--- conflicted
+++ resolved
@@ -1,689 +1,684 @@
-/*---------------------------------------------------------------------------------------------
-* Copyright (c) Bentley Systems, Incorporated. All rights reserved.
-* See LICENSE.md in the project root for license terms and full copyright notice.
-*--------------------------------------------------------------------------------------------*/
-
-<<<<<<< HEAD
-import { BentleyError, Id64, Id64Arg, Id64String } from "@bentley/bentleyjs-core";
-import { Angle, Geometry, Matrix3d, Point3d, Transform, Vector3d, YawPitchRollAngles } from "@bentley/geometry-core";
-=======
-import { getErrorMessage, Id64, Id64Arg, Id64String } from "@itwin/core-bentley";
-import { Angle, Geometry, Matrix3d, Point3d, Transform, Vector3d, YawPitchRollAngles } from "@itwin/core-geometry";
->>>>>>> 5575e60a
-import {
-  ColorDef, GeometricElementProps, IModelStatus, isPlacement2dProps, LinePixels, PersistentGraphicsRequestProps, Placement, Placement2d, Placement3d,
-} from "@itwin/core-common";
-import { BasicManipulationCommandIpc, editorBuiltInCmdIds } from "@itwin/editor-common";
-import {
-  AccuDrawHintBuilder, AngleDescription, BeButtonEvent, CoreTools, DynamicsContext, ElementSetTool, GraphicBranch, GraphicType, IModelApp,
-  IModelConnection, IpcApp, NotifyMessageDetails, OutputMessagePriority, readElementGraphics, RenderGraphic, RenderGraphicOwner,
-  ToolAssistanceInstruction,
-} from "@itwin/core-frontend";
-import { DialogItem, DialogProperty, DialogPropertySyncItem, EnumerationChoice, PropertyDescriptionHelper } from "@itwin/appui-abstract";
-import { EditTools } from "./EditTool";
-
-/** @alpha */
-export interface TransformGraphicsData {
-  id: Id64String;
-  placement: Placement;
-  graphic: RenderGraphicOwner;
-}
-
-/** @alpha */
-export class TransformGraphicsProvider {
-  public readonly iModel: IModelConnection;
-  public readonly data: TransformGraphicsData[];
-  public readonly pending: Map<Id64String, string>;
-  public readonly prefix: string;
-  /** Chord tolerance to use to stroke the element's geometry in meters. */
-  public chordTolerance = 0.01;
-
-  constructor(iModel: IModelConnection, prefix: string) {
-    this.iModel = iModel;
-    this.prefix = prefix;
-    this.data = new Array<TransformGraphicsData>();
-    this.pending = new Map<Id64String, string>();
-  }
-
-  private getRequestId(id: Id64String): string { return `${this.prefix}-${id}`; }
-  private getToleranceLog10(): number { return Math.floor(Math.log10(this.chordTolerance)); }
-
-  private async createRequest(id: Id64String): Promise<TransformGraphicsData | undefined> {
-    const elementProps = (await this.iModel.elements.getProps(id)) as GeometricElementProps[];
-    if (0 === elementProps.length)
-      return;
-
-    const placementProps = elementProps[0].placement;
-    if (undefined === placementProps)
-      return;
-
-    const placement = isPlacement2dProps(placementProps) ? Placement2d.fromJSON(placementProps) : Placement3d.fromJSON(placementProps);
-    if (!placement.isValid)
-      return; // Ignore assembly parents w/o geometry, etc...
-
-    const requestProps: PersistentGraphicsRequestProps = {
-      id: this.getRequestId(id),
-      elementId: id,
-      toleranceLog10: this.getToleranceLog10(),
-    };
-
-    this.pending.set(id, requestProps.id); // keep track of requests so they can be cancelled...
-
-    const graphicData = await IModelApp.tileAdmin.requestElementGraphics(this.iModel, requestProps);
-    if (undefined === graphicData)
-      return;
-
-    const graphic = await readElementGraphics(graphicData, this.iModel, elementProps[0].model, placement.is3d, { noFlash: true, noHilite: true });
-    if (undefined === graphic)
-      return;
-
-    return { id, placement, graphic: IModelApp.renderSystem.createGraphicOwner(graphic) };
-  }
-
-  private disposeOfGraphics(): void {
-    this.data.forEach((data) => {
-      data.graphic.disposeGraphic();
-    });
-
-    this.data.length = 0;
-  }
-
-  private async cancelPendingRequests(): Promise<void> {
-    const requests = new Array<string>();
-    for (const [_key, id] of this.pending)
-      requests.push(id);
-
-    this.pending.clear();
-    if (0 === requests.length)
-      return;
-
-    return IpcApp.callIpcHost("cancelElementGraphicsRequests", this.iModel.key, requests);
-  }
-
-  /** Call to request a RenderGraphic for the supplied element id.
- * @see [[cleanupGraphics]] Must be called when the tool exits.
- */
-  public async createSingleGraphic(id: Id64String): Promise<boolean> {
-    try {
-      const info = await this.createRequest(id);
-
-      if (undefined !== info?.id)
-        this.pending.delete(info.id);
-
-      if (undefined === info?.graphic)
-        return false;
-
-      this.data.push(info);
-      return true;
-    } catch {
-      return false;
-    }
-  }
-
-  /** Call to request RenderGraphics for the supplied element ids. Does not wait for results as
-   * generating graphics for a large number of elements can take time. Instead an array of [[RenderGraphicOwner]]
-   * is populated as requests are resolved and the current dynamics frame displays what is available.
-   * @see [[cleanupGraphics]] Must be called when the tool exits.
-   */
-  public createGraphics(elements: Id64Arg): void {
-    if (0 === Id64.sizeOf(elements))
-      return;
-
-    try {
-      for (const id of Id64.iterable(elements)) {
-        const promise = this.createRequest(id);
-
-        // eslint-disable-next-line @typescript-eslint/no-floating-promises
-        promise.then((info) => {
-          if (undefined !== info?.id)
-            this.pending.delete(info.id);
-
-          if (undefined !== info?.graphic)
-            this.data.push(info);
-        });
-      }
-    } catch { }
-  }
-
-  /** Call to dispose of [[RenderGraphic]] held by [[RenderGraphicOwner]] and cancel requests that are still pending.
-   * @note Must be called when the tool exits to avoid leaks of graphics memory or other webgl resources.
-   */
-  public async cleanupGraphics(): Promise<void> {
-    await this.cancelPendingRequests();
-    this.disposeOfGraphics();
-  }
-
-  public addSingleGraphic(graphic: RenderGraphic, transform: Transform, context: DynamicsContext): void {
-    const branch = new GraphicBranch(false);
-    branch.add(graphic);
-
-    const branchGraphic = context.createBranch(branch, transform);
-    context.addGraphic(branchGraphic);
-  }
-
-  public addGraphics(transform: Transform, context: DynamicsContext): void {
-    if (0 === this.data.length)
-      return;
-
-    const branch = new GraphicBranch(false);
-    for (const data of this.data)
-      branch.add(data.graphic);
-
-    const branchGraphic = context.createBranch(branch, transform);
-    context.addGraphic(branchGraphic);
-  }
-}
-
-/** @alpha Base class for applying a transform to element placements. */
-export abstract class TransformElementsTool extends ElementSetTool {
-  protected override get allowSelectionSet(): boolean { return true; }
-  protected override get allowGroups(): boolean { return true; }
-  protected override get allowDragSelect(): boolean { return true; }
-  protected override get controlKeyContinuesSelection(): boolean { return true; }
-  protected override get wantAccuSnap(): boolean { return true; }
-  protected override get wantDynamics(): boolean { return true; }
-  protected get wantMakeCopy(): boolean { return false; } // For testing repeat vs. restart...
-  protected _graphicsProvider?: TransformGraphicsProvider;
-  protected _startedCmd?: string;
-
-  protected abstract calculateTransform(ev: BeButtonEvent): Transform | undefined;
-
-  protected async createAgendaGraphics(changed: boolean): Promise<void> {
-    if (changed) {
-      if (undefined === this._graphicsProvider)
-        return; // Not yet needed...
-    } else {
-      if (undefined !== this._graphicsProvider)
-        return; // Use existing graphics...
-    }
-
-    if (undefined === this._graphicsProvider)
-      this._graphicsProvider = new TransformGraphicsProvider(this.iModel, this.toolId);
-    else
-      await this._graphicsProvider.cleanupGraphics();
-
-    if (1 === this.agenda.length) {
-      await this._graphicsProvider.createSingleGraphic(this.agenda.elements[0]);
-      return;
-    }
-
-    this._graphicsProvider.createGraphics(this.agenda.elements);
-  }
-
-  protected async clearAgendaGraphics(): Promise<void> {
-    if (undefined === this._graphicsProvider)
-      return;
-    await this._graphicsProvider.cleanupGraphics();
-    this._graphicsProvider = undefined;
-  }
-
-  protected override async onAgendaModified(): Promise<void> {
-    await this.createAgendaGraphics(true);
-  }
-
-  protected override async initAgendaDynamics(): Promise<boolean> {
-    await this.createAgendaGraphics(false);
-    return super.initAgendaDynamics();
-  }
-
-  protected transformAgendaDynamics(transform: Transform, context: DynamicsContext): void {
-    if (undefined !== this._graphicsProvider)
-      this._graphicsProvider.addGraphics(transform, context);
-  }
-
-  public override onDynamicFrame(ev: BeButtonEvent, context: DynamicsContext): void {
-    const transform = this.calculateTransform(ev);
-    if (undefined === transform)
-      return;
-    this.transformAgendaDynamics(transform, context);
-  }
-
-  protected updateAnchorLocation(transform: Transform): void {
-    // Update anchor point to support creating additional copies (repeat vs. restart)...
-    if (undefined === this.anchorPoint)
-      return;
-
-    transform.multiplyPoint3d(this.anchorPoint, this.anchorPoint);
-
-    const hints = new AccuDrawHintBuilder();
-    hints.setOrigin(this.anchorPoint);
-    hints.sendHints();
-  }
-
-  protected async startCommand(): Promise<string> {
-    if (undefined !== this._startedCmd)
-      return this._startedCmd;
-    return EditTools.startCommand<string>(editorBuiltInCmdIds.cmdBasicManipulation, this.iModel.key);
-  }
-
-  public static callCommand<T extends keyof BasicManipulationCommandIpc>(method: T, ...args: Parameters<BasicManipulationCommandIpc[T]>): ReturnType<BasicManipulationCommandIpc[T]> {
-    return EditTools.callCommand(method, ...args) as ReturnType<BasicManipulationCommandIpc[T]>;
-  }
-
-  protected async transformAgenda(transform: Transform): Promise<void> {
-    try {
-      this._startedCmd = await this.startCommand();
-      if (IModelStatus.Success === await TransformElementsTool.callCommand("transformPlacement", this.agenda.compressIds(), transform.toJSON()))
-        await this.saveChanges();
-    } catch (err) {
-      IModelApp.notifications.outputMessage(new NotifyMessageDetails(OutputMessagePriority.Error, BentleyError.getErrorMessage(err) || "An unknown error occurred."));
-    }
-  }
-
-  public override async processAgenda(ev: BeButtonEvent): Promise<void> {
-    const transform = this.calculateTransform(ev);
-    if (undefined === transform)
-      return;
-    await this.transformAgenda(transform);
-    this.updateAnchorLocation(transform);
-  }
-
-  public override async onProcessComplete(): Promise<void> {
-    if (this.wantMakeCopy)
-      return; // TODO: Update agenda to hold copies, replace current selection set with copies, etc...
-    return super.onProcessComplete();
-  }
-
-  public override async onCleanup() {
-    await this.clearAgendaGraphics();
-    return super.onCleanup();
-  }
-}
-
-/** @alpha Move elements by applying translation to placement. */
-export class MoveElementsTool extends TransformElementsTool {
-  public static override toolId = "MoveElements";
-  public static override iconSpec = "icon-move";
-
-  protected calculateTransform(ev: BeButtonEvent): Transform | undefined {
-    if (undefined === this.anchorPoint)
-      return undefined;
-    return Transform.createTranslation(ev.point.minus(this.anchorPoint));
-  }
-
-  protected override provideToolAssistance(_mainInstrText?: string, _additionalInstr?: ToolAssistanceInstruction[]): void {
-    let mainMsg;
-    if (!this.isSelectByPoints && !this.wantAdditionalElements)
-      mainMsg = CoreTools.translate(this.wantAdditionalInput ? "ElementSet.Prompts.StartPoint" : "ElementSet.Prompts.EndPoint");
-    super.provideToolAssistance(mainMsg);
-  }
-
-  public async onRestartTool(): Promise<void> {
-    const tool = new MoveElementsTool();
-    if (!await tool.run())
-      return this.exitTool();
-  }
-}
-
-/** @alpha */
-export enum RotateMethod {
-  By3Points,
-  ByAngle,
-}
-
-/** @alpha */
-export enum RotateAbout {
-  Point,
-  Origin,
-  Center,
-}
-
-/** @alpha Rotate elements by applying transform to placement. */
-export class RotateElementsTool extends TransformElementsTool {
-  public static override toolId = "RotateElements";
-  public static override iconSpec = "icon-rotate";
-
-  protected xAxisPoint?: Point3d;
-  protected havePivotPoint = false;
-  protected haveFinalPoint = false;
-
-  public static override get minArgs() { return 0; }
-  public static override get maxArgs() { return 3; }
-
-  private static methodMessage(str: string) { return EditTools.translate(`RotateElements.Method.${str}`); }
-  private static getMethodChoices = (): EnumerationChoice[] => {
-    return [
-      { label: RotateElementsTool.methodMessage("3Points"), value: RotateMethod.By3Points },
-      { label: RotateElementsTool.methodMessage("Angle"), value: RotateMethod.ByAngle },
-    ];
-  };
-
-  private _methodProperty: DialogProperty<number> | undefined;
-  public get methodProperty() {
-    if (!this._methodProperty)
-      this._methodProperty = new DialogProperty<number>(PropertyDescriptionHelper.buildEnumPicklistEditorDescription(
-        "rotateMethod", EditTools.translate("RotateElements.Label.Method"), RotateElementsTool.getMethodChoices()), RotateMethod.By3Points as number);
-    return this._methodProperty;
-  }
-
-  public get rotateMethod(): RotateMethod { return this.methodProperty.value as RotateMethod; }
-  public set rotateMethod(method: RotateMethod) { this.methodProperty.value = method; }
-
-  private static aboutMessage(str: string) { return EditTools.translate(`RotateElements.About.${str}`); }
-  private static getAboutChoices = (): EnumerationChoice[] => {
-    return [
-      { label: RotateElementsTool.aboutMessage("Point"), value: RotateAbout.Point },
-      { label: RotateElementsTool.aboutMessage("Origin"), value: RotateAbout.Origin },
-      { label: RotateElementsTool.aboutMessage("Center"), value: RotateAbout.Center },
-    ];
-  };
-
-  private _aboutProperty: DialogProperty<number> | undefined;
-  public get aboutProperty() {
-    if (!this._aboutProperty)
-      this._aboutProperty = new DialogProperty<number>(PropertyDescriptionHelper.buildEnumPicklistEditorDescription(
-        "rotateAbout", EditTools.translate("RotateElements.Label.About"), RotateElementsTool.getAboutChoices()), RotateAbout.Point as number);
-    return this._aboutProperty;
-  }
-
-  public get rotateAbout(): RotateAbout { return this.aboutProperty.value as RotateAbout; }
-  public set rotateAbout(method: RotateAbout) { this.aboutProperty.value = method; }
-
-  private _angleProperty: DialogProperty<number> | undefined;
-  public get angleProperty() {
-    if (!this._angleProperty)
-      this._angleProperty = new DialogProperty<number>(new AngleDescription("rotateAngle", EditTools.translate("RotateElements.Label.Angle")), 0.0);
-    return this._angleProperty;
-  }
-
-  public get rotateAngle(): number { return this.angleProperty.value; }
-  public set rotateAngle(value: number) { this.angleProperty.value = value; }
-
-  protected override get requireAcceptForSelectionSetDynamics(): boolean { return RotateMethod.ByAngle !== this.rotateMethod; }
-
-  protected calculateTransform(ev: BeButtonEvent): Transform | undefined {
-    if (undefined === ev.viewport)
-      return undefined;
-
-    if (RotateMethod.ByAngle === this.rotateMethod) {
-      const rotMatrix = AccuDrawHintBuilder.getCurrentRotation(ev.viewport, true, true);
-      if (undefined === rotMatrix)
-        return undefined;
-
-      const invMatrix = rotMatrix.inverse();
-      if (undefined === invMatrix)
-        return undefined;
-
-      const angMatrix = YawPitchRollAngles.createRadians(this.rotateAngle, 0, 0).toMatrix3d();
-      if (undefined === angMatrix)
-        return undefined;
-
-      angMatrix.multiplyMatrixMatrix(invMatrix, invMatrix);
-      rotMatrix.multiplyMatrixMatrix(invMatrix, rotMatrix);
-
-      return Transform.createFixedPointAndMatrix(ev.point, rotMatrix);
-    }
-
-    if (undefined === this.anchorPoint || undefined === this.xAxisPoint)
-      return undefined;
-
-    const vec1 = Vector3d.createStartEnd(this.anchorPoint, this.xAxisPoint);
-    const vec2 = Vector3d.createStartEnd(this.anchorPoint, ev.point);
-
-    if (!vec1.normalizeInPlace() || !vec2.normalizeInPlace())
-      return undefined;
-
-    const dot = vec1.dotProduct(vec2);
-    if (dot > (1.0 - Geometry.smallAngleRadians))
-      return undefined;
-
-    if (dot < (-1.0 + Geometry.smallAngleRadians)) {
-      const rotMatrix = AccuDrawHintBuilder.getCurrentRotation(ev.viewport, true, true);
-      if (undefined === rotMatrix)
-        return undefined;
-
-      const invMatrix = rotMatrix.inverse();
-      if (undefined === invMatrix)
-        return undefined;
-
-      const angMatrix = YawPitchRollAngles.createRadians(Math.PI, 0, 0).toMatrix3d(); // 180 degree rotation...
-      if (undefined === angMatrix)
-        return undefined;
-
-      angMatrix.multiplyMatrixMatrix(invMatrix, invMatrix);
-      rotMatrix.multiplyMatrixMatrix(invMatrix, rotMatrix);
-
-      return Transform.createFixedPointAndMatrix(this.anchorPoint, rotMatrix);
-    }
-
-    const zVec = vec1.unitCrossProduct(vec2);
-    if (undefined === zVec)
-      return undefined;
-
-    const yVec = zVec.unitCrossProduct(vec1);
-    if (undefined === yVec)
-      return undefined;
-
-    const matrix1 = Matrix3d.createRows(vec1, yVec, zVec);
-    zVec.unitCrossProduct(vec2, yVec);
-    const matrix2 = Matrix3d.createColumns(vec2, yVec, zVec);
-
-    const matrix = matrix2.multiplyMatrixMatrix(matrix1);
-    if (undefined === matrix)
-      return undefined;
-
-    return Transform.createFixedPointAndMatrix(this.anchorPoint, matrix);
-  }
-
-  protected override transformAgendaDynamics(transform: Transform, context: DynamicsContext): void {
-    if (RotateAbout.Point === this.rotateAbout)
-      return super.transformAgendaDynamics(transform, context);
-
-    if (undefined === this._graphicsProvider)
-      return;
-
-    const rotatePoint = Point3d.create();
-
-    for (const data of this._graphicsProvider.data) {
-      if (RotateAbout.Origin === this.rotateAbout)
-        rotatePoint.setFrom(data.placement.origin);
-      else
-        rotatePoint.setFrom(data.placement.calculateRange().center);
-
-      const rotateTrans = Transform.createFixedPointAndMatrix(rotatePoint, transform.matrix);
-      this._graphicsProvider.addSingleGraphic(data.graphic, rotateTrans, context);
-    }
-  }
-
-  protected override async transformAgenda(transform: Transform): Promise<void> {
-    if (RotateAbout.Point === this.rotateAbout)
-      return super.transformAgenda(transform);
-
-    try {
-      this._startedCmd = await this.startCommand();
-      if (IModelStatus.Success === await TransformElementsTool.callCommand("rotatePlacement", this.agenda.compressIds(), transform.matrix.toJSON(), RotateAbout.Center === this.rotateAbout))
-        await this.saveChanges();
-    } catch (err) {
-      IModelApp.notifications.outputMessage(new NotifyMessageDetails(OutputMessagePriority.Error, BentleyError.getErrorMessage(err) || "An unknown error occurred."));
-    }
-  }
-
-  public override onDynamicFrame(ev: BeButtonEvent, context: DynamicsContext): void {
-    const transform = this.calculateTransform(ev);
-    if (undefined !== transform)
-      return this.transformAgendaDynamics(transform, context);
-
-    if (undefined === this.anchorPoint)
-      return;
-
-    const builder = context.createGraphic({ type: GraphicType.WorldOverlay });
-    builder.setSymbology(context.viewport.getContrastToBackgroundColor(), ColorDef.black, 1, LinePixels.Code2);
-    builder.addLineString([this.anchorPoint.clone(), ev.point.clone()]);
-    context.addGraphic(builder.finish());
-  }
-
-  protected override get wantAdditionalInput(): boolean {
-    if (RotateMethod.ByAngle === this.rotateMethod)
-      return super.wantAdditionalInput;
-
-    return !this.haveFinalPoint;
-  }
-
-  protected override wantProcessAgenda(ev: BeButtonEvent): boolean {
-    if (RotateMethod.ByAngle === this.rotateMethod)
-      return super.wantProcessAgenda(ev);
-
-    if (!this.havePivotPoint)
-      this.havePivotPoint = true; // Uses anchorPoint...
-    else if (undefined === this.xAxisPoint)
-      this.xAxisPoint = ev.point.clone();
-    else if (!this.haveFinalPoint)
-      this.haveFinalPoint = true; // Uses button event...
-
-    return super.wantProcessAgenda(ev);
-  }
-
-  protected override setupAndPromptForNextAction(): void {
-    super.setupAndPromptForNextAction();
-
-    if (RotateMethod.ByAngle === this.rotateMethod)
-      return;
-
-    if (undefined === this.anchorPoint || undefined === this.xAxisPoint)
-      return;
-
-    const hints = new AccuDrawHintBuilder();
-    hints.setXAxis(Vector3d.createStartEnd(this.anchorPoint, this.xAxisPoint));
-    hints.setOrigin(this.anchorPoint);
-    hints.setModePolar();
-    hints.sendHints();
-  }
-
-  protected override provideToolAssistance(_mainInstrText?: string, _additionalInstr?: ToolAssistanceInstruction[]): void {
-    let mainMsg;
-    if (RotateMethod.ByAngle === this.rotateMethod) {
-      if (!this.isSelectByPoints && !this.wantAdditionalElements && this.wantAdditionalInput)
-        mainMsg = EditTools.translate("RotateElements.Prompts.IdentifyPoint");
-    } else {
-      if (!this.isSelectByPoints && !this.wantAdditionalElements) {
-        if (!this.havePivotPoint)
-          mainMsg = EditTools.translate("RotateElements.Prompts.IdentifyPoint");
-        else if (undefined === this.xAxisPoint)
-          mainMsg = EditTools.translate("RotateElements.Prompts.DefineStart");
-        else
-          mainMsg = EditTools.translate("RotateElements.Prompts.DefineAmount");
-      }
-    }
-    super.provideToolAssistance(mainMsg);
-  }
-
-  public override async applyToolSettingPropertyChange(updatedValue: DialogPropertySyncItem): Promise<boolean> {
-    if (this.methodProperty.name === updatedValue.propertyName) {
-      this.methodProperty.value = updatedValue.value.value as number;
-      IModelApp.toolAdmin.toolSettingsState.saveToolSettingProperty(this.toolId, this.methodProperty.item);
-      await this.onRestartTool(); // calling restart, not reinitialize to not exit tool for selection set...
-      return true;
-    } else if (this.aboutProperty.name === updatedValue.propertyName) {
-      this.aboutProperty.value = updatedValue.value.value as number;
-      IModelApp.toolAdmin.toolSettingsState.saveToolSettingProperty(this.toolId, this.aboutProperty.item);
-      return true;
-    } else if (this.angleProperty.name === updatedValue.propertyName) {
-      this.rotateAngle = updatedValue.value.value as number;
-      IModelApp.toolAdmin.toolSettingsState.saveToolSettingProperty(this.toolId, this.angleProperty.item);
-      return true;
-    }
-    return false;
-  }
-
-  public override supplyToolSettingsProperties(): DialogItem[] | undefined {
-    const toolSettings = new Array<DialogItem>();
-
-    toolSettings.push(this.methodProperty.toDialogItem({ rowPriority: 1, columnIndex: 2 }));
-    toolSettings.push(this.aboutProperty.toDialogItem({ rowPriority: 2, columnIndex: 2 }));
-
-    if (RotateMethod.ByAngle === this.rotateMethod)
-      toolSettings.push(this.angleProperty.toDialogItem({ rowPriority: 3, columnIndex: 2 }));
-
-    return toolSettings;
-  }
-
-  public async onRestartTool(): Promise<void> {
-    const tool = new RotateElementsTool();
-    if (!await tool.run())
-      return this.exitTool();
-  }
-
-  public override async onInstall(): Promise<boolean> {
-    if (!await super.onInstall())
-      return false;
-
-    // Setup initial values here instead of supplyToolSettingsProperties to support keyin args w/o appui-react...
-    const rotateMethod = IModelApp.toolAdmin.toolSettingsState.getInitialToolSettingValue(this.toolId, this.methodProperty.name);
-    if (undefined !== rotateMethod)
-      this.methodProperty.dialogItemValue = rotateMethod;
-
-    const rotateAbout = IModelApp.toolAdmin.toolSettingsState.getInitialToolSettingValue(this.toolId, this.aboutProperty.name);
-    if (undefined !== rotateAbout)
-      this.aboutProperty.dialogItemValue = rotateAbout;
-
-    const rotateAngle = IModelApp.toolAdmin.toolSettingsState.getInitialToolSettingValue(this.toolId, this.angleProperty.name);
-    if (undefined !== rotateAngle)
-      this.angleProperty.dialogItemValue = rotateAngle;
-
-    return true;
-  }
-
-  /** The keyin takes the following arguments, all of which are optional:
-   *  - `method=0|1` How rotate angle will be specified. 0 for by 3 points, 1 for by specified angle.
-   *  - `about=0|1|2` Location to rotate about. 0 for point, 1 for placement origin, and 2 for center of range.
-   *  - `angle=number` Rotation angle in degrees when not defining angle by points.
-   */
-  public override async parseAndRun(...inputArgs: string[]): Promise<boolean> {
-    let rotateMethod;
-    let rotateAbout;
-    let rotateAngle;
-
-    for (const arg of inputArgs) {
-      const parts = arg.split("=");
-      if (2 !== parts.length)
-        continue;
-
-      if (parts[0].toLowerCase().startsWith("me")) {
-        const method = Number.parseInt(parts[1], 10);
-        if (!Number.isNaN(method)) {
-          switch (method) {
-            case 0:
-              rotateMethod = RotateMethod.By3Points;
-              break;
-            case 1:
-              rotateMethod = RotateMethod.ByAngle;
-              break;
-          }
-        }
-      } else if (parts[0].toLowerCase().startsWith("ab")) {
-        const about = Number.parseInt(parts[1], 10);
-        if (!Number.isNaN(about)) {
-          switch (about) {
-            case 0:
-              rotateAbout = RotateAbout.Point;
-              break;
-            case 1:
-              rotateAbout = RotateAbout.Origin;
-              break;
-            case 2:
-              rotateAbout = RotateAbout.Center;
-              break;
-          }
-        }
-      } else if (parts[0].toLowerCase().startsWith("an")) {
-        const angle = Number.parseFloat(parts[1]);
-        if (!Number.isNaN(angle)) {
-          rotateAngle = Angle.createDegrees(angle).radians;
-        }
-      }
-    }
-
-    // Update current session values so keyin args are picked up for tool settings/restart...
-    if (undefined !== rotateMethod)
-      IModelApp.toolAdmin.toolSettingsState.saveToolSettingProperty(this.toolId, { propertyName: this.methodProperty.name, value: { value: rotateMethod } });
-
-    if (undefined !== rotateAbout)
-      IModelApp.toolAdmin.toolSettingsState.saveToolSettingProperty(this.toolId, { propertyName: this.aboutProperty.name, value: { value: rotateAbout } });
-
-    if (undefined !== rotateAngle)
-      IModelApp.toolAdmin.toolSettingsState.saveToolSettingProperty(this.toolId, { propertyName: this.angleProperty.name, value: { value: rotateAngle } });
-
-    return this.run();
-  }
-}
-
+/*---------------------------------------------------------------------------------------------
+* Copyright (c) Bentley Systems, Incorporated. All rights reserved.
+* See LICENSE.md in the project root for license terms and full copyright notice.
+*--------------------------------------------------------------------------------------------*/
+
+import { BentleyError, Id64, Id64Arg, Id64String } from "@itwin/core-bentley";
+import { Angle, Geometry, Matrix3d, Point3d, Transform, Vector3d, YawPitchRollAngles } from "@itwin/core-geometry";
+import {
+  ColorDef, GeometricElementProps, IModelStatus, isPlacement2dProps, LinePixels, PersistentGraphicsRequestProps, Placement, Placement2d, Placement3d,
+} from "@itwin/core-common";
+import { BasicManipulationCommandIpc, editorBuiltInCmdIds } from "@itwin/editor-common";
+import {
+  AccuDrawHintBuilder, AngleDescription, BeButtonEvent, CoreTools, DynamicsContext, ElementSetTool, GraphicBranch, GraphicType, IModelApp,
+  IModelConnection, IpcApp, NotifyMessageDetails, OutputMessagePriority, readElementGraphics, RenderGraphic, RenderGraphicOwner,
+  ToolAssistanceInstruction,
+} from "@itwin/core-frontend";
+import { DialogItem, DialogProperty, DialogPropertySyncItem, EnumerationChoice, PropertyDescriptionHelper } from "@itwin/appui-abstract";
+import { EditTools } from "./EditTool";
+
+/** @alpha */
+export interface TransformGraphicsData {
+  id: Id64String;
+  placement: Placement;
+  graphic: RenderGraphicOwner;
+}
+
+/** @alpha */
+export class TransformGraphicsProvider {
+  public readonly iModel: IModelConnection;
+  public readonly data: TransformGraphicsData[];
+  public readonly pending: Map<Id64String, string>;
+  public readonly prefix: string;
+  /** Chord tolerance to use to stroke the element's geometry in meters. */
+  public chordTolerance = 0.01;
+
+  constructor(iModel: IModelConnection, prefix: string) {
+    this.iModel = iModel;
+    this.prefix = prefix;
+    this.data = new Array<TransformGraphicsData>();
+    this.pending = new Map<Id64String, string>();
+  }
+
+  private getRequestId(id: Id64String): string { return `${this.prefix}-${id}`; }
+  private getToleranceLog10(): number { return Math.floor(Math.log10(this.chordTolerance)); }
+
+  private async createRequest(id: Id64String): Promise<TransformGraphicsData | undefined> {
+    const elementProps = (await this.iModel.elements.getProps(id)) as GeometricElementProps[];
+    if (0 === elementProps.length)
+      return;
+
+    const placementProps = elementProps[0].placement;
+    if (undefined === placementProps)
+      return;
+
+    const placement = isPlacement2dProps(placementProps) ? Placement2d.fromJSON(placementProps) : Placement3d.fromJSON(placementProps);
+    if (!placement.isValid)
+      return; // Ignore assembly parents w/o geometry, etc...
+
+    const requestProps: PersistentGraphicsRequestProps = {
+      id: this.getRequestId(id),
+      elementId: id,
+      toleranceLog10: this.getToleranceLog10(),
+    };
+
+    this.pending.set(id, requestProps.id); // keep track of requests so they can be cancelled...
+
+    const graphicData = await IModelApp.tileAdmin.requestElementGraphics(this.iModel, requestProps);
+    if (undefined === graphicData)
+      return;
+
+    const graphic = await readElementGraphics(graphicData, this.iModel, elementProps[0].model, placement.is3d, { noFlash: true, noHilite: true });
+    if (undefined === graphic)
+      return;
+
+    return { id, placement, graphic: IModelApp.renderSystem.createGraphicOwner(graphic) };
+  }
+
+  private disposeOfGraphics(): void {
+    this.data.forEach((data) => {
+      data.graphic.disposeGraphic();
+    });
+
+    this.data.length = 0;
+  }
+
+  private async cancelPendingRequests(): Promise<void> {
+    const requests = new Array<string>();
+    for (const [_key, id] of this.pending)
+      requests.push(id);
+
+    this.pending.clear();
+    if (0 === requests.length)
+      return;
+
+    return IpcApp.callIpcHost("cancelElementGraphicsRequests", this.iModel.key, requests);
+  }
+
+  /** Call to request a RenderGraphic for the supplied element id.
+ * @see [[cleanupGraphics]] Must be called when the tool exits.
+ */
+  public async createSingleGraphic(id: Id64String): Promise<boolean> {
+    try {
+      const info = await this.createRequest(id);
+
+      if (undefined !== info?.id)
+        this.pending.delete(info.id);
+
+      if (undefined === info?.graphic)
+        return false;
+
+      this.data.push(info);
+      return true;
+    } catch {
+      return false;
+    }
+  }
+
+  /** Call to request RenderGraphics for the supplied element ids. Does not wait for results as
+   * generating graphics for a large number of elements can take time. Instead an array of [[RenderGraphicOwner]]
+   * is populated as requests are resolved and the current dynamics frame displays what is available.
+   * @see [[cleanupGraphics]] Must be called when the tool exits.
+   */
+  public createGraphics(elements: Id64Arg): void {
+    if (0 === Id64.sizeOf(elements))
+      return;
+
+    try {
+      for (const id of Id64.iterable(elements)) {
+        const promise = this.createRequest(id);
+
+        // eslint-disable-next-line @typescript-eslint/no-floating-promises
+        promise.then((info) => {
+          if (undefined !== info?.id)
+            this.pending.delete(info.id);
+
+          if (undefined !== info?.graphic)
+            this.data.push(info);
+        });
+      }
+    } catch { }
+  }
+
+  /** Call to dispose of [[RenderGraphic]] held by [[RenderGraphicOwner]] and cancel requests that are still pending.
+   * @note Must be called when the tool exits to avoid leaks of graphics memory or other webgl resources.
+   */
+  public async cleanupGraphics(): Promise<void> {
+    await this.cancelPendingRequests();
+    this.disposeOfGraphics();
+  }
+
+  public addSingleGraphic(graphic: RenderGraphic, transform: Transform, context: DynamicsContext): void {
+    const branch = new GraphicBranch(false);
+    branch.add(graphic);
+
+    const branchGraphic = context.createBranch(branch, transform);
+    context.addGraphic(branchGraphic);
+  }
+
+  public addGraphics(transform: Transform, context: DynamicsContext): void {
+    if (0 === this.data.length)
+      return;
+
+    const branch = new GraphicBranch(false);
+    for (const data of this.data)
+      branch.add(data.graphic);
+
+    const branchGraphic = context.createBranch(branch, transform);
+    context.addGraphic(branchGraphic);
+  }
+}
+
+/** @alpha Base class for applying a transform to element placements. */
+export abstract class TransformElementsTool extends ElementSetTool {
+  protected override get allowSelectionSet(): boolean { return true; }
+  protected override get allowGroups(): boolean { return true; }
+  protected override get allowDragSelect(): boolean { return true; }
+  protected override get controlKeyContinuesSelection(): boolean { return true; }
+  protected override get wantAccuSnap(): boolean { return true; }
+  protected override get wantDynamics(): boolean { return true; }
+  protected get wantMakeCopy(): boolean { return false; } // For testing repeat vs. restart...
+  protected _graphicsProvider?: TransformGraphicsProvider;
+  protected _startedCmd?: string;
+
+  protected abstract calculateTransform(ev: BeButtonEvent): Transform | undefined;
+
+  protected async createAgendaGraphics(changed: boolean): Promise<void> {
+    if (changed) {
+      if (undefined === this._graphicsProvider)
+        return; // Not yet needed...
+    } else {
+      if (undefined !== this._graphicsProvider)
+        return; // Use existing graphics...
+    }
+
+    if (undefined === this._graphicsProvider)
+      this._graphicsProvider = new TransformGraphicsProvider(this.iModel, this.toolId);
+    else
+      await this._graphicsProvider.cleanupGraphics();
+
+    if (1 === this.agenda.length) {
+      await this._graphicsProvider.createSingleGraphic(this.agenda.elements[0]);
+      return;
+    }
+
+    this._graphicsProvider.createGraphics(this.agenda.elements);
+  }
+
+  protected async clearAgendaGraphics(): Promise<void> {
+    if (undefined === this._graphicsProvider)
+      return;
+    await this._graphicsProvider.cleanupGraphics();
+    this._graphicsProvider = undefined;
+  }
+
+  protected override async onAgendaModified(): Promise<void> {
+    await this.createAgendaGraphics(true);
+  }
+
+  protected override async initAgendaDynamics(): Promise<boolean> {
+    await this.createAgendaGraphics(false);
+    return super.initAgendaDynamics();
+  }
+
+  protected transformAgendaDynamics(transform: Transform, context: DynamicsContext): void {
+    if (undefined !== this._graphicsProvider)
+      this._graphicsProvider.addGraphics(transform, context);
+  }
+
+  public override onDynamicFrame(ev: BeButtonEvent, context: DynamicsContext): void {
+    const transform = this.calculateTransform(ev);
+    if (undefined === transform)
+      return;
+    this.transformAgendaDynamics(transform, context);
+  }
+
+  protected updateAnchorLocation(transform: Transform): void {
+    // Update anchor point to support creating additional copies (repeat vs. restart)...
+    if (undefined === this.anchorPoint)
+      return;
+
+    transform.multiplyPoint3d(this.anchorPoint, this.anchorPoint);
+
+    const hints = new AccuDrawHintBuilder();
+    hints.setOrigin(this.anchorPoint);
+    hints.sendHints();
+  }
+
+  protected async startCommand(): Promise<string> {
+    if (undefined !== this._startedCmd)
+      return this._startedCmd;
+    return EditTools.startCommand<string>(editorBuiltInCmdIds.cmdBasicManipulation, this.iModel.key);
+  }
+
+  public static callCommand<T extends keyof BasicManipulationCommandIpc>(method: T, ...args: Parameters<BasicManipulationCommandIpc[T]>): ReturnType<BasicManipulationCommandIpc[T]> {
+    return EditTools.callCommand(method, ...args) as ReturnType<BasicManipulationCommandIpc[T]>;
+  }
+
+  protected async transformAgenda(transform: Transform): Promise<void> {
+    try {
+      this._startedCmd = await this.startCommand();
+      if (IModelStatus.Success === await TransformElementsTool.callCommand("transformPlacement", this.agenda.compressIds(), transform.toJSON()))
+        await this.saveChanges();
+    } catch (err) {
+      IModelApp.notifications.outputMessage(new NotifyMessageDetails(OutputMessagePriority.Error, BentleyError.getErrorMessage(err) || "An unknown error occurred."));
+    }
+  }
+
+  public override async processAgenda(ev: BeButtonEvent): Promise<void> {
+    const transform = this.calculateTransform(ev);
+    if (undefined === transform)
+      return;
+    await this.transformAgenda(transform);
+    this.updateAnchorLocation(transform);
+  }
+
+  public override async onProcessComplete(): Promise<void> {
+    if (this.wantMakeCopy)
+      return; // TODO: Update agenda to hold copies, replace current selection set with copies, etc...
+    return super.onProcessComplete();
+  }
+
+  public override async onCleanup() {
+    await this.clearAgendaGraphics();
+    return super.onCleanup();
+  }
+}
+
+/** @alpha Move elements by applying translation to placement. */
+export class MoveElementsTool extends TransformElementsTool {
+  public static override toolId = "MoveElements";
+  public static override iconSpec = "icon-move";
+
+  protected calculateTransform(ev: BeButtonEvent): Transform | undefined {
+    if (undefined === this.anchorPoint)
+      return undefined;
+    return Transform.createTranslation(ev.point.minus(this.anchorPoint));
+  }
+
+  protected override provideToolAssistance(_mainInstrText?: string, _additionalInstr?: ToolAssistanceInstruction[]): void {
+    let mainMsg;
+    if (!this.isSelectByPoints && !this.wantAdditionalElements)
+      mainMsg = CoreTools.translate(this.wantAdditionalInput ? "ElementSet.Prompts.StartPoint" : "ElementSet.Prompts.EndPoint");
+    super.provideToolAssistance(mainMsg);
+  }
+
+  public async onRestartTool(): Promise<void> {
+    const tool = new MoveElementsTool();
+    if (!await tool.run())
+      return this.exitTool();
+  }
+}
+
+/** @alpha */
+export enum RotateMethod {
+  By3Points,
+  ByAngle,
+}
+
+/** @alpha */
+export enum RotateAbout {
+  Point,
+  Origin,
+  Center,
+}
+
+/** @alpha Rotate elements by applying transform to placement. */
+export class RotateElementsTool extends TransformElementsTool {
+  public static override toolId = "RotateElements";
+  public static override iconSpec = "icon-rotate";
+
+  protected xAxisPoint?: Point3d;
+  protected havePivotPoint = false;
+  protected haveFinalPoint = false;
+
+  public static override get minArgs() { return 0; }
+  public static override get maxArgs() { return 3; }
+
+  private static methodMessage(str: string) { return EditTools.translate(`RotateElements.Method.${str}`); }
+  private static getMethodChoices = (): EnumerationChoice[] => {
+    return [
+      { label: RotateElementsTool.methodMessage("3Points"), value: RotateMethod.By3Points },
+      { label: RotateElementsTool.methodMessage("Angle"), value: RotateMethod.ByAngle },
+    ];
+  };
+
+  private _methodProperty: DialogProperty<number> | undefined;
+  public get methodProperty() {
+    if (!this._methodProperty)
+      this._methodProperty = new DialogProperty<number>(PropertyDescriptionHelper.buildEnumPicklistEditorDescription(
+        "rotateMethod", EditTools.translate("RotateElements.Label.Method"), RotateElementsTool.getMethodChoices()), RotateMethod.By3Points as number);
+    return this._methodProperty;
+  }
+
+  public get rotateMethod(): RotateMethod { return this.methodProperty.value as RotateMethod; }
+  public set rotateMethod(method: RotateMethod) { this.methodProperty.value = method; }
+
+  private static aboutMessage(str: string) { return EditTools.translate(`RotateElements.About.${str}`); }
+  private static getAboutChoices = (): EnumerationChoice[] => {
+    return [
+      { label: RotateElementsTool.aboutMessage("Point"), value: RotateAbout.Point },
+      { label: RotateElementsTool.aboutMessage("Origin"), value: RotateAbout.Origin },
+      { label: RotateElementsTool.aboutMessage("Center"), value: RotateAbout.Center },
+    ];
+  };
+
+  private _aboutProperty: DialogProperty<number> | undefined;
+  public get aboutProperty() {
+    if (!this._aboutProperty)
+      this._aboutProperty = new DialogProperty<number>(PropertyDescriptionHelper.buildEnumPicklistEditorDescription(
+        "rotateAbout", EditTools.translate("RotateElements.Label.About"), RotateElementsTool.getAboutChoices()), RotateAbout.Point as number);
+    return this._aboutProperty;
+  }
+
+  public get rotateAbout(): RotateAbout { return this.aboutProperty.value as RotateAbout; }
+  public set rotateAbout(method: RotateAbout) { this.aboutProperty.value = method; }
+
+  private _angleProperty: DialogProperty<number> | undefined;
+  public get angleProperty() {
+    if (!this._angleProperty)
+      this._angleProperty = new DialogProperty<number>(new AngleDescription("rotateAngle", EditTools.translate("RotateElements.Label.Angle")), 0.0);
+    return this._angleProperty;
+  }
+
+  public get rotateAngle(): number { return this.angleProperty.value; }
+  public set rotateAngle(value: number) { this.angleProperty.value = value; }
+
+  protected override get requireAcceptForSelectionSetDynamics(): boolean { return RotateMethod.ByAngle !== this.rotateMethod; }
+
+  protected calculateTransform(ev: BeButtonEvent): Transform | undefined {
+    if (undefined === ev.viewport)
+      return undefined;
+
+    if (RotateMethod.ByAngle === this.rotateMethod) {
+      const rotMatrix = AccuDrawHintBuilder.getCurrentRotation(ev.viewport, true, true);
+      if (undefined === rotMatrix)
+        return undefined;
+
+      const invMatrix = rotMatrix.inverse();
+      if (undefined === invMatrix)
+        return undefined;
+
+      const angMatrix = YawPitchRollAngles.createRadians(this.rotateAngle, 0, 0).toMatrix3d();
+      if (undefined === angMatrix)
+        return undefined;
+
+      angMatrix.multiplyMatrixMatrix(invMatrix, invMatrix);
+      rotMatrix.multiplyMatrixMatrix(invMatrix, rotMatrix);
+
+      return Transform.createFixedPointAndMatrix(ev.point, rotMatrix);
+    }
+
+    if (undefined === this.anchorPoint || undefined === this.xAxisPoint)
+      return undefined;
+
+    const vec1 = Vector3d.createStartEnd(this.anchorPoint, this.xAxisPoint);
+    const vec2 = Vector3d.createStartEnd(this.anchorPoint, ev.point);
+
+    if (!vec1.normalizeInPlace() || !vec2.normalizeInPlace())
+      return undefined;
+
+    const dot = vec1.dotProduct(vec2);
+    if (dot > (1.0 - Geometry.smallAngleRadians))
+      return undefined;
+
+    if (dot < (-1.0 + Geometry.smallAngleRadians)) {
+      const rotMatrix = AccuDrawHintBuilder.getCurrentRotation(ev.viewport, true, true);
+      if (undefined === rotMatrix)
+        return undefined;
+
+      const invMatrix = rotMatrix.inverse();
+      if (undefined === invMatrix)
+        return undefined;
+
+      const angMatrix = YawPitchRollAngles.createRadians(Math.PI, 0, 0).toMatrix3d(); // 180 degree rotation...
+      if (undefined === angMatrix)
+        return undefined;
+
+      angMatrix.multiplyMatrixMatrix(invMatrix, invMatrix);
+      rotMatrix.multiplyMatrixMatrix(invMatrix, rotMatrix);
+
+      return Transform.createFixedPointAndMatrix(this.anchorPoint, rotMatrix);
+    }
+
+    const zVec = vec1.unitCrossProduct(vec2);
+    if (undefined === zVec)
+      return undefined;
+
+    const yVec = zVec.unitCrossProduct(vec1);
+    if (undefined === yVec)
+      return undefined;
+
+    const matrix1 = Matrix3d.createRows(vec1, yVec, zVec);
+    zVec.unitCrossProduct(vec2, yVec);
+    const matrix2 = Matrix3d.createColumns(vec2, yVec, zVec);
+
+    const matrix = matrix2.multiplyMatrixMatrix(matrix1);
+    if (undefined === matrix)
+      return undefined;
+
+    return Transform.createFixedPointAndMatrix(this.anchorPoint, matrix);
+  }
+
+  protected override transformAgendaDynamics(transform: Transform, context: DynamicsContext): void {
+    if (RotateAbout.Point === this.rotateAbout)
+      return super.transformAgendaDynamics(transform, context);
+
+    if (undefined === this._graphicsProvider)
+      return;
+
+    const rotatePoint = Point3d.create();
+
+    for (const data of this._graphicsProvider.data) {
+      if (RotateAbout.Origin === this.rotateAbout)
+        rotatePoint.setFrom(data.placement.origin);
+      else
+        rotatePoint.setFrom(data.placement.calculateRange().center);
+
+      const rotateTrans = Transform.createFixedPointAndMatrix(rotatePoint, transform.matrix);
+      this._graphicsProvider.addSingleGraphic(data.graphic, rotateTrans, context);
+    }
+  }
+
+  protected override async transformAgenda(transform: Transform): Promise<void> {
+    if (RotateAbout.Point === this.rotateAbout)
+      return super.transformAgenda(transform);
+
+    try {
+      this._startedCmd = await this.startCommand();
+      if (IModelStatus.Success === await TransformElementsTool.callCommand("rotatePlacement", this.agenda.compressIds(), transform.matrix.toJSON(), RotateAbout.Center === this.rotateAbout))
+        await this.saveChanges();
+    } catch (err) {
+      IModelApp.notifications.outputMessage(new NotifyMessageDetails(OutputMessagePriority.Error, BentleyError.getErrorMessage(err) || "An unknown error occurred."));
+    }
+  }
+
+  public override onDynamicFrame(ev: BeButtonEvent, context: DynamicsContext): void {
+    const transform = this.calculateTransform(ev);
+    if (undefined !== transform)
+      return this.transformAgendaDynamics(transform, context);
+
+    if (undefined === this.anchorPoint)
+      return;
+
+    const builder = context.createGraphic({ type: GraphicType.WorldOverlay });
+    builder.setSymbology(context.viewport.getContrastToBackgroundColor(), ColorDef.black, 1, LinePixels.Code2);
+    builder.addLineString([this.anchorPoint.clone(), ev.point.clone()]);
+    context.addGraphic(builder.finish());
+  }
+
+  protected override get wantAdditionalInput(): boolean {
+    if (RotateMethod.ByAngle === this.rotateMethod)
+      return super.wantAdditionalInput;
+
+    return !this.haveFinalPoint;
+  }
+
+  protected override wantProcessAgenda(ev: BeButtonEvent): boolean {
+    if (RotateMethod.ByAngle === this.rotateMethod)
+      return super.wantProcessAgenda(ev);
+
+    if (!this.havePivotPoint)
+      this.havePivotPoint = true; // Uses anchorPoint...
+    else if (undefined === this.xAxisPoint)
+      this.xAxisPoint = ev.point.clone();
+    else if (!this.haveFinalPoint)
+      this.haveFinalPoint = true; // Uses button event...
+
+    return super.wantProcessAgenda(ev);
+  }
+
+  protected override setupAndPromptForNextAction(): void {
+    super.setupAndPromptForNextAction();
+
+    if (RotateMethod.ByAngle === this.rotateMethod)
+      return;
+
+    if (undefined === this.anchorPoint || undefined === this.xAxisPoint)
+      return;
+
+    const hints = new AccuDrawHintBuilder();
+    hints.setXAxis(Vector3d.createStartEnd(this.anchorPoint, this.xAxisPoint));
+    hints.setOrigin(this.anchorPoint);
+    hints.setModePolar();
+    hints.sendHints();
+  }
+
+  protected override provideToolAssistance(_mainInstrText?: string, _additionalInstr?: ToolAssistanceInstruction[]): void {
+    let mainMsg;
+    if (RotateMethod.ByAngle === this.rotateMethod) {
+      if (!this.isSelectByPoints && !this.wantAdditionalElements && this.wantAdditionalInput)
+        mainMsg = EditTools.translate("RotateElements.Prompts.IdentifyPoint");
+    } else {
+      if (!this.isSelectByPoints && !this.wantAdditionalElements) {
+        if (!this.havePivotPoint)
+          mainMsg = EditTools.translate("RotateElements.Prompts.IdentifyPoint");
+        else if (undefined === this.xAxisPoint)
+          mainMsg = EditTools.translate("RotateElements.Prompts.DefineStart");
+        else
+          mainMsg = EditTools.translate("RotateElements.Prompts.DefineAmount");
+      }
+    }
+    super.provideToolAssistance(mainMsg);
+  }
+
+  public override async applyToolSettingPropertyChange(updatedValue: DialogPropertySyncItem): Promise<boolean> {
+    if (this.methodProperty.name === updatedValue.propertyName) {
+      this.methodProperty.value = updatedValue.value.value as number;
+      IModelApp.toolAdmin.toolSettingsState.saveToolSettingProperty(this.toolId, this.methodProperty.item);
+      await this.onRestartTool(); // calling restart, not reinitialize to not exit tool for selection set...
+      return true;
+    } else if (this.aboutProperty.name === updatedValue.propertyName) {
+      this.aboutProperty.value = updatedValue.value.value as number;
+      IModelApp.toolAdmin.toolSettingsState.saveToolSettingProperty(this.toolId, this.aboutProperty.item);
+      return true;
+    } else if (this.angleProperty.name === updatedValue.propertyName) {
+      this.rotateAngle = updatedValue.value.value as number;
+      IModelApp.toolAdmin.toolSettingsState.saveToolSettingProperty(this.toolId, this.angleProperty.item);
+      return true;
+    }
+    return false;
+  }
+
+  public override supplyToolSettingsProperties(): DialogItem[] | undefined {
+    const toolSettings = new Array<DialogItem>();
+
+    toolSettings.push(this.methodProperty.toDialogItem({ rowPriority: 1, columnIndex: 2 }));
+    toolSettings.push(this.aboutProperty.toDialogItem({ rowPriority: 2, columnIndex: 2 }));
+
+    if (RotateMethod.ByAngle === this.rotateMethod)
+      toolSettings.push(this.angleProperty.toDialogItem({ rowPriority: 3, columnIndex: 2 }));
+
+    return toolSettings;
+  }
+
+  public async onRestartTool(): Promise<void> {
+    const tool = new RotateElementsTool();
+    if (!await tool.run())
+      return this.exitTool();
+  }
+
+  public override async onInstall(): Promise<boolean> {
+    if (!await super.onInstall())
+      return false;
+
+    // Setup initial values here instead of supplyToolSettingsProperties to support keyin args w/o appui-react...
+    const rotateMethod = IModelApp.toolAdmin.toolSettingsState.getInitialToolSettingValue(this.toolId, this.methodProperty.name);
+    if (undefined !== rotateMethod)
+      this.methodProperty.dialogItemValue = rotateMethod;
+
+    const rotateAbout = IModelApp.toolAdmin.toolSettingsState.getInitialToolSettingValue(this.toolId, this.aboutProperty.name);
+    if (undefined !== rotateAbout)
+      this.aboutProperty.dialogItemValue = rotateAbout;
+
+    const rotateAngle = IModelApp.toolAdmin.toolSettingsState.getInitialToolSettingValue(this.toolId, this.angleProperty.name);
+    if (undefined !== rotateAngle)
+      this.angleProperty.dialogItemValue = rotateAngle;
+
+    return true;
+  }
+
+  /** The keyin takes the following arguments, all of which are optional:
+   *  - `method=0|1` How rotate angle will be specified. 0 for by 3 points, 1 for by specified angle.
+   *  - `about=0|1|2` Location to rotate about. 0 for point, 1 for placement origin, and 2 for center of range.
+   *  - `angle=number` Rotation angle in degrees when not defining angle by points.
+   */
+  public override async parseAndRun(...inputArgs: string[]): Promise<boolean> {
+    let rotateMethod;
+    let rotateAbout;
+    let rotateAngle;
+
+    for (const arg of inputArgs) {
+      const parts = arg.split("=");
+      if (2 !== parts.length)
+        continue;
+
+      if (parts[0].toLowerCase().startsWith("me")) {
+        const method = Number.parseInt(parts[1], 10);
+        if (!Number.isNaN(method)) {
+          switch (method) {
+            case 0:
+              rotateMethod = RotateMethod.By3Points;
+              break;
+            case 1:
+              rotateMethod = RotateMethod.ByAngle;
+              break;
+          }
+        }
+      } else if (parts[0].toLowerCase().startsWith("ab")) {
+        const about = Number.parseInt(parts[1], 10);
+        if (!Number.isNaN(about)) {
+          switch (about) {
+            case 0:
+              rotateAbout = RotateAbout.Point;
+              break;
+            case 1:
+              rotateAbout = RotateAbout.Origin;
+              break;
+            case 2:
+              rotateAbout = RotateAbout.Center;
+              break;
+          }
+        }
+      } else if (parts[0].toLowerCase().startsWith("an")) {
+        const angle = Number.parseFloat(parts[1]);
+        if (!Number.isNaN(angle)) {
+          rotateAngle = Angle.createDegrees(angle).radians;
+        }
+      }
+    }
+
+    // Update current session values so keyin args are picked up for tool settings/restart...
+    if (undefined !== rotateMethod)
+      IModelApp.toolAdmin.toolSettingsState.saveToolSettingProperty(this.toolId, { propertyName: this.methodProperty.name, value: { value: rotateMethod } });
+
+    if (undefined !== rotateAbout)
+      IModelApp.toolAdmin.toolSettingsState.saveToolSettingProperty(this.toolId, { propertyName: this.aboutProperty.name, value: { value: rotateAbout } });
+
+    if (undefined !== rotateAngle)
+      IModelApp.toolAdmin.toolSettingsState.saveToolSettingProperty(this.toolId, { propertyName: this.angleProperty.name, value: { value: rotateAngle } });
+
+    return this.run();
+  }
+}
+