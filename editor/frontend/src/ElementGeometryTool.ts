--- conflicted
+++ resolved
@@ -1,557 +1,3 @@
-<<<<<<< HEAD
-/*---------------------------------------------------------------------------------------------
-* Copyright (c) Bentley Systems, Incorporated. All rights reserved.
-* See LICENSE.md in the project root for license terms and full copyright notice.
-*--------------------------------------------------------------------------------------------*/
-/** @packageDocumentation
- * @module Editing
- */
-
-import { Id64, Id64String } from "@itwin/core-bentley";
-import { editorBuiltInCmdIds, ElementGeometryCacheFilter, ElementGeometryResultOptions, ElementGeometryResultProps, OffsetFacesProps, SolidModelingCommandIpc, SubEntityGeometryProps, SubEntityLocationProps, SubEntityProps, SubEntityType } from "@itwin/editor-common";
-import { FeatureAppearance, FeatureAppearanceProvider, RgbColor } from "@itwin/core-common";
-import { Geometry, Point3d, Range3d, Ray3d, Transform, Vector3d } from "@itwin/core-geometry";
-import { AccuDrawHintBuilder, BeButtonEvent, DecorateContext, DynamicsContext, ElementSetTool, EventHandled, FeatureOverrideProvider, FeatureSymbology, GraphicBranch, GraphicBranchOptions, GraphicType, HitDetail, IModelApp, IModelConnection, LocateResponse, readElementGraphics, RenderGraphicOwner, Viewport } from "@itwin/core-frontend";
-import { computeChordToleranceFromPoint } from "./CreateElementTool";
-import { EditTools } from "./EditTool";
-
-/** @alpha */
-export class ElementGeometryGraphicsProvider {
-  public readonly iModel: IModelConnection;
-  public graphic?: RenderGraphicOwner;
-
-  constructor(iModel: IModelConnection) {
-    this.iModel = iModel;
-  }
-
-  /** Call to request a RenderGraphic for the supplied graphic data.
-   * @see [[cleanupGraphic]] Must be called when the tool exits.
-   */
-  public async createGraphic(graphicData: Uint8Array): Promise<boolean> {
-    try {
-      const graphic = await readElementGraphics(graphicData, this.iModel, Id64.invalid, true, { noFlash: true, noHilite: true });
-      const graphicOwner = graphic ? IModelApp.renderSystem.createGraphicOwner(graphic) : undefined;
-      this.cleanupGraphic();
-      return (undefined !== (this.graphic = graphicOwner));
-    } catch {
-      return false;
-    }
-  }
-
-  /** Call to dispose of [[RenderGraphic]] held by [[RenderGraphicOwner]].
-   * @note Must be called when the tool exits to avoid leaks of graphics memory or other webgl resources.
-   */
-  public cleanupGraphic(): void {
-    if (undefined === this.graphic)
-      return;
-    this.graphic.disposeGraphic();
-    this.graphic = undefined;
-  }
-
-  public addGraphic(context: DynamicsContext, transform?: Transform, opts?: GraphicBranchOptions): void {
-    if (undefined === this.graphic)
-      return;
-
-    if (undefined === transform && undefined === opts) {
-      context.addGraphic(this.graphic);
-      return;
-    }
-
-    const branch = new GraphicBranch(false);
-    branch.add(this.graphic);
-
-    const branchGraphic = context.createGraphicBranch(branch, transform ? transform : Transform.createIdentity(), opts);
-    context.addGraphic(branchGraphic);
-  }
-
-  public addDecoration(context: DecorateContext, type: GraphicType, transform?: Transform, opts?: GraphicBranchOptions): void {
-    if (undefined === this.graphic)
-      return;
-
-    const branch = new GraphicBranch(false);
-    branch.add(this.graphic);
-
-    const branchGraphic = context.createGraphicBranch(branch, transform ? transform : Transform.createIdentity(), opts);
-    context.addDecoration(type, branchGraphic);
-  }
-}
-
-/** @alpha */
-export class SubEntityData {
-  public info?: SubEntityProps;
-  public geom?: SubEntityGeometryProps;
-
-  protected _graphicsProvider?: ElementGeometryGraphicsProvider;
-
-  private _acceptedAppearance?: FeatureAppearance;
-  private _flashedAppearance?: FeatureAppearance;
-
-  public isSame(other: SubEntityProps): boolean {
-    if (undefined === this.info)
-      return false;
-    if (this.info.index !== other.index)
-      return false;
-    if (this.info.type !== other.type)
-      return false;
-    if (this.info.id !== other.id)
-      return false;
-    return true;
-  }
-
-  public getAppearance(vp: Viewport, accepted: boolean): FeatureAppearance {
-    let appearance = (accepted ? this._acceptedAppearance : this._flashedAppearance);
-
-    if (undefined === appearance) {
-      const color = vp.hilite.color;
-      const rgb = RgbColor.fromColorDef(accepted ? color.inverse() : color);
-      const transparency = 0.25;
-      let weight;
-      let emphasized: undefined | true;
-
-      switch (this.info?.type) {
-        case SubEntityType.Face:
-          emphasized = true;
-          break;
-        case SubEntityType.Edge:
-          const edgeWeight = accepted ? 5 : 3;
-          weight = this.geom?.appearance?.weight ? Math.min(this.geom.appearance.weight + edgeWeight, 31) : edgeWeight;
-          break;
-        case SubEntityType.Vertex:
-          const vertexWeight = accepted ? 10 : 8;
-          weight = this.geom?.appearance?.weight ? Math.min(this.geom.appearance.weight + vertexWeight, 31) : vertexWeight;
-          break;
-      }
-
-      appearance = FeatureAppearance.fromJSON({ rgb, transparency, weight, emphasized, nonLocatable: true }); // TODO: nonLocatable shouldn't be necessary...
-
-      if (accepted)
-        this._acceptedAppearance = appearance;
-      else
-        this._flashedAppearance = appearance;
-    }
-
-    return appearance;
-  }
-
-  public async createGraphic(iModel: IModelConnection): Promise<boolean> {
-    if (undefined === this.geom?.graphic)
-      return false;
-
-    if (undefined === this._graphicsProvider)
-      this._graphicsProvider = new ElementGeometryGraphicsProvider(iModel);
-
-    return this._graphicsProvider.createGraphic(this.geom.graphic);
-  }
-
-  public cleanupGraphic(): void {
-    if (undefined === this._graphicsProvider)
-      return;
-    this._graphicsProvider.cleanupGraphic();
-    this._graphicsProvider = undefined;
-  }
-
-  public get hasGraphic(): boolean {
-    return (undefined !== this._graphicsProvider?.graphic);
-  }
-
-  public display(context: DecorateContext, accepted: boolean): void {
-    if (undefined === this._graphicsProvider?.graphic)
-      return;
-
-    const appearanceProvider = FeatureAppearanceProvider.supplement((app: FeatureAppearance) => {
-      return app.extendAppearance(this.getAppearance(context.viewport, accepted));
-    });
-
-    const opts: GraphicBranchOptions = { appearanceProvider };
-
-    const range = (this.geom?.range ? Range3d.fromJSON(this.geom.range) : undefined);
-    const pixelSize = context.viewport.getPixelSizeAtPoint(range ? range.center : undefined);
-    const offsetDir = context.viewport.view.getZVector();
-    offsetDir.scaleToLength(3 * pixelSize, offsetDir);
-    const offsetTrans = Transform.createTranslation(offsetDir);
-
-    this._graphicsProvider.addDecoration(context, GraphicType.Scene, offsetTrans, opts);
-  }
-}
-
-/** @alpha Base class for tools that want to use the backend geometry cache. */
-export abstract class ElementGeometryCacheTool extends ElementSetTool implements FeatureOverrideProvider {
-  protected _startedCmd?: string;
-  protected readonly _checkedIds = new Map<Id64String, boolean>();
-  protected _graphicsProvider?: ElementGeometryGraphicsProvider;
-  protected _graphicsPending?: true | undefined;
-  protected _firstResult = true;
-
-  protected allowView(vp: Viewport) { return vp.view.is3d(); }
-  public override isCompatibleViewport(vp: Viewport | undefined, isSelectedViewChange: boolean): boolean { return (super.isCompatibleViewport(vp, isSelectedViewChange) && undefined !== vp && this.allowView(vp)); }
-
-  protected async startCommand(): Promise<string> {
-    if (undefined !== this._startedCmd)
-      return this._startedCmd;
-    return EditTools.startCommand<string>(editorBuiltInCmdIds.cmdSolidModeling, this.iModel.key);
-  }
-
-  public static callCommand<T extends keyof SolidModelingCommandIpc>(method: T, ...args: Parameters<SolidModelingCommandIpc[T]>): ReturnType<SolidModelingCommandIpc[T]> {
-    return EditTools.callCommand(method, ...args) as ReturnType<SolidModelingCommandIpc[T]>;
-  }
-
-  // TODO: This looks nice as long as ViewFlags.transparency is on...
-  protected get agendaAppearance(): FeatureAppearance { return FeatureAppearance.fromTransparency(0.90); }
-  protected get wantAgendaAppearanceOverride(): boolean { return false; }
-
-  public addFeatureOverrides(overrides: FeatureSymbology.Overrides, _vp: Viewport): void {
-    if (this.agenda.isEmpty)
-      return;
-
-    const app = this.agendaAppearance;
-    this.agenda.elements.forEach((id) => { overrides.overrideElement(id, app); });
-  }
-
-  protected updateAgendaAppearanceProvider(drop?: true): void {
-    if (!this.wantAgendaAppearanceOverride)
-      return;
-
-    for (const vp of IModelApp.viewManager) {
-      if (!this.allowView(vp))
-        continue;
-
-      if (drop || this.agenda.isEmpty)
-        vp.dropFeatureOverrideProvider(this);
-      else if (!vp.addFeatureOverrideProvider(this))
-        vp.setFeatureOverrideProviderChanged();
-    }
-  }
-
-  protected get geometryCacheFilter(): ElementGeometryCacheFilter | undefined { return undefined; }
-
-  protected override async isElementValidForOperation(hit: HitDetail, out?: LocateResponse): Promise<boolean> {
-    if (!await super.isElementValidForOperation(hit, out))
-      return false;
-
-    if (!hit.isElementHit)
-      return false;
-
-    let accept = this._checkedIds.get(hit.sourceId);
-
-    if (undefined === accept) {
-      try {
-        this._startedCmd = await this.startCommand();
-        accept = await ElementGeometryCacheTool.callCommand("createElementGeometryCache", hit.sourceId, this.geometryCacheFilter);
-      } catch (err) {
-        accept = false;
-      }
-
-      this._checkedIds.set(hit.sourceId, accept);
-    }
-
-    return accept;
-  }
-
-  public override onDynamicFrame(_ev: BeButtonEvent, context: DynamicsContext): void {
-    if (undefined !== this._graphicsProvider)
-      this._graphicsProvider.addGraphic(context);
-  }
-
-  public override async onMouseMotion(ev: BeButtonEvent): Promise<void> {
-    return this.updateGraphic(ev, IModelApp.viewManager.inDynamicsMode);
-  }
-
-  protected async getGraphicData(_ev: BeButtonEvent): Promise<Uint8Array | undefined> { return undefined; }
-
-  protected async updateGraphic(ev: BeButtonEvent, isDynamics: boolean): Promise<void> {
-    if (!isDynamics || this._graphicsPending)
-      return; // Continue displaying previous graphic if new graphic is still pending...
-
-    this._graphicsPending = true;
-    const graphicData = await this.getGraphicData(ev);
-    this._graphicsPending = undefined;
-
-    if (undefined !== graphicData) {
-      if (this._firstResult) {
-        this.updateAgendaAppearanceProvider();
-        this._firstResult = false;
-      }
-      return this.createGraphic(graphicData);
-    }
-
-    if (undefined !== this._graphicsProvider)
-      this._graphicsProvider.cleanupGraphic();
-  }
-
-  protected async createGraphic(graphicData: Uint8Array): Promise<void> {
-    if (undefined === this._graphicsProvider)
-      this._graphicsProvider = new ElementGeometryGraphicsProvider(this.iModel);
-
-    await this._graphicsProvider.createGraphic(graphicData);
-  }
-
-  protected clearGraphic(): void {
-    if (undefined === this._graphicsProvider)
-      return;
-    this._graphicsProvider.cleanupGraphic();
-    this._graphicsProvider = undefined;
-  }
-
-  protected async clearElementGeometryCache(): Promise<void> {
-    try {
-      this._startedCmd = await this.startCommand();
-      await ElementGeometryCacheTool.callCommand("clearElementGeometryCache");
-    } catch (err) { }
-  }
-
-  public override async onUnsuspend(): Promise<void> {
-    if (!this._firstResult)
-      this.updateAgendaAppearanceProvider();
-    return super.onUnsuspend();
-  }
-
-  public override async onSuspend(): Promise<void> {
-    if (!this._firstResult)
-      this.updateAgendaAppearanceProvider(true);
-    return super.onSuspend();
-  }
-
-  public override async onPostInstall(): Promise<void> {
-    await super.onPostInstall();
-    if (this.wantAgendaAppearanceOverride)
-      this.agenda.manageHiliteState = false;
-  }
-
-  public override async onCleanup(): Promise<void> {
-    await super.onCleanup();
-    await this.clearElementGeometryCache();
-    this.updateAgendaAppearanceProvider(true);
-    this.clearGraphic();
-  }
-}
-
-/** @alpha Identify faces of solids and surfaces to offset. */
-export class OffsetFacesTool extends ElementGeometryCacheTool {
-  public static override toolId = "OffsetFaces";
-  public static override iconSpec = "icon-move"; // TODO: Need better icon...
-
-  protected _currentSubEntity?: SubEntityData;
-  protected _acceptedSubEntity?: SubEntityLocationProps;
-
-  public override requireWriteableTarget(): boolean { return false; } // TODO: Testing...
-
-  protected override get wantDynamics(): boolean { return true; }
-  protected override get wantAccuSnap(): boolean { return undefined !== this._acceptedSubEntity; }
-  protected override get wantAgendaAppearanceOverride(): boolean { return true; }
-
-  protected override get geometryCacheFilter(): ElementGeometryCacheFilter | undefined {
-    return { minGeom: 1, maxGeom: 1, parts: true, curves: false, surfaces: true, solids: true, other: false };
-  }
-
-  public override decorate(context: DecorateContext): void {
-    if (!this.allowView(context.viewport))
-      return;
-
-    if (undefined !== this._currentSubEntity)
-      this._currentSubEntity.display(context, false);
-  }
-
-  protected async doPickSubEntities(id: Id64String, boresite: Ray3d): Promise<SubEntityLocationProps | undefined> {
-    // TODO: Need proper locate method that returns array of hits...store per-element id...
-    try {
-      this._startedCmd = await this.startCommand();
-      return await ElementGeometryCacheTool.callCommand("getClosestFace", id, boresite.origin);
-    } catch (err) {
-      return undefined;
-    }
-  }
-
-  protected async doLocateSubEntity(ev: BeButtonEvent, newSearch: boolean): Promise<boolean> {
-    if (this.agenda.isEmpty || undefined === ev.viewport)
-      return false;
-
-    if (newSearch) {
-      // TODO: Use ev.point when doPickSubEntities stops using getClosestPoint...
-      // const boresite = AccuDrawHintBuilder.getBoresite(ev.point, ev.viewport);
-      const hit = IModelApp.accuSnap.currHit;
-      const boresite = AccuDrawHintBuilder.getBoresite(hit ? hit.hitPoint : ev.point, ev.viewport);
-      const info = await this.doPickSubEntities(this.agenda.elements[this.agenda.length - 1], boresite);
-
-      if (undefined === info)
-        return false;
-
-      this._acceptedSubEntity = info;
-      this.clearSubEntityGraphic();
-
-      return true;
-    }
-
-    this._acceptedSubEntity = undefined;
-    return true;
-  }
-
-  protected override async chooseNextHit(ev: BeButtonEvent): Promise<EventHandled> {
-    if (undefined === this._acceptedSubEntity)
-      return super.chooseNextHit(ev);
-
-    await this.doLocateSubEntity(ev, false);
-    if (undefined === this._acceptedSubEntity)
-      await this.onReinitialize();
-
-    return EventHandled.No;
-  }
-
-  protected override async gatherInput(ev: BeButtonEvent): Promise<EventHandled | undefined> {
-    if (undefined === this._acceptedSubEntity)
-      await this.doLocateSubEntity(ev, true);
-    return super.gatherInput(ev);
-  }
-
-  protected override get wantAdditionalInput(): boolean {
-    if (undefined === this._acceptedSubEntity)
-      return true;
-    return super.wantAdditionalInput;
-  }
-
-  protected async setCurrentSubEntity(id?: Id64String, current?: SubEntityLocationProps, chordTolerance?: number): Promise<boolean> {
-    if (undefined === id || undefined === current) {
-      if (undefined === this._currentSubEntity || !this._currentSubEntity.hasGraphic)
-        return false;
-      this._currentSubEntity.cleanupGraphic();
-      return true;
-    }
-
-    if (undefined !== this._currentSubEntity && this._currentSubEntity.hasGraphic && this._currentSubEntity.isSame(current.subEntity))
-      return false;
-
-    if (undefined === this._currentSubEntity)
-      this._currentSubEntity = new SubEntityData();
-    else
-      this._currentSubEntity.cleanupGraphic();
-
-    const opts: ElementGeometryResultOptions = {
-      wantGraphic: true,
-      wantRange: true,
-      wantAppearance: true,
-      chordTolerance,
-    };
-
-    this._currentSubEntity.info = current.subEntity;
-    this._currentSubEntity.geom = await ElementGeometryCacheTool.callCommand("getSubEntityGeometry", id, current.subEntity, opts);
-
-    return this._currentSubEntity.createGraphic(this.iModel);
-  }
-
-  protected clearSubEntityGraphic(): void {
-    if (undefined === this._currentSubEntity)
-      return;
-    this._currentSubEntity.cleanupGraphic();
-    this._currentSubEntity = undefined;
-  }
-
-  protected async updateSubEntityGraphic(ev: BeButtonEvent): Promise<boolean> {
-    if (undefined === ev.viewport)
-      return false;
-
-    const hit = IModelApp.accuSnap.currHit;
-    if (undefined === hit || !hit.isElementHit)
-      return this.setCurrentSubEntity();
-
-    // TODO: Use ev.point when doPickSubEntities stops using getClosestPoint...
-    // const boresite = AccuDrawHintBuilder.getBoresite(ev.point, ev.viewport);
-    const boresite = AccuDrawHintBuilder.getBoresite(hit.hitPoint, ev.viewport);
-    const current = await this.doPickSubEntities(hit.sourceId, boresite);
-    const chordTolerance = current ? computeChordToleranceFromPoint(ev.viewport, Point3d.fromJSON(current.point)) : 0.0;
-
-    if (!await this.setCurrentSubEntity(hit.sourceId, current, chordTolerance))
-      return false;
-
-    IModelApp.viewManager.invalidateDecorationsAllViews();
-    return true;
-  }
-
-  protected override async updateGraphic(ev: BeButtonEvent, isDynamics: boolean): Promise<void> {
-    if (isDynamics)
-      return super.updateGraphic(ev, isDynamics);
-
-    await this.updateSubEntityGraphic(ev);
-  }
-
-  protected override async getGraphicData(ev: BeButtonEvent): Promise<Uint8Array | undefined> {
-    const result = await this.applyAgendaOperation(ev, false);
-    return result?.graphic;
-  }
-
-  protected async applyAgendaOperation(ev: BeButtonEvent, isAccept: boolean): Promise<ElementGeometryResultProps | undefined> {
-    if (undefined === ev.viewport || this.agenda.isEmpty || undefined === this._acceptedSubEntity?.point || undefined === this._acceptedSubEntity?.normal)
-      return undefined;
-
-    const facePt = Point3d.fromJSON(this._acceptedSubEntity.point);
-    const faceNormal = Vector3d.fromJSON(this._acceptedSubEntity.normal);
-    const projPt = AccuDrawHintBuilder.projectPointToLineInView(ev.point, facePt, faceNormal, ev.viewport);
-
-    if (undefined === projPt)
-      return undefined;
-
-    const offsetDir = Vector3d.createStartEnd(facePt, projPt);
-    let offset = offsetDir.magnitude();
-
-    if (offset < Geometry.smallMetricDistance)
-      return undefined;
-
-    if (offsetDir.dotProduct(faceNormal) < 0.0)
-      offset = -offset;
-
-    try {
-      this._startedCmd = await this.startCommand();
-      const params: OffsetFacesProps = { faces: this._acceptedSubEntity.subEntity, distances: offset };
-      const opts: ElementGeometryResultOptions = {
-        wantGraphic: isAccept ? undefined : true,
-        chordTolerance: computeChordToleranceFromPoint(ev.viewport, ev.point),
-        requestId: `${this.toolId}:${this.agenda.elements[0]}`,
-        writeChanges: isAccept ? true : undefined,
-      };
-      return await ElementGeometryCacheTool.callCommand("offsetFaces", this.agenda.elements[0], params, opts);
-    } catch (err) {
-      return undefined;
-    }
-  }
-
-  public override async processAgenda(ev: BeButtonEvent): Promise<void> {
-    if (undefined === this._acceptedSubEntity)
-      return;
-
-    const result = await this.applyAgendaOperation(ev, true);
-    if (result?.elementId)
-      await this.saveChanges();
-  }
-
-  protected override setupAndPromptForNextAction(): void {
-    super.setupAndPromptForNextAction();
-
-    if (undefined === this._acceptedSubEntity?.point || undefined === this._acceptedSubEntity?.normal)
-      return;
-
-    const facePt = Point3d.fromJSON(this._acceptedSubEntity.point);
-    const faceNormal = Vector3d.fromJSON(this._acceptedSubEntity.normal);
-
-    const hints = new AccuDrawHintBuilder();
-    hints.setOriginFixed = true;
-    hints.setLockY = true;
-    hints.setLockZ = true;
-    hints.setModeRectangular();
-    hints.setOrigin(facePt);
-    hints.setXAxis2(faceNormal);
-    hints.sendHints();
-  }
-
-  public override async onCleanup(): Promise<void> {
-    this.clearSubEntityGraphic();
-    return super.onCleanup();
-  }
-
-  public async onRestartTool(): Promise<void> {
-    const tool = new OffsetFacesTool();
-    if (!await tool.run())
-      return this.exitTool();
-  }
-}
-=======
 /*---------------------------------------------------------------------------------------------
 * Copyright (c) Bentley Systems, Incorporated. All rights reserved.
 * See LICENSE.md in the project root for license terms and full copyright notice.
@@ -1177,5 +623,4 @@
     if (!await tool.run())
       return this.exitTool();
   }
-}
->>>>>>> 51caf2bd
+}