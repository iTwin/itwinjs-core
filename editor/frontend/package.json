{
  "name": "@bentley/imodeljs-editor-frontend",
  "version": "3.0.0-dev.64",
  "description": "iModel.js frontend components",
  "main": "lib/imodeljs-editor-frontend.js",
  "typings": "lib/imodeljs-editor-frontend",
  "imodeljsSharedLibrary": false,
  "license": "MIT",
  "scripts": {
    "compile": "npm run build",
    "build": "npm run copy:assets && npm run pseudolocalize && tsc 1>&2",
    "clean": "rimraf lib .rush/temp/package-deps*.json",
    "copy:assets": "cpx \"./src/public/**/*\" ./lib/public",
    "docs": "betools docs --includes=../../generated-docs/extract --json=../../generated-docs/editor/imodeljs-editor-frontend/file.json --tsIndexFile=./imodeljs-editor-frontend.ts --onlyJson --excludes=webgl/**/*,**/primitives --excludeGlob=**/*-css.ts",
    "extract-api": "betools extract-api --entry=imodeljs-editor-frontend",
    "lint": "eslint -f visualstudio --max-warnings 0 ./src/**/*.ts 1>&2",
    "pseudolocalize": "betools pseudolocalize --englishDir ./src/public/locales/en --out ./lib/public/locales/en-PSEUDO",
    "test": "",
    "cover": ""
  },
  "repository": {
    "type": "git",
    "url": "https://github.com/imodeljs/imodeljs/tree/master/editor/frontend"
  },
  "keywords": [
    "Bentley",
    "BIM",
    "iModel",
    "digital-twin",
    "iTwin"
  ],
  "author": {
    "name": "Bentley Systems, Inc.",
    "url": "http://www.bentley.com"
  },
  "peerDependencies": {
<<<<<<< HEAD
    "@bentley/bentleyjs-core": "workspace:^3.0.0-dev.63",
    "@itwin/core-common": "workspace:^3.0.0-dev.63",
    "@bentley/imodeljs-i18n": "workspace:^3.0.0-dev.63"
=======
    "@bentley/bentleyjs-core": "workspace:^3.0.0-dev.64",
    "@bentley/imodeljs-common": "workspace:^3.0.0-dev.64",
    "@bentley/imodeljs-i18n": "workspace:^3.0.0-dev.64"
>>>>>>> 93b8c775
  },
  "//devDependencies": [
    "NOTE: All peerDependencies should also be listed as devDependencies since peerDependencies are not considered by npm install",
    "NOTE: All tools used by scripts in this package must be listed as devDependencies"
  ],
  "devDependencies": {
    "@bentley/bentleyjs-core": "workspace:*",
    "@bentley/build-tools": "workspace:*",
    "@bentley/certa": "workspace:*",
    "@bentley/eslint-plugin": "workspace:*",
    "@itwin/core-common": "workspace:*",
    "@bentley/imodeljs-i18n": "workspace:*",
    "@types/chai": "^4.1.4",
    "@types/mocha": "^8.2.2",
    "@types/node": "10.14.1",
    "@types/semver": "^5.5.0",
    "chai": "^4.1.2",
    "cpx": "^1.5.0",
    "electron": "^11.1.0",
    "eslint": "^7.11.0",
    "glob": "^7.1.2",
    "mocha": "^8.3.2",
    "rimraf": "^3.0.2",
    "source-map-loader": "^1.0.0",
    "typescript": "~4.3.0"
  },
  "//dependencies": [
    "NOTE: these dependencies should be only for things that DO NOT APPEAR IN THE API",
    "NOTE: imodeljs-editor-frontend should remain UI technology agnostic, so no react/angular dependencies are allowed"
  ],
  "dependencies": {
    "@bentley/geometry-core": "workspace:*",
    "@bentley/imodeljs-editor-common": "workspace:*",
    "@itwin/core-frontend": "workspace:*",
    "@bentley/ui-abstract": "workspace:*"
  },
  "eslintConfig": {
    "plugins": [
      "@bentley"
    ],
    "extends": "plugin:@bentley/imodeljs-recommended"
  }
}<|MERGE_RESOLUTION|>--- conflicted
+++ resolved
@@ -34,15 +34,9 @@
     "url": "http://www.bentley.com"
   },
   "peerDependencies": {
-<<<<<<< HEAD
-    "@bentley/bentleyjs-core": "workspace:^3.0.0-dev.63",
-    "@itwin/core-common": "workspace:^3.0.0-dev.63",
-    "@bentley/imodeljs-i18n": "workspace:^3.0.0-dev.63"
-=======
     "@bentley/bentleyjs-core": "workspace:^3.0.0-dev.64",
-    "@bentley/imodeljs-common": "workspace:^3.0.0-dev.64",
+    "@itwin/core-common": "workspace:^3.0.0-dev.64",
     "@bentley/imodeljs-i18n": "workspace:^3.0.0-dev.64"
->>>>>>> 93b8c775
   },
   "//devDependencies": [
     "NOTE: All peerDependencies should also be listed as devDependencies since peerDependencies are not considered by npm install",
