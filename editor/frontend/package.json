{
  "name": "@itwin/editor-frontend",
  "version": "3.0.0-dev.91",
  "description": "iModel.js frontend components",
  "main": "lib/cjs/editor-frontend.js",
  "module": "lib/esm/editor-frontend.js",
  "typings": "lib/cjs/editor-frontend",
  "imodeljsSharedLibrary": false,
  "license": "MIT",
  "scripts": {
    "compile": "npm run -s build",
    "build": "npm run -s build:cjs && npm run -s build:esm && npm run -s copy:locale",
    "build:cjs": "tsc 1>&2 --outDir lib/cjs",
    "build:esm": "tsc 1>&2 --module ES2020 --outDir lib/esm",
    "clean": "rimraf lib .rush/temp/package-deps*.json",
    "copy:locale": "cpx \"./src/public/**/*\" ./lib/public",
    "docs": "betools docs --includes=../../generated-docs/extract --json=../../generated-docs/editor/editor-frontend/file.json --tsIndexFile=./editor-frontend.ts --onlyJson --excludes=webgl/**/*,**/primitives --excludeGlob=**/*-css.ts",
    "extract-api": "betools extract-api --entry=editor-frontend",
    "lint": "eslint -f visualstudio --max-warnings 0 ./src/**/*.ts 1>&2",
    "pseudolocalize": "betools pseudolocalize --englishDir ./src/public/locales/en --out ./public/locales/en-PSEUDO",
    "test": "",
    "cover": ""
  },
  "repository": {
    "type": "git",
    "url": "https://github.com/imodeljs/imodeljs/tree/master/editor/frontend"
  },
  "keywords": [
    "Bentley",
    "BIM",
    "iModel",
    "digital-twin",
    "iTwin"
  ],
  "author": {
    "name": "Bentley Systems, Inc.",
    "url": "http://www.bentley.com"
  },
  "peerDependencies": {
<<<<<<< HEAD
    "@itwin/core-bentley": "workspace:^3.0.0-dev.90",
    "@itwin/core-common": "workspace:^3.0.0-dev.90"
=======
    "@itwin/core-bentley": "workspace:^3.0.0-dev.91",
    "@itwin/core-common": "workspace:^3.0.0-dev.91",
    "@itwin/core-i18n": "workspace:^3.0.0-dev.91"
>>>>>>> 0511563b
  },
  "//devDependencies": [
    "NOTE: All peerDependencies should also be listed as devDependencies since peerDependencies are not considered by npm install",
    "NOTE: All tools used by scripts in this package must be listed as devDependencies"
  ],
  "devDependencies": {
    "@itwin/core-bentley": "workspace:*",
    "@itwin/build-tools": "workspace:*",
    "@itwin/certa": "workspace:*",
    "@itwin/eslint-plugin": "workspace:*",
    "@itwin/core-common": "workspace:*",
    "@types/chai": "^4.1.4",
    "@types/mocha": "^8.2.2",
    "@types/node": "14.14.31",
    "@types/semver": "^5.5.0",
    "chai": "^4.1.2",
    "cpx": "^1.5.0",
    "electron": "^14.0.0",
    "eslint": "^7.11.0",
    "glob": "^7.1.2",
    "mocha": "^8.3.2",
    "rimraf": "^3.0.2",
    "source-map-loader": "^1.0.0",
    "typescript": "~4.4.0"
  },
  "//dependencies": [
    "NOTE: these dependencies should be only for things that DO NOT APPEAR IN THE API",
    "NOTE: editor-frontend should remain UI technology agnostic, so no react/angular dependencies are allowed"
  ],
  "dependencies": {
    "@itwin/core-geometry": "workspace:*",
    "@itwin/editor-common": "workspace:*",
    "@itwin/core-frontend": "workspace:*",
    "@itwin/appui-abstract": "workspace:*"
  },
  "eslintConfig": {
    "plugins": [
      "@itwin"
    ],
    "extends": "plugin:@itwin/itwinjs-recommended"
  }
}<|MERGE_RESOLUTION|>--- conflicted
+++ resolved
@@ -37,14 +37,8 @@
     "url": "http://www.bentley.com"
   },
   "peerDependencies": {
-<<<<<<< HEAD
-    "@itwin/core-bentley": "workspace:^3.0.0-dev.90",
-    "@itwin/core-common": "workspace:^3.0.0-dev.90"
-=======
     "@itwin/core-bentley": "workspace:^3.0.0-dev.91",
-    "@itwin/core-common": "workspace:^3.0.0-dev.91",
-    "@itwin/core-i18n": "workspace:^3.0.0-dev.91"
->>>>>>> 0511563b
+    "@itwin/core-common": "workspace:^3.0.0-dev.91"
   },
   "//devDependencies": [
     "NOTE: All peerDependencies should also be listed as devDependencies since peerDependencies are not considered by npm install",
