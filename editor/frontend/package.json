--- conflicted
+++ resolved
@@ -1,10 +1,6 @@
 {
   "name": "@itwin/editor-frontend",
-<<<<<<< HEAD
   "version": "4.1.0-dev.62",
-=======
-  "version": "4.1.0-dev.57",
->>>>>>> 3c9808a6
   "description": "iTwin.js frontend components",
   "main": "lib/cjs/editor-frontend.js",
   "module": "lib/esm/editor-frontend.js",
@@ -40,19 +36,11 @@
     "url": "http://www.bentley.com"
   },
   "peerDependencies": {
-<<<<<<< HEAD
     "@itwin/appui-abstract": "workspace:^4.1.0-dev.62",
     "@itwin/core-bentley": "workspace:^4.1.0-dev.62",
     "@itwin/core-common": "workspace:^4.1.0-dev.62",
     "@itwin/core-frontend": "workspace:^4.1.0-dev.62",
     "@itwin/core-geometry": "workspace:^4.1.0-dev.62"
-=======
-    "@itwin/appui-abstract": "workspace:^4.1.0-dev.57",
-    "@itwin/core-bentley": "workspace:^4.1.0-dev.57",
-    "@itwin/core-common": "workspace:^4.1.0-dev.57",
-    "@itwin/core-frontend": "workspace:^4.1.0-dev.57",
-    "@itwin/core-geometry": "workspace:^4.1.0-dev.57"
->>>>>>> 3c9808a6
   },
   "//devDependencies": [
     "NOTE: All peerDependencies should also be listed as devDependencies since peerDependencies are not considered by npm install",
