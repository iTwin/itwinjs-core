--- conflicted
+++ resolved
@@ -1,10 +1,6 @@
 {
   "name": "@itwin/editor-backend",
-<<<<<<< HEAD
-  "version": "3.0.0-dev.114",
-=======
   "version": "3.0.0-dev.115",
->>>>>>> eea69924
   "description": "iModel.js editor backend",
   "main": "lib/cjs/editor-backend.js",
   "typings": "lib/cjs/editor-backend",
@@ -39,17 +35,10 @@
     "url": "http://www.bentley.com"
   },
   "peerDependencies": {
-<<<<<<< HEAD
-    "@itwin/core-bentley": "workspace:^3.0.0-dev.114",
-    "@itwin/core-geometry": "workspace:^3.0.0-dev.114",
-    "@itwin/core-backend": "workspace:^3.0.0-dev.114",
-    "@itwin/core-common": "workspace:^3.0.0-dev.114"
-=======
     "@itwin/core-bentley": "workspace:^3.0.0-dev.115",
     "@itwin/core-geometry": "workspace:^3.0.0-dev.115",
     "@itwin/core-backend": "workspace:^3.0.0-dev.115",
     "@itwin/core-common": "workspace:^3.0.0-dev.115"
->>>>>>> eea69924
   },
   "//devDependencies": [
     "NOTE: All peerDependencies should also be listed as devDependencies since peerDependencies are not considered by npm install",
