{
  "name": "@itwin/editor-backend",
<<<<<<< HEAD
  "version": "3.0.0-dev.136",
  "description": "iTwin.js editor backend",
=======
  "version": "3.0.0-dev.137",
  "description": "iModel.js editor backend",
>>>>>>> 1519a797
  "main": "lib/cjs/editor-backend.js",
  "typings": "lib/cjs/editor-backend",
  "license": "MIT",
  "engines": {
    "node": ">=12.22.0 < 14.0 || >=14.17.0 <17.0"
  },
  "scripts": {
    "build": "npm run -s build:cjs",
    "build:ci": "npm run -s build",
    "build:cjs": "tsc 1>&2 --outDir lib/cjs",
    "clean": "rimraf lib .rush/temp/package-deps*.json",
    "docs": "betools docs --includes=../../generated-docs/extract --json=../../generated-docs/editor/editor-backend/file.json --tsIndexFile=./editor-backend.ts --onlyJson",
    "extract-api": "betools extract-api --entry=editor-backend",
    "lint": "eslint -f visualstudio --max-warnings 0 ./src/**/*.ts 1>&2",
    "test": "",
    "cover": ""
  },
  "repository": {
    "type": "git",
    "url": "https://github.com/iTwin/itwinjs-core/tree/master/editor/backend"
  },
  "keywords": [
    "Bentley",
    "BIM",
    "iModel",
    "digital-twin",
    "iTwin"
  ],
  "author": {
    "name": "Bentley Systems, Inc.",
    "url": "http://www.bentley.com"
  },
  "peerDependencies": {
    "@itwin/core-backend": "workspace:^3.0.0-dev.137",
    "@itwin/core-bentley": "workspace:^3.0.0-dev.137",
    "@itwin/core-common": "workspace:^3.0.0-dev.137",
    "@itwin/core-geometry": "workspace:^3.0.0-dev.137"
  },
  "//devDependencies": [
    "NOTE: All peerDependencies should also be listed as devDependencies since peerDependencies are not considered by npm install",
    "NOTE: All tools used by scripts in this package must be listed as devDependencies"
  ],
  "devDependencies": {
    "@itwin/build-tools": "workspace:*",
    "@itwin/core-backend": "workspace:*",
    "@itwin/core-bentley": "workspace:*",
    "@itwin/core-common": "workspace:*",
    "@itwin/core-geometry": "workspace:*",
    "@itwin/eslint-plugin": "workspace:*",
    "eslint": "^7.11.0",
    "rimraf": "^3.0.2",
    "typescript": "~4.4.0"
  },
  "dependencies": {
    "@itwin/editor-common": "workspace:*"
  },
  "eslintConfig": {
    "plugins": [
      "@itwin"
    ],
    "extends": "plugin:@itwin/itwinjs-recommended"
  }
}<|MERGE_RESOLUTION|>--- conflicted
+++ resolved
@@ -1,12 +1,7 @@
 {
   "name": "@itwin/editor-backend",
-<<<<<<< HEAD
-  "version": "3.0.0-dev.136",
+  "version": "3.0.0-dev.137",
   "description": "iTwin.js editor backend",
-=======
-  "version": "3.0.0-dev.137",
-  "description": "iModel.js editor backend",
->>>>>>> 1519a797
   "main": "lib/cjs/editor-backend.js",
   "typings": "lib/cjs/editor-backend",
   "license": "MIT",
