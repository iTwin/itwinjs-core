{
  "name": "@bentley/imodeljs-editor-backend",
  "version": "3.0.0-dev.64",
  "description": "iModel.js editor backend",
  "main": "lib/imodeljs-editor-backend.js",
  "typings": "lib/imodeljs-editor-backend",
  "license": "MIT",
  "engines": {
    "node": ">=10.17.0 <15.0"
  },
  "scripts": {
    "compile": "npm run build",
    "build": "tsc 1>&2",
    "clean": "rimraf lib .rush/temp/package-deps*.json",
    "docs": "betools docs --includes=../../generated-docs/extract --json=../../generated-docs/editor/imodeljs-editor-backend/file.json --tsIndexFile=./imodeljs-editor-backend.ts --onlyJson",
    "extract-api": "betools extract-api --entry=imodeljs-editor-backend",
    "lint": "eslint -f visualstudio --max-warnings 0 ./src/**/*.ts 1>&2",
    "test": "",
    "cover": ""
  },
  "repository": {
    "type": "git",
    "url": "https://github.com/imodeljs/imodeljs/tree/master/editor/backend"
  },
  "keywords": [
    "Bentley",
    "BIM",
    "iModel",
    "digital-twin",
    "iTwin"
  ],
  "author": {
    "name": "Bentley Systems, Inc.",
    "url": "http://www.bentley.com"
  },
  "peerDependencies": {
<<<<<<< HEAD
    "@bentley/bentleyjs-core": "workspace:^3.0.0-dev.63",
    "@bentley/geometry-core": "workspace:^3.0.0-dev.63",
    "@itwin/core-backend": "workspace:^3.0.0-dev.63",
    "@itwin/core-common": "workspace:^3.0.0-dev.63"
=======
    "@bentley/bentleyjs-core": "workspace:^3.0.0-dev.64",
    "@bentley/geometry-core": "workspace:^3.0.0-dev.64",
    "@bentley/imodeljs-backend": "workspace:^3.0.0-dev.64",
    "@bentley/imodeljs-common": "workspace:^3.0.0-dev.64"
>>>>>>> 93b8c775
  },
  "//devDependencies": [
    "NOTE: All peerDependencies should also be listed as devDependencies since peerDependencies are not considered by npm install",
    "NOTE: All tools used by scripts in this package must be listed as devDependencies"
  ],
  "devDependencies": {
    "@bentley/bentleyjs-core": "workspace:*",
    "@bentley/build-tools": "workspace:*",
    "@bentley/eslint-plugin": "workspace:*",
    "@bentley/geometry-core": "workspace:*",
    "@itwin/core-backend": "workspace:*",
    "@itwin/core-common": "workspace:*",
    "@types/chai": "^4.1.4",
    "@types/chai-as-promised": "^7",
    "@types/deep-assign": "^0.1.0",
    "@types/mocha": "^8.2.2",
    "@types/node": "10.14.1",
    "@types/semver": "^5.5.0",
    "chai": "^4.1.2",
    "chai-as-promised": "^7",
    "cpx": "^1.5.0",
    "electron": "^11.1.0",
    "eslint": "^7.11.0",
    "mocha": "^8.3.2",
    "rimraf": "^3.0.2",
    "sinon": "^9.0.2",
    "source-map-loader": "^1.0.0",
    "source-map-support": "^0.5.6",
    "typescript": "~4.3.0"
  },
  "dependencies": {
    "@bentley/imodeljs-editor-common": "workspace:*"
  },
  "eslintConfig": {
    "plugins": [
      "@bentley"
    ],
    "extends": "plugin:@bentley/imodeljs-recommended"
  }
}<|MERGE_RESOLUTION|>--- conflicted
+++ resolved
@@ -34,17 +34,10 @@
     "url": "http://www.bentley.com"
   },
   "peerDependencies": {
-<<<<<<< HEAD
-    "@bentley/bentleyjs-core": "workspace:^3.0.0-dev.63",
-    "@bentley/geometry-core": "workspace:^3.0.0-dev.63",
-    "@itwin/core-backend": "workspace:^3.0.0-dev.63",
-    "@itwin/core-common": "workspace:^3.0.0-dev.63"
-=======
     "@bentley/bentleyjs-core": "workspace:^3.0.0-dev.64",
     "@bentley/geometry-core": "workspace:^3.0.0-dev.64",
-    "@bentley/imodeljs-backend": "workspace:^3.0.0-dev.64",
-    "@bentley/imodeljs-common": "workspace:^3.0.0-dev.64"
->>>>>>> 93b8c775
+    "@itwin/core-backend": "workspace:^3.0.0-dev.64",
+    "@itwin/core-common": "workspace:^3.0.0-dev.64"
   },
   "//devDependencies": [
     "NOTE: All peerDependencies should also be listed as devDependencies since peerDependencies are not considered by npm install",
