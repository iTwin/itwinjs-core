{
  "name": "@itwin/editor-backend",
<<<<<<< HEAD
  "version": "3.0.0-dev.128",
  "description": "iTwin.js editor backend",
=======
  "version": "3.0.0-dev.136",
  "description": "iModel.js editor backend",
>>>>>>> e519a0de
  "main": "lib/cjs/editor-backend.js",
  "typings": "lib/cjs/editor-backend",
  "license": "MIT",
  "engines": {
    "node": ">=12.22.0 < 14.0 || >=14.17.0 <17.0"
  },
  "scripts": {
    "build": "npm run -s build:cjs",
    "build:ci": "npm run -s build",
    "build:cjs": "tsc 1>&2 --outDir lib/cjs",
    "clean": "rimraf lib .rush/temp/package-deps*.json",
    "docs": "betools docs --includes=../../generated-docs/extract --json=../../generated-docs/editor/editor-backend/file.json --tsIndexFile=./editor-backend.ts --onlyJson",
    "extract-api": "betools extract-api --entry=editor-backend",
    "lint": "eslint -f visualstudio --max-warnings 0 ./src/**/*.ts 1>&2",
    "test": "",
    "cover": ""
  },
  "repository": {
    "type": "git",
    "url": "https://github.com/iTwin/itwinjs-core/tree/master/editor/backend"
  },
  "keywords": [
    "Bentley",
    "BIM",
    "iModel",
    "digital-twin",
    "iTwin"
  ],
  "author": {
    "name": "Bentley Systems, Inc.",
    "url": "http://www.bentley.com"
  },
  "peerDependencies": {
    "@itwin/core-backend": "workspace:^3.0.0-dev.136",
    "@itwin/core-bentley": "workspace:^3.0.0-dev.136",
    "@itwin/core-common": "workspace:^3.0.0-dev.136",
    "@itwin/core-geometry": "workspace:^3.0.0-dev.136"
  },
  "//devDependencies": [
    "NOTE: All peerDependencies should also be listed as devDependencies since peerDependencies are not considered by npm install",
    "NOTE: All tools used by scripts in this package must be listed as devDependencies"
  ],
  "devDependencies": {
    "@itwin/build-tools": "workspace:*",
    "@itwin/core-backend": "workspace:*",
    "@itwin/core-bentley": "workspace:*",
    "@itwin/core-common": "workspace:*",
    "@itwin/core-geometry": "workspace:*",
    "@itwin/eslint-plugin": "workspace:*",
    "eslint": "^7.11.0",
    "rimraf": "^3.0.2",
    "typescript": "~4.4.0"
  },
  "dependencies": {
    "@itwin/editor-common": "workspace:*"
  },
  "eslintConfig": {
    "plugins": [
      "@itwin"
    ],
    "extends": "plugin:@itwin/itwinjs-recommended"
  }
}<|MERGE_RESOLUTION|>--- conflicted
+++ resolved
@@ -1,12 +1,7 @@
 {
   "name": "@itwin/editor-backend",
-<<<<<<< HEAD
-  "version": "3.0.0-dev.128",
+  "version": "3.0.0-dev.136",
   "description": "iTwin.js editor backend",
-=======
-  "version": "3.0.0-dev.136",
-  "description": "iModel.js editor backend",
->>>>>>> e519a0de
   "main": "lib/cjs/editor-backend.js",
   "typings": "lib/cjs/editor-backend",
   "license": "MIT",
