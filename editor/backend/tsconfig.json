{
<<<<<<< HEAD
  "extends": "./node_modules/@bentley/build-tools/tsconfig-base.json",
=======
  "extends": "./node_modules/@itwin/build-tools/tsconfig-base.json",
  "compilerOptions": {
    "target": "es2017",
    "module": "commonjs",
    "outDir": "./lib"
  },
>>>>>>> 200baec2
  "include": [
    "./src/**/*.ts"
  ],
  "exclude": [
    "lib",
    "node_modules"
  ]
}<|MERGE_RESOLUTION|>--- conflicted
+++ resolved
@@ -1,14 +1,5 @@
 {
-<<<<<<< HEAD
-  "extends": "./node_modules/@bentley/build-tools/tsconfig-base.json",
-=======
   "extends": "./node_modules/@itwin/build-tools/tsconfig-base.json",
-  "compilerOptions": {
-    "target": "es2017",
-    "module": "commonjs",
-    "outDir": "./lib"
-  },
->>>>>>> 200baec2
   "include": [
     "./src/**/*.ts"
   ],
