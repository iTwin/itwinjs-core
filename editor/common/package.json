--- conflicted
+++ resolved
@@ -33,23 +33,14 @@
   },
   "dependencies": {},
   "peerDependencies": {
-<<<<<<< HEAD
-    "@bentley/bentleyjs-core": "^2.12.0-dev.1",
-    "@bentley/imodeljs-common": "^2.12.0-dev.1"
-  },
-  "devDependencies": {
-    "@bentley/bentleyjs-core": "2.12.0-dev.1",
-    "@bentley/build-tools": "2.12.0-dev.1",
-    "@bentley/eslint-plugin": "2.12.0-dev.1",
-    "@bentley/imodeljs-common": "2.12.0-dev.1",
-=======
-    "@bentley/bentleyjs-core": "^2.12.0-dev.2"
+    "@bentley/bentleyjs-core": "^2.12.0-dev.2",
+    "@bentley/imodeljs-common": "^2.12.0-dev.2"
   },
   "devDependencies": {
     "@bentley/bentleyjs-core": "2.12.0-dev.2",
     "@bentley/build-tools": "2.12.0-dev.2",
     "@bentley/eslint-plugin": "2.12.0-dev.2",
->>>>>>> 09ae3bdb
+    "@bentley/imodeljs-common": "2.12.0-dev.2",
     "@types/chai": "^4.1.4",
     "@types/mocha": "^5.2.5",
     "@types/node": "10.14.1",
