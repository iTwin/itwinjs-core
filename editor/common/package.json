--- conflicted
+++ resolved
@@ -1,10 +1,6 @@
 {
   "name": "@itwin/editor-common",
-<<<<<<< HEAD
-  "version": "3.0.0-dev.114",
-=======
   "version": "3.0.0-dev.115",
->>>>>>> eea69924
   "description": "iModel.js editing properties common to frontend and backend",
   "main": "lib/cjs/editor-common.js",
   "module": "lib/esm/editor-common.js",
@@ -39,15 +35,9 @@
     "url": "http://www.bentley.com"
   },
   "peerDependencies": {
-<<<<<<< HEAD
-    "@itwin/core-bentley": "workspace:^3.0.0-dev.114",
-    "@itwin/core-geometry": "workspace:^3.0.0-dev.114",
-    "@itwin/core-common": "workspace:^3.0.0-dev.114"
-=======
     "@itwin/core-bentley": "workspace:^3.0.0-dev.115",
     "@itwin/core-geometry": "workspace:^3.0.0-dev.115",
     "@itwin/core-common": "workspace:^3.0.0-dev.115"
->>>>>>> eea69924
   },
   "devDependencies": {
     "@itwin/core-bentley": "workspace:*",
