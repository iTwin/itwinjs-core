{
  "name": "@itwin/editor-common",
  "version": "4.3.0-dev.31",
  "description": "iTwin.js editing properties common to frontend and backend",
  "main": "lib/cjs/editor-common.js",
  "module": "lib/esm/editor-common.js",
  "typings": "lib/cjs/editor-common",
  "license": "MIT",
  "scripts": {
    "build": "npm run -s build:cjs && npm run -s build:esm",
    "build:cjs": "tsc 1>&2 --outDir lib/cjs",
    "build:esm": "tsc 1>&2 --module ES2020 --outDir lib/esm",
    "clean": "rimraf lib .rush/temp/package-deps*.json",
    "docs": "betools docs --includes=../../generated-docs/extract --json=../../generated-docs/editor/editor-common/file.json --tsIndexFile=./editor-common.ts --onlyJson",
    "extract-api": "betools extract-api --entry=editor-common",
    "lint": "eslint -f visualstudio --max-warnings 0 ./src/**/*.ts 1>&2",
    "test": "",
    "cover": ""
  },
  "repository": {
    "type": "git",
    "url": "https://github.com/iTwin/itwinjs-core.git",
    "directory": "editor/common"
  },
  "keywords": [
    "Bentley",
    "BIM",
    "iModel",
    "digital-twin",
    "iTwin"
  ],
  "author": {
    "name": "Bentley Systems, Inc.",
    "url": "http://www.bentley.com"
  },
  "peerDependencies": {
    "@itwin/core-bentley": "workspace:^4.3.0-dev.31",
    "@itwin/core-geometry": "workspace:^4.3.0-dev.31",
    "@itwin/core-common": "workspace:^4.3.0-dev.31"
  },
  "devDependencies": {
    "@itwin/core-bentley": "workspace:*",
    "@itwin/build-tools": "workspace:*",
    "@itwin/eslint-plugin": "4.0.0-dev.44",
    "@itwin/core-geometry": "workspace:*",
    "@itwin/core-common": "workspace:*",
    "@types/chai": "4.3.1",
<<<<<<< HEAD
    "@types/mocha": "^10.0.6",
    "@types/node": "18.16.1",
=======
    "@types/mocha": "^8.2.2",
>>>>>>> a3db487f
    "chai": "^4.3.10",
    "eslint": "^8.44.0",
    "mocha": "^10.2.0",
    "rimraf": "^3.0.2",
    "typescript": "~5.0.2"
  }
}<|MERGE_RESOLUTION|>--- conflicted
+++ resolved
@@ -45,12 +45,7 @@
     "@itwin/core-geometry": "workspace:*",
     "@itwin/core-common": "workspace:*",
     "@types/chai": "4.3.1",
-<<<<<<< HEAD
     "@types/mocha": "^10.0.6",
-    "@types/node": "18.16.1",
-=======
-    "@types/mocha": "^8.2.2",
->>>>>>> a3db487f
     "chai": "^4.3.10",
     "eslint": "^8.44.0",
     "mocha": "^10.2.0",
