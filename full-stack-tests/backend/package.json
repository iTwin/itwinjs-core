--- conflicted
+++ resolved
@@ -29,11 +29,6 @@
     "@azure/storage-blob": "^12.7.0",
     "@bentley/imodelhub-client": "workspace:*",
     "@bentley/itwin-client": "workspace:*",
-<<<<<<< HEAD
-    "@bentley/itwin-registry-client": "workspace:*",
-=======
-    "@bentley/telemetry-client": "workspace:*",
->>>>>>> fd641e1e
     "@itwin/core-backend": "workspace:*",
     "@itwin/core-bentley": "workspace:*",
     "@itwin/core-common": "workspace:*",
