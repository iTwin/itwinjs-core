{
  "name": "backend-integration-tests",
  "//private": "NOTE: this is a private package that is never published",
  "version": "0.0.0",
  "private": true,
  "license": "MIT",
  "scripts": {
    "build": "tsc 1>&2 --outDir lib/cjs",
    "build:ci": "npm run -s build",
    "clean": "rimraf lib .rush/temp/package-deps*.json",
    "copy:config": "internal-tools copy-config",
    "lint": "eslint -f visualstudio \"./src/**/*.ts\" 1>&2",
    "azurite:setup": "mkdirp ./lib/cjs/test/azuriteStorage && azurite --silent --loose --location ./lib/cjs/test/azuriteStorage",
    "test": "",
    "cover": "",
    "docs": "",
    "test:integration": "run-s test:integration:azurite",
    "test:integration:azurite": "run-p -r azurite:setup test:integration:core",
    "test:integration:core": "mocha \"./lib/cjs/integration/**/*.test.js\"",
    "perftest:pre": "cpx \"./src/perftest/*.json\" ./lib/cjs/perftest",
    "perftest": "npm run -s perftest:crud && npm run -s perftest:cs && npm run -s perftest:elAspect && npm run -s perftest:schema",
    "perftest:crud": "npm run -s perftest:pre && mocha --timeout=999999999 --grep PerformanceElementsTests \"./lib/cjs/perftest/**/*.test.js\"",
    "perftest:cs": "npm run -s perftest:pre && mocha --timeout=999999999 --grep ImodelChangesetPerformance \"./lib/cjs/perftest/**/*.test.js\"",
    "perftest:elAspect": "npm run -s perftest:pre && mocha --timeout=999999999 --grep ElementAspectPerformance \"./lib/cjs/perftest/**/*.test.js\"",
    "perftest:schema": "npm run -s perftest:pre && mocha --timeout=999999999 --grep SchemaDesignPerf \"./lib/cjs/perftest/**/*.test.js\"",
    "perftest:tile": "npm run -s perftest:pre && mocha --timeout=999999999 --grep TilesGenerationPerformance \"./lib/cjs/perftest/**/*.test.js\""
  },
  "dependencies": {
    "@azure/storage-blob": "^12.7.0",
    "@bentley/imodelhub-client": "workspace:*",
<<<<<<< HEAD
=======
    "@bentley/imodeljs-native": "3.0.31",
    "@bentley/itwin-client": "workspace:*",
>>>>>>> f8e60577
    "@itwin/core-backend": "workspace:*",
    "@itwin/core-bentley": "workspace:*",
    "@itwin/core-common": "workspace:*",
    "@itwin/core-geometry": "workspace:*",
    "@itwin/ecschema-metadata": "workspace:*",
    "@itwin/oidc-signin-tool": "3.0.0",
    "@itwin/perf-tools": "workspace:*",
    "@itwin/projects-client": "^0.3.0",
    "azurite": "^3.14.0",
    "chai": "^4.1.2",
    "chai-as-promised": "^7",
    "cpx2": "^3.0.0",
    "dotenv": "^10.0.0",
    "dotenv-expand": "^5.1.0",
    "eslint": "^7.11.0",
    "fs-extra": "^8.1.0",
    "mocha": "^8.3.2",
    "nyc": "^15.1.0",
    "rimraf": "^3.0.2"
  },
  "devDependencies": {
    "@itwin/eslint-plugin": "workspace:*",
    "@itwin/build-tools": "workspace:*",
    "@types/chai": "^4.1.4",
    "@types/chai-as-promised": "^7",
    "@types/fs-extra": "^4.0.7",
    "@types/mocha": "^8.2.2",
    "internal-tools": "workspace:*",
    "mkdirp": "^1.0.4",
    "npm-run-all": "^4.1.5",
    "typescript": "~4.4.0"
  },
  "nyc": {
    "extends": "./node_modules/@itwin/build-tools/.nycrc"
  },
  "eslintConfig": {
    "plugins": [
      "@itwin"
    ],
    "extends": "plugin:@itwin/itwinjs-recommended"
  }
}<|MERGE_RESOLUTION|>--- conflicted
+++ resolved
@@ -28,11 +28,7 @@
   "dependencies": {
     "@azure/storage-blob": "^12.7.0",
     "@bentley/imodelhub-client": "workspace:*",
-<<<<<<< HEAD
-=======
     "@bentley/imodeljs-native": "3.0.31",
-    "@bentley/itwin-client": "workspace:*",
->>>>>>> f8e60577
     "@itwin/core-backend": "workspace:*",
     "@itwin/core-bentley": "workspace:*",
     "@itwin/core-common": "workspace:*",
