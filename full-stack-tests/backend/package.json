{
  "name": "backend-integration-tests",
  "//private": "NOTE: this is a private package that is never published",
  "version": "0.0.0",
  "private": true,
  "license": "MIT",
  "scripts": {
    "build": "tsc 1>&2 --outDir lib/cjs",
    "build:ci": "npm run -s build",
    "clean": "rimraf lib .rush/temp/package-deps*.json",
    "copy:config": "internal-tools copy-config",
    "lint": "eslint -f visualstudio \"./src/**/*.ts\" 1>&2",
    "azurite:setup": "mkdirp ./lib/cjs/test/azuriteStorage && azurite --silent --loose --location ./lib/cjs/test/azuriteStorage",
    "test": "",
    "cover": "",
    "docs": "",
    "test:integration": "run-s test:integration:azurite",
    "test:integration:azurite": "run-p -r azurite:setup test:integration:core",
    "test:integration:core": "mocha \"./lib/cjs/integration/**/*.test.js\"",
    "perftest:pre": "cpx \"./src/perftest/*.json\" ./lib/cjs/perftest",
    "perftest": "npm run -s perftest:crud && npm run -s perftest:cs && npm run -s perftest:elAspect && npm run -s perftest:schema",
    "perftest:crud": "npm run -s perftest:pre && mocha --timeout=999999999 --grep PerformanceElementsTests \"./lib/cjs/perftest/**/*.test.js\"",
    "perftest:cs": "npm run -s perftest:pre && mocha --timeout=999999999 --grep ImodelChangesetPerformance \"./lib/cjs/perftest/**/*.test.js\"",
    "perftest:elAspect": "npm run -s perftest:pre && mocha --timeout=999999999 --grep ElementAspectPerformance \"./lib/cjs/perftest/**/*.test.js\"",
    "perftest:schema": "npm run -s perftest:pre && mocha --timeout=999999999 --grep SchemaDesignPerf \"./lib/cjs/perftest/**/*.test.js\"",
    "perftest:tile": "npm run -s perftest:pre && mocha --timeout=999999999 --grep TilesGenerationPerformance \"./lib/cjs/perftest/**/*.test.js\""
  },
  "dependencies": {
    "@azure/storage-blob": "^12.7.0",
<<<<<<< HEAD
    "@bentley/imodeljs-native": "3.0.26",
=======
    "@bentley/imodelhub-client": "workspace:*",
    "@bentley/imodeljs-native": "3.0.31",
>>>>>>> f7c9af52
    "@bentley/itwin-client": "workspace:*",
    "@itwin/core-backend": "workspace:*",
    "@itwin/core-bentley": "workspace:*",
    "@itwin/core-common": "workspace:*",
    "@itwin/core-geometry": "workspace:*",
    "@itwin/ecschema-metadata": "workspace:*",
    "@itwin/imodels-access-backend": "~0.2.2",
    "@itwin/imodels-client-authoring": "~0.2.2",
    "@itwin/oidc-signin-tool": "3.0.0",
    "@itwin/perf-tools": "workspace:*",
    "@itwin/projects-client": "^0.3.0",
    "azurite": "^3.14.0",
    "chai": "^4.1.2",
    "chai-as-promised": "^7",
    "cpx2": "^3.0.0",
    "dotenv": "^10.0.0",
    "dotenv-expand": "^5.1.0",
    "eslint": "^7.11.0",
    "fs-extra": "^8.1.0",
    "mocha": "^8.3.2",
    "nyc": "^15.1.0",
    "rimraf": "^3.0.2"
  },
  "devDependencies": {
    "@itwin/eslint-plugin": "workspace:*",
    "@itwin/build-tools": "workspace:*",
    "@types/chai": "^4.1.4",
    "@types/chai-as-promised": "^7",
    "@types/fs-extra": "^4.0.7",
    "@types/mocha": "^8.2.2",
    "internal-tools": "workspace:*",
    "mkdirp": "^1.0.4",
    "npm-run-all": "^4.1.5",
    "typescript": "~4.4.0"
  },
  "nyc": {
    "extends": "./node_modules/@itwin/build-tools/.nycrc"
  },
  "eslintConfig": {
    "plugins": [
      "@itwin"
    ],
    "extends": "plugin:@itwin/itwinjs-recommended"
  }
}<|MERGE_RESOLUTION|>--- conflicted
+++ resolved
@@ -27,12 +27,7 @@
   },
   "dependencies": {
     "@azure/storage-blob": "^12.7.0",
-<<<<<<< HEAD
-    "@bentley/imodeljs-native": "3.0.26",
-=======
-    "@bentley/imodelhub-client": "workspace:*",
     "@bentley/imodeljs-native": "3.0.31",
->>>>>>> f7c9af52
     "@bentley/itwin-client": "workspace:*",
     "@itwin/core-backend": "workspace:*",
     "@itwin/core-bentley": "workspace:*",
