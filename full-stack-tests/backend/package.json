{
  "name": "backend-integration-tests",
  "//private": "NOTE: this is a private package that is never published",
  "version": "0.0.0",
  "private": true,
  "license": "MIT",
  "scripts": {
    "build": "tsc 1>&2 --outDir lib/cjs",
    "clean": "rimraf -g lib .rush/temp/package-deps*.json",
    "copy:config": "internal-tools copy-config",
    "lint": "eslint \"./src/**/*.ts\" 1>&2",
    "lint-fix": "eslint --fix -f visualstudio \"./src/**/*.ts\" 1>&2",
    "azurite:setup": "mkdirp ./lib/cjs/test/azuriteStorage && azurite-blob --silent --loose --location ./lib/cjs/test/azuriteStorage",
    "test": "",
    "cover": "",
    "docs": "",
    "test:integration": "run-s test:integration:azurite",
    "test:integration:azurite": "run-p -r azurite:setup test:integration:core",
    "test:integration:core": "mocha \"./lib/cjs/integration/**/*.test.js\" --check-leaks --global _playwrightInstance",
    "perftest:pre": "cpx \"./src/perftest/*.json\" ./lib/cjs/perftest",
    "perftest": "npm run -s perftest:crud && npm run -s perftest:cs && npm run -s perftest:elAspect && npm run -s perftest:schema",
    "perftest:crud": "npm run -s perftest:pre && mocha --timeout=999999999 --grep PerformanceElementsTests \"./lib/cjs/perftest/**/*.test.js\"",
    "perftest:cs": "npm run -s perftest:pre && mocha --timeout=999999999 --grep ImodelChangesetPerformance \"./lib/cjs/perftest/**/*.test.js\"",
<<<<<<< HEAD
    "perftest:elAspect": "npm run -s perftest:pre && mocha --timeout=999999999 --grep ElementAspectPerformance \"./lib/cjs/perftest/**/*.test.js\"",
    "perftest:schema": "npm run -s perftest:pre && mocha --timeout=999999999 --grep SchemaDesignPerf1 \"./lib/cjs/perftest/**/*.test.js\"",
=======
    "perftest:elAspect": "npm run -s perftest:pre && mocha --timeout=999999999 --grep ElementAspectPerformance \"./lib/cjs/perftest/**/*.test.js\" --check-leaks --global _playwrightInstance",
    "perftest:schema": "npm run -s perftest:pre && mocha --timeout=999999999 --grep SchemaDesignPerf \"./lib/cjs/perftest/**/*.test.js\"",
>>>>>>> c6ac55a2
    "perftest:schemaloader": "npm run -s perftest:pre && mocha --timeout=999999999 \"./lib/cjs/perftest/SchemaLoader.test.js\"",
    "perftest:ecSqlRowPerformance": "npm run -s perftest:pre && mocha --timeout=999999999 \"./lib/cjs/perftest/ECSqlRow.test.js\"",
    "perftest:metadataPerformance": "npm run -s perftest:pre && mocha --timeout=999999999 --grep PerformanceElementGetMetadata \"./lib/cjs/perftest/ElementCRUD.test.js\"",
    "perftest:changesetPerformance": "npm run -s perftest:pre && mocha --timeout=999999999 --grep ChangesetReaderAPI \"./lib/cjs/perftest/ChangesetReader.test.js\""
  },
  "dependencies": {
    "@azure/storage-blob": "^12.26.0",
    "@bentley/aec-units-schema": "^1.0.3",
    "@bentley/cif-bridge-schema": "^1.0.5",
    "@bentley/cif-common-schema": "^1.0.3",
    "@bentley/cif-geometric-rules-schema": "^1.0.1",
    "@bentley/cif-hydraulic-analysis-schema": "^1.0.3",
    "@bentley/cif-hydraulic-results-schema": "^1.0.3",
    "@bentley/cif-quantity-takeoffs-schema": "^1.0.1",
    "@bentley/cif-rail-schema": "^1.0.2",
    "@bentley/cif-roads-schema": "^1.0.1",
    "@bentley/cif-subsurface-conflict-analysis-schema": "^1.0.3",
    "@bentley/cif-subsurface-schema": "^1.0.3",
    "@bentley/cif-units-schema": "^1.0.7",
    "@bentley/plant-custom-attributes-schema": "^1.0.1",
    "@bentley/process-functional-schema": "^1.0.1",
    "@bentley/process-physical-schema": "^1.0.2",
    "@bentley/quantity-takeoffs-aspects-schema": "^1.0.1",
    "@bentley/road-rail-units-schema": "^1.0.3",
    "@itwin/core-backend": "workspace:*",
    "@itwin/core-bentley": "workspace:*",
    "@itwin/core-common": "workspace:*",
    "@itwin/core-geometry": "workspace:*",
    "@itwin/ecschema-metadata": "workspace:*",
    "@itwin/imodels-access-backend": "^5.2.1",
    "@itwin/imodels-client-authoring": "^5.8.1",
    "@itwin/itwins-client": "^1.6.1",
    "@itwin/oidc-signin-tool": "^4.4.1",
    "@itwin/perf-tools": "workspace:*",
    "azurite": "^3.34.0",
    "chai": "^4.3.10",
    "chai-as-promised": "^7.1.1",
    "cpx2": "^8.0.0",
    "dotenv": "^16.4.5",
    "dotenv-expand": "^5.1.0",
    "eslint": "^9.13.0",
    "fs-extra": "^8.1.0",
    "mocha": "^11.1.0",
    "nyc": "^17.1.0",
    "rimraf": "^6.0.1",
    "sinon": "^17.0.2"
  },
  "devDependencies": {
    "@itwin/eslint-plugin": "5.0.0-dev.1",
    "@itwin/build-tools": "workspace:*",
    "@types/chai": "4.3.1",
    "@types/chai-as-promised": "^7",
    "@types/fs-extra": "^4.0.7",
    "@types/mocha": "^10.0.6",
    "@types/sinon": "^17.0.2",
    "internal-tools": "workspace:*",
    "mkdirp": "^1.0.4",
    "npm-run-all2": "^7.0.2",
    "typescript": "~5.6.2"
  },
  "nyc": {
    "extends": "./node_modules/@itwin/build-tools/.nycrc"
  }
}<|MERGE_RESOLUTION|>--- conflicted
+++ resolved
@@ -21,13 +21,8 @@
     "perftest": "npm run -s perftest:crud && npm run -s perftest:cs && npm run -s perftest:elAspect && npm run -s perftest:schema",
     "perftest:crud": "npm run -s perftest:pre && mocha --timeout=999999999 --grep PerformanceElementsTests \"./lib/cjs/perftest/**/*.test.js\"",
     "perftest:cs": "npm run -s perftest:pre && mocha --timeout=999999999 --grep ImodelChangesetPerformance \"./lib/cjs/perftest/**/*.test.js\"",
-<<<<<<< HEAD
-    "perftest:elAspect": "npm run -s perftest:pre && mocha --timeout=999999999 --grep ElementAspectPerformance \"./lib/cjs/perftest/**/*.test.js\"",
-    "perftest:schema": "npm run -s perftest:pre && mocha --timeout=999999999 --grep SchemaDesignPerf1 \"./lib/cjs/perftest/**/*.test.js\"",
-=======
     "perftest:elAspect": "npm run -s perftest:pre && mocha --timeout=999999999 --grep ElementAspectPerformance \"./lib/cjs/perftest/**/*.test.js\" --check-leaks --global _playwrightInstance",
     "perftest:schema": "npm run -s perftest:pre && mocha --timeout=999999999 --grep SchemaDesignPerf \"./lib/cjs/perftest/**/*.test.js\"",
->>>>>>> c6ac55a2
     "perftest:schemaloader": "npm run -s perftest:pre && mocha --timeout=999999999 \"./lib/cjs/perftest/SchemaLoader.test.js\"",
     "perftest:ecSqlRowPerformance": "npm run -s perftest:pre && mocha --timeout=999999999 \"./lib/cjs/perftest/ECSqlRow.test.js\"",
     "perftest:metadataPerformance": "npm run -s perftest:pre && mocha --timeout=999999999 --grep PerformanceElementGetMetadata \"./lib/cjs/perftest/ElementCRUD.test.js\"",
