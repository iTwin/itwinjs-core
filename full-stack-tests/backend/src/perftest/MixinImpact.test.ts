/*---------------------------------------------------------------------------------------------
* Copyright (c) Bentley Systems, Incorporated. All rights reserved.
* See LICENSE.md in the project root for license terms and full copyright notice.
*--------------------------------------------------------------------------------------------*/
import { assert } from "chai";
import * as path from "path";
import { DbResult, Id64, Id64String } from "@itwin/core-bentley";
import { Arc3d, IModelJson as GeomJson, Point3d } from "@itwin/core-geometry";
import {
  BriefcaseIdValue, Code, ColorDef, GeometricElementProps, GeometryStreamProps, IModel, SubCategoryAppearance,
} from "@itwin/core-common";
import { Reporter } from "@itwin/perf-tools";
import { _nativeDb, ECSqlStatement, IModelDb, IModelHost, IModelJsFs, SnapshotDb, SpatialCategory } from "@itwin/core-backend";
import { IModelTestUtils, KnownTestLocations } from "@itwin/core-backend/lib/cjs/test/index";

describe("SchemaDesignPerf1 Impact of Mixins", () => {
  console.log("*** here 1");
  const outDir: string = path.join(KnownTestLocations.outputDir, "MixinPerformance");
  let hierarchyCounts: number[];
  let seedCount = 0;
  let propCount = 0;
  const reporter = new Reporter();

  function createElemProps(_imodel: IModelDb, modId: Id64String, catId: Id64String, className: string = "TestPropsSchema:PropElement"): GeometricElementProps {
    // add Geometry
    const geomArray: Arc3d[] = [
      Arc3d.createXY(Point3d.create(0, 0), 5),
      Arc3d.createXY(Point3d.create(5, 5), 2),
      Arc3d.createXY(Point3d.create(-5, -5), 20),
    ];
    const geometryStream: GeometryStreamProps = [];
    for (const geom of geomArray) {
      const arcData = GeomJson.Writer.toIModelJson(geom);
      geometryStream.push(arcData);
    }
    // Create props
    const elementProps: GeometricElementProps = {
      classFullName: className,
      model: modId,
      category: catId,
      code: Code.createEmpty(),
      geom: geometryStream,
    };
    return elementProps;
  }
  function getCount(imodel: IModelDb, className: string) {
    let count = 0;
    // eslint-disable-next-line @typescript-eslint/no-deprecated
    imodel.withPreparedStatement(`SELECT count(*) AS [count] FROM ${className}`, (stmt: ECSqlStatement) => {
      assert.equal(DbResult.BE_SQLITE_ROW, stmt.step());
      const row = stmt.getRow();
      count = row.count;
    });
    return count;
  }
  function setPropVals(elem: any, pCount: number, baseName: string = "primProp", val: string = "Test Value") {
    for (let j = 0; j < pCount; ++j) {
      const key = baseName + j.toString();
      elem[key] = val;
    }
  }
  function setPropVal(elem: any, baseName: string = "primProp", val: string = "Test Value") {
    const key = baseName;
    elem[key] = val;
  }
  function createSchema(hierarchyCount: number): string {
    const schemaPath = path.join(outDir, `TestMixinSchema-${hierarchyCount}.01.00.00.ecschema.xml`);
    if (!IModelJsFs.existsSync(schemaPath)) {
      let sxml = `<?xml version="1.0" encoding="UTF-8"?>
    <ECSchema schemaName="TestMixinSchema" alias="tps" version="01.00" xmlns="http://www.bentley.com/schemas/Bentley.ECXML.3.1">
        <ECSchemaReference name="BisCore" version="01.00" alias="bis"/>
        <ECEntityClass typeName="MixinElement" modifier="Abstract">
          <ECCustomAttributes>
              <IsMixin xmlns="CoreCustomAttributes.01.00.00">
                  <AppliesToEntityClass>bis:Element</AppliesToEntityClass>
              </IsMixin>
          </ECCustomAttributes>`;
      for (let j = 0; j < propCount; ++j) {
        const pName: string = `MixinProp${j.toString()}`;
        sxml = `${sxml}<ECProperty propertyName="${pName}" typeName="string" />\n\t\t\t`;
      }
      sxml = `${sxml}</ECEntityClass>\n\t\t`;
      sxml = `${sxml}<ECEntityClass typeName="PropElement">
      <BaseClass>bis:PhysicalElement</BaseClass>`;
      for (let i = 0; i < propCount; ++i) {
        const propName: string = `PrimProp${i.toString()}`;
        sxml = `${sxml}<ECProperty propertyName="${propName}" typeName="string"/>\n\t\t\t`;
      }
      sxml = `${sxml}</ECEntityClass>\n\t\t`;

      // number of levels, each A has PropElement as base, each B has Mixin as base
      for (let i = 0; i < hierarchyCount; ++i) {
        const className: string = `Child${i.toString()}`;
        let baseClassName: string = "";
        if (i === 0)
          baseClassName = "PropElement";
        else
          baseClassName = `Child${(i - 1).toString()}A`;

        sxml = `${sxml}<ECEntityClass typeName = "${className}A" >\n\t\t`;
        sxml = `${sxml}<BaseClass>${baseClassName}</BaseClass>`;
        sxml = `${sxml}<ECProperty propertyName="${className}APrimProp` + `" typeName="string" />\n\t\t\t`;
        sxml = `${sxml}</ECEntityClass>\n\t\t`;

        sxml = `${sxml}<ECEntityClass typeName = "${className}B" >\n\t\t`;
        sxml = `${sxml}<BaseClass>${baseClassName}</BaseClass>\n\t\t`;
        sxml = `${sxml}<BaseClass>MixinElement</BaseClass>`;
        sxml = `${sxml}<ECProperty propertyName="${className}BPrimProp` + `" typeName="string" />\n\t\t\t`;
        sxml = `${sxml}</ECEntityClass>\n\t\t`;
      }
      sxml = `${sxml}</ECSchema>`;
      IModelJsFs.writeFileSync(schemaPath, sxml);
    }
    return schemaPath;
  }

  before(async () => {
    console.log("-> entered in before");
    const configData = require(path.join(__dirname, "SchemaPerfConfig.json")); // eslint-disable-line @typescript-eslint/no-require-imports
    seedCount = configData.mixin.seedCount;
    propCount = configData.mixin.propCount;
    hierarchyCounts = configData.mixin.mixinLevels;
    console.log("-> before if KnownTestLocations.outputDir");
    if (!IModelJsFs.existsSync(KnownTestLocations.outputDir)) {
      console.log("-> entered if KnownTestLocations.outputDir")
      IModelJsFs.mkdirSync(KnownTestLocations.outputDir);
      console.log("-> after dir creation KnownTestLocations.outputDir")
    }
    console.log("-> after if KnownTestLocations.outputDir");
    if (!IModelJsFs.existsSync(outDir)) {
      console.log("**before create");
      IModelJsFs.mkdirSync(outDir);
      console.log("**after create");
    }
    console.log('before for (const hCount of hierarchyCounts) {');
    for (const hCount of hierarchyCounts) {
      const st = createSchema(hCount);
      assert(IModelJsFs.existsSync(st));
      const seedName = path.join(outDir, `mixin_${hCount}.bim`);
      console.log("-> before if (!IModelJsFs.existsSync(seedName))");
      console.log(String(seedName))
      console.log("-> before IModelHost.startup");
      console.log(String(path.join(__dirname, ".cache")));
      await IModelHost.startup({ cacheDir: path.join(__dirname, ".cache") });
      if (!IModelJsFs.existsSync(seedName)) {
<<<<<<< HEAD
        console.log("-> after IModelHost.startup");
=======
        await IModelHost.startup();
>>>>>>> c6ac55a2
        const seedIModel = SnapshotDb.createEmpty(IModelTestUtils.prepareOutputFile("MixinPerformance", `mixin_${hCount}.bim`), { rootSubject: { name: "PerfTest" } });
        console.log("-> after const seedIModel = SnapshotDb.createEmpty");
        await seedIModel.importSchemas([st]);
        console.log("-> before seedIModel[_nativeDb].resetBriefcaseId(BriefcaseIdValue.Unassigned)");
        seedIModel[_nativeDb].resetBriefcaseId(BriefcaseIdValue.Unassigned);
        // eslint-disable-next-line @typescript-eslint/no-deprecated
        assert.isDefined(seedIModel.getMetaData("TestMixinSchema:MixinElement"), "Mixin Class is not present in iModel.");
        const [, newModelId] = IModelTestUtils.createAndInsertPhysicalPartitionAndModel(seedIModel, Code.createEmpty(), true);
        let spatialCategoryId = SpatialCategory.queryCategoryIdByName(seedIModel, IModel.dictionaryId, "MySpatialCategory");
        if (undefined === spatialCategoryId)
          spatialCategoryId = SpatialCategory.insert(seedIModel, IModel.dictionaryId, "MySpatialCategory", new SubCategoryAppearance({ color: ColorDef.fromString("rgb(255,0,0)").toJSON() }));
        // create base class elements
        console.log("-> before for (let i = 0; i < seedCount; ++i)");
        for (let i = 0; i < seedCount; ++i) {
          let elementProps = createElemProps(seedIModel, newModelId, spatialCategoryId, "TestMixinSchema:propElement");
          let geomElement = seedIModel.elements.createElement(elementProps);
          setPropVals(geomElement, propCount);
          let id = seedIModel.elements.insertElement(geomElement.toJSON());
          assert.isTrue(Id64.isValidId64(id), "insert failed");
          // create elements of base upto required level
          for (let j = 0; j < hCount; ++j) {
            const className: string = `child${j.toString()}A`;
            elementProps = createElemProps(seedIModel, newModelId, spatialCategoryId, `TestMixinSchema:${className}`);
            geomElement = seedIModel.elements.createElement(elementProps);
            setPropVal(geomElement, `${className}PrimProp`, "AChild Value");
            id = seedIModel.elements.insertElement(geomElement.toJSON());
            assert.isTrue(Id64.isValidId64(id), "insert failed");
          }
          for (let j = 0; j < hCount; ++j) {
            const className: string = `child${j.toString()}B`;
            elementProps = createElemProps(seedIModel, newModelId, spatialCategoryId, `TestMixinSchema:${className}`);
            geomElement = seedIModel.elements.createElement(elementProps);
            setPropVal(geomElement, `${className}PrimProp`, "BChild Value");
            setPropVals(geomElement, propCount, "mixinProp", "Mixin Value");
            id = seedIModel.elements.insertElement(geomElement.toJSON());
            assert.isTrue(Id64.isValidId64(id), "insert failed");
          }
        }
        console.log("-> After if");
        seedIModel.saveChanges();
        assert.equal(getCount(seedIModel, "TestMixinSchema:PropElement"), ((2 * seedCount * hCount) + seedCount));
        seedIModel.close();
<<<<<<< HEAD
        // await IModelHost.shutdown();
        console.log("-> after await IModelHost.shutdown();");
=======
        await IModelHost.shutdown();
>>>>>>> c6ac55a2
      }
    }
    console.log('-> "Before" section finished');
  });
  after(async () => {
    const csvPath = path.join(outDir, "PerformanceResults.csv");
    reporter.exportCSV(csvPath);
    await IModelHost.shutdown();
  });

<<<<<<< HEAD
  // beforeEach(async () => {
  //   await IModelHost.startup();
  // });

  // afterEach(async () => {
  //   await IModelHost.shutdown();
  // });
=======
  beforeEach(async () => {
    await IModelHost.startup();
  });

  afterEach(async () => {
    await IModelHost.shutdown();
  });
>>>>>>> c6ac55a2

  it("Read", async () => {
    for (const hCount of hierarchyCounts) {
      const seedFileName = path.join(outDir, `mixin_${hCount}.bim`);
      const testFileName = IModelTestUtils.prepareOutputFile("MixinPerformance", `MixinPerf_Read_${hCount}.bim`);
      const perfimodel = IModelTestUtils.createSnapshotFromSeed(testFileName, seedFileName);

      const startTime = new Date().getTime();
    // eslint-disable-next-line @typescript-eslint/no-deprecated
      perfimodel.withPreparedStatement("SELECT * FROM tps.MixinElement", (stmt: ECSqlStatement) => {
        assert.equal(DbResult.BE_SQLITE_ROW, stmt.step());
        const row = stmt.getRow();
        assert.equal(row.mixinProp0, "Mixin Value");
        assert.equal(row.mixinProp4, "Mixin Value");
        assert.equal(row.mixinProp9, "Mixin Value");
      });
      const endTime = new Date().getTime();
      const elapsedTime = (endTime - startTime) / 1000.0;
      perfimodel.close();
      reporter.addEntry("MixinPerfTest", "ElementsRead", "Execution time(s)", elapsedTime, { hierarchy: hCount, sCount: seedCount });
    }
  });
});<|MERGE_RESOLUTION|>--- conflicted
+++ resolved
@@ -143,11 +143,7 @@
       console.log(String(path.join(__dirname, ".cache")));
       await IModelHost.startup({ cacheDir: path.join(__dirname, ".cache") });
       if (!IModelJsFs.existsSync(seedName)) {
-<<<<<<< HEAD
-        console.log("-> after IModelHost.startup");
-=======
         await IModelHost.startup();
->>>>>>> c6ac55a2
         const seedIModel = SnapshotDb.createEmpty(IModelTestUtils.prepareOutputFile("MixinPerformance", `mixin_${hCount}.bim`), { rootSubject: { name: "PerfTest" } });
         console.log("-> after const seedIModel = SnapshotDb.createEmpty");
         await seedIModel.importSchemas([st]);
@@ -190,12 +186,7 @@
         seedIModel.saveChanges();
         assert.equal(getCount(seedIModel, "TestMixinSchema:PropElement"), ((2 * seedCount * hCount) + seedCount));
         seedIModel.close();
-<<<<<<< HEAD
-        // await IModelHost.shutdown();
-        console.log("-> after await IModelHost.shutdown();");
-=======
         await IModelHost.shutdown();
->>>>>>> c6ac55a2
       }
     }
     console.log('-> "Before" section finished');
@@ -206,15 +197,6 @@
     await IModelHost.shutdown();
   });
 
-<<<<<<< HEAD
-  // beforeEach(async () => {
-  //   await IModelHost.startup();
-  // });
-
-  // afterEach(async () => {
-  //   await IModelHost.shutdown();
-  // });
-=======
   beforeEach(async () => {
     await IModelHost.startup();
   });
@@ -222,7 +204,6 @@
   afterEach(async () => {
     await IModelHost.shutdown();
   });
->>>>>>> c6ac55a2
 
   it("Read", async () => {
     for (const hCount of hierarchyCounts) {
@@ -231,7 +212,7 @@
       const perfimodel = IModelTestUtils.createSnapshotFromSeed(testFileName, seedFileName);
 
       const startTime = new Date().getTime();
-    // eslint-disable-next-line @typescript-eslint/no-deprecated
+      // eslint-disable-next-line @typescript-eslint/no-deprecated
       perfimodel.withPreparedStatement("SELECT * FROM tps.MixinElement", (stmt: ECSqlStatement) => {
         assert.equal(DbResult.BE_SQLITE_ROW, stmt.step());
         const row = stmt.getRow();
