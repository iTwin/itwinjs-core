/*---------------------------------------------------------------------------------------------
* Copyright (c) Bentley Systems, Incorporated. All rights reserved.
* See LICENSE.md in the project root for license terms and full copyright notice.
*--------------------------------------------------------------------------------------------*/

import { expect, use as useFromChai } from "chai";
import * as chaiAsPromised from "chai-as-promised";
import { existsSync, removeSync } from "fs-extra";
import { join } from "path";
import * as sinon from "sinon";
import { _nativeDb, BlobContainer, BriefcaseDb, CloudSqlite, IModelHost, IModelJsFs, KnownLocations, PropertyStore, SnapshotDb, SQLiteDb } from "@itwin/core-backend";
import { KnownTestLocations } from "@itwin/core-backend/lib/cjs/test";
import { assert, BeDuration, DbResult, Guid, GuidString, Logger, LoggingMetaData, LogLevel, OpenMode, StopWatch } from "@itwin/core-bentley";
import { AzuriteTest } from "./AzuriteTest";

import "./StartupShutdown"; // calls startup/shutdown IModelHost before/after all tests

// spell:ignore localstore itwindb

useFromChai(chaiAsPromised);

/**
 * Waits until `check` doesn't throw or a timeout happens. In case the `check` succeeds before the timeout,
 * it's result is returned. In case of a timeout, the last error, thrown by calling `check`, is re-thrown.
 */
async function waitFor<T>(check: () => Promise<T> | T, timeout: number = 5000): Promise<T> {
  const timer = new StopWatch(undefined, true);
  let lastError: unknown;
  do {
    try {
      const res = check();
      return res instanceof Promise ? await res : res;
    } catch (e) {
      lastError = e;
      await BeDuration.wait(2);
    }
  } while (timer.current.milliseconds < timeout);
  throw lastError;
}

describe.only("CloudSqlite", () => {
  const azSqlite = AzuriteTest.Sqlite;
  let caches: CloudSqlite.CloudCache[];
  let testContainers: AzuriteTest.Sqlite.TestContainer[];
  let testBimGuid: GuidString;
  let testBimFileName: string;
  const user1 = "CloudSqlite test1";
  const user2 = "CloudSqlite test2";

  before(async () => {
    IModelHost.authorizationClient = new AzuriteTest.AuthorizationClient();
    AzuriteTest.userToken = AzuriteTest.service.userToken.readWrite;

    testContainers = await azSqlite.createContainers([
      { containerId: "test1", logId: "logId-1" },
      { containerId: "test2" },
      { containerId: "test3", logId: "logId-3", isPublic: true },
      { containerId: "test1", logId: "logId-1", lockExpireSeconds: 5 }, // native code should convert this to 10 mins. some tests would fail if that wasn't true.
    ]);
    caches = azSqlite.makeCaches(["cache1", "cache2"]);
    azSqlite.initializeContainers(testContainers);

    expect(caches[0].isDaemon).false;

    testBimFileName = join(KnownTestLocations.assetsDir, "test.bim");
    const imodel = SnapshotDb.openFile(testBimFileName);
    testBimGuid = imodel.iModelId;
    imodel.close();

    const tempDbFile = join(KnownLocations.tmpdir, "TestWorkspaces", "testWs.db");
    if (existsSync(tempDbFile))
      removeSync(tempDbFile);

    PropertyStore.PropertyDb.createNewDb(tempDbFile);

    await azSqlite.uploadFile(testContainers[0], caches[0], "c0-db1:0", tempDbFile);
    await azSqlite.uploadFile(testContainers[0], caches[0], "testBim", testBimFileName);
    await azSqlite.uploadFile(testContainers[1], caches[0], "c1-db1:2.1", tempDbFile);
    await azSqlite.uploadFile(testContainers[1], caches[0], "testBim", testBimFileName);
    await azSqlite.uploadFile(testContainers[2], caches[0], "c2-db1", tempDbFile);
    await azSqlite.uploadFile(testContainers[2], caches[0], "testBim", testBimFileName);
  });
  after(async () => {
    IModelHost.authorizationClient = undefined;
  });

  it("performing an operation that requires write lock while container is not locked by anyone should throw error", async () => {
    const container = testContainers[0];
    const cache = caches[0];
    container.connect(cache);
    expect(container.hasWriteLock).to.be.false;
    // eslint-disable-next-line @typescript-eslint/promise-function-async
    expect(() => container.copyDatabase("testBim", "testBimCopy")).to.throw(`Container [${container.containerId}] is not locked for write access.`);
    container.disconnect({ detach: true });
  });

  it("should query bcvHttpLog", async () => {
    const c1Props = { containerId: testContainers[0].containerId, baseUri: AzuriteTest.baseUri, userToken: "" };
    let metadata = await AzuriteTest.service.queryMetadata(c1Props);
    let json = metadata.json!;

    expect(json.blockSize).equal("64K");
    await AzuriteTest.service.updateJson(c1Props, { blockSize: "128K", newProp: true });
    metadata = await AzuriteTest.service.queryMetadata(c1Props);
    json = metadata.json!;
    expect(json.blockSize).equal("128K");
    expect(json.newProp).equal(true);
    expect(metadata.containerType).equal("cloud-sqlite");
    testContainers[0].connect(caches[1]);

    let rows = testContainers[0].queryHttpLog();
    expect(testContainers[0].hasWriteLock).to.be.false;
    expect(rows.length).to.equal(2); // manifest and bcv_kv GETs. Since all containers in the testContainers array are marked as writeable, we will read bcv_kv upon connecting to see if we already had the write lock held in this particular cloudcache.

    // endTime to exclude these first 2 entries in later queries.
    await BeDuration.wait(10);
    const endTime = new Date().toISOString();

    rows = testContainers[0].queryHttpLog({ startFromId: 2 });
    expect(rows.length).to.equal(1);
    expect(rows[0].id).to.equal(2);

    await CloudSqlite.withWriteLock({ user: "test", container: testContainers[0] }, async () => {
      await CloudSqlite.uploadDb(testContainers[0], { localFileName: testBimFileName, dbName: "newDbName" });
    });

    // 10 entries added by uploading db.
    // 2 entries from before. Expect 10 total entries because we're filtering by endTime from before.
    rows = testContainers[0].queryHttpLog({ finishedAtOrAfterTime: endTime, startFromId: 1 });
    expect(rows.length).to.equal(10);
    expect(rows.find((value) => {
      return value.id === 1 || value.id === 2;
    })).to.equal(undefined);

    rows = testContainers[0].queryHttpLog({ finishedAtOrAfterTime: endTime });
    expect(rows.length).to.equal(10);
    expect(rows.find((value) => {
      return value.id === 1 || value.id === 2;
    })).to.equal(undefined);

    rows = testContainers[0].queryHttpLog({ finishedAtOrAfterTime: endTime, startFromId: 1, showOnlyFinished: true });
    expect(rows.length).to.equal(10);
    expect(rows.find((value) => {
      return value.id === 1 || value.id === 2;
    })).to.equal(undefined);

    rows = testContainers[0].queryHttpLog({ showOnlyFinished: true });
    expect(rows.length).to.equal(12);

    // 12 total entries, starting from id 4 is 9 entries.
    rows = testContainers[0].queryHttpLog({ startFromId: 4, showOnlyFinished: true });
    expect(rows.length).to.equal(9);

    // Clean up.
    await CloudSqlite.withWriteLock({ user: "test", container: testContainers[0] }, async () => {
      await testContainers[0].deleteDatabase("newDbName");
    });

    testContainers[0].disconnect({ detach: true });

  });

  it("should pass cloudSqliteLogId through container to database", async () => {
    testContainers[0].connect(caches[1]);
    let db = SnapshotDb.openFile("testBim", { container: testContainers[0] });
    db.withPreparedSqliteStatement("PRAGMA bcv_client", (stmt) => {
      stmt.step();
      // cloudsqlitelogid of "logId-1" passed to testContainers[0] so expect logId-1
      expect(stmt.getValueString(0)).equal("logId-1");
    });
    db.close();
    testContainers[0].disconnect({ detach: true });

    testContainers[1].connect(caches[1]);
    db = SnapshotDb.openFile("testBim", { container: testContainers[1] });
    db.withPreparedSqliteStatement("PRAGMA bcv_client", (stmt) => {
      stmt.step();
      // no cloudsqlitelogid provided to this container so undefined and expect the default of empty string
      expect(stmt.getValueString(0)).equal("");
    });
    db.close();
    testContainers[1].disconnect({ detach: true });

    const containerId = Guid.createValue();
    const container = (await azSqlite.createContainers([{ containerId, logId: "" }]))[0];
    azSqlite.initializeContainers([container]);
    await azSqlite.uploadFile(container, caches[1], "testBim", testBimFileName);
    container.connect(caches[1]);
    db = SnapshotDb.openFile("testBim", { container });
    db.withPreparedSqliteStatement("PRAGMA bcv_client", (stmt) => {
      // empty string provided to container for cloudsqlitelogid so expect empty string
      expect(stmt.getValueString(0)).equal("");
    });
    db.close();
    container.disconnect({ detach: true });
  });

<<<<<<< HEAD
=======
  it("writeLockExpires getter", async () => {
    const container = testContainers[0];
    container.connect(caches[1]);
    let writeLockExpiryTimeNoWriteLock = container.writeLockExpires; // Should be empty string when no write lock.
    expect(writeLockExpiryTimeNoWriteLock).to.equal("");
    await CloudSqlite.withWriteLock({user: "testuser", container}, async () => {
      const firstWriteLockExpiryTime = Date.parse(container.writeLockExpires);
      await BeDuration.wait(500); // sleep 500ms so we get a new write lock expiry time.
      await CloudSqlite.withWriteLock({user: "testuser", container}, async () => {
        const secondWriteLockExpiryTime = Date.parse(container.writeLockExpires);
        expect(secondWriteLockExpiryTime).to.be.greaterThanOrEqual(firstWriteLockExpiryTime);
        // subtract 30 minutes and make sure its less than the first write lock expiry time.
        // This tests that the secondWriteLockExpiryTime is a 'refresh' of the default expiry time of 1 hour.
        // and not extending the expiry time already present by another hour.
        // If it were extending the default expiry time of 1 hour, then second writelockexpirytime would be over 1 hour in the future
        // and the below assert would fail.
        expect(secondWriteLockExpiryTime - (30 * 60 * 1000)).to.be.lessThan(firstWriteLockExpiryTime);
      });
    });
    writeLockExpiryTimeNoWriteLock = container.writeLockExpires; // Should be empty string when no write lock.
    expect(writeLockExpiryTimeNoWriteLock).to.equal("");
    container.disconnect({detach: true});
  });

  it("should LogLevel.Trace set LogMask to ALL", async () => {
    const testContainer0 = testContainers[0];

    const logConsole = (level: string) => (category: string, message: string, metaData: LoggingMetaData) =>
      console.log(`${level} | ${category} | ${message} ${Logger.stringifyMetaData(metaData)}`); // eslint-disable-line no-console
    const logTrace = sinon.spy(logConsole("Trace"));
    const logInfo = sinon.spy(logConsole("Info"));
    Logger.initialize(undefined, undefined, logInfo, logTrace);

    const executeWithWriteLock = async (cacheName: string, fileName: string) => {
      const testCache = azSqlite.makeCaches([cacheName])[0];
      testContainer0.connect(testCache);
      await CloudSqlite.withWriteLock({ user: user1, container: testContainer0 }, async () => {
        await testContainer0.copyDatabase("testBim", fileName);
        const db = await BriefcaseDb.open({ fileName, container: testContainer0 });
        db.saveFileProperty({ name: "logMask", namespace: "logMaskTest", id: 1, subId: 1 }, "this is a test");
        db.close();
        await testContainer0.deleteDatabase(fileName);
      });
      testContainer0.disconnect();
    };
    // LogLevel.Trace should set logMask to ALL, including dirty block
    Logger.setLevel("CloudSqlite", LogLevel.Trace);
    await executeWithWriteLock("testCache1", "copyTestBim1");
    // Check that Trace and Info messages were logged
    sinon.assert.called(logTrace);
    sinon.assert.called(logInfo);
    // Check for a dirty block log message
    let dirtyBlockLogMsg = logInfo.getCalls().some((call) =>call.args[1].includes("is now dirty block"));
    expect(dirtyBlockLogMsg).to.be.true;
    // resetHistory is sometimes occurring before all of the logs make it to logTrace and logInfo causing our assert.notCalled to fail.
    // Looking at the analytics for our pipeline, all the failures are due to the below two log messages. Wait for them to show up before we reset history.
    const assertFoundMessage = (message: string) => {
      const found = logInfo.getCalls().some((call) => call.args[1].includes(message));
      if (!found)
        throw new Error(`Expected ${message} to be found in logInfo calls.`);
    };
    await waitFor(() => assertFoundMessage("enters DELETE state"));
    await waitFor(() => assertFoundMessage("leaves DELETE state"));
    logTrace.resetHistory();
    logInfo.resetHistory();

    // LogLevel.Info uses the default log
    Logger.setLevel("CloudSqlite", LogLevel.Info);
    await executeWithWriteLock("testCache2", "copyTestBim2");
    sinon.assert.notCalled(logTrace);
    sinon.assert.notCalled(logInfo);
    // Check for a dirty block log message(expect nothing)
    dirtyBlockLogMsg = logInfo.getCalls().some((call) =>call.args[1].includes("is now dirty block"));
    expect(dirtyBlockLogMsg).to.be.false;
    // clean up
    logTrace.resetHistory();
    logInfo.resetHistory();
    Logger.initialize();
  });

>>>>>>> e8139a9b
  it("should query bcv stat table", async () => {
    const cache = azSqlite.makeCache("bcv-stat-cache");
    const container = testContainers[0];
    container.connect(cache);

    const checkOptionalReturnValues = (bcvStats: CloudSqlite.BcvStats, expectDefined: boolean) => {
      if (expectDefined) {
        expect(bcvStats.activeClients).to.not.be.undefined;
        expect(bcvStats.attachedContainers).to.not.be.undefined;
        expect(bcvStats.ongoingPrefetches).to.not.be.undefined;
        expect(bcvStats.totalClients).to.not.be.undefined;
      } else {
        expect(bcvStats.activeClients).to.be.undefined;
        expect(bcvStats.attachedContainers).to.be.undefined;
        expect(bcvStats.ongoingPrefetches).to.be.undefined;
        expect(bcvStats.totalClients).to.be.undefined;
      }
    };
    let stats = container.queryBcvStats();
    checkOptionalReturnValues(stats, false);
    stats = container.queryBcvStats({addClientInformation: false});
    checkOptionalReturnValues(stats, false);
    expect(cache.isDaemon).to.be.false;
    // daemonless is always 0 locked blocks.
    expect(stats.lockedCacheslots).to.equal(0);
    // we haven't opened any databases yet, so have 0 entries in the cache.
    expect(stats.populatedCacheslots).to.equal(0);
    // 10 gb in bytes, current cache size defined by this test suite.
    const tenGb = 10 * (1024 * 1024 * 1024);
    // 64 kb, current block size defined by this test suite.
    const blockSize = 64 * 1024;
    // totalCacheslots is the number of entries allowed in the cachefile.
    expect(stats.totalCacheslots).to.equal(tenGb / blockSize);

    const dbs = container.queryDatabases();
    expect(dbs.length).to.be.greaterThanOrEqual(1);
    let db = container.queryDatabase(dbs[0]);
    expect(db !== undefined).to.be.true;
    expect(db!.localBlocks).to.equal(0);
    const prefetch = CloudSqlite.startCloudPrefetch(container, dbs[0]);
    await prefetch.promise;
    // Check bcv stats again after prefetching a database.
    db = container.queryDatabase(dbs[0]);
    expect(db!.localBlocks).to.equal(db!.totalBlocks);
    stats = container.queryBcvStats({addClientInformation: true});
    checkOptionalReturnValues(stats, true);
    expect(stats.lockedCacheslots).to.equal(0);
    expect(stats.populatedCacheslots).to.equal(db!.totalBlocks);
    expect(stats.totalCacheslots).to.equal(tenGb / blockSize);
    container.disconnect({detach: true});
  });

  it("cloud containers", async () => {
    expect(undefined !== caches[0]);

    const contain1 = testContainers[0];
    contain1.connect(caches[1]); // connect it to the second cloudCache
    expect(contain1.isConnected);
    expect(contain1.storageType).equals("azure");
    expect(contain1.baseUri).equals(AzuriteTest.baseUri);

    // first container has 2 databases
    let dbs = contain1.queryDatabases();
    expect(dbs.length).equals(2);
    expect(dbs).contains("c0-db1:0");

    let dbProps = contain1.queryDatabase(dbs[0]);
    assert(dbProps !== undefined);
    expect(dbProps.dirtyBlocks).equals(0);
    expect(dbProps.localBlocks).equals(0);
    expect(dbProps.transactions).equals(false);

    // open a cloud database for read
    const db = new SQLiteDb();
    db.openDb("c0-db1:0", OpenMode.Readonly, contain1);
    expect(db.isOpen);
    expect(db[_nativeDb].cloudContainer).equals(contain1);
    db.closeDb();
    expect(db[_nativeDb].cloudContainer).undefined;

    dbProps = contain1.queryDatabase(dbs[0]);
    assert(dbProps !== undefined);
    expect(dbProps.totalBlocks).greaterThan(0);

    let imodel = SnapshotDb.openFile("testBim", { container: contain1 });
    expect(imodel.getBriefcaseId()).equals(0);
    expect(imodel.iModelId).equals(testBimGuid);
    imodel.close();

    await CloudSqlite.withWriteLock({ user: user1, container: contain1 }, async () => {
      await expect(contain1.copyDatabase("badName", "bad2")).eventually.rejectedWith("no such database");
      await contain1.copyDatabase("testBim", "testBim2");
    });

    expect(contain1.queryDatabases().length).equals(3);

    await expect(BriefcaseDb.open({ fileName: "testBim2", container: contain1 })).rejectedWith("write lock not held");
    await CloudSqlite.withWriteLock({ user: user1, container: contain1 }, async () => {
      expect(contain1.hasWriteLock).to.be.true;
      await CloudSqlite.withWriteLock({user: user1, container: contain1 }, async () => {
        expect(contain1.hasWriteLock).to.be.true;
      });
      expect(contain1.hasWriteLock).to.be.true; // Make sure that nested withWriteLocks with the same user don't release the write lock.
      const briefcase = await BriefcaseDb.open({ fileName: "testBim2", container: contain1 });
      expect(briefcase.getBriefcaseId()).equals(0);
      expect(briefcase.iModelId).equals(testBimGuid);
      expect(briefcase[_nativeDb].cloudContainer).equals(contain1);
      briefcase.close();
    });

    await db.withLockedContainer({ user: user1, container: contain1, dbName: "testBim2" }, async () => {
      db.vacuum();
      db.closeDb();

      expect(contain1.hasLocalChanges).true;
      dbProps = contain1.queryDatabase("testBim2");
      assert(dbProps !== undefined);
      expect(dbProps.dirtyBlocks).greaterThan(0);
      expect(dbProps.localBlocks).greaterThan(0);
      expect(dbProps.localBlocks).equals(dbProps.totalBlocks);
    });
    expect(db.isOpen).false;
    expect(contain1.queryDatabase("testBim2")?.dirtyBlocks).equals(0);

    await CloudSqlite.withWriteLock({ user: user1, container: contain1 }, async () => {
      await contain1.copyDatabase("testBim", "testBim33");
      await contain1.deleteDatabase("testBim2");
      expect(contain1.hasLocalChanges).true;
      contain1.abandonChanges();
    });
    expect(contain1.hasLocalChanges).false;
    expect(contain1.queryDatabases().length).equals(3);
    expect(contain1.queryDatabase("testBim33")).undefined;
    expect(contain1.queryDatabase("testBim2")).not.undefined;

    await CloudSqlite.withWriteLock({ user: user1, container: contain1 }, async () => {
      await expect(contain1.deleteDatabase("badName")).eventually.rejectedWith("no such database");
      await contain1.deleteDatabase("testBim2");
    });

    expect(contain1.queryDatabase("testBim2")).undefined;
    expect(contain1.queryDatabases().length).equals(2);

    contain1.disconnect();
    await azSqlite.setSasToken(contain1, "read"); // don't ask for delete permission
    contain1.connect(caches[1]);
    await CloudSqlite.withWriteLock({ user: user1, container: contain1 }, async () => {
      // need nSeconds 0 or the blocks of the database we just deleted won't be deleted.
      await expect(CloudSqlite.cleanDeletedBlocks(contain1, { nSeconds: 0 })).eventually.rejectedWith("delete block failed (403)");
    });

    contain1.disconnect();
    await azSqlite.setSasToken(contain1, "admin"); // now ask for delete permission
    contain1.connect(caches[1]);

    await CloudSqlite.withWriteLock({ user: user1, container: contain1 }, async () => CloudSqlite.cleanDeletedBlocks(contain1, {nSeconds: 0}));
    expect(contain1.garbageBlocks).equals(0); // should successfully purge

    // should be connected
    expect(contain1.isConnected);

    // can't connect two containers with same name
    const cont2 = await azSqlite.makeContainer({ containerId: contain1.containerId, isPublic: false });
    await azSqlite.setSasToken(cont2, "write");

    expect(() => cont2.connect(caches[1])).throws("container with that name already attached");
    expect(cont2.isConnected).false;
    cont2.connect(caches[0]); // connect it to a different cache
    expect(cont2.isConnected);

    // in second cache, testBim should not be local
    dbProps = cont2.queryDatabase("testBim");
    assert(dbProps !== undefined);
    expect(dbProps.dirtyBlocks).equals(0);
    expect(dbProps.localBlocks).equals(0);
    expect(dbProps.totalBlocks).greaterThan(0);

    // when one cache has the lock the other should fail to obtain it
    await CloudSqlite.withWriteLock({ user: user1, container: contain1 }, async () => {
      // eslint-disable-next-line @typescript-eslint/promise-function-async
      expect(() => cont2.acquireWriteLock(user1)).throws("is currently locked by another user.").property("errorNumber", DbResult.BE_SQLITE_BUSY);
    });

    // test busy retry handler
    let retries = 0;
    await CloudSqlite.withWriteLock({ user: user2, container: cont2 }, async () => {
      await expect(CloudSqlite.withWriteLock({
        user: user1,
        container: contain1,
        busyHandler: async (lockedBy: string, expires: string) => {
          expect(lockedBy).equals(user2);
          expect(expires.length).greaterThan(0);
          return ++retries < 5 ? undefined : "stop";
        },
      }, async () => { })).rejectedWith("is currently locked by another user.");
    });
    expect(retries).equals(5); // retry handler should be called 5 times

    cont2.disconnect({ detach: true });
    contain1.disconnect({ detach: true });

    // can't connect with invalid token
    contain1.accessToken = "bad";
    expect(() => contain1.connect(caches[0])).throws("403").property("errorNumber", 403);

    // Now attempt to obtain the write lock with a token that doesn't authorize it, expecting auth error
    await azSqlite.setSasToken(contain1, "read"); // get a read-only token
    contain1.connect(caches[0]); // connect works with readonly token
    expect(contain1.isConnected);
    // eslint-disable-next-line @typescript-eslint/promise-function-async
    expect(() => contain1.acquireWriteLock(user1)).throws("not authorized").property("errorNumber", DbResult.BE_SQLITE_AUTH);
    expect(contain1.hasWriteLock).false;
    expect(contain1.hasLocalChanges).false;

    // try anonymous access
    const anonContainer = testContainers[2];
    anonContainer.accessToken = "";
    anonContainer.connect(caches[0]);
    dbs = anonContainer.queryDatabases();
    expect(dbs.length).equals(2);
    // eslint-disable-next-line @typescript-eslint/promise-function-async
    expect(() => anonContainer.acquireWriteLock(user1)).throws("not authorized").property("errorNumber", DbResult.BE_SQLITE_AUTH);

    // read a database from anonymous container readonly
    imodel = SnapshotDb.openFile("testBim", { container: anonContainer });
    expect(imodel.getBriefcaseId()).equals(0);
    expect(imodel.iModelId).equals(testBimGuid);
    imodel.close();

    // save so we can re-open
    const wasCache1 = { cacheName: caches[0].name, cacheDir: caches[0].rootDir, guid: caches[0].guid };
    const wasCache2 = { cacheName: caches[1].name, cacheDir: caches[1].rootDir, guid: caches[1].guid };

    // destroying a cache disconnects all connected containers
    const testDestroyDisconnects = false; // this causes problems due to refresh timers. Re-enable when next addon is build
    if (testDestroyDisconnects) {
      expect(contain1.isConnected).true;
      expect(anonContainer.isConnected).true;
    } else {
      contain1.disconnect();
      anonContainer.disconnect();
    }

    caches[0].destroy();
    expect(contain1.isConnected).false;
    expect(anonContainer.isConnected).false;
    caches[1].destroy();

    // closing and then reopening (usually in another session) a cache should preserve its guid (via localstore.itwindb)
    const newCache1 = CloudSqlite.CloudCaches.getCache(wasCache1);
    const newCache2 = CloudSqlite.CloudCaches.getCache(wasCache2);
    expect(newCache1.guid).equals(wasCache1.guid);
    expect(newCache2.guid).equals(wasCache2.guid);
    expect(newCache1.guid).not.equals(newCache2.guid);
    newCache1.destroy();
    newCache2.destroy();
  });

  it("should be able to interrupt cleanDeletedBlocks operation", async () => {
    const cache = azSqlite.makeCache("clean-blocks-cache");
    const container = testContainers[0];

    const dbName = "testBimForCleaningBlocks";

    const pathToCopy = join(KnownLocations.tmpdir, `${dbName}`);

    if (IModelJsFs.existsSync(pathToCopy))
      IModelJsFs.removeSync(pathToCopy);
    const sqliteDb = new SQLiteDb();
    sqliteDb.createDb(pathToCopy, undefined, { rawSQLite: true });
    sqliteDb.executeSQL("CREATE TABLE TestData(id INTEGER PRIMARY KEY,val BLOB)");
    // Insert 16mb so we have some data to delete.
    sqliteDb.executeSQL(`INSERT INTO TestData(id,val) VALUES (1, randomblob(1024*1024*16))`);

    sqliteDb.saveChanges();
    sqliteDb.closeDb();
    await azSqlite.setSasToken(container, "write"); // get a write token to be able to upload.
    await azSqlite.uploadFile(container, cache, dbName, pathToCopy);

    container.connect(cache);
    const dbs = container.queryDatabases();
    expect(dbs.length).to.be.greaterThanOrEqual(1);
    const db = container.queryDatabase(dbName);
    expect(db !== undefined).to.be.true;

    expect(container.garbageBlocks).to.be.equal(0);
    container.acquireWriteLock("testuser");
    await container.deleteDatabase(dbName);
    await container.uploadChanges();
    expect(container.queryDatabase(dbName)).to.be.undefined;

    expect(container.garbageBlocks).to.be.greaterThan(0);
    const garbageBlocksPrev = container.garbageBlocks;

    // cleanDeletedBlocks defaults to an nSeconds of 3600, so we expect to keep our garbage blocks, because they are less than 3600 seconds old.
    await CloudSqlite.cleanDeletedBlocks(container, {});
    expect(container.garbageBlocks).to.be.equal(garbageBlocksPrev);

    // Upload dummy block to simulate an orphaned block.
    const blockName = await azSqlite.uploadDummyBlock(container, 24);
    // findOrphanedBlocks is false, so we expect to keep our dummy block.
    await CloudSqlite.cleanDeletedBlocks(container, {findOrphanedBlocks: false});
    await expect(azSqlite.checkBlockExists(container, blockName)).to.eventually.become(true);
    // findOrphanedBlocks is true, so we expect to remove our dummy block.
    await CloudSqlite.cleanDeletedBlocks(container, {findOrphanedBlocks: true});
    await expect(azSqlite.checkBlockExists(container, blockName)).to.eventually.become(false);

    expect(container.garbageBlocks).to.be.equal(garbageBlocksPrev);

    const onProgress = sinon.stub();
    onProgress.onFirstCall().returns(2);

    // Faking the interval setup in cleanDeletedBlocks.
    const clock = sinon.useFakeTimers({toFake: ["setInterval"], shouldAdvanceTime: true, advanceTimeDelta: 1});
    let resolved = false;
    CloudSqlite.cleanDeletedBlocks(container, {nSeconds: 0, findOrphanedBlocks: true, onProgress}).then(() => {
      resolved = true;
    }).catch(() => {
      resolved = true;
    });

    while (!resolved) {
      await clock.tickAsync(250);
      await new Promise((resolve) => clock.setTimeout(resolve, 1));
    }
    container.checkForChanges();

    expect(onProgress.called).to.be.true;
    // We aborted our cleanup, so expect no progress to be shown.
    expect(container.garbageBlocks).to.be.equal(garbageBlocksPrev);

    resolved = false;
    clock.reset();
    clock.restore();

    onProgress.reset();
    onProgress.returns(0);
    // One final clean that we don't interrupt ( because we always return 0 from onProgress)
    await CloudSqlite.cleanDeletedBlocks(container, {nSeconds: 0, onProgress});
    container.checkForChanges();
    expect(container.garbageBlocks).to.be.equal(0);

    container.releaseWriteLock();
    container.disconnect({detach: true});
  });

  it("should LogLevel.Trace set LogMask to ALL", async () => {
    const testContainer0 = testContainers[0];

    const logConsole = (level: string) => (category: string, message: string, metaData: LoggingMetaData) =>
      console.log(`${level} | ${category} | ${message} ${Logger.stringifyMetaData(metaData)}`); // eslint-disable-line no-console
    const logTrace = sinon.spy(logConsole("Trace"));
    const logInfo = sinon.spy(logConsole("Info"));
    Logger.initialize(undefined, undefined, logInfo, logTrace);

    const executeWithWriteLock = async (cacheName: string, fileName: string) => {
      const testCache = azSqlite.makeCaches([cacheName])[0];
      testContainer0.connect(testCache);
      await CloudSqlite.withWriteLock({ user: user1, container: testContainer0 }, async () => {
        await testContainer0.copyDatabase("testBim", fileName);
        const db = await BriefcaseDb.open({ fileName, container: testContainer0 });
        db.saveFileProperty({ name: "logMask", namespace: "logMaskTest", id: 1, subId: 1 }, "this is a test");
        db.close();
        await testContainer0.deleteDatabase(fileName);
      });
      testContainer0.disconnect();
      return testCache;
    };
    // LogLevel.Trace should set logMask to ALL, including dirty block
    Logger.setLevel("CloudSqlite", LogLevel.Trace);
    const testCache1 = await executeWithWriteLock("testCache1", "copyTestBim1");
    // Check that Trace and Info messages were logged
    sinon.assert.called(logTrace);
    sinon.assert.called(logInfo);
    // Check for a dirty block log message
    let dirtyBlockLogMsg = logInfo.getCalls().some((call) =>call.args[1].includes("is now dirty block"));
    expect(dirtyBlockLogMsg).to.be.true;
    // resetHistory is sometimes occurring before all of the logs make it to logTrace and logInfo causing our assert.notCalled to fail.
    // Looking at the analytics for our pipeline, all the failures are due to the below two log messages. Wait for them to show up before we reset history.
    await waitFor(() => logInfo.getCalls().some((call) => call.args[1].includes("enters DELETE state")));
    await waitFor(() => logInfo.getCalls().some((call) => call.args[1].includes("leaves DELETE state")));
    logTrace.resetHistory();
    logInfo.resetHistory();

    // LogLevel.Info uses the default log
    Logger.setLevel("CloudSqlite", LogLevel.Info);
    const testCache2 = await executeWithWriteLock("testCache2", "copyTestBim2");
    sinon.assert.notCalled(logTrace);
    sinon.assert.notCalled(logInfo);
    // Check for a dirty block log message(expect nothing)
    dirtyBlockLogMsg = logInfo.getCalls().some((call) =>call.args[1].includes("is now dirty block"));
    expect(dirtyBlockLogMsg).to.be.false;
    // clean up
    logTrace.resetHistory();
    logInfo.resetHistory();
    Logger.initialize();
    testCache1.destroy();
    testCache2.destroy();
    CloudSqlite.CloudCaches.dropCache("testCache1");
    CloudSqlite.CloudCaches.dropCache("testCache2");
  });

  /** make sure that the auto-refresh for container tokens happens every hour */
  it("Auto refresh container tokens", async () => {
    const contain1 = testContainers[0];

    const contProps = { baseUri: AzuriteTest.baseUri, containerId: contain1.containerId, storageType: AzuriteTest.storageType, writeable: true };
    // must be valid token so property store can connect
    const accessToken = await CloudSqlite.requestToken(contProps);

    let refreshedToken = "refreshed token";
    sinon.stub(CloudSqlite, "requestToken").callsFake(async () => refreshedToken);

    const clock = sinon.useFakeTimers(); // must be before creating PropertyStore container
    const ps1 = new PropertyStore.CloudAccess({ ...contProps, accessToken });
    const c1 = ps1.container as CloudSqlite.CloudContainer & { refreshPromise?: Promise<void> };
    expect(c1.accessToken).equals(accessToken);

    // test that the token is refreshed every hour, 24 times
    for (let i = 0; i < 24; i++) {
      clock.tick(60 * 60 * 1000); // advance clock by 1 hour so token is auto-refreshed

      // token refresh happens on a timer, but is async. Normally that's fine - it doesn't matter when it finishes.
      // But for this test we have to wait for it to finish so we can check the new token value.
      await c1.refreshPromise; // wait for refresh to finish, if it's pending (note: promise can be undefined, that's fine - await does nothing)

      expect(c1.accessToken).equal(refreshedToken);
      refreshedToken = `refreshed ${i + 1} times`; // change the token for the next refresh
    }

    ps1.close(); // kills the timer that's using fake clock. Must be before restoring sinon stubs
    clock.restore();
    sinon.restore();
  });

  it("should throw error if BlobContainer.service is undefined", async () => {
    const contain1 = testContainers[0];
    const contProps = { baseUri: AzuriteTest.baseUri, containerId: contain1.containerId, storageType: AzuriteTest.storageType, writeable: true };

    const service = BlobContainer.service;
    BlobContainer.service = undefined; // ensures the service is un-instantiated
    await expect(CloudSqlite.requestToken(contProps)).to.be.rejectedWith("BlobContainer.service is not defined");
    BlobContainer.service = service;
  });

  describe("WriteLock tests", () => {
    // tests which require a fresh cache each time

    let testContainer1: CloudSqlite.CloudContainer;
    let testContainer2: CloudSqlite.CloudContainer;
    let testCache1: CloudSqlite.CloudCache;
    let testCache2: CloudSqlite.CloudCache;
    beforeEach(async () => {
      testContainer1 = testContainers[0];
      testContainer2 = testContainers[3];
      testCache1 = azSqlite.makeCaches(["testCache1"])[0];
      testCache2 = azSqlite.makeCaches(["testCache2"])[0];
    });

    afterEach(async () => {
      // Clean up caches for each test
      if (testContainer1.isConnected)
        testContainer1.disconnect({detach: true});
      if (testContainer2.isConnected)
        testContainer2.disconnect({detach: true});
      testCache1.destroy();
      testCache2.destroy();
      CloudSqlite.CloudCaches.dropCache(testCache1.name);
      CloudSqlite.CloudCaches.dropCache(testCache2.name);
    });

    it("writeLockExpires getter", async () => {
      testContainer1.connect(testCache1);
      let writeLockExpiryTimeNoWriteLock = testContainer1.writeLockExpires; // Should be empty string when no write lock.
      expect(writeLockExpiryTimeNoWriteLock).to.equal("");
      await CloudSqlite.withWriteLock({user: "testuser", container: testContainer1}, async () => {
        const firstWriteLockExpiryTime = Date.parse(testContainer1.writeLockExpires);
        await BeDuration.wait(500); // sleep 500ms so we get a new write lock expiry time.
        await CloudSqlite.withWriteLock({user: "testuser", container: testContainer1}, async () => {
          const secondWriteLockExpiryTime = Date.parse(testContainer1.writeLockExpires);
          expect(secondWriteLockExpiryTime).to.be.greaterThanOrEqual(firstWriteLockExpiryTime);
          // subtract 5 minutes and make sure its less than the first write lock expiry time.
          // This tests that the secondWriteLockExpiryTime is a 'refresh' of the default expiry time of 10 minutes.
          // and not extending the expiry time already present by another 10 minutes.
          // If it were extending the default expiry time of 10 minutes, then second writelockexpirytime would be over 10 minutes in the future
          // and the below assert would fail.
          expect(secondWriteLockExpiryTime - (5 * 60 * 1000)).to.be.lessThan(firstWriteLockExpiryTime);
        });
      });
      writeLockExpiryTimeNoWriteLock = testContainer1.writeLockExpires; // Should be empty string when no write lock.
      expect(writeLockExpiryTimeNoWriteLock).to.equal("");
    });

    it("Should upload a single user's changes successfully when a write lock is expired", async () => {
      testContainer1.connect(testCache1);
      testContainer1.acquireWriteLock(user1);
      await testContainer1.copyDatabase("testBim", "testBimCopy");
      const db = await BriefcaseDb.open({ fileName: "testBimCopy", container: testContainer1 });
      db.saveFileProperty({ name: "logMask", namespace: "logMaskTest", id: 1, subId: 1 }, "this is a test");
      db.close();
      // set the expires time to 10 mins earlier, which avoids waiting for 10 mins here.
      await azSqlite.subtractFromCurrentWriteLockExpiryTime(testContainer1, 10, 1);
      // make sure the write lock is expired
      expect (await azSqlite.isWriteLockValidForAtLeast(testContainer1, new Date(), 0)).to.be.false;
      await expect(testContainer1.uploadChanges()).to.eventually.be.fulfilled;
      testContainer1.releaseWriteLock();
      testContainer1.disconnect({detach: true});
    });

    it("Should user1 fail to upload changes if user2 holds write lock after user1's expiration time", async () => {
      // simulate two users in two processes
      expect(testContainer1.containerId).equal(testContainer2.containerId);
      expect(testContainer1.baseUri).equal(testContainer2.baseUri);

      // user1 grabs the write lock, make some changes but don't release the write lock
      // after a specific amount of time, the write lock expires
      testContainer1.connect(testCache1);

      testContainer1.acquireWriteLock(user1);
      await testContainer1.copyDatabase("testBim", "testBimCopy1");
      console.log("after copy");
      const db1 = await BriefcaseDb.open({ fileName: "testBimCopy1", container: testContainer1 });
      db1.saveFileProperty({ name: "upload", namespace: "uploadTest", id: 1, subId: 1 }, "this is a test");
      db1.close();
      // set the expires time to five mins 1 second earlier, which avoids waiting for write lock to expire.
      await azSqlite.subtractFromCurrentWriteLockExpiryTime(testContainer1, 10, 1);
      // user2 grabs the write lock
      testContainer2.connect(testCache2);
      testContainer2.acquireWriteLock(user2);
      // user1 tries to upload changes, it should fail because user1's write lock has expired and user2 is using it
      // eslint-disable-next-line @typescript-eslint/promise-function-async
      expect(() => testContainer1.uploadChanges()).to.throw(`Container [${testContainer1.containerId}] is currently locked by another user`);
      // user 2 make some changes and release the write lock
      await testContainer2.copyDatabase("testBim", "testBimCopy1");
      const db2 = await BriefcaseDb.open({ fileName: "testBimCopy1", container: testContainer2 });
      db2.saveFileProperty({ name: "upload", namespace: "uploadTest", id: 1, subId: 1 }, "this is a test");
      db2.close();
      testContainer2.releaseWriteLock();
      // eslint-disable-next-line @typescript-eslint/promise-function-async
      expect(() => testContainer1.uploadChanges()).to.throw(`Container [${testContainer1.containerId}] is not locked for write access.`);
      testContainer1.abandonChanges();
    });

    it("Should refresh write lock for the current user when uploading changes", async () => {
      testContainer1.connect(testCache1);
      let currentTime = new Date();
      testContainer1.acquireWriteLock(user1);
      await testContainer1.copyDatabase("testBim", "testBimCopy2");
      const db1 = await BriefcaseDb.open({ fileName: "testBimCopy2", container: testContainer1 });
      db1.saveFileProperty({ name: "refresh", namespace: "refreshTest", id: 1, subId: 1 }, "this is a test");
      db1.close();
      // case 1: current write lock has expired
      // mock 10 min operation time by user1
      // write lock is expired after 10 min
      await azSqlite.subtractFromCurrentWriteLockExpiryTime(testContainer1, 10, 1);
      expect (await azSqlite.isWriteLockValidForAtLeast(testContainer1, currentTime, 0)).to.be.false;
      // there are no other users, uploadChanges should refresh the write lock for the current user
      await testContainer1.uploadChanges();
      // should be 10 min but let's use 9.5 min to avoid time conflict
      expect (await azSqlite.isWriteLockValidForAtLeast(testContainer1, currentTime, 9.5*60*1000)).to.be.true;
      // case 2: current write lock has not expired
      currentTime = new Date();
      // the write lock is refreshed to 10 minutes later
      // mock 4 min operation time by user1
      await azSqlite.subtractFromCurrentWriteLockExpiryTime(testContainer1, 9);
      // now user1 only has 1 min to perform further actions
      // uploadChanges does nothing this time but to refresh write lock
      await testContainer1.uploadChanges();
      // should be 10 min but let's use 9.5 min to avoid time conflict
      expect (await azSqlite.isWriteLockValidForAtLeast(testContainer1, currentTime, 9.5*60*1000)).to.be.true;
      expect (await azSqlite.isWriteLockValidForAtLeast(testContainer1, currentTime, 11*60*1000)).to.be.false;
      testContainer1.disconnect();
    });
  });
});<|MERGE_RESOLUTION|>--- conflicted
+++ resolved
@@ -195,89 +195,6 @@
     container.disconnect({ detach: true });
   });
 
-<<<<<<< HEAD
-=======
-  it("writeLockExpires getter", async () => {
-    const container = testContainers[0];
-    container.connect(caches[1]);
-    let writeLockExpiryTimeNoWriteLock = container.writeLockExpires; // Should be empty string when no write lock.
-    expect(writeLockExpiryTimeNoWriteLock).to.equal("");
-    await CloudSqlite.withWriteLock({user: "testuser", container}, async () => {
-      const firstWriteLockExpiryTime = Date.parse(container.writeLockExpires);
-      await BeDuration.wait(500); // sleep 500ms so we get a new write lock expiry time.
-      await CloudSqlite.withWriteLock({user: "testuser", container}, async () => {
-        const secondWriteLockExpiryTime = Date.parse(container.writeLockExpires);
-        expect(secondWriteLockExpiryTime).to.be.greaterThanOrEqual(firstWriteLockExpiryTime);
-        // subtract 30 minutes and make sure its less than the first write lock expiry time.
-        // This tests that the secondWriteLockExpiryTime is a 'refresh' of the default expiry time of 1 hour.
-        // and not extending the expiry time already present by another hour.
-        // If it were extending the default expiry time of 1 hour, then second writelockexpirytime would be over 1 hour in the future
-        // and the below assert would fail.
-        expect(secondWriteLockExpiryTime - (30 * 60 * 1000)).to.be.lessThan(firstWriteLockExpiryTime);
-      });
-    });
-    writeLockExpiryTimeNoWriteLock = container.writeLockExpires; // Should be empty string when no write lock.
-    expect(writeLockExpiryTimeNoWriteLock).to.equal("");
-    container.disconnect({detach: true});
-  });
-
-  it("should LogLevel.Trace set LogMask to ALL", async () => {
-    const testContainer0 = testContainers[0];
-
-    const logConsole = (level: string) => (category: string, message: string, metaData: LoggingMetaData) =>
-      console.log(`${level} | ${category} | ${message} ${Logger.stringifyMetaData(metaData)}`); // eslint-disable-line no-console
-    const logTrace = sinon.spy(logConsole("Trace"));
-    const logInfo = sinon.spy(logConsole("Info"));
-    Logger.initialize(undefined, undefined, logInfo, logTrace);
-
-    const executeWithWriteLock = async (cacheName: string, fileName: string) => {
-      const testCache = azSqlite.makeCaches([cacheName])[0];
-      testContainer0.connect(testCache);
-      await CloudSqlite.withWriteLock({ user: user1, container: testContainer0 }, async () => {
-        await testContainer0.copyDatabase("testBim", fileName);
-        const db = await BriefcaseDb.open({ fileName, container: testContainer0 });
-        db.saveFileProperty({ name: "logMask", namespace: "logMaskTest", id: 1, subId: 1 }, "this is a test");
-        db.close();
-        await testContainer0.deleteDatabase(fileName);
-      });
-      testContainer0.disconnect();
-    };
-    // LogLevel.Trace should set logMask to ALL, including dirty block
-    Logger.setLevel("CloudSqlite", LogLevel.Trace);
-    await executeWithWriteLock("testCache1", "copyTestBim1");
-    // Check that Trace and Info messages were logged
-    sinon.assert.called(logTrace);
-    sinon.assert.called(logInfo);
-    // Check for a dirty block log message
-    let dirtyBlockLogMsg = logInfo.getCalls().some((call) =>call.args[1].includes("is now dirty block"));
-    expect(dirtyBlockLogMsg).to.be.true;
-    // resetHistory is sometimes occurring before all of the logs make it to logTrace and logInfo causing our assert.notCalled to fail.
-    // Looking at the analytics for our pipeline, all the failures are due to the below two log messages. Wait for them to show up before we reset history.
-    const assertFoundMessage = (message: string) => {
-      const found = logInfo.getCalls().some((call) => call.args[1].includes(message));
-      if (!found)
-        throw new Error(`Expected ${message} to be found in logInfo calls.`);
-    };
-    await waitFor(() => assertFoundMessage("enters DELETE state"));
-    await waitFor(() => assertFoundMessage("leaves DELETE state"));
-    logTrace.resetHistory();
-    logInfo.resetHistory();
-
-    // LogLevel.Info uses the default log
-    Logger.setLevel("CloudSqlite", LogLevel.Info);
-    await executeWithWriteLock("testCache2", "copyTestBim2");
-    sinon.assert.notCalled(logTrace);
-    sinon.assert.notCalled(logInfo);
-    // Check for a dirty block log message(expect nothing)
-    dirtyBlockLogMsg = logInfo.getCalls().some((call) =>call.args[1].includes("is now dirty block"));
-    expect(dirtyBlockLogMsg).to.be.false;
-    // clean up
-    logTrace.resetHistory();
-    logInfo.resetHistory();
-    Logger.initialize();
-  });
-
->>>>>>> e8139a9b
   it("should query bcv stat table", async () => {
     const cache = azSqlite.makeCache("bcv-stat-cache");
     const container = testContainers[0];
