--- conflicted
+++ resolved
@@ -87,11 +87,7 @@
     await expect(tab).toHaveClass(/nz-active/);
 
     await expectSavedFrontstageState(context, (state) => {
-<<<<<<< HEAD
-      return state.nineZone.widgets["leftStart"].activeTabId === "WL-A";
-=======
-      return state.nineZone.widgets.leftStart.activeTabId === "appui-test-providers:ViewAttributesWidget";
->>>>>>> ee89f25b
+      return state.nineZone.widgets.leftStart.activeTabId === "WL-A";
     });
 
     await page.reload();
