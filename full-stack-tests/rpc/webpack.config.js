<<<<<<< HEAD
/*---------------------------------------------------------------------------------------------
* Copyright (c) Bentley Systems, Incorporated. All rights reserved.
* See LICENSE.md in the project root for license terms and full copyright notice.
*--------------------------------------------------------------------------------------------*/

const path = require("path");
const glob = require("glob");
const webpack = require("webpack");
module.exports = {
  mode: "development",
  entry: glob.sync(path.resolve(__dirname, "lib/**/*.test.js")),
  output: {
    path: path.resolve(__dirname, "lib/dist"),
    filename: "bundled-tests.js",
    devtoolModuleFilenameTemplate: "file:///[absolute-resource-path]",
    libraryTarget: 'umd',
    globalObject: "this",
  },
  devtool: "nosources-source-map",
  module: {
    noParse: [
      // Don't parse draco_*_nodejs.js modules for `require` calls.  There are
      // requires for fs that cause it to fail even though the fs dependency
      // is not used.
      /draco_decoder_nodejs.js$/,
      /draco_encoder_nodejs.js$/
    ],
    rules: [
      {
        test: /\.js$/,
        use: "source-map-loader",
        enforce: "pre"
      },
      {
        test: /@azure[\/\\]storage-blob|azure-storage|AzureFileHandler|UrlFileHandler/,
        use: "null-loader"
      },
      {
        test: /websocket\.js$/,
        use: "null-loader"
      },
    ]
  },
  stats: "errors-only",
  optimization: {
    nodeEnv: "production"
  },
  resolve: {
    mainFields: ['module', 'main']
  },
  externals: {
    "electron": "commonjs electron",
    "fs": "fs",
    "process": "process",
    "child_process": "child_process",
    "ws": "commonjs ws",
  },
  node: {
    net: 'empty'
  },
  plugins: [
    // Makes some environment variables available to the JS code, for example:
    // if (process.env.NODE_ENV === "development") { ... }. See `./env.js`.
    new webpack.DefinePlugin({
      "global.GENTLY": false,
    })
  ]
};
=======
/*---------------------------------------------------------------------------------------------
* Copyright (c) Bentley Systems, Incorporated. All rights reserved.
* See LICENSE.md in the project root for license terms and full copyright notice.
*--------------------------------------------------------------------------------------------*/

const path = require("path");
const glob = require("glob");
const webpack = require("webpack");
module.exports = {
  mode: "development",
  entry: glob.sync(path.resolve(__dirname, "lib/**/*.test.js")),
  output: {
    path: path.resolve(__dirname, "lib/dist"),
    filename: "bundled-tests.js",
    devtoolModuleFilenameTemplate: "file:///[absolute-resource-path]",
    globalObject: "this",
  },
  devtool: "nosources-source-map",
  module: {
    noParse: [
      // Don't parse draco_*_nodejs.js modules for `require` calls.  There are
      // requires for fs that cause it to fail even though the fs dependency
      // is not used.
      /draco_decoder_nodejs.js$/,
      /draco_encoder_nodejs.js$/
    ],
    rules: [
      {
        test: /\.js$/,
        use: "source-map-loader",
        enforce: "pre"
      },
      {
        test: /@azure[\/\\]storage-blob|azure-storage|AzureFileHandler|UrlFileHandler/,
        use: "null-loader"
      },
      {
        test: /websocket\.js$/,
        use: "null-loader"
      },
    ]
  },
  stats: "errors-only",
  optimization: {
    nodeEnv: "production"
  },
  resolve: {
    mainFields: ['module', 'main']
  },
  externals: {
    "electron": "commonjs electron",
    "fs": "fs",
    "process": "process",
    "child_process": "child_process",
    "ws": "commonjs ws",
  },
  node: {
    net: 'empty'
  },
  plugins: [
    // Makes some environment variables available to the JS code, for example:
    // if (process.env.NODE_ENV === "development") { ... }. See `./env.js`.
    new webpack.DefinePlugin({
      "global.GENTLY": false,
    })
  ]
};

>>>>>>> 4d41f4fb
<|MERGE_RESOLUTION|>--- conflicted
+++ resolved
@@ -1,73 +1,3 @@
-<<<<<<< HEAD
-/*---------------------------------------------------------------------------------------------
-* Copyright (c) Bentley Systems, Incorporated. All rights reserved.
-* See LICENSE.md in the project root for license terms and full copyright notice.
-*--------------------------------------------------------------------------------------------*/
-
-const path = require("path");
-const glob = require("glob");
-const webpack = require("webpack");
-module.exports = {
-  mode: "development",
-  entry: glob.sync(path.resolve(__dirname, "lib/**/*.test.js")),
-  output: {
-    path: path.resolve(__dirname, "lib/dist"),
-    filename: "bundled-tests.js",
-    devtoolModuleFilenameTemplate: "file:///[absolute-resource-path]",
-    libraryTarget: 'umd',
-    globalObject: "this",
-  },
-  devtool: "nosources-source-map",
-  module: {
-    noParse: [
-      // Don't parse draco_*_nodejs.js modules for `require` calls.  There are
-      // requires for fs that cause it to fail even though the fs dependency
-      // is not used.
-      /draco_decoder_nodejs.js$/,
-      /draco_encoder_nodejs.js$/
-    ],
-    rules: [
-      {
-        test: /\.js$/,
-        use: "source-map-loader",
-        enforce: "pre"
-      },
-      {
-        test: /@azure[\/\\]storage-blob|azure-storage|AzureFileHandler|UrlFileHandler/,
-        use: "null-loader"
-      },
-      {
-        test: /websocket\.js$/,
-        use: "null-loader"
-      },
-    ]
-  },
-  stats: "errors-only",
-  optimization: {
-    nodeEnv: "production"
-  },
-  resolve: {
-    mainFields: ['module', 'main']
-  },
-  externals: {
-    "electron": "commonjs electron",
-    "fs": "fs",
-    "process": "process",
-    "child_process": "child_process",
-    "ws": "commonjs ws",
-  },
-  node: {
-    net: 'empty'
-  },
-  plugins: [
-    // Makes some environment variables available to the JS code, for example:
-    // if (process.env.NODE_ENV === "development") { ... }. See `./env.js`.
-    new webpack.DefinePlugin({
-      "global.GENTLY": false,
-    })
-  ]
-};
-=======
 /*---------------------------------------------------------------------------------------------
 * Copyright (c) Bentley Systems, Incorporated. All rights reserved.
 * See LICENSE.md in the project root for license terms and full copyright notice.
@@ -135,5 +65,3 @@
     })
   ]
 };
-
->>>>>>> 4d41f4fb
