--- conflicted
+++ resolved
@@ -1,26 +1,22 @@
-/*---------------------------------------------------------------------------------------------
-* Copyright (c) Bentley Systems, Incorporated. All rights reserved.
-* See LICENSE.md in the project root for license terms and full copyright notice.
-*--------------------------------------------------------------------------------------------*/
-
-<<<<<<< HEAD
-import { MobileHost, MobileRpcConfiguration, MobileRpcManager } from "@itwin/mobile-manager/lib/cjs/MobileBackend";
-=======
-import { MobileHost, MobileRpcConfiguration, MobileRpcManager } from "@itwin/core-mobile/lib/MobileBackend";
->>>>>>> f4700dd6
-import { MobileTestInterface } from "../common/TestRpcInterface";
-import { setupIpcTest } from "./ipc";
-
-export async function setupMockMobileTest(port: number) {
-  MobileRpcConfiguration.setup = {
-    obtainPort: () => port,
-    checkPlatform: () => true,
-  };
-}
-
-export async function initializeMockMobileTest() {
-  await MobileHost.startup();
-  MobileRpcManager.initializeImpl([MobileTestInterface]);
-
-  await setupIpcTest(async () => MobileRpcManager.ready());
-}
+/*---------------------------------------------------------------------------------------------
+* Copyright (c) Bentley Systems, Incorporated. All rights reserved.
+* See LICENSE.md in the project root for license terms and full copyright notice.
+*--------------------------------------------------------------------------------------------*/
+
+import { MobileHost, MobileRpcConfiguration, MobileRpcManager } from "@itwin/core-mobile/lib/cjs/MobileBackend";
+import { MobileTestInterface } from "../common/TestRpcInterface";
+import { setupIpcTest } from "./ipc";
+
+export async function setupMockMobileTest(port: number) {
+  MobileRpcConfiguration.setup = {
+    obtainPort: () => port,
+    checkPlatform: () => true,
+  };
+}
+
+export async function initializeMockMobileTest() {
+  await MobileHost.startup();
+  MobileRpcManager.initializeImpl([MobileTestInterface]);
+
+  await setupIpcTest(async () => MobileRpcManager.ready());
+}