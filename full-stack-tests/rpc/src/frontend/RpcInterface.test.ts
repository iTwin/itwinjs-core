--- conflicted
+++ resolved
@@ -23,12 +23,7 @@
 // cspell:ignore oldvalue newvalue
 
 const timeout = async (ms: number) => new Promise((resolve) => setTimeout(resolve, ms));
-<<<<<<< HEAD
-// SWB
-const testToken: IModelRpcProps = { key: "test", contextId: "test", iModelId: "test", changeset: { id: "test" } };
-=======
 const testToken: IModelRpcProps = { key: "test", iTwinId: "test", iModelId: "test", changeset: { id: "test" } };
->>>>>>> 3a9b8d08
 
 describe("RpcInterface", () => {
   class LocalInterface extends RpcInterface {
@@ -254,20 +249,10 @@
     assert.isTrue(endpointsRestored[0].compatible);
 
     const originalToken = RpcOperation.fallbackToken;
-<<<<<<< HEAD
-    // SWB
-    RpcOperation.fallbackToken = { key: "test", contextId: "test", iModelId: "test", changeset: { id: "test" } };
-    // SWB
-    assert.equal(controlPolicy.token(undefined as any)!.contextId, "test");
-    RpcOperation.fallbackToken = originalToken;
-    // SWB
-    assert.equal(controlPolicy.token(undefined as any)!.contextId, originalToken ? originalToken.contextId : "none");
-=======
     RpcOperation.fallbackToken = { key: "test", iTwinId: "test", iModelId: "test", changeset: { id: "test" } };
     assert.equal(controlPolicy.token(undefined as any)!.iTwinId, "test");
     RpcOperation.fallbackToken = originalToken;
     assert.equal(controlPolicy.token(undefined as any)!.iTwinId, originalToken ? originalToken.iTwinId : "none");
->>>>>>> 3a9b8d08
   });
 
   it("should support retrieving binary resources from the backend", async () => {
@@ -484,20 +469,14 @@
   it("should transport imodel tokens correctly", async () => {
     RpcOperation.lookup(TestRpcInterface, "op16").policy.token = new RpcOperationPolicy().token;
 
-<<<<<<< HEAD
-    // SWB
-    async function check(key: string, contextId?: string, iModelId?: string, changeset?: ChangesetIdWithIndex) {
-      const token: IModelRpcProps = { key, contextId, iModelId, changeset };
-      const values: TokenValues = { key, contextId, iModelId, changeset };
-=======
     async function check(key: string, iTwinId?: string, iModelId?: string, changeset?: ChangesetIdWithIndex) {
       const token: IModelRpcProps = { key, iTwinId, iModelId, changeset };
       const values: TokenValues = { key, iTwinId, iModelId, changeset };
->>>>>>> 3a9b8d08
       assert.isTrue(await TestRpcInterface.getClient().op16(token, values));
     }
 
     const change1 = { id: "change1" };
+    // SWB
     await check("key1", "context1", "imodel1", change1);
     await check("key1", "context1", "imodel1", undefined);
     await check("key1", "context1", "imodel1", { id: "" });
