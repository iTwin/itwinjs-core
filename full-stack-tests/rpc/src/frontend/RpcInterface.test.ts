--- conflicted
+++ resolved
@@ -288,13 +288,8 @@
     const test = async (code: string | null, expectValid: boolean, c: TestRpcInterface | ZeroMajorRpcInterface) => {
       assert(code !== null);
 
-<<<<<<< HEAD
-      TestRpcInterface.interfaceVersion = code!;
-      ZeroMajorRpcInterface.interfaceVersion = code!;
-=======
       TestRpcInterface.interfaceVersion = code;
       ZeroMajorRpcInterface.interfaceVersion = code;
->>>>>>> bf68f3ac
 
       let err: Error | undefined;
       try {
