--- conflicted
+++ resolved
@@ -4,16 +4,16 @@
 * See LICENSE.md in the project root for license terms and full copyright notice.
 *--------------------------------------------------------------------------------------------*/
 import { ProcessDetector } from "@itwin/core-bentley";
-<<<<<<< HEAD
-import { WebRoutingInterface } from "../common/TestRpcInterface";
-import { currentEnvironment } from "./_Setup.test";
-=======
 import { TestRpcInterface, WebRoutingInterface } from "../common/TestRpcInterface";
 import { RpcProtocol, WebAppRpcProtocol, WebAppRpcRequest } from "@itwin/core-common";
->>>>>>> d1c7c39f
+import { currentEnvironment } from "./_Setup.test";
 
 if (!ProcessDetector.isElectronAppFrontend) {
   describe("Web Routing", () => {
+    if (currentEnvironment === "websocket") {
+      return;
+    }
+
     it("should always send and recieve protocolVersion without prefectch", async () => {
       const originalProtocolVersion = RpcProtocol.protocolVersion;
       (RpcProtocol as any).protocolVersion = 99999;
