/*---------------------------------------------------------------------------------------------
* Copyright (c) Bentley Systems, Incorporated. All rights reserved.
* See LICENSE.md in the project root for license terms and full copyright notice.
*--------------------------------------------------------------------------------------------*/
<<<<<<< HEAD
import { ChangeState, ECInstance, ECJsonTypeMap, WsgInstance } from "@bentley/itwin-client";
import nock from "nock";
=======

import { ChangeState, ECInstance, ECJsonTypeMap, WsgInstance } from "@bentley/imodelhub-client";
>>>>>>> 21842b9d

export enum RequestType {
  Get,
  Post,
  Delete,
  Put,
}

export enum ScopeType {
  iModel,
  Context,
  Global,
}

export class ResponseBuilder {

  /**
   * Generates response for GET request.
   * @param classObject Class object from which response will be generated.
   * @param count How many times to repeat the same instance in a response.
   * @returns Created response in JSON.
   */
  public static generateGetResponse<T extends ECInstance>(classObject: T, count = 1): object {
    let response: string;
    let responseEnd: string = "";
    response = '{"instances":[';
    responseEnd = "]}";

    if (count > 0) {
      response += this.convertToJson(classObject, count);
    }
    response += responseEnd;
    return JSON.parse(response);
  }

  /**
   * Generates response for GET request.
   * @param classObjects Class objects from which response will be generated.
   * @returns Created response in JSON.
   */
  public static generateGetArrayResponse<T extends ECInstance>(classObjects: T[]): object {
    let response: string;
    let responseEnd: string = "";
    response = '{"instances":[';
    responseEnd = "]}";

    let i = 0;
    for (const obj of classObjects) {
      if (i++ > 0) {
        response += ",";
      }
      response += this.convertToJson(obj, 1);
    }
    response += responseEnd;
    return JSON.parse(response);
  }

  /**
   * Returns change type from state.
   * @param state Change state.
   */
  private static getChangeFromState(state?: ChangeState): string {
    switch (state) {
      case "modified":
        return "Modified";
      case "deleted":
        return "Deleted";
      case "new":
      default:
        return "Created";
    }
  }

  /**
   * Generates response for POST request.
   * @param classObject Class object from which response will be generated.
   * @returns Created response in JSON.
   */
  public static generatePostResponse<T extends WsgInstance>(classObject: T): object {
    const change: string = this.getChangeFromState(classObject.changeState);
    const response = `{"changedInstance":{"change":"${change}","instanceAfterChange":${this.convertToJson(classObject, 1)}}}`;
    return JSON.parse(response);
  }

  /**
   * Generates Changeset response for POST request.
   * @param classObjects Class objects from which response will be generated.
   * @returns Created response in JSON.
   */
  public static generateChangesetResponse<T extends WsgInstance>(classObjects: T[]): object {
    let response: string = '{"changedInstances":[';

    let i = 0;
    for (const obj of classObjects) {
      if (i++ > 0) {
        response += ",";
      }
      const change: string = this.getChangeFromState(obj.changeState);
      response += `{"change":"${change}","instanceAfterChange":${this.convertToJson(obj, 1)}}`;
    }

    response += "]}";
    return JSON.parse(response);
  }

  /**
   * Generates error response.
   * @param id Error id.
   * @param message Error message.
   * @param description Error description.
   * @param otherProperties Additional error properties.
   * @returns Created error in JSON.
   */
  public static generateError(id?: string, message?: string, description?: string, otherProperties?: Map<string, any>): object {
    let error = "{";

    error += `"errorId": "${id || "null"}",`;
    error += `"errorMessage": "${message || "null"}",`;
    error += `"errorDescription": "${description || "null"}"`;
    if (otherProperties !== undefined) {
      otherProperties.forEach((value: any, key: string) => {
        error += ",";
        error += `"${key}":${value}`;
      });
    }
    error += "}";

    return JSON.parse(error);
  }

  /**
   * Generates body for POST request.
   * @param classObject Class object from which body will be generated.
   * @returns Created POST body in JSON.
   */
  public static generatePostBody<T extends ECInstance>(classObject: T): nock.RequestBodyMatcher {
    return JSON.parse(`{"instance":${this.convertToJson(classObject, 1)}}`);
  }

  /**
   * Generates Changeset body for POST request.
   * @param classObjects Class objects from which body will be generated.
   * @param requestOptions Extended options for request.
   * @returns Created POST body in JSON.
   */
  public static generateChangesetBody<T extends ECInstance>(classObjects: T[], requestOptions?: object): nock.RequestBodyMatcher {
    let body: string = '{"instances":[';
    let i = 0;
    for (const obj of classObjects) {
      if (i++ > 0) {
        body += ",";
      }
      body += this.convertToJson(obj, 1);
    }

    body += "]";
    if (requestOptions) {
      body += `,"requestOptions":${JSON.stringify(requestOptions)}`;
    }
    body += "}";
    return JSON.parse(body);
  }

  /**
   * Converts ECInstance class objects to JSON.
   * @param classObjects Class objects from which body will be generated.
   * @returns Converted object in JSON.
   */
  private static convertToJson<T extends ECInstance>(classObject: T, count: number): string {
    let converted: string = "";
    const objectToJson = ECJsonTypeMap.toJson<T>("wsg", classObject);

    converted += JSON.stringify(objectToJson);

    for (let i = 1; i < count; i++) {
      converted += ",";
      converted += JSON.stringify(objectToJson);
    }

    return converted;
  }

  /**
   * Mocks response to a request.
   * @param requestType Specifies request type.
   * @param requestPath Specifies request path.
   * @param requestResponse Specifies request response.
   * @param times How many times to repeat the same response.
   * @param postBody Specifies POST body for POST request.
   * @param headers Specifies response headers.
   * @param responseCode Specifies response code.
   */
  public static mockResponse(url: string, requestType: RequestType, requestPath: string, requestResponse?: object | (() => object),
    times = 1, postBody?: nock.RequestBodyMatcher, headers?: any, responseCode = 200, delay = 0): void {
    const response: any = requestResponse || "";
    switch (requestType) {
      case RequestType.Get:
        nock(url)
          .get(requestPath)
          .times(times)
          .delayConnection(delay)
          .reply(responseCode, response, headers);
        break;
      case RequestType.Post:
        nock(url)
          .post(requestPath, postBody)
          .delayConnection(delay)
          .reply(responseCode, response, headers);
        break;
      case RequestType.Delete:
        nock(url)
          .delete(requestPath)
          .times(times)
          .delayConnection(delay)
          .reply(responseCode, response, headers);
        break;
      case RequestType.Put:
        nock(url)
          .put(requestPath)
          .delayConnection(delay)
          .reply(responseCode, response);
        break;
    }
  }

  /**
   * Mocks file response to a request.
   * @param host Host name of the request.
   * @param requestPath Request path.
   * @param file Path to the file that will be sent as a response.
   * @param times How many times to repeat the same response.
   * @param fileSize file size for header
   */
  public static mockFileResponse(host: string, requestPath: string, file: string, times = 1, fileSize?: string): void {
    nock(host)
      .get(requestPath)
      .times(times)
      .replyWithFile(200, file);

    nock(host)
      .head(requestPath)
      .times(times)
      .reply(200, undefined, { "content-length": fileSize!, "accept-ranges": "bytes" });
  }

  /**
   * Generates given type object with given properties.
   * @param type Type of the object.
   * @param values Object properties.
   * @returns Created object.
   */
  public static generateObject<T extends ECInstance>(type: new () => T, values?: Map<string, any>): T {
    const generatedObject = new type();

    if (values !== undefined) {
      values.forEach((value: any, key: keyof T) => {
        generatedObject[key] = value;
      });
    }

    return generatedObject;
  }

  /**
   * Clears all mocked objects.
   */
  public static clearMocks(): void {
    nock.cleanAll();
  }
}<|MERGE_RESOLUTION|>--- conflicted
+++ resolved
@@ -2,13 +2,8 @@
 * Copyright (c) Bentley Systems, Incorporated. All rights reserved.
 * See LICENSE.md in the project root for license terms and full copyright notice.
 *--------------------------------------------------------------------------------------------*/
-<<<<<<< HEAD
-import { ChangeState, ECInstance, ECJsonTypeMap, WsgInstance } from "@bentley/itwin-client";
+import { ChangeState, ECInstance, ECJsonTypeMap, WsgInstance } from "@bentley/imodelhub-client";
 import nock from "nock";
-=======
-
-import { ChangeState, ECInstance, ECJsonTypeMap, WsgInstance } from "@bentley/imodelhub-client";
->>>>>>> 21842b9d
 
 export enum RequestType {
   Get,
