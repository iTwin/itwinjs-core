/*---------------------------------------------------------------------------------------------
* Copyright (c) Bentley Systems, Incorporated. All rights reserved.
* See LICENSE.md in the project root for license terms and full copyright notice.
*--------------------------------------------------------------------------------------------*/
import * as chai from "chai";
import { AccessToken, GuidString } from "@itwin/core-bentley";
import { IModelClient, Thumbnail, ThumbnailQuery, ThumbnailSize, Version } from "@bentley/imodelhub-client";
import { TestUsers } from "@itwin/oidc-signin-tool";
import { RequestType, ResponseBuilder, ScopeType } from "../ResponseBuilder";
import { TestConfig } from "../TestConfig";
import * as utils from "./TestUtils";

function getThumbnailLength(size: ThumbnailSize) {
  return size === "Small" ? 1000 : 3500;
}

const pngPrefixStr = "data:image/png;base64,";
function mockDownloadThumbnail(requestPath: string, size: ThumbnailSize) {
  if (!TestConfig.enableMocks)
    return;

  let response = "";
  for (let i = 0; i < getThumbnailLength(size); i++) { response += "a"; }
  ResponseBuilder.mockResponse(utils.IModelHubUrlMock.getUrl(), RequestType.Get, requestPath, { response });
}

function mockDownloadLatestThumbnail(iTwinId: string, imodelId: GuidString, size: ThumbnailSize) {
  const requestPath = utils.createRequestUrl(ScopeType.Context, iTwinId, `${size}Thumbnail`, `${imodelId}/$file`);
  mockDownloadThumbnail(requestPath, size);
}

function mockDownloadThumbnailById(imodelId: GuidString, thumbnailId: string, size: ThumbnailSize) {
  const requestPath = utils.createRequestUrl(ScopeType.iModel, imodelId, `${size}Thumbnail`, `${thumbnailId}/$file`);
  mockDownloadThumbnail(requestPath, size);
}

interface TestParameters {
  thumbnails: Thumbnail[];
  size: ThumbnailSize;
}

<<<<<<< HEAD
async function getIModelId(requestContext: AuthorizedClientRequestContext, name: string, iTwinId: string): Promise<string> {
  return utils.getIModelId(requestContext, name, iTwinId);
=======
async function getIModelId(accessToken: AccessToken, name: string, projectId: string): Promise<string> {
  return utils.getIModelId(accessToken, name, projectId);
>>>>>>> 52eac709
}

describe("iModelHub ThumbnailHandler (#unit)", () => {
  const test: TestParameters[] = [{ size: "Small", thumbnails: [] }, { size: "Large", thumbnails: [] }];
  let iTwinId: string;
  let imodelId: GuidString;
  let versions: Version[];
  let imodelHubClient: IModelClient;
  let accessToken: AccessToken;

  before(async function () {
    this.timeout(0);

    accessToken = TestConfig.enableMocks ? "" : await utils.login(TestUsers.super);

<<<<<<< HEAD
    iTwinId = await utils.getITwinId(requestContext);
    await utils.createIModel(requestContext, utils.sharedimodelName, iTwinId);
    imodelId = await getIModelId(requestContext, utils.sharedimodelName, iTwinId);
=======
    projectId = await utils.getProjectId(accessToken);
    await utils.createIModel(accessToken, utils.sharedimodelName, projectId);
    imodelId = await getIModelId(accessToken, utils.sharedimodelName, projectId);
>>>>>>> 52eac709
    imodelHubClient = utils.getDefaultClient();

    if (TestConfig.enableMocks) {
      versions = Array(3).fill(0).map(() => utils.generateVersion());
      return;
    }
<<<<<<< HEAD
=======

    // // Delete and create a new iModel if we have not expected number of versions.
    // versions = (await imodelHubClient.versions.get(accessToken, imodelId));
    // if (versions.length !== 0 && versions.length !== 3) {
    //   await utils.createIModel(accessToken, imodelName, _projectId, true);
    //   imodelId = await getIModelId(accessToken, imodelName);
    //   versions = new Array<Version>();
    // }

    // if (versions.length === 0) {
    //   // Create 3 named versions
    //   const briefcase = (await utils.getBriefcases(accessToken, imodelId, 1))[0];
    //   const changeSets: ChangeSet[] = await utils.createChangeSets(accessToken, imodelId, briefcase, 0, 3);
    //   for (let i = 0; i < 3; i++)
    //     await imodelHubClient.versions.create(accessToken, imodelId, changeSets[i].id!, `Version ${i + 1}`);
    //   versions = (await imodelHubClient.versions.get(accessToken, imodelId));

    //   // Wait for all 4 thumbnails (tip and 3 named versions).
    //   for (let i = 0; i < 50; i++) {
    //     const largeThumbnails: Thumbnail[] = await imodelHubClient.thumbnails.get(accessToken, imodelId, "Large");
    //     if (largeThumbnails.length === 4)
    //       break;
    //     await utils.delay(6000);
    //   }
    // }
>>>>>>> 52eac709
  });

  after(async () => {
    if (!TestConfig.enableMocks) {
      utils.getRequestBehaviorOptionsHandler().resetDefaultBehaviorOptions();
      imodelHubClient.requestOptions.setCustomOptions(utils.getRequestBehaviorOptionsHandler().toCustomRequestOptions());
    }

    if (TestConfig.enableIModelBank) {
<<<<<<< HEAD
      await utils.deleteIModelByName(requestContext, iTwinId, utils.sharedimodelName);
=======
      await utils.deleteIModelByName(accessToken, projectId, utils.sharedimodelName);
>>>>>>> 52eac709
    }
  });

  afterEach(() => {
    ResponseBuilder.clearMocks();
  });

  // This test should run first. It sets TestParameters for other tests.
  test.forEach((params: TestParameters) => {
    it(`should get ${params.size}Thumbnail's ids`, async () => {
      const mockedThumbnails = Array(3).fill(0).map(() => utils.generateThumbnail(params.size));
      utils.mockGetThumbnails(imodelId, params.size, ...mockedThumbnails);
      params.thumbnails = await imodelHubClient.thumbnails.get(accessToken, imodelId, params.size);

      if (params.thumbnails.length < 3) {
<<<<<<< HEAD
        await utils.deleteIModelByName(requestContext, iTwinId, utils.sharedimodelName);
=======
        await utils.deleteIModelByName(accessToken, projectId, utils.sharedimodelName);
>>>>>>> 52eac709
        chai.expect(params.thumbnails.length).to.be.gte(3);
      }
    });
  });

  test.forEach((params: TestParameters) => {
    it(`should get ${params.size}Thumbnail by id`, async () => {
      for (let i = 0; i < 3; i++) {
        utils.mockGetThumbnailById(imodelId, params.size, params.thumbnails[i]);
        const actualThumbnail: Thumbnail = (await imodelHubClient.thumbnails.get(accessToken, imodelId, params.size, new ThumbnailQuery().byId(params.thumbnails[i].id!)))[0];
        chai.assert(!!actualThumbnail);
        chai.expect(actualThumbnail.id!.toString()).to.be.equal(params.thumbnails[i].id!.toString());
      }
    });
  });

  test.forEach((params: TestParameters) => {
    it(`should get ${params.size}Thumbnail by version id`, async () => {
      for (let i = 0; i < 3; i++) {
        utils.mockGetThumbnailsByVersionId(imodelId, params.size, versions[i].id!, params.thumbnails[i]);
        // eslint-disable-next-line deprecation/deprecation
        const actualThumbnail: Thumbnail = (await imodelHubClient.thumbnails.get(accessToken, imodelId, params.size, new ThumbnailQuery().byVersionId(versions[i].id!)))[0];
        chai.assert(!!actualThumbnail);
        chai.expect(actualThumbnail.id!.toString()).to.be.equal(params.thumbnails[i].id!.toString());
      }
    });
  });

  test.forEach((params: TestParameters) => {
    it(`should download latest iModel's ${params.size}Thumbnail as a PNG file`, async () => {
<<<<<<< HEAD
      mockDownloadLatestThumbnail(iTwinId, imodelId, params.size);
      const image: string = await imodelHubClient.thumbnails.download(requestContext, imodelId, { iTwinId, size: params.size });
=======
      mockDownloadLatestThumbnail(projectId, imodelId, params.size);
      const image: string = await imodelHubClient.thumbnails.download(accessToken, imodelId, { contextId: projectId, size: params.size });
>>>>>>> 52eac709
      chai.assert(image);
      chai.expect(image.length).greaterThan(getThumbnailLength(params.size));
      chai.assert(image.startsWith(pngPrefixStr));
    });
  });

  test.forEach((params: TestParameters) => {
    it(`should download ${params.size}Thumbnail by id as a PNG file`, async () => {
      const expectedLength = getThumbnailLength(params.size);
      for (let i = 0; i < 3; i++) {
        mockDownloadThumbnailById(imodelId, params.thumbnails[i].wsgId, params.size);
        const image: string = await imodelHubClient.thumbnails.download(accessToken, imodelId, params.thumbnails[i]);
        chai.assert(image);
        chai.expect(image.length).greaterThan(expectedLength);
        chai.assert(image.startsWith(pngPrefixStr));
      }
    });
  });
});<|MERGE_RESOLUTION|>--- conflicted
+++ resolved
@@ -39,13 +39,8 @@
   size: ThumbnailSize;
 }
 
-<<<<<<< HEAD
-async function getIModelId(requestContext: AuthorizedClientRequestContext, name: string, iTwinId: string): Promise<string> {
-  return utils.getIModelId(requestContext, name, iTwinId);
-=======
-async function getIModelId(accessToken: AccessToken, name: string, projectId: string): Promise<string> {
-  return utils.getIModelId(accessToken, name, projectId);
->>>>>>> 52eac709
+async function getIModelId(accessToken: AccessToken, name: string, iTwinId: string): Promise<string> {
+  return utils.getIModelId(accessToken, name, iTwinId);
 }
 
 describe("iModelHub ThumbnailHandler (#unit)", () => {
@@ -61,23 +56,15 @@
 
     accessToken = TestConfig.enableMocks ? "" : await utils.login(TestUsers.super);
 
-<<<<<<< HEAD
-    iTwinId = await utils.getITwinId(requestContext);
-    await utils.createIModel(requestContext, utils.sharedimodelName, iTwinId);
-    imodelId = await getIModelId(requestContext, utils.sharedimodelName, iTwinId);
-=======
-    projectId = await utils.getProjectId(accessToken);
-    await utils.createIModel(accessToken, utils.sharedimodelName, projectId);
-    imodelId = await getIModelId(accessToken, utils.sharedimodelName, projectId);
->>>>>>> 52eac709
+    iTwinId = await utils.getITwinId(accessToken);
+    await utils.createIModel(accessToken, utils.sharedimodelName, iTwinId);
+    imodelId = await getIModelId(accessToken, utils.sharedimodelName, iTwinId);
     imodelHubClient = utils.getDefaultClient();
 
     if (TestConfig.enableMocks) {
       versions = Array(3).fill(0).map(() => utils.generateVersion());
       return;
     }
-<<<<<<< HEAD
-=======
 
     // // Delete and create a new iModel if we have not expected number of versions.
     // versions = (await imodelHubClient.versions.get(accessToken, imodelId));
@@ -103,7 +90,6 @@
     //     await utils.delay(6000);
     //   }
     // }
->>>>>>> 52eac709
   });
 
   after(async () => {
@@ -113,11 +99,7 @@
     }
 
     if (TestConfig.enableIModelBank) {
-<<<<<<< HEAD
-      await utils.deleteIModelByName(requestContext, iTwinId, utils.sharedimodelName);
-=======
-      await utils.deleteIModelByName(accessToken, projectId, utils.sharedimodelName);
->>>>>>> 52eac709
+      await utils.deleteIModelByName(accessToken, iTwinId, utils.sharedimodelName);
     }
   });
 
@@ -133,11 +115,7 @@
       params.thumbnails = await imodelHubClient.thumbnails.get(accessToken, imodelId, params.size);
 
       if (params.thumbnails.length < 3) {
-<<<<<<< HEAD
-        await utils.deleteIModelByName(requestContext, iTwinId, utils.sharedimodelName);
-=======
-        await utils.deleteIModelByName(accessToken, projectId, utils.sharedimodelName);
->>>>>>> 52eac709
+        await utils.deleteIModelByName(accessToken, iTwinId, utils.sharedimodelName);
         chai.expect(params.thumbnails.length).to.be.gte(3);
       }
     });
@@ -168,13 +146,8 @@
 
   test.forEach((params: TestParameters) => {
     it(`should download latest iModel's ${params.size}Thumbnail as a PNG file`, async () => {
-<<<<<<< HEAD
       mockDownloadLatestThumbnail(iTwinId, imodelId, params.size);
-      const image: string = await imodelHubClient.thumbnails.download(requestContext, imodelId, { iTwinId, size: params.size });
-=======
-      mockDownloadLatestThumbnail(projectId, imodelId, params.size);
-      const image: string = await imodelHubClient.thumbnails.download(accessToken, imodelId, { contextId: projectId, size: params.size });
->>>>>>> 52eac709
+      const image: string = await imodelHubClient.thumbnails.download(accessToken, imodelId, { iTwinId, size: params.size });
       chai.assert(image);
       chai.expect(image.length).greaterThan(getThumbnailLength(params.size));
       chai.assert(image.startsWith(pngPrefixStr));
