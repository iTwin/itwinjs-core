/*---------------------------------------------------------------------------------------------
* Copyright (c) Bentley Systems, Incorporated. All rights reserved.
* See LICENSE.md in the project root for license terms and full copyright notice.
*--------------------------------------------------------------------------------------------*/
<<<<<<< HEAD
import { AccessToken, GuidString, IModelHubStatus } from "@bentley/bentleyjs-core";
import { Briefcase, ChangeSet, ChangeSetQuery, IModelClient, IModelHubClient, IModelHubClientError, Version } from "@bentley/imodelhub-client";
import { TestUsers } from "@bentley/oidc-signin-tool";
import * as chai from "chai";
import deepAssign from "deep-assign";
import * as fs from "fs";
import * as path from "path";
=======
import * as chai from "chai";
import * as deepAssign from "deep-assign";
import * as fs from "fs";
import * as path from "path";
import { AccessToken, GuidString, IModelHubStatus } from "@itwin/core-bentley";
import { Briefcase, ChangeSet, ChangeSetQuery, IModelClient, IModelHubClient, IModelHubClientError, Version } from "@bentley/imodelhub-client";
import { TestUsers } from "@itwin/oidc-signin-tool";
>>>>>>> 200baec2
import { RequestType, ResponseBuilder, ScopeType } from "../ResponseBuilder";
import { TestConfig } from "../TestConfig";
import { createFileHandler } from "./FileHandler";
import { workDir } from "./TestConstants";
import * as utils from "./TestUtils";

chai.should();

function mockPostNewChangeSet(imodelId: GuidString, changeSet: ChangeSet) {
  const requestPath = utils.createRequestUrl(ScopeType.iModel, imodelId, "ChangeSet");

  const postBody = ResponseBuilder.generatePostBody(changeSet);

  const cs = new ChangeSet();
  deepAssign(cs, changeSet);
  cs.uploadUrl = `${utils.IModelHubUrlMock.getUrl()}/imodelhub-${imodelId}/123456`;
  const requestResponse = ResponseBuilder.generatePostResponse(cs);

  ResponseBuilder.mockResponse(utils.IModelHubUrlMock.getUrl(), RequestType.Post, requestPath, requestResponse, 1, postBody);
}

function mockPostUpdatedChangeSet(imodelId: GuidString, changeSet: ChangeSet) {
  const requestPath = utils.createRequestUrl(ScopeType.iModel, imodelId, "ChangeSet", changeSet.id);

  const cs = new ChangeSet();
  deepAssign(cs, changeSet);
  cs.isUploaded = true;
  const postBody = ResponseBuilder.generatePostBody(cs);

  const requestResponse = ResponseBuilder.generatePostResponse(cs);

  ResponseBuilder.mockResponse(utils.IModelHubUrlMock.getUrl(), RequestType.Post, requestPath, requestResponse, 1, postBody);
}

function mockCreateChangeSet(imodelId: GuidString, changeSet: ChangeSet) {
  if (!TestConfig.enableMocks)
    return;

  mockPostNewChangeSet(imodelId, changeSet);
  utils.mockUploadFile(imodelId, 1);
  mockPostUpdatedChangeSet(imodelId, changeSet);
}

describe("iModelHub ChangeSetHandler", () => {
  let contextId: string;
  let imodelId: GuidString;
  let iModelClient: IModelClient;
  let briefcase: Briefcase;
  let accessToken: AccessToken;
  const maxChangeSetCount = 17;
  const newChangeSetsPerTestSuit = 2; // update this value when adding new tests which create changesets

  const cumulativeChangeSetBackwardVersionId = "CumulativeChangeSet-backward-Version.Id";
  const cumulativeChangeSetBackwardChangeSetId = "CumulativeChangeSet-backward-ChangeSet.Id";
  const followingChangeSetBackwardVersionId = "FollowingChangeSet-backward-Version.Id";
  const followingChangesetBackwardChangesetId = "FollowingChangeSet-backward-ChangeSet.Id";

  before(async function () {
    this.timeout(0);
    accessToken = TestConfig.enableMocks ? "" : await utils.login(TestUsers.super);

    contextId = await utils.getProjectId(accessToken);
    await utils.createIModel(accessToken, utils.sharedimodelName, contextId);
    imodelId = await utils.getIModelId(accessToken, utils.sharedimodelName, contextId);
    iModelClient = utils.getDefaultClient();
    if (!TestConfig.enableMocks) {
      const changeSetCount = (await iModelClient.changeSets.get(accessToken, imodelId)).length;
      if (changeSetCount + newChangeSetsPerTestSuit >= maxChangeSetCount) {
        // Recreate iModel if can not create any new changesets
        await utils.createIModel(accessToken, utils.sharedimodelName, contextId, true);
        imodelId = await utils.getIModelId(accessToken, utils.sharedimodelName, contextId);
      }
    }
    briefcase = (await utils.getBriefcases(accessToken, imodelId, 1))[0];

    // Ensure that at least 3 exist
    await utils.createChangeSets(accessToken, imodelId, briefcase, 0, 3, true);

    if (!TestConfig.enableMocks) {
      const changesets = (await iModelClient.changeSets.get(accessToken, imodelId));
      // Ensure that at least one lock exists
      await utils.createLocks(accessToken, imodelId, briefcase, 1, 2, 2, changesets[0].id, changesets[0].index);

      // Create named versions
      await utils.createVersions(accessToken, imodelId, [changesets[0].id!, changesets[1].id!, changesets[2].id!],
        ["Version 1", "Version 2", "Version 3"]);
    }

    if (!fs.existsSync(workDir)) {
      fs.mkdirSync(workDir);
    }
  });

  after(async () => {
    if (TestConfig.enableIModelBank) {
      await utils.deleteIModelByName(accessToken, contextId, utils.sharedimodelName);
    }
  });

  afterEach(() => {
    ResponseBuilder.clearMocks();
  });

  it("should create a new ChangeSet (#iModelBank)", async () => {
    const mockChangeSets = utils.getMockChangeSets(briefcase);

    utils.mockGetChangeSet(imodelId, false, `?$top=${ChangeSetQuery.defaultPageSize}`, mockChangeSets[0], mockChangeSets[1]);
    const changeSets: ChangeSet[] = await iModelClient.changeSets.get(accessToken, imodelId);

    const index = changeSets.length;
    const filePath = utils.getMockChangeSetPath(index, mockChangeSets[index].id!);

    mockCreateChangeSet(imodelId, mockChangeSets[2]);
    const progressTracker = new utils.ProgressTracker();
    const newChangeSet = await iModelClient.changeSets.create(accessToken, imodelId, mockChangeSets[index], filePath, progressTracker.track());

    chai.assert(newChangeSet);
    progressTracker.check();
  });

  it("should get information on ChangeSets (#iModelBank)", async () => {
    const mockedChangeSets = utils.getMockChangeSets(briefcase).slice(0, 3);
    utils.mockGetChangeSet(imodelId, true, `&$top=${ChangeSetQuery.defaultPageSize}`, ...mockedChangeSets);

    const changeSets: ChangeSet[] = await iModelClient.changeSets.get(accessToken, imodelId, new ChangeSetQuery().selectDownloadUrl());
    chai.expect(changeSets.length).to.be.greaterThan(1);

    let i = 0;
    for (const changeSet of changeSets) {
      utils.mockGetChangeSet(imodelId, false, changeSet.id, mockedChangeSets[i++]);

      const fileName: string = changeSet.fileName!;
      chai.expect(fileName.length).to.be.greaterThan(0);

      utils.expectMatchesExpectedUrlScheme(changeSet.downloadUrl);

      const changeSet2: ChangeSet = (await iModelClient.changeSets.get(accessToken, imodelId, new ChangeSetQuery().byId(changeSet.id!)))[0];

      chai.expect(changeSet.id!).to.be.equal(changeSet2.id!);
      chai.expect(changeSet.index).to.be.equal(changeSet2.index);
    }

    const lastButOneChangeSet = changeSets[changeSets.length - 2];
    const lastButOneId = lastButOneChangeSet.id || lastButOneChangeSet.id!;
    if (TestConfig.enableMocks) {
      const requestPath = utils.createRequestUrl(ScopeType.iModel, imodelId, "ChangeSet",
        `?$filter=${followingChangesetBackwardChangesetId}+eq+%27${lastButOneId}%27&$top=${ChangeSetQuery.defaultPageSize}`);
      ResponseBuilder.mockResponse(utils.IModelHubUrlMock.getUrl(), RequestType.Get, requestPath, ResponseBuilder.generateGetResponse(mockedChangeSets[changeSets.length - 2]));
    }
    const followingChangeSets: ChangeSet[] = await iModelClient.changeSets.get(accessToken, imodelId, new ChangeSetQuery().fromId(lastButOneId));
    chai.expect(followingChangeSets.length).to.be.equal(1);
  });

  it("should download ChangeSets (#iModelBank)", async () => {
    utils.mockGetChangeSet(imodelId, false, `?$select=FileSize&$top=${ChangeSetQuery.defaultPageSize}`, utils.generateChangeSet(), utils.generateChangeSet());
    utils.mockGetChangeSet(imodelId, true, `&$top=${ChangeSetQuery.defaultPageSize}`, utils.generateChangeSet(), utils.generateChangeSet());
    const downloadChangeSetsToPath: string = path.join(workDir, imodelId.toString());

    utils.mockFileResponse(2);
    const progressTracker = new utils.ProgressTracker();
    const changeSets = await iModelClient.changeSets.download(accessToken, imodelId, new ChangeSetQuery(), downloadChangeSetsToPath, progressTracker.track());
    fs.existsSync(downloadChangeSetsToPath).should.be.equal(true);
    progressTracker.check();
    for (const changeSet of changeSets) {
      const fileName: string = changeSet.fileName!;
      const downloadedPathname: string = path.join(downloadChangeSetsToPath, fileName);

      fs.existsSync(downloadedPathname).should.be.equal(true);
    }
  });

  it("should download ChangeSets with Buffering (#iModelBank)", async () => {
    iModelClient.setFileHandler(createFileHandler(true));
    utils.mockGetChangeSet(imodelId, false, `?$select=FileSize&$top=${ChangeSetQuery.defaultPageSize}`, utils.generateChangeSet(), utils.generateChangeSet());
    utils.mockGetChangeSet(imodelId, true, `&$top=${ChangeSetQuery.defaultPageSize}`, utils.generateChangeSet(), utils.generateChangeSet());
    const downloadChangeSetsToPath: string = path.join(workDir, imodelId.toString());

    utils.mockFileResponse(2);
    const progressTracker = new utils.ProgressTracker();
    const changeSets = await iModelClient.changeSets.download(accessToken, imodelId, new ChangeSetQuery(), downloadChangeSetsToPath, progressTracker.track());
    fs.existsSync(downloadChangeSetsToPath).should.be.equal(true);
    progressTracker.check();
    for (const changeSet of changeSets) {
      const fileName: string = changeSet.fileName!;
      const downloadedPathname: string = path.join(downloadChangeSetsToPath, fileName);

      fs.existsSync(downloadedPathname).should.be.equal(true);
    }

    iModelClient.setFileHandler(createFileHandler());
  });

  it("should download correct number of ChangeSets when top is less than pageSize (#iModelBank)", async () => {
    iModelClient.setFileHandler(createFileHandler(true));
    utils.mockGetChangeSet(imodelId, false, `?$select=FileSize&$top=1`, utils.generateChangeSet());
    utils.mockGetChangeSet(imodelId, true, `&$top=1`, utils.generateChangeSet());

    const downloadChangeSetsToPath: string = path.join(workDir, imodelId.toString());
    utils.mockFileResponse(1);

    const progressTracker = new utils.ProgressTracker();
    const changeSets = await iModelClient.changeSets.download(accessToken, imodelId, new ChangeSetQuery().selectDownloadUrl().top(1).pageSize(2), downloadChangeSetsToPath, progressTracker.track());
    fs.existsSync(downloadChangeSetsToPath).should.be.equal(true);
    progressTracker.check();

    chai.expect(changeSets.length).to.be.equal(1);
    const downloadedPathname: string = path.join(downloadChangeSetsToPath, changeSets[0].fileName!);
    fs.existsSync(downloadedPathname).should.be.equal(true);

    iModelClient.setFileHandler(createFileHandler());
  });

  it("should download correct number of ChangeSets when top is greater than pageSize (#iModelBank)", async () => {
    const mockChangeSets = utils.getMockChangeSets(briefcase);
    iModelClient.setFileHandler(createFileHandler(true));

    const token = "1";
    utils.mockGetChangeSetChunk(imodelId, false, `?$select=FileSize&$top=1`, { skiptoken: token }, mockChangeSets[0]);
    utils.mockGetChangeSetChunk(imodelId, false, `?$select=FileSize&$top=1`, undefined, mockChangeSets[1]);
    utils.mockGetChangeSetChunk(imodelId, true, `&$top=1`, { skiptoken: token }, mockChangeSets[0]);
    utils.mockGetChangeSetChunk(imodelId, true, `&$top=1`, undefined, mockChangeSets[1]);

    const downloadChangeSetsToPath: string = path.join(workDir, imodelId.toString());
    utils.mockFileResponse(2);

    const progressTracker = new utils.ProgressTracker();
    const changeSets = await iModelClient.changeSets.download(accessToken, imodelId, new ChangeSetQuery().selectDownloadUrl().top(2).pageSize(1), downloadChangeSetsToPath, progressTracker.track());
    fs.existsSync(downloadChangeSetsToPath).should.be.equal(true);
    progressTracker.check();

    chai.expect(changeSets.length).to.be.equal(2);
    let i = 0;
    for (const changeSet of changeSets) {
      const downloadedPathname: string = path.join(downloadChangeSetsToPath, changeSet.fileName!);
      fs.existsSync(downloadedPathname).should.be.equal(true);

      utils.mockGetChangeSet(imodelId, false, changeSet.id, mockChangeSets[i]);
      const changeSet2: ChangeSet = (await iModelClient.changeSets.get(accessToken, imodelId, new ChangeSetQuery().byId(changeSet.id!)))[0];

      chai.expect(changeSet.id!).to.be.equal(changeSet2.id!);
      chai.expect(changeSet.index).to.be.equal(changeSet2.index);
      i++;
    }

    iModelClient.setFileHandler(createFileHandler());
  });

  it("should download correct number of ChangeSets when top is equal to pageSize (#iModelBank)", async () => {
    const mockChangeSets = utils.getMockChangeSets(briefcase);
    iModelClient.setFileHandler(createFileHandler(true));

    utils.mockGetChangeSet(imodelId, false, `?$select=FileSize&$top=2`, mockChangeSets[0], mockChangeSets[1]);
    utils.mockGetChangeSet(imodelId, true, `&$top=2`, mockChangeSets[0], mockChangeSets[1]);

    const downloadChangeSetsToPath: string = path.join(workDir, imodelId.toString());
    utils.mockFileResponse(2);

    const progressTracker = new utils.ProgressTracker();
    const changeSets = await iModelClient.changeSets.download(accessToken, imodelId, new ChangeSetQuery().selectDownloadUrl().top(2).pageSize(2), downloadChangeSetsToPath, progressTracker.track());
    fs.existsSync(downloadChangeSetsToPath).should.be.equal(true);
    progressTracker.check();

    chai.expect(changeSets.length).to.be.equal(2);
    let i = 0;
    for (const changeSet of changeSets) {
      const downloadedPathname: string = path.join(downloadChangeSetsToPath, changeSet.fileName!);
      fs.existsSync(downloadedPathname).should.be.equal(true);

      utils.mockGetChangeSet(imodelId, false, changeSet.id, mockChangeSets[i]);
      const changeSet2: ChangeSet = (await iModelClient.changeSets.get(accessToken, imodelId, new ChangeSetQuery().byId(changeSet.id!)))[0];

      chai.expect(changeSet.id!).to.be.equal(changeSet2.id!);
      chai.expect(changeSet.index).to.be.equal(changeSet2.index);
      i++;
    }

    iModelClient.setFileHandler(createFileHandler());
  });

  it("should get ChangeSets skipping the first one (#iModelBank)", async () => {
    const mockChangeSets = utils.getMockChangeSets(briefcase);
    utils.mockGetChangeSet(imodelId, false, `?$skip=1&$top=${ChangeSetQuery.defaultPageSize}`, mockChangeSets[2]);
    const changeSets: ChangeSet[] = await iModelClient.changeSets.get(accessToken, imodelId, new ChangeSetQuery().skip(1));
    chai.assert(changeSets);
    chai.expect(parseInt(changeSets[0].index!, 10)).to.be.greaterThan(1);
  });

  it("should get latest ChangeSets (#iModelBank)", async () => {
    const mockChangeSets = utils.getMockChangeSets(briefcase);
    utils.mockGetChangeSet(imodelId, false, "?$orderby=Index+desc&$top=2", mockChangeSets[2], mockChangeSets[1]);
    const changeSets: ChangeSet[] = utils.removeFileUrlExpirationTimes(await iModelClient.changeSets.get(accessToken, imodelId, new ChangeSetQuery().latest().top(2)));
    chai.assert(changeSets);
    chai.expect(changeSets.length).to.be.equal(2);
    chai.expect(parseInt(changeSets[0].index!, 10)).to.be.greaterThan(parseInt(changeSets[1].index!, 10));
    utils.mockGetChangeSet(imodelId, false, "?$orderby=Index+desc&$top=2", mockChangeSets[2], mockChangeSets[1]);

    const changeSets2: ChangeSet[] = utils.removeFileUrlExpirationTimes(await iModelClient.changeSets.get(accessToken, imodelId, new ChangeSetQuery().orderBy("Index+desc").top(2)));
    chai.assert(changeSets);
    chai.expect(changeSets).to.be.deep.equal(changeSets2);
  });

  it("should get all ChangeSets in chunks (#iModelBank)", async () => {
    const mockedChangeSets = utils.getMockChangeSets(briefcase).slice(0, 3);
    utils.mockGetChangeSet(imodelId, false, "?$top=1", ...mockedChangeSets);
    const changeSets: ChangeSet[] = utils.removeFileUrlExpirationTimes(await iModelClient.changeSets.get(accessToken, imodelId, new ChangeSetQuery().pageSize(1)));
    chai.expect(changeSets.length).to.be.greaterThan(2);

    utils.mockGetChangeSet(imodelId, false, "?$top=3", ...mockedChangeSets);
    const changeSets2: ChangeSet[] = utils.removeFileUrlExpirationTimes(await iModelClient.changeSets.get(accessToken, imodelId, new ChangeSetQuery().pageSize(3)));
    chai.expect(changeSets).to.be.deep.equal(changeSets2);

    utils.mockGetChangeSet(imodelId, false, "?$top=7", ...mockedChangeSets);
    const changeSets3: ChangeSet[] = utils.removeFileUrlExpirationTimes(await iModelClient.changeSets.get(accessToken, imodelId, new ChangeSetQuery().pageSize(7)));
    chai.expect(changeSets).to.be.deep.equal(changeSets3);

    utils.mockGetChangeSet(imodelId, true, "&$top=2", ...mockedChangeSets);
    const changeSets4: ChangeSet[] = utils.removeFileUrlExpirationTimes(await iModelClient.changeSets.get(accessToken, imodelId, new ChangeSetQuery().selectDownloadUrl().pageSize(2)));
    chai.expect(changeSets.length).to.be.equal(changeSets4.length);

    let i = 0;
    for (const changeSet of changeSets4) {
      utils.mockGetChangeSet(imodelId, false, changeSet.id, mockedChangeSets[i++]);

      const fileName: string = changeSet.fileName!;
      chai.expect(fileName.length).to.be.greaterThan(0);

      utils.expectMatchesExpectedUrlScheme(changeSet.downloadUrl);

      const changeSet2: ChangeSet = (await iModelClient.changeSets.get(accessToken, imodelId, new ChangeSetQuery().byId(changeSet.id!)))[0];

      chai.expect(changeSet.id!).to.be.equal(changeSet2.id!);
      chai.expect(changeSet.index).to.be.equal(changeSet2.index);
    }
  });

  it("should get correct number of ChangeSets when top is less than pageSize (#iModelBank)", async () => {
    const mockChangeSets = utils.getMockChangeSets(briefcase);
    utils.mockGetChangeSet(imodelId, false, "?$top=1", mockChangeSets[0]);
    const changeSets2: ChangeSet[] = await iModelClient.changeSets.get(accessToken, imodelId, new ChangeSetQuery().top(1).pageSize(2));
    chai.assert(changeSets2);
    chai.expect(changeSets2.length).to.be.equal(1);
  });

  it("should get correct number of ChangeSets when top is greater than pageSize (#iModelBank)", async () => {
    const mockChangeSets = utils.getMockChangeSets(briefcase);
    utils.mockGetChangeSet(imodelId, false, "?$top=1", mockChangeSets[0], mockChangeSets[1]);
    const changeSets: ChangeSet[] = await iModelClient.changeSets.get(accessToken, imodelId, new ChangeSetQuery().top(2).pageSize(1));
    chai.assert(changeSets);
    chai.expect(changeSets.length).to.be.equal(2);
    chai.expect(parseInt(changeSets[1].index!, 10)).to.be.greaterThan(parseInt(changeSets[0].index!, 10));
  });

  it("should get correct number of ChangeSets when top is equal to pageSize (#iModelBank)", async () => {
    const mockChangeSets = utils.getMockChangeSets(briefcase);
    utils.mockGetChangeSet(imodelId, false, "?$top=2", mockChangeSets[0], mockChangeSets[1]);
    const changeSets: ChangeSet[] = await iModelClient.changeSets.get(accessToken, imodelId, new ChangeSetQuery().top(2).pageSize(2));
    chai.assert(changeSets);
    chai.expect(changeSets.length).to.be.equal(2);
    chai.expect(parseInt(changeSets[1].index!, 10)).to.be.greaterThan(parseInt(changeSets[0].index!, 10));
  });

  it("should fail getting a ChangeSet by invalid id", async () => {
    let error: IModelHubClientError | undefined;
    try {
      await iModelClient.changeSets.get(accessToken, imodelId, new ChangeSetQuery().byId("InvalidId"));
    } catch (err) {
      if (err instanceof IModelHubClientError)
        error = err;
    }
    chai.assert(error);
    chai.expect(error!.errorNumber).to.be.equal(IModelHubStatus.InvalidArgumentError);
  });

  it("should fail downloading ChangeSets with no file handler", async () => {
    const mockChangeSets = utils.getMockChangeSets(briefcase);
    utils.mockGetChangeSet(imodelId, false, `?$select=FileSize&$orderby=Index+desc&$top=1`, mockChangeSets[2]);
    utils.mockGetChangeSet(imodelId, true, "&$orderby=Index+desc&$top=1", mockChangeSets[2]);

    let error: IModelHubClientError | undefined;
    const invalidClient = new IModelHubClient();
    try {
      const query = new ChangeSetQuery().selectDownloadUrl().latest().top(1);
      await invalidClient.changeSets.download(accessToken, imodelId, query, workDir);
    } catch (err) {
      if (err instanceof IModelHubClientError)
        error = err;
    }
    chai.assert(error);
    chai.expect(error!.errorNumber).to.be.equal(IModelHubStatus.FileHandlerNotSet);
  });

  it("should fail creating a ChangeSet with no file handler", async () => {
    let error: IModelHubClientError | undefined;
    const invalidClient = new IModelHubClient();
    try {
      await invalidClient.changeSets.create(accessToken, imodelId, new ChangeSet(), workDir);
    } catch (err) {
      if (err instanceof IModelHubClientError)
        error = err;
    }
    chai.assert(error);
    chai.expect(error!.errorNumber).to.be.equal(IModelHubStatus.FileHandlerNotSet);
  });

  it("should fail creating a ChangeSet with no file", async () => {
    let error: IModelHubClientError | undefined;
    try {
      await iModelClient.changeSets.create(accessToken, imodelId, new ChangeSet(), `${workDir}InvalidChangeSet.cs`);
    } catch (err) {
      if (err instanceof IModelHubClientError)
        error = err;
    }
    chai.assert(error);
    chai.expect(error!.errorNumber).to.be.equal(IModelHubStatus.FileNotFound);
  });

  it("should fail creating a ChangeSet with directory path", async () => {
    let error: IModelHubClientError | undefined;
    try {
      await iModelClient.changeSets.create(accessToken, imodelId, new ChangeSet(), workDir);
    } catch (err) {
      if (err instanceof IModelHubClientError)
        error = err;
    }
    chai.assert(error);
    chai.expect(error!.errorNumber).to.be.equal(IModelHubStatus.FileNotFound);
  });

  it("should query between changesets (#iModelBank)", async () => {
    if (TestConfig.enableMocks) {
      const mockedChangeSets = utils.getMockChangeSets(briefcase).slice(0, 3);
      utils.mockGetChangeSet(imodelId, true, `&$top=${ChangeSetQuery.defaultPageSize}`, ...mockedChangeSets);

      let filter = `(${cumulativeChangeSetBackwardChangeSetId}+eq+%27${mockedChangeSets[0].id}%27`;
      filter += `+and+${followingChangesetBackwardChangesetId}+eq+%27${mockedChangeSets[2].id}%27)`;
      filter += `+or+(${cumulativeChangeSetBackwardChangeSetId}+eq+%27${mockedChangeSets[2].id}%27`;
      filter += `+and+${followingChangesetBackwardChangesetId}+eq+%27${mockedChangeSets[0].id}%27)`;

      const requestPath = utils.createRequestUrl(ScopeType.iModel, imodelId, "ChangeSet",
        `?$filter=${filter}&$top=${ChangeSetQuery.defaultPageSize}`);
      ResponseBuilder.mockResponse(utils.IModelHubUrlMock.getUrl(), RequestType.Get, requestPath,
        ResponseBuilder.generateGetArrayResponse([mockedChangeSets[1], mockedChangeSets[2]]));
    }
    const changeSets: ChangeSet[] = await iModelClient.changeSets.get(accessToken, imodelId, new ChangeSetQuery().selectDownloadUrl());
    chai.expect(changeSets.length).to.be.greaterThan(2);

    const selectedChangeSets: ChangeSet[] = await iModelClient.changeSets.get(accessToken, imodelId,
      new ChangeSetQuery().betweenChangeSets(changeSets[0].id!, changeSets[2].id));
    chai.expect(selectedChangeSets.length).to.be.equal(2);
    chai.expect(selectedChangeSets[0].id).to.be.equal(changeSets[1].id);
    chai.expect(selectedChangeSets[1].id).to.be.equal(changeSets[2].id);
  });

  it("should query between changeset (#iModelBank)", async () => {
    if (TestConfig.enableMocks) {
      const mockedChangeSets = utils.getMockChangeSets(briefcase).slice(0, 3);
      utils.mockGetChangeSet(imodelId, true, `&$top=${ChangeSetQuery.defaultPageSize}`, ...mockedChangeSets);

      const filter = `${cumulativeChangeSetBackwardChangeSetId}+eq+%27${mockedChangeSets[2].id}%27`;

      const requestPath = utils.createRequestUrl(ScopeType.iModel, imodelId, "ChangeSet",
        `?$filter=${filter}&$top=${ChangeSetQuery.defaultPageSize}`);
      ResponseBuilder.mockResponse(utils.IModelHubUrlMock.getUrl(), RequestType.Get, requestPath,
        ResponseBuilder.generateGetArrayResponse([mockedChangeSets[0], mockedChangeSets[1], mockedChangeSets[2]]));
    }
    const changeSets: ChangeSet[] = await iModelClient.changeSets.get(accessToken, imodelId, new ChangeSetQuery().selectDownloadUrl());
    chai.expect(changeSets.length).to.be.greaterThan(2);

    const selectedChangeSets: ChangeSet[] = await iModelClient.changeSets.get(accessToken, imodelId,
      new ChangeSetQuery().betweenChangeSets(changeSets[2].id!));
    chai.expect(selectedChangeSets.length).to.be.equal(3);
    chai.expect(selectedChangeSets[0].id).to.be.equal(changeSets[0].id);
    chai.expect(selectedChangeSets[1].id).to.be.equal(changeSets[1].id);
    chai.expect(selectedChangeSets[2].id).to.be.equal(changeSets[2].id);
  });

  it("should get version changesets (#iModelBank)", async () => {
    if (TestConfig.enableMocks) {
      const mockedVersion = utils.generateVersion();
      utils.mockGetVersions(imodelId, undefined, mockedVersion);

      const mockedChangeSets = utils.getMockChangeSets(briefcase).slice(0, 3);
      utils.mockGetChangeSet(imodelId, true, `&$top=${ChangeSetQuery.defaultPageSize}`, ...mockedChangeSets);

      const filter = `${cumulativeChangeSetBackwardVersionId}+eq+%27${mockedVersion.id!}%27`;
      const requestPath = utils.createRequestUrl(ScopeType.iModel, imodelId, "ChangeSet",
        `?$filter=${filter}&$top=${ChangeSetQuery.defaultPageSize}`);
      ResponseBuilder.mockResponse(utils.IModelHubUrlMock.getUrl(), RequestType.Get, requestPath,
        ResponseBuilder.generateGetResponse(mockedChangeSets[0]));
    }

    const versions: Version[] = await iModelClient.versions.get(accessToken, imodelId);
    chai.assert(versions);
    chai.expect(versions.length).to.be.greaterThan(0);
    const changeSets: ChangeSet[] = await iModelClient.changeSets.get(accessToken, imodelId, new ChangeSetQuery().selectDownloadUrl());
    chai.expect(changeSets.length).to.be.greaterThan(2);

    const selectedChangeSets: ChangeSet[] = await iModelClient.changeSets.get(accessToken, imodelId,
      new ChangeSetQuery().getVersionChangeSets(versions[versions.length - 1].id!));
    chai.expect(selectedChangeSets.length).to.be.equal(1);
    chai.expect(selectedChangeSets[0].id).to.be.equal(changeSets[0].id);
  });

  it("should get changesets after version (#iModelBank)", async () => {
    if (TestConfig.enableMocks) {
      const mockedVersion = Array(3).fill(0).map(() => utils.generateVersion());
      utils.mockGetVersions(imodelId, undefined, ...mockedVersion);

      const mockedChangeSets = utils.getMockChangeSets(briefcase).slice(0, 3);
      utils.mockGetChangeSet(imodelId, true, `&$top=${ChangeSetQuery.defaultPageSize}`, ...mockedChangeSets);

      const filter = `${followingChangeSetBackwardVersionId}+eq+%27${mockedVersion[1].id!}%27`;
      const requestPath = utils.createRequestUrl(ScopeType.iModel, imodelId, "ChangeSet",
        `?$filter=${filter}&$top=${ChangeSetQuery.defaultPageSize}`);
      ResponseBuilder.mockResponse(utils.IModelHubUrlMock.getUrl(), RequestType.Get, requestPath,
        ResponseBuilder.generateGetArrayResponse([mockedChangeSets[2], mockedChangeSets[1]]));
    }

    const versions: Version[] = await iModelClient.versions.get(accessToken, imodelId);
    chai.assert(versions);
    chai.expect(versions.length).to.be.greaterThan(1);
    const changeSets: ChangeSet[] = await iModelClient.changeSets.get(accessToken, imodelId, new ChangeSetQuery().selectDownloadUrl());
    chai.expect(changeSets.length).to.be.greaterThan(2);

    const selectedChangeSets: ChangeSet[] = await iModelClient.changeSets.get(accessToken, imodelId,
      new ChangeSetQuery().afterVersion(versions[versions.length - 2].id!));
    chai.expect(selectedChangeSets.length).to.be.greaterThan(1);
    chai.expect(selectedChangeSets[0].id).to.be.equal(changeSets[2].id);
  });

  it("should query changesets between versions (#iModelBank)", async () => {
    if (TestConfig.enableMocks) {
      const mockedVersions = Array(3).fill(0).map(() => utils.generateVersion());
      utils.mockGetVersions(imodelId, undefined, ...mockedVersions);

      const mockedChangeSets = utils.getMockChangeSets(briefcase).slice(0, 3);
      utils.mockGetChangeSet(imodelId, true, `&$top=${ChangeSetQuery.defaultPageSize}`, ...mockedChangeSets);

      let filter = `(${followingChangeSetBackwardVersionId}+eq+%27${mockedVersions[0].id!}%27`;
      filter += `+and+${cumulativeChangeSetBackwardVersionId}+eq+%27${mockedVersions[2].id!}%27)`;
      filter += `+or+(${followingChangeSetBackwardVersionId}+eq+%27${mockedVersions[2].id!}%27`;
      filter += `+and+${cumulativeChangeSetBackwardVersionId}+eq+%27${mockedVersions[0].id!}%27)`;

      const requestPath = utils.createRequestUrl(ScopeType.iModel, imodelId, "ChangeSet",
        `?$filter=${filter}&$top=${ChangeSetQuery.defaultPageSize}`);
      ResponseBuilder.mockResponse(utils.IModelHubUrlMock.getUrl(), RequestType.Get, requestPath,
        ResponseBuilder.generateGetArrayResponse([mockedChangeSets[1], mockedChangeSets[2]]));
    }

    const versions: Version[] = await iModelClient.versions.get(accessToken, imodelId);
    chai.assert(versions);
    chai.expect(versions.length).to.be.greaterThan(1);
    const changeSets: ChangeSet[] = await iModelClient.changeSets.get(accessToken, imodelId, new ChangeSetQuery().selectDownloadUrl());
    chai.expect(changeSets.length).to.be.greaterThan(2);

    const selectedChangeSets: ChangeSet[] = await iModelClient.changeSets.get(accessToken, imodelId,
      new ChangeSetQuery().betweenVersions(versions[0].id!, versions[2].id!));
    chai.expect(selectedChangeSets.length).to.be.equal(2);
    chai.expect(selectedChangeSets[0].id).to.be.equal(changeSets[1].id);
    chai.expect(selectedChangeSets[1].id).to.be.equal(changeSets[2].id);
  });

  it("should query changesets between version and changeset (#iModelBank)", async () => {
    if (TestConfig.enableMocks) {
      const mockedVersion = utils.generateVersion();
      utils.mockGetVersions(imodelId, undefined, mockedVersion);

      const mockedChangeSets = utils.getMockChangeSets(briefcase).slice(0, 3);
      utils.mockGetChangeSet(imodelId, true, `&$top=${ChangeSetQuery.defaultPageSize}`, ...mockedChangeSets);

      let filter = `(${cumulativeChangeSetBackwardVersionId}+eq+%27${mockedVersion.id!}%27+and+`;
      filter += `${followingChangesetBackwardChangesetId}+eq+%27${mockedChangeSets[1].id}%27)`;
      filter += `+or+`;
      filter += `(${followingChangeSetBackwardVersionId}+eq+%27${mockedVersion.id!}%27+and+`;
      filter += `${cumulativeChangeSetBackwardChangeSetId}+eq+%27${mockedChangeSets[1].id}%27)`;

      const requestPath = utils.createRequestUrl(ScopeType.iModel, imodelId, "ChangeSet",
        `?$filter=${filter}&$top=${ChangeSetQuery.defaultPageSize}`);
      ResponseBuilder.mockResponse(utils.IModelHubUrlMock.getUrl(), RequestType.Get, requestPath,
        ResponseBuilder.generateGetResponse(mockedChangeSets[1]));
    }

    const versions: Version[] = await iModelClient.versions.get(accessToken, imodelId);
    chai.assert(versions);
    chai.expect(versions.length).to.be.greaterThan(0);
    const changeSets: ChangeSet[] = await iModelClient.changeSets.get(accessToken, imodelId, new ChangeSetQuery().selectDownloadUrl());
    chai.expect(changeSets.length).to.be.greaterThan(2);

    const selectedChangeSets: ChangeSet[] = await iModelClient.changeSets.get(accessToken, imodelId,
      new ChangeSetQuery().betweenVersionAndChangeSet(versions[versions.length - 1].id!, changeSets[1].id!));
    chai.expect(selectedChangeSets.length).to.be.equal(1);
    chai.expect(selectedChangeSets[0].id).to.be.equal(changeSets[1].id);
  });

  it("should query changesets application data", async () => {
    if (TestConfig.enableMocks) {
      const mockedChangeSet = utils.getMockChangeSets(briefcase)[0];
      mockedChangeSet.applicationId = "testApplicationId";
      mockedChangeSet.applicationName = "testApplicationName";
      const requestPath = utils.createRequestUrl(ScopeType.iModel, imodelId.toString(), "ChangeSet",
        `?$select=*,CreatedByApplication-forward-Application.*&$top=1000`);
      const requestResponse = ResponseBuilder.generateGetArrayResponse<ChangeSet>([mockedChangeSet]);
      ResponseBuilder.mockResponse(utils.IModelHubUrlMock.getUrl(), RequestType.Get, requestPath, requestResponse);
    }
    const changeSets: ChangeSet[] = await iModelClient.changeSets.get(accessToken, imodelId, new ChangeSetQuery().selectApplicationData());
    chai.expect(changeSets.length).to.be.greaterThan(0);

    if (TestConfig.enableMocks) {
      chai.assert(changeSets[0].applicationId);
      chai.expect(changeSets[0].applicationId).equals("testApplicationId");
      chai.assert(changeSets[0].applicationName);
      chai.expect(changeSets[0].applicationName).equals("testApplicationName");
    }
  });

  it("should query ChangeSet bridge properties", async () => {
    if (TestConfig.enableMocks) {
      const mockedChangeSets = utils.getMockChangeSets(briefcase);
      mockedChangeSets.forEach((changeSet: ChangeSet, i: number) => {
        const generatedBridgeProperties = utils.generateBridgeProperties(i + 1, i * 2 + 1);
        changeSet.bridgeJobId = generatedBridgeProperties.jobId;
        changeSet.bridgeUsers = Array.from(generatedBridgeProperties.users!.values());
        changeSet.bridgeChangedFiles = Array.from(generatedBridgeProperties.changedFiles!.values());
      });
      utils.mockGetChangeSet(imodelId, false, `?$select=*,HasBridgeProperties-forward-BridgeProperties.*&$top=1000`, mockedChangeSets[0], mockedChangeSets[1]);
    }

    // ChangeSets with bridge properties have been prepared in before function.
    const changeSets: ChangeSet[] = await iModelClient.changeSets.get(accessToken, imodelId, new ChangeSetQuery().selectBridgeProperties());
    chai.expect(changeSets.length).to.be.greaterThan(0);
    let actualChangeSetIndexWithBridgeProperties: number = -1;
    changeSets.forEach((value: ChangeSet, index: number) => {
      if (undefined !== value.bridgeJobId)
        actualChangeSetIndexWithBridgeProperties = index;
    });

    chai.expect(actualChangeSetIndexWithBridgeProperties, "Changeset with bridge properties not found.").to.be.greaterThan(-1);
    const actualChangeSet = changeSets[actualChangeSetIndexWithBridgeProperties];

    chai.expect(actualChangeSet.bridgeJobId).to.not.be.undefined;
    chai.expect(actualChangeSet.bridgeUsers).to.not.be.undefined;
    chai.expect(actualChangeSet.bridgeChangedFiles).to.not.be.undefined;
  });

  it("should create a new ChangeSet with bridge properties", async () => {
    const mockChangeSets = utils.getMockChangeSets(briefcase);
    mockChangeSets.map((changeSet: ChangeSet, i: number) => {
      const generatedBridgeProperties = utils.generateBridgeProperties(i + 1, i * 3 + 1);
      changeSet.bridgeJobId = generatedBridgeProperties.jobId;
      changeSet.bridgeUsers = Array.from(generatedBridgeProperties.users!.values());
      changeSet.bridgeChangedFiles = Array.from(generatedBridgeProperties.changedFiles!.values());
    });

    utils.mockGetChangeSet(imodelId, false, `?$select=*,HasBridgeProperties-forward-BridgeProperties.*&$top=1000`, mockChangeSets[0], mockChangeSets[1]);
    const changeSets: ChangeSet[] = await iModelClient.changeSets.get(accessToken, imodelId, new ChangeSetQuery().selectBridgeProperties());

    const index = changeSets.length;
    chai.expect(index, `Reached maximum number of predefined ChangeSets on test iModel: '${maxChangeSetCount}'. Add additional ChangeSets to assets to fix it.`)
      .to.be.lessThan(maxChangeSetCount);
    const filePath = utils.getMockChangeSetPath(index, mockChangeSets[index].id!);

    mockCreateChangeSet(imodelId, mockChangeSets[index]);
    const progressTracker = new utils.ProgressTracker();
    const newChangeSet = await iModelClient.changeSets.create(accessToken, imodelId, mockChangeSets[index], filePath, progressTracker.track());

    chai.assert(newChangeSet);
    chai.expect(newChangeSet.bridgeJobId).to.be.equal(mockChangeSets[index].bridgeJobId);
    chai.expect(newChangeSet.bridgeUsers).to.deep.equal(mockChangeSets[index].bridgeUsers);
    chai.expect(newChangeSet.bridgeChangedFiles).to.deep.equal(mockChangeSets[index].bridgeChangedFiles);
    progressTracker.check();
  });
});<|MERGE_RESOLUTION|>--- conflicted
+++ resolved
@@ -2,15 +2,6 @@
 * Copyright (c) Bentley Systems, Incorporated. All rights reserved.
 * See LICENSE.md in the project root for license terms and full copyright notice.
 *--------------------------------------------------------------------------------------------*/
-<<<<<<< HEAD
-import { AccessToken, GuidString, IModelHubStatus } from "@bentley/bentleyjs-core";
-import { Briefcase, ChangeSet, ChangeSetQuery, IModelClient, IModelHubClient, IModelHubClientError, Version } from "@bentley/imodelhub-client";
-import { TestUsers } from "@bentley/oidc-signin-tool";
-import * as chai from "chai";
-import deepAssign from "deep-assign";
-import * as fs from "fs";
-import * as path from "path";
-=======
 import * as chai from "chai";
 import * as deepAssign from "deep-assign";
 import * as fs from "fs";
@@ -18,12 +9,11 @@
 import { AccessToken, GuidString, IModelHubStatus } from "@itwin/core-bentley";
 import { Briefcase, ChangeSet, ChangeSetQuery, IModelClient, IModelHubClient, IModelHubClientError, Version } from "@bentley/imodelhub-client";
 import { TestUsers } from "@itwin/oidc-signin-tool";
->>>>>>> 200baec2
 import { RequestType, ResponseBuilder, ScopeType } from "../ResponseBuilder";
 import { TestConfig } from "../TestConfig";
+import * as utils from "./TestUtils";
+import { workDir } from "./TestConstants";
 import { createFileHandler } from "./FileHandler";
-import { workDir } from "./TestConstants";
-import * as utils from "./TestUtils";
 
 chai.should();
 
