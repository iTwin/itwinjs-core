--- conflicted
+++ resolved
@@ -70,28 +70,17 @@
     this.timeout(0);
     accessToken = TestConfig.enableMocks ? "" : await utils.login(TestUsers.super);
 
-<<<<<<< HEAD
     // SWB
-    iTwinId = await utils.getITwinId(requestContext);
-    await utils.createIModel(requestContext, utils.sharedimodelName, iTwinId);
-    imodelId = await utils.getIModelId(requestContext, utils.sharedimodelName, iTwinId);
-=======
-    contextId = await utils.getProjectId(accessToken);
-    await utils.createIModel(accessToken, utils.sharedimodelName, contextId);
-    imodelId = await utils.getIModelId(accessToken, utils.sharedimodelName, contextId);
->>>>>>> 52eac709
+    iTwinId = await utils.getITwinId(accessToken);
+    await utils.createIModel(accessToken, utils.sharedimodelName, iTwinId);
+    imodelId = await utils.getIModelId(accessToken, utils.sharedimodelName, iTwinId);
     iModelClient = utils.getDefaultClient();
     if (!TestConfig.enableMocks) {
       const changeSetCount = (await iModelClient.changeSets.get(accessToken, imodelId)).length;
       if (changeSetCount + newChangeSetsPerTestSuit >= maxChangeSetCount) {
         // Recreate iModel if can not create any new changesets
-<<<<<<< HEAD
-        await utils.createIModel(requestContext, utils.sharedimodelName, iTwinId, true);
-        imodelId = await utils.getIModelId(requestContext, utils.sharedimodelName, iTwinId);
-=======
-        await utils.createIModel(accessToken, utils.sharedimodelName, contextId, true);
-        imodelId = await utils.getIModelId(accessToken, utils.sharedimodelName, contextId);
->>>>>>> 52eac709
+        await utils.createIModel(accessToken, utils.sharedimodelName, iTwinId, true);
+        imodelId = await utils.getIModelId(accessToken, utils.sharedimodelName, iTwinId);
       }
     }
     briefcase = (await utils.getBriefcases(accessToken, imodelId, 1))[0];
@@ -116,11 +105,7 @@
 
   after(async () => {
     if (TestConfig.enableIModelBank) {
-<<<<<<< HEAD
-      await utils.deleteIModelByName(requestContext, iTwinId, utils.sharedimodelName);
-=======
-      await utils.deleteIModelByName(accessToken, contextId, utils.sharedimodelName);
->>>>>>> 52eac709
+      await utils.deleteIModelByName(accessToken, iTwinId, utils.sharedimodelName);
     }
   });
 
