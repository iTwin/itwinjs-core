/*---------------------------------------------------------------------------------------------
* Copyright (c) Bentley Systems, Incorporated. All rights reserved.
* See LICENSE.md in the project root for license terms and full copyright notice.
*--------------------------------------------------------------------------------------------*/
<<<<<<< HEAD
import { GuidString, IModelHubStatus } from "@bentley/bentleyjs-core";
=======
import * as chai from "chai";
import * as deepAssign from "deep-assign";
import * as fs from "fs";
import * as path from "path";
import { AccessToken, GuidString, IModelHubStatus } from "@bentley/bentleyjs-core";
>>>>>>> 405c9a93
import { Briefcase, ChangeSet, ChangeSetQuery, IModelClient, IModelHubClient, IModelHubClientError, Version } from "@bentley/imodelhub-client";
import { TestUsers } from "@bentley/oidc-signin-tool";
import * as chai from "chai";
import deepAssign from "deep-assign";
import * as fs from "fs";
import * as path from "path";
import { RequestType, ResponseBuilder, ScopeType } from "../ResponseBuilder";
import { TestConfig } from "../TestConfig";
import { createFileHandler } from "./FileHandler";
import { workDir } from "./TestConstants";
import * as utils from "./TestUtils";

chai.should();

function mockPostNewChangeSet(imodelId: GuidString, changeSet: ChangeSet) {
  const requestPath = utils.createRequestUrl(ScopeType.iModel, imodelId, "ChangeSet");

  const postBody = ResponseBuilder.generatePostBody(changeSet);

  const cs = new ChangeSet();
  deepAssign(cs, changeSet);
  cs.uploadUrl = `${utils.IModelHubUrlMock.getUrl()}/imodelhub-${imodelId}/123456`;
  const requestResponse = ResponseBuilder.generatePostResponse(cs);

  ResponseBuilder.mockResponse(utils.IModelHubUrlMock.getUrl(), RequestType.Post, requestPath, requestResponse, 1, postBody);
}

function mockPostUpdatedChangeSet(imodelId: GuidString, changeSet: ChangeSet) {
  const requestPath = utils.createRequestUrl(ScopeType.iModel, imodelId, "ChangeSet", changeSet.id);

  const cs = new ChangeSet();
  deepAssign(cs, changeSet);
  cs.isUploaded = true;
  const postBody = ResponseBuilder.generatePostBody(cs);

  const requestResponse = ResponseBuilder.generatePostResponse(cs);

  ResponseBuilder.mockResponse(utils.IModelHubUrlMock.getUrl(), RequestType.Post, requestPath, requestResponse, 1, postBody);
}

function mockCreateChangeSet(imodelId: GuidString, changeSet: ChangeSet) {
  if (!TestConfig.enableMocks)
    return;

  mockPostNewChangeSet(imodelId, changeSet);
  utils.mockUploadFile(imodelId, 1);
  mockPostUpdatedChangeSet(imodelId, changeSet);
}

describe("iModelHub ChangeSetHandler", () => {
  let contextId: string;
  let imodelId: GuidString;
  let iModelClient: IModelClient;
  let briefcase: Briefcase;
  let accessToken: AccessToken;
  const maxChangeSetCount = 17;
  const newChangeSetsPerTestSuit = 2; // update this value when adding new tests which create changesets

  const cumulativeChangeSetBackwardVersionId = "CumulativeChangeSet-backward-Version.Id";
  const cumulativeChangeSetBackwardChangeSetId = "CumulativeChangeSet-backward-ChangeSet.Id";
  const followingChangeSetBackwardVersionId = "FollowingChangeSet-backward-Version.Id";
  const followingChangesetBackwardChangesetId = "FollowingChangeSet-backward-ChangeSet.Id";

  before(async function () {
    this.timeout(0);
    accessToken = TestConfig.enableMocks ? "" : await utils.login(TestUsers.super);

    contextId = await utils.getProjectId(accessToken);
    await utils.createIModel(accessToken, utils.sharedimodelName, contextId);
    imodelId = await utils.getIModelId(accessToken, utils.sharedimodelName, contextId);
    iModelClient = utils.getDefaultClient();
    if (!TestConfig.enableMocks) {
      const changeSetCount = (await iModelClient.changeSets.get(accessToken, imodelId)).length;
      if (changeSetCount + newChangeSetsPerTestSuit >= maxChangeSetCount) {
        // Recreate iModel if can not create any new changesets
        await utils.createIModel(accessToken, utils.sharedimodelName, contextId, true);
        imodelId = await utils.getIModelId(accessToken, utils.sharedimodelName, contextId);
      }
    }
    briefcase = (await utils.getBriefcases(accessToken, imodelId, 1))[0];

    // Ensure that at least 3 exist
    await utils.createChangeSets(accessToken, imodelId, briefcase, 0, 3, true);

    if (!TestConfig.enableMocks) {
      const changesets = (await iModelClient.changeSets.get(accessToken, imodelId));
      // Ensure that at least one lock exists
      await utils.createLocks(accessToken, imodelId, briefcase, 1, 2, 2, changesets[0].id, changesets[0].index);

      // Create named versions
      await utils.createVersions(accessToken, imodelId, [changesets[0].id!, changesets[1].id!, changesets[2].id!],
        ["Version 1", "Version 2", "Version 3"]);
    }

    if (!fs.existsSync(workDir)) {
      fs.mkdirSync(workDir);
    }
  });

  after(async () => {
    if (TestConfig.enableIModelBank) {
      await utils.deleteIModelByName(accessToken, contextId, utils.sharedimodelName);
    }
  });

  afterEach(() => {
    ResponseBuilder.clearMocks();
  });

  it("should create a new ChangeSet (#iModelBank)", async () => {
    const mockChangeSets = utils.getMockChangeSets(briefcase);

    utils.mockGetChangeSet(imodelId, false, `?$top=${ChangeSetQuery.defaultPageSize}`, mockChangeSets[0], mockChangeSets[1]);
    const changeSets: ChangeSet[] = await iModelClient.changeSets.get(accessToken, imodelId);

    const index = changeSets.length;
    const filePath = utils.getMockChangeSetPath(index, mockChangeSets[index].id!);

    mockCreateChangeSet(imodelId, mockChangeSets[2]);
    const progressTracker = new utils.ProgressTracker();
    const newChangeSet = await iModelClient.changeSets.create(accessToken, imodelId, mockChangeSets[index], filePath, progressTracker.track());

    chai.assert(newChangeSet);
    progressTracker.check();
  });

  it("should get information on ChangeSets (#iModelBank)", async () => {
    const mockedChangeSets = utils.getMockChangeSets(briefcase).slice(0, 3);
    utils.mockGetChangeSet(imodelId, true, `&$top=${ChangeSetQuery.defaultPageSize}`, ...mockedChangeSets);

    const changeSets: ChangeSet[] = await iModelClient.changeSets.get(accessToken, imodelId, new ChangeSetQuery().selectDownloadUrl());
    chai.expect(changeSets.length).to.be.greaterThan(1);

    let i = 0;
    for (const changeSet of changeSets) {
      utils.mockGetChangeSet(imodelId, false, changeSet.id, mockedChangeSets[i++]);

      const fileName: string = changeSet.fileName!;
      chai.expect(fileName.length).to.be.greaterThan(0);

      utils.expectMatchesExpectedUrlScheme(changeSet.downloadUrl);

      const changeSet2: ChangeSet = (await iModelClient.changeSets.get(accessToken, imodelId, new ChangeSetQuery().byId(changeSet.id!)))[0];

      chai.expect(changeSet.id!).to.be.equal(changeSet2.id!);
      chai.expect(changeSet.index).to.be.equal(changeSet2.index);
    }

    const lastButOneChangeSet = changeSets[changeSets.length - 2];
    const lastButOneId = lastButOneChangeSet.id || lastButOneChangeSet.id!;
    if (TestConfig.enableMocks) {
      const requestPath = utils.createRequestUrl(ScopeType.iModel, imodelId, "ChangeSet",
        `?$filter=${followingChangesetBackwardChangesetId}+eq+%27${lastButOneId}%27&$top=${ChangeSetQuery.defaultPageSize}`);
      ResponseBuilder.mockResponse(utils.IModelHubUrlMock.getUrl(), RequestType.Get, requestPath, ResponseBuilder.generateGetResponse(mockedChangeSets[changeSets.length - 2]));
    }
    const followingChangeSets: ChangeSet[] = await iModelClient.changeSets.get(accessToken, imodelId, new ChangeSetQuery().fromId(lastButOneId));
    chai.expect(followingChangeSets.length).to.be.equal(1);
  });

  it("should download ChangeSets (#iModelBank)", async () => {
    utils.mockGetChangeSet(imodelId, false, `?$select=FileSize&$top=${ChangeSetQuery.defaultPageSize}`, utils.generateChangeSet(), utils.generateChangeSet());
    utils.mockGetChangeSet(imodelId, true, `&$top=${ChangeSetQuery.defaultPageSize}`, utils.generateChangeSet(), utils.generateChangeSet());
    const downloadChangeSetsToPath: string = path.join(workDir, imodelId.toString());

    utils.mockFileResponse(2);
    const progressTracker = new utils.ProgressTracker();
    const changeSets = await iModelClient.changeSets.download(accessToken, imodelId, new ChangeSetQuery(), downloadChangeSetsToPath, progressTracker.track());
    fs.existsSync(downloadChangeSetsToPath).should.be.equal(true);
    progressTracker.check();
    for (const changeSet of changeSets) {
      const fileName: string = changeSet.fileName!;
      const downloadedPathname: string = path.join(downloadChangeSetsToPath, fileName);

      fs.existsSync(downloadedPathname).should.be.equal(true);
    }
  });

  it("should download ChangeSets with Buffering (#iModelBank)", async () => {
    iModelClient.setFileHandler(createFileHandler(true));
    utils.mockGetChangeSet(imodelId, false, `?$select=FileSize&$top=${ChangeSetQuery.defaultPageSize}`, utils.generateChangeSet(), utils.generateChangeSet());
    utils.mockGetChangeSet(imodelId, true, `&$top=${ChangeSetQuery.defaultPageSize}`, utils.generateChangeSet(), utils.generateChangeSet());
    const downloadChangeSetsToPath: string = path.join(workDir, imodelId.toString());

    utils.mockFileResponse(2);
    const progressTracker = new utils.ProgressTracker();
    const changeSets = await iModelClient.changeSets.download(accessToken, imodelId, new ChangeSetQuery(), downloadChangeSetsToPath, progressTracker.track());
    fs.existsSync(downloadChangeSetsToPath).should.be.equal(true);
    progressTracker.check();
    for (const changeSet of changeSets) {
      const fileName: string = changeSet.fileName!;
      const downloadedPathname: string = path.join(downloadChangeSetsToPath, fileName);

      fs.existsSync(downloadedPathname).should.be.equal(true);
    }

    iModelClient.setFileHandler(createFileHandler());
  });

  it("should download correct number of ChangeSets when top is less than pageSize (#iModelBank)", async () => {
    iModelClient.setFileHandler(createFileHandler(true));
    utils.mockGetChangeSet(imodelId, false, `?$select=FileSize&$top=1`, utils.generateChangeSet());
    utils.mockGetChangeSet(imodelId, true, `&$top=1`, utils.generateChangeSet());

    const downloadChangeSetsToPath: string = path.join(workDir, imodelId.toString());
    utils.mockFileResponse(1);

    const progressTracker = new utils.ProgressTracker();
    const changeSets = await iModelClient.changeSets.download(accessToken, imodelId, new ChangeSetQuery().selectDownloadUrl().top(1).pageSize(2), downloadChangeSetsToPath, progressTracker.track());
    fs.existsSync(downloadChangeSetsToPath).should.be.equal(true);
    progressTracker.check();

    chai.expect(changeSets.length).to.be.equal(1);
    const downloadedPathname: string = path.join(downloadChangeSetsToPath, changeSets[0].fileName!);
    fs.existsSync(downloadedPathname).should.be.equal(true);

    iModelClient.setFileHandler(createFileHandler());
  });

  it("should download correct number of ChangeSets when top is greater than pageSize (#iModelBank)", async () => {
    const mockChangeSets = utils.getMockChangeSets(briefcase);
    iModelClient.setFileHandler(createFileHandler(true));

    const token = "1";
    utils.mockGetChangeSetChunk(imodelId, false, `?$select=FileSize&$top=1`, { skiptoken: token }, mockChangeSets[0]);
    utils.mockGetChangeSetChunk(imodelId, false, `?$select=FileSize&$top=1`, undefined, mockChangeSets[1]);
    utils.mockGetChangeSetChunk(imodelId, true, `&$top=1`, { skiptoken: token }, mockChangeSets[0]);
    utils.mockGetChangeSetChunk(imodelId, true, `&$top=1`, undefined, mockChangeSets[1]);

    const downloadChangeSetsToPath: string = path.join(workDir, imodelId.toString());
    utils.mockFileResponse(2);

    const progressTracker = new utils.ProgressTracker();
    const changeSets = await iModelClient.changeSets.download(accessToken, imodelId, new ChangeSetQuery().selectDownloadUrl().top(2).pageSize(1), downloadChangeSetsToPath, progressTracker.track());
    fs.existsSync(downloadChangeSetsToPath).should.be.equal(true);
    progressTracker.check();

    chai.expect(changeSets.length).to.be.equal(2);
    let i = 0;
    for (const changeSet of changeSets) {
      const downloadedPathname: string = path.join(downloadChangeSetsToPath, changeSet.fileName!);
      fs.existsSync(downloadedPathname).should.be.equal(true);

      utils.mockGetChangeSet(imodelId, false, changeSet.id, mockChangeSets[i]);
      const changeSet2: ChangeSet = (await iModelClient.changeSets.get(accessToken, imodelId, new ChangeSetQuery().byId(changeSet.id!)))[0];

      chai.expect(changeSet.id!).to.be.equal(changeSet2.id!);
      chai.expect(changeSet.index).to.be.equal(changeSet2.index);
      i++;
    }

    iModelClient.setFileHandler(createFileHandler());
  });

  it("should download correct number of ChangeSets when top is equal to pageSize (#iModelBank)", async () => {
    const mockChangeSets = utils.getMockChangeSets(briefcase);
    iModelClient.setFileHandler(createFileHandler(true));

    utils.mockGetChangeSet(imodelId, false, `?$select=FileSize&$top=2`, mockChangeSets[0], mockChangeSets[1]);
    utils.mockGetChangeSet(imodelId, true, `&$top=2`, mockChangeSets[0], mockChangeSets[1]);

    const downloadChangeSetsToPath: string = path.join(workDir, imodelId.toString());
    utils.mockFileResponse(2);

    const progressTracker = new utils.ProgressTracker();
    const changeSets = await iModelClient.changeSets.download(accessToken, imodelId, new ChangeSetQuery().selectDownloadUrl().top(2).pageSize(2), downloadChangeSetsToPath, progressTracker.track());
    fs.existsSync(downloadChangeSetsToPath).should.be.equal(true);
    progressTracker.check();

    chai.expect(changeSets.length).to.be.equal(2);
    let i = 0;
    for (const changeSet of changeSets) {
      const downloadedPathname: string = path.join(downloadChangeSetsToPath, changeSet.fileName!);
      fs.existsSync(downloadedPathname).should.be.equal(true);

      utils.mockGetChangeSet(imodelId, false, changeSet.id, mockChangeSets[i]);
      const changeSet2: ChangeSet = (await iModelClient.changeSets.get(accessToken, imodelId, new ChangeSetQuery().byId(changeSet.id!)))[0];

      chai.expect(changeSet.id!).to.be.equal(changeSet2.id!);
      chai.expect(changeSet.index).to.be.equal(changeSet2.index);
      i++;
    }

    iModelClient.setFileHandler(createFileHandler());
  });

  it("should get ChangeSets skipping the first one (#iModelBank)", async () => {
    const mockChangeSets = utils.getMockChangeSets(briefcase);
    utils.mockGetChangeSet(imodelId, false, `?$skip=1&$top=${ChangeSetQuery.defaultPageSize}`, mockChangeSets[2]);
    const changeSets: ChangeSet[] = await iModelClient.changeSets.get(accessToken, imodelId, new ChangeSetQuery().skip(1));
    chai.assert(changeSets);
    chai.expect(parseInt(changeSets[0].index!, 10)).to.be.greaterThan(1);
  });

  it("should get latest ChangeSets (#iModelBank)", async () => {
    const mockChangeSets = utils.getMockChangeSets(briefcase);
    utils.mockGetChangeSet(imodelId, false, "?$orderby=Index+desc&$top=2", mockChangeSets[2], mockChangeSets[1]);
    const changeSets: ChangeSet[] = utils.removeFileUrlExpirationTimes(await iModelClient.changeSets.get(accessToken, imodelId, new ChangeSetQuery().latest().top(2)));
    chai.assert(changeSets);
    chai.expect(changeSets.length).to.be.equal(2);
    chai.expect(parseInt(changeSets[0].index!, 10)).to.be.greaterThan(parseInt(changeSets[1].index!, 10));
    utils.mockGetChangeSet(imodelId, false, "?$orderby=Index+desc&$top=2", mockChangeSets[2], mockChangeSets[1]);

    const changeSets2: ChangeSet[] = utils.removeFileUrlExpirationTimes(await iModelClient.changeSets.get(accessToken, imodelId, new ChangeSetQuery().orderBy("Index+desc").top(2)));
    chai.assert(changeSets);
    chai.expect(changeSets).to.be.deep.equal(changeSets2);
  });

  it("should get all ChangeSets in chunks (#iModelBank)", async () => {
    const mockedChangeSets = utils.getMockChangeSets(briefcase).slice(0, 3);
    utils.mockGetChangeSet(imodelId, false, "?$top=1", ...mockedChangeSets);
    const changeSets: ChangeSet[] = utils.removeFileUrlExpirationTimes(await iModelClient.changeSets.get(accessToken, imodelId, new ChangeSetQuery().pageSize(1)));
    chai.expect(changeSets.length).to.be.greaterThan(2);

    utils.mockGetChangeSet(imodelId, false, "?$top=3", ...mockedChangeSets);
    const changeSets2: ChangeSet[] = utils.removeFileUrlExpirationTimes(await iModelClient.changeSets.get(accessToken, imodelId, new ChangeSetQuery().pageSize(3)));
    chai.expect(changeSets).to.be.deep.equal(changeSets2);

    utils.mockGetChangeSet(imodelId, false, "?$top=7", ...mockedChangeSets);
    const changeSets3: ChangeSet[] = utils.removeFileUrlExpirationTimes(await iModelClient.changeSets.get(accessToken, imodelId, new ChangeSetQuery().pageSize(7)));
    chai.expect(changeSets).to.be.deep.equal(changeSets3);

    utils.mockGetChangeSet(imodelId, true, "&$top=2", ...mockedChangeSets);
    const changeSets4: ChangeSet[] = utils.removeFileUrlExpirationTimes(await iModelClient.changeSets.get(accessToken, imodelId, new ChangeSetQuery().selectDownloadUrl().pageSize(2)));
    chai.expect(changeSets.length).to.be.equal(changeSets4.length);

    let i = 0;
    for (const changeSet of changeSets4) {
      utils.mockGetChangeSet(imodelId, false, changeSet.id, mockedChangeSets[i++]);

      const fileName: string = changeSet.fileName!;
      chai.expect(fileName.length).to.be.greaterThan(0);

      utils.expectMatchesExpectedUrlScheme(changeSet.downloadUrl);

      const changeSet2: ChangeSet = (await iModelClient.changeSets.get(accessToken, imodelId, new ChangeSetQuery().byId(changeSet.id!)))[0];

      chai.expect(changeSet.id!).to.be.equal(changeSet2.id!);
      chai.expect(changeSet.index).to.be.equal(changeSet2.index);
    }
  });

  it("should get correct number of ChangeSets when top is less than pageSize (#iModelBank)", async () => {
    const mockChangeSets = utils.getMockChangeSets(briefcase);
    utils.mockGetChangeSet(imodelId, false, "?$top=1", mockChangeSets[0]);
    const changeSets2: ChangeSet[] = await iModelClient.changeSets.get(accessToken, imodelId, new ChangeSetQuery().top(1).pageSize(2));
    chai.assert(changeSets2);
    chai.expect(changeSets2.length).to.be.equal(1);
  });

  it("should get correct number of ChangeSets when top is greater than pageSize (#iModelBank)", async () => {
    const mockChangeSets = utils.getMockChangeSets(briefcase);
    utils.mockGetChangeSet(imodelId, false, "?$top=1", mockChangeSets[0], mockChangeSets[1]);
    const changeSets: ChangeSet[] = await iModelClient.changeSets.get(accessToken, imodelId, new ChangeSetQuery().top(2).pageSize(1));
    chai.assert(changeSets);
    chai.expect(changeSets.length).to.be.equal(2);
    chai.expect(parseInt(changeSets[1].index!, 10)).to.be.greaterThan(parseInt(changeSets[0].index!, 10));
  });

  it("should get correct number of ChangeSets when top is equal to pageSize (#iModelBank)", async () => {
    const mockChangeSets = utils.getMockChangeSets(briefcase);
    utils.mockGetChangeSet(imodelId, false, "?$top=2", mockChangeSets[0], mockChangeSets[1]);
    const changeSets: ChangeSet[] = await iModelClient.changeSets.get(accessToken, imodelId, new ChangeSetQuery().top(2).pageSize(2));
    chai.assert(changeSets);
    chai.expect(changeSets.length).to.be.equal(2);
    chai.expect(parseInt(changeSets[1].index!, 10)).to.be.greaterThan(parseInt(changeSets[0].index!, 10));
  });

  it("should fail getting a ChangeSet by invalid id", async () => {
    let error: IModelHubClientError | undefined;
    try {
      await iModelClient.changeSets.get(accessToken, imodelId, new ChangeSetQuery().byId("InvalidId"));
    } catch (err) {
      if (err instanceof IModelHubClientError)
        error = err;
    }
    chai.assert(error);
    chai.expect(error!.errorNumber).to.be.equal(IModelHubStatus.InvalidArgumentError);
  });

  it("should fail downloading ChangeSets with no file handler", async () => {
    const mockChangeSets = utils.getMockChangeSets(briefcase);
    utils.mockGetChangeSet(imodelId, false, `?$select=FileSize&$orderby=Index+desc&$top=1`, mockChangeSets[2]);
    utils.mockGetChangeSet(imodelId, true, "&$orderby=Index+desc&$top=1", mockChangeSets[2]);

    let error: IModelHubClientError | undefined;
    const invalidClient = new IModelHubClient();
    try {
      const query = new ChangeSetQuery().selectDownloadUrl().latest().top(1);
      await invalidClient.changeSets.download(accessToken, imodelId, query, workDir);
    } catch (err) {
      if (err instanceof IModelHubClientError)
        error = err;
    }
    chai.assert(error);
    chai.expect(error!.errorNumber).to.be.equal(IModelHubStatus.FileHandlerNotSet);
  });

  it("should fail creating a ChangeSet with no file handler", async () => {
    let error: IModelHubClientError | undefined;
    const invalidClient = new IModelHubClient();
    try {
      await invalidClient.changeSets.create(accessToken, imodelId, new ChangeSet(), workDir);
    } catch (err) {
      if (err instanceof IModelHubClientError)
        error = err;
    }
    chai.assert(error);
    chai.expect(error!.errorNumber).to.be.equal(IModelHubStatus.FileHandlerNotSet);
  });

  it("should fail creating a ChangeSet with no file", async () => {
    let error: IModelHubClientError | undefined;
    try {
      await iModelClient.changeSets.create(accessToken, imodelId, new ChangeSet(), `${workDir}InvalidChangeSet.cs`);
    } catch (err) {
      if (err instanceof IModelHubClientError)
        error = err;
    }
    chai.assert(error);
    chai.expect(error!.errorNumber).to.be.equal(IModelHubStatus.FileNotFound);
  });

  it("should fail creating a ChangeSet with directory path", async () => {
    let error: IModelHubClientError | undefined;
    try {
      await iModelClient.changeSets.create(accessToken, imodelId, new ChangeSet(), workDir);
    } catch (err) {
      if (err instanceof IModelHubClientError)
        error = err;
    }
    chai.assert(error);
    chai.expect(error!.errorNumber).to.be.equal(IModelHubStatus.FileNotFound);
  });

  it("should query between changesets (#iModelBank)", async () => {
    if (TestConfig.enableMocks) {
      const mockedChangeSets = utils.getMockChangeSets(briefcase).slice(0, 3);
      utils.mockGetChangeSet(imodelId, true, `&$top=${ChangeSetQuery.defaultPageSize}`, ...mockedChangeSets);

      let filter = `(${cumulativeChangeSetBackwardChangeSetId}+eq+%27${mockedChangeSets[0].id}%27`;
      filter += `+and+${followingChangesetBackwardChangesetId}+eq+%27${mockedChangeSets[2].id}%27)`;
      filter += `+or+(${cumulativeChangeSetBackwardChangeSetId}+eq+%27${mockedChangeSets[2].id}%27`;
      filter += `+and+${followingChangesetBackwardChangesetId}+eq+%27${mockedChangeSets[0].id}%27)`;

      const requestPath = utils.createRequestUrl(ScopeType.iModel, imodelId, "ChangeSet",
        `?$filter=${filter}&$top=${ChangeSetQuery.defaultPageSize}`);
      ResponseBuilder.mockResponse(utils.IModelHubUrlMock.getUrl(), RequestType.Get, requestPath,
        ResponseBuilder.generateGetArrayResponse([mockedChangeSets[1], mockedChangeSets[2]]));
    }
    const changeSets: ChangeSet[] = await iModelClient.changeSets.get(accessToken, imodelId, new ChangeSetQuery().selectDownloadUrl());
    chai.expect(changeSets.length).to.be.greaterThan(2);

    const selectedChangeSets: ChangeSet[] = await iModelClient.changeSets.get(accessToken, imodelId,
      new ChangeSetQuery().betweenChangeSets(changeSets[0].id!, changeSets[2].id));
    chai.expect(selectedChangeSets.length).to.be.equal(2);
    chai.expect(selectedChangeSets[0].id).to.be.equal(changeSets[1].id);
    chai.expect(selectedChangeSets[1].id).to.be.equal(changeSets[2].id);
  });

  it("should query between changeset (#iModelBank)", async () => {
    if (TestConfig.enableMocks) {
      const mockedChangeSets = utils.getMockChangeSets(briefcase).slice(0, 3);
      utils.mockGetChangeSet(imodelId, true, `&$top=${ChangeSetQuery.defaultPageSize}`, ...mockedChangeSets);

      const filter = `${cumulativeChangeSetBackwardChangeSetId}+eq+%27${mockedChangeSets[2].id}%27`;

      const requestPath = utils.createRequestUrl(ScopeType.iModel, imodelId, "ChangeSet",
        `?$filter=${filter}&$top=${ChangeSetQuery.defaultPageSize}`);
      ResponseBuilder.mockResponse(utils.IModelHubUrlMock.getUrl(), RequestType.Get, requestPath,
        ResponseBuilder.generateGetArrayResponse([mockedChangeSets[0], mockedChangeSets[1], mockedChangeSets[2]]));
    }
    const changeSets: ChangeSet[] = await iModelClient.changeSets.get(accessToken, imodelId, new ChangeSetQuery().selectDownloadUrl());
    chai.expect(changeSets.length).to.be.greaterThan(2);

    const selectedChangeSets: ChangeSet[] = await iModelClient.changeSets.get(accessToken, imodelId,
      new ChangeSetQuery().betweenChangeSets(changeSets[2].id!));
    chai.expect(selectedChangeSets.length).to.be.equal(3);
    chai.expect(selectedChangeSets[0].id).to.be.equal(changeSets[0].id);
    chai.expect(selectedChangeSets[1].id).to.be.equal(changeSets[1].id);
    chai.expect(selectedChangeSets[2].id).to.be.equal(changeSets[2].id);
  });

  it("should get version changesets (#iModelBank)", async () => {
    if (TestConfig.enableMocks) {
      const mockedVersion = utils.generateVersion();
      utils.mockGetVersions(imodelId, undefined, mockedVersion);

      const mockedChangeSets = utils.getMockChangeSets(briefcase).slice(0, 3);
      utils.mockGetChangeSet(imodelId, true, `&$top=${ChangeSetQuery.defaultPageSize}`, ...mockedChangeSets);

      const filter = `${cumulativeChangeSetBackwardVersionId}+eq+%27${mockedVersion.id!}%27`;
      const requestPath = utils.createRequestUrl(ScopeType.iModel, imodelId, "ChangeSet",
        `?$filter=${filter}&$top=${ChangeSetQuery.defaultPageSize}`);
      ResponseBuilder.mockResponse(utils.IModelHubUrlMock.getUrl(), RequestType.Get, requestPath,
        ResponseBuilder.generateGetResponse(mockedChangeSets[0]));
    }

    const versions: Version[] = await iModelClient.versions.get(accessToken, imodelId);
    chai.assert(versions);
    chai.expect(versions.length).to.be.greaterThan(0);
    const changeSets: ChangeSet[] = await iModelClient.changeSets.get(accessToken, imodelId, new ChangeSetQuery().selectDownloadUrl());
    chai.expect(changeSets.length).to.be.greaterThan(2);

    const selectedChangeSets: ChangeSet[] = await iModelClient.changeSets.get(accessToken, imodelId,
      new ChangeSetQuery().getVersionChangeSets(versions[versions.length - 1].id!));
    chai.expect(selectedChangeSets.length).to.be.equal(1);
    chai.expect(selectedChangeSets[0].id).to.be.equal(changeSets[0].id);
  });

  it("should get changesets after version (#iModelBank)", async () => {
    if (TestConfig.enableMocks) {
      const mockedVersion = Array(3).fill(0).map(() => utils.generateVersion());
      utils.mockGetVersions(imodelId, undefined, ...mockedVersion);

      const mockedChangeSets = utils.getMockChangeSets(briefcase).slice(0, 3);
      utils.mockGetChangeSet(imodelId, true, `&$top=${ChangeSetQuery.defaultPageSize}`, ...mockedChangeSets);

      const filter = `${followingChangeSetBackwardVersionId}+eq+%27${mockedVersion[1].id!}%27`;
      const requestPath = utils.createRequestUrl(ScopeType.iModel, imodelId, "ChangeSet",
        `?$filter=${filter}&$top=${ChangeSetQuery.defaultPageSize}`);
      ResponseBuilder.mockResponse(utils.IModelHubUrlMock.getUrl(), RequestType.Get, requestPath,
        ResponseBuilder.generateGetArrayResponse([mockedChangeSets[2], mockedChangeSets[1]]));
    }

    const versions: Version[] = await iModelClient.versions.get(accessToken, imodelId);
    chai.assert(versions);
    chai.expect(versions.length).to.be.greaterThan(1);
    const changeSets: ChangeSet[] = await iModelClient.changeSets.get(accessToken, imodelId, new ChangeSetQuery().selectDownloadUrl());
    chai.expect(changeSets.length).to.be.greaterThan(2);

    const selectedChangeSets: ChangeSet[] = await iModelClient.changeSets.get(accessToken, imodelId,
      new ChangeSetQuery().afterVersion(versions[versions.length - 2].id!));
    chai.expect(selectedChangeSets.length).to.be.greaterThan(1);
    chai.expect(selectedChangeSets[0].id).to.be.equal(changeSets[2].id);
  });

  it("should query changesets between versions (#iModelBank)", async () => {
    if (TestConfig.enableMocks) {
      const mockedVersions = Array(3).fill(0).map(() => utils.generateVersion());
      utils.mockGetVersions(imodelId, undefined, ...mockedVersions);

      const mockedChangeSets = utils.getMockChangeSets(briefcase).slice(0, 3);
      utils.mockGetChangeSet(imodelId, true, `&$top=${ChangeSetQuery.defaultPageSize}`, ...mockedChangeSets);

      let filter = `(${followingChangeSetBackwardVersionId}+eq+%27${mockedVersions[0].id!}%27`;
      filter += `+and+${cumulativeChangeSetBackwardVersionId}+eq+%27${mockedVersions[2].id!}%27)`;
      filter += `+or+(${followingChangeSetBackwardVersionId}+eq+%27${mockedVersions[2].id!}%27`;
      filter += `+and+${cumulativeChangeSetBackwardVersionId}+eq+%27${mockedVersions[0].id!}%27)`;

      const requestPath = utils.createRequestUrl(ScopeType.iModel, imodelId, "ChangeSet",
        `?$filter=${filter}&$top=${ChangeSetQuery.defaultPageSize}`);
      ResponseBuilder.mockResponse(utils.IModelHubUrlMock.getUrl(), RequestType.Get, requestPath,
        ResponseBuilder.generateGetArrayResponse([mockedChangeSets[1], mockedChangeSets[2]]));
    }

    const versions: Version[] = await iModelClient.versions.get(accessToken, imodelId);
    chai.assert(versions);
    chai.expect(versions.length).to.be.greaterThan(1);
    const changeSets: ChangeSet[] = await iModelClient.changeSets.get(accessToken, imodelId, new ChangeSetQuery().selectDownloadUrl());
    chai.expect(changeSets.length).to.be.greaterThan(2);

    const selectedChangeSets: ChangeSet[] = await iModelClient.changeSets.get(accessToken, imodelId,
      new ChangeSetQuery().betweenVersions(versions[0].id!, versions[2].id!));
    chai.expect(selectedChangeSets.length).to.be.equal(2);
    chai.expect(selectedChangeSets[0].id).to.be.equal(changeSets[1].id);
    chai.expect(selectedChangeSets[1].id).to.be.equal(changeSets[2].id);
  });

  it("should query changesets between version and changeset (#iModelBank)", async () => {
    if (TestConfig.enableMocks) {
      const mockedVersion = utils.generateVersion();
      utils.mockGetVersions(imodelId, undefined, mockedVersion);

      const mockedChangeSets = utils.getMockChangeSets(briefcase).slice(0, 3);
      utils.mockGetChangeSet(imodelId, true, `&$top=${ChangeSetQuery.defaultPageSize}`, ...mockedChangeSets);

      let filter = `(${cumulativeChangeSetBackwardVersionId}+eq+%27${mockedVersion.id!}%27+and+`;
      filter += `${followingChangesetBackwardChangesetId}+eq+%27${mockedChangeSets[1].id}%27)`;
      filter += `+or+`;
      filter += `(${followingChangeSetBackwardVersionId}+eq+%27${mockedVersion.id!}%27+and+`;
      filter += `${cumulativeChangeSetBackwardChangeSetId}+eq+%27${mockedChangeSets[1].id}%27)`;

      const requestPath = utils.createRequestUrl(ScopeType.iModel, imodelId, "ChangeSet",
        `?$filter=${filter}&$top=${ChangeSetQuery.defaultPageSize}`);
      ResponseBuilder.mockResponse(utils.IModelHubUrlMock.getUrl(), RequestType.Get, requestPath,
        ResponseBuilder.generateGetResponse(mockedChangeSets[1]));
    }

    const versions: Version[] = await iModelClient.versions.get(accessToken, imodelId);
    chai.assert(versions);
    chai.expect(versions.length).to.be.greaterThan(0);
    const changeSets: ChangeSet[] = await iModelClient.changeSets.get(accessToken, imodelId, new ChangeSetQuery().selectDownloadUrl());
    chai.expect(changeSets.length).to.be.greaterThan(2);

    const selectedChangeSets: ChangeSet[] = await iModelClient.changeSets.get(accessToken, imodelId,
      new ChangeSetQuery().betweenVersionAndChangeSet(versions[versions.length - 1].id!, changeSets[1].id!));
    chai.expect(selectedChangeSets.length).to.be.equal(1);
    chai.expect(selectedChangeSets[0].id).to.be.equal(changeSets[1].id);
  });

  it("should query changesets application data", async () => {
    if (TestConfig.enableMocks) {
      const mockedChangeSet = utils.getMockChangeSets(briefcase)[0];
      mockedChangeSet.applicationId = "testApplicationId";
      mockedChangeSet.applicationName = "testApplicationName";
      const requestPath = utils.createRequestUrl(ScopeType.iModel, imodelId.toString(), "ChangeSet",
        `?$select=*,CreatedByApplication-forward-Application.*&$top=1000`);
      const requestResponse = ResponseBuilder.generateGetArrayResponse<ChangeSet>([mockedChangeSet]);
      ResponseBuilder.mockResponse(utils.IModelHubUrlMock.getUrl(), RequestType.Get, requestPath, requestResponse);
    }
    const changeSets: ChangeSet[] = await iModelClient.changeSets.get(accessToken, imodelId, new ChangeSetQuery().selectApplicationData());
    chai.expect(changeSets.length).to.be.greaterThan(0);

    if (TestConfig.enableMocks) {
      chai.assert(changeSets[0].applicationId);
      chai.expect(changeSets[0].applicationId).equals("testApplicationId");
      chai.assert(changeSets[0].applicationName);
      chai.expect(changeSets[0].applicationName).equals("testApplicationName");
    }
  });

  it("should query ChangeSet bridge properties", async () => {
    if (TestConfig.enableMocks) {
      const mockedChangeSets = utils.getMockChangeSets(briefcase);
      mockedChangeSets.forEach((changeSet: ChangeSet, i: number) => {
        const generatedBridgeProperties = utils.generateBridgeProperties(i + 1, i * 2 + 1);
        changeSet.bridgeJobId = generatedBridgeProperties.jobId;
        changeSet.bridgeUsers = Array.from(generatedBridgeProperties.users!.values());
        changeSet.bridgeChangedFiles = Array.from(generatedBridgeProperties.changedFiles!.values());
      });
      utils.mockGetChangeSet(imodelId, false, `?$select=*,HasBridgeProperties-forward-BridgeProperties.*&$top=1000`, mockedChangeSets[0], mockedChangeSets[1]);
    }

    // ChangeSets with bridge properties have been prepared in before function.
    const changeSets: ChangeSet[] = await iModelClient.changeSets.get(accessToken, imodelId, new ChangeSetQuery().selectBridgeProperties());
    chai.expect(changeSets.length).to.be.greaterThan(0);
    let actualChangeSetIndexWithBridgeProperties: number = -1;
    changeSets.forEach((value: ChangeSet, index: number) => {
      if (undefined !== value.bridgeJobId)
        actualChangeSetIndexWithBridgeProperties = index;
    });

    chai.expect(actualChangeSetIndexWithBridgeProperties, "Changeset with bridge properties not found.").to.be.greaterThan(-1);
    const actualChangeSet = changeSets[actualChangeSetIndexWithBridgeProperties];

    chai.expect(actualChangeSet.bridgeJobId).to.not.be.undefined;
    chai.expect(actualChangeSet.bridgeUsers).to.not.be.undefined;
    chai.expect(actualChangeSet.bridgeChangedFiles).to.not.be.undefined;
  });

  it("should create a new ChangeSet with bridge properties", async () => {
    const mockChangeSets = utils.getMockChangeSets(briefcase);
    mockChangeSets.map((changeSet: ChangeSet, i: number) => {
      const generatedBridgeProperties = utils.generateBridgeProperties(i + 1, i * 3 + 1);
      changeSet.bridgeJobId = generatedBridgeProperties.jobId;
      changeSet.bridgeUsers = Array.from(generatedBridgeProperties.users!.values());
      changeSet.bridgeChangedFiles = Array.from(generatedBridgeProperties.changedFiles!.values());
    });

    utils.mockGetChangeSet(imodelId, false, `?$select=*,HasBridgeProperties-forward-BridgeProperties.*&$top=1000`, mockChangeSets[0], mockChangeSets[1]);
    const changeSets: ChangeSet[] = await iModelClient.changeSets.get(accessToken, imodelId, new ChangeSetQuery().selectBridgeProperties());

    const index = changeSets.length;
    chai.expect(index, `Reached maximum number of predefined ChangeSets on test iModel: '${maxChangeSetCount}'. Add additional ChangeSets to assets to fix it.`)
      .to.be.lessThan(maxChangeSetCount);
    const filePath = utils.getMockChangeSetPath(index, mockChangeSets[index].id!);

    mockCreateChangeSet(imodelId, mockChangeSets[index]);
    const progressTracker = new utils.ProgressTracker();
    const newChangeSet = await iModelClient.changeSets.create(accessToken, imodelId, mockChangeSets[index], filePath, progressTracker.track());

    chai.assert(newChangeSet);
    chai.expect(newChangeSet.bridgeJobId).to.be.equal(mockChangeSets[index].bridgeJobId);
    chai.expect(newChangeSet.bridgeUsers).to.deep.equal(mockChangeSets[index].bridgeUsers);
    chai.expect(newChangeSet.bridgeChangedFiles).to.deep.equal(mockChangeSets[index].bridgeChangedFiles);
    progressTracker.check();
  });
});<|MERGE_RESOLUTION|>--- conflicted
+++ resolved
@@ -2,15 +2,7 @@
 * Copyright (c) Bentley Systems, Incorporated. All rights reserved.
 * See LICENSE.md in the project root for license terms and full copyright notice.
 *--------------------------------------------------------------------------------------------*/
-<<<<<<< HEAD
-import { GuidString, IModelHubStatus } from "@bentley/bentleyjs-core";
-=======
-import * as chai from "chai";
-import * as deepAssign from "deep-assign";
-import * as fs from "fs";
-import * as path from "path";
 import { AccessToken, GuidString, IModelHubStatus } from "@bentley/bentleyjs-core";
->>>>>>> 405c9a93
 import { Briefcase, ChangeSet, ChangeSetQuery, IModelClient, IModelHubClient, IModelHubClientError, Version } from "@bentley/imodelhub-client";
 import { TestUsers } from "@bentley/oidc-signin-tool";
 import * as chai from "chai";
