/*---------------------------------------------------------------------------------------------
* Copyright (c) Bentley Systems, Incorporated. All rights reserved.
* See LICENSE.md in the project root for license terms and full copyright notice.
*--------------------------------------------------------------------------------------------*/
import * as chai from "chai";
import * as fs from "fs";
<<<<<<< HEAD
import { GuidString } from "@itwin/core-bentley";
import { IModelClient, IModelPermissions } from "@bentley/imodelhub-client";
import { AccessToken, AuthorizedClientRequestContext } from "@bentley/itwin-client";
import { TestUsers } from "@itwin/oidc-signin-tool";
=======
import { AccessToken, GuidString } from "@bentley/bentleyjs-core";
import { IModelClient, IModelPermissions } from "@bentley/imodelhub-client";
import { TestUsers } from "@bentley/oidc-signin-tool";
>>>>>>> 405c9a93
import { TestConfig } from "../TestConfig";
import * as utils from "./TestUtils";
import { RequestType, ResponseBuilder } from "../ResponseBuilder";
import { workDir } from "./TestConstants";

function mockGetiModelPermissions(imodelId: string, webView: boolean, read: boolean, write: boolean, manage: boolean) {
  if (!TestConfig.enableMocks) {
    return;
  }

  const requestPath: string = `/sv1.1/Repositories/iModel--${imodelId}/iModelScope/Permission`;
  const requestResponse = ResponseBuilder.generateGetResponse<IModelPermissions>(ResponseBuilder.generateObject<IModelPermissions>(IModelPermissions,
    new Map<string, any>([
      ["webView", webView],
      ["read", read],
      ["write", write],
      ["manage", manage],
    ])));
  ResponseBuilder.mockResponse(utils.IModelHubUrlMock.getUrl(), RequestType.Get, requestPath, requestResponse);
}

describe("iModelHub PermissionsManager", () => {
  let projectId: string;
  let imodelId: GuidString;
  let imodelClient: IModelClient;
  let accessToken: AccessToken;

  before(async function () {
    this.timeout(0);
    accessToken = TestConfig.enableMocks ? "" : await utils.login(TestUsers.super);
    projectId = await utils.getProjectId(accessToken, "iModelJsTest");

    await utils.createIModel(accessToken, utils.sharedimodelName, projectId);
    imodelId = await utils.getIModelId(accessToken, utils.sharedimodelName, projectId);
    imodelClient = utils.getIModelHubClient();

    if (!fs.existsSync(workDir)) {
      fs.mkdirSync(workDir);
    }
  });

  afterEach(async () => {
    ResponseBuilder.clearMocks();
  });

  after(async () => {
    if (TestConfig.enableIModelBank) {
      await utils.deleteIModelByName(accessToken, projectId, utils.sharedimodelName);
    }
  });

  it("should get iModel permissions (#unit)", async () => {
    mockGetiModelPermissions(imodelId, true, true, false, false);

    const imodelPermissions: IModelPermissions = await imodelClient.permissions!.getiModelPermissions(accessToken, imodelId);
    chai.assert.isTrue(imodelPermissions.webView && imodelPermissions.read);
    chai.assert.isFalse(imodelPermissions.write || imodelPermissions.manage);
  });
});<|MERGE_RESOLUTION|>--- conflicted
+++ resolved
@@ -4,16 +4,9 @@
 *--------------------------------------------------------------------------------------------*/
 import * as chai from "chai";
 import * as fs from "fs";
-<<<<<<< HEAD
-import { GuidString } from "@itwin/core-bentley";
+import { AccessToken, GuidString } from "@itwin/core-bentley";
 import { IModelClient, IModelPermissions } from "@bentley/imodelhub-client";
-import { AccessToken, AuthorizedClientRequestContext } from "@bentley/itwin-client";
 import { TestUsers } from "@itwin/oidc-signin-tool";
-=======
-import { AccessToken, GuidString } from "@bentley/bentleyjs-core";
-import { IModelClient, IModelPermissions } from "@bentley/imodelhub-client";
-import { TestUsers } from "@bentley/oidc-signin-tool";
->>>>>>> 405c9a93
 import { TestConfig } from "../TestConfig";
 import * as utils from "./TestUtils";
 import { RequestType, ResponseBuilder } from "../ResponseBuilder";
