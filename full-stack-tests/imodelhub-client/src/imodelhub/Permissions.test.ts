/*---------------------------------------------------------------------------------------------
* Copyright (c) Bentley Systems, Incorporated. All rights reserved.
* See LICENSE.md in the project root for license terms and full copyright notice.
*--------------------------------------------------------------------------------------------*/
import * as chai from "chai";
import * as fs from "fs";
import { AccessToken, GuidString } from "@itwin/core-bentley";
import { IModelClient, IModelPermissions } from "@bentley/imodelhub-client";
import { TestUsers } from "@itwin/oidc-signin-tool";
import { TestConfig } from "../TestConfig";
import * as utils from "./TestUtils";
import { RequestType, ResponseBuilder } from "../ResponseBuilder";
import { workDir } from "./TestConstants";

function mockGetiModelPermissions(imodelId: string, webView: boolean, read: boolean, write: boolean, manage: boolean) {
  if (!TestConfig.enableMocks) {
    return;
  }

  const requestPath: string = `/sv1.1/Repositories/iModel--${imodelId}/iModelScope/Permission`;
  const requestResponse = ResponseBuilder.generateGetResponse<IModelPermissions>(ResponseBuilder.generateObject<IModelPermissions>(IModelPermissions,
    new Map<string, any>([
      ["webView", webView],
      ["read", read],
      ["write", write],
      ["manage", manage],
    ])));
  ResponseBuilder.mockResponse(utils.IModelHubUrlMock.getUrl(), RequestType.Get, requestPath, requestResponse);
}

describe("iModelHub PermissionsManager", () => {
  let iTwinId: string;
  let imodelId: GuidString;
  let imodelClient: IModelClient;
  let accessToken: AccessToken;

  before(async function () {
    this.timeout(0);
    accessToken = TestConfig.enableMocks ? "" : await utils.login(TestUsers.super);
    projectId = await utils.getProjectId(accessToken, "iModelJsTest");

<<<<<<< HEAD
    (requestContext as any).activityId = "iModelHub PermissionHandler";
    iTwinId = await utils.getITwinId(requestContext, "iModelJsTest");

    await utils.createIModel(requestContext, utils.sharedimodelName, iTwinId);
    imodelId = await utils.getIModelId(requestContext, utils.sharedimodelName, iTwinId);
=======
    await utils.createIModel(accessToken, utils.sharedimodelName, projectId);
    imodelId = await utils.getIModelId(accessToken, utils.sharedimodelName, projectId);
>>>>>>> 52eac709
    imodelClient = utils.getIModelHubClient();

    if (!fs.existsSync(workDir)) {
      fs.mkdirSync(workDir);
    }
  });

  afterEach(async () => {
    ResponseBuilder.clearMocks();
  });

  after(async () => {
    if (TestConfig.enableIModelBank) {
<<<<<<< HEAD
      await utils.deleteIModelByName(requestContext, iTwinId, utils.sharedimodelName);
=======
      await utils.deleteIModelByName(accessToken, projectId, utils.sharedimodelName);
>>>>>>> 52eac709
    }
  });

  it("should get iModel permissions (#unit)", async () => {
    mockGetiModelPermissions(imodelId, true, true, false, false);

    const imodelPermissions: IModelPermissions = await imodelClient.permissions!.getiModelPermissions(accessToken, imodelId);
    chai.assert.isTrue(imodelPermissions.webView && imodelPermissions.read);
    chai.assert.isFalse(imodelPermissions.write || imodelPermissions.manage);
  });
});<|MERGE_RESOLUTION|>--- conflicted
+++ resolved
@@ -37,18 +37,10 @@
   before(async function () {
     this.timeout(0);
     accessToken = TestConfig.enableMocks ? "" : await utils.login(TestUsers.super);
-    projectId = await utils.getProjectId(accessToken, "iModelJsTest");
+    iTwinId = await utils.getITwinId(accessToken, "iModelJsTest");
 
-<<<<<<< HEAD
-    (requestContext as any).activityId = "iModelHub PermissionHandler";
-    iTwinId = await utils.getITwinId(requestContext, "iModelJsTest");
-
-    await utils.createIModel(requestContext, utils.sharedimodelName, iTwinId);
-    imodelId = await utils.getIModelId(requestContext, utils.sharedimodelName, iTwinId);
-=======
-    await utils.createIModel(accessToken, utils.sharedimodelName, projectId);
-    imodelId = await utils.getIModelId(accessToken, utils.sharedimodelName, projectId);
->>>>>>> 52eac709
+    await utils.createIModel(accessToken, utils.sharedimodelName, iTwinId);
+    imodelId = await utils.getIModelId(accessToken, utils.sharedimodelName, iTwinId);
     imodelClient = utils.getIModelHubClient();
 
     if (!fs.existsSync(workDir)) {
@@ -62,11 +54,7 @@
 
   after(async () => {
     if (TestConfig.enableIModelBank) {
-<<<<<<< HEAD
-      await utils.deleteIModelByName(requestContext, iTwinId, utils.sharedimodelName);
-=======
-      await utils.deleteIModelByName(accessToken, projectId, utils.sharedimodelName);
->>>>>>> 52eac709
+      await utils.deleteIModelByName(accessToken, iTwinId, utils.sharedimodelName);
     }
   });
 
