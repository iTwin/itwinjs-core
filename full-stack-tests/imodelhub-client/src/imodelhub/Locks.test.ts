--- conflicted
+++ resolved
@@ -16,12 +16,7 @@
 chai.should();
 
 describe("iModelHubClient LockHandler (#iModelBank)", () => {
-<<<<<<< HEAD
-  // SWB
-  let contextId: string;
-=======
   let iTwinId: string;
->>>>>>> 3a9b8d08
   let imodelId: GuidString;
   let iModelClient: IModelClient;
   let briefcases: Briefcase[];
@@ -35,12 +30,7 @@
     const accessToken: AccessToken = TestConfig.enableMocks ? new utils.MockAccessToken() : await utils.login(TestUsers.super);
     requestContext = new AuthorizedClientRequestContext(accessToken);
 
-<<<<<<< HEAD
-    // SWB
-    contextId = await utils.getProjectId(requestContext);
-=======
     iTwinId = await utils.getProjectId(requestContext);
->>>>>>> 3a9b8d08
     // Does not create an imodel right now, but should in the future
     await utils.createIModel(requestContext, utils.sharedimodelName, iTwinId, true, true);
     imodelId = await utils.getIModelId(requestContext, utils.sharedimodelName, iTwinId);
