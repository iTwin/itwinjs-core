/*---------------------------------------------------------------------------------------------
* Copyright (c) Bentley Systems, Incorporated. All rights reserved.
* See LICENSE.md in the project root for license terms and full copyright notice.
*--------------------------------------------------------------------------------------------*/
import * as chai from "chai";
<<<<<<< HEAD
import { Guid } from "@bentley/bentleyjs-core";
=======
import { AccessToken, Guid } from "@itwin/core-bentley";
>>>>>>> 52eac709
import {
  ChangeSetCreatedEvent, GetEventOperationType, GlobalCheckpointCreatedEvent, GlobalCheckpointV2CreatedEvent, GlobalEventSAS, GlobalEventSubscription, GlobalEventType, HardiModelDeleteEvent, HubIModel,
  IModelClient, IModelCreatedEvent, IModelHubGlobalEvent, NamedVersionCreatedEvent, SoftiModelDeleteEvent,
} from "@bentley/imodelhub-client";
import { TestUserCredentials } from "@itwin/oidc-signin-tool";
import { RequestType, ResponseBuilder, ScopeType } from "../ResponseBuilder";
import { TestConfig } from "../TestConfig";
import * as utils from "./TestUtils";

chai.should();

function mockGetGlobalEvent(subscriptionId: string, eventBody: object, eventType?: string, timeout?: number, responseCode?: number, delay?: number) {
  if (!TestConfig.enableMocks)
    return;

  const headers = eventType ? { "content-type": eventType } : {};
  let query = `${subscriptionId}/messages/head`;
  if (timeout)
    query += `?timeout=${timeout}`;
  const requestPath = utils.createRequestUrl(ScopeType.Global, "", "Subscriptions", query);
  ResponseBuilder.mockResponse(utils.IModelHubUrlMock.getUrl(), RequestType.Delete, requestPath, eventBody, 1, {}, headers, responseCode, delay);
}

function mockPeekLockGlobalEvent(subscriptionId: string, eventBody: object, eventType?: string, timeout?: number, responseCode: number = 201, delay?: number) {
  if (!TestConfig.enableMocks)
    return;

  const headerLocationQuery = `${subscriptionId}/messages/2/7da9cfd5-40d5-4bb1-8d64-ec5a52e1c547`;
  const responseHeaderLocation = utils.IModelHubUrlMock.getUrl() + utils.createRequestUrl(ScopeType.Global, "", "Subscriptions", headerLocationQuery);

  const headers = eventType ? {
    "content-type": eventType,
    "location": responseHeaderLocation,
  } : {};
  let query = `${subscriptionId}/messages/head`;
  if (timeout)
    query += `?timeout=${timeout}`;
  const requestPath = utils.createRequestUrl(ScopeType.Global, "", "Subscriptions", query);
  ResponseBuilder.mockResponse(utils.IModelHubUrlMock.getUrl(), RequestType.Post, requestPath, eventBody, 1, undefined, headers, responseCode, delay);
}

function mockDeleteLockedEvent(subscriptionId: string, responseCode: number = 200) {
  if (!TestConfig.enableMocks)
    return;
  const query = `${subscriptionId}/messages/2/7da9cfd5-40d5-4bb1-8d64-ec5a52e1c547`;
  const requestPath = utils.createRequestUrl(ScopeType.Global, "", "Subscriptions", query);

  ResponseBuilder.mockResponse(utils.IModelHubUrlMock.getUrl(), RequestType.Delete, requestPath, undefined, 1, undefined, undefined, responseCode);
}

function mockCreateGlobalEventsSubscription(subscriptionId: string, eventTypes: GlobalEventType[]) {
  if (!TestConfig.enableMocks)
    return;

  const requestPath = utils.createRequestUrl(ScopeType.Global, "", "GlobalEventSubscription");
  const requestResponse = ResponseBuilder.generatePostResponse<GlobalEventSubscription>(
    ResponseBuilder.generateObject<GlobalEventSubscription>(GlobalEventSubscription,
      new Map<string, any>([
        ["wsgId", Guid.createValue()],
        ["eventTypes", eventTypes],
        ["subscriptionId", subscriptionId],
      ])));
  const postBody = ResponseBuilder.generatePostBody<GlobalEventSubscription>(
    ResponseBuilder.generateObject<GlobalEventSubscription>(GlobalEventSubscription,
      new Map<string, any>([
        ["eventTypes", eventTypes],
        ["subscriptionId", subscriptionId],
      ])));
  ResponseBuilder.mockResponse(utils.IModelHubUrlMock.getUrl(), RequestType.Post, requestPath, requestResponse, 1, postBody);
}

function mockUpdateGlobalEventSubscription(wsgId: string, subscriptionId: string, eventTypes: GlobalEventType[]) {
  if (!TestConfig.enableMocks)
    return;

  const responseObject = ResponseBuilder.generateObject<GlobalEventSubscription>(GlobalEventSubscription,
    new Map<string, any>([
      ["wsgId", wsgId],
      ["eventTypes", eventTypes],
      ["subscriptionId", subscriptionId],
    ]));
  const requestPath = utils.createRequestUrl(ScopeType.Global, "", "GlobalEventSubscription", wsgId);
  const requestResponse = ResponseBuilder.generatePostResponse<GlobalEventSubscription>(responseObject);
  const postBody = ResponseBuilder.generatePostBody<GlobalEventSubscription>(responseObject);
  ResponseBuilder.mockResponse(utils.IModelHubUrlMock.getUrl(), RequestType.Post, requestPath, requestResponse, 1, postBody);
}

function mockDeleteGlobalEventsSubscription(wsgId: string) {
  if (!TestConfig.enableMocks)
    return;

  const requestPath = utils.createRequestUrl(ScopeType.Global, "", "GlobalEventSubscription", wsgId);
  ResponseBuilder.mockResponse(utils.IModelHubUrlMock.getUrl(), RequestType.Delete, requestPath);
}

function mockGetGlobalEventSASToken() {
  if (!TestConfig.enableMocks)
    return;

  const requestPath = utils.createRequestUrl(ScopeType.Global, "", "GlobalEventSAS");
  const responseObject = ResponseBuilder.generateObject<GlobalEventSAS>(GlobalEventSAS, new Map<string, any>([
    ["sasToken", "12345"],
    ["baseAddress", `${utils.IModelHubUrlMock.getUrl()}/sv1.1/Repositories/Global--Global/GlobalScope`]]));
  const requestResponse = ResponseBuilder.generatePostResponse<GlobalEventSAS>(responseObject);
  const postBody = ResponseBuilder.generatePostBody<HubIModel>(ResponseBuilder.generateObject<GlobalEventSAS>(GlobalEventSAS));
  ResponseBuilder.mockResponse(utils.IModelHubUrlMock.getUrl(), RequestType.Post, requestPath, requestResponse, 1, postBody);
}

describe("iModelHub GlobalEventHandler (#unit)", () => {
  let globalEventSubscription: GlobalEventSubscription;
  let globalEventSas: GlobalEventSAS;
  let iTwinId: string;
  const imodelName = "imodeljs-clients GlobalEvents test";
  let imodelHubClient: IModelClient;
  let accessToken: AccessToken;
  let serviceAccountAccessToken: AccessToken;
  let serviceAccount1: TestUserCredentials;

  before(async () => {
<<<<<<< HEAD
    const accessToken: AccessToken = await utils.login();
    requestContext = new AuthorizedClientRequestContext(accessToken);
    iTwinId = await utils.getITwinId(requestContext);
=======
    accessToken = await utils.login();
    projectId = await utils.getProjectId(accessToken);
>>>>>>> 52eac709

    imodelHubClient = utils.getDefaultClient();

    serviceAccount1 = {
      email: process.env.IMJS_TEST_SERVICEACCOUNT1_USER_NAME ?? "",
      password: process.env.IMJS_TEST_SERVICEACCOUNT1_USER_PASSWORD ?? "",
    };
    serviceAccountAccessToken = await utils.login(serviceAccount1);

<<<<<<< HEAD
    await utils.deleteIModelByName(requestContext, iTwinId, imodelName);
=======
    await utils.deleteIModelByName(serviceAccountAccessToken, projectId, imodelName);
>>>>>>> 52eac709
  });

  afterEach(() => {
    ResponseBuilder.clearMocks();
  });

  it("should subscribe to Global Events", async () => {
    const eventTypesList: GlobalEventType[] = ["iModelCreatedEvent"];

    const id = Guid.createValue();
    mockCreateGlobalEventsSubscription(id, eventTypesList);

    globalEventSubscription = await imodelHubClient.globalEvents.subscriptions.create(serviceAccountAccessToken, id, eventTypesList);
    chai.assert(globalEventSubscription);
    chai.assert(globalEventSubscription.eventTypes);
    chai.expect(globalEventSubscription.eventTypes!).to.be.deep.equal(eventTypesList);
  });

  it("should retrieve Global Event SAS token", async () => {
    mockGetGlobalEventSASToken();
    globalEventSas = await imodelHubClient.globalEvents.getSASToken(serviceAccountAccessToken);
  });

  it("should receive Global Event iModelCreatedEvent", async () => {
<<<<<<< HEAD
    await utils.createIModel(requestContext, imodelName, iTwinId);

    // SWB How should this be handled?
    const eventBody = `{"EventTopic":"iModelHubGlobalEvents","FromEventSubscriptionId":"${Guid.createValue()}","ToEventSubscriptionId":"","ProjectId":"${iTwinId}","ITwinId":"${iTwinId}","iModelId":"${Guid.createValue()}"}`;
=======
    await utils.createIModel(accessToken, imodelName, projectId);

    const eventBody = `{"EventTopic":"iModelHubGlobalEvents","FromEventSubscriptionId":"${Guid.createValue()}","ToEventSubscriptionId":"","ProjectId":"${projectId}","ContextId":"${projectId}","iModelId":"${Guid.createValue()}"}`;
>>>>>>> 52eac709
    mockGetGlobalEvent(globalEventSubscription.wsgId, JSON.parse(eventBody), "iModelCreatedEvent");
    const event = await imodelHubClient.globalEvents.getEvent(globalEventSas.sasToken!, globalEventSas.baseAddress!, globalEventSubscription.wsgId);

    chai.expect(event).to.be.instanceof(IModelCreatedEvent);
    chai.assert(!!event!.iModelId);
<<<<<<< HEAD
    // SWB
    chai.expect(event!.iTwinId).to.be.eq(iTwinId);
=======
    chai.expect(event!.contextId).to.be.eq(projectId);
>>>>>>> 52eac709
  });

  it("should update Global Event subscription", async () => {
    const newEventTypesList: GlobalEventType[] = ["iModelCreatedEvent", "SoftiModelDeleteEvent", "HardiModelDeleteEvent", "ChangeSetCreatedEvent", "NamedVersionCreatedEvent"];
    mockUpdateGlobalEventSubscription(globalEventSubscription.wsgId, globalEventSubscription.subscriptionId!, newEventTypesList);

    globalEventSubscription.eventTypes = newEventTypesList;
    globalEventSubscription = await imodelHubClient.globalEvents.subscriptions.update(serviceAccountAccessToken, globalEventSubscription);
    chai.assert(globalEventSubscription);
    chai.assert(globalEventSubscription.eventTypes);
    chai.expect(globalEventSubscription.eventTypes!).to.be.deep.equal(newEventTypesList);
  });

  it("should receive Global Event through listener", async () => {
    if (TestConfig.enableMocks) {
      mockGetGlobalEventSASToken();
      // SWB How should this be handled?
      const requestResponse = JSON.parse(`{"EventTopic":"iModelHubGlobalEvents","FromEventSubscriptionId":"${Guid.createValue()}","ToEventSubscriptionId":"","ProjectId":"${Guid.createValue()}","iModelId":"${Guid.createValue()}"}`);
      mockGetGlobalEvent(globalEventSubscription.wsgId, requestResponse, "SoftiModelDeleteEvent", 60);
      mockGetGlobalEvent(globalEventSubscription.wsgId, {}, undefined, 60, 204, 2000);
    }

    let receivedEventsCount = 0;
    const deleteListener = imodelHubClient.globalEvents.createListener(async () => {
      return utils.login(serviceAccount1);
    }, globalEventSubscription.wsgId, (receivedEvent: IModelHubGlobalEvent) => {
      if (receivedEvent instanceof SoftiModelDeleteEvent)
        receivedEventsCount++;
    });

<<<<<<< HEAD
    await utils.deleteIModelByName(requestContext, iTwinId, imodelName);
=======
    await utils.deleteIModelByName(accessToken, projectId, imodelName);
>>>>>>> 52eac709

    let timeoutCounter = 0;
    for (; timeoutCounter < 100; ++timeoutCounter) {
      if (receivedEventsCount === 1)
        break;
      await new Promise((resolve) => setTimeout(resolve, TestConfig.enableMocks ? 1 : 100));
    }
    deleteListener();
    chai.expect(timeoutCounter).to.be.lessThan(100);
  });

  it("should receive Global Event with Peek-lock (#unit)", async () => {
    // SWB How should this be handled?
    const eventBody = `{"EventTopic":"iModelHubGlobalEvents","FromEventSubscriptionId":"${Guid.createValue()}","ToEventSubscriptionId":"","ProjectId":"${iTwinId}","iModelId":"${Guid.createValue()}"}`;
    mockPeekLockGlobalEvent(globalEventSubscription.wsgId, JSON.parse(eventBody), "iModelCreatedEvent");
    const lockedEvent = await imodelHubClient.globalEvents.getEvent(globalEventSas.sasToken!, globalEventSas.baseAddress!, globalEventSubscription.wsgId, undefined, GetEventOperationType.Peek);

    mockDeleteLockedEvent(globalEventSubscription.wsgId);
    const deleted = await lockedEvent!.delete();
    chai.expect(deleted);
  });

  it("should receive Global Event SoftiModelDeleteEvent (#unit)", async () => {
    // SWB How should this be handled?
    const eventBody = `{"EventTopic":"iModelHubGlobalEvents","FromEventSubscriptionId":"${Guid.createValue()}","ToEventSubscriptionId":"","ProjectId":"${Guid.createValue()}","iModelId":"${Guid.createValue()}"}`;
    mockGetGlobalEvent(globalEventSubscription.wsgId, JSON.parse(eventBody), "SoftiModelDeleteEvent");

    const event = await imodelHubClient.globalEvents.getEvent(globalEventSas.sasToken!, globalEventSas.baseAddress!, globalEventSubscription.wsgId);

    chai.expect(event).to.be.instanceof(SoftiModelDeleteEvent);
    chai.assert(!!event!.iModelId);
  });

  it("should receive Global Event HardiModelDeleteEvent (#unit)", async () => {
    // SWB How should this be handled?
    const eventBody = `{"EventTopic":"iModelHubGlobalEvents","FromEventSubscriptionId":"${Guid.createValue()}","ToEventSubscriptionId":"","ProjectId":"${Guid.createValue()}","iModelId":"${Guid.createValue()}"}`;
    mockGetGlobalEvent(globalEventSubscription.wsgId, JSON.parse(eventBody), "HardiModelDeleteEvent");

    const event = await imodelHubClient.globalEvents.getEvent(globalEventSas.sasToken!, globalEventSas.baseAddress!, globalEventSubscription.wsgId);

    chai.expect(event).to.be.instanceof(HardiModelDeleteEvent);
    chai.assert(!!event!.iModelId);
  });

  it("should receive Global Event ChangeSetCreatedEvent (#unit)", async () => {
    // SWB How should this be handled?
    const eventBody = `{"EventTopic":"iModelHubGlobalEvents","FromEventSubscriptionId":"${Guid.createValue()}","ToEventSubscriptionId":"","ProjectId":"${Guid.createValue()}","iModelId":"${Guid.createValue()}","BriefcaseId":2,"ChangeSetId":"369","ChangeSetIndex":"1"}`;
    mockGetGlobalEvent(globalEventSubscription.wsgId, JSON.parse(eventBody), "ChangeSetCreatedEvent");

    const event = await imodelHubClient.globalEvents.getEvent(globalEventSas.sasToken!, globalEventSas.baseAddress!, globalEventSubscription.wsgId);

    chai.expect(event).to.be.instanceof(ChangeSetCreatedEvent);
    chai.assert(!!event!.iModelId);
  });

  it("should receive Global Event baseline NamedVersionCreatedEvent (#unit)", async () => {
    // SWB How should this be handled?
    const eventBody = `{"EventTopic":"iModelHubGlobalEvents","FromEventSubscriptionId":"${Guid.createValue()}","ToEventSubscriptionId":"","ProjectId":"${Guid.createValue()}","iModelId":"${Guid.createValue()}","ChangeSetId":"","VersionId":"${Guid.createValue()}","VersionName":"357"}`;
    mockGetGlobalEvent(globalEventSubscription.wsgId, JSON.parse(eventBody), "NamedVersionCreatedEvent");

    const event = await imodelHubClient.globalEvents.getEvent(globalEventSas.sasToken!, globalEventSas.baseAddress!, globalEventSubscription.wsgId);

    chai.expect(event).to.be.instanceof(NamedVersionCreatedEvent);
    chai.assert(!!event!.iModelId);
    const typedEvent = event as NamedVersionCreatedEvent;
    chai.assert(!!typedEvent);
    chai.assert(!!typedEvent.versionId);
    chai.expect(typedEvent.changeSetId).to.be.eq("");
  });

  it("should receive Global Event NamedVersionCreatedEvent (#unit)", async () => {
    // SWB How should this be handled?
    const eventBody = `{"EventTopic":"iModelHubGlobalEvents","FromEventSubscriptionId":"${Guid.createValue()}","ToEventSubscriptionId":"","ProjectId":"${Guid.createValue()}","iModelId":"${Guid.createValue()}","ChangeSetId":"369","VersionId":"${Guid.createValue()}","VersionName":"357"}`;
    mockGetGlobalEvent(globalEventSubscription.wsgId, JSON.parse(eventBody), "NamedVersionCreatedEvent");

    const event = await imodelHubClient.globalEvents.getEvent(globalEventSas.sasToken!, globalEventSas.baseAddress!, globalEventSubscription.wsgId);

    chai.expect(event).to.be.instanceof(NamedVersionCreatedEvent);
    chai.assert(!!event!.iModelId);
    const typedEvent = event as NamedVersionCreatedEvent;
    chai.assert(!!typedEvent);
    chai.assert(!!typedEvent.versionId);
  });

  it("should receive Global Event CheckpointCreatedEvent (#unit)", async () => {
    const versionId: string = Guid.createValue();
    const changeSetId: string = "changeSetId";
    const changeSetIndex: string = "5";
    // SWB How should this be handled?
    const eventBody = `{"EventTopic":"iModelHubGlobalEvents","FromEventSubscriptionId":"${Guid.createValue()}","ToEventSubscriptionId":"","ProjectId":"${Guid.createValue()}","iModelId":"${Guid.createValue()}","VersionId":"${versionId}","ChangeSetId":"${changeSetId}","ChangeSetIndex":"${changeSetIndex}"}`;
    mockGetGlobalEvent(globalEventSubscription.wsgId, JSON.parse(eventBody), "CheckpointCreatedEvent");

    const event = await imodelHubClient.globalEvents.getEvent(globalEventSas.sasToken!, globalEventSas.baseAddress!, globalEventSubscription.wsgId);

    chai.expect(event).to.be.instanceof(GlobalCheckpointCreatedEvent);
    chai.assert(!!event!.iModelId);
    const typedEvent = event as GlobalCheckpointCreatedEvent;
    chai.assert(!!typedEvent);
    chai.expect(typedEvent.versionId).to.be.equal(versionId);
    chai.expect(typedEvent.changeSetId).to.be.eq(changeSetId);
    chai.expect(typedEvent.changeSetIndex).to.be.eq(changeSetIndex);
  });

  it("should receive Global Event CheckpointCreatedEvent without Version (#unit)", async () => {
    const changeSetId: string = "changeSetId";
    const changeSetIndex: string = "5";
    // SWB How should this be handled?
    const eventBody = `{"EventTopic":"iModelHubGlobalEvents","FromEventSubscriptionId":"${Guid.createValue()}","ToEventSubscriptionId":"","ProjectId":"${Guid.createValue()}","iModelId":"${Guid.createValue()}","ChangeSetId":"${changeSetId}","ChangeSetIndex":"${changeSetIndex}"}`;
    mockGetGlobalEvent(globalEventSubscription.wsgId, JSON.parse(eventBody), "CheckpointCreatedEvent");

    const event = await imodelHubClient.globalEvents.getEvent(globalEventSas.sasToken!, globalEventSas.baseAddress!, globalEventSubscription.wsgId);

    chai.expect(event).to.be.instanceof(GlobalCheckpointCreatedEvent);
    chai.assert(!!event!.iModelId);
    const typedEvent = event as GlobalCheckpointCreatedEvent;
    chai.assert(!!typedEvent);
    chai.expect(!typedEvent.versionId);
    chai.expect(typedEvent.changeSetId).to.be.eq(changeSetId);
    chai.expect(typedEvent.changeSetIndex).to.be.eq(changeSetIndex);
  });

  it("should receive Global Event CheckpointV2CreatedEvent (#unit)", async () => {
    const versionId: string = Guid.createValue();
    const changeSetId: string = "changeSetId";
    const changeSetIndex: string = "5";
    // SWB How should this be handled?
    const eventBody = `{"EventTopic":"iModelHubGlobalEvents","FromEventSubscriptionId":"${Guid.createValue()}","ToEventSubscriptionId":"","ProjectId":"${Guid.createValue()}","iModelId":"${Guid.createValue()}","VersionId":"${versionId}","ChangeSetId":"${changeSetId}","ChangeSetIndex":"${changeSetIndex}"}`;
    mockGetGlobalEvent(globalEventSubscription.wsgId, JSON.parse(eventBody), "CheckpointV2CreatedEvent");

    const event = await imodelHubClient.globalEvents.getEvent(globalEventSas.sasToken!, globalEventSas.baseAddress!, globalEventSubscription.wsgId);

    chai.expect(event).to.be.instanceof(GlobalCheckpointV2CreatedEvent);
    chai.assert(!!event!.iModelId);
    const typedEvent = event as GlobalCheckpointV2CreatedEvent;
    chai.assert(!!typedEvent);
    chai.expect(typedEvent.versionId).to.be.equal(versionId);
    chai.expect(typedEvent.changeSetId).to.be.eq(changeSetId);
    chai.expect(typedEvent.changeSetIndex).to.be.eq(changeSetIndex);
  });

  it("should delete Global Event subscription by InstanceId", async () => {
    mockDeleteGlobalEventsSubscription(globalEventSubscription.wsgId);
    await imodelHubClient.globalEvents.subscriptions.delete(serviceAccountAccessToken, globalEventSubscription.wsgId);
  });

  it("should receive Global Event iModelCreatedEvent from Asset", async () => {
<<<<<<< HEAD
    // SWB
    const assetId = await utils.getAssetId(requestContext, undefined);
    await utils.createIModel(requestContext, imodelName, assetId);

    // SWB How should this be handled?
    const eventBody = `{"EventTopic":"iModelHubGlobalEvents","FromEventSubscriptionId":"${Guid.createValue()}","ToEventSubscriptionId":"","ProjectId":"${assetId}","ITwinId":"${assetId}","iModelId":"${Guid.createValue()}"}`;
=======
    const assetId = await utils.getAssetId(accessToken, undefined);
    await utils.createIModel(accessToken, imodelName, assetId);

    const eventBody = `{"EventTopic":"iModelHubGlobalEvents","FromEventSubscriptionId":"${Guid.createValue()}","ToEventSubscriptionId":"","ProjectId":"${assetId}","ContextId":"${assetId}","iModelId":"${Guid.createValue()}"}`;
>>>>>>> 52eac709
    mockGetGlobalEvent(globalEventSubscription.wsgId, JSON.parse(eventBody), "iModelCreatedEvent");
    const event = await imodelHubClient.globalEvents.getEvent(globalEventSas.sasToken!, globalEventSas.baseAddress!, globalEventSubscription.wsgId);

    chai.expect(event).to.be.instanceof(IModelCreatedEvent);
    chai.assert(!!event!.iModelId);
<<<<<<< HEAD
    // SWB
    chai.expect(event!.iTwinId).to.be.eq(assetId);
=======
    chai.expect(event!.contextId).to.be.eq(assetId);
>>>>>>> 52eac709
  });
});<|MERGE_RESOLUTION|>--- conflicted
+++ resolved
@@ -3,11 +3,7 @@
 * See LICENSE.md in the project root for license terms and full copyright notice.
 *--------------------------------------------------------------------------------------------*/
 import * as chai from "chai";
-<<<<<<< HEAD
-import { Guid } from "@bentley/bentleyjs-core";
-=======
 import { AccessToken, Guid } from "@itwin/core-bentley";
->>>>>>> 52eac709
 import {
   ChangeSetCreatedEvent, GetEventOperationType, GlobalCheckpointCreatedEvent, GlobalCheckpointV2CreatedEvent, GlobalEventSAS, GlobalEventSubscription, GlobalEventType, HardiModelDeleteEvent, HubIModel,
   IModelClient, IModelCreatedEvent, IModelHubGlobalEvent, NamedVersionCreatedEvent, SoftiModelDeleteEvent,
@@ -127,14 +123,8 @@
   let serviceAccount1: TestUserCredentials;
 
   before(async () => {
-<<<<<<< HEAD
-    const accessToken: AccessToken = await utils.login();
-    requestContext = new AuthorizedClientRequestContext(accessToken);
-    iTwinId = await utils.getITwinId(requestContext);
-=======
     accessToken = await utils.login();
-    projectId = await utils.getProjectId(accessToken);
->>>>>>> 52eac709
+    iTwinId = await utils.getITwinId(accessToken);
 
     imodelHubClient = utils.getDefaultClient();
 
@@ -144,11 +134,7 @@
     };
     serviceAccountAccessToken = await utils.login(serviceAccount1);
 
-<<<<<<< HEAD
-    await utils.deleteIModelByName(requestContext, iTwinId, imodelName);
-=======
-    await utils.deleteIModelByName(serviceAccountAccessToken, projectId, imodelName);
->>>>>>> 52eac709
+    await utils.deleteIModelByName(serviceAccountAccessToken, iTwinId, imodelName);
   });
 
   afterEach(() => {
@@ -173,27 +159,17 @@
   });
 
   it("should receive Global Event iModelCreatedEvent", async () => {
-<<<<<<< HEAD
-    await utils.createIModel(requestContext, imodelName, iTwinId);
+    await utils.createIModel(accessToken, imodelName, iTwinId);
 
     // SWB How should this be handled?
     const eventBody = `{"EventTopic":"iModelHubGlobalEvents","FromEventSubscriptionId":"${Guid.createValue()}","ToEventSubscriptionId":"","ProjectId":"${iTwinId}","ITwinId":"${iTwinId}","iModelId":"${Guid.createValue()}"}`;
-=======
-    await utils.createIModel(accessToken, imodelName, projectId);
-
-    const eventBody = `{"EventTopic":"iModelHubGlobalEvents","FromEventSubscriptionId":"${Guid.createValue()}","ToEventSubscriptionId":"","ProjectId":"${projectId}","ContextId":"${projectId}","iModelId":"${Guid.createValue()}"}`;
->>>>>>> 52eac709
     mockGetGlobalEvent(globalEventSubscription.wsgId, JSON.parse(eventBody), "iModelCreatedEvent");
     const event = await imodelHubClient.globalEvents.getEvent(globalEventSas.sasToken!, globalEventSas.baseAddress!, globalEventSubscription.wsgId);
 
     chai.expect(event).to.be.instanceof(IModelCreatedEvent);
     chai.assert(!!event!.iModelId);
-<<<<<<< HEAD
     // SWB
     chai.expect(event!.iTwinId).to.be.eq(iTwinId);
-=======
-    chai.expect(event!.contextId).to.be.eq(projectId);
->>>>>>> 52eac709
   });
 
   it("should update Global Event subscription", async () => {
@@ -224,11 +200,7 @@
         receivedEventsCount++;
     });
 
-<<<<<<< HEAD
-    await utils.deleteIModelByName(requestContext, iTwinId, imodelName);
-=======
-    await utils.deleteIModelByName(accessToken, projectId, imodelName);
->>>>>>> 52eac709
+    await utils.deleteIModelByName(accessToken, iTwinId, imodelName);
 
     let timeoutCounter = 0;
     for (; timeoutCounter < 100; ++timeoutCounter) {
@@ -375,29 +347,18 @@
   });
 
   it("should receive Global Event iModelCreatedEvent from Asset", async () => {
-<<<<<<< HEAD
     // SWB
-    const assetId = await utils.getAssetId(requestContext, undefined);
-    await utils.createIModel(requestContext, imodelName, assetId);
-
-    // SWB How should this be handled?
-    const eventBody = `{"EventTopic":"iModelHubGlobalEvents","FromEventSubscriptionId":"${Guid.createValue()}","ToEventSubscriptionId":"","ProjectId":"${assetId}","ITwinId":"${assetId}","iModelId":"${Guid.createValue()}"}`;
-=======
     const assetId = await utils.getAssetId(accessToken, undefined);
     await utils.createIModel(accessToken, imodelName, assetId);
 
-    const eventBody = `{"EventTopic":"iModelHubGlobalEvents","FromEventSubscriptionId":"${Guid.createValue()}","ToEventSubscriptionId":"","ProjectId":"${assetId}","ContextId":"${assetId}","iModelId":"${Guid.createValue()}"}`;
->>>>>>> 52eac709
+    // SWB How should this be handled?
+    const eventBody = `{"EventTopic":"iModelHubGlobalEvents","FromEventSubscriptionId":"${Guid.createValue()}","ToEventSubscriptionId":"","ProjectId":"${assetId}","ITwinId":"${assetId}","iModelId":"${Guid.createValue()}"}`;
     mockGetGlobalEvent(globalEventSubscription.wsgId, JSON.parse(eventBody), "iModelCreatedEvent");
     const event = await imodelHubClient.globalEvents.getEvent(globalEventSas.sasToken!, globalEventSas.baseAddress!, globalEventSubscription.wsgId);
 
     chai.expect(event).to.be.instanceof(IModelCreatedEvent);
     chai.assert(!!event!.iModelId);
-<<<<<<< HEAD
     // SWB
     chai.expect(event!.iTwinId).to.be.eq(assetId);
-=======
-    chai.expect(event!.contextId).to.be.eq(assetId);
->>>>>>> 52eac709
   });
 });