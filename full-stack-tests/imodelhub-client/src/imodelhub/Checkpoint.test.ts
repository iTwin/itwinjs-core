--- conflicted
+++ resolved
@@ -47,15 +47,9 @@
     this.timeout(0);
     accessToken = TestConfig.enableMocks ? "" : await utils.login(TestUsers.super);
 
-<<<<<<< HEAD
-    iTwinId = await utils.getITwinId(requestContext);
-    await utils.createIModel(requestContext, utils.sharedimodelName, iTwinId);
-    imodelId = await utils.getIModelId(requestContext, utils.sharedimodelName, iTwinId);
-=======
-    contextId = await utils.getProjectId(accessToken);
-    await utils.createIModel(accessToken, utils.sharedimodelName, contextId);
-    imodelId = await utils.getIModelId(accessToken, utils.sharedimodelName, contextId);
->>>>>>> 52eac709
+    iTwinId = await utils.getITwinId(accessToken);
+    await utils.createIModel(accessToken, utils.sharedimodelName, iTwinId);
+    imodelId = await utils.getIModelId(accessToken, utils.sharedimodelName, iTwinId);
     iModelClient = utils.getDefaultClient();
     briefcase = (await utils.getBriefcases(accessToken, imodelId, 1))[0];
 
@@ -76,11 +70,7 @@
 
   after(async () => {
     if (TestConfig.enableIModelBank) {
-<<<<<<< HEAD
-      await utils.deleteIModelByName(requestContext, iTwinId, utils.sharedimodelName);
-=======
-      await utils.deleteIModelByName(accessToken, contextId, utils.sharedimodelName);
->>>>>>> 52eac709
+      await utils.deleteIModelByName(accessToken, iTwinId, utils.sharedimodelName);
     }
   });
 
