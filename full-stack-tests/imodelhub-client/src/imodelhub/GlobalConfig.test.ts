--- conflicted
+++ resolved
@@ -2,14 +2,9 @@
 * Copyright (c) Bentley Systems, Incorporated. All rights reserved.
 * See LICENSE.md in the project root for license terms and full copyright notice.
 *--------------------------------------------------------------------------------------------*/
-<<<<<<< HEAD
-import { AccessToken, AuthorizedClientRequestContext, RequestGlobalOptions } from "@bentley/itwin-client";
+import { AccessToken } from "@itwin/core-bentley";
+import { RequestGlobalOptions } from "@bentley/itwin-client";
 import { TestUsers } from "@itwin/oidc-signin-tool";
-=======
-import { AccessToken } from "@bentley/bentleyjs-core";
-import { RequestGlobalOptions } from "@bentley/itwin-client";
-import { TestUsers } from "@bentley/oidc-signin-tool";
->>>>>>> 405c9a93
 import { TestConfig } from "../TestConfig";
 import * as utils from "./TestUtils";
 
