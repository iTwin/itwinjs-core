/*---------------------------------------------------------------------------------------------
* Copyright (c) Bentley Systems, Incorporated. All rights reserved.
* See LICENSE.md in the project root for license terms and full copyright notice.
*--------------------------------------------------------------------------------------------*/
import { AccessToken } from "@itwin/core-bentley";
import { RequestGlobalOptions } from "@bentley/itwin-client";
import { TestUsers } from "@itwin/oidc-signin-tool";
import { TestConfig } from "../TestConfig";
import * as utils from "./TestUtils";

before(() => {
  if (TestConfig.enableIModelBank && !TestConfig.enableMocks) {
    RequestGlobalOptions.timeout = {
      deadline: 60000,
      response: 60000,
    };
  }
});

before(async () => {
<<<<<<< HEAD
  const requestContext = await getRequestContext();
  const iTwinId = await utils.getITwinId(requestContext);
  await utils.createIModel(requestContext, utils.sharedimodelName, iTwinId);
});

after(async () => {
  const requestContext = await getRequestContext();
  const iTwinId = await utils.getITwinId(requestContext);
  await utils.deleteIModelByName(requestContext, iTwinId, utils.sharedimodelName);
=======
  const requestContext = await getAccessToken();
  const contextId = await utils.getProjectId(requestContext);
  await utils.createIModel(requestContext, utils.sharedimodelName, contextId);
});

after(async () => {
  const requestContext = await getAccessToken();
  const contextId = await utils.getProjectId(requestContext);
  await utils.deleteIModelByName(requestContext, contextId, utils.sharedimodelName);
>>>>>>> 52eac709
});

async function getAccessToken(): Promise<AccessToken> {
  return TestConfig.enableMocks ? "" : utils.login(TestUsers.super);
}<|MERGE_RESOLUTION|>--- conflicted
+++ resolved
@@ -18,27 +18,15 @@
 });
 
 before(async () => {
-<<<<<<< HEAD
-  const requestContext = await getRequestContext();
-  const iTwinId = await utils.getITwinId(requestContext);
-  await utils.createIModel(requestContext, utils.sharedimodelName, iTwinId);
+  const accessToken = await getAccessToken();
+  const iTwinId = await utils.getITwinId(accessToken);
+  await utils.createIModel(accessToken, utils.sharedimodelName, iTwinId);
 });
 
 after(async () => {
-  const requestContext = await getRequestContext();
-  const iTwinId = await utils.getITwinId(requestContext);
-  await utils.deleteIModelByName(requestContext, iTwinId, utils.sharedimodelName);
-=======
-  const requestContext = await getAccessToken();
-  const contextId = await utils.getProjectId(requestContext);
-  await utils.createIModel(requestContext, utils.sharedimodelName, contextId);
-});
-
-after(async () => {
-  const requestContext = await getAccessToken();
-  const contextId = await utils.getProjectId(requestContext);
-  await utils.deleteIModelByName(requestContext, contextId, utils.sharedimodelName);
->>>>>>> 52eac709
+  const accessToken = await getAccessToken();
+  const iTwinId = await utils.getITwinId(accessToken);
+  await utils.deleteIModelByName(accessToken, iTwinId, utils.sharedimodelName);
 });
 
 async function getAccessToken(): Promise<AccessToken> {
