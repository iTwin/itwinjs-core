<<<<<<< HEAD
/*---------------------------------------------------------------------------------------------
* Copyright (c) Bentley Systems, Incorporated. All rights reserved.
* See LICENSE.md in the project root for license terms and full copyright notice.
*--------------------------------------------------------------------------------------------*/

import { ITwin, ITwinAccessClient, ITwinSearchableProperty } from "@bentley/itwin-registry-client";
import { IModelCloudEnvironment, ITwinManagerClient } from "@bentley/imodelhub-client";
import { AuthorizedClientRequestContext, UserInfo } from "@bentley/itwin-client";

import { getIModelHubClient } from "./TestUtils";
import { TestIModelHubOidcAuthorizationClient } from "../TestIModelHubOidcAuthorizationClient";

/** An implementation of TestITwin backed by a iModelHub/iTwin project */
class TestITwinManagerClient implements ITwinManagerClient {
  public async getITwinByName(requestContext: AuthorizedClientRequestContext, name: string): Promise<ITwin> {
    const client = new ITwinAccessClient();
    const iTwinList: ITwin[] = await client.getAll(requestContext, {
      search: {
        searchString: name,
        propertyName: ITwinSearchableProperty.Name,
        exactMatch: true,
      },
    });

    if (iTwinList.length === 0)
      throw new Error(`ITwin ${name} was not found for the user.`);
    else if (iTwinList.length > 1)
      throw new Error(`Multiple iTwins named ${name} were found for the user.`);

    return iTwinList[0];
  }
}

export class TestIModelHubCloudEnv implements IModelCloudEnvironment {
  public get isIModelHub(): boolean { return true; }
  public readonly iTwinMgr = new TestITwinManagerClient();
  public readonly imodelClient = getIModelHubClient();
  public async startup(): Promise<void> { }
  public async shutdown(): Promise<number> { return 0; }

  public getAuthorizationClient(userInfo: UserInfo | undefined, userCredentials: any) {
    return new TestIModelHubOidcAuthorizationClient(userInfo, userCredentials);
  }
}
=======
/*---------------------------------------------------------------------------------------------
* Copyright (c) Bentley Systems, Incorporated. All rights reserved.
* See LICENSE.md in the project root for license terms and full copyright notice.
*--------------------------------------------------------------------------------------------*/

import { AccessToken } from "@itwin/core-bentley";
import { ITwin, ITwinAccessClient, ITwinSearchableProperty } from "@bentley/context-registry-client";
import { ContextManagerClient, IModelCloudEnvironment } from "@bentley/imodelhub-client";
import { TestIModelHubOidcAuthorizationClient } from "../TestIModelHubOidcAuthorizationClient";
import { getIModelHubClient } from "./TestUtils";

/** An implementation of IModelProjectAbstraction backed by a iModelHub/iTwin project */
class TestContextManagerClient implements ContextManagerClient {
  public async getITwinByName(accessToken: AccessToken, name: string): Promise<ITwin> {
    const client = new ITwinAccessClient();
    const iTwinList: ITwin[] = await client.getAll(accessToken, {
      search: {
        searchString: name,
        propertyName: ITwinSearchableProperty.Name,
        exactMatch: true,
      },
    });

    if (iTwinList.length === 0)
      throw new Error(`ITwin ${name} was not found for the user.`);
    else if (iTwinList.length > 1)
      throw new Error(`Multiple iTwins named ${name} were found for the user.`);

    return iTwinList[0];
  }
}

export class TestIModelHubCloudEnv implements IModelCloudEnvironment {
  public get isIModelHub(): boolean { return true; }
  public readonly contextMgr = new TestContextManagerClient();
  public readonly imodelClient = getIModelHubClient();
  public async startup(): Promise<void> { }
  public async shutdown(): Promise<number> { return 0; }

  public getAuthorizationClient(userCredentials: any) {
    return new TestIModelHubOidcAuthorizationClient(userCredentials);
  }
}
>>>>>>> 52eac709
<|MERGE_RESOLUTION|>--- conflicted
+++ resolved
@@ -1,21 +1,19 @@
-<<<<<<< HEAD
 /*---------------------------------------------------------------------------------------------
 * Copyright (c) Bentley Systems, Incorporated. All rights reserved.
 * See LICENSE.md in the project root for license terms and full copyright notice.
 *--------------------------------------------------------------------------------------------*/
 
+import { AccessToken } from "@itwin/core-bentley";
 import { ITwin, ITwinAccessClient, ITwinSearchableProperty } from "@bentley/itwin-registry-client";
 import { IModelCloudEnvironment, ITwinManagerClient } from "@bentley/imodelhub-client";
-import { AuthorizedClientRequestContext, UserInfo } from "@bentley/itwin-client";
+import { TestIModelHubOidcAuthorizationClient } from "../TestIModelHubOidcAuthorizationClient";
+import { getIModelHubClient } from "./TestUtils";
 
-import { getIModelHubClient } from "./TestUtils";
-import { TestIModelHubOidcAuthorizationClient } from "../TestIModelHubOidcAuthorizationClient";
-
-/** An implementation of TestITwin backed by a iModelHub/iTwin project */
+/** An implementation of TestITwin backed by an iTwin */
 class TestITwinManagerClient implements ITwinManagerClient {
-  public async getITwinByName(requestContext: AuthorizedClientRequestContext, name: string): Promise<ITwin> {
+  public async getITwinByName(accessToken: AccessToken, name: string): Promise<ITwin> {
     const client = new ITwinAccessClient();
-    const iTwinList: ITwin[] = await client.getAll(requestContext, {
+    const iTwinList: ITwin[] = await client.getAll(accessToken, {
       search: {
         searchString: name,
         propertyName: ITwinSearchableProperty.Name,
@@ -39,52 +37,7 @@
   public async startup(): Promise<void> { }
   public async shutdown(): Promise<number> { return 0; }
 
-  public getAuthorizationClient(userInfo: UserInfo | undefined, userCredentials: any) {
-    return new TestIModelHubOidcAuthorizationClient(userInfo, userCredentials);
-  }
-}
-=======
-/*---------------------------------------------------------------------------------------------
-* Copyright (c) Bentley Systems, Incorporated. All rights reserved.
-* See LICENSE.md in the project root for license terms and full copyright notice.
-*--------------------------------------------------------------------------------------------*/
-
-import { AccessToken } from "@itwin/core-bentley";
-import { ITwin, ITwinAccessClient, ITwinSearchableProperty } from "@bentley/context-registry-client";
-import { ContextManagerClient, IModelCloudEnvironment } from "@bentley/imodelhub-client";
-import { TestIModelHubOidcAuthorizationClient } from "../TestIModelHubOidcAuthorizationClient";
-import { getIModelHubClient } from "./TestUtils";
-
-/** An implementation of IModelProjectAbstraction backed by a iModelHub/iTwin project */
-class TestContextManagerClient implements ContextManagerClient {
-  public async getITwinByName(accessToken: AccessToken, name: string): Promise<ITwin> {
-    const client = new ITwinAccessClient();
-    const iTwinList: ITwin[] = await client.getAll(accessToken, {
-      search: {
-        searchString: name,
-        propertyName: ITwinSearchableProperty.Name,
-        exactMatch: true,
-      },
-    });
-
-    if (iTwinList.length === 0)
-      throw new Error(`ITwin ${name} was not found for the user.`);
-    else if (iTwinList.length > 1)
-      throw new Error(`Multiple iTwins named ${name} were found for the user.`);
-
-    return iTwinList[0];
-  }
-}
-
-export class TestIModelHubCloudEnv implements IModelCloudEnvironment {
-  public get isIModelHub(): boolean { return true; }
-  public readonly contextMgr = new TestContextManagerClient();
-  public readonly imodelClient = getIModelHubClient();
-  public async startup(): Promise<void> { }
-  public async shutdown(): Promise<number> { return 0; }
-
   public getAuthorizationClient(userCredentials: any) {
     return new TestIModelHubOidcAuthorizationClient(userCredentials);
   }
-}
->>>>>>> 52eac709
+}