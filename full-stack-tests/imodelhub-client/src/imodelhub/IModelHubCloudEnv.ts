--- conflicted
+++ resolved
@@ -1,47 +1,3 @@
-<<<<<<< HEAD
-/*---------------------------------------------------------------------------------------------
-* Copyright (c) Bentley Systems, Incorporated. All rights reserved.
-* See LICENSE.md in the project root for license terms and full copyright notice.
-*--------------------------------------------------------------------------------------------*/
-
-import { Asset, ContextRegistryClient, Project } from "@bentley/context-registry-client";
-import { ContextManagerClient, IModelCloudEnvironment } from "@bentley/imodelhub-client";
-import { AuthorizedClientRequestContext } from "@bentley/itwin-client";
-
-import { getIModelHubClient } from "./TestUtils";
-import { TestIModelHubOidcAuthorizationClient } from "../TestIModelHubOidcAuthorizationClient";
-
-/** An implementation of IModelProjectAbstraction backed by a iModelHub/iTwin project */
-class TestContextManagerClient implements ContextManagerClient {
-  public async queryProjectByName(requestContext: AuthorizedClientRequestContext, name: string): Promise<Project> {
-    const client = new ContextRegistryClient();
-    return client.getProject(requestContext, {
-      $select: "*",
-      $filter: `Name+eq+'${name}'`,
-    });
-  }
-
-  public async queryAssetByName(requestContext: AuthorizedClientRequestContext, name: string): Promise<Asset> {
-    const client = new ContextRegistryClient();
-    return client.getAsset(requestContext, {
-      $select: "*",
-      $filter: `Name+eq+'${name}'`,
-    });
-  }
-}
-
-export class TestIModelHubCloudEnv implements IModelCloudEnvironment {
-  public get isIModelHub(): boolean { return true; }
-  public readonly contextMgr = new TestContextManagerClient();
-  public readonly imodelClient = getIModelHubClient();
-  public async startup(): Promise<void> { }
-  public async shutdown(): Promise<number> { return 0; }
-
-  public getAuthorizationClient(userCredentials: any) {
-    return new TestIModelHubOidcAuthorizationClient(userCredentials);
-  }
-}
-=======
 /*---------------------------------------------------------------------------------------------
 * Copyright (c) Bentley Systems, Incorporated. All rights reserved.
 * See LICENSE.md in the project root for license terms and full copyright notice.
@@ -49,7 +5,7 @@
 
 import { ITwin, ITwinAccessClient, ITwinSearchableProperty } from "@bentley/context-registry-client";
 import { ContextManagerClient, IModelCloudEnvironment } from "@bentley/imodelhub-client";
-import { AuthorizedClientRequestContext, UserInfo } from "@bentley/itwin-client";
+import { AuthorizedClientRequestContext } from "@bentley/itwin-client";
 
 import { getIModelHubClient } from "./TestUtils";
 import { TestIModelHubOidcAuthorizationClient } from "../TestIModelHubOidcAuthorizationClient";
@@ -81,8 +37,7 @@
   public async startup(): Promise<void> { }
   public async shutdown(): Promise<number> { return 0; }
 
-  public getAuthorizationClient(userInfo: UserInfo | undefined, userCredentials: any) {
-    return new TestIModelHubOidcAuthorizationClient(userInfo, userCredentials);
+  public getAuthorizationClient(userCredentials: any) {
+    return new TestIModelHubOidcAuthorizationClient(userCredentials);
   }
-}
->>>>>>> f4447e87
+}