{
  "name": "@bentley/imodelhub-client-tests",
<<<<<<< HEAD
  "version": "3.0.0-dev.65",
  "main": "lib/cjs/imodelhub-client-tests.js",
=======
  "version": "3.0.0-dev.66",
  "main": "lib/imodelhub-client-tests.js",
>>>>>>> 570e6594
  "description": "Tests the iModelHub client",
  "license": "MIT",
  "repository": {
    "type": "git",
    "url": "https://github.com/imodeljs/imodeljs/tree/master/full-stack-tests/imodelhub-client"
  },
  "scripts": {
    "compile": "npm run build",
    "build": "npm run build:cjs && npm run build:esm",
    "build:cjs": "tsc 1>&2 --outDir lib/cjs",
    "build:esm": "tsc 1>&2 --module ES2020 --outDir lib/esm",
    "clean": "rimraf lib .rush/temp/package-deps*.json",
    "copy:config": "internal-tools copy-config",
    "copy:test-assets": "cpx \"./src/assets/**/*\" ./lib/assets",
    "cover": "npm run cover:imodelhub-client && npm run cover:backend-itwin-client && npm run cover:itwin-client",
    "cover:imodelhub-client": "nyc --nycrc-path=imodelhub-client.nycrc npm test",
    "cover:backend-itwin-client": "nyc --nycrc-path=backend-itwin-client.nycrc npm test",
    "cover:itwin-client": "nyc --nycrc-path=itwin-client.nycrc npm test",
    "docs": "",
    "lint": "eslint -f visualstudio \"./src/**/*.ts\" 1>&2",
    "pretest": "npm run copy:test-assets",
    "test": "npm run pretest && mocha --no-config --enableMocks --grep=\"#integration\" --invert",
    "test:integration": "npm run pretest && mocha --no-config --grep=\"#unit\" --invert",
    "test:imodel-bank": "npm run pretest && npm run copy:config && mocha --no-config --grep=\"#iModelBank\""
  },
  "keywords": [
    "Bentley",
    "iModelHub",
    "iModelJS",
    "Testing"
  ],
  "author": {
    "name": "Bentley Systems, Inc.",
    "url": "http://www.bentley.com"
  },
  "dependencies": {
    "@bentley/backend-itwin-client": "workspace:*",
    "@bentley/bentleyjs-core": "workspace:*",
    "@bentley/context-registry-client": "workspace:*",
    "@bentley/frontend-authorization-client": "workspace:*",
    "@bentley/imodelhub-client": "workspace:*",
    "@bentley/imodeljs-common": "workspace:*",
    "@bentley/itwin-client": "workspace:*",
    "chai": "^4.1.2",
    "deep-assign": "^2.0.0",
    "fs-extra": "^8.1.0",
    "js-base64": "^3.6.1",
    "mocha": "^8.3.2",
    "nock": "^12.0.3"
  },
  "devDependencies": {
    "@bentley/build-tools": "workspace:*",
    "@bentley/eslint-plugin": "workspace:*",
    "@bentley/oidc-signin-tool": "workspace:*",
    "@types/chai": "^4.1.4",
    "@types/deep-assign": "^0.1.0",
    "@types/fs-extra": "^4.0.7",
    "@types/mocha": "^8.2.2",
    "cpx": "^1.5.0",
    "dotenv": "^10.0.0",
    "dotenv-expand": "^5.1.0",
    "eslint": "^7.11.0",
    "internal-tools": "workspace:*",
    "nyc": "^15.1.0",
    "rimraf": "^3.0.2",
    "typescript": "~4.4.0"
  },
  "nyc": {
    "extends": "./node_modules/@bentley/build-tools/.nycrc"
  },
  "mocha": {
    "exit": true,
    "colors": true,
    "check-leaks": true,
    "spec": [
      "lib/**/*.test.js"
    ],
    "require": "source-map-support/register",
    "reporter": "node_modules/@bentley/build-tools/mocha-reporter",
    "reporter-options": "mochaFile=lib/test/junit_results.xml",
    "timeout": 999999
  },
  "eslintConfig": {
    "plugins": [
      "@bentley"
    ],
    "extends": "plugin:@bentley/imodeljs-recommended"
  }
}<|MERGE_RESOLUTION|>--- conflicted
+++ resolved
@@ -1,12 +1,7 @@
 {
   "name": "@bentley/imodelhub-client-tests",
-<<<<<<< HEAD
-  "version": "3.0.0-dev.65",
+  "version": "3.0.0-dev.66",
   "main": "lib/cjs/imodelhub-client-tests.js",
-=======
-  "version": "3.0.0-dev.66",
-  "main": "lib/imodelhub-client-tests.js",
->>>>>>> 570e6594
   "description": "Tests the iModelHub client",
   "license": "MIT",
   "repository": {
