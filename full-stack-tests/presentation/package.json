{
  "name": "presentation-full-stack-tests",
  "version": "0.0.0",
  "description": "Presentation integration tests",
  "license": "UNLICENSED",
  "author": {
    "name": "Bentley Systems, Inc.",
    "url": "http://www.bentley.com"
  },
  "private": true,
  "scripts": {
    "build": "npm run -s copy:locale && tsc 1>&2",
    "build:watch": "tsc -w",
    "clean": "rimraf lib .rush/temp/package-deps*.json",
    "copy:locale": "cpx \"./public/**/*\" ./lib/public",
    "docs": "npm run -s extract",
    "extract": "betools extract --fileExt=ts,tsx --extractFrom=./src --recursive --out=../../generated-docs/extract",
    "lint": "eslint -f visualstudio \"./src/**/*.ts\" 1>&2",
    "test": "cross-env NODE_ENV=development mocha --no-config --grep \"#with-services|#performance\" --invert",
    "test:integration": "",
    "test:performance": "mocha --no-config --grep \"#performance\" --no-timeouts",
    "copy:config": "internal-tools copy-config",
    "cover": "npm run -s test"
  },
  "dependencies": {
    "@itwin/core-backend": "workspace:*",
    "@itwin/core-bentley": "workspace:*",
    "@itwin/core-common": "workspace:*",
    "@itwin/core-frontend": "workspace:*",
    "@itwin/core-geometry": "workspace:*",
    "@itwin/core-i18n": "workspace:*",
    "@itwin/core-quantity": "workspace:*",
    "@itwin/ecschema-metadata": "workspace:*",
    "@itwin/ecschema-rpcinterface-common": "workspace:*",
    "@itwin/ecschema-rpcinterface-impl": "workspace:*",
    "@itwin/oidc-signin-tool": "~3.6.0",
    "@itwin/presentation-backend": "workspace:*",
    "@itwin/presentation-common": "workspace:*",
    "@itwin/presentation-frontend": "workspace:*",
    "@types/chai": "4.3.1",
    "@types/chai-as-promised": "^7",
    "@types/chai-jest-snapshot": "^1.3.8",
    "@types/chai-subset": "1.3.1",
    "@types/cpx2": "npm:@types/cpx@1.5.2",
    "@types/deep-equal": "^1",
    "@types/faker": "^4.1.0",
<<<<<<< HEAD
    "@types/mocha": "^10.0.6",
    "@types/node": "18.16.1",
=======
    "@types/mocha": "^8.2.2",
    "@types/node": "~18.16.20",
>>>>>>> a3db487f
    "@types/rimraf": "^2.0.2",
    "@types/sinon": "^17.0.2",
    "@types/sinon-chai": "^3.2.0",
    "chai": "^4.3.10",
    "chai-as-promised": "^7.1.1",
    "chai-jest-snapshot": "^2.0.0",
    "chai-subset": "1.6.0",
    "cpx2": "^3.0.0",
    "deep-equal": "^1",
    "faker": "^4.1.0",
    "fast-sort": "^3.0.2",
    "mocha": "^10.2.0",
    "rimraf": "^3.0.2",
    "sinon": "^17.0.1",
    "sinon-chai": "^3.7.0",
    "source-map-support": "^0.5.6",
    "typemoq": "^2.1.0"
  },
  "devDependencies": {
    "@itwin/build-tools": "workspace:*",
    "@itwin/eslint-plugin": "4.0.0-dev.44",
    "cache-require-paths": "^0.3.0",
    "cross-env": "^5.1.4",
    "dotenv": "^10.0.0",
    "dotenv-expand": "^5.1.0",
    "eslint": "^8.44.0",
    "internal-tools": "workspace:*",
    "jsdom": "^19.0.0",
    "jsdom-global": "3.0.2",
    "sanitize-filename": "^1.6.3",
    "typescript": "~5.0.2",
    "i18next-http-backend": "^1.4.4"
  },
  "mocha": {
    "require": [
      "scripts/copy-test-setup.js",
      "source-map-support/register",
      "jsdom-global/register"
    ],
    "checkLeaks": true,
    "globals": [
      "requestAnimationFrame"
    ],
    "timeout": 60000,
    "file": [
      "lib/setup.js"
    ],
    "reporter": [
      "node_modules/@itwin/build-tools/mocha-reporter"
    ],
    "reporterOptions": [
      "mochaFile=lib/test/junit_results.xml"
    ],
    "spec": [
      "./lib/**/*.test.js"
    ]
  }
}<|MERGE_RESOLUTION|>--- conflicted
+++ resolved
@@ -44,13 +44,8 @@
     "@types/cpx2": "npm:@types/cpx@1.5.2",
     "@types/deep-equal": "^1",
     "@types/faker": "^4.1.0",
-<<<<<<< HEAD
     "@types/mocha": "^10.0.6",
-    "@types/node": "18.16.1",
-=======
-    "@types/mocha": "^8.2.2",
     "@types/node": "~18.16.20",
->>>>>>> a3db487f
     "@types/rimraf": "^2.0.2",
     "@types/sinon": "^17.0.2",
     "@types/sinon-chai": "^3.2.0",
