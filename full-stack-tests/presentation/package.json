--- conflicted
+++ resolved
@@ -73,16 +73,9 @@
   "devDependencies": {
     "@bentley/build-tools": "workspace:*",
     "@bentley/eslint-plugin": "workspace:*",
-<<<<<<< HEAD
-    "@types/dotenv": "^6.1.1",
     "@types/react": "^17.0.0",
     "@types/react-dom": "^17.0.0",
     "@types/testing-library__react-hooks": "^3.4.1",
-=======
-    "@types/react": "16.9.43",
-    "@types/react-dom": "^16.8.0",
-    "@types/testing-library__react-hooks": "^3.1.0",
->>>>>>> 654b6440
     "cache-require-paths": "^0.3.0",
     "cross-env": "^5.1.4",
     "dotenv": "^10.0.0",
