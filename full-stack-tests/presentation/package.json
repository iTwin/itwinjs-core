{
  "name": "presentation-full-stack-tests",
  "version": "0.0.0",
  "description": "Presentation integration tests",
  "license": "UNLICENSED",
  "author": {
    "name": "Bentley Systems, Inc.",
    "url": "http://www.bentley.com"
  },
  "private": true,
  "scripts": {
    "build": "tsc 1>&2",
    "build:ci": "npm run -s build",
    "build:watch": "tsc -w",
    "clean": "rimraf lib .rush/temp/package-deps*.json",
    "docs": "npm run -s extract",
    "extract": "betools extract --fileExt=ts --extractFrom=./src --recursive --out=../../generated-docs/extract",
    "lint": "eslint -f visualstudio \"./src/**/*.ts\" 1>&2",
    "test": "cross-env NODE_ENV=development mocha --no-config --grep \"#with-services|#performance\" --invert",
    "test:integration": "mocha --no-config --grep \"#with-services\"",
    "test:performance": "mocha --no-config --grep \"#performance\" --no-timeouts",
    "copy:config": "internal-tools copy-config",
    "cover": "npm run -s test"
  },
  "dependencies": {
<<<<<<< HEAD
    "@itwin/core-bentley": "workspace:*",
    "@itwin/core-geometry": "workspace:*",
    "@itwin/core-i18n": "workspace:*",
    "@itwin/core-common": "workspace:*",
=======
    "@bentley/itwin-client": "workspace:*",
    "@itwin/appui-abstract": "workspace:*",
    "@itwin/components-react": "workspace:*",
>>>>>>> f8e60577
    "@itwin/core-backend": "workspace:*",
    "@itwin/core-bentley": "workspace:*",
    "@itwin/core-common": "workspace:*",
    "@itwin/core-frontend": "workspace:*",
    "@itwin/core-geometry": "workspace:*",
    "@itwin/core-i18n": "workspace:*",
    "@itwin/core-quantity": "workspace:*",
    "@itwin/core-react": "workspace:*",
    "@itwin/oidc-signin-tool": "3.0.0",
    "@itwin/presentation-backend": "workspace:*",
    "@itwin/presentation-common": "workspace:*",
    "@itwin/presentation-components": "workspace:*",
    "@itwin/presentation-frontend": "workspace:*",
    "@itwin/presentation-testing": "workspace:*",
    "@testing-library/react-hooks": "^7.0.2",
    "@types/chai": "^4.1.4",
    "@types/chai-as-promised": "^7",
    "@types/chai-jest-snapshot": "^1.3.0",
    "@types/chai-subset": "1.3.1",
    "@types/cpx2": "npm:@types/cpx@1.5.0",
    "@types/deep-equal": "^1",
    "@types/faker": "^4.1.0",
    "@types/mocha": "^8.2.2",
    "@types/node": "14.14.31",
    "@types/rimraf": "^2.0.2",
    "@types/sinon": "^9.0.0",
    "@types/sinon-chai": "^3.2.0",
    "chai": "^4.1.2",
    "chai-as-promised": "^7",
    "chai-jest-snapshot": "^2.0.0",
    "chai-subset": "1.6.0",
    "cpx2": "^3.0.0",
    "deep-equal": "^1",
    "faker": "^4.1.0",
    "immer": "9.0.6",
    "mocha": "^8.3.2",
    "react": "^17.0.0",
    "react-dom": "^17.0.0",
    "react-test-renderer": "^17.0.0",
    "rimraf": "^3.0.2",
    "sinon": "^9.0.2",
    "sinon-chai": "^3.2.0",
    "typemoq": "^2.1.0"
  },
  "devDependencies": {
    "@itwin/build-tools": "workspace:*",
    "@itwin/eslint-plugin": "workspace:*",
    "@types/react": "^17.0.37",
    "@types/react-dom": "^17.0.0",
    "cache-require-paths": "^0.3.0",
    "cross-env": "^5.1.4",
    "dotenv": "^10.0.0",
    "dotenv-expand": "^5.1.0",
    "eslint": "^7.11.0",
    "ignore-styles": "^5.0.1",
    "internal-tools": "workspace:*",
    "jsdom-global": "3.0.2",
    "typescript": "~4.4.0"
  },
  "eslintConfig": {
    "plugins": [
      "@itwin"
    ],
    "extends": "plugin:@itwin/itwinjs-recommended"
  },
  "mocha": {
    "require": [
      "scripts/copy-test-setup.js",
      "source-map-support/register",
      "jsdom-global/register",
      "ignore-styles"
    ],
    "checkLeaks": true,
    "timeout": 60000,
    "file": [
      "lib/setup.js"
    ],
    "reporter": [
      "node_modules/@itwin/build-tools/mocha-reporter"
    ],
    "reporterOptions": [
      "mochaFile=lib/test/junit_results.xml"
    ],
    "spec": [
      "./lib/**/*.js"
    ]
  }
}<|MERGE_RESOLUTION|>--- conflicted
+++ resolved
@@ -23,16 +23,8 @@
     "cover": "npm run -s test"
   },
   "dependencies": {
-<<<<<<< HEAD
-    "@itwin/core-bentley": "workspace:*",
-    "@itwin/core-geometry": "workspace:*",
-    "@itwin/core-i18n": "workspace:*",
-    "@itwin/core-common": "workspace:*",
-=======
-    "@bentley/itwin-client": "workspace:*",
     "@itwin/appui-abstract": "workspace:*",
     "@itwin/components-react": "workspace:*",
->>>>>>> f8e60577
     "@itwin/core-backend": "workspace:*",
     "@itwin/core-bentley": "workspace:*",
     "@itwin/core-common": "workspace:*",
