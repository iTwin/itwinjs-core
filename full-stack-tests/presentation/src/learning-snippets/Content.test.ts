--- conflicted
+++ resolved
@@ -94,7 +94,6 @@
               specType: ContentSpecificationTypes.ContentInstancesOfSpecificClasses,
               classes: { schemaName: "BisCore", classNames: ["GeometricModel"] },
               handleInstancesPolymorphically: true,
-<<<<<<< HEAD
             }],
           }],
         };
@@ -152,73 +151,11 @@
                 schemaName: "BisCore",
                 classNames: ["ExternalSourceAspect"],
               }],
-=======
->>>>>>> f1341782
-            }],
-          }],
-        };
-        // __PUBLISH_EXTRACT_END__
-
-<<<<<<< HEAD
-=======
-        // No variables set - no content
-        let content = await Presentation.presentation.getContent({
-          imodel,
-          rulesetOrId: ruleset,
-          keys: new KeySet(),
-          descriptor: {},
-        });
-        expect(content).to.be.undefined;
-
-        // Set DISPLAY_CATEGORIES to get content of all Category instances in the imodel
-        await Presentation.presentation.vars(ruleset.id).setBool("DISPLAY_CATEGORIES", true);
-        content = await Presentation.presentation.getContent({
-          imodel,
-          rulesetOrId: ruleset,
-          keys: new KeySet(),
-          descriptor: {},
-        });
-        expect(content!.contentSet).to.containSubset([{
-          primaryKeys: [{ className: "BisCore:SpatialCategory", id: "0x17" }],
-        }]).and.to.have.lengthOf(1);
-
-        // Set DISPLAY_MODELS to also get geometric model instances' content
-        await Presentation.presentation.vars(ruleset.id).setBool("DISPLAY_MODELS", true);
-        content = await Presentation.presentation.getContent({
-          imodel,
-          rulesetOrId: ruleset,
-          keys: new KeySet(),
-          descriptor: {},
-        });
-        expect(content!.contentSet).to.containSubset([{
-          primaryKeys: [{ className: "BisCore:SpatialCategory", id: "0x17" }],
-        }, {
-          primaryKeys: [{ className: "BisCore:PhysicalModel", id: "0x1c" }],
-        }]).and.to.have.lengthOf(2);
-      });
-
-      it("uses `requiredSchemas` attribute", async () => {
-        // __PUBLISH_EXTRACT_START__ ContentRule.RequiredSchemas.Ruleset
-        // The ruleset has one content rule that returns content of `bis.ExternalSourceAspect` instances. The
-        // ECClass was introduced in BisCore version 1.0.2, so the rule needs a `requiredSchemas` attribute
-        // to only use the rule if the version meets the requirement.
-        const ruleset: Ruleset = {
-          id: "example",
-          rules: [{
-            ruleType: RuleTypes.Content,
-            requiredSchemas: [{ name: "BisCore", minVersion: "1.0.2" }],
-            specifications: [{
-              specType: ContentSpecificationTypes.ContentInstancesOfSpecificClasses,
-              classes: [{
-                schemaName: "BisCore",
-                classNames: ["ExternalSourceAspect"],
-              }],
-            }],
-          }],
-        };
-        // __PUBLISH_EXTRACT_END__
-
->>>>>>> f1341782
+            }],
+          }],
+        };
+        // __PUBLISH_EXTRACT_END__
+
         // The iModel uses BisCore older than 1.0.2 - no content should be returned
         const content = await Presentation.presentation.getContent({
           imodel,
@@ -269,20 +206,12 @@
           primaryKeys: [{ className: "BisCore:SpatialCategory", id: "0x17" }],
         }]).and.to.have.lengthOf(2);
       });
-<<<<<<< HEAD
 
       it("uses `onlyIfNotHandled` attribute", async () => {
         // __PUBLISH_EXTRACT_START__ ContentRule.OnlyIfNotHandled.Ruleset
         // The ruleset has two root node rules that return content for `bis.SpatialCategory` and
         // `bis.GeometricModel` respectively. The `bis.SpatialCategory` rule has lower priority and `onlyIfNotHandled`
         // attribute, which allows it to be overriden by higher priority rules.
-=======
-
-      it("uses `onlyIfNotHandled` attribute", async () => {
-        // __PUBLISH_EXTRACT_START__ ContentRule.OnlyIfNotHandled.Ruleset
-        // The ruleset has two root node rules that return content for `bis.SpatialCategory` and
-        // `bis.GeometricModel` respectively. The `bis.SpatialCategory` rule has lower priority and `onlyIfNotHandled`
-        // attribute, which allows it to be overriden by higher priority rules.
         const ruleset: Ruleset = {
           id: "example",
           rules: [{
@@ -338,27 +267,10 @@
         // __PUBLISH_EXTRACT_START__ ContentModifier.Class.Ruleset
         // The ruleset has a content rule that returns content of all `bis.SpatialCategory` and `bis.GeometricModel`
         // instances.There's also a content modifier that creates a custom calculated property only for `bis.Category` instances.
->>>>>>> f1341782
-        const ruleset: Ruleset = {
-          id: "example",
-          rules: [{
-            ruleType: RuleTypes.Content,
-<<<<<<< HEAD
-            priority: 1,
-            onlyIfNotHandled: true,
-            specifications: [{
-              specType: ContentSpecificationTypes.ContentInstancesOfSpecificClasses,
-              classes: { schemaName: "BisCore", classNames: ["SpatialCategory"] },
-              handleInstancesPolymorphically: true,
-            }],
-          }, {
-            ruleType: RuleTypes.Content,
-            priority: 2,
-            specifications: [{
-              specType: ContentSpecificationTypes.ContentInstancesOfSpecificClasses,
-              classes: { schemaName: "BisCore", classNames: ["GeometricModel"] },
-              handleInstancesPolymorphically: true,
-=======
+        const ruleset: Ruleset = {
+          id: "example",
+          rules: [{
+            ruleType: RuleTypes.Content,
             specifications: [{
               // load content for all `bis.SpatialCategory` and `bis.GeometricModel` instances
               specType: ContentSpecificationTypes.ContentInstancesOfSpecificClasses,
@@ -371,50 +283,18 @@
             calculatedProperties: [{
               label: "Calculated",
               value: `"PREFIX_" & this.CodeValue`,
->>>>>>> f1341782
-            }],
-          }],
-        };
-        // __PUBLISH_EXTRACT_END__
-
-<<<<<<< HEAD
-        // Expect only `GeometricModel` record, as the rule for `SpatialCategory` is skipped due to `onlyIfNotHandled` attribute
-=======
+            }],
+          }],
+        };
+        // __PUBLISH_EXTRACT_END__
+
         // Ensure only the `bis.Category` instance has the calculated property
->>>>>>> f1341782
-        const content = await Presentation.presentation.getContent({
-          imodel,
-          rulesetOrId: ruleset,
-          keys: new KeySet(),
-          descriptor: {},
-        });
-<<<<<<< HEAD
-        expect(content!.contentSet).to.containSubset([{
-          primaryKeys: [{ className: "BisCore:PhysicalModel", id: "0x1c" }],
-        }]).and.to.have.lengthOf(1);
-      });
-
-    });
-
-    describe("ContentModifier", () => {
-
-      let imodel: IModelConnection;
-
-      beforeEach(async () => {
-        await initialize();
-        imodel = await SnapshotConnection.openFile("assets/datasets/Properties_60InstancesWithUrl2.ibim");
-      });
-
-      afterEach(async () => {
-        await imodel.close();
-        await terminate();
-      });
-
-      it("uses `class` attribute", async () => {
-        // __PUBLISH_EXTRACT_START__ ContentModifier.Class.Ruleset
-        // The ruleset has a content rule that returns content of all `bis.SpatialCategory` and `bis.GeometricModel`
-        // instances.There's also a content modifier that creates a custom calculated property only for `bis.Category` instances.
-=======
+        const content = await Presentation.presentation.getContent({
+          imodel,
+          rulesetOrId: ruleset,
+          keys: new KeySet(),
+          descriptor: {},
+        });
         expect(content!.descriptor.fields).to.containSubset([{
           label: "Model",
         }, {
@@ -482,31 +362,18 @@
         // instances.There's also a content modifier that tells us to hide all properties
         // of `bis.Element` instances and a higher priority modifier that tells us to show
         // its `CodeValue` property.
->>>>>>> f1341782
-        const ruleset: Ruleset = {
-          id: "example",
-          rules: [{
-            ruleType: RuleTypes.Content,
-            specifications: [{
-<<<<<<< HEAD
-              // load content for all `bis.SpatialCategory` and `bis.GeometricModel` instances
-              specType: ContentSpecificationTypes.ContentInstancesOfSpecificClasses,
-              classes: { schemaName: "BisCore", classNames: ["SpatialCategory", "GeometricModel"] },
-=======
+        const ruleset: Ruleset = {
+          id: "example",
+          rules: [{
+            ruleType: RuleTypes.Content,
+            specifications: [{
               // load content of all `bis.SpatialCategory` instances
               specType: ContentSpecificationTypes.ContentInstancesOfSpecificClasses,
               classes: { schemaName: "BisCore", classNames: ["SpatialCategory"] },
->>>>>>> f1341782
               handleInstancesPolymorphically: true,
             }],
           }, {
             ruleType: RuleTypes.ContentModifier,
-<<<<<<< HEAD
-            class: { schemaName: "BisCore", className: "Category" },
-            calculatedProperties: [{
-              label: "Calculated",
-              value: `"PREFIX_" & this.CodeValue`,
-=======
             class: { schemaName: "BisCore", className: "SpatialCategory" },
             priority: 1,
             propertyOverrides: [{
@@ -523,143 +390,6 @@
               name: "CodeValue",
               isDisplayed: true,
               doNotHideOtherPropertiesOnDisplayOverride: true,
->>>>>>> f1341782
-            }],
-          }],
-        };
-        // __PUBLISH_EXTRACT_END__
-
-<<<<<<< HEAD
-        // Ensure only the `bis.Category` instance has the calculated property
-=======
-        // Expect to get one `bis.SpatialCategory` field and one related content field.
->>>>>>> f1341782
-        const content = await Presentation.presentation.getContent({
-          imodel,
-          rulesetOrId: ruleset,
-          keys: new KeySet(),
-          descriptor: {},
-        });
-<<<<<<< HEAD
-        expect(content!.descriptor.fields).to.containSubset([{
-          label: "Model",
-        }, {
-          label: "Code",
-        }, {
-          label: "User Label",
-        }, {
-          label: "Is Private",
-        }, {
-          label: "Calculated",
-        }, {
-          label: "Modeled Element",
-        }]).and.to.have.lengthOf(6);
-        const calculatedField = tryGetFieldByLabel(content!.descriptor.fields, "Calculated");
-        expect(content!.contentSet[0].displayValues[calculatedField!.name]).to.be.undefined;
-        expect(content!.contentSet[1].displayValues[calculatedField!.name]).to.eq("PREFIX_Uncategorized");
-      });
-
-      it("uses `requiredSchemas` attribute", async () => {
-        // __PUBLISH_EXTRACT_START__ ContentModifier.RequiredSchemas.Ruleset
-        // The ruleset has a content rule that returns content of given input instances. There's also
-        // a content modifier that tells us to load `bis.ExternalSourceAspect` related properties, but the
-        // ECClass was introduced in BisCore version 1.0.2, so the modifier needs a `requiredSchemas` attribute
-        // to only use the rule if the version meets the requirement.
-=======
-        expect(content!.contentSet.length).to.eq(1);
-        expect(content!.descriptor.fields).to.containSubset([{
-          label: "Code",
-        }]).and.to.have.lengthOf(1);
-      });
-
-      it("uses `relatedProperties` attribute", async () => {
-        // __PUBLISH_EXTRACT_START__ ContentModifier.RelatedProperties.Ruleset
-        // The ruleset has a content rule that returns content of given input instances. There's also
-        // a content modifier that includes properties of the related `bis.Category` for all `bis.GeometricElement3d`
-        // instances' content.
->>>>>>> f1341782
-        const ruleset: Ruleset = {
-          id: "example",
-          rules: [{
-            ruleType: RuleTypes.Content,
-            specifications: [{
-              // load content for given input instances
-              specType: ContentSpecificationTypes.SelectedNodeInstances,
-            }],
-          }, {
-            ruleType: RuleTypes.ContentModifier,
-<<<<<<< HEAD
-            requiredSchemas: [{ name: "BisCore", minVersion: "1.0.2" }],
-            class: { schemaName: "BisCore", className: "ExternalSourceAspect" },
-            relatedProperties: [{
-              // request to include properties of related ExternalSourceAspect instances
-              propertiesSource: {
-                relationship: { schemaName: "BisCore", className: "ElementOwnsMultiAspects" },
-                direction: RelationshipDirection.Forward,
-                targetClass: { schemaName: "BisCore", className: "ExternalSourceAspect" },
-              },
-=======
-            class: { schemaName: "BisCore", className: "GeometricElement3d" },
-            relatedProperties: [{
-              propertiesSource: {
-                relationship: { schemaName: "BisCore", className: "GeometricElement3dIsInCategory" },
-                direction: RelationshipDirection.Forward,
-              },
-              handleTargetClassPolymorphically: true,
->>>>>>> f1341782
-            }],
-          }],
-        };
-        // __PUBLISH_EXTRACT_END__
-
-<<<<<<< HEAD
-        // The iModel uses BisCore older than 1.0.2 - the returned content should not
-        // include ExternalSourceAspect properties
-        const content = await Presentation.presentation.getContent({
-          imodel,
-          rulesetOrId: ruleset,
-          keys: new KeySet([{ className: "BisCore:Element", id: "0x61" }]),
-          descriptor: {},
-        });
-        expect(content!.descriptor.fields).to.not.containSubset([{
-          label: "External Source Aspect",
-        }]).and.to.have.lengthOf(1);
-      });
-
-      it("uses `priority` attribute", async () => {
-        // __PUBLISH_EXTRACT_START__ ContentModifier.Priority.Ruleset
-        // The ruleset has a content rule that returns content of all `bis.SpatialCategory`
-        // instances.There's also a content modifier that tells us to hide all properties
-        // of `bis.Element` instances and a higher priority modifier that tells us to show
-        // its `CodeValue` property.
-        const ruleset: Ruleset = {
-          id: "example",
-          rules: [{
-            ruleType: RuleTypes.Content,
-            specifications: [{
-              // load content of all `bis.SpatialCategory` instances
-              specType: ContentSpecificationTypes.ContentInstancesOfSpecificClasses,
-              classes: { schemaName: "BisCore", classNames: ["SpatialCategory"] },
-              handleInstancesPolymorphically: true,
-            }],
-          }, {
-            ruleType: RuleTypes.ContentModifier,
-            class: { schemaName: "BisCore", className: "SpatialCategory" },
-            priority: 1,
-            propertyOverrides: [{
-              // hide all properties
-              name: "*",
-              isDisplayed: false,
-            }],
-          }, {
-            ruleType: RuleTypes.ContentModifier,
-            class: { schemaName: "BisCore", className: "SpatialCategory" },
-            priority: 2,
-            propertyOverrides: [{
-              // display the CodeValue property
-              name: "CodeValue",
-              isDisplayed: true,
-              doNotHideOtherPropertiesOnDisplayOverride: true,
             }],
           }],
         };
@@ -705,8 +435,6 @@
         };
         // __PUBLISH_EXTRACT_END__
 
-=======
->>>>>>> f1341782
         // Ensure content contains Category's properties
         const content = await Presentation.presentation.getContent({
           imodel,
@@ -740,8 +468,6 @@
               label: "Yaw & Pitch & Roll",
               value: `this.Yaw & " & " & this.Pitch & " & " & this.Roll`,
             }],
-<<<<<<< HEAD
-=======
           }],
         };
         // __PUBLISH_EXTRACT_END__
@@ -783,55 +509,10 @@
               name: "*",
               categoryId: "custom-category",
             }],
->>>>>>> f1341782
-          }],
-        };
-        // __PUBLISH_EXTRACT_END__
-
-<<<<<<< HEAD
-        // Ensure content contains the calculated property and correct value
-        const content = await Presentation.presentation.getContent({
-          imodel,
-          rulesetOrId: ruleset,
-          keys: new KeySet([{ className: "BisCore:Element", id: "0x61" }]),
-          descriptor: {},
-        });
-        expect(content!.descriptor.fields).to.containSubset([{
-          label: "Yaw & Pitch & Roll",
-        }]);
-        expect(content!.contentSet.length).to.eq(1);
-        expect(content!.contentSet[0].displayValues[getFieldByLabel(content!.descriptor.fields, "Yaw & Pitch & Roll").name]).to.eq("0.000000 & 0.000000 & 90.000000");
-      });
-
-      it("uses `propertyCategories` attribute", async () => {
-        // __PUBLISH_EXTRACT_START__ ContentModifier.PropertyCategories.Ruleset
-        // The ruleset has a content rule that returns content of given input instances. There's also
-        // a content modifier that moves all `bis.GeometricElement3d` properties into a custom category.
-        const ruleset: Ruleset = {
-          id: "example",
-          rules: [{
-            ruleType: RuleTypes.Content,
-            specifications: [{
-              // load content for given input instances
-              specType: ContentSpecificationTypes.SelectedNodeInstances,
-            }],
-          }, {
-            ruleType: RuleTypes.ContentModifier,
-            class: { schemaName: "BisCore", className: "GeometricElement3d" },
-            propertyCategories: [{
-              id: "custom-category",
-              label: "Custom Category",
-            }],
-            propertyOverrides: [{
-              name: "*",
-              categoryId: "custom-category",
-            }],
-          }],
-        };
-        // __PUBLISH_EXTRACT_END__
-
-=======
->>>>>>> f1341782
+          }],
+        };
+        // __PUBLISH_EXTRACT_END__
+
         // Ensure all `bis.GeometricElement3d` properties are in the custom category
         const content = await Presentation.presentation.getContent({
           imodel,
@@ -906,11 +587,7 @@
 
   describe("Specifications", () => {
 
-<<<<<<< HEAD
     describe("Shared attributes", () => {
-=======
-    describe("ContentInstancesOfSpecificClasses", () => {
->>>>>>> f1341782
 
       let imodel: IModelConnection;
 
@@ -918,7 +595,6 @@
         await initialize();
         imodel = await SnapshotConnection.openFile("assets/datasets/Properties_60InstancesWithUrl2.ibim");
       });
-<<<<<<< HEAD
 
       afterEach(async () => {
         await imodel.close();
@@ -1004,22 +680,12 @@
       it("uses `relatedProperties` attribute", async () => {
         // __PUBLISH_EXTRACT_START__ SharedAttributes.RelatedProperties.Ruleset
         // This ruleset returns content for `bis.SpatialViewDefinition`, which includes all properties from related `bis.DisplayStyle` instances.
-=======
-
-      afterEach(async () => {
-        await imodel.close();
-        await terminate();
-      });
-
-      it("uses `MultiSchemaClassesSpecification`", async () => {
->>>>>>> f1341782
-        const ruleset: Ruleset = {
-          id: "example",
-          rules: [{
-            ruleType: RuleTypes.Content,
-            specifications: [{
-              specType: ContentSpecificationTypes.ContentInstancesOfSpecificClasses,
-<<<<<<< HEAD
+        const ruleset: Ruleset = {
+          id: "example",
+          rules: [{
+            ruleType: RuleTypes.Content,
+            specifications: [{
+              specType: ContentSpecificationTypes.ContentInstancesOfSpecificClasses,
               classes: { schemaName: "BisCore", classNames: ["SpatialViewDefinition"] },
               relatedProperties: [{
                 propertiesSource: {
@@ -1033,29 +699,13 @@
         // __PUBLISH_EXTRACT_END__
 
         // Ensure that derived `bis.DisplayStyle` instance properties are also returned with `bis.SpatialViewDefinition` content.
-=======
-              // __PUBLISH_EXTRACT_START__ ContentInstancesOfSpecificClasses.MultiSchemaClasses.Ruleset
-              // This specification selects instances of `bis.PhysicalModel` and `bis.SpatialViewDefinition` classes. Classes that derive from this list will not be included.
-              classes: {
-                schemaName: "BisCore",
-                classNames: ["PhysicalModel", "SpatialViewDefinition"],
-                arePolymorphic: false,
-              },
-              // __PUBLISH_EXTRACT_END__
-            }],
-          }],
-        };
-
-        // Ensure that `bis.PhysicalModel` and `bis.SpatialViewDefinition` instances are selected.
->>>>>>> f1341782
-        const content = await Presentation.presentation.getContent({
-          imodel,
-          rulesetOrId: ruleset,
-          keys: new KeySet(),
-          descriptor: {},
-        });
-
-<<<<<<< HEAD
+        const content = await Presentation.presentation.getContent({
+          imodel,
+          rulesetOrId: ruleset,
+          keys: new KeySet(),
+          descriptor: {},
+        });
+
         expect(content!.contentSet.length).to.eq(4);
         expect(content!.descriptor.fields).to.containSubset([{
           label: "3D Display Style",
@@ -1068,49 +718,29 @@
         // __PUBLISH_EXTRACT_START__ SharedAttributes.CalculatedProperties.Ruleset
         // In addition to returning content for all `bis.SpatialViewDefinition` instances, this ruleset also adds a
         // custom `Camera view direction` property to each instance.
-=======
-        expect(content!.contentSet.length).to.eq(5);
-        content!.contentSet.forEach((record) => {
-          expect(record.primaryKeys[0].className).to.oneOf(["BisCore:PhysicalModel", "BisCore:SpatialViewDefinition"]);
-        });
-      });
-
-      it("uses `classes` attribute", async () => {
-        // __PUBLISH_EXTRACT_START__ ContentInstancesOfSpecificClasses.Classes.Ruleset
-        // The specification returns content of all `bis.PhysicalModel` classes.
->>>>>>> f1341782
-        const ruleset: Ruleset = {
-          id: "example",
-          rules: [{
-            ruleType: RuleTypes.Content,
-            specifications: [{
-              specType: ContentSpecificationTypes.ContentInstancesOfSpecificClasses,
-<<<<<<< HEAD
+        const ruleset: Ruleset = {
+          id: "example",
+          rules: [{
+            ruleType: RuleTypes.Content,
+            specifications: [{
+              specType: ContentSpecificationTypes.ContentInstancesOfSpecificClasses,
               classes: { schemaName: "BisCore", classNames: ["SpatialViewDefinition"] },
               calculatedProperties: [{
                 label: "Camera view direction",
                 value: "IIf (this.pitch >= 10, \"Vertical upwards\", IIf (this.pitch <= -10, \"Vertical downwards\", \"Horizontal\"))",
               }],
-=======
-              classes: { schemaName: "BisCore", classNames: ["PhysicalModel"], arePolymorphic: false },
->>>>>>> f1341782
-            }],
-          }],
-        };
-        // __PUBLISH_EXTRACT_END__
-
-<<<<<<< HEAD
+            }],
+          }],
+        };
+        // __PUBLISH_EXTRACT_END__
+
         // Ensure that derived `bis.DisplayStyle` instance properties are also returned with `bis.SpatialViewDefinition` content.
-=======
-        // Ensure only the `bis.PhysicalModel` instances are selected.
->>>>>>> f1341782
-        const content = await Presentation.presentation.getContent({
-          imodel,
-          rulesetOrId: ruleset,
-          keys: new KeySet(),
-          descriptor: {},
-        });
-<<<<<<< HEAD
+        const content = await Presentation.presentation.getContent({
+          imodel,
+          rulesetOrId: ruleset,
+          keys: new KeySet(),
+          descriptor: {},
+        });
 
         expect(content!.contentSet.length).to.eq(4);
         expect(content!.descriptor.fields).to.containSubset([
@@ -1121,23 +751,12 @@
       it("uses `propertyCategories` attribute", async () => {
         // __PUBLISH_EXTRACT_START__ SharedAttributes.PropertyCategories.Ruleset
         // This ruleset places camera-related `bis.SpatialViewDefinition` properties inside a custom category.
-=======
-
-        expect(content!.contentSet.length).to.eq(1);
-        expect(content!.contentSet[0].primaryKeys[0].className).to.eq("BisCore:PhysicalModel");
-      });
-
-      it("uses `excludedClasses` attribute", async () => {
-        // __PUBLISH_EXTRACT_START__ ContentInstancesOfSpecificClasses.ExcludedClasses.Ruleset
-        // The specification returns content of all classes derived from `bis.Model` except for excluded `bis.PhysicalModel` class.
->>>>>>> f1341782
-        const ruleset: Ruleset = {
-          id: "example",
-          rules: [{
-            ruleType: RuleTypes.Content,
-            specifications: [{
-              specType: ContentSpecificationTypes.ContentInstancesOfSpecificClasses,
-<<<<<<< HEAD
+        const ruleset: Ruleset = {
+          id: "example",
+          rules: [{
+            ruleType: RuleTypes.Content,
+            specifications: [{
+              specType: ContentSpecificationTypes.ContentInstancesOfSpecificClasses,
               classes: { schemaName: "BisCore", classNames: ["SpatialViewDefinition"] },
               propertyCategories: [{
                 id: "camera_category",
@@ -1149,28 +768,19 @@
                 { name: "FocusDistance", categoryId: "camera_category" },
                 { name: "IsCameraOn", categoryId: "camera_category" },
               ],
-=======
-              classes: { schemaName: "BisCore", classNames: ["Model"], arePolymorphic: true },
-              excludedClasses: { schemaName: "BisCore", classNames: ["PhysicalModel"] },
->>>>>>> f1341782
-            }],
-          }],
-        };
-        // __PUBLISH_EXTRACT_END__
-
-<<<<<<< HEAD
+            }],
+          }],
+        };
+        // __PUBLISH_EXTRACT_END__
+
         // Ensure that the returned content has a custom category `Camera settings` and it contains the right properties.
-=======
-        // Ensure that all `bis.PhysicalModel` instances are excluded.
->>>>>>> f1341782
-        const content = await Presentation.presentation.getContent({
-          imodel,
-          rulesetOrId: ruleset,
-          keys: new KeySet(),
-          descriptor: {},
-        });
-
-<<<<<<< HEAD
+        const content = await Presentation.presentation.getContent({
+          imodel,
+          rulesetOrId: ruleset,
+          keys: new KeySet(),
+          descriptor: {},
+        });
+
         expect(content!.descriptor.categories).containSubset([{ label: "Camera settings" }]);
         expect(content!.descriptor.fields).to.containSubset([{
           label: "Eye Point",
@@ -1188,7 +798,263 @@
         // __PUBLISH_EXTRACT_START__ SharedAttributes.PropertyOverrides.Ruleset
         // The specification returns content for `bis.ViewDefinition` with one
         // overriden property label.
-=======
+        const ruleset: Ruleset = {
+          id: "example",
+          rules: [{
+            ruleType: RuleTypes.Content,
+            specifications: [{
+              specType: ContentSpecificationTypes.ContentInstancesOfSpecificClasses,
+              classes: { schemaName: "BisCore", classNames: ["ViewDefinition"], arePolymorphic: true },
+              propertyOverrides: [{ name: "Model", labelOverride: "Container Model" }],
+            }],
+          }],
+        };
+        // __PUBLISH_EXTRACT_END__
+
+        // Ensure that the returned content has an overriden property label `Container Model`.
+        const content = await Presentation.presentation.getContent({
+          imodel,
+          rulesetOrId: ruleset,
+          keys: new KeySet(),
+          descriptor: {},
+        });
+
+        expect(content!.contentSet.length).to.eq(4);
+        expect(content!.descriptor.fields).to.containSubset([
+          { label: "Category Selector" },
+          { label: "Code" },
+          { label: "Container Model" },
+          { label: "Description" },
+          { label: "Display Style" },
+          { label: "Is Private" },
+          { label: "User Label" },
+        ]).and.to.have.lengthOf(7);
+      });
+
+      it("uses `relatedInstances` attribute", async () => {
+        // __PUBLISH_EXTRACT_START__ SharedAttributes.RelatedInstances.Ruleset
+        // The specification returns content for `bis.ModelSelector` filtered by related
+        // `bis.SpatialViewDefinition` instance `Yaw` property value.
+        const ruleset: Ruleset = {
+          id: "example",
+          rules: [{
+            ruleType: RuleTypes.Content,
+            specifications: [{
+              specType: ContentSpecificationTypes.ContentInstancesOfSpecificClasses,
+              classes: { schemaName: "BisCore", classNames: ["ModelSelector"], arePolymorphic: true },
+              relatedInstances: [{
+                relationshipPath: { relationship: { schemaName: "BisCore", className: "SpatialViewDefinitionUsesModelSelector" }, direction: RelationshipDirection.Backward },
+                alias: "relatedInstance",
+              }],
+              instanceFilter: "relatedInstance.Yaw > 0",
+            }],
+          }],
+        };
+        // __PUBLISH_EXTRACT_END__
+
+        // Ensure only the `bis.ModelSelector` whose related SpatialViewDefinition with Yaw > 0 is returned.
+        const content = await Presentation.presentation.getContent({
+          imodel,
+          rulesetOrId: ruleset,
+          keys: new KeySet(),
+          descriptor: {},
+        });
+
+        expect(content!.contentSet.length).to.eq(1);
+        const field = getFieldByLabel(content!.descriptor.fields, "Code");
+        expect(content!.contentSet[0].values[field.name]).to.eq("Default - View 2");
+      });
+
+    });
+
+    describe("ContentRelatedInstances", () => {
+
+      let imodel: IModelConnection;
+
+      beforeEach(async () => {
+        await initialize();
+        imodel = await SnapshotConnection.openFile("assets/datasets/Properties_60InstancesWithUrl2.ibim");
+      });
+
+      afterEach(async () => {
+        await imodel.close();
+        await terminate();
+      });
+
+      it("uses `relationshipPaths` attribute", async () => {
+        // __PUBLISH_EXTRACT_START__ ContentRelatedInstances.RelationshipPaths.Ruleset
+        // This ruleset returns content for `bis.Element` instances that are related to input `bis.Model` instances
+        // through `bis.ModelContainsElements` relationship.
+        const ruleset: Ruleset = {
+          id: "example",
+          rules: [
+            {
+              ruleType: RuleTypes.Content,
+              specifications: [{
+                specType: ContentSpecificationTypes.ContentRelatedInstances,
+                relationshipPaths: [{
+                  relationship: { schemaName: "BisCore", className: "ModelContainsElements" },
+                  direction: RelationshipDirection.Forward,
+                  targetClass: { schemaName: "BisCore", className: "Element" },
+                }],
+              }],
+            },
+          ],
+        };
+        // __PUBLISH_EXTRACT_END__
+        printRuleset(ruleset);
+
+        // Ensure that related `bis.Element` instances are returned.
+        const content = await Presentation.presentation.getContent({
+          imodel,
+          rulesetOrId: ruleset,
+          keys: new KeySet([{ className: "BisCore:PhysicalModel", id: "0x1c" }]),
+          descriptor: {},
+        });
+
+        content!.contentSet.forEach((record) => {
+          expect(record.primaryKeys[0].className).to.be.oneOf(["Generic:PhysicalObject", "PCJ_TestSchema:TestClass"]);
+        });
+      });
+
+      it("uses `instanceFilter` attribute", async () => {
+        // __PUBLISH_EXTRACT_START__ ContentRelatedInstances.InstanceFilter.Ruleset
+        // This ruleset returns content of all `bis.SpatialViewDefinition` instances whose `Pitch` property is greater or equal to 0.
+        const ruleset: Ruleset = {
+          id: "example",
+          rules: [{
+            ruleType: RuleTypes.Content,
+            specifications: [{
+              specType: ContentSpecificationTypes.ContentRelatedInstances,
+              relationshipPaths: [
+                {
+                  relationship: {
+                    schemaName: "BisCore",
+                    className: "SpatialViewDefinitionUsesModelSelector",
+                  },
+                  direction: RelationshipDirection.Backward,
+                },
+              ],
+              instanceFilter: "this.Pitch >= 0",
+            }],
+          }],
+        };
+        // __PUBLISH_EXTRACT_END__
+
+        // Ensure that only `bis.SpatialViewDefinition` instances that have Pitch >= 0 are selected.
+        const content = await Presentation.presentation.getContent({
+          imodel,
+          rulesetOrId: ruleset,
+          keys: new KeySet([{ className: "BisCore:ModelSelector", id: "0x30" }]),
+          descriptor: {},
+        });
+
+        expect(content!.contentSet.length).to.eq(1);
+        expect(content!.contentSet[0].primaryKeys[0].className).to.eq("BisCore:SpatialViewDefinition");
+        const field = getFieldByLabel(content!.descriptor.fields, "Pitch");
+        expect(content!.contentSet[0].values[field.name]).to.be.not.below(0);
+      });
+
+    });
+
+    describe("ContentInstancesOfSpecificClasses", () => {
+
+      let imodel: IModelConnection;
+
+      beforeEach(async () => {
+        await initialize();
+        imodel = await SnapshotConnection.openFile("assets/datasets/Properties_60InstancesWithUrl2.ibim");
+      });
+
+      afterEach(async () => {
+        await imodel.close();
+        await terminate();
+      });
+
+      it("uses `MultiSchemaClassesSpecification`", async () => {
+        const ruleset: Ruleset = {
+          id: "example",
+          rules: [{
+            ruleType: RuleTypes.Content,
+            specifications: [{
+              specType: ContentSpecificationTypes.ContentInstancesOfSpecificClasses,
+              // __PUBLISH_EXTRACT_START__ ContentInstancesOfSpecificClasses.MultiSchemaClasses.Ruleset
+              // This specification selects instances of `bis.PhysicalModel` and `bis.SpatialViewDefinition` classes. Classes that derive from this list will not be included.
+              classes: {
+                schemaName: "BisCore",
+                classNames: ["PhysicalModel", "SpatialViewDefinition"],
+                arePolymorphic: false,
+              },
+              // __PUBLISH_EXTRACT_END__
+            }],
+          }],
+        };
+
+        // Ensure that `bis.PhysicalModel` and `bis.SpatialViewDefinition` instances are selected.
+        const content = await Presentation.presentation.getContent({
+          imodel,
+          rulesetOrId: ruleset,
+          keys: new KeySet(),
+          descriptor: {},
+        });
+
+        expect(content!.contentSet.length).to.eq(5);
+        content!.contentSet.forEach((record) => {
+          expect(record.primaryKeys[0].className).to.be.oneOf(["BisCore:PhysicalModel", "BisCore:SpatialViewDefinition"]);
+        });
+      });
+
+      it("uses `classes` attribute", async () => {
+        // __PUBLISH_EXTRACT_START__ ContentInstancesOfSpecificClasses.Classes.Ruleset
+        // The specification returns content of all `bis.PhysicalModel` classes.
+        const ruleset: Ruleset = {
+          id: "example",
+          rules: [{
+            ruleType: RuleTypes.Content,
+            specifications: [{
+              specType: ContentSpecificationTypes.ContentInstancesOfSpecificClasses,
+              classes: { schemaName: "BisCore", classNames: ["PhysicalModel"], arePolymorphic: false },
+            }],
+          }],
+        };
+        // __PUBLISH_EXTRACT_END__
+
+        // Ensure only the `bis.PhysicalModel` instances are selected.
+        const content = await Presentation.presentation.getContent({
+          imodel,
+          rulesetOrId: ruleset,
+          keys: new KeySet(),
+          descriptor: {},
+        });
+
+        expect(content!.contentSet.length).to.eq(1);
+        expect(content!.contentSet[0].primaryKeys[0].className).to.eq("BisCore:PhysicalModel");
+      });
+
+      it("uses `excludedClasses` attribute", async () => {
+        // __PUBLISH_EXTRACT_START__ ContentInstancesOfSpecificClasses.ExcludedClasses.Ruleset
+        // The specification returns content of all classes derived from `bis.Model` except for excluded `bis.PhysicalModel` class.
+        const ruleset: Ruleset = {
+          id: "example",
+          rules: [{
+            ruleType: RuleTypes.Content,
+            specifications: [{
+              specType: ContentSpecificationTypes.ContentInstancesOfSpecificClasses,
+              classes: { schemaName: "BisCore", classNames: ["Model"], arePolymorphic: true },
+              excludedClasses: { schemaName: "BisCore", classNames: ["PhysicalModel"] },
+            }],
+          }],
+        };
+        // __PUBLISH_EXTRACT_END__
+
+        // Ensure that all `bis.PhysicalModel` instances are excluded.
+        const content = await Presentation.presentation.getContent({
+          imodel,
+          rulesetOrId: ruleset,
+          keys: new KeySet(),
+          descriptor: {},
+        });
+
         expect(content!.contentSet).to.have.lengthOf(7).and.not.containSubset([
           { classInfo: { name: "BisCore:PhysicalModel" } },
         ]);
@@ -1271,558 +1137,6 @@
         });
       });
 
-      it("uses `onlyIfNotHandled` attribute", async () => {
-        // __PUBLISH_EXTRACT_START__ ContentInstancesOfSpecificClasses.OnlyIfNotHandled.Ruleset
-        // This ruleset defines two specifications that return content for `bis.ViewDefinition` and `bis.PhysicalModel`
-        // instances respectively.
->>>>>>> f1341782
-        const ruleset: Ruleset = {
-          id: "example",
-          rules: [{
-            ruleType: RuleTypes.Content,
-<<<<<<< HEAD
-            specifications: [{
-              specType: ContentSpecificationTypes.ContentInstancesOfSpecificClasses,
-              classes: { schemaName: "BisCore", classNames: ["ViewDefinition"], arePolymorphic: true },
-              propertyOverrides: [{ name: "Model", labelOverride: "Container Model" }],
-            }],
-=======
-            specifications: [
-              {
-                specType: ContentSpecificationTypes.ContentInstancesOfSpecificClasses,
-                classes: { schemaName: "BisCore", classNames: ["ViewDefinition"], arePolymorphic: true },
-              },
-              // The following specification is defined second so it's lower in priority. Because it has `onlyIfNotHandled` attribute,
-              // it's overriden by the specification above.
-              {
-                specType: ContentSpecificationTypes.ContentInstancesOfSpecificClasses,
-                classes: { schemaName: "BisCore", classNames: ["PhysicalModel"], arePolymorphic: true },
-                onlyIfNotHandled: true,
-              },
-            ],
->>>>>>> f1341782
-          }],
-        };
-        // __PUBLISH_EXTRACT_END__
-
-<<<<<<< HEAD
-        // Ensure that the returned content has an overriden property label `Container Model`.
-=======
-        // Ensure that only `bis.ViewDefinition` instances are selected.
->>>>>>> f1341782
-        const content = await Presentation.presentation.getContent({
-          imodel,
-          rulesetOrId: ruleset,
-          keys: new KeySet(),
-          descriptor: {},
-        });
-
-        expect(content!.contentSet.length).to.eq(4);
-<<<<<<< HEAD
-        expect(content!.descriptor.fields).to.containSubset([
-          { label: "Category Selector" },
-          { label: "Code" },
-          { label: "Container Model" },
-          { label: "Description" },
-          { label: "Display Style" },
-          { label: "Is Private" },
-          { label: "User Label" },
-        ]).and.to.have.lengthOf(7);
-      });
-
-      it("uses `relatedInstances` attribute", async () => {
-        // __PUBLISH_EXTRACT_START__ SharedAttributes.RelatedInstances.Ruleset
-        // The specification returns content for `bis.ModelSelector` filtered by related
-        // `bis.SpatialViewDefinition` instance `Yaw` property value.
-=======
-        const field = getFieldByLabel(content!.descriptor.fields, "Category Selector");
-        content!.contentSet.forEach((record) => {
-          expect(record.displayValues[field.name]).to.be.string("Default - View");
-        });
-      });
-
-      it("uses `priority` attribute", async () => {
-        // __PUBLISH_EXTRACT_START__ ContentInstancesOfSpecificClasses.Priority.Ruleset
-        // Specifications to return content for `bis.PhysicalModel` and `bis.DictionaryModel` respectively.
-        // The `bis.PhysicalModel` specification has lower priority so it's displayed after the
-        // higher priority specification.
->>>>>>> f1341782
-        const ruleset: Ruleset = {
-          id: "example",
-          rules: [{
-            ruleType: RuleTypes.Content,
-            specifications: [{
-              specType: ContentSpecificationTypes.ContentInstancesOfSpecificClasses,
-<<<<<<< HEAD
-              classes: { schemaName: "BisCore", classNames: ["ModelSelector"], arePolymorphic: true },
-              relatedInstances: [{
-                relationshipPath: { relationship: { schemaName: "BisCore", className: "SpatialViewDefinitionUsesModelSelector" }, direction: RelationshipDirection.Backward },
-                alias: "relatedInstance",
-              }],
-              instanceFilter: "relatedInstance.Yaw > 0",
-=======
-              classes: { schemaName: "BisCore", classNames: ["PhysicalModel"] },
-              priority: 0,
-            }, {
-              specType: ContentSpecificationTypes.ContentInstancesOfSpecificClasses,
-              classes: { schemaName: "BisCore", classNames: ["DictionaryModel"] },
-              priority: 1,
->>>>>>> f1341782
-            }],
-          }],
-        };
-        // __PUBLISH_EXTRACT_END__
-
-<<<<<<< HEAD
-        // Ensure only the `bis.ModelSelector` whose related SpatialViewDefinition with Yaw > 0 is returned.
-=======
-        // Ensure that only `bis.ViewDefinition` instances are selected.
->>>>>>> f1341782
-        const content = await Presentation.presentation.getContent({
-          imodel,
-          rulesetOrId: ruleset,
-          keys: new KeySet(),
-          descriptor: {},
-        });
-
-<<<<<<< HEAD
-        expect(content!.contentSet.length).to.eq(1);
-        const field = getFieldByLabel(content!.descriptor.fields, "Code");
-        expect(content!.contentSet[0].values[field.name]).to.eq("Default - View 2");
-      });
-
-    });
-
-    describe("ContentRelatedInstances", () => {
-
-      let imodel: IModelConnection;
-
-      beforeEach(async () => {
-        await initialize();
-        imodel = await SnapshotConnection.openFile("assets/datasets/Properties_60InstancesWithUrl2.ibim");
-      });
-
-      afterEach(async () => {
-        await imodel.close();
-        await terminate();
-      });
-
-      it("uses `relationshipPaths` attribute", async () => {
-        // __PUBLISH_EXTRACT_START__ ContentRelatedInstances.RelationshipPaths.Ruleset
-        // This ruleset returns content for `bis.Element` instances that are related to input `bis.Model` instances
-        // through `bis.ModelContainsElements` relationship.
-        const ruleset: Ruleset = {
-          id: "example",
-          rules: [
-            {
-              ruleType: RuleTypes.Content,
-              specifications: [{
-                specType: ContentSpecificationTypes.ContentRelatedInstances,
-                relationshipPaths: [{
-                  relationship: { schemaName: "BisCore", className: "ModelContainsElements" },
-                  direction: RelationshipDirection.Forward,
-                  targetClass: { schemaName: "BisCore", className: "Element" },
-                }],
-              }],
-            },
-          ],
-        };
-        // __PUBLISH_EXTRACT_END__
-        printRuleset(ruleset);
-
-        // Ensure that related `bis.Element` instances are returned.
-        const content = await Presentation.presentation.getContent({
-          imodel,
-          rulesetOrId: ruleset,
-          keys: new KeySet([{ className: "BisCore:PhysicalModel", id: "0x1c" }]),
-          descriptor: {},
-        });
-
-        content!.contentSet.forEach((record) => {
-          expect(record.primaryKeys[0].className).to.be.oneOf(["Generic:PhysicalObject", "PCJ_TestSchema:TestClass"]);
-        });
-      });
-
-      it("uses `instanceFilter` attribute", async () => {
-        // __PUBLISH_EXTRACT_START__ ContentRelatedInstances.InstanceFilter.Ruleset
-        // This ruleset returns content of all `bis.SpatialViewDefinition` instances whose `Pitch` property is greater or equal to 0.
-=======
-        expect(content!.contentSet.length).to.eq(2);
-        const field = getFieldByLabel(content!.descriptor.fields, "Modeled Element");
-        expect(content!.contentSet[0].displayValues[field.name]).to.eq("BisCore.DictionaryModel");
-        expect(content!.contentSet[1].displayValues[field.name]).to.eq("Properties_60InstancesWithUrl2");
-      });
-
-      it("uses `relatedProperties` attribute", async () => {
-        // __PUBLISH_EXTRACT_START__ ContentInstancesOfSpecificClasses.RelatedProperties.Ruleset
-        // This ruleset returns content for `bis.SpatialViewDefinition`, which includes all properties from related `bis.DisplayStyle` instances.
-        const ruleset: Ruleset = {
-          id: "example",
-          rules: [{
-            ruleType: RuleTypes.Content,
-            specifications: [{
-              specType: ContentSpecificationTypes.ContentInstancesOfSpecificClasses,
-              classes: { schemaName: "BisCore", classNames: ["SpatialViewDefinition"] },
-              relatedProperties: [{
-                propertiesSource: {
-                  relationship: { schemaName: "BisCore", className: "ViewDefinitionUsesDisplayStyle" },
-                  direction: RelationshipDirection.Forward,
-                },
-              }],
-            }],
-          }],
-        };
-        // __PUBLISH_EXTRACT_END__
-
-        // Ensure that derived `bis.DisplayStyle` instance properties are also returned with `bis.SpatialViewDefinition` content.
-        const content = await Presentation.presentation.getContent({
-          imodel,
-          rulesetOrId: ruleset,
-          keys: new KeySet(),
-          descriptor: {},
-        });
-
-        expect(content!.contentSet.length).to.eq(4);
-        expect(content!.descriptor.fields).to.containSubset([{
-          label: "3D Display Style",
-          nestedFields: [{ label: "Model" }, { label: "Code" }, { label: "User Label" }, { label: "Is Private" }],
-        }]
-        ).and.to.have.lengthOf(18);
-      });
-
-      it("uses `calculatedProperties` attribute", async () => {
-        // __PUBLISH_EXTRACT_START__ ContentInstancesOfSpecificClasses.CalculatedProperties.Ruleset
-        // In addition to returning content for all `bis.SpatialViewDefinition` instances, this ruleset also adds a
-        // custom `Camera view direction` property to each instance.
->>>>>>> f1341782
-        const ruleset: Ruleset = {
-          id: "example",
-          rules: [{
-            ruleType: RuleTypes.Content,
-            specifications: [{
-<<<<<<< HEAD
-              specType: ContentSpecificationTypes.ContentRelatedInstances,
-              relationshipPaths: [
-                {
-                  relationship: {
-                    schemaName: "BisCore",
-                    className: "SpatialViewDefinitionUsesModelSelector",
-                  },
-                  direction: RelationshipDirection.Backward,
-                },
-              ],
-              instanceFilter: "this.Pitch >= 0",
-=======
-              specType: ContentSpecificationTypes.ContentInstancesOfSpecificClasses,
-              classes: { schemaName: "BisCore", classNames: ["SpatialViewDefinition"] },
-              calculatedProperties: [{
-                label: "Camera view direction",
-                value: "IIf (this.pitch >= 10, \"Vertical upwards\", IIf (this.pitch <= -10, \"Vertical downwards\", \"Horizontal\"))",
-              }],
->>>>>>> f1341782
-            }],
-          }],
-        };
-        // __PUBLISH_EXTRACT_END__
-
-<<<<<<< HEAD
-        // Ensure that only `bis.SpatialViewDefinition` instances that have Pitch >= 0 are selected.
-        const content = await Presentation.presentation.getContent({
-          imodel,
-          rulesetOrId: ruleset,
-          keys: new KeySet([{ className: "BisCore:ModelSelector", id: "0x30" }]),
-          descriptor: {},
-        });
-
-        expect(content!.contentSet.length).to.eq(1);
-        expect(content!.contentSet[0].primaryKeys[0].className).to.eq("BisCore:SpatialViewDefinition");
-        const field = getFieldByLabel(content!.descriptor.fields, "Pitch");
-        expect(content!.contentSet[0].values[field.name]).to.be.not.below(0);
-      });
-
-    });
-
-    describe("ContentInstancesOfSpecificClasses", () => {
-
-      let imodel: IModelConnection;
-
-      beforeEach(async () => {
-        await initialize();
-        imodel = await SnapshotConnection.openFile("assets/datasets/Properties_60InstancesWithUrl2.ibim");
-      });
-
-      afterEach(async () => {
-        await imodel.close();
-        await terminate();
-      });
-
-      it("uses `MultiSchemaClassesSpecification`", async () => {
-=======
-        // Ensure that derived `bis.DisplayStyle` instance properties are also returned with `bis.SpatialViewDefinition` content.
-        const content = await Presentation.presentation.getContent({
-          imodel,
-          rulesetOrId: ruleset,
-          keys: new KeySet(),
-          descriptor: {},
-        });
-
-        expect(content!.contentSet.length).to.eq(4);
-        expect(content!.descriptor.fields).to.containSubset([
-          { label: "Camera view direction" },
-        ]).and.to.have.lengthOf(18);
-      });
-
-      it("uses `propertyCategories` attribute", async () => {
-        // __PUBLISH_EXTRACT_START__ ContentInstancesOfSpecificClasses.PropertyCategories.Ruleset
-        // This ruleset places camera-related `bis.SpatialViewDefinition` properties inside a custom category.
->>>>>>> f1341782
-        const ruleset: Ruleset = {
-          id: "example",
-          rules: [{
-            ruleType: RuleTypes.Content,
-            specifications: [{
-              specType: ContentSpecificationTypes.ContentInstancesOfSpecificClasses,
-<<<<<<< HEAD
-              // __PUBLISH_EXTRACT_START__ ContentInstancesOfSpecificClasses.MultiSchemaClasses.Ruleset
-              // This specification selects instances of `bis.PhysicalModel` and `bis.SpatialViewDefinition` classes. Classes that derive from this list will not be included.
-              classes: {
-                schemaName: "BisCore",
-                classNames: ["PhysicalModel", "SpatialViewDefinition"],
-                arePolymorphic: false,
-              },
-              // __PUBLISH_EXTRACT_END__
-            }],
-          }],
-        };
-
-        // Ensure that `bis.PhysicalModel` and `bis.SpatialViewDefinition` instances are selected.
-        const content = await Presentation.presentation.getContent({
-          imodel,
-          rulesetOrId: ruleset,
-          keys: new KeySet(),
-          descriptor: {},
-        });
-
-        expect(content!.contentSet.length).to.eq(5);
-        content!.contentSet.forEach((record) => {
-          expect(record.primaryKeys[0].className).to.be.oneOf(["BisCore:PhysicalModel", "BisCore:SpatialViewDefinition"]);
-        });
-      });
-
-      it("uses `classes` attribute", async () => {
-        // __PUBLISH_EXTRACT_START__ ContentInstancesOfSpecificClasses.Classes.Ruleset
-        // The specification returns content of all `bis.PhysicalModel` classes.
-        const ruleset: Ruleset = {
-          id: "example",
-          rules: [{
-            ruleType: RuleTypes.Content,
-            specifications: [{
-              specType: ContentSpecificationTypes.ContentInstancesOfSpecificClasses,
-              classes: { schemaName: "BisCore", classNames: ["PhysicalModel"], arePolymorphic: false },
-            }],
-          }],
-        };
-        // __PUBLISH_EXTRACT_END__
-
-        // Ensure only the `bis.PhysicalModel` instances are selected.
-        const content = await Presentation.presentation.getContent({
-          imodel,
-          rulesetOrId: ruleset,
-          keys: new KeySet(),
-          descriptor: {},
-        });
-
-        expect(content!.contentSet.length).to.eq(1);
-        expect(content!.contentSet[0].primaryKeys[0].className).to.eq("BisCore:PhysicalModel");
-      });
-
-      it("uses `excludedClasses` attribute", async () => {
-        // __PUBLISH_EXTRACT_START__ ContentInstancesOfSpecificClasses.ExcludedClasses.Ruleset
-        // The specification returns content of all classes derived from `bis.Model` except for excluded `bis.PhysicalModel` class.
-        const ruleset: Ruleset = {
-          id: "example",
-          rules: [{
-            ruleType: RuleTypes.Content,
-            specifications: [{
-              specType: ContentSpecificationTypes.ContentInstancesOfSpecificClasses,
-              classes: { schemaName: "BisCore", classNames: ["Model"], arePolymorphic: true },
-              excludedClasses: { schemaName: "BisCore", classNames: ["PhysicalModel"] },
-            }],
-          }],
-        };
-        // __PUBLISH_EXTRACT_END__
-
-        // Ensure that all `bis.PhysicalModel` instances are excluded.
-=======
-              classes: { schemaName: "BisCore", classNames: ["SpatialViewDefinition"] },
-              propertyCategories: [{
-                id: "camera_category",
-                label: "Camera settings",
-                autoExpand: true,
-              }],
-              propertyOverrides: [
-                { name: "EyePoint", categoryId: "camera_category" },
-                { name: "FocusDistance", categoryId: "camera_category" },
-                { name: "IsCameraOn", categoryId: "camera_category" },
-              ],
-            }],
-          }],
-        };
-        // __PUBLISH_EXTRACT_END__
-
-        // Ensure that the returned content has a custom category `Camera settings` and it contains the right properties.
->>>>>>> f1341782
-        const content = await Presentation.presentation.getContent({
-          imodel,
-          rulesetOrId: ruleset,
-          keys: new KeySet(),
-          descriptor: {},
-        });
-
-<<<<<<< HEAD
-        expect(content!.contentSet).to.not.containSubset([
-          { classInfo: { name: "BisCore:PhysicalModel" } },
-        ]).and.to.have.lengthOf(6);
-      });
-
-      it("uses `handlePropertiesPolymorphically` attribute", async () => {
-        // __PUBLISH_EXTRACT_START__ ContentInstancesOfSpecificClasses.HandlePropertiesPolymorphically.Ruleset
-        // This ruleset returns content of all `bis.ViewDefinition` instances, including all properties from derived classes.
-=======
-        expect(content!.descriptor.categories).containSubset([{ label: "Camera settings" }]);
-        expect(content!.descriptor.fields).to.containSubset([{
-          label: "Eye Point",
-          category: { label: "Camera settings" },
-        }, {
-          label: "Focus Distance",
-          category: { label: "Camera settings" },
-        }, {
-          label: "Is Camera On",
-          category: { label: "Camera settings" },
-        }]);
-      });
-
-      it("uses `propertyOverrides` attribute", async () => {
-        // __PUBLISH_EXTRACT_START__ ContentInstancesOfSpecificClasses.PropertyOverrides.Ruleset
-        // The specification returns content for `bis.ViewDefinition` with one
-        // overriden property label.
->>>>>>> f1341782
-        const ruleset: Ruleset = {
-          id: "example",
-          rules: [{
-            ruleType: RuleTypes.Content,
-            specifications: [{
-              specType: ContentSpecificationTypes.ContentInstancesOfSpecificClasses,
-              classes: { schemaName: "BisCore", classNames: ["ViewDefinition"], arePolymorphic: true },
-<<<<<<< HEAD
-              handlePropertiesPolymorphically: true,
-=======
-              propertyOverrides: [{ name: "Model", labelOverride: "Container Model" }],
->>>>>>> f1341782
-            }],
-          }],
-        };
-        // __PUBLISH_EXTRACT_END__
-
-<<<<<<< HEAD
-        // Ensure that derived `bis.ViewDefinition` instances along with their properties are also selected.
-=======
-        // Ensure that the returned content has an overriden property label `Container Model`.
->>>>>>> f1341782
-        const content = await Presentation.presentation.getContent({
-          imodel,
-          rulesetOrId: ruleset,
-          keys: new KeySet(),
-          descriptor: {},
-        });
-<<<<<<< HEAD
-        expect(content!.descriptor.fields).to.containSubset([
-          { label: "Category Selector" },
-          { label: "Code" },
-          { label: "Description" },
-          { label: "Display Style" },
-          { label: "Extents" },
-          { label: "Eye Point" },
-          { label: "Focus Distance" },
-          { label: "Is Camera On" },
-          { label: "Is Private" },
-          { label: "Lens Angle" },
-          { label: "Model" },
-          { label: "Model Selector" },
-          { label: "Origin" },
-          { label: "Pitch" },
-          { label: "Roll" },
-          { label: "User Label" },
-          { label: "Yaw" },
-        ]).and.to.have.lengthOf(17);
-
-        expect(content!.contentSet.length).to.eq(4);
-      });
-
-      it("uses `instanceFilter` attribute", async () => {
-        // __PUBLISH_EXTRACT_START__ ContentInstancesOfSpecificClasses.InstanceFilter.Ruleset
-        // This ruleset returns content of all `bis.SpatialViewDefinition` instances whose `Pitch` property is greater or equal to 0.
-=======
-
-        expect(content!.contentSet.length).to.eq(4);
-        expect(content!.descriptor.fields).to.containSubset([
-          { label: "Category Selector" },
-          { label: "Code" },
-          { label: "Container Model" },
-          { label: "Description" },
-          { label: "Display Style" },
-          { label: "Is Private" },
-          { label: "User Label" },
-        ]).and.to.have.lengthOf(7);
-      });
-
-      it("uses `relatedInstances` attribute", async () => {
-        // __PUBLISH_EXTRACT_START__ ContentInstancesOfSpecificClasses.RelatedInstances.Ruleset
-        // The specification returns content for `bis.ModelSelector` filtered by related
-        // `bis.SpatialViewDefinition` instance `Yaw` property value.
->>>>>>> f1341782
-        const ruleset: Ruleset = {
-          id: "example",
-          rules: [{
-            ruleType: RuleTypes.Content,
-            specifications: [{
-              specType: ContentSpecificationTypes.ContentInstancesOfSpecificClasses,
-<<<<<<< HEAD
-              classes: { schemaName: "BisCore", classNames: ["SpatialViewDefinition"] },
-              instanceFilter: "this.Pitch >= 0",
-=======
-              classes: { schemaName: "BisCore", classNames: ["ModelSelector"], arePolymorphic: true },
-              relatedInstances: [{
-                relationshipPath: { relationship: { schemaName: "BisCore", className: "SpatialViewDefinitionUsesModelSelector" }, direction: RelationshipDirection.Backward },
-                alias: "relatedInstance",
-              }],
-              instanceFilter: "relatedInstance.Yaw > 0",
->>>>>>> f1341782
-            }],
-          }],
-        };
-        // __PUBLISH_EXTRACT_END__
-
-<<<<<<< HEAD
-        // Ensure that only `bis.SpatialViewDefinition` instances that have Pitch >= 0 are selected.
-=======
-        // Ensure only the `bis.ModelSelector` whose related SpatialViewDefinition with Yaw > 0 is returned.
->>>>>>> f1341782
-        const content = await Presentation.presentation.getContent({
-          imodel,
-          rulesetOrId: ruleset,
-          keys: new KeySet(),
-          descriptor: {},
-        });
-
-<<<<<<< HEAD
-        expect(content!.contentSet.length).to.eq(2);
-        const field = getFieldByLabel(content!.descriptor.fields, "Pitch");
-        content!.contentSet.forEach((record) => {
-          expect(record.values[field.name]).to.be.not.below(0);
-        });
-      });
-
     });
 
   });
@@ -1833,14 +1147,4 @@
     // eslint-disable-next-line no-console
     console.log(JSON.stringify(ruleset, undefined, 2));
   }
-}
-=======
-        expect(content!.contentSet.length).to.eq(1);
-        const field = getFieldByLabel(content!.descriptor.fields, "Code");
-        expect(content!.contentSet[0].values[field.name]).to.eq("Default - View 2");
-      });
-    });
-
-  });
-});
->>>>>>> f1341782
+}