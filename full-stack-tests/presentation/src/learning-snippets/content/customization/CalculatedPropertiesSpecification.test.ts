/*---------------------------------------------------------------------------------------------
 * Copyright (c) Bentley Systems, Incorporated. All rights reserved.
 * See LICENSE.md in the project root for license terms and full copyright notice.
 *--------------------------------------------------------------------------------------------*/
import { expect } from "chai";
import { IModelConnection, SnapshotConnection } from "@itwin/core-frontend";
import { KeySet, Ruleset } from "@itwin/presentation-common";
import { Presentation } from "@itwin/presentation-frontend";
import { initialize, terminate } from "../../../IntegrationTests";
import { getFieldByLabel } from "../../../Utils";
import { printRuleset } from "../../Utils";

describe("Learning Snippets", () => {
  let imodel: IModelConnection;

  before(async () => {
    await initialize();
    imodel = await SnapshotConnection.openFile("assets/datasets/Properties_60InstancesWithUrl2.ibim");
  });

  after(async () => {
    await imodel.close();
    await terminate();
  });

  describe("Content Customization", () => {
    describe("CalculatedPropertiesSpecification", () => {
      it("uses `label` attribute", async () => {
        // __PUBLISH_EXTRACT_START__ Presentation.Content.Customization.CalculatedPropertiesSpecification.Label.Ruleset
        // There's a content rule for returning content of given `bis.Subject` instance. The produced content is customized to
        // additionally have a calculated "My Calculated Property" property.
        const ruleset: Ruleset = {
          id: "example",
          rules: [
            {
              ruleType: "Content",
              specifications: [
                {
                  specType: "SelectedNodeInstances",
                  calculatedProperties: [
                    {
                      label: "My Calculated Property",
                      value: `123`,
                    },
                  ],
                },
              ],
            },
          ],
        };
        // __PUBLISH_EXTRACT_END__
        printRuleset(ruleset);

        // Ensure that the custom property was created
        const content = (await Presentation.presentation.getContentIterator({
          imodel,
          rulesetOrId: ruleset,
          keys: new KeySet([{ className: "BisCore:Subject", id: "0x1" }]),
          descriptor: {},
        }))!;
        expect(content.descriptor.fields).to.containSubset([
          {
            label: "My Calculated Property",
          },
        ]);
      });

      it("uses `value` attribute", async () => {
        // __PUBLISH_EXTRACT_START__ Presentation.Content.Customization.CalculatedPropertiesSpecification.Value.Ruleset
        // There's a content rule for returning content of given `bis.GeometricElement3d` instance. The produced content is
        // customized to additionally have a calculated "Element Volume" property whose value is calculated based on
        // element's `BBoxHigh` and `BBoxLow` property values.
        const ruleset: Ruleset = {
          id: "example",
          rules: [
            {
              ruleType: "Content",
              specifications: [
                {
                  specType: "SelectedNodeInstances",
                  calculatedProperties: [
                    {
                      label: "Element Volume",
                      value: "(this.BBoxHigh.x - this.BBoxLow.x) * (this.BBoxHigh.y - this.BBoxLow.y) * (this.BBoxHigh.z - this.BBoxLow.z)",
                    },
                  ],
                },
              ],
            },
          ],
        };
        // __PUBLISH_EXTRACT_END__
        printRuleset(ruleset);

        // Ensure that the custom property was created and has a value
        const content = (await Presentation.presentation.getContentIterator({
          imodel,
          rulesetOrId: ruleset,
          keys: new KeySet([{ className: "generic.PhysicalObject", id: "0x74" }]),
          descriptor: {},
        }))!;
        const field = getFieldByLabel(content.descriptor.fields, "Element Volume");
        expect(content.total).to.eq(1);
        expect((await content.items.next()).value).to.containSubset({
          values: {
            [field.name]: "3.449493952966681",
          },
        });
      });

      it("uses `categoryId` attribute", async () => {
        // __PUBLISH_EXTRACT_START__ Presentation.Content.Customization.CalculatedPropertiesSpecification.CategoryId.Ruleset
        // There's a content rule for returning content of given `bis.Subject` instance. The produced content is customized to
        // additionally have a calculated "My Calculated Property" property that is placed into a custom category by
        // assigning it a `categoryId`.
        const ruleset: Ruleset = {
          id: "example",
          rules: [
            {
              ruleType: "Content",
              specifications: [
                {
                  specType: "SelectedNodeInstances",
                  propertyCategories: [
                    {
                      id: "custom-category",
                      label: "Custom",
                    },
                  ],
                  calculatedProperties: [
                    {
                      label: "My Calculated Property",
                      value: "123",
                      categoryId: "custom-category",
                    },
                  ],
                },
              ],
            },
          ],
        };
        // __PUBLISH_EXTRACT_END__
        printRuleset(ruleset);

        // Ensure that the calculated property is assigned a custom category
        const content = await Presentation.presentation.getContentIterator({
          imodel,
          rulesetOrId: ruleset,
          keys: new KeySet([{ className: "BisCore:Subject", id: "0x1" }]),
          descriptor: {},
        });
        expect(content!.descriptor.fields).to.containSubset([
          {
            label: "My Calculated Property",
            category: {
              label: "Custom",
            },
          },
        ]);
      });

      it("uses `extendedData` attribute", async () => {
        // __PUBLISH_EXTRACT_START__ Presentation.Content.Customization.CalculatedPropertiesSpecification.ExtendedData.Ruleset
        // There's a content rule for returning content of given `bis.Subject` instance. The produced content is customized to
        // additionally have a calculated "My Calculated Property" property that has extended data assigned.
        const ruleset: Ruleset = {
          id: "example",
          rules: [
            {
              ruleType: "Content",
              specifications: [
                {
                  specType: "SelectedNodeInstances",
                  calculatedProperties: [
                    {
                      label: "My Calculated Property",
                      value: "123",
                      extendedData: {
                        extendedDataInt: "2*2",
                        extendedDataStr: "\"xxx\""
                      },
                    },
                  ],
                },
              ],
            },
          ],
        };
        // __PUBLISH_EXTRACT_END__
        printRuleset(ruleset);

        // __PUBLISH_EXTRACT_START__ Presentation.Content.Customization.CalculatedPropertiesSpecification.ExtendedData.Result
<<<<<<< HEAD
        // Ensure that the calculated property descriptor has `has `extendedData`property.
=======
        // Ensure that the calculated property field has `extendedData` items assigned to it.
>>>>>>> 370c24e6
        const content = await Presentation.presentation.getContentIterator({
          imodel,
          rulesetOrId: ruleset,
          keys: new KeySet([{ className: "BisCore:Subject", id: "0x1" }]),
          descriptor: {},
        });
        expect(content!.descriptor.fields).to.containSubset([
          {
            label: "My Calculated Property",
            extendedData: {
              extendedDataInt: 4,
              extendedDataStr: "xxx"
            },
          },
        ]);
        // __PUBLISH_EXTRACT_END__
      });

      it("uses `type` attribute", async () => {
        // __PUBLISH_EXTRACT_START__ Presentation.Content.Customization.CalculatedPropertiesSpecification.Type.Ruleset
        // There's a content rule for returning content of given `bis.GeometricElement3d` instance. The produced content is customized to
        // additionally have a calculated "My Calculated Property" property with a custom return "type"
        const ruleset: Ruleset = {
          id: "example",
          rules: [
            {
              ruleType: "Content",
              specifications: [
                {
                  specType: "SelectedNodeInstances",
                  calculatedProperties: [
                    {
                      label: "My Calculated Property",
                      value: "2+2",
                      type: "int"
                    },
                  ],
                },
              ],
            },
          ],
        };
        // __PUBLISH_EXTRACT_END__
        printRuleset(ruleset);

        // Ensure that the custom property was created and has a value
        const content = (await Presentation.presentation.getContentIterator({
          imodel,
          rulesetOrId: ruleset,
          keys: new KeySet([{ className: "generic.PhysicalObject", id: "0x74" }]),
          descriptor: {},
        }))!;
        const field = getFieldByLabel(content.descriptor.fields, "My Calculated Property");
        expect(content.total).to.eq(1);
        expect((await content.items.next()).value).to.containSubset({
          values: {
            [field.name]: 4,
          },
        });
      });

      it("uses `renderer` attribute", async () => {
        // __PUBLISH_EXTRACT_START__ Presentation.Content.Customization.CalculatedPropertiesSpecification.Renderer.Ruleset
        // There's a content rule for returning content of given `bis.Subject` instance. The produced content is customized to
        // additionally have a calculated "My Calculated Property" property with a custom "my-renderer" renderer.
        const ruleset: Ruleset = {
          id: "example",
          rules: [
            {
              ruleType: "Content",
              specifications: [
                {
                  specType: "SelectedNodeInstances",
                  calculatedProperties: [
                    {
                      label: "My Calculated property",
                      value: "123",
                      renderer: {
                        rendererName: "my-renderer",
                      },
                    },
                  ],
                },
              ],
            },
          ],
        };
        // __PUBLISH_EXTRACT_END__
        printRuleset(ruleset);

        // __PUBLISH_EXTRACT_START__ Presentation.Content.Customization.CalculatedPropertiesSpecification.Renderer.Result
        // Ensure the calculated property field is assigned the "my-renderer" renderer
        const content = await Presentation.presentation.getContentIterator({
          imodel,
          rulesetOrId: ruleset,
          keys: new KeySet([{ className: "BisCore:Subject", id: "0x1" }]),
          descriptor: {},
        });
        expect(content!.descriptor.fields).to.containSubset([
          {
            label: "My Calculated property",
            renderer: {
              name: "my-renderer",
            },
          },
        ]);
        // __PUBLISH_EXTRACT_END__
      });

      it("uses `editor` attribute", async () => {
        // __PUBLISH_EXTRACT_START__ Presentation.Content.Customization.CalculatedPropertiesSpecification.Editor.Ruleset
        // There's a content rule for returning content of given `bis.Subject` instance. The produced content is customized to
        // additionally have a calculated "My Calculated Property" property with a custom "my-editor" editor.
        const ruleset: Ruleset = {
          id: "example",
          rules: [
            {
              ruleType: "Content",
              specifications: [
                {
                  specType: "SelectedNodeInstances",
                  calculatedProperties: [
                    {
                      label: "My Calculated property",
                      value: "123",
                      editor: {
                        editorName: "my-editor",
                      },
                    },
                  ],
                },
              ],
            },
          ],
        };
        // __PUBLISH_EXTRACT_END__
        printRuleset(ruleset);

        // __PUBLISH_EXTRACT_START__ Presentation.Content.Customization.CalculatedPropertiesSpecification.Editor.Result
        // Ensure the calculated property field is assigned the "my-editor" editor
        const content = await Presentation.presentation.getContentIterator({
          imodel,
          rulesetOrId: ruleset,
          keys: new KeySet([{ className: "BisCore:Subject", id: "0x1" }]),
          descriptor: {},
        });
        expect(content!.descriptor.fields).to.containSubset([
          {
            label: "My Calculated property",
            editor: {
              name: "my-editor",
            },
          },
        ]);
        // __PUBLISH_EXTRACT_END__
      });

      it("uses `priority` attribute", async () => {
        // __PUBLISH_EXTRACT_START__ Presentation.Content.Customization.CalculatedPropertiesSpecification.Priority.Ruleset
        // There's a content rule for returning content of given `bis.Subject` instance. The produced content is customized to
        // additionally have a "My Calculated Property" property with priority set to `9999`. This should make the property
        // appear at the top in the UI, since generally properties have a priority of `1000`.
        const ruleset: Ruleset = {
          id: "example",
          rules: [
            {
              ruleType: "Content",
              specifications: [
                {
                  specType: "SelectedNodeInstances",
                  calculatedProperties: [
                    {
                      label: "My Calculated Property",
                      value: `123`,
                      priority: 9999,
                    },
                  ],
                },
              ],
            },
          ],
        };
        // __PUBLISH_EXTRACT_END__
        printRuleset(ruleset);

        // Ensure that the custom property has correct priority
        const content = await Presentation.presentation.getContentIterator({
          imodel,
          rulesetOrId: ruleset,
          keys: new KeySet([{ className: "BisCore:Subject", id: "0x1" }]),
          descriptor: {},
        });
        expect(content!.descriptor.fields).to.containSubset([
          {
            label: "My Calculated Property",
            priority: 9999,
          },
        ]);
      });
    });
  });
});<|MERGE_RESOLUTION|>--- conflicted
+++ resolved
@@ -190,11 +190,7 @@
         printRuleset(ruleset);
 
         // __PUBLISH_EXTRACT_START__ Presentation.Content.Customization.CalculatedPropertiesSpecification.ExtendedData.Result
-<<<<<<< HEAD
-        // Ensure that the calculated property descriptor has `has `extendedData`property.
-=======
         // Ensure that the calculated property field has `extendedData` items assigned to it.
->>>>>>> 370c24e6
         const content = await Presentation.presentation.getContentIterator({
           imodel,
           rulesetOrId: ruleset,
