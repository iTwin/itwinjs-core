--- conflicted
+++ resolved
@@ -207,13 +207,8 @@
                 keys: new KeySet(),
                 fieldDescriptor,
               });
-<<<<<<< HEAD
-              res.items.map((dv) => {
-                // eslint-disable-next-line @typescript-eslint/no-base-to-string
-=======
 
               for await (const dv of items) {
->>>>>>> 6f42fe25
                 const displayValue = dv.displayValue ? dv.displayValue.toString() : "";
                 pushValues(distinctValues, displayValue, dv.groupedRawValues);
               }
@@ -280,13 +275,8 @@
             descriptor: descriptor.createDescriptorOverrides(),
             fieldDescriptor: filteredField.getFieldDescriptor(),
           });
-<<<<<<< HEAD
-          res.items.map((dv) => {
-            // eslint-disable-next-line @typescript-eslint/no-base-to-string
-=======
 
           for await (const dv of items) {
->>>>>>> 6f42fe25
             const displayValue = dv.displayValue ? dv.displayValue.toString() : "";
             pushValues(distinctValues, displayValue, dv.groupedRawValues);
           }
@@ -444,20 +434,20 @@
                         relatedInstances:
                           pathFromContentToPropertyClass.length > 0
                             ? [
-                                {
-                                  relationshipPath: pathFromContentToPropertyClass.map((step) => {
-                                    const [relationshipSchemaName, relationshipClassName] = step.relationshipName.split(":");
-                                    const [targetSchemaName, targetClassName] = step.targetClassName.split(":");
-                                    return {
-                                      relationship: { schemaName: relationshipSchemaName, className: relationshipClassName },
-                                      direction: step.isForwardRelationship ? RelationshipDirection.Forward : RelationshipDirection.Backward,
-                                      targetClass: { schemaName: targetSchemaName, className: targetClassName },
-                                    };
-                                  }),
-                                  isRequired: true,
-                                  alias: propertyClassAlias,
-                                },
-                              ]
+                              {
+                                relationshipPath: pathFromContentToPropertyClass.map((step) => {
+                                  const [relationshipSchemaName, relationshipClassName] = step.relationshipName.split(":");
+                                  const [targetSchemaName, targetClassName] = step.targetClassName.split(":");
+                                  return {
+                                    relationship: { schemaName: relationshipSchemaName, className: relationshipClassName },
+                                    direction: step.isForwardRelationship ? RelationshipDirection.Forward : RelationshipDirection.Backward,
+                                    targetClass: { schemaName: targetSchemaName, className: targetClassName },
+                                  };
+                                }),
+                                isRequired: true,
+                                alias: propertyClassAlias,
+                              },
+                            ]
                             : [],
                         instanceFilter: rawValues.reduce<string>((filter, rawValue) => {
                           if (filter !== "") {
