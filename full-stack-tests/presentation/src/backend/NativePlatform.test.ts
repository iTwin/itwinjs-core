<<<<<<< HEAD
/*---------------------------------------------------------------------------------------------
* Copyright (c) Bentley Systems, Incorporated. All rights reserved.
* See LICENSE.md in the project root for license terms and full copyright notice.
*--------------------------------------------------------------------------------------------*/
import { expect } from "chai";
import * as path from "path";
import { SnapshotDb } from "@itwin/core-backend";
import { HierarchyCacheMode, PresentationManagerMode } from "@itwin/presentation-backend";
import { createDefaultNativePlatform, NativePlatformDefinition } from "@itwin/presentation-backend/lib/presentation-backend/NativePlatform";
import { PresentationError } from "@itwin/presentation-common";
import { initialize, terminate } from "../IntegrationTests";

describe("NativePlatform", () => {

  let nativePlatform: NativePlatformDefinition;
  let imodel: SnapshotDb;

  before(async () => {
    await initialize();
  });

  after(async () => {
    await terminate();
  });

  beforeEach(() => {
    const testIModelName: string = "assets/datasets/Properties_60InstancesWithUrl2.ibim";
    imodel = SnapshotDb.openFile(testIModelName);
    expect(imodel).is.not.null;
    const TNativePlatform = createDefaultNativePlatform({ // eslint-disable-line @typescript-eslint/naming-convention
      id: "",
      localeDirectories: [],
      taskAllocationsMap: {},
      mode: PresentationManagerMode.ReadWrite,
      isChangeTrackingEnabled: false,
      cacheConfig: { mode: HierarchyCacheMode.Disk, directory: path.join(__dirname, "lib/cache") },
    });
    nativePlatform = new TNativePlatform();
  });

  afterEach(() => {
    nativePlatform.dispose();
    try {
      imodel.close();
    } catch (_e) { }
  });

  it("throws on closed imodel", async () => {
    imodel.close();
    expect(() => nativePlatform.getImodelAddon(imodel)).to.throw(Error);
  });

  it("throws on empty options", async () => {
    const db = nativePlatform.getImodelAddon(imodel);
    await expect(nativePlatform.handleRequest(db, "")).to.eventually.be.rejectedWith(PresentationError, "request");
  });

  it("throws on empty request id", async () => {
    const db = nativePlatform.getImodelAddon(imodel);
    await expect(nativePlatform.handleRequest(db, JSON.stringify({ requestId: "" }))).to.eventually.be.rejectedWith(PresentationError, "request.requestId");
  });

  it("throws on not handled request id", async () => {
    const db = nativePlatform.getImodelAddon(imodel);
    await expect(nativePlatform.handleRequest(db, JSON.stringify({ requestId: "Unknown" }))).to.eventually.be.rejectedWith(PresentationError, "request.requestId");
  });

});
=======
/*---------------------------------------------------------------------------------------------
* Copyright (c) Bentley Systems, Incorporated. All rights reserved.
* See LICENSE.md in the project root for license terms and full copyright notice.
*--------------------------------------------------------------------------------------------*/
import { expect } from "chai";
import * as path from "path";
import { SnapshotDb } from "@itwin/core-backend";
import { HierarchyCacheMode, PresentationManagerMode } from "@itwin/presentation-backend";
import { createDefaultNativePlatform, NativePlatformDefinition } from "@itwin/presentation-backend/lib/cjs/presentation-backend/NativePlatform";
import { PresentationError } from "@itwin/presentation-common";
import { initialize, terminate } from "../IntegrationTests";

describe("NativePlatform", () => {

  let nativePlatform: NativePlatformDefinition;
  let imodel: SnapshotDb;

  before(async () => {
    await initialize();
  });

  after(async () => {
    await terminate();
  });

  beforeEach(() => {
    const testIModelName: string = "assets/datasets/Properties_60InstancesWithUrl2.ibim";
    imodel = SnapshotDb.openFile(testIModelName);
    expect(imodel).is.not.null;
    const TNativePlatform = createDefaultNativePlatform({ // eslint-disable-line @typescript-eslint/naming-convention
      id: "",
      localeDirectories: [],
      taskAllocationsMap: {},
      mode: PresentationManagerMode.ReadWrite,
      isChangeTrackingEnabled: false,
      cacheConfig: { mode: HierarchyCacheMode.Disk, directory: path.join(__dirname, "lib/cache") },
    });
    nativePlatform = new TNativePlatform();
  });

  afterEach(() => {
    nativePlatform.dispose();
    try {
      imodel.close();
    } catch (_e) { }
  });

  it("throws on closed imodel", async () => {
    imodel.close();
    expect(() => nativePlatform.getImodelAddon(imodel)).to.throw(Error);
  });

  it("throws on empty options", async () => {
    const db = nativePlatform.getImodelAddon(imodel);
    await expect(nativePlatform.handleRequest(db, "")).to.eventually.be.rejectedWith(PresentationError, "request");
  });

  it("throws on empty request id", async () => {
    const db = nativePlatform.getImodelAddon(imodel);
    await expect(nativePlatform.handleRequest(db, JSON.stringify({ requestId: "" }))).to.eventually.be.rejectedWith(PresentationError, "request.requestId");
  });

  it("throws on not handled request id", async () => {
    const db = nativePlatform.getImodelAddon(imodel);
    await expect(nativePlatform.handleRequest(db, JSON.stringify({ requestId: "Unknown" }))).to.eventually.be.rejectedWith(PresentationError, "request.requestId");
  });

});
>>>>>>> 4d41f4fb
<|MERGE_RESOLUTION|>--- conflicted
+++ resolved
@@ -1,73 +1,3 @@
-<<<<<<< HEAD
-/*---------------------------------------------------------------------------------------------
-* Copyright (c) Bentley Systems, Incorporated. All rights reserved.
-* See LICENSE.md in the project root for license terms and full copyright notice.
-*--------------------------------------------------------------------------------------------*/
-import { expect } from "chai";
-import * as path from "path";
-import { SnapshotDb } from "@itwin/core-backend";
-import { HierarchyCacheMode, PresentationManagerMode } from "@itwin/presentation-backend";
-import { createDefaultNativePlatform, NativePlatformDefinition } from "@itwin/presentation-backend/lib/presentation-backend/NativePlatform";
-import { PresentationError } from "@itwin/presentation-common";
-import { initialize, terminate } from "../IntegrationTests";
-
-describe("NativePlatform", () => {
-
-  let nativePlatform: NativePlatformDefinition;
-  let imodel: SnapshotDb;
-
-  before(async () => {
-    await initialize();
-  });
-
-  after(async () => {
-    await terminate();
-  });
-
-  beforeEach(() => {
-    const testIModelName: string = "assets/datasets/Properties_60InstancesWithUrl2.ibim";
-    imodel = SnapshotDb.openFile(testIModelName);
-    expect(imodel).is.not.null;
-    const TNativePlatform = createDefaultNativePlatform({ // eslint-disable-line @typescript-eslint/naming-convention
-      id: "",
-      localeDirectories: [],
-      taskAllocationsMap: {},
-      mode: PresentationManagerMode.ReadWrite,
-      isChangeTrackingEnabled: false,
-      cacheConfig: { mode: HierarchyCacheMode.Disk, directory: path.join(__dirname, "lib/cache") },
-    });
-    nativePlatform = new TNativePlatform();
-  });
-
-  afterEach(() => {
-    nativePlatform.dispose();
-    try {
-      imodel.close();
-    } catch (_e) { }
-  });
-
-  it("throws on closed imodel", async () => {
-    imodel.close();
-    expect(() => nativePlatform.getImodelAddon(imodel)).to.throw(Error);
-  });
-
-  it("throws on empty options", async () => {
-    const db = nativePlatform.getImodelAddon(imodel);
-    await expect(nativePlatform.handleRequest(db, "")).to.eventually.be.rejectedWith(PresentationError, "request");
-  });
-
-  it("throws on empty request id", async () => {
-    const db = nativePlatform.getImodelAddon(imodel);
-    await expect(nativePlatform.handleRequest(db, JSON.stringify({ requestId: "" }))).to.eventually.be.rejectedWith(PresentationError, "request.requestId");
-  });
-
-  it("throws on not handled request id", async () => {
-    const db = nativePlatform.getImodelAddon(imodel);
-    await expect(nativePlatform.handleRequest(db, JSON.stringify({ requestId: "Unknown" }))).to.eventually.be.rejectedWith(PresentationError, "request.requestId");
-  });
-
-});
-=======
 /*---------------------------------------------------------------------------------------------
 * Copyright (c) Bentley Systems, Incorporated. All rights reserved.
 * See LICENSE.md in the project root for license terms and full copyright notice.
@@ -135,5 +65,4 @@
     await expect(nativePlatform.handleRequest(db, JSON.stringify({ requestId: "Unknown" }))).to.eventually.be.rejectedWith(PresentationError, "request.requestId");
   });
 
-});
->>>>>>> 4d41f4fb
+});