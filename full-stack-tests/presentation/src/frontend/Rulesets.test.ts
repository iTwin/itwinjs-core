--- conflicted
+++ resolved
@@ -3,14 +3,8 @@
  * See LICENSE.md in the project root for license terms and full copyright notice.
  *--------------------------------------------------------------------------------------------*/
 import { expect } from "chai";
-<<<<<<< HEAD
-import { IModelConnection, SnapshotConnection } from "@itwin/core-frontend";
-import { ChildNodeSpecificationTypes, Ruleset, RuleTypes } from "@itwin/presentation-common";
-=======
-import { using } from "@itwin/core-bentley";
 import { IModelConnection } from "@itwin/core-frontend";
 import { ChildNodeSpecificationTypes, RegisteredRuleset, Ruleset, RuleTypes } from "@itwin/presentation-common";
->>>>>>> d8b43640
 import { Presentation, PresentationManager } from "@itwin/presentation-frontend";
 import { initialize, resetBackend, terminate } from "../IntegrationTests";
 import { collect } from "../Utils";
