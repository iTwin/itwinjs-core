--- conflicted
+++ resolved
@@ -1,144 +1,133 @@
-/*---------------------------------------------------------------------------------------------
-* Copyright (c) Bentley Systems, Incorporated. All rights reserved.
-* See LICENSE.md in the project root for license terms and full copyright notice.
-*--------------------------------------------------------------------------------------------*/
-<<<<<<< HEAD
-import { Id64String, using } from "@bentley/bentleyjs-core";
-import { IModelConnection, SnapshotConnection } from "@bentley/imodeljs-frontend";
-import { InstanceKey, KeySet } from "@bentley/presentation-common";
-import {
-  DataProvidersFactory, DEFAULT_PROPERTY_GRID_RULESET, IPresentationTableDataProvider, PresentationPropertyDataProvider,
-} from "@bentley/presentation-components";
-import { PropertyRecord } from "@bentley/ui-abstract";
-import { PropertyData, RowItem } from "@bentley/ui-components";
-import { expect } from "chai";
-=======
-import { expect } from "chai";
-import { Id64String, using } from "@itwin/core-bentley";
-import { IModelConnection, SnapshotConnection } from "@itwin/core-frontend";
-import { InstanceKey, KeySet } from "@itwin/presentation-common";
-import { DataProvidersFactory, IPresentationTableDataProvider, PresentationPropertyDataProvider } from "@itwin/presentation-components";
-import { DEFAULT_PROPERTY_GRID_RULESET } from "@itwin/presentation-components/lib/presentation-components/propertygrid/DataProvider";
-import { PropertyRecord } from "@itwin/appui-abstract";
-import { PropertyData, RowItem } from "@itwin/components-react";
->>>>>>> 200baec2
-import { initialize, terminate } from "../IntegrationTests";
-
-describe("Find Similar", () => {
-
-  let imodel: IModelConnection;
-
-  before(async () => {
-    await initialize();
-    const testIModelName: string = "assets/datasets/Properties_60InstancesWithUrl2.ibim";
-    imodel = await SnapshotConnection.openFile(testIModelName);
-    expect(imodel).is.not.null;
-  });
-
-  after(async () => {
-    await imodel.close();
-    await terminate();
-  });
-
-  let propertiesDataProvider: PresentationPropertyDataProvider;
-  let factory: DataProvidersFactory;
-
-  beforeEach(async () => {
-    propertiesDataProvider = new PresentationPropertyDataProvider({ imodel, ruleset: DEFAULT_PROPERTY_GRID_RULESET });
-    propertiesDataProvider.isNestedPropertyCategoryGroupingEnabled = false;
-    factory = new DataProvidersFactory();
-  });
-
-  const getPropertyRecordByLabel = (props: PropertyData, label: string): PropertyRecord | undefined => {
-    for (const category of props.categories) {
-      const record = props.records[category.name].find((r) => r.property.displayLabel === label);
-      if (record)
-        return record;
-    }
-    return undefined;
-  };
-
-  const getAllRows = async (provider: IPresentationTableDataProvider): Promise<RowItem[]> => {
-    const rows: RowItem[] = [];
-    const count = await provider.getRowsCount();
-    for (let i = 0; i < count; ++i) {
-      rows.push(await provider.getRow(i));
-    }
-    return rows;
-  };
-
-  const getAllRowsInstanceKeys = async (provider: IPresentationTableDataProvider): Promise<InstanceKey[]> => {
-    return (await getAllRows(provider)).map((r) => InstanceKey.fromJSON(JSON.parse(r.key)));
-  };
-
-  const getAllRowsInstanceIds = async (provider: IPresentationTableDataProvider): Promise<Id64String[]> => {
-    return (await getAllRowsInstanceKeys(provider)).map((k) => k.id);
-  };
-
-  it("creates a valid 'similar instances' data provider for primary instance primitive property", async () => {
-    // get properties for one of the elements
-    propertiesDataProvider.keys = new KeySet([{ className: "PCJ_TestSchema:TestClass", id: "0x38" }]);
-    const propertyData = await propertiesDataProvider.getData();
-
-    // find the property record to request similar instances for
-    const record = getPropertyRecordByLabel(propertyData, "Country")!;
-
-    // create a 'similar instances' data provider and validate
-    await using(await factory.createSimilarInstancesTableDataProvider(propertiesDataProvider, record, {}), async (provider) => {
-      expect(await provider.getRowsCount()).to.eq(10);
-      expect(await getAllRowsInstanceKeys(provider)).to.deep.include.members([
-        { className: "PCJ_TestSchema:TestClass", id: "0x38" },
-        { className: "PCJ_TestSchema:TestClass", id: "0x39" },
-        { className: "PCJ_TestSchema:TestClass", id: "0x3a" },
-        { className: "PCJ_TestSchema:TestClass", id: "0x3b" },
-        { className: "PCJ_TestSchema:TestClass", id: "0x3c" },
-        { className: "PCJ_TestSchema:TestClass", id: "0x3d" },
-        { className: "PCJ_TestSchema:TestClass", id: "0x3e" },
-        { className: "PCJ_TestSchema:TestClass", id: "0x3f" },
-        { className: "PCJ_TestSchema:TestClass", id: "0x40" },
-        { className: "PCJ_TestSchema:TestClass", id: "0x6e" },
-      ]);
-    });
-  });
-
-  it("creates a valid 'similar instances' data provider for primary instance navigation property", async () => {
-    // get properties for one of the elements
-    propertiesDataProvider.keys = new KeySet([{ className: "PCJ_TestSchema:TestClass", id: "0x38" }]);
-    const propertyData = await propertiesDataProvider.getData();
-
-    // find the property record to request similar instances for
-    const record = getPropertyRecordByLabel(propertyData, "Category")!;
-
-    // create a 'similar instances' data provider and validate
-    await using(await factory.createSimilarInstancesTableDataProvider(propertiesDataProvider, record, {}), async (provider) => {
-      expect(await provider.getRowsCount()).to.eq(60);
-      expect(await getAllRowsInstanceIds(provider)).to.deep.include.members([
-        "0x38", "0x39", "0x3a", "0x3b", "0x3c", "0x3d", "0x3e", "0x3f", "0x40", "0x41",
-        "0x42", "0x43", "0x44", "0x45", "0x46", "0x47", "0x48", "0x49", "0x4a", "0x4b",
-        "0x4c", "0x4d", "0x4e", "0x4f", "0x50", "0x51", "0x52", "0x53", "0x54", "0x55",
-        "0x56", "0x57", "0x58", "0x59", "0x5a", "0x5b", "0x5c", "0x5d", "0x5e", "0x5f",
-        "0x60", "0x61", "0x62", "0x63", "0x64", "0x65", "0x66", "0x67", "0x68", "0x69",
-        "0x6a", "0x6b", "0x6c", "0x6d", "0x6e", "0x6f", "0x70", "0x71", "0x72", "0x73",
-      ]);
-    });
-  });
-
-  it("creates a valid 'similar instances' data provider for related instance property", async () => {
-    // get properties for one of the elements
-    propertiesDataProvider.keys = new KeySet([{ className: "Generic:PhysicalObject", id: "0x74" }]);
-    const propertyData = await propertiesDataProvider.getData();
-
-    // find the property record to request similar instances for
-    const record = getPropertyRecordByLabel(propertyData, "Angle")!;
-
-    // create a 'similar instances' data provider and validate
-    await using(await factory.createSimilarInstancesTableDataProvider(propertiesDataProvider, record, {}), async (provider) => {
-      expect(await provider.getRowsCount()).to.eq(2);
-      expect(await getAllRowsInstanceKeys(provider)).to.deep.include.members([
-        { className: "Generic:PhysicalObject", id: "0x74" },
-        { className: "Generic:PhysicalObject", id: "0x75" },
-      ]);
-    });
-  });
-
-});
+/*---------------------------------------------------------------------------------------------
+* Copyright (c) Bentley Systems, Incorporated. All rights reserved.
+* See LICENSE.md in the project root for license terms and full copyright notice.
+*--------------------------------------------------------------------------------------------*/
+import { expect } from "chai";
+import { Id64String, using } from "@itwin/core-bentley";
+import { IModelConnection, SnapshotConnection } from "@itwin/core-frontend";
+import { InstanceKey, KeySet } from "@itwin/presentation-common";
+import {
+  DataProvidersFactory, DEFAULT_PROPERTY_GRID_RULESET, IPresentationTableDataProvider, PresentationPropertyDataProvider,
+} from "@itwin/presentation-components";
+import { PropertyRecord } from "@itwin/appui-abstract";
+import { PropertyData, RowItem } from "@itwin/components-react";
+import { initialize, terminate } from "../IntegrationTests";
+
+describe("Find Similar", () => {
+
+  let imodel: IModelConnection;
+
+  before(async () => {
+    await initialize();
+    const testIModelName: string = "assets/datasets/Properties_60InstancesWithUrl2.ibim";
+    imodel = await SnapshotConnection.openFile(testIModelName);
+    expect(imodel).is.not.null;
+  });
+
+  after(async () => {
+    await imodel.close();
+    await terminate();
+  });
+
+  let propertiesDataProvider: PresentationPropertyDataProvider;
+  let factory: DataProvidersFactory;
+
+  beforeEach(async () => {
+    propertiesDataProvider = new PresentationPropertyDataProvider({ imodel, ruleset: DEFAULT_PROPERTY_GRID_RULESET });
+    propertiesDataProvider.isNestedPropertyCategoryGroupingEnabled = false;
+    factory = new DataProvidersFactory();
+  });
+
+  const getPropertyRecordByLabel = (props: PropertyData, label: string): PropertyRecord | undefined => {
+    for (const category of props.categories) {
+      const record = props.records[category.name].find((r) => r.property.displayLabel === label);
+      if (record)
+        return record;
+    }
+    return undefined;
+  };
+
+  const getAllRows = async (provider: IPresentationTableDataProvider): Promise<RowItem[]> => {
+    const rows: RowItem[] = [];
+    const count = await provider.getRowsCount();
+    for (let i = 0; i < count; ++i) {
+      rows.push(await provider.getRow(i));
+    }
+    return rows;
+  };
+
+  const getAllRowsInstanceKeys = async (provider: IPresentationTableDataProvider): Promise<InstanceKey[]> => {
+    return (await getAllRows(provider)).map((r) => InstanceKey.fromJSON(JSON.parse(r.key)));
+  };
+
+  const getAllRowsInstanceIds = async (provider: IPresentationTableDataProvider): Promise<Id64String[]> => {
+    return (await getAllRowsInstanceKeys(provider)).map((k) => k.id);
+  };
+
+  it("creates a valid 'similar instances' data provider for primary instance primitive property", async () => {
+    // get properties for one of the elements
+    propertiesDataProvider.keys = new KeySet([{ className: "PCJ_TestSchema:TestClass", id: "0x38" }]);
+    const propertyData = await propertiesDataProvider.getData();
+
+    // find the property record to request similar instances for
+    const record = getPropertyRecordByLabel(propertyData, "Country")!;
+
+    // create a 'similar instances' data provider and validate
+    await using(await factory.createSimilarInstancesTableDataProvider(propertiesDataProvider, record, {}), async (provider) => {
+      expect(await provider.getRowsCount()).to.eq(10);
+      expect(await getAllRowsInstanceKeys(provider)).to.deep.include.members([
+        { className: "PCJ_TestSchema:TestClass", id: "0x38" },
+        { className: "PCJ_TestSchema:TestClass", id: "0x39" },
+        { className: "PCJ_TestSchema:TestClass", id: "0x3a" },
+        { className: "PCJ_TestSchema:TestClass", id: "0x3b" },
+        { className: "PCJ_TestSchema:TestClass", id: "0x3c" },
+        { className: "PCJ_TestSchema:TestClass", id: "0x3d" },
+        { className: "PCJ_TestSchema:TestClass", id: "0x3e" },
+        { className: "PCJ_TestSchema:TestClass", id: "0x3f" },
+        { className: "PCJ_TestSchema:TestClass", id: "0x40" },
+        { className: "PCJ_TestSchema:TestClass", id: "0x6e" },
+      ]);
+    });
+  });
+
+  it("creates a valid 'similar instances' data provider for primary instance navigation property", async () => {
+    // get properties for one of the elements
+    propertiesDataProvider.keys = new KeySet([{ className: "PCJ_TestSchema:TestClass", id: "0x38" }]);
+    const propertyData = await propertiesDataProvider.getData();
+
+    // find the property record to request similar instances for
+    const record = getPropertyRecordByLabel(propertyData, "Category")!;
+
+    // create a 'similar instances' data provider and validate
+    await using(await factory.createSimilarInstancesTableDataProvider(propertiesDataProvider, record, {}), async (provider) => {
+      expect(await provider.getRowsCount()).to.eq(60);
+      expect(await getAllRowsInstanceIds(provider)).to.deep.include.members([
+        "0x38", "0x39", "0x3a", "0x3b", "0x3c", "0x3d", "0x3e", "0x3f", "0x40", "0x41",
+        "0x42", "0x43", "0x44", "0x45", "0x46", "0x47", "0x48", "0x49", "0x4a", "0x4b",
+        "0x4c", "0x4d", "0x4e", "0x4f", "0x50", "0x51", "0x52", "0x53", "0x54", "0x55",
+        "0x56", "0x57", "0x58", "0x59", "0x5a", "0x5b", "0x5c", "0x5d", "0x5e", "0x5f",
+        "0x60", "0x61", "0x62", "0x63", "0x64", "0x65", "0x66", "0x67", "0x68", "0x69",
+        "0x6a", "0x6b", "0x6c", "0x6d", "0x6e", "0x6f", "0x70", "0x71", "0x72", "0x73",
+      ]);
+    });
+  });
+
+  it("creates a valid 'similar instances' data provider for related instance property", async () => {
+    // get properties for one of the elements
+    propertiesDataProvider.keys = new KeySet([{ className: "Generic:PhysicalObject", id: "0x74" }]);
+    const propertyData = await propertiesDataProvider.getData();
+
+    // find the property record to request similar instances for
+    const record = getPropertyRecordByLabel(propertyData, "Angle")!;
+
+    // create a 'similar instances' data provider and validate
+    await using(await factory.createSimilarInstancesTableDataProvider(propertiesDataProvider, record, {}), async (provider) => {
+      expect(await provider.getRowsCount()).to.eq(2);
+      expect(await getAllRowsInstanceKeys(provider)).to.deep.include.members([
+        { className: "Generic:PhysicalObject", id: "0x74" },
+        { className: "Generic:PhysicalObject", id: "0x75" },
+      ]);
+    });
+  });
+
+});