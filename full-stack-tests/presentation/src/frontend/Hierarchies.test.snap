// Jest Snapshot v1, https://goo.gl/fbAQLP

exports[`Hierarchies Counting instances of selected nodes correctly counts instances when key set contains grouping node keys 1`] = `
Array [
  Object {
    "description": "A container for persisting definition elements.",
    "hasChildren": true,
    "key": Object {
      "className": "BisCore:DefinitionModel",
      "groupedInstancesCount": 1,
      "pathFromRoot": Array [
        "a8dbad9d22c13d3465f21a6984b6be64",
      ],
      "type": "ECClassGroupingNode",
      "version": 2,
    },
    "label": Object {
      "displayValue": "Definition Model",
      "rawValue": "Definition Model",
      "typeName": "string",
    },
  },
  Object {
    "description": "The singleton container for repository-specific definition elements.",
    "hasChildren": true,
    "key": Object {
      "className": "BisCore:DictionaryModel",
      "groupedInstancesCount": 1,
      "pathFromRoot": Array [
        "7d4eb31854f80f68f7625b8cbea3e40f",
      ],
      "type": "ECClassGroupingNode",
      "version": 2,
    },
    "label": Object {
      "displayValue": "Dictionary Model",
      "rawValue": "Dictionary Model",
      "typeName": "string",
    },
  },
  Object {
    "description": "Contains a list of document elements.",
    "hasChildren": true,
    "key": Object {
      "className": "BisCore:DocumentListModel",
      "groupedInstancesCount": 2,
      "pathFromRoot": Array [
        "1aa7053afe2302c4eaffa83922f9d59f",
      ],
      "type": "ECClassGroupingNode",
      "version": 2,
    },
    "label": Object {
      "displayValue": "Document List",
      "rawValue": "Document List",
      "typeName": "string",
    },
  },
  Object {
    "hasChildren": true,
    "key": Object {
      "className": "Generic:GroupModel",
      "groupedInstancesCount": 1,
      "pathFromRoot": Array [
        "e33d2112a3e07178d9efbf769573f8be",
      ],
      "type": "ECClassGroupingNode",
      "version": 2,
    },
    "label": Object {
      "displayValue": "Group Model",
      "rawValue": "Group Model",
      "typeName": "string",
    },
  },
  Object {
    "description": "A container for persisting link elements.",
    "hasChildren": true,
    "key": Object {
      "className": "BisCore:LinkModel",
      "groupedInstancesCount": 1,
      "pathFromRoot": Array [
        "1119681c52822ffd6a1f8601205e2a2a",
      ],
      "type": "ECClassGroupingNode",
      "version": 2,
    },
    "label": Object {
      "displayValue": "Link Model",
      "rawValue": "Link Model",
      "typeName": "string",
    },
  },
  Object {
    "description": "A container for persisting physical elements that model physical space.",
    "hasChildren": true,
    "key": Object {
      "className": "BisCore:PhysicalModel",
      "groupedInstancesCount": 1,
      "pathFromRoot": Array [
        "a82608be0b8bfa82c4b9423d7f876eb2",
      ],
      "type": "ECClassGroupingNode",
      "version": 2,
    },
    "label": Object {
      "displayValue": "Physical Model",
      "rawValue": "Physical Model",
      "typeName": "string",
    },
  },
  Object {
    "description": "The singleton container of repository-related information elements.",
    "hasChildren": true,
    "key": Object {
      "className": "BisCore:RepositoryModel",
      "groupedInstancesCount": 1,
      "pathFromRoot": Array [
        "7dc99d24677f6a895da50f32cf269350",
      ],
      "type": "ECClassGroupingNode",
      "version": 2,
    },
    "label": Object {
      "displayValue": "Repository Model",
      "rawValue": "Repository Model",
      "typeName": "string",
    },
  },
]
`;

exports[`Hierarchies Getting node paths gets filtered node paths 1`] = `
Array [
  Object {
    "children": Array [
      Object {
        "children": Array [],
        "filteringData": Object {
          "childMatchesCount": 0,
          "matchesCount": 1,
        },
        "index": 0,
        "isMarked": false,
        "node": Object {
          "key": Object {
            "pathFromRoot": Array [
              "e0ce69bf3a7e876118dd3ad912ad46ba",
              "ec84c730243e2c367dff59cdb61bdddb",
            ],
            "type": "nodeType",
            "version": 2,
          },
          "label": Object {
            "displayValue": "filter ch1",
            "rawValue": "filter ch1",
            "typeName": "string",
          },
        },
      },
      Object {
        "children": Array [
          Object {
            "children": Array [],
            "filteringData": Object {
              "childMatchesCount": 0,
              "matchesCount": 1,
            },
            "index": 0,
            "isMarked": false,
            "node": Object {
              "key": Object {
                "pathFromRoot": Array [
                  "e0ce69bf3a7e876118dd3ad912ad46ba",
                  "ffd5fe40c9c3f57d73542264108fe7d9",
                  "4b97386025133594fac2ccab86587d91",
                ],
                "type": "nodeType",
                "version": 2,
              },
              "label": Object {
                "displayValue": "filter ch4",
                "rawValue": "filter ch4",
                "typeName": "string",
              },
            },
          },
        ],
        "filteringData": Object {
          "childMatchesCount": 1,
          "matchesCount": 0,
        },
        "index": 1,
        "isMarked": false,
        "node": Object {
          "hasChildren": true,
          "key": Object {
            "pathFromRoot": Array [
              "e0ce69bf3a7e876118dd3ad912ad46ba",
              "ffd5fe40c9c3f57d73542264108fe7d9",
            ],
            "type": "nodeType",
            "version": 2,
          },
          "label": Object {
            "displayValue": "other ch3",
            "rawValue": "other ch3",
            "typeName": "string",
          },
        },
      },
    ],
    "filteringData": Object {
      "childMatchesCount": 2,
      "matchesCount": 1,
    },
    "index": 0,
    "isMarked": false,
    "node": Object {
      "hasChildren": true,
      "key": Object {
        "pathFromRoot": Array [
          "e0ce69bf3a7e876118dd3ad912ad46ba",
        ],
        "type": "nodeType",
        "version": 2,
      },
      "label": Object {
        "displayValue": "filter r1",
        "rawValue": "filter r1",
        "typeName": "string",
      },
    },
  },
  Object {
    "children": Array [
      Object {
        "children": Array [],
        "filteringData": Object {
          "childMatchesCount": 0,
          "matchesCount": 1,
        },
        "index": 0,
        "isMarked": false,
        "node": Object {
          "key": Object {
            "pathFromRoot": Array [
              "74de560f4628f78b25c35faa508e4f5a",
              "8c65bcc75b70c794687f6f1ef9d4553c",
            ],
            "type": "nodeType",
            "version": 2,
          },
          "label": Object {
            "displayValue": "filter ch6",
            "rawValue": "filter ch6",
            "typeName": "string",
          },
        },
      },
    ],
    "filteringData": Object {
      "childMatchesCount": 1,
      "matchesCount": 0,
    },
    "index": 1,
    "isMarked": false,
    "node": Object {
      "hasChildren": true,
      "key": Object {
        "pathFromRoot": Array [
          "74de560f4628f78b25c35faa508e4f5a",
        ],
        "type": "nodeType",
        "version": 2,
      },
      "label": Object {
        "displayValue": "other r3",
        "rawValue": "other r3",
        "typeName": "string",
      },
    },
  },
]
`;

exports[`Hierarchies Getting node paths gets node paths based on instance key paths 1`] = `
Array [
  Object {
    "children": Array [
      Object {
        "children": Array [
          Object {
            "children": Array [
              Object {
                "children": Array [],
                "filteringData": Object {
                  "childMatchesCount": 0,
                  "matchesCount": 0,
                },
                "index": 0,
                "isMarked": false,
                "node": Object {
                  "key": Object {
                    "instanceKeys": Array [
                      Object {
                        "className": "BisCore:DefinitionPartition",
                        "id": "0x10",
                      },
                    ],
                    "pathFromRoot": Array [
<<<<<<< HEAD
                      "11f65f6ee21fec05a8a9b6c570e80283",
                      "80b15d4563095b73a0e48706db1d4d2e",
                      "55e5490f6b5d89d38dd67cec1c82265b",
                      "ce52d8a7d954c45b9ad9191f6e2f9e09",
                      "61a115518e5a989e252021f46e397c35",
=======
                      "8bb118341b6db8fac1ecc91eff4d0e23",
                      "cd18107cb14660deb9567e9d05218dcf",
                      "895f92dd3f3c46711c041dd6fa35af00",
                      "e38a412be7ed417f563750e4b939cf60",
                      "6b1c3232a3fbf9473f1f3ec211dd8aec",
>>>>>>> a3f39c8e
                    ],
                    "type": "ECInstancesNode",
                    "version": 2,
                  },
                  "label": Object {
                    "displayValue": "BisCore.DictionaryModel",
                    "rawValue": "BisCore.DictionaryModel",
                    "typeName": "string",
                  },
                },
              },
            ],
            "filteringData": Object {
              "childMatchesCount": 0,
              "matchesCount": 0,
            },
            "index": 0,
            "isMarked": false,
            "node": Object {
              "description": "A Definition Partition element indicates that there is a definition-related modeling perspective within the overall DgnDb information hierarchy. A Definition Partition is always parented to a Subject and broken down by a Definition Model.",
              "hasChildren": true,
              "key": Object {
                "className": "BisCore:DefinitionPartition",
                "groupedInstancesCount": 1,
                "pathFromRoot": Array [
<<<<<<< HEAD
                  "11f65f6ee21fec05a8a9b6c570e80283",
                  "80b15d4563095b73a0e48706db1d4d2e",
                  "55e5490f6b5d89d38dd67cec1c82265b",
                  "ce52d8a7d954c45b9ad9191f6e2f9e09",
=======
                  "8bb118341b6db8fac1ecc91eff4d0e23",
                  "cd18107cb14660deb9567e9d05218dcf",
                  "895f92dd3f3c46711c041dd6fa35af00",
                  "e38a412be7ed417f563750e4b939cf60",
>>>>>>> a3f39c8e
                ],
                "type": "ECClassGroupingNode",
                "version": 2,
              },
              "label": Object {
                "displayValue": "Definition Partition",
                "rawValue": "Definition Partition",
                "typeName": "string",
              },
            },
          },
          Object {
            "children": Array [
              Object {
                "children": Array [],
                "filteringData": Object {
                  "childMatchesCount": 0,
                  "matchesCount": 0,
                },
                "index": 0,
                "isMarked": true,
                "node": Object {
                  "key": Object {
                    "instanceKeys": Array [
                      Object {
                        "className": "BisCore:LinkPartition",
                        "id": "0xe",
                      },
                    ],
                    "pathFromRoot": Array [
<<<<<<< HEAD
                      "11f65f6ee21fec05a8a9b6c570e80283",
                      "80b15d4563095b73a0e48706db1d4d2e",
                      "55e5490f6b5d89d38dd67cec1c82265b",
                      "afbab8a4f3b6ee077b5d60d134bf49ac",
                      "eb317008790a18e254b596f2fdff5e79",
=======
                      "8bb118341b6db8fac1ecc91eff4d0e23",
                      "cd18107cb14660deb9567e9d05218dcf",
                      "895f92dd3f3c46711c041dd6fa35af00",
                      "d7e952a892b49e6aced82d203dd7dd26",
                      "a9ffd9324f02dec793faed2d816a9466",
>>>>>>> a3f39c8e
                    ],
                    "type": "ECInstancesNode",
                    "version": 2,
                  },
                  "label": Object {
                    "displayValue": "BisCore.RealityDataSources",
                    "rawValue": "BisCore.RealityDataSources",
                    "typeName": "string",
                  },
                },
              },
            ],
            "filteringData": Object {
              "childMatchesCount": 0,
              "matchesCount": 0,
            },
            "index": 1,
            "isMarked": false,
            "node": Object {
              "description": "A Link Partition element indicates that there is a link-related modeling perspective within the overall DgnDb information hierarchy. A Link Partition is always parented to a Subject and broken down by a Link Model.",
              "hasChildren": true,
              "key": Object {
                "className": "BisCore:LinkPartition",
                "groupedInstancesCount": 1,
                "pathFromRoot": Array [
<<<<<<< HEAD
                  "11f65f6ee21fec05a8a9b6c570e80283",
                  "80b15d4563095b73a0e48706db1d4d2e",
                  "55e5490f6b5d89d38dd67cec1c82265b",
                  "afbab8a4f3b6ee077b5d60d134bf49ac",
=======
                  "8bb118341b6db8fac1ecc91eff4d0e23",
                  "cd18107cb14660deb9567e9d05218dcf",
                  "895f92dd3f3c46711c041dd6fa35af00",
                  "d7e952a892b49e6aced82d203dd7dd26",
>>>>>>> a3f39c8e
                ],
                "type": "ECClassGroupingNode",
                "version": 2,
              },
              "label": Object {
                "displayValue": "Link Partition",
                "rawValue": "Link Partition",
                "typeName": "string",
              },
            },
          },
        ],
        "filteringData": Object {
          "childMatchesCount": 0,
          "matchesCount": 0,
        },
        "index": 0,
        "isMarked": false,
        "node": Object {
          "hasChildren": true,
          "key": Object {
            "instanceKeys": Array [
              Object {
                "className": "BisCore:Subject",
                "id": "0x1",
              },
            ],
            "pathFromRoot": Array [
<<<<<<< HEAD
              "11f65f6ee21fec05a8a9b6c570e80283",
              "80b15d4563095b73a0e48706db1d4d2e",
              "55e5490f6b5d89d38dd67cec1c82265b",
=======
              "8bb118341b6db8fac1ecc91eff4d0e23",
              "cd18107cb14660deb9567e9d05218dcf",
              "895f92dd3f3c46711c041dd6fa35af00",
>>>>>>> a3f39c8e
            ],
            "type": "ECInstancesNode",
            "version": 2,
          },
          "label": Object {
            "displayValue": "DgnV8Bridge",
            "rawValue": "DgnV8Bridge",
            "typeName": "string",
          },
        },
      },
    ],
    "filteringData": Object {
      "childMatchesCount": 0,
      "matchesCount": 0,
    },
    "index": 0,
    "isMarked": false,
    "node": Object {
      "hasChildren": true,
      "key": Object {
        "instanceKeys": Array [
          Object {
            "className": "BisCore:RepositoryModel",
            "id": "0x1",
          },
        ],
        "pathFromRoot": Array [
<<<<<<< HEAD
          "11f65f6ee21fec05a8a9b6c570e80283",
          "80b15d4563095b73a0e48706db1d4d2e",
=======
          "8bb118341b6db8fac1ecc91eff4d0e23",
          "cd18107cb14660deb9567e9d05218dcf",
>>>>>>> a3f39c8e
        ],
        "type": "ECInstancesNode",
        "version": 2,
      },
      "label": Object {
        "displayValue": "Ñót spêçìfíêd",
        "rawValue": "@RulesEngine:LABEL_General_NotSpecified@",
        "typeName": "string",
      },
    },
  },
]
`;<|MERGE_RESOLUTION|>--- conflicted
+++ resolved
@@ -309,19 +309,11 @@
                       },
                     ],
                     "pathFromRoot": Array [
-<<<<<<< HEAD
-                      "11f65f6ee21fec05a8a9b6c570e80283",
-                      "80b15d4563095b73a0e48706db1d4d2e",
-                      "55e5490f6b5d89d38dd67cec1c82265b",
-                      "ce52d8a7d954c45b9ad9191f6e2f9e09",
-                      "61a115518e5a989e252021f46e397c35",
-=======
                       "8bb118341b6db8fac1ecc91eff4d0e23",
                       "cd18107cb14660deb9567e9d05218dcf",
                       "895f92dd3f3c46711c041dd6fa35af00",
                       "e38a412be7ed417f563750e4b939cf60",
                       "6b1c3232a3fbf9473f1f3ec211dd8aec",
->>>>>>> a3f39c8e
                     ],
                     "type": "ECInstancesNode",
                     "version": 2,
@@ -347,17 +339,10 @@
                 "className": "BisCore:DefinitionPartition",
                 "groupedInstancesCount": 1,
                 "pathFromRoot": Array [
-<<<<<<< HEAD
-                  "11f65f6ee21fec05a8a9b6c570e80283",
-                  "80b15d4563095b73a0e48706db1d4d2e",
-                  "55e5490f6b5d89d38dd67cec1c82265b",
-                  "ce52d8a7d954c45b9ad9191f6e2f9e09",
-=======
                   "8bb118341b6db8fac1ecc91eff4d0e23",
                   "cd18107cb14660deb9567e9d05218dcf",
                   "895f92dd3f3c46711c041dd6fa35af00",
                   "e38a412be7ed417f563750e4b939cf60",
->>>>>>> a3f39c8e
                 ],
                 "type": "ECClassGroupingNode",
                 "version": 2,
@@ -388,19 +373,11 @@
                       },
                     ],
                     "pathFromRoot": Array [
-<<<<<<< HEAD
-                      "11f65f6ee21fec05a8a9b6c570e80283",
-                      "80b15d4563095b73a0e48706db1d4d2e",
-                      "55e5490f6b5d89d38dd67cec1c82265b",
-                      "afbab8a4f3b6ee077b5d60d134bf49ac",
-                      "eb317008790a18e254b596f2fdff5e79",
-=======
                       "8bb118341b6db8fac1ecc91eff4d0e23",
                       "cd18107cb14660deb9567e9d05218dcf",
                       "895f92dd3f3c46711c041dd6fa35af00",
                       "d7e952a892b49e6aced82d203dd7dd26",
                       "a9ffd9324f02dec793faed2d816a9466",
->>>>>>> a3f39c8e
                     ],
                     "type": "ECInstancesNode",
                     "version": 2,
@@ -426,17 +403,10 @@
                 "className": "BisCore:LinkPartition",
                 "groupedInstancesCount": 1,
                 "pathFromRoot": Array [
-<<<<<<< HEAD
-                  "11f65f6ee21fec05a8a9b6c570e80283",
-                  "80b15d4563095b73a0e48706db1d4d2e",
-                  "55e5490f6b5d89d38dd67cec1c82265b",
-                  "afbab8a4f3b6ee077b5d60d134bf49ac",
-=======
                   "8bb118341b6db8fac1ecc91eff4d0e23",
                   "cd18107cb14660deb9567e9d05218dcf",
                   "895f92dd3f3c46711c041dd6fa35af00",
                   "d7e952a892b49e6aced82d203dd7dd26",
->>>>>>> a3f39c8e
                 ],
                 "type": "ECClassGroupingNode",
                 "version": 2,
@@ -465,15 +435,9 @@
               },
             ],
             "pathFromRoot": Array [
-<<<<<<< HEAD
-              "11f65f6ee21fec05a8a9b6c570e80283",
-              "80b15d4563095b73a0e48706db1d4d2e",
-              "55e5490f6b5d89d38dd67cec1c82265b",
-=======
               "8bb118341b6db8fac1ecc91eff4d0e23",
               "cd18107cb14660deb9567e9d05218dcf",
               "895f92dd3f3c46711c041dd6fa35af00",
->>>>>>> a3f39c8e
             ],
             "type": "ECInstancesNode",
             "version": 2,
@@ -502,13 +466,8 @@
           },
         ],
         "pathFromRoot": Array [
-<<<<<<< HEAD
-          "11f65f6ee21fec05a8a9b6c570e80283",
-          "80b15d4563095b73a0e48706db1d4d2e",
-=======
           "8bb118341b6db8fac1ecc91eff4d0e23",
           "cd18107cb14660deb9567e9d05218dcf",
->>>>>>> a3f39c8e
         ],
         "type": "ECInstancesNode",
         "version": 2,
