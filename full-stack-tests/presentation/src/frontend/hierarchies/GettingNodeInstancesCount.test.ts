--- conflicted
+++ resolved
@@ -5,14 +5,8 @@
 
 import { expect } from "chai";
 import * as faker from "faker";
-<<<<<<< HEAD
-import { IModelConnection, SnapshotConnection } from "@itwin/core-frontend";
+import { IModelConnection } from "@itwin/core-frontend";
 import { ChildNodeSpecificationTypes, ECInstancesNodeKey, getInstancesCount, KeySet, Ruleset, RuleTypes } from "@itwin/presentation-common";
-=======
-import { using } from "@itwin/core-bentley";
-import { IModelConnection } from "@itwin/core-frontend";
-import { ChildNodeSpecificationTypes, ECInstancesNodeKey, getInstancesCount, KeySet, RegisteredRuleset, Ruleset, RuleTypes } from "@itwin/presentation-common";
->>>>>>> d8b43640
 import { Presentation } from "@itwin/presentation-frontend";
 import { initialize, terminate } from "../../IntegrationTests";
 import { collect } from "../../Utils";
