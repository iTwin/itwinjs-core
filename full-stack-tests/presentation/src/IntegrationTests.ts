--- conflicted
+++ resolved
@@ -6,26 +6,22 @@
 import chaiSubset from "chai-subset";
 import * as cpx from "cpx2";
 import * as fs from "fs";
-import Backend from "i18next-http-backend";
 import * as path from "path";
 import sinon from "sinon";
 import sinonChai from "sinon-chai";
 import { Logger, LogLevel } from "@itwin/core-bentley";
 import { IModelApp, IModelAppOptions, NoRenderApp } from "@itwin/core-frontend";
-import { ITwinLocalization } from "@itwin/core-i18n";
 import { TestBrowserAuthorizationClient, TestUsers, TestUtility } from "@itwin/oidc-signin-tool";
 import {
   HierarchyCacheMode, Presentation as PresentationBackend, PresentationBackendNativeLoggerCategory, PresentationProps as PresentationBackendProps,
 } from "@itwin/presentation-backend";
 import { PresentationProps as PresentationFrontendProps } from "@itwin/presentation-frontend";
 import { initialize as initializeTesting, PresentationTestingInitProps, terminate as terminateTesting } from "@itwin/presentation-testing";
-<<<<<<< HEAD
 import Backend from "i18next-http-backend";
+import { ITwinLocalization } from "@itwin/core-i18n";
 import { EmptyLocalization, Localization } from "@itwin/core-common";
 
 const DEFAULT_BACKEND_TIMEOUT: number = 0;
-=======
->>>>>>> 14c018f7
 
 /** Loads the provided `.env` file into process.env */
 function loadEnv(envFile: string) {
@@ -116,39 +112,7 @@
     authorizationClient: props.useClientServices
       ? TestUtility.getAuthorizationClient(TestUsers.regular)
       : undefined,
-<<<<<<< HEAD
     localization: props.localization ?? new EmptyLocalization(),
-=======
-    localization: new ITwinLocalization({
-      urlTemplate: `file://${path.join(path.resolve("lib/public/locales"), "{{lng}}/{{ns}}.json").replace(/\\/g, "/")}`,
-      initOptions: {
-        preload: ["test"],
-      },
-      backendHttpOptions: {
-        request: (options, url, payload, callback) => {
-          /**
-           * A few reasons why we need to modify this request fn:
-           * - The above urlTemplate uses the file:// protocol
-           * - Node v18's fetch implementation does not support file://
-           * - i18n-http-backend uses fetch if it defined globally
-           */
-          const fileProtocol = "file://";
-          const request = new Backend().options.request?.bind(this as void);
-
-          if (url.startsWith(fileProtocol)) {
-            try {
-              const data = fs.readFileSync(url.replace(fileProtocol, ""), "utf8");
-              callback(null, { status: 200, data });
-            } catch (error) {
-              callback(error, { status: 500, data: "" });
-            }
-          } else {
-            request!(options, url, payload, callback);
-          }
-        },
-      },
-    }),
->>>>>>> 14c018f7
   };
 
   if (props.useClientServices)
@@ -192,7 +156,6 @@
   urlTemplate: `file://${path.join(path.resolve("lib/public/locales"), "{{lng}}/{{ns}}.json").replace(/\\/g, "/")}`,
   initOptions: {
     preload: ["test"],
-    maxRetries: 0,
   },
   backendHttpOptions: {
     request: (options, url, payload, callback) => {
