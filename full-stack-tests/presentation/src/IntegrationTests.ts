/*---------------------------------------------------------------------------------------------
* Copyright (c) Bentley Systems, Incorporated. All rights reserved.
* See LICENSE.md in the project root for license terms and full copyright notice.
*--------------------------------------------------------------------------------------------*/
<<<<<<< HEAD
import { ClientRequestContext, Logger, LogLevel } from "@bentley/bentleyjs-core";
=======
import "@bentley/presentation-frontend/lib/test/_helpers/MockFrontendEnvironment";
import * as chai from "chai";
import chaiSubset from "chai-subset";
import * as cpx from "cpx";
import * as fs from "fs";
import * as path from "path";
import sinonChai from "sinon-chai";
import { Logger, LogLevel } from "@bentley/bentleyjs-core";
>>>>>>> 405c9a93
import { IModelAppOptions, NoRenderApp } from "@bentley/imodeljs-frontend";
import { I18NOptions } from "@bentley/imodeljs-i18n";
import { TestUsers, TestUtility } from "@bentley/oidc-signin-tool";
import {
  HierarchyCacheMode, Presentation as PresentationBackend, PresentationBackendNativeLoggerCategory, PresentationProps as PresentationBackendProps,
} from "@bentley/presentation-backend";
import { PresentationProps as PresentationFrontendProps } from "@bentley/presentation-frontend";
import "@bentley/presentation-frontend/lib/cjs/test/_helpers/MockFrontendEnvironment";
import { initialize as initializeTesting, PresentationTestingInitProps, terminate as terminateTesting } from "@bentley/presentation-testing";
<<<<<<< HEAD
import * as chai from "chai";
import chaiSubset from "chai-subset";
import * as cpx from "cpx";
import * as fs from "fs";
import * as path from "path";
import sinonChai from "sinon-chai";
=======
import { TestBrowserAuthorizationClient } from "@bentley/oidc-signin-tool/lib/TestBrowserAuthorizationClient";
>>>>>>> 405c9a93

/** Loads the provided `.env` file into process.env */
function loadEnv(envFile: string) {
  if (!fs.existsSync(envFile))
    return;

  const dotenv = require("dotenv"); // eslint-disable-line @typescript-eslint/no-var-requires
  const dotenvExpand = require("dotenv-expand"); // eslint-disable-line @typescript-eslint/no-var-requires
  const envResult = dotenv.config({ path: envFile });
  if (envResult.error) {
    throw envResult.error;
  }

  dotenvExpand(envResult);
}

chai.use(sinonChai);
chai.use(chaiSubset);

loadEnv(path.join(__dirname, "..", ".env"));

const copyBentleyBackendAssets = (outputDir: string) => {
  const bentleyPackagesPath = "node_modules/@bentley";
  fs.readdirSync(bentleyPackagesPath).map((packageName) => {
    const packagePath = path.resolve(bentleyPackagesPath, packageName);
    return path.join(packagePath, "lib", "assets");
  }).filter((assetsPath) => {
    return fs.existsSync(assetsPath);
  }).forEach((src) => {
    cpx.copySync(`${src}/**/*`, outputDir);
  });
};

const copyBentleyFrontendAssets = (outputDir: string) => {
  const bentleyPackagesPath = "node_modules/@bentley";
  fs.readdirSync(bentleyPackagesPath).map((packageName) => {
    const packagePath = path.resolve(bentleyPackagesPath, packageName);
    return path.join(packagePath, "lib", "public");
  }).filter((assetsPath) => {
    return fs.existsSync(assetsPath);
  }).forEach((src) => {
    cpx.copySync(`${src}/**/*`, outputDir);
  });
};

class IntegrationTestsApp extends NoRenderApp {
  protected static supplyI18NOptions(): I18NOptions {
    const urlTemplate = `file://${path.join(path.resolve("lib/public/locales"), "{{lng}}/{{ns}}.json").replace(/\\/g, "/")}`;
    return { urlTemplate };
  }

  public static override async startup(opts?: IModelAppOptions): Promise<void> {
    await NoRenderApp.startup({ ...opts, i18n: this.supplyI18NOptions() });
    cpx.copySync(`assets/**/*`, "lib/assets");
    copyBentleyBackendAssets("lib/assets");
    copyBentleyFrontendAssets("lib/public");
  }
}

const initializeCommon = async (props: { backendTimeout?: number, useClientServices?: boolean }) => {
  // init logging
  Logger.initializeToConsole();
  Logger.setLevelDefault(LogLevel.Warning);
  Logger.setLevel(PresentationBackendNativeLoggerCategory.ECObjects, LogLevel.Warning);

  const libDir = path.resolve("lib");
  const backendInitProps: PresentationBackendProps = {
    requestTimeout: props.backendTimeout ?? 0,
    rulesetDirectories: [path.join(libDir, "assets", "rulesets")],
    localeDirectories: [path.join(libDir, "assets", "locales")],
    defaultLocale: "en-PSEUDO",
    workerThreadsCount: 1,
    caching: {
      hierarchies: {
        mode: HierarchyCacheMode.Disk,
        directory: path.join(libDir, "cache"),
      },
    },
  };
  const frontendInitProps: PresentationFrontendProps = {
    presentation: {
      activeLocale: "en-PSEUDO",
    },
  };

  const frontendAppOptions: IModelAppOptions = {
    authorizationClient: props.useClientServices
      ? TestUtility.getAuthorizationClient(TestUsers.regular)
      : undefined,
  };

  if (props.useClientServices)
    await (frontendAppOptions.authorizationClient! as TestBrowserAuthorizationClient).signIn();

  const presentationTestingInitProps: PresentationTestingInitProps = {
    backendProps: backendInitProps,
    frontendProps: frontendInitProps,
    frontendApp: IntegrationTestsApp,
    frontendAppOptions,
  };

  await initializeTesting(presentationTestingInitProps);
};

export const initialize = async (backendTimeout: number = 0) => {
  await initializeCommon({ backendTimeout });
};

export const initializeWithClientServices = async () => {
  await initializeCommon({ useClientServices: true });
};

export const terminate = async () => {
  await terminateTesting();
};

export const resetBackend = () => {
  const props = PresentationBackend.initProps;
  PresentationBackend.terminate();
  PresentationBackend.initialize(props);
};
<|MERGE_RESOLUTION|>--- conflicted
+++ resolved
@@ -1,156 +1,142 @@
-/*---------------------------------------------------------------------------------------------
-* Copyright (c) Bentley Systems, Incorporated. All rights reserved.
-* See LICENSE.md in the project root for license terms and full copyright notice.
-*--------------------------------------------------------------------------------------------*/
-<<<<<<< HEAD
-import { ClientRequestContext, Logger, LogLevel } from "@bentley/bentleyjs-core";
-=======
-import "@bentley/presentation-frontend/lib/test/_helpers/MockFrontendEnvironment";
-import * as chai from "chai";
-import chaiSubset from "chai-subset";
-import * as cpx from "cpx";
-import * as fs from "fs";
-import * as path from "path";
-import sinonChai from "sinon-chai";
-import { Logger, LogLevel } from "@bentley/bentleyjs-core";
->>>>>>> 405c9a93
-import { IModelAppOptions, NoRenderApp } from "@bentley/imodeljs-frontend";
-import { I18NOptions } from "@bentley/imodeljs-i18n";
-import { TestUsers, TestUtility } from "@bentley/oidc-signin-tool";
-import {
-  HierarchyCacheMode, Presentation as PresentationBackend, PresentationBackendNativeLoggerCategory, PresentationProps as PresentationBackendProps,
-} from "@bentley/presentation-backend";
-import { PresentationProps as PresentationFrontendProps } from "@bentley/presentation-frontend";
-import "@bentley/presentation-frontend/lib/cjs/test/_helpers/MockFrontendEnvironment";
-import { initialize as initializeTesting, PresentationTestingInitProps, terminate as terminateTesting } from "@bentley/presentation-testing";
-<<<<<<< HEAD
-import * as chai from "chai";
-import chaiSubset from "chai-subset";
-import * as cpx from "cpx";
-import * as fs from "fs";
-import * as path from "path";
-import sinonChai from "sinon-chai";
-=======
-import { TestBrowserAuthorizationClient } from "@bentley/oidc-signin-tool/lib/TestBrowserAuthorizationClient";
->>>>>>> 405c9a93
-
-/** Loads the provided `.env` file into process.env */
-function loadEnv(envFile: string) {
-  if (!fs.existsSync(envFile))
-    return;
-
-  const dotenv = require("dotenv"); // eslint-disable-line @typescript-eslint/no-var-requires
-  const dotenvExpand = require("dotenv-expand"); // eslint-disable-line @typescript-eslint/no-var-requires
-  const envResult = dotenv.config({ path: envFile });
-  if (envResult.error) {
-    throw envResult.error;
-  }
-
-  dotenvExpand(envResult);
-}
-
-chai.use(sinonChai);
-chai.use(chaiSubset);
-
-loadEnv(path.join(__dirname, "..", ".env"));
-
-const copyBentleyBackendAssets = (outputDir: string) => {
-  const bentleyPackagesPath = "node_modules/@bentley";
-  fs.readdirSync(bentleyPackagesPath).map((packageName) => {
-    const packagePath = path.resolve(bentleyPackagesPath, packageName);
-    return path.join(packagePath, "lib", "assets");
-  }).filter((assetsPath) => {
-    return fs.existsSync(assetsPath);
-  }).forEach((src) => {
-    cpx.copySync(`${src}/**/*`, outputDir);
-  });
-};
-
-const copyBentleyFrontendAssets = (outputDir: string) => {
-  const bentleyPackagesPath = "node_modules/@bentley";
-  fs.readdirSync(bentleyPackagesPath).map((packageName) => {
-    const packagePath = path.resolve(bentleyPackagesPath, packageName);
-    return path.join(packagePath, "lib", "public");
-  }).filter((assetsPath) => {
-    return fs.existsSync(assetsPath);
-  }).forEach((src) => {
-    cpx.copySync(`${src}/**/*`, outputDir);
-  });
-};
-
-class IntegrationTestsApp extends NoRenderApp {
-  protected static supplyI18NOptions(): I18NOptions {
-    const urlTemplate = `file://${path.join(path.resolve("lib/public/locales"), "{{lng}}/{{ns}}.json").replace(/\\/g, "/")}`;
-    return { urlTemplate };
-  }
-
-  public static override async startup(opts?: IModelAppOptions): Promise<void> {
-    await NoRenderApp.startup({ ...opts, i18n: this.supplyI18NOptions() });
-    cpx.copySync(`assets/**/*`, "lib/assets");
-    copyBentleyBackendAssets("lib/assets");
-    copyBentleyFrontendAssets("lib/public");
-  }
-}
-
-const initializeCommon = async (props: { backendTimeout?: number, useClientServices?: boolean }) => {
-  // init logging
-  Logger.initializeToConsole();
-  Logger.setLevelDefault(LogLevel.Warning);
-  Logger.setLevel(PresentationBackendNativeLoggerCategory.ECObjects, LogLevel.Warning);
-
-  const libDir = path.resolve("lib");
-  const backendInitProps: PresentationBackendProps = {
-    requestTimeout: props.backendTimeout ?? 0,
-    rulesetDirectories: [path.join(libDir, "assets", "rulesets")],
-    localeDirectories: [path.join(libDir, "assets", "locales")],
-    defaultLocale: "en-PSEUDO",
-    workerThreadsCount: 1,
-    caching: {
-      hierarchies: {
-        mode: HierarchyCacheMode.Disk,
-        directory: path.join(libDir, "cache"),
-      },
-    },
-  };
-  const frontendInitProps: PresentationFrontendProps = {
-    presentation: {
-      activeLocale: "en-PSEUDO",
-    },
-  };
-
-  const frontendAppOptions: IModelAppOptions = {
-    authorizationClient: props.useClientServices
-      ? TestUtility.getAuthorizationClient(TestUsers.regular)
-      : undefined,
-  };
-
-  if (props.useClientServices)
-    await (frontendAppOptions.authorizationClient! as TestBrowserAuthorizationClient).signIn();
-
-  const presentationTestingInitProps: PresentationTestingInitProps = {
-    backendProps: backendInitProps,
-    frontendProps: frontendInitProps,
-    frontendApp: IntegrationTestsApp,
-    frontendAppOptions,
-  };
-
-  await initializeTesting(presentationTestingInitProps);
-};
-
-export const initialize = async (backendTimeout: number = 0) => {
-  await initializeCommon({ backendTimeout });
-};
-
-export const initializeWithClientServices = async () => {
-  await initializeCommon({ useClientServices: true });
-};
-
-export const terminate = async () => {
-  await terminateTesting();
-};
-
-export const resetBackend = () => {
-  const props = PresentationBackend.initProps;
-  PresentationBackend.terminate();
-  PresentationBackend.initialize(props);
-};
+/*---------------------------------------------------------------------------------------------
+* Copyright (c) Bentley Systems, Incorporated. All rights reserved.
+* See LICENSE.md in the project root for license terms and full copyright notice.
+*--------------------------------------------------------------------------------------------*/
+import { Logger, LogLevel } from "@bentley/bentleyjs-core";
+import { IModelAppOptions, NoRenderApp } from "@bentley/imodeljs-frontend";
+import { I18NOptions } from "@bentley/imodeljs-i18n";
+import { TestUsers, TestUtility } from "@bentley/oidc-signin-tool";
+import { TestBrowserAuthorizationClient } from "@bentley/oidc-signin-tool/lib/cjs/TestBrowserAuthorizationClient";
+import {
+  HierarchyCacheMode, Presentation as PresentationBackend, PresentationBackendNativeLoggerCategory, PresentationProps as PresentationBackendProps,
+} from "@bentley/presentation-backend";
+import { PresentationProps as PresentationFrontendProps } from "@bentley/presentation-frontend";
+import "@bentley/presentation-frontend/lib/cjs/test/_helpers/MockFrontendEnvironment";
+import { initialize as initializeTesting, PresentationTestingInitProps, terminate as terminateTesting } from "@bentley/presentation-testing";
+import * as chai from "chai";
+import chaiSubset from "chai-subset";
+import * as cpx from "cpx";
+import * as fs from "fs";
+import * as path from "path";
+import sinonChai from "sinon-chai";
+
+/** Loads the provided `.env` file into process.env */
+function loadEnv(envFile: string) {
+  if (!fs.existsSync(envFile))
+    return;
+
+  const dotenv = require("dotenv"); // eslint-disable-line @typescript-eslint/no-var-requires
+  const dotenvExpand = require("dotenv-expand"); // eslint-disable-line @typescript-eslint/no-var-requires
+  const envResult = dotenv.config({ path: envFile });
+  if (envResult.error) {
+    throw envResult.error;
+  }
+
+  dotenvExpand(envResult);
+}
+
+chai.use(sinonChai);
+chai.use(chaiSubset);
+
+loadEnv(path.join(__dirname, "..", ".env"));
+
+const copyBentleyBackendAssets = (outputDir: string) => {
+  const bentleyPackagesPath = "node_modules/@bentley";
+  fs.readdirSync(bentleyPackagesPath).map((packageName) => {
+    const packagePath = path.resolve(bentleyPackagesPath, packageName);
+    return path.join(packagePath, "lib", "assets");
+  }).filter((assetsPath) => {
+    return fs.existsSync(assetsPath);
+  }).forEach((src) => {
+    cpx.copySync(`${src}/**/*`, outputDir);
+  });
+};
+
+const copyBentleyFrontendAssets = (outputDir: string) => {
+  const bentleyPackagesPath = "node_modules/@bentley";
+  fs.readdirSync(bentleyPackagesPath).map((packageName) => {
+    const packagePath = path.resolve(bentleyPackagesPath, packageName);
+    return path.join(packagePath, "lib", "public");
+  }).filter((assetsPath) => {
+    return fs.existsSync(assetsPath);
+  }).forEach((src) => {
+    cpx.copySync(`${src}/**/*`, outputDir);
+  });
+};
+
+class IntegrationTestsApp extends NoRenderApp {
+  protected static supplyI18NOptions(): I18NOptions {
+    const urlTemplate = `file://${path.join(path.resolve("lib/public/locales"), "{{lng}}/{{ns}}.json").replace(/\\/g, "/")}`;
+    return { urlTemplate };
+  }
+
+  public static override async startup(opts?: IModelAppOptions): Promise<void> {
+    await NoRenderApp.startup({ ...opts, i18n: this.supplyI18NOptions() });
+    cpx.copySync(`assets/**/*`, "lib/assets");
+    copyBentleyBackendAssets("lib/assets");
+    copyBentleyFrontendAssets("lib/public");
+  }
+}
+
+const initializeCommon = async (props: { backendTimeout?: number, useClientServices?: boolean }) => {
+  // init logging
+  Logger.initializeToConsole();
+  Logger.setLevelDefault(LogLevel.Warning);
+  Logger.setLevel(PresentationBackendNativeLoggerCategory.ECObjects, LogLevel.Warning);
+
+  const libDir = path.resolve("lib");
+  const backendInitProps: PresentationBackendProps = {
+    requestTimeout: props.backendTimeout ?? 0,
+    rulesetDirectories: [path.join(libDir, "assets", "rulesets")],
+    localeDirectories: [path.join(libDir, "assets", "locales")],
+    defaultLocale: "en-PSEUDO",
+    workerThreadsCount: 1,
+    caching: {
+      hierarchies: {
+        mode: HierarchyCacheMode.Disk,
+        directory: path.join(libDir, "cache"),
+      },
+    },
+  };
+  const frontendInitProps: PresentationFrontendProps = {
+    presentation: {
+      activeLocale: "en-PSEUDO",
+    },
+  };
+
+  const frontendAppOptions: IModelAppOptions = {
+    authorizationClient: props.useClientServices
+      ? TestUtility.getAuthorizationClient(TestUsers.regular)
+      : undefined,
+  };
+
+  if (props.useClientServices)
+    await (frontendAppOptions.authorizationClient! as TestBrowserAuthorizationClient).signIn();
+
+  const presentationTestingInitProps: PresentationTestingInitProps = {
+    backendProps: backendInitProps,
+    frontendProps: frontendInitProps,
+    frontendApp: IntegrationTestsApp,
+    frontendAppOptions,
+  };
+
+  await initializeTesting(presentationTestingInitProps);
+};
+
+export const initialize = async (backendTimeout: number = 0) => {
+  await initializeCommon({ backendTimeout });
+};
+
+export const initializeWithClientServices = async () => {
+  await initializeCommon({ useClientServices: true });
+};
+
+export const terminate = async () => {
+  await terminateTesting();
+};
+
+export const resetBackend = () => {
+  const props = PresentationBackend.initProps;
+  PresentationBackend.terminate();
+  PresentationBackend.initialize(props);
+};