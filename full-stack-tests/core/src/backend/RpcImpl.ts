--- conflicted
+++ resolved
@@ -1,45 +1,3 @@
-<<<<<<< HEAD
-/*---------------------------------------------------------------------------------------------
-* Copyright (c) Bentley Systems, Incorporated. All rights reserved.
-* See LICENSE.md in the project root for license terms and full copyright notice.
-*--------------------------------------------------------------------------------------------*/
-import { IModelBankClient } from "@bentley/imodelhub-client";
-import { IModelDb, IModelHost, IModelJsFs } from "@itwin/core-backend";
-import { V1CheckpointManager } from "@itwin/core-backend/lib/CheckpointManager";
-import { IModelRpcProps, RpcInterface, RpcManager } from "@itwin/core-common";
-import { CloudEnvProps, TestRpcInterface } from "../common/RpcInterfaces";
-import { CloudEnv } from "./cloudEnv";
-
-export class TestRpcImpl extends RpcInterface implements TestRpcInterface {
-  public static register() {
-    RpcManager.registerImpl(TestRpcInterface, TestRpcImpl);
-  }
-
-  public async restartIModelHost(): Promise<void> {
-    await IModelHost.shutdown();
-    await IModelHost.startup();
-  }
-
-  public async executeTest(tokenProps: IModelRpcProps, testName: string, params: any): Promise<any> {
-    return JSON.parse(IModelDb.findByKey(tokenProps.key).nativeDb.executeTest(testName, JSON.stringify(params)));
-  }
-
-  public async getCloudEnv(): Promise<CloudEnvProps> {
-    if (CloudEnv.cloudEnv.isIModelHub) {
-      const region = "0";
-      return { iModelHub: { region } };
-    }
-    const url = await (CloudEnv.cloudEnv.imodelClient as IModelBankClient).getUrl();
-    return { iModelBank: { url } };
-  }
-
-  public async purgeCheckpoints(iModelId: string): Promise<void> {
-    IModelJsFs.removeSync(V1CheckpointManager.getFolder(iModelId));
-  }
-}
-
-TestRpcImpl.register();
-=======
 /*---------------------------------------------------------------------------------------------
 * Copyright (c) Bentley Systems, Incorporated. All rights reserved.
 * See LICENSE.md in the project root for license terms and full copyright notice.
@@ -79,5 +37,4 @@
   }
 }
 
-TestRpcImpl.register();
->>>>>>> 4d41f4fb
+TestRpcImpl.register();