/*---------------------------------------------------------------------------------------------
* Copyright (c) Bentley Systems, Incorporated. All rights reserved.
* See LICENSE.md in the project root for license terms and full copyright notice.
*--------------------------------------------------------------------------------------------*/
import "./RpcImpl";
// Sets up certa to allow a method on the frontend to get an access token
import "@itwin/oidc-signin-tool/lib/cjs/certa/certaBackend";
import * as fs from "fs";
import * as path from "path";
import { ElectronMainAuthorization } from "@itwin/electron-authorization/lib/cjs/ElectronMain";
import { WebEditServer } from "@itwin/express-server";
import { BackendIModelsAccess } from "@itwin/imodels-access-backend";
import { IModelsClient } from "@itwin/imodels-client-authoring";
import {
  FileNameResolver, IModelDb, IModelHost, IModelHostConfiguration, IpcHandler, LocalhostIpcHost, PhysicalModel, PhysicalPartition, SpatialCategory,
  SubjectOwnsPartitionElements,
} from "@itwin/core-backend";
import { Id64String, Logger, LogLevel, ProcessDetector } from "@itwin/core-bentley";
import { BentleyCloudRpcManager, CodeProps, ElementProps, IModel, RelatedElement, RpcConfiguration, SubCategoryAppearance } from "@itwin/core-common";
import { ElectronHost } from "@itwin/core-electron/lib/cjs/ElectronBackend";
import { BasicManipulationCommand, EditCommandAdmin } from "@itwin/editor-backend";
import { fullstackIpcChannel, FullStackTestIpc } from "../common/FullStackTestIpc";
import { rpcInterfaces } from "../common/RpcInterfaces";
import * as testCommands from "./TestEditCommands";
import { exposeBackendCallbacks } from "../certa/certaBackend";
import { getIModelBankAccess } from "./IModelBankBackendCloudEnv";

/* eslint-disable no-console */

/** Loads the provided `.env` file into process.env */
function loadEnv(envFile: string) {
  if (!fs.existsSync(envFile))
    return;

  const dotenv = require("dotenv"); // eslint-disable-line @typescript-eslint/no-var-requires
  const dotenvExpand = require("dotenv-expand"); // eslint-disable-line @typescript-eslint/no-var-requires
  const envResult = dotenv.config({ path: envFile });
  if (envResult.error) {
    throw envResult.error;
  }

  dotenvExpand(envResult);
}

class FullStackTestIpcHandler extends IpcHandler implements FullStackTestIpc {
  public get channelName() { return fullstackIpcChannel; }

  public static async createAndInsertPartition(iModelDb: IModelDb, newModelCode: CodeProps): Promise<Id64String> {
    const modeledElementProps: ElementProps = {
      classFullName: PhysicalPartition.classFullName,
      parent: new SubjectOwnsPartitionElements(IModel.rootSubjectId),
      model: IModel.repositoryModelId,
      code: newModelCode,
    };
    const modeledElement = iModelDb.elements.createElement(modeledElementProps);
    return iModelDb.elements.insertElement(modeledElement.toJSON());
  }

  public async createAndInsertPhysicalModel(key: string, newModelCode: CodeProps): Promise<Id64String> {
    const iModelDb = IModelDb.findByKey(key);
    const eid = await FullStackTestIpcHandler.createAndInsertPartition(iModelDb, newModelCode);
    const modeledElementRef = new RelatedElement({ id: eid });
    const newModel = iModelDb.models.createModel({ modeledElement: modeledElementRef, classFullName: PhysicalModel.classFullName, isPrivate: false });
    return iModelDb.models.insertModel(newModel.toJSON());
  }

  public async createAndInsertSpatialCategory(key: string, scopeModelId: Id64String, categoryName: string, appearance: SubCategoryAppearance.Props): Promise<Id64String> {
    const iModelDb = IModelDb.findByKey(key);
    const category = SpatialCategory.create(iModelDb, scopeModelId, categoryName);
    const categoryId = category.insert();
    category.setDefaultAppearance(appearance);
    return categoryId;
  }
}

async function init() {
  loadEnv(path.join(__dirname, "..", "..", ".env"));
  RpcConfiguration.developmentMode = true;

  const iModelHost = new IModelHostConfiguration();

  // Bootstrap the cloud environment
  const enableIModelBank: boolean = process.env.IMJS_TEST_IMODEL_BANK !== undefined && !!JSON.parse(process.env.IMJS_TEST_IMODEL_BANK);
  if (enableIModelBank) {
    iModelHost.hubAccess = getIModelBankAccess();
  } else {
    const iModelClient = new IModelsClient({ api: { baseUrl: `https://${process.env.IMJS_URL_PREFIX ?? ""}api.bentley.com/imodels`}});
    iModelHost.hubAccess = new BackendIModelsAccess(iModelClient);
  }

  iModelHost.cacheDir = path.join(__dirname, ".cache");  // Set local cache dir

  if (ProcessDetector.isElectronAppBackend) {
    exposeBackendCallbacks();
    const authClient = new ElectronMainAuthorization({
<<<<<<< HEAD
      clientId: process.env.IMJS_OIDC_ELECTRON_TEST_CLIENT_ID ?? "",
      redirectUri: process.env.IMJS_OIDC_ELECTRON_TEST_REDIRECT_URI ?? "",
      scope: process.env.IMJS_OIDC_ELECTRON_TEST_SCOPES ?? "",
=======
      clientId: process.env.IMJS_OIDC_ELECTRON_TEST_CLIENT_ID ?? "testClientId",
      redirectUri: process.env.IMJS_OIDC_ELECTRON_TEST_REDIRECT_URI ?? "testRedirectUri",
      scope: process.env.IMJS_OIDC_ELECTRON_TEST_SCOPES ?? "testScope",
>>>>>>> 62882580
    });
    await authClient.signInSilent();
    iModelHost.authorizationClient = authClient;
    await ElectronHost.startup({ electronHost: { rpcInterfaces }, iModelHost });
    await authClient.signInSilent();

    EditCommandAdmin.registerModule(testCommands);
    EditCommandAdmin.register(BasicManipulationCommand);
    FullStackTestIpcHandler.register();
  } else {
    const rpcConfig = BentleyCloudRpcManager.initializeImpl({ info: { title: "full-stack-test", version: "v1.0" } }, rpcInterfaces);

    // create a basic express web server
    const port = Number(process.env.CERTA_PORT || 3011) + 2000;
    const server = new WebEditServer(rpcConfig.protocol);
    await server.initialize(port);
    console.log(`Web backend for full-stack-tests listening on port ${port}`);

    await LocalhostIpcHost.startup({ iModelHost, localhostIpcHost: { noServer: true } });

    EditCommandAdmin.registerModule(testCommands);
    EditCommandAdmin.register(BasicManipulationCommand);
    FullStackTestIpcHandler.register();
  }

  IModelHost.snapshotFileNameResolver = new BackendTestAssetResolver();

  Logger.initializeToConsole();
  Logger.setLevel("core-backend.IModelReadRpcImpl", LogLevel.Error);  // Change to trace to debug
  Logger.setLevel("core-backend.IModelDb", LogLevel.Error);  // Change to trace to debug
  Logger.setLevel("Performance", LogLevel.Error);  // Change to Info to capture
}

/** A FileNameResolver for resolving test iModel files from core/backend */
class BackendTestAssetResolver extends FileNameResolver {
  /** Resolve a base file name to a full path file name in the core/backend/lib/cjs/test/assets/ directory. */
  public override tryResolveFileName(inFileName: string): string {
    if (path.isAbsolute(inFileName)) {
      return inFileName;
    }
    return path.join(__dirname, "../../../../core/backend/lib/cjs/test/assets/", inFileName);
  }
  /** Resolve a key (for testing FileNameResolver) */
  public override tryResolveKey(fileKey: string): string | undefined {
    switch (fileKey) {
      case "test-key": return this.tryResolveFileName("test.bim");
      case "test2-key": return this.tryResolveFileName("test2.bim");
      default: return undefined;
    }
  }
}

module.exports = init();<|MERGE_RESOLUTION|>--- conflicted
+++ resolved
@@ -93,15 +93,9 @@
   if (ProcessDetector.isElectronAppBackend) {
     exposeBackendCallbacks();
     const authClient = new ElectronMainAuthorization({
-<<<<<<< HEAD
-      clientId: process.env.IMJS_OIDC_ELECTRON_TEST_CLIENT_ID ?? "",
-      redirectUri: process.env.IMJS_OIDC_ELECTRON_TEST_REDIRECT_URI ?? "",
-      scope: process.env.IMJS_OIDC_ELECTRON_TEST_SCOPES ?? "",
-=======
       clientId: process.env.IMJS_OIDC_ELECTRON_TEST_CLIENT_ID ?? "testClientId",
       redirectUri: process.env.IMJS_OIDC_ELECTRON_TEST_REDIRECT_URI ?? "testRedirectUri",
       scope: process.env.IMJS_OIDC_ELECTRON_TEST_SCOPES ?? "testScope",
->>>>>>> 62882580
     });
     await authClient.signInSilent();
     iModelHost.authorizationClient = authClient;
