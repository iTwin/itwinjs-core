/*---------------------------------------------------------------------------------------------
* Copyright (c) Bentley Systems, Incorporated. All rights reserved.
* See LICENSE.md in the project root for license terms and full copyright notice.
*--------------------------------------------------------------------------------------------*/
import { assert } from "chai";
import { AccessToken, GuidString, Logger, ProcessDetector } from "@itwin/core-bentley";
import { Project as ITwin } from "@itwin/projects-client";
import { AuthorizationClient } from "@itwin/core-common";
import { ElectronAppAuthorization } from "@itwin/electron-authorization/lib/cjs/ElectronFrontend";
import { ElectronApp } from "@itwin/core-electron/lib/cjs/ElectronFrontend";
<<<<<<< HEAD
import { IModelApp, IModelAppOptions, LocalhostIpcApp, MockRender, NativeApp, NativeAppAuthorization } from "@itwin/core-frontend";
=======
import { IModelApp, IModelAppOptions, MockRender, NativeApp } from "@itwin/core-frontend";
>>>>>>> 44838df5
import { getAccessTokenFromBackend, TestUserCredentials } from "@itwin/oidc-signin-tool/lib/cjs/frontend";
import { IModelHubUserMgr } from "../common/IModelHubUserMgr";
import { rpcInterfaces, TestRpcInterface } from "../common/RpcInterfaces";
import { ITwinPlatformAbstraction, ITwinPlatformCloudEnv, ITwinStackCloudEnv } from "./hub/ITwinPlatformEnv";
import { setBackendAccessToken } from "../certa/certaCommon";

export class TestUtility {
  public static testITwinName = "iModelJsIntegrationTest";
  public static testIModelNames = {
    codePush: "CodesPushTest",
    noVersions: "NoVersionsTest",
    stadium: "Stadium Dataset 1",
    readOnly: "ReadOnlyTest",
    readWrite: "ReadWriteTest",
    connectionRead: "ConnectionReadTest",
    smallTex: "SmallTex",
    sectionDrawingLocations: "SectionDrawingLocations",
    // Includes a display style with a schedule script embedded in JSON.
    synchro: "SYNCHRO.UTK",
    // A version of the above that uses BisCore 1.0.13 and includes a second display style with schedule script stored
    // separately on a RenderTimeline element.
    synchroNew: "SYNCHRO.UTK.1.0.13",
  };

  public static testSnapshotIModels = {
    mirukuru: "mirukuru.ibim",
  };

  private static iTwinId: GuidString | undefined = undefined;
  /** Returns the iTwinId if an iTwin with the name exists. Otherwise, returns undefined. */
  public static async getTestITwinId(): Promise<GuidString> {
    if (undefined !== TestUtility.iTwinId)
      return TestUtility.iTwinId;
    return TestUtility.queryITwinIdByName(TestUtility.testITwinName);
  }

  public static iTwinPlatformEnv: ITwinPlatformAbstraction;

  public static async getAccessToken(user: TestUserCredentials): Promise<AccessToken> {
    return getAccessTokenFromBackend(user);
  }

  /** The initialize methods wraps creating and setting up all of the clients needed to perform integrations tests. If a user is provided,
   * a headless sign-in will be attempted in both Web and Electron setups.
   *
   * By default, it will setup the tests to use the iTwin Platform but can be configured to use an iTwin Stack implementation as well.
   *
   * @param user The user to sign-in with to perform all of the tests.
   */
  public static async initialize(user: TestUserCredentials): Promise<void> {
    // If provided, create, setup and sign-in with the Auth client.
    if (!IModelApp.initialized)
      throw new Error("IModelApp must be initialized");

    let authorizationClient: AuthorizationClient | undefined;
    if (NativeApp.isValid) {
      authorizationClient = new ElectronAppAuthorization ();
      IModelApp.authorizationClient = authorizationClient;
      const accessToken = await setBackendAccessToken(user);
      if ("" === accessToken)
        throw new Error("no access token");

    } else {
      authorizationClient = new IModelHubUserMgr(user);
      IModelApp.authorizationClient = authorizationClient;
      await (authorizationClient as IModelHubUserMgr).signIn();
    }

    const cloudParams = await TestRpcInterface.getClient().getCloudEnv();
    if (cloudParams.iModelBank)
      this.iTwinPlatformEnv = new ITwinStackCloudEnv(cloudParams.iModelBank.url);
    else
      this.iTwinPlatformEnv = new ITwinPlatformCloudEnv(authorizationClient);

    ((IModelApp as any)._hubAccess) = this.iTwinPlatformEnv.hubAccess;
  }

  public static async queryITwinIdByName(iTwinName: string): Promise<string> {
    const accessToken = await IModelApp.getAccessToken();
    if (accessToken === "")
      throw new Error("no access token");

    const iTwin: ITwin = await this.iTwinPlatformEnv.iTwinMgr.getITwinByName(accessToken, iTwinName);
    assert(iTwin && iTwin.id);
    return iTwin.id;
  }

  public static async queryIModelIdByName(iTwinId: string, iModelName: string): Promise<string> {
    const accessToken = await IModelApp.getAccessToken();
    const iModelId = await this.iTwinPlatformEnv.hubAccess.queryIModelByName({ accessToken, iTwinId, iModelName });
    assert.isDefined(iModelId);
    if (!iModelId)
      throw new Error("no access token");
    return iModelId;
  }

  /** Purges all acquired briefcases for the current user for the specified iModel, if the specified threshold of acquired briefcases is exceeded */
  public static async purgeAcquiredBriefcases(iModelId: string, acquireThreshold: number = 16): Promise<void> {
    const accessToken = await IModelApp.getAccessToken();
    const briefcaseIds = await this.iTwinPlatformEnv.hubAccess.getMyBriefcaseIds({ accessToken, iModelId });

    if (briefcaseIds.length > acquireThreshold) {
      Logger.logInfo("TestUtility", `Reached limit of maximum number of briefcases for ${iModelId}. Purging all briefcases.`);

      const promises = new Array<Promise<void>>();
      for (const briefcaseId of briefcaseIds)
        promises.push(this.iTwinPlatformEnv.hubAccess.releaseBriefcase({ accessToken, iModelId, briefcaseId }));
      await Promise.all(promises);
    }
  }

  public static get iModelAppOptions(): IModelAppOptions {
    return {
      applicationVersion: "1.2.1.1",
      rpcInterfaces,
    };
  }

  private static systemFactory: MockRender.SystemFactory = () => TestUtility.createDefaultRenderSystem();
  private static createDefaultRenderSystem() { return new MockRender.System(); }

  /** Helper around the different startup workflows for different app types.
   * If running in an Electron render process (via ProcessDetector.isElectronAppFrontend), the ElectronApp.startup is called.
   *
   * Otherwise, IModelApp.startup is used directly.
   */
  public static async startFrontend(opts?: IModelAppOptions, mockRender?: boolean, enableWebEdit?: boolean): Promise<void> {
    opts = opts ? opts : TestUtility.iModelAppOptions;
    if (mockRender)
      opts.renderSys = this.systemFactory();
    if (ProcessDetector.isElectronAppFrontend)
      return ElectronApp.startup({ iModelApp: opts });

    if (enableWebEdit) {
      let socketUrl = new URL(window.location.toString());
      socketUrl.port = (parseInt(socketUrl.port, 10) + 2000).toString();
      socketUrl = LocalhostIpcApp.buildUrlForSocket(socketUrl);

      return LocalhostIpcApp.startup({ iModelApp: opts, localhostIpcApp: { socketUrl } });
    } else {
      return IModelApp.startup(opts);
    }
  }

  /** Helper around the different shutdown workflows for different app types.
   * If running in an Electron render process (via ProcessDetector.isElectronAppFrontend), the ElectronApp.startup is called.
   *
   */
  public static async shutdownFrontend(): Promise<void> {
    this.systemFactory = () => TestUtility.createDefaultRenderSystem();
    // FIXME: The ElectronApp.shutdown() has side-effects that aren't currently cleaned up properly
    // so that a new ElectronApp.startup() has a clean slate. It is somewhere in Ipc land as the error
    // is a missing Ipc method.
    // if (ProcessDetector.isElectronAppFrontend)
    //   return ElectronApp.shutdown();
    return IModelApp.shutdown();
  }
}<|MERGE_RESOLUTION|>--- conflicted
+++ resolved
@@ -8,11 +8,7 @@
 import { AuthorizationClient } from "@itwin/core-common";
 import { ElectronAppAuthorization } from "@itwin/electron-authorization/lib/cjs/ElectronFrontend";
 import { ElectronApp } from "@itwin/core-electron/lib/cjs/ElectronFrontend";
-<<<<<<< HEAD
-import { IModelApp, IModelAppOptions, LocalhostIpcApp, MockRender, NativeApp, NativeAppAuthorization } from "@itwin/core-frontend";
-=======
-import { IModelApp, IModelAppOptions, MockRender, NativeApp } from "@itwin/core-frontend";
->>>>>>> 44838df5
+import { IModelApp, IModelAppOptions, LocalhostIpcApp, MockRender, NativeApp } from "@itwin/core-frontend";
 import { getAccessTokenFromBackend, TestUserCredentials } from "@itwin/oidc-signin-tool/lib/cjs/frontend";
 import { IModelHubUserMgr } from "../common/IModelHubUserMgr";
 import { rpcInterfaces, TestRpcInterface } from "../common/RpcInterfaces";
@@ -69,7 +65,7 @@
 
     let authorizationClient: AuthorizationClient | undefined;
     if (NativeApp.isValid) {
-      authorizationClient = new ElectronAppAuthorization ();
+      authorizationClient = new ElectronAppAuthorization();
       IModelApp.authorizationClient = authorizationClient;
       const accessToken = await setBackendAccessToken(user);
       if ("" === accessToken)
