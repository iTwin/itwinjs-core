--- conflicted
+++ resolved
@@ -65,11 +65,7 @@
 
     let authorizationClient: AuthorizationClient | undefined;
     if (NativeApp.isValid) {
-<<<<<<< HEAD
-      authorizationClient = new ElectronAppAuthorization();
-=======
       authorizationClient = new ElectronRendererAuthorization ();
->>>>>>> bbc54306
       IModelApp.authorizationClient = authorizationClient;
       const accessToken = await setBackendAccessToken(user);
       if ("" === accessToken)
