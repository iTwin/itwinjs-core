/*---------------------------------------------------------------------------------------------
* Copyright (c) Bentley Systems, Incorporated. All rights reserved.
* See LICENSE.md in the project root for license terms and full copyright notice.
*--------------------------------------------------------------------------------------------*/
import { expect } from "chai";
import { Id64, ProcessDetector } from "@itwin/core-bentley";
import {
  BackgroundMapSettings, ColorByName, ColorDef, GlobeMode, PlanProjectionSettings, PlanProjectionSettingsProps,
} from "@itwin/core-common";
import {
  DisplayStyle3dState, GeometricModel3dState, IModelApp, IModelConnection, Pixel, SnapshotConnection,
} from "@itwin/core-frontend";
import { testOnScreenViewport } from "../TestViewport";
<<<<<<< HEAD
import { ElectronApp } from "@bentley/electron-manager/lib/cjs/ElectronFrontend";
=======
import { ElectronApp } from "@itwin/electron-manager/lib/ElectronFrontend";
>>>>>>> 200baec2
import { rpcInterfaces } from "../../common/RpcInterfaces";

describe("Plan projections", () => {
  let mirukuru: IModelConnection;

  before(async () => {
    const opts = {
      electronApp: { rpcInterfaces },
      iModelApp: {
        renderSys: {
          // Test wants to read the color of exactly one pixel, specified in CSS pixels. Ignore device pixel ratio.
          dpiAwareViewports: false,
        },
      },
    };

    await IModelApp.shutdown();
    if (ProcessDetector.isElectronAppFrontend)
      await ElectronApp.startup(opts);
    else
      await IModelApp.startup(opts.iModelApp);

    mirukuru = await SnapshotConnection.openFile("planprojection.bim");
  });

  after(async () => {
    await mirukuru.close();
    await IModelApp.shutdown();
  });

  it("is obscured by background map based on settings", async () => {
    // Force our model to be a plan projection
    const modelId = "0x17";
    await mirukuru.models.load(modelId);
    const model = mirukuru.models.getLoaded(modelId) as GeometricModel3dState;
    expect(model).not.to.be.undefined;
    expect(model.isPlanProjection).to.be.true;

    interface Test extends PlanProjectionSettingsProps {
      expectMap: boolean;
      mapDepth: boolean;
    }

    const tests: Test[] = [
      { enforceDisplayPriority: true, mapDepth: false, expectMap: false },
      { elevation: -10, mapDepth: false, expectMap: false },
      { elevation: 10, mapDepth: false, expectMap: false },
      { elevation: -10, mapDepth: true, expectMap: true },
      { elevation: 10, mapDepth: true, expectMap: false },
      { elevation: -10, overlay: true, mapDepth: false, expectMap: false },
      { elevation: 10, overlay: true, mapDepth: false, expectMap: false },
      { elevation: -10, overlay: true, mapDepth: true, expectMap: false },
      { elevation: 10, overlay: true, mapDepth: true, expectMap: false },
    ];

    await testOnScreenViewport("0x29", mirukuru, 100, 100, async (vp) => {
      for (const test of tests) {
        // Top view; rectangle is coincident with background map.
        vp.viewFlags = vp.viewFlags.copy({ backgroundMap: true, lighting: false });
        vp.displayStyle.backgroundColor = ColorDef.fromJSON(ColorByName.magenta);
        vp.backgroundMapSettings = BackgroundMapSettings.fromJSON({
          useDepthBuffer: test.mapDepth,
          globeMode: GlobeMode.Plane,
          nonLocatable: false,
        });

        // Set up plan projection settings.
        const style = vp.displayStyle as DisplayStyle3dState;
        style.settings.setPlanProjectionSettings(modelId, PlanProjectionSettings.fromJSON(test));
        vp.invalidateScene();

        // Render the scene.
        await vp.waitForAllTilesToRender();
        vp.invalidateRenderPlan();
        await vp.waitForAllTilesToRender();

        // Test that the screen and readPixels() always draw the map outside of the rectangle, and the map only obscures
        // the rectangle if the test expects it to based on the plan projection and map settings.
        const expectPixel = (x: number, y: number, expectMap: boolean) => {
          const color = vp.readColor(x, y);
          expect(color.equalsColorDef(vp.displayStyle.backgroundColor)).to.be.false;
          expect(color.equalsColorDef(ColorDef.white)).not.to.equal(expectMap);

          const pixel = vp.readPixel(x, y, true);
          expect(pixel.type).to.equal(Pixel.GeometryType.Surface);
          expect(pixel.featureTable).not.to.be.undefined;
          expect(Id64.isTransient(pixel.featureTable!.modelId)).to.equal(expectMap);
        };

        expectPixel(50, 50, test.expectMap);
      }
    });
  });
});
<|MERGE_RESOLUTION|>--- conflicted
+++ resolved
@@ -1,112 +1,108 @@
-/*---------------------------------------------------------------------------------------------
-* Copyright (c) Bentley Systems, Incorporated. All rights reserved.
-* See LICENSE.md in the project root for license terms and full copyright notice.
-*--------------------------------------------------------------------------------------------*/
-import { expect } from "chai";
-import { Id64, ProcessDetector } from "@itwin/core-bentley";
-import {
-  BackgroundMapSettings, ColorByName, ColorDef, GlobeMode, PlanProjectionSettings, PlanProjectionSettingsProps,
-} from "@itwin/core-common";
-import {
-  DisplayStyle3dState, GeometricModel3dState, IModelApp, IModelConnection, Pixel, SnapshotConnection,
-} from "@itwin/core-frontend";
-import { testOnScreenViewport } from "../TestViewport";
-<<<<<<< HEAD
-import { ElectronApp } from "@bentley/electron-manager/lib/cjs/ElectronFrontend";
-=======
-import { ElectronApp } from "@itwin/electron-manager/lib/ElectronFrontend";
->>>>>>> 200baec2
-import { rpcInterfaces } from "../../common/RpcInterfaces";
-
-describe("Plan projections", () => {
-  let mirukuru: IModelConnection;
-
-  before(async () => {
-    const opts = {
-      electronApp: { rpcInterfaces },
-      iModelApp: {
-        renderSys: {
-          // Test wants to read the color of exactly one pixel, specified in CSS pixels. Ignore device pixel ratio.
-          dpiAwareViewports: false,
-        },
-      },
-    };
-
-    await IModelApp.shutdown();
-    if (ProcessDetector.isElectronAppFrontend)
-      await ElectronApp.startup(opts);
-    else
-      await IModelApp.startup(opts.iModelApp);
-
-    mirukuru = await SnapshotConnection.openFile("planprojection.bim");
-  });
-
-  after(async () => {
-    await mirukuru.close();
-    await IModelApp.shutdown();
-  });
-
-  it("is obscured by background map based on settings", async () => {
-    // Force our model to be a plan projection
-    const modelId = "0x17";
-    await mirukuru.models.load(modelId);
-    const model = mirukuru.models.getLoaded(modelId) as GeometricModel3dState;
-    expect(model).not.to.be.undefined;
-    expect(model.isPlanProjection).to.be.true;
-
-    interface Test extends PlanProjectionSettingsProps {
-      expectMap: boolean;
-      mapDepth: boolean;
-    }
-
-    const tests: Test[] = [
-      { enforceDisplayPriority: true, mapDepth: false, expectMap: false },
-      { elevation: -10, mapDepth: false, expectMap: false },
-      { elevation: 10, mapDepth: false, expectMap: false },
-      { elevation: -10, mapDepth: true, expectMap: true },
-      { elevation: 10, mapDepth: true, expectMap: false },
-      { elevation: -10, overlay: true, mapDepth: false, expectMap: false },
-      { elevation: 10, overlay: true, mapDepth: false, expectMap: false },
-      { elevation: -10, overlay: true, mapDepth: true, expectMap: false },
-      { elevation: 10, overlay: true, mapDepth: true, expectMap: false },
-    ];
-
-    await testOnScreenViewport("0x29", mirukuru, 100, 100, async (vp) => {
-      for (const test of tests) {
-        // Top view; rectangle is coincident with background map.
-        vp.viewFlags = vp.viewFlags.copy({ backgroundMap: true, lighting: false });
-        vp.displayStyle.backgroundColor = ColorDef.fromJSON(ColorByName.magenta);
-        vp.backgroundMapSettings = BackgroundMapSettings.fromJSON({
-          useDepthBuffer: test.mapDepth,
-          globeMode: GlobeMode.Plane,
-          nonLocatable: false,
-        });
-
-        // Set up plan projection settings.
-        const style = vp.displayStyle as DisplayStyle3dState;
-        style.settings.setPlanProjectionSettings(modelId, PlanProjectionSettings.fromJSON(test));
-        vp.invalidateScene();
-
-        // Render the scene.
-        await vp.waitForAllTilesToRender();
-        vp.invalidateRenderPlan();
-        await vp.waitForAllTilesToRender();
-
-        // Test that the screen and readPixels() always draw the map outside of the rectangle, and the map only obscures
-        // the rectangle if the test expects it to based on the plan projection and map settings.
-        const expectPixel = (x: number, y: number, expectMap: boolean) => {
-          const color = vp.readColor(x, y);
-          expect(color.equalsColorDef(vp.displayStyle.backgroundColor)).to.be.false;
-          expect(color.equalsColorDef(ColorDef.white)).not.to.equal(expectMap);
-
-          const pixel = vp.readPixel(x, y, true);
-          expect(pixel.type).to.equal(Pixel.GeometryType.Surface);
-          expect(pixel.featureTable).not.to.be.undefined;
-          expect(Id64.isTransient(pixel.featureTable!.modelId)).to.equal(expectMap);
-        };
-
-        expectPixel(50, 50, test.expectMap);
-      }
-    });
-  });
-});
+/*---------------------------------------------------------------------------------------------
+* Copyright (c) Bentley Systems, Incorporated. All rights reserved.
+* See LICENSE.md in the project root for license terms and full copyright notice.
+*--------------------------------------------------------------------------------------------*/
+import { expect } from "chai";
+import { Id64, ProcessDetector } from "@itwin/core-bentley";
+import {
+  BackgroundMapSettings, ColorByName, ColorDef, GlobeMode, PlanProjectionSettings, PlanProjectionSettingsProps,
+} from "@itwin/core-common";
+import {
+  DisplayStyle3dState, GeometricModel3dState, IModelApp, IModelConnection, Pixel, SnapshotConnection,
+} from "@itwin/core-frontend";
+import { testOnScreenViewport } from "../TestViewport";
+import { ElectronApp } from "@itwin/electron-manager/lib/cjs/ElectronFrontend";
+import { rpcInterfaces } from "../../common/RpcInterfaces";
+
+describe("Plan projections", () => {
+  let mirukuru: IModelConnection;
+
+  before(async () => {
+    const opts = {
+      electronApp: { rpcInterfaces },
+      iModelApp: {
+        renderSys: {
+          // Test wants to read the color of exactly one pixel, specified in CSS pixels. Ignore device pixel ratio.
+          dpiAwareViewports: false,
+        },
+      },
+    };
+
+    await IModelApp.shutdown();
+    if (ProcessDetector.isElectronAppFrontend)
+      await ElectronApp.startup(opts);
+    else
+      await IModelApp.startup(opts.iModelApp);
+
+    mirukuru = await SnapshotConnection.openFile("planprojection.bim");
+  });
+
+  after(async () => {
+    await mirukuru.close();
+    await IModelApp.shutdown();
+  });
+
+  it("is obscured by background map based on settings", async () => {
+    // Force our model to be a plan projection
+    const modelId = "0x17";
+    await mirukuru.models.load(modelId);
+    const model = mirukuru.models.getLoaded(modelId) as GeometricModel3dState;
+    expect(model).not.to.be.undefined;
+    expect(model.isPlanProjection).to.be.true;
+
+    interface Test extends PlanProjectionSettingsProps {
+      expectMap: boolean;
+      mapDepth: boolean;
+    }
+
+    const tests: Test[] = [
+      { enforceDisplayPriority: true, mapDepth: false, expectMap: false },
+      { elevation: -10, mapDepth: false, expectMap: false },
+      { elevation: 10, mapDepth: false, expectMap: false },
+      { elevation: -10, mapDepth: true, expectMap: true },
+      { elevation: 10, mapDepth: true, expectMap: false },
+      { elevation: -10, overlay: true, mapDepth: false, expectMap: false },
+      { elevation: 10, overlay: true, mapDepth: false, expectMap: false },
+      { elevation: -10, overlay: true, mapDepth: true, expectMap: false },
+      { elevation: 10, overlay: true, mapDepth: true, expectMap: false },
+    ];
+
+    await testOnScreenViewport("0x29", mirukuru, 100, 100, async (vp) => {
+      for (const test of tests) {
+        // Top view; rectangle is coincident with background map.
+        vp.viewFlags = vp.viewFlags.copy({ backgroundMap: true, lighting: false });
+        vp.displayStyle.backgroundColor = ColorDef.fromJSON(ColorByName.magenta);
+        vp.backgroundMapSettings = BackgroundMapSettings.fromJSON({
+          useDepthBuffer: test.mapDepth,
+          globeMode: GlobeMode.Plane,
+          nonLocatable: false,
+        });
+
+        // Set up plan projection settings.
+        const style = vp.displayStyle as DisplayStyle3dState;
+        style.settings.setPlanProjectionSettings(modelId, PlanProjectionSettings.fromJSON(test));
+        vp.invalidateScene();
+
+        // Render the scene.
+        await vp.waitForAllTilesToRender();
+        vp.invalidateRenderPlan();
+        await vp.waitForAllTilesToRender();
+
+        // Test that the screen and readPixels() always draw the map outside of the rectangle, and the map only obscures
+        // the rectangle if the test expects it to based on the plan projection and map settings.
+        const expectPixel = (x: number, y: number, expectMap: boolean) => {
+          const color = vp.readColor(x, y);
+          expect(color.equalsColorDef(vp.displayStyle.backgroundColor)).to.be.false;
+          expect(color.equalsColorDef(ColorDef.white)).not.to.equal(expectMap);
+
+          const pixel = vp.readPixel(x, y, true);
+          expect(pixel.type).to.equal(Pixel.GeometryType.Surface);
+          expect(pixel.featureTable).not.to.be.undefined;
+          expect(Id64.isTransient(pixel.featureTable!.modelId)).to.equal(expectMap);
+        };
+
+        expectPixel(50, 50, test.expectMap);
+      }
+    });
+  });
+});