--- conflicted
+++ resolved
@@ -1,61 +1,57 @@
-/*---------------------------------------------------------------------------------------------
-* Copyright (c) Bentley Systems, Incorporated. All rights reserved.
-* See LICENSE.md in the project root for license terms and full copyright notice.
-*--------------------------------------------------------------------------------------------*/
-import { assert, expect } from "chai";
-import * as path from "path";
-import { Guid, OpenMode, ProcessDetector } from "@itwin/core-bentley";
-<<<<<<< HEAD
-import { ElectronApp } from "@itwin/electron-manager/lib/cjs/ElectronFrontend";
-=======
-import { ElectronApp } from "@itwin/core-electron/lib/ElectronFrontend";
->>>>>>> f4700dd6
-import { IModel, IModelError } from "@itwin/core-common";
-import { BriefcaseConnection } from "@itwin/core-frontend";
-
-if (ProcessDetector.isElectronAppFrontend) { // BriefcaseConnection tests only run on electron
-  describe("BriefcaseConnection.openStandalone", () => {
-    before(async () => {
-      await ElectronApp.startup();
-    });
-
-    after(async () => {
-      await ElectronApp.shutdown();
-    });
-
-    it("openStandalone properties", async () => {
-      const filePath = path.join(process.env.IMODELJS_CORE_DIRNAME!, "core/backend/lib/cjs/test/assets/test.bim");
-      const connection = await BriefcaseConnection.openStandalone(filePath);
-
-      assert.isTrue(connection.isOpen);
-      assert.equal(connection.openMode, OpenMode.ReadWrite);
-      assert.isFalse(connection.isClosed);
-      assert.isDefined(connection.iModelId);
-      assert.isTrue(Guid.isV4Guid(connection.iModelId));
-      assert.isTrue(connection.isBriefcaseConnection());
-      assert.isFalse(connection.isSnapshotConnection());
-      assert.isFalse(connection.isBlankConnection());
-      assert.isFalse(connection.isCheckpointConnection());
-
-      assert.isTrue(connection.isBriefcase);
-      assert.isFalse(connection.isSnapshot);
-      assert.isFalse(connection.isBlank);
-
-      assert.equal(connection.iTwinId, Guid.empty, "standalone imodels have empty iTwinId");
-      await expect(connection.pushChanges("bad")).to.eventually.be.rejectedWith(IModelError); // standalone imodels can't push changes
-      await expect(connection.pullChanges()).to.eventually.be.rejectedWith(IModelError);// standalone imodels can't pull changes
-
-      const elementProps = await connection.elements.getProps(IModel.rootSubjectId);
-      assert.equal(1, elementProps.length);
-      assert.equal(elementProps[0].id, IModel.rootSubjectId);
-      await connection.close();
-
-      assert.isFalse(connection.isOpen);
-      assert.isTrue(connection.isClosed);
-
-      const readOnlyConnection = await BriefcaseConnection.openStandalone(filePath, OpenMode.Readonly);
-      assert.equal(readOnlyConnection.openMode, OpenMode.Readonly);
-      await readOnlyConnection.close();
-    });
-  });
-}
+/*---------------------------------------------------------------------------------------------
+* Copyright (c) Bentley Systems, Incorporated. All rights reserved.
+* See LICENSE.md in the project root for license terms and full copyright notice.
+*--------------------------------------------------------------------------------------------*/
+import { assert, expect } from "chai";
+import * as path from "path";
+import { Guid, OpenMode, ProcessDetector } from "@itwin/core-bentley";
+import { ElectronApp } from "@itwin/core-electron/lib/cjs/ElectronFrontend";
+import { IModel, IModelError } from "@itwin/core-common";
+import { BriefcaseConnection } from "@itwin/core-frontend";
+
+if (ProcessDetector.isElectronAppFrontend) { // BriefcaseConnection tests only run on electron
+  describe("BriefcaseConnection.openStandalone", () => {
+    before(async () => {
+      await ElectronApp.startup();
+    });
+
+    after(async () => {
+      await ElectronApp.shutdown();
+    });
+
+    it("openStandalone properties", async () => {
+      const filePath = path.join(process.env.IMODELJS_CORE_DIRNAME!, "core/backend/lib/cjs/test/assets/test.bim");
+      const connection = await BriefcaseConnection.openStandalone(filePath);
+
+      assert.isTrue(connection.isOpen);
+      assert.equal(connection.openMode, OpenMode.ReadWrite);
+      assert.isFalse(connection.isClosed);
+      assert.isDefined(connection.iModelId);
+      assert.isTrue(Guid.isV4Guid(connection.iModelId));
+      assert.isTrue(connection.isBriefcaseConnection());
+      assert.isFalse(connection.isSnapshotConnection());
+      assert.isFalse(connection.isBlankConnection());
+      assert.isFalse(connection.isCheckpointConnection());
+
+      assert.isTrue(connection.isBriefcase);
+      assert.isFalse(connection.isSnapshot);
+      assert.isFalse(connection.isBlank);
+
+      assert.equal(connection.iTwinId, Guid.empty, "standalone imodels have empty iTwinId");
+      await expect(connection.pushChanges("bad")).to.eventually.be.rejectedWith(IModelError); // standalone imodels can't push changes
+      await expect(connection.pullChanges()).to.eventually.be.rejectedWith(IModelError);// standalone imodels can't pull changes
+
+      const elementProps = await connection.elements.getProps(IModel.rootSubjectId);
+      assert.equal(1, elementProps.length);
+      assert.equal(elementProps[0].id, IModel.rootSubjectId);
+      await connection.close();
+
+      assert.isFalse(connection.isOpen);
+      assert.isTrue(connection.isClosed);
+
+      const readOnlyConnection = await BriefcaseConnection.openStandalone(filePath, OpenMode.Readonly);
+      assert.equal(readOnlyConnection.openMode, OpenMode.Readonly);
+      await readOnlyConnection.close();
+    });
+  });
+}