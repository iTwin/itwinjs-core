/*---------------------------------------------------------------------------------------------
* Copyright (c) Bentley Systems, Incorporated. All rights reserved.
* See LICENSE.md in the project root for license terms and full copyright notice.
*--------------------------------------------------------------------------------------------*/
import * as chai from "chai";
import * as chaiAsPromised from "chai-as-promised";
import { ProcessDetector } from "@itwin/core-bentley";
import { EditTools } from "@itwin/editor-frontend";
import { IModelApp, PrimitiveTool, SnapshotConnection, Viewport } from "@itwin/core-frontend";
import { testCmdIds, TestCmdOjb1, TestCmdResult, TestCommandIpc } from "../../common/TestEditCommandIpc";
<<<<<<< HEAD
import { ElectronApp } from "@bentley/electron-manager/lib/cjs/ElectronFrontend";
=======
import { ElectronApp } from "@itwin/electron-manager/lib/ElectronFrontend";
>>>>>>> 200baec2

const expect = chai.expect;
const assert = chai.assert;

chai.use(chaiAsPromised);

let iModel: SnapshotConnection;
let testOut: TestCmdResult;
const cmdArg = "test command arg";
let cmdStr: string;

class TestEditTool1 extends PrimitiveTool {
  public static override toolId = "TestEditTool1";
  public override isCompatibleViewport(_vp: Viewport | undefined, _isSelectedViewChange: boolean): boolean { return true; }
  public async onRestartTool() { return this.exitTool(); }
  public static callCommand<T extends keyof TestCommandIpc>(method: T, ...args: Parameters<TestCommandIpc[T]>): ReturnType<TestCommandIpc[T]> {
    return EditTools.callCommand(method, ...args) as ReturnType<TestCommandIpc[T]>;
  }

  public async go(cmd: string, str1: string, str2: string, obj1: TestCmdOjb1) {
    cmdStr = await EditTools.startCommand<string>(cmd, iModel.key, cmdArg);
    testOut = await TestEditTool1.callCommand("testMethod1", str1, str2, obj1);
  }
}

if (ProcessDetector.isElectronAppFrontend) {
  describe("EditTools", () => {

    before(async () => {
      await ElectronApp.startup();
      const testNamespace = IModelApp.i18n.registerNamespace("TestApp");
      IModelApp.tools.register(TestEditTool1, testNamespace);
      iModel = await SnapshotConnection.openFile("test.bim"); // relative path resolved by BackendTestAssetResolver

    });

    after(async () => {
      await iModel.close();
      await ElectronApp.shutdown();
    });

    it("should start edit commands", async () => {
      expect(await IModelApp.tools.run("TestEditTool1")).to.be.true;
      const tool = IModelApp.toolAdmin.currentTool as TestEditTool1;
      assert.isTrue(tool instanceof TestEditTool1);
      const str1 = "abc";
      const str2 = "def";
      const obj1 = {
        i1: 10,
        i2: 20,
        buf: Int8Array.from([1, 2, 3, 4, 6]),
      };

      await tool.go(testCmdIds.cmd1, str1, str2, obj1);
      assert.equal(cmdStr, `${cmdArg}:1`);
      assert.equal(testOut.num, 30);
      assert.equal(testOut.str, "abcdef");
      assert.deepEqual(Array.from(testOut.buf), [1, 2, 3, 4, 6, -22]);

      await tool.go(testCmdIds.cmd2, str1, str2, obj1);
      assert.equal(cmdStr, `${cmdArg}:2`);
      assert.equal(testOut.num, -10);
      assert.equal(testOut.str, "defabc");
      assert.deepEqual(Array.from(testOut.buf), [1, 2, 3, 4, 6, -32]);
    });

  });
}
<|MERGE_RESOLUTION|>--- conflicted
+++ resolved
@@ -1,83 +1,79 @@
-/*---------------------------------------------------------------------------------------------
-* Copyright (c) Bentley Systems, Incorporated. All rights reserved.
-* See LICENSE.md in the project root for license terms and full copyright notice.
-*--------------------------------------------------------------------------------------------*/
-import * as chai from "chai";
-import * as chaiAsPromised from "chai-as-promised";
-import { ProcessDetector } from "@itwin/core-bentley";
-import { EditTools } from "@itwin/editor-frontend";
-import { IModelApp, PrimitiveTool, SnapshotConnection, Viewport } from "@itwin/core-frontend";
-import { testCmdIds, TestCmdOjb1, TestCmdResult, TestCommandIpc } from "../../common/TestEditCommandIpc";
-<<<<<<< HEAD
-import { ElectronApp } from "@bentley/electron-manager/lib/cjs/ElectronFrontend";
-=======
-import { ElectronApp } from "@itwin/electron-manager/lib/ElectronFrontend";
->>>>>>> 200baec2
-
-const expect = chai.expect;
-const assert = chai.assert;
-
-chai.use(chaiAsPromised);
-
-let iModel: SnapshotConnection;
-let testOut: TestCmdResult;
-const cmdArg = "test command arg";
-let cmdStr: string;
-
-class TestEditTool1 extends PrimitiveTool {
-  public static override toolId = "TestEditTool1";
-  public override isCompatibleViewport(_vp: Viewport | undefined, _isSelectedViewChange: boolean): boolean { return true; }
-  public async onRestartTool() { return this.exitTool(); }
-  public static callCommand<T extends keyof TestCommandIpc>(method: T, ...args: Parameters<TestCommandIpc[T]>): ReturnType<TestCommandIpc[T]> {
-    return EditTools.callCommand(method, ...args) as ReturnType<TestCommandIpc[T]>;
-  }
-
-  public async go(cmd: string, str1: string, str2: string, obj1: TestCmdOjb1) {
-    cmdStr = await EditTools.startCommand<string>(cmd, iModel.key, cmdArg);
-    testOut = await TestEditTool1.callCommand("testMethod1", str1, str2, obj1);
-  }
-}
-
-if (ProcessDetector.isElectronAppFrontend) {
-  describe("EditTools", () => {
-
-    before(async () => {
-      await ElectronApp.startup();
-      const testNamespace = IModelApp.i18n.registerNamespace("TestApp");
-      IModelApp.tools.register(TestEditTool1, testNamespace);
-      iModel = await SnapshotConnection.openFile("test.bim"); // relative path resolved by BackendTestAssetResolver
-
-    });
-
-    after(async () => {
-      await iModel.close();
-      await ElectronApp.shutdown();
-    });
-
-    it("should start edit commands", async () => {
-      expect(await IModelApp.tools.run("TestEditTool1")).to.be.true;
-      const tool = IModelApp.toolAdmin.currentTool as TestEditTool1;
-      assert.isTrue(tool instanceof TestEditTool1);
-      const str1 = "abc";
-      const str2 = "def";
-      const obj1 = {
-        i1: 10,
-        i2: 20,
-        buf: Int8Array.from([1, 2, 3, 4, 6]),
-      };
-
-      await tool.go(testCmdIds.cmd1, str1, str2, obj1);
-      assert.equal(cmdStr, `${cmdArg}:1`);
-      assert.equal(testOut.num, 30);
-      assert.equal(testOut.str, "abcdef");
-      assert.deepEqual(Array.from(testOut.buf), [1, 2, 3, 4, 6, -22]);
-
-      await tool.go(testCmdIds.cmd2, str1, str2, obj1);
-      assert.equal(cmdStr, `${cmdArg}:2`);
-      assert.equal(testOut.num, -10);
-      assert.equal(testOut.str, "defabc");
-      assert.deepEqual(Array.from(testOut.buf), [1, 2, 3, 4, 6, -32]);
-    });
-
-  });
-}
+/*---------------------------------------------------------------------------------------------
+* Copyright (c) Bentley Systems, Incorporated. All rights reserved.
+* See LICENSE.md in the project root for license terms and full copyright notice.
+*--------------------------------------------------------------------------------------------*/
+import * as chai from "chai";
+import * as chaiAsPromised from "chai-as-promised";
+import { ProcessDetector } from "@itwin/core-bentley";
+import { EditTools } from "@itwin/editor-frontend";
+import { IModelApp, PrimitiveTool, SnapshotConnection, Viewport } from "@itwin/core-frontend";
+import { testCmdIds, TestCmdOjb1, TestCmdResult, TestCommandIpc } from "../../common/TestEditCommandIpc";
+import { ElectronApp } from "@itwin/electron-manager/lib/cjs/ElectronFrontend";
+
+const expect = chai.expect;
+const assert = chai.assert;
+
+chai.use(chaiAsPromised);
+
+let iModel: SnapshotConnection;
+let testOut: TestCmdResult;
+const cmdArg = "test command arg";
+let cmdStr: string;
+
+class TestEditTool1 extends PrimitiveTool {
+  public static override toolId = "TestEditTool1";
+  public override isCompatibleViewport(_vp: Viewport | undefined, _isSelectedViewChange: boolean): boolean { return true; }
+  public async onRestartTool() { return this.exitTool(); }
+  public static callCommand<T extends keyof TestCommandIpc>(method: T, ...args: Parameters<TestCommandIpc[T]>): ReturnType<TestCommandIpc[T]> {
+    return EditTools.callCommand(method, ...args) as ReturnType<TestCommandIpc[T]>;
+  }
+
+  public async go(cmd: string, str1: string, str2: string, obj1: TestCmdOjb1) {
+    cmdStr = await EditTools.startCommand<string>(cmd, iModel.key, cmdArg);
+    testOut = await TestEditTool1.callCommand("testMethod1", str1, str2, obj1);
+  }
+}
+
+if (ProcessDetector.isElectronAppFrontend) {
+  describe("EditTools", () => {
+
+    before(async () => {
+      await ElectronApp.startup();
+      const testNamespace = IModelApp.i18n.registerNamespace("TestApp");
+      IModelApp.tools.register(TestEditTool1, testNamespace);
+      iModel = await SnapshotConnection.openFile("test.bim"); // relative path resolved by BackendTestAssetResolver
+
+    });
+
+    after(async () => {
+      await iModel.close();
+      await ElectronApp.shutdown();
+    });
+
+    it("should start edit commands", async () => {
+      expect(await IModelApp.tools.run("TestEditTool1")).to.be.true;
+      const tool = IModelApp.toolAdmin.currentTool as TestEditTool1;
+      assert.isTrue(tool instanceof TestEditTool1);
+      const str1 = "abc";
+      const str2 = "def";
+      const obj1 = {
+        i1: 10,
+        i2: 20,
+        buf: Int8Array.from([1, 2, 3, 4, 6]),
+      };
+
+      await tool.go(testCmdIds.cmd1, str1, str2, obj1);
+      assert.equal(cmdStr, `${cmdArg}:1`);
+      assert.equal(testOut.num, 30);
+      assert.equal(testOut.str, "abcdef");
+      assert.deepEqual(Array.from(testOut.buf), [1, 2, 3, 4, 6, -22]);
+
+      await tool.go(testCmdIds.cmd2, str1, str2, obj1);
+      assert.equal(cmdStr, `${cmdArg}:2`);
+      assert.equal(testOut.num, -10);
+      assert.equal(testOut.str, "defabc");
+      assert.deepEqual(Array.from(testOut.buf), [1, 2, 3, 4, 6, -32]);
+    });
+
+  });
+}