/*---------------------------------------------------------------------------------------------
* Copyright (c) Bentley Systems, Incorporated. All rights reserved.
* See LICENSE.md in the project root for license terms and full copyright notice.
*--------------------------------------------------------------------------------------------*/
import { assert } from "chai";
import { Guid, ProcessDetector } from "@itwin/core-bentley";
import { IModel } from "@itwin/core-common";
import { SnapshotConnection } from "@itwin/core-frontend";
import { TestUtility } from "../TestUtility";

if (ProcessDetector.isElectronAppFrontend) {

  describe("SnapshotConnection", () => {
    before(async () => {
      await TestUtility.startFrontend();
    });

    after(async () => {
      await TestUtility.shutdownFrontend();
    });

    it("SnapshotConnection properties", async () => {
      /* eslint-disable deprecation/deprecation */
      const snapshotR1 = await SnapshotConnection.openRemote("test-key"); // file key resolved by BackendTestAssetResolver
      const snapshotR2 = await SnapshotConnection.openRemote("test2-key"); // file key resolved by BackendTestAssetResolver
      /* eslint-enable deprecation/deprecation */
      const snapshotF1 = await SnapshotConnection.openFile("test.bim"); // relative path resolved by BackendTestAssetResolver

      assert.notEqual(snapshotR1.key, snapshotF1.key);
      assert.isTrue(snapshotR1.isRemote);
      assert.isTrue(snapshotR2.isRemote);
      assert.isFalse(snapshotF1.isRemote);

      assert.isTrue(snapshotR1.isOpen);
      assert.isTrue(snapshotR2.isOpen);
      assert.isTrue(snapshotF1.isOpen);

      assert.isFalse(snapshotR1.isClosed);
      assert.isFalse(snapshotR2.isClosed);
      assert.isFalse(snapshotF1.isClosed);

      assert.isDefined(snapshotR1.iModelId);
      assert.isDefined(snapshotR2.iModelId);
      assert.isDefined(snapshotF1.iModelId);

      assert.isTrue(Guid.isV4Guid(snapshotR1.iModelId));
      assert.isTrue(Guid.isV4Guid(snapshotR2.iModelId));
      assert.isTrue(Guid.isV4Guid(snapshotF1.iModelId));

      assert.isTrue(snapshotR1.isSnapshot);
      assert.isTrue(snapshotR2.isSnapshot);
      assert.isTrue(snapshotF1.isSnapshot);

      assert.isTrue(snapshotR1.isSnapshotConnection());
      assert.isTrue(snapshotR2.isSnapshotConnection());
      assert.isTrue(snapshotF1.isSnapshotConnection());

      assert.isFalse(snapshotR1.isBriefcase);
      assert.isFalse(snapshotR2.isBriefcase);
      assert.isFalse(snapshotF1.isBriefcase);

      assert.isFalse(snapshotR1.isCheckpointConnection());
      assert.isFalse(snapshotR2.isCheckpointConnection());
      assert.isFalse(snapshotF1.isCheckpointConnection());

      const elementPropsR1 = await snapshotR1.elements.getProps(IModel.rootSubjectId);
      assert.equal(1, elementPropsR1.length);
      assert.equal(elementPropsR1[0].id, IModel.rootSubjectId);
      await snapshotR1.close(); // R1 is the same backend iModel as F1, but close should not affect F1

      const elementPropsR2 = await snapshotR2.elements.getProps(IModel.rootSubjectId);
      assert.equal(1, elementPropsR2.length);
      assert.equal(elementPropsR2[0].id, IModel.rootSubjectId);
      await snapshotR2.close();

      const elementPropsF1 = await snapshotF1.elements.getProps(IModel.rootSubjectId);
      assert.equal(1, elementPropsF1.length, "R1 close should not have affected F1");
      assert.equal(elementPropsF1[0].id, IModel.rootSubjectId, "R1 close should not have affected F1");
      await snapshotF1.close();

      assert.isFalse(snapshotR1.isOpen);
      assert.isFalse(snapshotR2.isOpen);
      assert.isFalse(snapshotF1.isOpen);

      assert.isTrue(snapshotR1.isClosed);
      assert.isTrue(snapshotR2.isClosed);
      assert.isTrue(snapshotF1.isClosed);
    });
  });
<<<<<<< HEAD
}
=======

  after(async () => {
    await TestUtility.shutdownFrontend();
  });

  it("SnapshotConnection properties", async () => {
    /* eslint-disable @typescript-eslint/no-deprecated */
    const snapshotR1 = await SnapshotConnection.openRemote("test-key"); // file key resolved by BackendTestAssetResolver
    const snapshotR2 = await SnapshotConnection.openRemote("test2-key"); // file key resolved by BackendTestAssetResolver
    /* eslint-enable @typescript-eslint/no-deprecated */
    const snapshotF1 = await SnapshotConnection.openFile("test.bim"); // relative path resolved by BackendTestAssetResolver

    assert.notEqual(snapshotR1.key, snapshotF1.key);
    assert.isTrue(snapshotR1.isRemote);
    assert.isTrue(snapshotR2.isRemote);
    assert.isFalse(snapshotF1.isRemote);

    assert.isTrue(snapshotR1.isOpen);
    assert.isTrue(snapshotR2.isOpen);
    assert.isTrue(snapshotF1.isOpen);

    assert.isFalse(snapshotR1.isClosed);
    assert.isFalse(snapshotR2.isClosed);
    assert.isFalse(snapshotF1.isClosed);

    assert.isDefined(snapshotR1.iModelId);
    assert.isDefined(snapshotR2.iModelId);
    assert.isDefined(snapshotF1.iModelId);

    assert.isTrue(Guid.isV4Guid(snapshotR1.iModelId));
    assert.isTrue(Guid.isV4Guid(snapshotR2.iModelId));
    assert.isTrue(Guid.isV4Guid(snapshotF1.iModelId));

    assert.isTrue(snapshotR1.isSnapshot);
    assert.isTrue(snapshotR2.isSnapshot);
    assert.isTrue(snapshotF1.isSnapshot);

    assert.isTrue(snapshotR1.isSnapshotConnection());
    assert.isTrue(snapshotR2.isSnapshotConnection());
    assert.isTrue(snapshotF1.isSnapshotConnection());

    assert.isFalse(snapshotR1.isBriefcase);
    assert.isFalse(snapshotR2.isBriefcase);
    assert.isFalse(snapshotF1.isBriefcase);

    assert.isFalse(snapshotR1.isCheckpointConnection());
    assert.isFalse(snapshotR2.isCheckpointConnection());
    assert.isFalse(snapshotF1.isCheckpointConnection());

    const elementPropsR1 = await snapshotR1.elements.getProps(IModel.rootSubjectId);
    assert.equal(1, elementPropsR1.length);
    assert.equal(elementPropsR1[0].id, IModel.rootSubjectId);
    await snapshotR1.close(); // R1 is the same backend iModel as F1, but close should not affect F1

    const elementPropsR2 = await snapshotR2.elements.getProps(IModel.rootSubjectId);
    assert.equal(1, elementPropsR2.length);
    assert.equal(elementPropsR2[0].id, IModel.rootSubjectId);
    await snapshotR2.close();

    const elementPropsF1 = await snapshotF1.elements.getProps(IModel.rootSubjectId);
    assert.equal(1, elementPropsF1.length, "R1 close should not have affected F1");
    assert.equal(elementPropsF1[0].id, IModel.rootSubjectId, "R1 close should not have affected F1");
    await snapshotF1.close();

    assert.isFalse(snapshotR1.isOpen);
    assert.isFalse(snapshotR2.isOpen);
    assert.isFalse(snapshotF1.isOpen);

    assert.isTrue(snapshotR1.isClosed);
    assert.isTrue(snapshotR2.isClosed);
    assert.isTrue(snapshotF1.isClosed);
  });
});
>>>>>>> 111ab905
<|MERGE_RESOLUTION|>--- conflicted
+++ resolved
@@ -20,10 +20,10 @@
     });
 
     it("SnapshotConnection properties", async () => {
-      /* eslint-disable deprecation/deprecation */
+      /* eslint-disable @typescript-eslint/no-deprecated */
       const snapshotR1 = await SnapshotConnection.openRemote("test-key"); // file key resolved by BackendTestAssetResolver
       const snapshotR2 = await SnapshotConnection.openRemote("test2-key"); // file key resolved by BackendTestAssetResolver
-      /* eslint-enable deprecation/deprecation */
+      /* eslint-enable @typescript-eslint/no-deprecated */
       const snapshotF1 = await SnapshotConnection.openFile("test.bim"); // relative path resolved by BackendTestAssetResolver
 
       assert.notEqual(snapshotR1.key, snapshotF1.key);
@@ -87,9 +87,6 @@
       assert.isTrue(snapshotF1.isClosed);
     });
   });
-<<<<<<< HEAD
-}
-=======
 
   after(async () => {
     await TestUtility.shutdownFrontend();
@@ -162,5 +159,4 @@
     assert.isTrue(snapshotR2.isClosed);
     assert.isTrue(snapshotF1.isClosed);
   });
-});
->>>>>>> 111ab905
+};