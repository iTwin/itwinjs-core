/*---------------------------------------------------------------------------------------------
* Copyright (c) Bentley Systems, Incorporated. All rights reserved.
* See LICENSE.md in the project root for license terms and full copyright notice.
*--------------------------------------------------------------------------------------------*/
import { expect } from "chai";
<<<<<<< HEAD
import { Id64 } from "@itwin/core-bentley";
import {
  BackgroundMapProps, BackgroundMapSettings, BackgroundMapType, ColorDef, GlobeMode, TerrainHeightOriginMode,
} from "@itwin/core-common";
import {
  IModelApp, IModelConnection, Pixel, SnapshotConnection,
} from "@itwin/core-frontend";
=======
import { BackgroundMapProps, BackgroundMapSettings, BackgroundMapType, GlobeMode, TerrainHeightOriginMode } from "@bentley/imodeljs-common";
import { IModelApp, IModelConnection, SnapshotConnection } from "@bentley/imodeljs-frontend";
>>>>>>> cf56a43d
import { testOnScreenViewport, TestViewport } from "../TestViewport";

describe("Background map", () => {
  let imodel: IModelConnection;

  before(async () => {
    await IModelApp.startup({
      renderSys: {
        // Test wants to read the color of exactly one pixel, specified in CSS pixels. Ignore device pixel ratio.
        dpiAwareViewports: false,
      },
    });

    imodel = await SnapshotConnection.openFile("mirukuru.ibim");
  });

  after(async () => {
    if (imodel)
      await imodel.close();

    await IModelApp.shutdown();
  });

  it("produces a different tile tree when background map settings change", async () => {
    async function isSameTileTree(vp: TestViewport, props: BackgroundMapProps): Promise<boolean> {
      expect(vp.viewFlags.backgroundMap).to.be.true;
      await vp.waitForAllTilesToRender();
      const prevTree = vp.backgroundMap!.treeOwner.tileTree!;
      expect(prevTree).not.to.be.undefined;

      vp.changeBackgroundMapProps(props);
      await vp.waitForAllTilesToRender();
      const newTree = vp.backgroundMap!.treeOwner.tileTree!;
      expect(newTree).not.to.be.undefined;

      return newTree === prevTree;
    }

    type Test = [BackgroundMapProps, boolean]; // true if expect same tile tree after changing background map props
    const tests: Test[] = [
      [{}, true],
      [BackgroundMapSettings.fromJSON().toJSON(), true],
      [{ useDepthBuffer: true }, false],
      [{ groundBias: 100 }, false],
      [{ groundBias: 0 }, false],
      [{ transparency: 0.5 }, false],
      [{ providerName: "NotAValidProvider" }, true],

      // The same tile tree can draw different types of imagery from different providers.
      [{ providerName: "MapBoxProvider" }, true],
      [{ providerData: { mapType: BackgroundMapType.Street } }, true],
      [{ globeMode: GlobeMode.Plane }, false],

      // Terrain-specific settings don't affect tile tree if terrain is disabled.
      [{ terrainSettings: { exaggeration: 42 } }, true],
      [{ terrainSettings: { heightOrigin: 21 } }, true],
      [{ terrainSettings: { heightOriginMode: TerrainHeightOriginMode.Ground } }, true],

      // Terrain enabled.
      /* ###TODO ApproximateTerrainHeights.json supplied by core-frontend is not found...
      [ { applyTerrain: true }, false ],
      [ { applyTerrain: true, terrainSettings: { exaggeration: 0 } }, false ],
      [ { applyTerrain: true, terrainSettings: { heightOrigin: 0 } }, false ],
      [ { applyTerrain: true, terrainSettings: { heightOriginMode: TerrainHeightOriginMode.Geodetic } }, false ],

      // Settings specific to flat map don't affect tile tree if terrain is enabled.
      [ { applyTerrain: true, groundBias: 42 }, true ],
      [ { applyTerrain: true, useDepthBuffer: false }, true ],
      */
    ];

    await testOnScreenViewport("0x24", imodel, 100, 100, async (vp) => {
      vp.viewFlags = vp.viewFlags.with("backgroundMap", true);

      for (const test of tests) {
        expect(await isSameTileTree(vp, test[0])).to.equal(test[1]);
        expect(await isSameTileTree(vp, test[0])).to.be.true;
      }
    });
  });

<<<<<<< HEAD
  // The view consists of a white rectangle in the center of a top view - smooth-shaded mode. Map initially off. Map is coplanar with top of rectangle.
  it("obscures model based on settings", async () => {
    type PixelType = "model" | "bg" | "map";

    async function expectPixelTypes(vp: TestViewport, mapProps: BackgroundMapProps | undefined, expectedCenterColor: PixelType, expectedCornerColor: PixelType, expectedCenterFeature: PixelType, expectedCornerFeature: PixelType): Promise<void> {
      if (mapProps) {
        vp.viewFlags = vp.viewFlags.with("backgroundMap", true);
        vp.backgroundMapSettings = BackgroundMapSettings.fromJSON(mapProps);
      }

      await vp.waitForAllTilesToRender();
      vp.invalidateRenderPlan();
      await vp.waitForAllTilesToRender();

      const cx = Math.floor(vp.viewRect.width / 2);
      const cy = Math.floor(vp.viewRect.height / 2);

      // Test what's rendered to the screen.
      const expectColor = (x: number, y: number, expectedColor: PixelType) => {
        const actualColor = vp.readColor(x, y);
        expect(actualColor.equalsColorDef(ColorDef.white)).to.equal("model" === expectedColor);
        expect(actualColor.equalsColorDef(vp.view.backgroundColor)).to.equal("bg" === expectedColor);
      };

      expectColor(cx, cy, expectedCenterColor);
      expectColor(1, 1, expectedCornerColor);

      // Test what's rendered for readPixels().
      const expectPixel = (x: number, y: number, expectedPixel: PixelType) => {
        const actualPixel = vp.readPixel(x, y, true);
        if ("bg" === expectedPixel) {
          expect(actualPixel.type).to.equal(Pixel.GeometryType.None);
          return;
        }

        expect(actualPixel.type).to.equal(Pixel.GeometryType.Surface);
        expect(actualPixel.featureTable).not.to.be.undefined;
        expect(Id64.isTransient(actualPixel.featureTable!.modelId)).to.equal("map" === expectedPixel);
      };

      expectPixel(cx, cy, expectedCenterFeature);
      expectPixel(1, 1, expectedCornerFeature);
    }

    type Test = [BackgroundMapProps | undefined, PixelType, PixelType, PixelType, PixelType];
    const tests: Test[] = [
      [undefined, "model", "bg", "model", "bg"],

      [{ groundBias: 10, nonLocatable: true }, "model", "map", "model", "bg"],
      [{ groundBias: -10, nonLocatable: true }, "model", "map", "model", "bg"],
      [{ useDepthBuffer: true, groundBias: 10, nonLocatable: true }, "map", "map", "model", "bg"],
      [{ useDepthBuffer: true, groundBias: -10, nonLocatable: true }, "model", "map", "model", "bg"],

      [{ nonLocatable: true }, "model", "map", "model", "bg"],
      [{}, "model", "map", "model", "map"],

      [{ groundBias: 10 }, "model", "map", "model", "map"],
      [{ groundBias: -10 }, "model", "map", "model", "map"],
      [{ useDepthBuffer: true, groundBias: 10 }, "map", "map", "map", "map"],
      [{ useDepthBuffer: true, groundBias: -10 }, "model", "map", "model", "map"],

      // ###TODO: Can't test with applyTerrain=true because ApproximateTerrainHeights.json not found...
    ];

    await testOnScreenViewport("0x24", imodel, 100, 100, async (vp) => {
      // Turn off lighting. Map is already off.
      vp.viewFlags = vp.viewFlags.with("lighting", false);

      for (const test of tests)
        await expectPixelTypes(vp, test[0], test[1], test[2], test[3], test[4]);
    });
  });
=======
>>>>>>> cf56a43d
});
<|MERGE_RESOLUTION|>--- conflicted
+++ resolved
@@ -1,174 +1,88 @@
-/*---------------------------------------------------------------------------------------------
-* Copyright (c) Bentley Systems, Incorporated. All rights reserved.
-* See LICENSE.md in the project root for license terms and full copyright notice.
-*--------------------------------------------------------------------------------------------*/
-import { expect } from "chai";
-<<<<<<< HEAD
-import { Id64 } from "@itwin/core-bentley";
-import {
-  BackgroundMapProps, BackgroundMapSettings, BackgroundMapType, ColorDef, GlobeMode, TerrainHeightOriginMode,
-} from "@itwin/core-common";
-import {
-  IModelApp, IModelConnection, Pixel, SnapshotConnection,
-} from "@itwin/core-frontend";
-=======
-import { BackgroundMapProps, BackgroundMapSettings, BackgroundMapType, GlobeMode, TerrainHeightOriginMode } from "@bentley/imodeljs-common";
-import { IModelApp, IModelConnection, SnapshotConnection } from "@bentley/imodeljs-frontend";
->>>>>>> cf56a43d
-import { testOnScreenViewport, TestViewport } from "../TestViewport";
-
-describe("Background map", () => {
-  let imodel: IModelConnection;
-
-  before(async () => {
-    await IModelApp.startup({
-      renderSys: {
-        // Test wants to read the color of exactly one pixel, specified in CSS pixels. Ignore device pixel ratio.
-        dpiAwareViewports: false,
-      },
-    });
-
-    imodel = await SnapshotConnection.openFile("mirukuru.ibim");
-  });
-
-  after(async () => {
-    if (imodel)
-      await imodel.close();
-
-    await IModelApp.shutdown();
-  });
-
-  it("produces a different tile tree when background map settings change", async () => {
-    async function isSameTileTree(vp: TestViewport, props: BackgroundMapProps): Promise<boolean> {
-      expect(vp.viewFlags.backgroundMap).to.be.true;
-      await vp.waitForAllTilesToRender();
-      const prevTree = vp.backgroundMap!.treeOwner.tileTree!;
-      expect(prevTree).not.to.be.undefined;
-
-      vp.changeBackgroundMapProps(props);
-      await vp.waitForAllTilesToRender();
-      const newTree = vp.backgroundMap!.treeOwner.tileTree!;
-      expect(newTree).not.to.be.undefined;
-
-      return newTree === prevTree;
-    }
-
-    type Test = [BackgroundMapProps, boolean]; // true if expect same tile tree after changing background map props
-    const tests: Test[] = [
-      [{}, true],
-      [BackgroundMapSettings.fromJSON().toJSON(), true],
-      [{ useDepthBuffer: true }, false],
-      [{ groundBias: 100 }, false],
-      [{ groundBias: 0 }, false],
-      [{ transparency: 0.5 }, false],
-      [{ providerName: "NotAValidProvider" }, true],
-
-      // The same tile tree can draw different types of imagery from different providers.
-      [{ providerName: "MapBoxProvider" }, true],
-      [{ providerData: { mapType: BackgroundMapType.Street } }, true],
-      [{ globeMode: GlobeMode.Plane }, false],
-
-      // Terrain-specific settings don't affect tile tree if terrain is disabled.
-      [{ terrainSettings: { exaggeration: 42 } }, true],
-      [{ terrainSettings: { heightOrigin: 21 } }, true],
-      [{ terrainSettings: { heightOriginMode: TerrainHeightOriginMode.Ground } }, true],
-
-      // Terrain enabled.
-      /* ###TODO ApproximateTerrainHeights.json supplied by core-frontend is not found...
-      [ { applyTerrain: true }, false ],
-      [ { applyTerrain: true, terrainSettings: { exaggeration: 0 } }, false ],
-      [ { applyTerrain: true, terrainSettings: { heightOrigin: 0 } }, false ],
-      [ { applyTerrain: true, terrainSettings: { heightOriginMode: TerrainHeightOriginMode.Geodetic } }, false ],
-
-      // Settings specific to flat map don't affect tile tree if terrain is enabled.
-      [ { applyTerrain: true, groundBias: 42 }, true ],
-      [ { applyTerrain: true, useDepthBuffer: false }, true ],
-      */
-    ];
-
-    await testOnScreenViewport("0x24", imodel, 100, 100, async (vp) => {
-      vp.viewFlags = vp.viewFlags.with("backgroundMap", true);
-
-      for (const test of tests) {
-        expect(await isSameTileTree(vp, test[0])).to.equal(test[1]);
-        expect(await isSameTileTree(vp, test[0])).to.be.true;
-      }
-    });
-  });
-
-<<<<<<< HEAD
-  // The view consists of a white rectangle in the center of a top view - smooth-shaded mode. Map initially off. Map is coplanar with top of rectangle.
-  it("obscures model based on settings", async () => {
-    type PixelType = "model" | "bg" | "map";
-
-    async function expectPixelTypes(vp: TestViewport, mapProps: BackgroundMapProps | undefined, expectedCenterColor: PixelType, expectedCornerColor: PixelType, expectedCenterFeature: PixelType, expectedCornerFeature: PixelType): Promise<void> {
-      if (mapProps) {
-        vp.viewFlags = vp.viewFlags.with("backgroundMap", true);
-        vp.backgroundMapSettings = BackgroundMapSettings.fromJSON(mapProps);
-      }
-
-      await vp.waitForAllTilesToRender();
-      vp.invalidateRenderPlan();
-      await vp.waitForAllTilesToRender();
-
-      const cx = Math.floor(vp.viewRect.width / 2);
-      const cy = Math.floor(vp.viewRect.height / 2);
-
-      // Test what's rendered to the screen.
-      const expectColor = (x: number, y: number, expectedColor: PixelType) => {
-        const actualColor = vp.readColor(x, y);
-        expect(actualColor.equalsColorDef(ColorDef.white)).to.equal("model" === expectedColor);
-        expect(actualColor.equalsColorDef(vp.view.backgroundColor)).to.equal("bg" === expectedColor);
-      };
-
-      expectColor(cx, cy, expectedCenterColor);
-      expectColor(1, 1, expectedCornerColor);
-
-      // Test what's rendered for readPixels().
-      const expectPixel = (x: number, y: number, expectedPixel: PixelType) => {
-        const actualPixel = vp.readPixel(x, y, true);
-        if ("bg" === expectedPixel) {
-          expect(actualPixel.type).to.equal(Pixel.GeometryType.None);
-          return;
-        }
-
-        expect(actualPixel.type).to.equal(Pixel.GeometryType.Surface);
-        expect(actualPixel.featureTable).not.to.be.undefined;
-        expect(Id64.isTransient(actualPixel.featureTable!.modelId)).to.equal("map" === expectedPixel);
-      };
-
-      expectPixel(cx, cy, expectedCenterFeature);
-      expectPixel(1, 1, expectedCornerFeature);
-    }
-
-    type Test = [BackgroundMapProps | undefined, PixelType, PixelType, PixelType, PixelType];
-    const tests: Test[] = [
-      [undefined, "model", "bg", "model", "bg"],
-
-      [{ groundBias: 10, nonLocatable: true }, "model", "map", "model", "bg"],
-      [{ groundBias: -10, nonLocatable: true }, "model", "map", "model", "bg"],
-      [{ useDepthBuffer: true, groundBias: 10, nonLocatable: true }, "map", "map", "model", "bg"],
-      [{ useDepthBuffer: true, groundBias: -10, nonLocatable: true }, "model", "map", "model", "bg"],
-
-      [{ nonLocatable: true }, "model", "map", "model", "bg"],
-      [{}, "model", "map", "model", "map"],
-
-      [{ groundBias: 10 }, "model", "map", "model", "map"],
-      [{ groundBias: -10 }, "model", "map", "model", "map"],
-      [{ useDepthBuffer: true, groundBias: 10 }, "map", "map", "map", "map"],
-      [{ useDepthBuffer: true, groundBias: -10 }, "model", "map", "model", "map"],
-
-      // ###TODO: Can't test with applyTerrain=true because ApproximateTerrainHeights.json not found...
-    ];
-
-    await testOnScreenViewport("0x24", imodel, 100, 100, async (vp) => {
-      // Turn off lighting. Map is already off.
-      vp.viewFlags = vp.viewFlags.with("lighting", false);
-
-      for (const test of tests)
-        await expectPixelTypes(vp, test[0], test[1], test[2], test[3], test[4]);
-    });
-  });
-=======
->>>>>>> cf56a43d
-});
+/*---------------------------------------------------------------------------------------------
+* Copyright (c) Bentley Systems, Incorporated. All rights reserved.
+* See LICENSE.md in the project root for license terms and full copyright notice.
+*--------------------------------------------------------------------------------------------*/
+import { expect } from "chai";
+import { BackgroundMapProps, BackgroundMapSettings, BackgroundMapType, GlobeMode, TerrainHeightOriginMode } from "@itwin/core-common";
+import { IModelApp, IModelConnection, SnapshotConnection } from "@itwin/core-frontend";
+import { testOnScreenViewport, TestViewport } from "../TestViewport";
+
+describe("Background map", () => {
+  let imodel: IModelConnection;
+
+  before(async () => {
+    await IModelApp.startup({
+      renderSys: {
+        // Test wants to read the color of exactly one pixel, specified in CSS pixels. Ignore device pixel ratio.
+        dpiAwareViewports: false,
+      },
+    });
+
+    imodel = await SnapshotConnection.openFile("mirukuru.ibim");
+  });
+
+  after(async () => {
+    if (imodel)
+      await imodel.close();
+
+    await IModelApp.shutdown();
+  });
+
+  it("produces a different tile tree when background map settings change", async () => {
+    async function isSameTileTree(vp: TestViewport, props: BackgroundMapProps): Promise<boolean> {
+      expect(vp.viewFlags.backgroundMap).to.be.true;
+      await vp.waitForAllTilesToRender();
+      const prevTree = vp.backgroundMap!.treeOwner.tileTree!;
+      expect(prevTree).not.to.be.undefined;
+
+      vp.changeBackgroundMapProps(props);
+      await vp.waitForAllTilesToRender();
+      const newTree = vp.backgroundMap!.treeOwner.tileTree!;
+      expect(newTree).not.to.be.undefined;
+
+      return newTree === prevTree;
+    }
+
+    type Test = [BackgroundMapProps, boolean]; // true if expect same tile tree after changing background map props
+    const tests: Test[] = [
+      [{}, true],
+      [BackgroundMapSettings.fromJSON().toJSON(), true],
+      [{ useDepthBuffer: true }, false],
+      [{ groundBias: 100 }, false],
+      [{ groundBias: 0 }, false],
+      [{ transparency: 0.5 }, false],
+      [{ providerName: "NotAValidProvider" }, true],
+
+      // The same tile tree can draw different types of imagery from different providers.
+      [{ providerName: "MapBoxProvider" }, true],
+      [{ providerData: { mapType: BackgroundMapType.Street } }, true],
+      [{ globeMode: GlobeMode.Plane }, false],
+
+      // Terrain-specific settings don't affect tile tree if terrain is disabled.
+      [{ terrainSettings: { exaggeration: 42 } }, true],
+      [{ terrainSettings: { heightOrigin: 21 } }, true],
+      [{ terrainSettings: { heightOriginMode: TerrainHeightOriginMode.Ground } }, true],
+
+      // Terrain enabled.
+      /* ###TODO ApproximateTerrainHeights.json supplied by core-frontend is not found...
+      [ { applyTerrain: true }, false ],
+      [ { applyTerrain: true, terrainSettings: { exaggeration: 0 } }, false ],
+      [ { applyTerrain: true, terrainSettings: { heightOrigin: 0 } }, false ],
+      [ { applyTerrain: true, terrainSettings: { heightOriginMode: TerrainHeightOriginMode.Geodetic } }, false ],
+
+      // Settings specific to flat map don't affect tile tree if terrain is enabled.
+      [ { applyTerrain: true, groundBias: 42 }, true ],
+      [ { applyTerrain: true, useDepthBuffer: false }, true ],
+      */
+    ];
+
+    await testOnScreenViewport("0x24", imodel, 100, 100, async (vp) => {
+      vp.viewFlags = vp.viewFlags.with("backgroundMap", true);
+
+      for (const test of tests) {
+        expect(await isSameTileTree(vp, test[0])).to.equal(test[1]);
+        expect(await isSameTileTree(vp, test[0])).to.be.true;
+      }
+    });
+  });
+});