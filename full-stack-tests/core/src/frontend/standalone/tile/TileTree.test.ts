--- conflicted
+++ resolved
@@ -1,4 +1,3 @@
-<<<<<<< HEAD
 /*---------------------------------------------------------------------------------------------
 * Copyright (c) Bentley Systems, Incorporated. All rights reserved.
 * See LICENSE.md in the project root for license terms and full copyright notice.
@@ -198,7 +197,7 @@
       try {
         await IModelApp.tileAdmin.requestTileTreeProps(imodel, id);
         fulfilled.push(id);
-      } catch (_) {
+      } catch {
         //
       }
     };
@@ -310,318 +309,4 @@
     await imodel2.close();
     imodel2 = undefined;
   });
-});
-=======
-/*---------------------------------------------------------------------------------------------
-* Copyright (c) Bentley Systems, Incorporated. All rights reserved.
-* See LICENSE.md in the project root for license terms and full copyright notice.
-*--------------------------------------------------------------------------------------------*/
-import { expect } from "chai";
-import { compareStrings } from "@itwin/core-bentley";
-import { Range3d, Transform } from "@itwin/core-geometry";
-import { IModelTileTreeProps, ServerTimeoutError } from "@itwin/core-common";
-import {
-  IModelApp, IModelConnection, overrideRequestTileTreeProps, RenderSystem, SnapshotConnection, Tile, TileContent, TileDrawArgs,
-  TileLoadPriority, TileRequest, TileRequestChannel, TileTree,
-} from "@itwin/core-frontend";
-
-class MockTile extends Tile {
-  protected _loadChildren(resolve: (children: Tile[] | undefined) => void, _reject: (error: Error) => void): void {
-    resolve([]);
-  }
-
-  public get channel() {
-    // This is never called.
-    return {} as unknown as TileRequestChannel;
-  }
-
-  public async requestContent(_canceled: () => boolean): Promise<TileRequest.Response> {
-    return undefined;
-  }
-
-  public async readContent(_data: TileRequest.ResponseData, _system: RenderSystem, _canceled?: () => boolean): Promise<TileContent> {
-    return {};
-  }
-
-  public constructor(tree: TileTree) {
-    super({
-      contentId: "tile",
-      range: new Range3d(),
-      maximumSize: 512,
-    }, tree);
-  }
-}
-
-class MockTree extends TileTree {
-  private _rootTile: Tile;
-
-  public constructor(id: string, iModel: IModelConnection) {
-    super({
-      id,
-      iModel,
-      modelId: "0x2a",
-      location: Transform.createIdentity(),
-      priority: TileLoadPriority.Primary,
-    });
-
-    this._rootTile = new MockTile(this);
-  }
-
-  public get rootTile() { return this._rootTile; }
-  public get is3d() { return true; }
-  public get maxDepth() { return 1; }
-  public get viewFlagOverrides() { return {}; }
-  public override get isContentUnbounded() { return false; }
-
-  protected _selectTiles(_args: TileDrawArgs): Tile[] {
-    return [];
-  }
-
-  public draw(_args: TileDrawArgs): void { }
-  public prune(): void { }
-}
-
-describe("TileTreeSupplier", () => {
-  let imodel: IModelConnection;
-
-  before(async () => {
-    await IModelApp.startup();
-    imodel = await SnapshotConnection.openFile("mirukuru.ibim");
-  });
-
-  after(async () => {
-    if (imodel)
-      await imodel.close();
-
-    await IModelApp.shutdown();
-  });
-
-  it("should be discarded when ecef location is modified if tiles are ecef-dependent", async () => {
-    class Supplier {
-      public readonly isEcefDependent?: true;
-
-      public constructor(isEcefDependent: boolean) {
-        if (isEcefDependent)
-          this.isEcefDependent = true;
-      }
-
-      public compareTileTreeIds(lhs: string, rhs: string): number {
-        return compareStrings(lhs, rhs);
-      }
-
-      public async createTileTree(id: string, iModel: IModelConnection): Promise<TileTree | undefined> {
-        return new MockTree(id, iModel);
-      }
-    }
-
-    const ecefSup = new Supplier(true);
-    const nonEcefSup = new Supplier(false);
-    const ecefOwner = imodel.tiles.getTileTreeOwner("ecef", ecefSup);
-    const nonEcefOwner = imodel.tiles.getTileTreeOwner("nonEcef", nonEcefSup);
-
-    const ecefTree = (await ecefOwner.loadTree())!;
-    const nonEcefTree = (await nonEcefOwner.loadTree())!;
-    expect(ecefTree).not.to.be.undefined;
-    expect(nonEcefTree).not.to.be.undefined;
-
-    expect(ecefTree.isDisposed).to.be.false;
-    expect(nonEcefTree.isDisposed).to.be.false;
-
-    imodel.setEcefLocation({
-      origin: [0, 0, 0],
-      orientation: {
-        yaw: 0,
-        pitch: 0,
-        roll: 0,
-      },
-    });
-
-    expect(ecefTree.isDisposed).to.be.true;
-    expect(nonEcefTree.isDisposed).to.be.false;
-
-    const ecefTree2 = (await ecefOwner.loadTree())!;
-    const nonEcefTree2 = (await nonEcefOwner.loadTree())!;
-    expect(ecefTree2).not.to.be.undefined;
-    expect(nonEcefTree2).not.to.be.undefined;
-
-    expect(ecefTree2.isDisposed).to.be.false;
-    expect(nonEcefTree2.isDisposed).to.be.false;
-
-    expect(ecefTree2).not.to.equal(ecefTree);
-    expect(nonEcefTree2).to.equal(nonEcefTree);
-  });
-});
-
-describe("requestTileTreeProps", () => {
-  let imodel: IModelConnection;
-  let imodel2: IModelConnection | undefined;
-  const maxActiveTileTreePropsRequests = 2;
-
-  before(async () => {
-    const tileAdmin = { maxActiveTileTreePropsRequests };
-    await IModelApp.startup({ tileAdmin });
-    imodel = await SnapshotConnection.openFile("mirukuru.ibim");
-  });
-
-  after(async () => {
-    overrideRequestTileTreeProps(undefined);
-
-    if (imodel)
-      await imodel.close();
-
-    if (imodel2)
-      await imodel2.close();
-
-    await IModelApp.shutdown();
-  });
-
-  it("should process requests in FIFO order", async () => {
-    const makePromise = async (id: number) => {
-      try {
-        await IModelApp.tileAdmin.requestTileTreeProps(imodel, id.toString());
-      } catch (err) {
-        throw err;
-      }
-    };
-
-    const processed: number[] = [];
-    overrideRequestTileTreeProps(async (_imodel, treeId) => {
-      processed.push(Number.parseInt(treeId, 10));
-      return new Promise((resolve, _reject) => {
-        setTimeout(resolve, 15);
-      });
-    });
-
-    const promises = [];
-    const numRequests = 10;
-    for (let id = 0; id < numRequests; id++)
-      promises.push(makePromise(id));
-
-    await Promise.all(promises);
-    expect(processed.length).to.equal(numRequests);
-    for (let i = 0; i < numRequests; i++)
-      expect(processed[i]).to.equal(i);
-
-    overrideRequestTileTreeProps(undefined);
-  });
-
-  it("should fulfill requests after failed request", async () => {
-    const fulfilled: string[] = [];
-    const getProps = async (id: string) => {
-      try {
-        await IModelApp.tileAdmin.requestTileTreeProps(imodel, id);
-        fulfilled.push(id);
-      } catch {
-        //
-      }
-    };
-
-    const promises = [getProps("0x1c"), getProps("invalid"), getProps("0x1c"), getProps("notanid"), getProps("0x1c")];
-    await Promise.all(promises);
-    expect(fulfilled.length).to.equal(3);
-    expect(fulfilled.every((x) => x === "0x1c")).to.be.true;
-  });
-
-  it.skip("should throttle requests", async () => {
-    const numRequests = 10;
-    const getProps = async (index: number) => {
-      await IModelApp.tileAdmin.requestTileTreeProps(imodel, "0x1c");
-      const stats = IModelApp.tileAdmin.statistics;
-
-      const numRemaining = numRequests - index;
-      const expectedNumActive = Math.min(maxActiveTileTreePropsRequests, numRemaining);
-      expect(stats.numActiveTileTreePropsRequests).to.equal(expectedNumActive);
-
-      const expectedNumPending = numRemaining - expectedNumActive;
-
-      // ###TODO The following occasionally fails with 'expected 1 to equal 0'.
-      expect(stats.numPendingTileTreePropsRequests).to.equal(expectedNumPending);
-    };
-
-    const promises = [];
-    for (let i = 1; i <= numRequests; i++)
-      promises.push(getProps(i));
-
-    await Promise.all(promises);
-  });
-
-  it.skip("should reject when iModel closed", async () => {
-    overrideRequestTileTreeProps(async (iModel, _treeId) => {
-      return new Promise((resolve, _reject) => {
-        iModel.onClose.addOnce((_) => {
-          setTimeout(resolve, 15);
-        });
-      });
-    });
-
-    const numRequests = 5;
-    const promises = [];
-    for (let i = 0; i < numRequests; i++)
-      promises.push(IModelApp.tileAdmin.requestTileTreeProps(imodel, i.toString()).then((_props) => i).catch((err) => err));
-
-    await imodel.close();
-
-    const results = await Promise.all(promises);
-    expect(results.length).to.equal(numRequests);
-
-    for (let i = 0; i < numRequests; i++) {
-      const result = results[i];
-      if (i < maxActiveTileTreePropsRequests) {
-        // ###TODO the following occassionally fails with "expected 'object' to equal 'number'"
-        expect(typeof result).to.equal("number");
-        expect(result).to.equal(i);
-      } else {
-        expect(result).instanceof(ServerTimeoutError);
-      }
-    }
-
-    overrideRequestTileTreeProps(undefined);
-
-    // We closed the iModel. Reopen it for use by subsequent tests.
-    imodel = await SnapshotConnection.openFile("mirukuru.ibim");
-  });
-
-  // ###TODO This occassionally times out, possibly due to sporadic failures in previous tests
-  it.skip("should fulfill requests for other iModels after a different iModel is closed", async () => {
-    imodel2 = await SnapshotConnection.openFile("test.bim");
-
-    overrideRequestTileTreeProps(async (iModel, treeId) => {
-      if (iModel === imodel2)
-        return { id: treeId } as IModelTileTreeProps;
-
-      return new Promise((resolve, _reject) => {
-        iModel.onClose.addOnce((_) => setTimeout(resolve, 15));
-      });
-    });
-
-    const promises = [];
-    for (let i = 0; i < 3; i++)
-      promises.push(IModelApp.tileAdmin.requestTileTreeProps(imodel, i.toString()).then((_props) => i).catch((err) => err));
-
-    promises.push(IModelApp.tileAdmin.requestTileTreeProps(imodel, "imodel2").then((_props) => "imodel2").catch((err) => err));
-
-    await imodel.close();
-
-    const results = await Promise.all(promises);
-    expect(results.length).to.equal(4);
-
-    // The first 2 requests should have resolved, because they were immediately dispatched.
-    expect(typeof results[0]).to.equal("number");
-    expect(typeof results[1]).to.equal("number");
-
-    // The third request should have been abandoned because the iModel was closed.
-    expect(results[2]).instanceof(ServerTimeoutError);
-
-    // After the first iModel was closed, requests associated with the second iModel should resolve.
-    expect(results[3]).to.equal("imodel2");
-
-    overrideRequestTileTreeProps(undefined);
-
-    // We closed the iModel. Reopen it for use by subsequent tests.
-    imodel = await SnapshotConnection.openFile("mirukuru.ibim");
-
-    await imodel2.close();
-    imodel2 = undefined;
-  });
-});
->>>>>>> 4d41f4fb
+});