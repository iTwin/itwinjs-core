<<<<<<< HEAD
/*---------------------------------------------------------------------------------------------
* Copyright (c) Bentley Systems, Incorporated. All rights reserved.
* See LICENSE.md in the project root for license terms and full copyright notice.
*--------------------------------------------------------------------------------------------*/
import { assert, expect } from "chai";
import { ByteStream, IDisposable } from "@itwin/core-bentley";
import { Arc3d, Point3d, Range3d } from "@itwin/core-geometry";
import { ColorByName, ColorDef, ImageBuffer, ImageBufferFormat, QParams3d, QPoint3dList, RenderTexture } from "@itwin/core-common";
import {
  Decorations, GraphicList, GraphicType, ImdlReader, IModelApp, IModelConnection, OffScreenViewport, PlanarClassifierMap, PlanarClassifierTarget,
  PlanarClipMaskState, RenderMemory, RenderPlanarClassifier, RenderTextureDrape, SceneContext, ScreenViewport, SnapshotConnection, TextureDrapeMap,
  TileTreeReference,
} from "@itwin/core-frontend";
import { MeshArgs } from "@itwin/core-frontend/lib/render-primitives";
import { Batch, FrameBuffer, OnScreenTarget, Target, TextureHandle, WorldDecorations } from "@itwin/core-frontend/lib/webgl";
import { testViewports } from "../../TestViewport";
import { TILE_DATA_1_1 } from "./data/TileIO.data.1.1";
import { FakeGMState, FakeModelProps, FakeREProps } from "./TileIO.test";

let imodel0: IModelConnection;
let imodel1: IModelConnection;
const itemsChecked: object[] = [];  // Private helper array for storing what objects have already been checked for disposal in isDisposed()

/**
 * Class holding a RenderTarget that provides getters for all of a Target's typically private members, as well as members that may be set to undefined when disposing.
 * This way, it is possible to retain references to objects despite their disposal through target, where they are set to undefined.
 */
class ExposedTarget {
  public target: Target;

  public constructor(target: Target) {
    this.target = target;
  }

  public get decorations(): Decorations | undefined { return (this.target as any)._decorations; }
  public get dynamics(): GraphicList | undefined { return (this.target as any)._dynamics; }
  public get worldDecorations(): WorldDecorations | undefined { return (this.target as any)._worldDecorations; }
  public get clipMask(): TextureHandle | undefined { return (this.target as any)._clipMask; }
  public get environmentMap(): TextureHandle | undefined { return (this.target as any)._environmentMap; }
  public get diffuseMap(): TextureHandle | undefined { return (this.target as any)._diffuseMap; }
  public get batchesClone(): Batch[] { return (this.target as any)._batches.slice(); }
  public get planarClassifiers(): PlanarClassifierMap | undefined { return (this.target as any)._planarClassifiers; }
  public get textureDrapes(): TextureDrapeMap | undefined { return (this.target as any)._textureDrapes; }

  public changePlanarClassifiers(map: PlanarClassifierMap | undefined) {
    // The real implementation takes sole ownership of the map. Tests like to reuse same map. So clone it.
    if (undefined !== map)
      map = new Map<string, RenderPlanarClassifier>(map);

    this.target.changePlanarClassifiers(map);
  }

  public changeTextureDrapes(map: TextureDrapeMap | undefined) {
    if (undefined !== map)
      map = new Map<string, RenderTextureDrape>(map);

    this.target.changeTextureDrapes(map);
  }
}

/** Return a Uint8Array that can be used for construction of an ImageBuffer. */
function getImageBufferData(): Uint8Array {
  const buffer = new Uint8Array(4096);
  let currentBufferIdx = 0;
  const color = ColorDef.from(54, 117, 255);
  for (let i = 0; i < 1024; i++, currentBufferIdx += 4) {
    buffer[currentBufferIdx] = color.colors.r; buffer[currentBufferIdx + 1] = color.colors.g; buffer[currentBufferIdx + 2] = color.colors.b; buffer[currentBufferIdx + 3] = color.getAlpha();
  }
  return buffer;
}

/** Returns true if for every batch of the given array, the feature overrides have shared ownership with the given target. */
function allOverridesSharedWithTarget(target: Target, batches: Batch[]): boolean {
  for (const batch of batches) {
    for (const ovr of (batch as any)._overrides) {
      if (ovr.target !== target) {
        return false;
      }
    }
  }
  return true;
}

/**
 * For all members of the object given, if the member is a disposable object, ensure that it is disposed (recursive).
 * Optionally specify a list of property names to be ignored by the isDisposed checks.
 * Note: This will not work for objects holding disposable members that they do not own, unless those attributes are specified to be
 * ignored.
 */
function isDisposed(disposable: any, ignoredAttribs?: string[]): boolean {
  itemsChecked.length = 0;
  return disposedCheck(disposable, ignoredAttribs);
}

/** Private helper method for isDisposed. */
function disposedCheck(disposable: any, ignoredAttribs?: string[]): boolean {
  if (disposable === undefined || disposable === null)
    return true;

  if (itemsChecked.indexOf(disposable) === -1)  // We want to check matching references (skipping primitive types here is okay, since they can't be disposable)
    itemsChecked.push(disposable);
  else
    return true;

  if (Array.isArray(disposable)) {  // Array
    itemsChecked.push(disposable);
    for (const elem of disposable)
      if (!disposedCheck(elem))
        return false;

  } else if (disposable.dispose !== undefined) { // Low-level WebGL resource disposable
    expect(typeof (disposable.dispose)).to.equal("function");
    expect(typeof (disposable.isDisposed)).to.equal("boolean");
    return disposable.isDisposed;
  } else if (typeof disposable === "object") {  // High-level rendering object disposable
    for (const prop in disposable) {
      if (disposable.hasOwnProperty(prop) && typeof disposable[prop] === "object") {
        if (ignoredAttribs !== undefined && ignoredAttribs.indexOf(prop) !== -1)
          continue;
        if (Array.isArray(disposable[prop]) || disposable[prop].dispose !== undefined)
          if (!disposedCheck(disposable[prop]))
            return false;
      }
    }
  }
  return true;
}

// This test block exists on its own since disposal of System causes system to detach from an imodel's onClose event
describe("Disposal of System", () => {
  before(async () => {
    await IModelApp.startup({ renderSys: { doIdleWork: false } });
    imodel0 = await SnapshotConnection.openFile("test.bim"); // relative path resolved by BackendTestAssetResolver
  });

  after(async () => {
    await imodel0.close();
    await IModelApp.shutdown();
  });

  it("expect rendersystem disposal to trigger disposal of textures cached in id-map", async () => {
    const system = IModelApp.renderSystem;

    // Create image buffer and image source
    const imageBuff = ImageBuffer.create(getImageBufferData(), ImageBufferFormat.Rgba, 1);
    assert.isDefined(imageBuff);

    // Texture from image buffer
    // eslint-disable-next-line deprecation/deprecation
    const textureParams0 = new RenderTexture.Params("-192837465");
    // eslint-disable-next-line deprecation/deprecation
    const texture0 = system.createTextureFromImageBuffer(imageBuff, imodel0, textureParams0);
    assert.isDefined(texture0);

    // Texture from image source
    // eslint-disable-next-line deprecation/deprecation
    const textureParams1 = new RenderTexture.Params("-918273645");
    // eslint-disable-next-line deprecation/deprecation
    const texture1 = system.createTextureFromImageBuffer(imageBuff, imodel0, textureParams1);
    assert.isDefined(texture1);

    // Pre-disposal
    assert.isFalse(isDisposed(texture0!));
    assert.isFalse(isDisposed(texture1!));

    system.dispose();

    // Post-disposal
    assert.isTrue(isDisposed(texture0!));
    assert.isTrue(isDisposed(texture1!));
    assert.isUndefined(system.findTexture("-192837465", imodel0));
    assert.isUndefined(system.findTexture("-918273645", imodel0));
  });
});

describe("Disposal of WebGL Resources", () => {
  before(async () => {
    await IModelApp.startup({ renderSys: { doIdleWork: false } });

    imodel0 = await SnapshotConnection.openFile("test.bim"); // relative path resolved by BackendTestAssetResolver
    imodel1 = await SnapshotConnection.openFile("testImodel.bim"); // relative path resolved by BackendTestAssetResolver
  });

  after(async () => {
    await imodel0.close();
    await imodel1.close();
    await IModelApp.shutdown();
  });

  // ###TODO: Update TileIO.data.ts for new tile format...
  it("expect disposal of graphics to trigger top-down disposal of all WebGL resources", async () => {
    const system = IModelApp.renderSystem;

    // Create two MeshGraphics from arguments
    const args = new MeshArgs();
    const points = [new Point3d(0, 0, 0), new Point3d(10, 0, 0), new Point3d(0, 10, 0)];
    args.points = new QPoint3dList(QParams3d.fromRange(Range3d.createArray(points)));
    for (const point of points)
      args.points.add(point);
    args.vertIndices = [0, 1, 2];
    args.colors.initUniform(ColorByName.tan);
    const meshGraphic0 = system.createTriMesh(args)!;
    const meshGraphic1 = system.createTriMesh(args)!;
    assert.isDefined(meshGraphic0);
    assert.isDefined(meshGraphic1);

    // Get a render graphic from tile reader
    const model = new FakeGMState(new FakeModelProps(new FakeREProps()), imodel0);
    const stream = new ByteStream(TILE_DATA_1_1.triangles.bytes.buffer);
    const reader = ImdlReader.create(stream, model.iModel, model.id, model.is3d, system);
    expect(reader).not.to.be.undefined;
    const readerRes = await reader!.read();
    const tileGraphic = readerRes.graphic!;
    assert.isDefined(tileGraphic);

    // Pre-disposal
    assert.isFalse(isDisposed(meshGraphic0));
    assert.isFalse(isDisposed(meshGraphic1));
    assert.isFalse(isDisposed(tileGraphic));

    meshGraphic0.dispose();
    meshGraphic1.dispose();

    // Post-disposal of graphic 0 and graphic 1
    assert.isTrue(isDisposed(meshGraphic0));
    assert.isTrue(isDisposed(meshGraphic1));
    assert.isFalse(isDisposed(tileGraphic));

    tileGraphic.dispose();

    // Post-disposal of tileGraphic
    assert.isTrue(isDisposed(tileGraphic));
  });

  it("disposes of Target's framebuffer and attachments", async () => {
    const views = await imodel1.views.getViewList({ from: "BisCore.DrawingViewDefinition" });
    expect(views.length).least(1);

    await testViewports(views[0].id, imodel1, 10, 10, async (vp) => {
      expect(vp instanceof ScreenViewport || vp instanceof OffScreenViewport).to.be.true;
      expect(vp.isDisposed).to.be.false;

      const target = (vp.target as any);
      let fbo = target._fbo as FrameBuffer;
      expect(fbo).to.be.undefined;
      let blitGeom = target._blitGeom;
      expect(blitGeom).to.be.undefined;

      vp.renderFrame();
      fbo = target._fbo as FrameBuffer;
      expect(fbo).not.to.be.undefined;
      expect(fbo.isDisposed).to.be.false;
      const tx = fbo.getColor(0)!;
      expect(tx).not.to.be.undefined;
      expect(tx.isDisposed).to.be.false;

      blitGeom = target._blitGeom as IDisposable;
      expect(blitGeom === undefined).to.equal(vp instanceof OffScreenViewport);
      if (blitGeom)
        expect(blitGeom.isDisposed).to.be.false;

      vp.dispose();
      expect(vp.isDisposed).to.be.true;
      expect(target.isDisposed).to.be.true;

      expect(target._fbo).to.be.undefined;
      expect(fbo.isDisposed).to.be.true;
      expect(tx.isDisposed).to.be.true;
      if (blitGeom) {
        expect(target._blitGeom).to.be.undefined;
        expect(blitGeom.isDisposed).to.be.true;
      }
    });
  });

  class Classifier extends RenderPlanarClassifier {
    public disposed = false;
    public constructor() { super(); }
    public collectGraphics(_context: SceneContext, _target: PlanarClassifierTarget): void { }
    public setSource(_classifierTreeRef?: TileTreeReference, _planarClipMask?: PlanarClipMaskState): void { }
    public dispose(): void {
      expect(this.disposed).to.be.false;
      this.disposed = true;
    }
  }

  class Drape extends RenderTextureDrape {
    public disposed = false;
    public constructor() { super(); }
    public collectGraphics(_context: SceneContext): void { }
    public collectStatistics(_stats: RenderMemory.Statistics): void { }
    public dispose(): void {
      expect(this.disposed).to.be.false;
      this.disposed = true;
    }
  }

  interface ClassifierOrDrape {
    disposed: boolean;
    dispose(): void;
  }

  async function testClassifiersOrDrapes<T extends ClassifierOrDrape>(
    map: Map<string, T>,
    key: "planarClassifiers" | "textureDrapes",
    ctor: () => T,
    get: (target: ExposedTarget, id: string) => T | undefined,
    change: (target: ExposedTarget, map: Map<string, T> | undefined) => void,
  ): Promise<void> {
    const viewDefs = await imodel0.views.getViewList({ from: "BisCore.SpatialViewDefinition" });
    expect(viewDefs[0]).not.to.be.undefined;
    const view = await imodel0.views.load(viewDefs[0].id);
    expect(view).not.to.be.undefined;

    const div = document.createElement("div");
    div.style.width = div.style.height = "100px";
    document.body.appendChild(div);

    const vp = ScreenViewport.create(div, view);
    const target = new ExposedTarget(vp.target as Target);

    expect(target[key]).to.be.undefined;

    // Add an entry.
    const c1 = ctor();
    map.set("0x1", c1);
    change(target, map);
    expect(target[key]).not.to.be.undefined;
    expect(target[key]!.size).to.equal(1);
    expect(get(target, "0x1")).to.equal(c1);
    expect(c1.disposed).to.be.false;

    // Remove all entries..
    change(target, undefined);
    expect(target[key]).to.be.undefined;
    expect(get(target, "0x1")).to.be.undefined;
    expect(c1.disposed).to.be.true;

    // Change to same map twice.
    c1.disposed = false;
    change(target, map);
    change(target, map);
    expect(target[key]).not.to.be.undefined;
    expect(target[key]!.size).to.equal(1);
    expect(get(target, "0x1")).to.equal(c1);
    expect(c1.disposed).to.be.false;

    // Associate a different value with same Id.
    const c2 = ctor();
    map.set("0x1", c2);
    change(target, map);
    expect(target[key]).not.to.be.undefined;
    expect(target[key]!.size).to.equal(1);
    expect(get(target, "0x1")).to.equal(c2);
    expect(c2.disposed).to.be.false;
    expect(c1.disposed).to.be.true;

    // Add another entry.
    c1.disposed = false;
    map.set("0x2", c1);
    change(target, map);
    expect(target[key]).not.to.be.undefined;
    expect(target[key]!.size).to.equal(2);
    expect(get(target, "0x1")).to.equal(c2);
    expect(get(target, "0x2")).to.equal(c1);
    expect(c1.disposed).to.be.false;
    expect(c2.disposed).to.be.false;

    // Remove one entry.
    map.delete("0x1");
    change(target, map);
    expect(target[key]).not.to.be.undefined;
    expect(target[key]!.size).to.equal(1);
    expect(get(target, "0x2")).to.equal(c1);
    expect(c1.disposed).to.be.false;
    expect(c2.disposed).to.be.true;

    // Dispose of the target.
    vp.dispose();
    expect(target[key]).to.be.undefined;
    expect(c1.disposed).to.be.true;
  }

  it("should manage lifetimes of planar classifiers", async () => {
    const map = new Map<string, Classifier>();
    await testClassifiersOrDrapes<Classifier>(map, "planarClassifiers",
      () => new Classifier(),
      (target, id) => target.target.getPlanarClassifier(id) as Classifier,
      (target, newMap) => target.changePlanarClassifiers(newMap));
  });

  it("should manage lifetimes of texture drapes", async () => {
    const map = new Map<string, Drape>();
    await testClassifiersOrDrapes<Drape>(map, "textureDrapes",
      () => new Drape(),
      (target, id) => target.target.getTextureDrape(id) as Drape,
      (target, newMap) => target.changeTextureDrapes(newMap));
  });

  // NB: This rather wacky test disposes of IModelApp.renderSystem. Therefore it must be run last of all of these tests, or subsequent tests expecting
  // IModelApp.renderSystem to still be alive will fail.
  it("expect disposal of target to trigger disposal of only owned resources", async () => {
    const system = IModelApp.renderSystem;

    // Let's grab an actual view and set up a target that is holding prepared decorations
    const viewDefinitions = await imodel1.views.getViewList({ from: "BisCore.DrawingViewDefinition" });
    assert.isTrue(viewDefinitions.length > 0);
    const viewState = await imodel1.views.load(viewDefinitions[0].id);
    assert.exists(viewState);

    const viewDiv = document.createElement("div");
    viewDiv.style.width = viewDiv.style.height = "1000px";
    document.body.appendChild(viewDiv);

    const viewport = ScreenViewport.create(viewDiv, viewState);
    viewport.changeView(viewState);
    viewport.viewFlags = viewport.viewFlags.with("grid", true); // force a decoration to be turned on
    viewport.renderFrame(); // force a frame to be rendered

    const target = viewport.target as OnScreenTarget;
    const exposedTarget = new ExposedTarget(target);

    // Create a graphic and a texture
    // eslint-disable-next-line deprecation/deprecation
    const textureParams = new RenderTexture.Params("-192837465");
    // eslint-disable-next-line deprecation/deprecation
    let texture = system.createTextureFromImageBuffer(ImageBuffer.create(getImageBufferData(), ImageBufferFormat.Rgba, 1)!, imodel0, textureParams);
    const graphicBuilder = target.renderSystem.createGraphic({ type: GraphicType.Scene, viewport });
    graphicBuilder.addArc(Arc3d.createCircularStartMiddleEnd(new Point3d(-100, 0, 0), new Point3d(0, 100, 0), new Point3d(100, 0, 0)) as Arc3d, false, false);
    const graphic = graphicBuilder.finish();

    // Pre-disposal
    assert.isFalse(isDisposed(target));
    assert.isFalse(isDisposed(texture));
    assert.isFalse(isDisposed(graphic));

    system.dispose();
    graphic.dispose();

    // Post-disposal of non-related items
    assert.isFalse(isDisposed(target));
    assert.isTrue(isDisposed(texture));
    assert.isTrue(isDisposed(graphic));

    // eslint-disable-next-line deprecation/deprecation
    texture = system.createTextureFromImageBuffer(ImageBuffer.create(getImageBufferData(), ImageBufferFormat.Rgba, 1)!, imodel0, textureParams);
    assert.isFalse(isDisposed(texture));

    // Get references to target members before they are modified due to disposing
    const batches = exposedTarget.batchesClone;
    const dynamics = exposedTarget.dynamics;
    const worldDecorations = exposedTarget.worldDecorations;
    const clipMask = exposedTarget.clipMask;
    const environmentMap = exposedTarget.environmentMap;
    const diffuseMap = exposedTarget.diffuseMap;
    target.dispose();

    // Post-disposal of target (not owned resource checks)
    if (batches.length > 0 && !allOverridesSharedWithTarget(target, batches))
      assert.isFalse(isDisposed(target));
    else
      assert.isTrue(isDisposed(target));
    assert.isFalse(isDisposed(texture));
    if (batches.length > 0 && !allOverridesSharedWithTarget(target, batches))
      assert.isFalse(isDisposed(batches));  // we did not call getOverrides on any graphics
    else
      assert.isTrue(isDisposed(batches));

    // Post-disposal of target (only owned resource checks)
    assert.isTrue(isDisposed(target, ["_batches", "_scene"]));   // This test claims _batches and _scene are the only disposable target members that are NOT fully owned
    assert.isTrue(isDisposed(exposedTarget.decorations));
    assert.isTrue(isDisposed(target.compositor));
    assert.isTrue(isDisposed(dynamics));
    assert.isTrue(isDisposed(worldDecorations));
    assert.isTrue(isDisposed(clipMask));
    assert.isTrue(isDisposed(environmentMap));
    assert.isTrue(isDisposed(diffuseMap));
  });
});
=======
/*---------------------------------------------------------------------------------------------
* Copyright (c) Bentley Systems, Incorporated. All rights reserved.
* See LICENSE.md in the project root for license terms and full copyright notice.
*--------------------------------------------------------------------------------------------*/
import { assert, expect } from "chai";
import { ByteStream, IDisposable } from "@itwin/core-bentley";
import { Arc3d, Point3d, Range3d } from "@itwin/core-geometry";
import { ColorByName, ColorDef, ImageBuffer, ImageBufferFormat, QParams3d, QPoint3dList, RenderTexture } from "@itwin/core-common";
import {
  Decorations, GraphicList, GraphicType, ImdlReader, IModelApp, IModelConnection, OffScreenViewport, PlanarClassifierMap, PlanarClassifierTarget,
  PlanarClipMaskState, RenderMemory, RenderPlanarClassifier, RenderTextureDrape, SceneContext, ScreenViewport, SnapshotConnection, TextureDrapeMap,
  TileTreeReference,
} from "@itwin/core-frontend";
import { MeshArgs } from "@itwin/core-frontend/lib/cjs/render-primitives";
import { Batch, FrameBuffer, OnScreenTarget, Target, TextureHandle, WorldDecorations } from "@itwin/core-frontend/lib/cjs/webgl";
import { testViewports } from "../../TestViewport";
import { TILE_DATA_1_1 } from "./data/TileIO.data.1.1";
import { FakeGMState, FakeModelProps, FakeREProps } from "./TileIO.test";

let imodel0: IModelConnection;
let imodel1: IModelConnection;
const itemsChecked: object[] = [];  // Private helper array for storing what objects have already been checked for disposal in isDisposed()

/**
 * Class holding a RenderTarget that provides getters for all of a Target's typically private members, as well as members that may be set to undefined when disposing.
 * This way, it is possible to retain references to objects despite their disposal through target, where they are set to undefined.
 */
class ExposedTarget {
  public target: Target;

  public constructor(target: Target) {
    this.target = target;
  }

  public get decorations(): Decorations | undefined { return (this.target as any)._decorations; }
  public get dynamics(): GraphicList | undefined { return (this.target as any)._dynamics; }
  public get worldDecorations(): WorldDecorations | undefined { return (this.target as any)._worldDecorations; }
  public get clipMask(): TextureHandle | undefined { return (this.target as any)._clipMask; }
  public get environmentMap(): TextureHandle | undefined { return (this.target as any)._environmentMap; }
  public get diffuseMap(): TextureHandle | undefined { return (this.target as any)._diffuseMap; }
  public get batchesClone(): Batch[] { return (this.target as any)._batches.slice(); }
  public get planarClassifiers(): PlanarClassifierMap | undefined { return (this.target as any)._planarClassifiers; }
  public get textureDrapes(): TextureDrapeMap | undefined { return (this.target as any)._textureDrapes; }

  public changePlanarClassifiers(map: PlanarClassifierMap | undefined) {
    // The real implementation takes sole ownership of the map. Tests like to reuse same map. So clone it.
    if (undefined !== map)
      map = new Map<string, RenderPlanarClassifier>(map);

    this.target.changePlanarClassifiers(map);
  }

  public changeTextureDrapes(map: TextureDrapeMap | undefined) {
    if (undefined !== map)
      map = new Map<string, RenderTextureDrape>(map);

    this.target.changeTextureDrapes(map);
  }
}

/** Return a Uint8Array that can be used for construction of an ImageBuffer. */
function getImageBufferData(): Uint8Array {
  const buffer = new Uint8Array(4096);
  let currentBufferIdx = 0;
  const color = ColorDef.from(54, 117, 255);
  for (let i = 0; i < 1024; i++, currentBufferIdx += 4) {
    buffer[currentBufferIdx] = color.colors.r; buffer[currentBufferIdx + 1] = color.colors.g; buffer[currentBufferIdx + 2] = color.colors.b; buffer[currentBufferIdx + 3] = color.getAlpha();
  }
  return buffer;
}

/** Returns true if for every batch of the given array, the feature overrides have shared ownership with the given target. */
function allOverridesSharedWithTarget(target: Target, batches: Batch[]): boolean {
  for (const batch of batches) {
    for (const ovr of (batch as any)._overrides) {
      if (ovr.target !== target) {
        return false;
      }
    }
  }
  return true;
}

/**
 * For all members of the object given, if the member is a disposable object, ensure that it is disposed (recursive).
 * Optionally specify a list of property names to be ignored by the isDisposed checks.
 * Note: This will not work for objects holding disposable members that they do not own, unless those attributes are specified to be
 * ignored.
 */
function isDisposed(disposable: any, ignoredAttribs?: string[]): boolean {
  itemsChecked.length = 0;
  return disposedCheck(disposable, ignoredAttribs);
}

/** Private helper method for isDisposed. */
function disposedCheck(disposable: any, ignoredAttribs?: string[]): boolean {
  if (disposable === undefined || disposable === null)
    return true;

  if (itemsChecked.indexOf(disposable) === -1)  // We want to check matching references (skipping primitive types here is okay, since they can't be disposable)
    itemsChecked.push(disposable);
  else
    return true;

  if (Array.isArray(disposable)) {  // Array
    itemsChecked.push(disposable);
    for (const elem of disposable)
      if (!disposedCheck(elem))
        return false;

  } else if (disposable.dispose !== undefined) { // Low-level WebGL resource disposable
    expect(typeof (disposable.dispose)).to.equal("function");
    expect(typeof (disposable.isDisposed)).to.equal("boolean");
    return disposable.isDisposed;
  } else if (typeof disposable === "object") {  // High-level rendering object disposable
    for (const prop in disposable) {
      if (disposable.hasOwnProperty(prop) && typeof disposable[prop] === "object") {
        if (ignoredAttribs !== undefined && ignoredAttribs.indexOf(prop) !== -1)
          continue;
        if (Array.isArray(disposable[prop]) || disposable[prop].dispose !== undefined)
          if (!disposedCheck(disposable[prop]))
            return false;
      }
    }
  }
  return true;
}

// This test block exists on its own since disposal of System causes system to detach from an imodel's onClose event
describe("Disposal of System", () => {
  before(async () => {
    await IModelApp.startup({ renderSys: { doIdleWork: false } });
    imodel0 = await SnapshotConnection.openFile("test.bim"); // relative path resolved by BackendTestAssetResolver
  });

  after(async () => {
    await imodel0.close();
    await IModelApp.shutdown();
  });

  it("expect rendersystem disposal to trigger disposal of textures cached in id-map", async () => {
    const system = IModelApp.renderSystem;

    // Create image buffer and image source
    const imageBuff = ImageBuffer.create(getImageBufferData(), ImageBufferFormat.Rgba, 1);
    assert.isDefined(imageBuff);

    // Texture from image buffer
    // eslint-disable-next-line deprecation/deprecation
    const textureParams0 = new RenderTexture.Params("-192837465");
    // eslint-disable-next-line deprecation/deprecation
    const texture0 = system.createTextureFromImageBuffer(imageBuff, imodel0, textureParams0);
    assert.isDefined(texture0);

    // Texture from image source
    // eslint-disable-next-line deprecation/deprecation
    const textureParams1 = new RenderTexture.Params("-918273645");
    // eslint-disable-next-line deprecation/deprecation
    const texture1 = system.createTextureFromImageBuffer(imageBuff, imodel0, textureParams1);
    assert.isDefined(texture1);

    // Pre-disposal
    assert.isFalse(isDisposed(texture0!));
    assert.isFalse(isDisposed(texture1!));

    system.dispose();

    // Post-disposal
    assert.isTrue(isDisposed(texture0!));
    assert.isTrue(isDisposed(texture1!));
    assert.isUndefined(system.findTexture("-192837465", imodel0));
    assert.isUndefined(system.findTexture("-918273645", imodel0));
  });
});

describe("Disposal of WebGL Resources", () => {
  before(async () => {
    await IModelApp.startup({ renderSys: { doIdleWork: false } });

    imodel0 = await SnapshotConnection.openFile("test.bim"); // relative path resolved by BackendTestAssetResolver
    imodel1 = await SnapshotConnection.openFile("testImodel.bim"); // relative path resolved by BackendTestAssetResolver
  });

  after(async () => {
    await imodel0.close();
    await imodel1.close();
    await IModelApp.shutdown();
  });

  // ###TODO: Update TileIO.data.ts for new tile format...
  it("expect disposal of graphics to trigger top-down disposal of all WebGL resources", async () => {
    const system = IModelApp.renderSystem;

    // Create two MeshGraphics from arguments
    const args = new MeshArgs();
    const points = [new Point3d(0, 0, 0), new Point3d(10, 0, 0), new Point3d(0, 10, 0)];
    args.points = new QPoint3dList(QParams3d.fromRange(Range3d.createArray(points)));
    for (const point of points)
      args.points.add(point);
    args.vertIndices = [0, 1, 2];
    args.colors.initUniform(ColorByName.tan);
    const meshGraphic0 = system.createTriMesh(args)!;
    const meshGraphic1 = system.createTriMesh(args)!;
    assert.isDefined(meshGraphic0);
    assert.isDefined(meshGraphic1);

    // Get a render graphic from tile reader
    const model = new FakeGMState(new FakeModelProps(new FakeREProps()), imodel0);
    const stream = new ByteStream(TILE_DATA_1_1.triangles.bytes.buffer);
    const reader = ImdlReader.create(stream, model.iModel, model.id, model.is3d, system);
    expect(reader).not.to.be.undefined;
    const readerRes = await reader!.read();
    const tileGraphic = readerRes.graphic!;
    assert.isDefined(tileGraphic);

    // Pre-disposal
    assert.isFalse(isDisposed(meshGraphic0));
    assert.isFalse(isDisposed(meshGraphic1));
    assert.isFalse(isDisposed(tileGraphic));

    meshGraphic0.dispose();
    meshGraphic1.dispose();

    // Post-disposal of graphic 0 and graphic 1
    assert.isTrue(isDisposed(meshGraphic0));
    assert.isTrue(isDisposed(meshGraphic1));
    assert.isFalse(isDisposed(tileGraphic));

    tileGraphic.dispose();

    // Post-disposal of tileGraphic
    assert.isTrue(isDisposed(tileGraphic));
  });

  it("disposes of Target's framebuffer and attachments", async () => {
    const views = await imodel1.views.getViewList({ from: "BisCore.DrawingViewDefinition" });
    expect(views.length).least(1);

    await testViewports(views[0].id, imodel1, 10, 10, async (vp) => {
      expect(vp instanceof ScreenViewport || vp instanceof OffScreenViewport).to.be.true;
      expect(vp.isDisposed).to.be.false;

      const target = (vp.target as any);
      let fbo = target._fbo as FrameBuffer;
      expect(fbo).to.be.undefined;
      let blitGeom = target._blitGeom;
      expect(blitGeom).to.be.undefined;

      vp.renderFrame();
      fbo = target._fbo as FrameBuffer;
      expect(fbo).not.to.be.undefined;
      expect(fbo.isDisposed).to.be.false;
      const tx = fbo.getColor(0)!;
      expect(tx).not.to.be.undefined;
      expect(tx.isDisposed).to.be.false;

      blitGeom = target._blitGeom as IDisposable;
      expect(blitGeom === undefined).to.equal(vp instanceof OffScreenViewport);
      if (blitGeom)
        expect(blitGeom.isDisposed).to.be.false;

      vp.dispose();
      expect(vp.isDisposed).to.be.true;
      expect(target.isDisposed).to.be.true;

      expect(target._fbo).to.be.undefined;
      expect(fbo.isDisposed).to.be.true;
      expect(tx.isDisposed).to.be.true;
      if (blitGeom) {
        expect(target._blitGeom).to.be.undefined;
        expect(blitGeom.isDisposed).to.be.true;
      }
    });
  });

  class Classifier extends RenderPlanarClassifier {
    public disposed = false;
    public constructor() { super(); }
    public collectGraphics(_context: SceneContext, _target: PlanarClassifierTarget): void { }
    public setSource(_classifierTreeRef?: TileTreeReference, _planarClipMask?: PlanarClipMaskState): void { }
    public dispose(): void {
      expect(this.disposed).to.be.false;
      this.disposed = true;
    }
  }

  class Drape extends RenderTextureDrape {
    public disposed = false;
    public constructor() { super(); }
    public collectGraphics(_context: SceneContext): void { }
    public collectStatistics(_stats: RenderMemory.Statistics): void { }
    public dispose(): void {
      expect(this.disposed).to.be.false;
      this.disposed = true;
    }
  }

  interface ClassifierOrDrape {
    disposed: boolean;
    dispose(): void;
  }

  async function testClassifiersOrDrapes<T extends ClassifierOrDrape>(
    map: Map<string, T>,
    key: "planarClassifiers" | "textureDrapes",
    ctor: () => T,
    get: (target: ExposedTarget, id: string) => T | undefined,
    change: (target: ExposedTarget, map: Map<string, T> | undefined) => void,
  ): Promise<void> {
    const viewDefs = await imodel0.views.getViewList({ from: "BisCore.SpatialViewDefinition" });
    expect(viewDefs[0]).not.to.be.undefined;
    const view = await imodel0.views.load(viewDefs[0].id);
    expect(view).not.to.be.undefined;

    const div = document.createElement("div");
    div.style.width = div.style.height = "100px";
    document.body.appendChild(div);

    const vp = ScreenViewport.create(div, view);
    const target = new ExposedTarget(vp.target as Target);

    expect(target[key]).to.be.undefined;

    // Add an entry.
    const c1 = ctor();
    map.set("0x1", c1);
    change(target, map);
    expect(target[key]).not.to.be.undefined;
    expect(target[key]!.size).to.equal(1);
    expect(get(target, "0x1")).to.equal(c1);
    expect(c1.disposed).to.be.false;

    // Remove all entries..
    change(target, undefined);
    expect(target[key]).to.be.undefined;
    expect(get(target, "0x1")).to.be.undefined;
    expect(c1.disposed).to.be.true;

    // Change to same map twice.
    c1.disposed = false;
    change(target, map);
    change(target, map);
    expect(target[key]).not.to.be.undefined;
    expect(target[key]!.size).to.equal(1);
    expect(get(target, "0x1")).to.equal(c1);
    expect(c1.disposed).to.be.false;

    // Associate a different value with same Id.
    const c2 = ctor();
    map.set("0x1", c2);
    change(target, map);
    expect(target[key]).not.to.be.undefined;
    expect(target[key]!.size).to.equal(1);
    expect(get(target, "0x1")).to.equal(c2);
    expect(c2.disposed).to.be.false;
    expect(c1.disposed).to.be.true;

    // Add another entry.
    c1.disposed = false;
    map.set("0x2", c1);
    change(target, map);
    expect(target[key]).not.to.be.undefined;
    expect(target[key]!.size).to.equal(2);
    expect(get(target, "0x1")).to.equal(c2);
    expect(get(target, "0x2")).to.equal(c1);
    expect(c1.disposed).to.be.false;
    expect(c2.disposed).to.be.false;

    // Remove one entry.
    map.delete("0x1");
    change(target, map);
    expect(target[key]).not.to.be.undefined;
    expect(target[key]!.size).to.equal(1);
    expect(get(target, "0x2")).to.equal(c1);
    expect(c1.disposed).to.be.false;
    expect(c2.disposed).to.be.true;

    // Dispose of the target.
    vp.dispose();
    expect(target[key]).to.be.undefined;
    expect(c1.disposed).to.be.true;
  }

  it("should manage lifetimes of planar classifiers", async () => {
    const map = new Map<string, Classifier>();
    await testClassifiersOrDrapes<Classifier>(map, "planarClassifiers",
      () => new Classifier(),
      (target, id) => target.target.getPlanarClassifier(id) as Classifier,
      (target, newMap) => target.changePlanarClassifiers(newMap));
  });

  it("should manage lifetimes of texture drapes", async () => {
    const map = new Map<string, Drape>();
    await testClassifiersOrDrapes<Drape>(map, "textureDrapes",
      () => new Drape(),
      (target, id) => target.target.getTextureDrape(id) as Drape,
      (target, newMap) => target.changeTextureDrapes(newMap));
  });

  // NB: This rather wacky test disposes of IModelApp.renderSystem. Therefore it must be run last of all of these tests, or subsequent tests expecting
  // IModelApp.renderSystem to still be alive will fail.
  it("expect disposal of target to trigger disposal of only owned resources", async () => {
    const system = IModelApp.renderSystem;

    // Let's grab an actual view and set up a target that is holding prepared decorations
    const viewDefinitions = await imodel1.views.getViewList({ from: "BisCore.DrawingViewDefinition" });
    assert.isTrue(viewDefinitions.length > 0);
    const viewState = await imodel1.views.load(viewDefinitions[0].id);
    assert.exists(viewState);

    const viewDiv = document.createElement("div");
    viewDiv.style.width = viewDiv.style.height = "1000px";
    document.body.appendChild(viewDiv);

    const viewport = ScreenViewport.create(viewDiv, viewState);
    viewport.changeView(viewState);
    viewport.viewFlags = viewport.viewFlags.with("grid", true); // force a decoration to be turned on
    viewport.renderFrame(); // force a frame to be rendered

    const target = viewport.target as OnScreenTarget;
    const exposedTarget = new ExposedTarget(target);

    // Create a graphic and a texture
    // eslint-disable-next-line deprecation/deprecation
    const textureParams = new RenderTexture.Params("-192837465");
    // eslint-disable-next-line deprecation/deprecation
    let texture = system.createTextureFromImageBuffer(ImageBuffer.create(getImageBufferData(), ImageBufferFormat.Rgba, 1)!, imodel0, textureParams);
    const graphicBuilder = target.renderSystem.createGraphic({ type: GraphicType.Scene, viewport });
    graphicBuilder.addArc(Arc3d.createCircularStartMiddleEnd(new Point3d(-100, 0, 0), new Point3d(0, 100, 0), new Point3d(100, 0, 0)) as Arc3d, false, false);
    const graphic = graphicBuilder.finish();

    // Pre-disposal
    assert.isFalse(isDisposed(target));
    assert.isFalse(isDisposed(texture));
    assert.isFalse(isDisposed(graphic));

    system.dispose();
    graphic.dispose();

    // Post-disposal of non-related items
    assert.isFalse(isDisposed(target));
    assert.isTrue(isDisposed(texture));
    assert.isTrue(isDisposed(graphic));

    // eslint-disable-next-line deprecation/deprecation
    texture = system.createTextureFromImageBuffer(ImageBuffer.create(getImageBufferData(), ImageBufferFormat.Rgba, 1)!, imodel0, textureParams);
    assert.isFalse(isDisposed(texture));

    // Get references to target members before they are modified due to disposing
    const batches = exposedTarget.batchesClone;
    const dynamics = exposedTarget.dynamics;
    const worldDecorations = exposedTarget.worldDecorations;
    const clipMask = exposedTarget.clipMask;
    const environmentMap = exposedTarget.environmentMap;
    const diffuseMap = exposedTarget.diffuseMap;
    target.dispose();

    // Post-disposal of target (not owned resource checks)
    if (batches.length > 0 && !allOverridesSharedWithTarget(target, batches))
      assert.isFalse(isDisposed(target));
    else
      assert.isTrue(isDisposed(target));
    assert.isFalse(isDisposed(texture));
    if (batches.length > 0 && !allOverridesSharedWithTarget(target, batches))
      assert.isFalse(isDisposed(batches));  // we did not call getOverrides on any graphics
    else
      assert.isTrue(isDisposed(batches));

    // Post-disposal of target (only owned resource checks)
    assert.isTrue(isDisposed(target, ["_batches", "_scene"]));   // This test claims _batches and _scene are the only disposable target members that are NOT fully owned
    assert.isTrue(isDisposed(exposedTarget.decorations));
    assert.isTrue(isDisposed(target.compositor));
    assert.isTrue(isDisposed(dynamics));
    assert.isTrue(isDisposed(worldDecorations));
    assert.isTrue(isDisposed(clipMask));
    assert.isTrue(isDisposed(environmentMap));
    assert.isTrue(isDisposed(diffuseMap));
  });
});
>>>>>>> 4d41f4fb
<|MERGE_RESOLUTION|>--- conflicted
+++ resolved
@@ -1,484 +1,3 @@
-<<<<<<< HEAD
-/*---------------------------------------------------------------------------------------------
-* Copyright (c) Bentley Systems, Incorporated. All rights reserved.
-* See LICENSE.md in the project root for license terms and full copyright notice.
-*--------------------------------------------------------------------------------------------*/
-import { assert, expect } from "chai";
-import { ByteStream, IDisposable } from "@itwin/core-bentley";
-import { Arc3d, Point3d, Range3d } from "@itwin/core-geometry";
-import { ColorByName, ColorDef, ImageBuffer, ImageBufferFormat, QParams3d, QPoint3dList, RenderTexture } from "@itwin/core-common";
-import {
-  Decorations, GraphicList, GraphicType, ImdlReader, IModelApp, IModelConnection, OffScreenViewport, PlanarClassifierMap, PlanarClassifierTarget,
-  PlanarClipMaskState, RenderMemory, RenderPlanarClassifier, RenderTextureDrape, SceneContext, ScreenViewport, SnapshotConnection, TextureDrapeMap,
-  TileTreeReference,
-} from "@itwin/core-frontend";
-import { MeshArgs } from "@itwin/core-frontend/lib/render-primitives";
-import { Batch, FrameBuffer, OnScreenTarget, Target, TextureHandle, WorldDecorations } from "@itwin/core-frontend/lib/webgl";
-import { testViewports } from "../../TestViewport";
-import { TILE_DATA_1_1 } from "./data/TileIO.data.1.1";
-import { FakeGMState, FakeModelProps, FakeREProps } from "./TileIO.test";
-
-let imodel0: IModelConnection;
-let imodel1: IModelConnection;
-const itemsChecked: object[] = [];  // Private helper array for storing what objects have already been checked for disposal in isDisposed()
-
-/**
- * Class holding a RenderTarget that provides getters for all of a Target's typically private members, as well as members that may be set to undefined when disposing.
- * This way, it is possible to retain references to objects despite their disposal through target, where they are set to undefined.
- */
-class ExposedTarget {
-  public target: Target;
-
-  public constructor(target: Target) {
-    this.target = target;
-  }
-
-  public get decorations(): Decorations | undefined { return (this.target as any)._decorations; }
-  public get dynamics(): GraphicList | undefined { return (this.target as any)._dynamics; }
-  public get worldDecorations(): WorldDecorations | undefined { return (this.target as any)._worldDecorations; }
-  public get clipMask(): TextureHandle | undefined { return (this.target as any)._clipMask; }
-  public get environmentMap(): TextureHandle | undefined { return (this.target as any)._environmentMap; }
-  public get diffuseMap(): TextureHandle | undefined { return (this.target as any)._diffuseMap; }
-  public get batchesClone(): Batch[] { return (this.target as any)._batches.slice(); }
-  public get planarClassifiers(): PlanarClassifierMap | undefined { return (this.target as any)._planarClassifiers; }
-  public get textureDrapes(): TextureDrapeMap | undefined { return (this.target as any)._textureDrapes; }
-
-  public changePlanarClassifiers(map: PlanarClassifierMap | undefined) {
-    // The real implementation takes sole ownership of the map. Tests like to reuse same map. So clone it.
-    if (undefined !== map)
-      map = new Map<string, RenderPlanarClassifier>(map);
-
-    this.target.changePlanarClassifiers(map);
-  }
-
-  public changeTextureDrapes(map: TextureDrapeMap | undefined) {
-    if (undefined !== map)
-      map = new Map<string, RenderTextureDrape>(map);
-
-    this.target.changeTextureDrapes(map);
-  }
-}
-
-/** Return a Uint8Array that can be used for construction of an ImageBuffer. */
-function getImageBufferData(): Uint8Array {
-  const buffer = new Uint8Array(4096);
-  let currentBufferIdx = 0;
-  const color = ColorDef.from(54, 117, 255);
-  for (let i = 0; i < 1024; i++, currentBufferIdx += 4) {
-    buffer[currentBufferIdx] = color.colors.r; buffer[currentBufferIdx + 1] = color.colors.g; buffer[currentBufferIdx + 2] = color.colors.b; buffer[currentBufferIdx + 3] = color.getAlpha();
-  }
-  return buffer;
-}
-
-/** Returns true if for every batch of the given array, the feature overrides have shared ownership with the given target. */
-function allOverridesSharedWithTarget(target: Target, batches: Batch[]): boolean {
-  for (const batch of batches) {
-    for (const ovr of (batch as any)._overrides) {
-      if (ovr.target !== target) {
-        return false;
-      }
-    }
-  }
-  return true;
-}
-
-/**
- * For all members of the object given, if the member is a disposable object, ensure that it is disposed (recursive).
- * Optionally specify a list of property names to be ignored by the isDisposed checks.
- * Note: This will not work for objects holding disposable members that they do not own, unless those attributes are specified to be
- * ignored.
- */
-function isDisposed(disposable: any, ignoredAttribs?: string[]): boolean {
-  itemsChecked.length = 0;
-  return disposedCheck(disposable, ignoredAttribs);
-}
-
-/** Private helper method for isDisposed. */
-function disposedCheck(disposable: any, ignoredAttribs?: string[]): boolean {
-  if (disposable === undefined || disposable === null)
-    return true;
-
-  if (itemsChecked.indexOf(disposable) === -1)  // We want to check matching references (skipping primitive types here is okay, since they can't be disposable)
-    itemsChecked.push(disposable);
-  else
-    return true;
-
-  if (Array.isArray(disposable)) {  // Array
-    itemsChecked.push(disposable);
-    for (const elem of disposable)
-      if (!disposedCheck(elem))
-        return false;
-
-  } else if (disposable.dispose !== undefined) { // Low-level WebGL resource disposable
-    expect(typeof (disposable.dispose)).to.equal("function");
-    expect(typeof (disposable.isDisposed)).to.equal("boolean");
-    return disposable.isDisposed;
-  } else if (typeof disposable === "object") {  // High-level rendering object disposable
-    for (const prop in disposable) {
-      if (disposable.hasOwnProperty(prop) && typeof disposable[prop] === "object") {
-        if (ignoredAttribs !== undefined && ignoredAttribs.indexOf(prop) !== -1)
-          continue;
-        if (Array.isArray(disposable[prop]) || disposable[prop].dispose !== undefined)
-          if (!disposedCheck(disposable[prop]))
-            return false;
-      }
-    }
-  }
-  return true;
-}
-
-// This test block exists on its own since disposal of System causes system to detach from an imodel's onClose event
-describe("Disposal of System", () => {
-  before(async () => {
-    await IModelApp.startup({ renderSys: { doIdleWork: false } });
-    imodel0 = await SnapshotConnection.openFile("test.bim"); // relative path resolved by BackendTestAssetResolver
-  });
-
-  after(async () => {
-    await imodel0.close();
-    await IModelApp.shutdown();
-  });
-
-  it("expect rendersystem disposal to trigger disposal of textures cached in id-map", async () => {
-    const system = IModelApp.renderSystem;
-
-    // Create image buffer and image source
-    const imageBuff = ImageBuffer.create(getImageBufferData(), ImageBufferFormat.Rgba, 1);
-    assert.isDefined(imageBuff);
-
-    // Texture from image buffer
-    // eslint-disable-next-line deprecation/deprecation
-    const textureParams0 = new RenderTexture.Params("-192837465");
-    // eslint-disable-next-line deprecation/deprecation
-    const texture0 = system.createTextureFromImageBuffer(imageBuff, imodel0, textureParams0);
-    assert.isDefined(texture0);
-
-    // Texture from image source
-    // eslint-disable-next-line deprecation/deprecation
-    const textureParams1 = new RenderTexture.Params("-918273645");
-    // eslint-disable-next-line deprecation/deprecation
-    const texture1 = system.createTextureFromImageBuffer(imageBuff, imodel0, textureParams1);
-    assert.isDefined(texture1);
-
-    // Pre-disposal
-    assert.isFalse(isDisposed(texture0!));
-    assert.isFalse(isDisposed(texture1!));
-
-    system.dispose();
-
-    // Post-disposal
-    assert.isTrue(isDisposed(texture0!));
-    assert.isTrue(isDisposed(texture1!));
-    assert.isUndefined(system.findTexture("-192837465", imodel0));
-    assert.isUndefined(system.findTexture("-918273645", imodel0));
-  });
-});
-
-describe("Disposal of WebGL Resources", () => {
-  before(async () => {
-    await IModelApp.startup({ renderSys: { doIdleWork: false } });
-
-    imodel0 = await SnapshotConnection.openFile("test.bim"); // relative path resolved by BackendTestAssetResolver
-    imodel1 = await SnapshotConnection.openFile("testImodel.bim"); // relative path resolved by BackendTestAssetResolver
-  });
-
-  after(async () => {
-    await imodel0.close();
-    await imodel1.close();
-    await IModelApp.shutdown();
-  });
-
-  // ###TODO: Update TileIO.data.ts for new tile format...
-  it("expect disposal of graphics to trigger top-down disposal of all WebGL resources", async () => {
-    const system = IModelApp.renderSystem;
-
-    // Create two MeshGraphics from arguments
-    const args = new MeshArgs();
-    const points = [new Point3d(0, 0, 0), new Point3d(10, 0, 0), new Point3d(0, 10, 0)];
-    args.points = new QPoint3dList(QParams3d.fromRange(Range3d.createArray(points)));
-    for (const point of points)
-      args.points.add(point);
-    args.vertIndices = [0, 1, 2];
-    args.colors.initUniform(ColorByName.tan);
-    const meshGraphic0 = system.createTriMesh(args)!;
-    const meshGraphic1 = system.createTriMesh(args)!;
-    assert.isDefined(meshGraphic0);
-    assert.isDefined(meshGraphic1);
-
-    // Get a render graphic from tile reader
-    const model = new FakeGMState(new FakeModelProps(new FakeREProps()), imodel0);
-    const stream = new ByteStream(TILE_DATA_1_1.triangles.bytes.buffer);
-    const reader = ImdlReader.create(stream, model.iModel, model.id, model.is3d, system);
-    expect(reader).not.to.be.undefined;
-    const readerRes = await reader!.read();
-    const tileGraphic = readerRes.graphic!;
-    assert.isDefined(tileGraphic);
-
-    // Pre-disposal
-    assert.isFalse(isDisposed(meshGraphic0));
-    assert.isFalse(isDisposed(meshGraphic1));
-    assert.isFalse(isDisposed(tileGraphic));
-
-    meshGraphic0.dispose();
-    meshGraphic1.dispose();
-
-    // Post-disposal of graphic 0 and graphic 1
-    assert.isTrue(isDisposed(meshGraphic0));
-    assert.isTrue(isDisposed(meshGraphic1));
-    assert.isFalse(isDisposed(tileGraphic));
-
-    tileGraphic.dispose();
-
-    // Post-disposal of tileGraphic
-    assert.isTrue(isDisposed(tileGraphic));
-  });
-
-  it("disposes of Target's framebuffer and attachments", async () => {
-    const views = await imodel1.views.getViewList({ from: "BisCore.DrawingViewDefinition" });
-    expect(views.length).least(1);
-
-    await testViewports(views[0].id, imodel1, 10, 10, async (vp) => {
-      expect(vp instanceof ScreenViewport || vp instanceof OffScreenViewport).to.be.true;
-      expect(vp.isDisposed).to.be.false;
-
-      const target = (vp.target as any);
-      let fbo = target._fbo as FrameBuffer;
-      expect(fbo).to.be.undefined;
-      let blitGeom = target._blitGeom;
-      expect(blitGeom).to.be.undefined;
-
-      vp.renderFrame();
-      fbo = target._fbo as FrameBuffer;
-      expect(fbo).not.to.be.undefined;
-      expect(fbo.isDisposed).to.be.false;
-      const tx = fbo.getColor(0)!;
-      expect(tx).not.to.be.undefined;
-      expect(tx.isDisposed).to.be.false;
-
-      blitGeom = target._blitGeom as IDisposable;
-      expect(blitGeom === undefined).to.equal(vp instanceof OffScreenViewport);
-      if (blitGeom)
-        expect(blitGeom.isDisposed).to.be.false;
-
-      vp.dispose();
-      expect(vp.isDisposed).to.be.true;
-      expect(target.isDisposed).to.be.true;
-
-      expect(target._fbo).to.be.undefined;
-      expect(fbo.isDisposed).to.be.true;
-      expect(tx.isDisposed).to.be.true;
-      if (blitGeom) {
-        expect(target._blitGeom).to.be.undefined;
-        expect(blitGeom.isDisposed).to.be.true;
-      }
-    });
-  });
-
-  class Classifier extends RenderPlanarClassifier {
-    public disposed = false;
-    public constructor() { super(); }
-    public collectGraphics(_context: SceneContext, _target: PlanarClassifierTarget): void { }
-    public setSource(_classifierTreeRef?: TileTreeReference, _planarClipMask?: PlanarClipMaskState): void { }
-    public dispose(): void {
-      expect(this.disposed).to.be.false;
-      this.disposed = true;
-    }
-  }
-
-  class Drape extends RenderTextureDrape {
-    public disposed = false;
-    public constructor() { super(); }
-    public collectGraphics(_context: SceneContext): void { }
-    public collectStatistics(_stats: RenderMemory.Statistics): void { }
-    public dispose(): void {
-      expect(this.disposed).to.be.false;
-      this.disposed = true;
-    }
-  }
-
-  interface ClassifierOrDrape {
-    disposed: boolean;
-    dispose(): void;
-  }
-
-  async function testClassifiersOrDrapes<T extends ClassifierOrDrape>(
-    map: Map<string, T>,
-    key: "planarClassifiers" | "textureDrapes",
-    ctor: () => T,
-    get: (target: ExposedTarget, id: string) => T | undefined,
-    change: (target: ExposedTarget, map: Map<string, T> | undefined) => void,
-  ): Promise<void> {
-    const viewDefs = await imodel0.views.getViewList({ from: "BisCore.SpatialViewDefinition" });
-    expect(viewDefs[0]).not.to.be.undefined;
-    const view = await imodel0.views.load(viewDefs[0].id);
-    expect(view).not.to.be.undefined;
-
-    const div = document.createElement("div");
-    div.style.width = div.style.height = "100px";
-    document.body.appendChild(div);
-
-    const vp = ScreenViewport.create(div, view);
-    const target = new ExposedTarget(vp.target as Target);
-
-    expect(target[key]).to.be.undefined;
-
-    // Add an entry.
-    const c1 = ctor();
-    map.set("0x1", c1);
-    change(target, map);
-    expect(target[key]).not.to.be.undefined;
-    expect(target[key]!.size).to.equal(1);
-    expect(get(target, "0x1")).to.equal(c1);
-    expect(c1.disposed).to.be.false;
-
-    // Remove all entries..
-    change(target, undefined);
-    expect(target[key]).to.be.undefined;
-    expect(get(target, "0x1")).to.be.undefined;
-    expect(c1.disposed).to.be.true;
-
-    // Change to same map twice.
-    c1.disposed = false;
-    change(target, map);
-    change(target, map);
-    expect(target[key]).not.to.be.undefined;
-    expect(target[key]!.size).to.equal(1);
-    expect(get(target, "0x1")).to.equal(c1);
-    expect(c1.disposed).to.be.false;
-
-    // Associate a different value with same Id.
-    const c2 = ctor();
-    map.set("0x1", c2);
-    change(target, map);
-    expect(target[key]).not.to.be.undefined;
-    expect(target[key]!.size).to.equal(1);
-    expect(get(target, "0x1")).to.equal(c2);
-    expect(c2.disposed).to.be.false;
-    expect(c1.disposed).to.be.true;
-
-    // Add another entry.
-    c1.disposed = false;
-    map.set("0x2", c1);
-    change(target, map);
-    expect(target[key]).not.to.be.undefined;
-    expect(target[key]!.size).to.equal(2);
-    expect(get(target, "0x1")).to.equal(c2);
-    expect(get(target, "0x2")).to.equal(c1);
-    expect(c1.disposed).to.be.false;
-    expect(c2.disposed).to.be.false;
-
-    // Remove one entry.
-    map.delete("0x1");
-    change(target, map);
-    expect(target[key]).not.to.be.undefined;
-    expect(target[key]!.size).to.equal(1);
-    expect(get(target, "0x2")).to.equal(c1);
-    expect(c1.disposed).to.be.false;
-    expect(c2.disposed).to.be.true;
-
-    // Dispose of the target.
-    vp.dispose();
-    expect(target[key]).to.be.undefined;
-    expect(c1.disposed).to.be.true;
-  }
-
-  it("should manage lifetimes of planar classifiers", async () => {
-    const map = new Map<string, Classifier>();
-    await testClassifiersOrDrapes<Classifier>(map, "planarClassifiers",
-      () => new Classifier(),
-      (target, id) => target.target.getPlanarClassifier(id) as Classifier,
-      (target, newMap) => target.changePlanarClassifiers(newMap));
-  });
-
-  it("should manage lifetimes of texture drapes", async () => {
-    const map = new Map<string, Drape>();
-    await testClassifiersOrDrapes<Drape>(map, "textureDrapes",
-      () => new Drape(),
-      (target, id) => target.target.getTextureDrape(id) as Drape,
-      (target, newMap) => target.changeTextureDrapes(newMap));
-  });
-
-  // NB: This rather wacky test disposes of IModelApp.renderSystem. Therefore it must be run last of all of these tests, or subsequent tests expecting
-  // IModelApp.renderSystem to still be alive will fail.
-  it("expect disposal of target to trigger disposal of only owned resources", async () => {
-    const system = IModelApp.renderSystem;
-
-    // Let's grab an actual view and set up a target that is holding prepared decorations
-    const viewDefinitions = await imodel1.views.getViewList({ from: "BisCore.DrawingViewDefinition" });
-    assert.isTrue(viewDefinitions.length > 0);
-    const viewState = await imodel1.views.load(viewDefinitions[0].id);
-    assert.exists(viewState);
-
-    const viewDiv = document.createElement("div");
-    viewDiv.style.width = viewDiv.style.height = "1000px";
-    document.body.appendChild(viewDiv);
-
-    const viewport = ScreenViewport.create(viewDiv, viewState);
-    viewport.changeView(viewState);
-    viewport.viewFlags = viewport.viewFlags.with("grid", true); // force a decoration to be turned on
-    viewport.renderFrame(); // force a frame to be rendered
-
-    const target = viewport.target as OnScreenTarget;
-    const exposedTarget = new ExposedTarget(target);
-
-    // Create a graphic and a texture
-    // eslint-disable-next-line deprecation/deprecation
-    const textureParams = new RenderTexture.Params("-192837465");
-    // eslint-disable-next-line deprecation/deprecation
-    let texture = system.createTextureFromImageBuffer(ImageBuffer.create(getImageBufferData(), ImageBufferFormat.Rgba, 1)!, imodel0, textureParams);
-    const graphicBuilder = target.renderSystem.createGraphic({ type: GraphicType.Scene, viewport });
-    graphicBuilder.addArc(Arc3d.createCircularStartMiddleEnd(new Point3d(-100, 0, 0), new Point3d(0, 100, 0), new Point3d(100, 0, 0)) as Arc3d, false, false);
-    const graphic = graphicBuilder.finish();
-
-    // Pre-disposal
-    assert.isFalse(isDisposed(target));
-    assert.isFalse(isDisposed(texture));
-    assert.isFalse(isDisposed(graphic));
-
-    system.dispose();
-    graphic.dispose();
-
-    // Post-disposal of non-related items
-    assert.isFalse(isDisposed(target));
-    assert.isTrue(isDisposed(texture));
-    assert.isTrue(isDisposed(graphic));
-
-    // eslint-disable-next-line deprecation/deprecation
-    texture = system.createTextureFromImageBuffer(ImageBuffer.create(getImageBufferData(), ImageBufferFormat.Rgba, 1)!, imodel0, textureParams);
-    assert.isFalse(isDisposed(texture));
-
-    // Get references to target members before they are modified due to disposing
-    const batches = exposedTarget.batchesClone;
-    const dynamics = exposedTarget.dynamics;
-    const worldDecorations = exposedTarget.worldDecorations;
-    const clipMask = exposedTarget.clipMask;
-    const environmentMap = exposedTarget.environmentMap;
-    const diffuseMap = exposedTarget.diffuseMap;
-    target.dispose();
-
-    // Post-disposal of target (not owned resource checks)
-    if (batches.length > 0 && !allOverridesSharedWithTarget(target, batches))
-      assert.isFalse(isDisposed(target));
-    else
-      assert.isTrue(isDisposed(target));
-    assert.isFalse(isDisposed(texture));
-    if (batches.length > 0 && !allOverridesSharedWithTarget(target, batches))
-      assert.isFalse(isDisposed(batches));  // we did not call getOverrides on any graphics
-    else
-      assert.isTrue(isDisposed(batches));
-
-    // Post-disposal of target (only owned resource checks)
-    assert.isTrue(isDisposed(target, ["_batches", "_scene"]));   // This test claims _batches and _scene are the only disposable target members that are NOT fully owned
-    assert.isTrue(isDisposed(exposedTarget.decorations));
-    assert.isTrue(isDisposed(target.compositor));
-    assert.isTrue(isDisposed(dynamics));
-    assert.isTrue(isDisposed(worldDecorations));
-    assert.isTrue(isDisposed(clipMask));
-    assert.isTrue(isDisposed(environmentMap));
-    assert.isTrue(isDisposed(diffuseMap));
-  });
-});
-=======
 /*---------------------------------------------------------------------------------------------
 * Copyright (c) Bentley Systems, Incorporated. All rights reserved.
 * See LICENSE.md in the project root for license terms and full copyright notice.
@@ -957,5 +476,4 @@
     assert.isTrue(isDisposed(environmentMap));
     assert.isTrue(isDisposed(diffuseMap));
   });
-});
->>>>>>> 4d41f4fb
+});