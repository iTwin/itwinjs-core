/*---------------------------------------------------------------------------------------------
* Copyright (c) Bentley Systems, Incorporated. All rights reserved.
* See LICENSE.md in the project root for license terms and full copyright notice.
*--------------------------------------------------------------------------------------------*/
import * as chai from "chai";
import * as chaiAsPromised from "chai-as-promised";
import * as path from "path";
import { BeDuration, compareStrings, DbOpcode, Guid, Id64String, OpenMode, ProcessDetector } from "@itwin/core-bentley";
import { Point3d, Range3d, Transform } from "@itwin/core-geometry";
import { BatchType, ChangedEntities, ElementGeometryChange, IModelError } from "@itwin/core-common";
import {
  BriefcaseConnection, GeometricModel3dState, GraphicalEditingScope, IModelTileTree, IModelTileTreeParams, TileLoadPriority,
} from "@itwin/core-frontend";
<<<<<<< HEAD
import { ElectronApp } from "@itwin/electron-manager/lib/cjs/ElectronFrontend";
=======
import { ElectronApp } from "@itwin/core-electron/lib/ElectronFrontend";
>>>>>>> f4700dd6
import { callFullStackTestIpc, deleteElements, initializeEditTools, insertLineElement, makeLineSegment, makeModelCode, transformElements } from "../Editing";

const expect = chai.expect;
chai.use(chaiAsPromised);

const dummyRange = new Range3d();
function makeInsert(id: Id64String, range?: Range3d): ElementGeometryChange { return { id, type: DbOpcode.Insert, range: (range ?? dummyRange) }; }
function makeUpdate(id: Id64String, range?: Range3d): ElementGeometryChange { return { id, type: DbOpcode.Update, range: (range ?? dummyRange) }; }
function makeDelete(id: Id64String): ElementGeometryChange { return { id, type: DbOpcode.Delete }; }

describe("GraphicalEditingScope", () => {
  if (ProcessDetector.isElectronAppFrontend) {
    let imodel: BriefcaseConnection | undefined;
    // Editable; BisCore version < 1.0.11
    const oldFilePath = path.join(process.env.IMODELJS_CORE_DIRNAME!, "core/backend/lib/cjs/test/assets/test.bim");
    // Editable; BisCore version == 1.0.11
    const newFilePath = path.join(process.env.IMODELJS_CORE_DIRNAME!, "core/backend/lib/cjs/test/assets/planprojection.bim");

    async function closeIModel(): Promise<void> {
      if (imodel) {
        await imodel.close();
        imodel = undefined;
      }
    }

    before(async () => {
      await ElectronApp.startup();
      await initializeEditTools();
    });

    after(async () => {
      await closeIModel();
      await ElectronApp.shutdown();
    });

    afterEach(async () => {
      await closeIModel();
    });

    it("should not be supported for read-only connections", async () => {
      imodel = await BriefcaseConnection.openStandalone(oldFilePath, OpenMode.Readonly);
      expect(imodel.openMode).to.equal(OpenMode.Readonly);
      expect(await imodel.supportsGraphicalEditing()).to.be.false;
      await expect(imodel.enterEditingScope()).to.be.rejectedWith(IModelError);
    });

    it("should not be supported for iModels with BisCore < 1.0.11", async () => {
      imodel = await BriefcaseConnection.openStandalone(oldFilePath);
      expect(imodel.openMode).to.equal(OpenMode.ReadWrite);
      expect(await imodel.supportsGraphicalEditing()).to.be.false;
      await expect(imodel.enterEditingScope()).to.be.rejectedWith(IModelError);
    });

    it("should not be supported for read-only iModels with BisCore >= 1.0.11", async () => {
      imodel = await BriefcaseConnection.openStandalone(newFilePath, OpenMode.Readonly);
      expect(imodel.openMode).to.equal(OpenMode.Readonly);
      expect(await imodel.supportsGraphicalEditing()).to.be.false;
      await expect(imodel.enterEditingScope()).to.be.rejectedWith(IModelError);
    });

    it("should be supported for writable iModels with BisCore >= 1.0.11", async () => {
      imodel = await BriefcaseConnection.openStandalone(newFilePath, OpenMode.ReadWrite);
      expect(imodel.openMode).to.equal(OpenMode.ReadWrite);
      expect(await imodel.supportsGraphicalEditing()).to.be.true;
      const scope = await imodel.enterEditingScope();
      expect(imodel.editingScope).to.equal(scope);
      await scope.exit();
      expect(imodel.editingScope).to.be.undefined;
    });

    async function openWritable(): Promise<BriefcaseConnection> {
      expect(imodel).to.be.undefined;
      return BriefcaseConnection.openStandalone(newFilePath, OpenMode.ReadWrite);
    }

    it("throws if enter is called repeatedly", async () => {
      imodel = await openWritable();
      const scope = await imodel.enterEditingScope();
      await expect(imodel.enterEditingScope()).to.be.rejectedWith("Cannot create an editing scope for an iModel that already has one");
      await scope.exit();
    });

    it("throws if exit is called repeatedly", async () => {
      imodel = await openWritable();
      const scope = await imodel.enterEditingScope();
      await scope.exit();
      await expect(scope.exit()).to.be.rejectedWith("Cannot exit editing scope after it is disconnected from the iModel");
    });

    it("exits the scope when closing the iModel", async () => {
      imodel = await openWritable();
      const scope = await imodel.enterEditingScope();
      expect(imodel.editingScope).to.equal(scope);
      expect(scope.isDisposed).to.be.false;
      await imodel.close();
      expect(scope.isDisposed).to.be.true;
      expect(imodel.editingScope).to.be.undefined;
    });

    it("dispatches events when scopes enter or exit", async () => {
      imodel = await openWritable();

      let beginCount = 0;
      const removeBeginListener = GraphicalEditingScope.onEnter.addListener(() => ++beginCount);

      const scope = await imodel.enterEditingScope();
      expect(beginCount).to.equal(1);

      let endingCount = 0;
      let endCount = 0;
      const removeEndingListener = scope.onExiting.addListener(() => ++endingCount);
      const removeEndListener = scope.onExited.addListener(() => ++endCount);

      const endPromise = scope.exit();
      expect(endingCount).to.equal(1);
      expect(endCount).to.equal(0);

      await endPromise;
      expect(endCount).to.equal(1);

      removeBeginListener();
      removeEndListener();
      removeEndingListener();
    });

    it("accumulates geometry changes", async () => {
      imodel = await openWritable();
      const modelId = await callFullStackTestIpc("createAndInsertPhysicalModel", imodel.key, (await makeModelCode(imodel, imodel.models.repositoryModelId, Guid.createValue())));
      const dictModelId = await imodel.models.getDictionaryModel();
      const category = await callFullStackTestIpc("createAndInsertSpatialCategory", imodel.key, dictModelId, Guid.createValue(), { color: 0 });
      await imodel.saveChanges();

      // Enter an editing scope.
      const scope = await imodel.enterEditingScope();

      let changedElements: ChangedEntities;
      imodel.txns.onElementsChanged.addListener((ch) => {
        changedElements = ch;
      });

      function expectChanges(expected: ElementGeometryChange[], compareRange = false): void {
        const changes = scope.getGeometryChangesForModel(modelId);
        expect(undefined === changes).to.equal(expected.length === 0);
        if (changes) {
          const actual = Array.from(changes).sort((x, y) => compareStrings(x.id, y.id));
          if (compareRange) {
            expect(actual).to.deep.equal(expected);
          } else {
            expect(actual.length).to.equal(expected.length);
            for (let i = 0; i < actual.length; i++) {
              expect(actual[i].id).to.equal(expected[i].id);
              expect(actual[i].type).to.equal(expected[i].type);
            }
          }
        }
      }

      // Insert a line element.
      expect(scope.getGeometryChangesForModel(modelId)).to.be.undefined;
      const elem1 = await insertLineElement(imodel, modelId, category);
      // Events not dispatched until changes saved.
      await imodel.saveChanges();
      const insertElem1 = makeInsert(elem1);
      expectChanges([insertElem1]);
      expect(changedElements!.deleted).to.be.undefined;
      expect(changedElements!.updated).to.be.undefined;
      expect(changedElements!.inserted).to.not.be.undefined;

      // Modify the line element.
      await transformElements(imodel, [elem1], Transform.createTranslationXYZ(1, 0, 0));
      const updateElem1 = makeUpdate(elem1);
      await imodel.saveChanges();
      expectChanges([updateElem1]);

      // Modify the line element twice.
      await transformElements(imodel, [elem1], Transform.createTranslationXYZ(0, 1, 0));
      await transformElements(imodel, [elem1], Transform.createTranslationXYZ(-1, 0, 0));
      await imodel.saveChanges();
      expectChanges([updateElem1]);

      // Insert a new line element, modify both elements, then delete the old line element.
      const elem2 = await insertLineElement(imodel, modelId, category);
      await transformElements(imodel, [elem1, elem2], Transform.createTranslationXYZ(0, 0, 1));
      await deleteElements(imodel, [elem1]);
      const deleteElem1 = makeDelete(elem1);
      const insertElem2 = makeInsert(elem2);
      await imodel.saveChanges();
      expectChanges([deleteElem1, insertElem2]);

      // Undo
      // NOTE: Elements do not get removed from the set returned by getGeometryChangedForModel -
      // but their state may change (e.g. from "insert" to "delete") as a result of undo/redo/
      const isUndoPossible = await imodel.txns.isUndoPossible();
      expect(isUndoPossible).to.be.true;

      const undo = async () => imodel!.txns.reverseSingleTxn();
      await imodel.txns.reverseSingleTxn();
      const deleteElem2 = makeDelete(elem2);
      expectChanges([insertElem1, deleteElem2]);

      await undo();
      expectChanges([updateElem1, deleteElem2]);

      await undo();
      expectChanges([updateElem1, deleteElem2]);

      await undo();
      expectChanges([deleteElem1, deleteElem2]);

      // Redo
      const redo = async () => imodel!.txns.reinstateTxn();
      await redo();
      expectChanges([insertElem1, deleteElem2]);

      await redo();
      expectChanges([updateElem1, deleteElem2]);

      await redo();
      expectChanges([updateElem1, deleteElem2]);

      await redo();
      expectChanges([deleteElem1, insertElem2]);
      await scope.exit();
    });

    it("updates state of tile trees", async () => {
      imodel = await openWritable();

      // Initial geometric model contains one line element.
      const modelId = await callFullStackTestIpc("createAndInsertPhysicalModel", imodel.key, (await makeModelCode(imodel, imodel.models.repositoryModelId, Guid.createValue())));
      const dictModelId = await imodel.models.getDictionaryModel();
      const category = await callFullStackTestIpc("createAndInsertSpatialCategory", imodel.key, dictModelId, Guid.createValue(), { color: 0 });
      const elem1 = await insertLineElement(imodel, modelId, category, makeLineSegment(new Point3d(0, 0, 0), new Point3d(10, 0, 0)));
      await imodel.saveChanges();

      await imodel.models.load([modelId]);
      const model = imodel.models.getLoaded(modelId) as GeometricModel3dState;
      expect(model).not.to.be.undefined;
      const location = Transform.createTranslationXYZ(0, 0, 2);

      // NB: element ranges are minimum 1mm on each axis. Our line element is aligned to X axis.
      const modelRange = await model.queryModelRange();
      modelRange.low.y = modelRange.low.z = -0.0005;
      modelRange.high.y = modelRange.high.z = 0.0005;
      location.inverse()!.multiplyRange(modelRange, modelRange);

      function createTileTree(): IModelTileTree {
        const params: IModelTileTreeParams = {
          id: "",
          modelId,
          iModel: imodel!,
          location,
          priority: TileLoadPriority.Primary,
          formatVersion: 14,
          contentRange: modelRange.clone(),
          options: {
            allowInstancing: true,
            edgesRequired: false,
            batchType: BatchType.Primary,
            is3d: true,
          },
          rootTile: {
            contentId: "",
            range: modelRange.toJSON(),
            contentRange: modelRange.toJSON(),
            maximumSize: 512,
            isLeaf: true,
          },
        };

        return new IModelTileTree(params, { edgesRequired: false, type: BatchType.Primary });
      }

      const expectTreeState = async (tree: IModelTileTree | IModelTileTree[], expectedState: "static" | "interactive" | "dynamic" | "disposed", expectedHiddenElementCount: number, expectedRange: Range3d) => {
        // ###TODO: After we switch from polling for native events, we should not need to wait for changed events to be fetched here...
        const waitTime = 150;
        await BeDuration.wait(waitTime);

        const rangeTolerance = 0.0001;
        const treeList = tree instanceof IModelTileTree ? [tree] : tree;
        for (const t of treeList) {
          expect(t.tileState).to.equal(expectedState);
          expect(t.hiddenElements.length).to.equal(expectedHiddenElementCount);
          expect(t.rootTile.range.isAlmostEqual(expectedRange, rangeTolerance)).to.be.true;
          expect(t.rootTile.contentRange.isAlmostEqual(expectedRange, rangeTolerance)).to.be.true;
          expect(t.contentRange!.isAlmostEqual(expectedRange, rangeTolerance)).to.be.true;
        }
      };

      // No editing scope currently active.
      const tree1 = createTileTree();
      expect(tree1.range.isAlmostEqual(modelRange)).to.be.true;
      await expectTreeState(tree1, "static", 0, modelRange);

      const tree0 = createTileTree();
      tree0.dispose();
      await expectTreeState(tree0, "disposed", 0, modelRange);

      // Enter an editing scope.
      let scope = await imodel.enterEditingScope();
      const trees = [tree1, createTileTree()];
      await expectTreeState(trees, "interactive", 0, modelRange);
      await expectTreeState(tree0, "disposed", 0, modelRange);

      // Insert a new element.
      const elem2 = await insertLineElement(imodel, modelId, category, makeLineSegment(new Point3d(0, 0, 0), new Point3d(-10, 0, 0)));
      await imodel.saveChanges();

      // Newly-inserted elements don't exist in tiles, therefore don't need to be hidden.
      // ###TODO: Test changes to range and content range...
      trees.push(createTileTree());
      const range2 = modelRange.clone();
      range2.low.x = -10;
      await expectTreeState(tree0, "disposed", 0, modelRange);
      await expectTreeState(trees, "dynamic", 0, range2);

      // Modify an element.
      await transformElements(imodel, [elem1], Transform.createTranslationXYZ(0, 5, 0));
      await imodel.saveChanges();

      const range3 = range2.clone();
      range3.high.y += 5;
      trees.push(createTileTree());
      await expectTreeState(tree0, "disposed", 0, modelRange);
      await expectTreeState(trees, "dynamic", 1, range3);

      // Delete the same element.
      await deleteElements(imodel, [elem1]);
      await imodel.saveChanges();
      trees.push(createTileTree());
      await expectTreeState(tree0, "disposed", 0, modelRange);
      await expectTreeState(trees, "dynamic", 1, range2);

      // Delete the other element.
      await deleteElements(imodel, [elem2]);
      await imodel.saveChanges();
      trees.push(createTileTree());
      await expectTreeState(tree0, "disposed", 0, modelRange);
      await expectTreeState(trees, "dynamic", 2, modelRange);

      // ###TODO: test undo/redo (no frontend API for that currently...)

      // Terminate the scope.
      await scope.exit();
      trees.push(createTileTree());
      await expectTreeState(tree0, "disposed", 0, modelRange);
      await expectTreeState(trees, "static", 0, modelRange);

      // Restart scope then terminate with no changes.
      scope = await imodel.enterEditingScope();
      const tree2 = trees.pop()!;
      await expectTreeState(tree0, "disposed", 0, modelRange);
      await expectTreeState(trees, "interactive", 0, modelRange);
      tree2.dispose();
      await expectTreeState(tree2, "disposed", 0, modelRange);
      await scope.exit();
      await expectTreeState(trees, "static", 0, modelRange);

      for (const tree of trees) {
        tree.dispose();
        await expectTreeState(tree, "disposed", 0, modelRange);
      }
    });
  }
});
<|MERGE_RESOLUTION|>--- conflicted
+++ resolved
@@ -1,383 +1,379 @@
-/*---------------------------------------------------------------------------------------------
-* Copyright (c) Bentley Systems, Incorporated. All rights reserved.
-* See LICENSE.md in the project root for license terms and full copyright notice.
-*--------------------------------------------------------------------------------------------*/
-import * as chai from "chai";
-import * as chaiAsPromised from "chai-as-promised";
-import * as path from "path";
-import { BeDuration, compareStrings, DbOpcode, Guid, Id64String, OpenMode, ProcessDetector } from "@itwin/core-bentley";
-import { Point3d, Range3d, Transform } from "@itwin/core-geometry";
-import { BatchType, ChangedEntities, ElementGeometryChange, IModelError } from "@itwin/core-common";
-import {
-  BriefcaseConnection, GeometricModel3dState, GraphicalEditingScope, IModelTileTree, IModelTileTreeParams, TileLoadPriority,
-} from "@itwin/core-frontend";
-<<<<<<< HEAD
-import { ElectronApp } from "@itwin/electron-manager/lib/cjs/ElectronFrontend";
-=======
-import { ElectronApp } from "@itwin/core-electron/lib/ElectronFrontend";
->>>>>>> f4700dd6
-import { callFullStackTestIpc, deleteElements, initializeEditTools, insertLineElement, makeLineSegment, makeModelCode, transformElements } from "../Editing";
-
-const expect = chai.expect;
-chai.use(chaiAsPromised);
-
-const dummyRange = new Range3d();
-function makeInsert(id: Id64String, range?: Range3d): ElementGeometryChange { return { id, type: DbOpcode.Insert, range: (range ?? dummyRange) }; }
-function makeUpdate(id: Id64String, range?: Range3d): ElementGeometryChange { return { id, type: DbOpcode.Update, range: (range ?? dummyRange) }; }
-function makeDelete(id: Id64String): ElementGeometryChange { return { id, type: DbOpcode.Delete }; }
-
-describe("GraphicalEditingScope", () => {
-  if (ProcessDetector.isElectronAppFrontend) {
-    let imodel: BriefcaseConnection | undefined;
-    // Editable; BisCore version < 1.0.11
-    const oldFilePath = path.join(process.env.IMODELJS_CORE_DIRNAME!, "core/backend/lib/cjs/test/assets/test.bim");
-    // Editable; BisCore version == 1.0.11
-    const newFilePath = path.join(process.env.IMODELJS_CORE_DIRNAME!, "core/backend/lib/cjs/test/assets/planprojection.bim");
-
-    async function closeIModel(): Promise<void> {
-      if (imodel) {
-        await imodel.close();
-        imodel = undefined;
-      }
-    }
-
-    before(async () => {
-      await ElectronApp.startup();
-      await initializeEditTools();
-    });
-
-    after(async () => {
-      await closeIModel();
-      await ElectronApp.shutdown();
-    });
-
-    afterEach(async () => {
-      await closeIModel();
-    });
-
-    it("should not be supported for read-only connections", async () => {
-      imodel = await BriefcaseConnection.openStandalone(oldFilePath, OpenMode.Readonly);
-      expect(imodel.openMode).to.equal(OpenMode.Readonly);
-      expect(await imodel.supportsGraphicalEditing()).to.be.false;
-      await expect(imodel.enterEditingScope()).to.be.rejectedWith(IModelError);
-    });
-
-    it("should not be supported for iModels with BisCore < 1.0.11", async () => {
-      imodel = await BriefcaseConnection.openStandalone(oldFilePath);
-      expect(imodel.openMode).to.equal(OpenMode.ReadWrite);
-      expect(await imodel.supportsGraphicalEditing()).to.be.false;
-      await expect(imodel.enterEditingScope()).to.be.rejectedWith(IModelError);
-    });
-
-    it("should not be supported for read-only iModels with BisCore >= 1.0.11", async () => {
-      imodel = await BriefcaseConnection.openStandalone(newFilePath, OpenMode.Readonly);
-      expect(imodel.openMode).to.equal(OpenMode.Readonly);
-      expect(await imodel.supportsGraphicalEditing()).to.be.false;
-      await expect(imodel.enterEditingScope()).to.be.rejectedWith(IModelError);
-    });
-
-    it("should be supported for writable iModels with BisCore >= 1.0.11", async () => {
-      imodel = await BriefcaseConnection.openStandalone(newFilePath, OpenMode.ReadWrite);
-      expect(imodel.openMode).to.equal(OpenMode.ReadWrite);
-      expect(await imodel.supportsGraphicalEditing()).to.be.true;
-      const scope = await imodel.enterEditingScope();
-      expect(imodel.editingScope).to.equal(scope);
-      await scope.exit();
-      expect(imodel.editingScope).to.be.undefined;
-    });
-
-    async function openWritable(): Promise<BriefcaseConnection> {
-      expect(imodel).to.be.undefined;
-      return BriefcaseConnection.openStandalone(newFilePath, OpenMode.ReadWrite);
-    }
-
-    it("throws if enter is called repeatedly", async () => {
-      imodel = await openWritable();
-      const scope = await imodel.enterEditingScope();
-      await expect(imodel.enterEditingScope()).to.be.rejectedWith("Cannot create an editing scope for an iModel that already has one");
-      await scope.exit();
-    });
-
-    it("throws if exit is called repeatedly", async () => {
-      imodel = await openWritable();
-      const scope = await imodel.enterEditingScope();
-      await scope.exit();
-      await expect(scope.exit()).to.be.rejectedWith("Cannot exit editing scope after it is disconnected from the iModel");
-    });
-
-    it("exits the scope when closing the iModel", async () => {
-      imodel = await openWritable();
-      const scope = await imodel.enterEditingScope();
-      expect(imodel.editingScope).to.equal(scope);
-      expect(scope.isDisposed).to.be.false;
-      await imodel.close();
-      expect(scope.isDisposed).to.be.true;
-      expect(imodel.editingScope).to.be.undefined;
-    });
-
-    it("dispatches events when scopes enter or exit", async () => {
-      imodel = await openWritable();
-
-      let beginCount = 0;
-      const removeBeginListener = GraphicalEditingScope.onEnter.addListener(() => ++beginCount);
-
-      const scope = await imodel.enterEditingScope();
-      expect(beginCount).to.equal(1);
-
-      let endingCount = 0;
-      let endCount = 0;
-      const removeEndingListener = scope.onExiting.addListener(() => ++endingCount);
-      const removeEndListener = scope.onExited.addListener(() => ++endCount);
-
-      const endPromise = scope.exit();
-      expect(endingCount).to.equal(1);
-      expect(endCount).to.equal(0);
-
-      await endPromise;
-      expect(endCount).to.equal(1);
-
-      removeBeginListener();
-      removeEndListener();
-      removeEndingListener();
-    });
-
-    it("accumulates geometry changes", async () => {
-      imodel = await openWritable();
-      const modelId = await callFullStackTestIpc("createAndInsertPhysicalModel", imodel.key, (await makeModelCode(imodel, imodel.models.repositoryModelId, Guid.createValue())));
-      const dictModelId = await imodel.models.getDictionaryModel();
-      const category = await callFullStackTestIpc("createAndInsertSpatialCategory", imodel.key, dictModelId, Guid.createValue(), { color: 0 });
-      await imodel.saveChanges();
-
-      // Enter an editing scope.
-      const scope = await imodel.enterEditingScope();
-
-      let changedElements: ChangedEntities;
-      imodel.txns.onElementsChanged.addListener((ch) => {
-        changedElements = ch;
-      });
-
-      function expectChanges(expected: ElementGeometryChange[], compareRange = false): void {
-        const changes = scope.getGeometryChangesForModel(modelId);
-        expect(undefined === changes).to.equal(expected.length === 0);
-        if (changes) {
-          const actual = Array.from(changes).sort((x, y) => compareStrings(x.id, y.id));
-          if (compareRange) {
-            expect(actual).to.deep.equal(expected);
-          } else {
-            expect(actual.length).to.equal(expected.length);
-            for (let i = 0; i < actual.length; i++) {
-              expect(actual[i].id).to.equal(expected[i].id);
-              expect(actual[i].type).to.equal(expected[i].type);
-            }
-          }
-        }
-      }
-
-      // Insert a line element.
-      expect(scope.getGeometryChangesForModel(modelId)).to.be.undefined;
-      const elem1 = await insertLineElement(imodel, modelId, category);
-      // Events not dispatched until changes saved.
-      await imodel.saveChanges();
-      const insertElem1 = makeInsert(elem1);
-      expectChanges([insertElem1]);
-      expect(changedElements!.deleted).to.be.undefined;
-      expect(changedElements!.updated).to.be.undefined;
-      expect(changedElements!.inserted).to.not.be.undefined;
-
-      // Modify the line element.
-      await transformElements(imodel, [elem1], Transform.createTranslationXYZ(1, 0, 0));
-      const updateElem1 = makeUpdate(elem1);
-      await imodel.saveChanges();
-      expectChanges([updateElem1]);
-
-      // Modify the line element twice.
-      await transformElements(imodel, [elem1], Transform.createTranslationXYZ(0, 1, 0));
-      await transformElements(imodel, [elem1], Transform.createTranslationXYZ(-1, 0, 0));
-      await imodel.saveChanges();
-      expectChanges([updateElem1]);
-
-      // Insert a new line element, modify both elements, then delete the old line element.
-      const elem2 = await insertLineElement(imodel, modelId, category);
-      await transformElements(imodel, [elem1, elem2], Transform.createTranslationXYZ(0, 0, 1));
-      await deleteElements(imodel, [elem1]);
-      const deleteElem1 = makeDelete(elem1);
-      const insertElem2 = makeInsert(elem2);
-      await imodel.saveChanges();
-      expectChanges([deleteElem1, insertElem2]);
-
-      // Undo
-      // NOTE: Elements do not get removed from the set returned by getGeometryChangedForModel -
-      // but their state may change (e.g. from "insert" to "delete") as a result of undo/redo/
-      const isUndoPossible = await imodel.txns.isUndoPossible();
-      expect(isUndoPossible).to.be.true;
-
-      const undo = async () => imodel!.txns.reverseSingleTxn();
-      await imodel.txns.reverseSingleTxn();
-      const deleteElem2 = makeDelete(elem2);
-      expectChanges([insertElem1, deleteElem2]);
-
-      await undo();
-      expectChanges([updateElem1, deleteElem2]);
-
-      await undo();
-      expectChanges([updateElem1, deleteElem2]);
-
-      await undo();
-      expectChanges([deleteElem1, deleteElem2]);
-
-      // Redo
-      const redo = async () => imodel!.txns.reinstateTxn();
-      await redo();
-      expectChanges([insertElem1, deleteElem2]);
-
-      await redo();
-      expectChanges([updateElem1, deleteElem2]);
-
-      await redo();
-      expectChanges([updateElem1, deleteElem2]);
-
-      await redo();
-      expectChanges([deleteElem1, insertElem2]);
-      await scope.exit();
-    });
-
-    it("updates state of tile trees", async () => {
-      imodel = await openWritable();
-
-      // Initial geometric model contains one line element.
-      const modelId = await callFullStackTestIpc("createAndInsertPhysicalModel", imodel.key, (await makeModelCode(imodel, imodel.models.repositoryModelId, Guid.createValue())));
-      const dictModelId = await imodel.models.getDictionaryModel();
-      const category = await callFullStackTestIpc("createAndInsertSpatialCategory", imodel.key, dictModelId, Guid.createValue(), { color: 0 });
-      const elem1 = await insertLineElement(imodel, modelId, category, makeLineSegment(new Point3d(0, 0, 0), new Point3d(10, 0, 0)));
-      await imodel.saveChanges();
-
-      await imodel.models.load([modelId]);
-      const model = imodel.models.getLoaded(modelId) as GeometricModel3dState;
-      expect(model).not.to.be.undefined;
-      const location = Transform.createTranslationXYZ(0, 0, 2);
-
-      // NB: element ranges are minimum 1mm on each axis. Our line element is aligned to X axis.
-      const modelRange = await model.queryModelRange();
-      modelRange.low.y = modelRange.low.z = -0.0005;
-      modelRange.high.y = modelRange.high.z = 0.0005;
-      location.inverse()!.multiplyRange(modelRange, modelRange);
-
-      function createTileTree(): IModelTileTree {
-        const params: IModelTileTreeParams = {
-          id: "",
-          modelId,
-          iModel: imodel!,
-          location,
-          priority: TileLoadPriority.Primary,
-          formatVersion: 14,
-          contentRange: modelRange.clone(),
-          options: {
-            allowInstancing: true,
-            edgesRequired: false,
-            batchType: BatchType.Primary,
-            is3d: true,
-          },
-          rootTile: {
-            contentId: "",
-            range: modelRange.toJSON(),
-            contentRange: modelRange.toJSON(),
-            maximumSize: 512,
-            isLeaf: true,
-          },
-        };
-
-        return new IModelTileTree(params, { edgesRequired: false, type: BatchType.Primary });
-      }
-
-      const expectTreeState = async (tree: IModelTileTree | IModelTileTree[], expectedState: "static" | "interactive" | "dynamic" | "disposed", expectedHiddenElementCount: number, expectedRange: Range3d) => {
-        // ###TODO: After we switch from polling for native events, we should not need to wait for changed events to be fetched here...
-        const waitTime = 150;
-        await BeDuration.wait(waitTime);
-
-        const rangeTolerance = 0.0001;
-        const treeList = tree instanceof IModelTileTree ? [tree] : tree;
-        for (const t of treeList) {
-          expect(t.tileState).to.equal(expectedState);
-          expect(t.hiddenElements.length).to.equal(expectedHiddenElementCount);
-          expect(t.rootTile.range.isAlmostEqual(expectedRange, rangeTolerance)).to.be.true;
-          expect(t.rootTile.contentRange.isAlmostEqual(expectedRange, rangeTolerance)).to.be.true;
-          expect(t.contentRange!.isAlmostEqual(expectedRange, rangeTolerance)).to.be.true;
-        }
-      };
-
-      // No editing scope currently active.
-      const tree1 = createTileTree();
-      expect(tree1.range.isAlmostEqual(modelRange)).to.be.true;
-      await expectTreeState(tree1, "static", 0, modelRange);
-
-      const tree0 = createTileTree();
-      tree0.dispose();
-      await expectTreeState(tree0, "disposed", 0, modelRange);
-
-      // Enter an editing scope.
-      let scope = await imodel.enterEditingScope();
-      const trees = [tree1, createTileTree()];
-      await expectTreeState(trees, "interactive", 0, modelRange);
-      await expectTreeState(tree0, "disposed", 0, modelRange);
-
-      // Insert a new element.
-      const elem2 = await insertLineElement(imodel, modelId, category, makeLineSegment(new Point3d(0, 0, 0), new Point3d(-10, 0, 0)));
-      await imodel.saveChanges();
-
-      // Newly-inserted elements don't exist in tiles, therefore don't need to be hidden.
-      // ###TODO: Test changes to range and content range...
-      trees.push(createTileTree());
-      const range2 = modelRange.clone();
-      range2.low.x = -10;
-      await expectTreeState(tree0, "disposed", 0, modelRange);
-      await expectTreeState(trees, "dynamic", 0, range2);
-
-      // Modify an element.
-      await transformElements(imodel, [elem1], Transform.createTranslationXYZ(0, 5, 0));
-      await imodel.saveChanges();
-
-      const range3 = range2.clone();
-      range3.high.y += 5;
-      trees.push(createTileTree());
-      await expectTreeState(tree0, "disposed", 0, modelRange);
-      await expectTreeState(trees, "dynamic", 1, range3);
-
-      // Delete the same element.
-      await deleteElements(imodel, [elem1]);
-      await imodel.saveChanges();
-      trees.push(createTileTree());
-      await expectTreeState(tree0, "disposed", 0, modelRange);
-      await expectTreeState(trees, "dynamic", 1, range2);
-
-      // Delete the other element.
-      await deleteElements(imodel, [elem2]);
-      await imodel.saveChanges();
-      trees.push(createTileTree());
-      await expectTreeState(tree0, "disposed", 0, modelRange);
-      await expectTreeState(trees, "dynamic", 2, modelRange);
-
-      // ###TODO: test undo/redo (no frontend API for that currently...)
-
-      // Terminate the scope.
-      await scope.exit();
-      trees.push(createTileTree());
-      await expectTreeState(tree0, "disposed", 0, modelRange);
-      await expectTreeState(trees, "static", 0, modelRange);
-
-      // Restart scope then terminate with no changes.
-      scope = await imodel.enterEditingScope();
-      const tree2 = trees.pop()!;
-      await expectTreeState(tree0, "disposed", 0, modelRange);
-      await expectTreeState(trees, "interactive", 0, modelRange);
-      tree2.dispose();
-      await expectTreeState(tree2, "disposed", 0, modelRange);
-      await scope.exit();
-      await expectTreeState(trees, "static", 0, modelRange);
-
-      for (const tree of trees) {
-        tree.dispose();
-        await expectTreeState(tree, "disposed", 0, modelRange);
-      }
-    });
-  }
-});
+/*---------------------------------------------------------------------------------------------
+* Copyright (c) Bentley Systems, Incorporated. All rights reserved.
+* See LICENSE.md in the project root for license terms and full copyright notice.
+*--------------------------------------------------------------------------------------------*/
+import * as chai from "chai";
+import * as chaiAsPromised from "chai-as-promised";
+import * as path from "path";
+import { BeDuration, compareStrings, DbOpcode, Guid, Id64String, OpenMode, ProcessDetector } from "@itwin/core-bentley";
+import { Point3d, Range3d, Transform } from "@itwin/core-geometry";
+import { BatchType, ChangedEntities, ElementGeometryChange, IModelError } from "@itwin/core-common";
+import {
+  BriefcaseConnection, GeometricModel3dState, GraphicalEditingScope, IModelTileTree, IModelTileTreeParams, TileLoadPriority,
+} from "@itwin/core-frontend";
+import { ElectronApp } from "@itwin/core-electron/lib/cjs/ElectronFrontend";
+import { callFullStackTestIpc, deleteElements, initializeEditTools, insertLineElement, makeLineSegment, makeModelCode, transformElements } from "../Editing";
+
+const expect = chai.expect;
+chai.use(chaiAsPromised);
+
+const dummyRange = new Range3d();
+function makeInsert(id: Id64String, range?: Range3d): ElementGeometryChange { return { id, type: DbOpcode.Insert, range: (range ?? dummyRange) }; }
+function makeUpdate(id: Id64String, range?: Range3d): ElementGeometryChange { return { id, type: DbOpcode.Update, range: (range ?? dummyRange) }; }
+function makeDelete(id: Id64String): ElementGeometryChange { return { id, type: DbOpcode.Delete }; }
+
+describe("GraphicalEditingScope", () => {
+  if (ProcessDetector.isElectronAppFrontend) {
+    let imodel: BriefcaseConnection | undefined;
+    // Editable; BisCore version < 1.0.11
+    const oldFilePath = path.join(process.env.IMODELJS_CORE_DIRNAME!, "core/backend/lib/cjs/test/assets/test.bim");
+    // Editable; BisCore version == 1.0.11
+    const newFilePath = path.join(process.env.IMODELJS_CORE_DIRNAME!, "core/backend/lib/cjs/test/assets/planprojection.bim");
+
+    async function closeIModel(): Promise<void> {
+      if (imodel) {
+        await imodel.close();
+        imodel = undefined;
+      }
+    }
+
+    before(async () => {
+      await ElectronApp.startup();
+      await initializeEditTools();
+    });
+
+    after(async () => {
+      await closeIModel();
+      await ElectronApp.shutdown();
+    });
+
+    afterEach(async () => {
+      await closeIModel();
+    });
+
+    it("should not be supported for read-only connections", async () => {
+      imodel = await BriefcaseConnection.openStandalone(oldFilePath, OpenMode.Readonly);
+      expect(imodel.openMode).to.equal(OpenMode.Readonly);
+      expect(await imodel.supportsGraphicalEditing()).to.be.false;
+      await expect(imodel.enterEditingScope()).to.be.rejectedWith(IModelError);
+    });
+
+    it("should not be supported for iModels with BisCore < 1.0.11", async () => {
+      imodel = await BriefcaseConnection.openStandalone(oldFilePath);
+      expect(imodel.openMode).to.equal(OpenMode.ReadWrite);
+      expect(await imodel.supportsGraphicalEditing()).to.be.false;
+      await expect(imodel.enterEditingScope()).to.be.rejectedWith(IModelError);
+    });
+
+    it("should not be supported for read-only iModels with BisCore >= 1.0.11", async () => {
+      imodel = await BriefcaseConnection.openStandalone(newFilePath, OpenMode.Readonly);
+      expect(imodel.openMode).to.equal(OpenMode.Readonly);
+      expect(await imodel.supportsGraphicalEditing()).to.be.false;
+      await expect(imodel.enterEditingScope()).to.be.rejectedWith(IModelError);
+    });
+
+    it("should be supported for writable iModels with BisCore >= 1.0.11", async () => {
+      imodel = await BriefcaseConnection.openStandalone(newFilePath, OpenMode.ReadWrite);
+      expect(imodel.openMode).to.equal(OpenMode.ReadWrite);
+      expect(await imodel.supportsGraphicalEditing()).to.be.true;
+      const scope = await imodel.enterEditingScope();
+      expect(imodel.editingScope).to.equal(scope);
+      await scope.exit();
+      expect(imodel.editingScope).to.be.undefined;
+    });
+
+    async function openWritable(): Promise<BriefcaseConnection> {
+      expect(imodel).to.be.undefined;
+      return BriefcaseConnection.openStandalone(newFilePath, OpenMode.ReadWrite);
+    }
+
+    it("throws if enter is called repeatedly", async () => {
+      imodel = await openWritable();
+      const scope = await imodel.enterEditingScope();
+      await expect(imodel.enterEditingScope()).to.be.rejectedWith("Cannot create an editing scope for an iModel that already has one");
+      await scope.exit();
+    });
+
+    it("throws if exit is called repeatedly", async () => {
+      imodel = await openWritable();
+      const scope = await imodel.enterEditingScope();
+      await scope.exit();
+      await expect(scope.exit()).to.be.rejectedWith("Cannot exit editing scope after it is disconnected from the iModel");
+    });
+
+    it("exits the scope when closing the iModel", async () => {
+      imodel = await openWritable();
+      const scope = await imodel.enterEditingScope();
+      expect(imodel.editingScope).to.equal(scope);
+      expect(scope.isDisposed).to.be.false;
+      await imodel.close();
+      expect(scope.isDisposed).to.be.true;
+      expect(imodel.editingScope).to.be.undefined;
+    });
+
+    it("dispatches events when scopes enter or exit", async () => {
+      imodel = await openWritable();
+
+      let beginCount = 0;
+      const removeBeginListener = GraphicalEditingScope.onEnter.addListener(() => ++beginCount);
+
+      const scope = await imodel.enterEditingScope();
+      expect(beginCount).to.equal(1);
+
+      let endingCount = 0;
+      let endCount = 0;
+      const removeEndingListener = scope.onExiting.addListener(() => ++endingCount);
+      const removeEndListener = scope.onExited.addListener(() => ++endCount);
+
+      const endPromise = scope.exit();
+      expect(endingCount).to.equal(1);
+      expect(endCount).to.equal(0);
+
+      await endPromise;
+      expect(endCount).to.equal(1);
+
+      removeBeginListener();
+      removeEndListener();
+      removeEndingListener();
+    });
+
+    it("accumulates geometry changes", async () => {
+      imodel = await openWritable();
+      const modelId = await callFullStackTestIpc("createAndInsertPhysicalModel", imodel.key, (await makeModelCode(imodel, imodel.models.repositoryModelId, Guid.createValue())));
+      const dictModelId = await imodel.models.getDictionaryModel();
+      const category = await callFullStackTestIpc("createAndInsertSpatialCategory", imodel.key, dictModelId, Guid.createValue(), { color: 0 });
+      await imodel.saveChanges();
+
+      // Enter an editing scope.
+      const scope = await imodel.enterEditingScope();
+
+      let changedElements: ChangedEntities;
+      imodel.txns.onElementsChanged.addListener((ch) => {
+        changedElements = ch;
+      });
+
+      function expectChanges(expected: ElementGeometryChange[], compareRange = false): void {
+        const changes = scope.getGeometryChangesForModel(modelId);
+        expect(undefined === changes).to.equal(expected.length === 0);
+        if (changes) {
+          const actual = Array.from(changes).sort((x, y) => compareStrings(x.id, y.id));
+          if (compareRange) {
+            expect(actual).to.deep.equal(expected);
+          } else {
+            expect(actual.length).to.equal(expected.length);
+            for (let i = 0; i < actual.length; i++) {
+              expect(actual[i].id).to.equal(expected[i].id);
+              expect(actual[i].type).to.equal(expected[i].type);
+            }
+          }
+        }
+      }
+
+      // Insert a line element.
+      expect(scope.getGeometryChangesForModel(modelId)).to.be.undefined;
+      const elem1 = await insertLineElement(imodel, modelId, category);
+      // Events not dispatched until changes saved.
+      await imodel.saveChanges();
+      const insertElem1 = makeInsert(elem1);
+      expectChanges([insertElem1]);
+      expect(changedElements!.deleted).to.be.undefined;
+      expect(changedElements!.updated).to.be.undefined;
+      expect(changedElements!.inserted).to.not.be.undefined;
+
+      // Modify the line element.
+      await transformElements(imodel, [elem1], Transform.createTranslationXYZ(1, 0, 0));
+      const updateElem1 = makeUpdate(elem1);
+      await imodel.saveChanges();
+      expectChanges([updateElem1]);
+
+      // Modify the line element twice.
+      await transformElements(imodel, [elem1], Transform.createTranslationXYZ(0, 1, 0));
+      await transformElements(imodel, [elem1], Transform.createTranslationXYZ(-1, 0, 0));
+      await imodel.saveChanges();
+      expectChanges([updateElem1]);
+
+      // Insert a new line element, modify both elements, then delete the old line element.
+      const elem2 = await insertLineElement(imodel, modelId, category);
+      await transformElements(imodel, [elem1, elem2], Transform.createTranslationXYZ(0, 0, 1));
+      await deleteElements(imodel, [elem1]);
+      const deleteElem1 = makeDelete(elem1);
+      const insertElem2 = makeInsert(elem2);
+      await imodel.saveChanges();
+      expectChanges([deleteElem1, insertElem2]);
+
+      // Undo
+      // NOTE: Elements do not get removed from the set returned by getGeometryChangedForModel -
+      // but their state may change (e.g. from "insert" to "delete") as a result of undo/redo/
+      const isUndoPossible = await imodel.txns.isUndoPossible();
+      expect(isUndoPossible).to.be.true;
+
+      const undo = async () => imodel!.txns.reverseSingleTxn();
+      await imodel.txns.reverseSingleTxn();
+      const deleteElem2 = makeDelete(elem2);
+      expectChanges([insertElem1, deleteElem2]);
+
+      await undo();
+      expectChanges([updateElem1, deleteElem2]);
+
+      await undo();
+      expectChanges([updateElem1, deleteElem2]);
+
+      await undo();
+      expectChanges([deleteElem1, deleteElem2]);
+
+      // Redo
+      const redo = async () => imodel!.txns.reinstateTxn();
+      await redo();
+      expectChanges([insertElem1, deleteElem2]);
+
+      await redo();
+      expectChanges([updateElem1, deleteElem2]);
+
+      await redo();
+      expectChanges([updateElem1, deleteElem2]);
+
+      await redo();
+      expectChanges([deleteElem1, insertElem2]);
+      await scope.exit();
+    });
+
+    it("updates state of tile trees", async () => {
+      imodel = await openWritable();
+
+      // Initial geometric model contains one line element.
+      const modelId = await callFullStackTestIpc("createAndInsertPhysicalModel", imodel.key, (await makeModelCode(imodel, imodel.models.repositoryModelId, Guid.createValue())));
+      const dictModelId = await imodel.models.getDictionaryModel();
+      const category = await callFullStackTestIpc("createAndInsertSpatialCategory", imodel.key, dictModelId, Guid.createValue(), { color: 0 });
+      const elem1 = await insertLineElement(imodel, modelId, category, makeLineSegment(new Point3d(0, 0, 0), new Point3d(10, 0, 0)));
+      await imodel.saveChanges();
+
+      await imodel.models.load([modelId]);
+      const model = imodel.models.getLoaded(modelId) as GeometricModel3dState;
+      expect(model).not.to.be.undefined;
+      const location = Transform.createTranslationXYZ(0, 0, 2);
+
+      // NB: element ranges are minimum 1mm on each axis. Our line element is aligned to X axis.
+      const modelRange = await model.queryModelRange();
+      modelRange.low.y = modelRange.low.z = -0.0005;
+      modelRange.high.y = modelRange.high.z = 0.0005;
+      location.inverse()!.multiplyRange(modelRange, modelRange);
+
+      function createTileTree(): IModelTileTree {
+        const params: IModelTileTreeParams = {
+          id: "",
+          modelId,
+          iModel: imodel!,
+          location,
+          priority: TileLoadPriority.Primary,
+          formatVersion: 14,
+          contentRange: modelRange.clone(),
+          options: {
+            allowInstancing: true,
+            edgesRequired: false,
+            batchType: BatchType.Primary,
+            is3d: true,
+          },
+          rootTile: {
+            contentId: "",
+            range: modelRange.toJSON(),
+            contentRange: modelRange.toJSON(),
+            maximumSize: 512,
+            isLeaf: true,
+          },
+        };
+
+        return new IModelTileTree(params, { edgesRequired: false, type: BatchType.Primary });
+      }
+
+      const expectTreeState = async (tree: IModelTileTree | IModelTileTree[], expectedState: "static" | "interactive" | "dynamic" | "disposed", expectedHiddenElementCount: number, expectedRange: Range3d) => {
+        // ###TODO: After we switch from polling for native events, we should not need to wait for changed events to be fetched here...
+        const waitTime = 150;
+        await BeDuration.wait(waitTime);
+
+        const rangeTolerance = 0.0001;
+        const treeList = tree instanceof IModelTileTree ? [tree] : tree;
+        for (const t of treeList) {
+          expect(t.tileState).to.equal(expectedState);
+          expect(t.hiddenElements.length).to.equal(expectedHiddenElementCount);
+          expect(t.rootTile.range.isAlmostEqual(expectedRange, rangeTolerance)).to.be.true;
+          expect(t.rootTile.contentRange.isAlmostEqual(expectedRange, rangeTolerance)).to.be.true;
+          expect(t.contentRange!.isAlmostEqual(expectedRange, rangeTolerance)).to.be.true;
+        }
+      };
+
+      // No editing scope currently active.
+      const tree1 = createTileTree();
+      expect(tree1.range.isAlmostEqual(modelRange)).to.be.true;
+      await expectTreeState(tree1, "static", 0, modelRange);
+
+      const tree0 = createTileTree();
+      tree0.dispose();
+      await expectTreeState(tree0, "disposed", 0, modelRange);
+
+      // Enter an editing scope.
+      let scope = await imodel.enterEditingScope();
+      const trees = [tree1, createTileTree()];
+      await expectTreeState(trees, "interactive", 0, modelRange);
+      await expectTreeState(tree0, "disposed", 0, modelRange);
+
+      // Insert a new element.
+      const elem2 = await insertLineElement(imodel, modelId, category, makeLineSegment(new Point3d(0, 0, 0), new Point3d(-10, 0, 0)));
+      await imodel.saveChanges();
+
+      // Newly-inserted elements don't exist in tiles, therefore don't need to be hidden.
+      // ###TODO: Test changes to range and content range...
+      trees.push(createTileTree());
+      const range2 = modelRange.clone();
+      range2.low.x = -10;
+      await expectTreeState(tree0, "disposed", 0, modelRange);
+      await expectTreeState(trees, "dynamic", 0, range2);
+
+      // Modify an element.
+      await transformElements(imodel, [elem1], Transform.createTranslationXYZ(0, 5, 0));
+      await imodel.saveChanges();
+
+      const range3 = range2.clone();
+      range3.high.y += 5;
+      trees.push(createTileTree());
+      await expectTreeState(tree0, "disposed", 0, modelRange);
+      await expectTreeState(trees, "dynamic", 1, range3);
+
+      // Delete the same element.
+      await deleteElements(imodel, [elem1]);
+      await imodel.saveChanges();
+      trees.push(createTileTree());
+      await expectTreeState(tree0, "disposed", 0, modelRange);
+      await expectTreeState(trees, "dynamic", 1, range2);
+
+      // Delete the other element.
+      await deleteElements(imodel, [elem2]);
+      await imodel.saveChanges();
+      trees.push(createTileTree());
+      await expectTreeState(tree0, "disposed", 0, modelRange);
+      await expectTreeState(trees, "dynamic", 2, modelRange);
+
+      // ###TODO: test undo/redo (no frontend API for that currently...)
+
+      // Terminate the scope.
+      await scope.exit();
+      trees.push(createTileTree());
+      await expectTreeState(tree0, "disposed", 0, modelRange);
+      await expectTreeState(trees, "static", 0, modelRange);
+
+      // Restart scope then terminate with no changes.
+      scope = await imodel.enterEditingScope();
+      const tree2 = trees.pop()!;
+      await expectTreeState(tree0, "disposed", 0, modelRange);
+      await expectTreeState(trees, "interactive", 0, modelRange);
+      tree2.dispose();
+      await expectTreeState(tree2, "disposed", 0, modelRange);
+      await scope.exit();
+      await expectTreeState(trees, "static", 0, modelRange);
+
+      for (const tree of trees) {
+        tree.dispose();
+        await expectTreeState(tree, "disposed", 0, modelRange);
+      }
+    });
+  }
+});