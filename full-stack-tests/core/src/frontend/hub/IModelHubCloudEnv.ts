/*---------------------------------------------------------------------------------------------
* Copyright (c) Bentley Systems, Incorporated. All rights reserved.
* See LICENSE.md in the project root for license terms and full copyright notice.
*--------------------------------------------------------------------------------------------*/
import { FrontendAuthorizationClient } from "@bentley/frontend-authorization-client";
import { IModelCloudEnvironment, IModelHubClient } from "@bentley/imodelhub-client";
<<<<<<< HEAD
import { UserInfo } from "@bentley/itwin-client";
import { ITwinRegistryClientWrapper } from "../../common/ITwinRegistryClientWrapper";
=======
import { ContextRegistryClientWrapper } from "../../common/ContextRegistryClientWrapper";
>>>>>>> 52eac709
import { IModelHubUserMgr } from "../../common/IModelHubUserMgr";

export class IModelHubCloudEnv implements IModelCloudEnvironment {
  public get isIModelHub(): boolean { return true; }
  public readonly iTwinMgr = new ITwinRegistryClientWrapper();
  public readonly imodelClient = new IModelHubClient(undefined);
  public async startup(): Promise<void> { }
  public async shutdown(): Promise<number> { return 0; }

  public getAuthorizationClient(userCredentials: any): FrontendAuthorizationClient {
    return new IModelHubUserMgr(userCredentials);
  }
}
<|MERGE_RESOLUTION|>--- conflicted
+++ resolved
@@ -1,25 +1,20 @@
-/*---------------------------------------------------------------------------------------------
-* Copyright (c) Bentley Systems, Incorporated. All rights reserved.
-* See LICENSE.md in the project root for license terms and full copyright notice.
-*--------------------------------------------------------------------------------------------*/
-import { FrontendAuthorizationClient } from "@bentley/frontend-authorization-client";
-import { IModelCloudEnvironment, IModelHubClient } from "@bentley/imodelhub-client";
-<<<<<<< HEAD
-import { UserInfo } from "@bentley/itwin-client";
-import { ITwinRegistryClientWrapper } from "../../common/ITwinRegistryClientWrapper";
-=======
-import { ContextRegistryClientWrapper } from "../../common/ContextRegistryClientWrapper";
->>>>>>> 52eac709
-import { IModelHubUserMgr } from "../../common/IModelHubUserMgr";
-
-export class IModelHubCloudEnv implements IModelCloudEnvironment {
-  public get isIModelHub(): boolean { return true; }
-  public readonly iTwinMgr = new ITwinRegistryClientWrapper();
-  public readonly imodelClient = new IModelHubClient(undefined);
-  public async startup(): Promise<void> { }
-  public async shutdown(): Promise<number> { return 0; }
-
-  public getAuthorizationClient(userCredentials: any): FrontendAuthorizationClient {
-    return new IModelHubUserMgr(userCredentials);
-  }
-}
+/*---------------------------------------------------------------------------------------------
+* Copyright (c) Bentley Systems, Incorporated. All rights reserved.
+* See LICENSE.md in the project root for license terms and full copyright notice.
+*--------------------------------------------------------------------------------------------*/
+import { FrontendAuthorizationClient } from "@bentley/frontend-authorization-client";
+import { IModelCloudEnvironment, IModelHubClient } from "@bentley/imodelhub-client";
+import { ITwinRegistryClientWrapper } from "../../common/ITwinRegistryClientWrapper";
+import { IModelHubUserMgr } from "../../common/IModelHubUserMgr";
+
+export class IModelHubCloudEnv implements IModelCloudEnvironment {
+  public get isIModelHub(): boolean { return true; }
+  public readonly iTwinMgr = new ITwinRegistryClientWrapper();
+  public readonly imodelClient = new IModelHubClient(undefined);
+  public async startup(): Promise<void> { }
+  public async shutdown(): Promise<number> { return 0; }
+
+  public getAuthorizationClient(userCredentials: any): FrontendAuthorizationClient {
+    return new IModelHubUserMgr(userCredentials);
+  }
+}