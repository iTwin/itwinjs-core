/*---------------------------------------------------------------------------------------------
* Copyright (c) Bentley Systems, Incorporated. All rights reserved.
* See LICENSE.md in the project root for license terms and full copyright notice.
*--------------------------------------------------------------------------------------------*/
import { assert } from "chai";
import { BeDuration, GuidString, Logger } from "@itwin/core-bentley";
import { ChangeSet, ChangeSetQuery, IModelHubClient } from "@bentley/imodelhub-client";
import { IModelVersion } from "@itwin/core-common";
import { CheckpointConnection, IModelApp, IModelConnection, MockRender } from "@itwin/core-frontend";
import { TestUsers } from "@itwin/oidc-signin-tool/lib/TestUsers";
import { TestRpcInterface } from "../../common/RpcInterfaces";
import { TestUtility } from "./TestUtility";

describe("Opening IModelConnection (#integration)", () => {
  let testITwinId: GuidString;
  let testIModelId: GuidString;
  let testChangeSetId: string;

  before(async () => {
    await MockRender.App.startup({
      applicationVersion: "1.2.1.1",
      hubAccess: TestUtility.itwinPlatformEnv.hubAccess,
    });
    Logger.initializeToConsole();

<<<<<<< HEAD
    const authorizationClient = await TestUtility.initializeTestITwin(TestUtility.testITwinName, TestUsers.regular);
    IModelApp.authorizationClient = authorizationClient;
=======
    await TestUtility.initialize(TestUsers.regular);
    IModelApp.authorizationClient = TestUtility.itwinPlatformEnv.authClient;
>>>>>>> 25a0f89f

    // Setup a model with a large number of change sets
    testITwinId = await TestUtility.queryITwinIdByName(TestUtility.testITwinName);
    testIModelId = await TestUtility.queryIModelIdByName(testITwinId, TestUtility.testIModelNames.stadium);

    // Setup a testChangeSetId somewhere in the middle of the change history
    const accessToken = await IModelApp.getAccessToken();
    const changeSets: ChangeSet[] = await (new IModelHubClient()).changeSets.get(accessToken, testIModelId, new ChangeSetQuery().latest());
    assert.isAbove(changeSets.length, 5);
    testChangeSetId = changeSets[Math.floor(changeSets.length / 2)].wsgId;

    await TestRpcInterface.getClient().purgeCheckpoints(testIModelId);
  });

  after(async () => {
    await TestUtility.purgeAcquiredBriefcases(testIModelId);
    await MockRender.App.shutdown();
  });

  const doTest = async () => {
    const promiseArray = new Array<Promise<IModelConnection>>();
    let promiseChainWithShortWaits: Promise<any> = Promise.resolve();
    let promiseChainWithFullWaits: Promise<any> = Promise.resolve();
    let n = 0;
    while (++n < 10) {
      const openPromise = CheckpointConnection.openRemote(testITwinId, testIModelId, IModelVersion.asOfChangeSet(testChangeSetId));
      const waitPromise = BeDuration.wait(5000); // 5 seconds
      const racePromise = Promise.race([openPromise, waitPromise]);

      promiseArray.push(openPromise);
      promiseChainWithShortWaits = promiseChainWithShortWaits.then(async () => racePromise);
      promiseChainWithFullWaits = promiseChainWithFullWaits.then(async () => openPromise);
    }

    await promiseChainWithShortWaits;
    await promiseChainWithFullWaits;

    for (const openPromise of promiseArray) {
      const iModel: IModelConnection = await openPromise;
      assert.isDefined(iModel);
      assert.isTrue(iModel.isOpen);
    }

    const iModelToClose: IModelConnection = await promiseArray[0];
    await iModelToClose.close();
  };

  // this test is useless
  it.skip("should be able to open multiple read-only connections to an iModel that requires a large number of change sets to be applied", async () => {
    await doTest();
  });

});
<|MERGE_RESOLUTION|>--- conflicted
+++ resolved
@@ -1,85 +1,80 @@
-/*---------------------------------------------------------------------------------------------
-* Copyright (c) Bentley Systems, Incorporated. All rights reserved.
-* See LICENSE.md in the project root for license terms and full copyright notice.
-*--------------------------------------------------------------------------------------------*/
-import { assert } from "chai";
-import { BeDuration, GuidString, Logger } from "@itwin/core-bentley";
-import { ChangeSet, ChangeSetQuery, IModelHubClient } from "@bentley/imodelhub-client";
-import { IModelVersion } from "@itwin/core-common";
-import { CheckpointConnection, IModelApp, IModelConnection, MockRender } from "@itwin/core-frontend";
-import { TestUsers } from "@itwin/oidc-signin-tool/lib/TestUsers";
-import { TestRpcInterface } from "../../common/RpcInterfaces";
-import { TestUtility } from "./TestUtility";
-
-describe("Opening IModelConnection (#integration)", () => {
-  let testITwinId: GuidString;
-  let testIModelId: GuidString;
-  let testChangeSetId: string;
-
-  before(async () => {
-    await MockRender.App.startup({
-      applicationVersion: "1.2.1.1",
-      hubAccess: TestUtility.itwinPlatformEnv.hubAccess,
-    });
-    Logger.initializeToConsole();
-
-<<<<<<< HEAD
-    const authorizationClient = await TestUtility.initializeTestITwin(TestUtility.testITwinName, TestUsers.regular);
-    IModelApp.authorizationClient = authorizationClient;
-=======
-    await TestUtility.initialize(TestUsers.regular);
-    IModelApp.authorizationClient = TestUtility.itwinPlatformEnv.authClient;
->>>>>>> 25a0f89f
-
-    // Setup a model with a large number of change sets
-    testITwinId = await TestUtility.queryITwinIdByName(TestUtility.testITwinName);
-    testIModelId = await TestUtility.queryIModelIdByName(testITwinId, TestUtility.testIModelNames.stadium);
-
-    // Setup a testChangeSetId somewhere in the middle of the change history
-    const accessToken = await IModelApp.getAccessToken();
-    const changeSets: ChangeSet[] = await (new IModelHubClient()).changeSets.get(accessToken, testIModelId, new ChangeSetQuery().latest());
-    assert.isAbove(changeSets.length, 5);
-    testChangeSetId = changeSets[Math.floor(changeSets.length / 2)].wsgId;
-
-    await TestRpcInterface.getClient().purgeCheckpoints(testIModelId);
-  });
-
-  after(async () => {
-    await TestUtility.purgeAcquiredBriefcases(testIModelId);
-    await MockRender.App.shutdown();
-  });
-
-  const doTest = async () => {
-    const promiseArray = new Array<Promise<IModelConnection>>();
-    let promiseChainWithShortWaits: Promise<any> = Promise.resolve();
-    let promiseChainWithFullWaits: Promise<any> = Promise.resolve();
-    let n = 0;
-    while (++n < 10) {
-      const openPromise = CheckpointConnection.openRemote(testITwinId, testIModelId, IModelVersion.asOfChangeSet(testChangeSetId));
-      const waitPromise = BeDuration.wait(5000); // 5 seconds
-      const racePromise = Promise.race([openPromise, waitPromise]);
-
-      promiseArray.push(openPromise);
-      promiseChainWithShortWaits = promiseChainWithShortWaits.then(async () => racePromise);
-      promiseChainWithFullWaits = promiseChainWithFullWaits.then(async () => openPromise);
-    }
-
-    await promiseChainWithShortWaits;
-    await promiseChainWithFullWaits;
-
-    for (const openPromise of promiseArray) {
-      const iModel: IModelConnection = await openPromise;
-      assert.isDefined(iModel);
-      assert.isTrue(iModel.isOpen);
-    }
-
-    const iModelToClose: IModelConnection = await promiseArray[0];
-    await iModelToClose.close();
-  };
-
-  // this test is useless
-  it.skip("should be able to open multiple read-only connections to an iModel that requires a large number of change sets to be applied", async () => {
-    await doTest();
-  });
-
-});
+/*---------------------------------------------------------------------------------------------
+* Copyright (c) Bentley Systems, Incorporated. All rights reserved.
+* See LICENSE.md in the project root for license terms and full copyright notice.
+*--------------------------------------------------------------------------------------------*/
+import { assert } from "chai";
+import { BeDuration, GuidString, Logger } from "@itwin/core-bentley";
+import { ChangeSet, ChangeSetQuery, IModelHubClient } from "@bentley/imodelhub-client";
+import { IModelVersion } from "@itwin/core-common";
+import { CheckpointConnection, IModelApp, IModelConnection, MockRender } from "@itwin/core-frontend";
+import { TestUsers } from "@itwin/oidc-signin-tool/lib/TestUsers";
+import { TestRpcInterface } from "../../common/RpcInterfaces";
+import { TestUtility } from "./TestUtility";
+
+describe("Opening IModelConnection (#integration)", () => {
+  let testITwinId: GuidString;
+  let testIModelId: GuidString;
+  let testChangeSetId: string;
+
+  before(async () => {
+    await MockRender.App.startup({
+      applicationVersion: "1.2.1.1",
+      hubAccess: TestUtility.iTwinPlatformEnv.hubAccess,
+    });
+    Logger.initializeToConsole();
+
+    await TestUtility.initialize(TestUsers.regular);
+    IModelApp.authorizationClient = TestUtility.iTwinPlatformEnv.authClient;
+
+    // Setup a model with a large number of change sets
+    testITwinId = await TestUtility.queryITwinIdByName(TestUtility.testITwinName);
+    testIModelId = await TestUtility.queryIModelIdByName(testITwinId, TestUtility.testIModelNames.stadium);
+
+    // Setup a testChangeSetId somewhere in the middle of the change history
+    const accessToken = await IModelApp.getAccessToken();
+    const changeSets: ChangeSet[] = await (new IModelHubClient()).changeSets.get(accessToken, testIModelId, new ChangeSetQuery().latest());
+    assert.isAbove(changeSets.length, 5);
+    testChangeSetId = changeSets[Math.floor(changeSets.length / 2)].wsgId;
+
+    await TestRpcInterface.getClient().purgeCheckpoints(testIModelId);
+  });
+
+  after(async () => {
+    await TestUtility.purgeAcquiredBriefcases(testIModelId);
+    await MockRender.App.shutdown();
+  });
+
+  const doTest = async () => {
+    const promiseArray = new Array<Promise<IModelConnection>>();
+    let promiseChainWithShortWaits: Promise<any> = Promise.resolve();
+    let promiseChainWithFullWaits: Promise<any> = Promise.resolve();
+    let n = 0;
+    while (++n < 10) {
+      const openPromise = CheckpointConnection.openRemote(testITwinId, testIModelId, IModelVersion.asOfChangeSet(testChangeSetId));
+      const waitPromise = BeDuration.wait(5000); // 5 seconds
+      const racePromise = Promise.race([openPromise, waitPromise]);
+
+      promiseArray.push(openPromise);
+      promiseChainWithShortWaits = promiseChainWithShortWaits.then(async () => racePromise);
+      promiseChainWithFullWaits = promiseChainWithFullWaits.then(async () => openPromise);
+    }
+
+    await promiseChainWithShortWaits;
+    await promiseChainWithFullWaits;
+
+    for (const openPromise of promiseArray) {
+      const iModel: IModelConnection = await openPromise;
+      assert.isDefined(iModel);
+      assert.isTrue(iModel.isOpen);
+    }
+
+    const iModelToClose: IModelConnection = await promiseArray[0];
+    await iModelToClose.close();
+  };
+
+  // this test is useless
+  it.skip("should be able to open multiple read-only connections to an iModel that requires a large number of change sets to be applied", async () => {
+    await doTest();
+  });
+
+});