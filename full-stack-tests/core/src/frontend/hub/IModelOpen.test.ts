/*---------------------------------------------------------------------------------------------
* Copyright (c) Bentley Systems, Incorporated. All rights reserved.
* See LICENSE.md in the project root for license terms and full copyright notice.
*--------------------------------------------------------------------------------------------*/
import { assert } from "chai";
import { ChangeSet, ChangeSetQuery, IModelHubClient } from "@bentley/imodelhub-client";
<<<<<<< HEAD
import { ProgressInfo } from "@bentley/itwin-client";
import { BeDuration, GuidString, Logger, ProcessDetector } from "@itwin/core-bentley";
import { IModelVersion, SyncMode } from "@itwin/core-common";
import { BriefcaseConnection, CheckpointConnection, IModelApp, IModelConnection, MockRender, NativeApp } from "@itwin/core-frontend";
import { TestUsers } from "@itwin/oidc-signin-tool/lib/TestUsers";
=======
import { IModelVersion } from "@itwin/core-common";
import { CheckpointConnection, IModelApp, IModelConnection, MockRender } from "@itwin/core-frontend";
import { TestUsers } from "@itwin/oidc-signin-tool/lib/cjs/TestUsers";
>>>>>>> 4d41f4fb
import { TestRpcInterface } from "../../common/RpcInterfaces";
import { usingOfflineScope } from "../HttpRequestHook";
import { TestUtility } from "../TestUtility";

describe("Opening IModelConnection (#integration)", () => {
  let testITwinId: GuidString;
  let testIModelId: GuidString;
  let testChangeSetId: string;

  before(async () => {
    await MockRender.App.startup({
      applicationVersion: "1.2.1.1",
      hubAccess: TestUtility.iTwinPlatformEnv.hubAccess,
    });
    Logger.initializeToConsole();

    await TestUtility.initialize(TestUsers.regular);
    IModelApp.authorizationClient = TestUtility.iTwinPlatformEnv.authClient;

    // Setup a model with a large number of change sets
    testITwinId = await TestUtility.queryITwinIdByName(TestUtility.testITwinName);
    testIModelId = await TestUtility.queryIModelIdByName(testITwinId, TestUtility.testIModelNames.stadium);

    // Setup a testChangeSetId somewhere in the middle of the change history
    const accessToken = await IModelApp.getAccessToken();
    const changeSets: ChangeSet[] = await (new IModelHubClient()).changeSets.get(accessToken, testIModelId, new ChangeSetQuery().latest());
    assert.isAbove(changeSets.length, 5);
    testChangeSetId = changeSets[Math.floor(changeSets.length / 2)].wsgId;

    await TestRpcInterface.getClient().purgeCheckpoints(testIModelId);
  });

  after(async () => {
    await TestUtility.purgeAcquiredBriefcases(testIModelId);
    await MockRender.App.shutdown();
  });

  const doTest = async () => {
    const promiseArray = new Array<Promise<IModelConnection>>();
    let promiseChainWithShortWaits: Promise<any> = Promise.resolve();
    let promiseChainWithFullWaits: Promise<any> = Promise.resolve();
    let n = 0;
    while (++n < 10) {
      const openPromise = CheckpointConnection.openRemote(testITwinId, testIModelId, IModelVersion.asOfChangeSet(testChangeSetId));
      const waitPromise = BeDuration.wait(5000); // 5 seconds
      const racePromise = Promise.race([openPromise, waitPromise]);

      promiseArray.push(openPromise);
      promiseChainWithShortWaits = promiseChainWithShortWaits.then(async () => racePromise);
      promiseChainWithFullWaits = promiseChainWithFullWaits.then(async () => openPromise);
    }

    await promiseChainWithShortWaits;
    await promiseChainWithFullWaits;

    for (const openPromise of promiseArray) {
      const iModel: IModelConnection = await openPromise;
      assert.isDefined(iModel);
      assert.isTrue(iModel.isOpen);
    }

    const iModelToClose: IModelConnection = await promiseArray[0];
    await iModelToClose.close();
  };

  // this test is useless
  it.skip("should be able to open multiple read-only connections to an iModel that requires a large number of change sets to be applied", async () => {
    await doTest();
  });

});

if (ProcessDetector.isElectronAppFrontend) {

  describe("Electron/Native iModel Download (#integration)", async () => {

    let iTwinId: GuidString;

    before(async () => {
      iTwinId = await TestUtility.getTestITwinId();
    });

    it("Download Briefcase with progress events (#integration)", async () => {
      let events = 0;
      let loaded = 0;
      let total = 0;
      const iModelId = await TestUtility.queryIModelIdByName(TestUtility.testITwinName, TestUtility.testIModelNames.codePush);
      const downloader = await NativeApp.requestDownloadBriefcase(iTwinId, iModelId, { syncMode: SyncMode.PullOnly }, IModelVersion.latest(),
        (progress: ProgressInfo) => {
          assert.isNumber(progress.loaded);
          assert.isNumber(progress.total);
          assert.isTrue(progress.loaded >= loaded);
          assert.isTrue(progress.total! >= progress.loaded);
          loaded = progress.loaded;
          total = progress.total!;
          events++;
        });

      assert(loaded >= total);
      await downloader.downloadPromise;
      assert.notEqual(events, 0);

      await usingOfflineScope(async () => {
        const rs = await NativeApp.getCachedBriefcases(iModelId);
        assert(rs.length > 0);
        const connection = await BriefcaseConnection.openFile({ fileName: downloader.fileName });
        const rowCount = await connection.queryRowCount("SELECT ECInstanceId FROM bis.Element LIMIT 1");
        assert.notEqual(rowCount, 0);
        await connection.close();
        await NativeApp.deleteBriefcase(downloader.fileName);
      });
    });

    it("Should be able to cancel download (#integration)", async () => {
      const iModelId = await TestUtility.queryIModelIdByName(TestUtility.testITwinName, TestUtility.testIModelNames.stadium);
      let downloadAborted = false;
      const fileName = await NativeApp.getBriefcaseFileName({ iModelId, briefcaseId: 0 });
      await NativeApp.deleteBriefcase(fileName);

      const downloader = await NativeApp.requestDownloadBriefcase(iTwinId, iModelId, { fileName, syncMode: SyncMode.PullOnly }, IModelVersion.latest(),
        (progress: ProgressInfo) => {
          assert.isNumber(progress.loaded);
          assert.isNumber(progress.total);
          assert.isTrue(progress.total! >= progress.loaded);
          if (progress.total! > 0 && progress.loaded > (progress.total! / 8))
            void downloader.requestCancel(); // cancel after 1/8 of the file is downloaded
        });

      try {
        await downloader.downloadPromise;
      } catch (err: any) {
        assert.isTrue(err.message.includes("cancelled"));
        downloadAborted = true;
      }
      await NativeApp.deleteBriefcase(downloader.fileName);
      assert.isTrue(downloadAborted, "download should abort");
    });

  });
}
<|MERGE_RESOLUTION|>--- conflicted
+++ resolved
@@ -1,157 +1,151 @@
-/*---------------------------------------------------------------------------------------------
-* Copyright (c) Bentley Systems, Incorporated. All rights reserved.
-* See LICENSE.md in the project root for license terms and full copyright notice.
-*--------------------------------------------------------------------------------------------*/
-import { assert } from "chai";
-import { ChangeSet, ChangeSetQuery, IModelHubClient } from "@bentley/imodelhub-client";
-<<<<<<< HEAD
-import { ProgressInfo } from "@bentley/itwin-client";
-import { BeDuration, GuidString, Logger, ProcessDetector } from "@itwin/core-bentley";
-import { IModelVersion, SyncMode } from "@itwin/core-common";
-import { BriefcaseConnection, CheckpointConnection, IModelApp, IModelConnection, MockRender, NativeApp } from "@itwin/core-frontend";
-import { TestUsers } from "@itwin/oidc-signin-tool/lib/TestUsers";
-=======
-import { IModelVersion } from "@itwin/core-common";
-import { CheckpointConnection, IModelApp, IModelConnection, MockRender } from "@itwin/core-frontend";
-import { TestUsers } from "@itwin/oidc-signin-tool/lib/cjs/TestUsers";
->>>>>>> 4d41f4fb
-import { TestRpcInterface } from "../../common/RpcInterfaces";
-import { usingOfflineScope } from "../HttpRequestHook";
-import { TestUtility } from "../TestUtility";
-
-describe("Opening IModelConnection (#integration)", () => {
-  let testITwinId: GuidString;
-  let testIModelId: GuidString;
-  let testChangeSetId: string;
-
-  before(async () => {
-    await MockRender.App.startup({
-      applicationVersion: "1.2.1.1",
-      hubAccess: TestUtility.iTwinPlatformEnv.hubAccess,
-    });
-    Logger.initializeToConsole();
-
-    await TestUtility.initialize(TestUsers.regular);
-    IModelApp.authorizationClient = TestUtility.iTwinPlatformEnv.authClient;
-
-    // Setup a model with a large number of change sets
-    testITwinId = await TestUtility.queryITwinIdByName(TestUtility.testITwinName);
-    testIModelId = await TestUtility.queryIModelIdByName(testITwinId, TestUtility.testIModelNames.stadium);
-
-    // Setup a testChangeSetId somewhere in the middle of the change history
-    const accessToken = await IModelApp.getAccessToken();
-    const changeSets: ChangeSet[] = await (new IModelHubClient()).changeSets.get(accessToken, testIModelId, new ChangeSetQuery().latest());
-    assert.isAbove(changeSets.length, 5);
-    testChangeSetId = changeSets[Math.floor(changeSets.length / 2)].wsgId;
-
-    await TestRpcInterface.getClient().purgeCheckpoints(testIModelId);
-  });
-
-  after(async () => {
-    await TestUtility.purgeAcquiredBriefcases(testIModelId);
-    await MockRender.App.shutdown();
-  });
-
-  const doTest = async () => {
-    const promiseArray = new Array<Promise<IModelConnection>>();
-    let promiseChainWithShortWaits: Promise<any> = Promise.resolve();
-    let promiseChainWithFullWaits: Promise<any> = Promise.resolve();
-    let n = 0;
-    while (++n < 10) {
-      const openPromise = CheckpointConnection.openRemote(testITwinId, testIModelId, IModelVersion.asOfChangeSet(testChangeSetId));
-      const waitPromise = BeDuration.wait(5000); // 5 seconds
-      const racePromise = Promise.race([openPromise, waitPromise]);
-
-      promiseArray.push(openPromise);
-      promiseChainWithShortWaits = promiseChainWithShortWaits.then(async () => racePromise);
-      promiseChainWithFullWaits = promiseChainWithFullWaits.then(async () => openPromise);
-    }
-
-    await promiseChainWithShortWaits;
-    await promiseChainWithFullWaits;
-
-    for (const openPromise of promiseArray) {
-      const iModel: IModelConnection = await openPromise;
-      assert.isDefined(iModel);
-      assert.isTrue(iModel.isOpen);
-    }
-
-    const iModelToClose: IModelConnection = await promiseArray[0];
-    await iModelToClose.close();
-  };
-
-  // this test is useless
-  it.skip("should be able to open multiple read-only connections to an iModel that requires a large number of change sets to be applied", async () => {
-    await doTest();
-  });
-
-});
-
-if (ProcessDetector.isElectronAppFrontend) {
-
-  describe("Electron/Native iModel Download (#integration)", async () => {
-
-    let iTwinId: GuidString;
-
-    before(async () => {
-      iTwinId = await TestUtility.getTestITwinId();
-    });
-
-    it("Download Briefcase with progress events (#integration)", async () => {
-      let events = 0;
-      let loaded = 0;
-      let total = 0;
-      const iModelId = await TestUtility.queryIModelIdByName(TestUtility.testITwinName, TestUtility.testIModelNames.codePush);
-      const downloader = await NativeApp.requestDownloadBriefcase(iTwinId, iModelId, { syncMode: SyncMode.PullOnly }, IModelVersion.latest(),
-        (progress: ProgressInfo) => {
-          assert.isNumber(progress.loaded);
-          assert.isNumber(progress.total);
-          assert.isTrue(progress.loaded >= loaded);
-          assert.isTrue(progress.total! >= progress.loaded);
-          loaded = progress.loaded;
-          total = progress.total!;
-          events++;
-        });
-
-      assert(loaded >= total);
-      await downloader.downloadPromise;
-      assert.notEqual(events, 0);
-
-      await usingOfflineScope(async () => {
-        const rs = await NativeApp.getCachedBriefcases(iModelId);
-        assert(rs.length > 0);
-        const connection = await BriefcaseConnection.openFile({ fileName: downloader.fileName });
-        const rowCount = await connection.queryRowCount("SELECT ECInstanceId FROM bis.Element LIMIT 1");
-        assert.notEqual(rowCount, 0);
-        await connection.close();
-        await NativeApp.deleteBriefcase(downloader.fileName);
-      });
-    });
-
-    it("Should be able to cancel download (#integration)", async () => {
-      const iModelId = await TestUtility.queryIModelIdByName(TestUtility.testITwinName, TestUtility.testIModelNames.stadium);
-      let downloadAborted = false;
-      const fileName = await NativeApp.getBriefcaseFileName({ iModelId, briefcaseId: 0 });
-      await NativeApp.deleteBriefcase(fileName);
-
-      const downloader = await NativeApp.requestDownloadBriefcase(iTwinId, iModelId, { fileName, syncMode: SyncMode.PullOnly }, IModelVersion.latest(),
-        (progress: ProgressInfo) => {
-          assert.isNumber(progress.loaded);
-          assert.isNumber(progress.total);
-          assert.isTrue(progress.total! >= progress.loaded);
-          if (progress.total! > 0 && progress.loaded > (progress.total! / 8))
-            void downloader.requestCancel(); // cancel after 1/8 of the file is downloaded
-        });
-
-      try {
-        await downloader.downloadPromise;
-      } catch (err: any) {
-        assert.isTrue(err.message.includes("cancelled"));
-        downloadAborted = true;
-      }
-      await NativeApp.deleteBriefcase(downloader.fileName);
-      assert.isTrue(downloadAborted, "download should abort");
-    });
-
-  });
-}
+/*---------------------------------------------------------------------------------------------
+* Copyright (c) Bentley Systems, Incorporated. All rights reserved.
+* See LICENSE.md in the project root for license terms and full copyright notice.
+*--------------------------------------------------------------------------------------------*/
+import { assert } from "chai";
+import { ChangeSet, ChangeSetQuery, IModelHubClient } from "@bentley/imodelhub-client";
+import { ProgressInfo } from "@bentley/itwin-client";
+import { BeDuration, GuidString, Logger, ProcessDetector } from "@itwin/core-bentley";
+import { IModelVersion, SyncMode } from "@itwin/core-common";
+import { BriefcaseConnection, CheckpointConnection, IModelApp, IModelConnection, MockRender, NativeApp } from "@itwin/core-frontend";
+import { TestUsers } from "@itwin/oidc-signin-tool/lib/cjs/TestUsers";
+import { TestRpcInterface } from "../../common/RpcInterfaces";
+import { usingOfflineScope } from "../HttpRequestHook";
+import { TestUtility } from "../TestUtility";
+
+describe("Opening IModelConnection (#integration)", () => {
+  let testITwinId: GuidString;
+  let testIModelId: GuidString;
+  let testChangeSetId: string;
+
+  before(async () => {
+    await MockRender.App.startup({
+      applicationVersion: "1.2.1.1",
+      hubAccess: TestUtility.iTwinPlatformEnv.hubAccess,
+    });
+    Logger.initializeToConsole();
+
+    await TestUtility.initialize(TestUsers.regular);
+    IModelApp.authorizationClient = TestUtility.iTwinPlatformEnv.authClient;
+
+    // Setup a model with a large number of change sets
+    testITwinId = await TestUtility.queryITwinIdByName(TestUtility.testITwinName);
+    testIModelId = await TestUtility.queryIModelIdByName(testITwinId, TestUtility.testIModelNames.stadium);
+
+    // Setup a testChangeSetId somewhere in the middle of the change history
+    const accessToken = await IModelApp.getAccessToken();
+    const changeSets: ChangeSet[] = await (new IModelHubClient()).changeSets.get(accessToken, testIModelId, new ChangeSetQuery().latest());
+    assert.isAbove(changeSets.length, 5);
+    testChangeSetId = changeSets[Math.floor(changeSets.length / 2)].wsgId;
+
+    await TestRpcInterface.getClient().purgeCheckpoints(testIModelId);
+  });
+
+  after(async () => {
+    await TestUtility.purgeAcquiredBriefcases(testIModelId);
+    await MockRender.App.shutdown();
+  });
+
+  const doTest = async () => {
+    const promiseArray = new Array<Promise<IModelConnection>>();
+    let promiseChainWithShortWaits: Promise<any> = Promise.resolve();
+    let promiseChainWithFullWaits: Promise<any> = Promise.resolve();
+    let n = 0;
+    while (++n < 10) {
+      const openPromise = CheckpointConnection.openRemote(testITwinId, testIModelId, IModelVersion.asOfChangeSet(testChangeSetId));
+      const waitPromise = BeDuration.wait(5000); // 5 seconds
+      const racePromise = Promise.race([openPromise, waitPromise]);
+
+      promiseArray.push(openPromise);
+      promiseChainWithShortWaits = promiseChainWithShortWaits.then(async () => racePromise);
+      promiseChainWithFullWaits = promiseChainWithFullWaits.then(async () => openPromise);
+    }
+
+    await promiseChainWithShortWaits;
+    await promiseChainWithFullWaits;
+
+    for (const openPromise of promiseArray) {
+      const iModel: IModelConnection = await openPromise;
+      assert.isDefined(iModel);
+      assert.isTrue(iModel.isOpen);
+    }
+
+    const iModelToClose: IModelConnection = await promiseArray[0];
+    await iModelToClose.close();
+  };
+
+  // this test is useless
+  it.skip("should be able to open multiple read-only connections to an iModel that requires a large number of change sets to be applied", async () => {
+    await doTest();
+  });
+
+});
+
+if (ProcessDetector.isElectronAppFrontend) {
+
+  describe("Electron/Native iModel Download (#integration)", async () => {
+
+    let iTwinId: GuidString;
+
+    before(async () => {
+      iTwinId = await TestUtility.getTestITwinId();
+    });
+
+    it("Download Briefcase with progress events (#integration)", async () => {
+      let events = 0;
+      let loaded = 0;
+      let total = 0;
+      const iModelId = await TestUtility.queryIModelIdByName(TestUtility.testITwinName, TestUtility.testIModelNames.codePush);
+      const downloader = await NativeApp.requestDownloadBriefcase(iTwinId, iModelId, { syncMode: SyncMode.PullOnly }, IModelVersion.latest(),
+        (progress: ProgressInfo) => {
+          assert.isNumber(progress.loaded);
+          assert.isNumber(progress.total);
+          assert.isTrue(progress.loaded >= loaded);
+          assert.isTrue(progress.total! >= progress.loaded);
+          loaded = progress.loaded;
+          total = progress.total!;
+          events++;
+        });
+
+      assert(loaded >= total);
+      await downloader.downloadPromise;
+      assert.notEqual(events, 0);
+
+      await usingOfflineScope(async () => {
+        const rs = await NativeApp.getCachedBriefcases(iModelId);
+        assert(rs.length > 0);
+        const connection = await BriefcaseConnection.openFile({ fileName: downloader.fileName });
+        const rowCount = await connection.queryRowCount("SELECT ECInstanceId FROM bis.Element LIMIT 1");
+        assert.notEqual(rowCount, 0);
+        await connection.close();
+        await NativeApp.deleteBriefcase(downloader.fileName);
+      });
+    });
+
+    it("Should be able to cancel download (#integration)", async () => {
+      const iModelId = await TestUtility.queryIModelIdByName(TestUtility.testITwinName, TestUtility.testIModelNames.stadium);
+      let downloadAborted = false;
+      const fileName = await NativeApp.getBriefcaseFileName({ iModelId, briefcaseId: 0 });
+      await NativeApp.deleteBriefcase(fileName);
+
+      const downloader = await NativeApp.requestDownloadBriefcase(iTwinId, iModelId, { fileName, syncMode: SyncMode.PullOnly }, IModelVersion.latest(),
+        (progress: ProgressInfo) => {
+          assert.isNumber(progress.loaded);
+          assert.isNumber(progress.total);
+          assert.isTrue(progress.total! >= progress.loaded);
+          if (progress.total! > 0 && progress.loaded > (progress.total! / 8))
+            void downloader.requestCancel(); // cancel after 1/8 of the file is downloaded
+        });
+
+      try {
+        await downloader.downloadPromise;
+      } catch (err: any) {
+        assert.isTrue(err.message.includes("cancelled"));
+        downloadAborted = true;
+      }
+      await NativeApp.deleteBriefcase(downloader.fileName);
+      assert.isTrue(downloadAborted, "download should abort");
+    });
+
+  });
+}