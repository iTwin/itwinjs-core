/*---------------------------------------------------------------------------------------------
* Copyright (c) Bentley Systems, Incorporated. All rights reserved.
* See LICENSE.md in the project root for license terms and full copyright notice.
*--------------------------------------------------------------------------------------------*/
import { assert } from "chai";
import { BeDuration, GuidString, Logger } from "@itwin/core-bentley";
import { ChangeSet, ChangeSetQuery, IModelHubClient } from "@bentley/imodelhub-client";
<<<<<<< HEAD
import { IModelVersion } from "@itwin/core-common";
import { AuthorizedFrontendRequestContext, CheckpointConnection, IModelApp, IModelConnection, MockRender } from "@itwin/core-frontend";
import { TestUsers } from "@itwin/oidc-signin-tool/lib/TestUsers";
=======
import { IModelVersion } from "@bentley/imodeljs-common";
import { CheckpointConnection, IModelApp, IModelConnection, MockRender } from "@bentley/imodeljs-frontend";
import { TestUsers } from "@bentley/oidc-signin-tool/lib/TestUsers";
>>>>>>> 405c9a93
import { TestRpcInterface } from "../../common/RpcInterfaces";
import { TestUtility } from "./TestUtility";

describe("Opening IModelConnection (#integration)", () => {
  let testContextId: GuidString;
  let testIModelId: GuidString;
  let testChangeSetId: string;

  before(async () => {
    await MockRender.App.startup({
      applicationVersion: "1.2.1.1",
    });
    Logger.initializeToConsole();

    const authorizationClient = await TestUtility.initializeTestProject(TestUtility.testContextName, TestUsers.regular);
    IModelApp.authorizationClient = authorizationClient;

    // Setup a model with a large number of change sets
    testContextId = await TestUtility.queryContextIdByName(TestUtility.testContextName);
    testIModelId = await TestUtility.queryIModelIdbyName(testContextId, TestUtility.testIModelNames.stadium);

    // Setup a testChangeSetId somewhere in the middle of the change history
    const accessToken = (await IModelApp.authorizationClient?.getAccessToken())!;
    const changeSets: ChangeSet[] = await (new IModelHubClient()).changeSets.get(accessToken, testIModelId, new ChangeSetQuery().latest());
    assert.isAbove(changeSets.length, 5);
    testChangeSetId = changeSets[Math.floor(changeSets.length / 2)].wsgId;

    await TestRpcInterface.getClient().purgeCheckpoints(testIModelId);
  });

  after(async () => {
    await TestUtility.purgeAcquiredBriefcases(testIModelId);
    await MockRender.App.shutdown();
  });

  const doTest = async () => {
    const promiseArray = new Array<Promise<IModelConnection>>();
    let promiseChainWithShortWaits: Promise<any> = Promise.resolve();
    let promiseChainWithFullWaits: Promise<any> = Promise.resolve();
    let n = 0;
    while (++n < 10) {
      const openPromise = CheckpointConnection.openRemote(testContextId, testIModelId, IModelVersion.asOfChangeSet(testChangeSetId));
      const waitPromise = BeDuration.wait(5000); // 5 seconds
      const racePromise = Promise.race([openPromise, waitPromise]);

      promiseArray.push(openPromise);
      promiseChainWithShortWaits = promiseChainWithShortWaits.then(async () => racePromise);
      promiseChainWithFullWaits = promiseChainWithFullWaits.then(async () => openPromise);
    }

    await promiseChainWithShortWaits;
    await promiseChainWithFullWaits;

    for (const openPromise of promiseArray) {
      const iModel: IModelConnection = await openPromise;
      assert.isDefined(iModel);
      assert.isTrue(iModel.isOpen);
    }

    const iModelToClose: IModelConnection = await promiseArray[0];
    await iModelToClose.close();
  };

  it("should be able to open multiple read-only connections to an iModel that requires a large number of change sets to be applied", async () => {
    await doTest();
  });

});
<|MERGE_RESOLUTION|>--- conflicted
+++ resolved
@@ -1,84 +1,78 @@
-/*---------------------------------------------------------------------------------------------
-* Copyright (c) Bentley Systems, Incorporated. All rights reserved.
-* See LICENSE.md in the project root for license terms and full copyright notice.
-*--------------------------------------------------------------------------------------------*/
-import { assert } from "chai";
-import { BeDuration, GuidString, Logger } from "@itwin/core-bentley";
-import { ChangeSet, ChangeSetQuery, IModelHubClient } from "@bentley/imodelhub-client";
-<<<<<<< HEAD
-import { IModelVersion } from "@itwin/core-common";
-import { AuthorizedFrontendRequestContext, CheckpointConnection, IModelApp, IModelConnection, MockRender } from "@itwin/core-frontend";
-import { TestUsers } from "@itwin/oidc-signin-tool/lib/TestUsers";
-=======
-import { IModelVersion } from "@bentley/imodeljs-common";
-import { CheckpointConnection, IModelApp, IModelConnection, MockRender } from "@bentley/imodeljs-frontend";
-import { TestUsers } from "@bentley/oidc-signin-tool/lib/TestUsers";
->>>>>>> 405c9a93
-import { TestRpcInterface } from "../../common/RpcInterfaces";
-import { TestUtility } from "./TestUtility";
-
-describe("Opening IModelConnection (#integration)", () => {
-  let testContextId: GuidString;
-  let testIModelId: GuidString;
-  let testChangeSetId: string;
-
-  before(async () => {
-    await MockRender.App.startup({
-      applicationVersion: "1.2.1.1",
-    });
-    Logger.initializeToConsole();
-
-    const authorizationClient = await TestUtility.initializeTestProject(TestUtility.testContextName, TestUsers.regular);
-    IModelApp.authorizationClient = authorizationClient;
-
-    // Setup a model with a large number of change sets
-    testContextId = await TestUtility.queryContextIdByName(TestUtility.testContextName);
-    testIModelId = await TestUtility.queryIModelIdbyName(testContextId, TestUtility.testIModelNames.stadium);
-
-    // Setup a testChangeSetId somewhere in the middle of the change history
-    const accessToken = (await IModelApp.authorizationClient?.getAccessToken())!;
-    const changeSets: ChangeSet[] = await (new IModelHubClient()).changeSets.get(accessToken, testIModelId, new ChangeSetQuery().latest());
-    assert.isAbove(changeSets.length, 5);
-    testChangeSetId = changeSets[Math.floor(changeSets.length / 2)].wsgId;
-
-    await TestRpcInterface.getClient().purgeCheckpoints(testIModelId);
-  });
-
-  after(async () => {
-    await TestUtility.purgeAcquiredBriefcases(testIModelId);
-    await MockRender.App.shutdown();
-  });
-
-  const doTest = async () => {
-    const promiseArray = new Array<Promise<IModelConnection>>();
-    let promiseChainWithShortWaits: Promise<any> = Promise.resolve();
-    let promiseChainWithFullWaits: Promise<any> = Promise.resolve();
-    let n = 0;
-    while (++n < 10) {
-      const openPromise = CheckpointConnection.openRemote(testContextId, testIModelId, IModelVersion.asOfChangeSet(testChangeSetId));
-      const waitPromise = BeDuration.wait(5000); // 5 seconds
-      const racePromise = Promise.race([openPromise, waitPromise]);
-
-      promiseArray.push(openPromise);
-      promiseChainWithShortWaits = promiseChainWithShortWaits.then(async () => racePromise);
-      promiseChainWithFullWaits = promiseChainWithFullWaits.then(async () => openPromise);
-    }
-
-    await promiseChainWithShortWaits;
-    await promiseChainWithFullWaits;
-
-    for (const openPromise of promiseArray) {
-      const iModel: IModelConnection = await openPromise;
-      assert.isDefined(iModel);
-      assert.isTrue(iModel.isOpen);
-    }
-
-    const iModelToClose: IModelConnection = await promiseArray[0];
-    await iModelToClose.close();
-  };
-
-  it("should be able to open multiple read-only connections to an iModel that requires a large number of change sets to be applied", async () => {
-    await doTest();
-  });
-
-});
+/*---------------------------------------------------------------------------------------------
+* Copyright (c) Bentley Systems, Incorporated. All rights reserved.
+* See LICENSE.md in the project root for license terms and full copyright notice.
+*--------------------------------------------------------------------------------------------*/
+import { assert } from "chai";
+import { BeDuration, GuidString, Logger } from "@itwin/core-bentley";
+import { ChangeSet, ChangeSetQuery, IModelHubClient } from "@bentley/imodelhub-client";
+import { IModelVersion } from "@itwin/core-common";
+import { CheckpointConnection, IModelApp, IModelConnection, MockRender } from "@itwin/core-frontend";
+import { TestUsers } from "@itwin/oidc-signin-tool/lib/TestUsers";
+import { TestRpcInterface } from "../../common/RpcInterfaces";
+import { TestUtility } from "./TestUtility";
+
+describe("Opening IModelConnection (#integration)", () => {
+  let testContextId: GuidString;
+  let testIModelId: GuidString;
+  let testChangeSetId: string;
+
+  before(async () => {
+    await MockRender.App.startup({
+      applicationVersion: "1.2.1.1",
+    });
+    Logger.initializeToConsole();
+
+    const authorizationClient = await TestUtility.initializeTestProject(TestUtility.testContextName, TestUsers.regular);
+    IModelApp.authorizationClient = authorizationClient;
+
+    // Setup a model with a large number of change sets
+    testContextId = await TestUtility.queryContextIdByName(TestUtility.testContextName);
+    testIModelId = await TestUtility.queryIModelIdbyName(testContextId, TestUtility.testIModelNames.stadium);
+
+    // Setup a testChangeSetId somewhere in the middle of the change history
+    const accessToken = (await IModelApp.authorizationClient?.getAccessToken())!;
+    const changeSets: ChangeSet[] = await (new IModelHubClient()).changeSets.get(accessToken, testIModelId, new ChangeSetQuery().latest());
+    assert.isAbove(changeSets.length, 5);
+    testChangeSetId = changeSets[Math.floor(changeSets.length / 2)].wsgId;
+
+    await TestRpcInterface.getClient().purgeCheckpoints(testIModelId);
+  });
+
+  after(async () => {
+    await TestUtility.purgeAcquiredBriefcases(testIModelId);
+    await MockRender.App.shutdown();
+  });
+
+  const doTest = async () => {
+    const promiseArray = new Array<Promise<IModelConnection>>();
+    let promiseChainWithShortWaits: Promise<any> = Promise.resolve();
+    let promiseChainWithFullWaits: Promise<any> = Promise.resolve();
+    let n = 0;
+    while (++n < 10) {
+      const openPromise = CheckpointConnection.openRemote(testContextId, testIModelId, IModelVersion.asOfChangeSet(testChangeSetId));
+      const waitPromise = BeDuration.wait(5000); // 5 seconds
+      const racePromise = Promise.race([openPromise, waitPromise]);
+
+      promiseArray.push(openPromise);
+      promiseChainWithShortWaits = promiseChainWithShortWaits.then(async () => racePromise);
+      promiseChainWithFullWaits = promiseChainWithFullWaits.then(async () => openPromise);
+    }
+
+    await promiseChainWithShortWaits;
+    await promiseChainWithFullWaits;
+
+    for (const openPromise of promiseArray) {
+      const iModel: IModelConnection = await openPromise;
+      assert.isDefined(iModel);
+      assert.isTrue(iModel.isOpen);
+    }
+
+    const iModelToClose: IModelConnection = await promiseArray[0];
+    await iModelToClose.close();
+  };
+
+  it("should be able to open multiple read-only connections to an iModel that requires a large number of change sets to be applied", async () => {
+    await doTest();
+  });
+
+});