/*---------------------------------------------------------------------------------------------
* Copyright (c) Bentley Systems, Incorporated. All rights reserved.
* See LICENSE.md in the project root for license terms and full copyright notice.
*--------------------------------------------------------------------------------------------*/
import { assert } from "chai";
<<<<<<< HEAD
import { GuidString, Logger } from "@bentley/bentleyjs-core";
=======
import { AccessToken, GuidString, Logger } from "@itwin/core-bentley";
import { ITwin } from "@bentley/context-registry-client";
>>>>>>> 52eac709
import { FrontendAuthorizationClient } from "@bentley/frontend-authorization-client";
import { Briefcase, BriefcaseQuery, IModelCloudEnvironment, IModelQuery } from "@bentley/imodelhub-client";
import { IModelApp, IModelHubFrontend } from "@itwin/core-frontend";
import { AuthorizationClient } from "@bentley/itwin-client";
import { getAccessTokenFromBackend, TestUserCredentials } from "@itwin/oidc-signin-tool/lib/frontend";
import { TestRpcInterface } from "../../common/RpcInterfaces";
import { IModelBankCloudEnv } from "./IModelBankCloudEnv";
import { IModelHubCloudEnv } from "./IModelHubCloudEnv";
import { ITwin } from "@bentley/itwin-registry-client";

export class TestUtility {
  public static testITwinName = "iModelJsIntegrationTest";
  public static testIModelNames = {
    noVersions: "NoVersionsTest",
    stadium: "Stadium Dataset 1",
    readOnly: "ReadOnlyTest",
    readWrite: "ReadWriteTest",
    connectionRead: "ConnectionReadTest",
    smallTex: "SmallTex",
    sectionDrawingLocations: "SectionDrawingLocations",
    // Includes a display style with a schedule script embedded in JSON.
    synchro: "SYNCHRO.UTK",
    // A version of the above that uses BisCore 1.0.13 and includes a second display style with schedule script stored
    // separately on a RenderTimeline element.
    synchroNew: "SYNCHRO.UTK.1.0.13",
  };

  public static testSnapshotIModels = {
    mirukuru: "mirukuru.ibim",
  };

  private static iTwinId: GuidString | undefined = undefined;
  /** Returns the iTwinId if an iTwin with the name exists. Otherwise, returns undefined. */
  public static async getTestITwinId(): Promise<GuidString> {
    if (undefined !== TestUtility.iTwinId)
      return TestUtility.iTwinId;
    return TestUtility.queryITwinIdByName(TestUtility.testITwinName);
  }

  public static imodelCloudEnv: IModelCloudEnvironment;

  public static async getAccessToken(user: TestUserCredentials): Promise<AccessToken> {
    return getAccessTokenFromBackend(user);
  }

<<<<<<< HEAD
  public static async initializeTestITwin(testITwinName: string, user: TestUserCredentials): Promise<FrontendAuthorizationClient> {
=======
  public static async initializeTestProject(testContextName: string, user: TestUserCredentials): Promise<AuthorizationClient> {
>>>>>>> 52eac709
    const cloudParams = await TestRpcInterface.getClient().getCloudEnv();
    if (cloudParams.iModelBank) {
      this.imodelCloudEnv = new IModelBankCloudEnv(cloudParams.iModelBank.url, false);
    } else {
      this.imodelCloudEnv = new IModelHubCloudEnv();
    }

    const authorizationClient = this.imodelCloudEnv.getAuthorizationClient(user) as FrontendAuthorizationClient;
    await authorizationClient.signIn();
    const accessToken = (await authorizationClient.getAccessToken())!;
    if (this.imodelCloudEnv instanceof IModelBankCloudEnv) {
<<<<<<< HEAD
      await this.imodelCloudEnv.bootstrapITwin(new AuthorizedClientRequestContext(accessToken), testITwinName);
=======
      await this.imodelCloudEnv.bootstrapIModelBankProject(accessToken, testContextName);
>>>>>>> 52eac709
    }

    return authorizationClient;
  }

<<<<<<< HEAD
  public static async queryITwinIdByName(iTwinName: string): Promise<string> {
    const requestContext = await AuthorizedFrontendRequestContext.create();
    const iTwin: ITwin = await this.imodelCloudEnv.iTwinMgr.getITwinByName(requestContext, iTwinName);
=======
  public static async queryContextIdByName(contextName: string): Promise<string> {
    const accessToken = await IModelApp.getAccessToken();
    const iTwin: ITwin = await this.imodelCloudEnv.contextMgr.getITwinByName(accessToken, contextName);
>>>>>>> 52eac709
    assert(iTwin && iTwin.id);
    return iTwin.id;
  }

  public static async queryIModelIdbyName(iTwinId: string, iModelName: string): Promise<string> {
    const accessToken = await IModelApp.getAccessToken();
    const iModels = await this.imodelCloudEnv.imodelClient.iModels.get(accessToken, iTwinId, new IModelQuery().byName(iModelName));
    assert(iModels.length > 0);
    assert(iModels[0].wsgId);

    return iModels[0].wsgId;
  }

  /** Purges all acquired briefcases for the current user for the specified iModel, if the specified threshold of acquired briefcases is exceeded */
  public static async purgeAcquiredBriefcases(iModelId: string, acquireThreshold: number = 16): Promise<void> {
    const accessToken = await IModelApp.getAccessToken();
    const briefcases = await IModelHubFrontend.iModelClient.briefcases.get(accessToken, iModelId, new BriefcaseQuery().ownedByMe());
    if (briefcases.length > acquireThreshold) {
      Logger.logInfo("TestUtility", `Reached limit of maximum number of briefcases for ${iModelId}. Purging all briefcases.`);

      const promises = new Array<Promise<void>>();
      briefcases.forEach((briefcase: Briefcase) => {
        promises.push(IModelHubFrontend.iModelClient.briefcases.delete(accessToken, iModelId, briefcase.briefcaseId!));
      });
      await Promise.all(promises);
    }
  }
}
<|MERGE_RESOLUTION|>--- conflicted
+++ resolved
@@ -1,119 +1,101 @@
-/*---------------------------------------------------------------------------------------------
-* Copyright (c) Bentley Systems, Incorporated. All rights reserved.
-* See LICENSE.md in the project root for license terms and full copyright notice.
-*--------------------------------------------------------------------------------------------*/
-import { assert } from "chai";
-<<<<<<< HEAD
-import { GuidString, Logger } from "@bentley/bentleyjs-core";
-=======
-import { AccessToken, GuidString, Logger } from "@itwin/core-bentley";
-import { ITwin } from "@bentley/context-registry-client";
->>>>>>> 52eac709
-import { FrontendAuthorizationClient } from "@bentley/frontend-authorization-client";
-import { Briefcase, BriefcaseQuery, IModelCloudEnvironment, IModelQuery } from "@bentley/imodelhub-client";
-import { IModelApp, IModelHubFrontend } from "@itwin/core-frontend";
-import { AuthorizationClient } from "@bentley/itwin-client";
-import { getAccessTokenFromBackend, TestUserCredentials } from "@itwin/oidc-signin-tool/lib/frontend";
-import { TestRpcInterface } from "../../common/RpcInterfaces";
-import { IModelBankCloudEnv } from "./IModelBankCloudEnv";
-import { IModelHubCloudEnv } from "./IModelHubCloudEnv";
-import { ITwin } from "@bentley/itwin-registry-client";
-
-export class TestUtility {
-  public static testITwinName = "iModelJsIntegrationTest";
-  public static testIModelNames = {
-    noVersions: "NoVersionsTest",
-    stadium: "Stadium Dataset 1",
-    readOnly: "ReadOnlyTest",
-    readWrite: "ReadWriteTest",
-    connectionRead: "ConnectionReadTest",
-    smallTex: "SmallTex",
-    sectionDrawingLocations: "SectionDrawingLocations",
-    // Includes a display style with a schedule script embedded in JSON.
-    synchro: "SYNCHRO.UTK",
-    // A version of the above that uses BisCore 1.0.13 and includes a second display style with schedule script stored
-    // separately on a RenderTimeline element.
-    synchroNew: "SYNCHRO.UTK.1.0.13",
-  };
-
-  public static testSnapshotIModels = {
-    mirukuru: "mirukuru.ibim",
-  };
-
-  private static iTwinId: GuidString | undefined = undefined;
-  /** Returns the iTwinId if an iTwin with the name exists. Otherwise, returns undefined. */
-  public static async getTestITwinId(): Promise<GuidString> {
-    if (undefined !== TestUtility.iTwinId)
-      return TestUtility.iTwinId;
-    return TestUtility.queryITwinIdByName(TestUtility.testITwinName);
-  }
-
-  public static imodelCloudEnv: IModelCloudEnvironment;
-
-  public static async getAccessToken(user: TestUserCredentials): Promise<AccessToken> {
-    return getAccessTokenFromBackend(user);
-  }
-
-<<<<<<< HEAD
-  public static async initializeTestITwin(testITwinName: string, user: TestUserCredentials): Promise<FrontendAuthorizationClient> {
-=======
-  public static async initializeTestProject(testContextName: string, user: TestUserCredentials): Promise<AuthorizationClient> {
->>>>>>> 52eac709
-    const cloudParams = await TestRpcInterface.getClient().getCloudEnv();
-    if (cloudParams.iModelBank) {
-      this.imodelCloudEnv = new IModelBankCloudEnv(cloudParams.iModelBank.url, false);
-    } else {
-      this.imodelCloudEnv = new IModelHubCloudEnv();
-    }
-
-    const authorizationClient = this.imodelCloudEnv.getAuthorizationClient(user) as FrontendAuthorizationClient;
-    await authorizationClient.signIn();
-    const accessToken = (await authorizationClient.getAccessToken())!;
-    if (this.imodelCloudEnv instanceof IModelBankCloudEnv) {
-<<<<<<< HEAD
-      await this.imodelCloudEnv.bootstrapITwin(new AuthorizedClientRequestContext(accessToken), testITwinName);
-=======
-      await this.imodelCloudEnv.bootstrapIModelBankProject(accessToken, testContextName);
->>>>>>> 52eac709
-    }
-
-    return authorizationClient;
-  }
-
-<<<<<<< HEAD
-  public static async queryITwinIdByName(iTwinName: string): Promise<string> {
-    const requestContext = await AuthorizedFrontendRequestContext.create();
-    const iTwin: ITwin = await this.imodelCloudEnv.iTwinMgr.getITwinByName(requestContext, iTwinName);
-=======
-  public static async queryContextIdByName(contextName: string): Promise<string> {
-    const accessToken = await IModelApp.getAccessToken();
-    const iTwin: ITwin = await this.imodelCloudEnv.contextMgr.getITwinByName(accessToken, contextName);
->>>>>>> 52eac709
-    assert(iTwin && iTwin.id);
-    return iTwin.id;
-  }
-
-  public static async queryIModelIdbyName(iTwinId: string, iModelName: string): Promise<string> {
-    const accessToken = await IModelApp.getAccessToken();
-    const iModels = await this.imodelCloudEnv.imodelClient.iModels.get(accessToken, iTwinId, new IModelQuery().byName(iModelName));
-    assert(iModels.length > 0);
-    assert(iModels[0].wsgId);
-
-    return iModels[0].wsgId;
-  }
-
-  /** Purges all acquired briefcases for the current user for the specified iModel, if the specified threshold of acquired briefcases is exceeded */
-  public static async purgeAcquiredBriefcases(iModelId: string, acquireThreshold: number = 16): Promise<void> {
-    const accessToken = await IModelApp.getAccessToken();
-    const briefcases = await IModelHubFrontend.iModelClient.briefcases.get(accessToken, iModelId, new BriefcaseQuery().ownedByMe());
-    if (briefcases.length > acquireThreshold) {
-      Logger.logInfo("TestUtility", `Reached limit of maximum number of briefcases for ${iModelId}. Purging all briefcases.`);
-
-      const promises = new Array<Promise<void>>();
-      briefcases.forEach((briefcase: Briefcase) => {
-        promises.push(IModelHubFrontend.iModelClient.briefcases.delete(accessToken, iModelId, briefcase.briefcaseId!));
-      });
-      await Promise.all(promises);
-    }
-  }
-}
+/*---------------------------------------------------------------------------------------------
+* Copyright (c) Bentley Systems, Incorporated. All rights reserved.
+* See LICENSE.md in the project root for license terms and full copyright notice.
+*--------------------------------------------------------------------------------------------*/
+import { assert } from "chai";
+import { AccessToken, GuidString, Logger } from "@itwin/core-bentley";
+import { ITwin } from "@bentley/itwin-registry-client";
+import { FrontendAuthorizationClient } from "@bentley/frontend-authorization-client";
+import { Briefcase, BriefcaseQuery, IModelCloudEnvironment, IModelQuery } from "@bentley/imodelhub-client";
+import { IModelApp, IModelHubFrontend } from "@itwin/core-frontend";
+import { AuthorizationClient } from "@bentley/itwin-client";
+import { getAccessTokenFromBackend, TestUserCredentials } from "@itwin/oidc-signin-tool/lib/frontend";
+import { TestRpcInterface } from "../../common/RpcInterfaces";
+import { IModelBankCloudEnv } from "./IModelBankCloudEnv";
+import { IModelHubCloudEnv } from "./IModelHubCloudEnv";
+import { ITwin } from "@bentley/itwin-registry-client";
+
+export class TestUtility {
+  public static testITwinName = "iModelJsIntegrationTest";
+  public static testIModelNames = {
+    noVersions: "NoVersionsTest",
+    stadium: "Stadium Dataset 1",
+    readOnly: "ReadOnlyTest",
+    readWrite: "ReadWriteTest",
+    connectionRead: "ConnectionReadTest",
+    smallTex: "SmallTex",
+    sectionDrawingLocations: "SectionDrawingLocations",
+    // Includes a display style with a schedule script embedded in JSON.
+    synchro: "SYNCHRO.UTK",
+    // A version of the above that uses BisCore 1.0.13 and includes a second display style with schedule script stored
+    // separately on a RenderTimeline element.
+    synchroNew: "SYNCHRO.UTK.1.0.13",
+  };
+
+  public static testSnapshotIModels = {
+    mirukuru: "mirukuru.ibim",
+  };
+
+  private static iTwinId: GuidString | undefined = undefined;
+  /** Returns the iTwinId if an iTwin with the name exists. Otherwise, returns undefined. */
+  public static async getTestITwinId(): Promise<GuidString> {
+    if (undefined !== TestUtility.iTwinId)
+      return TestUtility.iTwinId;
+    return TestUtility.queryITwinIdByName(TestUtility.testITwinName);
+  }
+
+  public static imodelCloudEnv: IModelCloudEnvironment;
+
+  public static async getAccessToken(user: TestUserCredentials): Promise<AccessToken> {
+    return getAccessTokenFromBackend(user);
+  }
+
+  public static async initializeTestProject(testITwinName: string, user: TestUserCredentials): Promise<AuthorizationClient> {
+    const cloudParams = await TestRpcInterface.getClient().getCloudEnv();
+    if (cloudParams.iModelBank) {
+      this.imodelCloudEnv = new IModelBankCloudEnv(cloudParams.iModelBank.url, false);
+    } else {
+      this.imodelCloudEnv = new IModelHubCloudEnv();
+    }
+
+    const authorizationClient = this.imodelCloudEnv.getAuthorizationClient(user) as FrontendAuthorizationClient;
+    await authorizationClient.signIn();
+    const accessToken = (await authorizationClient.getAccessToken())!;
+    if (this.imodelCloudEnv instanceof IModelBankCloudEnv) {
+      await this.imodelCloudEnv.bootstrapIModelBankITwin(accessToken, testITwinName);
+    }
+
+    return authorizationClient;
+  }
+
+  public static async queryITwinIdByName(iTwinName: string): Promise<string> {
+    const accessToken = await IModelApp.getAccessToken();
+    const iTwin: ITwin = await this.imodelCloudEnv.iTwinMgr.getITwinByName(accessToken, iTwinName);
+    assert(iTwin && iTwin.id);
+    return iTwin.id;
+  }
+
+  public static async queryIModelIdByName(iTwinId: string, iModelName: string): Promise<string> {
+    const accessToken = await IModelApp.getAccessToken();
+    const iModels = await this.imodelCloudEnv.imodelClient.iModels.get(accessToken, iTwinId, new IModelQuery().byName(iModelName));
+    assert(iModels.length > 0);
+    assert(iModels[0].wsgId);
+
+    return iModels[0].wsgId;
+  }
+
+  /** Purges all acquired briefcases for the current user for the specified iModel, if the specified threshold of acquired briefcases is exceeded */
+  public static async purgeAcquiredBriefcases(iModelId: string, acquireThreshold: number = 16): Promise<void> {
+    const accessToken = await IModelApp.getAccessToken();
+    const briefcases = await IModelHubFrontend.iModelClient.briefcases.get(accessToken, iModelId, new BriefcaseQuery().ownedByMe());
+    if (briefcases.length > acquireThreshold) {
+      Logger.logInfo("TestUtility", `Reached limit of maximum number of briefcases for ${iModelId}. Purging all briefcases.`);
+
+      const promises = new Array<Promise<void>>();
+      briefcases.forEach((briefcase: Briefcase) => {
+        promises.push(IModelHubFrontend.iModelClient.briefcases.delete(accessToken, iModelId, briefcase.briefcaseId!));
+      });
+      await Promise.all(promises);
+    }
+  }
+}