/*---------------------------------------------------------------------------------------------
* Copyright (c) Bentley Systems, Incorporated. All rights reserved.
* See LICENSE.md in the project root for license terms and full copyright notice.
*--------------------------------------------------------------------------------------------*/
import { assert } from "chai";
import { GuidString, Logger } from "@bentley/bentleyjs-core";
import { FrontendAuthorizationClient } from "@bentley/frontend-authorization-client";
import { AuthorizedFrontendRequestContext, NativeApp, NativeAppAuthorization } from "@bentley/imodeljs-frontend";
import { AuthorizedClientRequestContext } from "@bentley/itwin-client";
import { getAccessTokenFromBackend, TestUserCredentials } from "@bentley/oidc-signin-tool/lib/frontend";
import { TestRpcInterface } from "../../common/RpcInterfaces";
<<<<<<< HEAD
import { ITwinPlatformAbstraction, ITwinPlatformCloudEnv, ITwinStackCloudEnv } from "./ITwinPlatformEnv";
import { IModelHubUserMgr } from "../../common/IModelHubUserMgr";
=======
import { IModelBankCloudEnv } from "./IModelBankCloudEnv";
import { IModelHubCloudEnv } from "./IModelHubCloudEnv";
import { ITwin } from "@bentley/context-registry-client";
>>>>>>> 570e6594

export class TestUtility {
  public static testContextName = "iModelJsIntegrationTest";
  public static testIModelNames = {
    noVersions: "NoVersionsTest",
    stadium: "Stadium Dataset 1",
    readOnly: "ReadOnlyTest",
    readWrite: "ReadWriteTest",
    connectionRead: "ConnectionReadTest",
    smallTex: "SmallTex",
    sectionDrawingLocations: "SectionDrawingLocations",
    // Includes a display style with a schedule script embedded in JSON.
    synchro: "SYNCHRO.UTK",
    // A version of the above that uses BisCore 1.0.13 and includes a second display style with schedule script stored
    // separately on a RenderTimeline element.
    synchroNew: "SYNCHRO.UTK.1.0.13",
  };

  public static testSnapshotIModels = {
    mirukuru: "mirukuru.ibim",
  };

  private static iTwinId: GuidString | undefined = undefined;
  /** Returns the ContextId if a Context with the name exists. Otherwise, returns undefined. */
  public static async getTestContextId(): Promise<GuidString> {
    if (undefined !== TestUtility.iTwinId)
      return TestUtility.iTwinId;
    return TestUtility.queryContextIdByName(TestUtility.testContextName);
  }

  public static itwinPlatformEnv: ITwinPlatformAbstraction;

  public static async getAuthorizedClientRequestContext(user: TestUserCredentials): Promise<AuthorizedClientRequestContext> {
    const accessToken = await getAccessTokenFromBackend(user);
    return new AuthorizedClientRequestContext(accessToken);
  }

  /** The initialize methods wraps creating and setting up all of the clients needed to perform integrations tests. If a user is provided,
   * a headless sign-in will be attempted in both Web and Electron setups.
   *
   * By default, it will setup the tests to use the iTwin Platform but can be configured to use an iTwin Stack implementation as well.
   *
   * @param user The user to sign-in with to perform all of the tests.
   */
  public static async initialize(user?: TestUserCredentials): Promise<void> {
    // If provided, create, setup and sign-in with the Auth client.
    let authorizationClient: FrontendAuthorizationClient | undefined;
    if (user) {
      if (NativeApp.isValid) {
        authorizationClient = new NativeAppAuthorization({ clientId: "testapp", redirectUri: "", scope: "" });
        await NativeApp.callNativeHost("setAccessTokenProps", (await getAccessTokenFromBackend(user)).toJSON());
      } else {
        authorizationClient = new IModelHubUserMgr(user);
        await authorizationClient.signIn();
      }
    }

    const cloudParams = await TestRpcInterface.getClient().getCloudEnv();
    if (cloudParams.iModelBank)
      this.itwinPlatformEnv = new ITwinStackCloudEnv(cloudParams.iModelBank.url);
    else
      this.itwinPlatformEnv = new ITwinPlatformCloudEnv(authorizationClient);
  }

  public static async queryContextIdByName(contextName: string): Promise<string> {
    const requestContext = await AuthorizedFrontendRequestContext.create();
<<<<<<< HEAD
    const project: Project = await this.itwinPlatformEnv.contextMgr.queryProjectByName(requestContext, contextName);
    assert(project && project.wsgId);
    return project.wsgId;
=======
    const iTwin: ITwin = await this.imodelCloudEnv.contextMgr.getITwinByName(requestContext, contextName);
    assert(iTwin && iTwin.id);
    return iTwin.id;
>>>>>>> 570e6594
  }

  public static async queryIModelIdbyName(iTwinId: string, iModelName: string): Promise<string> {
    const requestContext = await AuthorizedFrontendRequestContext.create();
    const iModelId = await this.itwinPlatformEnv.hubAccess.queryIModelByName({ requestContext, iTwinId, iModelName });
    assert.isDefined(iModelId);
    return iModelId!;
  }

  /** Purges all acquired briefcases for the specified iModel (and user), if the specified threshold of acquired briefcases is exceeded */
  public static async purgeAcquiredBriefcases(iModelId: string, acquireThreshold: number = 16): Promise<void> {
    const requestContext = await AuthorizedFrontendRequestContext.create();
    const briefcaseIds = await this.itwinPlatformEnv.hubAccess.getMyBriefcaseIds({ requestContext, iModelId });

    if (briefcaseIds.length > acquireThreshold) {
      Logger.logInfo("TestUtility", `Reached limit of maximum number of briefcases for ${iModelId}. Purging all briefcases.`);

      const promises = new Array<Promise<void>>();
      for (const briefcaseId of briefcaseIds)
        promises.push(this.itwinPlatformEnv.hubAccess.releaseBriefcase({ requestContext, iModelId, briefcaseId }));
      await Promise.all(promises);
    }
  }
}
<|MERGE_RESOLUTION|>--- conflicted
+++ resolved
@@ -1,118 +1,106 @@
-/*---------------------------------------------------------------------------------------------
-* Copyright (c) Bentley Systems, Incorporated. All rights reserved.
-* See LICENSE.md in the project root for license terms and full copyright notice.
-*--------------------------------------------------------------------------------------------*/
-import { assert } from "chai";
-import { GuidString, Logger } from "@bentley/bentleyjs-core";
-import { FrontendAuthorizationClient } from "@bentley/frontend-authorization-client";
-import { AuthorizedFrontendRequestContext, NativeApp, NativeAppAuthorization } from "@bentley/imodeljs-frontend";
-import { AuthorizedClientRequestContext } from "@bentley/itwin-client";
-import { getAccessTokenFromBackend, TestUserCredentials } from "@bentley/oidc-signin-tool/lib/frontend";
-import { TestRpcInterface } from "../../common/RpcInterfaces";
-<<<<<<< HEAD
-import { ITwinPlatformAbstraction, ITwinPlatformCloudEnv, ITwinStackCloudEnv } from "./ITwinPlatformEnv";
-import { IModelHubUserMgr } from "../../common/IModelHubUserMgr";
-=======
-import { IModelBankCloudEnv } from "./IModelBankCloudEnv";
-import { IModelHubCloudEnv } from "./IModelHubCloudEnv";
-import { ITwin } from "@bentley/context-registry-client";
->>>>>>> 570e6594
-
-export class TestUtility {
-  public static testContextName = "iModelJsIntegrationTest";
-  public static testIModelNames = {
-    noVersions: "NoVersionsTest",
-    stadium: "Stadium Dataset 1",
-    readOnly: "ReadOnlyTest",
-    readWrite: "ReadWriteTest",
-    connectionRead: "ConnectionReadTest",
-    smallTex: "SmallTex",
-    sectionDrawingLocations: "SectionDrawingLocations",
-    // Includes a display style with a schedule script embedded in JSON.
-    synchro: "SYNCHRO.UTK",
-    // A version of the above that uses BisCore 1.0.13 and includes a second display style with schedule script stored
-    // separately on a RenderTimeline element.
-    synchroNew: "SYNCHRO.UTK.1.0.13",
-  };
-
-  public static testSnapshotIModels = {
-    mirukuru: "mirukuru.ibim",
-  };
-
-  private static iTwinId: GuidString | undefined = undefined;
-  /** Returns the ContextId if a Context with the name exists. Otherwise, returns undefined. */
-  public static async getTestContextId(): Promise<GuidString> {
-    if (undefined !== TestUtility.iTwinId)
-      return TestUtility.iTwinId;
-    return TestUtility.queryContextIdByName(TestUtility.testContextName);
-  }
-
-  public static itwinPlatformEnv: ITwinPlatformAbstraction;
-
-  public static async getAuthorizedClientRequestContext(user: TestUserCredentials): Promise<AuthorizedClientRequestContext> {
-    const accessToken = await getAccessTokenFromBackend(user);
-    return new AuthorizedClientRequestContext(accessToken);
-  }
-
-  /** The initialize methods wraps creating and setting up all of the clients needed to perform integrations tests. If a user is provided,
-   * a headless sign-in will be attempted in both Web and Electron setups.
-   *
-   * By default, it will setup the tests to use the iTwin Platform but can be configured to use an iTwin Stack implementation as well.
-   *
-   * @param user The user to sign-in with to perform all of the tests.
-   */
-  public static async initialize(user?: TestUserCredentials): Promise<void> {
-    // If provided, create, setup and sign-in with the Auth client.
-    let authorizationClient: FrontendAuthorizationClient | undefined;
-    if (user) {
-      if (NativeApp.isValid) {
-        authorizationClient = new NativeAppAuthorization({ clientId: "testapp", redirectUri: "", scope: "" });
-        await NativeApp.callNativeHost("setAccessTokenProps", (await getAccessTokenFromBackend(user)).toJSON());
-      } else {
-        authorizationClient = new IModelHubUserMgr(user);
-        await authorizationClient.signIn();
-      }
-    }
-
-    const cloudParams = await TestRpcInterface.getClient().getCloudEnv();
-    if (cloudParams.iModelBank)
-      this.itwinPlatformEnv = new ITwinStackCloudEnv(cloudParams.iModelBank.url);
-    else
-      this.itwinPlatformEnv = new ITwinPlatformCloudEnv(authorizationClient);
-  }
-
-  public static async queryContextIdByName(contextName: string): Promise<string> {
-    const requestContext = await AuthorizedFrontendRequestContext.create();
-<<<<<<< HEAD
-    const project: Project = await this.itwinPlatformEnv.contextMgr.queryProjectByName(requestContext, contextName);
-    assert(project && project.wsgId);
-    return project.wsgId;
-=======
-    const iTwin: ITwin = await this.imodelCloudEnv.contextMgr.getITwinByName(requestContext, contextName);
-    assert(iTwin && iTwin.id);
-    return iTwin.id;
->>>>>>> 570e6594
-  }
-
-  public static async queryIModelIdbyName(iTwinId: string, iModelName: string): Promise<string> {
-    const requestContext = await AuthorizedFrontendRequestContext.create();
-    const iModelId = await this.itwinPlatformEnv.hubAccess.queryIModelByName({ requestContext, iTwinId, iModelName });
-    assert.isDefined(iModelId);
-    return iModelId!;
-  }
-
-  /** Purges all acquired briefcases for the specified iModel (and user), if the specified threshold of acquired briefcases is exceeded */
-  public static async purgeAcquiredBriefcases(iModelId: string, acquireThreshold: number = 16): Promise<void> {
-    const requestContext = await AuthorizedFrontendRequestContext.create();
-    const briefcaseIds = await this.itwinPlatformEnv.hubAccess.getMyBriefcaseIds({ requestContext, iModelId });
-
-    if (briefcaseIds.length > acquireThreshold) {
-      Logger.logInfo("TestUtility", `Reached limit of maximum number of briefcases for ${iModelId}. Purging all briefcases.`);
-
-      const promises = new Array<Promise<void>>();
-      for (const briefcaseId of briefcaseIds)
-        promises.push(this.itwinPlatformEnv.hubAccess.releaseBriefcase({ requestContext, iModelId, briefcaseId }));
-      await Promise.all(promises);
-    }
-  }
-}
+/*---------------------------------------------------------------------------------------------
+* Copyright (c) Bentley Systems, Incorporated. All rights reserved.
+* See LICENSE.md in the project root for license terms and full copyright notice.
+*--------------------------------------------------------------------------------------------*/
+import { assert } from "chai";
+import { GuidString, Logger } from "@bentley/bentleyjs-core";
+import { FrontendAuthorizationClient } from "@bentley/frontend-authorization-client";
+import { AuthorizedFrontendRequestContext, NativeApp, NativeAppAuthorization } from "@bentley/imodeljs-frontend";
+import { AuthorizedClientRequestContext } from "@bentley/itwin-client";
+import { getAccessTokenFromBackend, TestUserCredentials } from "@bentley/oidc-signin-tool/lib/frontend";
+import { TestRpcInterface } from "../../common/RpcInterfaces";
+import { ITwinPlatformAbstraction, ITwinPlatformCloudEnv, ITwinStackCloudEnv } from "./ITwinPlatformEnv";
+import { IModelHubUserMgr } from "../../common/IModelHubUserMgr";
+
+export class TestUtility {
+  public static testContextName = "iModelJsIntegrationTest";
+  public static testIModelNames = {
+    noVersions: "NoVersionsTest",
+    stadium: "Stadium Dataset 1",
+    readOnly: "ReadOnlyTest",
+    readWrite: "ReadWriteTest",
+    connectionRead: "ConnectionReadTest",
+    smallTex: "SmallTex",
+    sectionDrawingLocations: "SectionDrawingLocations",
+    // Includes a display style with a schedule script embedded in JSON.
+    synchro: "SYNCHRO.UTK",
+    // A version of the above that uses BisCore 1.0.13 and includes a second display style with schedule script stored
+    // separately on a RenderTimeline element.
+    synchroNew: "SYNCHRO.UTK.1.0.13",
+  };
+
+  public static testSnapshotIModels = {
+    mirukuru: "mirukuru.ibim",
+  };
+
+  private static iTwinId: GuidString | undefined = undefined;
+  /** Returns the ContextId if a Context with the name exists. Otherwise, returns undefined. */
+  public static async getTestContextId(): Promise<GuidString> {
+    if (undefined !== TestUtility.iTwinId)
+      return TestUtility.iTwinId;
+    return TestUtility.queryContextIdByName(TestUtility.testContextName);
+  }
+
+  public static itwinPlatformEnv: ITwinPlatformAbstraction;
+
+  public static async getAuthorizedClientRequestContext(user: TestUserCredentials): Promise<AuthorizedClientRequestContext> {
+    const accessToken = await getAccessTokenFromBackend(user);
+    return new AuthorizedClientRequestContext(accessToken);
+  }
+
+  /** The initialize methods wraps creating and setting up all of the clients needed to perform integrations tests. If a user is provided,
+   * a headless sign-in will be attempted in both Web and Electron setups.
+   *
+   * By default, it will setup the tests to use the iTwin Platform but can be configured to use an iTwin Stack implementation as well.
+   *
+   * @param user The user to sign-in with to perform all of the tests.
+   */
+  public static async initialize(user?: TestUserCredentials): Promise<void> {
+    // If provided, create, setup and sign-in with the Auth client.
+    let authorizationClient: FrontendAuthorizationClient | undefined;
+    if (user) {
+      if (NativeApp.isValid) {
+        authorizationClient = new NativeAppAuthorization({ clientId: "testapp", redirectUri: "", scope: "" });
+        await NativeApp.callNativeHost("setAccessTokenProps", (await getAccessTokenFromBackend(user)).toJSON());
+      } else {
+        authorizationClient = new IModelHubUserMgr(user);
+        await authorizationClient.signIn();
+      }
+    }
+
+    const cloudParams = await TestRpcInterface.getClient().getCloudEnv();
+    if (cloudParams.iModelBank)
+      this.itwinPlatformEnv = new ITwinStackCloudEnv(cloudParams.iModelBank.url);
+    else
+      this.itwinPlatformEnv = new ITwinPlatformCloudEnv(authorizationClient);
+  }
+
+  public static async queryContextIdByName(contextName: string): Promise<string> {
+    const requestContext = await AuthorizedFrontendRequestContext.create();
+    const iTwin: ITwin = await this.itwinPlatformEnv.contextMgr.getITwinByName(requestContext, contextName);
+    assert(iTwin && iTwin.id);
+    return iTwin.id;
+  }
+
+  public static async queryIModelIdbyName(iTwinId: string, iModelName: string): Promise<string> {
+    const requestContext = await AuthorizedFrontendRequestContext.create();
+    const iModelId = await this.itwinPlatformEnv.hubAccess.queryIModelByName({ requestContext, iTwinId, iModelName });
+    assert.isDefined(iModelId);
+    return iModelId!;
+  }
+
+  /** Purges all acquired briefcases for the specified iModel (and user), if the specified threshold of acquired briefcases is exceeded */
+  public static async purgeAcquiredBriefcases(iModelId: string, acquireThreshold: number = 16): Promise<void> {
+    const requestContext = await AuthorizedFrontendRequestContext.create();
+    const briefcaseIds = await this.itwinPlatformEnv.hubAccess.getMyBriefcaseIds({ requestContext, iModelId });
+
+    if (briefcaseIds.length > acquireThreshold) {
+      Logger.logInfo("TestUtility", `Reached limit of maximum number of briefcases for ${iModelId}. Purging all briefcases.`);
+
+      const promises = new Array<Promise<void>>();
+      for (const briefcaseId of briefcaseIds)
+        promises.push(this.itwinPlatformEnv.hubAccess.releaseBriefcase({ requestContext, iModelId, briefcaseId }));
+      await Promise.all(promises);
+    }
+  }
+}