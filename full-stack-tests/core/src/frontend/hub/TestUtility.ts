/*---------------------------------------------------------------------------------------------
* Copyright (c) Bentley Systems, Incorporated. All rights reserved.
* See LICENSE.md in the project root for license terms and full copyright notice.
*--------------------------------------------------------------------------------------------*/
import { assert } from "chai";
<<<<<<< HEAD
import { GuidString, Logger } from "@bentley/bentleyjs-core";
import { ITwin } from "@bentley/context-registry-client";
import { FrontendAuthorizationClient } from "@bentley/frontend-authorization-client";
import { AuthorizedFrontendRequestContext, NativeApp, NativeAppAuthorization } from "@bentley/imodeljs-frontend";
import { AuthorizedClientRequestContext } from "@bentley/itwin-client";
=======
import { AccessToken, GuidString, Logger } from "@bentley/bentleyjs-core";
import { ITwin } from "@bentley/context-registry-client";
import { FrontendAuthorizationClient } from "@bentley/frontend-authorization-client";
import { Briefcase, BriefcaseQuery, IModelCloudEnvironment, IModelQuery } from "@bentley/imodelhub-client";
import { IModelApp, IModelHubFrontend } from "@bentley/imodeljs-frontend";
import { AuthorizationClient } from "@bentley/itwin-client";
>>>>>>> 056601e8
import { getAccessTokenFromBackend, TestUserCredentials } from "@bentley/oidc-signin-tool/lib/frontend";
import { IModelHubUserMgr } from "../../common/IModelHubUserMgr";
import { TestRpcInterface } from "../../common/RpcInterfaces";
<<<<<<< HEAD
import { ITwinPlatformAbstraction, ITwinPlatformCloudEnv, ITwinStackCloudEnv } from "./ITwinPlatformEnv";
=======
import { IModelBankCloudEnv } from "./IModelBankCloudEnv";
import { IModelHubCloudEnv } from "./IModelHubCloudEnv";
>>>>>>> 056601e8

export class TestUtility {
  public static testContextName = "iModelJsIntegrationTest";
  public static testIModelNames = {
    noVersions: "NoVersionsTest",
    stadium: "Stadium Dataset 1",
    readOnly: "ReadOnlyTest",
    readWrite: "ReadWriteTest",
    connectionRead: "ConnectionReadTest",
    smallTex: "SmallTex",
    sectionDrawingLocations: "SectionDrawingLocations",
    // Includes a display style with a schedule script embedded in JSON.
    synchro: "SYNCHRO.UTK",
    // A version of the above that uses BisCore 1.0.13 and includes a second display style with schedule script stored
    // separately on a RenderTimeline element.
    synchroNew: "SYNCHRO.UTK.1.0.13",
  };

  public static testSnapshotIModels = {
    mirukuru: "mirukuru.ibim",
  };

  private static iTwinId: GuidString | undefined = undefined;
  /** Returns the ContextId if a Context with the name exists. Otherwise, returns undefined. */
  public static async getTestContextId(): Promise<GuidString> {
    if (undefined !== TestUtility.iTwinId)
      return TestUtility.iTwinId;
    return TestUtility.queryContextIdByName(TestUtility.testContextName);
  }

  public static itwinPlatformEnv: ITwinPlatformAbstraction;

  public static async getAccessToken(user: TestUserCredentials): Promise<AccessToken> {
    return getAccessTokenFromBackend(user);
  }

<<<<<<< HEAD
  /** The initialize methods wraps creating and setting up all of the clients needed to perform integrations tests. If a user is provided,
   * a headless sign-in will be attempted in both Web and Electron setups.
   *
   * By default, it will setup the tests to use the iTwin Platform but can be configured to use an iTwin Stack implementation as well.
   *
   * @param user The user to sign-in with to perform all of the tests.
   */
  public static async initialize(user?: TestUserCredentials): Promise<void> {
    // If provided, create, setup and sign-in with the Auth client.
    let authorizationClient: FrontendAuthorizationClient | undefined;
    if (user) {
      if (NativeApp.isValid) {
        authorizationClient = new NativeAppAuthorization({ clientId: "testapp", redirectUri: "", scope: "" });
        await NativeApp.callNativeHost("setAccessTokenProps", (await getAccessTokenFromBackend(user)).toJSON());
      } else {
        authorizationClient = new IModelHubUserMgr(user);
        await authorizationClient.signIn();
      }
    }

    const cloudParams = await TestRpcInterface.getClient().getCloudEnv();
    if (cloudParams.iModelBank)
      this.itwinPlatformEnv = new ITwinStackCloudEnv(cloudParams.iModelBank.url);
    else
      this.itwinPlatformEnv = new ITwinPlatformCloudEnv(authorizationClient);
  }

  public static async queryContextIdByName(contextName: string): Promise<string> {
    const requestContext = await AuthorizedFrontendRequestContext.create();
    const iTwin: ITwin = await this.itwinPlatformEnv.contextMgr.getITwinByName(requestContext, contextName);
=======
  public static async initializeTestProject(testContextName: string, user: TestUserCredentials): Promise<AuthorizationClient> {
    const cloudParams = await TestRpcInterface.getClient().getCloudEnv();
    if (cloudParams.iModelBank) {
      this.imodelCloudEnv = new IModelBankCloudEnv(cloudParams.iModelBank.url, false);
    } else {
      this.imodelCloudEnv = new IModelHubCloudEnv();
    }

    const authorizationClient = this.imodelCloudEnv.getAuthorizationClient(user) as FrontendAuthorizationClient;
    await authorizationClient.signIn();
    const accessToken = (await authorizationClient.getAccessToken())!;
    if (this.imodelCloudEnv instanceof IModelBankCloudEnv) {
      await this.imodelCloudEnv.bootstrapIModelBankProject(accessToken, testContextName);
    }

    return authorizationClient;
  }

  public static async queryContextIdByName(contextName: string): Promise<string> {
    const accessToken = (await IModelApp.authorizationClient?.getAccessToken())!;
    const iTwin: ITwin = await this.imodelCloudEnv.contextMgr.getITwinByName(accessToken, contextName);
>>>>>>> 056601e8
    assert(iTwin && iTwin.id);
    return iTwin.id;
  }

  public static async queryIModelIdbyName(iTwinId: string, iModelName: string): Promise<string> {
<<<<<<< HEAD
    const requestContext = await AuthorizedFrontendRequestContext.create();
    const iModelId = await this.itwinPlatformEnv.hubAccess.queryIModelByName({ requestContext, iTwinId, iModelName });
    assert.isDefined(iModelId);
    return iModelId!;
=======
    const accessToken = (await IModelApp.authorizationClient?.getAccessToken())!;
    const iModels = await this.imodelCloudEnv.imodelClient.iModels.get(accessToken, iTwinId, new IModelQuery().byName(iModelName));
    assert(iModels.length > 0);
    assert(iModels[0].wsgId);

    return iModels[0].wsgId;
>>>>>>> 056601e8
  }

  /** Purges all acquired briefcases for the specified iModel (and user), if the specified threshold of acquired briefcases is exceeded */
  public static async purgeAcquiredBriefcases(iModelId: string, acquireThreshold: number = 16): Promise<void> {
<<<<<<< HEAD
    const requestContext = await AuthorizedFrontendRequestContext.create();
    const briefcaseIds = await this.itwinPlatformEnv.hubAccess.getMyBriefcaseIds({ requestContext, iModelId });

    if (briefcaseIds.length > acquireThreshold) {
      Logger.logInfo("TestUtility", `Reached limit of maximum number of briefcases for ${iModelId}. Purging all briefcases.`);

      const promises = new Array<Promise<void>>();
      for (const briefcaseId of briefcaseIds)
        promises.push(this.itwinPlatformEnv.hubAccess.releaseBriefcase({ requestContext, iModelId, briefcaseId }));
=======
    const accessToken = (await IModelApp.authorizationClient?.getAccessToken())!;
    const briefcases = await IModelHubFrontend.iModelClient.briefcases.get(accessToken, iModelId, new BriefcaseQuery().ownedByMe());
    if (briefcases.length > acquireThreshold) {
      Logger.logInfo("TestUtility", `Reached limit of maximum number of briefcases for ${iModelId}. Purging all briefcases.`);

      const promises = new Array<Promise<void>>();
      briefcases.forEach((briefcase: Briefcase) => {
        promises.push(IModelHubFrontend.iModelClient.briefcases.delete(accessToken, iModelId, briefcase.briefcaseId!));
      });
>>>>>>> 056601e8
      await Promise.all(promises);
    }
  }
}
<|MERGE_RESOLUTION|>--- conflicted
+++ resolved
@@ -1,165 +1,105 @@
-/*---------------------------------------------------------------------------------------------
-* Copyright (c) Bentley Systems, Incorporated. All rights reserved.
-* See LICENSE.md in the project root for license terms and full copyright notice.
-*--------------------------------------------------------------------------------------------*/
-import { assert } from "chai";
-<<<<<<< HEAD
-import { GuidString, Logger } from "@bentley/bentleyjs-core";
-import { ITwin } from "@bentley/context-registry-client";
-import { FrontendAuthorizationClient } from "@bentley/frontend-authorization-client";
-import { AuthorizedFrontendRequestContext, NativeApp, NativeAppAuthorization } from "@bentley/imodeljs-frontend";
-import { AuthorizedClientRequestContext } from "@bentley/itwin-client";
-=======
-import { AccessToken, GuidString, Logger } from "@bentley/bentleyjs-core";
-import { ITwin } from "@bentley/context-registry-client";
-import { FrontendAuthorizationClient } from "@bentley/frontend-authorization-client";
-import { Briefcase, BriefcaseQuery, IModelCloudEnvironment, IModelQuery } from "@bentley/imodelhub-client";
-import { IModelApp, IModelHubFrontend } from "@bentley/imodeljs-frontend";
-import { AuthorizationClient } from "@bentley/itwin-client";
->>>>>>> 056601e8
-import { getAccessTokenFromBackend, TestUserCredentials } from "@bentley/oidc-signin-tool/lib/frontend";
-import { IModelHubUserMgr } from "../../common/IModelHubUserMgr";
-import { TestRpcInterface } from "../../common/RpcInterfaces";
-<<<<<<< HEAD
-import { ITwinPlatformAbstraction, ITwinPlatformCloudEnv, ITwinStackCloudEnv } from "./ITwinPlatformEnv";
-=======
-import { IModelBankCloudEnv } from "./IModelBankCloudEnv";
-import { IModelHubCloudEnv } from "./IModelHubCloudEnv";
->>>>>>> 056601e8
-
-export class TestUtility {
-  public static testContextName = "iModelJsIntegrationTest";
-  public static testIModelNames = {
-    noVersions: "NoVersionsTest",
-    stadium: "Stadium Dataset 1",
-    readOnly: "ReadOnlyTest",
-    readWrite: "ReadWriteTest",
-    connectionRead: "ConnectionReadTest",
-    smallTex: "SmallTex",
-    sectionDrawingLocations: "SectionDrawingLocations",
-    // Includes a display style with a schedule script embedded in JSON.
-    synchro: "SYNCHRO.UTK",
-    // A version of the above that uses BisCore 1.0.13 and includes a second display style with schedule script stored
-    // separately on a RenderTimeline element.
-    synchroNew: "SYNCHRO.UTK.1.0.13",
-  };
-
-  public static testSnapshotIModels = {
-    mirukuru: "mirukuru.ibim",
-  };
-
-  private static iTwinId: GuidString | undefined = undefined;
-  /** Returns the ContextId if a Context with the name exists. Otherwise, returns undefined. */
-  public static async getTestContextId(): Promise<GuidString> {
-    if (undefined !== TestUtility.iTwinId)
-      return TestUtility.iTwinId;
-    return TestUtility.queryContextIdByName(TestUtility.testContextName);
-  }
-
-  public static itwinPlatformEnv: ITwinPlatformAbstraction;
-
-  public static async getAccessToken(user: TestUserCredentials): Promise<AccessToken> {
-    return getAccessTokenFromBackend(user);
-  }
-
-<<<<<<< HEAD
-  /** The initialize methods wraps creating and setting up all of the clients needed to perform integrations tests. If a user is provided,
-   * a headless sign-in will be attempted in both Web and Electron setups.
-   *
-   * By default, it will setup the tests to use the iTwin Platform but can be configured to use an iTwin Stack implementation as well.
-   *
-   * @param user The user to sign-in with to perform all of the tests.
-   */
-  public static async initialize(user?: TestUserCredentials): Promise<void> {
-    // If provided, create, setup and sign-in with the Auth client.
-    let authorizationClient: FrontendAuthorizationClient | undefined;
-    if (user) {
-      if (NativeApp.isValid) {
-        authorizationClient = new NativeAppAuthorization({ clientId: "testapp", redirectUri: "", scope: "" });
-        await NativeApp.callNativeHost("setAccessTokenProps", (await getAccessTokenFromBackend(user)).toJSON());
-      } else {
-        authorizationClient = new IModelHubUserMgr(user);
-        await authorizationClient.signIn();
-      }
-    }
-
-    const cloudParams = await TestRpcInterface.getClient().getCloudEnv();
-    if (cloudParams.iModelBank)
-      this.itwinPlatformEnv = new ITwinStackCloudEnv(cloudParams.iModelBank.url);
-    else
-      this.itwinPlatformEnv = new ITwinPlatformCloudEnv(authorizationClient);
-  }
-
-  public static async queryContextIdByName(contextName: string): Promise<string> {
-    const requestContext = await AuthorizedFrontendRequestContext.create();
-    const iTwin: ITwin = await this.itwinPlatformEnv.contextMgr.getITwinByName(requestContext, contextName);
-=======
-  public static async initializeTestProject(testContextName: string, user: TestUserCredentials): Promise<AuthorizationClient> {
-    const cloudParams = await TestRpcInterface.getClient().getCloudEnv();
-    if (cloudParams.iModelBank) {
-      this.imodelCloudEnv = new IModelBankCloudEnv(cloudParams.iModelBank.url, false);
-    } else {
-      this.imodelCloudEnv = new IModelHubCloudEnv();
-    }
-
-    const authorizationClient = this.imodelCloudEnv.getAuthorizationClient(user) as FrontendAuthorizationClient;
-    await authorizationClient.signIn();
-    const accessToken = (await authorizationClient.getAccessToken())!;
-    if (this.imodelCloudEnv instanceof IModelBankCloudEnv) {
-      await this.imodelCloudEnv.bootstrapIModelBankProject(accessToken, testContextName);
-    }
-
-    return authorizationClient;
-  }
-
-  public static async queryContextIdByName(contextName: string): Promise<string> {
-    const accessToken = (await IModelApp.authorizationClient?.getAccessToken())!;
-    const iTwin: ITwin = await this.imodelCloudEnv.contextMgr.getITwinByName(accessToken, contextName);
->>>>>>> 056601e8
-    assert(iTwin && iTwin.id);
-    return iTwin.id;
-  }
-
-  public static async queryIModelIdbyName(iTwinId: string, iModelName: string): Promise<string> {
-<<<<<<< HEAD
-    const requestContext = await AuthorizedFrontendRequestContext.create();
-    const iModelId = await this.itwinPlatformEnv.hubAccess.queryIModelByName({ requestContext, iTwinId, iModelName });
-    assert.isDefined(iModelId);
-    return iModelId!;
-=======
-    const accessToken = (await IModelApp.authorizationClient?.getAccessToken())!;
-    const iModels = await this.imodelCloudEnv.imodelClient.iModels.get(accessToken, iTwinId, new IModelQuery().byName(iModelName));
-    assert(iModels.length > 0);
-    assert(iModels[0].wsgId);
-
-    return iModels[0].wsgId;
->>>>>>> 056601e8
-  }
-
-  /** Purges all acquired briefcases for the specified iModel (and user), if the specified threshold of acquired briefcases is exceeded */
-  public static async purgeAcquiredBriefcases(iModelId: string, acquireThreshold: number = 16): Promise<void> {
-<<<<<<< HEAD
-    const requestContext = await AuthorizedFrontendRequestContext.create();
-    const briefcaseIds = await this.itwinPlatformEnv.hubAccess.getMyBriefcaseIds({ requestContext, iModelId });
-
-    if (briefcaseIds.length > acquireThreshold) {
-      Logger.logInfo("TestUtility", `Reached limit of maximum number of briefcases for ${iModelId}. Purging all briefcases.`);
-
-      const promises = new Array<Promise<void>>();
-      for (const briefcaseId of briefcaseIds)
-        promises.push(this.itwinPlatformEnv.hubAccess.releaseBriefcase({ requestContext, iModelId, briefcaseId }));
-=======
-    const accessToken = (await IModelApp.authorizationClient?.getAccessToken())!;
-    const briefcases = await IModelHubFrontend.iModelClient.briefcases.get(accessToken, iModelId, new BriefcaseQuery().ownedByMe());
-    if (briefcases.length > acquireThreshold) {
-      Logger.logInfo("TestUtility", `Reached limit of maximum number of briefcases for ${iModelId}. Purging all briefcases.`);
-
-      const promises = new Array<Promise<void>>();
-      briefcases.forEach((briefcase: Briefcase) => {
-        promises.push(IModelHubFrontend.iModelClient.briefcases.delete(accessToken, iModelId, briefcase.briefcaseId!));
-      });
->>>>>>> 056601e8
-      await Promise.all(promises);
-    }
-  }
-}
+/*---------------------------------------------------------------------------------------------
+* Copyright (c) Bentley Systems, Incorporated. All rights reserved.
+* See LICENSE.md in the project root for license terms and full copyright notice.
+*--------------------------------------------------------------------------------------------*/
+import { assert } from "chai";
+import { AccessToken, GuidString, Logger } from "@bentley/bentleyjs-core";
+import { ITwin } from "@bentley/context-registry-client";
+import { FrontendAuthorizationClient } from "@bentley/frontend-authorization-client";
+import { IModelApp, NativeApp, NativeAppAuthorization } from "@bentley/imodeljs-frontend";
+import { getAccessTokenFromBackend, TestUserCredentials } from "@bentley/oidc-signin-tool/lib/frontend";
+import { IModelHubUserMgr } from "../../common/IModelHubUserMgr";
+import { TestRpcInterface } from "../../common/RpcInterfaces";
+import { ITwinPlatformAbstraction, ITwinPlatformCloudEnv, ITwinStackCloudEnv } from "./ITwinPlatformEnv";
+
+export class TestUtility {
+  public static testContextName = "iModelJsIntegrationTest";
+  public static testIModelNames = {
+    noVersions: "NoVersionsTest",
+    stadium: "Stadium Dataset 1",
+    readOnly: "ReadOnlyTest",
+    readWrite: "ReadWriteTest",
+    connectionRead: "ConnectionReadTest",
+    smallTex: "SmallTex",
+    sectionDrawingLocations: "SectionDrawingLocations",
+    // Includes a display style with a schedule script embedded in JSON.
+    synchro: "SYNCHRO.UTK",
+    // A version of the above that uses BisCore 1.0.13 and includes a second display style with schedule script stored
+    // separately on a RenderTimeline element.
+    synchroNew: "SYNCHRO.UTK.1.0.13",
+  };
+
+  public static testSnapshotIModels = {
+    mirukuru: "mirukuru.ibim",
+  };
+
+  private static iTwinId: GuidString | undefined = undefined;
+  /** Returns the ContextId if a Context with the name exists. Otherwise, returns undefined. */
+  public static async getTestContextId(): Promise<GuidString> {
+    if (undefined !== TestUtility.iTwinId)
+      return TestUtility.iTwinId;
+    return TestUtility.queryContextIdByName(TestUtility.testContextName);
+  }
+
+  public static itwinPlatformEnv: ITwinPlatformAbstraction;
+
+  public static async getAccessToken(user: TestUserCredentials): Promise<AccessToken> {
+    return getAccessTokenFromBackend(user);
+  }
+
+  /** The initialize methods wraps creating and setting up all of the clients needed to perform integrations tests. If a user is provided,
+   * a headless sign-in will be attempted in both Web and Electron setups.
+   *
+   * By default, it will setup the tests to use the iTwin Platform but can be configured to use an iTwin Stack implementation as well.
+   *
+   * @param user The user to sign-in with to perform all of the tests.
+   */
+  public static async initialize(user?: TestUserCredentials): Promise<void> {
+    // If provided, create, setup and sign-in with the Auth client.
+    let authorizationClient: FrontendAuthorizationClient | undefined;
+    if (user) {
+      if (NativeApp.isValid) {
+        authorizationClient = new NativeAppAuthorization({ clientId: "testapp", redirectUri: "", scope: "" });
+        await NativeApp.callNativeHost("setAccessToken", (await getAccessTokenFromBackend(user)));
+      } else {
+        authorizationClient = new IModelHubUserMgr(user);
+        await authorizationClient.signIn();
+      }
+    }
+
+    const cloudParams = await TestRpcInterface.getClient().getCloudEnv();
+    if (cloudParams.iModelBank)
+      this.itwinPlatformEnv = new ITwinStackCloudEnv(cloudParams.iModelBank.url);
+    else
+      this.itwinPlatformEnv = new ITwinPlatformCloudEnv(authorizationClient);
+  }
+
+  public static async queryContextIdByName(contextName: string): Promise<string> {
+    const accessToken = (await IModelApp.authorizationClient?.getAccessToken())!;
+    const iTwin: ITwin = await this.itwinPlatformEnv.contextMgr.getITwinByName(accessToken, contextName);
+    assert(iTwin && iTwin.id);
+    return iTwin.id;
+  }
+
+  public static async queryIModelIdbyName(iTwinId: string, iModelName: string): Promise<string> {
+    const accessToken = (await IModelApp.authorizationClient?.getAccessToken())!;
+    const iModelId = await this.itwinPlatformEnv.hubAccess.queryIModelByName({ user: accessToken, iTwinId, iModelName });
+    assert.isDefined(iModelId);
+    return iModelId!;
+  }
+
+  /** Purges all acquired briefcases for the specified iModel (and user), if the specified threshold of acquired briefcases is exceeded */
+  public static async purgeAcquiredBriefcases(iModelId: string, acquireThreshold: number = 16): Promise<void> {
+    const accessToken = (await IModelApp.authorizationClient?.getAccessToken())!;
+    const briefcaseIds = await this.itwinPlatformEnv.hubAccess.getMyBriefcaseIds({ accessToken, iModelId });
+
+    if (briefcaseIds.length > acquireThreshold) {
+      Logger.logInfo("TestUtility", `Reached limit of maximum number of briefcases for ${iModelId}. Purging all briefcases.`);
+
+      const promises = new Array<Promise<void>>();
+      for (const briefcaseId of briefcaseIds)
+        promises.push(this.itwinPlatformEnv.hubAccess.releaseBriefcase({ accessToken, iModelId, briefcaseId }));
+      await Promise.all(promises);
+    }
+  }
+}