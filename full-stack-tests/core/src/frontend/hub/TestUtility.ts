/*---------------------------------------------------------------------------------------------
* Copyright (c) Bentley Systems, Incorporated. All rights reserved.
* See LICENSE.md in the project root for license terms and full copyright notice.
*--------------------------------------------------------------------------------------------*/
import { assert } from "chai";
<<<<<<< HEAD
import { GuidString, Logger } from "@itwin/core-bentley";
import { FrontendAuthorizationClient } from "@bentley/frontend-authorization-client";
import { BriefcaseQuery, Briefcase as HubBriefcase, IModelCloudEnvironment, IModelQuery } from "@bentley/imodelhub-client";
import { AuthorizedFrontendRequestContext, IModelHubFrontend, NativeApp, NativeAppAuthorization } from "@itwin/core-frontend";
import { AuthorizedClientRequestContext } from "@bentley/itwin-client";
import { getAccessTokenFromBackend, TestUserCredentials } from "@itwin/oidc-signin-tool/lib/frontend";
=======
import { AccessToken, GuidString, Logger } from "@bentley/bentleyjs-core";
import { ITwin } from "@bentley/context-registry-client";
import { FrontendAuthorizationClient } from "@bentley/frontend-authorization-client";
import { Briefcase, BriefcaseQuery, IModelCloudEnvironment, IModelQuery } from "@bentley/imodelhub-client";
import { IModelApp, IModelHubFrontend } from "@bentley/imodeljs-frontend";
import { AuthorizationClient } from "@bentley/itwin-client";
import { getAccessTokenFromBackend, TestUserCredentials } from "@bentley/oidc-signin-tool/lib/frontend";
>>>>>>> 405c9a93
import { TestRpcInterface } from "../../common/RpcInterfaces";
import { IModelBankCloudEnv } from "./IModelBankCloudEnv";
import { IModelHubCloudEnv } from "./IModelHubCloudEnv";

export class TestUtility {
  public static testContextName = "iModelJsIntegrationTest";
  public static testIModelNames = {
    noVersions: "NoVersionsTest",
    stadium: "Stadium Dataset 1",
    readOnly: "ReadOnlyTest",
    readWrite: "ReadWriteTest",
    connectionRead: "ConnectionReadTest",
    smallTex: "SmallTex",
    sectionDrawingLocations: "SectionDrawingLocations",
    // Includes a display style with a schedule script embedded in JSON.
    synchro: "SYNCHRO.UTK",
    // A version of the above that uses BisCore 1.0.13 and includes a second display style with schedule script stored
    // separately on a RenderTimeline element.
    synchroNew: "SYNCHRO.UTK.1.0.13",
  };

  public static testSnapshotIModels = {
    mirukuru: "mirukuru.ibim",
  };

  private static iTwinId: GuidString | undefined = undefined;
  /** Returns the ContextId if a Context with the name exists. Otherwise, returns undefined. */
  public static async getTestContextId(): Promise<GuidString> {
    if (undefined !== TestUtility.iTwinId)
      return TestUtility.iTwinId;
    return TestUtility.queryContextIdByName(TestUtility.testContextName);
  }

  public static imodelCloudEnv: IModelCloudEnvironment;

  public static async getAccessToken(user: TestUserCredentials): Promise<AccessToken> {
    return getAccessTokenFromBackend(user);
  }

  public static async initializeTestProject(testContextName: string, user: TestUserCredentials): Promise<AuthorizationClient> {
    const cloudParams = await TestRpcInterface.getClient().getCloudEnv();
    if (cloudParams.iModelBank) {
      this.imodelCloudEnv = new IModelBankCloudEnv(cloudParams.iModelBank.url, false);
    } else {
      this.imodelCloudEnv = new IModelHubCloudEnv();
    }

    const authorizationClient = this.imodelCloudEnv.getAuthorizationClient(user) as FrontendAuthorizationClient;
    await authorizationClient.signIn();
    const accessToken = (await authorizationClient.getAccessToken())!;
    if (this.imodelCloudEnv instanceof IModelBankCloudEnv) {
      await this.imodelCloudEnv.bootstrapIModelBankProject(accessToken, testContextName);
    }

    return authorizationClient;
  }

  public static async queryContextIdByName(contextName: string): Promise<string> {
    const accessToken = (await IModelApp.authorizationClient?.getAccessToken())!;
    const iTwin: ITwin = await this.imodelCloudEnv.contextMgr.getITwinByName(accessToken, contextName);
    assert(iTwin && iTwin.id);
    return iTwin.id;
  }

  public static async queryIModelIdbyName(iTwinId: string, iModelName: string): Promise<string> {
    const accessToken = (await IModelApp.authorizationClient?.getAccessToken())!;
    const iModels = await this.imodelCloudEnv.imodelClient.iModels.get(accessToken, iTwinId, new IModelQuery().byName(iModelName));
    assert(iModels.length > 0);
    assert(iModels[0].wsgId);

    return iModels[0].wsgId;
  }

  /** Purges all acquired briefcases for the specified iModel (and user), if the specified threshold of acquired briefcases is exceeded */
  public static async purgeAcquiredBriefcases(iModelId: string, acquireThreshold: number = 16): Promise<void> {
    const accessToken = (await IModelApp.authorizationClient?.getAccessToken())!;
    const briefcases = await IModelHubFrontend.iModelClient.briefcases.get(accessToken, iModelId, new BriefcaseQuery().ownedByMe());
    if (briefcases.length > acquireThreshold) {
      Logger.logInfo("TestUtility", `Reached limit of maximum number of briefcases for ${iModelId}. Purging all briefcases.`);

      const promises = new Array<Promise<void>>();
      briefcases.forEach((briefcase: Briefcase) => {
        promises.push(IModelHubFrontend.iModelClient.briefcases.delete(accessToken, iModelId, briefcase.briefcaseId!));
      });
      await Promise.all(promises);
    }
  }
}
<|MERGE_RESOLUTION|>--- conflicted
+++ resolved
@@ -1,109 +1,100 @@
-/*---------------------------------------------------------------------------------------------
-* Copyright (c) Bentley Systems, Incorporated. All rights reserved.
-* See LICENSE.md in the project root for license terms and full copyright notice.
-*--------------------------------------------------------------------------------------------*/
-import { assert } from "chai";
-<<<<<<< HEAD
-import { GuidString, Logger } from "@itwin/core-bentley";
-import { FrontendAuthorizationClient } from "@bentley/frontend-authorization-client";
-import { BriefcaseQuery, Briefcase as HubBriefcase, IModelCloudEnvironment, IModelQuery } from "@bentley/imodelhub-client";
-import { AuthorizedFrontendRequestContext, IModelHubFrontend, NativeApp, NativeAppAuthorization } from "@itwin/core-frontend";
-import { AuthorizedClientRequestContext } from "@bentley/itwin-client";
-import { getAccessTokenFromBackend, TestUserCredentials } from "@itwin/oidc-signin-tool/lib/frontend";
-=======
-import { AccessToken, GuidString, Logger } from "@bentley/bentleyjs-core";
-import { ITwin } from "@bentley/context-registry-client";
-import { FrontendAuthorizationClient } from "@bentley/frontend-authorization-client";
-import { Briefcase, BriefcaseQuery, IModelCloudEnvironment, IModelQuery } from "@bentley/imodelhub-client";
-import { IModelApp, IModelHubFrontend } from "@bentley/imodeljs-frontend";
-import { AuthorizationClient } from "@bentley/itwin-client";
-import { getAccessTokenFromBackend, TestUserCredentials } from "@bentley/oidc-signin-tool/lib/frontend";
->>>>>>> 405c9a93
-import { TestRpcInterface } from "../../common/RpcInterfaces";
-import { IModelBankCloudEnv } from "./IModelBankCloudEnv";
-import { IModelHubCloudEnv } from "./IModelHubCloudEnv";
-
-export class TestUtility {
-  public static testContextName = "iModelJsIntegrationTest";
-  public static testIModelNames = {
-    noVersions: "NoVersionsTest",
-    stadium: "Stadium Dataset 1",
-    readOnly: "ReadOnlyTest",
-    readWrite: "ReadWriteTest",
-    connectionRead: "ConnectionReadTest",
-    smallTex: "SmallTex",
-    sectionDrawingLocations: "SectionDrawingLocations",
-    // Includes a display style with a schedule script embedded in JSON.
-    synchro: "SYNCHRO.UTK",
-    // A version of the above that uses BisCore 1.0.13 and includes a second display style with schedule script stored
-    // separately on a RenderTimeline element.
-    synchroNew: "SYNCHRO.UTK.1.0.13",
-  };
-
-  public static testSnapshotIModels = {
-    mirukuru: "mirukuru.ibim",
-  };
-
-  private static iTwinId: GuidString | undefined = undefined;
-  /** Returns the ContextId if a Context with the name exists. Otherwise, returns undefined. */
-  public static async getTestContextId(): Promise<GuidString> {
-    if (undefined !== TestUtility.iTwinId)
-      return TestUtility.iTwinId;
-    return TestUtility.queryContextIdByName(TestUtility.testContextName);
-  }
-
-  public static imodelCloudEnv: IModelCloudEnvironment;
-
-  public static async getAccessToken(user: TestUserCredentials): Promise<AccessToken> {
-    return getAccessTokenFromBackend(user);
-  }
-
-  public static async initializeTestProject(testContextName: string, user: TestUserCredentials): Promise<AuthorizationClient> {
-    const cloudParams = await TestRpcInterface.getClient().getCloudEnv();
-    if (cloudParams.iModelBank) {
-      this.imodelCloudEnv = new IModelBankCloudEnv(cloudParams.iModelBank.url, false);
-    } else {
-      this.imodelCloudEnv = new IModelHubCloudEnv();
-    }
-
-    const authorizationClient = this.imodelCloudEnv.getAuthorizationClient(user) as FrontendAuthorizationClient;
-    await authorizationClient.signIn();
-    const accessToken = (await authorizationClient.getAccessToken())!;
-    if (this.imodelCloudEnv instanceof IModelBankCloudEnv) {
-      await this.imodelCloudEnv.bootstrapIModelBankProject(accessToken, testContextName);
-    }
-
-    return authorizationClient;
-  }
-
-  public static async queryContextIdByName(contextName: string): Promise<string> {
-    const accessToken = (await IModelApp.authorizationClient?.getAccessToken())!;
-    const iTwin: ITwin = await this.imodelCloudEnv.contextMgr.getITwinByName(accessToken, contextName);
-    assert(iTwin && iTwin.id);
-    return iTwin.id;
-  }
-
-  public static async queryIModelIdbyName(iTwinId: string, iModelName: string): Promise<string> {
-    const accessToken = (await IModelApp.authorizationClient?.getAccessToken())!;
-    const iModels = await this.imodelCloudEnv.imodelClient.iModels.get(accessToken, iTwinId, new IModelQuery().byName(iModelName));
-    assert(iModels.length > 0);
-    assert(iModels[0].wsgId);
-
-    return iModels[0].wsgId;
-  }
-
-  /** Purges all acquired briefcases for the specified iModel (and user), if the specified threshold of acquired briefcases is exceeded */
-  public static async purgeAcquiredBriefcases(iModelId: string, acquireThreshold: number = 16): Promise<void> {
-    const accessToken = (await IModelApp.authorizationClient?.getAccessToken())!;
-    const briefcases = await IModelHubFrontend.iModelClient.briefcases.get(accessToken, iModelId, new BriefcaseQuery().ownedByMe());
-    if (briefcases.length > acquireThreshold) {
-      Logger.logInfo("TestUtility", `Reached limit of maximum number of briefcases for ${iModelId}. Purging all briefcases.`);
-
-      const promises = new Array<Promise<void>>();
-      briefcases.forEach((briefcase: Briefcase) => {
-        promises.push(IModelHubFrontend.iModelClient.briefcases.delete(accessToken, iModelId, briefcase.briefcaseId!));
-      });
-      await Promise.all(promises);
-    }
-  }
-}
+/*---------------------------------------------------------------------------------------------
+* Copyright (c) Bentley Systems, Incorporated. All rights reserved.
+* See LICENSE.md in the project root for license terms and full copyright notice.
+*--------------------------------------------------------------------------------------------*/
+import { assert } from "chai";
+import { AccessToken, GuidString, Logger } from "@itwin/core-bentley";
+import { ITwin } from "@bentley/context-registry-client";
+import { FrontendAuthorizationClient } from "@bentley/frontend-authorization-client";
+import { Briefcase, BriefcaseQuery, IModelCloudEnvironment, IModelQuery } from "@bentley/imodelhub-client";
+import { IModelApp, IModelHubFrontend } from "@itwin/core-frontend";
+import { AuthorizationClient } from "@bentley/itwin-client";
+import { getAccessTokenFromBackend, TestUserCredentials } from "@itwin/oidc-signin-tool/lib/frontend";
+import { TestRpcInterface } from "../../common/RpcInterfaces";
+import { IModelBankCloudEnv } from "./IModelBankCloudEnv";
+import { IModelHubCloudEnv } from "./IModelHubCloudEnv";
+
+export class TestUtility {
+  public static testContextName = "iModelJsIntegrationTest";
+  public static testIModelNames = {
+    noVersions: "NoVersionsTest",
+    stadium: "Stadium Dataset 1",
+    readOnly: "ReadOnlyTest",
+    readWrite: "ReadWriteTest",
+    connectionRead: "ConnectionReadTest",
+    smallTex: "SmallTex",
+    sectionDrawingLocations: "SectionDrawingLocations",
+    // Includes a display style with a schedule script embedded in JSON.
+    synchro: "SYNCHRO.UTK",
+    // A version of the above that uses BisCore 1.0.13 and includes a second display style with schedule script stored
+    // separately on a RenderTimeline element.
+    synchroNew: "SYNCHRO.UTK.1.0.13",
+  };
+
+  public static testSnapshotIModels = {
+    mirukuru: "mirukuru.ibim",
+  };
+
+  private static iTwinId: GuidString | undefined = undefined;
+  /** Returns the ContextId if a Context with the name exists. Otherwise, returns undefined. */
+  public static async getTestContextId(): Promise<GuidString> {
+    if (undefined !== TestUtility.iTwinId)
+      return TestUtility.iTwinId;
+    return TestUtility.queryContextIdByName(TestUtility.testContextName);
+  }
+
+  public static imodelCloudEnv: IModelCloudEnvironment;
+
+  public static async getAccessToken(user: TestUserCredentials): Promise<AccessToken> {
+    return getAccessTokenFromBackend(user);
+  }
+
+  public static async initializeTestProject(testContextName: string, user: TestUserCredentials): Promise<AuthorizationClient> {
+    const cloudParams = await TestRpcInterface.getClient().getCloudEnv();
+    if (cloudParams.iModelBank) {
+      this.imodelCloudEnv = new IModelBankCloudEnv(cloudParams.iModelBank.url, false);
+    } else {
+      this.imodelCloudEnv = new IModelHubCloudEnv();
+    }
+
+    const authorizationClient = this.imodelCloudEnv.getAuthorizationClient(user) as FrontendAuthorizationClient;
+    await authorizationClient.signIn();
+    const accessToken = (await authorizationClient.getAccessToken())!;
+    if (this.imodelCloudEnv instanceof IModelBankCloudEnv) {
+      await this.imodelCloudEnv.bootstrapIModelBankProject(accessToken, testContextName);
+    }
+
+    return authorizationClient;
+  }
+
+  public static async queryContextIdByName(contextName: string): Promise<string> {
+    const accessToken = (await IModelApp.authorizationClient?.getAccessToken())!;
+    const iTwin: ITwin = await this.imodelCloudEnv.contextMgr.getITwinByName(accessToken, contextName);
+    assert(iTwin && iTwin.id);
+    return iTwin.id;
+  }
+
+  public static async queryIModelIdbyName(iTwinId: string, iModelName: string): Promise<string> {
+    const accessToken = (await IModelApp.authorizationClient?.getAccessToken())!;
+    const iModels = await this.imodelCloudEnv.imodelClient.iModels.get(accessToken, iTwinId, new IModelQuery().byName(iModelName));
+    assert(iModels.length > 0);
+    assert(iModels[0].wsgId);
+
+    return iModels[0].wsgId;
+  }
+
+  /** Purges all acquired briefcases for the specified iModel (and user), if the specified threshold of acquired briefcases is exceeded */
+  public static async purgeAcquiredBriefcases(iModelId: string, acquireThreshold: number = 16): Promise<void> {
+    const accessToken = (await IModelApp.authorizationClient?.getAccessToken())!;
+    const briefcases = await IModelHubFrontend.iModelClient.briefcases.get(accessToken, iModelId, new BriefcaseQuery().ownedByMe());
+    if (briefcases.length > acquireThreshold) {
+      Logger.logInfo("TestUtility", `Reached limit of maximum number of briefcases for ${iModelId}. Purging all briefcases.`);
+
+      const promises = new Array<Promise<void>>();
+      briefcases.forEach((briefcase: Briefcase) => {
+        promises.push(IModelHubFrontend.iModelClient.briefcases.delete(accessToken, iModelId, briefcase.briefcaseId!));
+      });
+      await Promise.all(promises);
+    }
+  }
+}