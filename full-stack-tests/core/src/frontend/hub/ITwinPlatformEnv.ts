--- conflicted
+++ resolved
@@ -4,14 +4,7 @@
 *--------------------------------------------------------------------------------------------*/
 import { AccessToken, BentleyError, BentleyStatus, GuidString } from "@itwin/core-bentley";
 import { Project as ITwin } from "@itwin/projects-client";
-<<<<<<< HEAD
 import { AuthorizationClient, BriefcaseId, ChangesetId, IModelVersion } from "@itwin/core-common";
-=======
-import {
-  BriefcaseQuery, ChangeSet, ChangeSetQuery, IModelBankClient, IModelBankFileSystemITwinClient, IModelHubFrontend, IModelQuery, VersionQuery,
-} from "@bentley/imodelhub-client";
-import { AuthorizationClient, BriefcaseId, ChangesetIndexAndId, IModelVersion } from "@itwin/core-common";
->>>>>>> 7b404c9c
 import { FrontendHubAccess, IModelIdArg } from "@itwin/core-frontend";
 import { FrontendiModelsAccess } from "@itwin/imodels-access-frontend";
 import { IModelQuery, VersionQuery } from "@itwin/imodels-client-management";
@@ -34,8 +27,6 @@
   releaseBriefcase(arg: BriefcaseIdArg): Promise<void>;
 }
 
-<<<<<<< HEAD
-=======
 export class IModelBankFrontend implements TestFrontendHubAccess {
   private _hubClient: IModelBankClient;
   constructor(orchestratorUrl: string) {
@@ -99,7 +90,6 @@
   }
 }
 
->>>>>>> 7b404c9c
 /** Defines a base set of the set of Simple base interface for the client implementations that will be passed to the IModelApp. */
 export interface ITwinPlatformAbstraction {
   readonly hubAccess: TestFrontendHubAccess;
