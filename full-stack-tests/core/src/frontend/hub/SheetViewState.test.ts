--- conflicted
+++ resolved
@@ -3,17 +3,10 @@
 * See LICENSE.md in the project root for license terms and full copyright notice.
 *--------------------------------------------------------------------------------------------*/
 import { expect } from "chai";
-<<<<<<< HEAD
-import { CheckpointConnection, SheetViewState } from "@itwin/core-frontend";
-import { TestUsers } from "@itwin/oidc-signin-tool/lib/cjs/TestUsers.js";
-import { testOnScreenViewport } from "../TestViewport.js";
-import { TestUtility } from "../TestUtility.js";
-=======
 import { CheckpointConnection, SheetViewState, ViewState } from "@itwin/core-frontend";
 import { TestUsers } from "@itwin/oidc-signin-tool/lib/cjs/TestUsers";
 import { testOnScreenViewport } from "../TestViewport";
 import { TestUtility } from "../TestUtility";
->>>>>>> c9df1ec3
 
 describe("Sheet views (#integration)", () => {
   let imodel: CheckpointConnection;
