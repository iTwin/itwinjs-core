--- conflicted
+++ resolved
@@ -14,19 +14,14 @@
 describe("MapLayerSettingsService (#integration)", () => {
   let iTwinId: GuidString;
   let iModelId: GuidString;
-  let requestContext: AccessToken;
+  let accessToken: AccessToken;
   const testName: string = `test${Guid.createValue()}`;
 
   before(async () => {
-<<<<<<< HEAD
     const authorizationClient = await TestUtility.initializeTestITwin(TestUtility.testITwinName, TestUsers.regular);
-    requestContext = await TestUtility.getAuthorizedClientRequestContext(TestUsers.regular);
-=======
-    const authorizationClient = await TestUtility.initializeTestProject(TestUtility.testContextName, TestUsers.regular);
-    requestContext = await TestUtility.getAccessToken(TestUsers.regular);
->>>>>>> 52eac709
+    accessToken = await TestUtility.getAccessToken(TestUsers.regular);
 
-    new TestFrontendAuthorizationClient(requestContext);
+    new TestFrontendAuthorizationClient(accessToken);
     const options: IModelAppOptions = {
       authorizationClient,
     };
@@ -34,7 +29,7 @@
     await IModelApp.startup(options);
     iTwinId = await TestUtility.queryITwinIdByName(TestUtility.testITwinName);
     chai.assert.isDefined(iTwinId);
-    iModelId = await TestUtility.queryIModelIdbyName(iTwinId, TestUtility.testIModelNames.readOnly);
+    iModelId = await TestUtility.queryIModelIdByName(iTwinId, TestUtility.testIModelNames.readOnly);
     chai.assert.isDefined(iModelId);
   });
   after(async () => {
@@ -58,7 +53,7 @@
     sources = await MapLayerSettingsService.getSourcesFromSettingsService(iTwinId, iModelId);
     foundSource = sources.some((value) => { return value.name === testName; });
     chai.expect(foundSource).to.be.true;
-    const settingsResult: SettingsResult = await IModelApp.settings.deleteSharedSetting(requestContext, MapLayerSettingsService.SourceNamespace, testName, true, iTwinId);
+    const settingsResult: SettingsResult = await IModelApp.settings.deleteSharedSetting(accessToken, MapLayerSettingsService.SourceNamespace, testName, true, iTwinId);
     chai.expect(settingsResult.status).to.be.equal(SettingsStatus.Success);
   });
 
@@ -73,7 +68,7 @@
     chai.assert.isTrue(success);
     success = await MapLayerSettingsService.storeSourceInSettingsService(layer!, true, iTwinId, iModelId);
     chai.assert.isFalse(success); // cant store model setting that collides with a project setting expect a false
-    const settingsResult: SettingsResult = await IModelApp.settings.deleteSharedSetting(requestContext, MapLayerSettingsService.SourceNamespace, testName, true, iTwinId);
+    const settingsResult: SettingsResult = await IModelApp.settings.deleteSharedSetting(accessToken, MapLayerSettingsService.SourceNamespace, testName, true, iTwinId);
     chai.expect(settingsResult.status).to.be.equal(SettingsStatus.Success);
   });
 
@@ -88,7 +83,7 @@
     chai.assert.isTrue(success);
     success = await MapLayerSettingsService.storeSourceInSettingsService(layer!, false, iTwinId, iModelId);
     chai.assert.isTrue(success);
-    const settingsResult: SettingsResult = await IModelApp.settings.deleteSharedSetting(requestContext, MapLayerSettingsService.SourceNamespace, testName, true, iTwinId);
+    const settingsResult: SettingsResult = await IModelApp.settings.deleteSharedSetting(accessToken, MapLayerSettingsService.SourceNamespace, testName, true, iTwinId);
     chai.expect(settingsResult.status).to.be.equal(SettingsStatus.Success);
   });
 
