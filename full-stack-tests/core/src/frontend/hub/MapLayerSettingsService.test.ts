/*---------------------------------------------------------------------------------------------
* Copyright (c) Bentley Systems, Incorporated. All rights reserved.
* See LICENSE.md in the project root for license terms and full copyright notice.
*--------------------------------------------------------------------------------------------*/
import * as chai from "chai";
import { AccessToken, Guid, GuidString } from "@itwin/core-bentley";
import { TestUsers } from "@itwin/oidc-signin-tool/lib/frontend";

import { TestUtility } from "./TestUtility";
import { IModelApp, MapLayerSettingsService, MapLayerSource } from "@itwin/core-frontend";
import { SettingsResult, SettingsStatus } from "@bentley/product-settings-client";

chai.should();
describe("MapLayerSettingsService (#integration)", () => {
  let iTwinId: GuidString;
  let iModelId: GuidString;
  let accessToken: AccessToken;
  const testName: string = `test${Guid.createValue()}`;

  before(async () => {
<<<<<<< HEAD
    const authorizationClient = await TestUtility.initializeTestITwin(TestUtility.testITwinName, TestUsers.regular);
    accessToken = await TestUtility.getAccessToken(TestUsers.regular);

    new TestFrontendAuthorizationClient(accessToken);
    const options: IModelAppOptions = {
      authorizationClient,
    };
    await IModelApp.shutdown();
    await IModelApp.startup(options);
    iTwinId = await TestUtility.queryITwinIdByName(TestUtility.testITwinName);
    chai.assert.isDefined(iTwinId);
    iModelId = await TestUtility.queryIModelIdByName(iTwinId, TestUtility.testIModelNames.readOnly);
=======
    await IModelApp.shutdown();
    await IModelApp.startup();
    await TestUtility.initialize(TestUsers.regular);
    requestContext = await TestUtility.getAccessToken(TestUsers.regular);
    contextId = await TestUtility.queryContextIdByName(TestUtility.testContextName);
    chai.assert.isDefined(contextId);
    iModelId = await TestUtility.queryIModelIdbyName(contextId, TestUtility.testIModelNames.readOnly);
>>>>>>> 25a0f89f
    chai.assert.isDefined(iModelId);
  });
  after(async () => {
    await IModelApp.shutdown();
  });

  it.skip("should store and retrieve layer", async () => {
    const layer = MapLayerSource.fromJSON({
      url: "test12345",
      name: testName,
      formatId: "test12345",
      transparentBackground: true,
    });
    chai.assert.isDefined(layer);
    let sources = await MapLayerSettingsService.getSourcesFromSettingsService(iTwinId, iModelId);
    let foundSource = sources.some((value) => { return value.name === testName; }); // expect not to find it bc we haven't stored yet.
    chai.expect(foundSource).to.be.false;
    const success = await MapLayerSettingsService.storeSourceInSettingsService(layer!, false, iTwinId, iModelId);
    chai.assert.isTrue(success);

    sources = await MapLayerSettingsService.getSourcesFromSettingsService(iTwinId, iModelId);
    foundSource = sources.some((value) => { return value.name === testName; });
    chai.expect(foundSource).to.be.true;
    const settingsResult: SettingsResult = await IModelApp.settings.deleteSharedSetting(accessToken, MapLayerSettingsService.SourceNamespace, testName, true, iTwinId);
    chai.expect(settingsResult.status).to.be.equal(SettingsStatus.Success);
  });

  it("should not be able to store model setting if same setting exists as iTwin setting", async () => {
    const layer = MapLayerSource.fromJSON({
      url: "test12345",
      name: testName,
      formatId: "test12345",
      transparentBackground: true,
    });
    let success = await MapLayerSettingsService.storeSourceInSettingsService(layer!, false, iTwinId, iModelId);
    chai.assert.isTrue(success);
    success = await MapLayerSettingsService.storeSourceInSettingsService(layer!, true, iTwinId, iModelId);
    chai.assert.isFalse(success); // cant store model setting that collides with a project setting expect a false
    const settingsResult: SettingsResult = await IModelApp.settings.deleteSharedSetting(accessToken, MapLayerSettingsService.SourceNamespace, testName, true, iTwinId);
    chai.expect(settingsResult.status).to.be.equal(SettingsStatus.Success);
  });

  it("should be able to store iTwin setting if same setting exists as iTwin setting", async () => {
    const layer = MapLayerSource.fromJSON({
      url: "test12345",
      name: testName,
      formatId: "test12345",
      transparentBackground: true,
    });
    let success = await MapLayerSettingsService.storeSourceInSettingsService(layer!, true, iTwinId, iModelId);
    chai.assert.isTrue(success);
    success = await MapLayerSettingsService.storeSourceInSettingsService(layer!, false, iTwinId, iModelId);
    chai.assert.isTrue(success);
    const settingsResult: SettingsResult = await IModelApp.settings.deleteSharedSetting(accessToken, MapLayerSettingsService.SourceNamespace, testName, true, iTwinId);
    chai.expect(settingsResult.status).to.be.equal(SettingsStatus.Success);
  });

  it("should be able to delete a mapSource stored on iTwin and imodel level", async () => {
    const layer = MapLayerSource.fromJSON({
      url: "test12345",
      name: testName,
      formatId: "test12345",
      transparentBackground: true,
    });
    let success = await MapLayerSettingsService.storeSourceInSettingsService(layer!, true, iTwinId, iModelId);
    chai.assert.isTrue(success);
    success = await MapLayerSettingsService.deleteSharedSettings(layer!, iTwinId, iModelId);
    chai.assert.isTrue(success);
    success = await MapLayerSettingsService.storeSourceInSettingsService(layer!, false, iTwinId, iModelId);
    chai.assert.isTrue(success);
    success = await MapLayerSettingsService.deleteSharedSettings(layer!, iTwinId, iModelId);
    chai.assert.isTrue(success);
  });
});<|MERGE_RESOLUTION|>--- conflicted
+++ resolved
@@ -18,28 +18,13 @@
   const testName: string = `test${Guid.createValue()}`;
 
   before(async () => {
-<<<<<<< HEAD
-    const authorizationClient = await TestUtility.initializeTestITwin(TestUtility.testITwinName, TestUsers.regular);
+    await IModelApp.shutdown();
+    await IModelApp.startup();
+    await TestUtility.initialize(TestUsers.regular);
     accessToken = await TestUtility.getAccessToken(TestUsers.regular);
-
-    new TestFrontendAuthorizationClient(accessToken);
-    const options: IModelAppOptions = {
-      authorizationClient,
-    };
-    await IModelApp.shutdown();
-    await IModelApp.startup(options);
     iTwinId = await TestUtility.queryITwinIdByName(TestUtility.testITwinName);
     chai.assert.isDefined(iTwinId);
     iModelId = await TestUtility.queryIModelIdByName(iTwinId, TestUtility.testIModelNames.readOnly);
-=======
-    await IModelApp.shutdown();
-    await IModelApp.startup();
-    await TestUtility.initialize(TestUsers.regular);
-    requestContext = await TestUtility.getAccessToken(TestUsers.regular);
-    contextId = await TestUtility.queryContextIdByName(TestUtility.testContextName);
-    chai.assert.isDefined(contextId);
-    iModelId = await TestUtility.queryIModelIdbyName(contextId, TestUtility.testIModelNames.readOnly);
->>>>>>> 25a0f89f
     chai.assert.isDefined(iModelId);
   });
   after(async () => {
