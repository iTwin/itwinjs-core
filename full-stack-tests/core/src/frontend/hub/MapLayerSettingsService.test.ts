--- conflicted
+++ resolved
@@ -3,14 +3,8 @@
 * See LICENSE.md in the project root for license terms and full copyright notice.
 *--------------------------------------------------------------------------------------------*/
 import * as chai from "chai";
-<<<<<<< HEAD
-import { Guid, GuidString } from "@bentley/bentleyjs-core";
-import { AuthorizedClientRequestContext } from "@bentley/itwin-client";
+import { AccessToken, Guid, GuidString } from "@bentley/bentleyjs-core";
 import { TestUsers } from "@bentley/oidc-signin-tool/lib/frontend";
-=======
-import { AccessToken, Guid, GuidString } from "@bentley/bentleyjs-core";
-import { TestFrontendAuthorizationClient, TestUsers } from "@bentley/oidc-signin-tool/lib/frontend";
->>>>>>> 056601e8
 
 import { TestUtility } from "./TestUtility";
 import { IModelApp, MapLayerSettingsService, MapLayerSource } from "@bentley/imodeljs-frontend";
@@ -24,20 +18,10 @@
   const testName: string = `test${Guid.createValue()}`;
 
   before(async () => {
-<<<<<<< HEAD
     await TestUtility.initialize(TestUsers.regular);
 
-    requestContext = await TestUtility.getAuthorizedClientRequestContext(TestUsers.regular);
-
-=======
-    const authorizationClient = await TestUtility.initializeTestProject(TestUtility.testContextName, TestUsers.regular);
     requestContext = await TestUtility.getAccessToken(TestUsers.regular);
 
-    new TestFrontendAuthorizationClient(requestContext);
-    const options: IModelAppOptions = {
-      authorizationClient,
-    };
->>>>>>> 056601e8
     await IModelApp.shutdown();
     await IModelApp.startup({
       authorizationClient: TestUtility.itwinPlatformEnv.authClient,
