<<<<<<< HEAD
/*---------------------------------------------------------------------------------------------
* Copyright (c) Bentley Systems, Incorporated. All rights reserved.
* See LICENSE.md in the project root for license terms and full copyright notice.
*--------------------------------------------------------------------------------------------*/
import { WSStatus } from "@bentley/bentleyjs-core";
import { FrontendAuthorizationClient } from "@bentley/frontend-authorization-client";
import { IModelBankClient, IModelBankFileSystemContextClient, IModelClient, IModelCloudEnvironment } from "@bentley/imodelhub-client";
import { IModelBankBasicAuthorizationClient } from "@bentley/imodelhub-client/lib/imodelbank/IModelBankBasicAuthorizationClient";
import { IModelBankDummyAuthorizationClient } from "@bentley/imodelhub-client/lib/imodelbank/IModelBankDummyAuthorizationClient";
import { AuthorizedClientRequestContext, UserInfo, WsgError } from "@bentley/itwin-client";
import { ITwin } from "@bentley/context-registry-client";

export class IModelBankCloudEnv implements IModelCloudEnvironment {
  public get isIModelHub(): boolean { return false; }
  public readonly contextMgr: IModelBankFileSystemContextClient;
  public readonly imodelClient: IModelClient;
  public async startup(): Promise<void> { }
  public async shutdown(): Promise<number> { return 0; }

  public constructor(orchestratorUrl: string, private _basicAuthentication: boolean) {
    this.imodelClient = new IModelBankClient(orchestratorUrl, undefined);
    this.contextMgr = new IModelBankFileSystemContextClient(orchestratorUrl);
  }

  public getAuthorizationClient(userInfo: UserInfo | undefined, userCredentials: any): FrontendAuthorizationClient {
    return this._basicAuthentication
      ? new IModelBankBasicAuthorizationClient(userInfo, userCredentials)
      : new IModelBankDummyAuthorizationClient(userInfo, userCredentials);
  }

  public async bootstrapIModelBankProject(requestContext: AuthorizedClientRequestContext, projectName: string): Promise<void> {
    let iTwin: ITwin | undefined;
    try {
      iTwin = await this.contextMgr.getITwinByName(requestContext, projectName);
      if (iTwin === undefined)
        throw new Error("what happened?");
      await this.contextMgr.deleteContext(requestContext, iTwin.id);
    } catch (err) {
      if (!(err instanceof WsgError) || (err.errorNumber !== WSStatus.InstanceNotFound)) {
        throw err;
      }
    }

    await this.contextMgr.createContext(requestContext, projectName);
  }

}
=======
/*---------------------------------------------------------------------------------------------
* Copyright (c) Bentley Systems, Incorporated. All rights reserved.
* See LICENSE.md in the project root for license terms and full copyright notice.
*--------------------------------------------------------------------------------------------*/
import { Project } from "@bentley/context-registry-client";
import { FrontendAuthorizationClient } from "@bentley/frontend-authorization-client";
import { IModelBankClient, IModelBankFileSystemContextClient, IModelClient, IModelCloudEnvironment, WsgError, WSStatus } from "@bentley/imodelhub-client";
import { IModelBankBasicAuthorizationClient } from "@bentley/imodelhub-client/lib/imodelbank/IModelBankBasicAuthorizationClient";
import { IModelBankDummyAuthorizationClient } from "@bentley/imodelhub-client/lib/imodelbank/IModelBankDummyAuthorizationClient";
import { AuthorizedClientRequestContext, UserInfo } from "@bentley/itwin-client";

export class IModelBankCloudEnv implements IModelCloudEnvironment {
  public get isIModelHub(): boolean { return false; }
  public readonly contextMgr: IModelBankFileSystemContextClient;
  public readonly imodelClient: IModelClient;
  public async startup(): Promise<void> { }
  public async shutdown(): Promise<number> { return 0; }

  public constructor(orchestratorUrl: string, private _basicAuthentication: boolean) {
    this.imodelClient = new IModelBankClient(orchestratorUrl, undefined);
    this.contextMgr = new IModelBankFileSystemContextClient(orchestratorUrl);
  }

  public getAuthorizationClient(userInfo: UserInfo | undefined, userCredentials: any): FrontendAuthorizationClient {
    return this._basicAuthentication
      ? new IModelBankBasicAuthorizationClient(userInfo, userCredentials)
      : new IModelBankDummyAuthorizationClient(userInfo, userCredentials);
  }

  public async bootstrapIModelBankProject(requestContext: AuthorizedClientRequestContext, projectName: string): Promise<void> {
    let project: Project | undefined;
    try {
      project = await this.contextMgr.queryProjectByName(requestContext, projectName);
      if (project === undefined)
        throw new Error("what happened?");
      await this.contextMgr.deleteContext(requestContext, project.ecId);
    } catch (err) {
      if (!(err instanceof WsgError) || (err.errorNumber !== WSStatus.InstanceNotFound)) {
        throw err;
      }
    }

    await this.contextMgr.createContext(requestContext, projectName);
  }

}
>>>>>>> 218eeaf5
<|MERGE_RESOLUTION|>--- conflicted
+++ resolved
@@ -1,15 +1,13 @@
-<<<<<<< HEAD
 /*---------------------------------------------------------------------------------------------
 * Copyright (c) Bentley Systems, Incorporated. All rights reserved.
 * See LICENSE.md in the project root for license terms and full copyright notice.
 *--------------------------------------------------------------------------------------------*/
-import { WSStatus } from "@bentley/bentleyjs-core";
+import { ITwin } from "@bentley/context-registry-client";
 import { FrontendAuthorizationClient } from "@bentley/frontend-authorization-client";
-import { IModelBankClient, IModelBankFileSystemContextClient, IModelClient, IModelCloudEnvironment } from "@bentley/imodelhub-client";
+import { IModelBankClient, IModelBankFileSystemContextClient, IModelClient, IModelCloudEnvironment, WsgError, WSStatus } from "@bentley/imodelhub-client";
 import { IModelBankBasicAuthorizationClient } from "@bentley/imodelhub-client/lib/imodelbank/IModelBankBasicAuthorizationClient";
 import { IModelBankDummyAuthorizationClient } from "@bentley/imodelhub-client/lib/imodelbank/IModelBankDummyAuthorizationClient";
-import { AuthorizedClientRequestContext, UserInfo, WsgError } from "@bentley/itwin-client";
-import { ITwin } from "@bentley/context-registry-client";
+import { AuthorizedClientRequestContext, UserInfo } from "@bentley/itwin-client";
 
 export class IModelBankCloudEnv implements IModelCloudEnvironment {
   public get isIModelHub(): boolean { return false; }
@@ -45,52 +43,4 @@
     await this.contextMgr.createContext(requestContext, projectName);
   }
 
-}
-=======
-/*---------------------------------------------------------------------------------------------
-* Copyright (c) Bentley Systems, Incorporated. All rights reserved.
-* See LICENSE.md in the project root for license terms and full copyright notice.
-*--------------------------------------------------------------------------------------------*/
-import { Project } from "@bentley/context-registry-client";
-import { FrontendAuthorizationClient } from "@bentley/frontend-authorization-client";
-import { IModelBankClient, IModelBankFileSystemContextClient, IModelClient, IModelCloudEnvironment, WsgError, WSStatus } from "@bentley/imodelhub-client";
-import { IModelBankBasicAuthorizationClient } from "@bentley/imodelhub-client/lib/imodelbank/IModelBankBasicAuthorizationClient";
-import { IModelBankDummyAuthorizationClient } from "@bentley/imodelhub-client/lib/imodelbank/IModelBankDummyAuthorizationClient";
-import { AuthorizedClientRequestContext, UserInfo } from "@bentley/itwin-client";
-
-export class IModelBankCloudEnv implements IModelCloudEnvironment {
-  public get isIModelHub(): boolean { return false; }
-  public readonly contextMgr: IModelBankFileSystemContextClient;
-  public readonly imodelClient: IModelClient;
-  public async startup(): Promise<void> { }
-  public async shutdown(): Promise<number> { return 0; }
-
-  public constructor(orchestratorUrl: string, private _basicAuthentication: boolean) {
-    this.imodelClient = new IModelBankClient(orchestratorUrl, undefined);
-    this.contextMgr = new IModelBankFileSystemContextClient(orchestratorUrl);
-  }
-
-  public getAuthorizationClient(userInfo: UserInfo | undefined, userCredentials: any): FrontendAuthorizationClient {
-    return this._basicAuthentication
-      ? new IModelBankBasicAuthorizationClient(userInfo, userCredentials)
-      : new IModelBankDummyAuthorizationClient(userInfo, userCredentials);
-  }
-
-  public async bootstrapIModelBankProject(requestContext: AuthorizedClientRequestContext, projectName: string): Promise<void> {
-    let project: Project | undefined;
-    try {
-      project = await this.contextMgr.queryProjectByName(requestContext, projectName);
-      if (project === undefined)
-        throw new Error("what happened?");
-      await this.contextMgr.deleteContext(requestContext, project.ecId);
-    } catch (err) {
-      if (!(err instanceof WsgError) || (err.errorNumber !== WSStatus.InstanceNotFound)) {
-        throw err;
-      }
-    }
-
-    await this.contextMgr.createContext(requestContext, projectName);
-  }
-
-}
->>>>>>> 218eeaf5
+}