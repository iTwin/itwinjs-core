/*---------------------------------------------------------------------------------------------
* Copyright (c) Bentley Systems, Incorporated. All rights reserved.
* See LICENSE.md in the project root for license terms and full copyright notice.
*--------------------------------------------------------------------------------------------*/
<<<<<<< HEAD
import { ClientRequestContextProps, GuidString } from "@itwin/core-bentley";
import {
  DevToolsRpcInterface, IModelReadRpcInterface, IModelRpcProps, IModelTileRpcInterface,
  RpcInterface, RpcManager, SnapshotIModelRpcInterface, WipRpcInterface,
} from "@itwin/core-common";
import { AuthorizedClientRequestContextProps } from "@bentley/itwin-client";
=======
import { GuidString } from "@bentley/bentleyjs-core";
import {
  DevToolsRpcInterface, IModelReadRpcInterface, IModelRpcProps, IModelTileRpcInterface, RpcInterface, RpcManager, SnapshotIModelRpcInterface,
  WipRpcInterface,
} from "@bentley/imodeljs-common";
>>>>>>> 405c9a93

export interface CloudEnvProps {
  iModelBank?: {
    url: string;
  };
  iModelHub?: {
    region: string;
  };
}

export abstract class TestRpcInterface extends RpcInterface {
  public static readonly interfaceName = "TestRpcInterface";
  public static interfaceVersion = "1.1.1";

  public static getClient(): TestRpcInterface {
    return RpcManager.getClientForInterface(TestRpcInterface);
  }
  public async restartIModelHost(): Promise<void> {
    return this.forward(arguments);
  }
  public async executeTest(_iModelRpcProps: IModelRpcProps, _testName: string, _params: any): Promise<any> {
    return this.forward(arguments);
  }
  public async getCloudEnv(): Promise<CloudEnvProps> {
    return this.forward(arguments);
  }
  public async purgeCheckpoints(_iModelId: string): Promise<void> {
    return this.forward(arguments);
  }
}

export abstract class EventsTestRpcInterface extends RpcInterface {
  public static readonly interfaceName = "EventsTestRpcInterface";
  public static interfaceVersion = "0.1.0";

  public static getClient(): EventsTestRpcInterface {
    return RpcManager.getClientForInterface(EventsTestRpcInterface);
  }

  // Set a event that would be fired from backend and received on frontend.
  public async echo(_id: GuidString, _message: string): Promise<void> { return this.forward(arguments); }
}

export const rpcInterfaces = [
  IModelReadRpcInterface,
  IModelTileRpcInterface,
  SnapshotIModelRpcInterface,
  TestRpcInterface,
  WipRpcInterface,
  DevToolsRpcInterface,
  EventsTestRpcInterface,
];
<|MERGE_RESOLUTION|>--- conflicted
+++ resolved
@@ -1,70 +1,61 @@
-/*---------------------------------------------------------------------------------------------
-* Copyright (c) Bentley Systems, Incorporated. All rights reserved.
-* See LICENSE.md in the project root for license terms and full copyright notice.
-*--------------------------------------------------------------------------------------------*/
-<<<<<<< HEAD
-import { ClientRequestContextProps, GuidString } from "@itwin/core-bentley";
-import {
-  DevToolsRpcInterface, IModelReadRpcInterface, IModelRpcProps, IModelTileRpcInterface,
-  RpcInterface, RpcManager, SnapshotIModelRpcInterface, WipRpcInterface,
-} from "@itwin/core-common";
-import { AuthorizedClientRequestContextProps } from "@bentley/itwin-client";
-=======
-import { GuidString } from "@bentley/bentleyjs-core";
-import {
-  DevToolsRpcInterface, IModelReadRpcInterface, IModelRpcProps, IModelTileRpcInterface, RpcInterface, RpcManager, SnapshotIModelRpcInterface,
-  WipRpcInterface,
-} from "@bentley/imodeljs-common";
->>>>>>> 405c9a93
-
-export interface CloudEnvProps {
-  iModelBank?: {
-    url: string;
-  };
-  iModelHub?: {
-    region: string;
-  };
-}
-
-export abstract class TestRpcInterface extends RpcInterface {
-  public static readonly interfaceName = "TestRpcInterface";
-  public static interfaceVersion = "1.1.1";
-
-  public static getClient(): TestRpcInterface {
-    return RpcManager.getClientForInterface(TestRpcInterface);
-  }
-  public async restartIModelHost(): Promise<void> {
-    return this.forward(arguments);
-  }
-  public async executeTest(_iModelRpcProps: IModelRpcProps, _testName: string, _params: any): Promise<any> {
-    return this.forward(arguments);
-  }
-  public async getCloudEnv(): Promise<CloudEnvProps> {
-    return this.forward(arguments);
-  }
-  public async purgeCheckpoints(_iModelId: string): Promise<void> {
-    return this.forward(arguments);
-  }
-}
-
-export abstract class EventsTestRpcInterface extends RpcInterface {
-  public static readonly interfaceName = "EventsTestRpcInterface";
-  public static interfaceVersion = "0.1.0";
-
-  public static getClient(): EventsTestRpcInterface {
-    return RpcManager.getClientForInterface(EventsTestRpcInterface);
-  }
-
-  // Set a event that would be fired from backend and received on frontend.
-  public async echo(_id: GuidString, _message: string): Promise<void> { return this.forward(arguments); }
-}
-
-export const rpcInterfaces = [
-  IModelReadRpcInterface,
-  IModelTileRpcInterface,
-  SnapshotIModelRpcInterface,
-  TestRpcInterface,
-  WipRpcInterface,
-  DevToolsRpcInterface,
-  EventsTestRpcInterface,
-];
+/*---------------------------------------------------------------------------------------------
+* Copyright (c) Bentley Systems, Incorporated. All rights reserved.
+* See LICENSE.md in the project root for license terms and full copyright notice.
+*--------------------------------------------------------------------------------------------*/
+import { GuidString } from "@itwin/core-bentley";
+import {
+  DevToolsRpcInterface, IModelReadRpcInterface, IModelRpcProps, IModelTileRpcInterface, RpcInterface, RpcManager, SnapshotIModelRpcInterface,
+  WipRpcInterface,
+} from "@itwin/core-common";
+
+export interface CloudEnvProps {
+  iModelBank?: {
+    url: string;
+  };
+  iModelHub?: {
+    region: string;
+  };
+}
+
+export abstract class TestRpcInterface extends RpcInterface {
+  public static readonly interfaceName = "TestRpcInterface";
+  public static interfaceVersion = "1.1.1";
+
+  public static getClient(): TestRpcInterface {
+    return RpcManager.getClientForInterface(TestRpcInterface);
+  }
+  public async restartIModelHost(): Promise<void> {
+    return this.forward(arguments);
+  }
+  public async executeTest(_iModelRpcProps: IModelRpcProps, _testName: string, _params: any): Promise<any> {
+    return this.forward(arguments);
+  }
+  public async getCloudEnv(): Promise<CloudEnvProps> {
+    return this.forward(arguments);
+  }
+  public async purgeCheckpoints(_iModelId: string): Promise<void> {
+    return this.forward(arguments);
+  }
+}
+
+export abstract class EventsTestRpcInterface extends RpcInterface {
+  public static readonly interfaceName = "EventsTestRpcInterface";
+  public static interfaceVersion = "0.1.0";
+
+  public static getClient(): EventsTestRpcInterface {
+    return RpcManager.getClientForInterface(EventsTestRpcInterface);
+  }
+
+  // Set a event that would be fired from backend and received on frontend.
+  public async echo(_id: GuidString, _message: string): Promise<void> { return this.forward(arguments); }
+}
+
+export const rpcInterfaces = [
+  IModelReadRpcInterface,
+  IModelTileRpcInterface,
+  SnapshotIModelRpcInterface,
+  TestRpcInterface,
+  WipRpcInterface,
+  DevToolsRpcInterface,
+  EventsTestRpcInterface,
+];