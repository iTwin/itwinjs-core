/*---------------------------------------------------------------------------------------------
* Copyright (c) Bentley Systems, Incorporated. All rights reserved.
* See LICENSE.md in the project root for license terms and full copyright notice.
*--------------------------------------------------------------------------------------------*/

const path = require("path");
const glob = require("glob");
const webpack = require("webpack");
const fs = require("fs");

/** Loads the provided `.env` file into process.env */
function loadEnv(envFile) {
  if (!fs.existsSync(envFile))
    return;

  const dotenv = require("dotenv"); // eslint-disable-line @typescript-eslint/no-var-requires
  const dotenvExpand = require("dotenv-expand"); // eslint-disable-line @typescript-eslint/no-var-requires
  const envResult = dotenv.config({ path: envFile });
  if (envResult.error) {
    throw envResult.error;
  }

  dotenvExpand(envResult);
}

loadEnv(path.join(__dirname, ".env"));

function createConfig(shouldInstrument) {
  const config = {
    mode: "development",
    entry: glob.sync(path.resolve(__dirname, "lib/**/*.test.js")),
    output: {
      path: path.resolve(__dirname, "lib/dist"),
      filename: "bundled-tests.js",
      devtoolModuleFilenameTemplate: "file:///[absolute-resource-path]",
    },
    devtool: "nosources-source-map",
    resolve: {
      mainFields: ["main", "module"],
      fallback: {
        assert: require.resolve("assert"),
<<<<<<< HEAD
        crypto: require.resolve("crypto-browserify"),
=======
        crypto: false,
        fs: false,
>>>>>>> 115f3f9e
        http: require.resolve("stream-http"),
        https: require.resolve("https-browserify"),
        path: require.resolve("path-browserify"),
        stream: require.resolve("stream-browserify"),
        zlib: require.resolve("browserify-zlib"),
      },
      alias: {
        "@azure/storage-blob$": "@azure/storage-blob/dist-esm/storage-blob/src/index.browser.js",
        "@azure/core-http$": "@azure/core-http/dist-esm/src/coreHttp.js",
        "@azure/logger$": "@azure/logger/dist-esm/src/index.js",
        "supports-color$": "supports-color/browser.js"
      }
    },
    module: {
      noParse: [
        // Don't parse draco_*_nodejs.js modules for `require` calls.  There are
        // requires for fs that cause it to fail even though the fs dependency
        // is not used.
        /draco_decoder_nodejs.js$/,
        /draco_encoder_nodejs.js$/,
      ],
      rules: [
        {
          test: /\.js$/,
          exclude: /common[\/\\]temp[\/\\]node_modules/,
          use: "source-map-loader",
          enforce: "pre",
        },
        {
          test: /azure-storage|AzureFileHandler|UrlFileHandler|AzureSdkFileHandler/,
          use: "null-loader",
        },
        {
          test: /ws\/index\.js$/,
          use: "null-loader",
        },
        {
          test: /tunnel.js/,
          use: "null-loader",
        },
      ],
    },
    stats: "errors-only",
    optimization: {
      nodeEnv: "production",
    },
    externals: {
      electron: "commonjs electron",
      fs,
    },
    plugins: [
      // Makes some environment variables available to the JS code, for example:
      // if (process.env.NODE_ENV === "development") { ... }. See `./env.js`.
      new webpack.DefinePlugin({
        "process.env": Object.keys(process.env).reduce(
          (env, key) => {
            env[key] = JSON.stringify(process.env[key]);
            return env;
          },
          {
            IMODELJS_CORE_DIRNAME: JSON.stringify(
              path.join(__dirname, "../..")
            ),
          }
        ),
      }),
      // certa doesn't like chunks
      new webpack.optimize.LimitChunkCountPlugin({
        maxChunks: 1,
      }),
    ],
  };

  if (shouldInstrument) {
    config.output.filename = "bundled-tests.instrumented.js";
    config.module.rules.push({
      test: /\.(jsx?|tsx?)$/,
      include: [
        path.join(__dirname, "../../core/backend"),
        path.join(__dirname, "../../core/frontend"),
      ],
      loader: require.resolve("istanbul-instrumenter-loader"),
      options: {
        debug: true,
      },
      enforce: "post",
    });
  }

  return config;
}

// Exporting two configs in a array like this actually tells webpack to run twice - once for each config.
module.exports = [
  // FIXME: Temporarily disabling instrumented bundle, because this webpack run is taking too long.
  // Also hoping this fixes our source-map-loader out of memory issue for now...
  // createConfig(true),
  createConfig(false),
];<|MERGE_RESOLUTION|>--- conflicted
+++ resolved
@@ -1,7 +1,7 @@
 /*---------------------------------------------------------------------------------------------
-* Copyright (c) Bentley Systems, Incorporated. All rights reserved.
-* See LICENSE.md in the project root for license terms and full copyright notice.
-*--------------------------------------------------------------------------------------------*/
+ * Copyright (c) Bentley Systems, Incorporated. All rights reserved.
+ * See LICENSE.md in the project root for license terms and full copyright notice.
+ *--------------------------------------------------------------------------------------------*/
 
 const path = require("path");
 const glob = require("glob");
@@ -10,8 +10,7 @@
 
 /** Loads the provided `.env` file into process.env */
 function loadEnv(envFile) {
-  if (!fs.existsSync(envFile))
-    return;
+  if (!fs.existsSync(envFile)) return;
 
   const dotenv = require("dotenv"); // eslint-disable-line @typescript-eslint/no-var-requires
   const dotenvExpand = require("dotenv-expand"); // eslint-disable-line @typescript-eslint/no-var-requires
@@ -39,12 +38,7 @@
       mainFields: ["main", "module"],
       fallback: {
         assert: require.resolve("assert"),
-<<<<<<< HEAD
         crypto: require.resolve("crypto-browserify"),
-=======
-        crypto: false,
-        fs: false,
->>>>>>> 115f3f9e
         http: require.resolve("stream-http"),
         https: require.resolve("https-browserify"),
         path: require.resolve("path-browserify"),
@@ -52,11 +46,12 @@
         zlib: require.resolve("browserify-zlib"),
       },
       alias: {
-        "@azure/storage-blob$": "@azure/storage-blob/dist-esm/storage-blob/src/index.browser.js",
+        "@azure/storage-blob$":
+          "@azure/storage-blob/dist-esm/storage-blob/src/index.browser.js",
         "@azure/core-http$": "@azure/core-http/dist-esm/src/coreHttp.js",
         "@azure/logger$": "@azure/logger/dist-esm/src/index.js",
-        "supports-color$": "supports-color/browser.js"
-      }
+        "supports-color$": "supports-color/browser.js",
+      },
     },
     module: {
       noParse: [
