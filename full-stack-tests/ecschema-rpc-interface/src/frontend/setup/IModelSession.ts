/*---------------------------------------------------------------------------------------------
* Copyright (c) Bentley Systems, Incorporated. All rights reserved.
* See LICENSE.md in the project root for license terms and full copyright notice.
*--------------------------------------------------------------------------------------------*/
import { expect } from "chai";
import { AuthorizedFrontendRequestContext, CheckpointConnection } from "@bentley/imodeljs-frontend";
import { IModelHubClient, IModelQuery } from "@bentley/imodelhub-client";
import { ContextRegistryClient, Project } from "@bentley/context-registry-client";
import { IModelData } from "../../common/Settings";

export class IModelSession {

  public iTwinId: string;
  public iModelId: string;
  public changesetId?: string;

  private _iModel?: CheckpointConnection;

<<<<<<< HEAD
  public constructor(iModelId: string, contextId: string, changesetId?: string) {
    this.contextId = contextId;
=======
  public constructor(iModelId: string, iTwinId: string) {
    this.iTwinId = iTwinId;
>>>>>>> b583eff0
    this.iModelId = iModelId;
    this.changesetId = changesetId;
  }

  public static async create(requestContext: AuthorizedFrontendRequestContext, iModelData: IModelData): Promise<IModelSession> {
    let contextId;
    let imodelId;

    // Turn the project name into an id
    if (iModelData.useProjectName) {
      const client = new ContextRegistryClient();
      const project: Project = await client.getProject(requestContext, {
        $select: "*",
        $filter: `Name+eq+'${iModelData.projectName}'`,
      });
      contextId = project.wsgId;
    } else
      contextId = iModelData.projectId!;

    if (iModelData.useName) {
      const imodelClient = new IModelHubClient();
      const imodels = await imodelClient.iModels.get(requestContext, contextId, new IModelQuery().byName(iModelData.name!));
      if (undefined === imodels || imodels.length === 0)
        throw new Error(`The iModel ${iModelData.name} does not exist in project ${contextId}.`);
      imodelId = imodels[0].wsgId;
    } else
      imodelId = iModelData.id!;

    console.log(`Using iModel { name:${iModelData.name}, id:${iModelData.id}, projectId:${iModelData.projectId}, changesetId:${iModelData.changeSetId} }`); // eslint-disable-line no-console

    return new IModelSession(contextId, imodelId, iModelData.changeSetId);
  }

  public async getConnection(): Promise<CheckpointConnection> {
    return undefined === this._iModel ? this.open() : this._iModel;
  }

  public async open(): Promise<CheckpointConnection> {
    try {
      const env = process.env.IMJS_BUDDI_RESOLVE_URL_USING_REGION;
      // eslint-disable-next-line no-console
      console.log(`Environment: ${env}`);
      this._iModel = await CheckpointConnection.openRemote(this.iTwinId, this.iModelId);
      expect(this._iModel).to.exist;
    } catch (e) {
      throw new Error(`Failed to open test iModel. Error: ${e.message}`);
    }

    return this._iModel;
  }
}<|MERGE_RESOLUTION|>--- conflicted
+++ resolved
@@ -16,13 +16,8 @@
 
   private _iModel?: CheckpointConnection;
 
-<<<<<<< HEAD
-  public constructor(iModelId: string, contextId: string, changesetId?: string) {
-    this.contextId = contextId;
-=======
-  public constructor(iModelId: string, iTwinId: string) {
+  public constructor(iModelId: string, iTwinId: string, changesetId?: string) {
     this.iTwinId = iTwinId;
->>>>>>> b583eff0
     this.iModelId = iModelId;
     this.changesetId = changesetId;
   }
