/*---------------------------------------------------------------------------------------------
* Copyright (c) Bentley Systems, Incorporated. All rights reserved.
* See LICENSE.md in the project root for license terms and full copyright notice.
*--------------------------------------------------------------------------------------------*/
import { expect } from "chai";
import { CheckpointConnection } from "@itwin/core-frontend";
import { IModelHubClient, IModelQuery } from "@bentley/imodelhub-client";
<<<<<<< HEAD
import { ITwin, ITwinAccessClient, ITwinSearchableProperty } from "@bentley/itwin-registry-client";
=======
import { ITwin, ITwinAccessClient, ITwinSearchableProperty } from "@bentley/context-registry-client";
>>>>>>> 52eac709
import { IModelData } from "../../common/Settings";
import { AccessToken } from "@itwin/core-bentley";

export class IModelSession {

  public iTwinId: string;
  public iModelId: string;
  public changesetId?: string;

  private _iModel?: CheckpointConnection;

  public constructor(iModelId: string, iTwinId: string, changesetId?: string) {
    this.iTwinId = iTwinId;
    this.iModelId = iModelId;
    this.changesetId = changesetId;
  }

  public static async create(requestContext: AccessToken, iModelData: IModelData): Promise<IModelSession> {
    let contextId;
    let imodelId;

    // Turn the iTwin name into an id
<<<<<<< HEAD
    if (iModelData.useITwinName && iModelData.iTwinName) {
      const client = new ITwinAccessClient();
      const iTwinList: ITwin[] = await client.getAll(requestContext, {
        search: {
          searchString: iModelData.iTwinName,
=======
    if (iModelData.useProjectName && iModelData.projectName) {
      const client = new ITwinAccessClient();
      const iTwinList: ITwin[] = await client.getAll(requestContext, {
        search: {
          searchString: iModelData.projectName,
>>>>>>> 52eac709
          propertyName: ITwinSearchableProperty.Name,
          exactMatch: true,
        },
      });

      if (iTwinList.length === 0)
<<<<<<< HEAD
        throw new Error(`ITwin ${iModelData.iTwinName} was not found for the user.`);
      else if (iTwinList.length > 1)
        throw new Error(`Multiple iTwins named ${iModelData.iTwinName} were found for the user.`);
=======
        throw new Error(`ITwin ${iModelData.projectName} was not found for the user.`);
      else if (iTwinList.length > 1)
        throw new Error(`Multiple iTwins named ${iModelData.projectName} were found for the user.`);
>>>>>>> 52eac709

      contextId = iTwinList[0].id;
    } else
      contextId = iModelData.iTwinId!;

    if (iModelData.useName) {
      const imodelClient = new IModelHubClient();
      const imodels = await imodelClient.iModels.get(requestContext, contextId, new IModelQuery().byName(iModelData.name!));
      if (undefined === imodels || imodels.length === 0)
        throw new Error(`The iModel ${iModelData.name} does not exist in project ${contextId}.`);
      imodelId = imodels[0].wsgId;
    } else
      imodelId = iModelData.id!;

    console.log(`Using iModel { name:${iModelData.name}, id:${iModelData.id}, projectId:${iModelData.iTwinId}, changesetId:${iModelData.changeSetId} }`); // eslint-disable-line no-console

    return new IModelSession(contextId, imodelId, iModelData.changeSetId);
  }

  public async getConnection(): Promise<CheckpointConnection> {
    return undefined === this._iModel ? this.open() : this._iModel;
  }

  public async open(): Promise<CheckpointConnection> {
    try {
      const env = process.env.IMJS_BUDDI_RESOLVE_URL_USING_REGION;
      // eslint-disable-next-line no-console
      console.log(`Environment: ${env}`);
      this._iModel = await CheckpointConnection.openRemote(this.iTwinId, this.iModelId);
      expect(this._iModel).to.exist;
    } catch (e: any) {
      throw new Error(`Failed to open test iModel. Error: ${e.message}`);
    }

    return this._iModel;
  }
}<|MERGE_RESOLUTION|>--- conflicted
+++ resolved
@@ -5,11 +5,7 @@
 import { expect } from "chai";
 import { CheckpointConnection } from "@itwin/core-frontend";
 import { IModelHubClient, IModelQuery } from "@bentley/imodelhub-client";
-<<<<<<< HEAD
 import { ITwin, ITwinAccessClient, ITwinSearchableProperty } from "@bentley/itwin-registry-client";
-=======
-import { ITwin, ITwinAccessClient, ITwinSearchableProperty } from "@bentley/context-registry-client";
->>>>>>> 52eac709
 import { IModelData } from "../../common/Settings";
 import { AccessToken } from "@itwin/core-bentley";
 
@@ -32,34 +28,20 @@
     let imodelId;
 
     // Turn the iTwin name into an id
-<<<<<<< HEAD
     if (iModelData.useITwinName && iModelData.iTwinName) {
       const client = new ITwinAccessClient();
       const iTwinList: ITwin[] = await client.getAll(requestContext, {
         search: {
           searchString: iModelData.iTwinName,
-=======
-    if (iModelData.useProjectName && iModelData.projectName) {
-      const client = new ITwinAccessClient();
-      const iTwinList: ITwin[] = await client.getAll(requestContext, {
-        search: {
-          searchString: iModelData.projectName,
->>>>>>> 52eac709
           propertyName: ITwinSearchableProperty.Name,
           exactMatch: true,
         },
       });
 
       if (iTwinList.length === 0)
-<<<<<<< HEAD
         throw new Error(`ITwin ${iModelData.iTwinName} was not found for the user.`);
       else if (iTwinList.length > 1)
         throw new Error(`Multiple iTwins named ${iModelData.iTwinName} were found for the user.`);
-=======
-        throw new Error(`ITwin ${iModelData.projectName} was not found for the user.`);
-      else if (iTwinList.length > 1)
-        throw new Error(`Multiple iTwins named ${iModelData.projectName} were found for the user.`);
->>>>>>> 52eac709
 
       contextId = iTwinList[0].id;
     } else
