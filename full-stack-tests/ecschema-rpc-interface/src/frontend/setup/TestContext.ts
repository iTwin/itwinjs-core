/*---------------------------------------------------------------------------------------------
* Copyright (c) Bentley Systems, Incorporated. All rights reserved.
* See LICENSE.md in the project root for license terms and full copyright notice.
*--------------------------------------------------------------------------------------------*/

import { expect } from "chai";
import { Logger, LogLevel } from "@bentley/bentleyjs-core";
import { AuthorizedFrontendRequestContext, NoRenderApp } from "@bentley/imodeljs-frontend";
import { AccessToken } from "@bentley/itwin-client";
import {
  getAccessTokenFromBackend, TestBrowserAuthorizationClientConfiguration, TestFrontendAuthorizationClient, TestUserCredentials,
} from "@bentley/oidc-signin-tool/lib/frontend";
import { getRpcInterfaces, Settings } from "../../common/Settings";
import { getProcessEnvFromBackend } from "../../common/SideChannels";
import { IModelSession } from "./IModelSession";
import { BentleyCloudRpcManager, OpenAPIInfo } from "@bentley/imodeljs-common";

export class TestContext {
  public adminUserAccessToken!: AccessToken;

  public iModelWithChangesets?: IModelSession;
  public iTwinId?: string;

  public settings: Settings;

  private constructor(env: NodeJS.ProcessEnv) {
    this.settings = new Settings(env);
  }
  private static _instance?: TestContext = undefined;

  public static async instance(): Promise<TestContext> {
    if (this._instance === undefined) {
      this._instance = new TestContext(await getProcessEnvFromBackend());
      await this._instance.initialize();
    }
    return this._instance;
  }

  /** Initialize configuration for the rpc interfaces used by the application. */
  private initializeRpcInterfaces(info: OpenAPIInfo) {
    // Url without trailing slash
    const uriPrefix: string = this.settings.Backend.location.replace(/\/$/, "");
    BentleyCloudRpcManager.initializeClient({ info, uriPrefix }, getRpcInterfaces());
  }

  private async initialize() {
    expect(this.settings.users.length).to.be.gte(1, `Unexpected number of users found in settings - got ${this.settings.users.length}, expected at least 2`);

    // Print out the configuration
    console.log(this.settings.toString()); // eslint-disable-line

    // Configure iModel.js frontend logging to go to the console
    Logger.initializeToConsole();
    Logger.setLevelDefault(this.settings.logLevel === undefined ? LogLevel.Warning : this.settings.logLevel);

    // Setup environment
    process.env.IMJS_BUDDI_RESOLVE_URL_USING_REGION = String(this.settings.env);

    if (undefined !== this.settings.oidcClientId) {
      this.adminUserAccessToken = await getAccessTokenFromBackend({
        email: this.settings.users[0].email,
        password: this.settings.users[0].password,
      } as TestUserCredentials, {
        clientId: this.settings.oidcClientId,
        redirectUri: this.settings.oidcRedirect,
        scope: this.settings.oidcScopes,
      } as TestBrowserAuthorizationClientConfiguration);
    }

    const iModelData = this.settings.iModel;

<<<<<<< HEAD
    // SWB
    this.iTwinId = iModelData.projectId;
    this.iModelWithChangesets = new IModelSession(iModelData.id, this.iTwinId);
=======
    const requestContext = new AuthorizedFrontendRequestContext(this.adminUserAccessToken);
    this.iModelWithChangesets = await IModelSession.create(requestContext, iModelData);
    this.iTwinId = this.iModelWithChangesets.iTwinId;
>>>>>>> e84249fb

    this.initializeRpcInterfaces({ title: this.settings.Backend.name, version: this.settings.Backend.version });

    await NoRenderApp.startup({
      applicationId: this.settings.gprid,
      authorizationClient: new TestFrontendAuthorizationClient(this.adminUserAccessToken),
    });

    console.log("TestSetup: Done");  // eslint-disable-line
  }
}<|MERGE_RESOLUTION|>--- conflicted
+++ resolved
@@ -69,15 +69,9 @@
 
     const iModelData = this.settings.iModel;
 
-<<<<<<< HEAD
-    // SWB
-    this.iTwinId = iModelData.projectId;
-    this.iModelWithChangesets = new IModelSession(iModelData.id, this.iTwinId);
-=======
     const requestContext = new AuthorizedFrontendRequestContext(this.adminUserAccessToken);
     this.iModelWithChangesets = await IModelSession.create(requestContext, iModelData);
     this.iTwinId = this.iModelWithChangesets.iTwinId;
->>>>>>> e84249fb
 
     this.initializeRpcInterfaces({ title: this.settings.Backend.name, version: this.settings.Backend.version });
 
