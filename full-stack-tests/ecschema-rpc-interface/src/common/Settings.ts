/*---------------------------------------------------------------------------------------------
* Copyright (c) Bentley Systems, Incorporated. All rights reserved.
* See LICENSE.md in the project root for license terms and full copyright notice.
*--------------------------------------------------------------------------------------------*/
import { LogLevel } from "@bentley/bentleyjs-core";
import { IModelReadRpcInterface } from "@bentley/imodeljs-common";
import { TestUserCredentials } from "@bentley/oidc-signin-tool";
import { ECSchemaRpcInterface } from "@bentley/ecschema-rpcinterface-common/lib/ECSchemaRpcInterface";

export interface Backend {
  version: string;
  location: string;
  name: string;
  path: string;
}

export interface IModelData {
<<<<<<< HEAD
  id: string;
  // SWB
  projectId: string;
=======
  useName: boolean; // Defines whether or not to use the name of the iModel
  id?: string; // The iModel Id - This is not required
>>>>>>> e84249fb
  name?: string; // The name is not required to actually get the iModel, only the id.
  useProjectName: boolean;
  projectId?: string;
  projectName?: string;
  changeSetId?: string;
}

export function getRpcInterfaces() {
  const rpcInterfaces = [];
  rpcInterfaces.push(IModelReadRpcInterface);
  rpcInterfaces.push(ECSchemaRpcInterface);

  return rpcInterfaces;
}

export class Settings {
  private _backend: Backend = {} as Backend;
  public env: number = 0;
  public oidcClientId!: string;
  public oidcScopes!: string;
  public oidcRedirect!: string;
  public imsUrl!: string;
  public discovery!: string;
  public gprid?: string;
  public logLevel?: number;
  public users: TestUserCredentials[] = [];

  // eslint-disable-next-line @typescript-eslint/naming-convention
  public get Backend(): Backend { return this._backend; }
  public get user(): TestUserCredentials { return this.users[0]; }

  public iModel: IModelData = {} as IModelData;

  constructor(env: NodeJS.ProcessEnv) {
    const isFrontend = (typeof (process) === "undefined");
    if (!isFrontend && undefined === env.TF_BUILD) {
      const path = require("path"); // eslint-disable-line @typescript-eslint/no-var-requires
      const dotenv = require("dotenv"); // eslint-disable-line @typescript-eslint/no-var-requires
      const dotenvExpand = require("dotenv-expand"); // eslint-disable-line @typescript-eslint/no-var-requires
      // First check in process.cwd() for the config
      let result = dotenv.config();
      if (result.error) {
        const potential = path.resolve(process.cwd(), "..", "..", "..", "imodeljs-config", ".env");
        result = dotenv.config({ path: potential });
        if (result.error)
          throw result.error;
      }

      dotenvExpand(result);
    }

    if (isFrontend)
      globalThis.process = { browser: true, env } as any;

    // Loads the config out of the environment.
    this.load();
  }

  /** Loads the necessary variables from `process.env`.
   */
  private load() {

    // Parse environment
    if (undefined !== process.env.ENVIRONMENT)
      this.env = parseInt(process.env.ENVIRONMENT, 10);

    // Parse OIDC
    if (undefined === process.env.OIDC_CLIENT_ID)
      throw new Error("Missing the 'OIDC_CLIENT_ID' setting.");
    this.oidcClientId = process.env.OIDC_CLIENT_ID!;

    if (undefined === process.env.OIDC_SCOPES)
      throw new Error("Missing the 'OIDC_SCOPES' setting");
    this.oidcScopes = process.env.OIDC_SCOPES;

    this.oidcRedirect = (undefined === process.env.OIDC_REDIRECT) ? "http://localhost:5000" : process.env.OIDC_REDIRECT;

    // Parse GPRId
    if (undefined !== process.env.GPRID)
      this.gprid = process.env.GPRID;

    //  Parse the iModel variables
<<<<<<< HEAD
    // SWB Change .env vars?
    if (undefined === process.env.IMODEL_PROJECTID)
    // SWB
      throw new Error("Missing the 'IMODEL_PROJECTID' setting.");
=======
    if (!process.env.IMODEL_PROJECTID && !process.env.IMODEL_PROJECTNAME)
      throw new Error("Missing the 'IMODEL_PROJECTID' or 'IMODEL_PROJECTNAME' setting.");
>>>>>>> e84249fb

    if (!process.env.IMODEL_IMODELID && !process.env.IMODEL_IMODELNAME)
      throw new Error("Missing the 'IMODEL_IMODELID' or 'IMODEL_IMODELNAME' setting.");

    this.iModel = {
<<<<<<< HEAD
      // SWB
      projectId: process.env.IMODEL_PROJECTID,
=======
      useName: !process.env.IMODEL_IMODELID,
>>>>>>> e84249fb
      id: process.env.IMODEL_IMODELID,
      name: process.env.IMODEL_IMODELNAME,
      useProjectName: !process.env.IMODEL_PROJECTID,
      projectId: process.env.IMODEL_PROJECTID,
      projectName: process.env.IMODEL_PROJECTNAME,
      changeSetId: process.env.IMODEL_CHANGESETID,
    };

    // Parse logging level
    if (undefined !== process.env.LOG_LEVEL) {
      const level = parseInt(process.env.LOG_LEVEL, 10);
      if (!isNaN(level) && undefined !== LogLevel[level])
        this.logLevel = level;
    }

    // Get backend data
    if (undefined === process.env.BACKEND_LOCATION)
      throw new Error("Missing the 'BACKEND_LOCATION' setting.");
    this._backend.location = process.env.BACKEND_LOCATION;

    if (undefined === process.env.BACKEND_VERSION)
      throw new Error("Missing the 'BACKEND_VERSION' setting.");
    this._backend.version = process.env.BACKEND_VERSION;

    if (undefined === process.env.BACKEND_NAME)
      throw new Error("Missing the 'BACKEND_NAME' setting.");
    this._backend.name = process.env.BACKEND_NAME;

    // Get users
    this.users.push({
      email: process.env.USER_WITH_ACCESS_USERNAME || "",
      password: process.env.USER_WITH_ACCESS_PASSWORD || "",
    });
    // this.users.push([process.env.USER_WITHOUT_ACCESS_USERNAME || "", process.env.USER_WITHOUT_ACCESS_PASSWORD || ""]);
  }

  public toString(): string {
    return `Configurations:
      oidc client id: ${this.oidcClientId},
      oidc scopes: ${this.oidcScopes},
      applicationId: ${this.gprid},
      log level: ${this.logLevel}`;
  }
}<|MERGE_RESOLUTION|>--- conflicted
+++ resolved
@@ -15,17 +15,14 @@
 }
 
 export interface IModelData {
-<<<<<<< HEAD
-  id: string;
-  // SWB
-  projectId: string;
-=======
   useName: boolean; // Defines whether or not to use the name of the iModel
   id?: string; // The iModel Id - This is not required
->>>>>>> e84249fb
   name?: string; // The name is not required to actually get the iModel, only the id.
+  // SWB
   useProjectName: boolean;
+  // SWB
   projectId?: string;
+  // SWB
   projectName?: string;
   changeSetId?: string;
 }
@@ -105,30 +102,23 @@
       this.gprid = process.env.GPRID;
 
     //  Parse the iModel variables
-<<<<<<< HEAD
     // SWB Change .env vars?
-    if (undefined === process.env.IMODEL_PROJECTID)
-    // SWB
-      throw new Error("Missing the 'IMODEL_PROJECTID' setting.");
-=======
     if (!process.env.IMODEL_PROJECTID && !process.env.IMODEL_PROJECTNAME)
+      // SWB
       throw new Error("Missing the 'IMODEL_PROJECTID' or 'IMODEL_PROJECTNAME' setting.");
->>>>>>> e84249fb
 
     if (!process.env.IMODEL_IMODELID && !process.env.IMODEL_IMODELNAME)
       throw new Error("Missing the 'IMODEL_IMODELID' or 'IMODEL_IMODELNAME' setting.");
 
     this.iModel = {
-<<<<<<< HEAD
+      useName: !process.env.IMODEL_IMODELID,
+      id: process.env.IMODEL_IMODELID,
+      name: process.env.IMODEL_IMODELNAME,
+      // SWB
+      useProjectName: !process.env.IMODEL_PROJECTID,
       // SWB
       projectId: process.env.IMODEL_PROJECTID,
-=======
-      useName: !process.env.IMODEL_IMODELID,
->>>>>>> e84249fb
-      id: process.env.IMODEL_IMODELID,
-      name: process.env.IMODEL_IMODELNAME,
-      useProjectName: !process.env.IMODEL_PROJECTID,
-      projectId: process.env.IMODEL_PROJECTID,
+      // SWB
       projectName: process.env.IMODEL_PROJECTNAME,
       changeSetId: process.env.IMODEL_CHANGESETID,
     };
