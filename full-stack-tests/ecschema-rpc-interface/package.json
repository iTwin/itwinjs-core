--- conflicted
+++ resolved
@@ -27,38 +27,22 @@
   },
   "dependencies": {
     "@bentley/backend-itwin-client": "workspace:*",
-<<<<<<< HEAD
-    "@bentley/bentleyjs-core": "workspace:*",
-    "@bentley/build-tools": "workspace:*",
-    "@bentley/certa": "workspace:*",
-    "@bentley/ecschema-metadata": "workspace:*",
-    "@bentley/ecschema-rpcinterface-common": "workspace:*",
-    "@bentley/geometry-core": "workspace:*",
-=======
     "@itwin/core-bentley": "workspace:*",
     "@itwin/build-tools": "workspace:*",
     "@itwin/certa": "workspace:*",
-    "@bentley/context-registry-client": "workspace:*",
+    "@bentley/itwin-registry-client": "workspace:*",
     "@itwin/ecschema-metadata": "workspace:*",
     "@itwin/ecschema-rpcinterface-common": "workspace:*",
     "@itwin/core-geometry": "workspace:*",
->>>>>>> 52eac709
     "@bentley/imodelhub-client": "workspace:*",
     "@itwin/core-common": "workspace:*",
     "@itwin/core-frontend": "workspace:*",
     "@itwin/core-i18n": "workspace:*",
     "@itwin/core-quantity": "workspace:*",
     "@bentley/itwin-client": "workspace:*",
-<<<<<<< HEAD
-    "@bentley/itwin-registry-client": "workspace:*",
-    "@bentley/oidc-signin-tool": "workspace:*",
-    "@bentley/presentation-common": "workspace:*",
-    "@bentley/presentation-frontend": "workspace:*",
-=======
     "@itwin/oidc-signin-tool": "workspace:*",
     "@itwin/presentation-common": "workspace:*",
     "@itwin/presentation-frontend": "workspace:*",
->>>>>>> 52eac709
     "chai": "^4.1.2",
     "chai-as-promised": "^7",
     "dotenv": "^10.0.0",
