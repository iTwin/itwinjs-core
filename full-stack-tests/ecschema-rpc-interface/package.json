--- conflicted
+++ resolved
@@ -1,11 +1,6 @@
 {
-<<<<<<< HEAD
   "name": "@itwin/ecschema-rpcinterface-tests",
-  "version": "3.0.0-dev.66",
-=======
-  "name": "@bentley/ecschema-rpcinterface-tests",
   "version": "3.0.0-dev.69",
->>>>>>> db3ee558
   "description": "Integration tests for the Schema RPC Interface",
   "author": {
     "name": "Bentley Systems, Inc.",
