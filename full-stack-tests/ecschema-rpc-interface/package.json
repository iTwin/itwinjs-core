--- conflicted
+++ resolved
@@ -1,11 +1,6 @@
 {
-<<<<<<< HEAD
   "name": "@itwin/ecschema-rpcinterface-tests",
-  "version": "3.0.0-dev.69",
-=======
-  "name": "@bentley/ecschema-rpcinterface-tests",
   "version": "3.0.0-dev.70",
->>>>>>> 407e5cd3
   "description": "Integration tests for the Schema RPC Interface",
   "author": {
     "name": "Bentley Systems, Inc.",
