--- conflicted
+++ resolved
@@ -27,7 +27,6 @@
   },
   "dependencies": {
     "@bentley/imodelhub-client": "workspace:*",
-    "@bentley/itwin-client": "workspace:*",
     "@itwin/build-tools": "workspace:*",
     "@itwin/certa": "workspace:*",
     "@itwin/core-bentley": "workspace:*",
@@ -35,13 +34,9 @@
     "@itwin/core-frontend": "workspace:*",
     "@itwin/core-geometry": "workspace:*",
     "@itwin/core-quantity": "workspace:*",
-<<<<<<< HEAD
-    "@itwin/oidc-signin-tool": "^3.0.0-dev.110",
-=======
     "@itwin/ecschema-metadata": "workspace:*",
     "@itwin/ecschema-rpcinterface-common": "workspace:*",
     "@itwin/oidc-signin-tool": "3.0.0",
->>>>>>> f8e60577
     "@itwin/presentation-common": "workspace:*",
     "@itwin/presentation-frontend": "workspace:*",
     "chai": "^4.1.2",
