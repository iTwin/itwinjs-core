--- conflicted
+++ resolved
@@ -21,15 +21,9 @@
   "repository": {},
   "dependencies": {
     "@bentley/backend-itwin-client": "workspace:*",
-<<<<<<< HEAD
-    "@bentley/bentleyjs-core": "workspace:*",
+    "@itwin/core-bentley": "workspace:*",
     "@bentley/itwin-registry-client": "workspace:*",
-    "@bentley/express-server": "workspace:*",
-=======
-    "@itwin/core-bentley": "workspace:*",
-    "@bentley/context-registry-client": "workspace:*",
     "@itwin/express-server": "workspace:*",
->>>>>>> 52eac709
     "@bentley/frontend-authorization-client": "workspace:*",
     "@itwin/core-geometry": "workspace:*",
     "@bentley/imodelhub-client": "workspace:*",
