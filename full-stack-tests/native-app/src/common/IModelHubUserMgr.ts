/*---------------------------------------------------------------------------------------------
* Copyright (c) Bentley Systems, Incorporated. All rights reserved.
* See LICENSE.md in the project root for license terms and full copyright notice.
*--------------------------------------------------------------------------------------------*/
<<<<<<< HEAD
import { BeEvent } from "@itwin/core-bentley";
import { FrontendAuthorizationClient } from "@bentley/frontend-authorization-client";
import { AccessToken, UserInfo } from "@bentley/itwin-client";
import { getAccessTokenFromBackend } from "@itwin/oidc-signin-tool/lib/frontend";
=======
import { AccessToken, BeEvent } from "@bentley/bentleyjs-core";
import { FrontendAuthorizationClient } from "@bentley/frontend-authorization-client";
import { getAccessTokenFromBackend } from "@bentley/oidc-signin-tool/lib/frontend";
>>>>>>> 405c9a93

export class IModelHubUserMgr implements FrontendAuthorizationClient {
  private _token: AccessToken | undefined;

  public constructor(private _userCredentials: any) {
  }

  public async signIn(): Promise<void> {
    this._token = await getAccessTokenFromBackend(this._userCredentials);
    this.onUserStateChanged.raiseEvent(this._token);
  }

  public async signOut(): Promise<void> {
    this._token = undefined;
    this.onUserStateChanged.raiseEvent(this._token);
  }

  public readonly onUserStateChanged = new BeEvent<(token: AccessToken | undefined) => void>();
  public get isAuthorized(): boolean {
    return !!this._token;
  }
  public get hasExpired(): boolean {
    return !this._token;
  }
  public get hasSignedIn(): boolean {
    return !!this._token;
  }

  public async getAccessToken(): Promise<AccessToken> {
    if (!this._token)
      throw new Error("User is not signed in.");
    return this._token;
  }
}
<|MERGE_RESOLUTION|>--- conflicted
+++ resolved
@@ -1,48 +1,41 @@
-/*---------------------------------------------------------------------------------------------
-* Copyright (c) Bentley Systems, Incorporated. All rights reserved.
-* See LICENSE.md in the project root for license terms and full copyright notice.
-*--------------------------------------------------------------------------------------------*/
-<<<<<<< HEAD
-import { BeEvent } from "@itwin/core-bentley";
-import { FrontendAuthorizationClient } from "@bentley/frontend-authorization-client";
-import { AccessToken, UserInfo } from "@bentley/itwin-client";
-import { getAccessTokenFromBackend } from "@itwin/oidc-signin-tool/lib/frontend";
-=======
-import { AccessToken, BeEvent } from "@bentley/bentleyjs-core";
-import { FrontendAuthorizationClient } from "@bentley/frontend-authorization-client";
-import { getAccessTokenFromBackend } from "@bentley/oidc-signin-tool/lib/frontend";
->>>>>>> 405c9a93
-
-export class IModelHubUserMgr implements FrontendAuthorizationClient {
-  private _token: AccessToken | undefined;
-
-  public constructor(private _userCredentials: any) {
-  }
-
-  public async signIn(): Promise<void> {
-    this._token = await getAccessTokenFromBackend(this._userCredentials);
-    this.onUserStateChanged.raiseEvent(this._token);
-  }
-
-  public async signOut(): Promise<void> {
-    this._token = undefined;
-    this.onUserStateChanged.raiseEvent(this._token);
-  }
-
-  public readonly onUserStateChanged = new BeEvent<(token: AccessToken | undefined) => void>();
-  public get isAuthorized(): boolean {
-    return !!this._token;
-  }
-  public get hasExpired(): boolean {
-    return !this._token;
-  }
-  public get hasSignedIn(): boolean {
-    return !!this._token;
-  }
-
-  public async getAccessToken(): Promise<AccessToken> {
-    if (!this._token)
-      throw new Error("User is not signed in.");
-    return this._token;
-  }
-}
+/*---------------------------------------------------------------------------------------------
+* Copyright (c) Bentley Systems, Incorporated. All rights reserved.
+* See LICENSE.md in the project root for license terms and full copyright notice.
+*--------------------------------------------------------------------------------------------*/
+import { AccessToken, BeEvent } from "@itwin/core-bentley";
+import { FrontendAuthorizationClient } from "@bentley/frontend-authorization-client";
+import { getAccessTokenFromBackend } from "@itwin/oidc-signin-tool/lib/frontend";
+
+export class IModelHubUserMgr implements FrontendAuthorizationClient {
+  private _token: AccessToken | undefined;
+
+  public constructor(private _userCredentials: any) {
+  }
+
+  public async signIn(): Promise<void> {
+    this._token = await getAccessTokenFromBackend(this._userCredentials);
+    this.onUserStateChanged.raiseEvent(this._token);
+  }
+
+  public async signOut(): Promise<void> {
+    this._token = undefined;
+    this.onUserStateChanged.raiseEvent(this._token);
+  }
+
+  public readonly onUserStateChanged = new BeEvent<(token: AccessToken | undefined) => void>();
+  public get isAuthorized(): boolean {
+    return !!this._token;
+  }
+  public get hasExpired(): boolean {
+    return !this._token;
+  }
+  public get hasSignedIn(): boolean {
+    return !!this._token;
+  }
+
+  public async getAccessToken(): Promise<AccessToken> {
+    if (!this._token)
+      throw new Error("User is not signed in.");
+    return this._token;
+  }
+}