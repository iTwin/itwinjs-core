--- conflicted
+++ resolved
@@ -1,44 +1,3 @@
-<<<<<<< HEAD
-/*---------------------------------------------------------------------------------------------
-* Copyright (c) Bentley Systems, Incorporated. All rights reserved.
-* See LICENSE.md in the project root for license terms and full copyright notice.
-*--------------------------------------------------------------------------------------------*/
-import { AccessToken, BeEvent } from "@itwin/core-bentley";
-import { FrontendAuthorizationClient } from "@bentley/frontend-authorization-client";
-import { getAccessTokenFromBackend } from "@itwin/oidc-signin-tool/lib/frontend";
-
-export class IModelHubUserMgr implements FrontendAuthorizationClient {
-  private _token: AccessToken = "";
-
-  public constructor(private _userCredentials: any) {
-  }
-
-  public async signIn(): Promise<void> {
-    this._token = await getAccessTokenFromBackend(this._userCredentials);
-    this.onAccessTokenChanged.raiseEvent(this._token);
-  }
-
-  public async signOut(): Promise<void> {
-    this._token = "";
-    this.onAccessTokenChanged.raiseEvent(this._token);
-  }
-
-  public readonly onAccessTokenChanged = new BeEvent<(token: AccessToken) => void>();
-  public get isAuthorized(): boolean {
-    return this._token !== "";
-  }
-  public get hasExpired(): boolean {
-    return false;
-  }
-  public get hasSignedIn(): boolean {
-    return this._token !== "";
-  }
-
-  public async getAccessToken(): Promise<AccessToken> {
-    return this._token;
-  }
-}
-=======
 /*---------------------------------------------------------------------------------------------
 * Copyright (c) Bentley Systems, Incorporated. All rights reserved.
 * See LICENSE.md in the project root for license terms and full copyright notice.
@@ -77,5 +36,4 @@
   public async getAccessToken(): Promise<AccessToken> {
     return this._token;
   }
-}
->>>>>>> 4d41f4fb
+}