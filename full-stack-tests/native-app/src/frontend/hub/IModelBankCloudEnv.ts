--- conflicted
+++ resolved
@@ -1,51 +1,3 @@
-<<<<<<< HEAD
-/*---------------------------------------------------------------------------------------------
-* Copyright (c) Bentley Systems, Incorporated. All rights reserved.
-* See LICENSE.md in the project root for license terms and full copyright notice.
-*--------------------------------------------------------------------------------------------*/
-import { FrontendAuthorizationClient } from "@bentley/frontend-authorization-client";
-import { IModelBankClient, IModelBankFileSystemITwinClient, IModelClient, IModelCloudEnvironment, WsgError, WSStatus } from "@bentley/imodelhub-client";
-import { IModelBankBasicAuthorizationClient } from "@bentley/imodelhub-client/lib/imodelbank/IModelBankBasicAuthorizationClient";
-import { IModelBankDummyAuthorizationClient } from "@bentley/imodelhub-client/lib/imodelbank/IModelBankDummyAuthorizationClient";
-import { ITwin } from "@bentley/itwin-registry-client";
-import { AccessToken } from "@itwin/core-bentley";
-
-export class IModelBankCloudEnv implements IModelCloudEnvironment {
-  public get isIModelHub(): boolean { return false; }
-  public readonly iTwinMgr: IModelBankFileSystemITwinClient;
-  public readonly imodelClient: IModelClient;
-  public async startup(): Promise<void> { }
-  public async shutdown(): Promise<number> { return 0; }
-
-  public constructor(orchestratorUrl: string, private _basicAuthentication: boolean) {
-    this.imodelClient = new IModelBankClient(orchestratorUrl, undefined);
-    this.iTwinMgr = new IModelBankFileSystemITwinClient(orchestratorUrl);
-  }
-
-  public getAuthorizationClient(userCredentials: any): FrontendAuthorizationClient {
-    return this._basicAuthentication
-      ? new IModelBankBasicAuthorizationClient(userCredentials)
-      : new IModelBankDummyAuthorizationClient(userCredentials);
-  }
-
-  public async bootstrapITwin(accessToken: AccessToken, iTwinName: string): Promise<void> {
-    let iTwin: ITwin | undefined;
-    try {
-      iTwin = await this.iTwinMgr.getITwinByName(accessToken, iTwinName);
-      if (iTwin === undefined)
-        throw new Error("what happened?");
-      await this.iTwinMgr.deleteITwin(accessToken, iTwin.id);
-    } catch (err) {
-      if (!(err instanceof WsgError) || (err.errorNumber !== WSStatus.InstanceNotFound)) {
-        throw err;
-      }
-    }
-
-    await this.iTwinMgr.createITwin(accessToken, iTwinName);
-  }
-
-}
-=======
 /*---------------------------------------------------------------------------------------------
 * Copyright (c) Bentley Systems, Incorporated. All rights reserved.
 * See LICENSE.md in the project root for license terms and full copyright notice.
@@ -91,5 +43,4 @@
     await this.iTwinMgr.createITwin(accessToken, iTwinName);
   }
 
-}
->>>>>>> 4d41f4fb
+}