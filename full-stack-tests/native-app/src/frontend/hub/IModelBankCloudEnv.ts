--- conflicted
+++ resolved
@@ -1,50 +1,46 @@
-/*---------------------------------------------------------------------------------------------
-* Copyright (c) Bentley Systems, Incorporated. All rights reserved.
-* See LICENSE.md in the project root for license terms and full copyright notice.
-*--------------------------------------------------------------------------------------------*/
-import { IModelBankClient, IModelBankFileSystemContextClient, IModelClient, IModelCloudEnvironment, WsgError, WSStatus } from "@bentley/imodelhub-client";
-import { IModelBankBasicAuthorizationClient } from "@bentley/imodelhub-client/lib/imodelbank/IModelBankBasicAuthorizationClient";
-import { IModelBankDummyAuthorizationClient } from "@bentley/imodelhub-client/lib/imodelbank/IModelBankDummyAuthorizationClient";
-import { ITwin } from "@bentley/context-registry-client";
-<<<<<<< HEAD
-import { AccessToken } from "@bentley/bentleyjs-core";
-import { AuthorizationClient } from "@bentley/itwin-client";
-=======
-import { AccessToken } from "@itwin/core-bentley";
->>>>>>> 3899371a
-
-export class IModelBankCloudEnv implements IModelCloudEnvironment {
-  public get isIModelHub(): boolean { return false; }
-  public readonly contextMgr: IModelBankFileSystemContextClient;
-  public readonly imodelClient: IModelClient;
-  public async startup(): Promise<void> { }
-  public async shutdown(): Promise<number> { return 0; }
-
-  public constructor(orchestratorUrl: string, private _basicAuthentication: boolean) {
-    this.imodelClient = new IModelBankClient(orchestratorUrl, undefined);
-    this.contextMgr = new IModelBankFileSystemContextClient(orchestratorUrl);
-  }
-
-  public getAuthorizationClient(userCredentials: any): AuthorizationClient {
-    return this._basicAuthentication
-      ? new IModelBankBasicAuthorizationClient(userCredentials)
-      : new IModelBankDummyAuthorizationClient(userCredentials);
-  }
-
-  public async bootstrapIModelBankProject(requestContext: AccessToken, projectName: string): Promise<void> {
-    let iTwin: ITwin | undefined;
-    try {
-      iTwin = await this.contextMgr.getITwinByName(requestContext, projectName);
-      if (iTwin === undefined)
-        throw new Error("what happened?");
-      await this.contextMgr.deleteContext(requestContext, iTwin.id);
-    } catch (err) {
-      if (!(err instanceof WsgError) || (err.errorNumber !== WSStatus.InstanceNotFound)) {
-        throw err;
-      }
-    }
-
-    await this.contextMgr.createContext(requestContext, projectName);
-  }
-
-}
+/*---------------------------------------------------------------------------------------------
+* Copyright (c) Bentley Systems, Incorporated. All rights reserved.
+* See LICENSE.md in the project root for license terms and full copyright notice.
+*--------------------------------------------------------------------------------------------*/
+import { IModelBankClient, IModelBankFileSystemContextClient, IModelClient, IModelCloudEnvironment, WsgError, WSStatus } from "@bentley/imodelhub-client";
+import { IModelBankBasicAuthorizationClient } from "@bentley/imodelhub-client/lib/imodelbank/IModelBankBasicAuthorizationClient";
+import { IModelBankDummyAuthorizationClient } from "@bentley/imodelhub-client/lib/imodelbank/IModelBankDummyAuthorizationClient";
+import { ITwin } from "@bentley/context-registry-client";
+import { AccessToken } from "@itwin/core-bentley";
+import { AuthorizationClient } from "@bentley/itwin-client";
+
+export class IModelBankCloudEnv implements IModelCloudEnvironment {
+  public get isIModelHub(): boolean { return false; }
+  public readonly contextMgr: IModelBankFileSystemContextClient;
+  public readonly imodelClient: IModelClient;
+  public async startup(): Promise<void> { }
+  public async shutdown(): Promise<number> { return 0; }
+
+  public constructor(orchestratorUrl: string, private _basicAuthentication: boolean) {
+    this.imodelClient = new IModelBankClient(orchestratorUrl, undefined);
+    this.contextMgr = new IModelBankFileSystemContextClient(orchestratorUrl);
+  }
+
+  public getAuthorizationClient(userCredentials: any): AuthorizationClient {
+    return this._basicAuthentication
+      ? new IModelBankBasicAuthorizationClient(userCredentials)
+      : new IModelBankDummyAuthorizationClient(userCredentials);
+  }
+
+  public async bootstrapIModelBankProject(requestContext: AccessToken, projectName: string): Promise<void> {
+    let iTwin: ITwin | undefined;
+    try {
+      iTwin = await this.contextMgr.getITwinByName(requestContext, projectName);
+      if (iTwin === undefined)
+        throw new Error("what happened?");
+      await this.contextMgr.deleteContext(requestContext, iTwin.id);
+    } catch (err) {
+      if (!(err instanceof WsgError) || (err.errorNumber !== WSStatus.InstanceNotFound)) {
+        throw err;
+      }
+    }
+
+    await this.contextMgr.createContext(requestContext, projectName);
+  }
+
+}