--- conflicted
+++ resolved
@@ -1,91 +1,87 @@
-/*---------------------------------------------------------------------------------------------
-* Copyright (c) Bentley Systems, Incorporated. All rights reserved.
-* See LICENSE.md in the project root for license terms and full copyright notice.
-*--------------------------------------------------------------------------------------------*/
-import { assert } from "chai";
-import { GuidString } from "@itwin/core-bentley";
-<<<<<<< HEAD
-import { ElectronApp } from "@itwin/electron-manager/lib/cjs/ElectronFrontend";
-=======
-import { ElectronApp } from "@itwin/core-electron/lib/ElectronFrontend";
->>>>>>> f4700dd6
-import { IModelVersion, SyncMode } from "@itwin/core-common";
-import { BriefcaseConnection, NativeApp } from "@itwin/core-frontend";
-import { ProgressInfo } from "@bentley/itwin-client";
-import { usingOfflineScope } from "../HttpRequestHook";
-import { NativeAppTest } from "../NativeAppTest";
-
-describe("NativeApp Download (#integration)", () => {
-  let testProjectId: GuidString;
-
-  before(async () => {
-    await ElectronApp.startup({
-      iModelApp: {
-        applicationId: "1234",
-        applicationVersion: "testappversion",
-        sessionId: "testsessionid",
-      },
-    });
-
-    testProjectId = await NativeAppTest.initializeTestProject();
-  });
-
-  after(async () => ElectronApp.shutdown());
-
-  it("Download Briefcase with progress events (#integration)", async () => {
-    let events = 0;
-    let loaded = 0;
-    let total = 0;
-    const iModelId = await NativeAppTest.getTestIModelId(testProjectId, "CodesPushTest");
-    const downloader = await NativeApp.requestDownloadBriefcase(testProjectId, iModelId, { syncMode: SyncMode.PullOnly }, IModelVersion.latest(),
-      (progress: ProgressInfo) => {
-        assert.isNumber(progress.loaded);
-        assert.isNumber(progress.total);
-        assert.isTrue(progress.loaded >= loaded);
-        assert.isTrue(progress.total! >= progress.loaded);
-        loaded = progress.loaded;
-        total = progress.total!;
-        events++;
-      });
-
-    assert(loaded >= total);
-    await downloader.downloadPromise;
-    assert.notEqual(events, 0);
-
-    await usingOfflineScope(async () => {
-      const rs = await NativeApp.getCachedBriefcases(iModelId);
-      assert(rs.length > 0);
-      const connection = await BriefcaseConnection.openFile({ fileName: downloader.fileName });
-      const rowCount = await connection.queryRowCount("SELECT ECInstanceId FROM bis.Element LIMIT 1");
-      assert.notEqual(rowCount, 0);
-      await connection.close();
-      await NativeApp.deleteBriefcase(downloader.fileName);
-    });
-  });
-
-  it("Should be able to cancel download (#integration)", async () => {
-    const iModelId = await NativeAppTest.getTestIModelId(testProjectId, "Stadium Dataset 1");
-    let downloadAborted = false;
-    const fileName = await NativeApp.getBriefcaseFileName({ iModelId, briefcaseId: 0 });
-    await NativeApp.deleteBriefcase(fileName);
-
-    const downloader = await NativeApp.requestDownloadBriefcase(testProjectId, iModelId, { fileName, syncMode: SyncMode.PullOnly }, IModelVersion.latest(),
-      (progress: ProgressInfo) => {
-        assert.isNumber(progress.loaded);
-        assert.isNumber(progress.total);
-        assert.isTrue(progress.total! >= progress.loaded);
-        if (progress.total! > 0 && progress.loaded > (progress.total! / 8))
-          void downloader.requestCancel(); // cancel after 1/8 of the file is downloaded
-      });
-
-    try {
-      await downloader.downloadPromise;
-    } catch (err: any) {
-      assert.isTrue(err.message.includes("cancelled"));
-      downloadAborted = true;
-    }
-    await NativeApp.deleteBriefcase(downloader.fileName);
-    assert.isTrue(downloadAborted, "download should abort");
-  });
-
-});
+/*---------------------------------------------------------------------------------------------
+* Copyright (c) Bentley Systems, Incorporated. All rights reserved.
+* See LICENSE.md in the project root for license terms and full copyright notice.
+*--------------------------------------------------------------------------------------------*/
+import { assert } from "chai";
+import { GuidString } from "@itwin/core-bentley";
+import { ElectronApp } from "@itwin/core-electron/lib/cjs/ElectronFrontend";
+import { IModelVersion, SyncMode } from "@itwin/core-common";
+import { BriefcaseConnection, NativeApp } from "@itwin/core-frontend";
+import { ProgressInfo } from "@bentley/itwin-client";
+import { usingOfflineScope } from "../HttpRequestHook";
+import { NativeAppTest } from "../NativeAppTest";
+
+describe("NativeApp Download (#integration)", () => {
+  let testProjectId: GuidString;
+
+  before(async () => {
+    await ElectronApp.startup({
+      iModelApp: {
+        applicationId: "1234",
+        applicationVersion: "testappversion",
+        sessionId: "testsessionid",
+      },
+    });
+
+    testProjectId = await NativeAppTest.initializeTestProject();
+  });
+
+  after(async () => ElectronApp.shutdown());
+
+  it("Download Briefcase with progress events (#integration)", async () => {
+    let events = 0;
+    let loaded = 0;
+    let total = 0;
+    const iModelId = await NativeAppTest.getTestIModelId(testProjectId, "CodesPushTest");
+    const downloader = await NativeApp.requestDownloadBriefcase(testProjectId, iModelId, { syncMode: SyncMode.PullOnly }, IModelVersion.latest(),
+      (progress: ProgressInfo) => {
+        assert.isNumber(progress.loaded);
+        assert.isNumber(progress.total);
+        assert.isTrue(progress.loaded >= loaded);
+        assert.isTrue(progress.total! >= progress.loaded);
+        loaded = progress.loaded;
+        total = progress.total!;
+        events++;
+      });
+
+    assert(loaded >= total);
+    await downloader.downloadPromise;
+    assert.notEqual(events, 0);
+
+    await usingOfflineScope(async () => {
+      const rs = await NativeApp.getCachedBriefcases(iModelId);
+      assert(rs.length > 0);
+      const connection = await BriefcaseConnection.openFile({ fileName: downloader.fileName });
+      const rowCount = await connection.queryRowCount("SELECT ECInstanceId FROM bis.Element LIMIT 1");
+      assert.notEqual(rowCount, 0);
+      await connection.close();
+      await NativeApp.deleteBriefcase(downloader.fileName);
+    });
+  });
+
+  it("Should be able to cancel download (#integration)", async () => {
+    const iModelId = await NativeAppTest.getTestIModelId(testProjectId, "Stadium Dataset 1");
+    let downloadAborted = false;
+    const fileName = await NativeApp.getBriefcaseFileName({ iModelId, briefcaseId: 0 });
+    await NativeApp.deleteBriefcase(fileName);
+
+    const downloader = await NativeApp.requestDownloadBriefcase(testProjectId, iModelId, { fileName, syncMode: SyncMode.PullOnly }, IModelVersion.latest(),
+      (progress: ProgressInfo) => {
+        assert.isNumber(progress.loaded);
+        assert.isNumber(progress.total);
+        assert.isTrue(progress.total! >= progress.loaded);
+        if (progress.total! > 0 && progress.loaded > (progress.total! / 8))
+          void downloader.requestCancel(); // cancel after 1/8 of the file is downloaded
+      });
+
+    try {
+      await downloader.downloadPromise;
+    } catch (err: any) {
+      assert.isTrue(err.message.includes("cancelled"));
+      downloadAborted = true;
+    }
+    await NativeApp.deleteBriefcase(downloader.fileName);
+    assert.isTrue(downloadAborted, "download should abort");
+  });
+
+});