/*---------------------------------------------------------------------------------------------
* Copyright (c) Bentley Systems, Incorporated. All rights reserved.
* See LICENSE.md in the project root for license terms and full copyright notice.
*--------------------------------------------------------------------------------------------*/
<<<<<<< HEAD
import { AsyncMethodsOf, PromiseReturnType } from "@bentley/bentleyjs-core";
import { IModelCloudEnvironment, IModelQuery } from "@bentley/imodelhub-client";
import { IModelApp, IpcApp } from "@bentley/imodeljs-frontend";
import { TestUsers } from "@bentley/oidc-signin-tool/lib/cjs/frontend";
import { assert } from "chai";
=======
import { assert } from "chai";
import { AsyncMethodsOf, PromiseReturnType } from "@itwin/core-bentley";
import { IModelCloudEnvironment, IModelQuery } from "@bentley/imodelhub-client";
import { IModelApp, IpcApp } from "@itwin/core-frontend";
import { TestUsers } from "@itwin/oidc-signin-tool/lib/frontend";
>>>>>>> 200baec2
import { testIpcChannel, TestIpcInterface } from "../common/IpcInterfaces";
import { IModelBankCloudEnv } from "./hub/IModelBankCloudEnv";
import { IModelHubCloudEnv } from "./hub/IModelHubCloudEnv";

export class NativeAppTest {
  public static imodelCloudEnv: IModelCloudEnvironment;

  public static async callBackend<T extends AsyncMethodsOf<TestIpcInterface>>(methodName: T, ...args: Parameters<TestIpcInterface[T]>) {
    return IpcApp.callIpcChannel(testIpcChannel, methodName, ...args) as PromiseReturnType<TestIpcInterface[T]>;
  }

  public static async initializeTestProject(): Promise<string> {
    const user = TestUsers.regular;
    const props = await NativeAppTest.callBackend("getTestProjectProps", user);
    if (props.iModelBank) {
      const bank = new IModelBankCloudEnv(props.iModelBank.url, false);
      const authorizationClient = bank.getAuthorizationClient(user);
      await bank.bootstrapIModelBankProject((await authorizationClient.getAccessToken())!, props.projectName);
      this.imodelCloudEnv = bank;
    } else {
      this.imodelCloudEnv = new IModelHubCloudEnv();
    }

    const accessToken = (await IModelApp.authorizationClient?.getAccessToken())!;
    const project = await this.imodelCloudEnv.contextMgr.getITwinByName(accessToken, props.projectName);
    assert(project && project.id);
    return project.id;
  }

  public static async getTestIModelId(projectId: string, iModelName: string): Promise<string> {
    const accessToken = (await IModelApp.authorizationClient?.getAccessToken())!;
    const iModels = await this.imodelCloudEnv.imodelClient.iModels.get(accessToken, projectId, new IModelQuery().byName(iModelName));
    assert(iModels.length > 0);
    assert(iModels[0].wsgId);

    return iModels[0].wsgId;
  }

}
<|MERGE_RESOLUTION|>--- conflicted
+++ resolved
@@ -1,56 +1,48 @@
-/*---------------------------------------------------------------------------------------------
-* Copyright (c) Bentley Systems, Incorporated. All rights reserved.
-* See LICENSE.md in the project root for license terms and full copyright notice.
-*--------------------------------------------------------------------------------------------*/
-<<<<<<< HEAD
-import { AsyncMethodsOf, PromiseReturnType } from "@bentley/bentleyjs-core";
-import { IModelCloudEnvironment, IModelQuery } from "@bentley/imodelhub-client";
-import { IModelApp, IpcApp } from "@bentley/imodeljs-frontend";
-import { TestUsers } from "@bentley/oidc-signin-tool/lib/cjs/frontend";
-import { assert } from "chai";
-=======
-import { assert } from "chai";
-import { AsyncMethodsOf, PromiseReturnType } from "@itwin/core-bentley";
-import { IModelCloudEnvironment, IModelQuery } from "@bentley/imodelhub-client";
-import { IModelApp, IpcApp } from "@itwin/core-frontend";
-import { TestUsers } from "@itwin/oidc-signin-tool/lib/frontend";
->>>>>>> 200baec2
-import { testIpcChannel, TestIpcInterface } from "../common/IpcInterfaces";
-import { IModelBankCloudEnv } from "./hub/IModelBankCloudEnv";
-import { IModelHubCloudEnv } from "./hub/IModelHubCloudEnv";
-
-export class NativeAppTest {
-  public static imodelCloudEnv: IModelCloudEnvironment;
-
-  public static async callBackend<T extends AsyncMethodsOf<TestIpcInterface>>(methodName: T, ...args: Parameters<TestIpcInterface[T]>) {
-    return IpcApp.callIpcChannel(testIpcChannel, methodName, ...args) as PromiseReturnType<TestIpcInterface[T]>;
-  }
-
-  public static async initializeTestProject(): Promise<string> {
-    const user = TestUsers.regular;
-    const props = await NativeAppTest.callBackend("getTestProjectProps", user);
-    if (props.iModelBank) {
-      const bank = new IModelBankCloudEnv(props.iModelBank.url, false);
-      const authorizationClient = bank.getAuthorizationClient(user);
-      await bank.bootstrapIModelBankProject((await authorizationClient.getAccessToken())!, props.projectName);
-      this.imodelCloudEnv = bank;
-    } else {
-      this.imodelCloudEnv = new IModelHubCloudEnv();
-    }
-
-    const accessToken = (await IModelApp.authorizationClient?.getAccessToken())!;
-    const project = await this.imodelCloudEnv.contextMgr.getITwinByName(accessToken, props.projectName);
-    assert(project && project.id);
-    return project.id;
-  }
-
-  public static async getTestIModelId(projectId: string, iModelName: string): Promise<string> {
-    const accessToken = (await IModelApp.authorizationClient?.getAccessToken())!;
-    const iModels = await this.imodelCloudEnv.imodelClient.iModels.get(accessToken, projectId, new IModelQuery().byName(iModelName));
-    assert(iModels.length > 0);
-    assert(iModels[0].wsgId);
-
-    return iModels[0].wsgId;
-  }
-
-}
+/*---------------------------------------------------------------------------------------------
+* Copyright (c) Bentley Systems, Incorporated. All rights reserved.
+* See LICENSE.md in the project root for license terms and full copyright notice.
+*--------------------------------------------------------------------------------------------*/
+import { assert } from "chai";
+import { AsyncMethodsOf, PromiseReturnType } from "@itwin/core-bentley";
+import { IModelCloudEnvironment, IModelQuery } from "@bentley/imodelhub-client";
+import { IModelApp, IpcApp } from "@itwin/core-frontend";
+import { TestUsers } from "@itwin/oidc-signin-tool/lib/cjs/frontend";
+import { testIpcChannel, TestIpcInterface } from "../common/IpcInterfaces";
+import { IModelBankCloudEnv } from "./hub/IModelBankCloudEnv";
+import { IModelHubCloudEnv } from "./hub/IModelHubCloudEnv";
+
+export class NativeAppTest {
+  public static imodelCloudEnv: IModelCloudEnvironment;
+
+  public static async callBackend<T extends AsyncMethodsOf<TestIpcInterface>>(methodName: T, ...args: Parameters<TestIpcInterface[T]>) {
+    return IpcApp.callIpcChannel(testIpcChannel, methodName, ...args) as PromiseReturnType<TestIpcInterface[T]>;
+  }
+
+  public static async initializeTestProject(): Promise<string> {
+    const user = TestUsers.regular;
+    const props = await NativeAppTest.callBackend("getTestProjectProps", user);
+    if (props.iModelBank) {
+      const bank = new IModelBankCloudEnv(props.iModelBank.url, false);
+      const authorizationClient = bank.getAuthorizationClient(user);
+      await bank.bootstrapIModelBankProject((await authorizationClient.getAccessToken())!, props.projectName);
+      this.imodelCloudEnv = bank;
+    } else {
+      this.imodelCloudEnv = new IModelHubCloudEnv();
+    }
+
+    const accessToken = (await IModelApp.authorizationClient?.getAccessToken())!;
+    const project = await this.imodelCloudEnv.contextMgr.getITwinByName(accessToken, props.projectName);
+    assert(project && project.id);
+    return project.id;
+  }
+
+  public static async getTestIModelId(projectId: string, iModelName: string): Promise<string> {
+    const accessToken = (await IModelApp.authorizationClient?.getAccessToken())!;
+    const iModels = await this.imodelCloudEnv.imodelClient.iModels.get(accessToken, projectId, new IModelQuery().byName(iModelName));
+    assert(iModels.length > 0);
+    assert(iModels[0].wsgId);
+
+    return iModels[0].wsgId;
+  }
+
+}