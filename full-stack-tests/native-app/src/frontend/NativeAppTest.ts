--- conflicted
+++ resolved
@@ -1,64 +1,48 @@
-/*---------------------------------------------------------------------------------------------
-* Copyright (c) Bentley Systems, Incorporated. All rights reserved.
-* See LICENSE.md in the project root for license terms and full copyright notice.
-*--------------------------------------------------------------------------------------------*/
-import { assert } from "chai";
-import { AsyncMethodsOf, PromiseReturnType } from "@itwin/core-bentley";
-import { IModelCloudEnvironment, IModelQuery } from "@bentley/imodelhub-client";
-import { IModelApp, IpcApp } from "@itwin/core-frontend";
-import { TestUsers } from "@itwin/oidc-signin-tool/lib/frontend";
-import { testIpcChannel, TestIpcInterface } from "../common/IpcInterfaces";
-import { IModelBankCloudEnv } from "./hub/IModelBankCloudEnv";
-import { IModelHubCloudEnv } from "./hub/IModelHubCloudEnv";
-
-export class NativeAppTest {
-  public static imodelCloudEnv: IModelCloudEnvironment;
-
-  public static async callBackend<T extends AsyncMethodsOf<TestIpcInterface>>(methodName: T, ...args: Parameters<TestIpcInterface[T]>) {
-    return IpcApp.callIpcChannel(testIpcChannel, methodName, ...args) as PromiseReturnType<TestIpcInterface[T]>;
-  }
-
-  public static async initializeTestITwin(): Promise<string> {
-    const user = TestUsers.regular;
-    const props = await NativeAppTest.callBackend("getTestITwinProps", user);
-    if (props.iModelBank) {
-      const bank = new IModelBankCloudEnv(props.iModelBank.url, false);
-<<<<<<< HEAD
-      const authorizationClient = bank.getAuthorizationClient(undefined, user);
-      await bank.bootstrapITwin(new AuthorizedClientRequestContext(await authorizationClient.getAccessToken()), props.iTwinName);
-=======
-      const authorizationClient = bank.getAuthorizationClient(user);
-      await bank.bootstrapIModelBankProject((await authorizationClient.getAccessToken())!, props.projectName);
->>>>>>> 52eac709
-      this.imodelCloudEnv = bank;
-    } else {
-      this.imodelCloudEnv = new IModelHubCloudEnv();
-    }
-
-<<<<<<< HEAD
-    const iTwin = await this.imodelCloudEnv.iTwinMgr.getITwinByName(await AuthorizedFrontendRequestContext.create(), props.iTwinName);
-    assert(iTwin && iTwin.id);
-    return iTwin.id;
-  }
-
-  public static async getTestIModelId(iTwinId: string, iModelName: string): Promise<string> {
-    const requestContext = await AuthorizedFrontendRequestContext.create();
-    const iModels = await this.imodelCloudEnv.imodelClient.iModels.get(requestContext, iTwinId, new IModelQuery().byName(iModelName));
-=======
-    const accessToken = await IModelApp.getAccessToken();
-    const project = await this.imodelCloudEnv.contextMgr.getITwinByName(accessToken, props.projectName);
-    assert(project && project.id);
-    return project.id;
-  }
-
-  public static async getTestIModelId(projectId: string, iModelName: string): Promise<string> {
-    const accessToken = await IModelApp.getAccessToken();
-    const iModels = await this.imodelCloudEnv.imodelClient.iModels.get(accessToken, projectId, new IModelQuery().byName(iModelName));
->>>>>>> 52eac709
-    assert(iModels.length > 0);
-    assert(iModels[0].wsgId);
-
-    return iModels[0].wsgId;
-  }
-
-}
+/*---------------------------------------------------------------------------------------------
+* Copyright (c) Bentley Systems, Incorporated. All rights reserved.
+* See LICENSE.md in the project root for license terms and full copyright notice.
+*--------------------------------------------------------------------------------------------*/
+import { assert } from "chai";
+import { AsyncMethodsOf, PromiseReturnType } from "@itwin/core-bentley";
+import { IModelCloudEnvironment, IModelQuery } from "@bentley/imodelhub-client";
+import { IModelApp, IpcApp } from "@itwin/core-frontend";
+import { TestUsers } from "@itwin/oidc-signin-tool/lib/frontend";
+import { testIpcChannel, TestIpcInterface } from "../common/IpcInterfaces";
+import { IModelBankCloudEnv } from "./hub/IModelBankCloudEnv";
+import { IModelHubCloudEnv } from "./hub/IModelHubCloudEnv";
+
+export class NativeAppTest {
+  public static imodelCloudEnv: IModelCloudEnvironment;
+
+  public static async callBackend<T extends AsyncMethodsOf<TestIpcInterface>>(methodName: T, ...args: Parameters<TestIpcInterface[T]>) {
+    return IpcApp.callIpcChannel(testIpcChannel, methodName, ...args) as PromiseReturnType<TestIpcInterface[T]>;
+  }
+
+  public static async initializeTestITwin(): Promise<string> {
+    const user = TestUsers.regular;
+    const props = await NativeAppTest.callBackend("getTestITwinProps", user);
+    if (props.iModelBank) {
+      const bank = new IModelBankCloudEnv(props.iModelBank.url, false);
+      const authorizationClient = bank.getAuthorizationClient(user);
+      await bank.bootstrapITwin((await authorizationClient.getAccessToken())!, props.iTwinName);
+      this.imodelCloudEnv = bank;
+    } else {
+      this.imodelCloudEnv = new IModelHubCloudEnv();
+    }
+
+    const accessToken = await IModelApp.getAccessToken();
+    const iTwin = await this.imodelCloudEnv.contextMgr.getITwinByName(accessToken, props.iTwinName);
+    assert(iTwin && iTwin.id);
+    return iTwin.id;
+  }
+
+  public static async getTestIModelId(projectId: string, iModelName: string): Promise<string> {
+    const accessToken = await IModelApp.getAccessToken();
+    const iModels = await this.imodelCloudEnv.imodelClient.iModels.get(accessToken, projectId, new IModelQuery().byName(iModelName));
+    assert(iModels.length > 0);
+    assert(iModels[0].wsgId);
+
+    return iModels[0].wsgId;
+  }
+
+}