{
  "name": "@bentley/rpcinterface-full-stack-tests",
<<<<<<< HEAD
  "version": "3.0.0-dev.56",
=======
  "version": "3.0.0-dev.58",
>>>>>>> 2fc3f051
  "description": "Test the full iModel.js stack (frontend and backend) using standard RPC interfaces",
  "license": "MIT",
  "scripts": {
    "compile": "npm run build",
    "build": "npm run copy:files && tsc 1>&2 && npm run webpack:frontend",
    "clean": "rimraf lib .rush/temp/package-deps*.json integration_test_results",
    "copy:config": "internal-tools copy-config",
    "copy:files": "cpx \"./rulesets/**/*\" ./lib/rulesets/",
    "cover": "",
    "docs": "",
    "lint": "eslint -f visualstudio \"./src/**/*.ts\" 1>&2",
    "optest": "certa -r chrome --fgrep \"Operational: \"",
    "start:backend": "node ./lib/test/backend.js",
    "test": "",
    "test:integration": "npm-run-all -r -p start:backend test:integration:chrome",
    "test:integration:chrome": "certa -r chrome",
    "webpack:frontend": "webpack --config webpack.config.js 1>&2"
  },
  "repository": {
    "type": "git",
    "url": "https://github.com/imodeljs/imodeljs/tree/master/full-stack-tests/rpc-interface"
  },
  "keywords": [
    "Bentley",
    "Presentation",
    "iModelJS",
    "Testing"
  ],
  "author": {
    "name": "Bentley Systems, Inc.",
    "url": "http://www.bentley.com"
  },
  "dependencies": {
    "@bentley/backend-itwin-client": "workspace:*",
    "@bentley/bentleyjs-core": "workspace:*",
    "@bentley/build-tools": "workspace:*",
    "@bentley/certa": "workspace:*",
    "@bentley/context-registry-client": "workspace:*",
    "@bentley/eslint-plugin": "workspace:*",
    "@bentley/geometry-core": "workspace:*",
    "@bentley/imodelhub-client": "workspace:*",
    "@bentley/imodeljs-common": "workspace:*",
    "@bentley/imodeljs-frontend": "workspace:*",
    "@bentley/imodeljs-i18n": "workspace:*",
    "@bentley/imodeljs-quantity": "workspace:*",
    "@bentley/itwin-client": "workspace:*",
    "@bentley/oidc-signin-tool": "workspace:*",
    "@bentley/presentation-common": "workspace:*",
    "@bentley/presentation-frontend": "workspace:*",
    "@bentley/telemetry-client": "workspace:*",
    "chai": "^4.1.2",
    "chai-as-promised": "^7",
    "dotenv": "^10.0.0",
    "dotenv-expand": "^5.1.0",
    "mocha": "^8.3.2",
    "openid-client": "^4.7.4",
    "puppeteer": "chrome-86"
  },
  "devDependencies": {
    "@bentley/express-server": "workspace:*",
    "@bentley/imodeljs-backend": "workspace:*",
    "@bentley/presentation-backend": "workspace:*",
    "@types/chai": "^4.1.4",
    "@types/chai-as-promised": "^7",
    "@types/mocha": "^8.2.2",
    "@types/node": "10.14.1",
    "@types/puppeteer": "2.0.1",
    "cpx": "^1.5.0",
    "eslint": "^7.11.0",
    "internal-tools": "workspace:*",
    "npm-run-all": "^4.1.5",
    "null-loader": "^0.1.1",
    "rimraf": "^3.0.2",
    "source-map-loader": "^1.0.0",
    "typescript": "~4.3.0",
    "webpack": "4.42.0",
    "webpack-cli": "^3.1.0"
  },
  "eslintConfig": {
    "plugins": [
      "@bentley"
    ],
    "extends": "plugin:@bentley/imodeljs-recommended"
  }
}<|MERGE_RESOLUTION|>--- conflicted
+++ resolved
@@ -1,10 +1,6 @@
 {
   "name": "@bentley/rpcinterface-full-stack-tests",
-<<<<<<< HEAD
-  "version": "3.0.0-dev.56",
-=======
   "version": "3.0.0-dev.58",
->>>>>>> 2fc3f051
   "description": "Test the full iModel.js stack (frontend and backend) using standard RPC interfaces",
   "license": "MIT",
   "scripts": {
