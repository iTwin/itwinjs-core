{
  "name": "@bentley/rpcinterface-full-stack-tests",
  "version": "2.18.0-dev.3",
  "description": "Test the full iModel.js stack (frontend and backend) using standard RPC interfaces",
  "license": "MIT",
  "scripts": {
    "compile": "npm run build",
    "build": "npm run copy:files && tsc 1>&2 && npm run webpack:frontend",
    "clean": "rimraf lib .rush/temp/package-deps*.json integration_test_results",
    "copy:config": "internal-tools copy-config",
    "copy:files": "cpx \"./rulesets/**/*\" ./lib/rulesets/",
    "cover": "",
    "docs": "",
    "lint": "eslint -f visualstudio \"./src/**/*.ts\" 1>&2",
    "optest": "certa -r chrome --fgrep \"Operational: \"",
    "start:backend": "node ./lib/test/backend.js",
    "test": "",
    "test:integration": "npm-run-all -r -p start:backend test:integration:chrome",
    "test:integration:chrome": "certa -r chrome",
    "webpack:frontend": "webpack --config webpack.config.js 1>&2"
  },
  "repository": {
    "type": "git",
    "url": "https://github.com/imodeljs/imodeljs/tree/master/full-stack-tests/rpc-interface"
  },
  "keywords": [
    "Bentley",
    "Presentation",
    "iModelJS",
    "Testing"
  ],
  "author": {
    "name": "Bentley Systems, Inc.",
    "url": "http://www.bentley.com"
  },
  "dependencies": {
    "@bentley/bentleyjs-core": "workspace:*",
    "@bentley/build-tools": "workspace:*",
    "@bentley/certa": "workspace:*",
    "@bentley/config-loader": "workspace:*",
    "@bentley/context-registry-client": "workspace:*",
    "@bentley/eslint-plugin": "workspace:*",
    "@bentley/geometry-core": "workspace:*",
    "@bentley/imodelhub-client": "workspace:*",
    "@bentley/imodeljs-common": "workspace:*",
    "@bentley/imodeljs-frontend": "workspace:*",
    "@bentley/imodeljs-i18n": "workspace:*",
    "@bentley/imodeljs-quantity": "workspace:*",
    "@bentley/itwin-client": "workspace:*",
    "@bentley/oidc-signin-tool": "workspace:*",
    "@bentley/presentation-common": "workspace:*",
    "@bentley/presentation-frontend": "workspace:*",
    "@bentley/rbac-client": "workspace:*",
    "chai": "^4.1.2",
    "chai-as-promised": "^7",
    "dotenv": "^8.2.0",
    "dotenv-expand": "^5.1.0",
    "mocha": "^8.3.2",
    "openid-client": "^3.15.3",
    "puppeteer": "chrome-86"
  },
  "devDependencies": {
    "@bentley/express-server": "workspace:*",
    "@bentley/imodeljs-backend": "workspace:*",
    "@bentley/presentation-backend": "workspace:*",
    "@types/chai": "^4.1.4",
    "@types/chai-as-promised": "^7",
    "@types/dotenv": "^6.1.1",
    "@types/mocha": "^8.2.2",
    "@types/node": "10.14.1",
    "@types/puppeteer": "2.0.1",
    "cpx": "^1.5.0",
<<<<<<< HEAD
    "eslint": "^7.11.0",
    "internal-tools": "0.0.0",
=======
    "eslint": "^6.8.0",
    "internal-tools": "workspace:*",
>>>>>>> ea765da4
    "npm-run-all": "^4.1.5",
    "null-loader": "^0.1.1",
    "rimraf": "^3.0.2",
    "source-map-loader": "^1.0.0",
    "typescript": "~4.1.0",
    "webpack": "4.42.0",
    "webpack-cli": "^3.1.0"
  },
  "eslintConfig": {
    "plugins": [
      "@bentley"
    ],
    "extends": "plugin:@bentley/imodeljs-recommended"
  }
}<|MERGE_RESOLUTION|>--- conflicted
+++ resolved
@@ -70,13 +70,8 @@
     "@types/node": "10.14.1",
     "@types/puppeteer": "2.0.1",
     "cpx": "^1.5.0",
-<<<<<<< HEAD
     "eslint": "^7.11.0",
-    "internal-tools": "0.0.0",
-=======
-    "eslint": "^6.8.0",
     "internal-tools": "workspace:*",
->>>>>>> ea765da4
     "npm-run-all": "^4.1.5",
     "null-loader": "^0.1.1",
     "rimraf": "^3.0.2",
