--- conflicted
+++ resolved
@@ -1,11 +1,6 @@
 {
-<<<<<<< HEAD
   "name": "@itwin/rpcinterface-full-stack-tests",
-  "version": "3.0.0-dev.70",
-=======
-  "name": "@bentley/rpcinterface-full-stack-tests",
   "version": "3.0.0-dev.71",
->>>>>>> 688db697
   "description": "Test the full iModel.js stack (frontend and backend) using standard RPC interfaces",
   "license": "MIT",
   "scripts": {
