--- conflicted
+++ resolved
@@ -34,7 +34,6 @@
     "url": "http://www.bentley.com"
   },
   "dependencies": {
-<<<<<<< HEAD
     "@bentley/bentleyjs-core": "workspace:*",
     "@bentley/build-tools": "workspace:*",
     "@bentley/certa": "workspace:*",
@@ -52,25 +51,6 @@
     "@bentley/presentation-common": "workspace:*",
     "@bentley/presentation-frontend": "workspace:*",
     "@bentley/rbac-client": "workspace:*",
-=======
-    "@bentley/bentleyjs-core": "2.17.0-dev.16",
-    "@bentley/build-tools": "2.17.0-dev.16",
-    "@bentley/certa": "2.17.0-dev.16",
-    "@bentley/config-loader": "2.17.0-dev.16",
-    "@bentley/context-registry-client": "2.17.0-dev.16",
-    "@bentley/eslint-plugin": "2.17.0-dev.16",
-    "@bentley/geometry-core": "2.17.0-dev.16",
-    "@bentley/imodelhub-client": "2.17.0-dev.16",
-    "@bentley/imodeljs-common": "2.17.0-dev.16",
-    "@bentley/imodeljs-frontend": "2.17.0-dev.16",
-    "@bentley/imodeljs-i18n": "2.17.0-dev.16",
-    "@bentley/imodeljs-quantity": "2.17.0-dev.16",
-    "@bentley/itwin-client": "2.17.0-dev.16",
-    "@bentley/oidc-signin-tool": "2.17.0-dev.16",
-    "@bentley/presentation-common": "2.17.0-dev.16",
-    "@bentley/presentation-frontend": "2.17.0-dev.16",
-    "@bentley/rbac-client": "2.17.0-dev.16",
->>>>>>> 2e882ab0
     "chai": "^4.1.2",
     "chai-as-promised": "^7",
     "dotenv": "^8.2.0",
@@ -80,15 +60,9 @@
     "puppeteer": "chrome-86"
   },
   "devDependencies": {
-<<<<<<< HEAD
     "@bentley/express-server": "workspace:*",
     "@bentley/imodeljs-backend": "workspace:*",
     "@bentley/presentation-backend": "workspace:*",
-=======
-    "@bentley/express-server": "2.17.0-dev.16",
-    "@bentley/imodeljs-backend": "2.17.0-dev.16",
-    "@bentley/presentation-backend": "2.17.0-dev.16",
->>>>>>> 2e882ab0
     "@types/chai": "^4.1.4",
     "@types/chai-as-promised": "^7",
     "@types/dotenv": "^6.1.1",
