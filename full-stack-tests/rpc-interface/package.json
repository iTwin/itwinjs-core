--- conflicted
+++ resolved
@@ -1,11 +1,6 @@
 {
-<<<<<<< HEAD
   "name": "@itwin/rpcinterface-full-stack-tests",
-  "version": "3.0.0-dev.69",
-=======
-  "name": "@bentley/rpcinterface-full-stack-tests",
   "version": "3.0.0-dev.70",
->>>>>>> 407e5cd3
   "description": "Test the full iModel.js stack (frontend and backend) using standard RPC interfaces",
   "license": "MIT",
   "scripts": {
