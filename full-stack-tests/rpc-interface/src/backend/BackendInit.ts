--- conflicted
+++ resolved
@@ -1,37 +1,3 @@
-<<<<<<< HEAD
-/*---------------------------------------------------------------------------------------------
-* Copyright (c) Bentley Systems, Incorporated. All rights reserved.
-* See LICENSE.md in the project root for license terms and full copyright notice.
-*--------------------------------------------------------------------------------------------*/
-import "@itwin/oidc-signin-tool/lib/certa/certaBackend";
-// Sets up certa to allow a method on the frontend to get an access token
-import * as path from "path";
-import { exposeBackendCallbacks } from "../common/SideChannels";
-import * as fs from "fs";
-
-/* eslint-disable no-console */
-
-/** Loads the provided `.env` file into process.env */
-function loadEnv(envFile: string) {
-  if (!fs.existsSync(envFile))
-    return;
-
-  const dotenv = require("dotenv"); // eslint-disable-line @typescript-eslint/no-var-requires
-  const dotenvExpand = require("dotenv-expand"); // eslint-disable-line @typescript-eslint/no-var-requires
-  const envResult = dotenv.config({ path: envFile });
-  if (envResult.error) {
-    throw envResult.error;
-  }
-
-  dotenvExpand(envResult);
-}
-
-module.exports = (async () => {
-  loadEnv(path.join(__dirname, "..", "..", ".env"));
-
-  exposeBackendCallbacks();
-})();
-=======
 /*---------------------------------------------------------------------------------------------
 * Copyright (c) Bentley Systems, Incorporated. All rights reserved.
 * See LICENSE.md in the project root for license terms and full copyright notice.
@@ -63,5 +29,4 @@
   loadEnv(path.join(__dirname, "..", "..", ".env"));
 
   exposeBackendCallbacks();
-})();
->>>>>>> 4d41f4fb
+})();