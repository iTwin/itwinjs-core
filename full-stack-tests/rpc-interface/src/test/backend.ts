<<<<<<< HEAD
/*---------------------------------------------------------------------------------------------
* Copyright (c) Bentley Systems, Incorporated. All rights reserved.
* See LICENSE.md in the project root for license terms and full copyright notice.
*--------------------------------------------------------------------------------------------*/

// Sets up a local backend to be used for testing within the iModel.js repo.

import * as path from "path";
import { IModelJsExpressServer } from "@itwin/express-server";
import { IModelHost, IModelHostConfiguration } from "@itwin/core-backend";
import { BentleyCloudRpcManager, RpcConfiguration } from "@itwin/core-common";
import { Presentation as PresentationBackend } from "@itwin/presentation-backend";
import { getRpcInterfaces, Settings } from "../common/Settings";
import * as fs from "fs";

/** Loads the provided `.env` file into process.env */
function loadEnv(envFile: string) {
  if (!fs.existsSync(envFile))
    return;

  const dotenv = require("dotenv"); // eslint-disable-line @typescript-eslint/no-var-requires
  const dotenvExpand = require("dotenv-expand"); // eslint-disable-line @typescript-eslint/no-var-requires
  const envResult = dotenv.config({ path: envFile });
  if (envResult.error) {
    throw envResult.error;
  }

  dotenvExpand(envResult);
}

loadEnv(path.join(__dirname, "..", "..", ".env"));
const settings = new Settings(process.env);

// eslint-disable-next-line @typescript-eslint/no-floating-promises
(async () => {
  RpcConfiguration.developmentMode = true;

  // Start the backend
  const hostConfig = new IModelHostConfiguration();
  hostConfig.concurrentQuery.concurrent = 2;
  hostConfig.concurrentQuery.pollInterval = 5;
  await IModelHost.startup(hostConfig);

  PresentationBackend.initialize();

  const rpcConfig = BentleyCloudRpcManager.initializeImpl({ info: { title: "full-stack-test", version: "v1.0" } }, getRpcInterfaces(settings));

  // create a basic express web server
  const port = 5011;
  const server = new IModelJsExpressServer(rpcConfig.protocol);
  await server.initialize(port);
  // eslint-disable-next-line no-console
  console.log(`Web backend for full-stack-tests listening on port ${port}`);
})();
=======
/*---------------------------------------------------------------------------------------------
* Copyright (c) Bentley Systems, Incorporated. All rights reserved.
* See LICENSE.md in the project root for license terms and full copyright notice.
*--------------------------------------------------------------------------------------------*/

// Sets up a local backend to be used for testing within the iModel.js repo.

import * as path from "path";
import { IModelJsExpressServer } from "@itwin/express-server";
import { IModelHost, IModelHostConfiguration } from "@itwin/core-backend";
import { BentleyCloudRpcManager, RpcConfiguration } from "@itwin/core-common";
import { Presentation as PresentationBackend } from "@itwin/presentation-backend";
import { getRpcInterfaces, Settings } from "../common/Settings";
import * as fs from "fs";

/** Loads the provided `.env` file into process.env */
function loadEnv(envFile: string) {
  if (!fs.existsSync(envFile))
    return;

  const dotenv = require("dotenv"); // eslint-disable-line @typescript-eslint/no-var-requires
  const dotenvExpand = require("dotenv-expand"); // eslint-disable-line @typescript-eslint/no-var-requires
  const envResult = dotenv.config({ path: envFile });
  if (envResult.error) {
    throw envResult.error;
  }

  dotenvExpand(envResult);
}

loadEnv(path.join(__dirname, "..", "..", ".env"));
const settings = new Settings(process.env);

// eslint-disable-next-line @typescript-eslint/no-floating-promises
(async () => {
  RpcConfiguration.developmentMode = true;

  // Start the backend
  const hostConfig = new IModelHostConfiguration();
  await IModelHost.startup(hostConfig);

  PresentationBackend.initialize();

  const rpcConfig = BentleyCloudRpcManager.initializeImpl({ info: { title: "full-stack-test", version: "v1.0" } }, getRpcInterfaces(settings));

  // create a basic express web server
  const port = 5011;
  const server = new IModelJsExpressServer(rpcConfig.protocol);
  await server.initialize(port);
  // eslint-disable-next-line no-console
  console.log(`Web backend for full-stack-tests listening on port ${port}`);
})();
>>>>>>> 51caf2bd
<|MERGE_RESOLUTION|>--- conflicted
+++ resolved
@@ -1,59 +1,3 @@
-<<<<<<< HEAD
-/*---------------------------------------------------------------------------------------------
-* Copyright (c) Bentley Systems, Incorporated. All rights reserved.
-* See LICENSE.md in the project root for license terms and full copyright notice.
-*--------------------------------------------------------------------------------------------*/
-
-// Sets up a local backend to be used for testing within the iModel.js repo.
-
-import * as path from "path";
-import { IModelJsExpressServer } from "@itwin/express-server";
-import { IModelHost, IModelHostConfiguration } from "@itwin/core-backend";
-import { BentleyCloudRpcManager, RpcConfiguration } from "@itwin/core-common";
-import { Presentation as PresentationBackend } from "@itwin/presentation-backend";
-import { getRpcInterfaces, Settings } from "../common/Settings";
-import * as fs from "fs";
-
-/** Loads the provided `.env` file into process.env */
-function loadEnv(envFile: string) {
-  if (!fs.existsSync(envFile))
-    return;
-
-  const dotenv = require("dotenv"); // eslint-disable-line @typescript-eslint/no-var-requires
-  const dotenvExpand = require("dotenv-expand"); // eslint-disable-line @typescript-eslint/no-var-requires
-  const envResult = dotenv.config({ path: envFile });
-  if (envResult.error) {
-    throw envResult.error;
-  }
-
-  dotenvExpand(envResult);
-}
-
-loadEnv(path.join(__dirname, "..", "..", ".env"));
-const settings = new Settings(process.env);
-
-// eslint-disable-next-line @typescript-eslint/no-floating-promises
-(async () => {
-  RpcConfiguration.developmentMode = true;
-
-  // Start the backend
-  const hostConfig = new IModelHostConfiguration();
-  hostConfig.concurrentQuery.concurrent = 2;
-  hostConfig.concurrentQuery.pollInterval = 5;
-  await IModelHost.startup(hostConfig);
-
-  PresentationBackend.initialize();
-
-  const rpcConfig = BentleyCloudRpcManager.initializeImpl({ info: { title: "full-stack-test", version: "v1.0" } }, getRpcInterfaces(settings));
-
-  // create a basic express web server
-  const port = 5011;
-  const server = new IModelJsExpressServer(rpcConfig.protocol);
-  await server.initialize(port);
-  // eslint-disable-next-line no-console
-  console.log(`Web backend for full-stack-tests listening on port ${port}`);
-})();
-=======
 /*---------------------------------------------------------------------------------------------
 * Copyright (c) Bentley Systems, Incorporated. All rights reserved.
 * See LICENSE.md in the project root for license terms and full copyright notice.
@@ -105,5 +49,4 @@
   await server.initialize(port);
   // eslint-disable-next-line no-console
   console.log(`Web backend for full-stack-tests listening on port ${port}`);
-})();
->>>>>>> 51caf2bd
+})();