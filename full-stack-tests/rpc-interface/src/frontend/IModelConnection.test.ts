--- conflicted
+++ resolved
@@ -1,391 +1,380 @@
-/*---------------------------------------------------------------------------------------------
-* Copyright (c) Bentley Systems, Incorporated. All rights reserved.
-* See LICENSE.md in the project root for license terms and full copyright notice.
-*--------------------------------------------------------------------------------------------*/
-import * as chai from "chai";
-<<<<<<< HEAD
-import { Id64, Id64Set } from "@itwin/core-bentley";
-import { Matrix4d, Point3d, XYZProps, YawPitchRollAngles } from "@itwin/core-geometry";
-import {
-  EcefLocation, GeoCoordStatus, IModelReadRpcInterface, IModelVersion, MassPropertiesOperation, MassPropertiesRequestProps, ModelQueryParams,
-} from "@itwin/core-common";
-import { CheckpointConnection, IModelApp, IModelConnection, SpatialModelState, ViewState } from "@itwin/core-frontend";
-import { AccessToken } from "@bentley/itwin-client";
-import { TestFrontendAuthorizationClient } from "@itwin/oidc-signin-tool/lib/frontend";
-=======
-import { AccessToken, Id64, Id64Set } from "@bentley/bentleyjs-core";
-import { Matrix4d, Point3d, XYZProps, YawPitchRollAngles } from "@bentley/geometry-core";
-import {
-  EcefLocation, GeoCoordStatus, IModelReadRpcInterface, IModelVersion, MassPropertiesOperation, MassPropertiesRequestProps, ModelQueryParams,
-} from "@bentley/imodeljs-common";
-import { CheckpointConnection, IModelApp, IModelConnection, SpatialModelState, ViewState } from "@bentley/imodeljs-frontend";
-import { TestFrontendAuthorizationClient } from "@bentley/oidc-signin-tool/lib/frontend";
->>>>>>> 405c9a93
-import { TestContext } from "./setup/TestContext";
-
-/* eslint-disable deprecation/deprecation */
-
-const expect = chai.expect;
-
-// eslint-disable-next-line @typescript-eslint/no-var-requires
-(global as any).btoa = (str: string) => {
-  const buffer = Buffer.from(str, "binary");
-  return buffer.toString("base64");
-};
-
-describe("IModel Connection", () => {
-  let accessToken: AccessToken;
-  let testContext: TestContext;
-
-  before(async function () {
-    testContext = await TestContext.instance();
-
-    if (!testContext.settings.runiModelReadRpcTests)
-      this.skip();
-
-    accessToken = testContext.adminUserAccessToken;
-    IModelApp.authorizationClient = new TestFrontendAuthorizationClient(accessToken);
-  });
-
-  it("should successfully open an IModelConnection for read", async () => {
-    const iTwinId = testContext.iModelWithChangesets!.iTwinId;
-    const iModelId = testContext.iModelWithChangesets!.iModelId;
-
-    const iModel: IModelConnection = await CheckpointConnection.openRemote(iTwinId, iModelId);
-
-    expect(iModel).to.exist.and.be.not.empty;
-
-    const iModelRpcProps = iModel.getRpcProps();
-    expect(iModelRpcProps).to.exist.and.be.not.empty;
-  });
-
-  it("should successfully close an open an IModelConnection", async () => {
-    const iModelId = testContext.iModelWithChangesets!.iModelId;
-    const iTwinId = testContext.iModelWithChangesets!.iTwinId;
-    const iModel = await CheckpointConnection.openRemote(iTwinId, iModelId);
-
-    expect(iModel).to.exist;
-    return expect(iModel.close()).to.eventually.be.fulfilled;
-  });
-});
-
-describe("IModel Connection with client credentials", () => {
-  let accessToken: AccessToken;
-  let testContext: TestContext;
-
-  before(async function () {
-    testContext = await TestContext.instance();
-
-    // If client credentials are not supplied or imodel read rpc tests are disabled skip test suite
-    if (!testContext.settings.clientConfiguration || !testContext.settings.runiModelReadRpcTests)
-      this.skip();
-
-    accessToken = testContext.clientAccessToken!;
-    IModelApp.authorizationClient = new TestFrontendAuthorizationClient(accessToken);
-  });
-
-  it("should successfully open an IModelConnection for read", async () => {
-    const iTwinId = testContext.iModelWithChangesets!.iTwinId;
-    const iModelId = testContext.iModelWithChangesets!.iModelId;
-    const changeSetId = (await testContext.iModelWithChangesets!.getConnection()).changeset.id;
-
-    const iModel = await CheckpointConnection.openRemote(iTwinId, iModelId, undefined === changeSetId ? IModelVersion.latest() : IModelVersion.asOfChangeSet(changeSetId));
-
-    expect(iModel).to.exist.and.be.not.empty;
-
-    const iModelRpcProps = iModel.getRpcProps();
-    expect(iModelRpcProps).to.exist.and.be.not.empty;
-  });
-});
-
-describe("IModelReadRpcInterface Methods from an IModelConnection", () => {
-  let iModel: IModelConnection;
-  let iTwinId: string;
-  let accessToken: AccessToken;
-  let testContext: TestContext;
-
-  before(async function () {
-    testContext = await TestContext.instance();
-
-    if (!testContext.settings.runiModelReadRpcTests) {
-      this.skip();
-    }
-
-    const iModelId = testContext.iModelWithChangesets!.iModelId;
-    iTwinId = testContext.iModelWithChangesets!.iTwinId;
-    accessToken = testContext.adminUserAccessToken;
-    IModelApp.authorizationClient = new TestFrontendAuthorizationClient(accessToken);
-    iModel = await CheckpointConnection.openRemote(iTwinId, iModelId);
-  });
-
-  it("queryEntityIds should work as expected", async () => {
-    const ids = await iModel.elements.queryIds({ limit: 10, from: "BisCore:Subject" });
-    expect(ids).to.exist;
-  });
-
-  it("getToolTipMessage should work as expected", async () => {
-    const ids: Id64Set = await iModel.elements.queryIds({ limit: 10, from: "BisCore:Subject" });
-    const id = ids.values().next().value;
-
-    const tooltip = await iModel.getToolTipMessage(id); // "0x338"
-
-    expect(tooltip).to.not.be.undefined;
-  });
-
-  it("getDefaultViewId should work as expected", async () => {
-    const result = await iModel.views.queryDefaultViewId();
-
-    expect(result).to.not.be.undefined;
-  });
-
-  it("getGeometrySummary should work as expected", async () => {
-    const ids: Id64Set = await iModel.elements.queryIds({ limit: 10, from: "BisCore:Subject" });
-    const id = ids.values().next().value;
-    const result = await IModelReadRpcInterface.getClient().getGeometrySummary(iModel.getRpcProps(), { elementIds: [id], options: {} });
-    expect(result).to.not.be.undefined;
-  });
-
-  it("requestSnap should work as expected", async () => {
-    const ids: Id64Set = await iModel.elements.queryIds({ limit: 10, from: "BisCore:PhysicalElement" });
-    const id = ids.values().next().value;
-
-    const worldToView = Matrix4d.createIdentity();
-    const snap = await iModel.requestSnap({
-      id,
-      testPoint: { x: 1, y: 2, z: 3 },
-      closePoint: { x: 1, y: 2, z: 3 },
-      worldToView: worldToView.toJSON(),
-    });
-
-    expect(snap.status).to.not.be.undefined;
-  });
-
-  it("queryModelProps should work as expected", async () => {
-    const modelQueryParams: ModelQueryParams = { limit: 10, from: SpatialModelState.classFullName, wantPrivate: false };
-    const curModelProps = await iModel.models.queryProps(modelQueryParams);
-
-    expect(curModelProps).to.not.be.undefined;
-    expect(curModelProps.length).gt(0);
-  });
-
-  it("getModelProps should work as expected", async () => {
-    const modelQueryParams: ModelQueryParams = { limit: 10, from: SpatialModelState.classFullName, wantPrivate: false };
-    const curModelProps = await iModel.models.queryProps(modelQueryParams);
-    const modelId = curModelProps[0].id!.toString();
-
-    await iModel.models.load(modelId); // "0x1c"
-
-    expect(iModel.models.loaded.size).to.equal(1);
-    expect(iModel.models.loaded.get(modelId)).to.not.be.undefined;
-  });
-
-  it("getClassHierarchy should work as expected", async () => {
-    const result = await iModel.findClassFor("BisCore:LineStyle", undefined);
-    expect(result).undefined;
-  });
-
-  it("getViewThumbnail should work as expected", async () => {
-    const modelQueryParams: ModelQueryParams = { limit: 10, from: ViewState.classFullName };
-    const modelProps = await iModel.views.queryProps(modelQueryParams);
-    const viewId = modelProps[0].id!.toString();
-    const result = await iModel.views.getThumbnail(viewId);
-    expect(result).to.not.be.undefined;
-  });
-
-  it("getIModelCoordinatesFromGeoCoordinates should work as expected", async () => {
-    const wgs84Converter = iModel.geoServices.getConverter("WGS84");
-    const nad27Converter = iModel.geoServices.getConverter("NAD27");
-
-    const geoPointList: XYZProps[] = [];
-
-    for (let iLatitude = 0; iLatitude < 10; iLatitude++) {
-      for (let iLongitude = 0; iLongitude < 10; iLongitude++) {
-        geoPointList.push({ x: (132.600 + 0.02 * iLongitude), y: (34.350 + 0.02 * iLatitude), z: 0.0 });
-      }
-    }
-
-    const testPoints: XYZProps[] = [];
-    for (let iGeoPoint = 1; iGeoPoint < geoPointList.length; iGeoPoint += 2)
-      testPoints.push(geoPointList[iGeoPoint]);
-
-    const wgs84Response = await wgs84Converter!.getIModelCoordinatesFromGeoCoordinates(testPoints);
-
-    // shouldn't have any from the cache.
-    expect(wgs84Response.fromCache === 0).to.be.true;
-
-    // shouldn't have any failures.
-    for (const result of wgs84Response.iModelCoords) {
-      expect(GeoCoordStatus.Success === result.s);
-    }
-
-    const nad27Response = await nad27Converter!.getIModelCoordinatesFromGeoCoordinates(testPoints);
-
-    // shouldn't have any from the cache.
-    expect(nad27Response.fromCache).eq(0);
-  });
-
-  it("getGeoCoordinatesFromIModelCoordinates should work as expected", async () => {
-    const ecefProps = new EcefLocation({ orientation: YawPitchRollAngles.createDegrees(0, 0, 0), origin: Point3d.create(0, 0, 0) });
-    iModel.setEcefLocation(ecefProps);
-
-    await iModel.spatialToCartographic({ x: 6378.137, y: 0, z: 0 });
-  });
-
-  /* NEEDSWORK queryPage no longer exists; you cannot specify a specific rows-per-page to query for (only a maximum via LIMIT).
-  it("queryRowCount should work as expected", async () => {
-    const getRowPerPage = (nPageSize: number, nRowCount: number) => {
-      const nRowPerPage = nRowCount / nPageSize;
-      const nPages = Math.ceil(nRowPerPage);
-      const nRowOnLastPage = nRowCount - (Math.floor(nRowPerPage) * pageSize);
-      const pages = new Array(nPages).fill(pageSize);
-      if (nRowPerPage) {
-        pages[nPages - 1] = nRowOnLastPage;
-      }
-      return pages;
-    };
-
-    const pageSize = 5;
-    const query = "SELECT ECInstanceId as Id, Parent.Id as ParentId FROM BisCore.Element";
-    const rowCount = await iModel.queryRowCount(query);
-
-    // verify row per page
-    const rowPerPage = getRowPerPage(pageSize, rowCount);
-    for (let k = 0; k < rowPerPage.length; k++) {
-      const row = await iModel.queryPage(query, undefined, { size: pageSize, start: k });
-      expect(row.length).to.be.equal(rowPerPage[k]);
-    }
-
-    // verify with async iterator
-    const resultSet = [];
-    for await (const row of iModel.query(query, undefined, { size: pageSize })) {
-      resultSet.push(row);
-      expect(Reflect.has(row, "id")).to.be.true;
-      if (Reflect.ownKeys(row).length > 1) {
-        expect(Reflect.has(row, "parentId")).to.be.true;
-        const parentId: string = row.parentId;
-        expect(parentId.startsWith("0x")).to.be.true;
-      }
-      const id: string = row.id;
-      expect(id.startsWith("0x"));
-    }
-    expect(rowCount).to.be.equal(resultSet.length);
-  });
-  */
-
-  it("queryModelRanges should work as expected", async () => {
-    const modelProps = await iModel.models.queryProps({ limit: 10, from: "BisCore.SpatialModel" });
-    const modelId = modelProps[0].id!.toString();
-
-    let idSet: Id64Set = Id64.toIdSet(modelId);
-
-    let ranges = await iModel.models.queryModelRanges(idSet);
-
-    expect(ranges).to.not.be.undefined;
-    expect(ranges.length).to.be.equal(1);
-    idSet = new Set<string>();
-    for (const modelProp of modelProps) {
-      idSet.add(modelProp.id!.toString());
-    }
-    ranges = await iModel.models.queryModelRanges(idSet);
-    expect(ranges).to.not.be.undefined;
-    expect(ranges.length).to.be.gte(1);
-
-  });
-
-  it("queryModelRanges should properly handle models that aren't geometric", async () => {
-    // the below clause is created specifically for the test iModel, if that iModel were to be changed and it contained models that were geometricModels
-    // but not PhysicalModels then the test may fail.
-    let ranges;
-    let modelProps = await iModel.models.queryProps({ limit: 10, from: "BisCore.Model", where: "ec_classname(ECClassId) <> 'BisCore:PhysicalModel'" });
-    let idSet: Id64Set = new Set<string>();
-    for (const modelProp of modelProps) {
-      idSet.add(modelProp.id!.toString());
-    }
-    if (idSet.size === 1) { // queryModelRanges throws error if idSet size is 1 AND the id in the set returns some error for querying its extents
-      await expect(iModel.models.queryModelRanges(idSet)).to.be.rejectedWith(Error);
-    } else {
-      ranges = await iModel.models.queryModelRanges(idSet);
-      expect(ranges).to.not.be.undefined;
-      expect(ranges.length).to.be.equal(0);
-    }
-    const dictModelId = await iModel.models.getDictionaryModel();
-    idSet = Id64.toIdSet(dictModelId);
-    await expect(iModel.models.queryModelRanges(idSet)).to.be.rejectedWith(Error);
-
-    modelProps = await iModel.models.queryProps({ limit: 10, from: "BisCore.SpatialModel" });
-    idSet.add(modelProps[0].id!.toString());
-    ranges = await iModel.models.queryModelRanges(idSet);
-    expect(ranges).to.not.be.undefined;
-    expect(ranges.length).to.be.equal(1);
-  });
-  it("getMassProperties should work as expected", async () => {
-    const requestProps: MassPropertiesRequestProps = {
-      operation: MassPropertiesOperation.AccumulateVolumes,
-    };
-
-    const result = await IModelReadRpcInterface.getClient().getMassProperties(iModel.getRpcProps(), requestProps);
-    expect(result).to.not.be.null;
-  });
-});
-
-describe("Snapping", () => {
-  let iModel: IModelConnection;
-  let iTwinId: string;
-  let accessToken: AccessToken;
-  let testContext: TestContext;
-
-  before(async function () {
-    testContext = await TestContext.instance();
-
-    if (!testContext.settings.runiModelReadRpcTests)
-      this.skip();
-
-    const iModelId = testContext.iModelWithChangesets!.iModelId;
-    iTwinId = testContext.iModelWithChangesets!.iTwinId;
-    accessToken = testContext.adminUserAccessToken;
-    IModelApp.authorizationClient = new TestFrontendAuthorizationClient(accessToken);
-    iModel = await CheckpointConnection.openRemote(iTwinId, iModelId);
-  });
-
-  it("should be able to request a snap", async () => {
-    const ids = await iModel.elements.queryIds({ limit: 10, from: "BisCore:PhysicalElement" });
-    const id = ids.values().next().value;
-
-    const worldToView = Matrix4d.createIdentity();
-    const snapProps = {
-      id,
-      testPoint: { x: 1, y: 2, z: 3 },
-      closePoint: { x: 1, y: 2, z: 3 },
-      worldToView: worldToView.toJSON(),
-    };
-
-    const snap = await IModelReadRpcInterface.getClient().requestSnap(iModel.getRpcProps(), id, snapProps);
-    expect(snap.status).to.not.be.undefined;
-  });
-
-  it("should be able to cancel a snap", async () => {
-    const ids = await iModel.elements.queryIds({ limit: 10, from: "BisCore:PhysicalElement" });
-    const id = ids.values().next().value;
-
-    const worldToView = Matrix4d.createIdentity();
-    const snapProps = {
-      id,
-      testPoint: { x: 1, y: 2, z: 3 },
-      closePoint: { x: 1, y: 2, z: 3 },
-      worldToView: worldToView.toJSON(),
-    };
-
-    // eslint-disable-next-line @typescript-eslint/no-floating-promises
-    const promise = IModelReadRpcInterface.getClient().requestSnap(iModel.getRpcProps(), id, snapProps);
-    try {
-      await IModelReadRpcInterface.getClient().cancelSnap(iModel.getRpcProps(), id);
-      const snap = await promise;
-
-      // This is what we expect if the snap is completed before the cancellation is processed.
-      expect(snap.status).not.to.be.undefined;
-    } catch (err: any) {
-      // This is what we expect if the cancellation occurs in time to really cancel the snap.
-      expect(err.message).to.equal("aborted");
-    }
-  });
-});
+/*---------------------------------------------------------------------------------------------
+* Copyright (c) Bentley Systems, Incorporated. All rights reserved.
+* See LICENSE.md in the project root for license terms and full copyright notice.
+*--------------------------------------------------------------------------------------------*/
+import * as chai from "chai";
+import { AccessToken, Id64, Id64Set } from "@itwin/core-bentley";
+import { Matrix4d, Point3d, XYZProps, YawPitchRollAngles } from "@itwin/core-geometry";
+import {
+  EcefLocation, GeoCoordStatus, IModelReadRpcInterface, IModelVersion, MassPropertiesOperation, MassPropertiesRequestProps, ModelQueryParams,
+} from "@itwin/core-common";
+import { CheckpointConnection, IModelApp, IModelConnection, SpatialModelState, ViewState } from "@itwin/core-frontend";
+import { TestFrontendAuthorizationClient } from "@itwin/oidc-signin-tool/lib/frontend";
+import { TestContext } from "./setup/TestContext";
+
+/* eslint-disable deprecation/deprecation */
+
+const expect = chai.expect;
+
+// eslint-disable-next-line @typescript-eslint/no-var-requires
+(global as any).btoa = (str: string) => {
+  const buffer = Buffer.from(str, "binary");
+  return buffer.toString("base64");
+};
+
+describe("IModel Connection", () => {
+  let accessToken: AccessToken;
+  let testContext: TestContext;
+
+  before(async function () {
+    testContext = await TestContext.instance();
+
+    if (!testContext.settings.runiModelReadRpcTests)
+      this.skip();
+
+    accessToken = testContext.adminUserAccessToken;
+    IModelApp.authorizationClient = new TestFrontendAuthorizationClient(accessToken);
+  });
+
+  it("should successfully open an IModelConnection for read", async () => {
+    const iTwinId = testContext.iModelWithChangesets!.iTwinId;
+    const iModelId = testContext.iModelWithChangesets!.iModelId;
+
+    const iModel: IModelConnection = await CheckpointConnection.openRemote(iTwinId, iModelId);
+
+    expect(iModel).to.exist.and.be.not.empty;
+
+    const iModelRpcProps = iModel.getRpcProps();
+    expect(iModelRpcProps).to.exist.and.be.not.empty;
+  });
+
+  it("should successfully close an open an IModelConnection", async () => {
+    const iModelId = testContext.iModelWithChangesets!.iModelId;
+    const iTwinId = testContext.iModelWithChangesets!.iTwinId;
+    const iModel = await CheckpointConnection.openRemote(iTwinId, iModelId);
+
+    expect(iModel).to.exist;
+    return expect(iModel.close()).to.eventually.be.fulfilled;
+  });
+});
+
+describe("IModel Connection with client credentials", () => {
+  let accessToken: AccessToken;
+  let testContext: TestContext;
+
+  before(async function () {
+    testContext = await TestContext.instance();
+
+    // If client credentials are not supplied or imodel read rpc tests are disabled skip test suite
+    if (!testContext.settings.clientConfiguration || !testContext.settings.runiModelReadRpcTests)
+      this.skip();
+
+    accessToken = testContext.clientAccessToken!;
+    IModelApp.authorizationClient = new TestFrontendAuthorizationClient(accessToken);
+  });
+
+  it("should successfully open an IModelConnection for read", async () => {
+    const iTwinId = testContext.iModelWithChangesets!.iTwinId;
+    const iModelId = testContext.iModelWithChangesets!.iModelId;
+    const changeSetId = (await testContext.iModelWithChangesets!.getConnection()).changeset.id;
+
+    const iModel = await CheckpointConnection.openRemote(iTwinId, iModelId, undefined === changeSetId ? IModelVersion.latest() : IModelVersion.asOfChangeSet(changeSetId));
+
+    expect(iModel).to.exist.and.be.not.empty;
+
+    const iModelRpcProps = iModel.getRpcProps();
+    expect(iModelRpcProps).to.exist.and.be.not.empty;
+  });
+});
+
+describe("IModelReadRpcInterface Methods from an IModelConnection", () => {
+  let iModel: IModelConnection;
+  let iTwinId: string;
+  let accessToken: AccessToken;
+  let testContext: TestContext;
+
+  before(async function () {
+    testContext = await TestContext.instance();
+
+    if (!testContext.settings.runiModelReadRpcTests) {
+      this.skip();
+    }
+
+    const iModelId = testContext.iModelWithChangesets!.iModelId;
+    iTwinId = testContext.iModelWithChangesets!.iTwinId;
+    accessToken = testContext.adminUserAccessToken;
+    IModelApp.authorizationClient = new TestFrontendAuthorizationClient(accessToken);
+    iModel = await CheckpointConnection.openRemote(iTwinId, iModelId);
+  });
+
+  it("queryEntityIds should work as expected", async () => {
+    const ids = await iModel.elements.queryIds({ limit: 10, from: "BisCore:Subject" });
+    expect(ids).to.exist;
+  });
+
+  it("getToolTipMessage should work as expected", async () => {
+    const ids: Id64Set = await iModel.elements.queryIds({ limit: 10, from: "BisCore:Subject" });
+    const id = ids.values().next().value;
+
+    const tooltip = await iModel.getToolTipMessage(id); // "0x338"
+
+    expect(tooltip).to.not.be.undefined;
+  });
+
+  it("getDefaultViewId should work as expected", async () => {
+    const result = await iModel.views.queryDefaultViewId();
+
+    expect(result).to.not.be.undefined;
+  });
+
+  it("getGeometrySummary should work as expected", async () => {
+    const ids: Id64Set = await iModel.elements.queryIds({ limit: 10, from: "BisCore:Subject" });
+    const id = ids.values().next().value;
+    const result = await IModelReadRpcInterface.getClient().getGeometrySummary(iModel.getRpcProps(), { elementIds: [id], options: {} });
+    expect(result).to.not.be.undefined;
+  });
+
+  it("requestSnap should work as expected", async () => {
+    const ids: Id64Set = await iModel.elements.queryIds({ limit: 10, from: "BisCore:PhysicalElement" });
+    const id = ids.values().next().value;
+
+    const worldToView = Matrix4d.createIdentity();
+    const snap = await iModel.requestSnap({
+      id,
+      testPoint: { x: 1, y: 2, z: 3 },
+      closePoint: { x: 1, y: 2, z: 3 },
+      worldToView: worldToView.toJSON(),
+    });
+
+    expect(snap.status).to.not.be.undefined;
+  });
+
+  it("queryModelProps should work as expected", async () => {
+    const modelQueryParams: ModelQueryParams = { limit: 10, from: SpatialModelState.classFullName, wantPrivate: false };
+    const curModelProps = await iModel.models.queryProps(modelQueryParams);
+
+    expect(curModelProps).to.not.be.undefined;
+    expect(curModelProps.length).gt(0);
+  });
+
+  it("getModelProps should work as expected", async () => {
+    const modelQueryParams: ModelQueryParams = { limit: 10, from: SpatialModelState.classFullName, wantPrivate: false };
+    const curModelProps = await iModel.models.queryProps(modelQueryParams);
+    const modelId = curModelProps[0].id!.toString();
+
+    await iModel.models.load(modelId); // "0x1c"
+
+    expect(iModel.models.loaded.size).to.equal(1);
+    expect(iModel.models.loaded.get(modelId)).to.not.be.undefined;
+  });
+
+  it("getClassHierarchy should work as expected", async () => {
+    const result = await iModel.findClassFor("BisCore:LineStyle", undefined);
+    expect(result).undefined;
+  });
+
+  it("getViewThumbnail should work as expected", async () => {
+    const modelQueryParams: ModelQueryParams = { limit: 10, from: ViewState.classFullName };
+    const modelProps = await iModel.views.queryProps(modelQueryParams);
+    const viewId = modelProps[0].id!.toString();
+    const result = await iModel.views.getThumbnail(viewId);
+    expect(result).to.not.be.undefined;
+  });
+
+  it("getIModelCoordinatesFromGeoCoordinates should work as expected", async () => {
+    const wgs84Converter = iModel.geoServices.getConverter("WGS84");
+    const nad27Converter = iModel.geoServices.getConverter("NAD27");
+
+    const geoPointList: XYZProps[] = [];
+
+    for (let iLatitude = 0; iLatitude < 10; iLatitude++) {
+      for (let iLongitude = 0; iLongitude < 10; iLongitude++) {
+        geoPointList.push({ x: (132.600 + 0.02 * iLongitude), y: (34.350 + 0.02 * iLatitude), z: 0.0 });
+      }
+    }
+
+    const testPoints: XYZProps[] = [];
+    for (let iGeoPoint = 1; iGeoPoint < geoPointList.length; iGeoPoint += 2)
+      testPoints.push(geoPointList[iGeoPoint]);
+
+    const wgs84Response = await wgs84Converter!.getIModelCoordinatesFromGeoCoordinates(testPoints);
+
+    // shouldn't have any from the cache.
+    expect(wgs84Response.fromCache === 0).to.be.true;
+
+    // shouldn't have any failures.
+    for (const result of wgs84Response.iModelCoords) {
+      expect(GeoCoordStatus.Success === result.s);
+    }
+
+    const nad27Response = await nad27Converter!.getIModelCoordinatesFromGeoCoordinates(testPoints);
+
+    // shouldn't have any from the cache.
+    expect(nad27Response.fromCache).eq(0);
+  });
+
+  it("getGeoCoordinatesFromIModelCoordinates should work as expected", async () => {
+    const ecefProps = new EcefLocation({ orientation: YawPitchRollAngles.createDegrees(0, 0, 0), origin: Point3d.create(0, 0, 0) });
+    iModel.setEcefLocation(ecefProps);
+
+    await iModel.spatialToCartographic({ x: 6378.137, y: 0, z: 0 });
+  });
+
+  /* NEEDSWORK queryPage no longer exists; you cannot specify a specific rows-per-page to query for (only a maximum via LIMIT).
+  it("queryRowCount should work as expected", async () => {
+    const getRowPerPage = (nPageSize: number, nRowCount: number) => {
+      const nRowPerPage = nRowCount / nPageSize;
+      const nPages = Math.ceil(nRowPerPage);
+      const nRowOnLastPage = nRowCount - (Math.floor(nRowPerPage) * pageSize);
+      const pages = new Array(nPages).fill(pageSize);
+      if (nRowPerPage) {
+        pages[nPages - 1] = nRowOnLastPage;
+      }
+      return pages;
+    };
+
+    const pageSize = 5;
+    const query = "SELECT ECInstanceId as Id, Parent.Id as ParentId FROM BisCore.Element";
+    const rowCount = await iModel.queryRowCount(query);
+
+    // verify row per page
+    const rowPerPage = getRowPerPage(pageSize, rowCount);
+    for (let k = 0; k < rowPerPage.length; k++) {
+      const row = await iModel.queryPage(query, undefined, { size: pageSize, start: k });
+      expect(row.length).to.be.equal(rowPerPage[k]);
+    }
+
+    // verify with async iterator
+    const resultSet = [];
+    for await (const row of iModel.query(query, undefined, { size: pageSize })) {
+      resultSet.push(row);
+      expect(Reflect.has(row, "id")).to.be.true;
+      if (Reflect.ownKeys(row).length > 1) {
+        expect(Reflect.has(row, "parentId")).to.be.true;
+        const parentId: string = row.parentId;
+        expect(parentId.startsWith("0x")).to.be.true;
+      }
+      const id: string = row.id;
+      expect(id.startsWith("0x"));
+    }
+    expect(rowCount).to.be.equal(resultSet.length);
+  });
+  */
+
+  it("queryModelRanges should work as expected", async () => {
+    const modelProps = await iModel.models.queryProps({ limit: 10, from: "BisCore.SpatialModel" });
+    const modelId = modelProps[0].id!.toString();
+
+    let idSet: Id64Set = Id64.toIdSet(modelId);
+
+    let ranges = await iModel.models.queryModelRanges(idSet);
+
+    expect(ranges).to.not.be.undefined;
+    expect(ranges.length).to.be.equal(1);
+    idSet = new Set<string>();
+    for (const modelProp of modelProps) {
+      idSet.add(modelProp.id!.toString());
+    }
+    ranges = await iModel.models.queryModelRanges(idSet);
+    expect(ranges).to.not.be.undefined;
+    expect(ranges.length).to.be.gte(1);
+
+  });
+
+  it("queryModelRanges should properly handle models that aren't geometric", async () => {
+    // the below clause is created specifically for the test iModel, if that iModel were to be changed and it contained models that were geometricModels
+    // but not PhysicalModels then the test may fail.
+    let ranges;
+    let modelProps = await iModel.models.queryProps({ limit: 10, from: "BisCore.Model", where: "ec_classname(ECClassId) <> 'BisCore:PhysicalModel'" });
+    let idSet: Id64Set = new Set<string>();
+    for (const modelProp of modelProps) {
+      idSet.add(modelProp.id!.toString());
+    }
+    if (idSet.size === 1) { // queryModelRanges throws error if idSet size is 1 AND the id in the set returns some error for querying its extents
+      await expect(iModel.models.queryModelRanges(idSet)).to.be.rejectedWith(Error);
+    } else {
+      ranges = await iModel.models.queryModelRanges(idSet);
+      expect(ranges).to.not.be.undefined;
+      expect(ranges.length).to.be.equal(0);
+    }
+    const dictModelId = await iModel.models.getDictionaryModel();
+    idSet = Id64.toIdSet(dictModelId);
+    await expect(iModel.models.queryModelRanges(idSet)).to.be.rejectedWith(Error);
+
+    modelProps = await iModel.models.queryProps({ limit: 10, from: "BisCore.SpatialModel" });
+    idSet.add(modelProps[0].id!.toString());
+    ranges = await iModel.models.queryModelRanges(idSet);
+    expect(ranges).to.not.be.undefined;
+    expect(ranges.length).to.be.equal(1);
+  });
+  it("getMassProperties should work as expected", async () => {
+    const requestProps: MassPropertiesRequestProps = {
+      operation: MassPropertiesOperation.AccumulateVolumes,
+    };
+
+    const result = await IModelReadRpcInterface.getClient().getMassProperties(iModel.getRpcProps(), requestProps);
+    expect(result).to.not.be.null;
+  });
+});
+
+describe("Snapping", () => {
+  let iModel: IModelConnection;
+  let iTwinId: string;
+  let accessToken: AccessToken;
+  let testContext: TestContext;
+
+  before(async function () {
+    testContext = await TestContext.instance();
+
+    if (!testContext.settings.runiModelReadRpcTests)
+      this.skip();
+
+    const iModelId = testContext.iModelWithChangesets!.iModelId;
+    iTwinId = testContext.iModelWithChangesets!.iTwinId;
+    accessToken = testContext.adminUserAccessToken;
+    IModelApp.authorizationClient = new TestFrontendAuthorizationClient(accessToken);
+    iModel = await CheckpointConnection.openRemote(iTwinId, iModelId);
+  });
+
+  it("should be able to request a snap", async () => {
+    const ids = await iModel.elements.queryIds({ limit: 10, from: "BisCore:PhysicalElement" });
+    const id = ids.values().next().value;
+
+    const worldToView = Matrix4d.createIdentity();
+    const snapProps = {
+      id,
+      testPoint: { x: 1, y: 2, z: 3 },
+      closePoint: { x: 1, y: 2, z: 3 },
+      worldToView: worldToView.toJSON(),
+    };
+
+    const snap = await IModelReadRpcInterface.getClient().requestSnap(iModel.getRpcProps(), id, snapProps);
+    expect(snap.status).to.not.be.undefined;
+  });
+
+  it("should be able to cancel a snap", async () => {
+    const ids = await iModel.elements.queryIds({ limit: 10, from: "BisCore:PhysicalElement" });
+    const id = ids.values().next().value;
+
+    const worldToView = Matrix4d.createIdentity();
+    const snapProps = {
+      id,
+      testPoint: { x: 1, y: 2, z: 3 },
+      closePoint: { x: 1, y: 2, z: 3 },
+      worldToView: worldToView.toJSON(),
+    };
+
+    // eslint-disable-next-line @typescript-eslint/no-floating-promises
+    const promise = IModelReadRpcInterface.getClient().requestSnap(iModel.getRpcProps(), id, snapProps);
+    try {
+      await IModelReadRpcInterface.getClient().cancelSnap(iModel.getRpcProps(), id);
+      const snap = await promise;
+
+      // This is what we expect if the snap is completed before the cancellation is processed.
+      expect(snap.status).not.to.be.undefined;
+    } catch (err: any) {
+      // This is what we expect if the cancellation occurs in time to really cancel the snap.
+      expect(err.message).to.equal("aborted");
+    }
+  });
+});