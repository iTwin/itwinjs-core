--- conflicted
+++ resolved
@@ -1,117 +1,92 @@
-/*---------------------------------------------------------------------------------------------
-* Copyright (c) Bentley Systems, Incorporated. All rights reserved.
-* See LICENSE.md in the project root for license terms and full copyright notice.
-*--------------------------------------------------------------------------------------------*/
-import { expect } from "chai";
-import { AuthorizedFrontendRequestContext, CheckpointConnection } from "@bentley/imodeljs-frontend";
-import { IModelHubClient, IModelQuery } from "@bentley/imodelhub-client";
-import { ITwin, ITwinAccessClient, ITwinSearchableProperty } from "@bentley/itwin-registry-client";
-import { IModelData } from "../../common/Settings";
-import { IModelVersion } from "@bentley/imodeljs-common";
-
-export class IModelSession {
-
-<<<<<<< HEAD
-  // SWB
-  public contextId: string;
-=======
-  public iTwinId: string;
->>>>>>> 3a9b8d08
-  public iModelId: string;
-  public changesetId?: string;
-  private _imodelVersion: IModelVersion;
-
-  private _iModel?: CheckpointConnection;
-
-<<<<<<< HEAD
-  // SWB
-  private constructor(contextId: string, imodelId: string, changesetId?: string) {
-    this.contextId = contextId;
-=======
-  private constructor(iTwinId: string, imodelId: string, changesetId?: string) {
-    this.iTwinId = iTwinId;
->>>>>>> 3a9b8d08
-    this.iModelId = imodelId;
-    this.changesetId = changesetId;
-
-    this._imodelVersion = changesetId ? IModelVersion.asOfChangeSet(changesetId) : IModelVersion.latest();
-  }
-
-  // SWB
-  public static async create(requestContext: AuthorizedFrontendRequestContext, iModelData: IModelData): Promise<IModelSession> {
-<<<<<<< HEAD
-    // SWB
-    let contextId;
-=======
-    let iTwinId;
->>>>>>> 3a9b8d08
-    let imodelId;
-
-    // SWB
-    // Turn the project name into an id
-    // SWB
-    if (iModelData.useProjectName) {
-      if (!iModelData.projectName)
-      // SWB
-        throw new Error(`The iModel has no project name, so it cannot get the project.`);
-
-      const client = new ITwinAccessClient();
-      const iTwinList: ITwin[] = await client.getAll(requestContext, {
-        search: {
-          searchString: iModelData.projectName,
-          propertyName: ITwinSearchableProperty.Name,
-          exactMatch: true,
-        }});
-
-      if (iTwinList.length === 0)
-        throw new Error(`ITwin ${iModelData.projectName} was not found for the user.`);
-      else if (iTwinList.length > 1)
-        throw new Error(`Multiple iTwins named ${iModelData.projectName} were found for the user.`);
-
-      iTwinId = iTwinList[0].id;
-    } else
-<<<<<<< HEAD
-      // SWB
-      contextId = iModelData.projectId!;
-=======
-      iTwinId = iModelData.projectId!;
->>>>>>> 3a9b8d08
-
-    if (iModelData.useName) {
-      const imodelClient = new IModelHubClient();
-      const imodels = await imodelClient.iModels.get(requestContext, iTwinId, new IModelQuery().byName(iModelData.name!));
-      if (undefined === imodels || imodels.length === 0)
-<<<<<<< HEAD
-      // SWB
-        throw new Error(`The iModel ${iModelData.name} does not exist in project ${contextId}.`);
-=======
-        throw new Error(`The iModel ${iModelData.name} does not exist in project ${iTwinId}.`);
->>>>>>> 3a9b8d08
-      imodelId = imodels[0].wsgId;
-    } else
-      imodelId = iModelData.id!;
-
-    // SWB
-    console.log(`Using iModel { name:${iModelData.name}, id:${iModelData.id}, projectId:${iModelData.projectId}, changesetId:${iModelData.changeSetId} }`); // eslint-disable-line no-console
-
-    return new IModelSession(iTwinId, imodelId, iModelData.changeSetId);
-  }
-
-  public async getConnection(): Promise<CheckpointConnection> {
-    return undefined === this._iModel ? this.open() : this._iModel;
-  }
-
-  public async open(): Promise<CheckpointConnection> {
-    try {
-      const env = process.env.IMJS_BUDDI_RESOLVE_URL_USING_REGION ?? "";
-      // eslint-disable-next-line no-console
-      console.log(`Environment: ${env}`);
-      this._iModel = await CheckpointConnection.openRemote(this.iTwinId, this.iModelId, this._imodelVersion);
-      expect(this._iModel).to.exist;
-    } catch (e) {
-      throw new Error(`Failed to open test iModel. Error: ${e.message}`);
-    }
-
-    return this._iModel;
-  }
-}
+/*---------------------------------------------------------------------------------------------
+* Copyright (c) Bentley Systems, Incorporated. All rights reserved.
+* See LICENSE.md in the project root for license terms and full copyright notice.
+*--------------------------------------------------------------------------------------------*/
+import { expect } from "chai";
+import { AuthorizedFrontendRequestContext, CheckpointConnection } from "@bentley/imodeljs-frontend";
+import { IModelHubClient, IModelQuery } from "@bentley/imodelhub-client";
+import { ITwin, ITwinAccessClient, ITwinSearchableProperty } from "@bentley/itwin-registry-client";
+import { IModelData } from "../../common/Settings";
+import { IModelVersion } from "@bentley/imodeljs-common";
+
+export class IModelSession {
+
+  public iTwinId: string;
+  public iModelId: string;
+  public changesetId?: string;
+  private _imodelVersion: IModelVersion;
+
+  private _iModel?: CheckpointConnection;
+
+  private constructor(iTwinId: string, imodelId: string, changesetId?: string) {
+    this.iTwinId = iTwinId;
+    this.iModelId = imodelId;
+    this.changesetId = changesetId;
+
+    this._imodelVersion = changesetId ? IModelVersion.asOfChangeSet(changesetId) : IModelVersion.latest();
+  }
+
+  public static async create(requestContext: AuthorizedFrontendRequestContext, iModelData: IModelData): Promise<IModelSession> {
+    let iTwinId;
+    let imodelId;
+
+    // SWB
+    // Turn the project name into an id
+    // SWB
+    if (iModelData.useProjectName) {
+      if (!iModelData.projectName)
+      // SWB
+        throw new Error(`The iModel has no project name, so it cannot get the project.`);
+
+      const client = new ITwinAccessClient();
+      const iTwinList: ITwin[] = await client.getAll(requestContext, {
+        search: {
+          searchString: iModelData.projectName,
+          propertyName: ITwinSearchableProperty.Name,
+          exactMatch: true,
+        }});
+
+      if (iTwinList.length === 0)
+        throw new Error(`ITwin ${iModelData.projectName} was not found for the user.`);
+      else if (iTwinList.length > 1)
+        throw new Error(`Multiple iTwins named ${iModelData.projectName} were found for the user.`);
+
+      iTwinId = iTwinList[0].id;
+    } else
+    // SWB
+      iTwinId = iModelData.projectId!;
+
+    if (iModelData.useName) {
+      const imodelClient = new IModelHubClient();
+      const imodels = await imodelClient.iModels.get(requestContext, iTwinId, new IModelQuery().byName(iModelData.name!));
+      if (undefined === imodels || imodels.length === 0)
+      // SWB
+        throw new Error(`The iModel ${iModelData.name} does not exist in project ${iTwinId}.`);
+      imodelId = imodels[0].wsgId;
+    } else
+      imodelId = iModelData.id!;
+
+    // SWB
+    console.log(`Using iModel { name:${iModelData.name}, id:${iModelData.id}, projectId:${iModelData.projectId}, changesetId:${iModelData.changeSetId} }`); // eslint-disable-line no-console
+
+    return new IModelSession(iTwinId, imodelId, iModelData.changeSetId);
+  }
+
+  public async getConnection(): Promise<CheckpointConnection> {
+    return undefined === this._iModel ? this.open() : this._iModel;
+  }
+
+  public async open(): Promise<CheckpointConnection> {
+    try {
+      const env = process.env.IMJS_BUDDI_RESOLVE_URL_USING_REGION ?? "";
+      // eslint-disable-next-line no-console
+      console.log(`Environment: ${env}`);
+      this._iModel = await CheckpointConnection.openRemote(this.iTwinId, this.iModelId, this._imodelVersion);
+      expect(this._iModel).to.exist;
+    } catch (e) {
+      throw new Error(`Failed to open test iModel. Error: ${e.message}`);
+    }
+
+    return this._iModel;
+  }
+}