--- conflicted
+++ resolved
@@ -1,4 +1,3 @@
-<<<<<<< HEAD
 /*---------------------------------------------------------------------------------------------
 * Copyright (c) Bentley Systems, Incorporated. All rights reserved.
 * See LICENSE.md in the project root for license terms and full copyright notice.
@@ -84,92 +83,4 @@
 
     return this._iModel;
   }
-}
-=======
-/*---------------------------------------------------------------------------------------------
-* Copyright (c) Bentley Systems, Incorporated. All rights reserved.
-* See LICENSE.md in the project root for license terms and full copyright notice.
-*--------------------------------------------------------------------------------------------*/
-import { expect } from "chai";
-import { CheckpointConnection } from "@itwin/core-frontend";
-import { IModelHubClient, IModelQuery } from "@bentley/imodelhub-client";
-import { ITwin, ITwinAccessClient, ITwinSearchableProperty } from "@bentley/itwin-registry-client";
-import { IModelData } from "../../common/Settings";
-import { IModelVersion } from "@itwin/core-common";
-import { AccessToken } from "@itwin/core-bentley";
-
-export class IModelSession {
-
-  public iTwinId: string;
-  public iModelId: string;
-  public changesetId?: string;
-  private _imodelVersion: IModelVersion;
-
-  private _iModel?: CheckpointConnection;
-
-  private constructor(iTwinId: string, imodelId: string, changesetId?: string) {
-    this.iTwinId = iTwinId;
-    this.iModelId = imodelId;
-    this.changesetId = changesetId;
-
-    this._imodelVersion = changesetId ? IModelVersion.asOfChangeSet(changesetId) : IModelVersion.latest();
-  }
-
-  public static async create(requestContext: AccessToken, iModelData: IModelData): Promise<IModelSession> {
-    let iTwinId;
-    let imodelId;
-
-    // Turn the iTwin name into an id
-    if (iModelData.useITwinName) {
-      if (!iModelData.iTwinName)
-        throw new Error(`The iModel has no iTwin name, so it cannot get the iTwin.`);
-
-      const client = new ITwinAccessClient();
-      const iTwinList: ITwin[] = await client.getAll(requestContext, {
-        search: {
-          searchString: iModelData.iTwinName,
-          propertyName: ITwinSearchableProperty.Name,
-          exactMatch: true,
-        }});
-
-      if (iTwinList.length === 0)
-        throw new Error(`ITwin ${iModelData.iTwinName} was not found for the user.`);
-      else if (iTwinList.length > 1)
-        throw new Error(`Multiple iTwins named ${iModelData.iTwinName} were found for the user.`);
-
-      iTwinId = iTwinList[0].id;
-    } else
-      iTwinId = iModelData.iTwinId!;
-
-    if (iModelData.useName) {
-      const imodelClient = new IModelHubClient();
-      const imodels = await imodelClient.iModels.get(requestContext, iTwinId, new IModelQuery().byName(iModelData.name!));
-      if (undefined === imodels || imodels.length === 0)
-        throw new Error(`The iModel ${iModelData.name} does not exist in iTwin ${iTwinId}.`);
-      imodelId = imodels[0].wsgId;
-    } else
-      imodelId = iModelData.id!;
-
-    console.log(`Using iModel { name:${iModelData.name}, id:${iModelData.id}, iTwinId:${iModelData.iTwinId}, changesetId:${iModelData.changeSetId} }`); // eslint-disable-line no-console
-
-    return new IModelSession(iTwinId, imodelId, iModelData.changeSetId);
-  }
-
-  public async getConnection(): Promise<CheckpointConnection> {
-    return undefined === this._iModel ? this.open() : this._iModel;
-  }
-
-  public async open(): Promise<CheckpointConnection> {
-    try {
-      // eslint-disable-next-line no-console
-      console.log(`Environment: ${process.env.IMJS_URL_PREFIX}`);
-      this._iModel = await CheckpointConnection.openRemote(this.iTwinId, this.iModelId, this._imodelVersion);
-      expect(this._iModel).to.exist;
-    } catch (e: any) {
-      throw new Error(`Failed to open test iModel. Error: ${e.message}`);
-    }
-
-    return this._iModel;
-  }
-}
->>>>>>> c0c3cf8c
+}