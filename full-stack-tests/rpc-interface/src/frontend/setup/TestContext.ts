--- conflicted
+++ resolved
@@ -26,12 +26,7 @@
 
   public iModelWithChangesets?: IModelSession;
   public iModelForWrite?: IModelSession;
-<<<<<<< HEAD
-  // SWB
-  public contextId?: string;
-=======
   public iTwinId?: string;
->>>>>>> 3a9b8d08
 
   public settings: Settings;
 
@@ -93,12 +88,7 @@
 
     const requestContext = new AuthorizedFrontendRequestContext(this.adminUserAccessToken);
     this.iModelWithChangesets = await IModelSession.create(requestContext, this.settings.iModel);
-<<<<<<< HEAD
-    // SWB
-    this.contextId = this.iModelWithChangesets.contextId;
-=======
     this.iTwinId = this.iModelWithChangesets.iTwinId;
->>>>>>> 3a9b8d08
     if (this.settings.runiModelWriteRpcTests)
       this.iModelForWrite = await IModelSession.create(requestContext, this.settings.writeIModel);
 
