--- conflicted
+++ resolved
@@ -3,12 +3,7 @@
 * See LICENSE.md in the project root for license terms and full copyright notice.
 *--------------------------------------------------------------------------------------------*/
 
-<<<<<<< HEAD
-import { Logger, LogLevel } from "@bentley/bentleyjs-core";
-=======
-import { expect } from "chai";
 import { AccessToken, Logger, LogLevel } from "@bentley/bentleyjs-core";
->>>>>>> 405c9a93
 import { BentleyCloudRpcManager, OpenAPIInfo } from "@bentley/imodeljs-common";
 import { NoRenderApp } from "@bentley/imodeljs-frontend";
 import {
