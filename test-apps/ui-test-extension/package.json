{
  "name": "@bentley/ui-test-extension",
  "version": "2.5.0-dev.2",
  "description": "Example extension to exercise adding UI components and stages",
  "main": "index.js",
  "scripts": {
    "compile": "npm run build",
    "prebuild": "npm run pseudolocalize && npm run copy:assets",
    "build": "npm run prebuild && tsc 1>&2 && npm run build:extension",
    "build:extension": "extension-webpack-tools build -s ./src/ui-test-extension.ts -o ./lib/extension --sourceMap",
    "clean": "rimraf lib .rush/temp/package-deps*.json",
    "copy:assets": "cpx \"./src/**/*.{*css,json,svg}\" \"./lib\" && cpx \"./src/public/locales/**/*\" ./lib/extension/locales/",
    "cover": "",
    "docs": "",
    "lint": "eslint -f visualstudio \"./src/**/*.{ts,tsx}\" 1>&2",
    "pseudolocalize": "betools pseudolocalize --englishDir=./src/public/locales/en --out=./lib/extension/locales/en-PSEUDO",
    "test": ""
  },
  "keywords": [
    "iModel",
    "BIM",
    "maps",
    "extension"
  ],
  "author": {
    "name": "Bentley Systems, Inc.",
    "url": "http://www.bentley.com"
  },
  "license": "MIT",
  "devDependencies": {
<<<<<<< HEAD
    "@bentley/build-tools": "2.12.0-dev.14",
    "@bentley/eslint-plugin": "2.12.0-dev.14",
    "@bentley/extension-webpack-tools": "2.12.0-dev.14",
    "@types/react": "^17.0.0",
=======
    "@bentley/build-tools": "2.12.0-dev.15",
    "@bentley/eslint-plugin": "2.12.0-dev.15",
    "@bentley/extension-webpack-tools": "2.12.0-dev.15",
    "@types/react": "16.9.43",
>>>>>>> 7bcdc3d0
    "@types/classnames": "^2.2.3",
    "@types/react-select": "3.0.26",
    "cpx": "^1.5.0",
    "rimraf": "^3.0.2",
    "eslint": "^6.8.0",
    "typescript": "~3.7.4",
    "svg-sprite-loader": "4.2.1"
  },
  "dependencies": {
    "@bentley/bentleyjs-core": "2.12.0-dev.15",
    "@bentley/geometry-core": "2.12.0-dev.15",
    "@bentley/itwin-client": "2.12.0-dev.15",
    "@bentley/imodeljs-common": "2.12.0-dev.15",
    "@bentley/imodeljs-i18n": "2.12.0-dev.15",
    "@bentley/imodeljs-frontend": "2.12.0-dev.15",
    "@bentley/imodeljs-quantity": "2.12.0-dev.15",
    "@bentley/ui-abstract": "2.12.0-dev.15",
    "@bentley/ui-components": "2.12.0-dev.15",
    "@bentley/ui-core": "2.12.0-dev.15",
    "@bentley/ui-framework": "2.12.0-dev.15",
    "@bentley/ui-ninezone": "2.12.0-dev.15",
    "@bentley/presentation-common": "2.12.0-dev.15",
    "@bentley/presentation-frontend": "2.12.0-dev.15",
    "@bentley/presentation-components": "2.12.0-dev.15",
    "classnames": "^2.2.5",
    "react": "^17.0.0",
    "react-compound-slider": "^2.5.0",
    "react-dom": "^17.0.0",
    "react-select": "3.1.0"
  },
  "eslintConfig": {
    "plugins": [
      "@bentley"
    ],
    "extends": "plugin:@bentley/imodeljs-recommended"
  }
}<|MERGE_RESOLUTION|>--- conflicted
+++ resolved
@@ -28,17 +28,10 @@
   },
   "license": "MIT",
   "devDependencies": {
-<<<<<<< HEAD
-    "@bentley/build-tools": "2.12.0-dev.14",
-    "@bentley/eslint-plugin": "2.12.0-dev.14",
-    "@bentley/extension-webpack-tools": "2.12.0-dev.14",
-    "@types/react": "^17.0.0",
-=======
     "@bentley/build-tools": "2.12.0-dev.15",
     "@bentley/eslint-plugin": "2.12.0-dev.15",
     "@bentley/extension-webpack-tools": "2.12.0-dev.15",
-    "@types/react": "16.9.43",
->>>>>>> 7bcdc3d0
+    "@types/react": "^17.0.0",
     "@types/classnames": "^2.2.3",
     "@types/react-select": "3.0.26",
     "cpx": "^1.5.0",
