--- conflicted
+++ resolved
@@ -28,15 +28,9 @@
   },
   "license": "MIT",
   "devDependencies": {
-<<<<<<< HEAD
-    "@bentley/build-tools": "2.9.0-dev.11",
-    "@bentley/eslint-plugin": "2.9.0-dev.11",
-    "@bentley/extension-webpack-tools": "2.9.0-dev.11",
-=======
     "@bentley/build-tools": "2.9.0-dev.8",
     "@bentley/eslint-plugin": "2.9.0-dev.8",
     "@bentley/extension-webpack-tools": "2.9.0-dev.8",
->>>>>>> 9b514dc3
     "@types/react": "16.9.43",
     "@types/classnames": "^2.2.3",
     "@types/react-select": "^3.0.4",
@@ -47,21 +41,6 @@
     "svg-sprite-loader": "4.2.1"
   },
   "dependencies": {
-<<<<<<< HEAD
-    "@bentley/bentleyjs-core": "2.9.0-dev.11",
-    "@bentley/geometry-core": "2.9.0-dev.11",
-    "@bentley/itwin-client": "2.9.0-dev.11",
-    "@bentley/imodeljs-common": "2.9.0-dev.11",
-    "@bentley/imodeljs-i18n": "2.9.0-dev.11",
-    "@bentley/imodeljs-frontend": "2.9.0-dev.11",
-    "@bentley/imodeljs-quantity": "2.9.0-dev.11",
-    "@bentley/ui-abstract": "2.9.0-dev.11",
-    "@bentley/ui-components": "2.9.0-dev.11",
-    "@bentley/ui-core": "2.9.0-dev.11",
-    "@bentley/ui-framework": "2.9.0-dev.11",
-    "@bentley/ui-ninezone": "2.9.0-dev.11",
-    "@bentley/presentation-common": "2.9.0-dev.11",
-=======
     "@bentley/bentleyjs-core": "2.9.0-dev.8",
     "@bentley/geometry-core": "2.9.0-dev.8",
     "@bentley/itwin-client": "2.9.0-dev.8",
@@ -75,7 +54,6 @@
     "@bentley/ui-framework": "2.9.0-dev.8",
     "@bentley/ui-ninezone": "2.9.0-dev.8",
     "@bentley/presentation-common": "2.9.0-dev.8",
->>>>>>> 9b514dc3
     "classnames": "^2.2.5",
     "react": "^16.8.0",
     "react-compound-slider": "^2.5.0",
