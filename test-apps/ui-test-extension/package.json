{
  "name": "@bentley/ui-test-extension",
  "version": "2.5.0-dev.2",
  "description": "Example extension to exercise adding UI components and stages",
  "main": "index.js",
  "scripts": {
    "compile": "npm run build",
    "prebuild": "npm run pseudolocalize && npm run copy:assets",
    "build": "npm run prebuild && tsc 1>&2 && npm run build:extension",
    "build:extension": "extension-webpack-tools build -s ./src/ui-test-extension.ts -o ./lib/extension --sourceMap",
    "clean": "rimraf lib .rush/temp/package-deps*.json",
    "copy:assets": "cpx \"./src/**/*.{*css,json,svg}\" \"./lib\" && cpx \"./src/public/locales/**/*\" ./lib/extension/locales/",
    "cover": "",
    "docs": "",
    "lint": "eslint -f visualstudio \"./src/**/*.{ts,tsx}\" 1>&2",
    "pseudolocalize": "betools pseudolocalize --englishDir=./src/public/locales/en --out=./lib/extension/locales/en-PSEUDO",
    "test": ""
  },
  "keywords": [
    "iModel",
    "BIM",
    "maps",
    "extension"
  ],
  "author": {
    "name": "Bentley Systems, Inc.",
    "url": "http://www.bentley.com"
  },
  "license": "MIT",
  "devDependencies": {
    "@bentley/build-tools": "workspace:*",
    "@bentley/eslint-plugin": "workspace:*",
    "@bentley/extension-webpack-tools": "workspace:*",
    "@types/react": "16.9.43",
    "@types/react-select": "3.0.26",
    "cpx": "^1.5.0",
    "rimraf": "^3.0.2",
<<<<<<< HEAD
    "eslint": "^6.8.0",
    "typescript": "~4.3.0",
=======
    "eslint": "^7.11.0",
    "typescript": "~4.1.0",
>>>>>>> c889d837
    "svg-sprite-loader": "4.2.1"
  },
  "dependencies": {
    "@bentley/bentleyjs-core": "workspace:*",
    "@bentley/geometry-core": "workspace:*",
    "@bentley/itwin-client": "workspace:*",
    "@bentley/imodeljs-common": "workspace:*",
    "@bentley/imodeljs-i18n": "workspace:*",
    "@bentley/imodeljs-frontend": "workspace:*",
    "@bentley/imodeljs-quantity": "workspace:*",
    "@bentley/ui-abstract": "workspace:*",
    "@bentley/ui-components": "workspace:*",
    "@bentley/ui-core": "workspace:*",
    "@bentley/ui-framework": "workspace:*",
    "@bentley/ui-ninezone": "workspace:*",
    "@bentley/presentation-common": "workspace:*",
    "@bentley/presentation-frontend": "workspace:*",
    "@bentley/presentation-components": "workspace:*",
    "classnames": "^2.3.1",
    "react": "^16.8.0",
    "react-compound-slider": "^2.5.0",
    "react-dom": "^16.8.0",
    "react-select": "3.1.0"
  },
  "eslintConfig": {
    "plugins": [
      "@bentley"
    ],
    "extends": "plugin:@bentley/imodeljs-recommended"
  }
}<|MERGE_RESOLUTION|>--- conflicted
+++ resolved
@@ -35,13 +35,8 @@
     "@types/react-select": "3.0.26",
     "cpx": "^1.5.0",
     "rimraf": "^3.0.2",
-<<<<<<< HEAD
-    "eslint": "^6.8.0",
+    "eslint": "^7.11.0",
     "typescript": "~4.3.0",
-=======
-    "eslint": "^7.11.0",
-    "typescript": "~4.1.0",
->>>>>>> c889d837
     "svg-sprite-loader": "4.2.1"
   },
   "dependencies": {
