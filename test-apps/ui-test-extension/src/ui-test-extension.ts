--- conflicted
+++ resolved
@@ -1,62 +1,3 @@
-<<<<<<< HEAD
-/*---------------------------------------------------------------------------------------------
-* Copyright (c) Bentley Systems, Incorporated. All rights reserved.
-* See LICENSE.md in the project root for license terms and full copyright notice.
-*--------------------------------------------------------------------------------------------*/
-
-import { ExtensionUiItemsProvider } from "./ui/ExtensionUiItemsProvider";
-import { TraceUiItemsProvider } from "./ui/NetworkTraceUIProvider";
-import { UiItemsManager } from "@itwin/appui-abstract";
-import { SampleTool } from "./ui/tools/SampleTool";
-import { ConfigurableUiManager } from "@itwin/appui-react";
-import { ExtensionFrontstage } from "./ui/Frontstage";
-import { SampleContentControl } from "./ui/content/SampleContentControl";
-import { GenericTool } from "./ui/tools/GenericTool";
-import { OpenTraceDialogTool } from "./ui/tools/OpenTraceDialogTool";
-import { IModelApp } from "@itwin/core-frontend";
-
-/** UiTestExtension is an iModel.js Extension that adds some user interface to the iModel.js app into which its loaded.
- * Included in the sample are: 1) a Sample Tool (SampleTool.ts), showing how implement a tool with a variety to tool settings items.
- *                             2) a StatusBarItem (created in ExtensionUiItemsProvider.provideStatusBarItems()) that opens a modal dialog when clicked.
- *
- * Both the SampleTool and the modal dialog opened from the StatusBarItem (UnitsPopup.tsx) use the UiLayoutDataProvider to generate
- * react code from an array of DialogItem interfaces.
- *
- * For more information about Extensions, see Extension in the iModel.js documentation. *
- */
-export class UiTestExtension {
-  private static _initialized = false;
-
-  /** We'll register the uiTestExtension.json as the Extension's namespace/ */
-  public static readonly localizationNamespace = "uiTestExtension";
-  /** The uiProvider will add a tool to the Toolbar and an item to the StatusBar in the host app */
-
-  private static registerUiComponents(): void {
-    SampleTool.register(UiTestExtension.localizationNamespace);
-    GenericTool.register(UiTestExtension.localizationNamespace);
-    OpenTraceDialogTool.register(UiTestExtension.localizationNamespace);
-
-    ConfigurableUiManager.addFrontstageProvider(new ExtensionFrontstage());
-    ConfigurableUiManager.registerControl("SampleExtensionContentControl", SampleContentControl);
-
-    // register to add items to "General" usage stages"
-    UiItemsManager.register(new ExtensionUiItemsProvider());
-    UiItemsManager.register(new TraceUiItemsProvider());
-  }
-
-  public static async initialize(): Promise<void> {
-    if (this._initialized)
-      return;
-
-    /** Register the localized strings for this extension
-     * We'll pass the localization member to the rest of the classes in the Extension to allow them to translate strings in the UI they implement.
-     */
-    await IModelApp.localization.registerNamespace(UiTestExtension.localizationNamespace);
-    this.registerUiComponents();
-    this._initialized = true;
-  }
-}
-=======
 /*---------------------------------------------------------------------------------------------
 * Copyright (c) Bentley Systems, Incorporated. All rights reserved.
 * See LICENSE.md in the project root for license terms and full copyright notice.
@@ -112,5 +53,4 @@
     this.registerUiComponents();
     this._initialized = true;
   }
-}
->>>>>>> 52a2bd9c
+}