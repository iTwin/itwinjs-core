--- conflicted
+++ resolved
@@ -1,153 +1,149 @@
-/*---------------------------------------------------------------------------------------------
-* Copyright (c) Bentley Systems, Incorporated. All rights reserved.
-* See LICENSE.md in the project root for license terms and full copyright notice.
-*--------------------------------------------------------------------------------------------*/
-<<<<<<< HEAD
-import { Localization } from "@bentley/imodeljs-common";
-=======
-import { I18N } from "@itwin/core-i18n";
->>>>>>> 52eac709
-import {
-  BadgeType,
-  CommonToolbarItem,
-  ConditionalBooleanValue,
-  IconSpecUtilities,
-  StageUsage,
-  ToolbarItemUtilities,
-  ToolbarOrientation,
-  ToolbarUsage,
-  UiItemsProvider,
-} from "@itwin/appui-abstract";
-import { SyncUiEventDispatcher } from "@itwin/appui-react";
-import { IModelApp, NotifyMessageDetails, OutputMessagePriority, OutputMessageType } from "@itwin/core-frontend";
-
-import upstreamIcon from "./icons/upstream-query.svg?sprite";
-import downstreamIcon from "./icons/downstream-query.svg?sprite";
-import traceIcon from "./icons/query-multi.svg?sprite";
-import { OpenTraceDialogTool } from "./tools/OpenTraceDialogTool";
-
-export class TraceUiItemsProvider implements UiItemsProvider {
-  public static syncEventIdTraceAvailable = "ui-test:trace-available-changed";
-
-  public readonly id = "TraceUiItemsProvider";
-  private static _localization: Localization;
-  private static _defaultNs: string;
-  private static _traceAvailableProperty = false;
-
-  public constructor(localization: Localization, defaultNs: string) {
-    TraceUiItemsProvider._localization = localization;
-    TraceUiItemsProvider._defaultNs = defaultNs;
-  }
-
-  public static translate(key: string) {
-    return TraceUiItemsProvider._localization.getLocalizedString(
-      `${TraceUiItemsProvider._defaultNs}:${key}`
-    );
-  }
-
-  public static get isTraceAvailable(): boolean {
-    return TraceUiItemsProvider._traceAvailableProperty;
-  }
-
-  public static setTraceToolbarOn(value: boolean) {
-    if (value !== TraceUiItemsProvider.isTraceAvailable) {
-      TraceUiItemsProvider._traceAvailableProperty = value;
-
-      // tell the toolbar to check
-      SyncUiEventDispatcher.dispatchImmediateSyncUiEvent(
-        TraceUiItemsProvider.syncEventIdTraceAvailable
-      );
-    }
-  }
-
-  public provideToolbarButtonItems(
-    _stageId: string,
-    stageUsage: string,
-    toolbarUsage: ToolbarUsage,
-    toolbarOrientation: ToolbarOrientation
-  ): CommonToolbarItem[] {
-    if (
-      stageUsage === StageUsage.General &&
-      toolbarUsage === ToolbarUsage.ContentManipulation &&
-      toolbarOrientation === ToolbarOrientation.Horizontal
-    ) {
-      // eslint-disable-next-line @typescript-eslint/no-unused-vars
-      const isDisabledCondition =
-        new ConditionalBooleanValue(
-          (): boolean => {
-            return !TraceUiItemsProvider.isTraceAvailable;
-          },
-          [TraceUiItemsProvider.syncEventIdTraceAvailable],
-          !TraceUiItemsProvider.isTraceAvailable
-        );
-
-      const getConnectedButton = OpenTraceDialogTool.getActionButtonDef(10);
-
-      const getDownstreamButton = ToolbarItemUtilities.createActionButton(
-        "trace-tool-downstream",
-        15, /* order within group button */
-        IconSpecUtilities.createSvgIconSpec(downstreamIcon),
-        TraceUiItemsProvider.translate("trace-tool-downstream"),
-        (): void => {
-          // test only - testing enable/disable;
-        },
-        {
-          isDisabled: isDisabledCondition,
-          badgeType: BadgeType.TechnicalPreview,
-        }
-      );
-
-      const getUpstreamButton = ToolbarItemUtilities.createActionButton(
-        "trace-tool-upstream",
-        20, /* order within group button */
-        IconSpecUtilities.createSvgIconSpec(upstreamIcon),
-        TraceUiItemsProvider.translate("trace-tool-upstream"),
-        (): void => {
-          // test only - testing enable/disable;
-        },
-        {
-          isDisabled: isDisabledCondition,
-          badgeType: BadgeType.TechnicalPreview,
-        }
-      );
-
-      const groupSpec = ToolbarItemUtilities.createGroupButton(
-        "trace-tool-group",
-        230,
-        IconSpecUtilities.createSvgIconSpec(traceIcon),
-        TraceUiItemsProvider.translate("trace-tool-group"),
-        [getConnectedButton, getDownstreamButton, getUpstreamButton],
-        {
-          badgeType: BadgeType.TechnicalPreview,
-        }
-      );
-
-      const toggleTracingSpec = ToolbarItemUtilities.createActionButton(
-        "trace-tool-toggle",
-        235,
-        "icon-activity",
-        "Toggle isTraceAvailable",
-        (): void => {
-          TraceUiItemsProvider.setTraceToolbarOn(!TraceUiItemsProvider.isTraceAvailable);
-        },
-      );
-
-      const getStandaloneButton = ToolbarItemUtilities.createActionButton(
-        "trace-tool-standalone",
-        232,
-        "icon-symbol",
-        "trace-tool-standalone",
-        (): void => {
-          IModelApp.notifications.outputMessage(new NotifyMessageDetails(OutputMessagePriority.Info, "trace-tool-standalone activated", undefined, OutputMessageType.Toast));
-        },
-        {
-          isDisabled: isDisabledCondition,
-          badgeType: BadgeType.TechnicalPreview,
-        }
-      );
-
-      return [groupSpec, getStandaloneButton, toggleTracingSpec];
-    }
-    return [];
-  }
-}
+/*---------------------------------------------------------------------------------------------
+* Copyright (c) Bentley Systems, Incorporated. All rights reserved.
+* See LICENSE.md in the project root for license terms and full copyright notice.
+*--------------------------------------------------------------------------------------------*/
+import { Localization } from "@itwin/core-common";
+import {
+  BadgeType,
+  CommonToolbarItem,
+  ConditionalBooleanValue,
+  IconSpecUtilities,
+  StageUsage,
+  ToolbarItemUtilities,
+  ToolbarOrientation,
+  ToolbarUsage,
+  UiItemsProvider,
+} from "@itwin/appui-abstract";
+import { SyncUiEventDispatcher } from "@itwin/appui-react";
+import { IModelApp, NotifyMessageDetails, OutputMessagePriority, OutputMessageType } from "@itwin/core-frontend";
+
+import upstreamIcon from "./icons/upstream-query.svg?sprite";
+import downstreamIcon from "./icons/downstream-query.svg?sprite";
+import traceIcon from "./icons/query-multi.svg?sprite";
+import { OpenTraceDialogTool } from "./tools/OpenTraceDialogTool";
+
+export class TraceUiItemsProvider implements UiItemsProvider {
+  public static syncEventIdTraceAvailable = "ui-test:trace-available-changed";
+
+  public readonly id = "TraceUiItemsProvider";
+  private static _localization: Localization;
+  private static _defaultNs: string;
+  private static _traceAvailableProperty = false;
+
+  public constructor(localization: Localization, defaultNs: string) {
+    TraceUiItemsProvider._localization = localization;
+    TraceUiItemsProvider._defaultNs = defaultNs;
+  }
+
+  public static translate(key: string) {
+    return TraceUiItemsProvider._localization.getLocalizedString(
+      `${TraceUiItemsProvider._defaultNs}:${key}`
+    );
+  }
+
+  public static get isTraceAvailable(): boolean {
+    return TraceUiItemsProvider._traceAvailableProperty;
+  }
+
+  public static setTraceToolbarOn(value: boolean) {
+    if (value !== TraceUiItemsProvider.isTraceAvailable) {
+      TraceUiItemsProvider._traceAvailableProperty = value;
+
+      // tell the toolbar to check
+      SyncUiEventDispatcher.dispatchImmediateSyncUiEvent(
+        TraceUiItemsProvider.syncEventIdTraceAvailable
+      );
+    }
+  }
+
+  public provideToolbarButtonItems(
+    _stageId: string,
+    stageUsage: string,
+    toolbarUsage: ToolbarUsage,
+    toolbarOrientation: ToolbarOrientation
+  ): CommonToolbarItem[] {
+    if (
+      stageUsage === StageUsage.General &&
+      toolbarUsage === ToolbarUsage.ContentManipulation &&
+      toolbarOrientation === ToolbarOrientation.Horizontal
+    ) {
+      // eslint-disable-next-line @typescript-eslint/no-unused-vars
+      const isDisabledCondition =
+        new ConditionalBooleanValue(
+          (): boolean => {
+            return !TraceUiItemsProvider.isTraceAvailable;
+          },
+          [TraceUiItemsProvider.syncEventIdTraceAvailable],
+          !TraceUiItemsProvider.isTraceAvailable
+        );
+
+      const getConnectedButton = OpenTraceDialogTool.getActionButtonDef(10);
+
+      const getDownstreamButton = ToolbarItemUtilities.createActionButton(
+        "trace-tool-downstream",
+        15, /* order within group button */
+        IconSpecUtilities.createSvgIconSpec(downstreamIcon),
+        TraceUiItemsProvider.translate("trace-tool-downstream"),
+        (): void => {
+          // test only - testing enable/disable;
+        },
+        {
+          isDisabled: isDisabledCondition,
+          badgeType: BadgeType.TechnicalPreview,
+        }
+      );
+
+      const getUpstreamButton = ToolbarItemUtilities.createActionButton(
+        "trace-tool-upstream",
+        20, /* order within group button */
+        IconSpecUtilities.createSvgIconSpec(upstreamIcon),
+        TraceUiItemsProvider.translate("trace-tool-upstream"),
+        (): void => {
+          // test only - testing enable/disable;
+        },
+        {
+          isDisabled: isDisabledCondition,
+          badgeType: BadgeType.TechnicalPreview,
+        }
+      );
+
+      const groupSpec = ToolbarItemUtilities.createGroupButton(
+        "trace-tool-group",
+        230,
+        IconSpecUtilities.createSvgIconSpec(traceIcon),
+        TraceUiItemsProvider.translate("trace-tool-group"),
+        [getConnectedButton, getDownstreamButton, getUpstreamButton],
+        {
+          badgeType: BadgeType.TechnicalPreview,
+        }
+      );
+
+      const toggleTracingSpec = ToolbarItemUtilities.createActionButton(
+        "trace-tool-toggle",
+        235,
+        "icon-activity",
+        "Toggle isTraceAvailable",
+        (): void => {
+          TraceUiItemsProvider.setTraceToolbarOn(!TraceUiItemsProvider.isTraceAvailable);
+        },
+      );
+
+      const getStandaloneButton = ToolbarItemUtilities.createActionButton(
+        "trace-tool-standalone",
+        232,
+        "icon-symbol",
+        "trace-tool-standalone",
+        (): void => {
+          IModelApp.notifications.outputMessage(new NotifyMessageDetails(OutputMessagePriority.Info, "trace-tool-standalone activated", undefined, OutputMessageType.Toast));
+        },
+        {
+          isDisabled: isDisabledCondition,
+          badgeType: BadgeType.TechnicalPreview,
+        }
+      );
+
+      return [groupSpec, getStandaloneButton, toggleTracingSpec];
+    }
+    return [];
+  }
+}