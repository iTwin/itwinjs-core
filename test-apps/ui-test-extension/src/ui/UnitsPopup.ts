/*---------------------------------------------------------------------------------------------
* Copyright (c) Bentley Systems, Incorporated. All rights reserved.
* See LICENSE.md in the project root for license terms and full copyright notice.
*--------------------------------------------------------------------------------------------*/

<<<<<<< HEAD
import { IModelApp } from "@bentley/imodeljs-frontend";
import { Localization } from "@bentley/imodeljs-common";
import { UnitSystemKey } from "@bentley/imodeljs-quantity";
import { Presentation } from "@bentley/presentation-frontend";
=======
import { IModelApp } from "@itwin/core-frontend";
import { I18N } from "@itwin/core-i18n";
import { UnitSystemKey } from "@itwin/core-quantity";
import { Presentation } from "@itwin/presentation-frontend";
>>>>>>> 52eac709
import {
  DialogButtonDef, DialogButtonType, DialogItem, DialogItemValue, DialogLayoutDataProvider, DialogPropertySyncItem, PropertyDescription,
} from "@itwin/appui-abstract";

/** UnitsPopup is a modal dialog with only one DialogItem. It is intended to be a very basic example of using DialogItem interfaces and the DialogLayoutDataProvider to create React UI
 * in an iModel.js app and to apply changes only when the user hits the OK button.
 */
export class UnitsPopupUiDataProvider extends DialogLayoutDataProvider {
  public static localization: Localization;

  constructor(localization: Localization) {
    super();
    UnitsPopupUiDataProvider.localization = localization;
  }

  private _handleOK = async () => {
    Presentation.presentation.activeUnitSystem = this.option;
    await IModelApp.quantityFormatter.setActiveUnitSystem(this.option);
  };

  public override supplyButtonData(): DialogButtonDef[] | undefined {
    const buttons: DialogButtonDef[] = [];
    buttons.push({ type: DialogButtonType.OK, onClick: this._handleOK });
    buttons.push({ type: DialogButtonType.Cancel, onClick: () => { } });
    return buttons;
  }

  // ------------- Enum based picklist ---------------
  private static _optionsName = "enumAsPicklist";

  private static _getEnumAsPicklistDescription = (): PropertyDescription => {
    return {
      name: UnitsPopupUiDataProvider._optionsName,
      displayLabel: UnitsPopupUiDataProvider.localization.getLocalizedString("uiTestExtension:StatusBar.Units"),
      typename: "enum",
      enum: {
        choices: [
          { label: UnitsPopupUiDataProvider.localization.getLocalizedString("uiTestExtension:StatusBar.Metric"), value: "metric" },
          { label: UnitsPopupUiDataProvider.localization.getLocalizedString("uiTestExtension:StatusBar.Imperial"), value: "imperial" },
          { label: UnitsPopupUiDataProvider.localization.getLocalizedString("uiTestExtension:StatusBar.UsSurvey"), value: "usSurvey" },
          { label: UnitsPopupUiDataProvider.localization.getLocalizedString("uiTestExtension:StatusBar.UsCustomary"), value: "usCustomary" },
        ],
      },
    };
  };

  private _optionsValue: DialogItemValue = { value: IModelApp.quantityFormatter.activeUnitSystem };

  public get option(): UnitSystemKey {
    return this._optionsValue.value as UnitSystemKey;
  }

  public set option(option: UnitSystemKey) {
    this._optionsValue = { value: option };
  }

  public override applyUiPropertyChange = (updatedValue: DialogPropertySyncItem): void => {
    this.option = updatedValue.value.value as UnitSystemKey;
  };

  public override supplyDialogItems(): DialogItem[] | undefined {
    const items = [{ value: this._optionsValue, property: UnitsPopupUiDataProvider._getEnumAsPicklistDescription(), editorPosition: { rowPriority: 0, columnIndex: 2 } }];
    return items;
  }
}
<|MERGE_RESOLUTION|>--- conflicted
+++ resolved
@@ -1,81 +1,74 @@
-/*---------------------------------------------------------------------------------------------
-* Copyright (c) Bentley Systems, Incorporated. All rights reserved.
-* See LICENSE.md in the project root for license terms and full copyright notice.
-*--------------------------------------------------------------------------------------------*/
-
-<<<<<<< HEAD
-import { IModelApp } from "@bentley/imodeljs-frontend";
-import { Localization } from "@bentley/imodeljs-common";
-import { UnitSystemKey } from "@bentley/imodeljs-quantity";
-import { Presentation } from "@bentley/presentation-frontend";
-=======
-import { IModelApp } from "@itwin/core-frontend";
-import { I18N } from "@itwin/core-i18n";
-import { UnitSystemKey } from "@itwin/core-quantity";
-import { Presentation } from "@itwin/presentation-frontend";
->>>>>>> 52eac709
-import {
-  DialogButtonDef, DialogButtonType, DialogItem, DialogItemValue, DialogLayoutDataProvider, DialogPropertySyncItem, PropertyDescription,
-} from "@itwin/appui-abstract";
-
-/** UnitsPopup is a modal dialog with only one DialogItem. It is intended to be a very basic example of using DialogItem interfaces and the DialogLayoutDataProvider to create React UI
- * in an iModel.js app and to apply changes only when the user hits the OK button.
- */
-export class UnitsPopupUiDataProvider extends DialogLayoutDataProvider {
-  public static localization: Localization;
-
-  constructor(localization: Localization) {
-    super();
-    UnitsPopupUiDataProvider.localization = localization;
-  }
-
-  private _handleOK = async () => {
-    Presentation.presentation.activeUnitSystem = this.option;
-    await IModelApp.quantityFormatter.setActiveUnitSystem(this.option);
-  };
-
-  public override supplyButtonData(): DialogButtonDef[] | undefined {
-    const buttons: DialogButtonDef[] = [];
-    buttons.push({ type: DialogButtonType.OK, onClick: this._handleOK });
-    buttons.push({ type: DialogButtonType.Cancel, onClick: () => { } });
-    return buttons;
-  }
-
-  // ------------- Enum based picklist ---------------
-  private static _optionsName = "enumAsPicklist";
-
-  private static _getEnumAsPicklistDescription = (): PropertyDescription => {
-    return {
-      name: UnitsPopupUiDataProvider._optionsName,
-      displayLabel: UnitsPopupUiDataProvider.localization.getLocalizedString("uiTestExtension:StatusBar.Units"),
-      typename: "enum",
-      enum: {
-        choices: [
-          { label: UnitsPopupUiDataProvider.localization.getLocalizedString("uiTestExtension:StatusBar.Metric"), value: "metric" },
-          { label: UnitsPopupUiDataProvider.localization.getLocalizedString("uiTestExtension:StatusBar.Imperial"), value: "imperial" },
-          { label: UnitsPopupUiDataProvider.localization.getLocalizedString("uiTestExtension:StatusBar.UsSurvey"), value: "usSurvey" },
-          { label: UnitsPopupUiDataProvider.localization.getLocalizedString("uiTestExtension:StatusBar.UsCustomary"), value: "usCustomary" },
-        ],
-      },
-    };
-  };
-
-  private _optionsValue: DialogItemValue = { value: IModelApp.quantityFormatter.activeUnitSystem };
-
-  public get option(): UnitSystemKey {
-    return this._optionsValue.value as UnitSystemKey;
-  }
-
-  public set option(option: UnitSystemKey) {
-    this._optionsValue = { value: option };
-  }
-
-  public override applyUiPropertyChange = (updatedValue: DialogPropertySyncItem): void => {
-    this.option = updatedValue.value.value as UnitSystemKey;
-  };
-
-  public override supplyDialogItems(): DialogItem[] | undefined {
-    const items = [{ value: this._optionsValue, property: UnitsPopupUiDataProvider._getEnumAsPicklistDescription(), editorPosition: { rowPriority: 0, columnIndex: 2 } }];
-    return items;
-  }
-}
+/*---------------------------------------------------------------------------------------------
+* Copyright (c) Bentley Systems, Incorporated. All rights reserved.
+* See LICENSE.md in the project root for license terms and full copyright notice.
+*--------------------------------------------------------------------------------------------*/
+
+import { IModelApp } from "@itwin/core-frontend";
+import { Localization } from "@itwin/core-common";
+import { UnitSystemKey } from "@itwin/core-quantity";
+import { Presentation } from "@itwin/presentation-frontend";
+import {
+  DialogButtonDef, DialogButtonType, DialogItem, DialogItemValue, DialogLayoutDataProvider, DialogPropertySyncItem, PropertyDescription,
+} from "@itwin/appui-abstract";
+
+/** UnitsPopup is a modal dialog with only one DialogItem. It is intended to be a very basic example of using DialogItem interfaces and the DialogLayoutDataProvider to create React UI
+ * in an iModel.js app and to apply changes only when the user hits the OK button.
+ */
+export class UnitsPopupUiDataProvider extends DialogLayoutDataProvider {
+  public static localization: Localization;
+
+  constructor(localization: Localization) {
+    super();
+    UnitsPopupUiDataProvider.localization = localization;
+  }
+
+  private _handleOK = async () => {
+    Presentation.presentation.activeUnitSystem = this.option;
+    await IModelApp.quantityFormatter.setActiveUnitSystem(this.option);
+  };
+
+  public override supplyButtonData(): DialogButtonDef[] | undefined {
+    const buttons: DialogButtonDef[] = [];
+    buttons.push({ type: DialogButtonType.OK, onClick: this._handleOK });
+    buttons.push({ type: DialogButtonType.Cancel, onClick: () => { } });
+    return buttons;
+  }
+
+  // ------------- Enum based picklist ---------------
+  private static _optionsName = "enumAsPicklist";
+
+  private static _getEnumAsPicklistDescription = (): PropertyDescription => {
+    return {
+      name: UnitsPopupUiDataProvider._optionsName,
+      displayLabel: UnitsPopupUiDataProvider.localization.getLocalizedString("uiTestExtension:StatusBar.Units"),
+      typename: "enum",
+      enum: {
+        choices: [
+          { label: UnitsPopupUiDataProvider.localization.getLocalizedString("uiTestExtension:StatusBar.Metric"), value: "metric" },
+          { label: UnitsPopupUiDataProvider.localization.getLocalizedString("uiTestExtension:StatusBar.Imperial"), value: "imperial" },
+          { label: UnitsPopupUiDataProvider.localization.getLocalizedString("uiTestExtension:StatusBar.UsSurvey"), value: "usSurvey" },
+          { label: UnitsPopupUiDataProvider.localization.getLocalizedString("uiTestExtension:StatusBar.UsCustomary"), value: "usCustomary" },
+        ],
+      },
+    };
+  };
+
+  private _optionsValue: DialogItemValue = { value: IModelApp.quantityFormatter.activeUnitSystem };
+
+  public get option(): UnitSystemKey {
+    return this._optionsValue.value as UnitSystemKey;
+  }
+
+  public set option(option: UnitSystemKey) {
+    this._optionsValue = { value: option };
+  }
+
+  public override applyUiPropertyChange = (updatedValue: DialogPropertySyncItem): void => {
+    this.option = updatedValue.value.value as UnitSystemKey;
+  };
+
+  public override supplyDialogItems(): DialogItem[] | undefined {
+    const items = [{ value: this._optionsValue, property: UnitsPopupUiDataProvider._getEnumAsPicklistDescription(), editorPosition: { rowPriority: 0, columnIndex: 2 } }];
+    return items;
+  }
+}