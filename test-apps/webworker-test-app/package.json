--- conflicted
+++ resolved
@@ -46,27 +46,16 @@
     "NOTE: All tools used by scripts in this package must be listed as devDependencies"
   ],
   "devDependencies": {
-<<<<<<< HEAD
-    "@bentley/webpack-tools": "0.191.0-dev.8",
-    "@bentley/build-tools": "0.191.0-dev.8",
-=======
     "@bentley/webpack-tools": "0.191.0-dev.9",
     "@bentley/build-tools": "0.191.0-dev.9",
->>>>>>> 16a7b892
     "rimraf": "^2.6.2",
     "tsconfig-paths": "^3.3.2",
     "tslint": "^5.11.0",
     "typescript": "~3.2.2"
   },
   "dependencies": {
-<<<<<<< HEAD
-    "@bentley/bentleyjs-core": "0.191.0-dev.8",
-    "@bentley/geometry-core": "0.191.0-dev.8",
-    "@bentley/imodeljs-frontend": "0.191.0-dev.8"
-=======
     "@bentley/bentleyjs-core": "0.191.0-dev.9",
     "@bentley/geometry-core": "0.191.0-dev.9",
     "@bentley/imodeljs-frontend": "0.191.0-dev.9"
->>>>>>> 16a7b892
   }
 }