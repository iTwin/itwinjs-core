--- conflicted
+++ resolved
@@ -14,21 +14,12 @@
   },
   "repository": {},
   "dependencies": {
-<<<<<<< HEAD
-    "@bentley/bentleyjs-core": "2.13.0-dev.15",
-    "@bentley/geometry-core": "2.13.0-dev.15",
-    "@bentley/itwin-client": "2.13.0-dev.15",
-    "@bentley/imodeljs-common": "2.13.0-dev.15",
-    "@bentley/imodeljs-backend": "2.13.0-dev.15",
-    "yargs": "^16.0.0"
-=======
     "@bentley/bentleyjs-core": "2.13.0-dev.20",
     "@bentley/geometry-core": "2.13.0-dev.20",
     "@bentley/itwin-client": "2.13.0-dev.20",
     "@bentley/imodeljs-common": "2.13.0-dev.20",
     "@bentley/imodeljs-backend": "2.13.0-dev.20",
-    "yargs": "^15.0.0"
->>>>>>> db66a9a5
+    "yargs": "^16.0.0"
   },
   "devDependencies": {
     "@bentley/build-tools": "2.13.0-dev.20",
