--- conflicted
+++ resolved
@@ -14,21 +14,12 @@
   },
   "repository": {},
   "dependencies": {
-<<<<<<< HEAD
-    "@bentley/bentleyjs-core": "2.13.0-dev.13",
-    "@bentley/geometry-core": "2.13.0-dev.13",
-    "@bentley/itwin-client": "2.13.0-dev.13",
-    "@bentley/imodeljs-common": "2.13.0-dev.13",
-    "@bentley/imodeljs-backend": "2.13.0-dev.13",
-    "yargs": "^16.0.0"
-=======
     "@bentley/bentleyjs-core": "2.13.0-dev.15",
     "@bentley/geometry-core": "2.13.0-dev.15",
     "@bentley/itwin-client": "2.13.0-dev.15",
     "@bentley/imodeljs-common": "2.13.0-dev.15",
     "@bentley/imodeljs-backend": "2.13.0-dev.15",
-    "yargs": "^15.0.0"
->>>>>>> 2c2a00d7
+    "yargs": "^16.0.0"
   },
   "devDependencies": {
     "@bentley/build-tools": "2.13.0-dev.15",
