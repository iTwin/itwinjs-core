{
  "name": "export-obj",
  "private": true,
  "license": "MIT",
  "description": "Example of exporting graphics from an iModel",
  "scripts": {
    "compile": "npm run build",
    "build": "tsc 1>&2",
    "lint": "eslint -f visualstudio \"./src/**/*.ts\" 1>&2",
    "clean": "rimraf lib .rush/temp/package-deps*.json",
    "test": "",
    "docs": "",
    "cover": ""
  },
  "repository": {},
  "dependencies": {
<<<<<<< HEAD
    "@bentley/bentleyjs-core": "2.13.0-dev.6",
    "@bentley/geometry-core": "2.13.0-dev.6",
    "@bentley/itwin-client": "2.13.0-dev.6",
    "@bentley/imodeljs-common": "2.13.0-dev.6",
    "@bentley/imodeljs-backend": "2.13.0-dev.6",
    "yargs": "^15.0.0"
  },
  "devDependencies": {
    "@bentley/build-tools": "2.13.0-dev.6",
    "@bentley/eslint-plugin": "2.13.0-dev.6",
=======
    "@bentley/bentleyjs-core": "2.13.0-dev.9",
    "@bentley/geometry-core": "2.13.0-dev.9",
    "@bentley/itwin-client": "2.13.0-dev.9",
    "@bentley/imodeljs-common": "2.13.0-dev.9",
    "@bentley/imodeljs-backend": "2.13.0-dev.9",
    "yargs": "^15.0.0"
  },
  "devDependencies": {
    "@bentley/build-tools": "2.13.0-dev.9",
    "@bentley/eslint-plugin": "2.13.0-dev.9",
>>>>>>> 8a5a8af6
    "@types/node": "10.14.1",
    "@types/yargs": "^12.0.5",
    "eslint": "^6.8.0",
    "rimraf": "^3.0.2",
    "typescript": "~3.7.4"
  },
  "eslintConfig": {
    "plugins": [
      "@bentley"
    ],
    "extends": "plugin:@bentley/imodeljs-recommended"
  }
}<|MERGE_RESOLUTION|>--- conflicted
+++ resolved
@@ -14,18 +14,6 @@
   },
   "repository": {},
   "dependencies": {
-<<<<<<< HEAD
-    "@bentley/bentleyjs-core": "2.13.0-dev.6",
-    "@bentley/geometry-core": "2.13.0-dev.6",
-    "@bentley/itwin-client": "2.13.0-dev.6",
-    "@bentley/imodeljs-common": "2.13.0-dev.6",
-    "@bentley/imodeljs-backend": "2.13.0-dev.6",
-    "yargs": "^15.0.0"
-  },
-  "devDependencies": {
-    "@bentley/build-tools": "2.13.0-dev.6",
-    "@bentley/eslint-plugin": "2.13.0-dev.6",
-=======
     "@bentley/bentleyjs-core": "2.13.0-dev.9",
     "@bentley/geometry-core": "2.13.0-dev.9",
     "@bentley/itwin-client": "2.13.0-dev.9",
@@ -36,7 +24,6 @@
   "devDependencies": {
     "@bentley/build-tools": "2.13.0-dev.9",
     "@bentley/eslint-plugin": "2.13.0-dev.9",
->>>>>>> 8a5a8af6
     "@types/node": "10.14.1",
     "@types/yargs": "^12.0.5",
     "eslint": "^6.8.0",
