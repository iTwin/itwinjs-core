--- conflicted
+++ resolved
@@ -41,15 +41,7 @@
     implementation 'com.google.android.material:material:1.7.0'
     implementation 'androidx.constraintlayout:constraintlayout:2.1.4'
     implementation 'androidx.navigation:navigation-ui:2.5.3'
-<<<<<<< HEAD
-<<<<<<< HEAD
-    implementation 'com.github.itwin:mobile-native-android:4.11.8'
-=======
-    implementation 'com.github.itwin:mobile-native-android:5.0.20'
->>>>>>> 46b679a54b (Add ECSql tests for ECDb (#7323))
-=======
     implementation 'com.github.itwin:mobile-native-android:4.11.11'
->>>>>>> 44391cc7
     implementation 'androidx.webkit:webkit:1.5.0'
 }
 
