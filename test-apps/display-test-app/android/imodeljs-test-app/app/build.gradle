plugins {
    id 'com.android.application'
<<<<<<< HEAD
    id 'org.jetbrains.kotlin.android'
}

android {
    compileSdk 33
=======
}

android {
    compileSdk 32
>>>>>>> 7b0c2730

    defaultConfig {
        applicationId "com.bentley.imodeljs_test_app"
        minSdk 24
        targetSdk 32
        versionCode 1
        versionName "1.0"

        testInstrumentationRunner "androidx.test.runner.AndroidJUnitRunner"
        manifestPlaceholders = ['appAuthRedirectScheme': 'imodeljs']
    }

    buildTypes {
        release {
            minifyEnabled false
            proguardFiles getDefaultProguardFile('proguard-android-optimize.txt'), 'proguard-rules.pro'
        }
    }
    compileOptions {
        sourceCompatibility JavaVersion.VERSION_1_8
        targetCompatibility JavaVersion.VERSION_1_8
    }
<<<<<<< HEAD
    kotlinOptions {
        jvmTarget = '1.8'
=======
    buildFeatures {
        viewBinding true
>>>>>>> 7b0c2730
    }
}

dependencies {
<<<<<<< HEAD
    implementation 'androidx.core:core-ktx:1.9.0'
    implementation 'androidx.appcompat:appcompat:1.5.1'
    implementation 'com.google.android.material:material:1.7.0'
    implementation 'androidx.constraintlayout:constraintlayout:2.1.4'
    implementation 'androidx.navigation:navigation-ui:2.5.3'
    implementation 'com.github.itwin:mobile-native-android:3.5.6'
    implementation 'androidx.webkit:webkit:1.5.0'
=======
    implementation 'androidx.appcompat:appcompat:1.5.1'
    implementation 'com.google.android.material:material:1.6.1'
    implementation 'androidx.constraintlayout:constraintlayout:2.1.4'
    implementation 'androidx.navigation:navigation-ui:2.5.2'
    implementation 'com.github.itwin:mobile-native-android:3.5.6'
>>>>>>> 7b0c2730
}<|MERGE_RESOLUTION|>--- conflicted
+++ resolved
@@ -1,17 +1,10 @@
 plugins {
     id 'com.android.application'
-<<<<<<< HEAD
     id 'org.jetbrains.kotlin.android'
 }
 
 android {
     compileSdk 33
-=======
-}
-
-android {
-    compileSdk 32
->>>>>>> 7b0c2730
 
     defaultConfig {
         applicationId "com.bentley.imodeljs_test_app"
@@ -34,18 +27,15 @@
         sourceCompatibility JavaVersion.VERSION_1_8
         targetCompatibility JavaVersion.VERSION_1_8
     }
-<<<<<<< HEAD
     kotlinOptions {
         jvmTarget = '1.8'
-=======
+    }
     buildFeatures {
         viewBinding true
->>>>>>> 7b0c2730
     }
 }
 
 dependencies {
-<<<<<<< HEAD
     implementation 'androidx.core:core-ktx:1.9.0'
     implementation 'androidx.appcompat:appcompat:1.5.1'
     implementation 'com.google.android.material:material:1.7.0'
@@ -53,11 +43,4 @@
     implementation 'androidx.navigation:navigation-ui:2.5.3'
     implementation 'com.github.itwin:mobile-native-android:3.5.6'
     implementation 'androidx.webkit:webkit:1.5.0'
-=======
-    implementation 'androidx.appcompat:appcompat:1.5.1'
-    implementation 'com.google.android.material:material:1.6.1'
-    implementation 'androidx.constraintlayout:constraintlayout:2.1.4'
-    implementation 'androidx.navigation:navigation-ui:2.5.2'
-    implementation 'com.github.itwin:mobile-native-android:3.5.6'
->>>>>>> 7b0c2730
 }