plugins {
    id 'com.android.application'
    id 'org.jetbrains.kotlin.android'
}

android {
    compileSdk 33

    defaultConfig {
        applicationId "com.bentley.imodeljs_test_app"
        minSdk 28
        targetSdk 33
        versionCode 1
        versionName "1.0"

        testInstrumentationRunner "androidx.test.runner.AndroidJUnitRunner"
        manifestPlaceholders = ['appAuthRedirectScheme': 'imodeljs']
    }

    buildTypes {
        release {
            minifyEnabled false
            proguardFiles getDefaultProguardFile('proguard-android-optimize.txt'), 'proguard-rules.pro'
        }
    }
    compileOptions {
        sourceCompatibility JavaVersion.VERSION_1_8
        targetCompatibility JavaVersion.VERSION_1_8
    }
    kotlinOptions {
        jvmTarget = '1.8'
    }
    buildFeatures {
        viewBinding true
    }
}

dependencies {
    implementation 'androidx.core:core-ktx:1.9.0'
    implementation 'androidx.appcompat:appcompat:1.5.1'
    implementation 'com.google.android.material:material:1.7.0'
    implementation 'androidx.constraintlayout:constraintlayout:2.1.4'
    implementation 'androidx.navigation:navigation-ui:2.5.3'
<<<<<<< HEAD
<<<<<<< HEAD
    implementation 'com.github.itwin:mobile-native-android:4.10.21'
=======
    implementation 'com.github.itwin:mobile-native-android:5.0.4'
>>>>>>> a29c7bc29d (Improve Error Message for throwSqlError() (#7308))
=======
    implementation 'com.github.itwin:mobile-native-android:4.10.23'
>>>>>>> 087a2d17
    implementation 'androidx.webkit:webkit:1.5.0'
}

apply from: 'copyAssets.gradle'
preBuild.dependsOn "copyAssets"<|MERGE_RESOLUTION|>--- conflicted
+++ resolved
@@ -41,15 +41,7 @@
     implementation 'com.google.android.material:material:1.7.0'
     implementation 'androidx.constraintlayout:constraintlayout:2.1.4'
     implementation 'androidx.navigation:navigation-ui:2.5.3'
-<<<<<<< HEAD
-<<<<<<< HEAD
-    implementation 'com.github.itwin:mobile-native-android:4.10.21'
-=======
-    implementation 'com.github.itwin:mobile-native-android:5.0.4'
->>>>>>> a29c7bc29d (Improve Error Message for throwSqlError() (#7308))
-=======
     implementation 'com.github.itwin:mobile-native-android:4.10.23'
->>>>>>> 087a2d17
     implementation 'androidx.webkit:webkit:1.5.0'
 }
 
