{
  "name": "display-test-app",
  "description": "Internal app for testing features of display system",
  "license": "UNLICENSED",
  "author": {
    "name": "Bentley Systems, Inc.",
    "url": "http://www.bentley.com"
  },
  "version": "1.8.0",
  "engines": {
    "node": ">=10.17.0 <13.0"
  },
  "private": true,
  "scripts": {
    "compile": "npm run build:backend & tsc",
    "build": "npm run build:backend & npm run build:frontend",
    "build:backend": "tsc -p tsconfig.backend.json",
    "build:frontend": "cross-env EXTEND_ESLINT=true NODE_OPTIONS=--max_old_space_size=4096 react-scripts build",
    "clean": "rimraf build lib .rush/temp/package-deps*.json",
    "copy:assets": "cpx \"./node_modules/@bentley/icons-generic-webfont/dist/**/*\" ./build",
    "docs": "",
    "lint": "eslint -f visualstudio --config package.json --no-eslintrc ./src/**/*.ts 1>&2",
    "start": "cross-env NODE_ENV=development run-p start:webserver start:electron",
    "start:electron": "electron ./lib/backend/DtaElectronMain.js",
    "start:webserver": "cross-env BROWSER=none USE_FULL_SOURCEMAP=true EXTEND_ESLINT=true react-scripts start",
    "start:backend": "node --max-http-header-size=16000 lib/backend/WebMain.js",
    "start:servers": "run-p \"start:webserver\" \"start:backend\"",
    "test": "",
    "cover": "",
    "copy:config": "internal-tools copy-config",
    "build:ios-backend": "npm run build:backend && webpack --config ./ios/backend.config --env.outdir=./lib/ios --env.entry=./lib/backend/MobileMain.js --env.bundlename=main",
    "install-ios-lib": "node ./ios/scripts/installIosNativeLib.js",
    "copy:ios-frontend": "mkdir -p ./lib/ios && rm -rf ./lib/ios/www && cp -R ./build ./lib/ios/www",
    "build:ios": "npm run install-ios-lib && npm run build:frontend && npm run build:ios-backend && npm run copy:ios-frontend"
  },
  "repository": {},
  "dependencies": {
    "@bentley/icons-generic": "^1.0.15",
    "@bentley/icons-generic-webfont": "^1.0.15",
    "@bentley/frontend-devtools": "2.13.0-dev.13",
    "@bentley/hypermodeling-frontend": "2.13.0-dev.13",
    "@bentley/bentleyjs-core": "2.13.0-dev.13",
    "@bentley/electron-manager": "2.13.0-dev.13",
    "@bentley/mobile-manager": "2.13.0-dev.13",
    "@bentley/frontend-authorization-client": "2.13.0-dev.13",
    "@bentley/geometry-core": "2.13.0-dev.13",
    "@bentley/imodelhub-client": "2.13.0-dev.13",
    "@bentley/itwin-client": "2.13.0-dev.13",
    "@bentley/backend-itwin-client": "2.13.0-dev.13",
    "@bentley/imodeljs-common": "2.13.0-dev.13",
    "@bentley/imodeljs-i18n": "2.13.0-dev.13",
    "@bentley/imodeljs-quantity": "2.13.0-dev.13",
    "@bentley/imodeljs-frontend": "2.13.0-dev.13",
    "@bentley/imodeljs-backend": "2.13.0-dev.13",
    "@bentley/imodeljs-markup": "2.13.0-dev.13",
    "@bentley/rbac-client": "2.13.0-dev.13",
    "@bentley/ui-abstract": "2.13.0-dev.13",
    "@bentley/webgl-compatibility": "2.13.0-dev.13",
    "body-parser": "^1.18.2"
  },
  "devDependencies": {
<<<<<<< HEAD
    "@bentley/config-loader": "2.13.0-dev.10",
    "@bentley/build-tools": "2.13.0-dev.10",
    "@bentley/eslint-plugin": "2.13.0-dev.10",
    "@bentley/react-scripts": "3.4.7",
=======
    "@bentley/config-loader": "2.13.0-dev.13",
    "@bentley/build-tools": "2.13.0-dev.13",
    "@bentley/eslint-plugin": "2.13.0-dev.13",
    "@bentley/react-scripts": "3.4.6",
>>>>>>> 0a213f43
    "@types/body-parser": "^1.17.0",
    "@types/express": "^4.16.1",
    "@types/fs-extra": "^4.0.7",
    "@types/node": "10.14.1",
    "child_process": "^1.0.2",
    "cpx": "^1.5.0",
    "cross-env": "^5.1.4",
    "electron": "^11.1.0",
    "eslint": "^6.8.0",
    "express": "^4.16.3",
    "fs-extra": "^8.1.0",
    "internal-tools": "0.0.0",
    "npm-run-all": "^4.1.5",
    "null-loader": "^0.1.1",
    "rimraf": "^3.0.2",
    "react": "^16.8.0",
    "sass": "^1.29.0",
    "typescript": "~4.1.0",
    "webpack": "4.42.0",
    "semver": "^5.5.0"
  },
  "browserslist": [
    "electron 8.0.0",
    "last 4 chrome version",
    "last 4 firefox version",
    "last 4 safari version",
    "last 4 ios version",
    "last 4 ChromeAndroid version",
    "last 4 edge version",
    "not dead",
    "not <0.2%"
  ],
  "eslintConfig": {
    "plugins": [
      "@bentley"
    ],
    "extends": "plugin:@bentley/imodeljs-recommended",
    "parserOptions": {
      "project": [
        "tsconfig.json",
        "tsconfig.backend.json"
      ]
    },
    "settings": {
      "react": {
        "version": "999.999.999"
      }
    }
  }
}<|MERGE_RESOLUTION|>--- conflicted
+++ resolved
@@ -59,17 +59,10 @@
     "body-parser": "^1.18.2"
   },
   "devDependencies": {
-<<<<<<< HEAD
-    "@bentley/config-loader": "2.13.0-dev.10",
-    "@bentley/build-tools": "2.13.0-dev.10",
-    "@bentley/eslint-plugin": "2.13.0-dev.10",
-    "@bentley/react-scripts": "3.4.7",
-=======
     "@bentley/config-loader": "2.13.0-dev.13",
     "@bentley/build-tools": "2.13.0-dev.13",
     "@bentley/eslint-plugin": "2.13.0-dev.13",
-    "@bentley/react-scripts": "3.4.6",
->>>>>>> 0a213f43
+    "@bentley/react-scripts": "3.4.7",
     "@types/body-parser": "^1.17.0",
     "@types/express": "^4.16.1",
     "@types/fs-extra": "^4.0.7",
