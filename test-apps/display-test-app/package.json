{
  "name": "display-test-app",
  "description": "Internal app for testing features of display system",
  "license": "UNLICENSED",
  "author": {
    "name": "Bentley Systems, Inc.",
    "url": "http://www.bentley.com"
  },
  "version": "1.8.0",
  "engines": {
    "node": ">=12.22.0 < 14.0 || >=14.17.0 <17.0"
  },
  "private": true,
  "scripts": {
    "compile": "npm run -s build:backend & tsc",
    "build": "npm run -s build:backend & npm run -s build:frontend",
    "build:backend": "tsc -p tsconfig.backend.json",
    "build:backend-webpack": "backend-webpack-tools build -s ./lib/backend/DtaElectronMain.js -o ./lib/build/",
    "build:frontend": "cross-env DISABLE_NEW_JSX_TRANSFORM=true SKIP_PREFLIGHT_CHECK=true DISABLE_NEW_ASSET_COPY=true DISABLE_ESLINT=true TRANSPILE_DEPS=false USE_FAST_SASS=true DISABLE_TERSER=true NODE_OPTIONS=--max_old_space_size=4096 react-scripts build",
    "clean": "rimraf build lib .rush/temp/package-deps*.json",
    "copy:assets": "cpx \"./node_modules/@bentley/icons-generic-webfont/dist/**/*\" ./build",
    "docs": "",
    "lint": "eslint -f visualstudio --config package.json --no-eslintrc \"./src/**/*.ts\" 1>&2",
    "start": "cross-env NODE_ENV=development run-p start:webserver start:electron",
    "start:electron": "electron ./lib/backend/DtaElectronMain.js",
    "start:webserver": "cross-env DISABLE_NEW_JSX_TRANSFORM=true SKIP_PREFLIGHT_CHECK=true DISABLE_NEW_ASSET_COPY=true BROWSER=none USE_FULL_SOURCEMAP=true DISABLE_ESLINT=true TRANSPILE_DEPS=false USE_FAST_SASS=true DISABLE_TERSER=true  react-scripts start",
    "start:backend": "node --max-http-header-size=16000 lib/backend/WebMain.js",
    "start:servers": "run-p \"start:webserver\" \"start:backend\"",
    "test": "",
    "cover": "",
    "copy:config": "internal-tools copy-config",
    "build:ios-backend": "npm run -s build:backend && webpack --config ./ios/backend.config --env.outdir=./lib/ios --env.entry=./lib/backend/MobileMain.js --env.bundlename=main",
    "install-ios-lib": "node ./ios/scripts/installIosNativeLib.js",
    "copy:ios-frontend": "mkdir -p ./lib/ios && rm -rf ./lib/ios/www && cp -R ./build ./lib/ios/www",
    "build:ios": "npm run -s install-ios-lib && npm run -s build:frontend && npm run -s build:ios-backend && npm run -s copy:ios-frontend",
    "build:android-backend": "npm run -s build:backend && webpack --config ./android/backend.config --env.outdir=./lib/android --env.entry=./lib/backend/MobileMain.js --env.bundlename=main",
    "install-android-lib": "node ./android/scripts/installAndroidNativeLib.js",
    "copy:android-assets": "node ./android/scripts/copyAndroidAssets.js",
    "build:android": "npm run -s install-android-lib && npm run -s build:frontend && npm run -s build:android-backend && npm run -s copy:android-assets"
  },
  "repository": {},
  "dependencies": {
    "@bentley/icons-generic": "^1.0.15",
    "@bentley/icons-generic-webfont": "^1.0.15",
    "@itwin/frontend-devtools": "workspace:*",
    "@itwin/hypermodeling-frontend": "workspace:*",
    "@itwin/core-bentley": "workspace:*",
    "@itwin/electron-manager": "workspace:*",
    "@itwin/mobile-manager": "workspace:*",
    "@bentley/frontend-authorization-client": "workspace:*",
    "@itwin/core-geometry": "workspace:*",
    "@bentley/imodelhub-client": "workspace:*",
    "@bentley/itwin-client": "workspace:*",
    "@bentley/backend-itwin-client": "workspace:*",
<<<<<<< HEAD
    "@bentley/reality-data-client": "workspace:*",
    "@bentley/imodeljs-common": "workspace:*",
    "@bentley/imodeljs-i18n": "workspace:*",
    "@bentley/imodeljs-quantity": "workspace:*",
    "@bentley/imodeljs-frontend": "workspace:*",
    "@bentley/imodeljs-backend": "workspace:*",
    "@bentley/imodeljs-markup": "workspace:*",
    "@bentley/imodeljs-editor-frontend": "workspace:*",
    "@bentley/imodeljs-editor-backend": "workspace:*",
    "@bentley/imodeljs-editor-common": "workspace:*",
    "@bentley/ui-abstract": "workspace:*",
    "@bentley/webgl-compatibility": "workspace:*",
=======
    "@itwin/core-common": "workspace:*",
    "@itwin/core-i18n": "workspace:*",
    "@itwin/core-quantity": "workspace:*",
    "@itwin/core-frontend": "workspace:*",
    "@itwin/core-backend": "workspace:*",
    "@itwin/core-markup": "workspace:*",
    "@itwin/editor-frontend": "workspace:*",
    "@itwin/editor-backend": "workspace:*",
    "@itwin/editor-common": "workspace:*",
    "@itwin/appui-abstract": "workspace:*",
    "@itwin/webgl-compatibility": "workspace:*",
>>>>>>> 200baec2
    "body-parser": "^1.18.2"
  },
  "devDependencies": {
    "@itwin/backend-webpack-tools": "workspace:*",
    "@itwin/build-tools": "workspace:*",
    "@itwin/eslint-plugin": "workspace:*",
    "@bentley/react-scripts": "4.0.3",
    "@types/express": "^4.16.1",
    "@types/fs-extra": "^4.0.7",
    "child_process": "^1.0.2",
    "cpx": "^1.5.0",
    "cross-env": "^5.1.4",
    "dotenv": "^10.0.0",
    "dotenv-expand": "^5.1.0",
    "electron": "^14.0.0",
    "eslint": "^7.11.0",
    "express": "^4.16.3",
    "fs-extra": "^8.1.0",
    "internal-tools": "workspace:*",
    "npm-run-all": "^4.1.5",
    "null-loader": "^0.1.1",
    "rimraf": "^3.0.2",
    "typescript": "~4.4.0",
    "webpack": "4.42.0",
    "semver": "^5.5.0"
  },
  "browserslist": [
    "electron 8.0.0",
    "last 4 chrome version",
    "last 4 firefox version",
    "last 4 safari version",
    "last 4 ios version",
    "last 4 ChromeAndroid version",
    "last 4 edge version",
    "not dead",
    "not <0.2%"
  ],
  "eslintConfig": {
    "plugins": [
      "@itwin"
    ],
    "extends": "plugin:@itwin/itwinjs-recommended",
    "parserOptions": {
      "project": [
        "tsconfig.json",
        "tsconfig.backend.json"
      ]
    }
  }
}<|MERGE_RESOLUTION|>--- conflicted
+++ resolved
@@ -52,20 +52,6 @@
     "@bentley/imodelhub-client": "workspace:*",
     "@bentley/itwin-client": "workspace:*",
     "@bentley/backend-itwin-client": "workspace:*",
-<<<<<<< HEAD
-    "@bentley/reality-data-client": "workspace:*",
-    "@bentley/imodeljs-common": "workspace:*",
-    "@bentley/imodeljs-i18n": "workspace:*",
-    "@bentley/imodeljs-quantity": "workspace:*",
-    "@bentley/imodeljs-frontend": "workspace:*",
-    "@bentley/imodeljs-backend": "workspace:*",
-    "@bentley/imodeljs-markup": "workspace:*",
-    "@bentley/imodeljs-editor-frontend": "workspace:*",
-    "@bentley/imodeljs-editor-backend": "workspace:*",
-    "@bentley/imodeljs-editor-common": "workspace:*",
-    "@bentley/ui-abstract": "workspace:*",
-    "@bentley/webgl-compatibility": "workspace:*",
-=======
     "@itwin/core-common": "workspace:*",
     "@itwin/core-i18n": "workspace:*",
     "@itwin/core-quantity": "workspace:*",
@@ -77,7 +63,7 @@
     "@itwin/editor-common": "workspace:*",
     "@itwin/appui-abstract": "workspace:*",
     "@itwin/webgl-compatibility": "workspace:*",
->>>>>>> 200baec2
+    "@bentley/reality-data-client": "workspace:*",
     "body-parser": "^1.18.2"
   },
   "devDependencies": {
