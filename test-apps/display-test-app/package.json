{
  "name": "display-test-app",
  "description": "Internal app for testing features of display system",
  "license": "UNLICENSED",
  "author": {
    "name": "Bentley Systems, Inc.",
    "url": "http://www.bentley.com"
  },
  "version": "1.8.0",
  "engines": {
    "node": ">=10.17.0 <15.0"
  },
  "private": true,
  "scripts": {
    "compile": "npm run build:backend & tsc",
    "build": "npm run build:backend & npm run build:frontend",
    "build:backend": "tsc -p tsconfig.backend.json",
<<<<<<< HEAD
    "build:frontend": "cross-env NODE_OPTIONS=--max_old_space_size=4096 react-scripts build",
=======
    "build:backend-webpack": "backend-webpack-tools build -s ./lib/backend/DtaElectronMain.js -o ./lib/build/",
    "build:frontend": "cross-env DISABLE_ESLINT=true TRANSPILE_DEPS=false USE_FAST_SASS=true DISABLE_TERSER=true NODE_OPTIONS=--max_old_space_size=4096 react-scripts build",
>>>>>>> ea765da4
    "clean": "rimraf build lib .rush/temp/package-deps*.json",
    "copy:assets": "cpx \"./node_modules/@bentley/icons-generic-webfont/dist/**/*\" ./build",
    "docs": "",
    "lint": "eslint -f visualstudio --config package.json --no-eslintrc \"./src/**/*.ts\" 1>&2",
    "start": "cross-env NODE_ENV=development run-p start:webserver start:electron",
    "start:electron": "electron ./lib/backend/DtaElectronMain.js",
    "start:webserver": "cross-env BROWSER=none USE_FULL_SOURCEMAP=true react-scripts start",
    "start:backend": "node --max-http-header-size=16000 lib/backend/WebMain.js",
    "start:servers": "run-p \"start:webserver\" \"start:backend\"",
    "test": "",
    "cover": "",
    "copy:config": "internal-tools copy-config",
    "build:ios-backend": "npm run build:backend && webpack --config ./ios/backend.config --env.outdir=./lib/ios --env.entry=./lib/backend/MobileMain.js --env.bundlename=main",
    "install-ios-lib": "node ./ios/scripts/installIosNativeLib.js",
    "copy:ios-frontend": "mkdir -p ./lib/ios && rm -rf ./lib/ios/www && cp -R ./build ./lib/ios/www",
    "build:ios": "npm run install-ios-lib && npm run build:frontend && npm run build:ios-backend && npm run copy:ios-frontend",
    "build:android-backend": "npm run build:backend && webpack --config ./android/backend.config --env.outdir=./lib/android --env.entry=./lib/backend/MobileMain.js --env.bundlename=main",
    "install-android-lib": "node ./android/scripts/installAndroidNativeLib.js",
    "copy:android-assets": "node ./android/scripts/copyAndroidAssets.js",
    "build:android": "npm run install-android-lib && npm run build:frontend && npm run build:android-backend && npm run copy:android-assets"
  },
  "repository": {},
  "dependencies": {
    "@bentley/icons-generic": "^1.0.15",
    "@bentley/icons-generic-webfont": "^1.0.15",
    "@bentley/frontend-devtools": "workspace:*",
    "@bentley/hypermodeling-frontend": "workspace:*",
    "@bentley/bentleyjs-core": "workspace:*",
    "@bentley/electron-manager": "workspace:*",
    "@bentley/mobile-manager": "workspace:*",
    "@bentley/frontend-authorization-client": "workspace:*",
    "@bentley/geometry-core": "workspace:*",
    "@bentley/imodelhub-client": "workspace:*",
    "@bentley/itwin-client": "workspace:*",
    "@bentley/backend-itwin-client": "workspace:*",
    "@bentley/imodeljs-common": "workspace:*",
    "@bentley/imodeljs-i18n": "workspace:*",
    "@bentley/imodeljs-quantity": "workspace:*",
    "@bentley/imodeljs-frontend": "workspace:*",
    "@bentley/imodeljs-backend": "workspace:*",
    "@bentley/imodeljs-markup": "workspace:*",
    "@bentley/imodeljs-editor-frontend": "workspace:*",
    "@bentley/imodeljs-editor-backend": "workspace:*",
    "@bentley/imodeljs-editor-common": "workspace:*",
    "@bentley/rbac-client": "workspace:*",
    "@bentley/ui-abstract": "workspace:*",
    "@bentley/webgl-compatibility": "workspace:*",
    "body-parser": "^1.18.2"
  },
  "devDependencies": {
<<<<<<< HEAD
    "@bentley/config-loader": "2.14.0-dev.16",
    "@bentley/build-tools": "2.14.0-dev.16",
    "@bentley/eslint-plugin": "2.14.0-dev.16",
    "@bentley/react-scripts": "4.0.3-dev.0",
=======
    "@bentley/config-loader": "workspace:*",
    "@bentley/build-tools": "workspace:*",
    "@bentley/eslint-plugin": "workspace:*",
    "@bentley/react-scripts": "3.4.9",
    "@bentley/backend-webpack-tools": "workspace:*",
>>>>>>> ea765da4
    "@types/body-parser": "^1.17.0",
    "@types/express": "^4.16.1",
    "@types/fs-extra": "^4.0.7",
    "@types/node": "10.14.1",
    "child_process": "^1.0.2",
    "cpx": "^1.5.0",
    "cross-env": "^5.1.4",
    "electron": "^11.1.0",
    "express": "^4.16.3",
    "fs-extra": "^8.1.0",
    "internal-tools": "workspace:*",
    "npm-run-all": "^4.1.5",
    "null-loader": "^0.1.1",
    "rimraf": "^3.0.2",
    "react": "^16.8.0",
    "typescript": "~4.1.0",
    "webpack": "4.42.0",
    "semver": "^5.5.0"
  },
  "browserslist": [
    "electron 8.0.0",
    "last 4 chrome version",
    "last 4 firefox version",
    "last 4 safari version",
    "last 4 ios version",
    "last 4 ChromeAndroid version",
    "last 4 edge version",
    "not dead",
    "not <0.2%"
  ],
  "eslintConfig": {
    "plugins": [
      "@bentley"
    ],
    "extends": "plugin:@bentley/imodeljs-recommended",
    "parserOptions": {
      "project": [
        "tsconfig.json",
        "tsconfig.backend.json"
      ]
    },
    "settings": {
      "react": {
        "version": "999.999.999"
      }
    }
  }
}<|MERGE_RESOLUTION|>--- conflicted
+++ resolved
@@ -15,12 +15,8 @@
     "compile": "npm run build:backend & tsc",
     "build": "npm run build:backend & npm run build:frontend",
     "build:backend": "tsc -p tsconfig.backend.json",
-<<<<<<< HEAD
-    "build:frontend": "cross-env NODE_OPTIONS=--max_old_space_size=4096 react-scripts build",
-=======
     "build:backend-webpack": "backend-webpack-tools build -s ./lib/backend/DtaElectronMain.js -o ./lib/build/",
     "build:frontend": "cross-env DISABLE_ESLINT=true TRANSPILE_DEPS=false USE_FAST_SASS=true DISABLE_TERSER=true NODE_OPTIONS=--max_old_space_size=4096 react-scripts build",
->>>>>>> ea765da4
     "clean": "rimraf build lib .rush/temp/package-deps*.json",
     "copy:assets": "cpx \"./node_modules/@bentley/icons-generic-webfont/dist/**/*\" ./build",
     "docs": "",
@@ -71,18 +67,11 @@
     "body-parser": "^1.18.2"
   },
   "devDependencies": {
-<<<<<<< HEAD
-    "@bentley/config-loader": "2.14.0-dev.16",
-    "@bentley/build-tools": "2.14.0-dev.16",
-    "@bentley/eslint-plugin": "2.14.0-dev.16",
-    "@bentley/react-scripts": "4.0.3-dev.0",
-=======
     "@bentley/config-loader": "workspace:*",
+    "@bentley/backend-webpack-tools": "workspace:*",
     "@bentley/build-tools": "workspace:*",
     "@bentley/eslint-plugin": "workspace:*",
-    "@bentley/react-scripts": "3.4.9",
-    "@bentley/backend-webpack-tools": "workspace:*",
->>>>>>> ea765da4
+    "@bentley/react-scripts": "4.0.3-dev.0",
     "@types/body-parser": "^1.17.0",
     "@types/express": "^4.16.1",
     "@types/fs-extra": "^4.0.7",
