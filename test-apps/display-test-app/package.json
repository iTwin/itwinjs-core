{
  "name": "display-test-app",
  "description": "Internal app for testing features of display system",
  "license": "UNLICENSED",
  "author": {
    "name": "Bentley Systems, Inc.",
    "url": "http://www.bentley.com"
  },
  "version": "1.8.0",
  "engines": {
    "node": ">=12.22.0 < 14.0 || >=14.17.0 <17.0"
  },
  "private": true,
  "scripts": {
    "build": "npm run -s build:backend && npm run -s build:frontend",
    "build:ci": "npm run -s build:backend && npm run -s build:frontend-webpack",
    "build:backend": "tsc -p tsconfig.backend.json",
    "build:backend-webpack": "backend-webpack-tools build -s ./lib/backend/DtaElectronMain.js -o ./lib/build/",
    "build:frontend": "tsc",
    "build:frontend-webpack": "cross-env DISABLE_NEW_JSX_TRANSFORM=true SKIP_PREFLIGHT_CHECK=true DISABLE_ESLINT_PLUGIN=true TRANSPILE_DEPS=false USE_FAST_SASS=true react-scripts --max_old_space_size=8192 build",
    "build:webpack": "npm run build:frontend-webpack && npm run build:backend-webpack",
    "clean": "rimraf build lib .rush/temp/package-deps*.json",
    "docs": "",
    "lint": "eslint -f visualstudio --config package.json --no-eslintrc \"./src/**/*.ts\" 1>&2",
    "start": "cross-env NODE_ENV=development run-p start:webserver start:electron",
    "start:electron": "electron ./lib/backend/DtaElectronMain.js",
    "start:electron-webpack": "electron ./lib/build/DtaElectronMain.js --enable-logging",
    "start:webserver": "cross-env DISABLE_NEW_JSX_TRANSFORM=true SKIP_PREFLIGHT_CHECK=true  BROWSER=none USE_FULL_SOURCEMAP=true DISABLE_ESLINT_PLUGIN=true TRANSPILE_DEPS=false USE_FAST_SASS=true DISABLE_TERSER=true react-scripts start",
    "start:backend": "node --max-http-header-size=16000 lib/backend/WebMain.js",
    "start:servers": "run-p \"start:webserver\" \"start:backend\"",
    "test": "",
    "cover": "",
    "copy:config": "internal-tools copy-config",
    "build:ios-backend": "npm run -s build:backend && webpack --config ./ios/backend.config --env outdir=./lib/ios --env entry=./lib/backend/MobileMain.js --env bundlename=main",
    "copy:ios-frontend": "mkdir -p ./lib/ios && rm -rf ./lib/ios/www && cp -R ./build ./lib/ios/www",
    "build:ios-app": "cd ios/imodeljs-test-app && SYMROOT=`xcodebuild -showBuildSettings 2>/dev/null | egrep '^[ ]+BUILD_DIR' | sed 's/.Products$//; s/^[ ]*BUILD_DIR = //'` && xcodebuild build SYMROOT=${SYMROOT} CODE_SIGN_STYLE='Manual' CODE_SIGN_IDENTITY='' CODE_SIGNING_REQUIRED=NO PROVISIONING_PROFILE_SPECIFIER='' -arch x86_64 -sdk iphonesimulator -configuration Debug",
    "build:ios": "npm run -s build:frontend-webpack && npm run -s build:ios-backend && npm run -s copy:ios-frontend && npm run build:ios-env-json",
    "build:ios-env-json": "ts-node --skip-project ./buildEnvJson.ts",
    "build:android-backend": "npm run -s build:backend && webpack --config ./android/backend.config --env.outdir=./lib/android --env.entry=./lib/backend/MobileMain.js --env.bundlename=main",
    "install-android-lib": "node ./android/scripts/installAndroidNativeLib.js",
    "copy:android-assets": "node ./android/scripts/copyAndroidAssets.js",
    "build:android": "npm run -s install-android-lib && npm run -s build:frontend-webpack && npm run -s build:android-backend && npm run -s copy:android-assets"
  },
  "repository": {},
  "dependencies": {
    "@bentley/icons-generic": "^1.0.15",
    "@bentley/icons-generic-webfont": "^1.0.15",
    "@itwin/frontend-devtools": "workspace:*",
    "@itwin/hypermodeling-frontend": "workspace:*",
    "@itwin/core-bentley": "workspace:*",
    "@itwin/core-electron": "workspace:*",
    "@itwin/core-mobile": "workspace:*",
    "@itwin/core-geometry": "workspace:*",
    "@itwin/imodels-access-backend": "^1.0.1",
    "@itwin/imodels-access-frontend": "^1.0.1",
    "@itwin/imodels-client-authoring": "^1.0.1",
    "@itwin/core-common": "workspace:*",
    "@itwin/core-quantity": "workspace:*",
    "@itwin/core-frontend": "workspace:*",
    "@itwin/core-backend": "workspace:*",
    "@itwin/core-markup": "workspace:*",
    "@itwin/editor-frontend": "workspace:*",
    "@itwin/editor-backend": "workspace:*",
    "@itwin/editor-common": "workspace:*",
    "@itwin/appui-abstract": "workspace:*",
    "@itwin/webgl-compatibility": "workspace:*",
    "@itwin/imodels-client-management": "^1.0.1",
    "@itwin/reality-data-client": "0.7.0",
    "@itwin/browser-authorization": "^0.5.1",
    "@itwin/electron-authorization": "^0.8.3",
<<<<<<< HEAD
    "@itwin/object-storage-core": "1.0.0",
    "@itwin/service-authorization": "^0.6.1",
=======
>>>>>>> 23cc2511
    "body-parser": "^1.18.2"
  },
  "devDependencies": {
    "@itwin/backend-webpack-tools": "workspace:*",
    "@itwin/core-webpack-tools": "workspace:*",
    "@itwin/build-tools": "workspace:*",
    "@itwin/eslint-plugin": "workspace:*",
    "@bentley/react-scripts": "^5.0.0",
    "@types/express": "^4.16.1",
    "@types/fs-extra": "^4.0.7",
    "@typescript-eslint/eslint-plugin": "~4.31.0",
    "child_process": "^1.0.2",
    "cpx2": "^3.0.0",
    "cross-env": "^5.1.4",
    "dotenv": "^10.0.0",
    "dotenv-expand": "^5.1.0",
    "electron": "^17.0.0",
    "eslint": "^7.11.0",
    "eslint-plugin-deprecation": "1.2.1",
    "eslint-plugin-import": "2.23.4",
    "eslint-plugin-prefer-arrow": "1.2.3",
    "eslint-plugin-react": "7.24.0",
    "eslint-plugin-react-hooks": "4.2.0",
    "eslint-plugin-testing-library": "^5.6.0",
    "express": "^4.16.3",
    "fs-extra": "^8.1.0",
    "internal-tools": "workspace:*",
    "npm-run-all": "^4.1.5",
    "null-loader": "^4.0.1",
    "rimraf": "^3.0.2",
    "ts-node": "^10.8.2",
    "typescript": "~4.4.0",
    "webpack": "^5.64.4",
    "semver": "^7.3.5",
    "express-ws": "^5.0.2",
    "@types/express-ws": "^3.0.1"
  },
  "browserslist": [
    "last 4 chrome version",
    "last 4 firefox version",
    "last 4 safari version",
    "last 4 ios version",
    "last 4 ChromeAndroid version",
    "last 4 edge version",
    "not dead",
    "not <0.2%"
  ],
  "eslintConfig": {
    "plugins": [
      "@itwin"
    ],
    "extends": "plugin:@itwin/itwinjs-recommended",
    "parserOptions": {
      "project": [
        "tsconfig.json",
        "tsconfig.backend.json"
      ]
    }
  }
}<|MERGE_RESOLUTION|>--- conflicted
+++ resolved
@@ -68,11 +68,7 @@
     "@itwin/reality-data-client": "0.7.0",
     "@itwin/browser-authorization": "^0.5.1",
     "@itwin/electron-authorization": "^0.8.3",
-<<<<<<< HEAD
     "@itwin/object-storage-core": "1.0.0",
-    "@itwin/service-authorization": "^0.6.1",
-=======
->>>>>>> 23cc2511
     "body-parser": "^1.18.2"
   },
   "devDependencies": {
