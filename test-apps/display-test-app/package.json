--- conflicted
+++ resolved
@@ -72,11 +72,7 @@
     "@itwin/core-webpack-tools": "workspace:*",
     "@itwin/build-tools": "workspace:*",
     "@itwin/eslint-plugin": "workspace:*",
-<<<<<<< HEAD
-    "@bentley/react-scripts": "4.0.7",
-=======
     "@bentley/react-scripts": "5.0.0-dev.4",
->>>>>>> 976b2475
     "@types/express": "^4.16.1",
     "@types/fs-extra": "^4.0.7",
     "child_process": "^1.0.2",
