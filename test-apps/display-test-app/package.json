--- conflicted
+++ resolved
@@ -62,17 +62,10 @@
     "body-parser": "^1.18.2"
   },
   "devDependencies": {
-<<<<<<< HEAD
-    "@bentley/config-loader": "2.14.0-dev.5",
-    "@bentley/build-tools": "2.14.0-dev.5",
-    "@bentley/eslint-plugin": "2.14.0-dev.5",
-    "@bentley/react-scripts": "3.4.9",
-=======
     "@bentley/config-loader": "2.14.0-dev.8",
     "@bentley/build-tools": "2.14.0-dev.8",
     "@bentley/eslint-plugin": "2.14.0-dev.8",
-    "@bentley/react-scripts": "3.4.7",
->>>>>>> eb10d13e
+    "@bentley/react-scripts": "3.4.9",
     "@types/body-parser": "^1.17.0",
     "@types/express": "^4.16.1",
     "@types/fs-extra": "^4.0.7",
