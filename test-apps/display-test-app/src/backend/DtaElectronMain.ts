--- conflicted
+++ resolved
@@ -1,112 +1,108 @@
-/*---------------------------------------------------------------------------------------------
-* Copyright (c) Bentley Systems, Incorporated. All rights reserved.
-* See LICENSE.md in the project root for license terms and full copyright notice.
-*--------------------------------------------------------------------------------------------*/
-import * as path from "path";
-import { assert } from "@bentley/bentleyjs-core";
-import { ElectronHost, ElectronHostOptions } from "@bentley/electron-manager/lib/ElectronBackend";
-import { dtaChannel, DtaIpcInterface } from "../common/DtaIpcInterface";
-import { getRpcInterfaces, initializeDtaBackend } from "./Backend";
-<<<<<<< HEAD
-import { debug } from "console";
-import { session } from "electron";
-=======
-import { IpcHandler } from "@bentley/imodeljs-backend";
->>>>>>> 568569f4
-
-const getWindowSize = () => {
-  let width = 1280;
-  let height = 800;
-  const sizeStr = process.env.SVT_WINDOW_SIZE;
-  if (typeof sizeStr === "string") {
-    const parts = sizeStr.split(",");
-    if (parts.length === 2) {
-      const w = Number.parseInt(parts[0], 10);
-      const h = Number.parseInt(parts[1], 10);
-
-      if (!Number.isNaN(w))
-        width = w;
-
-      if (!Number.isNaN(h))
-        height = h;
-    }
-  }
-  return { width, height };
-};
-
-class DtaHandler extends IpcHandler implements DtaIpcInterface {
-  public get channelName() { return dtaChannel; }
-  public async sayHello() {
-    return "Hello from backend";
-  }
-}
-
-/**
- * This is the function that gets called when we start display-test-app via `electron DtaElectronMain.js` from the command line.
- * It runs in the Electron main process and hosts the iModeljs backend (IModelHost) code. It starts the render (frontend) process
- * that starts from the file "index.ts". That launches the iModel.js frontend (IModelApp).
- */
-const dtaElectronMain = async () => {
-  const opts: ElectronHostOptions = {
-    webResourcesPath: path.join(__dirname, "..", "..", "build"),
-    iconName: "display-test-app.ico",
-    rpcInterfaces: getRpcInterfaces(),
-    ipcHandlers: [DtaHandler],
-    developmentServer: process.env.NODE_ENV === "development",
-  };
-
-  await initializeDtaBackend(opts);
-
-  manager.setSessionPermissionsRequest([]);
-  manager.setSessionPermissionsCheck([]);
-
-  const autoOpenDevTools = (undefined === process.env.SVT_NO_DEV_TOOLS);
-  const maximizeWindow = (undefined === process.env.SVT_NO_MAXIMIZE_WINDOW);
-
-  // after backend is initialized, start display-test-app frontend process and open the window
-  await ElectronHost.openMainWindow({ ...getWindowSize(), show: !maximizeWindow, title: "Display Test App" });
-  assert(ElectronHost.mainWindow !== undefined);
-
-
-  // session.fromPartition("").setPermissionCheckHandler(() => { return false });
-  // manager.mainWindow.setFullScreen(true);
-  manager.electron.clipboard.writeText("Check Permission clipboard was read!");
-  const checkText = manager.electron.clipboard.readText();
-  console.log(checkText);
-  console.log(manager.mainWindow.webContents.session);
-
-  if (maximizeWindow) {
-    ElectronHost.mainWindow.maximize(); // maximize before showing to avoid resize event on startup
-    ElectronHost.mainWindow.show();
-  }
-
-  if (autoOpenDevTools)
-    ElectronHost.mainWindow.webContents.toggleDevTools();
-
-  // Handle custom keyboard shortcuts
-  ElectronHost.app.on("web-contents-created", (_e, wc) => {
-    wc.on("before-input-event", (event, input) => {
-      // CTRL + SHIFT + I  ==> Toggle DevTools
-      if (input.key === "I" && input.control && !input.alt && !input.meta && input.shift) {
-        if (ElectronHost.mainWindow)
-          ElectronHost.mainWindow.webContents.toggleDevTools();
-
-        event.preventDefault();
-      }
-    });
-  });
-
-  const configPathname = path.normalize(path.join(__dirname, "..", "..", "build", "configuration.json"));
-  const configuration = require(configPathname); // eslint-disable-line @typescript-eslint/no-var-requires
-  if (configuration.useIModelBank) {
-    ElectronHost.app.on("certificate-error", (event, _webContents, _url, _error, _certificate, callback) => {
-      // (needed temporarily to use self-signed cert to communicate with iModelBank via https)
-      event.preventDefault();
-      callback(true);
-    });
-  }
-
-};
-
-// execute this immediately when we load
-dtaElectronMain(); // eslint-disable-line @typescript-eslint/no-floating-promises
+/*---------------------------------------------------------------------------------------------
+* Copyright (c) Bentley Systems, Incorporated. All rights reserved.
+* See LICENSE.md in the project root for license terms and full copyright notice.
+*--------------------------------------------------------------------------------------------*/
+import * as path from "path";
+import { assert } from "@bentley/bentleyjs-core";
+import { ElectronHost, ElectronHostOptions } from "@bentley/electron-manager/lib/ElectronBackend";
+import { dtaChannel, DtaIpcInterface } from "../common/DtaIpcInterface";
+import { getRpcInterfaces, initializeDtaBackend } from "./Backend";
+import { session } from "electron";
+import { IpcHandler } from "@bentley/imodeljs-backend";
+
+const getWindowSize = () => {
+  let width = 1280;
+  let height = 800;
+  const sizeStr = process.env.SVT_WINDOW_SIZE;
+  if (typeof sizeStr === "string") {
+    const parts = sizeStr.split(",");
+    if (parts.length === 2) {
+      const w = Number.parseInt(parts[0], 10);
+      const h = Number.parseInt(parts[1], 10);
+
+      if (!Number.isNaN(w))
+        width = w;
+
+      if (!Number.isNaN(h))
+        height = h;
+    }
+  }
+  return { width, height };
+};
+
+class DtaHandler extends IpcHandler implements DtaIpcInterface {
+  public get channelName() { return dtaChannel; }
+  public async sayHello() {
+    return "Hello from backend";
+  }
+}
+
+/**
+ * This is the function that gets called when we start display-test-app via `electron DtaElectronMain.js` from the command line.
+ * It runs in the Electron main process and hosts the iModeljs backend (IModelHost) code. It starts the render (frontend) process
+ * that starts from the file "index.ts". That launches the iModel.js frontend (IModelApp).
+ */
+const dtaElectronMain = async () => {
+  const opts: ElectronHostOptions = {
+    webResourcesPath: path.join(__dirname, "..", "..", "build"),
+    iconName: "display-test-app.ico",
+    rpcInterfaces: getRpcInterfaces(),
+    ipcHandlers: [DtaHandler],
+    developmentServer: process.env.NODE_ENV === "development",
+  };
+
+  await initializeDtaBackend(opts);
+
+  manager.setSessionPermissionsRequest([]);
+  manager.setSessionPermissionsCheck([]);
+
+  const autoOpenDevTools = (undefined === process.env.SVT_NO_DEV_TOOLS);
+  const maximizeWindow = (undefined === process.env.SVT_NO_MAXIMIZE_WINDOW);
+
+  // after backend is initialized, start display-test-app frontend process and open the window
+  await ElectronHost.openMainWindow({ ...getWindowSize(), show: !maximizeWindow, title: "Display Test App" });
+  assert(ElectronHost.mainWindow !== undefined);
+
+
+  // session.fromPartition("").setPermissionCheckHandler(() => { return false });
+  // manager.mainWindow.setFullScreen(true);
+  manager.electron.clipboard.writeText("Check Permission clipboard was read!");
+  const checkText = manager.electron.clipboard.readText();
+  console.log(checkText);
+  console.log(manager.mainWindow.webContents.session);
+
+  if (maximizeWindow) {
+    ElectronHost.mainWindow.maximize(); // maximize before showing to avoid resize event on startup
+    ElectronHost.mainWindow.show();
+  }
+
+  if (autoOpenDevTools)
+    ElectronHost.mainWindow.webContents.toggleDevTools();
+
+  // Handle custom keyboard shortcuts
+  ElectronHost.app.on("web-contents-created", (_e, wc) => {
+    wc.on("before-input-event", (event, input) => {
+      // CTRL + SHIFT + I  ==> Toggle DevTools
+      if (input.key === "I" && input.control && !input.alt && !input.meta && input.shift) {
+        if (ElectronHost.mainWindow)
+          ElectronHost.mainWindow.webContents.toggleDevTools();
+
+        event.preventDefault();
+      }
+    });
+  });
+
+  const configPathname = path.normalize(path.join(__dirname, "..", "..", "build", "configuration.json"));
+  const configuration = require(configPathname); // eslint-disable-line @typescript-eslint/no-var-requires
+  if (configuration.useIModelBank) {
+    ElectronHost.app.on("certificate-error", (event, _webContents, _url, _error, _certificate, callback) => {
+      // (needed temporarily to use self-signed cert to communicate with iModelBank via https)
+      event.preventDefault();
+      callback(true);
+    });
+  }
+
+};
+
+// execute this immediately when we load
+dtaElectronMain(); // eslint-disable-line @typescript-eslint/no-floating-promises