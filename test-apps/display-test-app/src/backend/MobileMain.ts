<<<<<<< HEAD
/*---------------------------------------------------------------------------------------------
* Copyright (c) Bentley Systems, Incorporated. All rights reserved.
* See LICENSE.md in the project root for license terms and full copyright notice.
*--------------------------------------------------------------------------------------------*/

import { MobileHostOpts } from "@itwin/core-mobile/lib/MobileBackend";
import { getRpcInterfaces, initializeDtaBackend } from "./Backend";

const dtaMobileMain = (async () => {
  const opts: MobileHostOpts = {
    mobileHost: {
      authConfig: {
        clientId: "imodeljs-electron-test",
        redirectUri: "imodeljs://app/signin-callback",
        scope: "openid email profile organization itwinjs",
      },
      rpcInterfaces: getRpcInterfaces(),
    },
  };

  // Initialize the backend
  await initializeDtaBackend(opts);
});

// eslint-disable-next-line @typescript-eslint/no-floating-promises
dtaMobileMain();
=======
/*---------------------------------------------------------------------------------------------
* Copyright (c) Bentley Systems, Incorporated. All rights reserved.
* See LICENSE.md in the project root for license terms and full copyright notice.
*--------------------------------------------------------------------------------------------*/

import { MobileHostOpts } from "@itwin/core-mobile/lib/cjs/MobileBackend";
import { getRpcInterfaces, initializeDtaBackend } from "./Backend";

const dtaMobileMain = (async () => {
  const opts: MobileHostOpts = {
    mobileHost: {
      authConfig: {
        clientId: "imodeljs-electron-test",
        redirectUri: "imodeljs://app/signin-callback",
        scope: "openid email profile organization itwinjs",
      },
      rpcInterfaces: getRpcInterfaces(),
    },
  };

  // Initialize the backend
  await initializeDtaBackend(opts);
});

// eslint-disable-next-line @typescript-eslint/no-floating-promises
dtaMobileMain();
>>>>>>> 4d41f4fb
<|MERGE_RESOLUTION|>--- conflicted
+++ resolved
@@ -1,31 +1,3 @@
-<<<<<<< HEAD
-/*---------------------------------------------------------------------------------------------
-* Copyright (c) Bentley Systems, Incorporated. All rights reserved.
-* See LICENSE.md in the project root for license terms and full copyright notice.
-*--------------------------------------------------------------------------------------------*/
-
-import { MobileHostOpts } from "@itwin/core-mobile/lib/MobileBackend";
-import { getRpcInterfaces, initializeDtaBackend } from "./Backend";
-
-const dtaMobileMain = (async () => {
-  const opts: MobileHostOpts = {
-    mobileHost: {
-      authConfig: {
-        clientId: "imodeljs-electron-test",
-        redirectUri: "imodeljs://app/signin-callback",
-        scope: "openid email profile organization itwinjs",
-      },
-      rpcInterfaces: getRpcInterfaces(),
-    },
-  };
-
-  // Initialize the backend
-  await initializeDtaBackend(opts);
-});
-
-// eslint-disable-next-line @typescript-eslint/no-floating-promises
-dtaMobileMain();
-=======
 /*---------------------------------------------------------------------------------------------
 * Copyright (c) Bentley Systems, Incorporated. All rights reserved.
 * See LICENSE.md in the project root for license terms and full copyright notice.
@@ -51,5 +23,4 @@
 });
 
 // eslint-disable-next-line @typescript-eslint/no-floating-promises
-dtaMobileMain();
->>>>>>> 4d41f4fb
+dtaMobileMain();