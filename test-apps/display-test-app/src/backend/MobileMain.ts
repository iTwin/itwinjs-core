/*---------------------------------------------------------------------------------------------
* Copyright (c) Bentley Systems, Incorporated. All rights reserved.
* See LICENSE.md in the project root for license terms and full copyright notice.
*--------------------------------------------------------------------------------------------*/

<<<<<<< HEAD
import { MobileHostOpts } from "@bentley/mobile-manager/lib/cjs/MobileBackend";
=======
import { MobileHostOpts } from "@itwin/mobile-manager/lib/MobileBackend";
>>>>>>> 200baec2
import { getRpcInterfaces, initializeDtaBackend } from "./Backend";

const dtaMobileMain = (async () => {
  const opts: MobileHostOpts = {
    mobileHost: {
      authConfig: {
        clientId: "imodeljs-electron-test",
        redirectUri: "imodeljs://app/signin-callback",
        scope: "openid email profile organization itwinjs",
      },
      rpcInterfaces: getRpcInterfaces(),
    },
  };

  // Initialize the backend
  await initializeDtaBackend(opts);
});

// eslint-disable-next-line @typescript-eslint/no-floating-promises
dtaMobileMain();
<|MERGE_RESOLUTION|>--- conflicted
+++ resolved
@@ -1,30 +1,26 @@
-/*---------------------------------------------------------------------------------------------
-* Copyright (c) Bentley Systems, Incorporated. All rights reserved.
-* See LICENSE.md in the project root for license terms and full copyright notice.
-*--------------------------------------------------------------------------------------------*/
-
-<<<<<<< HEAD
-import { MobileHostOpts } from "@bentley/mobile-manager/lib/cjs/MobileBackend";
-=======
-import { MobileHostOpts } from "@itwin/mobile-manager/lib/MobileBackend";
->>>>>>> 200baec2
-import { getRpcInterfaces, initializeDtaBackend } from "./Backend";
-
-const dtaMobileMain = (async () => {
-  const opts: MobileHostOpts = {
-    mobileHost: {
-      authConfig: {
-        clientId: "imodeljs-electron-test",
-        redirectUri: "imodeljs://app/signin-callback",
-        scope: "openid email profile organization itwinjs",
-      },
-      rpcInterfaces: getRpcInterfaces(),
-    },
-  };
-
-  // Initialize the backend
-  await initializeDtaBackend(opts);
-});
-
-// eslint-disable-next-line @typescript-eslint/no-floating-promises
-dtaMobileMain();
+/*---------------------------------------------------------------------------------------------
+* Copyright (c) Bentley Systems, Incorporated. All rights reserved.
+* See LICENSE.md in the project root for license terms and full copyright notice.
+*--------------------------------------------------------------------------------------------*/
+
+import { MobileHostOpts } from "@itwin/mobile-manager/lib/cjs/MobileBackend";
+import { getRpcInterfaces, initializeDtaBackend } from "./Backend";
+
+const dtaMobileMain = (async () => {
+  const opts: MobileHostOpts = {
+    mobileHost: {
+      authConfig: {
+        clientId: "imodeljs-electron-test",
+        redirectUri: "imodeljs://app/signin-callback",
+        scope: "openid email profile organization itwinjs",
+      },
+      rpcInterfaces: getRpcInterfaces(),
+    },
+  };
+
+  // Initialize the backend
+  await initializeDtaBackend(opts);
+});
+
+// eslint-disable-next-line @typescript-eslint/no-floating-promises
+dtaMobileMain();