/*---------------------------------------------------------------------------------------------
* Copyright (c) Bentley Systems, Incorporated. All rights reserved.
* See LICENSE.md in the project root for license terms and full copyright notice.
*--------------------------------------------------------------------------------------------*/
import { UrlFileHandler } from "@bentley/backend-itwin-client";
<<<<<<< HEAD
import { Logger, LogLevel, ProcessDetector } from "@bentley/bentleyjs-core";
import { ElectronHost, ElectronHostOptions } from "@bentley/electron-manager/lib/cjs/ElectronBackend";
=======
import { Logger, LogLevel, ProcessDetector } from "@itwin/core-bentley";
import { ElectronHost, ElectronHostOptions } from "@itwin/electron-manager/lib/ElectronBackend";
>>>>>>> 200baec2
import { IModelBankClient } from "@bentley/imodelhub-client";
import { IModelHost, IModelHostConfiguration, LocalhostIpcHost } from "@itwin/core-backend";
import {
  IModelReadRpcInterface, IModelTileRpcInterface, RpcInterfaceDefinition, RpcManager,
  SnapshotIModelRpcInterface,
<<<<<<< HEAD
} from "@bentley/imodeljs-common";
import { EditCommandAdmin } from "@bentley/imodeljs-editor-backend";
import * as editorBuiltInCommands from "@bentley/imodeljs-editor-backend";
import { AndroidHost, IOSHost, MobileHostOpts } from "@bentley/mobile-manager/lib/cjs/MobileBackend";
import * as fs from "fs";
import * as path from "path";
import { DtaConfiguration, getConfig } from "../common/DtaConfiguration";
import { DtaRpcInterface } from "../common/DtaRpcInterface";
import { FakeTileCacheService } from "./FakeTileCacheService";
=======
} from "@itwin/core-common";
import { AndroidHost, IOSHost, MobileHostOpts } from "@itwin/mobile-manager/lib/MobileBackend";
import { DtaConfiguration, getConfig } from "../common/DtaConfiguration";
import { DtaRpcInterface } from "../common/DtaRpcInterface";
import { FakeTileCacheService } from "./FakeTileCacheService";
import { EditCommandAdmin } from "@itwin/editor-backend";
import * as editorBuiltInCommands from "@itwin/editor-backend";
>>>>>>> 200baec2

/** Loads the provided `.env` file into process.env */
function loadEnv(envFile: string) {
  if (!fs.existsSync(envFile))
    return;

  const dotenv = require("dotenv"); // eslint-disable-line @typescript-eslint/no-var-requires
  const dotenvExpand = require("dotenv-expand"); // eslint-disable-line @typescript-eslint/no-var-requires
  const envResult = dotenv.config({ path: envFile });
  if (envResult.error) {
    throw envResult.error;
  }

  dotenvExpand(envResult);
}

class DisplayTestAppRpc extends DtaRpcInterface {

  public override async readExternalSavedViews(bimFileName: string): Promise<string> {
    if (ProcessDetector.isMobileAppBackend && process.env.DOCS) {
      const docPath = process.env.DOCS;
      bimFileName = path.join(docPath, bimFileName);
    }

    const esvFileName = this.createEsvFilename(bimFileName);
    if (!fs.existsSync(esvFileName))
      return "";

    const jsonStr = fs.readFileSync(esvFileName).toString();
    return jsonStr ?? "";
  }

  public override async writeExternalSavedViews(bimFileName: string, namedViews: string): Promise<void> {
    if (ProcessDetector.isMobileAppBackend && process.env.DOCS) {
      // Used to set a writeable directory on an iOS or Android device.
      const docPath = process.env.DOCS;
      bimFileName = path.join(docPath, bimFileName);
    }

    const esvFileName = this.createEsvFilename(bimFileName);
    return this.writeExternalFile(esvFileName, namedViews);
  }

  public override async writeExternalFile(fileName: string, content: string): Promise<void> {
    const filePath = this.getFilePath(fileName);
    if (!fs.existsSync(filePath))
      this.createFilePath(filePath);

    if (fs.existsSync(fileName))
      fs.unlinkSync(fileName);

    fs.writeFileSync(fileName, content);
  }

  private createFilePath(filePath: string) {
    const files = filePath.split(/\/|\\/); // /\.[^/.]+$/ // /\/[^\/]+$/
    let curFile = "";
    for (const file of files) {
      if (file === "")
        break;

      curFile += `${file}\\`;
      if (!fs.existsSync(curFile))
        fs.mkdirSync(curFile);
    }
  }

  private getFilePath(fileName: string): string {
    const slashIndex = fileName.lastIndexOf("/");
    const backSlashIndex = fileName.lastIndexOf("\\");
    if (slashIndex > backSlashIndex)
      return fileName.substring(0, slashIndex);
    else
      return fileName.substring(0, backSlashIndex);
  }

  private createEsvFilename(fileName: string): string {
    const dotIndex = fileName.lastIndexOf(".");
    if (-1 !== dotIndex)
      return `${fileName.substring(0, dotIndex)}_ESV.json`;
    return `${fileName}.sv`;
  }
}

export const getRpcInterfaces = (): RpcInterfaceDefinition[] => {
  const rpcs: RpcInterfaceDefinition[] = [
    DtaRpcInterface,
    IModelReadRpcInterface,
    IModelTileRpcInterface,
    SnapshotIModelRpcInterface,
  ];

  return rpcs;
};

const getBackendConfig = (): DtaConfiguration => {
  process.env.NODE_TLS_REJECT_UNAUTHORIZED = "0"; // (needed temporarily to use self-signed cert to communicate with iModelBank via https)
  loadEnv(path.join(__dirname, "..", "..", ".env"));

  return getConfig();
};

export const initializeDtaBackend = async (hostOpts?: ElectronHostOptions & MobileHostOpts) => {
  const dtaConfig = getBackendConfig();

  const iModelHost = new IModelHostConfiguration();
  iModelHost.logTileLoadTimeThreshold = 3;
  iModelHost.logTileSizeThreshold = 500000;

  if (dtaConfig.customOrchestratorUri)
    iModelHost.imodelClient = new IModelBankClient(dtaConfig.customOrchestratorUri, new UrlFileHandler());

  if (dtaConfig.useFakeCloudStorageTileCache)
    iModelHost.tileCacheCredentials = { service: "external", account: "", accessKey: "" };

  let logLevel = LogLevel.None;
  if (undefined !== dtaConfig.logLevel)
    logLevel = Logger.parseLogLevel(dtaConfig.logLevel);

  const opts = {
    iModelHost,
    electronHost: hostOpts,
    nativeHost: {
      applicationName: "display-test-app",
    },
    mobileHost: hostOpts?.mobileHost,
  };

  /** register the implementation of our RPCs. */
  RpcManager.registerImpl(DtaRpcInterface, DisplayTestAppRpc);
  if (ProcessDetector.isElectronAppBackend) {
    await ElectronHost.startup(opts);
    EditCommandAdmin.registerModule(editorBuiltInCommands);
  } else if (ProcessDetector.isIOSAppBackend) {
    await IOSHost.startup(opts);
  } else if (ProcessDetector.isAndroidAppBackend) {
    await AndroidHost.startup(opts);
  } else {
    await LocalhostIpcHost.startup(opts);
  }

  // Set up logging (by default, no logging is enabled)
  Logger.initializeToConsole();
  Logger.setLevelDefault(logLevel);
  Logger.setLevel("SVT", LogLevel.Trace);

  if (dtaConfig.useFakeCloudStorageTileCache)
    IModelHost.tileCacheService = new FakeTileCacheService(path.normalize(path.join(__dirname, "tiles")), "http://localhost:3001"); // puts the cache in "./lib/backend/tiles" and serves them from "http://localhost:3001/tiles"
};
<|MERGE_RESOLUTION|>--- conflicted
+++ resolved
@@ -1,185 +1,170 @@
-/*---------------------------------------------------------------------------------------------
-* Copyright (c) Bentley Systems, Incorporated. All rights reserved.
-* See LICENSE.md in the project root for license terms and full copyright notice.
-*--------------------------------------------------------------------------------------------*/
-import { UrlFileHandler } from "@bentley/backend-itwin-client";
-<<<<<<< HEAD
-import { Logger, LogLevel, ProcessDetector } from "@bentley/bentleyjs-core";
-import { ElectronHost, ElectronHostOptions } from "@bentley/electron-manager/lib/cjs/ElectronBackend";
-=======
-import { Logger, LogLevel, ProcessDetector } from "@itwin/core-bentley";
-import { ElectronHost, ElectronHostOptions } from "@itwin/electron-manager/lib/ElectronBackend";
->>>>>>> 200baec2
-import { IModelBankClient } from "@bentley/imodelhub-client";
-import { IModelHost, IModelHostConfiguration, LocalhostIpcHost } from "@itwin/core-backend";
-import {
-  IModelReadRpcInterface, IModelTileRpcInterface, RpcInterfaceDefinition, RpcManager,
-  SnapshotIModelRpcInterface,
-<<<<<<< HEAD
-} from "@bentley/imodeljs-common";
-import { EditCommandAdmin } from "@bentley/imodeljs-editor-backend";
-import * as editorBuiltInCommands from "@bentley/imodeljs-editor-backend";
-import { AndroidHost, IOSHost, MobileHostOpts } from "@bentley/mobile-manager/lib/cjs/MobileBackend";
-import * as fs from "fs";
-import * as path from "path";
-import { DtaConfiguration, getConfig } from "../common/DtaConfiguration";
-import { DtaRpcInterface } from "../common/DtaRpcInterface";
-import { FakeTileCacheService } from "./FakeTileCacheService";
-=======
-} from "@itwin/core-common";
-import { AndroidHost, IOSHost, MobileHostOpts } from "@itwin/mobile-manager/lib/MobileBackend";
-import { DtaConfiguration, getConfig } from "../common/DtaConfiguration";
-import { DtaRpcInterface } from "../common/DtaRpcInterface";
-import { FakeTileCacheService } from "./FakeTileCacheService";
-import { EditCommandAdmin } from "@itwin/editor-backend";
-import * as editorBuiltInCommands from "@itwin/editor-backend";
->>>>>>> 200baec2
-
-/** Loads the provided `.env` file into process.env */
-function loadEnv(envFile: string) {
-  if (!fs.existsSync(envFile))
-    return;
-
-  const dotenv = require("dotenv"); // eslint-disable-line @typescript-eslint/no-var-requires
-  const dotenvExpand = require("dotenv-expand"); // eslint-disable-line @typescript-eslint/no-var-requires
-  const envResult = dotenv.config({ path: envFile });
-  if (envResult.error) {
-    throw envResult.error;
-  }
-
-  dotenvExpand(envResult);
-}
-
-class DisplayTestAppRpc extends DtaRpcInterface {
-
-  public override async readExternalSavedViews(bimFileName: string): Promise<string> {
-    if (ProcessDetector.isMobileAppBackend && process.env.DOCS) {
-      const docPath = process.env.DOCS;
-      bimFileName = path.join(docPath, bimFileName);
-    }
-
-    const esvFileName = this.createEsvFilename(bimFileName);
-    if (!fs.existsSync(esvFileName))
-      return "";
-
-    const jsonStr = fs.readFileSync(esvFileName).toString();
-    return jsonStr ?? "";
-  }
-
-  public override async writeExternalSavedViews(bimFileName: string, namedViews: string): Promise<void> {
-    if (ProcessDetector.isMobileAppBackend && process.env.DOCS) {
-      // Used to set a writeable directory on an iOS or Android device.
-      const docPath = process.env.DOCS;
-      bimFileName = path.join(docPath, bimFileName);
-    }
-
-    const esvFileName = this.createEsvFilename(bimFileName);
-    return this.writeExternalFile(esvFileName, namedViews);
-  }
-
-  public override async writeExternalFile(fileName: string, content: string): Promise<void> {
-    const filePath = this.getFilePath(fileName);
-    if (!fs.existsSync(filePath))
-      this.createFilePath(filePath);
-
-    if (fs.existsSync(fileName))
-      fs.unlinkSync(fileName);
-
-    fs.writeFileSync(fileName, content);
-  }
-
-  private createFilePath(filePath: string) {
-    const files = filePath.split(/\/|\\/); // /\.[^/.]+$/ // /\/[^\/]+$/
-    let curFile = "";
-    for (const file of files) {
-      if (file === "")
-        break;
-
-      curFile += `${file}\\`;
-      if (!fs.existsSync(curFile))
-        fs.mkdirSync(curFile);
-    }
-  }
-
-  private getFilePath(fileName: string): string {
-    const slashIndex = fileName.lastIndexOf("/");
-    const backSlashIndex = fileName.lastIndexOf("\\");
-    if (slashIndex > backSlashIndex)
-      return fileName.substring(0, slashIndex);
-    else
-      return fileName.substring(0, backSlashIndex);
-  }
-
-  private createEsvFilename(fileName: string): string {
-    const dotIndex = fileName.lastIndexOf(".");
-    if (-1 !== dotIndex)
-      return `${fileName.substring(0, dotIndex)}_ESV.json`;
-    return `${fileName}.sv`;
-  }
-}
-
-export const getRpcInterfaces = (): RpcInterfaceDefinition[] => {
-  const rpcs: RpcInterfaceDefinition[] = [
-    DtaRpcInterface,
-    IModelReadRpcInterface,
-    IModelTileRpcInterface,
-    SnapshotIModelRpcInterface,
-  ];
-
-  return rpcs;
-};
-
-const getBackendConfig = (): DtaConfiguration => {
-  process.env.NODE_TLS_REJECT_UNAUTHORIZED = "0"; // (needed temporarily to use self-signed cert to communicate with iModelBank via https)
-  loadEnv(path.join(__dirname, "..", "..", ".env"));
-
-  return getConfig();
-};
-
-export const initializeDtaBackend = async (hostOpts?: ElectronHostOptions & MobileHostOpts) => {
-  const dtaConfig = getBackendConfig();
-
-  const iModelHost = new IModelHostConfiguration();
-  iModelHost.logTileLoadTimeThreshold = 3;
-  iModelHost.logTileSizeThreshold = 500000;
-
-  if (dtaConfig.customOrchestratorUri)
-    iModelHost.imodelClient = new IModelBankClient(dtaConfig.customOrchestratorUri, new UrlFileHandler());
-
-  if (dtaConfig.useFakeCloudStorageTileCache)
-    iModelHost.tileCacheCredentials = { service: "external", account: "", accessKey: "" };
-
-  let logLevel = LogLevel.None;
-  if (undefined !== dtaConfig.logLevel)
-    logLevel = Logger.parseLogLevel(dtaConfig.logLevel);
-
-  const opts = {
-    iModelHost,
-    electronHost: hostOpts,
-    nativeHost: {
-      applicationName: "display-test-app",
-    },
-    mobileHost: hostOpts?.mobileHost,
-  };
-
-  /** register the implementation of our RPCs. */
-  RpcManager.registerImpl(DtaRpcInterface, DisplayTestAppRpc);
-  if (ProcessDetector.isElectronAppBackend) {
-    await ElectronHost.startup(opts);
-    EditCommandAdmin.registerModule(editorBuiltInCommands);
-  } else if (ProcessDetector.isIOSAppBackend) {
-    await IOSHost.startup(opts);
-  } else if (ProcessDetector.isAndroidAppBackend) {
-    await AndroidHost.startup(opts);
-  } else {
-    await LocalhostIpcHost.startup(opts);
-  }
-
-  // Set up logging (by default, no logging is enabled)
-  Logger.initializeToConsole();
-  Logger.setLevelDefault(logLevel);
-  Logger.setLevel("SVT", LogLevel.Trace);
-
-  if (dtaConfig.useFakeCloudStorageTileCache)
-    IModelHost.tileCacheService = new FakeTileCacheService(path.normalize(path.join(__dirname, "tiles")), "http://localhost:3001"); // puts the cache in "./lib/backend/tiles" and serves them from "http://localhost:3001/tiles"
-};
+/*---------------------------------------------------------------------------------------------
+* Copyright (c) Bentley Systems, Incorporated. All rights reserved.
+* See LICENSE.md in the project root for license terms and full copyright notice.
+*--------------------------------------------------------------------------------------------*/
+import * as fs from "fs";
+import * as path from "path";
+import { UrlFileHandler } from "@bentley/backend-itwin-client";
+import { Logger, LogLevel, ProcessDetector } from "@itwin/core-bentley";
+import { ElectronHost, ElectronHostOptions } from "@itwin/electron-manager/lib/cjs/ElectronBackend";
+import { IModelBankClient } from "@bentley/imodelhub-client";
+import { IModelHost, IModelHostConfiguration, LocalhostIpcHost } from "@itwin/core-backend";
+import {
+  IModelReadRpcInterface, IModelTileRpcInterface, RpcInterfaceDefinition, RpcManager,
+  SnapshotIModelRpcInterface,
+} from "@itwin/core-common";
+import { AndroidHost, IOSHost, MobileHostOpts } from "@itwin/mobile-manager/lib/cjs/MobileBackend";
+import { DtaConfiguration, getConfig } from "../common/DtaConfiguration";
+import { DtaRpcInterface } from "../common/DtaRpcInterface";
+import { FakeTileCacheService } from "./FakeTileCacheService";
+import { EditCommandAdmin } from "@itwin/editor-backend";
+import * as editorBuiltInCommands from "@itwin/editor-backend";
+
+/** Loads the provided `.env` file into process.env */
+function loadEnv(envFile: string) {
+  if (!fs.existsSync(envFile))
+    return;
+
+  const dotenv = require("dotenv"); // eslint-disable-line @typescript-eslint/no-var-requires
+  const dotenvExpand = require("dotenv-expand"); // eslint-disable-line @typescript-eslint/no-var-requires
+  const envResult = dotenv.config({ path: envFile });
+  if (envResult.error) {
+    throw envResult.error;
+  }
+
+  dotenvExpand(envResult);
+}
+
+class DisplayTestAppRpc extends DtaRpcInterface {
+
+  public override async readExternalSavedViews(bimFileName: string): Promise<string> {
+    if (ProcessDetector.isMobileAppBackend && process.env.DOCS) {
+      const docPath = process.env.DOCS;
+      bimFileName = path.join(docPath, bimFileName);
+    }
+
+    const esvFileName = this.createEsvFilename(bimFileName);
+    if (!fs.existsSync(esvFileName))
+      return "";
+
+    const jsonStr = fs.readFileSync(esvFileName).toString();
+    return jsonStr ?? "";
+  }
+
+  public override async writeExternalSavedViews(bimFileName: string, namedViews: string): Promise<void> {
+    if (ProcessDetector.isMobileAppBackend && process.env.DOCS) {
+      // Used to set a writeable directory on an iOS or Android device.
+      const docPath = process.env.DOCS;
+      bimFileName = path.join(docPath, bimFileName);
+    }
+
+    const esvFileName = this.createEsvFilename(bimFileName);
+    return this.writeExternalFile(esvFileName, namedViews);
+  }
+
+  public override async writeExternalFile(fileName: string, content: string): Promise<void> {
+    const filePath = this.getFilePath(fileName);
+    if (!fs.existsSync(filePath))
+      this.createFilePath(filePath);
+
+    if (fs.existsSync(fileName))
+      fs.unlinkSync(fileName);
+
+    fs.writeFileSync(fileName, content);
+  }
+
+  private createFilePath(filePath: string) {
+    const files = filePath.split(/\/|\\/); // /\.[^/.]+$/ // /\/[^\/]+$/
+    let curFile = "";
+    for (const file of files) {
+      if (file === "")
+        break;
+
+      curFile += `${file}\\`;
+      if (!fs.existsSync(curFile))
+        fs.mkdirSync(curFile);
+    }
+  }
+
+  private getFilePath(fileName: string): string {
+    const slashIndex = fileName.lastIndexOf("/");
+    const backSlashIndex = fileName.lastIndexOf("\\");
+    if (slashIndex > backSlashIndex)
+      return fileName.substring(0, slashIndex);
+    else
+      return fileName.substring(0, backSlashIndex);
+  }
+
+  private createEsvFilename(fileName: string): string {
+    const dotIndex = fileName.lastIndexOf(".");
+    if (-1 !== dotIndex)
+      return `${fileName.substring(0, dotIndex)}_ESV.json`;
+    return `${fileName}.sv`;
+  }
+}
+
+export const getRpcInterfaces = (): RpcInterfaceDefinition[] => {
+  const rpcs: RpcInterfaceDefinition[] = [
+    DtaRpcInterface,
+    IModelReadRpcInterface,
+    IModelTileRpcInterface,
+    SnapshotIModelRpcInterface,
+  ];
+
+  return rpcs;
+};
+
+const getBackendConfig = (): DtaConfiguration => {
+  process.env.NODE_TLS_REJECT_UNAUTHORIZED = "0"; // (needed temporarily to use self-signed cert to communicate with iModelBank via https)
+  loadEnv(path.join(__dirname, "..", "..", ".env"));
+
+  return getConfig();
+};
+
+export const initializeDtaBackend = async (hostOpts?: ElectronHostOptions & MobileHostOpts) => {
+  const dtaConfig = getBackendConfig();
+
+  const iModelHost = new IModelHostConfiguration();
+  iModelHost.logTileLoadTimeThreshold = 3;
+  iModelHost.logTileSizeThreshold = 500000;
+
+  if (dtaConfig.customOrchestratorUri)
+    iModelHost.imodelClient = new IModelBankClient(dtaConfig.customOrchestratorUri, new UrlFileHandler());
+
+  if (dtaConfig.useFakeCloudStorageTileCache)
+    iModelHost.tileCacheCredentials = { service: "external", account: "", accessKey: "" };
+
+  let logLevel = LogLevel.None;
+  if (undefined !== dtaConfig.logLevel)
+    logLevel = Logger.parseLogLevel(dtaConfig.logLevel);
+
+  const opts = {
+    iModelHost,
+    electronHost: hostOpts,
+    nativeHost: {
+      applicationName: "display-test-app",
+    },
+    mobileHost: hostOpts?.mobileHost,
+  };
+
+  /** register the implementation of our RPCs. */
+  RpcManager.registerImpl(DtaRpcInterface, DisplayTestAppRpc);
+  if (ProcessDetector.isElectronAppBackend) {
+    await ElectronHost.startup(opts);
+    EditCommandAdmin.registerModule(editorBuiltInCommands);
+  } else if (ProcessDetector.isIOSAppBackend) {
+    await IOSHost.startup(opts);
+  } else if (ProcessDetector.isAndroidAppBackend) {
+    await AndroidHost.startup(opts);
+  } else {
+    await LocalhostIpcHost.startup(opts);
+  }
+
+  // Set up logging (by default, no logging is enabled)
+  Logger.initializeToConsole();
+  Logger.setLevelDefault(logLevel);
+  Logger.setLevel("SVT", LogLevel.Trace);
+
+  if (dtaConfig.useFakeCloudStorageTileCache)
+    IModelHost.tileCacheService = new FakeTileCacheService(path.normalize(path.join(__dirname, "tiles")), "http://localhost:3001"); // puts the cache in "./lib/backend/tiles" and serves them from "http://localhost:3001/tiles"
+};