/*---------------------------------------------------------------------------------------------
* Copyright (c) Bentley Systems, Incorporated. All rights reserved.
* See LICENSE.md in the project root for license terms and full copyright notice.
*--------------------------------------------------------------------------------------------*/
import * as express from "express";
import * as fs from "fs";
import * as https from "https";
import * as path from "path";
<<<<<<< HEAD
import * as enableWs from "express-ws";
import { Logger } from "@bentley/bentleyjs-core";
import { BentleyCloudRpcConfiguration, BentleyCloudRpcManager } from "@bentley/imodeljs-common";
=======
import { Logger } from "@itwin/core-bentley";
import { BentleyCloudRpcConfiguration, BentleyCloudRpcManager } from "@itwin/core-common";
>>>>>>> d6fcc8f3
import { getRpcInterfaces, initializeDtaBackend } from "./Backend";
import { LocalhostIpcHost } from "@bentley/imodeljs-backend";

/* eslint-disable no-console */

// function called when we start the backend webserver
const dtaWebMain = (async () => {
  // Initialize our backend
  await initializeDtaBackend();

  let serverConfig: any;
  let serverOptions: any;
  if (process.argv.length === 3) {
    Logger.logTrace("SVT", `reading server config from ${process.argv[2]}`);

    try {
      // eslint-disable-next-line @typescript-eslint/no-var-requires
      serverConfig = require(process.argv[2]);
      serverOptions = {
        key: fs.readFileSync(serverConfig.keyFile),
        cert: fs.readFileSync(serverConfig.certFile),
      };
    } catch (_err) { }
  }

  if (serverConfig === undefined)
    serverConfig = { port: 3001, baseUrl: "https://localhost" };

  Logger.logTrace("SVT", `config = ${JSON.stringify(serverConfig)}`);

  // Set up the ability to serve the supported rpcInterfaces via web requests
  const cloudConfig = BentleyCloudRpcManager.initializeImpl({ info: { title: "display-test-app", version: "v1.0" } }, getRpcInterfaces());

  const app = express();
  enableWs(app);
  app.use(express.text());

  // Enable CORS for all apis
  app.all("/*", (_req: any, res: any, next: any) => {
    res.header("Access-Control-Allow-Origin", BentleyCloudRpcConfiguration.accessControl.allowOrigin);
    res.header("Access-Control-Allow-Methods", BentleyCloudRpcConfiguration.accessControl.allowMethods);
    res.header("Access-Control-Allow-Headers", BentleyCloudRpcConfiguration.accessControl.allowHeaders);
    next();
  });

  // --------------------------------------------
  // Routes
  // --------------------------------------------
  (app as any).ws("/ipc", (ws: any, _req: any) => LocalhostIpcHost.connect(ws));
  app.get("/v3/swagger.json", (req: any, res: any) => cloudConfig.protocol.handleOpenApiDescriptionRequest(req, res));
  app.post("*", async (req: any, res: any) => cloudConfig.protocol.handleOperationPostRequest(req, res));
  app.get(/\/imodel\//, async (req: any, res: any) => cloudConfig.protocol.handleOperationGetRequest(req, res));
  app.use("/tiles", express.static(path.join(__dirname, "tiles"), {
    fallthrough: false,
    index: false,
  }));
  app.use("*", (_req: any, res: any) => { res.send("<h1>IModelJs RPC Server</h1>"); });

  // ---------------------------------------------
  // Run the server...
  // ---------------------------------------------
  app.set("port", serverConfig.port);

  const announce = () => console.log(`***** display-test-app listening on ${serverConfig.baseUrl}:${app.get("port")}`);

  if (serverOptions === undefined) {
    app.listen(app.get("port"), announce);
  } else {
    https.createServer(serverOptions, app).listen(app.get("port"), announce);
  }
});

// eslint-disable-next-line @typescript-eslint/no-floating-promises
dtaWebMain();
<|MERGE_RESOLUTION|>--- conflicted
+++ resolved
@@ -1,90 +1,85 @@
-/*---------------------------------------------------------------------------------------------
-* Copyright (c) Bentley Systems, Incorporated. All rights reserved.
-* See LICENSE.md in the project root for license terms and full copyright notice.
-*--------------------------------------------------------------------------------------------*/
-import * as express from "express";
-import * as fs from "fs";
-import * as https from "https";
-import * as path from "path";
-<<<<<<< HEAD
-import * as enableWs from "express-ws";
-import { Logger } from "@bentley/bentleyjs-core";
-import { BentleyCloudRpcConfiguration, BentleyCloudRpcManager } from "@bentley/imodeljs-common";
-=======
-import { Logger } from "@itwin/core-bentley";
-import { BentleyCloudRpcConfiguration, BentleyCloudRpcManager } from "@itwin/core-common";
->>>>>>> d6fcc8f3
-import { getRpcInterfaces, initializeDtaBackend } from "./Backend";
-import { LocalhostIpcHost } from "@bentley/imodeljs-backend";
-
-/* eslint-disable no-console */
-
-// function called when we start the backend webserver
-const dtaWebMain = (async () => {
-  // Initialize our backend
-  await initializeDtaBackend();
-
-  let serverConfig: any;
-  let serverOptions: any;
-  if (process.argv.length === 3) {
-    Logger.logTrace("SVT", `reading server config from ${process.argv[2]}`);
-
-    try {
-      // eslint-disable-next-line @typescript-eslint/no-var-requires
-      serverConfig = require(process.argv[2]);
-      serverOptions = {
-        key: fs.readFileSync(serverConfig.keyFile),
-        cert: fs.readFileSync(serverConfig.certFile),
-      };
-    } catch (_err) { }
-  }
-
-  if (serverConfig === undefined)
-    serverConfig = { port: 3001, baseUrl: "https://localhost" };
-
-  Logger.logTrace("SVT", `config = ${JSON.stringify(serverConfig)}`);
-
-  // Set up the ability to serve the supported rpcInterfaces via web requests
-  const cloudConfig = BentleyCloudRpcManager.initializeImpl({ info: { title: "display-test-app", version: "v1.0" } }, getRpcInterfaces());
-
-  const app = express();
-  enableWs(app);
-  app.use(express.text());
-
-  // Enable CORS for all apis
-  app.all("/*", (_req: any, res: any, next: any) => {
-    res.header("Access-Control-Allow-Origin", BentleyCloudRpcConfiguration.accessControl.allowOrigin);
-    res.header("Access-Control-Allow-Methods", BentleyCloudRpcConfiguration.accessControl.allowMethods);
-    res.header("Access-Control-Allow-Headers", BentleyCloudRpcConfiguration.accessControl.allowHeaders);
-    next();
-  });
-
-  // --------------------------------------------
-  // Routes
-  // --------------------------------------------
-  (app as any).ws("/ipc", (ws: any, _req: any) => LocalhostIpcHost.connect(ws));
-  app.get("/v3/swagger.json", (req: any, res: any) => cloudConfig.protocol.handleOpenApiDescriptionRequest(req, res));
-  app.post("*", async (req: any, res: any) => cloudConfig.protocol.handleOperationPostRequest(req, res));
-  app.get(/\/imodel\//, async (req: any, res: any) => cloudConfig.protocol.handleOperationGetRequest(req, res));
-  app.use("/tiles", express.static(path.join(__dirname, "tiles"), {
-    fallthrough: false,
-    index: false,
-  }));
-  app.use("*", (_req: any, res: any) => { res.send("<h1>IModelJs RPC Server</h1>"); });
-
-  // ---------------------------------------------
-  // Run the server...
-  // ---------------------------------------------
-  app.set("port", serverConfig.port);
-
-  const announce = () => console.log(`***** display-test-app listening on ${serverConfig.baseUrl}:${app.get("port")}`);
-
-  if (serverOptions === undefined) {
-    app.listen(app.get("port"), announce);
-  } else {
-    https.createServer(serverOptions, app).listen(app.get("port"), announce);
-  }
-});
-
-// eslint-disable-next-line @typescript-eslint/no-floating-promises
-dtaWebMain();
+/*---------------------------------------------------------------------------------------------
+* Copyright (c) Bentley Systems, Incorporated. All rights reserved.
+* See LICENSE.md in the project root for license terms and full copyright notice.
+*--------------------------------------------------------------------------------------------*/
+import * as express from "express";
+import * as fs from "fs";
+import * as https from "https";
+import * as path from "path";
+import * as enableWs from "express-ws";
+import { Logger } from "@itwin/core-bentley";
+import { BentleyCloudRpcConfiguration, BentleyCloudRpcManager } from "@itwin/core-common";
+import { getRpcInterfaces, initializeDtaBackend } from "./Backend";
+import { LocalhostIpcHost } from "@bentley/imodeljs-backend";
+
+/* eslint-disable no-console */
+
+// function called when we start the backend webserver
+const dtaWebMain = (async () => {
+  // Initialize our backend
+  await initializeDtaBackend();
+
+  let serverConfig: any;
+  let serverOptions: any;
+  if (process.argv.length === 3) {
+    Logger.logTrace("SVT", `reading server config from ${process.argv[2]}`);
+
+    try {
+      // eslint-disable-next-line @typescript-eslint/no-var-requires
+      serverConfig = require(process.argv[2]);
+      serverOptions = {
+        key: fs.readFileSync(serverConfig.keyFile),
+        cert: fs.readFileSync(serverConfig.certFile),
+      };
+    } catch (_err) { }
+  }
+
+  if (serverConfig === undefined)
+    serverConfig = { port: 3001, baseUrl: "https://localhost" };
+
+  Logger.logTrace("SVT", `config = ${JSON.stringify(serverConfig)}`);
+
+  // Set up the ability to serve the supported rpcInterfaces via web requests
+  const cloudConfig = BentleyCloudRpcManager.initializeImpl({ info: { title: "display-test-app", version: "v1.0" } }, getRpcInterfaces());
+
+  const app = express();
+  enableWs(app);
+  app.use(express.text());
+
+  // Enable CORS for all apis
+  app.all("/*", (_req: any, res: any, next: any) => {
+    res.header("Access-Control-Allow-Origin", BentleyCloudRpcConfiguration.accessControl.allowOrigin);
+    res.header("Access-Control-Allow-Methods", BentleyCloudRpcConfiguration.accessControl.allowMethods);
+    res.header("Access-Control-Allow-Headers", BentleyCloudRpcConfiguration.accessControl.allowHeaders);
+    next();
+  });
+
+  // --------------------------------------------
+  // Routes
+  // --------------------------------------------
+  (app as any).ws("/ipc", (ws: any, _req: any) => LocalhostIpcHost.connect(ws));
+  app.get("/v3/swagger.json", (req: any, res: any) => cloudConfig.protocol.handleOpenApiDescriptionRequest(req, res));
+  app.post("*", async (req: any, res: any) => cloudConfig.protocol.handleOperationPostRequest(req, res));
+  app.get(/\/imodel\//, async (req: any, res: any) => cloudConfig.protocol.handleOperationGetRequest(req, res));
+  app.use("/tiles", express.static(path.join(__dirname, "tiles"), {
+    fallthrough: false,
+    index: false,
+  }));
+  app.use("*", (_req: any, res: any) => { res.send("<h1>IModelJs RPC Server</h1>"); });
+
+  // ---------------------------------------------
+  // Run the server...
+  // ---------------------------------------------
+  app.set("port", serverConfig.port);
+
+  const announce = () => console.log(`***** display-test-app listening on ${serverConfig.baseUrl}:${app.get("port")}`);
+
+  if (serverOptions === undefined) {
+    app.listen(app.get("port"), announce);
+  } else {
+    https.createServer(serverOptions, app).listen(app.get("port"), announce);
+  }
+});
+
+// eslint-disable-next-line @typescript-eslint/no-floating-promises
+dtaWebMain();