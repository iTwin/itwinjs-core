--- conflicted
+++ resolved
@@ -1,205 +1,202 @@
-/*---------------------------------------------------------------------------------------------
-* Copyright (c) Bentley Systems, Incorporated. All rights reserved.
-* See LICENSE.md in the project root for license terms and full copyright notice.
-*--------------------------------------------------------------------------------------------*/
-
-import { GuidString, ProcessDetector } from "@bentley/bentleyjs-core";
-
-/** Parameters for starting display-test-app with a specified initial configuration */
-export interface DtaConfiguration {
-  customOrchestratorUri?: string;
-  viewName?: string;
-  // standalone-specific config:
-  standalone?: boolean;
-  iModelName?: string;
-  filename?: string;
-  standalonePath?: string;    // Used when run in the browser - a common base path for all standalone imodels
-  signInForStandalone?: boolean; // If true, and standalone is true, then sign in. Required when opening local files containing reality models.
-  enableDiagnostics?: boolean; // If true, all RenderDiagnostics will be enabled (assertions, debug output, GL state checks).
-  disabledExtensions?: string[]; // An array of names of WebGL extensions to be disabled
-  disableInstancing?: boolean; // default false
-  enableImprovedElision?: boolean; // default true
-  ignoreAreaPatterns?: boolean; // default false
-  enableExternalTextures?: boolean; // default true
-  disableMagnification?: boolean;
-  disableBRepCache?: boolean; // default true
-  preserveShaderSourceCode?: boolean;
-  useProjectExtents?: boolean; // default ON
-  maxTilesToSkip?: number;
-  tileTreeExpirationSeconds?: number;
-  tileExpirationSeconds?: number;
-  logarithmicZBuffer?: boolean; // default ON (if extension supported)
-  filterMapTextures?: boolean;  // default OFF
-  filterMapDrapeTextures?: boolean; // default ON (if extension supported)
-  useFakeCloudStorageTileCache?: boolean; // default OFF
-  dpiAwareViewports?: boolean; // default ON
-  devicePixelRatioOverride?: number; // default undefined
-  dpiAwareLOD?: boolean; // default OFF
-  disableEdges?: boolean; // default OFF
-  useWebGL2?: boolean; // default ON
-  debugShaders?: boolean; // default OFF
-  alwaysLoadEdges?: boolean; // default OFF
-  minimumSpatialTolerance?: number; // default undefined (no minimum)
-  alwaysSubdivideIncompleteTiles?: boolean; // default OFF
-  antialiasSamples?: number; // default 1 (No antialiasing)
-  openReadWrite?: boolean; // default false
-  iTwinId?: GuidString; // default is undefined, used by spatial classification to query reality data from context share
-  mapBoxKey?: string; // default undefined
-  bingMapsKey?: string; // default undefined
-<<<<<<< HEAD
-  logLevel?: string; // default undefined
-  windowSize?: string; // default undefined
-  devTools?: boolean; // default true
-}
-
-let configuration: DtaConfiguration | undefined;
-
-/** Parses a DtaConfiguration out of the environment (i.e. `process.env`)
- * Note: This method can be run on both the backend and the frontend.
- *
- * Note: The environment vars are only parsed the first time this method is called in each process (once in backend and once in frontend).
- *      All subsequent calls will return the initial config.
- */
-export const getConfig = (): DtaConfiguration => {
-  if (undefined !== configuration)
-    return configuration;
-
-  configuration = {};
-  if (ProcessDetector.isMobileAppBackend)
-    return configuration;
-
-  // Currently display-test-app ONLY supports opening files from local disk - i.e., "standalone" mode.
-  // At some point we will reinstate ability to open from hub.
-  configuration.standalone = true;
-  configuration.iModelName = process.env.IMJS_STANDALONE_FILENAME;
-  configuration.standalonePath = process.env.IMJS_STANDALONE_FILEPATH; // optional (browser-use only)
-  configuration.viewName = process.env.IMJS_STANDALONE_VIEWNAME; // optional
-
-  if (undefined !== process.env.IMJS_DISABLE_DIAGNOSTICS)
-    configuration.enableDiagnostics = false;
-
-  if (undefined !== process.env.IMJS_STANDALONE_SIGNIN)
-    configuration.signInForStandalone = true;
-
-  if (undefined !== process.env.IMJS_READ_WRITE)
-    configuration.openReadWrite = true;
-
-  if (undefined !== process.env.IMJS_DISABLE_INSTANCING)
-    configuration.disableInstancing = true;
-
-  if (undefined !== process.env.IMJS_NO_IMPROVED_ELISION)
-    configuration.enableImprovedElision = false;
-
-  if (undefined !== process.env.IMJS_IGNORE_AREA_PATTERNS)
-    configuration.ignoreAreaPatterns = true;
-
-  if (undefined !== process.env.IMJS_NO_EXTERNAL_TEXTURES)
-    configuration.enableExternalTextures = false;
-
-  if (undefined !== process.env.IMJS_DISABLE_MAGNIFICATION)
-    configuration.disableMagnification = true;
-
-  if (undefined !== process.env.IMJS_DISABLE_BREP_CACHE)
-    configuration.disableBRepCache = true;
-
-  if (undefined !== process.env.IMJS_DEBUG_SHADERS)
-    configuration.debugShaders = true;
-
-  if (undefined !== process.env.IMJS_BING_MAPS_KEY)
-    configuration.bingMapsKey = process.env.IMJS_BING_MAPS_KEY;
-
-  if (undefined !== process.env.IMJS_MAPBOX_KEY)
-    configuration.mapBoxKey = process.env.IMJS_MAPBOX_KEY;
-
-  if (undefined !== process.env.IMJS_LOG_LEVEL)
-    configuration.logLevel = process.env.IMJS_LOG_LEVEL;
-
-  if (undefined !== process.env.IMJS_WINDOW_SIZE)
-    configuration.windowSize = process.env.IMJS_WINDOW_SIZE;
-
-  configuration.devTools = undefined === process.env.IMJS_NO_DEV_TOOLS ? true : false;
-
-  configuration.useProjectExtents = undefined === process.env.IMJS_NO_USE_PROJECT_EXTENTS;
-
-  const parseSeconds = (key: string) => {
-    const env = process.env[key];
-    if (!env)
-      return undefined;
-
-    const val = Number.parseInt(env, 10);
-    return Number.isNaN(val) ? undefined : val;
-  };
-
-  configuration.tileTreeExpirationSeconds = parseSeconds("IMJS_TILETREE_EXPIRATION_SECONDS");
-  configuration.tileExpirationSeconds = parseSeconds("IMJS_TILE_EXPIRATION_SECONDS");
-
-  const maxToSkipVar = process.env.IMJS_MAX_TILES_TO_SKIP;
-  if (undefined !== maxToSkipVar) {
-    const maxToSkip = Number.parseInt(maxToSkipVar, 10);
-    if (!Number.isNaN(maxToSkip))
-      configuration.maxTilesToSkip = maxToSkip;
-  }
-
-  const minSpatialTolEnv = process.env.IMJS_MIN_SPATIAL_TOLERANCE;
-  if (undefined !== minSpatialTolEnv) {
-    const minSpatialTol = Number.parseFloat(minSpatialTolEnv);
-    if (!Number.isNaN(minSpatialTol))
-      configuration.minimumSpatialTolerance = minSpatialTol;
-  }
-
-  if (undefined !== process.env.IMJS_DISABLE_LOG_Z)
-    configuration.logarithmicZBuffer = false;
-
-  if (undefined !== process.env.IMJS_ENABLE_MAP_TEXTURE_FILTER)
-    configuration.filterMapTextures = true;
-
-  if (undefined !== process.env.IMJS_DISABLE_MAP_DRAPE_TEXTURE_FILTER)
-    configuration.filterMapDrapeTextures = false;
-
-  if (undefined !== process.env.IMJS_PRESERVE_SHADER_SOURCE_CODE)
-    configuration.preserveShaderSourceCode = true;
-
-  if (undefined !== process.env.IMJS_DISABLE_DPI_AWARE_VIEWPORTS)
-    configuration.dpiAwareViewports = false;
-
-  const devicePixelRatioOverrideVar = process.env.IMJS_DEVICE_PIXEL_RATIO_OVERRIDE;
-  if (undefined !== devicePixelRatioOverrideVar) {
-    const devicePixelRatioOverride = Number.parseFloat(devicePixelRatioOverrideVar);
-    if (!Number.isNaN(devicePixelRatioOverride))
-      configuration.devicePixelRatioOverride = devicePixelRatioOverride;
-  }
-
-  if (undefined !== process.env.IMJS_DPI_LOD)
-    configuration.dpiAwareLOD = true;
-
-  const aaSamplesVar = process.env.IMJS_AASAMPLES;
-  if (undefined !== aaSamplesVar && "0" !== aaSamplesVar && "false" !== aaSamplesVar.toLowerCase()) {
-    const aaSamples = Number.parseInt(aaSamplesVar, 10);
-    if (!Number.isNaN(aaSamples))
-      configuration.antialiasSamples = aaSamples;
-  }
-
-  const useWebGL2Var = process.env.IMJS_USE_WEBGL2;
-  if (undefined !== useWebGL2Var && ("0" === useWebGL2Var || "false" === useWebGL2Var.toLowerCase()))
-    configuration.useWebGL2 = false;
-
-  const extensions = process.env.IMJS_DISABLED_EXTENSIONS;
-  if (undefined !== extensions)
-    configuration.disabledExtensions = extensions.split(";");
-
-  configuration.useFakeCloudStorageTileCache = undefined !== process.env.IMJS_FAKE_CLOUD_STORAGE;
-
-  configuration.disableEdges = undefined !== process.env.IMJS_DISABLE_EDGE_DISPLAY;
-  configuration.alwaysLoadEdges = undefined !== process.env.IMJS_ALWAYS_LOAD_EDGES;
-  configuration.alwaysSubdivideIncompleteTiles = undefined !== process.env.IMJS_SUBDIVIDE_INCOMPLETE;
-
-  configuration.iTwinId = process.env.IMJS_ITWIN_ID;
-
-  return configuration;
-};
-
-=======
-  cesiumIonKey?: string; // default undefined
-}
-
->>>>>>> 0bb568c6
+/*---------------------------------------------------------------------------------------------
+* Copyright (c) Bentley Systems, Incorporated. All rights reserved.
+* See LICENSE.md in the project root for license terms and full copyright notice.
+*--------------------------------------------------------------------------------------------*/
+
+import { GuidString, ProcessDetector } from "@bentley/bentleyjs-core";
+
+/** Parameters for starting display-test-app with a specified initial configuration */
+export interface DtaConfiguration {
+  customOrchestratorUri?: string;
+  viewName?: string;
+  // standalone-specific config:
+  standalone?: boolean;
+  iModelName?: string;
+  filename?: string;
+  standalonePath?: string;    // Used when run in the browser - a common base path for all standalone imodels
+  signInForStandalone?: boolean; // If true, and standalone is true, then sign in. Required when opening local files containing reality models.
+  enableDiagnostics?: boolean; // If true, all RenderDiagnostics will be enabled (assertions, debug output, GL state checks).
+  disabledExtensions?: string[]; // An array of names of WebGL extensions to be disabled
+  disableInstancing?: boolean; // default false
+  enableImprovedElision?: boolean; // default true
+  ignoreAreaPatterns?: boolean; // default false
+  enableExternalTextures?: boolean; // default true
+  disableMagnification?: boolean;
+  disableBRepCache?: boolean; // default true
+  preserveShaderSourceCode?: boolean;
+  useProjectExtents?: boolean; // default ON
+  maxTilesToSkip?: number;
+  tileTreeExpirationSeconds?: number;
+  tileExpirationSeconds?: number;
+  logarithmicZBuffer?: boolean; // default ON (if extension supported)
+  filterMapTextures?: boolean;  // default OFF
+  filterMapDrapeTextures?: boolean; // default ON (if extension supported)
+  useFakeCloudStorageTileCache?: boolean; // default OFF
+  dpiAwareViewports?: boolean; // default ON
+  devicePixelRatioOverride?: number; // default undefined
+  dpiAwareLOD?: boolean; // default OFF
+  disableEdges?: boolean; // default OFF
+  useWebGL2?: boolean; // default ON
+  debugShaders?: boolean; // default OFF
+  alwaysLoadEdges?: boolean; // default OFF
+  minimumSpatialTolerance?: number; // default undefined (no minimum)
+  alwaysSubdivideIncompleteTiles?: boolean; // default OFF
+  antialiasSamples?: number; // default 1 (No antialiasing)
+  openReadWrite?: boolean; // default false
+  iTwinId?: GuidString; // default is undefined, used by spatial classification to query reality data from context share
+  mapBoxKey?: string; // default undefined
+  bingMapsKey?: string; // default undefined
+  cesiumIonKey?: string; // default undefined
+  logLevel?: string; // default undefined
+  windowSize?: string; // default undefined
+  devTools?: boolean; // default true
+}
+
+let configuration: DtaConfiguration | undefined;
+
+/** Parses a DtaConfiguration out of the environment (i.e. `process.env`)
+ * Note: This method can be run on both the backend and the frontend.
+ *
+ * Note: The environment vars are only parsed the first time this method is called in each process (once in backend and once in frontend).
+ *      All subsequent calls will return the initial config.
+ */
+export const getConfig = (): DtaConfiguration => {
+  if (undefined !== configuration)
+    return configuration;
+
+  configuration = {};
+  if (ProcessDetector.isMobileAppBackend)
+    return configuration;
+
+  // Currently display-test-app ONLY supports opening files from local disk - i.e., "standalone" mode.
+  // At some point we will reinstate ability to open from hub.
+  configuration.standalone = true;
+  configuration.iModelName = process.env.IMJS_STANDALONE_FILENAME;
+  configuration.standalonePath = process.env.IMJS_STANDALONE_FILEPATH; // optional (browser-use only)
+  configuration.viewName = process.env.IMJS_STANDALONE_VIEWNAME; // optional
+
+  if (undefined !== process.env.IMJS_DISABLE_DIAGNOSTICS)
+    configuration.enableDiagnostics = false;
+
+  if (undefined !== process.env.IMJS_STANDALONE_SIGNIN)
+    configuration.signInForStandalone = true;
+
+  if (undefined !== process.env.IMJS_READ_WRITE)
+    configuration.openReadWrite = true;
+
+  if (undefined !== process.env.IMJS_DISABLE_INSTANCING)
+    configuration.disableInstancing = true;
+
+  if (undefined !== process.env.IMJS_NO_IMPROVED_ELISION)
+    configuration.enableImprovedElision = false;
+
+  if (undefined !== process.env.IMJS_IGNORE_AREA_PATTERNS)
+    configuration.ignoreAreaPatterns = true;
+
+  if (undefined !== process.env.IMJS_NO_EXTERNAL_TEXTURES)
+    configuration.enableExternalTextures = false;
+
+  if (undefined !== process.env.IMJS_DISABLE_MAGNIFICATION)
+    configuration.disableMagnification = true;
+
+  if (undefined !== process.env.IMJS_DISABLE_BREP_CACHE)
+    configuration.disableBRepCache = true;
+
+  if (undefined !== process.env.IMJS_DEBUG_SHADERS)
+    configuration.debugShaders = true;
+
+  if (undefined !== process.env.IMJS_BING_MAPS_KEY)
+    configuration.bingMapsKey = process.env.IMJS_BING_MAPS_KEY;
+
+  if (undefined !== process.env.IMJS_MAPBOX_KEY)
+    configuration.mapBoxKey = process.env.IMJS_MAPBOX_KEY;
+
+  if (undefined !== process.env.IMJS_CESIUM_ION_KEY)
+    configuration.cesiumIonKey = process.env.IMJS_CESIUM_ION_KEY;
+
+  if (undefined !== process.env.IMJS_LOG_LEVEL)
+    configuration.logLevel = process.env.IMJS_LOG_LEVEL;
+
+  if (undefined !== process.env.IMJS_WINDOW_SIZE)
+    configuration.windowSize = process.env.IMJS_WINDOW_SIZE;
+
+  configuration.devTools = undefined === process.env.IMJS_NO_DEV_TOOLS ? true : false;
+
+  configuration.useProjectExtents = undefined === process.env.IMJS_NO_USE_PROJECT_EXTENTS;
+
+  const parseSeconds = (key: string) => {
+    const env = process.env[key];
+    if (!env)
+      return undefined;
+
+    const val = Number.parseInt(env, 10);
+    return Number.isNaN(val) ? undefined : val;
+  };
+
+  configuration.tileTreeExpirationSeconds = parseSeconds("IMJS_TILETREE_EXPIRATION_SECONDS");
+  configuration.tileExpirationSeconds = parseSeconds("IMJS_TILE_EXPIRATION_SECONDS");
+
+  const maxToSkipVar = process.env.IMJS_MAX_TILES_TO_SKIP;
+  if (undefined !== maxToSkipVar) {
+    const maxToSkip = Number.parseInt(maxToSkipVar, 10);
+    if (!Number.isNaN(maxToSkip))
+      configuration.maxTilesToSkip = maxToSkip;
+  }
+
+  const minSpatialTolEnv = process.env.IMJS_MIN_SPATIAL_TOLERANCE;
+  if (undefined !== minSpatialTolEnv) {
+    const minSpatialTol = Number.parseFloat(minSpatialTolEnv);
+    if (!Number.isNaN(minSpatialTol))
+      configuration.minimumSpatialTolerance = minSpatialTol;
+  }
+
+  if (undefined !== process.env.IMJS_DISABLE_LOG_Z)
+    configuration.logarithmicZBuffer = false;
+
+  if (undefined !== process.env.IMJS_ENABLE_MAP_TEXTURE_FILTER)
+    configuration.filterMapTextures = true;
+
+  if (undefined !== process.env.IMJS_DISABLE_MAP_DRAPE_TEXTURE_FILTER)
+    configuration.filterMapDrapeTextures = false;
+
+  if (undefined !== process.env.IMJS_PRESERVE_SHADER_SOURCE_CODE)
+    configuration.preserveShaderSourceCode = true;
+
+  if (undefined !== process.env.IMJS_DISABLE_DPI_AWARE_VIEWPORTS)
+    configuration.dpiAwareViewports = false;
+
+  const devicePixelRatioOverrideVar = process.env.IMJS_DEVICE_PIXEL_RATIO_OVERRIDE;
+  if (undefined !== devicePixelRatioOverrideVar) {
+    const devicePixelRatioOverride = Number.parseFloat(devicePixelRatioOverrideVar);
+    if (!Number.isNaN(devicePixelRatioOverride))
+      configuration.devicePixelRatioOverride = devicePixelRatioOverride;
+  }
+
+  if (undefined !== process.env.IMJS_DPI_LOD)
+    configuration.dpiAwareLOD = true;
+
+  const aaSamplesVar = process.env.IMJS_AASAMPLES;
+  if (undefined !== aaSamplesVar && "0" !== aaSamplesVar && "false" !== aaSamplesVar.toLowerCase()) {
+    const aaSamples = Number.parseInt(aaSamplesVar, 10);
+    if (!Number.isNaN(aaSamples))
+      configuration.antialiasSamples = aaSamples;
+  }
+
+  const useWebGL2Var = process.env.IMJS_USE_WEBGL2;
+  if (undefined !== useWebGL2Var && ("0" === useWebGL2Var || "false" === useWebGL2Var.toLowerCase()))
+    configuration.useWebGL2 = false;
+
+  const extensions = process.env.IMJS_DISABLED_EXTENSIONS;
+  if (undefined !== extensions)
+    configuration.disabledExtensions = extensions.split(";");
+
+  configuration.useFakeCloudStorageTileCache = undefined !== process.env.IMJS_FAKE_CLOUD_STORAGE;
+
+  configuration.disableEdges = undefined !== process.env.IMJS_DISABLE_EDGE_DISPLAY;
+  configuration.alwaysLoadEdges = undefined !== process.env.IMJS_ALWAYS_LOAD_EDGES;
+  configuration.alwaysSubdivideIncompleteTiles = undefined !== process.env.IMJS_SUBDIVIDE_INCOMPLETE;
+
+  configuration.iTwinId = process.env.IMJS_ITWIN_ID;
+
+  return configuration;
+};