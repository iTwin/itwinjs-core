--- conflicted
+++ resolved
@@ -28,8 +28,6 @@
   } else {
     Object.assign(configuration, getConfig());
   }
-<<<<<<< HEAD
-=======
 
   Object.assign(configuration, getConfig());
 
@@ -45,7 +43,6 @@
   };
   Object.assign(configuration, configurationOverrides);
 
->>>>>>> aac95427
   console.log("Configuration", JSON.stringify(configuration)); // eslint-disable-line no-console
 };
 
