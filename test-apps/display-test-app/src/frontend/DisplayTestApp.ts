/*---------------------------------------------------------------------------------------------
* Copyright (c) Bentley Systems, Incorporated. All rights reserved.
* See LICENSE.md in the project root for license terms and full copyright notice.
*--------------------------------------------------------------------------------------------*/
import { ClientRequestContext, IModelStatus, OpenMode } from "@bentley/bentleyjs-core";
import {
  BrowserAuthorizationCallbackHandler, BrowserAuthorizationClient, BrowserAuthorizationClientConfiguration,
} from "@bentley/frontend-authorization-client";
import {
<<<<<<< HEAD
  BentleyCloudRpcManager, CloudStorageContainerUrl, CloudStorageTileCache, DesktopAuthorizationClientConfiguration, Editor3dRpcInterface, ElectronRpcConfiguration,
  ElectronRpcManager, IModelError, IModelReadRpcInterface, IModelTileRpcInterface, IModelWriteRpcInterface, MobileRpcConfiguration, MobileRpcManager, NativeAppRpcInterface,
  RpcConfiguration, RpcInterfaceDefinition, SnapshotIModelRpcInterface, StandaloneIModelRpcInterface, TileContentIdentifier,
} from "@bentley/imodeljs-common";
import {
  DesktopAuthorizationClient, FrontendRequestContext, IModelApp, IModelConnection, RenderDiagnostics, RenderSystem, StandaloneConnection,
=======
  BentleyCloudRpcManager, CloudStorageContainerUrl, CloudStorageTileCache, DesktopAuthorizationClientConfiguration, ElectronRpcConfiguration,
  ElectronRpcManager, IModelReadRpcInterface, IModelTileRpcInterface, MobileAuthorizationClientConfiguration, MobileRpcConfiguration, MobileRpcManager, NativeAppRpcInterface,
  RpcConfiguration, RpcInterfaceDefinition, SnapshotIModelRpcInterface, TileContentIdentifier,
} from "@bentley/imodeljs-common";
import {
  DesktopAuthorizationClient, FrontendRequestContext, IModelApp, IModelConnection, MobileAuthorizationClient, RenderDiagnostics, RenderSystem, SnapshotConnection,
>>>>>>> da665bf8
} from "@bentley/imodeljs-frontend";
import { AccessToken } from "@bentley/itwin-client";
import { WebGLExtensionName } from "@bentley/webgl-compatibility";
import { DtaConfiguration } from "../common/DtaConfiguration";
import { DtaRpcInterface } from "../common/DtaRpcInterface";
import { DisplayTestApp } from "./App";
import { Surface } from "./Surface";
import { setTitle } from "./Title";
import { showStatus } from "./Utils";
import { Dock } from "./Window";
import { openStandaloneIModel } from "./openStandaloneIModel";

const configuration: DtaConfiguration = {};

// Retrieves the configuration for starting SVT from configuration.json file located in the built public folder
async function retrieveConfiguration(): Promise<void> {
  return new Promise<void>((resolve, _reject) => {
    if (MobileRpcConfiguration.isMobileFrontend) {
      if (window) {
        const urlParams = new URLSearchParams(window.location.hash);
        urlParams.forEach((val, key) => {
          (configuration as any)[key] = val;
          Object.assign(configuration, { iModelName: urlParams.get("iModelName") });
        });
      }
      const newConfigurationInfo = JSON.parse(window.localStorage.getItem("imodeljs:env")!);
      Object.assign(configuration, newConfigurationInfo);
      resolve();
    } else {
      const request: XMLHttpRequest = new XMLHttpRequest();
      request.open("GET", "configuration.json");
      request.setRequestHeader("Cache-Control", "no-cache");
      request.onreadystatechange = ((_event: Event) => {
        if (request.readyState === XMLHttpRequest.DONE) {
          if (request.status === 200) {
            const newConfigurationInfo: any = JSON.parse(request.responseText);
            Object.assign(configuration, newConfigurationInfo);
            resolve();
          }
        }
      });
      request.send();
    }
  });
}

async function openIModel(filename: string, writable: boolean): Promise<IModelConnection> {
  configuration.standalone = true;
  const iModelConnection = await openStandaloneIModel(filename, writable);
  configuration.iModelName = iModelConnection.name;
  return iModelConnection;
}

function getOidcConfiguration(): BrowserAuthorizationClientConfiguration | DesktopAuthorizationClientConfiguration {
  const redirectUri = MobileRpcConfiguration.isMobileFrontend ? "imodeljs://app/signin-callback" : "http://localhost:3000/signin-callback";
  const baseOidcScope = "openid email profile organization imodelhub context-registry-service:read-only reality-data:read product-settings-service projectwise-share urlps-third-party imodel-extension-service-api";

  return ElectronRpcConfiguration.isElectron || MobileRpcConfiguration.isMobileFrontend
    ? {
      clientId: "imodeljs-electron-test",
      redirectUri,
      scope: `${baseOidcScope} offline_access`,
    }
    : {
      clientId: "imodeljs-spa-test",
      redirectUri,
      scope: `${baseOidcScope} imodeljs-router`,
      responseType: "code",
    };
}

async function handleOidcCallback(oidcConfiguration: BrowserAuthorizationClientConfiguration): Promise<void> {
  if (!ElectronRpcConfiguration.isElectron) {
    await BrowserAuthorizationCallbackHandler.handleSigninCallback(oidcConfiguration.redirectUri);
  }
}

async function createOidcClient(requestContext: ClientRequestContext, oidcConfiguration: BrowserAuthorizationClientConfiguration | DesktopAuthorizationClientConfiguration): Promise<DesktopAuthorizationClient | BrowserAuthorizationClient | MobileAuthorizationClient> {
  if (ElectronRpcConfiguration.isElectron) {
    const desktopClient = new DesktopAuthorizationClient(oidcConfiguration as DesktopAuthorizationClientConfiguration);
    await desktopClient.initialize(requestContext);
    return desktopClient;
  } else if (MobileRpcConfiguration.isMobileFrontend) {
    const mobileClient = new MobileAuthorizationClient(oidcConfiguration as MobileAuthorizationClientConfiguration);
    await mobileClient.initialize(requestContext);
    return mobileClient;
  } else {
    const browserClient = new BrowserAuthorizationClient(oidcConfiguration as BrowserAuthorizationClientConfiguration);
    return browserClient;
  }
}

// Wraps the signIn process
// In the case of use in web applications:
// - called the first time to start the signIn process - resolves to false
// - called the second time to catch the incoming auth redirect and save the token - resolves to false
// - called the third time to restart the app and complete the signin - resolves to true
// In the case of use in electron applications:
// - promise wraps around a registered call back and resolves to true when the sign in is complete
// @return Promise that resolves to true only after signIn is complete. Resolves to false until then.
async function signIn(): Promise<boolean> {
  const requestContext = new FrontendRequestContext();
  const oidcConfig = getOidcConfiguration();
  await handleOidcCallback(oidcConfig);
  const oidcClient = await createOidcClient(requestContext, oidcConfig);

  IModelApp.authorizationClient = oidcClient;
  if (oidcClient.isAuthorized)
    return true;

  const retPromise = new Promise<boolean>((resolve, _reject) => {
    oidcClient.onUserStateChanged.addListener((token: AccessToken | undefined) => {
      resolve(token !== undefined);
    });

    oidcClient.signIn(requestContext).catch((err) => {
      _reject(err);
    });
  });

  return retPromise;
}

class FakeTileCache extends CloudStorageTileCache {
  public constructor() { super(); }

  protected async requestResource(container: CloudStorageContainerUrl, id: TileContentIdentifier): Promise<Response> {
    const init: RequestInit = {
      headers: container.headers,
      method: "GET",
    };

    const url = `${container.url}/${this.formResourceName(id)}`;
    return fetch(url, init);
  }
}

// main entry point.
const dtaFrontendMain = async () => {
  RpcConfiguration.developmentMode = true; // needed for snapshots in web apps

  // retrieve, set, and output the global configuration variable
  await retrieveConfiguration(); // (does a fetch)
  console.log("Configuration", JSON.stringify(configuration)); // eslint-disable-line no-console

  // Start the app. (This tries to fetch a number of localization json files from the origin.)
  const renderSystemOptions: RenderSystem.Options = {
    disabledExtensions: configuration.disabledExtensions as WebGLExtensionName[],
    preserveShaderSourceCode: true === configuration.preserveShaderSourceCode,
    logarithmicDepthBuffer: false !== configuration.logarithmicZBuffer,
    filterMapTextures: true === configuration.filterMapTextures,
    filterMapDrapeTextures: false !== configuration.filterMapDrapeTextures,
    dpiAwareViewports: false !== configuration.dpiAwareViewports,
    devicePixelRatioOverride: configuration.devicePixelRatioOverride,
    dpiAwareLOD: true === configuration.dpiAwareLOD,
    doIdleWork: false !== configuration.doIdleWork,
    useWebGL2: false !== configuration.useWebGL2,
    planProjections: true,
    debugShaders: true === configuration.debugShaders,
    antialiasSamples: configuration.antialiasSamples,
  };

  const tileAdminProps = DisplayTestApp.tileAdminProps;
  if (configuration.disableInstancing)
    tileAdminProps.enableInstancing = false;

  if (false === configuration.enableImprovedElision)
    tileAdminProps.enableImprovedElision = false;

  if (configuration.ignoreAreaPatterns)
    tileAdminProps.ignoreAreaPatterns = true;

  if (false === configuration.useProjectExtents)
    tileAdminProps.useProjectExtents = false;

  if (configuration.disableMagnification)
    tileAdminProps.disableMagnification = true;

  tileAdminProps.cancelBackendTileRequests = (configuration.cancelBackendTileRequests !== false);
  tileAdminProps.tileTreeExpirationTime = configuration.tileTreeExpirationSeconds;
  tileAdminProps.tileExpirationTime = configuration.tileExpirationSeconds;
  tileAdminProps.maximumLevelsToSkip = configuration.maxTilesToSkip;
  tileAdminProps.alwaysRequestEdges = true === configuration.alwaysLoadEdges;
  tileAdminProps.minimumSpatialTolerance = configuration.minimumSpatialTolerance;
  tileAdminProps.alwaysSubdivideIncompleteTiles = true === configuration.alwaysSubdivideIncompleteTiles;

  if (configuration.useFakeCloudStorageTileCache)
    (CloudStorageTileCache as any)._instance = new FakeTileCache();

  // Choose RpcConfiguration based on whether we are in electron or browser
  const rpcInterfaces: RpcInterfaceDefinition[] = [
    DtaRpcInterface,
    Editor3dRpcInterface,
    IModelReadRpcInterface,
    IModelTileRpcInterface,
    IModelWriteRpcInterface,
    SnapshotIModelRpcInterface,
    StandaloneIModelRpcInterface,
  ];

  if (ElectronRpcConfiguration.isElectron) {
    rpcInterfaces.push(NativeAppRpcInterface);
    ElectronRpcManager.initializeClient({}, rpcInterfaces);
  } else if (MobileRpcConfiguration.isMobileFrontend) {
    rpcInterfaces.push(NativeAppRpcInterface);
    MobileRpcManager.initializeClient(rpcInterfaces);
  } else {
    const uriPrefix = configuration.customOrchestratorUri || "http://localhost:3001";
    BentleyCloudRpcManager.initializeClient({ info: { title: "SimpleViewApp", version: "v1.0" }, uriPrefix }, rpcInterfaces);
  }

  await DisplayTestApp.startup({ renderSys: renderSystemOptions });
  if (false !== configuration.enableDiagnostics)
    IModelApp.renderSystem.enableDiagnostics(RenderDiagnostics.All);

  if (!configuration.standalone && !configuration.customOrchestratorUri) {
    alert("Standalone iModel required. Set SVT_STANDALONE_FILENAME in environment");

    return;
  }

  const uiReady = displayUi(); // Get the browser started loading our html page and the svgs that it references but DON'T WAIT

  // while the browser is loading stuff, start work on logging in and downloading the imodel, etc.
  try {
    if (!configuration.standalone || configuration.signInForStandalone) {
      const signedIn: boolean = await signIn();
      if (!signedIn)
        return;
    }

    let iModel: IModelConnection | undefined;
    const iModelName = configuration.iModelName;
    if (undefined !== iModelName) {
      const writable = configuration.openReadWrite ?? false;
      iModel = await openIModel(iModelName, writable);
      setTitle(iModel);
    }

    await uiReady; // Now wait for the HTML UI to finish loading.
    await initView(iModel);
  } catch (reason) {
    alert(reason);
    return;
  }
}

async function documentLoaded(): Promise<void> {
  const readyState = /^complete$/;
  if (readyState.test(document.readyState))
    return;

  return new Promise<void>((resolve) => {
    const listener = () => {
      if (readyState.test(document.readyState)) {
        document.removeEventListener("readystatechange", listener);
        resolve();
      }
    };

    document.addEventListener("readystatechange", listener);
    listener();
  });
}

async function initView(iModel: IModelConnection | undefined) {
  // open the specified view
  showStatus("opening View", configuration.viewName);

  const fileSelector = undefined !== configuration.standalonePath ? {
    directory: configuration.standalonePath,
    input: document.getElementById("browserFileSelector") as HTMLInputElement,
  } : undefined;

  DisplayTestApp.surface = new Surface(document.getElementById("app-surface")!, document.getElementById("toolBar")!, fileSelector, configuration.openReadWrite ?? false);

  // We need layout to complete so that the div we want to stick our viewport into has non-zero dimensions.
  // Consistently reproducible for some folks, not others...
  await documentLoaded();

  if (undefined !== iModel) {
    const viewer = await DisplayTestApp.surface.createViewer({
      iModel,
      defaultViewName: configuration.viewName,
      disableEdges: true === configuration.disableEdges,
    });

    viewer.dock(Dock.Full);
  }

  showStatus("View Ready");
  hideSpinner();
}

// Set up the HTML UI elements and wire them to our functions
async function displayUi() {
  return new Promise(async (resolve) => { // eslint-disable-line @typescript-eslint/no-misused-promises
    showSpinner();
    resolve();
  });
}

function showSpinner() {
  const spinner = document.getElementById("spinner") as HTMLElement;
  spinner.style.display = "block";
}

function hideSpinner() {
  const spinner = document.getElementById("spinner");
  if (spinner)
    spinner.style.display = "none";
}

// Entry point - run the main function
dtaFrontendMain(); // eslint-disable-line @typescript-eslint/no-floating-promises
<|MERGE_RESOLUTION|>--- conflicted
+++ resolved
@@ -1,339 +1,330 @@
 /*---------------------------------------------------------------------------------------------
 * Copyright (c) Bentley Systems, Incorporated. All rights reserved.
 * See LICENSE.md in the project root for license terms and full copyright notice.
-*--------------------------------------------------------------------------------------------*/
-import { ClientRequestContext, IModelStatus, OpenMode } from "@bentley/bentleyjs-core";
-import {
-  BrowserAuthorizationCallbackHandler, BrowserAuthorizationClient, BrowserAuthorizationClientConfiguration,
-} from "@bentley/frontend-authorization-client";
-import {
-<<<<<<< HEAD
-  BentleyCloudRpcManager, CloudStorageContainerUrl, CloudStorageTileCache, DesktopAuthorizationClientConfiguration, Editor3dRpcInterface, ElectronRpcConfiguration,
-  ElectronRpcManager, IModelError, IModelReadRpcInterface, IModelTileRpcInterface, IModelWriteRpcInterface, MobileRpcConfiguration, MobileRpcManager, NativeAppRpcInterface,
-  RpcConfiguration, RpcInterfaceDefinition, SnapshotIModelRpcInterface, StandaloneIModelRpcInterface, TileContentIdentifier,
-} from "@bentley/imodeljs-common";
-import {
-  DesktopAuthorizationClient, FrontendRequestContext, IModelApp, IModelConnection, RenderDiagnostics, RenderSystem, StandaloneConnection,
-=======
-  BentleyCloudRpcManager, CloudStorageContainerUrl, CloudStorageTileCache, DesktopAuthorizationClientConfiguration, ElectronRpcConfiguration,
-  ElectronRpcManager, IModelReadRpcInterface, IModelTileRpcInterface, MobileAuthorizationClientConfiguration, MobileRpcConfiguration, MobileRpcManager, NativeAppRpcInterface,
-  RpcConfiguration, RpcInterfaceDefinition, SnapshotIModelRpcInterface, TileContentIdentifier,
-} from "@bentley/imodeljs-common";
-import {
-  DesktopAuthorizationClient, FrontendRequestContext, IModelApp, IModelConnection, MobileAuthorizationClient, RenderDiagnostics, RenderSystem, SnapshotConnection,
->>>>>>> da665bf8
-} from "@bentley/imodeljs-frontend";
-import { AccessToken } from "@bentley/itwin-client";
-import { WebGLExtensionName } from "@bentley/webgl-compatibility";
-import { DtaConfiguration } from "../common/DtaConfiguration";
-import { DtaRpcInterface } from "../common/DtaRpcInterface";
-import { DisplayTestApp } from "./App";
-import { Surface } from "./Surface";
-import { setTitle } from "./Title";
-import { showStatus } from "./Utils";
-import { Dock } from "./Window";
-import { openStandaloneIModel } from "./openStandaloneIModel";
-
-const configuration: DtaConfiguration = {};
-
-// Retrieves the configuration for starting SVT from configuration.json file located in the built public folder
-async function retrieveConfiguration(): Promise<void> {
-  return new Promise<void>((resolve, _reject) => {
-    if (MobileRpcConfiguration.isMobileFrontend) {
-      if (window) {
-        const urlParams = new URLSearchParams(window.location.hash);
-        urlParams.forEach((val, key) => {
-          (configuration as any)[key] = val;
-          Object.assign(configuration, { iModelName: urlParams.get("iModelName") });
-        });
-      }
-      const newConfigurationInfo = JSON.parse(window.localStorage.getItem("imodeljs:env")!);
-      Object.assign(configuration, newConfigurationInfo);
-      resolve();
-    } else {
-      const request: XMLHttpRequest = new XMLHttpRequest();
-      request.open("GET", "configuration.json");
-      request.setRequestHeader("Cache-Control", "no-cache");
-      request.onreadystatechange = ((_event: Event) => {
-        if (request.readyState === XMLHttpRequest.DONE) {
-          if (request.status === 200) {
-            const newConfigurationInfo: any = JSON.parse(request.responseText);
-            Object.assign(configuration, newConfigurationInfo);
-            resolve();
-          }
-        }
-      });
-      request.send();
-    }
-  });
-}
-
-async function openIModel(filename: string, writable: boolean): Promise<IModelConnection> {
-  configuration.standalone = true;
-  const iModelConnection = await openStandaloneIModel(filename, writable);
-  configuration.iModelName = iModelConnection.name;
-  return iModelConnection;
-}
-
-function getOidcConfiguration(): BrowserAuthorizationClientConfiguration | DesktopAuthorizationClientConfiguration {
-  const redirectUri = MobileRpcConfiguration.isMobileFrontend ? "imodeljs://app/signin-callback" : "http://localhost:3000/signin-callback";
-  const baseOidcScope = "openid email profile organization imodelhub context-registry-service:read-only reality-data:read product-settings-service projectwise-share urlps-third-party imodel-extension-service-api";
-
-  return ElectronRpcConfiguration.isElectron || MobileRpcConfiguration.isMobileFrontend
-    ? {
-      clientId: "imodeljs-electron-test",
-      redirectUri,
-      scope: `${baseOidcScope} offline_access`,
-    }
-    : {
-      clientId: "imodeljs-spa-test",
-      redirectUri,
-      scope: `${baseOidcScope} imodeljs-router`,
-      responseType: "code",
-    };
-}
-
-async function handleOidcCallback(oidcConfiguration: BrowserAuthorizationClientConfiguration): Promise<void> {
-  if (!ElectronRpcConfiguration.isElectron) {
-    await BrowserAuthorizationCallbackHandler.handleSigninCallback(oidcConfiguration.redirectUri);
-  }
-}
-
-async function createOidcClient(requestContext: ClientRequestContext, oidcConfiguration: BrowserAuthorizationClientConfiguration | DesktopAuthorizationClientConfiguration): Promise<DesktopAuthorizationClient | BrowserAuthorizationClient | MobileAuthorizationClient> {
-  if (ElectronRpcConfiguration.isElectron) {
-    const desktopClient = new DesktopAuthorizationClient(oidcConfiguration as DesktopAuthorizationClientConfiguration);
-    await desktopClient.initialize(requestContext);
-    return desktopClient;
-  } else if (MobileRpcConfiguration.isMobileFrontend) {
-    const mobileClient = new MobileAuthorizationClient(oidcConfiguration as MobileAuthorizationClientConfiguration);
-    await mobileClient.initialize(requestContext);
-    return mobileClient;
-  } else {
-    const browserClient = new BrowserAuthorizationClient(oidcConfiguration as BrowserAuthorizationClientConfiguration);
-    return browserClient;
-  }
-}
-
-// Wraps the signIn process
-// In the case of use in web applications:
-// - called the first time to start the signIn process - resolves to false
-// - called the second time to catch the incoming auth redirect and save the token - resolves to false
-// - called the third time to restart the app and complete the signin - resolves to true
-// In the case of use in electron applications:
-// - promise wraps around a registered call back and resolves to true when the sign in is complete
-// @return Promise that resolves to true only after signIn is complete. Resolves to false until then.
-async function signIn(): Promise<boolean> {
-  const requestContext = new FrontendRequestContext();
-  const oidcConfig = getOidcConfiguration();
-  await handleOidcCallback(oidcConfig);
-  const oidcClient = await createOidcClient(requestContext, oidcConfig);
-
-  IModelApp.authorizationClient = oidcClient;
-  if (oidcClient.isAuthorized)
-    return true;
-
-  const retPromise = new Promise<boolean>((resolve, _reject) => {
-    oidcClient.onUserStateChanged.addListener((token: AccessToken | undefined) => {
-      resolve(token !== undefined);
-    });
-
-    oidcClient.signIn(requestContext).catch((err) => {
-      _reject(err);
-    });
-  });
-
-  return retPromise;
-}
-
-class FakeTileCache extends CloudStorageTileCache {
-  public constructor() { super(); }
-
-  protected async requestResource(container: CloudStorageContainerUrl, id: TileContentIdentifier): Promise<Response> {
-    const init: RequestInit = {
-      headers: container.headers,
-      method: "GET",
-    };
-
-    const url = `${container.url}/${this.formResourceName(id)}`;
-    return fetch(url, init);
-  }
-}
-
-// main entry point.
-const dtaFrontendMain = async () => {
-  RpcConfiguration.developmentMode = true; // needed for snapshots in web apps
-
-  // retrieve, set, and output the global configuration variable
-  await retrieveConfiguration(); // (does a fetch)
-  console.log("Configuration", JSON.stringify(configuration)); // eslint-disable-line no-console
-
-  // Start the app. (This tries to fetch a number of localization json files from the origin.)
-  const renderSystemOptions: RenderSystem.Options = {
-    disabledExtensions: configuration.disabledExtensions as WebGLExtensionName[],
-    preserveShaderSourceCode: true === configuration.preserveShaderSourceCode,
-    logarithmicDepthBuffer: false !== configuration.logarithmicZBuffer,
-    filterMapTextures: true === configuration.filterMapTextures,
-    filterMapDrapeTextures: false !== configuration.filterMapDrapeTextures,
-    dpiAwareViewports: false !== configuration.dpiAwareViewports,
-    devicePixelRatioOverride: configuration.devicePixelRatioOverride,
-    dpiAwareLOD: true === configuration.dpiAwareLOD,
-    doIdleWork: false !== configuration.doIdleWork,
-    useWebGL2: false !== configuration.useWebGL2,
-    planProjections: true,
-    debugShaders: true === configuration.debugShaders,
-    antialiasSamples: configuration.antialiasSamples,
-  };
-
-  const tileAdminProps = DisplayTestApp.tileAdminProps;
-  if (configuration.disableInstancing)
-    tileAdminProps.enableInstancing = false;
-
-  if (false === configuration.enableImprovedElision)
-    tileAdminProps.enableImprovedElision = false;
-
-  if (configuration.ignoreAreaPatterns)
-    tileAdminProps.ignoreAreaPatterns = true;
-
-  if (false === configuration.useProjectExtents)
-    tileAdminProps.useProjectExtents = false;
-
-  if (configuration.disableMagnification)
-    tileAdminProps.disableMagnification = true;
-
-  tileAdminProps.cancelBackendTileRequests = (configuration.cancelBackendTileRequests !== false);
-  tileAdminProps.tileTreeExpirationTime = configuration.tileTreeExpirationSeconds;
-  tileAdminProps.tileExpirationTime = configuration.tileExpirationSeconds;
-  tileAdminProps.maximumLevelsToSkip = configuration.maxTilesToSkip;
-  tileAdminProps.alwaysRequestEdges = true === configuration.alwaysLoadEdges;
-  tileAdminProps.minimumSpatialTolerance = configuration.minimumSpatialTolerance;
-  tileAdminProps.alwaysSubdivideIncompleteTiles = true === configuration.alwaysSubdivideIncompleteTiles;
-
-  if (configuration.useFakeCloudStorageTileCache)
-    (CloudStorageTileCache as any)._instance = new FakeTileCache();
-
-  // Choose RpcConfiguration based on whether we are in electron or browser
-  const rpcInterfaces: RpcInterfaceDefinition[] = [
-    DtaRpcInterface,
-    Editor3dRpcInterface,
-    IModelReadRpcInterface,
-    IModelTileRpcInterface,
-    IModelWriteRpcInterface,
-    SnapshotIModelRpcInterface,
-    StandaloneIModelRpcInterface,
-  ];
-
-  if (ElectronRpcConfiguration.isElectron) {
-    rpcInterfaces.push(NativeAppRpcInterface);
-    ElectronRpcManager.initializeClient({}, rpcInterfaces);
-  } else if (MobileRpcConfiguration.isMobileFrontend) {
-    rpcInterfaces.push(NativeAppRpcInterface);
-    MobileRpcManager.initializeClient(rpcInterfaces);
-  } else {
-    const uriPrefix = configuration.customOrchestratorUri || "http://localhost:3001";
-    BentleyCloudRpcManager.initializeClient({ info: { title: "SimpleViewApp", version: "v1.0" }, uriPrefix }, rpcInterfaces);
-  }
-
-  await DisplayTestApp.startup({ renderSys: renderSystemOptions });
-  if (false !== configuration.enableDiagnostics)
-    IModelApp.renderSystem.enableDiagnostics(RenderDiagnostics.All);
-
-  if (!configuration.standalone && !configuration.customOrchestratorUri) {
-    alert("Standalone iModel required. Set SVT_STANDALONE_FILENAME in environment");
-
-    return;
-  }
-
-  const uiReady = displayUi(); // Get the browser started loading our html page and the svgs that it references but DON'T WAIT
-
-  // while the browser is loading stuff, start work on logging in and downloading the imodel, etc.
-  try {
-    if (!configuration.standalone || configuration.signInForStandalone) {
-      const signedIn: boolean = await signIn();
-      if (!signedIn)
-        return;
-    }
-
-    let iModel: IModelConnection | undefined;
-    const iModelName = configuration.iModelName;
-    if (undefined !== iModelName) {
-      const writable = configuration.openReadWrite ?? false;
-      iModel = await openIModel(iModelName, writable);
-      setTitle(iModel);
-    }
-
-    await uiReady; // Now wait for the HTML UI to finish loading.
-    await initView(iModel);
-  } catch (reason) {
-    alert(reason);
-    return;
-  }
-}
-
-async function documentLoaded(): Promise<void> {
-  const readyState = /^complete$/;
-  if (readyState.test(document.readyState))
-    return;
-
-  return new Promise<void>((resolve) => {
-    const listener = () => {
-      if (readyState.test(document.readyState)) {
-        document.removeEventListener("readystatechange", listener);
-        resolve();
-      }
-    };
-
-    document.addEventListener("readystatechange", listener);
-    listener();
-  });
-}
-
-async function initView(iModel: IModelConnection | undefined) {
-  // open the specified view
-  showStatus("opening View", configuration.viewName);
-
-  const fileSelector = undefined !== configuration.standalonePath ? {
-    directory: configuration.standalonePath,
-    input: document.getElementById("browserFileSelector") as HTMLInputElement,
-  } : undefined;
-
-  DisplayTestApp.surface = new Surface(document.getElementById("app-surface")!, document.getElementById("toolBar")!, fileSelector, configuration.openReadWrite ?? false);
-
-  // We need layout to complete so that the div we want to stick our viewport into has non-zero dimensions.
-  // Consistently reproducible for some folks, not others...
-  await documentLoaded();
-
-  if (undefined !== iModel) {
-    const viewer = await DisplayTestApp.surface.createViewer({
-      iModel,
-      defaultViewName: configuration.viewName,
-      disableEdges: true === configuration.disableEdges,
-    });
-
-    viewer.dock(Dock.Full);
-  }
-
-  showStatus("View Ready");
-  hideSpinner();
-}
-
-// Set up the HTML UI elements and wire them to our functions
-async function displayUi() {
-  return new Promise(async (resolve) => { // eslint-disable-line @typescript-eslint/no-misused-promises
-    showSpinner();
-    resolve();
-  });
-}
-
-function showSpinner() {
-  const spinner = document.getElementById("spinner") as HTMLElement;
-  spinner.style.display = "block";
-}
-
-function hideSpinner() {
-  const spinner = document.getElementById("spinner");
-  if (spinner)
-    spinner.style.display = "none";
-}
-
-// Entry point - run the main function
-dtaFrontendMain(); // eslint-disable-line @typescript-eslint/no-floating-promises
+*--------------------------------------------------------------------------------------------*/
+import { ClientRequestContext, IModelStatus, OpenMode } from "@bentley/bentleyjs-core";
+import {
+  BrowserAuthorizationCallbackHandler, BrowserAuthorizationClient, BrowserAuthorizationClientConfiguration,
+} from "@bentley/frontend-authorization-client";
+import {
+  BentleyCloudRpcManager, CloudStorageContainerUrl, CloudStorageTileCache, DesktopAuthorizationClientConfiguration, Editor3dRpcInterface, ElectronRpcConfiguration,
+  ElectronRpcManager, IModelError, IModelReadRpcInterface, IModelTileRpcInterface, IModelWriteRpcInterface, MobileAuthorizationClientConfiguration, MobileRpcConfiguration, MobileRpcManager, NativeAppRpcInterface,
+  RpcConfiguration, RpcInterfaceDefinition, SnapshotIModelRpcInterface, StandaloneIModelRpcInterface, TileContentIdentifier,
+} from "@bentley/imodeljs-common";
+import {
+  DesktopAuthorizationClient, FrontendRequestContext, IModelApp, IModelConnection, MobileAuthorizationClientConfiguration, RenderDiagnostics, RenderSystem, StandaloneConnection,
+} from "@bentley/imodeljs-frontend";
+import { AccessToken } from "@bentley/itwin-client";
+import { WebGLExtensionName } from "@bentley/webgl-compatibility";
+import { DtaConfiguration } from "../common/DtaConfiguration";
+import { DtaRpcInterface } from "../common/DtaRpcInterface";
+import { DisplayTestApp } from "./App";
+import { Surface } from "./Surface";
+import { setTitle } from "./Title";
+import { showStatus } from "./Utils";
+import { Dock } from "./Window";
+import { openStandaloneIModel } from "./openStandaloneIModel";
+
+const configuration: DtaConfiguration = {};
+
+// Retrieves the configuration for starting SVT from configuration.json file located in the built public folder
+async function retrieveConfiguration(): Promise<void> {
+  return new Promise<void>((resolve, _reject) => {
+    if (MobileRpcConfiguration.isMobileFrontend) {
+      if (window) {
+        const urlParams = new URLSearchParams(window.location.hash);
+        urlParams.forEach((val, key) => {
+          (configuration as any)[key] = val;
+          Object.assign(configuration, { iModelName: urlParams.get("iModelName") });
+        });
+      }
+      const newConfigurationInfo = JSON.parse(window.localStorage.getItem("imodeljs:env")!);
+      Object.assign(configuration, newConfigurationInfo);
+      resolve();
+    } else {
+      const request: XMLHttpRequest = new XMLHttpRequest();
+      request.open("GET", "configuration.json");
+      request.setRequestHeader("Cache-Control", "no-cache");
+      request.onreadystatechange = ((_event: Event) => {
+        if (request.readyState === XMLHttpRequest.DONE) {
+          if (request.status === 200) {
+            const newConfigurationInfo: any = JSON.parse(request.responseText);
+            Object.assign(configuration, newConfigurationInfo);
+            resolve();
+          }
+        }
+      });
+      request.send();
+    }
+  });
+}
+
+async function openIModel(filename: string, writable: boolean): Promise<IModelConnection> {
+  configuration.standalone = true;
+  const iModelConnection = await openStandaloneIModel(filename, writable);
+  configuration.iModelName = iModelConnection.name;
+  return iModelConnection;
+}
+
+function getOidcConfiguration(): BrowserAuthorizationClientConfiguration | DesktopAuthorizationClientConfiguration {
+  const redirectUri = MobileRpcConfiguration.isMobileFrontend ? "imodeljs://app/signin-callback" : "http://localhost:3000/signin-callback";
+  const baseOidcScope = "openid email profile organization imodelhub context-registry-service:read-only reality-data:read product-settings-service projectwise-share urlps-third-party imodel-extension-service-api";
+
+  return ElectronRpcConfiguration.isElectron || MobileRpcConfiguration.isMobileFrontend
+    ? {
+      clientId: "imodeljs-electron-test",
+      redirectUri,
+      scope: `${baseOidcScope} offline_access`,
+    }
+    : {
+      clientId: "imodeljs-spa-test",
+      redirectUri,
+      scope: `${baseOidcScope} imodeljs-router`,
+      responseType: "code",
+    };
+}
+
+async function handleOidcCallback(oidcConfiguration: BrowserAuthorizationClientConfiguration): Promise<void> {
+  if (!ElectronRpcConfiguration.isElectron) {
+    await BrowserAuthorizationCallbackHandler.handleSigninCallback(oidcConfiguration.redirectUri);
+  }
+}
+
+async function createOidcClient(requestContext: ClientRequestContext, oidcConfiguration: BrowserAuthorizationClientConfiguration | DesktopAuthorizationClientConfiguration): Promise<DesktopAuthorizationClient | BrowserAuthorizationClient | MobileAuthorizationClient> {
+  if (ElectronRpcConfiguration.isElectron) {
+    const desktopClient = new DesktopAuthorizationClient(oidcConfiguration as DesktopAuthorizationClientConfiguration);
+    await desktopClient.initialize(requestContext);
+    return desktopClient;
+  } else if (MobileRpcConfiguration.isMobileFrontend) {
+    const mobileClient = new MobileAuthorizationClient(oidcConfiguration as MobileAuthorizationClientConfiguration);
+    await mobileClient.initialize(requestContext);
+    return mobileClient;
+  } else {
+    const browserClient = new BrowserAuthorizationClient(oidcConfiguration as BrowserAuthorizationClientConfiguration);
+    return browserClient;
+  }
+}
+
+// Wraps the signIn process
+// In the case of use in web applications:
+// - called the first time to start the signIn process - resolves to false
+// - called the second time to catch the incoming auth redirect and save the token - resolves to false
+// - called the third time to restart the app and complete the signin - resolves to true
+// In the case of use in electron applications:
+// - promise wraps around a registered call back and resolves to true when the sign in is complete
+// @return Promise that resolves to true only after signIn is complete. Resolves to false until then.
+async function signIn(): Promise<boolean> {
+  const requestContext = new FrontendRequestContext();
+  const oidcConfig = getOidcConfiguration();
+  await handleOidcCallback(oidcConfig);
+  const oidcClient = await createOidcClient(requestContext, oidcConfig);
+
+  IModelApp.authorizationClient = oidcClient;
+  if (oidcClient.isAuthorized)
+    return true;
+
+  const retPromise = new Promise<boolean>((resolve, _reject) => {
+    oidcClient.onUserStateChanged.addListener((token: AccessToken | undefined) => {
+      resolve(token !== undefined);
+    });
+
+    oidcClient.signIn(requestContext).catch((err) => {
+      _reject(err);
+    });
+  });
+
+  return retPromise;
+}
+
+class FakeTileCache extends CloudStorageTileCache {
+  public constructor() { super(); }
+
+  protected async requestResource(container: CloudStorageContainerUrl, id: TileContentIdentifier): Promise<Response> {
+    const init: RequestInit = {
+      headers: container.headers,
+      method: "GET",
+    };
+
+    const url = `${container.url}/${this.formResourceName(id)}`;
+    return fetch(url, init);
+  }
+}
+
+// main entry point.
+const dtaFrontendMain = async () => {
+  RpcConfiguration.developmentMode = true; // needed for snapshots in web apps
+
+  // retrieve, set, and output the global configuration variable
+  await retrieveConfiguration(); // (does a fetch)
+  console.log("Configuration", JSON.stringify(configuration)); // eslint-disable-line no-console
+
+  // Start the app. (This tries to fetch a number of localization json files from the origin.)
+  const renderSystemOptions: RenderSystem.Options = {
+    disabledExtensions: configuration.disabledExtensions as WebGLExtensionName[],
+    preserveShaderSourceCode: true === configuration.preserveShaderSourceCode,
+    logarithmicDepthBuffer: false !== configuration.logarithmicZBuffer,
+    filterMapTextures: true === configuration.filterMapTextures,
+    filterMapDrapeTextures: false !== configuration.filterMapDrapeTextures,
+    dpiAwareViewports: false !== configuration.dpiAwareViewports,
+    devicePixelRatioOverride: configuration.devicePixelRatioOverride,
+    dpiAwareLOD: true === configuration.dpiAwareLOD,
+    doIdleWork: false !== configuration.doIdleWork,
+    useWebGL2: false !== configuration.useWebGL2,
+    planProjections: true,
+    debugShaders: true === configuration.debugShaders,
+    antialiasSamples: configuration.antialiasSamples,
+  };
+
+  const tileAdminProps = DisplayTestApp.tileAdminProps;
+  if (configuration.disableInstancing)
+    tileAdminProps.enableInstancing = false;
+
+  if (false === configuration.enableImprovedElision)
+    tileAdminProps.enableImprovedElision = false;
+
+  if (configuration.ignoreAreaPatterns)
+    tileAdminProps.ignoreAreaPatterns = true;
+
+  if (false === configuration.useProjectExtents)
+    tileAdminProps.useProjectExtents = false;
+
+  if (configuration.disableMagnification)
+    tileAdminProps.disableMagnification = true;
+
+  tileAdminProps.cancelBackendTileRequests = (configuration.cancelBackendTileRequests !== false);
+  tileAdminProps.tileTreeExpirationTime = configuration.tileTreeExpirationSeconds;
+  tileAdminProps.tileExpirationTime = configuration.tileExpirationSeconds;
+  tileAdminProps.maximumLevelsToSkip = configuration.maxTilesToSkip;
+  tileAdminProps.alwaysRequestEdges = true === configuration.alwaysLoadEdges;
+  tileAdminProps.minimumSpatialTolerance = configuration.minimumSpatialTolerance;
+  tileAdminProps.alwaysSubdivideIncompleteTiles = true === configuration.alwaysSubdivideIncompleteTiles;
+
+  if (configuration.useFakeCloudStorageTileCache)
+    (CloudStorageTileCache as any)._instance = new FakeTileCache();
+
+  // Choose RpcConfiguration based on whether we are in electron or browser
+  const rpcInterfaces: RpcInterfaceDefinition[] = [
+    DtaRpcInterface,
+    Editor3dRpcInterface,
+    IModelReadRpcInterface,
+    IModelTileRpcInterface,
+    IModelWriteRpcInterface,
+    SnapshotIModelRpcInterface,
+    StandaloneIModelRpcInterface,
+  ];
+
+  if (ElectronRpcConfiguration.isElectron) {
+    rpcInterfaces.push(NativeAppRpcInterface);
+    ElectronRpcManager.initializeClient({}, rpcInterfaces);
+  } else if (MobileRpcConfiguration.isMobileFrontend) {
+    rpcInterfaces.push(NativeAppRpcInterface);
+    MobileRpcManager.initializeClient(rpcInterfaces);
+  } else {
+    const uriPrefix = configuration.customOrchestratorUri || "http://localhost:3001";
+    BentleyCloudRpcManager.initializeClient({ info: { title: "SimpleViewApp", version: "v1.0" }, uriPrefix }, rpcInterfaces);
+  }
+
+  await DisplayTestApp.startup({ renderSys: renderSystemOptions });
+  if (false !== configuration.enableDiagnostics)
+    IModelApp.renderSystem.enableDiagnostics(RenderDiagnostics.All);
+
+  if (!configuration.standalone && !configuration.customOrchestratorUri) {
+    alert("Standalone iModel required. Set SVT_STANDALONE_FILENAME in environment");
+
+    return;
+  }
+
+  const uiReady = displayUi(); // Get the browser started loading our html page and the svgs that it references but DON'T WAIT
+
+  // while the browser is loading stuff, start work on logging in and downloading the imodel, etc.
+  try {
+    if (!configuration.standalone || configuration.signInForStandalone) {
+      const signedIn: boolean = await signIn();
+      if (!signedIn)
+        return;
+    }
+
+    let iModel: IModelConnection | undefined;
+    const iModelName = configuration.iModelName;
+    if (undefined !== iModelName) {
+      const writable = configuration.openReadWrite ?? false;
+      iModel = await openIModel(iModelName, writable);
+      setTitle(iModel);
+    }
+
+    await uiReady; // Now wait for the HTML UI to finish loading.
+    await initView(iModel);
+  } catch (reason) {
+    alert(reason);
+    return;
+  }
+}
+
+async function documentLoaded(): Promise<void> {
+  const readyState = /^complete$/;
+  if (readyState.test(document.readyState))
+    return;
+
+  return new Promise<void>((resolve) => {
+    const listener = () => {
+      if (readyState.test(document.readyState)) {
+        document.removeEventListener("readystatechange", listener);
+        resolve();
+      }
+    };
+
+    document.addEventListener("readystatechange", listener);
+    listener();
+  });
+}
+
+async function initView(iModel: IModelConnection | undefined) {
+  // open the specified view
+  showStatus("opening View", configuration.viewName);
+
+  const fileSelector = undefined !== configuration.standalonePath ? {
+    directory: configuration.standalonePath,
+    input: document.getElementById("browserFileSelector") as HTMLInputElement,
+  } : undefined;
+
+  DisplayTestApp.surface = new Surface(document.getElementById("app-surface")!, document.getElementById("toolBar")!, fileSelector, configuration.openReadWrite ?? false);
+
+  // We need layout to complete so that the div we want to stick our viewport into has non-zero dimensions.
+  // Consistently reproducible for some folks, not others...
+  await documentLoaded();
+
+  if (undefined !== iModel) {
+    const viewer = await DisplayTestApp.surface.createViewer({
+      iModel,
+      defaultViewName: configuration.viewName,
+      disableEdges: true === configuration.disableEdges,
+    });
+
+    viewer.dock(Dock.Full);
+  }
+
+  showStatus("View Ready");
+  hideSpinner();
+}
+
+// Set up the HTML UI elements and wire them to our functions
+async function displayUi() {
+  return new Promise(async (resolve) => { // eslint-disable-line @typescript-eslint/no-misused-promises
+    showSpinner();
+    resolve();
+  });
+}
+
+function showSpinner() {
+  const spinner = document.getElementById("spinner") as HTMLElement;
+  spinner.style.display = "block";
+}
+
+function hideSpinner() {
+  const spinner = document.getElementById("spinner");
+  if (spinner)
+    spinner.style.display = "none";
+}
+
+// Entry point - run the main function
+dtaFrontendMain(); // eslint-disable-line @typescript-eslint/no-floating-promises