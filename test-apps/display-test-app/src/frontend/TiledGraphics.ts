<<<<<<< HEAD
/*---------------------------------------------------------------------------------------------
* Copyright (c) Bentley Systems, Incorporated. All rights reserved.
* See LICENSE.md in the project root for license terms and full copyright notice.
*--------------------------------------------------------------------------------------------*/

import {
  FeatureSymbology, IModelConnection, SceneContext, SnapshotConnection, SpatialModelState, TiledGraphicsProvider, TileTreeReference, Viewport,
} from "@itwin/core-frontend";
import { DisplayTestApp } from "./App";

/** A reference to a TileTree originating from a different IModelConnection than the one the user opened. */
class ExternalTreeRef extends TileTreeReference {
  private readonly _ref: TileTreeReference;
  private readonly _ovrs: FeatureSymbology.Overrides;

  public constructor(ref: TileTreeReference, ovrs: FeatureSymbology.Overrides) {
    super();
    this._ref = ref;
    this._ovrs = ovrs;
  }

  public override get castsShadows() {
    return this._ref.castsShadows;
  }

  public get treeOwner() { return this._ref.treeOwner; }

  public override addToScene(context: SceneContext): void {
    const tree = this.treeOwner.load();
    if (undefined === tree)
      return;

    // ###TODO transform
    const args = this.createDrawArgs(context);
    if (undefined === args)
      return;

    tree.draw(args);

    args.graphics.symbologyOverrides = this._ovrs;
    const branch = context.createBranch(args.graphics, args.location);
    context.outputGraphic(branch);
  }
}

class Provider implements TiledGraphicsProvider {
  private readonly _refs: TileTreeReference[] = [];
  public readonly iModel: IModelConnection;

  private constructor(vp: Viewport, iModel: IModelConnection, ovrs: FeatureSymbology.Overrides) {
    this.iModel = iModel;
    for (const model of iModel.models) {
      const spatial = model.asSpatialModel;
      if (undefined !== spatial) {
        const ref = spatial.createTileTreeReference(vp.view);
        this._refs.push(new ExternalTreeRef(ref, ovrs));
      }
    }
  }

  public static async create(vp: Viewport, iModel: IModelConnection): Promise<Provider> {
    const query = { from: SpatialModelState.classFullName, wantPrivate: false };
    const props = await iModel.models.queryProps(query);

    const modelIds = [];
    for (const prop of props)
      if (undefined !== prop.id)
        modelIds.push(prop.id);

    await iModel.models.load(modelIds);

    // Enable all categories (and subcategories thereof)
    const ecsql = "SELECT DISTINCT Category.Id as CategoryId from BisCore.GeometricElement3d WHERE Category.Id IN (SELECT ECInstanceId from BisCore.SpatialCategory)";
    const catIds: string[] = [];
    for await (const catId of iModel.query(ecsql))
      catIds.push(catId.categoryId);

    const subcatsRequest = iModel.subcategories.load(catIds);
    if (undefined !== subcatsRequest)
      await subcatsRequest.promise;

    // Ignore the symbology overrides defined on the viewport - instead, set up our own to draw our iModel's categories.
    const ovrs = new FeatureSymbology.Overrides();
    for (const catId of catIds) {
      const subcats = iModel.subcategories.getSubCategories(catId);
      if (undefined !== subcats)
        for (const subcat of subcats)
          ovrs.setVisibleSubCategory(subcat);
    }

    return new Provider(vp, iModel, ovrs);
  }

  public forEachTileTreeRef(_vp: Viewport, func: (ref: TileTreeReference) => void): void {
    for (const ref of this._refs)
      func(ref);
  }
}

const providersByViewport = new Map<Viewport, Provider>();

/** A simple proof-of-concept for drawing tiles from a different IModelConnection into a Viewport. */
export async function toggleExternalTiledGraphicsProvider(vp: Viewport): Promise<void> {
  const existing = providersByViewport.get(vp);
  if (undefined !== existing) {
    vp.dropTiledGraphicsProvider(existing);
    providersByViewport.delete(vp);
    await existing.iModel.close();
    return;
  }

  const filename = await DisplayTestApp.surface.selectFileName();
  if (undefined === filename)
    return;

  let iModel;
  try {
    iModel = await SnapshotConnection.openFile(filename);
    const provider = await Provider.create(vp, iModel);
    providersByViewport.set(vp, provider);
    vp.addTiledGraphicsProvider(provider);
  } catch (err: any) {
    alert(err.toString());
    return;
  }
}
=======
/*---------------------------------------------------------------------------------------------
* Copyright (c) Bentley Systems, Incorporated. All rights reserved.
* See LICENSE.md in the project root for license terms and full copyright notice.
*--------------------------------------------------------------------------------------------*/

import { QueryRowFormat } from "@itwin/core-common";
import {
  FeatureSymbology, IModelConnection, SceneContext, SnapshotConnection, SpatialModelState, TiledGraphicsProvider, TileTreeReference, Viewport,
} from "@itwin/core-frontend";
import { DisplayTestApp } from "./App";

/** A reference to a TileTree originating from a different IModelConnection than the one the user opened. */
class ExternalTreeRef extends TileTreeReference {
  private readonly _ref: TileTreeReference;
  private readonly _ovrs: FeatureSymbology.Overrides;

  public constructor(ref: TileTreeReference, ovrs: FeatureSymbology.Overrides) {
    super();
    this._ref = ref;
    this._ovrs = ovrs;
  }

  public override get castsShadows() {
    return this._ref.castsShadows;
  }

  public get treeOwner() { return this._ref.treeOwner; }

  public override addToScene(context: SceneContext): void {
    const tree = this.treeOwner.load();
    if (undefined === tree)
      return;

    // ###TODO transform
    const args = this.createDrawArgs(context);
    if (undefined === args)
      return;

    tree.draw(args);

    args.graphics.symbologyOverrides = this._ovrs;
    const branch = context.createBranch(args.graphics, args.location);
    context.outputGraphic(branch);
  }
}

class Provider implements TiledGraphicsProvider {
  private readonly _refs: TileTreeReference[] = [];
  public readonly iModel: IModelConnection;

  private constructor(vp: Viewport, iModel: IModelConnection, ovrs: FeatureSymbology.Overrides) {
    this.iModel = iModel;
    for (const model of iModel.models) {
      const spatial = model.asSpatialModel;
      if (undefined !== spatial) {
        const ref = spatial.createTileTreeReference(vp.view);
        this._refs.push(new ExternalTreeRef(ref, ovrs));
      }
    }
  }

  public static async create(vp: Viewport, iModel: IModelConnection): Promise<Provider> {
    const query = { from: SpatialModelState.classFullName, wantPrivate: false };
    const props = await iModel.models.queryProps(query);

    const modelIds = [];
    for (const prop of props)
      if (undefined !== prop.id)
        modelIds.push(prop.id);

    await iModel.models.load(modelIds);

    // Enable all categories (and subcategories thereof)
    const ecsql = "SELECT DISTINCT Category.Id as CategoryId from BisCore.GeometricElement3d WHERE Category.Id IN (SELECT ECInstanceId from BisCore.SpatialCategory)";
    const catIds: string[] = [];
    for await (const catId of iModel.query(ecsql, undefined, QueryRowFormat.UseJsPropertyNames))
      catIds.push(catId.categoryId);

    const subcatsRequest = iModel.subcategories.load(catIds);
    if (undefined !== subcatsRequest)
      await subcatsRequest.promise;

    // Ignore the symbology overrides defined on the viewport - instead, set up our own to draw our iModel's categories.
    const ovrs = new FeatureSymbology.Overrides();
    for (const catId of catIds) {
      const subcats = iModel.subcategories.getSubCategories(catId);
      if (undefined !== subcats)
        for (const subcat of subcats)
          ovrs.setVisibleSubCategory(subcat);
    }

    return new Provider(vp, iModel, ovrs);
  }

  public forEachTileTreeRef(_vp: Viewport, func: (ref: TileTreeReference) => void): void {
    for (const ref of this._refs)
      func(ref);
  }
}

const providersByViewport = new Map<Viewport, Provider>();

/** A simple proof-of-concept for drawing tiles from a different IModelConnection into a Viewport. */
export async function toggleExternalTiledGraphicsProvider(vp: Viewport): Promise<void> {
  const existing = providersByViewport.get(vp);
  if (undefined !== existing) {
    vp.dropTiledGraphicsProvider(existing);
    providersByViewport.delete(vp);
    await existing.iModel.close();
    return;
  }

  const filename = await DisplayTestApp.surface.selectFileName();
  if (undefined === filename)
    return;

  let iModel;
  try {
    iModel = await SnapshotConnection.openFile(filename);
    const provider = await Provider.create(vp, iModel);
    providersByViewport.set(vp, provider);
    vp.addTiledGraphicsProvider(provider);
  } catch (err: any) {
    alert(err.toString());
    return;
  }
}
>>>>>>> 51caf2bd
<|MERGE_RESOLUTION|>--- conflicted
+++ resolved
@@ -1,131 +1,3 @@
-<<<<<<< HEAD
-/*---------------------------------------------------------------------------------------------
-* Copyright (c) Bentley Systems, Incorporated. All rights reserved.
-* See LICENSE.md in the project root for license terms and full copyright notice.
-*--------------------------------------------------------------------------------------------*/
-
-import {
-  FeatureSymbology, IModelConnection, SceneContext, SnapshotConnection, SpatialModelState, TiledGraphicsProvider, TileTreeReference, Viewport,
-} from "@itwin/core-frontend";
-import { DisplayTestApp } from "./App";
-
-/** A reference to a TileTree originating from a different IModelConnection than the one the user opened. */
-class ExternalTreeRef extends TileTreeReference {
-  private readonly _ref: TileTreeReference;
-  private readonly _ovrs: FeatureSymbology.Overrides;
-
-  public constructor(ref: TileTreeReference, ovrs: FeatureSymbology.Overrides) {
-    super();
-    this._ref = ref;
-    this._ovrs = ovrs;
-  }
-
-  public override get castsShadows() {
-    return this._ref.castsShadows;
-  }
-
-  public get treeOwner() { return this._ref.treeOwner; }
-
-  public override addToScene(context: SceneContext): void {
-    const tree = this.treeOwner.load();
-    if (undefined === tree)
-      return;
-
-    // ###TODO transform
-    const args = this.createDrawArgs(context);
-    if (undefined === args)
-      return;
-
-    tree.draw(args);
-
-    args.graphics.symbologyOverrides = this._ovrs;
-    const branch = context.createBranch(args.graphics, args.location);
-    context.outputGraphic(branch);
-  }
-}
-
-class Provider implements TiledGraphicsProvider {
-  private readonly _refs: TileTreeReference[] = [];
-  public readonly iModel: IModelConnection;
-
-  private constructor(vp: Viewport, iModel: IModelConnection, ovrs: FeatureSymbology.Overrides) {
-    this.iModel = iModel;
-    for (const model of iModel.models) {
-      const spatial = model.asSpatialModel;
-      if (undefined !== spatial) {
-        const ref = spatial.createTileTreeReference(vp.view);
-        this._refs.push(new ExternalTreeRef(ref, ovrs));
-      }
-    }
-  }
-
-  public static async create(vp: Viewport, iModel: IModelConnection): Promise<Provider> {
-    const query = { from: SpatialModelState.classFullName, wantPrivate: false };
-    const props = await iModel.models.queryProps(query);
-
-    const modelIds = [];
-    for (const prop of props)
-      if (undefined !== prop.id)
-        modelIds.push(prop.id);
-
-    await iModel.models.load(modelIds);
-
-    // Enable all categories (and subcategories thereof)
-    const ecsql = "SELECT DISTINCT Category.Id as CategoryId from BisCore.GeometricElement3d WHERE Category.Id IN (SELECT ECInstanceId from BisCore.SpatialCategory)";
-    const catIds: string[] = [];
-    for await (const catId of iModel.query(ecsql))
-      catIds.push(catId.categoryId);
-
-    const subcatsRequest = iModel.subcategories.load(catIds);
-    if (undefined !== subcatsRequest)
-      await subcatsRequest.promise;
-
-    // Ignore the symbology overrides defined on the viewport - instead, set up our own to draw our iModel's categories.
-    const ovrs = new FeatureSymbology.Overrides();
-    for (const catId of catIds) {
-      const subcats = iModel.subcategories.getSubCategories(catId);
-      if (undefined !== subcats)
-        for (const subcat of subcats)
-          ovrs.setVisibleSubCategory(subcat);
-    }
-
-    return new Provider(vp, iModel, ovrs);
-  }
-
-  public forEachTileTreeRef(_vp: Viewport, func: (ref: TileTreeReference) => void): void {
-    for (const ref of this._refs)
-      func(ref);
-  }
-}
-
-const providersByViewport = new Map<Viewport, Provider>();
-
-/** A simple proof-of-concept for drawing tiles from a different IModelConnection into a Viewport. */
-export async function toggleExternalTiledGraphicsProvider(vp: Viewport): Promise<void> {
-  const existing = providersByViewport.get(vp);
-  if (undefined !== existing) {
-    vp.dropTiledGraphicsProvider(existing);
-    providersByViewport.delete(vp);
-    await existing.iModel.close();
-    return;
-  }
-
-  const filename = await DisplayTestApp.surface.selectFileName();
-  if (undefined === filename)
-    return;
-
-  let iModel;
-  try {
-    iModel = await SnapshotConnection.openFile(filename);
-    const provider = await Provider.create(vp, iModel);
-    providersByViewport.set(vp, provider);
-    vp.addTiledGraphicsProvider(provider);
-  } catch (err: any) {
-    alert(err.toString());
-    return;
-  }
-}
-=======
 /*---------------------------------------------------------------------------------------------
 * Copyright (c) Bentley Systems, Incorporated. All rights reserved.
 * See LICENSE.md in the project root for license terms and full copyright notice.
@@ -252,5 +124,4 @@
     alert(err.toString());
     return;
   }
-}
->>>>>>> 51caf2bd
+}