--- conflicted
+++ resolved
@@ -1,57 +1,52 @@
-/*---------------------------------------------------------------------------------------------
-* Copyright (c) Bentley Systems, Incorporated. All rights reserved.
-* See LICENSE.md in the project root for license terms and full copyright notice.
-*--------------------------------------------------------------------------------------------*/
-
-<<<<<<< HEAD
-import { ProcessDetector } from "@bentley/bentleyjs-core";
-import { ElectronApp } from "@bentley/electron-manager/lib/cjs/ElectronFrontend";
-=======
-import { ProcessDetector } from "@itwin/core-bentley";
-import { ElectronApp } from "@itwin/electron-manager/lib/ElectronFrontend";
->>>>>>> 200baec2
-import { OpenDialogOptions } from "electron";
-
-export interface BrowserFileSelector {
-  input: HTMLInputElement;
-  directory: string;
-}
-
-export async function selectFileName(selector: BrowserFileSelector | undefined): Promise<string | undefined> {
-  if (ProcessDetector.isElectronAppFrontend) {
-    const opts: OpenDialogOptions = {
-      properties: ["openFile"],
-      title: "Open iModel",
-      filters: [{ name: "iModels", extensions: ["ibim", "bim"] }],
-
-    };
-    const val = await ElectronApp.callDialog("showOpenDialog", opts);
-    return val.canceled ? undefined : val.filePaths[0];
-  }
-
-  // eslint-disable-next-line @typescript-eslint/unbound-method
-  if (undefined === selector || !document.createEvent) {
-    const filename = prompt("Enter absolute filename:");
-    return null !== filename ? filename : undefined;
-  }
-
-  const evt = new MouseEvent("click", { bubbles: true, cancelable: false });
-  selector.input.dispatchEvent(evt);
-
-  return new Promise((resolve, reject) => {
-    const handler = async () => {
-      selector.input.removeEventListener("change", handler);
-      try {
-        const files = selector.input.files;
-        if (files && files.length > 0)
-          resolve(`${selector.directory}/${files[0].name}`);
-        else
-          resolve(undefined);
-      } catch (e) {
-        reject(e);
-      }
-    };
-
-    selector.input.addEventListener("change", handler);
-  });
-}
+/*---------------------------------------------------------------------------------------------
+* Copyright (c) Bentley Systems, Incorporated. All rights reserved.
+* See LICENSE.md in the project root for license terms and full copyright notice.
+*--------------------------------------------------------------------------------------------*/
+
+import { ProcessDetector } from "@itwin/core-bentley";
+import { ElectronApp } from "@itwin/electron-manager/lib/cjs/ElectronFrontend";
+import { OpenDialogOptions } from "electron";
+
+export interface BrowserFileSelector {
+  input: HTMLInputElement;
+  directory: string;
+}
+
+export async function selectFileName(selector: BrowserFileSelector | undefined): Promise<string | undefined> {
+  if (ProcessDetector.isElectronAppFrontend) {
+    const opts: OpenDialogOptions = {
+      properties: ["openFile"],
+      title: "Open iModel",
+      filters: [{ name: "iModels", extensions: ["ibim", "bim"] }],
+
+    };
+    const val = await ElectronApp.callDialog("showOpenDialog", opts);
+    return val.canceled ? undefined : val.filePaths[0];
+  }
+
+  // eslint-disable-next-line @typescript-eslint/unbound-method
+  if (undefined === selector || !document.createEvent) {
+    const filename = prompt("Enter absolute filename:");
+    return null !== filename ? filename : undefined;
+  }
+
+  const evt = new MouseEvent("click", { bubbles: true, cancelable: false });
+  selector.input.dispatchEvent(evt);
+
+  return new Promise((resolve, reject) => {
+    const handler = async () => {
+      selector.input.removeEventListener("change", handler);
+      try {
+        const files = selector.input.files;
+        if (files && files.length > 0)
+          resolve(`${selector.directory}/${files[0].name}`);
+        else
+          resolve(undefined);
+      } catch (e) {
+        reject(e);
+      }
+    };
+
+    selector.input.addEventListener("change", handler);
+  });
+}