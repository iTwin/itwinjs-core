/*---------------------------------------------------------------------------------------------
* Copyright (c) Bentley Systems, Incorporated. All rights reserved.
* See LICENSE.md in the project root for license terms and full copyright notice.
*--------------------------------------------------------------------------------------------*/
<<<<<<< HEAD
import { IModelApp, NativeApp } from "@itwin/core-frontend";
import { BrowserAuthorizationCallbackHandler } from "@bentley/frontend-authorization-client";
import { AccessToken } from "@bentley/itwin-client";
=======
import { IModelApp } from "@bentley/imodeljs-frontend";
import { BrowserAuthorizationClient } from "@bentley/frontend-authorization-client";
import { AccessToken } from "@bentley/bentleyjs-core";
>>>>>>> 405c9a93

// Wraps the signIn process
// @return Promise that resolves to true after signIn is complete
export async function signIn(): Promise<boolean> {
  const auth = IModelApp.authorizationClient;
  if (undefined !== auth)
    return (await auth.getAccessToken()) !== undefined;

  const browserAuth = new BrowserAuthorizationClient({
    clientId: "imodeljs-spa-test",
    redirectUri: "http://localhost:3000/signin-callback",
    scope: "openid email profile organization itwinjs",
    responseType: "code",
  });
  try {
    await browserAuth.signInSilent();
  } catch (err) { }

  IModelApp.authorizationClient = browserAuth;

  if (browserAuth.isAuthorized)
    return true;

  return new Promise<boolean>((resolve, reject) => {
    browserAuth.onUserStateChanged.addOnce((token?: AccessToken) => resolve(token !== undefined));
    browserAuth.signIn().catch((err) => reject(err));
  });
}<|MERGE_RESOLUTION|>--- conflicted
+++ resolved
@@ -2,15 +2,9 @@
 * Copyright (c) Bentley Systems, Incorporated. All rights reserved.
 * See LICENSE.md in the project root for license terms and full copyright notice.
 *--------------------------------------------------------------------------------------------*/
-<<<<<<< HEAD
-import { IModelApp, NativeApp } from "@itwin/core-frontend";
-import { BrowserAuthorizationCallbackHandler } from "@bentley/frontend-authorization-client";
-import { AccessToken } from "@bentley/itwin-client";
-=======
-import { IModelApp } from "@bentley/imodeljs-frontend";
+import { IModelApp } from "@itwin/core-frontend";
 import { BrowserAuthorizationClient } from "@bentley/frontend-authorization-client";
-import { AccessToken } from "@bentley/bentleyjs-core";
->>>>>>> 405c9a93
+import { AccessToken } from "@itwin/core-bentley";
 
 // Wraps the signIn process
 // @return Promise that resolves to true after signIn is complete
