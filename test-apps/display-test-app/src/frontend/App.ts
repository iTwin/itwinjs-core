/*---------------------------------------------------------------------------------------------
* Copyright (c) Bentley Systems, Incorporated. All rights reserved.
* See LICENSE.md in the project root for license terms and full copyright notice.
*--------------------------------------------------------------------------------------------*/

import { AsyncMethodsOf, GuidString, ProcessDetector, PromiseReturnType } from "@itwin/core-bentley";
import { ElectronApp } from "@itwin/core-electron/lib/cjs/ElectronFrontend";
import { BrowserAuthorizationCallbackHandler } from "@bentley/frontend-authorization-client";
import { FrontendDevTools } from "@itwin/frontend-devtools";
import { HyperModeling } from "@itwin/hypermodeling-frontend";
import { I18N } from "@itwin/core-i18n";
import {
  BentleyCloudRpcManager, BentleyCloudRpcParams, IModelReadRpcInterface, IModelTileRpcInterface, SnapshotIModelRpcInterface,
} from "@itwin/core-common";
import { EditTools } from "@itwin/editor-frontend";
import {
<<<<<<< HEAD
  AccuDrawHintBuilder, AccuDrawShortcuts, AccuSnap, ExternalServerExtensionLoader, IModelApp, IpcApp, LocalhostIpcApp, RenderSystem,
  SelectionTool, SnapMode, TileAdmin, Tool, ToolAdmin,
} from "@bentley/imodeljs-frontend";
import { AndroidApp, IOSApp } from "@bentley/mobile-manager/lib/MobileFrontend";
=======
  AccuDrawHintBuilder, AccuDrawShortcuts, AccuSnap, IModelApp, IpcApp, LocalhostIpcApp, RenderSystem, SelectionTool, SnapMode, TileAdmin, Tool,
  ToolAdmin,
} from "@itwin/core-frontend";
import { AndroidApp, IOSApp } from "@itwin/core-mobile/lib/cjs/MobileFrontend";
import { RealityDataAccessClient } from "@bentley/reality-data-client";
>>>>>>> d6fcc8f3
import { DtaConfiguration } from "../common/DtaConfiguration";
import { dtaChannel, DtaIpcInterface } from "../common/DtaIpcInterface";
import { DtaRpcInterface } from "../common/DtaRpcInterface";
import { ToggleAspectRatioSkewDecoratorTool } from "./AspectRatioSkewDecorator";
import { ApplyModelDisplayScaleTool } from "./DisplayScale";
import { ApplyModelTransformTool } from "./DisplayTransform";
import { DrawingAidTestTool } from "./DrawingAidTestTool";
import { EditingScopeTool, PlaceLineStringTool } from "./EditingTools";
import { FenceClassifySelectedTool } from "./Fence";
import { RecordFpsTool } from "./FpsMonitor";
import { FrameStatsTool } from "./FrameStatsTool";
import { ChangeGridSettingsTool } from "./Grid";
import { IncidentMarkerDemoTool } from "./IncidentMarkerDemo";
import { MarkupSelectTestTool } from "./MarkupSelectTestTool";
import { Notifications } from "./Notifications";
import { OutputShadersTool } from "./OutputShadersTool";
import { PathDecorationTestTool } from "./PathDecorationTest";
import { ToggleShadowMapTilesTool } from "./ShadowMapDecoration";
import { signIn } from "./signIn";
import {
  CloneViewportTool, CloseIModelTool, CloseWindowTool, CreateWindowTool, DockWindowTool, FocusWindowTool, MaximizeWindowTool, OpenIModelTool,
  ReopenIModelTool, ResizeWindowTool, RestoreWindowTool, Surface,
} from "./Surface";
import { SyncViewportsTool } from "./SyncViewportsTool";
import { TimePointComparisonTool } from "./TimePointComparison";
import { UiManager } from "./UiManager";
import { MarkupTool, ModelClipTool, SaveImageTool, ZoomToSelectedElementsTool } from "./Viewer";

class DisplayTestAppAccuSnap extends AccuSnap {
  private readonly _activeSnaps: SnapMode[] = [SnapMode.NearestKeypoint];

  public override get keypointDivisor() { return 2; }
  public override getActiveSnapModes(): SnapMode[] { return this._activeSnaps; }
  public setActiveSnapModes(snaps: SnapMode[]): void {
    this._activeSnaps.length = snaps.length;
    for (let i = 0; i < snaps.length; i++)
      this._activeSnaps[i] = snaps[i];
  }
}

class DisplayTestAppToolAdmin extends ToolAdmin {
  /** Process shortcut key events */
  public override async processShortcutKey(keyEvent: KeyboardEvent, wentDown: boolean): Promise<boolean> {
    if (wentDown && AccuDrawHintBuilder.isEnabled)
      return AccuDrawShortcuts.processShortcutKey(keyEvent);
    return false;
  }
}

class SVTSelectionTool extends SelectionTool {
  public static override toolId = "SVTSelect";
  protected override initSelectTool() {
    super.initSelectTool();

    // ###TODO Want to do this only if version comparison enabled, but meh.
    IModelApp.locateManager.options.allowExternalIModels = true;
  }
}

class SignInTool extends Tool {
  public static override toolId = "SignIn";
  public override async run(): Promise<boolean> {
    await signIn();
    return true;
  }
}

class PushChangesTool extends Tool {
  public static override toolId = "PushChanges";
  public static override get maxArgs() { return 1; }
  public static override get minArgs() { return 1; }

  public override async run(description?: string): Promise<boolean> {
    if (!description || "string" !== typeof description)
      return false;

    const imodel = IModelApp.viewManager.selectedView?.iModel;
    if (!imodel || !imodel.isBriefcaseConnection())
      return false;

    await imodel.pushChanges(description);
    return true;
  }

  public override async parseAndRun(...args: string[]): Promise<boolean> {
    return this.run(args[0]);
  }
}

class PullChangesTool extends Tool {
  public static override toolId = "PullChanges";

  public override async run(): Promise<boolean> {
    const imodel = IModelApp.viewManager.selectedView?.iModel;
    if (!imodel || !imodel.isBriefcaseConnection())
      return false;

    await imodel.pullChanges();
    return true;
  }
}

export class DtaIpc {
  public static async callBackend<T extends AsyncMethodsOf<DtaIpcInterface>>(methodName: T, ...args: Parameters<DtaIpcInterface[T]>) {
    return IpcApp.callIpcChannel(dtaChannel, methodName, ...args) as PromiseReturnType<DtaIpcInterface[T]>;
  }
}

class RefreshTilesTool extends Tool {
  public static override toolId = "RefreshTiles";
  public static override get maxArgs() { return undefined; }

  public override async run(changedModelIds?: string[]): Promise<boolean> {
    if (undefined !== changedModelIds && 0 === changedModelIds.length)
      changedModelIds = undefined;

    IModelApp.viewManager.refreshForModifiedModels(changedModelIds);
    return true;
  }

  public override async parseAndRun(...args: string[]): Promise<boolean> {
    return this.run(args);
  }
}

class PurgeTileTreesTool extends Tool {
  public static override toolId = "PurgeTileTrees";
  public static override get minArgs() { return 0; }
  public static override get maxArgs() { return undefined; }

  public override async run(modelIds?: string[]): Promise<boolean> {
    const vp = IModelApp.viewManager.selectedView;
    if (undefined === vp)
      return true;

    if (undefined !== modelIds && 0 === modelIds.length)
      modelIds = undefined;

    await vp.iModel.tiles.purgeTileTrees(modelIds);
    IModelApp.viewManager.refreshForModifiedModels(modelIds);

    return true;
  }

  public override async parseAndRun(...args: string[]): Promise<boolean> {
    return this.run(args);
  }
}

class ShutDownTool extends Tool {
  public static override toolId = "ShutDown";

  public override async run(_args: any[]): Promise<boolean> {
    DisplayTestApp.surface.closeAllViewers();
    const app = ElectronApp.isValid ? ElectronApp : IModelApp;
    await app.shutdown();

    debugger; // eslint-disable-line no-debugger
    return true;
  }
}

export class DisplayTestApp {
  private static _surface?: Surface;
  public static get surface() { return this._surface!; }
  public static set surface(surface: Surface) { this._surface = surface; }
  private static _iTwinId?: GuidString;
  public static get iTwinId(): GuidString | undefined { return this._iTwinId; }

<<<<<<< HEAD
  public static async startup(configuration: DtaConfiguration, renderSys: RenderSystem.Options): Promise<void> {
    const socketUrl = new URL(configuration.customOrchestratorUri || "http://localhost:3001");
    socketUrl.protocol = "ws";
    socketUrl.pathname = [...socketUrl.pathname.split("/"), "ipc"].filter((v) => v).join("/");

=======
  public static async startup(configuration: DtaConfiguration, renderSys: RenderSystem.Options, tileAdmin: TileAdmin.Props): Promise<void> {
>>>>>>> d6fcc8f3
    const opts = {
      iModelApp: {
        localization: new I18N("iModeljs", { urlTemplate: "locales/en/{{ns}}.json" }),
        accuSnap: new DisplayTestAppAccuSnap(),
        notifications: new Notifications(),
        tileAdmin,
        toolAdmin: new DisplayTestAppToolAdmin(),
        uiAdmin: new UiManager(),
        realityDataAccess: new RealityDataAccessClient(),
        renderSys,
        rpcInterfaces: [
          DtaRpcInterface,
          IModelReadRpcInterface,
          IModelTileRpcInterface,
          SnapshotIModelRpcInterface,
        ],
        /* eslint-disable @typescript-eslint/naming-convention */
        mapLayerOptions: {
          MapBoxImagery: configuration.mapBoxKey ? { key: "access_token", value: configuration.mapBoxKey } : undefined,
          BingMaps: configuration.bingMapsKey ? { key: "key", value: configuration.bingMapsKey } : undefined,
        },
        /* eslint-enable @typescript-eslint/naming-convention */
      },
      localhostIpcApp: {
        socketPath: socketUrl.toString(),
      },
    };

    this._iTwinId = configuration.iTwinId;

    if (ProcessDetector.isElectronAppFrontend) {
      await ElectronApp.startup(opts);
    } else if (ProcessDetector.isIOSAppFrontend) {
      await IOSApp.startup(opts);
    } else if (ProcessDetector.isAndroidAppFrontend) {
      await AndroidApp.startup(opts);
    } else {
      const redirectUri = "http://localhost:3000/signin-callback";
      const urlObj = new URL(redirectUri);
      if (urlObj.pathname === window.location.pathname) {
        await BrowserAuthorizationCallbackHandler.handleSigninCallback(redirectUri);
      }

      const rpcParams: BentleyCloudRpcParams = { info: { title: "ui-test-app", version: "v1.0" }, uriPrefix: configuration.customOrchestratorUri || "http://localhost:3001" };
      BentleyCloudRpcManager.initializeClient(rpcParams, opts.iModelApp.rpcInterfaces);
      await LocalhostIpcApp.startup(opts);
    }

    IModelApp.applicationLogoCard =
      () => IModelApp.makeLogoCard({ iconSrc: "DTA.png", iconWidth: 100, heading: "Display Test App", notice: "For internal testing" });

    const svtToolNamespace = "SVTTools";
    await IModelApp.localization.registerNamespace(svtToolNamespace);
    [
      ApplyModelDisplayScaleTool,
      ApplyModelTransformTool,
      ChangeGridSettingsTool,
      CloneViewportTool,
      CloseIModelTool,
      CloseWindowTool,
      CreateWindowTool,
      DockWindowTool,
      DrawingAidTestTool,
      EditingScopeTool,
      FenceClassifySelectedTool,
      FocusWindowTool,
      FrameStatsTool,
      IncidentMarkerDemoTool,
      PathDecorationTestTool,
      MarkupSelectTestTool,
      MarkupTool,
      MaximizeWindowTool,
      ModelClipTool,
      OpenIModelTool,
      OutputShadersTool,
      PlaceLineStringTool,
      PullChangesTool,
      PushChangesTool,
      PurgeTileTreesTool,
      RecordFpsTool,
      RefreshTilesTool,
      ReopenIModelTool,
      ResizeWindowTool,
      RestoreWindowTool,
      SaveImageTool,
      ShutDownTool,
      SignInTool,
      SVTSelectionTool,
      SyncViewportsTool,
      ToggleAspectRatioSkewDecoratorTool,
      TimePointComparisonTool,
      ToggleShadowMapTilesTool,
      ZoomToSelectedElementsTool,
    ].forEach((tool) => tool.register(svtToolNamespace));

    IModelApp.toolAdmin.defaultToolId = SVTSelectionTool.toolId;
    await FrontendDevTools.initialize();
    await HyperModeling.initialize();
    await EditTools.initialize({ registerAllTools: true });
  }

  public static setActiveSnapModes(snaps: SnapMode[]): void {
    (IModelApp.accuSnap as DisplayTestAppAccuSnap).setActiveSnapModes(snaps);
  }

  public static setActiveSnapMode(snap: SnapMode): void { this.setActiveSnapModes([snap]); }
}
<|MERGE_RESOLUTION|>--- conflicted
+++ resolved
@@ -1,313 +1,302 @@
-/*---------------------------------------------------------------------------------------------
-* Copyright (c) Bentley Systems, Incorporated. All rights reserved.
-* See LICENSE.md in the project root for license terms and full copyright notice.
-*--------------------------------------------------------------------------------------------*/
-
-import { AsyncMethodsOf, GuidString, ProcessDetector, PromiseReturnType } from "@itwin/core-bentley";
-import { ElectronApp } from "@itwin/core-electron/lib/cjs/ElectronFrontend";
-import { BrowserAuthorizationCallbackHandler } from "@bentley/frontend-authorization-client";
-import { FrontendDevTools } from "@itwin/frontend-devtools";
-import { HyperModeling } from "@itwin/hypermodeling-frontend";
-import { I18N } from "@itwin/core-i18n";
-import {
-  BentleyCloudRpcManager, BentleyCloudRpcParams, IModelReadRpcInterface, IModelTileRpcInterface, SnapshotIModelRpcInterface,
-} from "@itwin/core-common";
-import { EditTools } from "@itwin/editor-frontend";
-import {
-<<<<<<< HEAD
-  AccuDrawHintBuilder, AccuDrawShortcuts, AccuSnap, ExternalServerExtensionLoader, IModelApp, IpcApp, LocalhostIpcApp, RenderSystem,
-  SelectionTool, SnapMode, TileAdmin, Tool, ToolAdmin,
-} from "@bentley/imodeljs-frontend";
-import { AndroidApp, IOSApp } from "@bentley/mobile-manager/lib/MobileFrontend";
-=======
-  AccuDrawHintBuilder, AccuDrawShortcuts, AccuSnap, IModelApp, IpcApp, LocalhostIpcApp, RenderSystem, SelectionTool, SnapMode, TileAdmin, Tool,
-  ToolAdmin,
-} from "@itwin/core-frontend";
-import { AndroidApp, IOSApp } from "@itwin/core-mobile/lib/cjs/MobileFrontend";
-import { RealityDataAccessClient } from "@bentley/reality-data-client";
->>>>>>> d6fcc8f3
-import { DtaConfiguration } from "../common/DtaConfiguration";
-import { dtaChannel, DtaIpcInterface } from "../common/DtaIpcInterface";
-import { DtaRpcInterface } from "../common/DtaRpcInterface";
-import { ToggleAspectRatioSkewDecoratorTool } from "./AspectRatioSkewDecorator";
-import { ApplyModelDisplayScaleTool } from "./DisplayScale";
-import { ApplyModelTransformTool } from "./DisplayTransform";
-import { DrawingAidTestTool } from "./DrawingAidTestTool";
-import { EditingScopeTool, PlaceLineStringTool } from "./EditingTools";
-import { FenceClassifySelectedTool } from "./Fence";
-import { RecordFpsTool } from "./FpsMonitor";
-import { FrameStatsTool } from "./FrameStatsTool";
-import { ChangeGridSettingsTool } from "./Grid";
-import { IncidentMarkerDemoTool } from "./IncidentMarkerDemo";
-import { MarkupSelectTestTool } from "./MarkupSelectTestTool";
-import { Notifications } from "./Notifications";
-import { OutputShadersTool } from "./OutputShadersTool";
-import { PathDecorationTestTool } from "./PathDecorationTest";
-import { ToggleShadowMapTilesTool } from "./ShadowMapDecoration";
-import { signIn } from "./signIn";
-import {
-  CloneViewportTool, CloseIModelTool, CloseWindowTool, CreateWindowTool, DockWindowTool, FocusWindowTool, MaximizeWindowTool, OpenIModelTool,
-  ReopenIModelTool, ResizeWindowTool, RestoreWindowTool, Surface,
-} from "./Surface";
-import { SyncViewportsTool } from "./SyncViewportsTool";
-import { TimePointComparisonTool } from "./TimePointComparison";
-import { UiManager } from "./UiManager";
-import { MarkupTool, ModelClipTool, SaveImageTool, ZoomToSelectedElementsTool } from "./Viewer";
-
-class DisplayTestAppAccuSnap extends AccuSnap {
-  private readonly _activeSnaps: SnapMode[] = [SnapMode.NearestKeypoint];
-
-  public override get keypointDivisor() { return 2; }
-  public override getActiveSnapModes(): SnapMode[] { return this._activeSnaps; }
-  public setActiveSnapModes(snaps: SnapMode[]): void {
-    this._activeSnaps.length = snaps.length;
-    for (let i = 0; i < snaps.length; i++)
-      this._activeSnaps[i] = snaps[i];
-  }
-}
-
-class DisplayTestAppToolAdmin extends ToolAdmin {
-  /** Process shortcut key events */
-  public override async processShortcutKey(keyEvent: KeyboardEvent, wentDown: boolean): Promise<boolean> {
-    if (wentDown && AccuDrawHintBuilder.isEnabled)
-      return AccuDrawShortcuts.processShortcutKey(keyEvent);
-    return false;
-  }
-}
-
-class SVTSelectionTool extends SelectionTool {
-  public static override toolId = "SVTSelect";
-  protected override initSelectTool() {
-    super.initSelectTool();
-
-    // ###TODO Want to do this only if version comparison enabled, but meh.
-    IModelApp.locateManager.options.allowExternalIModels = true;
-  }
-}
-
-class SignInTool extends Tool {
-  public static override toolId = "SignIn";
-  public override async run(): Promise<boolean> {
-    await signIn();
-    return true;
-  }
-}
-
-class PushChangesTool extends Tool {
-  public static override toolId = "PushChanges";
-  public static override get maxArgs() { return 1; }
-  public static override get minArgs() { return 1; }
-
-  public override async run(description?: string): Promise<boolean> {
-    if (!description || "string" !== typeof description)
-      return false;
-
-    const imodel = IModelApp.viewManager.selectedView?.iModel;
-    if (!imodel || !imodel.isBriefcaseConnection())
-      return false;
-
-    await imodel.pushChanges(description);
-    return true;
-  }
-
-  public override async parseAndRun(...args: string[]): Promise<boolean> {
-    return this.run(args[0]);
-  }
-}
-
-class PullChangesTool extends Tool {
-  public static override toolId = "PullChanges";
-
-  public override async run(): Promise<boolean> {
-    const imodel = IModelApp.viewManager.selectedView?.iModel;
-    if (!imodel || !imodel.isBriefcaseConnection())
-      return false;
-
-    await imodel.pullChanges();
-    return true;
-  }
-}
-
-export class DtaIpc {
-  public static async callBackend<T extends AsyncMethodsOf<DtaIpcInterface>>(methodName: T, ...args: Parameters<DtaIpcInterface[T]>) {
-    return IpcApp.callIpcChannel(dtaChannel, methodName, ...args) as PromiseReturnType<DtaIpcInterface[T]>;
-  }
-}
-
-class RefreshTilesTool extends Tool {
-  public static override toolId = "RefreshTiles";
-  public static override get maxArgs() { return undefined; }
-
-  public override async run(changedModelIds?: string[]): Promise<boolean> {
-    if (undefined !== changedModelIds && 0 === changedModelIds.length)
-      changedModelIds = undefined;
-
-    IModelApp.viewManager.refreshForModifiedModels(changedModelIds);
-    return true;
-  }
-
-  public override async parseAndRun(...args: string[]): Promise<boolean> {
-    return this.run(args);
-  }
-}
-
-class PurgeTileTreesTool extends Tool {
-  public static override toolId = "PurgeTileTrees";
-  public static override get minArgs() { return 0; }
-  public static override get maxArgs() { return undefined; }
-
-  public override async run(modelIds?: string[]): Promise<boolean> {
-    const vp = IModelApp.viewManager.selectedView;
-    if (undefined === vp)
-      return true;
-
-    if (undefined !== modelIds && 0 === modelIds.length)
-      modelIds = undefined;
-
-    await vp.iModel.tiles.purgeTileTrees(modelIds);
-    IModelApp.viewManager.refreshForModifiedModels(modelIds);
-
-    return true;
-  }
-
-  public override async parseAndRun(...args: string[]): Promise<boolean> {
-    return this.run(args);
-  }
-}
-
-class ShutDownTool extends Tool {
-  public static override toolId = "ShutDown";
-
-  public override async run(_args: any[]): Promise<boolean> {
-    DisplayTestApp.surface.closeAllViewers();
-    const app = ElectronApp.isValid ? ElectronApp : IModelApp;
-    await app.shutdown();
-
-    debugger; // eslint-disable-line no-debugger
-    return true;
-  }
-}
-
-export class DisplayTestApp {
-  private static _surface?: Surface;
-  public static get surface() { return this._surface!; }
-  public static set surface(surface: Surface) { this._surface = surface; }
-  private static _iTwinId?: GuidString;
-  public static get iTwinId(): GuidString | undefined { return this._iTwinId; }
-
-<<<<<<< HEAD
-  public static async startup(configuration: DtaConfiguration, renderSys: RenderSystem.Options): Promise<void> {
-    const socketUrl = new URL(configuration.customOrchestratorUri || "http://localhost:3001");
-    socketUrl.protocol = "ws";
-    socketUrl.pathname = [...socketUrl.pathname.split("/"), "ipc"].filter((v) => v).join("/");
-
-=======
-  public static async startup(configuration: DtaConfiguration, renderSys: RenderSystem.Options, tileAdmin: TileAdmin.Props): Promise<void> {
->>>>>>> d6fcc8f3
-    const opts = {
-      iModelApp: {
-        localization: new I18N("iModeljs", { urlTemplate: "locales/en/{{ns}}.json" }),
-        accuSnap: new DisplayTestAppAccuSnap(),
-        notifications: new Notifications(),
-        tileAdmin,
-        toolAdmin: new DisplayTestAppToolAdmin(),
-        uiAdmin: new UiManager(),
-        realityDataAccess: new RealityDataAccessClient(),
-        renderSys,
-        rpcInterfaces: [
-          DtaRpcInterface,
-          IModelReadRpcInterface,
-          IModelTileRpcInterface,
-          SnapshotIModelRpcInterface,
-        ],
-        /* eslint-disable @typescript-eslint/naming-convention */
-        mapLayerOptions: {
-          MapBoxImagery: configuration.mapBoxKey ? { key: "access_token", value: configuration.mapBoxKey } : undefined,
-          BingMaps: configuration.bingMapsKey ? { key: "key", value: configuration.bingMapsKey } : undefined,
-        },
-        /* eslint-enable @typescript-eslint/naming-convention */
-      },
-      localhostIpcApp: {
-        socketPath: socketUrl.toString(),
-      },
-    };
-
-    this._iTwinId = configuration.iTwinId;
-
-    if (ProcessDetector.isElectronAppFrontend) {
-      await ElectronApp.startup(opts);
-    } else if (ProcessDetector.isIOSAppFrontend) {
-      await IOSApp.startup(opts);
-    } else if (ProcessDetector.isAndroidAppFrontend) {
-      await AndroidApp.startup(opts);
-    } else {
-      const redirectUri = "http://localhost:3000/signin-callback";
-      const urlObj = new URL(redirectUri);
-      if (urlObj.pathname === window.location.pathname) {
-        await BrowserAuthorizationCallbackHandler.handleSigninCallback(redirectUri);
-      }
-
-      const rpcParams: BentleyCloudRpcParams = { info: { title: "ui-test-app", version: "v1.0" }, uriPrefix: configuration.customOrchestratorUri || "http://localhost:3001" };
-      BentleyCloudRpcManager.initializeClient(rpcParams, opts.iModelApp.rpcInterfaces);
-      await LocalhostIpcApp.startup(opts);
-    }
-
-    IModelApp.applicationLogoCard =
-      () => IModelApp.makeLogoCard({ iconSrc: "DTA.png", iconWidth: 100, heading: "Display Test App", notice: "For internal testing" });
-
-    const svtToolNamespace = "SVTTools";
-    await IModelApp.localization.registerNamespace(svtToolNamespace);
-    [
-      ApplyModelDisplayScaleTool,
-      ApplyModelTransformTool,
-      ChangeGridSettingsTool,
-      CloneViewportTool,
-      CloseIModelTool,
-      CloseWindowTool,
-      CreateWindowTool,
-      DockWindowTool,
-      DrawingAidTestTool,
-      EditingScopeTool,
-      FenceClassifySelectedTool,
-      FocusWindowTool,
-      FrameStatsTool,
-      IncidentMarkerDemoTool,
-      PathDecorationTestTool,
-      MarkupSelectTestTool,
-      MarkupTool,
-      MaximizeWindowTool,
-      ModelClipTool,
-      OpenIModelTool,
-      OutputShadersTool,
-      PlaceLineStringTool,
-      PullChangesTool,
-      PushChangesTool,
-      PurgeTileTreesTool,
-      RecordFpsTool,
-      RefreshTilesTool,
-      ReopenIModelTool,
-      ResizeWindowTool,
-      RestoreWindowTool,
-      SaveImageTool,
-      ShutDownTool,
-      SignInTool,
-      SVTSelectionTool,
-      SyncViewportsTool,
-      ToggleAspectRatioSkewDecoratorTool,
-      TimePointComparisonTool,
-      ToggleShadowMapTilesTool,
-      ZoomToSelectedElementsTool,
-    ].forEach((tool) => tool.register(svtToolNamespace));
-
-    IModelApp.toolAdmin.defaultToolId = SVTSelectionTool.toolId;
-    await FrontendDevTools.initialize();
-    await HyperModeling.initialize();
-    await EditTools.initialize({ registerAllTools: true });
-  }
-
-  public static setActiveSnapModes(snaps: SnapMode[]): void {
-    (IModelApp.accuSnap as DisplayTestAppAccuSnap).setActiveSnapModes(snaps);
-  }
-
-  public static setActiveSnapMode(snap: SnapMode): void { this.setActiveSnapModes([snap]); }
-}
+/*---------------------------------------------------------------------------------------------
+* Copyright (c) Bentley Systems, Incorporated. All rights reserved.
+* See LICENSE.md in the project root for license terms and full copyright notice.
+*--------------------------------------------------------------------------------------------*/
+
+import { AsyncMethodsOf, GuidString, ProcessDetector, PromiseReturnType } from "@itwin/core-bentley";
+import { ElectronApp } from "@itwin/core-electron/lib/cjs/ElectronFrontend";
+import { BrowserAuthorizationCallbackHandler } from "@bentley/frontend-authorization-client";
+import { FrontendDevTools } from "@itwin/frontend-devtools";
+import { HyperModeling } from "@itwin/hypermodeling-frontend";
+import { I18N } from "@itwin/core-i18n";
+import {
+  BentleyCloudRpcManager, BentleyCloudRpcParams, IModelReadRpcInterface, IModelTileRpcInterface, SnapshotIModelRpcInterface,
+} from "@itwin/core-common";
+import { EditTools } from "@itwin/editor-frontend";
+import {
+  AccuDrawHintBuilder, AccuDrawShortcuts, AccuSnap, IModelApp, IpcApp, LocalhostIpcApp, RenderSystem, SelectionTool, SnapMode, TileAdmin, Tool,
+  ToolAdmin,
+} from "@itwin/core-frontend";
+import { AndroidApp, IOSApp } from "@itwin/core-mobile/lib/cjs/MobileFrontend";
+import { RealityDataAccessClient } from "@bentley/reality-data-client";
+import { DtaConfiguration } from "../common/DtaConfiguration";
+import { dtaChannel, DtaIpcInterface } from "../common/DtaIpcInterface";
+import { DtaRpcInterface } from "../common/DtaRpcInterface";
+import { ToggleAspectRatioSkewDecoratorTool } from "./AspectRatioSkewDecorator";
+import { ApplyModelDisplayScaleTool } from "./DisplayScale";
+import { ApplyModelTransformTool } from "./DisplayTransform";
+import { DrawingAidTestTool } from "./DrawingAidTestTool";
+import { EditingScopeTool, PlaceLineStringTool } from "./EditingTools";
+import { FenceClassifySelectedTool } from "./Fence";
+import { RecordFpsTool } from "./FpsMonitor";
+import { FrameStatsTool } from "./FrameStatsTool";
+import { ChangeGridSettingsTool } from "./Grid";
+import { IncidentMarkerDemoTool } from "./IncidentMarkerDemo";
+import { MarkupSelectTestTool } from "./MarkupSelectTestTool";
+import { Notifications } from "./Notifications";
+import { OutputShadersTool } from "./OutputShadersTool";
+import { PathDecorationTestTool } from "./PathDecorationTest";
+import { ToggleShadowMapTilesTool } from "./ShadowMapDecoration";
+import { signIn } from "./signIn";
+import {
+  CloneViewportTool, CloseIModelTool, CloseWindowTool, CreateWindowTool, DockWindowTool, FocusWindowTool, MaximizeWindowTool, OpenIModelTool,
+  ReopenIModelTool, ResizeWindowTool, RestoreWindowTool, Surface,
+} from "./Surface";
+import { SyncViewportsTool } from "./SyncViewportsTool";
+import { TimePointComparisonTool } from "./TimePointComparison";
+import { UiManager } from "./UiManager";
+import { MarkupTool, ModelClipTool, SaveImageTool, ZoomToSelectedElementsTool } from "./Viewer";
+
+class DisplayTestAppAccuSnap extends AccuSnap {
+  private readonly _activeSnaps: SnapMode[] = [SnapMode.NearestKeypoint];
+
+  public override get keypointDivisor() { return 2; }
+  public override getActiveSnapModes(): SnapMode[] { return this._activeSnaps; }
+  public setActiveSnapModes(snaps: SnapMode[]): void {
+    this._activeSnaps.length = snaps.length;
+    for (let i = 0; i < snaps.length; i++)
+      this._activeSnaps[i] = snaps[i];
+  }
+}
+
+class DisplayTestAppToolAdmin extends ToolAdmin {
+  /** Process shortcut key events */
+  public override async processShortcutKey(keyEvent: KeyboardEvent, wentDown: boolean): Promise<boolean> {
+    if (wentDown && AccuDrawHintBuilder.isEnabled)
+      return AccuDrawShortcuts.processShortcutKey(keyEvent);
+    return false;
+  }
+}
+
+class SVTSelectionTool extends SelectionTool {
+  public static override toolId = "SVTSelect";
+  protected override initSelectTool() {
+    super.initSelectTool();
+
+    // ###TODO Want to do this only if version comparison enabled, but meh.
+    IModelApp.locateManager.options.allowExternalIModels = true;
+  }
+}
+
+class SignInTool extends Tool {
+  public static override toolId = "SignIn";
+  public override async run(): Promise<boolean> {
+    await signIn();
+    return true;
+  }
+}
+
+class PushChangesTool extends Tool {
+  public static override toolId = "PushChanges";
+  public static override get maxArgs() { return 1; }
+  public static override get minArgs() { return 1; }
+
+  public override async run(description?: string): Promise<boolean> {
+    if (!description || "string" !== typeof description)
+      return false;
+
+    const imodel = IModelApp.viewManager.selectedView?.iModel;
+    if (!imodel || !imodel.isBriefcaseConnection())
+      return false;
+
+    await imodel.pushChanges(description);
+    return true;
+  }
+
+  public override async parseAndRun(...args: string[]): Promise<boolean> {
+    return this.run(args[0]);
+  }
+}
+
+class PullChangesTool extends Tool {
+  public static override toolId = "PullChanges";
+
+  public override async run(): Promise<boolean> {
+    const imodel = IModelApp.viewManager.selectedView?.iModel;
+    if (!imodel || !imodel.isBriefcaseConnection())
+      return false;
+
+    await imodel.pullChanges();
+    return true;
+  }
+}
+
+export class DtaIpc {
+  public static async callBackend<T extends AsyncMethodsOf<DtaIpcInterface>>(methodName: T, ...args: Parameters<DtaIpcInterface[T]>) {
+    return IpcApp.callIpcChannel(dtaChannel, methodName, ...args) as PromiseReturnType<DtaIpcInterface[T]>;
+  }
+}
+
+class RefreshTilesTool extends Tool {
+  public static override toolId = "RefreshTiles";
+  public static override get maxArgs() { return undefined; }
+
+  public override async run(changedModelIds?: string[]): Promise<boolean> {
+    if (undefined !== changedModelIds && 0 === changedModelIds.length)
+      changedModelIds = undefined;
+
+    IModelApp.viewManager.refreshForModifiedModels(changedModelIds);
+    return true;
+  }
+
+  public override async parseAndRun(...args: string[]): Promise<boolean> {
+    return this.run(args);
+  }
+}
+
+class PurgeTileTreesTool extends Tool {
+  public static override toolId = "PurgeTileTrees";
+  public static override get minArgs() { return 0; }
+  public static override get maxArgs() { return undefined; }
+
+  public override async run(modelIds?: string[]): Promise<boolean> {
+    const vp = IModelApp.viewManager.selectedView;
+    if (undefined === vp)
+      return true;
+
+    if (undefined !== modelIds && 0 === modelIds.length)
+      modelIds = undefined;
+
+    await vp.iModel.tiles.purgeTileTrees(modelIds);
+    IModelApp.viewManager.refreshForModifiedModels(modelIds);
+
+    return true;
+  }
+
+  public override async parseAndRun(...args: string[]): Promise<boolean> {
+    return this.run(args);
+  }
+}
+
+class ShutDownTool extends Tool {
+  public static override toolId = "ShutDown";
+
+  public override async run(_args: any[]): Promise<boolean> {
+    DisplayTestApp.surface.closeAllViewers();
+    const app = ElectronApp.isValid ? ElectronApp : IModelApp;
+    await app.shutdown();
+
+    debugger; // eslint-disable-line no-debugger
+    return true;
+  }
+}
+
+export class DisplayTestApp {
+  private static _surface?: Surface;
+  public static get surface() { return this._surface!; }
+  public static set surface(surface: Surface) { this._surface = surface; }
+  private static _iTwinId?: GuidString;
+  public static get iTwinId(): GuidString | undefined { return this._iTwinId; }
+
+  public static async startup(configuration: DtaConfiguration, renderSys: RenderSystem.Options, tileAdmin: TileAdmin.Props): Promise<void> {
+    const socketUrl = new URL(configuration.customOrchestratorUri || "http://localhost:3001");
+    socketUrl.protocol = "ws";
+    socketUrl.pathname = [...socketUrl.pathname.split("/"), "ipc"].filter((v) => v).join("/");
+
+    const opts = {
+      iModelApp: {
+        localization: new I18N("iModeljs", { urlTemplate: "locales/en/{{ns}}.json" }),
+        accuSnap: new DisplayTestAppAccuSnap(),
+        notifications: new Notifications(),
+        tileAdmin,
+        toolAdmin: new DisplayTestAppToolAdmin(),
+        uiAdmin: new UiManager(),
+        realityDataAccess: new RealityDataAccessClient(),
+        renderSys,
+        rpcInterfaces: [
+          DtaRpcInterface,
+          IModelReadRpcInterface,
+          IModelTileRpcInterface,
+          SnapshotIModelRpcInterface,
+        ],
+        /* eslint-disable @typescript-eslint/naming-convention */
+        mapLayerOptions: {
+          MapBoxImagery: configuration.mapBoxKey ? { key: "access_token", value: configuration.mapBoxKey } : undefined,
+          BingMaps: configuration.bingMapsKey ? { key: "key", value: configuration.bingMapsKey } : undefined,
+        },
+        /* eslint-enable @typescript-eslint/naming-convention */
+      },
+      localhostIpcApp: {
+        socketPath: socketUrl.toString(),
+      },
+    };
+
+    this._iTwinId = configuration.iTwinId;
+
+    if (ProcessDetector.isElectronAppFrontend) {
+      await ElectronApp.startup(opts);
+    } else if (ProcessDetector.isIOSAppFrontend) {
+      await IOSApp.startup(opts);
+    } else if (ProcessDetector.isAndroidAppFrontend) {
+      await AndroidApp.startup(opts);
+    } else {
+      const redirectUri = "http://localhost:3000/signin-callback";
+      const urlObj = new URL(redirectUri);
+      if (urlObj.pathname === window.location.pathname) {
+        await BrowserAuthorizationCallbackHandler.handleSigninCallback(redirectUri);
+      }
+
+      const rpcParams: BentleyCloudRpcParams = { info: { title: "ui-test-app", version: "v1.0" }, uriPrefix: configuration.customOrchestratorUri || "http://localhost:3001" };
+      BentleyCloudRpcManager.initializeClient(rpcParams, opts.iModelApp.rpcInterfaces);
+      await LocalhostIpcApp.startup(opts);
+    }
+
+    IModelApp.applicationLogoCard =
+      () => IModelApp.makeLogoCard({ iconSrc: "DTA.png", iconWidth: 100, heading: "Display Test App", notice: "For internal testing" });
+
+    const svtToolNamespace = "SVTTools";
+    await IModelApp.localization.registerNamespace(svtToolNamespace);
+    [
+      ApplyModelDisplayScaleTool,
+      ApplyModelTransformTool,
+      ChangeGridSettingsTool,
+      CloneViewportTool,
+      CloseIModelTool,
+      CloseWindowTool,
+      CreateWindowTool,
+      DockWindowTool,
+      DrawingAidTestTool,
+      EditingScopeTool,
+      FenceClassifySelectedTool,
+      FocusWindowTool,
+      FrameStatsTool,
+      IncidentMarkerDemoTool,
+      PathDecorationTestTool,
+      MarkupSelectTestTool,
+      MarkupTool,
+      MaximizeWindowTool,
+      ModelClipTool,
+      OpenIModelTool,
+      OutputShadersTool,
+      PlaceLineStringTool,
+      PullChangesTool,
+      PushChangesTool,
+      PurgeTileTreesTool,
+      RecordFpsTool,
+      RefreshTilesTool,
+      ReopenIModelTool,
+      ResizeWindowTool,
+      RestoreWindowTool,
+      SaveImageTool,
+      ShutDownTool,
+      SignInTool,
+      SVTSelectionTool,
+      SyncViewportsTool,
+      ToggleAspectRatioSkewDecoratorTool,
+      TimePointComparisonTool,
+      ToggleShadowMapTilesTool,
+      ZoomToSelectedElementsTool,
+    ].forEach((tool) => tool.register(svtToolNamespace));
+
+    IModelApp.toolAdmin.defaultToolId = SVTSelectionTool.toolId;
+    await FrontendDevTools.initialize();
+    await HyperModeling.initialize();
+    await EditTools.initialize({ registerAllTools: true });
+  }
+
+  public static setActiveSnapModes(snaps: SnapMode[]): void {
+    (IModelApp.accuSnap as DisplayTestAppAccuSnap).setActiveSnapModes(snaps);
+  }
+
+  public static setActiveSnapMode(snap: SnapMode): void { this.setActiveSnapModes([snap]); }
+}