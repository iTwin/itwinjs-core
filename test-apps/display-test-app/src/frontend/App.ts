/*---------------------------------------------------------------------------------------------
* Copyright (c) Bentley Systems, Incorporated. All rights reserved.
* See LICENSE.md in the project root for license terms and full copyright notice.
*--------------------------------------------------------------------------------------------*/

import { ProcessDetector } from "@bentley/bentleyjs-core";
import { ElectronApp } from "@bentley/electron-manager/lib/ElectronFrontend";
import { FrontendDevTools } from "@bentley/frontend-devtools";
import { HyperModeling } from "@bentley/hypermodeling-frontend";
import {
  Editor3dRpcInterface, IModelReadRpcInterface, IModelTileRpcInterface, IModelWriteRpcInterface, SnapshotIModelRpcInterface,
} from "@bentley/imodeljs-common";
import {
  AccuSnap, AsyncMethodsOf, ExternalServerExtensionLoader, IModelApp, IpcApp, PromiseReturnType, RenderSystem, SelectionTool, SnapMode, TileAdmin,
  Tool, WebViewerApp,
} from "@bentley/imodeljs-frontend";
import { AndroidApp, IOSApp } from "@bentley/mobile-manager/lib/MobileFrontend";
import { DtaConfiguration } from "../common/DtaConfiguration";
import { dtaChannel, DtaIpcInterface } from "../common/DtaIpcInterface";
import { DtaRpcInterface } from "../common/DtaRpcInterface";
import { ToggleAspectRatioSkewDecoratorTool } from "./AspectRatioSkewDecorator";
import { ApplyModelTransformTool } from "./DisplayTransform";
import { DrawingAidTestTool } from "./DrawingAidTestTool";
import { DeleteElementsTool, EditingSessionTool, MoveElementTool, PlaceLineStringTool, RedoTool, UndoTool } from "./EditingTools";
import { FenceClassifySelectedTool } from "./Fence";
import { RecordFpsTool } from "./FpsMonitor";
import { IncidentMarkerDemoTool } from "./IncidentMarkerDemo";
import { MarkupSelectTestTool } from "./MarkupSelectTestTool";
import { Notifications } from "./Notifications";
import { OutputShadersTool } from "./OutputShadersTool";
import { PathDecorationTestTool } from "./PathDecorationTest";
import { ToggleShadowMapTilesTool } from "./ShadowMapDecoration";
import {
  CloneViewportTool, CloseIModelTool, CloseWindowTool, CreateWindowTool, DockWindowTool, FocusWindowTool, MaximizeWindowTool, OpenIModelTool,
  ReopenIModelTool, ResizeWindowTool, RestoreWindowTool, Surface,
} from "./Surface";
import { TimePointComparisonTool } from "./TimePointComparison";
import { UiManager } from "./UiManager";
import { MarkupTool, ModelClipTool, SaveImageTool, ZoomToSelectedElementsTool } from "./Viewer";
<<<<<<< HEAD
import { ApplyModelTransformTool } from "./DisplayTransform";
import { TimePointComparisonTool } from "./TimePointComparison";
import { FenceClassifySelectedTool } from "./Fence";
import { ToggleAspectRatioSkewDecoratorTool } from "./AspectRatioSkewDecorator";
import { PathDecorationTestTool } from "./PathDecorationTest";
import { DeleteElementsTool, EditingSessionTool, MoveElementTool, PlaceLineStringTool, RedoTool, RotateElementByAngleTool, RotateElementByPointsTool, UndoTool } from "./EditingTools";
import { AsyncMethodsOf, FrontendIpc, MobileRpcConfiguration, PromiseReturnType } from "@bentley/imodeljs-common";
import { dtaChannel, DtaIpcInterface } from "../common/DtaIpcInterface";
=======
>>>>>>> b9a21f42

class DisplayTestAppAccuSnap extends AccuSnap {
  private readonly _activeSnaps: SnapMode[] = [SnapMode.NearestKeypoint];

  public get keypointDivisor() { return 2; }
  public getActiveSnapModes(): SnapMode[] { return this._activeSnaps; }
  public setActiveSnapModes(snaps: SnapMode[]): void {
    this._activeSnaps.length = snaps.length;
    for (let i = 0; i < snaps.length; i++)
      this._activeSnaps[i] = snaps[i];
  }
}

class SVTSelectionTool extends SelectionTool {
  public static toolId = "SVTSelect";
  protected initSelectTool() {
    super.initSelectTool();

    // ###TODO Want to do this only if version comparison enabled, but meh.
    IModelApp.locateManager.options.allowExternalIModels = true;
  }
}

export class DtaIpc {
  public static async callBackend<T extends AsyncMethodsOf<DtaIpcInterface>>(methodName: T, ...args: Parameters<DtaIpcInterface[T]>) {
    return IpcApp.callIpcChannel(dtaChannel, methodName, ...args) as PromiseReturnType<DtaIpcInterface[T]>;
  }
}

class RefreshTilesTool extends Tool {
  public static toolId = "RefreshTiles";
  public static get maxArgs() { return undefined; }

  public run(changedModelIds?: string[]): boolean {
    if (undefined !== changedModelIds && 0 === changedModelIds.length)
      changedModelIds = undefined;

    IModelApp.viewManager.refreshForModifiedModels(changedModelIds);
    return true;
  }

  public parseAndRun(...args: string[]): boolean {
    return this.run(args);
  }
}

class PurgeTileTreesTool extends Tool {
  public static toolId = "PurgeTileTrees";
  public static get minArgs() { return 0; }
  public static get maxArgs() { return undefined; }

  public run(modelIds?: string[]): boolean {
    const vp = IModelApp.viewManager.selectedView;
    if (undefined === vp)
      return true;

    if (undefined !== modelIds && 0 === modelIds.length)
      modelIds = undefined;

    vp.iModel.tiles.purgeTileTrees(modelIds).then(() => { // eslint-disable-line @typescript-eslint/no-floating-promises
      IModelApp.viewManager.refreshForModifiedModels(modelIds);
    });

    return true;
  }

  public parseAndRun(...args: string[]): boolean {
    return this.run(args);
  }
}

class ShutDownTool extends Tool {
  public static toolId = "ShutDown";

  public run(_args: any[]): boolean {
    DisplayTestApp.surface.closeAllViewers();
    if (ProcessDetector.isElectronAppFrontend)
      ElectronApp.shutdown();// eslint-disable-line @typescript-eslint/no-floating-promises
    else
      IModelApp.shutdown(); // eslint-disable-line @typescript-eslint/no-floating-promises
    debugger; // eslint-disable-line no-debugger
    return true;
  }
}

export class DisplayTestApp {
  public static tileAdminProps: TileAdmin.Props = {
    retryInterval: 50,
    enableInstancing: true,
  };

  private static _surface?: Surface;
  public static get surface() { return this._surface!; }
  public static set surface(surface: Surface) { this._surface = surface; }

  public static async startup(configuration: DtaConfiguration, renderSys: RenderSystem.Options): Promise<void> {
    const opts = {
      iModelApp: {
        accuSnap: new DisplayTestAppAccuSnap(),
        notifications: new Notifications(),
        tileAdmin: TileAdmin.create(DisplayTestApp.tileAdminProps),
        uiAdmin: new UiManager(),
        renderSys,
        rpcInterfaces: [
          DtaRpcInterface,
          Editor3dRpcInterface, // eslint-disable-line deprecation/deprecation
          IModelReadRpcInterface,
          IModelTileRpcInterface,
          IModelWriteRpcInterface,
          SnapshotIModelRpcInterface,
        ],
      },
      webViewerApp: {
        rpcParams: {
          uriPrefix: configuration.customOrchestratorUri || "http://localhost:3001",
          info: { title: "DisplayTestApp", version: "v1.0" },
        },
      },
    };

    if (ProcessDetector.isElectronAppFrontend)
      await ElectronApp.startup(opts);
    else if (ProcessDetector.isIOSAppFrontend)
      await IOSApp.startup(opts);
    else if (ProcessDetector.isAndroidAppFrontend)
      await AndroidApp.startup(opts);
    else
      await WebViewerApp.startup(opts);

    // For testing local extensions only, should not be used in production.
    IModelApp.extensionAdmin.addExtensionLoaderFront(new ExternalServerExtensionLoader("http://localhost:3000"));

    IModelApp.applicationLogoCard =
      () => IModelApp.makeLogoCard({ iconSrc: "DTA.png", iconWidth: 100, heading: "Display Test App", notice: "For internal testing" });

    const svtToolNamespace = IModelApp.i18n.registerNamespace("SVTTools");
    [
      ApplyModelTransformTool,
      CloneViewportTool,
      CloseIModelTool,
      CloseWindowTool,
      CreateWindowTool,
      DeleteElementsTool,
      DockWindowTool,
      DrawingAidTestTool,
      EditingSessionTool,
      FenceClassifySelectedTool,
      FocusWindowTool,
      IncidentMarkerDemoTool,
      PathDecorationTestTool,
      MarkupSelectTestTool,
      MarkupTool,
      MaximizeWindowTool,
      ModelClipTool,
      MoveElementTool,
      OpenIModelTool,
      OutputShadersTool,
      PlaceLineStringTool,
      PurgeTileTreesTool,
      RecordFpsTool,
      RedoTool,
      RefreshTilesTool,
      ReopenIModelTool,
      ResizeWindowTool,
      RestoreWindowTool,
      RotateElementByAngleTool,
      RotateElementByPointsTool,
      SaveImageTool,
      ShutDownTool,
      SVTSelectionTool,
      ToggleAspectRatioSkewDecoratorTool,
      TimePointComparisonTool,
      ToggleShadowMapTilesTool,
      UndoTool,
      ZoomToSelectedElementsTool,
    ].forEach((tool) => tool.register(svtToolNamespace));

    IModelApp.toolAdmin.defaultToolId = SVTSelectionTool.toolId;
    await FrontendDevTools.initialize();
    await HyperModeling.initialize();
  }

  public static setActiveSnapModes(snaps: SnapMode[]): void {
    (IModelApp.accuSnap as DisplayTestAppAccuSnap).setActiveSnapModes(snaps);
  }

  public static setActiveSnapMode(snap: SnapMode): void { this.setActiveSnapModes([snap]); }
}
<|MERGE_RESOLUTION|>--- conflicted
+++ resolved
@@ -1,238 +1,227 @@
-/*---------------------------------------------------------------------------------------------
-* Copyright (c) Bentley Systems, Incorporated. All rights reserved.
-* See LICENSE.md in the project root for license terms and full copyright notice.
-*--------------------------------------------------------------------------------------------*/
-
-import { ProcessDetector } from "@bentley/bentleyjs-core";
-import { ElectronApp } from "@bentley/electron-manager/lib/ElectronFrontend";
-import { FrontendDevTools } from "@bentley/frontend-devtools";
-import { HyperModeling } from "@bentley/hypermodeling-frontend";
-import {
-  Editor3dRpcInterface, IModelReadRpcInterface, IModelTileRpcInterface, IModelWriteRpcInterface, SnapshotIModelRpcInterface,
-} from "@bentley/imodeljs-common";
-import {
-  AccuSnap, AsyncMethodsOf, ExternalServerExtensionLoader, IModelApp, IpcApp, PromiseReturnType, RenderSystem, SelectionTool, SnapMode, TileAdmin,
-  Tool, WebViewerApp,
-} from "@bentley/imodeljs-frontend";
-import { AndroidApp, IOSApp } from "@bentley/mobile-manager/lib/MobileFrontend";
-import { DtaConfiguration } from "../common/DtaConfiguration";
-import { dtaChannel, DtaIpcInterface } from "../common/DtaIpcInterface";
-import { DtaRpcInterface } from "../common/DtaRpcInterface";
-import { ToggleAspectRatioSkewDecoratorTool } from "./AspectRatioSkewDecorator";
-import { ApplyModelTransformTool } from "./DisplayTransform";
-import { DrawingAidTestTool } from "./DrawingAidTestTool";
-import { DeleteElementsTool, EditingSessionTool, MoveElementTool, PlaceLineStringTool, RedoTool, UndoTool } from "./EditingTools";
-import { FenceClassifySelectedTool } from "./Fence";
-import { RecordFpsTool } from "./FpsMonitor";
-import { IncidentMarkerDemoTool } from "./IncidentMarkerDemo";
-import { MarkupSelectTestTool } from "./MarkupSelectTestTool";
-import { Notifications } from "./Notifications";
-import { OutputShadersTool } from "./OutputShadersTool";
-import { PathDecorationTestTool } from "./PathDecorationTest";
-import { ToggleShadowMapTilesTool } from "./ShadowMapDecoration";
-import {
-  CloneViewportTool, CloseIModelTool, CloseWindowTool, CreateWindowTool, DockWindowTool, FocusWindowTool, MaximizeWindowTool, OpenIModelTool,
-  ReopenIModelTool, ResizeWindowTool, RestoreWindowTool, Surface,
-} from "./Surface";
-import { TimePointComparisonTool } from "./TimePointComparison";
-import { UiManager } from "./UiManager";
-import { MarkupTool, ModelClipTool, SaveImageTool, ZoomToSelectedElementsTool } from "./Viewer";
-<<<<<<< HEAD
-import { ApplyModelTransformTool } from "./DisplayTransform";
-import { TimePointComparisonTool } from "./TimePointComparison";
-import { FenceClassifySelectedTool } from "./Fence";
-import { ToggleAspectRatioSkewDecoratorTool } from "./AspectRatioSkewDecorator";
-import { PathDecorationTestTool } from "./PathDecorationTest";
-import { DeleteElementsTool, EditingSessionTool, MoveElementTool, PlaceLineStringTool, RedoTool, RotateElementByAngleTool, RotateElementByPointsTool, UndoTool } from "./EditingTools";
-import { AsyncMethodsOf, FrontendIpc, MobileRpcConfiguration, PromiseReturnType } from "@bentley/imodeljs-common";
-import { dtaChannel, DtaIpcInterface } from "../common/DtaIpcInterface";
-=======
->>>>>>> b9a21f42
-
-class DisplayTestAppAccuSnap extends AccuSnap {
-  private readonly _activeSnaps: SnapMode[] = [SnapMode.NearestKeypoint];
-
-  public get keypointDivisor() { return 2; }
-  public getActiveSnapModes(): SnapMode[] { return this._activeSnaps; }
-  public setActiveSnapModes(snaps: SnapMode[]): void {
-    this._activeSnaps.length = snaps.length;
-    for (let i = 0; i < snaps.length; i++)
-      this._activeSnaps[i] = snaps[i];
-  }
-}
-
-class SVTSelectionTool extends SelectionTool {
-  public static toolId = "SVTSelect";
-  protected initSelectTool() {
-    super.initSelectTool();
-
-    // ###TODO Want to do this only if version comparison enabled, but meh.
-    IModelApp.locateManager.options.allowExternalIModels = true;
-  }
-}
-
-export class DtaIpc {
-  public static async callBackend<T extends AsyncMethodsOf<DtaIpcInterface>>(methodName: T, ...args: Parameters<DtaIpcInterface[T]>) {
-    return IpcApp.callIpcChannel(dtaChannel, methodName, ...args) as PromiseReturnType<DtaIpcInterface[T]>;
-  }
-}
-
-class RefreshTilesTool extends Tool {
-  public static toolId = "RefreshTiles";
-  public static get maxArgs() { return undefined; }
-
-  public run(changedModelIds?: string[]): boolean {
-    if (undefined !== changedModelIds && 0 === changedModelIds.length)
-      changedModelIds = undefined;
-
-    IModelApp.viewManager.refreshForModifiedModels(changedModelIds);
-    return true;
-  }
-
-  public parseAndRun(...args: string[]): boolean {
-    return this.run(args);
-  }
-}
-
-class PurgeTileTreesTool extends Tool {
-  public static toolId = "PurgeTileTrees";
-  public static get minArgs() { return 0; }
-  public static get maxArgs() { return undefined; }
-
-  public run(modelIds?: string[]): boolean {
-    const vp = IModelApp.viewManager.selectedView;
-    if (undefined === vp)
-      return true;
-
-    if (undefined !== modelIds && 0 === modelIds.length)
-      modelIds = undefined;
-
-    vp.iModel.tiles.purgeTileTrees(modelIds).then(() => { // eslint-disable-line @typescript-eslint/no-floating-promises
-      IModelApp.viewManager.refreshForModifiedModels(modelIds);
-    });
-
-    return true;
-  }
-
-  public parseAndRun(...args: string[]): boolean {
-    return this.run(args);
-  }
-}
-
-class ShutDownTool extends Tool {
-  public static toolId = "ShutDown";
-
-  public run(_args: any[]): boolean {
-    DisplayTestApp.surface.closeAllViewers();
-    if (ProcessDetector.isElectronAppFrontend)
-      ElectronApp.shutdown();// eslint-disable-line @typescript-eslint/no-floating-promises
-    else
-      IModelApp.shutdown(); // eslint-disable-line @typescript-eslint/no-floating-promises
-    debugger; // eslint-disable-line no-debugger
-    return true;
-  }
-}
-
-export class DisplayTestApp {
-  public static tileAdminProps: TileAdmin.Props = {
-    retryInterval: 50,
-    enableInstancing: true,
-  };
-
-  private static _surface?: Surface;
-  public static get surface() { return this._surface!; }
-  public static set surface(surface: Surface) { this._surface = surface; }
-
-  public static async startup(configuration: DtaConfiguration, renderSys: RenderSystem.Options): Promise<void> {
-    const opts = {
-      iModelApp: {
-        accuSnap: new DisplayTestAppAccuSnap(),
-        notifications: new Notifications(),
-        tileAdmin: TileAdmin.create(DisplayTestApp.tileAdminProps),
-        uiAdmin: new UiManager(),
-        renderSys,
-        rpcInterfaces: [
-          DtaRpcInterface,
-          Editor3dRpcInterface, // eslint-disable-line deprecation/deprecation
-          IModelReadRpcInterface,
-          IModelTileRpcInterface,
-          IModelWriteRpcInterface,
-          SnapshotIModelRpcInterface,
-        ],
-      },
-      webViewerApp: {
-        rpcParams: {
-          uriPrefix: configuration.customOrchestratorUri || "http://localhost:3001",
-          info: { title: "DisplayTestApp", version: "v1.0" },
-        },
-      },
-    };
-
-    if (ProcessDetector.isElectronAppFrontend)
-      await ElectronApp.startup(opts);
-    else if (ProcessDetector.isIOSAppFrontend)
-      await IOSApp.startup(opts);
-    else if (ProcessDetector.isAndroidAppFrontend)
-      await AndroidApp.startup(opts);
-    else
-      await WebViewerApp.startup(opts);
-
-    // For testing local extensions only, should not be used in production.
-    IModelApp.extensionAdmin.addExtensionLoaderFront(new ExternalServerExtensionLoader("http://localhost:3000"));
-
-    IModelApp.applicationLogoCard =
-      () => IModelApp.makeLogoCard({ iconSrc: "DTA.png", iconWidth: 100, heading: "Display Test App", notice: "For internal testing" });
-
-    const svtToolNamespace = IModelApp.i18n.registerNamespace("SVTTools");
-    [
-      ApplyModelTransformTool,
-      CloneViewportTool,
-      CloseIModelTool,
-      CloseWindowTool,
-      CreateWindowTool,
-      DeleteElementsTool,
-      DockWindowTool,
-      DrawingAidTestTool,
-      EditingSessionTool,
-      FenceClassifySelectedTool,
-      FocusWindowTool,
-      IncidentMarkerDemoTool,
-      PathDecorationTestTool,
-      MarkupSelectTestTool,
-      MarkupTool,
-      MaximizeWindowTool,
-      ModelClipTool,
-      MoveElementTool,
-      OpenIModelTool,
-      OutputShadersTool,
-      PlaceLineStringTool,
-      PurgeTileTreesTool,
-      RecordFpsTool,
-      RedoTool,
-      RefreshTilesTool,
-      ReopenIModelTool,
-      ResizeWindowTool,
-      RestoreWindowTool,
-      RotateElementByAngleTool,
-      RotateElementByPointsTool,
-      SaveImageTool,
-      ShutDownTool,
-      SVTSelectionTool,
-      ToggleAspectRatioSkewDecoratorTool,
-      TimePointComparisonTool,
-      ToggleShadowMapTilesTool,
-      UndoTool,
-      ZoomToSelectedElementsTool,
-    ].forEach((tool) => tool.register(svtToolNamespace));
-
-    IModelApp.toolAdmin.defaultToolId = SVTSelectionTool.toolId;
-    await FrontendDevTools.initialize();
-    await HyperModeling.initialize();
-  }
-
-  public static setActiveSnapModes(snaps: SnapMode[]): void {
-    (IModelApp.accuSnap as DisplayTestAppAccuSnap).setActiveSnapModes(snaps);
-  }
-
-  public static setActiveSnapMode(snap: SnapMode): void { this.setActiveSnapModes([snap]); }
-}
+/*---------------------------------------------------------------------------------------------
+* Copyright (c) Bentley Systems, Incorporated. All rights reserved.
+* See LICENSE.md in the project root for license terms and full copyright notice.
+*--------------------------------------------------------------------------------------------*/
+
+import { ProcessDetector } from "@bentley/bentleyjs-core";
+import { ElectronApp } from "@bentley/electron-manager/lib/ElectronFrontend";
+import { FrontendDevTools } from "@bentley/frontend-devtools";
+import { HyperModeling } from "@bentley/hypermodeling-frontend";
+import {
+  Editor3dRpcInterface, IModelReadRpcInterface, IModelTileRpcInterface, IModelWriteRpcInterface, SnapshotIModelRpcInterface,
+} from "@bentley/imodeljs-common";
+import {
+  AccuSnap, AsyncMethodsOf, ExternalServerExtensionLoader, IModelApp, IpcApp, PromiseReturnType, RenderSystem, SelectionTool, SnapMode, TileAdmin,
+  Tool, WebViewerApp,
+} from "@bentley/imodeljs-frontend";
+import { AndroidApp, IOSApp } from "@bentley/mobile-manager/lib/MobileFrontend";
+import { DtaConfiguration } from "../common/DtaConfiguration";
+import { dtaChannel, DtaIpcInterface } from "../common/DtaIpcInterface";
+import { DtaRpcInterface } from "../common/DtaRpcInterface";
+import { ToggleAspectRatioSkewDecoratorTool } from "./AspectRatioSkewDecorator";
+import { ApplyModelTransformTool } from "./DisplayTransform";
+import { DrawingAidTestTool } from "./DrawingAidTestTool";
+import { DeleteElementsTool, EditingSessionTool, MoveElementTool, PlaceLineStringTool, RedoTool, UndoTool } from "./EditingTools";
+import { FenceClassifySelectedTool } from "./Fence";
+import { RecordFpsTool } from "./FpsMonitor";
+import { IncidentMarkerDemoTool } from "./IncidentMarkerDemo";
+import { MarkupSelectTestTool } from "./MarkupSelectTestTool";
+import { Notifications } from "./Notifications";
+import { OutputShadersTool } from "./OutputShadersTool";
+import { PathDecorationTestTool } from "./PathDecorationTest";
+import { ToggleShadowMapTilesTool } from "./ShadowMapDecoration";
+import {
+  CloneViewportTool, CloseIModelTool, CloseWindowTool, CreateWindowTool, DockWindowTool, FocusWindowTool, MaximizeWindowTool, OpenIModelTool,
+  ReopenIModelTool, ResizeWindowTool, RestoreWindowTool, Surface,
+} from "./Surface";
+import { TimePointComparisonTool } from "./TimePointComparison";
+import { UiManager } from "./UiManager";
+import { MarkupTool, ModelClipTool, SaveImageTool, ZoomToSelectedElementsTool } from "./Viewer";
+
+class DisplayTestAppAccuSnap extends AccuSnap {
+  private readonly _activeSnaps: SnapMode[] = [SnapMode.NearestKeypoint];
+
+  public get keypointDivisor() { return 2; }
+  public getActiveSnapModes(): SnapMode[] { return this._activeSnaps; }
+  public setActiveSnapModes(snaps: SnapMode[]): void {
+    this._activeSnaps.length = snaps.length;
+    for (let i = 0; i < snaps.length; i++)
+      this._activeSnaps[i] = snaps[i];
+  }
+}
+
+class SVTSelectionTool extends SelectionTool {
+  public static toolId = "SVTSelect";
+  protected initSelectTool() {
+    super.initSelectTool();
+
+    // ###TODO Want to do this only if version comparison enabled, but meh.
+    IModelApp.locateManager.options.allowExternalIModels = true;
+  }
+}
+
+export class DtaIpc {
+  public static async callBackend<T extends AsyncMethodsOf<DtaIpcInterface>>(methodName: T, ...args: Parameters<DtaIpcInterface[T]>) {
+    return IpcApp.callIpcChannel(dtaChannel, methodName, ...args) as PromiseReturnType<DtaIpcInterface[T]>;
+  }
+}
+
+class RefreshTilesTool extends Tool {
+  public static toolId = "RefreshTiles";
+  public static get maxArgs() { return undefined; }
+
+  public run(changedModelIds?: string[]): boolean {
+    if (undefined !== changedModelIds && 0 === changedModelIds.length)
+      changedModelIds = undefined;
+
+    IModelApp.viewManager.refreshForModifiedModels(changedModelIds);
+    return true;
+  }
+
+  public parseAndRun(...args: string[]): boolean {
+    return this.run(args);
+  }
+}
+
+class PurgeTileTreesTool extends Tool {
+  public static toolId = "PurgeTileTrees";
+  public static get minArgs() { return 0; }
+  public static get maxArgs() { return undefined; }
+
+  public run(modelIds?: string[]): boolean {
+    const vp = IModelApp.viewManager.selectedView;
+    if (undefined === vp)
+      return true;
+
+    if (undefined !== modelIds && 0 === modelIds.length)
+      modelIds = undefined;
+
+    vp.iModel.tiles.purgeTileTrees(modelIds).then(() => { // eslint-disable-line @typescript-eslint/no-floating-promises
+      IModelApp.viewManager.refreshForModifiedModels(modelIds);
+    });
+
+    return true;
+  }
+
+  public parseAndRun(...args: string[]): boolean {
+    return this.run(args);
+  }
+}
+
+class ShutDownTool extends Tool {
+  public static toolId = "ShutDown";
+
+  public run(_args: any[]): boolean {
+    DisplayTestApp.surface.closeAllViewers();
+    if (ProcessDetector.isElectronAppFrontend)
+      ElectronApp.shutdown();// eslint-disable-line @typescript-eslint/no-floating-promises
+    else
+      IModelApp.shutdown(); // eslint-disable-line @typescript-eslint/no-floating-promises
+    debugger; // eslint-disable-line no-debugger
+    return true;
+  }
+}
+
+export class DisplayTestApp {
+  public static tileAdminProps: TileAdmin.Props = {
+    retryInterval: 50,
+    enableInstancing: true,
+  };
+
+  private static _surface?: Surface;
+  public static get surface() { return this._surface!; }
+  public static set surface(surface: Surface) { this._surface = surface; }
+
+  public static async startup(configuration: DtaConfiguration, renderSys: RenderSystem.Options): Promise<void> {
+    const opts = {
+      iModelApp: {
+        accuSnap: new DisplayTestAppAccuSnap(),
+        notifications: new Notifications(),
+        tileAdmin: TileAdmin.create(DisplayTestApp.tileAdminProps),
+        uiAdmin: new UiManager(),
+        renderSys,
+        rpcInterfaces: [
+          DtaRpcInterface,
+          Editor3dRpcInterface, // eslint-disable-line deprecation/deprecation
+          IModelReadRpcInterface,
+          IModelTileRpcInterface,
+          IModelWriteRpcInterface,
+          SnapshotIModelRpcInterface,
+        ],
+      },
+      webViewerApp: {
+        rpcParams: {
+          uriPrefix: configuration.customOrchestratorUri || "http://localhost:3001",
+          info: { title: "DisplayTestApp", version: "v1.0" },
+        },
+      },
+    };
+
+    if (ProcessDetector.isElectronAppFrontend)
+      await ElectronApp.startup(opts);
+    else if (ProcessDetector.isIOSAppFrontend)
+      await IOSApp.startup(opts);
+    else if (ProcessDetector.isAndroidAppFrontend)
+      await AndroidApp.startup(opts);
+    else
+      await WebViewerApp.startup(opts);
+
+    // For testing local extensions only, should not be used in production.
+    IModelApp.extensionAdmin.addExtensionLoaderFront(new ExternalServerExtensionLoader("http://localhost:3000"));
+
+    IModelApp.applicationLogoCard =
+      () => IModelApp.makeLogoCard({ iconSrc: "DTA.png", iconWidth: 100, heading: "Display Test App", notice: "For internal testing" });
+
+    const svtToolNamespace = IModelApp.i18n.registerNamespace("SVTTools");
+    [
+      ApplyModelTransformTool,
+      CloneViewportTool,
+      CloseIModelTool,
+      CloseWindowTool,
+      CreateWindowTool,
+      DeleteElementsTool,
+      DockWindowTool,
+      DrawingAidTestTool,
+      EditingSessionTool,
+      FenceClassifySelectedTool,
+      FocusWindowTool,
+      IncidentMarkerDemoTool,
+      PathDecorationTestTool,
+      MarkupSelectTestTool,
+      MarkupTool,
+      MaximizeWindowTool,
+      ModelClipTool,
+      MoveElementTool,
+      OpenIModelTool,
+      OutputShadersTool,
+      PlaceLineStringTool,
+      PurgeTileTreesTool,
+      RecordFpsTool,
+      RedoTool,
+      RefreshTilesTool,
+      ReopenIModelTool,
+      ResizeWindowTool,
+      RestoreWindowTool,
+      RotateElementByAngleTool,
+      RotateElementByPointsTool,
+      SaveImageTool,
+      ShutDownTool,
+      SVTSelectionTool,
+      ToggleAspectRatioSkewDecoratorTool,
+      TimePointComparisonTool,
+      ToggleShadowMapTilesTool,
+      UndoTool,
+      ZoomToSelectedElementsTool,
+    ].forEach((tool) => tool.register(svtToolNamespace));
+
+    IModelApp.toolAdmin.defaultToolId = SVTSelectionTool.toolId;
+    await FrontendDevTools.initialize();
+    await HyperModeling.initialize();
+  }
+
+  public static setActiveSnapModes(snaps: SnapMode[]): void {
+    (IModelApp.accuSnap as DisplayTestAppAccuSnap).setActiveSnapModes(snaps);
+  }
+
+  public static setActiveSnapMode(snap: SnapMode): void { this.setActiveSnapModes([snap]); }
+}