<<<<<<< HEAD
/*---------------------------------------------------------------------------------------------
* Copyright (c) Bentley Systems, Incorporated. All rights reserved.
* See LICENSE.md in the project root for license terms and full copyright notice.
*--------------------------------------------------------------------------------------------*/
import { BrowserAuthorizationClient } from "@bentley/frontend-authorization-client";

/** Global information on the currently opened iModel and the state of the view. */
export class SimpleViewState {
  public oidcClient?: BrowserAuthorizationClient;
  constructor() { }
}
=======
/*---------------------------------------------------------------------------------------------
* Copyright (c) Bentley Systems, Incorporated. All rights reserved.
* See LICENSE.md in the project root for license terms and full copyright notice.
*--------------------------------------------------------------------------------------------*/
import { BrowserAuthorizationClient } from "@itwin/browser-authorization";

/** Global information on the currently opened iModel and the state of the view. */
export class SimpleViewState {
  public oidcClient?: BrowserAuthorizationClient;
  constructor() { }
}
>>>>>>> 4cb15765
<|MERGE_RESOLUTION|>--- conflicted
+++ resolved
@@ -1,16 +1,3 @@
-<<<<<<< HEAD
-/*---------------------------------------------------------------------------------------------
-* Copyright (c) Bentley Systems, Incorporated. All rights reserved.
-* See LICENSE.md in the project root for license terms and full copyright notice.
-*--------------------------------------------------------------------------------------------*/
-import { BrowserAuthorizationClient } from "@bentley/frontend-authorization-client";
-
-/** Global information on the currently opened iModel and the state of the view. */
-export class SimpleViewState {
-  public oidcClient?: BrowserAuthorizationClient;
-  constructor() { }
-}
-=======
 /*---------------------------------------------------------------------------------------------
 * Copyright (c) Bentley Systems, Incorporated. All rights reserved.
 * See LICENSE.md in the project root for license terms and full copyright notice.
@@ -21,5 +8,4 @@
 export class SimpleViewState {
   public oidcClient?: BrowserAuthorizationClient;
   constructor() { }
-}
->>>>>>> 4cb15765
+}