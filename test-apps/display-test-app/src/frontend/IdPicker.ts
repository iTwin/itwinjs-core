--- conflicted
+++ resolved
@@ -1,12 +1,11 @@
-<<<<<<< HEAD
 /*---------------------------------------------------------------------------------------------
 * Copyright (c) Bentley Systems, Incorporated. All rights reserved.
 * See LICENSE.md in the project root for license terms and full copyright notice.
 *--------------------------------------------------------------------------------------------*/
 import { assert, compareStringsOrUndefined, Id64, Id64Arg } from "@itwin/core-bentley";
+import { GeometricModel3dProps, QueryBinder, QueryRowFormat } from "@itwin/core-common";
+import { GeometricModel3dState, ScreenViewport, SpatialViewState, ViewManip } from "@itwin/core-frontend";
 import { CheckBox, ComboBoxEntry, createButton, createCheckBox, createComboBox, createTextBox } from "@itwin/frontend-devtools";
-import { GeometricModel3dProps } from "@itwin/core-common";
-import { GeometricModel3dState, ScreenViewport, SpatialViewState, ViewManip } from "@itwin/core-frontend";
 import { ToolBarDropDown } from "./ToolBar";
 
 // cspell:ignore dehilite textbox subcat
@@ -193,7 +192,7 @@
     const elemIds = `(${Array.from(selectedElems).join(",")})`;
     const ecsql = `SELECT DISTINCT ${elementType}.Id FROM bis.GeometricElement${is2d ? "2d" : "3d"} WHERE ECInstanceId IN ${elemIds}`;
     const rows = [];
-    for await (const row of this._vp.view.iModel.query(ecsql)) {
+    for await (const row of this._vp.view.iModel.query(ecsql, undefined, QueryRowFormat.UseJsPropertyNames)) {
       rows.push(row);
     }
     const column = `${elementType.toLowerCase()}.id`;
@@ -246,7 +245,7 @@
     const ecsql = view.is3d() ? selectSpatialCategoryProps : selectDrawingCategoryProps;
     const bindings = view.is2d() ? [view.baseModelId] : undefined;
     const rows: any[] = [];
-    for await (const row of view.iModel.query(`${ecsql} LIMIT 1000`, bindings)) {
+    for await (const row of view.iModel.query(`${ecsql}`, QueryBinder.from(bindings), QueryRowFormat.UseJsPropertyNames, { limit: { count: 1000 } })) {
       rows.push(row);
     }
     rows.sort((lhs, rhs) => {
@@ -393,7 +392,7 @@
     });
     this._element.appendChild(buttons);
 
-    const view = this._vp.view as SpatialViewState;
+    const view = this._vp.view;
     assert(undefined !== view && view.isSpatialView());
 
     const query = { from: GeometricModel3dState.classFullName, wantPrivate: true };
@@ -439,447 +438,4 @@
       super.show(which);
     }
   }
-}
-=======
-/*---------------------------------------------------------------------------------------------
-* Copyright (c) Bentley Systems, Incorporated. All rights reserved.
-* See LICENSE.md in the project root for license terms and full copyright notice.
-*--------------------------------------------------------------------------------------------*/
-import { assert, compareStringsOrUndefined, Id64, Id64Arg } from "@itwin/core-bentley";
-import { GeometricModel3dProps, QueryBinder, QueryRowFormat } from "@itwin/core-common";
-import { GeometricModel3dState, ScreenViewport, SpatialViewState, ViewManip } from "@itwin/core-frontend";
-import { CheckBox, ComboBoxEntry, createButton, createCheckBox, createComboBox, createTextBox } from "@itwin/frontend-devtools";
-import { ToolBarDropDown } from "./ToolBar";
-
-// cspell:ignore dehilite textbox subcat
-
-export abstract class IdPicker extends ToolBarDropDown {
-  protected readonly _vp: ScreenViewport;
-  protected readonly _element: HTMLElement;
-  protected readonly _parent: HTMLElement;
-  protected readonly _checkboxes: HTMLInputElement[] = [];
-  protected readonly _availableIds = new Set<string>();
-
-  protected abstract get _elementType(): "Model" | "Category";
-  protected get _showIn2d(): boolean { return true; }
-  protected abstract get _enabledIds(): Set<string>;
-  protected abstract changeDisplay(ids: Id64Arg, enabled: boolean): void;
-
-  protected toggleAll(enabled: boolean): void {
-    this.changeDisplay(this._availableIds, enabled);
-    for (const cb of this._checkboxes)
-      cb.checked = enabled;
-  }
-
-  protected invertAll(): void {
-    for (const cb of this._checkboxes) {
-      const enabled = !cb.checked;
-      cb.checked = enabled;
-      this.changeDisplay(cb.id, enabled);
-    }
-  }
-
-  protected get _comboBoxEntries(): ComboBoxEntry[] {
-    return [
-      { name: "", value: "" },
-      { name: "Show All", value: "All" },
-      { name: "Hide All", value: "None" },
-      { name: "Invert", value: "Inverse" },
-      { name: "Isolate Selected", value: "Isolate" },
-      { name: "Hide Selected", value: "Hide" },
-      { name: "Hilite Enabled", value: "Hilite" },
-      { name: "Un-hilite Enabled", value: "Dehilite" },
-    ];
-  }
-
-  protected enableByIds(ids: string[]): void {
-    for (const id of ids)
-      this.enableById(id);
-  }
-
-  protected enableById(id: string): void {
-    for (const cb of this._checkboxes) {
-      if (cb.id === id) {
-        if (!cb.checked) {
-          cb.checked = true;
-          this.changeDisplay(id, true);
-        }
-
-        break;
-      }
-    }
-  }
-
-  protected abstract _populate(): Promise<void>;
-  public async populate(): Promise<void> {
-    this._availableIds.clear();
-    this._checkboxes.length = 0;
-    while (this._element.hasChildNodes())
-      this._element.removeChild(this._element.firstChild!);
-
-    const visible = this._showIn2d || this._vp.view.isSpatialView();
-    this._parent.style.display = visible ? "block" : "none";
-    if (!visible)
-      return;
-
-    createComboBox({
-      name: "Display: ",
-      id: `${this._elementType}Picker_show`,
-      parent: this._element,
-      handler: (select) => {
-        this.show(select.value);
-        select.value = "";
-      },
-      value: "",
-      entries: this._comboBoxEntries,
-    });
-
-    const textbox = createTextBox({
-      label: "Id: ",
-      id: `${this._elementType}Enable_byId`,
-      parent: this._element,
-      tooltip: "Enter comma-separated list of Ids to enable",
-      inline: true,
-    }).textbox;
-    textbox.onkeyup = (e) => {
-      if (e.code === "Enter") // enter key
-        this.enableByIds(textbox.value.split(","));
-    };
-
-    await this._populate();
-  }
-
-  protected constructor(vp: ScreenViewport, parent: HTMLElement) {
-    super();
-    this._vp = vp;
-    this._parent = parent;
-
-    this._element = document.createElement("div");
-    this._element.className = "scrollingToolMenu";
-    this._element.style.display = "block";
-
-    parent.appendChild(this._element);
-  }
-
-  public get isOpen(): boolean { return "none" !== this._element.style.display; }
-  protected _open(): void { this._element.style.display = "block"; }
-  protected _close(): void { this._element.style.display = "none"; }
-  public override get onViewChanged(): Promise<void> { return this.populate(); }
-
-  protected showOrHide(element: HTMLElement, show: boolean) { if (element) element.style.display = show ? "block" : "none"; }
-
-  protected addCheckbox(name: string, id: string, isChecked: boolean): CheckBox {
-    this._availableIds.add(id);
-
-    const cb = createCheckBox({
-      name,
-      id,
-      parent: this._element,
-      isChecked,
-      handler: (checkbox) => {
-        this.changeDisplay(checkbox.id, checkbox.checked);
-      },
-    });
-
-    this._checkboxes.push(cb.checkbox);
-    return cb;
-  }
-
-  protected show(which: string): void {
-    switch (which) {
-      case "All":
-        this.toggleAll(true);
-        return;
-      case "None":
-        this.toggleAll(false);
-        return;
-      case "Inverse":
-        this.invertAll();
-        return;
-      case "Hilite":
-      case "Dehilite":
-        this.hiliteEnabled("Hilite" === which);
-        return;
-      case "":
-        return;
-    }
-
-    this.queryIds().then((ids) => {
-      if (0 === ids.length)
-        return;
-
-      const isolate = "Isolate" === which;
-      if (isolate)
-        this.toggleAll(false);
-
-      this.toggleIds(ids, isolate);
-    }).catch((reason) => {
-      alert(`Error querying iModel: ${reason}`);
-    });
-  }
-
-  private async queryIds(): Promise<string[]> {
-    const is2d = this._vp.view.is2d();
-    const elementType = this._elementType;
-    if (is2d && elementType === "Model")
-      return [];
-
-    const selectedElems = this._vp.iModel.selectionSet.elements;
-    if (0 === selectedElems.size || selectedElems.size > 20) {
-      if (0 < selectedElems.size)
-        alert("Too many elements selected");
-
-      return [];
-    }
-
-    const elemIds = `(${Array.from(selectedElems).join(",")})`;
-    const ecsql = `SELECT DISTINCT ${elementType}.Id FROM bis.GeometricElement${is2d ? "2d" : "3d"} WHERE ECInstanceId IN ${elemIds}`;
-    const rows = [];
-    for await (const row of this._vp.view.iModel.query(ecsql, undefined, QueryRowFormat.UseJsPropertyNames)) {
-      rows.push(row);
-    }
-    const column = `${elementType.toLowerCase()}.id`;
-    return rows.map((value) => value[column]);
-  }
-
-  protected toggleIds(ids: Id64Arg, enabled: boolean): void {
-    const boxById = new Map<string, HTMLInputElement>();
-    this._checkboxes.map((box) => boxById.set(box.id, box));
-    for (const id of Id64.iterable(ids)) {
-      this.changeDisplay(id, enabled);
-      if (boxById.get(id))
-        boxById.get(id)!.checked = enabled;
-    }
-  }
-
-  protected abstract hiliteEnabled(hiliteOn: boolean): void;
-}
-
-function getCategoryName(row: any): string {
-  return undefined !== row.label ? row.label : row.code;
-}
-
-const selectUsedSpatialCategoryIds = "SELECT DISTINCT Category.Id as CategoryId from BisCore.GeometricElement3d WHERE Category.Id IN (SELECT ECInstanceId from BisCore.SpatialCategory)";
-const selectUsedDrawingCategoryIds = "SELECT DISTINCT Category.Id as CategoryId from BisCore.GeometricElement2d WHERE Model.Id=? AND Category.Id IN (SELECT ECInstanceId from BisCore.DrawingCategory)";
-const selectCategoryProps = "SELECT ECInstanceId as id, CodeValue as code, UserLabel as label FROM ";
-const selectSpatialCategoryProps = `${selectCategoryProps}BisCore.SpatialCategory WHERE ECInstanceId IN (${selectUsedSpatialCategoryIds})`;
-const selectDrawingCategoryProps = `${selectCategoryProps}BisCore.DrawingCategory WHERE ECInstanceId IN (${selectUsedDrawingCategoryIds})`;
-
-export class CategoryPicker extends IdPicker {
-  public constructor(vp: ScreenViewport, parent: HTMLElement) { super(vp, parent); }
-
-  protected get _elementType(): "Category" { return "Category"; }
-  protected get _enabledIds() { return this._vp.view.categorySelector.categories; }
-  protected changeDisplay(ids: Id64Arg, enabled: boolean) { this._vp.changeCategoryDisplay(ids, enabled); }
-
-  protected override get _comboBoxEntries(): ComboBoxEntry[] {
-    const entries = super._comboBoxEntries;
-    entries.push({ name: "All SubCategories", value: "Subcategories" });
-    return entries;
-  }
-
-  protected async _populate(): Promise<void> {
-    this._element.appendChild(document.createElement("hr"));
-
-    const view = this._vp.view;
-    if (!view.iModel.isOpen)
-      return;
-
-    const ecsql = view.is3d() ? selectSpatialCategoryProps : selectDrawingCategoryProps;
-    const bindings = view.is2d() ? [view.baseModelId] : undefined;
-    const rows: any[] = [];
-    for await (const row of view.iModel.query(`${ecsql}`, QueryBinder.from(bindings), QueryRowFormat.UseJsPropertyNames, { limit: { count: 1000 } })) {
-      rows.push(row);
-    }
-    rows.sort((lhs, rhs) => {
-      const lhName = getCategoryName(lhs);
-      const rhName = getCategoryName(rhs);
-      if (lhName < rhName)
-        return -1;
-      else if (lhName > rhName)
-        return 1;
-      else
-        return 0;
-    });
-
-    for (const row of rows) {
-      const name = getCategoryName(row);
-      this.addCheckbox(name, row.id, view.categorySelector.has(row.id));
-    }
-
-    // Remove any unused categories from category selector (otherwise areAllEnabled criterion is broken).
-    let unusedCategories: Set<string> | undefined;
-    for (const categoryId of view.categorySelector.categories) {
-      if (!this._availableIds.has(categoryId)) {
-        if (undefined === unusedCategories)
-          unusedCategories = new Set<string>();
-
-        unusedCategories.add(categoryId);
-      }
-    }
-
-    if (undefined !== unusedCategories)
-      this._vp.changeCategoryDisplay(unusedCategories, false);
-  }
-
-  protected override show(which: string): void {
-    if ("Subcategories" === which)
-      this._vp.changeCategoryDisplay(this._enabledIds, true, true);
-    else
-      super.show(which);
-  }
-
-  protected hiliteEnabled(hiliteOn: boolean): void {
-    const catIds = this._enabledIds;
-    const cache = this._vp.iModel.subcategories;
-    const set = this._vp.iModel.hilited.subcategories;
-    for (const catId of catIds) {
-      const subcatIds = cache.getSubCategories(catId);
-      if (undefined !== subcatIds) {
-        for (const subcatId of subcatIds) {
-          if (hiliteOn)
-            set.addId(subcatId);
-          else
-            set.deleteId(subcatId);
-        }
-      }
-    }
-  }
-}
-
-export class ModelPicker extends IdPicker {
-  private _availableIdList: string[] = [];
-  private _stepIndex = -1;
-  private _fitOnStep = true;
-  private _planProjectionIds: string[] = [];
-
-  public constructor(vp: ScreenViewport, parent: HTMLElement) { super(vp, parent); }
-
-  protected get _elementType(): "Model" { return "Model"; }
-  protected get _enabledIds() { return (this._vp.view as SpatialViewState).modelSelector.models; }
-  protected override get _showIn2d() { return false; }
-  protected changeDisplay(ids: Id64Arg, enabled: boolean) {
-    if (enabled)
-      this._vp.addViewedModels(ids); // eslint-disable-line @typescript-eslint/no-floating-promises
-    else
-      this._vp.changeModelDisplay(ids, enabled);
-  }
-
-  protected hiliteEnabled(hiliteOn: boolean): void {
-    const modelIds = this._enabledIds;
-    const hilites = this._vp.iModel.hilited;
-    for (const modelId of modelIds) {
-      if (hiliteOn)
-        hilites.models.addId(modelId);
-      else
-        hilites.models.deleteId(modelId);
-    }
-  }
-
-  protected async _populate(): Promise<void> {
-    const buttons = document.createElement("div");
-    buttons.style.textAlign = "center";
-    createButton({
-      parent: buttons,
-      value: "⏪",
-      inline: true,
-      handler: () => this.stepToIndex(0),
-      tooltip: "Isolate first",
-    });
-    createButton({
-      parent: buttons,
-      value: "◀️",
-      inline: true,
-      handler: () => this.stepToIndex(this._stepIndex - 1),
-      tooltip: "Isolate previous",
-    });
-    createButton({
-      parent: buttons,
-      value: "➕",
-      inline: true,
-      handler: () => {
-        const enabledIds = this._enabledIds;
-        for (let i = 0; i < this._availableIdList.length; i++) {
-          if (enabledIds.has(this._availableIdList[i])) {
-            this.stepToIndex(i);
-            break;
-          }
-        }
-      },
-      tooltip: "Set first enabled as step index",
-    });
-    const fit = createButton({
-      parent: buttons,
-      value: "⛶",
-      inline: true,
-      handler: () => {
-        this._fitOnStep = !this._fitOnStep;
-        fit.style.borderStyle = this._fitOnStep ? "inset" : "outset";
-      },
-      tooltip: "Fit after isolate",
-    }).button;
-    fit.style.borderStyle = "inset";
-    createButton({
-      parent: buttons,
-      value: "▶️",
-      inline: true,
-      handler: () => this.stepToIndex(this._stepIndex + 1),
-      tooltip: "Isolate next",
-    });
-    createButton({
-      parent: buttons,
-      value: "⏩",
-      inline: true,
-      handler: () => this.stepToIndex(this._availableIdList.length - 1),
-      tooltip: "Isolate last",
-    });
-    this._element.appendChild(buttons);
-
-    const view = this._vp.view;
-    assert(undefined !== view && view.isSpatialView());
-
-    const query = { from: GeometricModel3dState.classFullName, wantPrivate: true };
-    const props = await view.iModel.models.queryProps(query);
-    props.forEach((prop) => { if (prop.isPrivate) prop.name = `~${prop.name}`; });
-    props.sort((lhs, rhs) => compareStringsOrUndefined(lhs.name, rhs.name));
-
-    const selector = view.modelSelector;
-    for (const prop of props) {
-      if (undefined !== prop.id && undefined !== prop.name) {
-        this.addCheckbox(prop.name, prop.id, selector.has(prop.id));
-        if ((prop as GeometricModel3dProps).isPlanProjection)
-          this._planProjectionIds.push(prop.id);
-      }
-    }
-
-    this._availableIdList = Array.from(this._availableIds);
-  }
-
-  private stepToIndex(index: number): void {
-    if (index < 0 || index >= this._availableIdList.length)
-      return;
-
-    this._stepIndex = index;
-    this.toggleAll(false);
-    this.enableById(this._availableIdList[index]);
-
-    if (this._fitOnStep)
-      ViewManip.fitView(this._vp, true);
-  }
-
-  protected override get _comboBoxEntries() {
-    const entries = super._comboBoxEntries;
-    entries.push({ name: "Plan Projections", value: "PlanProjections" });
-    return entries;
-  }
-
-  protected override show(which: string) {
-    if ("PlanProjections" === which) {
-      this.toggleAll(false);
-      this.toggleIds(this._planProjectionIds, true);
-    } else {
-      super.show(which);
-    }
-  }
-}
->>>>>>> 51caf2bd
+}