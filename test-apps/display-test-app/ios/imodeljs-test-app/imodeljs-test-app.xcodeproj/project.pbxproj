--- conflicted
+++ resolved
@@ -455,11 +455,7 @@
 			repositoryURL = "https://github.com/iTwin/mobile-native-ios";
 			requirement = {
 				kind = exactVersion;
-<<<<<<< HEAD
-				version = 5.0.48;
-=======
 				version = 5.0.49;
->>>>>>> d1264ed4
 			};
 		};
 /* End XCRemoteSwiftPackageReference section */
