// !$*UTF8*$!
{
	archiveVersion = 1;
	classes = {
	};
	objectVersion = 54;
	objects = {

/* Begin PBXBuildFile section */
		1F3CA70228BEB7320096B6D6 /* DtaAuthorizationClient.swift in Sources */ = {isa = PBXBuildFile; fileRef = 1F3CA70128BEB7320096B6D6 /* DtaAuthorizationClient.swift */; };
		1F3CA70428BEB8370096B6D6 /* PrintLogger.swift in Sources */ = {isa = PBXBuildFile; fileRef = 1F3CA70328BEB8370096B6D6 /* PrintLogger.swift */; };
		1F3CA70628BEB8940096B6D6 /* DtaOidcAuthorizationClient.swift in Sources */ = {isa = PBXBuildFile; fileRef = 1F3CA70528BEB8940096B6D6 /* DtaOidcAuthorizationClient.swift */; };
		1F3CA70928BEB9F50096B6D6 /* AppAuth in Frameworks */ = {isa = PBXBuildFile; productRef = 1F3CA70828BEB9F50096B6D6 /* AppAuth */; };
		1F3CA70B28BEB9F50096B6D6 /* AppAuthCore in Frameworks */ = {isa = PBXBuildFile; productRef = 1F3CA70A28BEB9F50096B6D6 /* AppAuthCore */; };
		1F3CA70F28BFFEFD0096B6D6 /* DtaServiceAuthorizationClient.swift in Sources */ = {isa = PBXBuildFile; fileRef = 1F3CA70E28BFFEFD0096B6D6 /* DtaServiceAuthorizationClient.swift */; };
		415D588423E37F5200907B7B /* AppDelegate.swift in Sources */ = {isa = PBXBuildFile; fileRef = 415D588323E37F5200907B7B /* AppDelegate.swift */; };
		415D588623E37F5200907B7B /* SceneDelegate.swift in Sources */ = {isa = PBXBuildFile; fileRef = 415D588523E37F5200907B7B /* SceneDelegate.swift */; };
		415D588823E37F5200907B7B /* ViewController.swift in Sources */ = {isa = PBXBuildFile; fileRef = 415D588723E37F5200907B7B /* ViewController.swift */; };
		415D588B23E37F5200907B7B /* Main.storyboard in Resources */ = {isa = PBXBuildFile; fileRef = 415D588923E37F5200907B7B /* Main.storyboard */; };
		415D588D23E37F5300907B7B /* Assets.xcassets in Resources */ = {isa = PBXBuildFile; fileRef = 415D588C23E37F5300907B7B /* Assets.xcassets */; };
		415D589023E37F5300907B7B /* LaunchScreen.storyboard in Resources */ = {isa = PBXBuildFile; fileRef = 415D588E23E37F5300907B7B /* LaunchScreen.storyboard */; };
		415D58A123E38DD100907B7B /* WebKit.framework in Frameworks */ = {isa = PBXBuildFile; fileRef = 415D589923E38CCF00907B7B /* WebKit.framework */; };
		415D58B723E4ACAA00907B7B /* AssetHandler.swift in Sources */ = {isa = PBXBuildFile; fileRef = 415D58B623E4ACAA00907B7B /* AssetHandler.swift */; };
		F4A4D86028A599050015ED63 /* IModelJsNative in Frameworks */ = {isa = PBXBuildFile; productRef = F4A4D85F28A599050015ED63 /* IModelJsNative */; };
/* End PBXBuildFile section */

/* Begin PBXCopyFilesBuildPhase section */
		415D58A023E38DCB00907B7B /* Embed Libraries */ = {
			isa = PBXCopyFilesBuildPhase;
			buildActionMask = 2147483647;
			dstPath = "";
			dstSubfolderSpec = 10;
			files = (
			);
			name = "Embed Libraries";
			runOnlyForDeploymentPostprocessing = 0;
		};
/* End PBXCopyFilesBuildPhase section */

/* Begin PBXFileReference section */
		1F3CA70128BEB7320096B6D6 /* DtaAuthorizationClient.swift */ = {isa = PBXFileReference; lastKnownFileType = sourcecode.swift; path = DtaAuthorizationClient.swift; sourceTree = "<group>"; };
		1F3CA70328BEB8370096B6D6 /* PrintLogger.swift */ = {isa = PBXFileReference; lastKnownFileType = sourcecode.swift; path = PrintLogger.swift; sourceTree = "<group>"; };
		1F3CA70528BEB8940096B6D6 /* DtaOidcAuthorizationClient.swift */ = {isa = PBXFileReference; lastKnownFileType = sourcecode.swift; path = DtaOidcAuthorizationClient.swift; sourceTree = "<group>"; };
		1F3CA70E28BFFEFD0096B6D6 /* DtaServiceAuthorizationClient.swift */ = {isa = PBXFileReference; lastKnownFileType = sourcecode.swift; path = DtaServiceAuthorizationClient.swift; sourceTree = "<group>"; };
		415D588023E37F5200907B7B /* imodeljs-test-app.app */ = {isa = PBXFileReference; explicitFileType = wrapper.application; includeInIndex = 0; path = "imodeljs-test-app.app"; sourceTree = BUILT_PRODUCTS_DIR; };
		415D588323E37F5200907B7B /* AppDelegate.swift */ = {isa = PBXFileReference; lastKnownFileType = sourcecode.swift; path = AppDelegate.swift; sourceTree = "<group>"; };
		415D588523E37F5200907B7B /* SceneDelegate.swift */ = {isa = PBXFileReference; lastKnownFileType = sourcecode.swift; path = SceneDelegate.swift; sourceTree = "<group>"; };
		415D588723E37F5200907B7B /* ViewController.swift */ = {isa = PBXFileReference; lastKnownFileType = sourcecode.swift; path = ViewController.swift; sourceTree = "<group>"; };
		415D588A23E37F5200907B7B /* Base */ = {isa = PBXFileReference; lastKnownFileType = file.storyboard; name = Base; path = Base.lproj/Main.storyboard; sourceTree = "<group>"; };
		415D588C23E37F5300907B7B /* Assets.xcassets */ = {isa = PBXFileReference; lastKnownFileType = folder.assetcatalog; path = Assets.xcassets; sourceTree = "<group>"; };
		415D588F23E37F5300907B7B /* Base */ = {isa = PBXFileReference; lastKnownFileType = file.storyboard; name = Base; path = Base.lproj/LaunchScreen.storyboard; sourceTree = "<group>"; };
		415D589123E37F5300907B7B /* Info.plist */ = {isa = PBXFileReference; lastKnownFileType = text.plist.xml; path = Info.plist; sourceTree = "<group>"; };
		415D589923E38CCF00907B7B /* WebKit.framework */ = {isa = PBXFileReference; lastKnownFileType = wrapper.framework; name = WebKit.framework; path = System/Library/Frameworks/WebKit.framework; sourceTree = SDKROOT; };
		415D589B23E38D0C00907B7B /* Config.xcconfig */ = {isa = PBXFileReference; lastKnownFileType = text.xcconfig; path = Config.xcconfig; sourceTree = "<group>"; };
		415D58A423E3907C00907B7B /* imodeljs-test-app-Bridging-Header.h */ = {isa = PBXFileReference; lastKnownFileType = sourcecode.c.h; path = "imodeljs-test-app-Bridging-Header.h"; sourceTree = "<group>"; };
		415D58B623E4ACAA00907B7B /* AssetHandler.swift */ = {isa = PBXFileReference; lastKnownFileType = sourcecode.swift; path = AssetHandler.swift; sourceTree = "<group>"; };
/* End PBXFileReference section */

/* Begin PBXFrameworksBuildPhase section */
		415D587D23E37F5200907B7B /* Frameworks */ = {
			isa = PBXFrameworksBuildPhase;
			buildActionMask = 2147483647;
			files = (
				1F3CA70928BEB9F50096B6D6 /* AppAuth in Frameworks */,
				F4A4D86028A599050015ED63 /* IModelJsNative in Frameworks */,
				415D58A123E38DD100907B7B /* WebKit.framework in Frameworks */,
				1F3CA70B28BEB9F50096B6D6 /* AppAuthCore in Frameworks */,
			);
			runOnlyForDeploymentPostprocessing = 0;
		};
/* End PBXFrameworksBuildPhase section */

/* Begin PBXGroup section */
		415D587723E37F5200907B7B = {
			isa = PBXGroup;
			children = (
				415D589B23E38D0C00907B7B /* Config.xcconfig */,
				415D588223E37F5200907B7B /* imodeljs-test-app */,
				415D588123E37F5200907B7B /* Products */,
				415D589823E38CCF00907B7B /* Frameworks */,
			);
			sourceTree = "<group>";
		};
		415D588123E37F5200907B7B /* Products */ = {
			isa = PBXGroup;
			children = (
				415D588023E37F5200907B7B /* imodeljs-test-app.app */,
			);
			name = Products;
			sourceTree = "<group>";
		};
		415D588223E37F5200907B7B /* imodeljs-test-app */ = {
			isa = PBXGroup;
			children = (
				415D588323E37F5200907B7B /* AppDelegate.swift */,
				1F3CA70128BEB7320096B6D6 /* DtaAuthorizationClient.swift */,
				1F3CA70528BEB8940096B6D6 /* DtaOidcAuthorizationClient.swift */,
				1F3CA70E28BFFEFD0096B6D6 /* DtaServiceAuthorizationClient.swift */,
				1F3CA70328BEB8370096B6D6 /* PrintLogger.swift */,
				415D588523E37F5200907B7B /* SceneDelegate.swift */,
				415D588723E37F5200907B7B /* ViewController.swift */,
				415D58B623E4ACAA00907B7B /* AssetHandler.swift */,
				415D588923E37F5200907B7B /* Main.storyboard */,
				415D588C23E37F5300907B7B /* Assets.xcassets */,
				415D588E23E37F5300907B7B /* LaunchScreen.storyboard */,
				415D589123E37F5300907B7B /* Info.plist */,
				415D58A423E3907C00907B7B /* imodeljs-test-app-Bridging-Header.h */,
			);
			path = "imodeljs-test-app";
			sourceTree = "<group>";
		};
		415D589823E38CCF00907B7B /* Frameworks */ = {
			isa = PBXGroup;
			children = (
				415D589923E38CCF00907B7B /* WebKit.framework */,
			);
			name = Frameworks;
			sourceTree = "<group>";
		};
/* End PBXGroup section */

/* Begin PBXNativeTarget section */
		415D587F23E37F5200907B7B /* imodeljs-test-app */ = {
			isa = PBXNativeTarget;
			buildConfigurationList = 415D589423E37F5300907B7B /* Build configuration list for PBXNativeTarget "imodeljs-test-app" */;
			buildPhases = (
				415D587C23E37F5200907B7B /* Sources */,
				415D587D23E37F5200907B7B /* Frameworks */,
				415D587E23E37F5200907B7B /* Resources */,
				415D58A023E38DCB00907B7B /* Embed Libraries */,
				5F367F8C28B724C400DED71B /* ShellScript */,
			);
			buildRules = (
			);
			dependencies = (
			);
			name = "imodeljs-test-app";
			packageProductDependencies = (
				F4A4D85F28A599050015ED63 /* IModelJsNative */,
				1F3CA70828BEB9F50096B6D6 /* AppAuth */,
				1F3CA70A28BEB9F50096B6D6 /* AppAuthCore */,
			);
			productName = "imodeljs-test-app";
			productReference = 415D588023E37F5200907B7B /* imodeljs-test-app.app */;
			productType = "com.apple.product-type.application";
		};
/* End PBXNativeTarget section */

/* Begin PBXProject section */
		415D587823E37F5200907B7B /* Project object */ = {
			isa = PBXProject;
			attributes = {
				LastSwiftUpdateCheck = 1130;
				LastUpgradeCheck = 1330;
				ORGANIZATIONNAME = "Bentley Systems Inc.";
				TargetAttributes = {
					415D587F23E37F5200907B7B = {
						CreatedOnToolsVersion = 11.3;
						LastSwiftMigration = 1130;
					};
				};
			};
			buildConfigurationList = 415D587B23E37F5200907B7B /* Build configuration list for PBXProject "imodeljs-test-app" */;
			compatibilityVersion = "Xcode 9.3";
			developmentRegion = en;
			hasScannedForEncodings = 0;
			knownRegions = (
				en,
				Base,
			);
			mainGroup = 415D587723E37F5200907B7B;
			packageReferences = (
				F4A4D85E28A599050015ED63 /* XCRemoteSwiftPackageReference "mobile-native-ios" */,
				1F3CA70728BEB9F50096B6D6 /* XCRemoteSwiftPackageReference "AppAuth-iOS" */,
			);
			productRefGroup = 415D588123E37F5200907B7B /* Products */;
			projectDirPath = "";
			projectRoot = "";
			targets = (
				415D587F23E37F5200907B7B /* imodeljs-test-app */,
			);
		};
/* End PBXProject section */

/* Begin PBXResourcesBuildPhase section */
		415D587E23E37F5200907B7B /* Resources */ = {
			isa = PBXResourcesBuildPhase;
			buildActionMask = 2147483647;
			files = (
				415D589023E37F5300907B7B /* LaunchScreen.storyboard in Resources */,
				415D588D23E37F5300907B7B /* Assets.xcassets in Resources */,
				415D588B23E37F5200907B7B /* Main.storyboard in Resources */,
			);
			runOnlyForDeploymentPostprocessing = 0;
		};
/* End PBXResourcesBuildPhase section */

/* Begin PBXShellScriptBuildPhase section */
		5F367F8C28B724C400DED71B /* ShellScript */ = {
			isa = PBXShellScriptBuildPhase;
			alwaysOutOfDate = 1;
			buildActionMask = 2147483647;
			files = (
			);
			inputFileListPaths = (
			);
			inputPaths = (
			);
			outputFileListPaths = (
			);
			outputPaths = (
			);
			runOnlyForDeploymentPostprocessing = 0;
			shellPath = /bin/sh;
			shellScript = "AppBundleRoot=\"$BUILT_PRODUCTS_DIR/$FULL_PRODUCT_NAME\"\n\n# Remove existing assets\nrm -rf $AppBundleRoot/Assets\nmkdir $AppBundleRoot/Assets\n\n# Copy Frontend and Backend assets\nAssetRoot=\"$PROJECT_DIR/../..\"\ncp -L -R $AssetRoot/lib/ $AppBundleRoot/Assets/www/\n";
			showEnvVarsInLog = 0;
		};
/* End PBXShellScriptBuildPhase section */

/* Begin PBXSourcesBuildPhase section */
		415D587C23E37F5200907B7B /* Sources */ = {
			isa = PBXSourcesBuildPhase;
			buildActionMask = 2147483647;
			files = (
				1F3CA70F28BFFEFD0096B6D6 /* DtaServiceAuthorizationClient.swift in Sources */,
				415D588823E37F5200907B7B /* ViewController.swift in Sources */,
				415D588423E37F5200907B7B /* AppDelegate.swift in Sources */,
				415D58B723E4ACAA00907B7B /* AssetHandler.swift in Sources */,
				1F3CA70428BEB8370096B6D6 /* PrintLogger.swift in Sources */,
				1F3CA70228BEB7320096B6D6 /* DtaAuthorizationClient.swift in Sources */,
				1F3CA70628BEB8940096B6D6 /* DtaOidcAuthorizationClient.swift in Sources */,
				415D588623E37F5200907B7B /* SceneDelegate.swift in Sources */,
			);
			runOnlyForDeploymentPostprocessing = 0;
		};
/* End PBXSourcesBuildPhase section */

/* Begin PBXVariantGroup section */
		415D588923E37F5200907B7B /* Main.storyboard */ = {
			isa = PBXVariantGroup;
			children = (
				415D588A23E37F5200907B7B /* Base */,
			);
			name = Main.storyboard;
			sourceTree = "<group>";
		};
		415D588E23E37F5300907B7B /* LaunchScreen.storyboard */ = {
			isa = PBXVariantGroup;
			children = (
				415D588F23E37F5300907B7B /* Base */,
			);
			name = LaunchScreen.storyboard;
			sourceTree = "<group>";
		};
/* End PBXVariantGroup section */

/* Begin XCBuildConfiguration section */
		415D589223E37F5300907B7B /* Debug */ = {
			isa = XCBuildConfiguration;
			buildSettings = {
				ALWAYS_SEARCH_USER_PATHS = NO;
				CLANG_ANALYZER_NONNULL = YES;
				CLANG_ANALYZER_NUMBER_OBJECT_CONVERSION = YES_AGGRESSIVE;
				CLANG_CXX_LANGUAGE_STANDARD = "gnu++14";
				CLANG_CXX_LIBRARY = "libc++";
				CLANG_ENABLE_MODULES = YES;
				CLANG_ENABLE_OBJC_ARC = YES;
				CLANG_ENABLE_OBJC_WEAK = YES;
				CLANG_WARN_BLOCK_CAPTURE_AUTORELEASING = YES;
				CLANG_WARN_BOOL_CONVERSION = YES;
				CLANG_WARN_COMMA = YES;
				CLANG_WARN_CONSTANT_CONVERSION = YES;
				CLANG_WARN_DEPRECATED_OBJC_IMPLEMENTATIONS = YES;
				CLANG_WARN_DIRECT_OBJC_ISA_USAGE = YES_ERROR;
				CLANG_WARN_DOCUMENTATION_COMMENTS = YES;
				CLANG_WARN_EMPTY_BODY = YES;
				CLANG_WARN_ENUM_CONVERSION = YES;
				CLANG_WARN_INFINITE_RECURSION = YES;
				CLANG_WARN_INT_CONVERSION = YES;
				CLANG_WARN_NON_LITERAL_NULL_CONVERSION = YES;
				CLANG_WARN_OBJC_IMPLICIT_RETAIN_SELF = YES;
				CLANG_WARN_OBJC_LITERAL_CONVERSION = YES;
				CLANG_WARN_OBJC_ROOT_CLASS = YES_ERROR;
				CLANG_WARN_QUOTED_INCLUDE_IN_FRAMEWORK_HEADER = YES;
				CLANG_WARN_RANGE_LOOP_ANALYSIS = YES;
				CLANG_WARN_STRICT_PROTOTYPES = YES;
				CLANG_WARN_SUSPICIOUS_MOVE = YES;
				CLANG_WARN_UNGUARDED_AVAILABILITY = YES_AGGRESSIVE;
				CLANG_WARN_UNREACHABLE_CODE = YES;
				CLANG_WARN__DUPLICATE_METHOD_MATCH = YES;
				COPY_PHASE_STRIP = NO;
				DEBUG_INFORMATION_FORMAT = dwarf;
				ENABLE_STRICT_OBJC_MSGSEND = YES;
				ENABLE_TESTABILITY = YES;
				GCC_C_LANGUAGE_STANDARD = gnu11;
				GCC_DYNAMIC_NO_PIC = NO;
				GCC_NO_COMMON_BLOCKS = YES;
				GCC_OPTIMIZATION_LEVEL = 0;
				GCC_PREPROCESSOR_DEFINITIONS = (
					"DEBUG=1",
					"$(inherited)",
				);
				GCC_WARN_64_TO_32_BIT_CONVERSION = YES;
				GCC_WARN_ABOUT_RETURN_TYPE = YES_ERROR;
				GCC_WARN_UNDECLARED_SELECTOR = YES;
				GCC_WARN_UNINITIALIZED_AUTOS = YES_AGGRESSIVE;
				GCC_WARN_UNUSED_FUNCTION = YES;
				GCC_WARN_UNUSED_VARIABLE = YES;
				IPHONEOS_DEPLOYMENT_TARGET = 13.2;
				MTL_ENABLE_DEBUG_INFO = INCLUDE_SOURCE;
				MTL_FAST_MATH = YES;
				ONLY_ACTIVE_ARCH = YES;
				SDKROOT = iphoneos;
				SWIFT_ACTIVE_COMPILATION_CONDITIONS = DEBUG;
				SWIFT_OPTIMIZATION_LEVEL = "-Onone";
			};
			name = Debug;
		};
		415D589323E37F5300907B7B /* Release */ = {
			isa = XCBuildConfiguration;
			buildSettings = {
				ALWAYS_SEARCH_USER_PATHS = NO;
				CLANG_ANALYZER_NONNULL = YES;
				CLANG_ANALYZER_NUMBER_OBJECT_CONVERSION = YES_AGGRESSIVE;
				CLANG_CXX_LANGUAGE_STANDARD = "gnu++14";
				CLANG_CXX_LIBRARY = "libc++";
				CLANG_ENABLE_MODULES = YES;
				CLANG_ENABLE_OBJC_ARC = YES;
				CLANG_ENABLE_OBJC_WEAK = YES;
				CLANG_WARN_BLOCK_CAPTURE_AUTORELEASING = YES;
				CLANG_WARN_BOOL_CONVERSION = YES;
				CLANG_WARN_COMMA = YES;
				CLANG_WARN_CONSTANT_CONVERSION = YES;
				CLANG_WARN_DEPRECATED_OBJC_IMPLEMENTATIONS = YES;
				CLANG_WARN_DIRECT_OBJC_ISA_USAGE = YES_ERROR;
				CLANG_WARN_DOCUMENTATION_COMMENTS = YES;
				CLANG_WARN_EMPTY_BODY = YES;
				CLANG_WARN_ENUM_CONVERSION = YES;
				CLANG_WARN_INFINITE_RECURSION = YES;
				CLANG_WARN_INT_CONVERSION = YES;
				CLANG_WARN_NON_LITERAL_NULL_CONVERSION = YES;
				CLANG_WARN_OBJC_IMPLICIT_RETAIN_SELF = YES;
				CLANG_WARN_OBJC_LITERAL_CONVERSION = YES;
				CLANG_WARN_OBJC_ROOT_CLASS = YES_ERROR;
				CLANG_WARN_QUOTED_INCLUDE_IN_FRAMEWORK_HEADER = YES;
				CLANG_WARN_RANGE_LOOP_ANALYSIS = YES;
				CLANG_WARN_STRICT_PROTOTYPES = YES;
				CLANG_WARN_SUSPICIOUS_MOVE = YES;
				CLANG_WARN_UNGUARDED_AVAILABILITY = YES_AGGRESSIVE;
				CLANG_WARN_UNREACHABLE_CODE = YES;
				CLANG_WARN__DUPLICATE_METHOD_MATCH = YES;
				COPY_PHASE_STRIP = NO;
				DEBUG_INFORMATION_FORMAT = "dwarf-with-dsym";
				ENABLE_NS_ASSERTIONS = NO;
				ENABLE_STRICT_OBJC_MSGSEND = YES;
				GCC_C_LANGUAGE_STANDARD = gnu11;
				GCC_NO_COMMON_BLOCKS = YES;
				GCC_WARN_64_TO_32_BIT_CONVERSION = YES;
				GCC_WARN_ABOUT_RETURN_TYPE = YES_ERROR;
				GCC_WARN_UNDECLARED_SELECTOR = YES;
				GCC_WARN_UNINITIALIZED_AUTOS = YES_AGGRESSIVE;
				GCC_WARN_UNUSED_FUNCTION = YES;
				GCC_WARN_UNUSED_VARIABLE = YES;
				IPHONEOS_DEPLOYMENT_TARGET = 13.2;
				MTL_ENABLE_DEBUG_INFO = NO;
				MTL_FAST_MATH = YES;
				SDKROOT = iphoneos;
				SWIFT_COMPILATION_MODE = wholemodule;
				SWIFT_OPTIMIZATION_LEVEL = "-O";
				VALIDATE_PRODUCT = YES;
			};
			name = Release;
		};
		415D589523E37F5300907B7B /* Debug */ = {
			isa = XCBuildConfiguration;
			baseConfigurationReference = 415D589B23E38D0C00907B7B /* Config.xcconfig */;
			buildSettings = {
				ASSETCATALOG_COMPILER_APPICON_NAME = AppIcon;
				CLANG_ENABLE_MODULES = YES;
				CODE_SIGN_STYLE = Automatic;
				DEVELOPMENT_TEAM = WLDT6Q3PUY;
				ENABLE_BITCODE = NO;
				INFOPLIST_FILE = "imodeljs-test-app/Info.plist";
				IPHONEOS_DEPLOYMENT_TARGET = 17.0;
				LD_RUNPATH_SEARCH_PATHS = (
					"$(inherited)",
					"@executable_path/Frameworks",
				);
				PRODUCT_BUNDLE_IDENTIFIER = "bentley.imodeljs-test-app";
				PRODUCT_NAME = "$(TARGET_NAME)";
				SWIFT_OBJC_BRIDGING_HEADER = "imodeljs-test-app/imodeljs-test-app-Bridging-Header.h";
				SWIFT_OPTIMIZATION_LEVEL = "-Onone";
				SWIFT_VERSION = 5.0;
				TARGETED_DEVICE_FAMILY = "1,2";
			};
			name = Debug;
		};
		415D589623E37F5300907B7B /* Release */ = {
			isa = XCBuildConfiguration;
			baseConfigurationReference = 415D589B23E38D0C00907B7B /* Config.xcconfig */;
			buildSettings = {
				ASSETCATALOG_COMPILER_APPICON_NAME = AppIcon;
				CLANG_ENABLE_MODULES = YES;
				CODE_SIGN_STYLE = Automatic;
				DEVELOPMENT_TEAM = WLDT6Q3PUY;
				ENABLE_BITCODE = NO;
				INFOPLIST_FILE = "imodeljs-test-app/Info.plist";
				IPHONEOS_DEPLOYMENT_TARGET = 17.0;
				LD_RUNPATH_SEARCH_PATHS = (
					"$(inherited)",
					"@executable_path/Frameworks",
				);
				PRODUCT_BUNDLE_IDENTIFIER = "bentley.imodeljs-test-app";
				PRODUCT_NAME = "$(TARGET_NAME)";
				SWIFT_OBJC_BRIDGING_HEADER = "imodeljs-test-app/imodeljs-test-app-Bridging-Header.h";
				SWIFT_VERSION = 5.0;
				TARGETED_DEVICE_FAMILY = "1,2";
			};
			name = Release;
		};
/* End XCBuildConfiguration section */

/* Begin XCConfigurationList section */
		415D587B23E37F5200907B7B /* Build configuration list for PBXProject "imodeljs-test-app" */ = {
			isa = XCConfigurationList;
			buildConfigurations = (
				415D589223E37F5300907B7B /* Debug */,
				415D589323E37F5300907B7B /* Release */,
			);
			defaultConfigurationIsVisible = 0;
			defaultConfigurationName = Release;
		};
		415D589423E37F5300907B7B /* Build configuration list for PBXNativeTarget "imodeljs-test-app" */ = {
			isa = XCConfigurationList;
			buildConfigurations = (
				415D589523E37F5300907B7B /* Debug */,
				415D589623E37F5300907B7B /* Release */,
			);
			defaultConfigurationIsVisible = 0;
			defaultConfigurationName = Release;
		};
/* End XCConfigurationList section */

/* Begin XCRemoteSwiftPackageReference section */
		1F3CA70728BEB9F50096B6D6 /* XCRemoteSwiftPackageReference "AppAuth-iOS" */ = {
			isa = XCRemoteSwiftPackageReference;
			repositoryURL = "https://github.com/openid/AppAuth-iOS.git";
			requirement = {
				kind = upToNextMajorVersion;
				minimumVersion = 1.4.0;
			};
		};
		F4A4D85E28A599050015ED63 /* XCRemoteSwiftPackageReference "mobile-native-ios" */ = {
			isa = XCRemoteSwiftPackageReference;
			repositoryURL = "https://github.com/iTwin/mobile-native-ios";
			requirement = {
				kind = exactVersion;
<<<<<<< HEAD
				version = 5.3.21;
=======
				version = 5.3.24;
>>>>>>> bc8f49ca
			};
		};
/* End XCRemoteSwiftPackageReference section */

/* Begin XCSwiftPackageProductDependency section */
		1F3CA70828BEB9F50096B6D6 /* AppAuth */ = {
			isa = XCSwiftPackageProductDependency;
			package = 1F3CA70728BEB9F50096B6D6 /* XCRemoteSwiftPackageReference "AppAuth-iOS" */;
			productName = AppAuth;
		};
		1F3CA70A28BEB9F50096B6D6 /* AppAuthCore */ = {
			isa = XCSwiftPackageProductDependency;
			package = 1F3CA70728BEB9F50096B6D6 /* XCRemoteSwiftPackageReference "AppAuth-iOS" */;
			productName = AppAuthCore;
		};
		F4A4D85F28A599050015ED63 /* IModelJsNative */ = {
			isa = XCSwiftPackageProductDependency;
			package = F4A4D85E28A599050015ED63 /* XCRemoteSwiftPackageReference "mobile-native-ios" */;
			productName = IModelJsNative;
		};
/* End XCSwiftPackageProductDependency section */
	};
	rootObject = 415D587823E37F5200907B7B /* Project object */;
}<|MERGE_RESOLUTION|>--- conflicted
+++ resolved
@@ -455,11 +455,7 @@
 			repositoryURL = "https://github.com/iTwin/mobile-native-ios";
 			requirement = {
 				kind = exactVersion;
-<<<<<<< HEAD
-				version = 5.3.21;
-=======
 				version = 5.3.24;
->>>>>>> bc8f49ca
 			};
 		};
 /* End XCRemoteSwiftPackageReference section */
