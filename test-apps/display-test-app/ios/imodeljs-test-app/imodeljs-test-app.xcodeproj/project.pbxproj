// !$*UTF8*$!
{
	archiveVersion = 1;
	classes = {
	};
	objectVersion = 54;
	objects = {

/* Begin PBXBuildFile section */
		1F3CA70228BEB7320096B6D6 /* DtaAuthorizationClient.swift in Sources */ = {isa = PBXBuildFile; fileRef = 1F3CA70128BEB7320096B6D6 /* DtaAuthorizationClient.swift */; };
		1F3CA70428BEB8370096B6D6 /* PrintLogger.swift in Sources */ = {isa = PBXBuildFile; fileRef = 1F3CA70328BEB8370096B6D6 /* PrintLogger.swift */; };
		1F3CA70628BEB8940096B6D6 /* DtaOidcAuthorizationClient.swift in Sources */ = {isa = PBXBuildFile; fileRef = 1F3CA70528BEB8940096B6D6 /* DtaOidcAuthorizationClient.swift */; };
		1F3CA70928BEB9F50096B6D6 /* AppAuth in Frameworks */ = {isa = PBXBuildFile; productRef = 1F3CA70828BEB9F50096B6D6 /* AppAuth */; };
		1F3CA70B28BEB9F50096B6D6 /* AppAuthCore in Frameworks */ = {isa = PBXBuildFile; productRef = 1F3CA70A28BEB9F50096B6D6 /* AppAuthCore */; };
		1F3CA70F28BFFEFD0096B6D6 /* DtaServiceAuthorizationClient.swift in Sources */ = {isa = PBXBuildFile; fileRef = 1F3CA70E28BFFEFD0096B6D6 /* DtaServiceAuthorizationClient.swift */; };
		415D588423E37F5200907B7B /* AppDelegate.swift in Sources */ = {isa = PBXBuildFile; fileRef = 415D588323E37F5200907B7B /* AppDelegate.swift */; };
		415D588623E37F5200907B7B /* SceneDelegate.swift in Sources */ = {isa = PBXBuildFile; fileRef = 415D588523E37F5200907B7B /* SceneDelegate.swift */; };
		415D588823E37F5200907B7B /* ViewController.swift in Sources */ = {isa = PBXBuildFile; fileRef = 415D588723E37F5200907B7B /* ViewController.swift */; };
		415D588B23E37F5200907B7B /* Main.storyboard in Resources */ = {isa = PBXBuildFile; fileRef = 415D588923E37F5200907B7B /* Main.storyboard */; };
		415D588D23E37F5300907B7B /* Assets.xcassets in Resources */ = {isa = PBXBuildFile; fileRef = 415D588C23E37F5300907B7B /* Assets.xcassets */; };
		415D589023E37F5300907B7B /* LaunchScreen.storyboard in Resources */ = {isa = PBXBuildFile; fileRef = 415D588E23E37F5300907B7B /* LaunchScreen.storyboard */; };
		415D58A123E38DD100907B7B /* WebKit.framework in Frameworks */ = {isa = PBXBuildFile; fileRef = 415D589923E38CCF00907B7B /* WebKit.framework */; };
		415D58B723E4ACAA00907B7B /* AssetHandler.swift in Sources */ = {isa = PBXBuildFile; fileRef = 415D58B623E4ACAA00907B7B /* AssetHandler.swift */; };
		F4A4D86028A599050015ED63 /* IModelJsNative in Frameworks */ = {isa = PBXBuildFile; productRef = F4A4D85F28A599050015ED63 /* IModelJsNative */; };
/* End PBXBuildFile section */

/* Begin PBXCopyFilesBuildPhase section */
		415D58A023E38DCB00907B7B /* Embed Libraries */ = {
			isa = PBXCopyFilesBuildPhase;
			buildActionMask = 2147483647;
			dstPath = "";
			dstSubfolderSpec = 10;
			files = (
			);
			name = "Embed Libraries";
			runOnlyForDeploymentPostprocessing = 0;
		};
/* End PBXCopyFilesBuildPhase section */

/* Begin PBXFileReference section */
		1F3CA70128BEB7320096B6D6 /* DtaAuthorizationClient.swift */ = {isa = PBXFileReference; lastKnownFileType = sourcecode.swift; path = DtaAuthorizationClient.swift; sourceTree = "<group>"; };
		1F3CA70328BEB8370096B6D6 /* PrintLogger.swift */ = {isa = PBXFileReference; lastKnownFileType = sourcecode.swift; path = PrintLogger.swift; sourceTree = "<group>"; };
		1F3CA70528BEB8940096B6D6 /* DtaOidcAuthorizationClient.swift */ = {isa = PBXFileReference; lastKnownFileType = sourcecode.swift; path = DtaOidcAuthorizationClient.swift; sourceTree = "<group>"; };
		1F3CA70E28BFFEFD0096B6D6 /* DtaServiceAuthorizationClient.swift */ = {isa = PBXFileReference; lastKnownFileType = sourcecode.swift; path = DtaServiceAuthorizationClient.swift; sourceTree = "<group>"; };
		415D588023E37F5200907B7B /* imodeljs-test-app.app */ = {isa = PBXFileReference; explicitFileType = wrapper.application; includeInIndex = 0; path = "imodeljs-test-app.app"; sourceTree = BUILT_PRODUCTS_DIR; };
		415D588323E37F5200907B7B /* AppDelegate.swift */ = {isa = PBXFileReference; lastKnownFileType = sourcecode.swift; path = AppDelegate.swift; sourceTree = "<group>"; };
		415D588523E37F5200907B7B /* SceneDelegate.swift */ = {isa = PBXFileReference; lastKnownFileType = sourcecode.swift; path = SceneDelegate.swift; sourceTree = "<group>"; };
		415D588723E37F5200907B7B /* ViewController.swift */ = {isa = PBXFileReference; lastKnownFileType = sourcecode.swift; path = ViewController.swift; sourceTree = "<group>"; };
		415D588A23E37F5200907B7B /* Base */ = {isa = PBXFileReference; lastKnownFileType = file.storyboard; name = Base; path = Base.lproj/Main.storyboard; sourceTree = "<group>"; };
		415D588C23E37F5300907B7B /* Assets.xcassets */ = {isa = PBXFileReference; lastKnownFileType = folder.assetcatalog; path = Assets.xcassets; sourceTree = "<group>"; };
		415D588F23E37F5300907B7B /* Base */ = {isa = PBXFileReference; lastKnownFileType = file.storyboard; name = Base; path = Base.lproj/LaunchScreen.storyboard; sourceTree = "<group>"; };
		415D589123E37F5300907B7B /* Info.plist */ = {isa = PBXFileReference; lastKnownFileType = text.plist.xml; path = Info.plist; sourceTree = "<group>"; };
		415D589923E38CCF00907B7B /* WebKit.framework */ = {isa = PBXFileReference; lastKnownFileType = wrapper.framework; name = WebKit.framework; path = System/Library/Frameworks/WebKit.framework; sourceTree = SDKROOT; };
		415D589B23E38D0C00907B7B /* Config.xcconfig */ = {isa = PBXFileReference; lastKnownFileType = text.xcconfig; path = Config.xcconfig; sourceTree = "<group>"; };
		415D58A423E3907C00907B7B /* imodeljs-test-app-Bridging-Header.h */ = {isa = PBXFileReference; lastKnownFileType = sourcecode.c.h; path = "imodeljs-test-app-Bridging-Header.h"; sourceTree = "<group>"; };
		415D58B623E4ACAA00907B7B /* AssetHandler.swift */ = {isa = PBXFileReference; lastKnownFileType = sourcecode.swift; path = AssetHandler.swift; sourceTree = "<group>"; };
/* End PBXFileReference section */

/* Begin PBXFrameworksBuildPhase section */
		415D587D23E37F5200907B7B /* Frameworks */ = {
			isa = PBXFrameworksBuildPhase;
			buildActionMask = 2147483647;
			files = (
				1F3CA70928BEB9F50096B6D6 /* AppAuth in Frameworks */,
				F4A4D86028A599050015ED63 /* IModelJsNative in Frameworks */,
				415D58A123E38DD100907B7B /* WebKit.framework in Frameworks */,
				1F3CA70B28BEB9F50096B6D6 /* AppAuthCore in Frameworks */,
			);
			runOnlyForDeploymentPostprocessing = 0;
		};
/* End PBXFrameworksBuildPhase section */

/* Begin PBXGroup section */
		415D587723E37F5200907B7B = {
			isa = PBXGroup;
			children = (
				415D589B23E38D0C00907B7B /* Config.xcconfig */,
				415D588223E37F5200907B7B /* imodeljs-test-app */,
				415D588123E37F5200907B7B /* Products */,
				415D589823E38CCF00907B7B /* Frameworks */,
			);
			sourceTree = "<group>";
		};
		415D588123E37F5200907B7B /* Products */ = {
			isa = PBXGroup;
			children = (
				415D588023E37F5200907B7B /* imodeljs-test-app.app */,
			);
			name = Products;
			sourceTree = "<group>";
		};
		415D588223E37F5200907B7B /* imodeljs-test-app */ = {
			isa = PBXGroup;
			children = (
				415D588323E37F5200907B7B /* AppDelegate.swift */,
				1F3CA70128BEB7320096B6D6 /* DtaAuthorizationClient.swift */,
				1F3CA70528BEB8940096B6D6 /* DtaOidcAuthorizationClient.swift */,
				1F3CA70E28BFFEFD0096B6D6 /* DtaServiceAuthorizationClient.swift */,
				1F3CA70328BEB8370096B6D6 /* PrintLogger.swift */,
				415D588523E37F5200907B7B /* SceneDelegate.swift */,
				415D588723E37F5200907B7B /* ViewController.swift */,
				415D58B623E4ACAA00907B7B /* AssetHandler.swift */,
				415D588923E37F5200907B7B /* Main.storyboard */,
				415D588C23E37F5300907B7B /* Assets.xcassets */,
				415D588E23E37F5300907B7B /* LaunchScreen.storyboard */,
				415D589123E37F5300907B7B /* Info.plist */,
				415D58A423E3907C00907B7B /* imodeljs-test-app-Bridging-Header.h */,
			);
			path = "imodeljs-test-app";
			sourceTree = "<group>";
		};
		415D589823E38CCF00907B7B /* Frameworks */ = {
			isa = PBXGroup;
			children = (
				415D589923E38CCF00907B7B /* WebKit.framework */,
			);
			name = Frameworks;
			sourceTree = "<group>";
		};
/* End PBXGroup section */

/* Begin PBXNativeTarget section */
		415D587F23E37F5200907B7B /* imodeljs-test-app */ = {
			isa = PBXNativeTarget;
			buildConfigurationList = 415D589423E37F5300907B7B /* Build configuration list for PBXNativeTarget "imodeljs-test-app" */;
			buildPhases = (
				415D587C23E37F5200907B7B /* Sources */,
				415D587D23E37F5200907B7B /* Frameworks */,
				415D587E23E37F5200907B7B /* Resources */,
				415D58A023E38DCB00907B7B /* Embed Libraries */,
				5F367F8C28B724C400DED71B /* ShellScript */,
			);
			buildRules = (
			);
			dependencies = (
			);
			name = "imodeljs-test-app";
			packageProductDependencies = (
				F4A4D85F28A599050015ED63 /* IModelJsNative */,
				1F3CA70828BEB9F50096B6D6 /* AppAuth */,
				1F3CA70A28BEB9F50096B6D6 /* AppAuthCore */,
			);
			productName = "imodeljs-test-app";
			productReference = 415D588023E37F5200907B7B /* imodeljs-test-app.app */;
			productType = "com.apple.product-type.application";
		};
/* End PBXNativeTarget section */

/* Begin PBXProject section */
		415D587823E37F5200907B7B /* Project object */ = {
			isa = PBXProject;
			attributes = {
				LastSwiftUpdateCheck = 1130;
				LastUpgradeCheck = 1330;
				ORGANIZATIONNAME = "Bentley Systems Inc.";
				TargetAttributes = {
					415D587F23E37F5200907B7B = {
						CreatedOnToolsVersion = 11.3;
						LastSwiftMigration = 1130;
					};
				};
			};
			buildConfigurationList = 415D587B23E37F5200907B7B /* Build configuration list for PBXProject "imodeljs-test-app" */;
			compatibilityVersion = "Xcode 9.3";
			developmentRegion = en;
			hasScannedForEncodings = 0;
			knownRegions = (
				en,
				Base,
			);
			mainGroup = 415D587723E37F5200907B7B;
			packageReferences = (
				F4A4D85E28A599050015ED63 /* XCRemoteSwiftPackageReference "mobile-native-ios" */,
				1F3CA70728BEB9F50096B6D6 /* XCRemoteSwiftPackageReference "AppAuth-iOS" */,
			);
			productRefGroup = 415D588123E37F5200907B7B /* Products */;
			projectDirPath = "";
			projectRoot = "";
			targets = (
				415D587F23E37F5200907B7B /* imodeljs-test-app */,
			);
		};
/* End PBXProject section */

/* Begin PBXResourcesBuildPhase section */
		415D587E23E37F5200907B7B /* Resources */ = {
			isa = PBXResourcesBuildPhase;
			buildActionMask = 2147483647;
			files = (
				415D589023E37F5300907B7B /* LaunchScreen.storyboard in Resources */,
				415D588D23E37F5300907B7B /* Assets.xcassets in Resources */,
				415D588B23E37F5200907B7B /* Main.storyboard in Resources */,
			);
			runOnlyForDeploymentPostprocessing = 0;
		};
/* End PBXResourcesBuildPhase section */

/* Begin PBXShellScriptBuildPhase section */
		5F367F8C28B724C400DED71B /* ShellScript */ = {
			isa = PBXShellScriptBuildPhase;
			alwaysOutOfDate = 1;
			buildActionMask = 2147483647;
			files = (
			);
			inputFileListPaths = (
			);
			inputPaths = (
			);
			outputFileListPaths = (
			);
			outputPaths = (
			);
			runOnlyForDeploymentPostprocessing = 0;
			shellPath = /bin/sh;
			shellScript = "AppBundleRoot=\"$BUILT_PRODUCTS_DIR/$FULL_PRODUCT_NAME\"\n\n# Remove existing assets\nrm -rf $AppBundleRoot/Assets\nmkdir $AppBundleRoot/Assets\n\n# Copy Frontend and Backend assets\nAssetRoot=\"$PROJECT_DIR/../..\"\ncp -L -R $AssetRoot/lib/ $AppBundleRoot/Assets/www/\n";
			showEnvVarsInLog = 0;
		};
/* End PBXShellScriptBuildPhase section */

/* Begin PBXSourcesBuildPhase section */
		415D587C23E37F5200907B7B /* Sources */ = {
			isa = PBXSourcesBuildPhase;
			buildActionMask = 2147483647;
			files = (
				1F3CA70F28BFFEFD0096B6D6 /* DtaServiceAuthorizationClient.swift in Sources */,
				415D588823E37F5200907B7B /* ViewController.swift in Sources */,
				415D588423E37F5200907B7B /* AppDelegate.swift in Sources */,
				415D58B723E4ACAA00907B7B /* AssetHandler.swift in Sources */,
				1F3CA70428BEB8370096B6D6 /* PrintLogger.swift in Sources */,
				1F3CA70228BEB7320096B6D6 /* DtaAuthorizationClient.swift in Sources */,
				1F3CA70628BEB8940096B6D6 /* DtaOidcAuthorizationClient.swift in Sources */,
				415D588623E37F5200907B7B /* SceneDelegate.swift in Sources */,
			);
			runOnlyForDeploymentPostprocessing = 0;
		};
/* End PBXSourcesBuildPhase section */

/* Begin PBXVariantGroup section */
		415D588923E37F5200907B7B /* Main.storyboard */ = {
			isa = PBXVariantGroup;
			children = (
				415D588A23E37F5200907B7B /* Base */,
			);
			name = Main.storyboard;
			sourceTree = "<group>";
		};
		415D588E23E37F5300907B7B /* LaunchScreen.storyboard */ = {
			isa = PBXVariantGroup;
			children = (
				415D588F23E37F5300907B7B /* Base */,
			);
			name = LaunchScreen.storyboard;
			sourceTree = "<group>";
		};
/* End PBXVariantGroup section */

/* Begin XCBuildConfiguration section */
		415D589223E37F5300907B7B /* Debug */ = {
			isa = XCBuildConfiguration;
			buildSettings = {
				ALWAYS_SEARCH_USER_PATHS = NO;
				CLANG_ANALYZER_NONNULL = YES;
				CLANG_ANALYZER_NUMBER_OBJECT_CONVERSION = YES_AGGRESSIVE;
				CLANG_CXX_LANGUAGE_STANDARD = "gnu++14";
				CLANG_CXX_LIBRARY = "libc++";
				CLANG_ENABLE_MODULES = YES;
				CLANG_ENABLE_OBJC_ARC = YES;
				CLANG_ENABLE_OBJC_WEAK = YES;
				CLANG_WARN_BLOCK_CAPTURE_AUTORELEASING = YES;
				CLANG_WARN_BOOL_CONVERSION = YES;
				CLANG_WARN_COMMA = YES;
				CLANG_WARN_CONSTANT_CONVERSION = YES;
				CLANG_WARN_DEPRECATED_OBJC_IMPLEMENTATIONS = YES;
				CLANG_WARN_DIRECT_OBJC_ISA_USAGE = YES_ERROR;
				CLANG_WARN_DOCUMENTATION_COMMENTS = YES;
				CLANG_WARN_EMPTY_BODY = YES;
				CLANG_WARN_ENUM_CONVERSION = YES;
				CLANG_WARN_INFINITE_RECURSION = YES;
				CLANG_WARN_INT_CONVERSION = YES;
				CLANG_WARN_NON_LITERAL_NULL_CONVERSION = YES;
				CLANG_WARN_OBJC_IMPLICIT_RETAIN_SELF = YES;
				CLANG_WARN_OBJC_LITERAL_CONVERSION = YES;
				CLANG_WARN_OBJC_ROOT_CLASS = YES_ERROR;
				CLANG_WARN_QUOTED_INCLUDE_IN_FRAMEWORK_HEADER = YES;
				CLANG_WARN_RANGE_LOOP_ANALYSIS = YES;
				CLANG_WARN_STRICT_PROTOTYPES = YES;
				CLANG_WARN_SUSPICIOUS_MOVE = YES;
				CLANG_WARN_UNGUARDED_AVAILABILITY = YES_AGGRESSIVE;
				CLANG_WARN_UNREACHABLE_CODE = YES;
				CLANG_WARN__DUPLICATE_METHOD_MATCH = YES;
				COPY_PHASE_STRIP = NO;
				DEBUG_INFORMATION_FORMAT = dwarf;
				ENABLE_STRICT_OBJC_MSGSEND = YES;
				ENABLE_TESTABILITY = YES;
				GCC_C_LANGUAGE_STANDARD = gnu11;
				GCC_DYNAMIC_NO_PIC = NO;
				GCC_NO_COMMON_BLOCKS = YES;
				GCC_OPTIMIZATION_LEVEL = 0;
				GCC_PREPROCESSOR_DEFINITIONS = (
					"DEBUG=1",
					"$(inherited)",
				);
				GCC_WARN_64_TO_32_BIT_CONVERSION = YES;
				GCC_WARN_ABOUT_RETURN_TYPE = YES_ERROR;
				GCC_WARN_UNDECLARED_SELECTOR = YES;
				GCC_WARN_UNINITIALIZED_AUTOS = YES_AGGRESSIVE;
				GCC_WARN_UNUSED_FUNCTION = YES;
				GCC_WARN_UNUSED_VARIABLE = YES;
				IPHONEOS_DEPLOYMENT_TARGET = 13.2;
				MTL_ENABLE_DEBUG_INFO = INCLUDE_SOURCE;
				MTL_FAST_MATH = YES;
				ONLY_ACTIVE_ARCH = YES;
				SDKROOT = iphoneos;
				SWIFT_ACTIVE_COMPILATION_CONDITIONS = DEBUG;
				SWIFT_OPTIMIZATION_LEVEL = "-Onone";
			};
			name = Debug;
		};
		415D589323E37F5300907B7B /* Release */ = {
			isa = XCBuildConfiguration;
			buildSettings = {
				ALWAYS_SEARCH_USER_PATHS = NO;
				CLANG_ANALYZER_NONNULL = YES;
				CLANG_ANALYZER_NUMBER_OBJECT_CONVERSION = YES_AGGRESSIVE;
				CLANG_CXX_LANGUAGE_STANDARD = "gnu++14";
				CLANG_CXX_LIBRARY = "libc++";
				CLANG_ENABLE_MODULES = YES;
				CLANG_ENABLE_OBJC_ARC = YES;
				CLANG_ENABLE_OBJC_WEAK = YES;
				CLANG_WARN_BLOCK_CAPTURE_AUTORELEASING = YES;
				CLANG_WARN_BOOL_CONVERSION = YES;
				CLANG_WARN_COMMA = YES;
				CLANG_WARN_CONSTANT_CONVERSION = YES;
				CLANG_WARN_DEPRECATED_OBJC_IMPLEMENTATIONS = YES;
				CLANG_WARN_DIRECT_OBJC_ISA_USAGE = YES_ERROR;
				CLANG_WARN_DOCUMENTATION_COMMENTS = YES;
				CLANG_WARN_EMPTY_BODY = YES;
				CLANG_WARN_ENUM_CONVERSION = YES;
				CLANG_WARN_INFINITE_RECURSION = YES;
				CLANG_WARN_INT_CONVERSION = YES;
				CLANG_WARN_NON_LITERAL_NULL_CONVERSION = YES;
				CLANG_WARN_OBJC_IMPLICIT_RETAIN_SELF = YES;
				CLANG_WARN_OBJC_LITERAL_CONVERSION = YES;
				CLANG_WARN_OBJC_ROOT_CLASS = YES_ERROR;
				CLANG_WARN_QUOTED_INCLUDE_IN_FRAMEWORK_HEADER = YES;
				CLANG_WARN_RANGE_LOOP_ANALYSIS = YES;
				CLANG_WARN_STRICT_PROTOTYPES = YES;
				CLANG_WARN_SUSPICIOUS_MOVE = YES;
				CLANG_WARN_UNGUARDED_AVAILABILITY = YES_AGGRESSIVE;
				CLANG_WARN_UNREACHABLE_CODE = YES;
				CLANG_WARN__DUPLICATE_METHOD_MATCH = YES;
				COPY_PHASE_STRIP = NO;
				DEBUG_INFORMATION_FORMAT = "dwarf-with-dsym";
				ENABLE_NS_ASSERTIONS = NO;
				ENABLE_STRICT_OBJC_MSGSEND = YES;
				GCC_C_LANGUAGE_STANDARD = gnu11;
				GCC_NO_COMMON_BLOCKS = YES;
				GCC_WARN_64_TO_32_BIT_CONVERSION = YES;
				GCC_WARN_ABOUT_RETURN_TYPE = YES_ERROR;
				GCC_WARN_UNDECLARED_SELECTOR = YES;
				GCC_WARN_UNINITIALIZED_AUTOS = YES_AGGRESSIVE;
				GCC_WARN_UNUSED_FUNCTION = YES;
				GCC_WARN_UNUSED_VARIABLE = YES;
				IPHONEOS_DEPLOYMENT_TARGET = 13.2;
				MTL_ENABLE_DEBUG_INFO = NO;
				MTL_FAST_MATH = YES;
				SDKROOT = iphoneos;
				SWIFT_COMPILATION_MODE = wholemodule;
				SWIFT_OPTIMIZATION_LEVEL = "-O";
				VALIDATE_PRODUCT = YES;
			};
			name = Release;
		};
		415D589523E37F5300907B7B /* Debug */ = {
			isa = XCBuildConfiguration;
			baseConfigurationReference = 415D589B23E38D0C00907B7B /* Config.xcconfig */;
			buildSettings = {
				ASSETCATALOG_COMPILER_APPICON_NAME = AppIcon;
				CLANG_ENABLE_MODULES = YES;
				CODE_SIGN_STYLE = Automatic;
				DEVELOPMENT_TEAM = WLDT6Q3PUY;
				ENABLE_BITCODE = NO;
				INFOPLIST_FILE = "imodeljs-test-app/Info.plist";
				IPHONEOS_DEPLOYMENT_TARGET = 17.0;
				LD_RUNPATH_SEARCH_PATHS = (
					"$(inherited)",
					"@executable_path/Frameworks",
				);
				PRODUCT_BUNDLE_IDENTIFIER = "bentley.imodeljs-test-app";
				PRODUCT_NAME = "$(TARGET_NAME)";
				SWIFT_OBJC_BRIDGING_HEADER = "imodeljs-test-app/imodeljs-test-app-Bridging-Header.h";
				SWIFT_OPTIMIZATION_LEVEL = "-Onone";
				SWIFT_VERSION = 5.0;
				TARGETED_DEVICE_FAMILY = "1,2";
			};
			name = Debug;
		};
		415D589623E37F5300907B7B /* Release */ = {
			isa = XCBuildConfiguration;
			baseConfigurationReference = 415D589B23E38D0C00907B7B /* Config.xcconfig */;
			buildSettings = {
				ASSETCATALOG_COMPILER_APPICON_NAME = AppIcon;
				CLANG_ENABLE_MODULES = YES;
				CODE_SIGN_STYLE = Automatic;
				DEVELOPMENT_TEAM = WLDT6Q3PUY;
				ENABLE_BITCODE = NO;
				INFOPLIST_FILE = "imodeljs-test-app/Info.plist";
				IPHONEOS_DEPLOYMENT_TARGET = 17.0;
				LD_RUNPATH_SEARCH_PATHS = (
					"$(inherited)",
					"@executable_path/Frameworks",
				);
				PRODUCT_BUNDLE_IDENTIFIER = "bentley.imodeljs-test-app";
				PRODUCT_NAME = "$(TARGET_NAME)";
				SWIFT_OBJC_BRIDGING_HEADER = "imodeljs-test-app/imodeljs-test-app-Bridging-Header.h";
				SWIFT_VERSION = 5.0;
				TARGETED_DEVICE_FAMILY = "1,2";
			};
			name = Release;
		};
/* End XCBuildConfiguration section */

/* Begin XCConfigurationList section */
		415D587B23E37F5200907B7B /* Build configuration list for PBXProject "imodeljs-test-app" */ = {
			isa = XCConfigurationList;
			buildConfigurations = (
				415D589223E37F5300907B7B /* Debug */,
				415D589323E37F5300907B7B /* Release */,
			);
			defaultConfigurationIsVisible = 0;
			defaultConfigurationName = Release;
		};
		415D589423E37F5300907B7B /* Build configuration list for PBXNativeTarget "imodeljs-test-app" */ = {
			isa = XCConfigurationList;
			buildConfigurations = (
				415D589523E37F5300907B7B /* Debug */,
				415D589623E37F5300907B7B /* Release */,
			);
			defaultConfigurationIsVisible = 0;
			defaultConfigurationName = Release;
		};
/* End XCConfigurationList section */

/* Begin XCRemoteSwiftPackageReference section */
		1F3CA70728BEB9F50096B6D6 /* XCRemoteSwiftPackageReference "AppAuth-iOS" */ = {
			isa = XCRemoteSwiftPackageReference;
			repositoryURL = "https://github.com/openid/AppAuth-iOS.git";
			requirement = {
				kind = upToNextMajorVersion;
				minimumVersion = 1.4.0;
			};
		};
		F4A4D85E28A599050015ED63 /* XCRemoteSwiftPackageReference "mobile-native-ios" */ = {
			isa = XCRemoteSwiftPackageReference;
			repositoryURL = "https://github.com/iTwin/mobile-native-ios";
			requirement = {
				kind = exactVersion;
<<<<<<< HEAD
				version = 5.1.54;
=======
				version = 5.1.55;
>>>>>>> ad9edd76
			};
		};
/* End XCRemoteSwiftPackageReference section */

/* Begin XCSwiftPackageProductDependency section */
		1F3CA70828BEB9F50096B6D6 /* AppAuth */ = {
			isa = XCSwiftPackageProductDependency;
			package = 1F3CA70728BEB9F50096B6D6 /* XCRemoteSwiftPackageReference "AppAuth-iOS" */;
			productName = AppAuth;
		};
		1F3CA70A28BEB9F50096B6D6 /* AppAuthCore */ = {
			isa = XCSwiftPackageProductDependency;
			package = 1F3CA70728BEB9F50096B6D6 /* XCRemoteSwiftPackageReference "AppAuth-iOS" */;
			productName = AppAuthCore;
		};
		F4A4D85F28A599050015ED63 /* IModelJsNative */ = {
			isa = XCSwiftPackageProductDependency;
			package = F4A4D85E28A599050015ED63 /* XCRemoteSwiftPackageReference "mobile-native-ios" */;
			productName = IModelJsNative;
		};
/* End XCSwiftPackageProductDependency section */
	};
	rootObject = 415D587823E37F5200907B7B /* Project object */;
}<|MERGE_RESOLUTION|>--- conflicted
+++ resolved
@@ -455,11 +455,7 @@
 			repositoryURL = "https://github.com/iTwin/mobile-native-ios";
 			requirement = {
 				kind = exactVersion;
-<<<<<<< HEAD
-				version = 5.1.54;
-=======
 				version = 5.1.55;
->>>>>>> ad9edd76
 			};
 		};
 /* End XCRemoteSwiftPackageReference section */
