// !$*UTF8*$!
{
	archiveVersion = 1;
	classes = {
	};
	objectVersion = 54;
	objects = {

/* Begin PBXBuildFile section */
		1F3CA70228BEB7320096B6D6 /* DtaAuthorizationClient.swift in Sources */ = {isa = PBXBuildFile; fileRef = 1F3CA70128BEB7320096B6D6 /* DtaAuthorizationClient.swift */; };
		1F3CA70428BEB8370096B6D6 /* PrintLogger.swift in Sources */ = {isa = PBXBuildFile; fileRef = 1F3CA70328BEB8370096B6D6 /* PrintLogger.swift */; };
		1F3CA70628BEB8940096B6D6 /* DtaOidcAuthorizationClient.swift in Sources */ = {isa = PBXBuildFile; fileRef = 1F3CA70528BEB8940096B6D6 /* DtaOidcAuthorizationClient.swift */; };
		1F3CA70928BEB9F50096B6D6 /* AppAuth in Frameworks */ = {isa = PBXBuildFile; productRef = 1F3CA70828BEB9F50096B6D6 /* AppAuth */; };
		1F3CA70B28BEB9F50096B6D6 /* AppAuthCore in Frameworks */ = {isa = PBXBuildFile; productRef = 1F3CA70A28BEB9F50096B6D6 /* AppAuthCore */; };
		1F3CA70F28BFFEFD0096B6D6 /* DtaServiceAuthorizationClient.swift in Sources */ = {isa = PBXBuildFile; fileRef = 1F3CA70E28BFFEFD0096B6D6 /* DtaServiceAuthorizationClient.swift */; };
		415D588423E37F5200907B7B /* AppDelegate.swift in Sources */ = {isa = PBXBuildFile; fileRef = 415D588323E37F5200907B7B /* AppDelegate.swift */; };
		415D588623E37F5200907B7B /* SceneDelegate.swift in Sources */ = {isa = PBXBuildFile; fileRef = 415D588523E37F5200907B7B /* SceneDelegate.swift */; };
		415D588823E37F5200907B7B /* ViewController.swift in Sources */ = {isa = PBXBuildFile; fileRef = 415D588723E37F5200907B7B /* ViewController.swift */; };
		415D588B23E37F5200907B7B /* Main.storyboard in Resources */ = {isa = PBXBuildFile; fileRef = 415D588923E37F5200907B7B /* Main.storyboard */; };
		415D588D23E37F5300907B7B /* Assets.xcassets in Resources */ = {isa = PBXBuildFile; fileRef = 415D588C23E37F5300907B7B /* Assets.xcassets */; };
		415D589023E37F5300907B7B /* LaunchScreen.storyboard in Resources */ = {isa = PBXBuildFile; fileRef = 415D588E23E37F5300907B7B /* LaunchScreen.storyboard */; };
		415D58A123E38DD100907B7B /* WebKit.framework in Frameworks */ = {isa = PBXBuildFile; fileRef = 415D589923E38CCF00907B7B /* WebKit.framework */; };
		415D58B723E4ACAA00907B7B /* AssetHandler.swift in Sources */ = {isa = PBXBuildFile; fileRef = 415D58B623E4ACAA00907B7B /* AssetHandler.swift */; };
		F4A4D86028A599050015ED63 /* IModelJsNative in Frameworks */ = {isa = PBXBuildFile; productRef = F4A4D85F28A599050015ED63 /* IModelJsNative */; };
/* End PBXBuildFile section */

/* Begin PBXCopyFilesBuildPhase section */
		415D58A023E38DCB00907B7B /* Embed Libraries */ = {
			isa = PBXCopyFilesBuildPhase;
			buildActionMask = 2147483647;
			dstPath = "";
			dstSubfolderSpec = 10;
			files = (
			);
			name = "Embed Libraries";
			runOnlyForDeploymentPostprocessing = 0;
		};
/* End PBXCopyFilesBuildPhase section */

/* Begin PBXFileReference section */
		1F3CA70128BEB7320096B6D6 /* DtaAuthorizationClient.swift */ = {isa = PBXFileReference; lastKnownFileType = sourcecode.swift; path = DtaAuthorizationClient.swift; sourceTree = "<group>"; };
		1F3CA70328BEB8370096B6D6 /* PrintLogger.swift */ = {isa = PBXFileReference; lastKnownFileType = sourcecode.swift; path = PrintLogger.swift; sourceTree = "<group>"; };
		1F3CA70528BEB8940096B6D6 /* DtaOidcAuthorizationClient.swift */ = {isa = PBXFileReference; lastKnownFileType = sourcecode.swift; path = DtaOidcAuthorizationClient.swift; sourceTree = "<group>"; };
		1F3CA70E28BFFEFD0096B6D6 /* DtaServiceAuthorizationClient.swift */ = {isa = PBXFileReference; lastKnownFileType = sourcecode.swift; path = DtaServiceAuthorizationClient.swift; sourceTree = "<group>"; };
		415D588023E37F5200907B7B /* imodeljs-test-app.app */ = {isa = PBXFileReference; explicitFileType = wrapper.application; includeInIndex = 0; path = "imodeljs-test-app.app"; sourceTree = BUILT_PRODUCTS_DIR; };
		415D588323E37F5200907B7B /* AppDelegate.swift */ = {isa = PBXFileReference; lastKnownFileType = sourcecode.swift; path = AppDelegate.swift; sourceTree = "<group>"; };
		415D588523E37F5200907B7B /* SceneDelegate.swift */ = {isa = PBXFileReference; lastKnownFileType = sourcecode.swift; path = SceneDelegate.swift; sourceTree = "<group>"; };
		415D588723E37F5200907B7B /* ViewController.swift */ = {isa = PBXFileReference; lastKnownFileType = sourcecode.swift; path = ViewController.swift; sourceTree = "<group>"; };
		415D588A23E37F5200907B7B /* Base */ = {isa = PBXFileReference; lastKnownFileType = file.storyboard; name = Base; path = Base.lproj/Main.storyboard; sourceTree = "<group>"; };
		415D588C23E37F5300907B7B /* Assets.xcassets */ = {isa = PBXFileReference; lastKnownFileType = folder.assetcatalog; path = Assets.xcassets; sourceTree = "<group>"; };
		415D588F23E37F5300907B7B /* Base */ = {isa = PBXFileReference; lastKnownFileType = file.storyboard; name = Base; path = Base.lproj/LaunchScreen.storyboard; sourceTree = "<group>"; };
		415D589123E37F5300907B7B /* Info.plist */ = {isa = PBXFileReference; lastKnownFileType = text.plist.xml; path = Info.plist; sourceTree = "<group>"; };
		415D589923E38CCF00907B7B /* WebKit.framework */ = {isa = PBXFileReference; lastKnownFileType = wrapper.framework; name = WebKit.framework; path = System/Library/Frameworks/WebKit.framework; sourceTree = SDKROOT; };
		415D589B23E38D0C00907B7B /* Config.xcconfig */ = {isa = PBXFileReference; lastKnownFileType = text.xcconfig; path = Config.xcconfig; sourceTree = "<group>"; };
		415D58A423E3907C00907B7B /* imodeljs-test-app-Bridging-Header.h */ = {isa = PBXFileReference; lastKnownFileType = sourcecode.c.h; path = "imodeljs-test-app-Bridging-Header.h"; sourceTree = "<group>"; };
		415D58B623E4ACAA00907B7B /* AssetHandler.swift */ = {isa = PBXFileReference; lastKnownFileType = sourcecode.swift; path = AssetHandler.swift; sourceTree = "<group>"; };
/* End PBXFileReference section */

/* Begin PBXFrameworksBuildPhase section */
		415D587D23E37F5200907B7B /* Frameworks */ = {
			isa = PBXFrameworksBuildPhase;
			buildActionMask = 2147483647;
			files = (
				1F3CA70928BEB9F50096B6D6 /* AppAuth in Frameworks */,
				F4A4D86028A599050015ED63 /* IModelJsNative in Frameworks */,
				415D58A123E38DD100907B7B /* WebKit.framework in Frameworks */,
				1F3CA70B28BEB9F50096B6D6 /* AppAuthCore in Frameworks */,
			);
			runOnlyForDeploymentPostprocessing = 0;
		};
/* End PBXFrameworksBuildPhase section */

/* Begin PBXGroup section */
		415D587723E37F5200907B7B = {
			isa = PBXGroup;
			children = (
				415D589B23E38D0C00907B7B /* Config.xcconfig */,
				415D588223E37F5200907B7B /* imodeljs-test-app */,
				415D588123E37F5200907B7B /* Products */,
				415D589823E38CCF00907B7B /* Frameworks */,
			);
			sourceTree = "<group>";
		};
		415D588123E37F5200907B7B /* Products */ = {
			isa = PBXGroup;
			children = (
				415D588023E37F5200907B7B /* imodeljs-test-app.app */,
			);
			name = Products;
			sourceTree = "<group>";
		};
		415D588223E37F5200907B7B /* imodeljs-test-app */ = {
			isa = PBXGroup;
			children = (
				415D588323E37F5200907B7B /* AppDelegate.swift */,
				1F3CA70128BEB7320096B6D6 /* DtaAuthorizationClient.swift */,
				1F3CA70528BEB8940096B6D6 /* DtaOidcAuthorizationClient.swift */,
				1F3CA70E28BFFEFD0096B6D6 /* DtaServiceAuthorizationClient.swift */,
				1F3CA70328BEB8370096B6D6 /* PrintLogger.swift */,
				415D588523E37F5200907B7B /* SceneDelegate.swift */,
				415D588723E37F5200907B7B /* ViewController.swift */,
				415D58B623E4ACAA00907B7B /* AssetHandler.swift */,
				415D588923E37F5200907B7B /* Main.storyboard */,
				415D588C23E37F5300907B7B /* Assets.xcassets */,
				415D588E23E37F5300907B7B /* LaunchScreen.storyboard */,
				415D589123E37F5300907B7B /* Info.plist */,
				415D58A423E3907C00907B7B /* imodeljs-test-app-Bridging-Header.h */,
			);
			path = "imodeljs-test-app";
			sourceTree = "<group>";
		};
		415D589823E38CCF00907B7B /* Frameworks */ = {
			isa = PBXGroup;
			children = (
				415D589923E38CCF00907B7B /* WebKit.framework */,
			);
			name = Frameworks;
			sourceTree = "<group>";
		};
/* End PBXGroup section */

/* Begin PBXNativeTarget section */
		415D587F23E37F5200907B7B /* imodeljs-test-app */ = {
			isa = PBXNativeTarget;
			buildConfigurationList = 415D589423E37F5300907B7B /* Build configuration list for PBXNativeTarget "imodeljs-test-app" */;
			buildPhases = (
				415D587C23E37F5200907B7B /* Sources */,
				415D587D23E37F5200907B7B /* Frameworks */,
				415D587E23E37F5200907B7B /* Resources */,
				415D58A023E38DCB00907B7B /* Embed Libraries */,
				5F367F8C28B724C400DED71B /* ShellScript */,
			);
			buildRules = (
			);
			dependencies = (
			);
			name = "imodeljs-test-app";
			packageProductDependencies = (
				F4A4D85F28A599050015ED63 /* IModelJsNative */,
				1F3CA70828BEB9F50096B6D6 /* AppAuth */,
				1F3CA70A28BEB9F50096B6D6 /* AppAuthCore */,
			);
			productName = "imodeljs-test-app";
			productReference = 415D588023E37F5200907B7B /* imodeljs-test-app.app */;
			productType = "com.apple.product-type.application";
		};
/* End PBXNativeTarget section */

/* Begin PBXProject section */
		415D587823E37F5200907B7B /* Project object */ = {
			isa = PBXProject;
			attributes = {
				LastSwiftUpdateCheck = 1130;
				LastUpgradeCheck = 1330;
				ORGANIZATIONNAME = "Bentley Systems Inc.";
				TargetAttributes = {
					415D587F23E37F5200907B7B = {
						CreatedOnToolsVersion = 11.3;
						LastSwiftMigration = 1130;
					};
				};
			};
			buildConfigurationList = 415D587B23E37F5200907B7B /* Build configuration list for PBXProject "imodeljs-test-app" */;
			compatibilityVersion = "Xcode 9.3";
			developmentRegion = en;
			hasScannedForEncodings = 0;
			knownRegions = (
				en,
				Base,
			);
			mainGroup = 415D587723E37F5200907B7B;
			packageReferences = (
				F4A4D85E28A599050015ED63 /* XCRemoteSwiftPackageReference "mobile-native-ios" */,
				1F3CA70728BEB9F50096B6D6 /* XCRemoteSwiftPackageReference "AppAuth-iOS" */,
			);
			productRefGroup = 415D588123E37F5200907B7B /* Products */;
			projectDirPath = "";
			projectRoot = "";
			targets = (
				415D587F23E37F5200907B7B /* imodeljs-test-app */,
			);
		};
/* End PBXProject section */

/* Begin PBXResourcesBuildPhase section */
		415D587E23E37F5200907B7B /* Resources */ = {
			isa = PBXResourcesBuildPhase;
			buildActionMask = 2147483647;
			files = (
				415D589023E37F5300907B7B /* LaunchScreen.storyboard in Resources */,
				415D588D23E37F5300907B7B /* Assets.xcassets in Resources */,
				415D588B23E37F5200907B7B /* Main.storyboard in Resources */,
			);
			runOnlyForDeploymentPostprocessing = 0;
		};
/* End PBXResourcesBuildPhase section */

/* Begin PBXShellScriptBuildPhase section */
		5F367F8C28B724C400DED71B /* ShellScript */ = {
			isa = PBXShellScriptBuildPhase;
			alwaysOutOfDate = 1;
			buildActionMask = 2147483647;
			files = (
			);
			inputFileListPaths = (
			);
			inputPaths = (
			);
			outputFileListPaths = (
			);
			outputPaths = (
			);
			runOnlyForDeploymentPostprocessing = 0;
			shellPath = /bin/sh;
			shellScript = "AppBundleRoot=\"$BUILT_PRODUCTS_DIR/$FULL_PRODUCT_NAME\"\n\n# Remove existing assets\nrm -rf $AppBundleRoot/Assets\nmkdir $AppBundleRoot/Assets\n\n# Copy Frontend and Backend assets\nAssetRoot=\"$PROJECT_DIR/../..\"\ncp -L -R $AssetRoot/lib/ $AppBundleRoot/Assets/www/\n";
			showEnvVarsInLog = 0;
		};
/* End PBXShellScriptBuildPhase section */

/* Begin PBXSourcesBuildPhase section */
		415D587C23E37F5200907B7B /* Sources */ = {
			isa = PBXSourcesBuildPhase;
			buildActionMask = 2147483647;
			files = (
				1F3CA70F28BFFEFD0096B6D6 /* DtaServiceAuthorizationClient.swift in Sources */,
				415D588823E37F5200907B7B /* ViewController.swift in Sources */,
				415D588423E37F5200907B7B /* AppDelegate.swift in Sources */,
				415D58B723E4ACAA00907B7B /* AssetHandler.swift in Sources */,
				1F3CA70428BEB8370096B6D6 /* PrintLogger.swift in Sources */,
				1F3CA70228BEB7320096B6D6 /* DtaAuthorizationClient.swift in Sources */,
				1F3CA70628BEB8940096B6D6 /* DtaOidcAuthorizationClient.swift in Sources */,
				415D588623E37F5200907B7B /* SceneDelegate.swift in Sources */,
			);
			runOnlyForDeploymentPostprocessing = 0;
		};
/* End PBXSourcesBuildPhase section */

/* Begin PBXVariantGroup section */
		415D588923E37F5200907B7B /* Main.storyboard */ = {
			isa = PBXVariantGroup;
			children = (
				415D588A23E37F5200907B7B /* Base */,
			);
			name = Main.storyboard;
			sourceTree = "<group>";
		};
		415D588E23E37F5300907B7B /* LaunchScreen.storyboard */ = {
			isa = PBXVariantGroup;
			children = (
				415D588F23E37F5300907B7B /* Base */,
			);
			name = LaunchScreen.storyboard;
			sourceTree = "<group>";
		};
/* End PBXVariantGroup section */

/* Begin XCBuildConfiguration section */
		415D589223E37F5300907B7B /* Debug */ = {
			isa = XCBuildConfiguration;
			buildSettings = {
				ALWAYS_SEARCH_USER_PATHS = NO;
				CLANG_ANALYZER_NONNULL = YES;
				CLANG_ANALYZER_NUMBER_OBJECT_CONVERSION = YES_AGGRESSIVE;
				CLANG_CXX_LANGUAGE_STANDARD = "gnu++14";
				CLANG_CXX_LIBRARY = "libc++";
				CLANG_ENABLE_MODULES = YES;
				CLANG_ENABLE_OBJC_ARC = YES;
				CLANG_ENABLE_OBJC_WEAK = YES;
				CLANG_WARN_BLOCK_CAPTURE_AUTORELEASING = YES;
				CLANG_WARN_BOOL_CONVERSION = YES;
				CLANG_WARN_COMMA = YES;
				CLANG_WARN_CONSTANT_CONVERSION = YES;
				CLANG_WARN_DEPRECATED_OBJC_IMPLEMENTATIONS = YES;
				CLANG_WARN_DIRECT_OBJC_ISA_USAGE = YES_ERROR;
				CLANG_WARN_DOCUMENTATION_COMMENTS = YES;
				CLANG_WARN_EMPTY_BODY = YES;
				CLANG_WARN_ENUM_CONVERSION = YES;
				CLANG_WARN_INFINITE_RECURSION = YES;
				CLANG_WARN_INT_CONVERSION = YES;
				CLANG_WARN_NON_LITERAL_NULL_CONVERSION = YES;
				CLANG_WARN_OBJC_IMPLICIT_RETAIN_SELF = YES;
				CLANG_WARN_OBJC_LITERAL_CONVERSION = YES;
				CLANG_WARN_OBJC_ROOT_CLASS = YES_ERROR;
				CLANG_WARN_QUOTED_INCLUDE_IN_FRAMEWORK_HEADER = YES;
				CLANG_WARN_RANGE_LOOP_ANALYSIS = YES;
				CLANG_WARN_STRICT_PROTOTYPES = YES;
				CLANG_WARN_SUSPICIOUS_MOVE = YES;
				CLANG_WARN_UNGUARDED_AVAILABILITY = YES_AGGRESSIVE;
				CLANG_WARN_UNREACHABLE_CODE = YES;
				CLANG_WARN__DUPLICATE_METHOD_MATCH = YES;
				COPY_PHASE_STRIP = NO;
				DEBUG_INFORMATION_FORMAT = dwarf;
				ENABLE_STRICT_OBJC_MSGSEND = YES;
				ENABLE_TESTABILITY = YES;
				GCC_C_LANGUAGE_STANDARD = gnu11;
				GCC_DYNAMIC_NO_PIC = NO;
				GCC_NO_COMMON_BLOCKS = YES;
				GCC_OPTIMIZATION_LEVEL = 0;
				GCC_PREPROCESSOR_DEFINITIONS = (
					"DEBUG=1",
					"$(inherited)",
				);
				GCC_WARN_64_TO_32_BIT_CONVERSION = YES;
				GCC_WARN_ABOUT_RETURN_TYPE = YES_ERROR;
				GCC_WARN_UNDECLARED_SELECTOR = YES;
				GCC_WARN_UNINITIALIZED_AUTOS = YES_AGGRESSIVE;
				GCC_WARN_UNUSED_FUNCTION = YES;
				GCC_WARN_UNUSED_VARIABLE = YES;
				IPHONEOS_DEPLOYMENT_TARGET = 13.2;
				MTL_ENABLE_DEBUG_INFO = INCLUDE_SOURCE;
				MTL_FAST_MATH = YES;
				ONLY_ACTIVE_ARCH = YES;
				SDKROOT = iphoneos;
				SWIFT_ACTIVE_COMPILATION_CONDITIONS = DEBUG;
				SWIFT_OPTIMIZATION_LEVEL = "-Onone";
			};
			name = Debug;
		};
		415D589323E37F5300907B7B /* Release */ = {
			isa = XCBuildConfiguration;
			buildSettings = {
				ALWAYS_SEARCH_USER_PATHS = NO;
				CLANG_ANALYZER_NONNULL = YES;
				CLANG_ANALYZER_NUMBER_OBJECT_CONVERSION = YES_AGGRESSIVE;
				CLANG_CXX_LANGUAGE_STANDARD = "gnu++14";
				CLANG_CXX_LIBRARY = "libc++";
				CLANG_ENABLE_MODULES = YES;
				CLANG_ENABLE_OBJC_ARC = YES;
				CLANG_ENABLE_OBJC_WEAK = YES;
				CLANG_WARN_BLOCK_CAPTURE_AUTORELEASING = YES;
				CLANG_WARN_BOOL_CONVERSION = YES;
				CLANG_WARN_COMMA = YES;
				CLANG_WARN_CONSTANT_CONVERSION = YES;
				CLANG_WARN_DEPRECATED_OBJC_IMPLEMENTATIONS = YES;
				CLANG_WARN_DIRECT_OBJC_ISA_USAGE = YES_ERROR;
				CLANG_WARN_DOCUMENTATION_COMMENTS = YES;
				CLANG_WARN_EMPTY_BODY = YES;
				CLANG_WARN_ENUM_CONVERSION = YES;
				CLANG_WARN_INFINITE_RECURSION = YES;
				CLANG_WARN_INT_CONVERSION = YES;
				CLANG_WARN_NON_LITERAL_NULL_CONVERSION = YES;
				CLANG_WARN_OBJC_IMPLICIT_RETAIN_SELF = YES;
				CLANG_WARN_OBJC_LITERAL_CONVERSION = YES;
				CLANG_WARN_OBJC_ROOT_CLASS = YES_ERROR;
				CLANG_WARN_QUOTED_INCLUDE_IN_FRAMEWORK_HEADER = YES;
				CLANG_WARN_RANGE_LOOP_ANALYSIS = YES;
				CLANG_WARN_STRICT_PROTOTYPES = YES;
				CLANG_WARN_SUSPICIOUS_MOVE = YES;
				CLANG_WARN_UNGUARDED_AVAILABILITY = YES_AGGRESSIVE;
				CLANG_WARN_UNREACHABLE_CODE = YES;
				CLANG_WARN__DUPLICATE_METHOD_MATCH = YES;
				COPY_PHASE_STRIP = NO;
				DEBUG_INFORMATION_FORMAT = "dwarf-with-dsym";
				ENABLE_NS_ASSERTIONS = NO;
				ENABLE_STRICT_OBJC_MSGSEND = YES;
				GCC_C_LANGUAGE_STANDARD = gnu11;
				GCC_NO_COMMON_BLOCKS = YES;
				GCC_WARN_64_TO_32_BIT_CONVERSION = YES;
				GCC_WARN_ABOUT_RETURN_TYPE = YES_ERROR;
				GCC_WARN_UNDECLARED_SELECTOR = YES;
				GCC_WARN_UNINITIALIZED_AUTOS = YES_AGGRESSIVE;
				GCC_WARN_UNUSED_FUNCTION = YES;
				GCC_WARN_UNUSED_VARIABLE = YES;
				IPHONEOS_DEPLOYMENT_TARGET = 13.2;
				MTL_ENABLE_DEBUG_INFO = NO;
				MTL_FAST_MATH = YES;
				SDKROOT = iphoneos;
				SWIFT_COMPILATION_MODE = wholemodule;
				SWIFT_OPTIMIZATION_LEVEL = "-O";
				VALIDATE_PRODUCT = YES;
			};
			name = Release;
		};
		415D589523E37F5300907B7B /* Debug */ = {
			isa = XCBuildConfiguration;
			baseConfigurationReference = 415D589B23E38D0C00907B7B /* Config.xcconfig */;
			buildSettings = {
				ASSETCATALOG_COMPILER_APPICON_NAME = AppIcon;
				CLANG_ENABLE_MODULES = YES;
				CODE_SIGN_STYLE = Automatic;
				DEVELOPMENT_TEAM = WLDT6Q3PUY;
				ENABLE_BITCODE = NO;
				INFOPLIST_FILE = "imodeljs-test-app/Info.plist";
				IPHONEOS_DEPLOYMENT_TARGET = 17.0;
				LD_RUNPATH_SEARCH_PATHS = (
					"$(inherited)",
					"@executable_path/Frameworks",
				);
				PRODUCT_BUNDLE_IDENTIFIER = "bentley.imodeljs-test-app";
				PRODUCT_NAME = "$(TARGET_NAME)";
				SWIFT_OBJC_BRIDGING_HEADER = "imodeljs-test-app/imodeljs-test-app-Bridging-Header.h";
				SWIFT_OPTIMIZATION_LEVEL = "-Onone";
				SWIFT_VERSION = 5.0;
				TARGETED_DEVICE_FAMILY = "1,2";
			};
			name = Debug;
		};
		415D589623E37F5300907B7B /* Release */ = {
			isa = XCBuildConfiguration;
			baseConfigurationReference = 415D589B23E38D0C00907B7B /* Config.xcconfig */;
			buildSettings = {
				ASSETCATALOG_COMPILER_APPICON_NAME = AppIcon;
				CLANG_ENABLE_MODULES = YES;
				CODE_SIGN_STYLE = Automatic;
				DEVELOPMENT_TEAM = WLDT6Q3PUY;
				ENABLE_BITCODE = NO;
				INFOPLIST_FILE = "imodeljs-test-app/Info.plist";
				IPHONEOS_DEPLOYMENT_TARGET = 17.0;
				LD_RUNPATH_SEARCH_PATHS = (
					"$(inherited)",
					"@executable_path/Frameworks",
				);
				PRODUCT_BUNDLE_IDENTIFIER = "bentley.imodeljs-test-app";
				PRODUCT_NAME = "$(TARGET_NAME)";
				SWIFT_OBJC_BRIDGING_HEADER = "imodeljs-test-app/imodeljs-test-app-Bridging-Header.h";
				SWIFT_VERSION = 5.0;
				TARGETED_DEVICE_FAMILY = "1,2";
			};
			name = Release;
		};
/* End XCBuildConfiguration section */

/* Begin XCConfigurationList section */
		415D587B23E37F5200907B7B /* Build configuration list for PBXProject "imodeljs-test-app" */ = {
			isa = XCConfigurationList;
			buildConfigurations = (
				415D589223E37F5300907B7B /* Debug */,
				415D589323E37F5300907B7B /* Release */,
			);
			defaultConfigurationIsVisible = 0;
			defaultConfigurationName = Release;
		};
		415D589423E37F5300907B7B /* Build configuration list for PBXNativeTarget "imodeljs-test-app" */ = {
			isa = XCConfigurationList;
			buildConfigurations = (
				415D589523E37F5300907B7B /* Debug */,
				415D589623E37F5300907B7B /* Release */,
			);
			defaultConfigurationIsVisible = 0;
			defaultConfigurationName = Release;
		};
/* End XCConfigurationList section */

/* Begin XCRemoteSwiftPackageReference section */
		1F3CA70728BEB9F50096B6D6 /* XCRemoteSwiftPackageReference "AppAuth-iOS" */ = {
			isa = XCRemoteSwiftPackageReference;
			repositoryURL = "https://github.com/openid/AppAuth-iOS.git";
			requirement = {
				kind = upToNextMajorVersion;
				minimumVersion = 1.4.0;
			};
		};
		F4A4D85E28A599050015ED63 /* XCRemoteSwiftPackageReference "mobile-native-ios" */ = {
			isa = XCRemoteSwiftPackageReference;
			repositoryURL = "https://github.com/iTwin/mobile-native-ios";
			requirement = {
				kind = exactVersion;
<<<<<<< HEAD
				version = 5.3.26;
=======
				version = 5.3.27;
>>>>>>> 5c9550a3
			};
		};
/* End XCRemoteSwiftPackageReference section */

/* Begin XCSwiftPackageProductDependency section */
		1F3CA70828BEB9F50096B6D6 /* AppAuth */ = {
			isa = XCSwiftPackageProductDependency;
			package = 1F3CA70728BEB9F50096B6D6 /* XCRemoteSwiftPackageReference "AppAuth-iOS" */;
			productName = AppAuth;
		};
		1F3CA70A28BEB9F50096B6D6 /* AppAuthCore */ = {
			isa = XCSwiftPackageProductDependency;
			package = 1F3CA70728BEB9F50096B6D6 /* XCRemoteSwiftPackageReference "AppAuth-iOS" */;
			productName = AppAuthCore;
		};
		F4A4D85F28A599050015ED63 /* IModelJsNative */ = {
			isa = XCSwiftPackageProductDependency;
			package = F4A4D85E28A599050015ED63 /* XCRemoteSwiftPackageReference "mobile-native-ios" */;
			productName = IModelJsNative;
		};
/* End XCSwiftPackageProductDependency section */
	};
	rootObject = 415D587823E37F5200907B7B /* Project object */;
}<|MERGE_RESOLUTION|>--- conflicted
+++ resolved
@@ -455,11 +455,7 @@
 			repositoryURL = "https://github.com/iTwin/mobile-native-ios";
 			requirement = {
 				kind = exactVersion;
-<<<<<<< HEAD
-				version = 5.3.26;
-=======
 				version = 5.3.27;
->>>>>>> 5c9550a3
 			};
 		};
 /* End XCRemoteSwiftPackageReference section */
