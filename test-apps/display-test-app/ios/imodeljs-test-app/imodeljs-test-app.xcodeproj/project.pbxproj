--- conflicted
+++ resolved
@@ -455,11 +455,7 @@
 			repositoryURL = "https://github.com/iTwin/mobile-native-ios";
 			requirement = {
 				kind = exactVersion;
-<<<<<<< HEAD
-				version = 5.1.34;
-=======
 				version = 5.1.35;
->>>>>>> 8b07e2a2
 			};
 		};
 /* End XCRemoteSwiftPackageReference section */
