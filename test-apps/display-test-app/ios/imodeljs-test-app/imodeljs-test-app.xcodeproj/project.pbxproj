// !$*UTF8*$!
{
	archiveVersion = 1;
	classes = {
	};
	objectVersion = 54;
	objects = {

/* Begin PBXBuildFile section */
		1F3CA70228BEB7320096B6D6 /* DtaAuthorizationClient.swift in Sources */ = {isa = PBXBuildFile; fileRef = 1F3CA70128BEB7320096B6D6 /* DtaAuthorizationClient.swift */; };
		1F3CA70428BEB8370096B6D6 /* PrintLogger.swift in Sources */ = {isa = PBXBuildFile; fileRef = 1F3CA70328BEB8370096B6D6 /* PrintLogger.swift */; };
		1F3CA70628BEB8940096B6D6 /* DtaOidcAuthorizationClient.swift in Sources */ = {isa = PBXBuildFile; fileRef = 1F3CA70528BEB8940096B6D6 /* DtaOidcAuthorizationClient.swift */; };
		1F3CA70928BEB9F50096B6D6 /* AppAuth in Frameworks */ = {isa = PBXBuildFile; productRef = 1F3CA70828BEB9F50096B6D6 /* AppAuth */; };
		1F3CA70B28BEB9F50096B6D6 /* AppAuthCore in Frameworks */ = {isa = PBXBuildFile; productRef = 1F3CA70A28BEB9F50096B6D6 /* AppAuthCore */; };
		1F3CA70F28BFFEFD0096B6D6 /* DtaServiceAuthorizationClient.swift in Sources */ = {isa = PBXBuildFile; fileRef = 1F3CA70E28BFFEFD0096B6D6 /* DtaServiceAuthorizationClient.swift */; };
		415D588423E37F5200907B7B /* AppDelegate.swift in Sources */ = {isa = PBXBuildFile; fileRef = 415D588323E37F5200907B7B /* AppDelegate.swift */; };
		415D588623E37F5200907B7B /* SceneDelegate.swift in Sources */ = {isa = PBXBuildFile; fileRef = 415D588523E37F5200907B7B /* SceneDelegate.swift */; };
		415D588823E37F5200907B7B /* ViewController.swift in Sources */ = {isa = PBXBuildFile; fileRef = 415D588723E37F5200907B7B /* ViewController.swift */; };
		415D588B23E37F5200907B7B /* Main.storyboard in Resources */ = {isa = PBXBuildFile; fileRef = 415D588923E37F5200907B7B /* Main.storyboard */; };
		415D588D23E37F5300907B7B /* Assets.xcassets in Resources */ = {isa = PBXBuildFile; fileRef = 415D588C23E37F5300907B7B /* Assets.xcassets */; };
		415D589023E37F5300907B7B /* LaunchScreen.storyboard in Resources */ = {isa = PBXBuildFile; fileRef = 415D588E23E37F5300907B7B /* LaunchScreen.storyboard */; };
		415D58A123E38DD100907B7B /* WebKit.framework in Frameworks */ = {isa = PBXBuildFile; fileRef = 415D589923E38CCF00907B7B /* WebKit.framework */; };
		415D58B723E4ACAA00907B7B /* AssetHandler.swift in Sources */ = {isa = PBXBuildFile; fileRef = 415D58B623E4ACAA00907B7B /* AssetHandler.swift */; };
		F4A4D86028A599050015ED63 /* IModelJsNative in Frameworks */ = {isa = PBXBuildFile; productRef = F4A4D85F28A599050015ED63 /* IModelJsNative */; };
/* End PBXBuildFile section */

/* Begin PBXCopyFilesBuildPhase section */
		415D58A023E38DCB00907B7B /* Embed Libraries */ = {
			isa = PBXCopyFilesBuildPhase;
			buildActionMask = 2147483647;
			dstPath = "";
			dstSubfolderSpec = 10;
			files = (
			);
			name = "Embed Libraries";
			runOnlyForDeploymentPostprocessing = 0;
		};
/* End PBXCopyFilesBuildPhase section */

/* Begin PBXFileReference section */
		1F3CA70128BEB7320096B6D6 /* DtaAuthorizationClient.swift */ = {isa = PBXFileReference; lastKnownFileType = sourcecode.swift; path = DtaAuthorizationClient.swift; sourceTree = "<group>"; };
		1F3CA70328BEB8370096B6D6 /* PrintLogger.swift */ = {isa = PBXFileReference; lastKnownFileType = sourcecode.swift; path = PrintLogger.swift; sourceTree = "<group>"; };
		1F3CA70528BEB8940096B6D6 /* DtaOidcAuthorizationClient.swift */ = {isa = PBXFileReference; lastKnownFileType = sourcecode.swift; path = DtaOidcAuthorizationClient.swift; sourceTree = "<group>"; };
		1F3CA70E28BFFEFD0096B6D6 /* DtaServiceAuthorizationClient.swift */ = {isa = PBXFileReference; lastKnownFileType = sourcecode.swift; path = DtaServiceAuthorizationClient.swift; sourceTree = "<group>"; };
		415D588023E37F5200907B7B /* imodeljs-test-app.app */ = {isa = PBXFileReference; explicitFileType = wrapper.application; includeInIndex = 0; path = "imodeljs-test-app.app"; sourceTree = BUILT_PRODUCTS_DIR; };
		415D588323E37F5200907B7B /* AppDelegate.swift */ = {isa = PBXFileReference; lastKnownFileType = sourcecode.swift; path = AppDelegate.swift; sourceTree = "<group>"; };
		415D588523E37F5200907B7B /* SceneDelegate.swift */ = {isa = PBXFileReference; lastKnownFileType = sourcecode.swift; path = SceneDelegate.swift; sourceTree = "<group>"; };
		415D588723E37F5200907B7B /* ViewController.swift */ = {isa = PBXFileReference; lastKnownFileType = sourcecode.swift; path = ViewController.swift; sourceTree = "<group>"; };
		415D588A23E37F5200907B7B /* Base */ = {isa = PBXFileReference; lastKnownFileType = file.storyboard; name = Base; path = Base.lproj/Main.storyboard; sourceTree = "<group>"; };
		415D588C23E37F5300907B7B /* Assets.xcassets */ = {isa = PBXFileReference; lastKnownFileType = folder.assetcatalog; path = Assets.xcassets; sourceTree = "<group>"; };
		415D588F23E37F5300907B7B /* Base */ = {isa = PBXFileReference; lastKnownFileType = file.storyboard; name = Base; path = Base.lproj/LaunchScreen.storyboard; sourceTree = "<group>"; };
		415D589123E37F5300907B7B /* Info.plist */ = {isa = PBXFileReference; lastKnownFileType = text.plist.xml; path = Info.plist; sourceTree = "<group>"; };
		415D589923E38CCF00907B7B /* WebKit.framework */ = {isa = PBXFileReference; lastKnownFileType = wrapper.framework; name = WebKit.framework; path = System/Library/Frameworks/WebKit.framework; sourceTree = SDKROOT; };
		415D589B23E38D0C00907B7B /* Config.xcconfig */ = {isa = PBXFileReference; lastKnownFileType = text.xcconfig; path = Config.xcconfig; sourceTree = "<group>"; };
		415D58A423E3907C00907B7B /* imodeljs-test-app-Bridging-Header.h */ = {isa = PBXFileReference; lastKnownFileType = sourcecode.c.h; path = "imodeljs-test-app-Bridging-Header.h"; sourceTree = "<group>"; };
		415D58B623E4ACAA00907B7B /* AssetHandler.swift */ = {isa = PBXFileReference; lastKnownFileType = sourcecode.swift; path = AssetHandler.swift; sourceTree = "<group>"; };
/* End PBXFileReference section */

/* Begin PBXFrameworksBuildPhase section */
		415D587D23E37F5200907B7B /* Frameworks */ = {
			isa = PBXFrameworksBuildPhase;
			buildActionMask = 2147483647;
			files = (
				1F3CA70928BEB9F50096B6D6 /* AppAuth in Frameworks */,
				F4A4D86028A599050015ED63 /* IModelJsNative in Frameworks */,
				415D58A123E38DD100907B7B /* WebKit.framework in Frameworks */,
				1F3CA70B28BEB9F50096B6D6 /* AppAuthCore in Frameworks */,
			);
			runOnlyForDeploymentPostprocessing = 0;
		};
/* End PBXFrameworksBuildPhase section */

/* Begin PBXGroup section */
		415D587723E37F5200907B7B = {
			isa = PBXGroup;
			children = (
				415D589B23E38D0C00907B7B /* Config.xcconfig */,
				415D588223E37F5200907B7B /* imodeljs-test-app */,
				415D588123E37F5200907B7B /* Products */,
				415D589823E38CCF00907B7B /* Frameworks */,
			);
			sourceTree = "<group>";
		};
		415D588123E37F5200907B7B /* Products */ = {
			isa = PBXGroup;
			children = (
				415D588023E37F5200907B7B /* imodeljs-test-app.app */,
			);
			name = Products;
			sourceTree = "<group>";
		};
		415D588223E37F5200907B7B /* imodeljs-test-app */ = {
			isa = PBXGroup;
			children = (
				415D588323E37F5200907B7B /* AppDelegate.swift */,
				1F3CA70128BEB7320096B6D6 /* DtaAuthorizationClient.swift */,
				1F3CA70528BEB8940096B6D6 /* DtaOidcAuthorizationClient.swift */,
				1F3CA70E28BFFEFD0096B6D6 /* DtaServiceAuthorizationClient.swift */,
				1F3CA70328BEB8370096B6D6 /* PrintLogger.swift */,
				415D588523E37F5200907B7B /* SceneDelegate.swift */,
				415D588723E37F5200907B7B /* ViewController.swift */,
				415D58B623E4ACAA00907B7B /* AssetHandler.swift */,
				415D588923E37F5200907B7B /* Main.storyboard */,
				415D588C23E37F5300907B7B /* Assets.xcassets */,
				415D588E23E37F5300907B7B /* LaunchScreen.storyboard */,
				415D589123E37F5300907B7B /* Info.plist */,
				415D58A423E3907C00907B7B /* imodeljs-test-app-Bridging-Header.h */,
			);
			path = "imodeljs-test-app";
			sourceTree = "<group>";
		};
		415D589823E38CCF00907B7B /* Frameworks */ = {
			isa = PBXGroup;
			children = (
				415D589923E38CCF00907B7B /* WebKit.framework */,
			);
			name = Frameworks;
			sourceTree = "<group>";
		};
/* End PBXGroup section */

/* Begin PBXNativeTarget section */
		415D587F23E37F5200907B7B /* imodeljs-test-app */ = {
			isa = PBXNativeTarget;
			buildConfigurationList = 415D589423E37F5300907B7B /* Build configuration list for PBXNativeTarget "imodeljs-test-app" */;
			buildPhases = (
				415D587C23E37F5200907B7B /* Sources */,
				415D587D23E37F5200907B7B /* Frameworks */,
				415D587E23E37F5200907B7B /* Resources */,
				415D58A023E38DCB00907B7B /* Embed Libraries */,
				5F367F8C28B724C400DED71B /* ShellScript */,
			);
			buildRules = (
			);
			dependencies = (
			);
			name = "imodeljs-test-app";
			packageProductDependencies = (
				F4A4D85F28A599050015ED63 /* IModelJsNative */,
				1F3CA70828BEB9F50096B6D6 /* AppAuth */,
				1F3CA70A28BEB9F50096B6D6 /* AppAuthCore */,
			);
			productName = "imodeljs-test-app";
			productReference = 415D588023E37F5200907B7B /* imodeljs-test-app.app */;
			productType = "com.apple.product-type.application";
		};
/* End PBXNativeTarget section */

/* Begin PBXProject section */
		415D587823E37F5200907B7B /* Project object */ = {
			isa = PBXProject;
			attributes = {
				LastSwiftUpdateCheck = 1130;
				LastUpgradeCheck = 1330;
				ORGANIZATIONNAME = "Bentley Systems Inc.";
				TargetAttributes = {
					415D587F23E37F5200907B7B = {
						CreatedOnToolsVersion = 11.3;
						LastSwiftMigration = 1130;
					};
				};
			};
			buildConfigurationList = 415D587B23E37F5200907B7B /* Build configuration list for PBXProject "imodeljs-test-app" */;
			compatibilityVersion = "Xcode 9.3";
			developmentRegion = en;
			hasScannedForEncodings = 0;
			knownRegions = (
				en,
				Base,
			);
			mainGroup = 415D587723E37F5200907B7B;
			packageReferences = (
				F4A4D85E28A599050015ED63 /* XCRemoteSwiftPackageReference "mobile-native-ios" */,
				1F3CA70728BEB9F50096B6D6 /* XCRemoteSwiftPackageReference "AppAuth-iOS" */,
			);
			productRefGroup = 415D588123E37F5200907B7B /* Products */;
			projectDirPath = "";
			projectRoot = "";
			targets = (
				415D587F23E37F5200907B7B /* imodeljs-test-app */,
			);
		};
/* End PBXProject section */

/* Begin PBXResourcesBuildPhase section */
		415D587E23E37F5200907B7B /* Resources */ = {
			isa = PBXResourcesBuildPhase;
			buildActionMask = 2147483647;
			files = (
				415D589023E37F5300907B7B /* LaunchScreen.storyboard in Resources */,
				415D588D23E37F5300907B7B /* Assets.xcassets in Resources */,
				415D588B23E37F5200907B7B /* Main.storyboard in Resources */,
			);
			runOnlyForDeploymentPostprocessing = 0;
		};
/* End PBXResourcesBuildPhase section */

/* Begin PBXShellScriptBuildPhase section */
		5F367F8C28B724C400DED71B /* ShellScript */ = {
			isa = PBXShellScriptBuildPhase;
			alwaysOutOfDate = 1;
			buildActionMask = 2147483647;
			files = (
			);
			inputFileListPaths = (
			);
			inputPaths = (
			);
			outputFileListPaths = (
			);
			outputPaths = (
			);
			runOnlyForDeploymentPostprocessing = 0;
			shellPath = /bin/sh;
			shellScript = "AppBundleRoot=\"$BUILT_PRODUCTS_DIR/$FULL_PRODUCT_NAME\"\n\n# Remove existing assets\nrm -rf $AppBundleRoot/Assets\nmkdir $AppBundleRoot/Assets\n\n# Copy Frontend and Backend assets\nAssetRoot=\"$PROJECT_DIR/../..\"\ncp -L -R $AssetRoot/lib/ $AppBundleRoot/Assets/www/\n";
			showEnvVarsInLog = 0;
		};
/* End PBXShellScriptBuildPhase section */

/* Begin PBXSourcesBuildPhase section */
		415D587C23E37F5200907B7B /* Sources */ = {
			isa = PBXSourcesBuildPhase;
			buildActionMask = 2147483647;
			files = (
				1F3CA70F28BFFEFD0096B6D6 /* DtaServiceAuthorizationClient.swift in Sources */,
				415D588823E37F5200907B7B /* ViewController.swift in Sources */,
				415D588423E37F5200907B7B /* AppDelegate.swift in Sources */,
				415D58B723E4ACAA00907B7B /* AssetHandler.swift in Sources */,
				1F3CA70428BEB8370096B6D6 /* PrintLogger.swift in Sources */,
				1F3CA70228BEB7320096B6D6 /* DtaAuthorizationClient.swift in Sources */,
				1F3CA70628BEB8940096B6D6 /* DtaOidcAuthorizationClient.swift in Sources */,
				415D588623E37F5200907B7B /* SceneDelegate.swift in Sources */,
			);
			runOnlyForDeploymentPostprocessing = 0;
		};
/* End PBXSourcesBuildPhase section */

/* Begin PBXVariantGroup section */
		415D588923E37F5200907B7B /* Main.storyboard */ = {
			isa = PBXVariantGroup;
			children = (
				415D588A23E37F5200907B7B /* Base */,
			);
			name = Main.storyboard;
			sourceTree = "<group>";
		};
		415D588E23E37F5300907B7B /* LaunchScreen.storyboard */ = {
			isa = PBXVariantGroup;
			children = (
				415D588F23E37F5300907B7B /* Base */,
			);
			name = LaunchScreen.storyboard;
			sourceTree = "<group>";
		};
/* End PBXVariantGroup section */

/* Begin XCBuildConfiguration section */
		415D589223E37F5300907B7B /* Debug */ = {
			isa = XCBuildConfiguration;
			buildSettings = {
				ALWAYS_SEARCH_USER_PATHS = NO;
				CLANG_ANALYZER_NONNULL = YES;
				CLANG_ANALYZER_NUMBER_OBJECT_CONVERSION = YES_AGGRESSIVE;
				CLANG_CXX_LANGUAGE_STANDARD = "gnu++14";
				CLANG_CXX_LIBRARY = "libc++";
				CLANG_ENABLE_MODULES = YES;
				CLANG_ENABLE_OBJC_ARC = YES;
				CLANG_ENABLE_OBJC_WEAK = YES;
				CLANG_WARN_BLOCK_CAPTURE_AUTORELEASING = YES;
				CLANG_WARN_BOOL_CONVERSION = YES;
				CLANG_WARN_COMMA = YES;
				CLANG_WARN_CONSTANT_CONVERSION = YES;
				CLANG_WARN_DEPRECATED_OBJC_IMPLEMENTATIONS = YES;
				CLANG_WARN_DIRECT_OBJC_ISA_USAGE = YES_ERROR;
				CLANG_WARN_DOCUMENTATION_COMMENTS = YES;
				CLANG_WARN_EMPTY_BODY = YES;
				CLANG_WARN_ENUM_CONVERSION = YES;
				CLANG_WARN_INFINITE_RECURSION = YES;
				CLANG_WARN_INT_CONVERSION = YES;
				CLANG_WARN_NON_LITERAL_NULL_CONVERSION = YES;
				CLANG_WARN_OBJC_IMPLICIT_RETAIN_SELF = YES;
				CLANG_WARN_OBJC_LITERAL_CONVERSION = YES;
				CLANG_WARN_OBJC_ROOT_CLASS = YES_ERROR;
				CLANG_WARN_QUOTED_INCLUDE_IN_FRAMEWORK_HEADER = YES;
				CLANG_WARN_RANGE_LOOP_ANALYSIS = YES;
				CLANG_WARN_STRICT_PROTOTYPES = YES;
				CLANG_WARN_SUSPICIOUS_MOVE = YES;
				CLANG_WARN_UNGUARDED_AVAILABILITY = YES_AGGRESSIVE;
				CLANG_WARN_UNREACHABLE_CODE = YES;
				CLANG_WARN__DUPLICATE_METHOD_MATCH = YES;
				COPY_PHASE_STRIP = NO;
				DEBUG_INFORMATION_FORMAT = dwarf;
				ENABLE_STRICT_OBJC_MSGSEND = YES;
				ENABLE_TESTABILITY = YES;
				GCC_C_LANGUAGE_STANDARD = gnu11;
				GCC_DYNAMIC_NO_PIC = NO;
				GCC_NO_COMMON_BLOCKS = YES;
				GCC_OPTIMIZATION_LEVEL = 0;
				GCC_PREPROCESSOR_DEFINITIONS = (
					"DEBUG=1",
					"$(inherited)",
				);
				GCC_WARN_64_TO_32_BIT_CONVERSION = YES;
				GCC_WARN_ABOUT_RETURN_TYPE = YES_ERROR;
				GCC_WARN_UNDECLARED_SELECTOR = YES;
				GCC_WARN_UNINITIALIZED_AUTOS = YES_AGGRESSIVE;
				GCC_WARN_UNUSED_FUNCTION = YES;
				GCC_WARN_UNUSED_VARIABLE = YES;
				IPHONEOS_DEPLOYMENT_TARGET = 13.2;
				MTL_ENABLE_DEBUG_INFO = INCLUDE_SOURCE;
				MTL_FAST_MATH = YES;
				ONLY_ACTIVE_ARCH = YES;
				SDKROOT = iphoneos;
				SWIFT_ACTIVE_COMPILATION_CONDITIONS = DEBUG;
				SWIFT_OPTIMIZATION_LEVEL = "-Onone";
			};
			name = Debug;
		};
		415D589323E37F5300907B7B /* Release */ = {
			isa = XCBuildConfiguration;
			buildSettings = {
				ALWAYS_SEARCH_USER_PATHS = NO;
				CLANG_ANALYZER_NONNULL = YES;
				CLANG_ANALYZER_NUMBER_OBJECT_CONVERSION = YES_AGGRESSIVE;
				CLANG_CXX_LANGUAGE_STANDARD = "gnu++14";
				CLANG_CXX_LIBRARY = "libc++";
				CLANG_ENABLE_MODULES = YES;
				CLANG_ENABLE_OBJC_ARC = YES;
				CLANG_ENABLE_OBJC_WEAK = YES;
				CLANG_WARN_BLOCK_CAPTURE_AUTORELEASING = YES;
				CLANG_WARN_BOOL_CONVERSION = YES;
				CLANG_WARN_COMMA = YES;
				CLANG_WARN_CONSTANT_CONVERSION = YES;
				CLANG_WARN_DEPRECATED_OBJC_IMPLEMENTATIONS = YES;
				CLANG_WARN_DIRECT_OBJC_ISA_USAGE = YES_ERROR;
				CLANG_WARN_DOCUMENTATION_COMMENTS = YES;
				CLANG_WARN_EMPTY_BODY = YES;
				CLANG_WARN_ENUM_CONVERSION = YES;
				CLANG_WARN_INFINITE_RECURSION = YES;
				CLANG_WARN_INT_CONVERSION = YES;
				CLANG_WARN_NON_LITERAL_NULL_CONVERSION = YES;
				CLANG_WARN_OBJC_IMPLICIT_RETAIN_SELF = YES;
				CLANG_WARN_OBJC_LITERAL_CONVERSION = YES;
				CLANG_WARN_OBJC_ROOT_CLASS = YES_ERROR;
				CLANG_WARN_QUOTED_INCLUDE_IN_FRAMEWORK_HEADER = YES;
				CLANG_WARN_RANGE_LOOP_ANALYSIS = YES;
				CLANG_WARN_STRICT_PROTOTYPES = YES;
				CLANG_WARN_SUSPICIOUS_MOVE = YES;
				CLANG_WARN_UNGUARDED_AVAILABILITY = YES_AGGRESSIVE;
				CLANG_WARN_UNREACHABLE_CODE = YES;
				CLANG_WARN__DUPLICATE_METHOD_MATCH = YES;
				COPY_PHASE_STRIP = NO;
				DEBUG_INFORMATION_FORMAT = "dwarf-with-dsym";
				ENABLE_NS_ASSERTIONS = NO;
				ENABLE_STRICT_OBJC_MSGSEND = YES;
				GCC_C_LANGUAGE_STANDARD = gnu11;
				GCC_NO_COMMON_BLOCKS = YES;
				GCC_WARN_64_TO_32_BIT_CONVERSION = YES;
				GCC_WARN_ABOUT_RETURN_TYPE = YES_ERROR;
				GCC_WARN_UNDECLARED_SELECTOR = YES;
				GCC_WARN_UNINITIALIZED_AUTOS = YES_AGGRESSIVE;
				GCC_WARN_UNUSED_FUNCTION = YES;
				GCC_WARN_UNUSED_VARIABLE = YES;
				IPHONEOS_DEPLOYMENT_TARGET = 13.2;
				MTL_ENABLE_DEBUG_INFO = NO;
				MTL_FAST_MATH = YES;
				SDKROOT = iphoneos;
				SWIFT_COMPILATION_MODE = wholemodule;
				SWIFT_OPTIMIZATION_LEVEL = "-O";
				VALIDATE_PRODUCT = YES;
			};
			name = Release;
		};
		415D589523E37F5300907B7B /* Debug */ = {
			isa = XCBuildConfiguration;
			baseConfigurationReference = 415D589B23E38D0C00907B7B /* Config.xcconfig */;
			buildSettings = {
				ASSETCATALOG_COMPILER_APPICON_NAME = AppIcon;
				CLANG_ENABLE_MODULES = YES;
				CODE_SIGN_STYLE = Automatic;
				DEVELOPMENT_TEAM = WLDT6Q3PUY;
				ENABLE_BITCODE = NO;
				INFOPLIST_FILE = "imodeljs-test-app/Info.plist";
				IPHONEOS_DEPLOYMENT_TARGET = 17.0;
				LD_RUNPATH_SEARCH_PATHS = (
					"$(inherited)",
					"@executable_path/Frameworks",
				);
				PRODUCT_BUNDLE_IDENTIFIER = "bentley.imodeljs-test-app";
				PRODUCT_NAME = "$(TARGET_NAME)";
				SWIFT_OBJC_BRIDGING_HEADER = "imodeljs-test-app/imodeljs-test-app-Bridging-Header.h";
				SWIFT_OPTIMIZATION_LEVEL = "-Onone";
				SWIFT_VERSION = 5.0;
				TARGETED_DEVICE_FAMILY = "1,2";
			};
			name = Debug;
		};
		415D589623E37F5300907B7B /* Release */ = {
			isa = XCBuildConfiguration;
			baseConfigurationReference = 415D589B23E38D0C00907B7B /* Config.xcconfig */;
			buildSettings = {
				ASSETCATALOG_COMPILER_APPICON_NAME = AppIcon;
				CLANG_ENABLE_MODULES = YES;
				CODE_SIGN_STYLE = Automatic;
				DEVELOPMENT_TEAM = WLDT6Q3PUY;
				ENABLE_BITCODE = NO;
				INFOPLIST_FILE = "imodeljs-test-app/Info.plist";
				IPHONEOS_DEPLOYMENT_TARGET = 17.0;
				LD_RUNPATH_SEARCH_PATHS = (
					"$(inherited)",
					"@executable_path/Frameworks",
				);
				PRODUCT_BUNDLE_IDENTIFIER = "bentley.imodeljs-test-app";
				PRODUCT_NAME = "$(TARGET_NAME)";
				SWIFT_OBJC_BRIDGING_HEADER = "imodeljs-test-app/imodeljs-test-app-Bridging-Header.h";
				SWIFT_VERSION = 5.0;
				TARGETED_DEVICE_FAMILY = "1,2";
			};
			name = Release;
		};
/* End XCBuildConfiguration section */

/* Begin XCConfigurationList section */
		415D587B23E37F5200907B7B /* Build configuration list for PBXProject "imodeljs-test-app" */ = {
			isa = XCConfigurationList;
			buildConfigurations = (
				415D589223E37F5300907B7B /* Debug */,
				415D589323E37F5300907B7B /* Release */,
			);
			defaultConfigurationIsVisible = 0;
			defaultConfigurationName = Release;
		};
		415D589423E37F5300907B7B /* Build configuration list for PBXNativeTarget "imodeljs-test-app" */ = {
			isa = XCConfigurationList;
			buildConfigurations = (
				415D589523E37F5300907B7B /* Debug */,
				415D589623E37F5300907B7B /* Release */,
			);
			defaultConfigurationIsVisible = 0;
			defaultConfigurationName = Release;
		};
/* End XCConfigurationList section */

/* Begin XCRemoteSwiftPackageReference section */
		1F3CA70728BEB9F50096B6D6 /* XCRemoteSwiftPackageReference "AppAuth-iOS" */ = {
			isa = XCRemoteSwiftPackageReference;
			repositoryURL = "https://github.com/openid/AppAuth-iOS.git";
			requirement = {
				kind = upToNextMajorVersion;
				minimumVersion = 1.4.0;
			};
		};
		F4A4D85E28A599050015ED63 /* XCRemoteSwiftPackageReference "mobile-native-ios" */ = {
			isa = XCRemoteSwiftPackageReference;
			repositoryURL = "https://github.com/iTwin/mobile-native-ios";
			requirement = {
				kind = exactVersion;
<<<<<<< HEAD
				version = 5.0.72;
=======
				version = 5.0.73;
>>>>>>> a2ddea63
			};
		};
/* End XCRemoteSwiftPackageReference section */

/* Begin XCSwiftPackageProductDependency section */
		1F3CA70828BEB9F50096B6D6 /* AppAuth */ = {
			isa = XCSwiftPackageProductDependency;
			package = 1F3CA70728BEB9F50096B6D6 /* XCRemoteSwiftPackageReference "AppAuth-iOS" */;
			productName = AppAuth;
		};
		1F3CA70A28BEB9F50096B6D6 /* AppAuthCore */ = {
			isa = XCSwiftPackageProductDependency;
			package = 1F3CA70728BEB9F50096B6D6 /* XCRemoteSwiftPackageReference "AppAuth-iOS" */;
			productName = AppAuthCore;
		};
		F4A4D85F28A599050015ED63 /* IModelJsNative */ = {
			isa = XCSwiftPackageProductDependency;
			package = F4A4D85E28A599050015ED63 /* XCRemoteSwiftPackageReference "mobile-native-ios" */;
			productName = IModelJsNative;
		};
/* End XCSwiftPackageProductDependency section */
	};
	rootObject = 415D587823E37F5200907B7B /* Project object */;
}<|MERGE_RESOLUTION|>--- conflicted
+++ resolved
@@ -455,11 +455,7 @@
 			repositoryURL = "https://github.com/iTwin/mobile-native-ios";
 			requirement = {
 				kind = exactVersion;
-<<<<<<< HEAD
-				version = 5.0.72;
-=======
 				version = 5.0.73;
->>>>>>> a2ddea63
 			};
 		};
 /* End XCRemoteSwiftPackageReference section */
