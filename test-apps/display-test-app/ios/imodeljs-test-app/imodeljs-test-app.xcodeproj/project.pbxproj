// !$*UTF8*$!
{
	archiveVersion = 1;
	classes = {
	};
	objectVersion = 54;
	objects = {

/* Begin PBXBuildFile section */
		1F3CA70228BEB7320096B6D6 /* DtaAuthorizationClient.swift in Sources */ = {isa = PBXBuildFile; fileRef = 1F3CA70128BEB7320096B6D6 /* DtaAuthorizationClient.swift */; };
		1F3CA70428BEB8370096B6D6 /* PrintLogger.swift in Sources */ = {isa = PBXBuildFile; fileRef = 1F3CA70328BEB8370096B6D6 /* PrintLogger.swift */; };
		1F3CA70628BEB8940096B6D6 /* DtaOidcAuthorizationClient.swift in Sources */ = {isa = PBXBuildFile; fileRef = 1F3CA70528BEB8940096B6D6 /* DtaOidcAuthorizationClient.swift */; };
		1F3CA70928BEB9F50096B6D6 /* AppAuth in Frameworks */ = {isa = PBXBuildFile; productRef = 1F3CA70828BEB9F50096B6D6 /* AppAuth */; };
		1F3CA70B28BEB9F50096B6D6 /* AppAuthCore in Frameworks */ = {isa = PBXBuildFile; productRef = 1F3CA70A28BEB9F50096B6D6 /* AppAuthCore */; };
		1F3CA70F28BFFEFD0096B6D6 /* DtaServiceAuthorizationClient.swift in Sources */ = {isa = PBXBuildFile; fileRef = 1F3CA70E28BFFEFD0096B6D6 /* DtaServiceAuthorizationClient.swift */; };
		415D588423E37F5200907B7B /* AppDelegate.swift in Sources */ = {isa = PBXBuildFile; fileRef = 415D588323E37F5200907B7B /* AppDelegate.swift */; };
		415D588623E37F5200907B7B /* SceneDelegate.swift in Sources */ = {isa = PBXBuildFile; fileRef = 415D588523E37F5200907B7B /* SceneDelegate.swift */; };
		415D588823E37F5200907B7B /* ViewController.swift in Sources */ = {isa = PBXBuildFile; fileRef = 415D588723E37F5200907B7B /* ViewController.swift */; };
		415D588B23E37F5200907B7B /* Main.storyboard in Resources */ = {isa = PBXBuildFile; fileRef = 415D588923E37F5200907B7B /* Main.storyboard */; };
		415D588D23E37F5300907B7B /* Assets.xcassets in Resources */ = {isa = PBXBuildFile; fileRef = 415D588C23E37F5300907B7B /* Assets.xcassets */; };
		415D589023E37F5300907B7B /* LaunchScreen.storyboard in Resources */ = {isa = PBXBuildFile; fileRef = 415D588E23E37F5300907B7B /* LaunchScreen.storyboard */; };
		415D58A123E38DD100907B7B /* WebKit.framework in Frameworks */ = {isa = PBXBuildFile; fileRef = 415D589923E38CCF00907B7B /* WebKit.framework */; };
		415D58B723E4ACAA00907B7B /* AssetHandler.swift in Sources */ = {isa = PBXBuildFile; fileRef = 415D58B623E4ACAA00907B7B /* AssetHandler.swift */; };
		F4A4D86028A599050015ED63 /* IModelJsNative in Frameworks */ = {isa = PBXBuildFile; productRef = F4A4D85F28A599050015ED63 /* IModelJsNative */; };
/* End PBXBuildFile section */

/* Begin PBXCopyFilesBuildPhase section */
		415D58A023E38DCB00907B7B /* Embed Libraries */ = {
			isa = PBXCopyFilesBuildPhase;
			buildActionMask = 2147483647;
			dstPath = "";
			dstSubfolderSpec = 10;
			files = (
			);
			name = "Embed Libraries";
			runOnlyForDeploymentPostprocessing = 0;
		};
/* End PBXCopyFilesBuildPhase section */

/* Begin PBXFileReference section */
		1F3CA70128BEB7320096B6D6 /* DtaAuthorizationClient.swift */ = {isa = PBXFileReference; lastKnownFileType = sourcecode.swift; path = DtaAuthorizationClient.swift; sourceTree = "<group>"; };
		1F3CA70328BEB8370096B6D6 /* PrintLogger.swift */ = {isa = PBXFileReference; lastKnownFileType = sourcecode.swift; path = PrintLogger.swift; sourceTree = "<group>"; };
		1F3CA70528BEB8940096B6D6 /* DtaOidcAuthorizationClient.swift */ = {isa = PBXFileReference; lastKnownFileType = sourcecode.swift; path = DtaOidcAuthorizationClient.swift; sourceTree = "<group>"; };
		1F3CA70E28BFFEFD0096B6D6 /* DtaServiceAuthorizationClient.swift */ = {isa = PBXFileReference; lastKnownFileType = sourcecode.swift; path = DtaServiceAuthorizationClient.swift; sourceTree = "<group>"; };
		415D588023E37F5200907B7B /* imodeljs-test-app.app */ = {isa = PBXFileReference; explicitFileType = wrapper.application; includeInIndex = 0; path = "imodeljs-test-app.app"; sourceTree = BUILT_PRODUCTS_DIR; };
		415D588323E37F5200907B7B /* AppDelegate.swift */ = {isa = PBXFileReference; lastKnownFileType = sourcecode.swift; path = AppDelegate.swift; sourceTree = "<group>"; };
		415D588523E37F5200907B7B /* SceneDelegate.swift */ = {isa = PBXFileReference; lastKnownFileType = sourcecode.swift; path = SceneDelegate.swift; sourceTree = "<group>"; };
		415D588723E37F5200907B7B /* ViewController.swift */ = {isa = PBXFileReference; lastKnownFileType = sourcecode.swift; path = ViewController.swift; sourceTree = "<group>"; };
		415D588A23E37F5200907B7B /* Base */ = {isa = PBXFileReference; lastKnownFileType = file.storyboard; name = Base; path = Base.lproj/Main.storyboard; sourceTree = "<group>"; };
		415D588C23E37F5300907B7B /* Assets.xcassets */ = {isa = PBXFileReference; lastKnownFileType = folder.assetcatalog; path = Assets.xcassets; sourceTree = "<group>"; };
		415D588F23E37F5300907B7B /* Base */ = {isa = PBXFileReference; lastKnownFileType = file.storyboard; name = Base; path = Base.lproj/LaunchScreen.storyboard; sourceTree = "<group>"; };
		415D589123E37F5300907B7B /* Info.plist */ = {isa = PBXFileReference; lastKnownFileType = text.plist.xml; path = Info.plist; sourceTree = "<group>"; };
		415D589923E38CCF00907B7B /* WebKit.framework */ = {isa = PBXFileReference; lastKnownFileType = wrapper.framework; name = WebKit.framework; path = System/Library/Frameworks/WebKit.framework; sourceTree = SDKROOT; };
		415D589B23E38D0C00907B7B /* Config.xcconfig */ = {isa = PBXFileReference; lastKnownFileType = text.xcconfig; path = Config.xcconfig; sourceTree = "<group>"; };
		415D58A423E3907C00907B7B /* imodeljs-test-app-Bridging-Header.h */ = {isa = PBXFileReference; lastKnownFileType = sourcecode.c.h; path = "imodeljs-test-app-Bridging-Header.h"; sourceTree = "<group>"; };
		415D58B623E4ACAA00907B7B /* AssetHandler.swift */ = {isa = PBXFileReference; lastKnownFileType = sourcecode.swift; path = AssetHandler.swift; sourceTree = "<group>"; };
/* End PBXFileReference section */

/* Begin PBXFrameworksBuildPhase section */
		415D587D23E37F5200907B7B /* Frameworks */ = {
			isa = PBXFrameworksBuildPhase;
			buildActionMask = 2147483647;
			files = (
				1F3CA70928BEB9F50096B6D6 /* AppAuth in Frameworks */,
				F4A4D86028A599050015ED63 /* IModelJsNative in Frameworks */,
				415D58A123E38DD100907B7B /* WebKit.framework in Frameworks */,
				1F3CA70B28BEB9F50096B6D6 /* AppAuthCore in Frameworks */,
			);
			runOnlyForDeploymentPostprocessing = 0;
		};
/* End PBXFrameworksBuildPhase section */

/* Begin PBXGroup section */
		415D587723E37F5200907B7B = {
			isa = PBXGroup;
			children = (
				415D589B23E38D0C00907B7B /* Config.xcconfig */,
				415D588223E37F5200907B7B /* imodeljs-test-app */,
				415D588123E37F5200907B7B /* Products */,
				415D589823E38CCF00907B7B /* Frameworks */,
			);
			sourceTree = "<group>";
		};
		415D588123E37F5200907B7B /* Products */ = {
			isa = PBXGroup;
			children = (
				415D588023E37F5200907B7B /* imodeljs-test-app.app */,
			);
			name = Products;
			sourceTree = "<group>";
		};
		415D588223E37F5200907B7B /* imodeljs-test-app */ = {
			isa = PBXGroup;
			children = (
				415D588323E37F5200907B7B /* AppDelegate.swift */,
				1F3CA70128BEB7320096B6D6 /* DtaAuthorizationClient.swift */,
				1F3CA70528BEB8940096B6D6 /* DtaOidcAuthorizationClient.swift */,
				1F3CA70E28BFFEFD0096B6D6 /* DtaServiceAuthorizationClient.swift */,
				1F3CA70328BEB8370096B6D6 /* PrintLogger.swift */,
				415D588523E37F5200907B7B /* SceneDelegate.swift */,
				415D588723E37F5200907B7B /* ViewController.swift */,
				415D58B623E4ACAA00907B7B /* AssetHandler.swift */,
				415D588923E37F5200907B7B /* Main.storyboard */,
				415D588C23E37F5300907B7B /* Assets.xcassets */,
				415D588E23E37F5300907B7B /* LaunchScreen.storyboard */,
				415D589123E37F5300907B7B /* Info.plist */,
				415D58A423E3907C00907B7B /* imodeljs-test-app-Bridging-Header.h */,
			);
			path = "imodeljs-test-app";
			sourceTree = "<group>";
		};
		415D589823E38CCF00907B7B /* Frameworks */ = {
			isa = PBXGroup;
			children = (
				415D589923E38CCF00907B7B /* WebKit.framework */,
			);
			name = Frameworks;
			sourceTree = "<group>";
		};
/* End PBXGroup section */

/* Begin PBXNativeTarget section */
		415D587F23E37F5200907B7B /* imodeljs-test-app */ = {
			isa = PBXNativeTarget;
			buildConfigurationList = 415D589423E37F5300907B7B /* Build configuration list for PBXNativeTarget "imodeljs-test-app" */;
			buildPhases = (
				415D587C23E37F5200907B7B /* Sources */,
				415D587D23E37F5200907B7B /* Frameworks */,
				415D587E23E37F5200907B7B /* Resources */,
				415D58A023E38DCB00907B7B /* Embed Libraries */,
				5F367F8C28B724C400DED71B /* ShellScript */,
			);
			buildRules = (
			);
			dependencies = (
			);
			name = "imodeljs-test-app";
			packageProductDependencies = (
				F4A4D85F28A599050015ED63 /* IModelJsNative */,
				1F3CA70828BEB9F50096B6D6 /* AppAuth */,
				1F3CA70A28BEB9F50096B6D6 /* AppAuthCore */,
			);
			productName = "imodeljs-test-app";
			productReference = 415D588023E37F5200907B7B /* imodeljs-test-app.app */;
			productType = "com.apple.product-type.application";
		};
/* End PBXNativeTarget section */

/* Begin PBXProject section */
		415D587823E37F5200907B7B /* Project object */ = {
			isa = PBXProject;
			attributes = {
				LastSwiftUpdateCheck = 1130;
				LastUpgradeCheck = 1330;
				ORGANIZATIONNAME = "Bentley Systems Inc.";
				TargetAttributes = {
					415D587F23E37F5200907B7B = {
						CreatedOnToolsVersion = 11.3;
						LastSwiftMigration = 1130;
					};
				};
			};
			buildConfigurationList = 415D587B23E37F5200907B7B /* Build configuration list for PBXProject "imodeljs-test-app" */;
			compatibilityVersion = "Xcode 9.3";
			developmentRegion = en;
			hasScannedForEncodings = 0;
			knownRegions = (
				en,
				Base,
			);
			mainGroup = 415D587723E37F5200907B7B;
			packageReferences = (
				F4A4D85E28A599050015ED63 /* XCRemoteSwiftPackageReference "mobile-native-ios" */,
				1F3CA70728BEB9F50096B6D6 /* XCRemoteSwiftPackageReference "AppAuth-iOS" */,
			);
			productRefGroup = 415D588123E37F5200907B7B /* Products */;
			projectDirPath = "";
			projectRoot = "";
			targets = (
				415D587F23E37F5200907B7B /* imodeljs-test-app */,
			);
		};
/* End PBXProject section */

/* Begin PBXResourcesBuildPhase section */
		415D587E23E37F5200907B7B /* Resources */ = {
			isa = PBXResourcesBuildPhase;
			buildActionMask = 2147483647;
			files = (
				415D589023E37F5300907B7B /* LaunchScreen.storyboard in Resources */,
				415D588D23E37F5300907B7B /* Assets.xcassets in Resources */,
				415D588B23E37F5200907B7B /* Main.storyboard in Resources */,
			);
			runOnlyForDeploymentPostprocessing = 0;
		};
/* End PBXResourcesBuildPhase section */

/* Begin PBXShellScriptBuildPhase section */
		5F367F8C28B724C400DED71B /* ShellScript */ = {
			isa = PBXShellScriptBuildPhase;
			alwaysOutOfDate = 1;
			buildActionMask = 2147483647;
			files = (
			);
			inputFileListPaths = (
			);
			inputPaths = (
			);
			outputFileListPaths = (
			);
			outputPaths = (
			);
			runOnlyForDeploymentPostprocessing = 0;
			shellPath = /bin/sh;
			shellScript = "AppBundleRoot=\"$BUILT_PRODUCTS_DIR/$FULL_PRODUCT_NAME\"\n\n# Remove existing assets\nrm -rf $AppBundleRoot/Assets\nmkdir $AppBundleRoot/Assets\n\n# Copy Frontend and Backend assets\nAssetRoot=\"$PROJECT_DIR/../..\"\ncp -L -R $AssetRoot/lib/ $AppBundleRoot/Assets/www/\n";
			showEnvVarsInLog = 0;
		};
/* End PBXShellScriptBuildPhase section */

/* Begin PBXSourcesBuildPhase section */
		415D587C23E37F5200907B7B /* Sources */ = {
			isa = PBXSourcesBuildPhase;
			buildActionMask = 2147483647;
			files = (
				1F3CA70F28BFFEFD0096B6D6 /* DtaServiceAuthorizationClient.swift in Sources */,
				415D588823E37F5200907B7B /* ViewController.swift in Sources */,
				415D588423E37F5200907B7B /* AppDelegate.swift in Sources */,
				415D58B723E4ACAA00907B7B /* AssetHandler.swift in Sources */,
				1F3CA70428BEB8370096B6D6 /* PrintLogger.swift in Sources */,
				1F3CA70228BEB7320096B6D6 /* DtaAuthorizationClient.swift in Sources */,
				1F3CA70628BEB8940096B6D6 /* DtaOidcAuthorizationClient.swift in Sources */,
				415D588623E37F5200907B7B /* SceneDelegate.swift in Sources */,
			);
			runOnlyForDeploymentPostprocessing = 0;
		};
/* End PBXSourcesBuildPhase section */

/* Begin PBXVariantGroup section */
		415D588923E37F5200907B7B /* Main.storyboard */ = {
			isa = PBXVariantGroup;
			children = (
				415D588A23E37F5200907B7B /* Base */,
			);
			name = Main.storyboard;
			sourceTree = "<group>";
		};
		415D588E23E37F5300907B7B /* LaunchScreen.storyboard */ = {
			isa = PBXVariantGroup;
			children = (
				415D588F23E37F5300907B7B /* Base */,
			);
			name = LaunchScreen.storyboard;
			sourceTree = "<group>";
		};
/* End PBXVariantGroup section */

/* Begin XCBuildConfiguration section */
		415D589223E37F5300907B7B /* Debug */ = {
			isa = XCBuildConfiguration;
			buildSettings = {
				ALWAYS_SEARCH_USER_PATHS = NO;
				CLANG_ANALYZER_NONNULL = YES;
				CLANG_ANALYZER_NUMBER_OBJECT_CONVERSION = YES_AGGRESSIVE;
				CLANG_CXX_LANGUAGE_STANDARD = "gnu++14";
				CLANG_CXX_LIBRARY = "libc++";
				CLANG_ENABLE_MODULES = YES;
				CLANG_ENABLE_OBJC_ARC = YES;
				CLANG_ENABLE_OBJC_WEAK = YES;
				CLANG_WARN_BLOCK_CAPTURE_AUTORELEASING = YES;
				CLANG_WARN_BOOL_CONVERSION = YES;
				CLANG_WARN_COMMA = YES;
				CLANG_WARN_CONSTANT_CONVERSION = YES;
				CLANG_WARN_DEPRECATED_OBJC_IMPLEMENTATIONS = YES;
				CLANG_WARN_DIRECT_OBJC_ISA_USAGE = YES_ERROR;
				CLANG_WARN_DOCUMENTATION_COMMENTS = YES;
				CLANG_WARN_EMPTY_BODY = YES;
				CLANG_WARN_ENUM_CONVERSION = YES;
				CLANG_WARN_INFINITE_RECURSION = YES;
				CLANG_WARN_INT_CONVERSION = YES;
				CLANG_WARN_NON_LITERAL_NULL_CONVERSION = YES;
				CLANG_WARN_OBJC_IMPLICIT_RETAIN_SELF = YES;
				CLANG_WARN_OBJC_LITERAL_CONVERSION = YES;
				CLANG_WARN_OBJC_ROOT_CLASS = YES_ERROR;
				CLANG_WARN_QUOTED_INCLUDE_IN_FRAMEWORK_HEADER = YES;
				CLANG_WARN_RANGE_LOOP_ANALYSIS = YES;
				CLANG_WARN_STRICT_PROTOTYPES = YES;
				CLANG_WARN_SUSPICIOUS_MOVE = YES;
				CLANG_WARN_UNGUARDED_AVAILABILITY = YES_AGGRESSIVE;
				CLANG_WARN_UNREACHABLE_CODE = YES;
				CLANG_WARN__DUPLICATE_METHOD_MATCH = YES;
				COPY_PHASE_STRIP = NO;
				DEBUG_INFORMATION_FORMAT = dwarf;
				ENABLE_STRICT_OBJC_MSGSEND = YES;
				ENABLE_TESTABILITY = YES;
				GCC_C_LANGUAGE_STANDARD = gnu11;
				GCC_DYNAMIC_NO_PIC = NO;
				GCC_NO_COMMON_BLOCKS = YES;
				GCC_OPTIMIZATION_LEVEL = 0;
				GCC_PREPROCESSOR_DEFINITIONS = (
					"DEBUG=1",
					"$(inherited)",
				);
				GCC_WARN_64_TO_32_BIT_CONVERSION = YES;
				GCC_WARN_ABOUT_RETURN_TYPE = YES_ERROR;
				GCC_WARN_UNDECLARED_SELECTOR = YES;
				GCC_WARN_UNINITIALIZED_AUTOS = YES_AGGRESSIVE;
				GCC_WARN_UNUSED_FUNCTION = YES;
				GCC_WARN_UNUSED_VARIABLE = YES;
				IPHONEOS_DEPLOYMENT_TARGET = 13.2;
				MTL_ENABLE_DEBUG_INFO = INCLUDE_SOURCE;
				MTL_FAST_MATH = YES;
				ONLY_ACTIVE_ARCH = YES;
				SDKROOT = iphoneos;
				SWIFT_ACTIVE_COMPILATION_CONDITIONS = DEBUG;
				SWIFT_OPTIMIZATION_LEVEL = "-Onone";
			};
			name = Debug;
		};
		415D589323E37F5300907B7B /* Release */ = {
			isa = XCBuildConfiguration;
			buildSettings = {
				ALWAYS_SEARCH_USER_PATHS = NO;
				CLANG_ANALYZER_NONNULL = YES;
				CLANG_ANALYZER_NUMBER_OBJECT_CONVERSION = YES_AGGRESSIVE;
				CLANG_CXX_LANGUAGE_STANDARD = "gnu++14";
				CLANG_CXX_LIBRARY = "libc++";
				CLANG_ENABLE_MODULES = YES;
				CLANG_ENABLE_OBJC_ARC = YES;
				CLANG_ENABLE_OBJC_WEAK = YES;
				CLANG_WARN_BLOCK_CAPTURE_AUTORELEASING = YES;
				CLANG_WARN_BOOL_CONVERSION = YES;
				CLANG_WARN_COMMA = YES;
				CLANG_WARN_CONSTANT_CONVERSION = YES;
				CLANG_WARN_DEPRECATED_OBJC_IMPLEMENTATIONS = YES;
				CLANG_WARN_DIRECT_OBJC_ISA_USAGE = YES_ERROR;
				CLANG_WARN_DOCUMENTATION_COMMENTS = YES;
				CLANG_WARN_EMPTY_BODY = YES;
				CLANG_WARN_ENUM_CONVERSION = YES;
				CLANG_WARN_INFINITE_RECURSION = YES;
				CLANG_WARN_INT_CONVERSION = YES;
				CLANG_WARN_NON_LITERAL_NULL_CONVERSION = YES;
				CLANG_WARN_OBJC_IMPLICIT_RETAIN_SELF = YES;
				CLANG_WARN_OBJC_LITERAL_CONVERSION = YES;
				CLANG_WARN_OBJC_ROOT_CLASS = YES_ERROR;
				CLANG_WARN_QUOTED_INCLUDE_IN_FRAMEWORK_HEADER = YES;
				CLANG_WARN_RANGE_LOOP_ANALYSIS = YES;
				CLANG_WARN_STRICT_PROTOTYPES = YES;
				CLANG_WARN_SUSPICIOUS_MOVE = YES;
				CLANG_WARN_UNGUARDED_AVAILABILITY = YES_AGGRESSIVE;
				CLANG_WARN_UNREACHABLE_CODE = YES;
				CLANG_WARN__DUPLICATE_METHOD_MATCH = YES;
				COPY_PHASE_STRIP = NO;
				DEBUG_INFORMATION_FORMAT = "dwarf-with-dsym";
				ENABLE_NS_ASSERTIONS = NO;
				ENABLE_STRICT_OBJC_MSGSEND = YES;
				GCC_C_LANGUAGE_STANDARD = gnu11;
				GCC_NO_COMMON_BLOCKS = YES;
				GCC_WARN_64_TO_32_BIT_CONVERSION = YES;
				GCC_WARN_ABOUT_RETURN_TYPE = YES_ERROR;
				GCC_WARN_UNDECLARED_SELECTOR = YES;
				GCC_WARN_UNINITIALIZED_AUTOS = YES_AGGRESSIVE;
				GCC_WARN_UNUSED_FUNCTION = YES;
				GCC_WARN_UNUSED_VARIABLE = YES;
				IPHONEOS_DEPLOYMENT_TARGET = 13.2;
				MTL_ENABLE_DEBUG_INFO = NO;
				MTL_FAST_MATH = YES;
				SDKROOT = iphoneos;
				SWIFT_COMPILATION_MODE = wholemodule;
				SWIFT_OPTIMIZATION_LEVEL = "-O";
				VALIDATE_PRODUCT = YES;
			};
			name = Release;
		};
		415D589523E37F5300907B7B /* Debug */ = {
			isa = XCBuildConfiguration;
			baseConfigurationReference = 415D589B23E38D0C00907B7B /* Config.xcconfig */;
			buildSettings = {
				ASSETCATALOG_COMPILER_APPICON_NAME = AppIcon;
				CLANG_ENABLE_MODULES = YES;
				CODE_SIGN_STYLE = Automatic;
				DEVELOPMENT_TEAM = WLDT6Q3PUY;
				ENABLE_BITCODE = NO;
				INFOPLIST_FILE = "imodeljs-test-app/Info.plist";
				LD_RUNPATH_SEARCH_PATHS = (
					"$(inherited)",
					"@executable_path/Frameworks",
				);
				PRODUCT_BUNDLE_IDENTIFIER = "bentley.imodeljs-test-app";
				PRODUCT_NAME = "$(TARGET_NAME)";
				SWIFT_OBJC_BRIDGING_HEADER = "imodeljs-test-app/imodeljs-test-app-Bridging-Header.h";
				SWIFT_OPTIMIZATION_LEVEL = "-Onone";
				SWIFT_VERSION = 5.0;
				TARGETED_DEVICE_FAMILY = "1,2";
			};
			name = Debug;
		};
		415D589623E37F5300907B7B /* Release */ = {
			isa = XCBuildConfiguration;
			baseConfigurationReference = 415D589B23E38D0C00907B7B /* Config.xcconfig */;
			buildSettings = {
				ASSETCATALOG_COMPILER_APPICON_NAME = AppIcon;
				CLANG_ENABLE_MODULES = YES;
				CODE_SIGN_STYLE = Automatic;
				DEVELOPMENT_TEAM = WLDT6Q3PUY;
				ENABLE_BITCODE = NO;
				INFOPLIST_FILE = "imodeljs-test-app/Info.plist";
				LD_RUNPATH_SEARCH_PATHS = (
					"$(inherited)",
					"@executable_path/Frameworks",
				);
				PRODUCT_BUNDLE_IDENTIFIER = "bentley.imodeljs-test-app";
				PRODUCT_NAME = "$(TARGET_NAME)";
				SWIFT_OBJC_BRIDGING_HEADER = "imodeljs-test-app/imodeljs-test-app-Bridging-Header.h";
				SWIFT_VERSION = 5.0;
				TARGETED_DEVICE_FAMILY = "1,2";
			};
			name = Release;
		};
/* End XCBuildConfiguration section */

/* Begin XCConfigurationList section */
		415D587B23E37F5200907B7B /* Build configuration list for PBXProject "imodeljs-test-app" */ = {
			isa = XCConfigurationList;
			buildConfigurations = (
				415D589223E37F5300907B7B /* Debug */,
				415D589323E37F5300907B7B /* Release */,
			);
			defaultConfigurationIsVisible = 0;
			defaultConfigurationName = Release;
		};
		415D589423E37F5300907B7B /* Build configuration list for PBXNativeTarget "imodeljs-test-app" */ = {
			isa = XCConfigurationList;
			buildConfigurations = (
				415D589523E37F5300907B7B /* Debug */,
				415D589623E37F5300907B7B /* Release */,
			);
			defaultConfigurationIsVisible = 0;
			defaultConfigurationName = Release;
		};
/* End XCConfigurationList section */

/* Begin XCRemoteSwiftPackageReference section */
		1F3CA70728BEB9F50096B6D6 /* XCRemoteSwiftPackageReference "AppAuth-iOS" */ = {
			isa = XCRemoteSwiftPackageReference;
			repositoryURL = "https://github.com/openid/AppAuth-iOS.git";
			requirement = {
				kind = upToNextMajorVersion;
				minimumVersion = 1.4.0;
			};
		};
		F4A4D85E28A599050015ED63 /* XCRemoteSwiftPackageReference "mobile-native-ios" */ = {
			isa = XCRemoteSwiftPackageReference;
			repositoryURL = "https://github.com/iTwin/mobile-native-ios";
			requirement = {
				kind = exactVersion;
<<<<<<< HEAD
				version = 4.8.33;
=======
				version = 4.8.37;
>>>>>>> 7452a9fc
			};
		};
/* End XCRemoteSwiftPackageReference section */

/* Begin XCSwiftPackageProductDependency section */
		1F3CA70828BEB9F50096B6D6 /* AppAuth */ = {
			isa = XCSwiftPackageProductDependency;
			package = 1F3CA70728BEB9F50096B6D6 /* XCRemoteSwiftPackageReference "AppAuth-iOS" */;
			productName = AppAuth;
		};
		1F3CA70A28BEB9F50096B6D6 /* AppAuthCore */ = {
			isa = XCSwiftPackageProductDependency;
			package = 1F3CA70728BEB9F50096B6D6 /* XCRemoteSwiftPackageReference "AppAuth-iOS" */;
			productName = AppAuthCore;
		};
		F4A4D85F28A599050015ED63 /* IModelJsNative */ = {
			isa = XCSwiftPackageProductDependency;
			package = F4A4D85E28A599050015ED63 /* XCRemoteSwiftPackageReference "mobile-native-ios" */;
			productName = IModelJsNative;
		};
/* End XCSwiftPackageProductDependency section */
	};
	rootObject = 415D587823E37F5200907B7B /* Project object */;
}<|MERGE_RESOLUTION|>--- conflicted
+++ resolved
@@ -453,11 +453,7 @@
 			repositoryURL = "https://github.com/iTwin/mobile-native-ios";
 			requirement = {
 				kind = exactVersion;
-<<<<<<< HEAD
-				version = 4.8.33;
-=======
 				version = 4.8.37;
->>>>>>> 7452a9fc
 			};
 		};
 /* End XCRemoteSwiftPackageReference section */
