/*---------------------------------------------------------------------------------------------
* Copyright (c) Bentley Systems, Incorporated. All rights reserved.
* See LICENSE.md in the project root for license terms and full copyright notice.
*--------------------------------------------------------------------------------------------*/

import UIKit
import WebKit
import IModelJsNative

class ViewController: UIViewController, WKUIDelegate, WKNavigationDelegate, UIDocumentPickerDelegate {
    private var webView : WKWebView? = nil

    func setupBackend () {
        let url = URL(fileURLWithPath: Bundle.main.bundlePath.appending("/Assets/main.js"))
        IModelJsHost.sharedInstance().loadBackend(url, withAuthClient: nil, withInspect: true)
    }
    
    func setupFrontend (bimFile: URL?) {
        let config = WKWebViewConfiguration()
        let wwwRoot = URL(fileURLWithPath: Bundle.main.resourcePath!.appending("/Assets/www"))
        config.setURLSchemeHandler(AssetHandler(root: wwwRoot), forURLScheme: "imodeljs")
        let webView = WKWebView(frame: .zero, configuration: config)
        self.webView = webView
        webView.translatesAutoresizingMaskIntoConstraints = false
        self.view.addSubview(webView)
        webView.uiDelegate = self
        webView.navigationDelegate = self
        NSLayoutConstraint.activate([
            webView.leftAnchor.constraint(equalTo: self.view.leftAnchor),
            webView.bottomAnchor.constraint(equalTo: self.view.bottomAnchor),
            webView.rightAnchor.constraint(equalTo: self.view.rightAnchor),
            webView.topAnchor.constraint(equalTo: self.view.topAnchor),
        ])
        self.view.setNeedsLayout()
    
        let host = IModelJsHost.sharedInstance()
        var queryParam = "#port=\(host.getPort())&platform=ios"

        if let bimFile = bimFile {
            // Note: URL strings probably allow other characters, but we know for sure that these all work.
            // Also, we can't use `CharacterSet.alphanumerics` as a base, because that includes all Unicode
            // upper case and lower case letters, and we only want ASCII upper case and lower case letters.
            // Similarly, `CharacterSet.decimalDigits` includes the Unicode category Number, Decimal Digit,
            // which contains 660 characters.
            let allowedCharacters = CharacterSet(charactersIn: "ABCDEFGHIJKLMNOPQRSTUVWXYZabcdefghijklmnopqrstuvwxyz0123456789-_.")
            if let encodedPath = bimFile.path.addingPercentEncoding(withAllowedCharacters: allowedCharacters) {
                queryParam.append("&standalone=true&iModelName=" + encodedPath)
            }
        }

        webView.load(URLRequest(url: URL(string: "imodeljs://app" + queryParam)!))
        host.register(webView)
    }
    
    /// Show alert for webkit alert
    func webView(_ webView: WKWebView, runJavaScriptAlertPanelWithMessage message: String, initiatedByFrame frame: WKFrameInfo, completionHandler: @escaping () -> Void) {
        let alert = UIAlertController(title: message, message: nil, preferredStyle: .alert)
        alert.addAction(UIAlertAction(title: "OK", style: .cancel) { action in
            completionHandler()
        })
        self.present(alert, animated: true)
    }
    
    @IBAction func onOpenSnapshotIModel(_ sender: Any) {
        pickSnapshot()
    }
    
    func pickSnapshot() {
<<<<<<< HEAD
        let picker = UIDocumentPickerViewController(documentTypes: ["public.data"], in: .open)
=======
        let picker = UIDocumentPickerViewController(documentTypes: ["com.bentley.bim-imodel"], in: .open)
>>>>>>> dd6f949f
        picker.modalPresentationStyle = .fullScreen
        picker.allowsMultipleSelection = false
        picker.directoryURL = getDocumentsDirectory()
        picker.delegate = self
        self.present(picker, animated: true)
    }
    
    func getDocumentsDirectory() -> URL {
        return FileManager.default.urls(for: .documentDirectory, in: .userDomainMask)[0]
    }
    
    func documentPickerWasCancelled(_ controller: UIDocumentPickerViewController) {
        setupFrontend(bimFile: nil)
<<<<<<< HEAD
    }
  
=======
    }
  
    func copyExternalFileWithPrompt(srcUrl: URL, destUrl: URL, handler: @escaping () -> ()) {
        if FileManager.default.fileExists(atPath: destUrl.path) {
            // File exists, check if it is the same
            if FileManager.default.contentsEqual(atPath: srcUrl.path, andPath: destUrl.path) {
                // If src and dst have the same contents, skip the copy and just call handler()
                handler()
                return
            }
            let alert = UIAlertController(title: "Replace File?", message: "'\(destUrl.lastPathComponent)' already exists in the app's Documents folder. Do you want to replace it?", preferredStyle: .alert)
            alert.addAction(UIAlertAction(title: "Yes", style: .destructive) { _ in
                do {
                    try FileManager.default.removeItem(at: destUrl)
                    if self.copyExternalFile(srcUrl: srcUrl, destUrl: destUrl) {
                        handler()
                    }
                } catch {
                    print("Error deleting file '\(destUrl.path)': \(error)")
                }
            })
            alert.addAction(UIAlertAction(title: "No", style: .cancel))
            present(alert, animated: true)
        } else {
            if copyExternalFile(srcUrl: srcUrl, destUrl: destUrl) {
                handler()
            }
        }
    }

    func copyExternalFile(srcUrl: URL, destUrl: URL) -> Bool {
        let secure = srcUrl.startAccessingSecurityScopedResource()
        defer {
            if secure {
                srcUrl.stopAccessingSecurityScopedResource()
            }
        }
        do {
            try FileManager.default.copyItem(at: srcUrl, to: destUrl)
        } catch {
            print("Error copying file '\(srcUrl.path)' to '\(destUrl.path)': \(error)")
            return false
        }
        return true
    }

>>>>>>> dd6f949f
    func documentPicker(_ controller: UIDocumentPickerViewController, didPickDocumentAt url: URL) {
        let documentsDirectory = getDocumentsDirectory()
        let documentsDirectoryPath = documentsDirectory.path
        // For some reason, the path we get from the document picker has a "/private" prefix which is
        // missing from the path that we get from FileManager.default.urls(for:,in:). So allow either
        // path to be accepted as our Documents directory.
        let privateDocumentsDirectoryPath = "/private\(documentsDirectoryPath)"
        let urlPath = url.path
        if urlPath.hasPrefix(documentsDirectoryPath) || urlPath.hasPrefix(privateDocumentsDirectoryPath) {
            // The picked file is already in our Documents directory; no need to copy.
            setupFrontend(bimFile: url)
        } else {
            // The picked file is not in our Documents directory; copy it there so that SQLite lock file and
            // iTwin tiles file can be created.
            let destUrl = URL(fileURLWithPath: documentsDirectoryPath).appendingPathComponent(url.lastPathComponent)
            copyExternalFileWithPrompt(srcUrl: url, destUrl: destUrl) {
                self.setupFrontend(bimFile: destUrl)
            }
        }
    }
    
    override func viewDidLoad() {
        super.viewDidLoad()
        setupBackend()
    }
}<|MERGE_RESOLUTION|>--- conflicted
+++ resolved
@@ -14,7 +14,7 @@
         let url = URL(fileURLWithPath: Bundle.main.bundlePath.appending("/Assets/main.js"))
         IModelJsHost.sharedInstance().loadBackend(url, withAuthClient: nil, withInspect: true)
     }
-    
+
     func setupFrontend (bimFile: URL?) {
         let config = WKWebViewConfiguration()
         let wwwRoot = URL(fileURLWithPath: Bundle.main.resourcePath!.appending("/Assets/www"))
@@ -32,7 +32,7 @@
             webView.topAnchor.constraint(equalTo: self.view.topAnchor),
         ])
         self.view.setNeedsLayout()
-    
+
         let host = IModelJsHost.sharedInstance()
         var queryParam = "#port=\(host.getPort())&platform=ios"
 
@@ -51,7 +51,7 @@
         webView.load(URLRequest(url: URL(string: "imodeljs://app" + queryParam)!))
         host.register(webView)
     }
-    
+
     /// Show alert for webkit alert
     func webView(_ webView: WKWebView, runJavaScriptAlertPanelWithMessage message: String, initiatedByFrame frame: WKFrameInfo, completionHandler: @escaping () -> Void) {
         let alert = UIAlertController(title: message, message: nil, preferredStyle: .alert)
@@ -60,36 +60,28 @@
         })
         self.present(alert, animated: true)
     }
-    
+
     @IBAction func onOpenSnapshotIModel(_ sender: Any) {
         pickSnapshot()
     }
-    
+
     func pickSnapshot() {
-<<<<<<< HEAD
-        let picker = UIDocumentPickerViewController(documentTypes: ["public.data"], in: .open)
-=======
         let picker = UIDocumentPickerViewController(documentTypes: ["com.bentley.bim-imodel"], in: .open)
->>>>>>> dd6f949f
         picker.modalPresentationStyle = .fullScreen
         picker.allowsMultipleSelection = false
         picker.directoryURL = getDocumentsDirectory()
         picker.delegate = self
         self.present(picker, animated: true)
     }
-    
+
     func getDocumentsDirectory() -> URL {
         return FileManager.default.urls(for: .documentDirectory, in: .userDomainMask)[0]
     }
-    
+
     func documentPickerWasCancelled(_ controller: UIDocumentPickerViewController) {
         setupFrontend(bimFile: nil)
-<<<<<<< HEAD
     }
-  
-=======
-    }
-  
+
     func copyExternalFileWithPrompt(srcUrl: URL, destUrl: URL, handler: @escaping () -> ()) {
         if FileManager.default.fileExists(atPath: destUrl.path) {
             // File exists, check if it is the same
@@ -134,7 +126,6 @@
         return true
     }
 
->>>>>>> dd6f949f
     func documentPicker(_ controller: UIDocumentPickerViewController, didPickDocumentAt url: URL) {
         let documentsDirectory = getDocumentsDirectory()
         let documentsDirectoryPath = documentsDirectory.path
@@ -155,7 +146,7 @@
             }
         }
     }
-    
+
     override func viewDidLoad() {
         super.viewDidLoad()
         setupBackend()
