/*---------------------------------------------------------------------------------------------
* Copyright (c) Bentley Systems, Incorporated. All rights reserved.
* See LICENSE.md in the project root for license terms and full copyright notice.
*--------------------------------------------------------------------------------------------*/

import UIKit
import WebKit
import IModelJsNative

extension String {
    /// Convert a String into BASE64-encoded UTF-8 data.
    func toBase64() -> String {
        return Data(utf8).base64EncodedString()
    }

    /// Encode the string such that it can be used in the query portion of a URL.
    func encodedForURLQuery() -> String? {
        // Note: URL strings probably allow other characters, but we know for sure that these all work.
        // Also, we can't use `CharacterSet.alphanumerics` as a base, because that includes all Unicode
        // upper case and lower case letters, and we only want ASCII upper case and lower case letters.
        // Similarly, `CharacterSet.decimalDigits` includes the Unicode category Number, Decimal Digit,
        // which contains 660 characters.
        let allowedCharacters = CharacterSet(charactersIn: "ABCDEFGHIJKLMNOPQRSTUVWXYZabcdefghijklmnopqrstuvwxyz0123456789-_.")
        if let encoded = addingPercentEncoding(withAllowedCharacters: allowedCharacters) {
            return encoded
        }
        return nil
    }
}

// MARK: - JSON Helpers

// NOTE: This JSON code was copied from various places in iTwin/mobile-sdk-ios.

/// Convenience type alias for a dictionary intended for interop via JSON.
typealias JSON = [String: Any]

/// Extension to create a dictionary from JSON text.
extension JSON {
    /// Deserializes passed String and returns Dictionary representing the JSON object encoded in the string
    /// - Parameters:
    ///   - jsonString: string to parse and convert to Dictionary
    ///   - encoding: encoding of the source ``jsonString``. Defaults to UTF8.
    /// - Returns: Dictionary representation of the JSON string
    static internal func fromString(_ jsonString: String?, _ encoding: String.Encoding = String.Encoding.utf8) -> JSON? {
        if jsonString == nil {
            return nil
        }
        let stringData = jsonString!.data(using: encoding)
        do {
            return try JSONSerialization.jsonObject(with: stringData!, options: []) as? JSON
        } catch {
        }
        return nil
    }
    
    /// Check if a key's value equals "YES"
    /// - Parameter key: The key to check.
    /// - Returns: True if the value of the given key equals "YES".
    func isYes(_ key: String) -> Bool {
        return self[key] as? String == "YES"
    }
}

internal extension JSONSerialization {
    static func string(withDtaJSONObject object: Any?) -> String? {
        return string(withDtaJSONObject: object, prettyPrint: false)
    }

    static func string(withDtaJSONObject object: Any?, prettyPrint: Bool) -> String? {
        guard let object = object else {
            return ""
        }
        if let _ = object as? () {
            // Return empty JSON string for void.
            return ""
        }
        let wrapped: Bool
        let validJSONObject: Any
        if JSONSerialization.isValidJSONObject(object) {
            wrapped = false
            validJSONObject = object
        } else {
            wrapped = true
            // Wrap object in an array
            validJSONObject = [object]
        }
        let options: JSONSerialization.WritingOptions = prettyPrint ? [.prettyPrinted, .sortedKeys, .fragmentsAllowed] : [.fragmentsAllowed]
        guard let data = try? JSONSerialization.data(withJSONObject: validJSONObject, options: options) else {
            return nil
        }
        guard let jsonString = String(data: data, encoding: .utf8) else {
            return nil
        }
        if wrapped {
            // Remove the array delimiters ("[" and "]") from the beginning and end of the string.
            return String(String(jsonString.dropFirst()).dropLast())
        } else {
            return jsonString
        }
    }

    static func jsonObject(withString string: String) -> Any? {
        if string == "" {
            return ()
        }
        guard let data = string.data(using: .utf8) else {
            return nil
        }
        guard let result = try? JSONSerialization.jsonObject(with: data, options: [.allowFragments]) else {
            return nil
        }
        return result
    }
}

// MARK: - ViewController

class ViewController: UIViewController, WKUIDelegate, UIDocumentPickerDelegate {
    private var webView : WKWebView? = nil
    private var configData: JSON = [:]
    private var authClient: AuthorizationClient? = nil

    func setupBackend() {
        let url = URL(fileURLWithPath: Bundle.main.bundlePath.appending("/Assets/main.js"))
        if let envUrl = Bundle.main.url(forResource: "env", withExtension: "json", subdirectory: "Assets"),
           let envString = try? String(contentsOf: envUrl),
           let envData = JSON.fromString(envString) {
            configData = envData
        }
        authClient = DtaServiceAuthorizationClient(configData: configData)
        if authClient == nil {
            authClient = DtaOidcAuthorizationClient(configData: configData)
        }
        IModelJsHost.sharedInstance().loadBackend(url, withAuthClient: authClient, withInspect: true)
    }

<<<<<<< HEAD
    func setupFrontend (bimFile: URL?) {
=======
    func setupFrontend(bimFile: URL?, iModelId: String? = nil, iTwinId: String? = nil) {
>>>>>>> 0eca7d0a
        let config = WKWebViewConfiguration()
        let wwwRoot = URL(fileURLWithPath: Bundle.main.resourcePath!.appending("/Assets/www"))
        config.setURLSchemeHandler(AssetHandler(root: wwwRoot), forURLScheme: "imodeljs")
        let webView = WKWebView(frame: .zero, configuration: config)
        self.webView = webView
        webView.translatesAutoresizingMaskIntoConstraints = false
        self.view.addSubview(webView)
        webView.uiDelegate = self
        NSLayoutConstraint.activate([
            webView.leftAnchor.constraint(equalTo: self.view.leftAnchor),
            webView.bottomAnchor.constraint(equalTo: self.view.bottomAnchor),
            webView.rightAnchor.constraint(equalTo: self.view.rightAnchor),
            webView.topAnchor.constraint(equalTo: self.view.topAnchor),
        ])
        self.view.setNeedsLayout()

        let host = IModelJsHost.sharedInstance()
        var hashParams = "#port=\(host.getPort())&platform=ios"

        if let bimFilePath = bimFile?.path.encodedForURLQuery() {
            hashParams.append("&standalone=true&iModelName=" + bimFilePath)
        }
        if let iModelId = iModelId?.encodedForURLQuery(), let iTwinId = iTwinId?.encodedForURLQuery() {
            hashParams.append("&standalone=true&iModelId=\(iModelId)&iTwinId=\(iTwinId)")
        }
        if configData["IMJS_IGNORE_CACHE"] != nil {
            hashParams.append("&ignoreCache=true")
        }

        webView.load(URLRequest(url: URL(string: "imodeljs://app" + hashParams)!))
        host.register(webView)
    }

    /// Show alert for webkit alert
    func webView(_ webView: WKWebView, runJavaScriptAlertPanelWithMessage message: String, initiatedByFrame frame: WKFrameInfo, completionHandler: @escaping () -> Void) {
        let alert = UIAlertController(title: message, message: nil, preferredStyle: .alert)
        alert.addAction(UIAlertAction(title: "OK", style: .cancel) { action in
            completionHandler()
        })
        self.present(alert, animated: true)
    }

    @IBAction func onOpenSnapshotIModel(_ sender: Any) {
        pickSnapshot()
    }

    func pickSnapshot() {
        let picker = UIDocumentPickerViewController(documentTypes: ["com.bentley.bim-imodel"], in: .open)
        picker.modalPresentationStyle = .fullScreen
        picker.allowsMultipleSelection = false
        picker.directoryURL = getDocumentsDirectory()
        picker.delegate = self
        self.present(picker, animated: true)
    }

    func getDocumentsDirectory() -> URL {
        return FileManager.default.urls(for: .documentDirectory, in: .userDomainMask)[0]
    }

    func documentPickerWasCancelled(_ controller: UIDocumentPickerViewController) {
        setupFrontend(bimFile: nil)
    }

    func copyExternalFileWithPrompt(srcUrl: URL, destUrl: URL, handler: @escaping () -> ()) {
        if FileManager.default.fileExists(atPath: destUrl.path) {
            // File exists, check if it is the same
            if FileManager.default.contentsEqual(atPath: srcUrl.path, andPath: destUrl.path) {
                // If src and dst have the same contents, skip the copy and just call handler()
                handler()
                return
            }
            let alert = UIAlertController(title: "Replace File?", message: "'\(destUrl.lastPathComponent)' already exists in the app's Documents folder. Do you want to replace it?", preferredStyle: .alert)
            alert.addAction(UIAlertAction(title: "Yes", style: .destructive) { _ in
                do {
                    try FileManager.default.removeItem(at: destUrl)
                    if self.copyExternalFile(srcUrl: srcUrl, destUrl: destUrl) {
                        handler()
                    }
                } catch {
                    print("Error deleting file '\(destUrl.path)': \(error)")
                }
            })
            alert.addAction(UIAlertAction(title: "No", style: .cancel))
            present(alert, animated: true)
        } else {
            if copyExternalFile(srcUrl: srcUrl, destUrl: destUrl) {
                handler()
            }
        }
    }

    func copyExternalFile(srcUrl: URL, destUrl: URL) -> Bool {
        let secure = srcUrl.startAccessingSecurityScopedResource()
        defer {
            if secure {
                srcUrl.stopAccessingSecurityScopedResource()
            }
        }
        do {
            try FileManager.default.copyItem(at: srcUrl, to: destUrl)
        } catch {
            print("Error copying file '\(srcUrl.path)' to '\(destUrl.path)': \(error)")
            return false
        }
        return true
    }

    func documentPicker(_ controller: UIDocumentPickerViewController, didPickDocumentAt url: URL) {
        let documentsDirectory = getDocumentsDirectory()
        let documentsDirectoryPath = documentsDirectory.path
        // For some reason, the path we get from the document picker has a "/private" prefix which is
        // missing from the path that we get from FileManager.default.urls(for:,in:). So allow either
        // path to be accepted as our Documents directory.
        let privateDocumentsDirectoryPath = "/private\(documentsDirectoryPath)"
        let urlPath = url.path
        if urlPath.hasPrefix(documentsDirectoryPath) || urlPath.hasPrefix(privateDocumentsDirectoryPath) {
            // The picked file is already in our Documents directory; no need to copy.
            setupFrontend(bimFile: url)
        } else {
            // The picked file is not in our Documents directory; copy it there so that SQLite lock file and
            // iTwin tiles file can be created.
            let destUrl = URL(fileURLWithPath: documentsDirectoryPath).appendingPathComponent(url.lastPathComponent)
            copyExternalFileWithPrompt(srcUrl: url, destUrl: destUrl) {
                self.setupFrontend(bimFile: destUrl)
            }
        }
    }

    override func viewDidLoad() {
        super.viewDidLoad()
        setupBackend()
        if let standaloneFilename = configData["IMJS_STANDALONE_FILENAME"] as? String {
            let documentsDirectory = getDocumentsDirectory()
            let bimFile = documentsDirectory.appendingPathComponent(standaloneFilename)
            setupFrontend(bimFile: bimFile)
        } else if let _ = authClient,
                  let iModelId = configData["IMJS_IMODEL_ID"] as? String,
                  let iTwinId = configData["IMJS_ITWIN_ID"] as? String {
            setupFrontend(bimFile: nil, iModelId: iModelId, iTwinId: iTwinId)
        }
    }
}<|MERGE_RESOLUTION|>--- conflicted
+++ resolved
@@ -135,11 +135,8 @@
         IModelJsHost.sharedInstance().loadBackend(url, withAuthClient: authClient, withInspect: true)
     }
 
-<<<<<<< HEAD
-    func setupFrontend (bimFile: URL?) {
-=======
+
     func setupFrontend(bimFile: URL?, iModelId: String? = nil, iTwinId: String? = nil) {
->>>>>>> 0eca7d0a
         let config = WKWebViewConfiguration()
         let wwwRoot = URL(fileURLWithPath: Bundle.main.resourcePath!.appending("/Assets/www"))
         config.setURLSchemeHandler(AssetHandler(root: wwwRoot), forURLScheme: "imodeljs")
