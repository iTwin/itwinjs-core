--- conflicted
+++ resolved
@@ -7,19 +7,6 @@
 import WebKit
 import IModelJsNative
 
-<<<<<<< HEAD
-class ViewController: UIViewController, WKUIDelegate, UIDocumentPickerDelegate {
-    private var webView : WKWebView? = nil
-    private var documentCompletion : ((URL?) -> Void)? = nil
-    
-    private lazy var argFileName : String? = {
-        let args = ProcessInfo.processInfo.arguments
-        if args.count == 2 && args[1].hasSuffix(".bim") {
-            return args[1]
-        }
-        return nil
-    }()
-=======
 extension String {
     /// Convert a String into BASE64-encoded UTF-8 data.
     func toBase64() -> String {
@@ -133,7 +120,15 @@
     private var webView : WKWebView? = nil
     private var configData: JSON = [:]
     private var authClient: AuthorizationClient? = nil
->>>>>>> 2bdd6119
+    private var documentCompletion : ((URL?) -> Void)? = nil
+    
+    private lazy var argFileName : String? = {
+        let args = ProcessInfo.processInfo.arguments
+        if args.count == 2 && args[1].hasSuffix(".bim") {
+            return args[1]
+        }
+        return nil
+    }()
 
     func setupBackend() {
         let url = URL(fileURLWithPath: Bundle.main.bundlePath.appending("/Assets/main.js"))
@@ -148,13 +143,8 @@
         }
         IModelJsHost.sharedInstance().loadBackend(url, withAuthClient: authClient, withInspect: true)
     }
-<<<<<<< HEAD
-    
-    func setupFrontend (bimFile: URL? = nil) {
-=======
 
     func setupFrontend(bimFile: URL?, iModelId: String? = nil, iTwinId: String? = nil) {
->>>>>>> 2bdd6119
         let config = WKWebViewConfiguration()
         let wwwRoot = URL(fileURLWithPath: Bundle.main.resourcePath!.appending("/Assets/www"))
         config.setURLSchemeHandler(AssetHandler(root: wwwRoot), forURLScheme: "imodeljs")
@@ -172,41 +162,23 @@
         self.view.setNeedsLayout()
     
         let host = IModelJsHost.sharedInstance()
-<<<<<<< HEAD
-        var queryParam = "#port=\(host.getPort())&platform=ios&standalone=true"
-
-        if let bimFile = bimFile {
-            // Note: URL strings probably allow other characters, but we know for sure that these all work.
-            // Also, we can't use `CharacterSet.alphanumerics` as a base, because that includes all Unicode
-            // upper case and lower case letters, and we only want ASCII upper case and lower case letters.
-            // Similarly, `CharacterSet.decimalDigits` includes the Unicode category Number, Decimal Digit,
-            // which contains 660 characters.
-            let allowedCharacters = CharacterSet(charactersIn: "ABCDEFGHIJKLMNOPQRSTUVWXYZabcdefghijklmnopqrstuvwxyz0123456789-_.")
-            if let encodedPath = bimFile.path.addingPercentEncoding(withAllowedCharacters: allowedCharacters) {
-                queryParam.append("&iModelName=" + encodedPath)
-            }
+        var hashParams = "#port=\(host.getPort())&platform=ios"
+
+        if let bimFilePath = bimFile?.path.encodedForURLQuery() {
+            hashParams.append("&standalone=true&iModelName=" + bimFilePath)
+        }
+        if let iModelId = iModelId?.encodedForURLQuery(), let iTwinId = iTwinId?.encodedForURLQuery() {
+            hashParams.append("&standalone=true&iModelId=\(iModelId)&iTwinId=\(iTwinId)")
+        }
+        if configData["IMJS_IGNORE_CACHE"] != nil {
+            hashParams.append("&ignoreCache=true")
         }
 
         webView.addUserContentController(OpenModelHander(self))
         webView.addUserContentController(ModelOpenedHandler(exitOnMessage: self.argFileName != nil))
         // let url = "http://192.168.86.20:3000/"
         let url = "imodeljs://app"
-        webView.load(URLRequest(url: URL(string: url + queryParam)!))
-=======
-        var hashParams = "#port=\(host.getPort())&platform=ios"
-
-        if let bimFilePath = bimFile?.path.encodedForURLQuery() {
-            hashParams.append("&standalone=true&iModelName=" + bimFilePath)
-        }
-        if let iModelId = iModelId?.encodedForURLQuery(), let iTwinId = iTwinId?.encodedForURLQuery() {
-            hashParams.append("&standalone=true&iModelId=\(iModelId)&iTwinId=\(iTwinId)")
-        }
-        if configData["IMJS_IGNORE_CACHE"] != nil {
-            hashParams.append("&ignoreCache=true")
-        }
-
-        webView.load(URLRequest(url: URL(string: "imodeljs://app" + hashParams)!))
->>>>>>> 2bdd6119
+        webView.load(URLRequest(url: URL(string: url + hashParams)!))
         host.register(webView)
     }
     
@@ -312,7 +284,15 @@
     override func viewDidLoad() {
         super.viewDidLoad()
         setupBackend()
-<<<<<<< HEAD
+        if let standaloneFilename = configData["IMJS_STANDALONE_FILENAME"] as? String {
+            let documentsDirectory = getDocumentsDirectory()
+            let bimFile = documentsDirectory.appendingPathComponent(standaloneFilename)
+            setupFrontend(bimFile: bimFile)
+        } else if let _ = authClient,
+                  let iModelId = configData["IMJS_IMODEL_ID"] as? String,
+                  let iTwinId = configData["IMJS_ITWIN_ID"] as? String {
+            setupFrontend(bimFile: nil, iModelId: iModelId, iTwinId: iTwinId)
+        }
         
         // Try to open file in Documents dir passed as argument
         if let fileName = argFileName {
@@ -373,16 +353,5 @@
 extension WKWebView {
     func addUserContentController(_ messageHandler: MessageHandler) {
         self.configuration.userContentController.add(messageHandler, name: type(of: messageHandler).NAME)
-=======
-        if let standaloneFilename = configData["IMJS_STANDALONE_FILENAME"] as? String {
-            let documentsDirectory = getDocumentsDirectory()
-            let bimFile = documentsDirectory.appendingPathComponent(standaloneFilename)
-            setupFrontend(bimFile: bimFile)
-        } else if let _ = authClient,
-                  let iModelId = configData["IMJS_IMODEL_ID"] as? String,
-                  let iTwinId = configData["IMJS_ITWIN_ID"] as? String {
-            setupFrontend(bimFile: nil, iModelId: iModelId, iTwinId: iTwinId)
-        }
->>>>>>> 2bdd6119
-    }
-}
+    }
+}