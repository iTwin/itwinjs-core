--- conflicted
+++ resolved
@@ -27,31 +27,18 @@
   },
   "repository": {},
   "dependencies": {
-<<<<<<< HEAD
-    "@bentley/bentleyjs-core": "0.110.0",
-    "@bentley/geometry-core": "0.110.0",
-    "@bentley/imodeljs-clients": "0.110.0",
-    "@bentley/imodeljs-common": "0.110.0",
-    "@bentley/imodeljs-frontend": "0.110.0",
-    "@bentley/imodeljs-backend": "0.110.0",
-=======
     "@bentley/bentleyjs-core": "0.112.0",
     "@bentley/geometry-core": "0.112.0",
     "@bentley/imodeljs-clients": "0.112.0",
     "@bentley/imodeljs-common": "0.112.0",
     "@bentley/imodeljs-frontend": "0.112.0",
     "@bentley/imodeljs-backend": "0.112.0",
->>>>>>> df667d33
     "electron-devtools-installer": "^2.2.4",
     "tooltip.js": "^1.2.0"
   },
   "devDependencies": {
     "@types/express": "^4.11.1",
-<<<<<<< HEAD
-    "@bentley/bentleyjs-tools": "0.110.0",
-=======
     "@bentley/bentleyjs-tools": "0.112.0",
->>>>>>> df667d33
     "@bentley/dev-cors-proxy-server": "0.0.6",
     "cpx": "^1.5.0",
     "child_process": "^1.0.2",
