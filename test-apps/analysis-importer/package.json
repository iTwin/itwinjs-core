--- conflicted
+++ resolved
@@ -15,18 +15,6 @@
   },
   "repository": {},
   "dependencies": {
-<<<<<<< HEAD
-    "@bentley/bentleyjs-core": "2.9.0-dev.11",
-    "@bentley/geometry-core": "2.9.0-dev.11",
-    "@bentley/imodeljs-common": "2.9.0-dev.11",
-    "@bentley/imodeljs-backend": "2.9.0-dev.11",
-    "@bentley/itwin-client": "2.9.0-dev.11",
-    "body-parser": "^1.18.2"
-  },
-  "devDependencies": {
-    "@bentley/build-tools": "2.9.0-dev.11",
-    "@bentley/eslint-plugin": "2.9.0-dev.11",
-=======
     "@bentley/bentleyjs-core": "2.9.0-dev.8",
     "@bentley/geometry-core": "2.9.0-dev.8",
     "@bentley/imodeljs-common": "2.9.0-dev.8",
@@ -37,7 +25,6 @@
   "devDependencies": {
     "@bentley/build-tools": "2.9.0-dev.8",
     "@bentley/eslint-plugin": "2.9.0-dev.8",
->>>>>>> 9b514dc3
     "@types/body-parser": "^1.17.0",
     "@types/express": "^4.16.1",
     "@types/node": "10.14.1",
