{
  "name": "test-apps-analysis-importer",
  "//private": "NOTE: this is a private package that is never published",
  "private": true,
  "license": "MIT",
  "scripts": {
    "compile": "npm run build",
    "build": "tsc 1>&2 && npm run extract-assets",
    "lint": "eslint -f visualstudio \"./src/**/*.ts\" 1>&2",
    "clean": "rimraf lib .rush/temp/package-deps*.json ../../generated-docs",
    "extract-assets": "cpx assets/**/*  lib/assets/",
    "test": "",
    "docs": "",
    "cover": ""
  },
  "repository": {},
  "dependencies": {
<<<<<<< HEAD
    "@bentley/bentleyjs-core": "2.16.0-dev.9",
    "@bentley/geometry-core": "2.16.0-dev.9",
    "@bentley/imodeljs-common": "2.16.0-dev.9",
    "@bentley/imodeljs-backend": "2.16.0-dev.9",
    "@bentley/itwin-client": "2.16.0-dev.9",
    "body-parser": "^1.18.2"
  },
  "devDependencies": {
    "@bentley/build-tools": "2.16.0-dev.9",
    "@bentley/eslint-plugin": "2.16.0-dev.9",
=======
    "@bentley/bentleyjs-core": "2.16.0-dev.12",
    "@bentley/geometry-core": "2.16.0-dev.12",
    "@bentley/imodeljs-common": "2.16.0-dev.12",
    "@bentley/imodeljs-backend": "2.16.0-dev.12",
    "@bentley/itwin-client": "2.16.0-dev.12",
    "body-parser": "^1.18.2"
  },
  "devDependencies": {
    "@bentley/build-tools": "2.16.0-dev.12",
    "@bentley/eslint-plugin": "2.16.0-dev.12",
>>>>>>> 8aaff637
    "@types/body-parser": "^1.17.0",
    "@types/express": "^4.16.1",
    "@types/node": "10.14.1",
    "cpx": "^1.5.0",
    "child_process": "^1.0.2",
    "eslint": "^6.8.0",
    "express": "^4.16.3",
    "null-loader": "^0.1.1",
    "rimraf": "^3.0.2",
    "typescript": "~4.1.0"
  },
  "eslintConfig": {
    "plugins": [
      "@bentley"
    ],
    "extends": "plugin:@bentley/imodeljs-recommended"
  }
}<|MERGE_RESOLUTION|>--- conflicted
+++ resolved
@@ -15,18 +15,6 @@
   },
   "repository": {},
   "dependencies": {
-<<<<<<< HEAD
-    "@bentley/bentleyjs-core": "2.16.0-dev.9",
-    "@bentley/geometry-core": "2.16.0-dev.9",
-    "@bentley/imodeljs-common": "2.16.0-dev.9",
-    "@bentley/imodeljs-backend": "2.16.0-dev.9",
-    "@bentley/itwin-client": "2.16.0-dev.9",
-    "body-parser": "^1.18.2"
-  },
-  "devDependencies": {
-    "@bentley/build-tools": "2.16.0-dev.9",
-    "@bentley/eslint-plugin": "2.16.0-dev.9",
-=======
     "@bentley/bentleyjs-core": "2.16.0-dev.12",
     "@bentley/geometry-core": "2.16.0-dev.12",
     "@bentley/imodeljs-common": "2.16.0-dev.12",
@@ -37,7 +25,6 @@
   "devDependencies": {
     "@bentley/build-tools": "2.16.0-dev.12",
     "@bentley/eslint-plugin": "2.16.0-dev.12",
->>>>>>> 8aaff637
     "@types/body-parser": "^1.17.0",
     "@types/express": "^4.16.1",
     "@types/node": "10.14.1",
