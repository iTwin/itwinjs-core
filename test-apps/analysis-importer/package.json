{
  "name": "test-apps-analysis-importer",
  "//private": "NOTE: this is a private package that is never published",
  "private": true,
  "license": "MIT",
  "scripts": {
    "compile": "npm run build",
    "build": "tsc 1>&2 && npm run extract-assets",
    "lint": "eslint -f visualstudio \"./src/**/*.ts\" 1>&2",
    "clean": "rimraf lib .rush/temp/package-deps*.json ../../generated-docs",
    "extract-assets": "cpx assets/**/*  lib/assets/",
    "test": "",
    "docs": "",
    "cover": ""
  },
  "repository": {},
  "dependencies": {
<<<<<<< HEAD
    "@bentley/bentleyjs-core": "2.13.0-dev.6",
    "@bentley/geometry-core": "2.13.0-dev.6",
    "@bentley/imodeljs-common": "2.13.0-dev.6",
    "@bentley/imodeljs-backend": "2.13.0-dev.6",
    "@bentley/itwin-client": "2.13.0-dev.6",
    "body-parser": "^1.18.2"
  },
  "devDependencies": {
    "@bentley/build-tools": "2.13.0-dev.6",
    "@bentley/eslint-plugin": "2.13.0-dev.6",
=======
    "@bentley/bentleyjs-core": "2.13.0-dev.7",
    "@bentley/geometry-core": "2.13.0-dev.7",
    "@bentley/imodeljs-common": "2.13.0-dev.7",
    "@bentley/imodeljs-backend": "2.13.0-dev.7",
    "@bentley/itwin-client": "2.13.0-dev.7",
    "body-parser": "^1.18.2"
  },
  "devDependencies": {
    "@bentley/build-tools": "2.13.0-dev.7",
    "@bentley/eslint-plugin": "2.13.0-dev.7",
>>>>>>> 1af8fb8a
    "@types/body-parser": "^1.17.0",
    "@types/express": "^4.16.1",
    "@types/node": "10.14.1",
    "cpx": "^1.5.0",
    "child_process": "^1.0.2",
    "eslint": "^6.8.0",
    "express": "^4.16.3",
    "null-loader": "^0.1.1",
    "rimraf": "^3.0.2",
    "typescript": "~3.7.4"
  },
  "eslintConfig": {
    "plugins": [
      "@bentley"
    ],
    "extends": "plugin:@bentley/imodeljs-recommended"
  }
}<|MERGE_RESOLUTION|>--- conflicted
+++ resolved
@@ -15,18 +15,6 @@
   },
   "repository": {},
   "dependencies": {
-<<<<<<< HEAD
-    "@bentley/bentleyjs-core": "2.13.0-dev.6",
-    "@bentley/geometry-core": "2.13.0-dev.6",
-    "@bentley/imodeljs-common": "2.13.0-dev.6",
-    "@bentley/imodeljs-backend": "2.13.0-dev.6",
-    "@bentley/itwin-client": "2.13.0-dev.6",
-    "body-parser": "^1.18.2"
-  },
-  "devDependencies": {
-    "@bentley/build-tools": "2.13.0-dev.6",
-    "@bentley/eslint-plugin": "2.13.0-dev.6",
-=======
     "@bentley/bentleyjs-core": "2.13.0-dev.7",
     "@bentley/geometry-core": "2.13.0-dev.7",
     "@bentley/imodeljs-common": "2.13.0-dev.7",
@@ -37,7 +25,6 @@
   "devDependencies": {
     "@bentley/build-tools": "2.13.0-dev.7",
     "@bentley/eslint-plugin": "2.13.0-dev.7",
->>>>>>> 1af8fb8a
     "@types/body-parser": "^1.17.0",
     "@types/express": "^4.16.1",
     "@types/node": "10.14.1",
