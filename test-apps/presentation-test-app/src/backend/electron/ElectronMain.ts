/*---------------------------------------------------------------------------------------------
* Copyright (c) Bentley Systems, Incorporated. All rights reserved.
* See LICENSE.md in the project root for license terms and full copyright notice.
*--------------------------------------------------------------------------------------------*/
<<<<<<< HEAD
import { ElectronHost, ElectronHostOptions } from "@bentley/electron-manager/lib/cjs/ElectronBackend";
import { RpcInterfaceDefinition } from "@bentley/imodeljs-common";
import * as path from "path";
=======
import * as path from "path";
import { ElectronHost, ElectronHostOptions } from "@itwin/electron-manager/lib/ElectronBackend";
import { RpcInterfaceDefinition } from "@itwin/core-common";
>>>>>>> 200baec2
import { SampleIpcHandler } from "../SampleIpcHandler";

/**
 * Initializes Electron backend
 */
export default async function initialize(rpcInterfaces: RpcInterfaceDefinition[]) {
  // __PUBLISH_EXTRACT_START__ Presentation.Backend.Electron.RpcInterface

  const electronHost: ElectronHostOptions = {
    webResourcesPath: path.join(__dirname, "..", "..", "..", "build"),
    rpcInterfaces,
    developmentServer: process.env.NODE_ENV === "development",
    ipcHandlers: [SampleIpcHandler],
  };
  await ElectronHost.startup({ electronHost });
  await ElectronHost.openMainWindow();

  // __PUBLISH_EXTRACT_END__
}
<|MERGE_RESOLUTION|>--- conflicted
+++ resolved
@@ -1,32 +1,26 @@
-/*---------------------------------------------------------------------------------------------
-* Copyright (c) Bentley Systems, Incorporated. All rights reserved.
-* See LICENSE.md in the project root for license terms and full copyright notice.
-*--------------------------------------------------------------------------------------------*/
-<<<<<<< HEAD
-import { ElectronHost, ElectronHostOptions } from "@bentley/electron-manager/lib/cjs/ElectronBackend";
-import { RpcInterfaceDefinition } from "@bentley/imodeljs-common";
-import * as path from "path";
-=======
-import * as path from "path";
-import { ElectronHost, ElectronHostOptions } from "@itwin/electron-manager/lib/ElectronBackend";
-import { RpcInterfaceDefinition } from "@itwin/core-common";
->>>>>>> 200baec2
-import { SampleIpcHandler } from "../SampleIpcHandler";
-
-/**
- * Initializes Electron backend
- */
-export default async function initialize(rpcInterfaces: RpcInterfaceDefinition[]) {
-  // __PUBLISH_EXTRACT_START__ Presentation.Backend.Electron.RpcInterface
-
-  const electronHost: ElectronHostOptions = {
-    webResourcesPath: path.join(__dirname, "..", "..", "..", "build"),
-    rpcInterfaces,
-    developmentServer: process.env.NODE_ENV === "development",
-    ipcHandlers: [SampleIpcHandler],
-  };
-  await ElectronHost.startup({ electronHost });
-  await ElectronHost.openMainWindow();
-
-  // __PUBLISH_EXTRACT_END__
-}
+/*---------------------------------------------------------------------------------------------
+* Copyright (c) Bentley Systems, Incorporated. All rights reserved.
+* See LICENSE.md in the project root for license terms and full copyright notice.
+*--------------------------------------------------------------------------------------------*/
+import * as path from "path";
+import { ElectronHost, ElectronHostOptions } from "@itwin/electron-manager/lib/cjs/ElectronBackend";
+import { RpcInterfaceDefinition } from "@itwin/core-common";
+import { SampleIpcHandler } from "../SampleIpcHandler";
+
+/**
+ * Initializes Electron backend
+ */
+export default async function initialize(rpcInterfaces: RpcInterfaceDefinition[]) {
+  // __PUBLISH_EXTRACT_START__ Presentation.Backend.Electron.RpcInterface
+
+  const electronHost: ElectronHostOptions = {
+    webResourcesPath: path.join(__dirname, "..", "..", "..", "build"),
+    rpcInterfaces,
+    developmentServer: process.env.NODE_ENV === "development",
+    ipcHandlers: [SampleIpcHandler],
+  };
+  await ElectronHost.startup({ electronHost });
+  await ElectronHost.openMainWindow();
+
+  // __PUBLISH_EXTRACT_END__
+}