/*---------------------------------------------------------------------------------------------
* Copyright (c) Bentley Systems, Incorporated. All rights reserved.
* See LICENSE.md in the project root for license terms and full copyright notice.
*--------------------------------------------------------------------------------------------*/
import "./SampleRpcImpl"; // just to get the RPC implementation registered
import { app as electron } from "electron";
import * as fs from "fs";
import * as path from "path";
import { Logger, LogLevel } from "@bentley/bentleyjs-core";
<<<<<<< HEAD
import { RpcInterfaceDefinition } from "@bentley/imodeljs-common";
import { RequestPriority } from "@bentley/presentation-common";
// __PUBLISH_EXTRACT_START__ Presentation.Backend.Initialization.Imports
import { Presentation, PresentationProps } from "@bentley/presentation-backend";
=======
import { IModelHost } from "@bentley/imodeljs-backend";
import { RpcConfiguration, RpcInterfaceDefinition } from "@bentley/imodeljs-common";
// __PUBLISH_EXTRACT_START__ Presentation.Backend.Initialization
import { Presentation, PresentationManagerMode } from "@bentley/presentation-backend";
import rpcs from "../common/Rpcs";
>>>>>>> b51aa83f
// __PUBLISH_EXTRACT_END__
// eslint-disable-next-line no-duplicate-imports
import { PresentationBackendLoggerCategory, PresentationBackendNativeLoggerCategory, PresentationManagerMode } from "@bentley/presentation-backend";
import rpcs from "../common/Rpcs";

(async () => { // eslint-disable-line @typescript-eslint/no-floating-promises
  loadEnv(path.join(__dirname, "..", "..", ".env"));

  // initialize logging
  Logger.initializeToConsole();
  Logger.setLevelDefault(LogLevel.Warning);
  Logger.setLevel(PresentationBackendNativeLoggerCategory.ECObjects, LogLevel.Warning);
  Logger.setLevel(PresentationBackendNativeLoggerCategory.ECPresentation, LogLevel.Info);
  Logger.setLevel(PresentationBackendLoggerCategory.Package, LogLevel.Info);

<<<<<<< HEAD
=======
  // initialize imodeljs-backend
  await IModelHost.startup();

  // __PUBLISH_EXTRACT_START__ Presentation.Backend.Initialization2
  // initialize presentation-backend
  Presentation.initialize({
    rulesetDirectories: [path.join("assets", "presentation_rules")],
    localeDirectories: [path.join("assets", "locales")],
    mode: PresentationManagerMode.ReadWrite,
    workerThreadsCount: 1,
    useMmap: true,
    updatesPollInterval: 20,
  });
  // __PUBLISH_EXTRACT_END__

  // invoke platform-specific initialization
  RpcConfiguration.developmentMode = true;
>>>>>>> b51aa83f
  // get platform-specific initialization function
  let init: (_rpcs: RpcInterfaceDefinition[]) => void;
  if (electron) {
    init = (await import("./electron/ElectronMain")).default;
  } else {
    init = (await import("./web/BackendServer")).default;
  }
  // do initialize
  init(rpcs);

  // __PUBLISH_EXTRACT_START__ Presentation.Backend.Initialization.Props
  // set up props for the presentation backend
  const presentationBackendProps: PresentationProps = {
    rulesetDirectories: [path.join("assets", "presentation_rules")],
    localeDirectories: [path.join("assets", "locales")],
  };
  // __PUBLISH_EXTRACT_END__

  // props that we don't want to show in documentation set up example
  presentationBackendProps.mode = PresentationManagerMode.ReadWrite;
  presentationBackendProps.taskAllocationsMap = {
    [RequestPriority.Max]: 1,
  };
  presentationBackendProps.useMmap = true;
  presentationBackendProps.updatesPollInterval = 20;

  // __PUBLISH_EXTRACT_START__ Presentation.Backend.Initialization
  // initialize presentation backend
  Presentation.initialize(presentationBackendProps);
  // __PUBLISH_EXTRACT_END__

  console.log(`Process ID: ${process.pid}`); // eslint-disable-line no-console
})();

/** Loads the provided `.env` file into process.env */
function loadEnv(envFile: string) {
  if (!fs.existsSync(envFile))
    return;

  const dotenv = require("dotenv"); // eslint-disable-line @typescript-eslint/no-var-requires
  const dotenvExpand = require("dotenv-expand"); // eslint-disable-line @typescript-eslint/no-var-requires
  const envResult = dotenv.config({ path: envFile });
  if (envResult.error) {
    throw envResult.error;
  }

  dotenvExpand(envResult);
}
<|MERGE_RESOLUTION|>--- conflicted
+++ resolved
@@ -1,104 +1,73 @@
-/*---------------------------------------------------------------------------------------------
-* Copyright (c) Bentley Systems, Incorporated. All rights reserved.
-* See LICENSE.md in the project root for license terms and full copyright notice.
-*--------------------------------------------------------------------------------------------*/
-import "./SampleRpcImpl"; // just to get the RPC implementation registered
-import { app as electron } from "electron";
-import * as fs from "fs";
-import * as path from "path";
-import { Logger, LogLevel } from "@bentley/bentleyjs-core";
-<<<<<<< HEAD
-import { RpcInterfaceDefinition } from "@bentley/imodeljs-common";
-import { RequestPriority } from "@bentley/presentation-common";
-// __PUBLISH_EXTRACT_START__ Presentation.Backend.Initialization.Imports
-import { Presentation, PresentationProps } from "@bentley/presentation-backend";
-=======
-import { IModelHost } from "@bentley/imodeljs-backend";
-import { RpcConfiguration, RpcInterfaceDefinition } from "@bentley/imodeljs-common";
-// __PUBLISH_EXTRACT_START__ Presentation.Backend.Initialization
-import { Presentation, PresentationManagerMode } from "@bentley/presentation-backend";
-import rpcs from "../common/Rpcs";
->>>>>>> b51aa83f
-// __PUBLISH_EXTRACT_END__
-// eslint-disable-next-line no-duplicate-imports
-import { PresentationBackendLoggerCategory, PresentationBackendNativeLoggerCategory, PresentationManagerMode } from "@bentley/presentation-backend";
-import rpcs from "../common/Rpcs";
-
-(async () => { // eslint-disable-line @typescript-eslint/no-floating-promises
-  loadEnv(path.join(__dirname, "..", "..", ".env"));
-
-  // initialize logging
-  Logger.initializeToConsole();
-  Logger.setLevelDefault(LogLevel.Warning);
-  Logger.setLevel(PresentationBackendNativeLoggerCategory.ECObjects, LogLevel.Warning);
-  Logger.setLevel(PresentationBackendNativeLoggerCategory.ECPresentation, LogLevel.Info);
-  Logger.setLevel(PresentationBackendLoggerCategory.Package, LogLevel.Info);
-
-<<<<<<< HEAD
-=======
-  // initialize imodeljs-backend
-  await IModelHost.startup();
-
-  // __PUBLISH_EXTRACT_START__ Presentation.Backend.Initialization2
-  // initialize presentation-backend
-  Presentation.initialize({
-    rulesetDirectories: [path.join("assets", "presentation_rules")],
-    localeDirectories: [path.join("assets", "locales")],
-    mode: PresentationManagerMode.ReadWrite,
-    workerThreadsCount: 1,
-    useMmap: true,
-    updatesPollInterval: 20,
-  });
-  // __PUBLISH_EXTRACT_END__
-
-  // invoke platform-specific initialization
-  RpcConfiguration.developmentMode = true;
->>>>>>> b51aa83f
-  // get platform-specific initialization function
-  let init: (_rpcs: RpcInterfaceDefinition[]) => void;
-  if (electron) {
-    init = (await import("./electron/ElectronMain")).default;
-  } else {
-    init = (await import("./web/BackendServer")).default;
-  }
-  // do initialize
-  init(rpcs);
-
-  // __PUBLISH_EXTRACT_START__ Presentation.Backend.Initialization.Props
-  // set up props for the presentation backend
-  const presentationBackendProps: PresentationProps = {
-    rulesetDirectories: [path.join("assets", "presentation_rules")],
-    localeDirectories: [path.join("assets", "locales")],
-  };
-  // __PUBLISH_EXTRACT_END__
-
-  // props that we don't want to show in documentation set up example
-  presentationBackendProps.mode = PresentationManagerMode.ReadWrite;
-  presentationBackendProps.taskAllocationsMap = {
-    [RequestPriority.Max]: 1,
-  };
-  presentationBackendProps.useMmap = true;
-  presentationBackendProps.updatesPollInterval = 20;
-
-  // __PUBLISH_EXTRACT_START__ Presentation.Backend.Initialization
-  // initialize presentation backend
-  Presentation.initialize(presentationBackendProps);
-  // __PUBLISH_EXTRACT_END__
-
-  console.log(`Process ID: ${process.pid}`); // eslint-disable-line no-console
-})();
-
-/** Loads the provided `.env` file into process.env */
-function loadEnv(envFile: string) {
-  if (!fs.existsSync(envFile))
-    return;
-
-  const dotenv = require("dotenv"); // eslint-disable-line @typescript-eslint/no-var-requires
-  const dotenvExpand = require("dotenv-expand"); // eslint-disable-line @typescript-eslint/no-var-requires
-  const envResult = dotenv.config({ path: envFile });
-  if (envResult.error) {
-    throw envResult.error;
-  }
-
-  dotenvExpand(envResult);
-}
+/*---------------------------------------------------------------------------------------------
+* Copyright (c) Bentley Systems, Incorporated. All rights reserved.
+* See LICENSE.md in the project root for license terms and full copyright notice.
+*--------------------------------------------------------------------------------------------*/
+import "./SampleRpcImpl"; // just to get the RPC implementation registered
+import { app as electron } from "electron";
+import * as fs from "fs";
+import * as path from "path";
+import { Logger, LogLevel } from "@bentley/bentleyjs-core";
+import { RpcInterfaceDefinition } from "@bentley/imodeljs-common";
+// __PUBLISH_EXTRACT_START__ Presentation.Backend.Initialization.Imports
+import { Presentation, PresentationProps } from "@bentley/presentation-backend";
+// __PUBLISH_EXTRACT_END__
+// eslint-disable-next-line no-duplicate-imports
+import { PresentationBackendLoggerCategory, PresentationBackendNativeLoggerCategory, PresentationManagerMode } from "@bentley/presentation-backend";
+import rpcs from "../common/Rpcs";
+
+(async () => { // eslint-disable-line @typescript-eslint/no-floating-promises
+  loadEnv(path.join(__dirname, "..", "..", ".env"));
+
+  // initialize logging
+  Logger.initializeToConsole();
+  Logger.setLevelDefault(LogLevel.Warning);
+  Logger.setLevel(PresentationBackendNativeLoggerCategory.ECObjects, LogLevel.Warning);
+  Logger.setLevel(PresentationBackendNativeLoggerCategory.ECPresentation, LogLevel.Info);
+  Logger.setLevel(PresentationBackendLoggerCategory.Package, LogLevel.Info);
+
+  // get platform-specific initialization function
+  let init: (_rpcs: RpcInterfaceDefinition[]) => void;
+  if (electron) {
+    init = (await import("./electron/ElectronMain")).default;
+  } else {
+    init = (await import("./web/BackendServer")).default;
+  }
+  // do initialize
+  init(rpcs);
+
+  // __PUBLISH_EXTRACT_START__ Presentation.Backend.Initialization.Props
+  // set up props for the presentation backend
+  const presentationBackendProps: PresentationProps = {
+    rulesetDirectories: [path.join("assets", "presentation_rules")],
+    localeDirectories: [path.join("assets", "locales")],
+  };
+  // __PUBLISH_EXTRACT_END__
+
+  // props that we don't want to show in documentation set up example
+  presentationBackendProps.mode = PresentationManagerMode.ReadWrite;
+  presentationBackendProps.workerThreadsCount = 1;
+  presentationBackendProps.useMmap = true;
+  presentationBackendProps.updatesPollInterval = 20;
+
+  // __PUBLISH_EXTRACT_START__ Presentation.Backend.Initialization
+  // initialize presentation backend
+  Presentation.initialize(presentationBackendProps);
+  // __PUBLISH_EXTRACT_END__
+
+  console.log(`Process ID: ${process.pid}`); // eslint-disable-line no-console
+})();
+
+/** Loads the provided `.env` file into process.env */
+function loadEnv(envFile: string) {
+  if (!fs.existsSync(envFile))
+    return;
+
+  const dotenv = require("dotenv"); // eslint-disable-line @typescript-eslint/no-var-requires
+  const dotenvExpand = require("dotenv-expand"); // eslint-disable-line @typescript-eslint/no-var-requires
+  const envResult = dotenv.config({ path: envFile });
+  if (envResult.error) {
+    throw envResult.error;
+  }
+
+  dotenvExpand(envResult);
+}