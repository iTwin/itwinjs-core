/*---------------------------------------------------------------------------------------------
* Copyright (c) Bentley Systems, Incorporated. All rights reserved.
* See LICENSE.md in the project root for license terms and full copyright notice.
*--------------------------------------------------------------------------------------------*/
import "./index.css";
import * as React from "react";
import * as ReactDOM from "react-dom";
<<<<<<< HEAD
import { Logger, LogLevel, ProcessDetector } from "@itwin/core-bentley";
import { ElectronApp } from "@itwin/electron-manager/lib/ElectronFrontend";
import { IModelApp, IModelAppOptions, WebViewerApp } from "@itwin/core-frontend";
=======
import { Logger, LogLevel, ProcessDetector } from "@bentley/bentleyjs-core";
import { ElectronApp } from "@bentley/electron-manager/lib/ElectronFrontend";
import { IModelApp, IModelAppOptions } from "@bentley/imodeljs-frontend";
import { BentleyCloudRpcManager } from "@bentley/imodeljs-common";
>>>>>>> 405c9a93
// __PUBLISH_EXTRACT_START__ Presentation.Frontend.Imports
import { createFavoritePropertiesStorage, DefaultFavoritePropertiesStorageTypes, Presentation } from "@itwin/presentation-frontend";
// __PUBLISH_EXTRACT_END__
import { UiComponents } from "@itwin/components-react";
import rpcInterfaces from "../common/Rpcs";
import App from "./components/app/App";

// initialize logging
Logger.initializeToConsole();
Logger.setLevelDefault(LogLevel.Warning);

export class SampleApp {
  private static _ready: Promise<void>;
  public static async startup(): Promise<void> {
    // __PUBLISH_EXTRACT_START__ Presentation.Frontend.RpcInterface.Options
    const iModelAppOpts: IModelAppOptions = {
      rpcInterfaces,
    };
    // __PUBLISH_EXTRACT_END__
    if (ProcessDetector.isElectronAppFrontend) {
      // __PUBLISH_EXTRACT_START__ Presentation.Frontend.IModelAppStartup
      await ElectronApp.startup({ iModelApp: iModelAppOpts });
      // __PUBLISH_EXTRACT_END__
    } else if (ProcessDetector.isBrowserProcess){
      const rpcParams = { info: { title: "presentation-test-app", version: "v1.0" }, uriPrefix: "http://localhost:3001" };
      await IModelApp.startup(iModelAppOpts);
      BentleyCloudRpcManager.initializeClient(rpcParams, iModelAppOpts.rpcInterfaces ?? []);
    }
    const readyPromises = new Array<Promise<void>>();

    const localizationNamespace = IModelApp.i18n.registerNamespace("Sample");
    readyPromises.push(localizationNamespace.readFinished);

    // Configure a CORS proxy in development mode.
    if (process.env.NODE_ENV === "development")
      process.env.IMJS_DEV_CORS_PROXY_SERVER = `http://${window.location.hostname}:3001`; // By default, this will run on port 3001

    readyPromises.push(this.initializePresentation());
    readyPromises.push(UiComponents.initialize(IModelApp.i18n));
    this._ready = Promise.all(readyPromises).then(() => { });
  }

  private static async initializePresentation() {
    // __PUBLISH_EXTRACT_START__ Presentation.Frontend.Initialization
    await Presentation.initialize({
      presentation: {
        // specify locale for localizing presentation data, it can be changed afterwards
        activeLocale: IModelApp.i18n.languageList()[0],

        // specify the preferred unit system
        activeUnitSystem: "metric",
      },
      favorites: {
        storage: createFavoritePropertiesStorage(DefaultFavoritePropertiesStorageTypes.UserSettingsServiceStorage),
      },
    });
    // __PUBLISH_EXTRACT_END__

    // __PUBLISH_EXTRACT_START__ Presentation.Frontend.SetSelectionScope
    Presentation.selection.scopes.activeScope = "top-assembly";
    // __PUBLISH_EXTRACT_END__
  }

  public static get ready(): Promise<void> { return this._ready; }
}

(async () => { // eslint-disable-line @typescript-eslint/no-floating-promises
  await SampleApp.startup();

  await SampleApp.ready;
  ReactDOM.render(
    <App />,
    document.getElementById("root") as HTMLElement,
  );
})();<|MERGE_RESOLUTION|>--- conflicted
+++ resolved
@@ -5,16 +5,10 @@
 import "./index.css";
 import * as React from "react";
 import * as ReactDOM from "react-dom";
-<<<<<<< HEAD
 import { Logger, LogLevel, ProcessDetector } from "@itwin/core-bentley";
 import { ElectronApp } from "@itwin/electron-manager/lib/ElectronFrontend";
-import { IModelApp, IModelAppOptions, WebViewerApp } from "@itwin/core-frontend";
-=======
-import { Logger, LogLevel, ProcessDetector } from "@bentley/bentleyjs-core";
-import { ElectronApp } from "@bentley/electron-manager/lib/ElectronFrontend";
-import { IModelApp, IModelAppOptions } from "@bentley/imodeljs-frontend";
-import { BentleyCloudRpcManager } from "@bentley/imodeljs-common";
->>>>>>> 405c9a93
+import { IModelApp, IModelAppOptions } from "@itwin/core-frontend";
+import { BentleyCloudRpcManager } from "@itwin/core-common";
 // __PUBLISH_EXTRACT_START__ Presentation.Frontend.Imports
 import { createFavoritePropertiesStorage, DefaultFavoritePropertiesStorageTypes, Presentation } from "@itwin/presentation-frontend";
 // __PUBLISH_EXTRACT_END__
@@ -38,7 +32,7 @@
       // __PUBLISH_EXTRACT_START__ Presentation.Frontend.IModelAppStartup
       await ElectronApp.startup({ iModelApp: iModelAppOpts });
       // __PUBLISH_EXTRACT_END__
-    } else if (ProcessDetector.isBrowserProcess){
+    } else if (ProcessDetector.isBrowserProcess) {
       const rpcParams = { info: { title: "presentation-test-app", version: "v1.0" }, uriPrefix: "http://localhost:3001" };
       await IModelApp.startup(iModelAppOpts);
       BentleyCloudRpcManager.initializeClient(rpcParams, iModelAppOpts.rpcInterfaces ?? []);
