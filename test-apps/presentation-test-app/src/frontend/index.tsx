/*---------------------------------------------------------------------------------------------
* Copyright (c) Bentley Systems, Incorporated. All rights reserved.
* See LICENSE.md in the project root for license terms and full copyright notice.
*--------------------------------------------------------------------------------------------*/

import "./index.css";
import * as React from "react";
import * as ReactDOM from "react-dom";
import { Logger, LogLevel, ProcessDetector } from "@bentley/bentleyjs-core";
import { ElectronApp } from "@bentley/electron-manager/lib/ElectronFrontend";
import { IModelApp, IModelAppOptions, WebViewerApp } from "@bentley/imodeljs-frontend";
// __PUBLISH_EXTRACT_START__ Presentation.Frontend.Imports
import { Presentation } from "@bentley/presentation-frontend";
// __PUBLISH_EXTRACT_END__
import { UiComponents } from "@bentley/ui-components";
import rpcInterfaces from "../common/Rpcs";
import App from "./components/app/App";

// initialize logging
Logger.initializeToConsole();
Logger.setLevelDefault(LogLevel.Warning);

export class SampleApp {
  private static _ready: Promise<void>;
  public static async startup(): Promise<void> {
    // __PUBLISH_EXTRACT_START__ Presentation.Frontend.RpcInterface.Options
    const iModelAppOpts: IModelAppOptions = {
      rpcInterfaces,
    };
    // __PUBLISH_EXTRACT_END__
    if (ProcessDetector.isElectronAppFrontend) {
      // __PUBLISH_EXTRACT_START__ Presentation.Frontend.IModelAppStartup
      await ElectronApp.startup({ iModelApp: iModelAppOpts });
      // __PUBLISH_EXTRACT_END__
    } else if (ProcessDetector.isBrowserProcess) {
      await WebViewerApp.startup({
        iModelApp: iModelAppOpts,
        webViewerApp: {
          rpcParams: { info: { title: "presentation-test-app", version: "v1.0" }, uriPrefix: "http://localhost:3001" },
        },
      });
    }
    const readyPromises = new Array<Promise<void>>();

    const localizationNamespace = IModelApp.i18n.registerNamespace("Sample");
    readyPromises.push(localizationNamespace.readFinished);

    // Configure a CORS proxy in development mode.
    if (process.env.NODE_ENV === "development")
      process.env.IMJS_DEV_CORS_PROXY_SERVER = `http://${window.location.hostname}:3001`; // By default, this will run on port 3001

    readyPromises.push(this.initializePresentation());
    readyPromises.push(UiComponents.initialize(IModelApp.i18n));
    this._ready = Promise.all(readyPromises).then(() => { });
  }

  private static async initializePresentation() {
    // __PUBLISH_EXTRACT_START__ Presentation.Frontend.Initialization
    await Presentation.initialize({
      // specify locale for localizing presentation data, it can be changed afterwards
      activeLocale: IModelApp.i18n.languageList()[0],

<<<<<<< HEAD
      // specify the preferred unit system, it can be changed afterwards
      activeUnitSystem: PresentationUnitSystem.Metric,
=======
      // specify the preferred unit system
      activeUnitSystem: "metric",
>>>>>>> 98fe88e3
    });
    // __PUBLISH_EXTRACT_END__

    // __PUBLISH_EXTRACT_START__ Presentation.Frontend.SetSelectionScope
    Presentation.selection.scopes.activeScope = "top-assembly";
    // __PUBLISH_EXTRACT_END__
  }

  public static get ready(): Promise<void> { return this._ready; }
}

(async () => { // eslint-disable-line @typescript-eslint/no-floating-promises
  await SampleApp.startup();

  await SampleApp.ready;
  ReactDOM.render(
    <App />,
    document.getElementById("root") as HTMLElement,
  );
})();<|MERGE_RESOLUTION|>--- conflicted
+++ resolved
@@ -60,13 +60,8 @@
       // specify locale for localizing presentation data, it can be changed afterwards
       activeLocale: IModelApp.i18n.languageList()[0],
 
-<<<<<<< HEAD
-      // specify the preferred unit system, it can be changed afterwards
-      activeUnitSystem: PresentationUnitSystem.Metric,
-=======
       // specify the preferred unit system
       activeUnitSystem: "metric",
->>>>>>> 98fe88e3
     });
     // __PUBLISH_EXTRACT_END__
 
