/*---------------------------------------------------------------------------------------------
* Copyright (c) Bentley Systems, Incorporated. All rights reserved.
* See LICENSE.md in the project root for license terms and full copyright notice.
*--------------------------------------------------------------------------------------------*/
import "./index.css";
import * as React from "react";
import * as ReactDOM from "react-dom";
import { Logger, LogLevel, ProcessDetector } from "@bentley/bentleyjs-core";
import { ElectronApp } from "@bentley/electron-manager/lib/ElectronFrontend";
import { IModelApp, IModelAppOptions, WebViewerApp } from "@bentley/imodeljs-frontend";
// __PUBLISH_EXTRACT_START__ Presentation.Frontend.Imports
import { createFavoritePropertiesStorage, DefaultFavoritePropertiesStorageTypes, Presentation } from "@bentley/presentation-frontend";
// __PUBLISH_EXTRACT_END__
import { UiComponents } from "@bentley/ui-components";
import rpcs from "../common/Rpcs";
import { MyAppFrontend } from "./api/MyAppFrontend";
import App from "./components/app/App";

// initialize logging
Logger.initializeToConsole();
Logger.setLevelDefault(LogLevel.Warning);

export class SampleApp {
  private static _ready: Promise<void>;
  public static async startup(): Promise<void> {
    // __PUBLISH_EXTRACT_START__ Presentation.Frontend.RpcInterface_1
    const iModelAppOpts: IModelAppOptions = {
      rpcInterfaces: rpcs,
    };
    // __PUBLISH_EXTRACT_END__
    if (ProcessDetector.isElectronAppFrontend) {
      // __PUBLISH_EXTRACT_START__ Presentation.Frontend.RpcInterface_2
      await ElectronApp.startup({ iModelApp: iModelAppOpts });
      // __PUBLISH_EXTRACT_END__
    } else if (ProcessDetector.isBrowserProcess) {
      await WebViewerApp.startup({
        iModelApp: iModelAppOpts,
        webViewerApp: {
          rpcParams: { info: { title: "presentation-test-app", version: "v1.0" }, uriPrefix: "http://localhost:3001" },
        },
      });
    }
    const readyPromises = new Array<Promise<void>>();

    const namespacePromise = IModelApp.localizationClient.registerNamespace("Sample");
    if (namespacePromise !== undefined) {
      readyPromises.push(namespacePromise);
    }

    // Configure a CORS proxy in development mode.
    if (process.env.NODE_ENV === "development")
      process.env.IMJS_DEV_CORS_PROXY_SERVER = `http://${window.location.hostname}:3001`; // By default, this will run on port 3001

    readyPromises.push(this.initializePresentation());
    readyPromises.push(UiComponents.initialize(IModelApp.localizationClient));
    this._ready = Promise.all(readyPromises).then(() => { });
  }

  private static async initializePresentation() {
    // __PUBLISH_EXTRACT_START__ Presentation.Frontend.Initialization
    await Presentation.initialize({
      presentation: {
        // specify `clientId` so Presentation framework can share caches
        // between sessions for the same clients
        clientId: MyAppFrontend.getClientId(),

<<<<<<< HEAD
      // specify locale for localizing presentation data
      activeLocale: IModelApp.localizationClient.languageList()[0],
=======
        // specify locale for localizing presentation data
        activeLocale: IModelApp.i18n.languageList()[0],
>>>>>>> 5f074c2f

        // specify the preferred unit system
        activeUnitSystem: "metric",
      },
      favorites: {
        storage: createFavoritePropertiesStorage(DefaultFavoritePropertiesStorageTypes.UserSettingsServiceStorage),
      },
    });
    // __PUBLISH_EXTRACT_END__

    // __PUBLISH_EXTRACT_START__ Presentation.Frontend.SetSelectionScope
    Presentation.selection.scopes.activeScope = "top-assembly";
    // __PUBLISH_EXTRACT_END__
  }

  public static get ready(): Promise<void> { return this._ready; }
}

(async () => { // eslint-disable-line @typescript-eslint/no-floating-promises
  await SampleApp.startup();

  await SampleApp.ready;
  ReactDOM.render(
    <App />,
    document.getElementById("root") as HTMLElement,
  );
})();<|MERGE_RESOLUTION|>--- conflicted
+++ resolved
@@ -64,13 +64,8 @@
         // between sessions for the same clients
         clientId: MyAppFrontend.getClientId(),
 
-<<<<<<< HEAD
-      // specify locale for localizing presentation data
-      activeLocale: IModelApp.localizationClient.languageList()[0],
-=======
         // specify locale for localizing presentation data
-        activeLocale: IModelApp.i18n.languageList()[0],
->>>>>>> 5f074c2f
+        activeLocale: IModelApp.localizationClient.languageList()[0],
 
         // specify the preferred unit system
         activeUnitSystem: "metric",
