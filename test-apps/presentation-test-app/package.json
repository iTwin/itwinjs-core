--- conflicted
+++ resolved
@@ -47,14 +47,9 @@
     "@itwin/core-react": "workspace:*",
     "@itwin/components-react": "workspace:*",
     "@itwin/imodel-components-react": "workspace:*",
-<<<<<<< HEAD
     "@itwin/electron-authorization": "^0.3.0",
-    "@itwin/itwinui-css": "^0.27.0",
-    "@itwin/itwinui-react": "^1.16.2",
-=======
     "@itwin/itwinui-css": "^0.37.0",
     "@itwin/itwinui-react": "^1.23.0",
->>>>>>> 4a4cd015
     "react": "^17.0.0",
     "react-dom": "^17.0.0",
     "react-select": "3.2.0",
