{
  "name": "presentation-test-app",
  "description": "A test app to demonstrate library capabilities",
  "license": "UNLICENSED",
  "author": {
    "name": "Bentley Systems, Inc.",
    "url": "http://www.bentley.com"
  },
  "version": "0.0.0",
  "engines": {
    "node": ">=10.17.0 <13.0"
  },
  "private": true,
  "scripts": {
    "compile": "npm run build:backend & tsc",
    "build": "npm run build:backend && npm run build:frontend",
    "build:backend": "npm run copy:assets && tsc -p tsconfig.backend.json",
    "build:frontend": "cross-env GENERATE_SOURCEMAP=false EXTEND_ESLINT=true react-scripts build",
    "copy:assets": "symlink-dir \"./assets\" ./lib/assets",
    "clean": "rimraf build lib .rush/temp/package-deps*.json",
    "docs": "npm run extract",
    "extract": "betools extract --fileExt=ts,tsx --extractFrom=./src --recursive --out=../../generated-docs/extract",
    "lint": "eslint -f visualstudio --config package.json --no-eslintrc ./src/**/*.{ts,tsx} 1>&2",
    "electron": "run-p start:webserver start:electron",
    "start:electron": "electron ./lib/backend/main.js",
    "start:webserver": "cross-env BROWSER=none USE_FULL_SOURCEMAP=true EXTEND_ESLINT=true react-scripts start",
    "start:backend": "node --inspect --max-http-header-size=16000 lib/backend/main.js",
    "start:servers": "run-p start:webserver start:backend",
    "test": "",
    "cover": ""
  },
  "dependencies": {
<<<<<<< HEAD
    "@bentley/bentleyjs-core": "2.13.0-dev.6",
    "@bentley/geometry-core": "2.13.0-dev.6",
    "@bentley/electron-manager": "2.13.0-dev.6",
    "@bentley/express-server": "2.13.0-dev.6",
    "@bentley/icons-generic-webfont": "^1.0.15",
    "@bentley/imodeljs-common": "2.13.0-dev.6",
    "@bentley/imodeljs-backend": "2.13.0-dev.6",
    "@bentley/imodeljs-frontend": "2.13.0-dev.6",
    "@bentley/imodeljs-i18n": "2.13.0-dev.6",
    "@bentley/imodeljs-quantity": "2.13.0-dev.6",
    "@bentley/presentation-common": "2.13.0-dev.6",
    "@bentley/presentation-backend": "2.13.0-dev.6",
    "@bentley/presentation-frontend": "2.13.0-dev.6",
    "@bentley/presentation-components": "2.13.0-dev.6",
    "@bentley/ui-core": "2.13.0-dev.6",
    "@bentley/ui-components": "2.13.0-dev.6",
    "@bentley/ui-abstract": "2.13.0-dev.6",
=======
    "@bentley/bentleyjs-core": "2.13.0-dev.9",
    "@bentley/geometry-core": "2.13.0-dev.9",
    "@bentley/electron-manager": "2.13.0-dev.9",
    "@bentley/express-server": "2.13.0-dev.9",
    "@bentley/icons-generic-webfont": "^1.0.15",
    "@bentley/imodeljs-common": "2.13.0-dev.9",
    "@bentley/imodeljs-backend": "2.13.0-dev.9",
    "@bentley/imodeljs-frontend": "2.13.0-dev.9",
    "@bentley/imodeljs-i18n": "2.13.0-dev.9",
    "@bentley/imodeljs-quantity": "2.13.0-dev.9",
    "@bentley/presentation-common": "2.13.0-dev.9",
    "@bentley/presentation-backend": "2.13.0-dev.9",
    "@bentley/presentation-frontend": "2.13.0-dev.9",
    "@bentley/presentation-components": "2.13.0-dev.9",
    "@bentley/ui-core": "2.13.0-dev.9",
    "@bentley/ui-components": "2.13.0-dev.9",
    "@bentley/ui-abstract": "2.13.0-dev.9",
>>>>>>> 8a5a8af6
    "react": "^16.8.0",
    "react-dom": "^16.8.0",
    "react-select": "3.1.0",
    "semver": "^5.5.0"
  },
  "devDependencies": {
<<<<<<< HEAD
    "@bentley/config-loader": "2.13.0-dev.6",
    "@bentley/build-tools": "2.13.0-dev.6",
    "@bentley/eslint-plugin": "2.13.0-dev.6",
=======
    "@bentley/config-loader": "2.13.0-dev.9",
    "@bentley/build-tools": "2.13.0-dev.9",
    "@bentley/eslint-plugin": "2.13.0-dev.9",
>>>>>>> 8a5a8af6
    "@bentley/react-scripts": "3.4.6",
    "@types/bunyan": "^1.8.4",
    "@types/react": "16.9.43",
    "@types/react-dom": "^16.8.0",
    "@types/react-select": "3.0.26",
    "autoprefixer": "^8.6.5",
    "cpx": "^1.5.0",
    "cross-env": "^5.1.4",
    "electron": "^11.1.0",
    "eslint": "^6.8.0",
    "npm-run-all": "^4.1.5",
    "postcss-flexbugs-fixes": "4.1.0",
    "postcss-loader": "3.0.0",
    "rimraf": "^3.0.2",
    "sass": "^1.29.0",
    "symlink-dir": "~4.0.3",
    "typescript": "~3.7.4"
  },
  "browserslist": [
    "electron 6.0.0",
    "last 4 chrome version",
    "last 4 firefox version",
    "last 4 safari version",
    "last 4 ios version",
    "last 4 ChromeAndroid version",
    "last 4 edge version",
    "not dead",
    "not <0.2%"
  ],
  "eslintConfig": {
    "plugins": [
      "@bentley"
    ],
    "extends": "plugin:@bentley/ui",
    "parserOptions": {
      "project": [
        "tsconfig.json",
        "tsconfig.backend.json"
      ]
    }
  }
}<|MERGE_RESOLUTION|>--- conflicted
+++ resolved
@@ -30,25 +30,6 @@
     "cover": ""
   },
   "dependencies": {
-<<<<<<< HEAD
-    "@bentley/bentleyjs-core": "2.13.0-dev.6",
-    "@bentley/geometry-core": "2.13.0-dev.6",
-    "@bentley/electron-manager": "2.13.0-dev.6",
-    "@bentley/express-server": "2.13.0-dev.6",
-    "@bentley/icons-generic-webfont": "^1.0.15",
-    "@bentley/imodeljs-common": "2.13.0-dev.6",
-    "@bentley/imodeljs-backend": "2.13.0-dev.6",
-    "@bentley/imodeljs-frontend": "2.13.0-dev.6",
-    "@bentley/imodeljs-i18n": "2.13.0-dev.6",
-    "@bentley/imodeljs-quantity": "2.13.0-dev.6",
-    "@bentley/presentation-common": "2.13.0-dev.6",
-    "@bentley/presentation-backend": "2.13.0-dev.6",
-    "@bentley/presentation-frontend": "2.13.0-dev.6",
-    "@bentley/presentation-components": "2.13.0-dev.6",
-    "@bentley/ui-core": "2.13.0-dev.6",
-    "@bentley/ui-components": "2.13.0-dev.6",
-    "@bentley/ui-abstract": "2.13.0-dev.6",
-=======
     "@bentley/bentleyjs-core": "2.13.0-dev.9",
     "@bentley/geometry-core": "2.13.0-dev.9",
     "@bentley/electron-manager": "2.13.0-dev.9",
@@ -66,22 +47,15 @@
     "@bentley/ui-core": "2.13.0-dev.9",
     "@bentley/ui-components": "2.13.0-dev.9",
     "@bentley/ui-abstract": "2.13.0-dev.9",
->>>>>>> 8a5a8af6
     "react": "^16.8.0",
     "react-dom": "^16.8.0",
     "react-select": "3.1.0",
     "semver": "^5.5.0"
   },
   "devDependencies": {
-<<<<<<< HEAD
-    "@bentley/config-loader": "2.13.0-dev.6",
-    "@bentley/build-tools": "2.13.0-dev.6",
-    "@bentley/eslint-plugin": "2.13.0-dev.6",
-=======
     "@bentley/config-loader": "2.13.0-dev.9",
     "@bentley/build-tools": "2.13.0-dev.9",
     "@bentley/eslint-plugin": "2.13.0-dev.9",
->>>>>>> 8a5a8af6
     "@bentley/react-scripts": "3.4.6",
     "@types/bunyan": "^1.8.4",
     "@types/react": "16.9.43",
