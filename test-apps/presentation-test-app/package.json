{
  "name": "presentation-test-app",
  "description": "A test app to demonstrate library capabilities",
  "license": "UNLICENSED",
  "author": {
    "name": "Bentley Systems, Inc.",
    "url": "http://www.bentley.com"
  },
  "version": "0.0.0",
  "engines": {
    "node": ">=10.17.0 <15.0"
  },
  "private": true,
  "scripts": {
    "compile": "npm run build:backend & tsc",
    "build": "npm run build:backend && npm run build:frontend",
    "build:backend": "npm run copy:assets && tsc -p tsconfig.backend.json",
    "build:frontend": "cross-env DISABLE_NEW_JSX_TRANSFORM=true SKIP_PREFLIGHT_CHECK=true DISABLE_NEW_ASSET_COPY=true GENERATE_SOURCEMAP=false DISABLE_ESLINT=true TRANSPILE_DEPS=false USE_FAST_SASS=true DISABLE_TERSER=true react-scripts --max_old_space_size=8192 build",
    "copy:assets": "symlink-dir \"./assets\" ./lib/assets",
    "clean": "rimraf build lib .rush/temp/package-deps*.json",
    "docs": "npm run extract",
    "extract": "betools extract --fileExt=ts,tsx --extractFrom=./src --recursive --out=../../generated-docs/extract",
    "lint": "eslint -f visualstudio --config package.json --no-eslintrc \"./src/**/*.{ts,tsx}\" 1>&2",
    "electron": "run-p start:webserver start:electron",
    "start:electron": "electron ./lib/backend/main.js",
    "start:webserver": "cross-env DISABLE_NEW_JSX_TRANSFORM=true SKIP_PREFLIGHT_CHECK=true DISABLE_NEW_ASSET_COPY=true BROWSER=none USE_FULL_SOURCEMAP=true DISABLE_ESLINT=true TRANSPILE_DEPS=false USE_FAST_SASS=true react-scripts start",
    "start:backend": "node --inspect --max-http-header-size=16000 lib/backend/main.js",
    "start:servers": "run-p start:webserver start:backend",
    "test": "",
    "cover": ""
  },
  "dependencies": {
    "@bentley/bentleyjs-core": "workspace:*",
    "@bentley/geometry-core": "workspace:*",
    "@bentley/electron-manager": "workspace:*",
    "@bentley/express-server": "workspace:*",
    "@bentley/icons-generic-webfont": "^1.0.15",
    "@bentley/imodeljs-common": "workspace:*",
    "@bentley/imodeljs-backend": "workspace:*",
    "@bentley/imodeljs-frontend": "workspace:*",
    "@bentley/imodeljs-i18n": "workspace:*",
    "@bentley/imodeljs-quantity": "workspace:*",
    "@bentley/presentation-common": "workspace:*",
    "@bentley/presentation-backend": "workspace:*",
    "@bentley/presentation-frontend": "workspace:*",
    "@bentley/presentation-components": "workspace:*",
    "@bentley/ui-core": "workspace:*",
    "@bentley/ui-components": "workspace:*",
    "@bentley/ui-abstract": "workspace:*",
<<<<<<< HEAD
    "react": "^17.0.0",
    "react-dom": "^17.0.0",
=======
    "@itwin/itwinui-css": "^0.24.0",
    "@itwin/itwinui-react": "^1.12.0",
    "react": "^16.8.0",
    "react-dom": "^16.8.0",
>>>>>>> bd671396
    "react-select": "3.1.0",
    "semver": "^5.5.0"
  },
  "devDependencies": {
    "@bentley/build-tools": "workspace:*",
    "@bentley/eslint-plugin": "workspace:*",
    "@bentley/react-scripts": "4.0.3",
    "@types/bunyan": "^1.8.4",
<<<<<<< HEAD
    "@types/react": "^17.0.0",
    "@types/react-dom": "^17.0.0",
=======
    "@types/dotenv": "^6.1.1",
    "@types/react": "16.9.43",
    "@types/react-dom": "^16.8.0",
>>>>>>> bd671396
    "@types/react-select": "3.0.26",
    "autoprefixer": "^8.6.5",
    "cpx": "^1.5.0",
    "cross-env": "^5.1.4",
    "dotenv": "^8.2.0",
    "dotenv-expand": "^5.1.0",
    "electron": "^11.1.0",
    "eslint": "^7.11.0",
    "npm-run-all": "^4.1.5",
    "postcss-flexbugs-fixes": "4.1.0",
    "postcss-loader": "3.0.0",
    "rimraf": "^3.0.2",
    "symlink-dir": "~4.0.3",
    "typescript": "~4.3.0"
  },
  "browserslist": [
    "electron 6.0.0",
    "last 4 chrome version",
    "last 4 firefox version",
    "last 4 safari version",
    "last 4 ios version",
    "last 4 ChromeAndroid version",
    "last 4 edge version",
    "not dead",
    "not <0.2%"
  ],
  "eslintConfig": {
    "plugins": [
      "@bentley"
    ],
    "extends": "plugin:@bentley/ui",
    "parserOptions": {
      "project": [
        "tsconfig.json",
        "tsconfig.backend.json"
      ]
    }
  }
}<|MERGE_RESOLUTION|>--- conflicted
+++ resolved
@@ -47,15 +47,10 @@
     "@bentley/ui-core": "workspace:*",
     "@bentley/ui-components": "workspace:*",
     "@bentley/ui-abstract": "workspace:*",
-<<<<<<< HEAD
+    "@itwin/itwinui-css": "^0.24.0",
+    "@itwin/itwinui-react": "^1.12.0",
     "react": "^17.0.0",
     "react-dom": "^17.0.0",
-=======
-    "@itwin/itwinui-css": "^0.24.0",
-    "@itwin/itwinui-react": "^1.12.0",
-    "react": "^16.8.0",
-    "react-dom": "^16.8.0",
->>>>>>> bd671396
     "react-select": "3.1.0",
     "semver": "^5.5.0"
   },
@@ -64,14 +59,9 @@
     "@bentley/eslint-plugin": "workspace:*",
     "@bentley/react-scripts": "4.0.3",
     "@types/bunyan": "^1.8.4",
-<<<<<<< HEAD
+    "@types/dotenv": "^6.1.1",
     "@types/react": "^17.0.0",
     "@types/react-dom": "^17.0.0",
-=======
-    "@types/dotenv": "^6.1.1",
-    "@types/react": "16.9.43",
-    "@types/react-dom": "^16.8.0",
->>>>>>> bd671396
     "@types/react-select": "3.0.26",
     "autoprefixer": "^8.6.5",
     "cpx": "^1.5.0",
