{
  "name": "presentation-test-app",
  "description": "A test app to demonstrate library capabilities",
  "license": "UNLICENSED",
  "author": {
    "name": "Bentley Systems, Inc.",
    "url": "http://www.bentley.com"
  },
  "version": "0.0.0",
  "engines": {
    "node": ">=12.22.0 < 14.0 || >=14.17.0 <17.0"
  },
  "private": true,
  "scripts": {
    "build": "npm run -s build:backend & tsc",
    "build:ci": "npm run -s build:backend && npm run -s build:frontend",
    "build:backend": "npm run -s copy:assets && tsc -p tsconfig.backend.json",
    "build:frontend": "cross-env DISABLE_NEW_JSX_TRANSFORM=true SKIP_PREFLIGHT_CHECK=true DISABLE_ESLINT_PLUGIN=true TRANSPILE_DEPS=false USE_FAST_SASS=true react-scripts --max_old_space_size=8192 build",
    "copy:assets": "symlink-dir \"./assets\" ./lib/assets",
    "copy:config": "internal-tools copy-config",
    "clean": "rimraf build lib .rush/temp/package-deps*.json",
    "docs": "npm run -s extract",
    "extract": "betools extract --fileExt=ts,tsx --extractFrom=./src --recursive --out=../../generated-docs/extract",
    "lint": "eslint -f visualstudio --config package.json --no-eslintrc \"./src/**/*.{ts,tsx}\" 1>&2",
    "electron": "run-p start:webserver start:electron",
    "start:electron": "cross-env NODE_ENV=development electron ./lib/backend/main.js",
    "start:webserver": "cross-env DISABLE_NEW_JSX_TRANSFORM=true SKIP_PREFLIGHT_CHECK=true  BROWSER=none USE_FULL_SOURCEMAP=true DISABLE_ESLINT_PLUGIN=true TRANSPILE_DEPS=false USE_FAST_SASS=true react-scripts start",
    "start:backend": "node --inspect --max-http-header-size=16000 lib/backend/main.js",
    "start:servers": "run-p start:webserver start:backend",
    "test": "",
    "cover": ""
  },
  "dependencies": {
    "@itwin/core-bentley": "workspace:*",
    "@itwin/core-geometry": "workspace:*",
    "@itwin/express-server": "workspace:*",
    "@itwin/core-electron": "workspace:*",
    "@bentley/icons-generic-webfont": "^1.0.15",
    "@itwin/core-common": "workspace:*",
    "@itwin/core-backend": "workspace:*",
    "@itwin/core-frontend": "workspace:*",
    "@itwin/core-quantity": "workspace:*",
    "@itwin/presentation-common": "workspace:*",
    "@itwin/presentation-backend": "workspace:*",
    "@itwin/presentation-frontend": "workspace:*",
    "@itwin/presentation-components": "workspace:*",
    "@itwin/appui-abstract": "workspace:*",
    "@itwin/core-react": "workspace:*",
    "@itwin/components-react": "workspace:*",
    "@itwin/imodel-components-react": "workspace:*",
    "@itwin/electron-authorization": "^0.8.3",
    "@itwin/itwinui-css": "0.x",
    "@itwin/itwinui-react": "^1.32.0",
    "react": "^17.0.0",
    "react-dom": "^17.0.0",
    "react-select": "3.2.0",
    "react-resize-detector": "^6.7.6",
    "semver": "^5.5.0"
  },
  "devDependencies": {
    "@itwin/build-tools": "workspace:*",
    "@itwin/eslint-plugin": "workspace:*",
<<<<<<< HEAD
    "@bentley/react-scripts": "4.0.7",
=======
    "@bentley/react-scripts": "5.0.0-dev.4",
>>>>>>> 976b2475
    "@types/bunyan": "^1.8.4",
    "@types/react": "^17.0.37",
    "@types/react-dom": "^17.0.0",
    "@types/react-select": "3.0.26",
    "autoprefixer": "^8.6.5",
    "cpx2": "^3.0.0",
    "cross-env": "^5.1.4",
    "dotenv": "^10.0.0",
    "dotenv-expand": "^5.1.0",
    "electron": "^14.0.0",
    "eslint": "^7.11.0",
    "internal-tools": "workspace:*",
    "npm-run-all": "^4.1.5",
    "postcss-flexbugs-fixes": "4.1.0",
    "postcss-loader": "3.0.0",
    "rimraf": "^3.0.2",
    "symlink-dir": "~4.0.3",
    "typescript": "~4.4.0"
  },
  "browserslist": [
    "electron 6.0.0",
    "last 4 chrome version",
    "last 4 firefox version",
    "last 4 safari version",
    "last 4 ios version",
    "last 4 ChromeAndroid version",
    "last 4 edge version",
    "not dead",
    "not <0.2%"
  ],
  "eslintConfig": {
    "plugins": [
      "@itwin"
    ],
    "extends": "plugin:@itwin/ui",
    "parserOptions": {
      "project": [
        "tsconfig.json",
        "tsconfig.backend.json"
      ]
    }
  }
}<|MERGE_RESOLUTION|>--- conflicted
+++ resolved
@@ -60,11 +60,7 @@
   "devDependencies": {
     "@itwin/build-tools": "workspace:*",
     "@itwin/eslint-plugin": "workspace:*",
-<<<<<<< HEAD
-    "@bentley/react-scripts": "4.0.7",
-=======
     "@bentley/react-scripts": "5.0.0-dev.4",
->>>>>>> 976b2475
     "@types/bunyan": "^1.8.4",
     "@types/react": "^17.0.37",
     "@types/react-dom": "^17.0.0",
