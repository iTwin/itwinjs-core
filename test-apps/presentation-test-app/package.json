{
  "name": "presentation-test-app",
  "description": "A test app to demonstrate library capabilities",
  "license": "UNLICENSED",
  "author": {
    "name": "Bentley Systems, Inc.",
    "url": "http://www.bentley.com"
  },
  "version": "0.0.0",
  "engines": {
    "node": ">=10.17.0 <13.0"
  },
  "private": true,
  "scripts": {
    "compile": "npm run build:backend & tsc",
    "build": "npm run build:backend && npm run build:frontend",
    "build:backend": "npm run copy:assets && tsc -p tsconfig.backend.json",
    "build:frontend": "cross-env GENERATE_SOURCEMAP=false EXTEND_ESLINT=true react-scripts build",
    "copy:assets": "symlink-dir \"./assets\" ./lib/assets",
    "clean": "rimraf build lib .rush/temp/package-deps*.json",
    "docs": "npm run extract",
    "extract": "betools extract --fileExt=ts,tsx --extractFrom=./src --recursive --out=../../generated-docs/extract",
    "lint": "eslint -f visualstudio --config package.json --no-eslintrc ./src/**/*.{ts,tsx} 1>&2",
    "electron": "run-p start:webserver start:electron",
    "start:electron": "electron ./lib/backend/main.js",
    "start:webserver": "cross-env BROWSER=none USE_FULL_SOURCEMAP=true EXTEND_ESLINT=true react-scripts start",
    "start:backend": "node --inspect --max-http-header-size=16000 lib/backend/main.js",
    "start:servers": "run-p start:webserver start:backend",
    "test": "",
    "cover": ""
  },
  "dependencies": {
    "@bentley/bentleyjs-core": "2.13.0-dev.10",
    "@bentley/geometry-core": "2.13.0-dev.10",
    "@bentley/electron-manager": "2.13.0-dev.10",
    "@bentley/express-server": "2.13.0-dev.10",
    "@bentley/icons-generic-webfont": "^1.0.15",
    "@bentley/imodeljs-common": "2.13.0-dev.10",
    "@bentley/imodeljs-backend": "2.13.0-dev.10",
    "@bentley/imodeljs-frontend": "2.13.0-dev.10",
    "@bentley/imodeljs-i18n": "2.13.0-dev.10",
    "@bentley/imodeljs-quantity": "2.13.0-dev.10",
    "@bentley/presentation-common": "2.13.0-dev.10",
    "@bentley/presentation-backend": "2.13.0-dev.10",
    "@bentley/presentation-frontend": "2.13.0-dev.10",
    "@bentley/presentation-components": "2.13.0-dev.10",
    "@bentley/ui-core": "2.13.0-dev.10",
    "@bentley/ui-components": "2.13.0-dev.10",
    "@bentley/ui-abstract": "2.13.0-dev.10",
    "react": "^16.8.0",
    "react-dom": "^16.8.0",
    "react-select": "3.1.0",
    "semver": "^5.5.0"
  },
  "devDependencies": {
<<<<<<< HEAD
    "@bentley/config-loader": "2.13.0-dev.9",
    "@bentley/build-tools": "2.13.0-dev.9",
    "@bentley/eslint-plugin": "2.13.0-dev.9",
    "@bentley/react-scripts": "3.4.7",
=======
    "@bentley/config-loader": "2.13.0-dev.10",
    "@bentley/build-tools": "2.13.0-dev.10",
    "@bentley/eslint-plugin": "2.13.0-dev.10",
    "@bentley/react-scripts": "3.4.6",
>>>>>>> d93156c7
    "@types/bunyan": "^1.8.4",
    "@types/react": "16.9.43",
    "@types/react-dom": "^16.8.0",
    "@types/react-select": "3.0.26",
    "autoprefixer": "^8.6.5",
    "cpx": "^1.5.0",
    "cross-env": "^5.1.4",
    "electron": "^11.1.0",
    "eslint": "^6.8.0",
    "npm-run-all": "^4.1.5",
    "postcss-flexbugs-fixes": "4.1.0",
    "postcss-loader": "3.0.0",
    "rimraf": "^3.0.2",
    "sass": "^1.29.0",
    "symlink-dir": "~4.0.3",
    "typescript": "~4.1.0"
  },
  "browserslist": [
    "electron 6.0.0",
    "last 4 chrome version",
    "last 4 firefox version",
    "last 4 safari version",
    "last 4 ios version",
    "last 4 ChromeAndroid version",
    "last 4 edge version",
    "not dead",
    "not <0.2%"
  ],
  "eslintConfig": {
    "plugins": [
      "@bentley"
    ],
    "extends": "plugin:@bentley/ui",
    "parserOptions": {
      "project": [
        "tsconfig.json",
        "tsconfig.backend.json"
      ]
    }
  }
}<|MERGE_RESOLUTION|>--- conflicted
+++ resolved
@@ -53,17 +53,10 @@
     "semver": "^5.5.0"
   },
   "devDependencies": {
-<<<<<<< HEAD
-    "@bentley/config-loader": "2.13.0-dev.9",
-    "@bentley/build-tools": "2.13.0-dev.9",
-    "@bentley/eslint-plugin": "2.13.0-dev.9",
-    "@bentley/react-scripts": "3.4.7",
-=======
     "@bentley/config-loader": "2.13.0-dev.10",
     "@bentley/build-tools": "2.13.0-dev.10",
     "@bentley/eslint-plugin": "2.13.0-dev.10",
-    "@bentley/react-scripts": "3.4.6",
->>>>>>> d93156c7
+    "@bentley/react-scripts": "3.4.7",
     "@types/bunyan": "^1.8.4",
     "@types/react": "16.9.43",
     "@types/react-dom": "^16.8.0",
