--- conflicted
+++ resolved
@@ -36,11 +36,7 @@
     "@itwin/eslint-plugin": "5.0.0-dev.1",
     "@types/chai": "4.3.1",
     "@types/mocha": "^10.0.6",
-<<<<<<< HEAD
-    "@types/node": "~18.19.61",
-=======
     "@types/node": "~20.9.5",
->>>>>>> 3670ac42
     "@types/yargs": "17.0.19",
     "chai": "^4.3.10",
     "eslint": "^9.13.0",
