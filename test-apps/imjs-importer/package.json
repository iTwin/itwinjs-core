{
  "name": "imjs-importer",
  "//private": "NOTE: this is a private package that is never published",
  "private": true,
  "license": "MIT",
  "description": "Converter to import IModelJson files into bim files.",
  "main": "./lib/main.js",
  "scripts": {
<<<<<<< HEAD
    "compile": "npm run build",
    "build": "npm run build:cjs && npm run build:esm",
    "build:cjs": "tsc 1>&2 --outDir lib/cjs",
    "build:esm": "tsc 1>&2 --module ES2020 --outDir lib/esm",
=======
    "compile": "npm run -s build",
    "build": "tsc 1>&2",
>>>>>>> 200baec2
    "clean": "rimraf lib .rush/temp/package-deps*.json",
    "docs": "",
    "test": "",
    "cover": "",
    "lint": "eslint -f visualstudio \"./src/**/*.ts\" 1>&2",
    "blint": "npm run -s build && npm run -s lint",
    "main1": "node lib/main.js",
    "byDirectory": "node lib/byDirectory.js --input=CurveFactory --output=abc",
    "test1": "npm run -s test1:unit ",
    "test1:unit": "mocha --config ./test/unit/.mocharc.json \"test/unit/**/*.test.ts*\""
  },
  "author": {
    "name": "Bentley Systems, Inc.",
    "url": "http://www.bentley.com"
  },
  "dependencies": {
    "@itwin/core-bentley": "workspace:*",
    "@itwin/core-geometry": "workspace:*",
    "@itwin/core-backend": "workspace:*",
    "@bentley/itwin-client": "workspace:*",
    "@bentley/backend-itwin-client": "workspace:*",
    "@itwin/core-common": "workspace:*",
    "@itwin/core-i18n": "workspace:*",
    "chai": "^4.1.2",
    "yargs": "^16.0.0"
  },
  "devDependencies": {
    "@itwin/build-tools": "workspace:*",
    "@itwin/eslint-plugin": "workspace:*",
    "@types/chai": "^4.1.4",
    "@types/mocha": "^8.2.2",
    "@types/node": "14.14.31",
    "@types/yargs": "^12.0.5",
    "chai": "^4.1.2",
    "eslint": "^7.11.0",
    "mocha": "^8.3.2",
    "rimraf": "^3.0.2",
    "typescript": "~4.4.0"
  },
  "eslintConfig": {
    "plugins": [
      "@itwin"
    ],
    "extends": "plugin:@itwin/itwinjs-recommended"
  }
}<|MERGE_RESOLUTION|>--- conflicted
+++ resolved
@@ -6,15 +6,9 @@
   "description": "Converter to import IModelJson files into bim files.",
   "main": "./lib/main.js",
   "scripts": {
-<<<<<<< HEAD
-    "compile": "npm run build",
-    "build": "npm run build:cjs && npm run build:esm",
+    "compile": "npm run -s build",
+    "build": "npm run -s build:cjs",
     "build:cjs": "tsc 1>&2 --outDir lib/cjs",
-    "build:esm": "tsc 1>&2 --module ES2020 --outDir lib/esm",
-=======
-    "compile": "npm run -s build",
-    "build": "tsc 1>&2",
->>>>>>> 200baec2
     "clean": "rimraf lib .rush/temp/package-deps*.json",
     "docs": "",
     "test": "",
