--- conflicted
+++ resolved
@@ -24,17 +24,6 @@
     "url": "http://www.bentley.com"
   },
   "dependencies": {
-<<<<<<< HEAD
-    "@bentley/bentleyjs-core": "2.13.0-dev.6",
-    "@bentley/config-loader": "2.13.0-dev.6",
-    "@bentley/geometry-core": "2.13.0-dev.6",
-    "@bentley/imodeljs-backend": "2.13.0-dev.6",
-    "@bentley/itwin-client": "2.13.0-dev.6",
-    "@bentley/backend-itwin-client": "2.13.0-dev.6",
-    "@bentley/imodeljs-common": "2.13.0-dev.6",
-    "@bentley/imodeljs-i18n": "2.13.0-dev.6",
-    "@bentley/logger-config": "2.13.0-dev.6",
-=======
     "@bentley/bentleyjs-core": "2.13.0-dev.7",
     "@bentley/config-loader": "2.13.0-dev.7",
     "@bentley/geometry-core": "2.13.0-dev.7",
@@ -44,18 +33,12 @@
     "@bentley/imodeljs-common": "2.13.0-dev.7",
     "@bentley/imodeljs-i18n": "2.13.0-dev.7",
     "@bentley/logger-config": "2.13.0-dev.7",
->>>>>>> 1af8fb8a
     "chai": "^4.1.2",
     "yargs": "^15.0.0"
   },
   "devDependencies": {
-<<<<<<< HEAD
-    "@bentley/build-tools": "2.13.0-dev.6",
-    "@bentley/eslint-plugin": "2.13.0-dev.6",
-=======
     "@bentley/build-tools": "2.13.0-dev.7",
     "@bentley/eslint-plugin": "2.13.0-dev.7",
->>>>>>> 1af8fb8a
     "@types/chai": "^4.1.4",
     "@types/mocha": "^5.2.5",
     "@types/node": "10.14.1",
