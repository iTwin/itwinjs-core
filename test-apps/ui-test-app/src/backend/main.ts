--- conflicted
+++ resolved
@@ -15,17 +15,9 @@
 import { initializeElectron } from "./electron/ElectronMain";
 import { initializeLogging } from "./logging";
 import { initializeWeb } from "./web/BackendServer";
-<<<<<<< HEAD
-import { initializeElectron } from "./electron/ElectronMain";
-import { loggerCategory } from "../common/TestAppConfiguration";
-import { AndroidHost, IOSHost } from "@itwin/core-mobile/lib/cjs/MobileBackend";
-import { getSupportedRpcs } from "../common/rpcs";
 import { RpcManager } from "@itwin/core-common";
 import { ECSchemaRpcInterface } from "@itwin/ecschema-rpcinterface-common";
 import { ECSchemaRpcImpl } from "@itwin/ecschema-rpcinterface-impl";
-import { BackendIModelsAccess } from "@itwin/imodels-access-backend";
-=======
->>>>>>> 5905cb1a
 
 (async () => { // eslint-disable-line @typescript-eslint/no-floating-promises
   try {
