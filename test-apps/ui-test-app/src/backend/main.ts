--- conflicted
+++ resolved
@@ -13,13 +13,10 @@
 import { loggerCategory } from "../common/TestAppConfiguration";
 import { AndroidHost, IOSHost } from "@itwin/core-mobile/lib/cjs/MobileBackend";
 import { getSupportedRpcs } from "../common/rpcs";
-<<<<<<< HEAD
 import { RpcManager } from "@itwin/core-common";
 import { ECSchemaRpcInterface } from "@itwin/ecschema-rpcinterface-common";
 import { ECSchemaRpcImpl } from "@itwin/ecschema-rpcinterface-impl";
-=======
 import { BackendIModelsAccess } from "@itwin/imodels-access-backend";
->>>>>>> 152c9775
 
 (async () => { // eslint-disable-line @typescript-eslint/no-floating-promises
   try {
