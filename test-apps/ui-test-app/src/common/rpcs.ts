/*---------------------------------------------------------------------------------------------
* Copyright (c) Bentley Systems, Incorporated. All rights reserved.
* See LICENSE.md in the project root for license terms and full copyright notice.
*--------------------------------------------------------------------------------------------*/
import {
  IModelReadRpcInterface, IModelTileRpcInterface, RpcInterfaceDefinition,
  SnapshotIModelRpcInterface,
} from "@bentley/imodeljs-common";
import { PresentationRpcInterface } from "@bentley/presentation-common";

/**
 * Returns a list of RPCs supported by this application
 */
export function getSupportedRpcs(): RpcInterfaceDefinition[] {

<<<<<<< HEAD
  if (process.env.imjs_TESTAPP_ALLOW_WRITE === "1") {
    // eslint-disable-next-line no-console
    console.log("Using ReadWrite RPC Interfaces");
    return [
      IModelReadRpcInterface,
      IModelTileRpcInterface,
      SnapshotIModelRpcInterface,
      PresentationRpcInterface,
      IModelWriteRpcInterface, // eslint-disable-line deprecation/deprecation
    ];
  }

  // eslint-disable-next-line no-console
  console.log("Using Readonly RPC Interfaces");

=======
>>>>>>> 06c6f172
  return [
    IModelReadRpcInterface,
    IModelTileRpcInterface,
    SnapshotIModelRpcInterface,
    PresentationRpcInterface,
  ];

}<|MERGE_RESOLUTION|>--- conflicted
+++ resolved
@@ -13,24 +13,6 @@
  */
 export function getSupportedRpcs(): RpcInterfaceDefinition[] {
 
-<<<<<<< HEAD
-  if (process.env.imjs_TESTAPP_ALLOW_WRITE === "1") {
-    // eslint-disable-next-line no-console
-    console.log("Using ReadWrite RPC Interfaces");
-    return [
-      IModelReadRpcInterface,
-      IModelTileRpcInterface,
-      SnapshotIModelRpcInterface,
-      PresentationRpcInterface,
-      IModelWriteRpcInterface, // eslint-disable-line deprecation/deprecation
-    ];
-  }
-
-  // eslint-disable-next-line no-console
-  console.log("Using Readonly RPC Interfaces");
-
-=======
->>>>>>> 06c6f172
   return [
     IModelReadRpcInterface,
     IModelTileRpcInterface,
