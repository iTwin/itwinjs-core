--- conflicted
+++ resolved
@@ -179,10 +179,6 @@
 
     const iModelAppOpts = {
       ...opts.iModelApp,
-<<<<<<< HEAD
-=======
-      localization: new ITwinLocalization({ urlTemplate: "locales/en/{{ns}}.json" }),
->>>>>>> 4d159ac1
     };
 
     if (ProcessDetector.isElectronAppFrontend) {
