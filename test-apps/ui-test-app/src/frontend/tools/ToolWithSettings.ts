/*---------------------------------------------------------------------------------------------
* Copyright (c) Bentley Systems, Incorporated. All rights reserved.
* See LICENSE.md in the project root for license terms and full copyright notice.
*--------------------------------------------------------------------------------------------*/
// cSpell:ignore picklist

import { Logger } from "@bentley/bentleyjs-core";
import { Point3d } from "@bentley/geometry-core";
import { ColorByName, ColorDef } from "@bentley/imodeljs-common";
import {
  AngleDescription, BeButtonEvent, EventHandled, IModelApp, LengthDescription, NotifyMessageDetails, OutputMessagePriority, PrimitiveTool,
  QuantityType, SurveyLengthDescription, ToolAssistance, ToolAssistanceImage,
} from "@bentley/imodeljs-frontend";
import { FormatterSpec } from "@bentley/imodeljs-quantity";
import {
  DialogItem, DialogItemValue, DialogLayoutDataProvider, DialogPropertyItem, DialogPropertySyncItem,
  InputEditorSizeParams, PropertyChangeResult, PropertyChangeStatus, PropertyDescriptionHelper,
  PropertyEditorParamTypes, RelativePosition, SuppressLabelEditorParams, SyncPropertiesChangeEvent,
} from "@bentley/ui-abstract";
import { CursorInformation, MenuItemProps, UiFramework } from "@bentley/ui-framework";

enum ToolOptions {
  Red = 1,
  White = 2,
  Blue = 3,
  Yellow = 4,
  Purple = 5,
  Pink = 6,
  Green = 7,
}

enum ToolOptionNames {
  Red = "Red",
  White = "White",
  Blue = "Blue",
  Yellow = "Yellow",
  Purple = "Purple",
  Pink = "Pink",
  Green = "Green",
}

class PointOnePopupSettingsProvider extends DialogLayoutDataProvider {
  private _weightDescription = PropertyDescriptionHelper.buildWeightPickerDescription("weight", IModelApp.i18n.translate("SampleApp:tools.ToolWithSettings.Prompts.Weight"));

  // ------------- Weight ---------------
  private _weightValue: DialogItemValue = { value: 3 };

  public get weight(): number {
    return this._weightValue.value as number;
  }

  public set weight(weightVal: number) {
    this._weightValue.value = weightVal;
  }

  /** Called by UI to inform data provider of changes.  */
  public processChangesInUi(properties: DialogPropertyItem[]): PropertyChangeResult {
    if (properties.length > 0) {
      for (const prop of properties) {
        if (prop.propertyName === this._weightDescription.name) {
          this.weight = prop.value.value! as number;
          const msg = `Set Weight = ${this.weight}`;
          IModelApp.notifications.outputMessage(new NotifyMessageDetails(OutputMessagePriority.Info, msg));
          continue;
        }
      }
    }
    return { status: PropertyChangeStatus.Success };
  }

  /** Called by UI to request available properties when UI is manually created. */
  public supplyDialogItems(): DialogItem[] | undefined {
    return [
      { value: this._weightValue, property: this._weightDescription, editorPosition: { rowPriority: 2, columnIndex: 1 } },
    ];
  }

  /** Get Sync UI Control Properties Event */
  public onSyncPropertiesChangeEvent = new SyncPropertiesChangeEvent();

  /** Called by UI to validate a property value */
  public validateProperty(_item: DialogPropertyItem): PropertyChangeResult {
    return { status: PropertyChangeStatus.Success };
  }

  /** Called to sync properties synchronously if a UiDataProvider is active for the UI */
  public syncProperties(_syncProperties: DialogPropertySyncItem[]) {
    return;
  }
}

class PointTwoPopupSettingsProvider extends DialogLayoutDataProvider {
  // ------------- text based edit field ---------------
<<<<<<< HEAD
  private _sourceDescription = PropertyDescriptionHelper.buildTextEditorDescription("source", IModelApp.i18n.translate("SampleApp:tools.ToolWithSettings.Prompts.Source"));
=======
  private static _sourcePropertyName = "source";
  private static _getSourceDescription = (): PropertyDescription => {
    return {
      name: PointTwoPopupSettingsProvider._sourcePropertyName,
      displayLabel: IModelApp.i18n.translate("SampleApp:tools.ToolWithSettings.Prompts.Source"),
      typename: "string",
    };
  };

>>>>>>> e38e9537
  private _sourceValue: DialogItemValue = { value: "unknown" };

  public get source(): string {
    return this._sourceValue.value as string;
  }

  public set source(option: string) {
    this._sourceValue.value = option;
  }

  /** Called by UI to inform data provider of changes.  */
  public processChangesInUi(properties: DialogPropertyItem[]): PropertyChangeResult {
    if (properties.length > 0) {
      for (const prop of properties) {
        if (prop.propertyName === this._sourceDescription.name) {
          this.source = prop.value.value ? prop.value.value as string : "";
          const msg = `Set Source = ${this.source}`;
          IModelApp.notifications.outputMessage(new NotifyMessageDetails(OutputMessagePriority.Info, msg));
          continue;
        }
      }
    }
    return { status: PropertyChangeStatus.Success };
  }

  /** Called by UI to request available properties when UI is manually created. */
  public supplyDialogItems(): DialogItem[] | undefined {
    return [
      { value: this._sourceValue, property: this._sourceDescription, editorPosition: { rowPriority: 1, columnIndex: 1 } },
    ];
  }

  /** Get Sync UI Control Properties Event */
  public onSyncPropertiesChangeEvent = new SyncPropertiesChangeEvent();

  /** Called by UI to validate a property value */
  public validateProperty(_item: DialogPropertyItem): PropertyChangeResult {
    return { status: PropertyChangeStatus.Success };
  }

  /** Called to sync properties synchronously if a UiDataProvider is active for the UI */
  public syncProperties(_syncProperties: DialogPropertySyncItem[]) {
    return;
  }
}

export class ToolWithSettings extends PrimitiveTool {
  private _pointOnePopupSettingsProvider = new PointOnePopupSettingsProvider();
  private _pointTwoPopupSettingsProvider = new PointTwoPopupSettingsProvider();
  public static toolId = "ToolWithSettings";
  public points: Point3d[] = [];
  private _showCoordinatesOnPointerMove = false;
  private _stationFormatterSpec?: FormatterSpec;
  private _lengthDescription = new LengthDescription();
  private _surveyLengthDescription = new SurveyLengthDescription("surveyLength", "Survey");
  private _angleDescription = new AngleDescription();
  private _isUseLengthCheckboxDisabled = false;

  private toggleCoordinateUpdate() {
    this._showCoordinatesOnPointerMove = !this._showCoordinatesOnPointerMove;
  }

  // ------------- Color Enum ---------------
  private enumAsPicklistMessage(str: string) { return IModelApp.i18n.translate(`SampleApp:tools.ToolWithSettings.Options.${str}`); }
  private getColorChoices = () => {
    return this._isUseLengthCheckboxDisabled ? [
      { label: this.enumAsPicklistMessage(ToolOptionNames.Red), value: ToolOptions.Red },
      { label: this.enumAsPicklistMessage(ToolOptionNames.White), value: ToolOptions.White },
      { label: this.enumAsPicklistMessage(ToolOptionNames.Blue), value: ToolOptions.Blue },
      { label: this.enumAsPicklistMessage(ToolOptionNames.Yellow), value: ToolOptions.Yellow },
      { label: this.enumAsPicklistMessage(ToolOptionNames.Purple), value: ToolOptions.Purple },
      { label: this.enumAsPicklistMessage(ToolOptionNames.Pink), value: ToolOptions.Pink },
      { label: this.enumAsPicklistMessage(ToolOptionNames.Green), value: ToolOptions.Green },
    ] :
      [
        { label: this.enumAsPicklistMessage(ToolOptionNames.Red), value: ToolOptions.Red },
        { label: this.enumAsPicklistMessage(ToolOptionNames.White), value: ToolOptions.White },
        { label: this.enumAsPicklistMessage(ToolOptionNames.Blue), value: ToolOptions.Blue },
        { label: this.enumAsPicklistMessage(ToolOptionNames.Yellow), value: ToolOptions.Yellow },
      ];
  }

  private _colorEnumDescription = PropertyDescriptionHelper.buildEnumPicklistEditorDescription("colorOption", IModelApp.i18n.translate("SampleApp:tools.ToolWithSettings.Prompts.Color"),
    this.getColorChoices());

  private _colorOptionValue: DialogItemValue = { value: ToolOptions.Blue };

  public get colorOption(): ToolOptions {
    return this._colorOptionValue.value as ToolOptions;
  }

  public set colorOption(option: ToolOptions) {
    this._colorOptionValue.value = option;
  }

<<<<<<< HEAD
  // ------------- Color Picker ---------------
  private _colorPickerDescription = PropertyDescriptionHelper.buildColorPickerDescription("color", IModelApp.i18n.translate("SampleApp:tools.ToolWithSettings.Prompts.Color"),
    [ColorByName.blue, ColorByName.red, ColorByName.green, ColorByName.yellow, ColorByName.black, ColorByName.gray, ColorByName.purple, ColorByName.pink],
    2);
=======
  // ------------- Color ---------------
  private static _colorName = "color";
  private static _getColorDescription = (): PropertyDescription => {
    return {
      name: ToolWithSettings._colorName,
      displayLabel: IModelApp.i18n.translate("SampleApp:tools.ToolWithSettings.Prompts.Color"),
      typename: "number",
      editor: {
        name: "color-picker",
        params: [{
          type: PropertyEditorParamTypes.ColorData,
          colorValues: [
            ColorByName.blue as number,
            ColorByName.red as number,
            ColorByName.green as number,
            ColorByName.yellow as number,
            ColorByName.black as number,
            ColorByName.gray as number,
            ColorByName.purple as number,
            ColorByName.pink as number,
          ],
          numColumns: 2,
        } as ColorEditorParams,
        ],
      },
    };
  };
>>>>>>> e38e9537

  private _colorValue: DialogItemValue = { value: ColorByName.blue as number };

  public get colorValue(): number {
    return this._colorValue.value as number;
  }

  public set colorValue(colorVal: number) {
    this._colorValue.value = colorVal;
  }

  public get colorDef(): ColorDef {
    return ColorDef.create(this._colorValue.value as number);
  }

  public set colorDef(colorVal: ColorDef) {
    this._colorValue.value = colorVal.tbgr;
  }

  // ------------- boolean based toggle button ---------------
<<<<<<< HEAD
  private _lockToggleDescription = PropertyDescriptionHelper.buildToggleDescription("lockToggle", IModelApp.i18n.translate("SampleApp:tools.ToolWithSettings.Prompts.Lock"));
=======
  private static _lockToggleName = "lockToggle";
  private static _getLockToggleDescription = (): PropertyDescription => {
    return {
      name: ToolWithSettings._lockToggleName,
      displayLabel: IModelApp.i18n.translate("SampleApp:tools.ToolWithSettings.Prompts.Lock"),
      typename: "boolean",
      editor: { name: "toggle" },
    };
  };

>>>>>>> e38e9537
  private _lockToggleDisabled = false;
  private _lockValue: DialogItemValue = { value: true };

  public get lock(): boolean {
    return this._lockValue.value as boolean;
  }

  public set lock(option: boolean) {
    this._lockValue.value = option;
  }

  // ------------- boolean based toggle button ---------------
<<<<<<< HEAD
  private _imageCheckBoxDescription = PropertyDescriptionHelper.buildImageCheckBoxDescription("imageCheckBox", "", "icon-clear-night", "icon-clear-day", [{
    type: PropertyEditorParamTypes.SuppressEditorLabel,
    suppressLabelPlaceholder: true,
  } as SuppressLabelEditorParams]);
=======
  private static _imageCheckBoxName = "imageCheckBox";
  private static _getImageCheckBoxDescription = (): PropertyDescription => {
    return {
      name: ToolWithSettings._imageCheckBoxName,
      displayLabel: "",
      typename: "boolean",
      editor: {
        name: "image-check-box",
        params: [{
          type: PropertyEditorParamTypes.CheckBoxImages,
          imageOff: "icon-clear-night",
          imageOn: "icon-clear-day",
        } as ImageCheckBoxParams, {
          type: PropertyEditorParamTypes.SuppressEditorLabel,
          suppressLabelPlaceholder: true,
        } as SuppressLabelEditorParams,
        ],
      },
    };
  };
>>>>>>> e38e9537

  private _imageCheckboxDisabled = false;
  private _imageCheckBoxValue: DialogItemValue = { value: true };

  public get imageCheckBoxValue(): boolean {
    return this._imageCheckBoxValue.value as boolean;
  }

  public set imageCheckBoxValue(option: boolean) {
    this._imageCheckBoxValue.value = option;
  }

  // ------------- text based edit field ---------------
<<<<<<< HEAD
  private _cityDescription = PropertyDescriptionHelper.buildTextEditorDescription("city", IModelApp.i18n.translate("SampleApp:tools.ToolWithSettings.Prompts.City"));
=======
  private static _cityName = "city";
  private static _getCityDescription = (): PropertyDescription => {
    return {
      name: ToolWithSettings._cityName,
      displayLabel: IModelApp.i18n.translate("SampleApp:tools.ToolWithSettings.Prompts.City"),
      typename: "string",
    };
  };

>>>>>>> e38e9537
  private _cityValue: DialogItemValue = { value: "Exton" };

  public get city(): string {
    return this._cityValue.value as string;
  }

  public set city(option: string) {
    this._cityValue.value = option;
  }

  // ------------- text based edit field ---------------
<<<<<<< HEAD
  private _stateDescription = PropertyDescriptionHelper.buildTextEditorDescription("state", IModelApp.i18n.translate("SampleApp:tools.ToolWithSettings.Prompts.State"),
    [
      {
        type: PropertyEditorParamTypes.InputEditorSize,
        size: 4,
      } as InputEditorSizeParams,
    ]
  );
=======
  private static _stateName = "state";
  private static _getStateDescription = (): PropertyDescription => {
    return {
      name: ToolWithSettings._stateName,
      displayLabel: IModelApp.i18n.translate("SampleApp:tools.ToolWithSettings.Prompts.State"),
      typename: "string",
      editor: {
        params: [{
          type: PropertyEditorParamTypes.InputEditorSize,
          size: 4,
          /* maxLength: 60,*/
        } as InputEditorSizeParams,
        ],
      },
    };
  };
>>>>>>> e38e9537

  private _stateValue: DialogItemValue = { value: "PA" };

  public get state(): string {
    return this._stateValue.value as string;
  }

  public set state(option: string) {
    this._stateValue.value = option;
  }

  // ------------- text based edit field ---------------
<<<<<<< HEAD
  private _coordinateDescription = PropertyDescriptionHelper.buildTextEditorDescription("coordinate", IModelApp.i18n.translate("SampleApp:tools.ToolWithSettings.Prompts.Coordinate"));
=======
  private static _coordinateName = "coordinate";
  private static _getCoordinateDescription = (): PropertyDescription => {
    return {
      name: ToolWithSettings._coordinateName,
      displayLabel: IModelApp.i18n.translate("SampleApp:tools.ToolWithSettings.Prompts.Coordinate"),
      typename: "string",
    };
  };

>>>>>>> e38e9537
  private _coordinateValue: DialogItemValue = { value: "0.0, 0.0, 0.0" };

  public get coordinate(): string {
    return this._coordinateValue.value as string;
  }

  public set coordinate(option: string) {
    this._coordinateValue.value = option;
  }

  // ------------- display station value as text  ---------------
  public get stationFormatterSpec(): FormatterSpec | undefined {
    if (this._stationFormatterSpec)
      return this._stationFormatterSpec;

    const formatterSpec = IModelApp.quantityFormatter.findFormatterSpecByQuantityType(QuantityType.Stationing);
    if (formatterSpec) {
      this._stationFormatterSpec = formatterSpec;
      return formatterSpec;
    }

    Logger.logError("UITestApp.ToolWithSettings", "Station formatterSpec was expected to be set before tool started.");
    return undefined;
  }

<<<<<<< HEAD
  private _stationDescription = PropertyDescriptionHelper.buildTextEditorDescription("station", IModelApp.i18n.translate("SampleApp:tools.ToolWithSettings.Prompts.Station"));
=======
  private static _stationName = "station";
  private static _getStationDescription = (): PropertyDescription => {
    return {
      name: ToolWithSettings._stationName,
      displayLabel: IModelApp.i18n.translate("SampleApp:tools.ToolWithSettings.Prompts.Station"),
      typename: "string",
    };
  };

>>>>>>> e38e9537
  private formatStation(numberValue: number): string {
    if (this.stationFormatterSpec) {
      return IModelApp.quantityFormatter.formatQuantity(numberValue, this.stationFormatterSpec);
    }
    return numberValue.toFixed(2);
  }

  private _stationValue: DialogItemValue = { value: this.formatStation(0.0) };

  public get station(): string {
    return this._stationValue.value as string;
  }

  public set station(option: string) {
    this._stationValue.value = option;
  }

  // ------------- use length toggle  ---------------
<<<<<<< HEAD
  private _useLengthDescription = PropertyDescriptionHelper.buildCheckboxDescription("useLength", "",
    [
      {
        type: PropertyEditorParamTypes.SuppressEditorLabel,
        suppressLabelPlaceholder: true,
      } as SuppressLabelEditorParams,
    ]
  );
=======
  private static _useLengthName = "useLength";
  private static _getUseLengthDescription = (): PropertyDescription => {
    return {
      name: ToolWithSettings._useLengthName,
      displayLabel: "",
      typename: "boolean",
      editor: {
        params: [{
          type: PropertyEditorParamTypes.SuppressEditorLabel,
          suppressLabelPlaceholder: true,
        } as SuppressLabelEditorParams,
        ],
      },
    };
  };

  private _isUseLengthCheckboxDisabled = false;
>>>>>>> e38e9537
  private _useLengthValue: DialogItemValue = { value: true };

  public get useLength(): boolean {
    return this._useLengthValue.value as boolean;
  }

  public set useLength(option: boolean) {
    this._useLengthValue.value = option;
  }

  // ------------- Length ---------------
  // if _lengthValue also sets up display value then the "number-custom" type editor would not need to format the value before initially displaying it.
  private _lengthValue: DialogItemValue = { value: 1.5 };  // value in meters

  public get length(): number {
    return this._lengthValue.value as number;
  }

  public set length(option: number) {
    this._lengthValue.value = option;
  }

  // ------------- Survey Length ---------------
  // if _surveyLengthValue also sets up display value then the "number-custom" type editor would not need to format the value before initially displaying it.
  private _surveyLengthValue: DialogItemValue = { value: 51.25 };  // value in meters

  public get surveyLength(): number {
    return this._surveyLengthValue.value as number;
  }

  public set surveyLength(option: number) {
    this._surveyLengthValue.value = option;
  }

  // ------------- Angle ---------------

  // if _angleValue also sets up display value then the "number-custom" type editor would not need to format the value before initially displaying it.
  private _angleValue: DialogItemValue = { value: 0.0 };

  public get angle(): number {
    return this._angleValue.value as number;
  }

  public set angle(option: number) {
    this._angleValue.value = option;
  }

  // -------- end of ToolSettings ----------

  public requireWriteableTarget(): boolean { return false; }
  public onPostInstall() {
    super.onPostInstall();
    this.setupAndPromptForNextAction();
    this.points = [];
  }
  public onUnsuspend(): void { this.provideToolAssistance(); }

  /** Establish current tool state and initialize drawing aides following onPostInstall, onDataButtonDown, onUndoPreviousStep, or other events that advance or back up the current tool state.
   * Enable snapping or auto-locate for AccuSnap.
   * Setup AccuDraw using AccuDrawHintBuilder.
   * Set view cursor when default cursor isn't applicable.
   * Provide tool assistance.
   */
  protected setupAndPromptForNextAction(): void {
    const offset = IModelApp.uiAdmin.createXAndY(8, 0);

    if (1 === this.points.length)
      IModelApp.uiAdmin.openToolSettingsPopup(this._pointOnePopupSettingsProvider, IModelApp.uiAdmin.cursorPosition, offset, this._handleToolSettingsPopupCancel, RelativePosition.Right);
    else if (2 === this.points.length) {
      IModelApp.uiAdmin.openToolSettingsPopup(this._pointTwoPopupSettingsProvider, IModelApp.uiAdmin.cursorPosition, offset, this._handleToolSettingsPopupCancel, RelativePosition.Right);
    }

    this.provideToolAssistance();
  }

  private _handleToolSettingsPopupCancel = () => {
    IModelApp.uiAdmin.closeToolSettingsPopup();
  };

  /** A tool is responsible for providing tool assistance appropriate to the current tool state following significant events.
   * After onPostInstall to establish instructions for the initial tool state.
   * After onUnsuspend to reestablish instructions when no longer suspended by a ViewTool or InputCollector.
   * After onDataButtonDown (or other tool event) advances or backs up the current tool state.
   * After onUndoPreviousStep or onRedoPreviousStep modifies the current tool state.
   */
  protected provideToolAssistance(): void {
    const mainInstruction = ToolAssistance.createInstruction(ToolAssistanceImage.CursorClick, IModelApp.i18n.translate("SampleApp:tools.ToolWithSettings.Prompts.GetPoint"));
    const instructions = ToolAssistance.createInstructions(mainInstruction);

    IModelApp.notifications.setToolAssistance(instructions);
  }

  private showInfoFromCursorMenu(label: string) {
    const msg = `Context Menu selection - ${label}`;
    IModelApp.notifications.outputMessage(new NotifyMessageDetails(OutputMessagePriority.Info, msg));
  }

  public async onDataButtonDown(ev: BeButtonEvent): Promise<EventHandled> {
    // Used to test Cursor Menu
    if (ev.isAltKey) {
      const menuItems: MenuItemProps[] = [];
      menuItems.push({ id: "entry1", item: { label: "Label1", icon: "icon-placeholder", execute: () => { this.showInfoFromCursorMenu("hello from entry1"); } } });
      menuItems.push({ id: "entry2", item: { label: "Label2", execute: () => { this.showInfoFromCursorMenu("hello from entry2"); } } });
      menuItems.push({ id: "entry3", item: { label: "Label3", icon: "icon-placeholder", execute: () => { this.showInfoFromCursorMenu("hello from entry3"); } } });

      UiFramework.openCursorMenu({ items: menuItems, position: { x: CursorInformation.cursorX, y: CursorInformation.cursorY } });
      return EventHandled.No;
    }

    this.points.push(ev.point.clone());
    if (2 === this.points.length) {
      const msg = `Point One -> Weight=${this._pointOnePopupSettingsProvider.weight}`;
      IModelApp.notifications.outputMessage(new NotifyMessageDetails(OutputMessagePriority.Info, msg));
    } else if (3 === this.points.length) {
      const msg = `Point Two -> Source=${this._pointTwoPopupSettingsProvider.source}`;
      IModelApp.notifications.outputMessage(new NotifyMessageDetails(OutputMessagePriority.Info, msg));
    }

    this.toggleCoordinateUpdate();
    IModelApp.uiAdmin.closeToolSettingsPopup();
    if (3 === this.points.length)
      this.points = [];
    this.setupAndPromptForNextAction();

    return EventHandled.No;
  }

  public async onResetButtonUp(_ev: BeButtonEvent): Promise<EventHandled> {
    IModelApp.uiAdmin.closeToolSettingsPopup();

    /* Common reset behavior for primitive tools is calling onReinitialize to restart or exitTool to terminate. */
    this.onReinitialize();
    return EventHandled.No;
  }

  private syncCoordinateValue(coordinate: string, station: string, distance: number): void {
    const coordinateValue: DialogItemValue = { value: coordinate };
    // clone coordinateValue if storing value within tool - in this case we are not
    const syncItem: DialogPropertySyncItem = { value: coordinateValue, propertyName: this._coordinateDescription.name, isDisabled: true };
    const stationValue: DialogItemValue = { value: station };
    const stationSyncItem: DialogPropertySyncItem = { value: stationValue, propertyName: this._stationDescription.name, isDisabled: false };

    const surveyLengthValue: DialogItemValue = { value: distance, displayValue: this._surveyLengthDescription.format(distance) };
    const surveySyncItem: DialogPropertySyncItem = { value: surveyLengthValue, propertyName: this._surveyLengthDescription.name, isDisabled: true };
    this.syncToolSettingsProperties([syncItem, stationSyncItem, surveySyncItem]);
  }

  public async onKeyTransition(wentDown: boolean, keyEvent: KeyboardEvent): Promise<EventHandled> {
    if (wentDown && keyEvent.key === "1") {
      this._isUseLengthCheckboxDisabled = !this._isUseLengthCheckboxDisabled;

      const syncItem: DialogPropertySyncItem = { propertyName: this._useLengthDescription.name, value: this._useLengthValue, isDisabled: this._isUseLengthCheckboxDisabled };
      // test updating color option and available colors by providing a new enum list
      this.colorOption = this._isUseLengthCheckboxDisabled ? ToolOptions.Pink : ToolOptions.Red;
      this._colorEnumDescription = PropertyDescriptionHelper.buildEnumPicklistEditorDescription("colorOption", IModelApp.i18n.translate("SampleApp:tools.ToolWithSettings.Prompts.Color"),
        this.getColorChoices());
      const syncColorItem: DialogPropertySyncItem = { propertyName: this._colorEnumDescription.name, value: this._colorOptionValue, property: this._colorEnumDescription };
      this.syncToolSettingsProperties([syncItem, syncColorItem]);

      const isDisabledStr = this._isUseLengthCheckboxDisabled ? "disabled" : "enabled";
      const msg = `UseLength checkbox is now '${isDisabledStr}'`;
      IModelApp.notifications.outputMessage(new NotifyMessageDetails(OutputMessagePriority.Info, msg));
      return EventHandled.Yes;
    } else if (wentDown && keyEvent.key === "2") {
      this._imageCheckboxDisabled = !this._imageCheckboxDisabled;
      const syncItem: DialogPropertySyncItem = { propertyName: this._imageCheckBoxDescription.name, value: this._imageCheckBoxValue, isDisabled: this._imageCheckboxDisabled };
      this.syncToolSettingsProperties([syncItem]);

      const isDisabledStr = this._imageCheckboxDisabled ? "disabled" : "enabled";
      const msg = `ImageCheckbox is now '${isDisabledStr}'`;
      IModelApp.notifications.outputMessage(new NotifyMessageDetails(OutputMessagePriority.Info, msg));
      return EventHandled.Yes;
    } else if (wentDown && keyEvent.key === "3") {
      this._lockToggleDisabled = !this._lockToggleDisabled;
      const syncItem: DialogPropertySyncItem = { propertyName: this._lockToggleDescription.name, value: this._lockValue, isDisabled: this._lockToggleDisabled };
      this.syncToolSettingsProperties([syncItem]);

      const isDisabledStr = this._lockToggleDisabled ? "disabled" : "enabled";
      const msg = `Lock Toggle is now '${isDisabledStr}'`;
      IModelApp.notifications.outputMessage(new NotifyMessageDetails(OutputMessagePriority.Info, msg));
      return EventHandled.Yes;
    }
    return super.onKeyTransition(wentDown, keyEvent);
  }

  public async onMouseMotion(ev: BeButtonEvent): Promise<void> {
    if (!this._showCoordinatesOnPointerMove)
      return;

    const point = ev.point.clone();
    const formattedString: string = `${point.x.toFixed(2)}, ${point.y.toFixed(2)}, ${point.z.toFixed(2)}`;
    let distance = 0;
    if (this.points.length > 0)
      distance = point.distance(this.points[0]);

    this.syncCoordinateValue(formattedString, this.formatStation(distance), distance);
  }

  public onRestartTool(): void {
    const tool = new ToolWithSettings();
    if (!tool.run())
      this.exitTool();
  }

  /** Used to supply DefaultToolSettingProvider with a list of properties to use to generate ToolSettings.  If undefined then no ToolSettings will be displayed */
  public supplyToolSettingsProperties(): DialogItem[] | undefined {
    const readonly = false;
    const toolSettings = new Array<DialogItem>();
    toolSettings.push({ value: this._colorOptionValue, property: this._colorEnumDescription, editorPosition: { rowPriority: 1, columnIndex: 1 } });
    toolSettings.push({ value: this._colorValue, property: this._colorPickerDescription, editorPosition: { rowPriority: 2, columnIndex: 2 } });
    toolSettings.push({ value: this._lockValue, property: this._lockToggleDescription, editorPosition: { rowPriority: 5, columnIndex: 2 } });
    toolSettings.push({ value: this._cityValue, property: this._cityDescription, editorPosition: { rowPriority: 10, columnIndex: 2 } });
    toolSettings.push({ value: this._stateValue, property: this._stateDescription, editorPosition: { rowPriority: 10, columnIndex: 4 } });
    toolSettings.push({ value: this._coordinateValue, property: this._coordinateDescription, editorPosition: { rowPriority: 15, columnIndex: 2 }, isDisabled: readonly });
    toolSettings.push({ value: this._stationValue, property: this._stationDescription, editorPosition: { rowPriority: 16, columnIndex: 2 }, isDisabled: readonly });
    const lengthLock = { value: this._useLengthValue, property: this._useLengthDescription, editorPosition: { rowPriority: 20, columnIndex: 0 }, isDisabled: this._isUseLengthCheckboxDisabled };
    toolSettings.push({ value: this._lengthValue, property: this._lengthDescription, editorPosition: { rowPriority: 20, columnIndex: 2 }, isDisabled: false, lockProperty: lengthLock });
    toolSettings.push({ value: this._surveyLengthValue, property: this._surveyLengthDescription, editorPosition: { rowPriority: 21, columnIndex: 2 }, isDisabled: readonly });
    toolSettings.push({ value: this._angleValue, property: this._angleDescription, editorPosition: { rowPriority: 25, columnIndex: 2 } });
    toolSettings.push({ value: this._imageCheckBoxValue, property: this._imageCheckBoxDescription, editorPosition: { rowPriority: 30, columnIndex: 2 } });
    return toolSettings;
  }

  private showColorInfoFromUi(updatedValue: DialogPropertySyncItem) {
    const msg = `Property '${updatedValue.propertyName}' updated to value ${this.colorDef.toRgbString()}`;
    IModelApp.notifications.outputMessage(new NotifyMessageDetails(OutputMessagePriority.Info, msg));
  }

  private showInfoFromUi(updatedValue: DialogPropertySyncItem) {
    const msg = `Property '${updatedValue.propertyName}' updated to value ${updatedValue.value.value}`;
    IModelApp.notifications.outputMessage(new NotifyMessageDetails(OutputMessagePriority.Info, msg));
  }

  private syncLengthState(): void {
    const lengthValue: DialogItemValue = { value: this.length, displayValue: this._lengthDescription.format(this.length) };
    const syncItem: DialogPropertySyncItem = { value: lengthValue, propertyName: this._lengthDescription.name, isDisabled: !this.useLength };
    this.syncToolSettingsProperties([syncItem]);
  }

  /** Used to send changes from UI back to Tool */
  public applyToolSettingPropertyChange(updatedValue: DialogPropertySyncItem): boolean {
    if (updatedValue.propertyName === this._lockToggleDescription.name) {
      this.lock = updatedValue.value.value as boolean;
      this.showInfoFromUi(updatedValue);
    } else if (updatedValue.propertyName === this._imageCheckBoxDescription.name) {
      this.imageCheckBoxValue = updatedValue.value.value as boolean;
      this.showInfoFromUi(updatedValue);
    } else if (updatedValue.propertyName === this._cityDescription.name) {
      this.city = updatedValue.value.value as string;
      this.showInfoFromUi(updatedValue);
    } else if (updatedValue.propertyName === this._stateDescription.name) {
      this.state = updatedValue.value.value as string;
      this.showInfoFromUi(updatedValue);
    } else if (updatedValue.propertyName === this._useLengthDescription.name) {
      this.useLength = updatedValue.value.value as boolean;
      this.showInfoFromUi(updatedValue);
      this.syncLengthState();
    } else if (updatedValue.propertyName === this._lengthDescription.name) {
      this.length = updatedValue.value.value as number;
      this.showInfoFromUi(updatedValue);
    } else if (updatedValue.propertyName === this._surveyLengthDescription.name) {
      this.surveyLength = updatedValue.value.value as number;
      this.showInfoFromUi(updatedValue);
    } else if (updatedValue.propertyName === this._colorPickerDescription.name) {
      this.colorValue = updatedValue.value.value as number;
      this.showColorInfoFromUi(updatedValue);
    }

    // return true is change is valid
    return true;
  }
}<|MERGE_RESOLUTION|>--- conflicted
+++ resolved
@@ -91,19 +91,7 @@
 
 class PointTwoPopupSettingsProvider extends DialogLayoutDataProvider {
   // ------------- text based edit field ---------------
-<<<<<<< HEAD
   private _sourceDescription = PropertyDescriptionHelper.buildTextEditorDescription("source", IModelApp.i18n.translate("SampleApp:tools.ToolWithSettings.Prompts.Source"));
-=======
-  private static _sourcePropertyName = "source";
-  private static _getSourceDescription = (): PropertyDescription => {
-    return {
-      name: PointTwoPopupSettingsProvider._sourcePropertyName,
-      displayLabel: IModelApp.i18n.translate("SampleApp:tools.ToolWithSettings.Prompts.Source"),
-      typename: "string",
-    };
-  };
-
->>>>>>> e38e9537
   private _sourceValue: DialogItemValue = { value: "unknown" };
 
   public get source(): string {
@@ -199,40 +187,10 @@
     this._colorOptionValue.value = option;
   }
 
-<<<<<<< HEAD
   // ------------- Color Picker ---------------
   private _colorPickerDescription = PropertyDescriptionHelper.buildColorPickerDescription("color", IModelApp.i18n.translate("SampleApp:tools.ToolWithSettings.Prompts.Color"),
     [ColorByName.blue, ColorByName.red, ColorByName.green, ColorByName.yellow, ColorByName.black, ColorByName.gray, ColorByName.purple, ColorByName.pink],
     2);
-=======
-  // ------------- Color ---------------
-  private static _colorName = "color";
-  private static _getColorDescription = (): PropertyDescription => {
-    return {
-      name: ToolWithSettings._colorName,
-      displayLabel: IModelApp.i18n.translate("SampleApp:tools.ToolWithSettings.Prompts.Color"),
-      typename: "number",
-      editor: {
-        name: "color-picker",
-        params: [{
-          type: PropertyEditorParamTypes.ColorData,
-          colorValues: [
-            ColorByName.blue as number,
-            ColorByName.red as number,
-            ColorByName.green as number,
-            ColorByName.yellow as number,
-            ColorByName.black as number,
-            ColorByName.gray as number,
-            ColorByName.purple as number,
-            ColorByName.pink as number,
-          ],
-          numColumns: 2,
-        } as ColorEditorParams,
-        ],
-      },
-    };
-  };
->>>>>>> e38e9537
 
   private _colorValue: DialogItemValue = { value: ColorByName.blue as number };
 
@@ -253,20 +211,7 @@
   }
 
   // ------------- boolean based toggle button ---------------
-<<<<<<< HEAD
   private _lockToggleDescription = PropertyDescriptionHelper.buildToggleDescription("lockToggle", IModelApp.i18n.translate("SampleApp:tools.ToolWithSettings.Prompts.Lock"));
-=======
-  private static _lockToggleName = "lockToggle";
-  private static _getLockToggleDescription = (): PropertyDescription => {
-    return {
-      name: ToolWithSettings._lockToggleName,
-      displayLabel: IModelApp.i18n.translate("SampleApp:tools.ToolWithSettings.Prompts.Lock"),
-      typename: "boolean",
-      editor: { name: "toggle" },
-    };
-  };
-
->>>>>>> e38e9537
   private _lockToggleDisabled = false;
   private _lockValue: DialogItemValue = { value: true };
 
@@ -279,33 +224,10 @@
   }
 
   // ------------- boolean based toggle button ---------------
-<<<<<<< HEAD
   private _imageCheckBoxDescription = PropertyDescriptionHelper.buildImageCheckBoxDescription("imageCheckBox", "", "icon-clear-night", "icon-clear-day", [{
     type: PropertyEditorParamTypes.SuppressEditorLabel,
     suppressLabelPlaceholder: true,
   } as SuppressLabelEditorParams]);
-=======
-  private static _imageCheckBoxName = "imageCheckBox";
-  private static _getImageCheckBoxDescription = (): PropertyDescription => {
-    return {
-      name: ToolWithSettings._imageCheckBoxName,
-      displayLabel: "",
-      typename: "boolean",
-      editor: {
-        name: "image-check-box",
-        params: [{
-          type: PropertyEditorParamTypes.CheckBoxImages,
-          imageOff: "icon-clear-night",
-          imageOn: "icon-clear-day",
-        } as ImageCheckBoxParams, {
-          type: PropertyEditorParamTypes.SuppressEditorLabel,
-          suppressLabelPlaceholder: true,
-        } as SuppressLabelEditorParams,
-        ],
-      },
-    };
-  };
->>>>>>> e38e9537
 
   private _imageCheckboxDisabled = false;
   private _imageCheckBoxValue: DialogItemValue = { value: true };
@@ -319,19 +241,7 @@
   }
 
   // ------------- text based edit field ---------------
-<<<<<<< HEAD
   private _cityDescription = PropertyDescriptionHelper.buildTextEditorDescription("city", IModelApp.i18n.translate("SampleApp:tools.ToolWithSettings.Prompts.City"));
-=======
-  private static _cityName = "city";
-  private static _getCityDescription = (): PropertyDescription => {
-    return {
-      name: ToolWithSettings._cityName,
-      displayLabel: IModelApp.i18n.translate("SampleApp:tools.ToolWithSettings.Prompts.City"),
-      typename: "string",
-    };
-  };
-
->>>>>>> e38e9537
   private _cityValue: DialogItemValue = { value: "Exton" };
 
   public get city(): string {
@@ -343,7 +253,6 @@
   }
 
   // ------------- text based edit field ---------------
-<<<<<<< HEAD
   private _stateDescription = PropertyDescriptionHelper.buildTextEditorDescription("state", IModelApp.i18n.translate("SampleApp:tools.ToolWithSettings.Prompts.State"),
     [
       {
@@ -352,24 +261,6 @@
       } as InputEditorSizeParams,
     ]
   );
-=======
-  private static _stateName = "state";
-  private static _getStateDescription = (): PropertyDescription => {
-    return {
-      name: ToolWithSettings._stateName,
-      displayLabel: IModelApp.i18n.translate("SampleApp:tools.ToolWithSettings.Prompts.State"),
-      typename: "string",
-      editor: {
-        params: [{
-          type: PropertyEditorParamTypes.InputEditorSize,
-          size: 4,
-          /* maxLength: 60,*/
-        } as InputEditorSizeParams,
-        ],
-      },
-    };
-  };
->>>>>>> e38e9537
 
   private _stateValue: DialogItemValue = { value: "PA" };
 
@@ -382,19 +273,7 @@
   }
 
   // ------------- text based edit field ---------------
-<<<<<<< HEAD
   private _coordinateDescription = PropertyDescriptionHelper.buildTextEditorDescription("coordinate", IModelApp.i18n.translate("SampleApp:tools.ToolWithSettings.Prompts.Coordinate"));
-=======
-  private static _coordinateName = "coordinate";
-  private static _getCoordinateDescription = (): PropertyDescription => {
-    return {
-      name: ToolWithSettings._coordinateName,
-      displayLabel: IModelApp.i18n.translate("SampleApp:tools.ToolWithSettings.Prompts.Coordinate"),
-      typename: "string",
-    };
-  };
-
->>>>>>> e38e9537
   private _coordinateValue: DialogItemValue = { value: "0.0, 0.0, 0.0" };
 
   public get coordinate(): string {
@@ -420,19 +299,7 @@
     return undefined;
   }
 
-<<<<<<< HEAD
   private _stationDescription = PropertyDescriptionHelper.buildTextEditorDescription("station", IModelApp.i18n.translate("SampleApp:tools.ToolWithSettings.Prompts.Station"));
-=======
-  private static _stationName = "station";
-  private static _getStationDescription = (): PropertyDescription => {
-    return {
-      name: ToolWithSettings._stationName,
-      displayLabel: IModelApp.i18n.translate("SampleApp:tools.ToolWithSettings.Prompts.Station"),
-      typename: "string",
-    };
-  };
-
->>>>>>> e38e9537
   private formatStation(numberValue: number): string {
     if (this.stationFormatterSpec) {
       return IModelApp.quantityFormatter.formatQuantity(numberValue, this.stationFormatterSpec);
@@ -451,7 +318,6 @@
   }
 
   // ------------- use length toggle  ---------------
-<<<<<<< HEAD
   private _useLengthDescription = PropertyDescriptionHelper.buildCheckboxDescription("useLength", "",
     [
       {
@@ -460,25 +326,6 @@
       } as SuppressLabelEditorParams,
     ]
   );
-=======
-  private static _useLengthName = "useLength";
-  private static _getUseLengthDescription = (): PropertyDescription => {
-    return {
-      name: ToolWithSettings._useLengthName,
-      displayLabel: "",
-      typename: "boolean",
-      editor: {
-        params: [{
-          type: PropertyEditorParamTypes.SuppressEditorLabel,
-          suppressLabelPlaceholder: true,
-        } as SuppressLabelEditorParams,
-        ],
-      },
-    };
-  };
-
-  private _isUseLengthCheckboxDisabled = false;
->>>>>>> e38e9537
   private _useLengthValue: DialogItemValue = { value: true };
 
   public get useLength(): boolean {
