/*---------------------------------------------------------------------------------------------
* Copyright (c) Bentley Systems, Incorporated. All rights reserved.
* See LICENSE.md in the project root for license terms and full copyright notice.
*--------------------------------------------------------------------------------------------*/
// cSpell:ignore picklist

import { Logger } from "@bentley/bentleyjs-core";
import { Point3d } from "@bentley/geometry-core";
import { ColorByName, ColorDef } from "@bentley/imodeljs-common";
import {
  AngleDescription, BeButtonEvent, EventHandled, IModelApp, LengthDescription, NotifyMessageDetails, OutputMessagePriority, PrimitiveTool,
  QuantityType, SurveyLengthDescription, ToolAssistance, ToolAssistanceImage,
} from "@bentley/imodeljs-frontend";
import { FormatterSpec } from "@bentley/imodeljs-quantity";
import {
  DialogItem, DialogLayoutDataProvider, DialogProperty, DialogPropertyItem, DialogPropertySyncItem,
  InputEditorSizeParams, PropertyChangeResult, PropertyChangeStatus, PropertyDescriptionHelper,
  PropertyEditorParamTypes, RelativePosition, SuppressLabelEditorParams, SyncPropertiesChangeEvent,
} from "@bentley/ui-abstract";
import { CursorInformation, MenuItemProps, UiFramework } from "@bentley/ui-framework";

enum ToolOptions {
  Red = 1,
  White = 2,
  Blue = 3,
  Yellow = 4,
  Purple = 5,
  Pink = 6,
  Green = 7,
}

enum ToolOptionNames {
  Red = "Red",
  White = "White",
  Blue = "Blue",
  Yellow = "Yellow",
  Purple = "Purple",
  Pink = "Pink",
  Green = "Green",
}

class PointOnePopupSettingsProvider extends DialogLayoutDataProvider {
  // ------------- Weight ---------------
  public weightProperty = new DialogProperty<number>(PropertyDescriptionHelper.buildWeightPickerDescription("weight", IModelApp.i18n.translate("SampleApp:tools.ToolWithSettings.Prompts.Weight")), 3);

  /** Called by UI to inform data provider of changes.  */
  public applyUiPropertyChange = (updatedValue: DialogPropertySyncItem): void => {
    if (updatedValue.propertyName === this.weightProperty.name) {
      this.weightProperty.value = updatedValue.value.value! as number;
      const msg = `Set Weight = ${this.weightProperty.value}`;
      IModelApp.notifications.outputMessage(new NotifyMessageDetails(OutputMessagePriority.Info, msg));
    }
  };

  /** Called by UI to request available properties when UI is manually created. */
  public supplyDialogItems(): DialogItem[] | undefined {
    return [
      this.weightProperty.toDialogItem({ rowPriority: 1, columnIndex: 1 }),
    ];
  }

  /** Get Sync UI Control Properties Event */
  public onSyncPropertiesChangeEvent = new SyncPropertiesChangeEvent();

  /** Called by UI to validate a property value */
  public validateProperty(_item: DialogPropertyItem): PropertyChangeResult {
    return { status: PropertyChangeStatus.Success };
  }

  /** Called to sync properties synchronously if a UiDataProvider is active for the UI */
  public syncProperties(_syncProperties: DialogPropertySyncItem[]) {
    return;
  }
}

class PointTwoPopupSettingsProvider extends DialogLayoutDataProvider {
  // ------------- text based edit field ---------------
  public sourceProperty = new DialogProperty<string>(
    PropertyDescriptionHelper.buildTextEditorDescription("source", IModelApp.i18n.translate("SampleApp:tools.ToolWithSettings.Prompts.Source")),
    "unknown", undefined);

  /** Called by UI to inform data provider of changes.  */
  public applyUiPropertyChange = (prop: DialogPropertySyncItem): void => {
    if (prop.propertyName === this.sourceProperty.name) {
      this.sourceProperty.value = prop.value.value ? prop.value.value as string : "";
      const msg = `Set Source = ${this.sourceProperty.value}`;
      IModelApp.notifications.outputMessage(new NotifyMessageDetails(OutputMessagePriority.Info, msg));
    }
  };

  /** Called by UI to request available properties when UI is manually created. */
  public supplyDialogItems(): DialogItem[] | undefined {
    return [
      this.sourceProperty.toDialogItem({ rowPriority: 1, columnIndex: 1 }),
    ];
  }

  /** Get Sync UI Control Properties Event */
  public onSyncPropertiesChangeEvent = new SyncPropertiesChangeEvent();

  /** Called by UI to validate a property value */
  public validateProperty(_item: DialogPropertyItem): PropertyChangeResult {
    return { status: PropertyChangeStatus.Success };
  }

  /** Called to sync properties synchronously if a UiDataProvider is active for the UI */
  public syncProperties(_syncProperties: DialogPropertySyncItem[]) {
    return;
  }
}

export class ToolWithSettings extends PrimitiveTool {
  private _pointOnePopupSettingsProvider = new PointOnePopupSettingsProvider();
  private _pointTwoPopupSettingsProvider = new PointTwoPopupSettingsProvider();
  public static toolId = "ToolWithSettings";
  public points: Point3d[] = [];
  private _showCoordinatesOnPointerMove = false;

  private toggleCoordinateUpdate() {
    this._showCoordinatesOnPointerMove = !this._showCoordinatesOnPointerMove;
  }

  // ------------- use length toggle  ---------------
  public useLengthProperty = new DialogProperty<boolean>(
    PropertyDescriptionHelper.buildCheckboxDescription("useLength", "",
      [
        {
          type: PropertyEditorParamTypes.SuppressEditorLabel,
          suppressLabelPlaceholder: true,
        } as SuppressLabelEditorParams,
      ]
    ),
    true, undefined, false);

  // ------------- Color Enum ---------------
  private enumAsPicklistMessage(str: string) { return IModelApp.i18n.translate(`SampleApp:tools.ToolWithSettings.Options.${str}`); }
  private getColorChoices = () => {
    return this.useLengthProperty.isDisabled ? [
      { label: this.enumAsPicklistMessage(ToolOptionNames.Red), value: ToolOptions.Red },
      { label: this.enumAsPicklistMessage(ToolOptionNames.White), value: ToolOptions.White },
      { label: this.enumAsPicklistMessage(ToolOptionNames.Blue), value: ToolOptions.Blue },
      { label: this.enumAsPicklistMessage(ToolOptionNames.Yellow), value: ToolOptions.Yellow },
      { label: this.enumAsPicklistMessage(ToolOptionNames.Purple), value: ToolOptions.Purple },
      { label: this.enumAsPicklistMessage(ToolOptionNames.Pink), value: ToolOptions.Pink },
      { label: this.enumAsPicklistMessage(ToolOptionNames.Green), value: ToolOptions.Green },
    ] :
      [
        { label: this.enumAsPicklistMessage(ToolOptionNames.Red), value: ToolOptions.Red },
        { label: this.enumAsPicklistMessage(ToolOptionNames.White), value: ToolOptions.White },
        { label: this.enumAsPicklistMessage(ToolOptionNames.Blue), value: ToolOptions.Blue },
        { label: this.enumAsPicklistMessage(ToolOptionNames.Yellow), value: ToolOptions.Yellow },
      ];
  };

  public colorOptionProperty = new DialogProperty<number>(PropertyDescriptionHelper.buildEnumPicklistEditorDescription(
    "colorOption", IModelApp.i18n.translate("SampleApp:tools.ToolWithSettings.Prompts.Color"), this.getColorChoices()), ToolOptions.Blue as number);

  // ------------- Color Picker ---------------
  public colorPickerProperty = new DialogProperty<number>(PropertyDescriptionHelper.buildColorPickerDescription("color", IModelApp.i18n.translate("SampleApp:tools.ToolWithSettings.Prompts.Color"),
    [ColorByName.blue, ColorByName.red, ColorByName.green, ColorByName.yellow, ColorByName.black, ColorByName.gray, ColorByName.purple, ColorByName.pink],
    2), ColorByName.blue);

  // ------------- boolean based toggle button ---------------
  public lockProperty = new DialogProperty<boolean>(PropertyDescriptionHelper.buildToggleDescription("lockToggle", IModelApp.i18n.translate("SampleApp:tools.ToolWithSettings.Prompts.Lock")), true, undefined, false);

  // ------------- boolean based toggle button ---------------
  public imageCheckBoxProperty = new DialogProperty<boolean>(
    PropertyDescriptionHelper.buildImageCheckBoxDescription("imageCheckBox", "", "icon-clear-night", "icon-clear-day", [{
      type: PropertyEditorParamTypes.SuppressEditorLabel, suppressLabelPlaceholder: true,
    } as SuppressLabelEditorParams]),
    true, undefined, false);

  // ------------- text based edit field ---------------
  public cityProperty = new DialogProperty<string>(
    PropertyDescriptionHelper.buildTextEditorDescription("city", IModelApp.i18n.translate("SampleApp:tools.ToolWithSettings.Prompts.City")),
    "Exton", undefined);

  // ------------- text based edit field ---------------
  public stateProperty = new DialogProperty<string>(
    PropertyDescriptionHelper.buildTextEditorDescription("state", IModelApp.i18n.translate("SampleApp:tools.ToolWithSettings.Prompts.State"),
      [
        {
          type: PropertyEditorParamTypes.InputEditorSize,
          size: 4,
        } as InputEditorSizeParams,
      ]
    ),
    "PA", undefined);

  // ------------- text based edit field ---------------
  public coordinateProperty = new DialogProperty<string>(
    PropertyDescriptionHelper.buildTextEditorDescription("coordinate", IModelApp.i18n.translate("SampleApp:tools.ToolWithSettings.Prompts.Coordinate")),
    "0.0, 0.0, 0.0", undefined);

  // ------------- display station value as text  ---------------
  private _stationFormatterSpec?: FormatterSpec;
  public get stationFormatterSpec(): FormatterSpec | undefined {
    if (this._stationFormatterSpec)
      return this._stationFormatterSpec;

    const formatterSpec = IModelApp.quantityFormatter.findFormatterSpecByQuantityType(QuantityType.Stationing);
    if (formatterSpec) {
      this._stationFormatterSpec = formatterSpec;
      return formatterSpec;
    }

    Logger.logError("UITestApp.ToolWithSettings", "Station formatterSpec was expected to be set before tool started.");
    return undefined;
  }

  private formatStation(numberValue: number): string {
    if (this.stationFormatterSpec) {
      return IModelApp.quantityFormatter.formatQuantity(numberValue, this.stationFormatterSpec);
    }
    return numberValue.toFixed(2);
  }

  public stationProperty = new DialogProperty<string>(
    PropertyDescriptionHelper.buildTextEditorDescription("station", IModelApp.i18n.translate("SampleApp:tools.ToolWithSettings.Prompts.Station")),
    this.formatStation(0.0), undefined);

  // ------------- Length (persisted in meters) ---------------
  public lengthProperty = new DialogProperty<number>(new LengthDescription("length"), 1.5);

  // ------------- Survey Length ---------------
  public surveyLengthProperty = new DialogProperty<number>(new SurveyLengthDescription("surveyLength", "Survey"), 51.25);

  // ------------- Angle ---------------
  public angleProperty = new DialogProperty<number>(new AngleDescription("angle", "Angle"), 0.0);

  // -------- end of ToolSettings ----------

  public requireWriteableTarget(): boolean { return false; }
  public onPostInstall() {
    super.onPostInstall();
    this.setupAndPromptForNextAction();
    this.points = [];
  }
  public onUnsuspend(): void { this.provideToolAssistance(); }

  /** Establish current tool state and initialize drawing aides following onPostInstall, onDataButtonDown, onUndoPreviousStep, or other events that advance or back up the current tool state.
   * Enable snapping or auto-locate for AccuSnap.
   * Setup AccuDraw using AccuDrawHintBuilder.
   * Set view cursor when default cursor isn't applicable.
   * Provide tool assistance.
   */
  protected setupAndPromptForNextAction(): void {
    const offset = IModelApp.uiAdmin.createXAndY(8, 0);

    if (1 === this.points.length)
      IModelApp.uiAdmin.openToolSettingsPopup(this._pointOnePopupSettingsProvider, IModelApp.uiAdmin.cursorPosition, offset, this._handleToolSettingsPopupCancel, RelativePosition.Right);
    else if (2 === this.points.length) {
      IModelApp.uiAdmin.openToolSettingsPopup(this._pointTwoPopupSettingsProvider, IModelApp.uiAdmin.cursorPosition, offset, this._handleToolSettingsPopupCancel, RelativePosition.Right);
    }

    this.provideToolAssistance();
  }

  private _handleToolSettingsPopupCancel = () => {
<<<<<<< HEAD
    // TODO - do not close when clicked outside because controls with embedded <Popup> will cause both parent popup to close.
    // IModelApp.uiAdmin.closeToolSettingsPopup();
=======
    IModelApp.uiAdmin.closeToolSettingsPopup();
>>>>>>> ec6e223e
  };

  /** A tool is responsible for providing tool assistance appropriate to the current tool state following significant events.
   * After onPostInstall to establish instructions for the initial tool state.
   * After onUnsuspend to reestablish instructions when no longer suspended by a ViewTool or InputCollector.
   * After onDataButtonDown (or other tool event) advances or backs up the current tool state.
   * After onUndoPreviousStep or onRedoPreviousStep modifies the current tool state.
   */
  protected provideToolAssistance(): void {
    const mainInstruction = ToolAssistance.createInstruction(ToolAssistanceImage.CursorClick, IModelApp.i18n.translate("SampleApp:tools.ToolWithSettings.Prompts.GetPoint"));
    const instructions = ToolAssistance.createInstructions(mainInstruction);

    IModelApp.notifications.setToolAssistance(instructions);
  }

  private showInfoFromCursorMenu(label: string) {
    const msg = `Context Menu selection - ${label}`;
    IModelApp.notifications.outputMessage(new NotifyMessageDetails(OutputMessagePriority.Info, msg));
  }

  public async onDataButtonDown(ev: BeButtonEvent): Promise<EventHandled> {
    // Used to test Cursor Menu
    if (ev.isAltKey) {
      const menuItems: MenuItemProps[] = [];
      menuItems.push({ id: "entry1", item: { label: "Label1", icon: "icon-placeholder", execute: () => { this.showInfoFromCursorMenu("hello from entry1"); } } });
      menuItems.push({ id: "entry2", item: { label: "Label2", execute: () => { this.showInfoFromCursorMenu("hello from entry2"); } } });
      menuItems.push({ id: "entry3", item: { label: "Label3", icon: "icon-placeholder", execute: () => { this.showInfoFromCursorMenu("hello from entry3"); } } });

      UiFramework.openCursorMenu({ items: menuItems, position: { x: CursorInformation.cursorX, y: CursorInformation.cursorY } });
      return EventHandled.No;
    }

    this.points.push(ev.point.clone());
    if (2 === this.points.length) {
      const msg = `Point One -> Weight=${this._pointOnePopupSettingsProvider.weightProperty.value}`;
      IModelApp.notifications.outputMessage(new NotifyMessageDetails(OutputMessagePriority.Info, msg));
    } else if (3 === this.points.length) {
      const msg = `Point Two -> Source=${this._pointTwoPopupSettingsProvider.sourceProperty.value}`;
      IModelApp.notifications.outputMessage(new NotifyMessageDetails(OutputMessagePriority.Info, msg));
    }

    this.toggleCoordinateUpdate();
    IModelApp.uiAdmin.closeToolSettingsPopup();
    if (3 === this.points.length)
      this.points = [];
    this.setupAndPromptForNextAction();

    return EventHandled.No;
  }

  public async onResetButtonUp(_ev: BeButtonEvent): Promise<EventHandled> {
    IModelApp.uiAdmin.closeToolSettingsPopup();

    /* Common reset behavior for primitive tools is calling onReinitialize to restart or exitTool to terminate. */
    this.onReinitialize();
    return EventHandled.No;
  }

  private syncCoordinateValue(coordinate: string, station: string, distance: number): void {
    this.coordinateProperty.value = coordinate;
    this.coordinateProperty.isDisabled = true;

    this.stationProperty.value = station;
    this.stationProperty.isDisabled = false;

    this.surveyLengthProperty.value = distance;
    this.surveyLengthProperty.displayValue = (this.surveyLengthProperty.description as SurveyLengthDescription).format(distance);
    this.syncToolSettingsProperties([this.coordinateProperty.syncItem, this.stationProperty.syncItem, this.surveyLengthProperty.syncItem]);
  }

  public async onKeyTransition(wentDown: boolean, keyEvent: KeyboardEvent): Promise<EventHandled> {
    if (wentDown && keyEvent.key === "1") {
      this.useLengthProperty.isDisabled = !this.useLengthProperty.isDisabled;
      // test updating color option and available colors by providing a new enum list
      this.colorOptionProperty.value = this.useLengthProperty.isDisabled ? ToolOptions.Pink : ToolOptions.Red;
      this.colorOptionProperty.description = PropertyDescriptionHelper.buildEnumPicklistEditorDescription("colorOption",
        IModelApp.i18n.translate("SampleApp:tools.ToolWithSettings.Prompts.Color"), this.getColorChoices());
      const syncColorItem: DialogPropertySyncItem = { propertyName: this.colorOptionProperty.name, value: this.colorOptionProperty.dialogItemValue, property: this.colorOptionProperty.description };
      this.syncToolSettingsProperties([this.useLengthProperty.syncItem, syncColorItem]);
      const msg = `UseLength checkbox is now '${this.useLengthProperty.isDisabled ? "disabled" : "enabled"}'`;
      IModelApp.notifications.outputMessage(new NotifyMessageDetails(OutputMessagePriority.Info, msg));
      return EventHandled.Yes;
    } else if (wentDown && keyEvent.key === "2") {
      this.imageCheckBoxProperty.isDisabled = !this.imageCheckBoxProperty.isDisabled;
      this.syncToolSettingsProperties([this.imageCheckBoxProperty.syncItem]);
      const msg = `ImageCheckbox is now '${this.imageCheckBoxProperty.isDisabled ? "disabled" : "enabled"}'`;
      IModelApp.notifications.outputMessage(new NotifyMessageDetails(OutputMessagePriority.Info, msg));
      return EventHandled.Yes;
    } else if (wentDown && keyEvent.key === "3") {
      this.lockProperty.isDisabled = !this.lockProperty.isDisabled;
      this.syncToolSettingsProperties([this.lockProperty.syncItem]);
      const msg = `Lock Toggle is now '${this.lockProperty.isDisabled ? "disabled" : "enabled"}'`;
      IModelApp.notifications.outputMessage(new NotifyMessageDetails(OutputMessagePriority.Info, msg));
      return EventHandled.Yes;
    }
    return super.onKeyTransition(wentDown, keyEvent);
  }

  public async onMouseMotion(ev: BeButtonEvent): Promise<void> {
    if (!this._showCoordinatesOnPointerMove)
      return;

    const point = ev.point.clone();
    const formattedString: string = `${point.x.toFixed(2)}, ${point.y.toFixed(2)}, ${point.z.toFixed(2)}`;
    let distance = 0;
    if (this.points.length > 0)
      distance = point.distance(this.points[0]);

    this.syncCoordinateValue(formattedString, this.formatStation(distance), distance);
  }

  public onRestartTool(): void {
    const tool = new ToolWithSettings();
    if (!tool.run())
      this.exitTool();
  }

  /** Used to supply DefaultToolSettingProvider with a list of properties to use to generate ToolSettings.  If undefined then no ToolSettings will be displayed */
  public supplyToolSettingsProperties(): DialogItem[] | undefined {
    const toolSettings = new Array<DialogItem>();
    toolSettings.push(this.colorOptionProperty.toDialogItem({ rowPriority: 1, columnIndex: 1 }));
    toolSettings.push(this.colorPickerProperty.toDialogItem({ rowPriority: 2, columnIndex: 2 }));
    toolSettings.push(this.lockProperty.toDialogItem({ rowPriority: 5, columnIndex: 2 }));
    toolSettings.push(this.cityProperty.toDialogItem({ rowPriority: 10, columnIndex: 2 }));
    toolSettings.push(this.stateProperty.toDialogItem({ rowPriority: 10, columnIndex: 4 }));
    toolSettings.push(this.coordinateProperty.toDialogItem({ rowPriority: 15, columnIndex: 2 }));
    toolSettings.push(this.stationProperty.toDialogItem({ rowPriority: 16, columnIndex: 2 }));
    const lengthLock = this.useLengthProperty.toDialogItem({ rowPriority: 20, columnIndex: 0 });
    toolSettings.push(this.lengthProperty.toDialogItem({ rowPriority: 20, columnIndex: 2 }, lengthLock));
    toolSettings.push(this.surveyLengthProperty.toDialogItem({ rowPriority: 21, columnIndex: 2 }));
    toolSettings.push(this.angleProperty.toDialogItem({ rowPriority: 25, columnIndex: 2 }));
    toolSettings.push(this.imageCheckBoxProperty.toDialogItem({ rowPriority: 30, columnIndex: 2 }));
    return toolSettings;
  }

  private showColorInfoFromUi(updatedValue: DialogPropertySyncItem) {
    const colorDef = ColorDef.create(this.colorPickerProperty.value);
    const msg = `Property '${updatedValue.propertyName}' updated to value ${colorDef.toRgbString()}`;
    IModelApp.notifications.outputMessage(new NotifyMessageDetails(OutputMessagePriority.Info, msg));
  }

  private showInfoFromUi(updatedValue: DialogPropertySyncItem) {
    const msg = `Property '${updatedValue.propertyName}' updated to value ${updatedValue.value.value}`;
    IModelApp.notifications.outputMessage(new NotifyMessageDetails(OutputMessagePriority.Info, msg));
  }

  private syncLengthState(): void {
    this.lengthProperty.displayValue = (this.lengthProperty.description as LengthDescription).format(this.lengthProperty.value);
    this.lengthProperty.isDisabled = !this.useLengthProperty.value;
    this.syncToolSettingsProperties([this.lengthProperty.syncItem]);
  }

  /** Used to send changes from UI back to Tool */
  public applyToolSettingPropertyChange(updatedValue: DialogPropertySyncItem): boolean {
    if (updatedValue.propertyName === this.lockProperty.name) {
      this.lockProperty.value = updatedValue.value.value as boolean;
      this.showInfoFromUi(updatedValue);
    } else if (updatedValue.propertyName === this.imageCheckBoxProperty.name) {
      this.imageCheckBoxProperty.value = updatedValue.value.value as boolean;
      this.showInfoFromUi(updatedValue);
    } else if (updatedValue.propertyName === this.cityProperty.name) {
      this.cityProperty.value = updatedValue.value.value as string;
      this.showInfoFromUi(updatedValue);
    } else if (updatedValue.propertyName === this.stateProperty.name) {
      this.stateProperty.value = updatedValue.value.value as string;
      this.showInfoFromUi(updatedValue);
    } else if (updatedValue.propertyName === this.useLengthProperty.name) {
      this.useLengthProperty.value = updatedValue.value.value as boolean;
      this.showInfoFromUi(updatedValue);
      this.syncLengthState();
    } else if (updatedValue.propertyName === this.lengthProperty.name) {
      this.lengthProperty.value = updatedValue.value.value as number;
      this.showInfoFromUi(updatedValue);
    } else if (updatedValue.propertyName === this.surveyLengthProperty.name) {
      this.surveyLengthProperty.value = updatedValue.value.value as number;
      this.showInfoFromUi(updatedValue);
    } else if (updatedValue.propertyName === this.colorPickerProperty.name) {
      this.colorPickerProperty.value = updatedValue.value.value as number;
      this.showColorInfoFromUi(updatedValue);
    }

    // return true is change is valid
    return true;
  }
}<|MERGE_RESOLUTION|>--- conflicted
+++ resolved
@@ -257,12 +257,7 @@
   }
 
   private _handleToolSettingsPopupCancel = () => {
-<<<<<<< HEAD
-    // TODO - do not close when clicked outside because controls with embedded <Popup> will cause both parent popup to close.
-    // IModelApp.uiAdmin.closeToolSettingsPopup();
-=======
     IModelApp.uiAdmin.closeToolSettingsPopup();
->>>>>>> ec6e223e
   };
 
   /** A tool is responsible for providing tool assistance appropriate to the current tool state following significant events.
