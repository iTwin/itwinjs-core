--- conflicted
+++ resolved
@@ -232,17 +232,6 @@
   }
 
   // ------------- text based edit field ---------------
-<<<<<<< HEAD
-  public numberProperty = new DialogProperty<number>(
-    PropertyDescriptionHelper.buildNumberEditorDescription("numberVal", IModelApp.i18n.translate("SampleApp:tools.ToolWithSettings.Prompts.Number"),
-      {
-        type: PropertyEditorParamTypes.Range,
-        step: 2,
-        precision: 0,
-        minimum: 0,
-        maximum: 1000,
-      } as RangeEditorParams), 14.0);
-=======
   private _numberProperty: DialogProperty<number> | undefined;
   public get numberProperty() {
     if (!this._numberProperty)
@@ -257,7 +246,6 @@
           } as RangeEditorParams), 14.0);
     return this._numberProperty;
   }
->>>>>>> dce43491
 
   // ------------- display station value as text  ---------------
   private _stationFormatterSpec?: FormatterSpec;
