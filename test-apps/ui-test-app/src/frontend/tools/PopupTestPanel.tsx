/*---------------------------------------------------------------------------------------------
* Copyright (c) Bentley Systems, Incorporated. All rights reserved.
* See LICENSE.md in the project root for license terms and full copyright notice.
*--------------------------------------------------------------------------------------------*/

import * as React from "react";
import { DatePickerPopupButton, DatePickerPopupButtonProps } from "@itwin/components-react";
<<<<<<< HEAD
import { PopupManager, UiFramework } from "@itwin/appui-react";
=======
import { BadgeType } from "@itwin/core-react";
import { ModalDialogManager, ModelessDialogManager, PopupManager } from "@itwin/appui-react";
>>>>>>> a393e48d
import { SampleModelessDialog } from "../appui/dialogs/SampleModelessDialog";
import { TestModalDialog } from "../appui/dialogs/TestModalDialog";

import { SamplePopupContextMenu } from "../appui/frontstages/component-examples/SamplePopupContextMenu";
import { TableExampleContent } from "../appui/contentviews/TableExampleContent";
import "./PopupTestPanel.scss";
import { AbstractToolbarProps, RelativePosition } from "@itwin/appui-abstract";
import { WeightPickerHost } from "../appui/frontstages/component-examples/ComponentExamplesProvider";
import { Button } from "@itwin/itwinui-react";

export function DatePickerHost(props: DatePickerPopupButtonProps) {
  const { onDateChange, selected, ...otherProp } = props;
  const [currentDate, setCurrentDate] = React.useState(selected);

  const handleOnDateChange = React.useCallback((day: Date) => {
    onDateChange && onDateChange(day);
    setCurrentDate(day);
  }, [onDateChange]);

  return (
    <DatePickerPopupButton style={{ width: "fit-content" }} selected={currentDate} onDateChange={handleOnDateChange} {...otherProp} />
  );
}

export function PopupTestPanel() {
  const divRef = React.useRef<HTMLDivElement>(null);

  const closeToolbar = React.useCallback(() => {
    // eslint-disable-next-line no-console
    console.log(`closeToolbar`);
    PopupManager.hideToolbar();
  }, []);

  const handleShowToolbarClick = React.useCallback(() => {
    const toolbarProps: AbstractToolbarProps = {
      items: [
        { id: "Mode-1", itemPriority: 10, label: "Mode 1", icon: "icon-placeholder", badgeType: BadgeType.New, execute: () => { } },
        { id: "Mode-2", itemPriority: 20, label: "Mode 2", icon: "icon-placeholder", execute: () => { } },
      ],
    };

    PopupManager.showToolbar(toolbarProps, divRef.current?.ownerDocument.documentElement ?? document.documentElement,
      { x: 50, y: 250 }, { x: 0, y: 0 }, closeToolbar, closeToolbar, RelativePosition.TopRight);
  }, [closeToolbar]);

  const handleOpenModalClick = React.useCallback(() => {
    UiFramework.dialogs.modal.openDialog(<TestModalDialog />, "TestModal", divRef.current?.ownerDocument ?? document);
  }, []);

  const handleOpenModelessClick = React.useCallback(() => {
    UiFramework.dialogs.modeless.openDialog(
      <SampleModelessDialog movable={true} dialogId={"SampleModeless"} />, "SampleModeless", divRef.current?.ownerDocument ?? document);
  }, []);

  return (
    <div className="test-popup-test-panel-container" ref={divRef}>
      <div className="test-popup-test-panel">
        <SamplePopupContextMenu />
        <DatePickerHost selected={new Date()} />
        <Button style={{ width: "180px" }} onClick={handleOpenModalClick}>Open Modal</Button>
        <Button style={{ width: "180px" }} onClick={handleOpenModelessClick}>Open Modeless</Button>
        <Button style={{ width: "180px" }} onClick={handleShowToolbarClick}>Open Toolbar</Button>
        <WeightPickerHost activeWeight={3} onLineWeightPick={() => { }} />
        {true && <div className="test-table-widget-container">
          <TableExampleContent />
        </div>}
      </div>
    </div>
  );
}<|MERGE_RESOLUTION|>--- conflicted
+++ resolved
@@ -5,12 +5,8 @@
 
 import * as React from "react";
 import { DatePickerPopupButton, DatePickerPopupButtonProps } from "@itwin/components-react";
-<<<<<<< HEAD
+import { BadgeType } from "@itwin/core-react";
 import { PopupManager, UiFramework } from "@itwin/appui-react";
-=======
-import { BadgeType } from "@itwin/core-react";
-import { ModalDialogManager, ModelessDialogManager, PopupManager } from "@itwin/appui-react";
->>>>>>> a393e48d
 import { SampleModelessDialog } from "../appui/dialogs/SampleModelessDialog";
 import { TestModalDialog } from "../appui/dialogs/TestModalDialog";
 
