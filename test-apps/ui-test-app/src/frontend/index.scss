<<<<<<< HEAD
/*---------------------------------------------------------------------------------------------
* Copyright (c) Bentley Systems, Incorporated. All rights reserved.
* See LICENSE.md in the project root for license terms and full copyright notice.
*--------------------------------------------------------------------------------------------*/
@import "~@itwin/core-react/lib/core-react/style/themecolors";
@import "~@itwin/itwinui-css/scss/style/typography";

body {
  margin: 0;
  padding: 0;
  font-family: $iui-sans;
  font-size: $iui-font-size;
  color: $buic-foreground-body;
}

.red-text {
  color: red;
=======
/*---------------------------------------------------------------------------------------------
* Copyright (c) Bentley Systems, Incorporated. All rights reserved.
* See LICENSE.md in the project root for license terms and full copyright notice.
*--------------------------------------------------------------------------------------------*/
@import "~@itwin/core-react/lib/cjs/core-react/style/themecolors";
@import "~@itwin/itwinui-css/scss/style/typography";

body {
  margin: 0;
  padding: 0;
  font-family: $iui-sans;
  font-size: $iui-font-size;
  color: $buic-foreground-body;
}

.red-text {
  color: red;
>>>>>>> 4d41f4fb
}<|MERGE_RESOLUTION|>--- conflicted
+++ resolved
@@ -1,22 +1,3 @@
-<<<<<<< HEAD
-/*---------------------------------------------------------------------------------------------
-* Copyright (c) Bentley Systems, Incorporated. All rights reserved.
-* See LICENSE.md in the project root for license terms and full copyright notice.
-*--------------------------------------------------------------------------------------------*/
-@import "~@itwin/core-react/lib/core-react/style/themecolors";
-@import "~@itwin/itwinui-css/scss/style/typography";
-
-body {
-  margin: 0;
-  padding: 0;
-  font-family: $iui-sans;
-  font-size: $iui-font-size;
-  color: $buic-foreground-body;
-}
-
-.red-text {
-  color: red;
-=======
 /*---------------------------------------------------------------------------------------------
 * Copyright (c) Bentley Systems, Incorporated. All rights reserved.
 * See LICENSE.md in the project root for license terms and full copyright notice.
@@ -34,5 +15,4 @@
 
 .red-text {
   color: red;
->>>>>>> 4d41f4fb
 }