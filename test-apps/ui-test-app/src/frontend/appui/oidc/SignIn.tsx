/*---------------------------------------------------------------------------------------------
* Copyright (c) Bentley Systems, Incorporated. All rights reserved.
* See LICENSE.md in the project root for license terms and full copyright notice.
*--------------------------------------------------------------------------------------------*/
/** @packageDocumentation
 * @module OIDC
 */

import * as React from "react";
<<<<<<< HEAD
import { ClientRequestContext, ProcessDetector } from "@itwin/core-bentley";
=======
import {  ProcessDetector } from "@bentley/bentleyjs-core";
>>>>>>> 405c9a93
import { FrontendAuthorizationClient, isFrontendAuthorizationClient } from "@bentley/frontend-authorization-client";
import { IModelApp } from "@itwin/core-frontend";
import { SignInBase } from "./SignInBase";
import { CommonProps } from "@itwin/core-react";
import { UiFramework } from "@itwin/appui-react";

/** Properties for the [[SignIn]] component
 * @public
 */
export interface SignInProps extends CommonProps {
  /** Handler called after sign-in has completed */
  onSignedIn?: () => void;
  /** Handler for the Register link */
  onRegister?: () => void;
  /** Handler for the Offline link */
  onOffline?: () => void;

  /** @internal */
  onStartSignIn?: () => void;
}

/**
 * SignIn React component.
 * `IModelApp.authorizationClient.signIn` is called when the "Sign In" button is pressed,
 * then `props.onSignedIn` is called after sign-in has completed.
 * @public
 */
export class SignIn extends React.PureComponent<SignInProps> {
  /** Oidc Frontend Client object */
  private _oidcClient: FrontendAuthorizationClient | undefined;

  constructor(props: SignInProps) {
    super(props);
  }

  public override componentDidMount() {
    const oidcClient = IModelApp.authorizationClient;
    // istanbul ignore if
    if (isFrontendAuthorizationClient(oidcClient))
      this._oidcClient = oidcClient;

    // istanbul ignore if
    if (this._oidcClient)
      this._oidcClient.onUserStateChanged.addListener(this._onUserStateChanged);
  }

  // istanbul ignore next
  private _onUserStateChanged() {
    // istanbul ignore next
    if (this._oidcClient && this.props.onSignedIn)
      this.props.onSignedIn();
  }

  public override componentWillUnmount() {
    // istanbul ignore next
    if (this._oidcClient)
      this._oidcClient.onUserStateChanged.removeListener(this._onUserStateChanged);
  }

  private _onStartSignin = async () => {
    // istanbul ignore next
    if (this._oidcClient)
      this._oidcClient.signIn(); // eslint-disable-line @typescript-eslint/no-floating-promises

    // istanbul ignore else
    if (this.props.onStartSignIn)
      this.props.onStartSignIn();
  };

  public override render() {

    /*
     * Note: In the case of electron, the signin happens in a disconnected web browser. We therefore show
     * a message to direc the user to the browser. Also, since we cannot capture the errors in the browser,
     * to clear the state of the signin UI, we instead allow signin button to be clicked multiple times.
     * See https://authguidance.com/2018/01/11/desktop-apps-overview/ for the pattern
     */
    let disableSignInOnClick = true;
    let signingInMessage: string | undefined;
    // istanbul ignore next
    if (ProcessDetector.isElectronAppFrontend) {
      disableSignInOnClick = false;
      const signingInMessageStringId = `UiFramework:signIn.signingInMessage`;
      signingInMessage = UiFramework.i18n.translate(signingInMessageStringId);
    }

    return <SignInBase className={this.props.className} style={this.props.style}
      onSignIn={this._onStartSignin}
      onRegister={this.props.onRegister}
      onOffline={this.props.onOffline}
      disableSignInOnClick={disableSignInOnClick}
      signingInMessage={signingInMessage}
    />;
  }
}<|MERGE_RESOLUTION|>--- conflicted
+++ resolved
@@ -7,11 +7,7 @@
  */
 
 import * as React from "react";
-<<<<<<< HEAD
-import { ClientRequestContext, ProcessDetector } from "@itwin/core-bentley";
-=======
-import {  ProcessDetector } from "@bentley/bentleyjs-core";
->>>>>>> 405c9a93
+import { ProcessDetector } from "@itwin/core-bentley";
 import { FrontendAuthorizationClient, isFrontendAuthorizationClient } from "@bentley/frontend-authorization-client";
 import { IModelApp } from "@itwin/core-frontend";
 import { SignInBase } from "./SignInBase";
