--- conflicted
+++ resolved
@@ -7,15 +7,9 @@
  */
 
 import * as React from "react";
-<<<<<<< HEAD
-import {  ProcessDetector } from "@bentley/bentleyjs-core";
+import { ProcessDetector } from "@itwin/core-bentley";
 import { BrowserAuthorizationClient, isBrowserAuthorizationClient } from "@bentley/frontend-authorization-client";
-import { IModelApp } from "@bentley/imodeljs-frontend";
-=======
-import { ProcessDetector } from "@itwin/core-bentley";
-import { FrontendAuthorizationClient, isFrontendAuthorizationClient } from "@bentley/frontend-authorization-client";
 import { IModelApp } from "@itwin/core-frontend";
->>>>>>> 3899371a
 import { SignInBase } from "./SignInBase";
 import { CommonProps } from "@itwin/core-react";
 import { UiFramework } from "@itwin/appui-react";
