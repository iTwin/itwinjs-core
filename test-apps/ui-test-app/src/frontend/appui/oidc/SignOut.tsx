/*---------------------------------------------------------------------------------------------
* Copyright (c) Bentley Systems, Incorporated. All rights reserved.
* See LICENSE.md in the project root for license terms and full copyright notice.
*--------------------------------------------------------------------------------------------*/
/** @packageDocumentation
 * @module OIDC
 */

import "./SignOut.scss";
import * as React from "react";
<<<<<<< HEAD
import {  Logger } from "@bentley/bentleyjs-core";
import { isBrowserAuthorizationClient } from "@bentley/frontend-authorization-client";
import { IModelApp } from "@bentley/imodeljs-frontend";
import { getUserColor } from "@bentley/ui-core";
=======
import { Logger } from "@itwin/core-bentley";
import { isFrontendAuthorizationClient } from "@bentley/frontend-authorization-client";
import { IModelApp } from "@itwin/core-frontend";
import { getUserColor } from "@itwin/core-react";
>>>>>>> 3899371a
import { Button } from "@itwin/itwinui-react";
import { FrontstageManager, ModalFrontstageInfo, UiFramework, UserInfo } from "@itwin/appui-react";

// cSpell:Ignore userprofile signoutprompt

/** Modal frontstage displaying sign out form.
 * @public
 */
export class SignOutModalFrontstage implements ModalFrontstageInfo {
  public title: string = UiFramework.translate("userProfile.userprofile");
  private _signOut = UiFramework.translate("userProfile.signout");
  private _signOutPrompt = UiFramework.translate("userProfile.signoutprompt");
  private _userInfo: UserInfo | undefined = undefined;

  constructor(userInfo?: UserInfo) {
    this._userInfo = userInfo;
  }

  private _getInitials(): string {
    let initials: string = "";

    // istanbul ignore else
    if (this._userInfo && this._userInfo.profile) {
      // istanbul ignore else
      if (this._userInfo.profile.firstName.length > 0)
        initials += this._userInfo.profile.firstName[0];
      // istanbul ignore else
      if (this._userInfo.profile.lastName.length > 0)
        initials += this._userInfo.profile.lastName[0];
    }

    return initials;
  }

  private _getFullName(): string {
    let name: string = "";
    // istanbul ignore else
    if (this._userInfo && this._userInfo.profile) {
      name = `${this._userInfo.profile.firstName} ${this._userInfo.profile.lastName}`;
    }

    return name;
  }

  private _onSignOut = async () => {
    FrontstageManager.closeModalFrontstage();

    const authorizationClient = IModelApp.authorizationClient;

    // istanbul ignore next
    if (isBrowserAuthorizationClient(authorizationClient))
      await authorizationClient.signOut();
    else
      Logger.logError(UiFramework.loggerCategory(this), "IModelApp.authorizationClient must be set for signOut");
  };

  public get content(): React.ReactNode {
    const initials = this._getInitials();
    const fullName = this._getFullName();
    const email = (this._userInfo && this._userInfo.email && typeof this._userInfo.email.id === "string") ? this._userInfo.email.id : /* istanbul ignore next */ "";
    const organization = (this._userInfo && this._userInfo.organization) ? this._userInfo.organization.name : /* istanbul ignore next */ "";
    const color = getUserColor(email);

    return (
      <div className="uifw-user-profile">
        <div className="profile-info">
          <span className="circle" style={{ backgroundColor: color }}>{initials}</span>
          <span>{fullName}</span>
          <span>{email}</span>
          <span>{organization}</span>
        </div>
        <div className="user-profile-separator" />
        <div className="signout">
          <span>{this._signOut}</span>
          <span>{this._signOutPrompt}</span>
          <Button size="large" styleType="cta" onClick={this._onSignOut}>{this._signOut}</Button>
        </div>
      </div>
    );
  }
}<|MERGE_RESOLUTION|>--- conflicted
+++ resolved
@@ -8,17 +8,10 @@
 
 import "./SignOut.scss";
 import * as React from "react";
-<<<<<<< HEAD
-import {  Logger } from "@bentley/bentleyjs-core";
+import { Logger } from "@itwin/core-bentley";
 import { isBrowserAuthorizationClient } from "@bentley/frontend-authorization-client";
-import { IModelApp } from "@bentley/imodeljs-frontend";
-import { getUserColor } from "@bentley/ui-core";
-=======
-import { Logger } from "@itwin/core-bentley";
-import { isFrontendAuthorizationClient } from "@bentley/frontend-authorization-client";
 import { IModelApp } from "@itwin/core-frontend";
 import { getUserColor } from "@itwin/core-react";
->>>>>>> 3899371a
 import { Button } from "@itwin/itwinui-react";
 import { FrontstageManager, ModalFrontstageInfo, UiFramework, UserInfo } from "@itwin/appui-react";
 
