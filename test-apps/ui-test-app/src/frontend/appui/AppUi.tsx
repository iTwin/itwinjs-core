--- conflicted
+++ resolved
@@ -1,299 +1,295 @@
-/*---------------------------------------------------------------------------------------------
-* Copyright (c) Bentley Systems, Incorporated. All rights reserved.
-* See LICENSE.md in the project root for license terms and full copyright notice.
-*--------------------------------------------------------------------------------------------*/
-import "@bentley/icons-generic-webfont/dist/bentley-icons-generic-webfont.css";
-/** Include application registered Controls in Webpack
- */
-import "./contentviews/CubeContent";
-import "./contentviews/TableExampleContent";
-import "./contentviews/TreeExampleContent";
-import "./contentviews/ScheduleAnimationViewport";
-import "./widgets/BreadcrumbDemoWidget";
-import "./widgets/TableDemoWidget";
-import "./widgets/FeedbackWidget";
-import "./widgets/NavigationTreeWidget";
-import "./widgets/PropertyGridDemoWidget";
-import "./tooluiproviders/Tool1UiProvider";
-import "./tooluiproviders/Tool2UiProvider";
-import "./statusbars/AppStatusBar";
-import "./navigationaids/CubeExampleNavigationAid";
-import * as React from "react";
-import { BadgeType, ContentLayoutProps, FunctionKey, StagePanelLocation, StagePanelSection, StageUsage, StandardContentLayouts, WidgetState } from "@itwin/appui-abstract";
-import { FillCentered } from "@itwin/ui-core-react";
-import { IModelApp } from "@itwin/core-frontend";
-
-import {
-  AccuDrawCommandItems,
-  AccuDrawKeyboardShortcuts,
-  CommandItemDef,
-  ConfigurableUiManager,
-  ContentGroupProps,
-  FrontstageManager,
-  KeyboardShortcutManager,
-  KeyboardShortcutProps,
-  UiFramework,
-  WidgetDef,
-  WidgetProvider,
-  ZoneLocation,
-} from "@itwin/appui-react";
-import { IModelViewportControl } from "./contentviews/IModelViewport";
-import { Frontstage1 } from "./frontstages/Frontstage1";
-import { Frontstage2 } from "./frontstages/Frontstage2";
-import { Frontstage3 } from "./frontstages/Frontstage3";
-import { Frontstage4 } from "./frontstages/Frontstage4";
-import { IModelIndexFrontstage } from "./frontstages/IModelIndexFrontstage";
-import { IModelOpenFrontstage } from "./frontstages/IModelOpenFrontstage";
-import { ScheduleAnimationFrontstage } from "./frontstages/ScheduleAnimationFrontstage";
-import { SignInFrontstage } from "./frontstages/SignInFrontstage";
-import { AccuDrawPopupTools } from "../tools/AccuDrawPopupTools";
-import { AppTools } from "../tools/ToolSpecifications";
-<<<<<<< HEAD
-import { ColorByName, ColorDef } from "@itwin/core-common";
-=======
->>>>>>> cf56a43d
-import { FrontstageUi2 } from "./frontstages/FrontstageUi2";
-
-// cSpell:ignore uitestapp
-
-/** Example Ui Configuration for an iTwin.js App
- */
-export class AppUi {
-
-  public static initialize() {
-    // initialize content groups and layouts before any frontstages.
-    AppUi.defineFrontstages();
-    AppUi.defineKeyboardShortcuts();
-
-    // TODO: should this be removed in 3.0 and just use UiItemsProvider for consistent approach???
-    // use to test WidgetProvider API - Note: this is different from UiItemsProvider
-    AppUi.defineDynamicWidgets();
-  }
-
-  /** Define Frontstages
-   */
-  private static defineFrontstages() {
-    ConfigurableUiManager.addFrontstageProvider(new Frontstage1());
-    ConfigurableUiManager.addFrontstageProvider(new Frontstage2());
-    ConfigurableUiManager.addFrontstageProvider(new Frontstage3());
-    ConfigurableUiManager.addFrontstageProvider(new Frontstage4());
-    FrontstageUi2.register();
-    ConfigurableUiManager.addFrontstageProvider(new IModelIndexFrontstage());
-    ConfigurableUiManager.addFrontstageProvider(new IModelOpenFrontstage());
-    ConfigurableUiManager.addFrontstageProvider(new SignInFrontstage());
-    ConfigurableUiManager.addFrontstageProvider(new ScheduleAnimationFrontstage());
-  }
-
-  public static command1 = () => {
-    const activeFrontstageDef = FrontstageManager.activeFrontstageDef;
-    if (activeFrontstageDef) {
-      const widgetDef = activeFrontstageDef.findWidgetDef("VerticalPropertyGrid");
-      if (widgetDef) {
-        widgetDef.setWidgetState(WidgetState.Open);
-      }
-    }
-  };
-
-  public static command2 = () => {
-    const activeFrontstageDef = FrontstageManager.activeFrontstageDef;
-    if (activeFrontstageDef) {
-      const widgetDef = activeFrontstageDef.findWidgetDef("VerticalPropertyGrid");
-      if (widgetDef) {
-        widgetDef.setWidgetState(WidgetState.Hidden);
-      }
-    }
-  };
-
-  public static ThreeStackedVertical: ContentLayoutProps = {
-    id: "ui-test-app:ThreeStacked",
-    horizontalSplit: {
-      id: "ui-test-app:ThreeStacked-TopSplit",
-      percentage: 0.50,
-      minSizeTop: 100,
-      minSizeBottom: 200,
-      top: 0,
-      bottom: {
-        horizontalSplit: { id: "ui-test-app:ThreeStacked-BottomSplit", percentage: 0.50, top: 1, bottom: 2, minSizeTop: 100, minSizeBottom: 100 },
-      },
-    },
-  };
-
-  /** Define Content Groups referenced by Frontstages.
-   */
-  public static TestContentGroup1: ContentGroupProps = {
-    id: "TestContentGroup1",
-    layout: StandardContentLayouts.threeViewsTwoOnLeft,
-    contents: [
-      {
-        id: "primaryIModelView",
-        classId: IModelViewportControl,
-        applicationData: { label: "Content 1a", bgColor: "black" },
-      },
-      {
-        id: "secondIModelView",
-        classId: IModelViewportControl,
-        applicationData: { label: "Content 2a", bgColor: "black" },
-      },
-      {
-        id: "tableView",
-        classId: "TableExampleContent",
-        applicationData: { label: "Content 3a", bgColor: "black" },
-      },
-    ],
-  };
-
-  public static TestContentGroup2: ContentGroupProps = {
-    id: "TestContentGroup2",
-    layout: AppUi.ThreeStackedVertical,
-    contents: [
-      {
-        id: "primaryIModelView",
-        classId: IModelViewportControl,
-        applicationData: { label: "Content 1b", bgColor: "black" },
-      },
-      {
-        id: "secondIModelView",
-        classId: IModelViewportControl,
-        applicationData: { label: "Content 2b", bgColor: "black" },
-      },
-      {
-        id: "tableView",
-        classId: "TableExampleContent",
-        applicationData: { label: "Content 3b", bgColor: "black" },
-      },
-    ],
-  };
-
-  public static findLayoutFromContentCount(contentCount: number): ContentLayoutProps | undefined {
-    if (contentCount < 0)
-      return undefined;
-
-    switch (contentCount) {
-      case 1:
-        return StandardContentLayouts.singleView;
-      case 2:
-        return StandardContentLayouts.twoHorizontalSplit;
-      case 3:
-        return StandardContentLayouts.threeViewsTwoOnRight;
-      default:
-        return StandardContentLayouts.fourQuadrants;
-    }
-  }
-
-  /** Define Keyboard Shortcuts list.
-   */
-  private static defineKeyboardShortcuts() {
-    const keyboardShortcutList: KeyboardShortcutProps[] = [
-      {
-        key: "f",
-        item: AppTools.setLengthFormatImperialCommand,
-      },
-      {
-        key: "m",
-        labelKey: "SampleApp:buttons.accuDrawSubMenu",
-        shortcuts: [
-          {
-            key: "b",
-            item: AccuDrawPopupTools.addMenuButton,
-          },
-          {
-            key: "h",
-            item: AccuDrawPopupTools.hideMenuButton,
-          },
-          {
-            key: "c",
-            item: AccuDrawPopupTools.showCalculator,
-          },
-          {
-            key: "m",
-            item: AccuDrawPopupTools.showContextMenu,
-          },
-          {
-            key: "t",
-            item: AccuDrawPopupTools.showToolbar,
-          },
-          {
-            key: "l",
-            item: AccuDrawPopupTools.showHTMLElement,
-          },
-          {
-            key: "n",
-            item: AppUi._bumpToolSettingToggle,
-          },
-          {
-            key: "f",
-            item: AccuDrawCommandItems.focusToolSetting,
-          },
-        ],
-      },
-      {
-        key: FunctionKey.F7,
-        item: AppUi._showShortcutsMenuCommand,
-      },
-    ];
-
-    ConfigurableUiManager.loadKeyboardShortcuts(keyboardShortcutList);
-
-    ConfigurableUiManager.loadKeyboardShortcuts(AccuDrawKeyboardShortcuts.getDefaultShortcuts());
-  }
-
-  private static get _bumpToolSettingToggle() {
-    return new CommandItemDef({
-      commandId: "bumpToolSettingToggle",
-      labelKey: "SampleApp:buttons.bumpToolSettingToggle",
-      execute: async () => IModelApp.toolAdmin.bumpToolSetting(2),  // Works with ToolWithSettings
-    });
-  }
-
-  private static get _showShortcutsMenuCommand() {
-    return new CommandItemDef({
-      commandId: "showShortcutsMenu",
-      iconSpec: "icon-placeholder",
-      labelKey: "SampleApp:buttons.showShortcutsMenu",
-      execute: () => {
-        KeyboardShortcutManager.displayShortcutsMenu();
-      },
-    });
-  }
-
-  private static defineDynamicWidgets() {
-    const widgetDef1 = new WidgetDef({
-      iconSpec: "icon-placeholder",
-      label: "Dynamic Widget 1",
-      element: <FillCentered>Dynamic Widget for ViewsFrontstage</FillCentered>,
-      fillZone: true,
-      priority: -1,
-      badgeType: BadgeType.TechnicalPreview,
-    });
-    UiFramework.widgetManager.addWidgetDef(widgetDef1, "ViewsFrontstage", undefined, ZoneLocation.BottomRight);
-
-    const widgetDef2 = new WidgetDef({
-      iconSpec: "icon-placeholder",
-      label: "Dynamic Widget 2",
-      element: <FillCentered>Dynamic Widget for StageUsage.General</FillCentered>,
-      fillZone: true,
-      priority: -1,
-    });
-    UiFramework.widgetManager.addWidgetDef(widgetDef2, undefined, StageUsage.General, ZoneLocation.BottomRight);
-
-    const widgetDef3 = new WidgetDef({
-      id: "uitestapp-test-wd3",
-      iconSpec: "icon-placeholder",
-      label: "Dynamic Widget 3",
-      element: <FillCentered>Dynamic Widget in panel</FillCentered>,
-      fillZone: true,
-      priority: -1,
-    });
-    const provider: WidgetProvider = {
-      id: "test",
-      getWidgetDefs: (stageId: string, _stageUsage: string, location: ZoneLocation | StagePanelLocation,
-        _section?: StagePanelSection | undefined, _frontstageAppData?: any): ReadonlyArray<WidgetDef> | undefined => {
-        if (stageId === "ViewsFrontstage" && location === StagePanelLocation.Right) {
-          return [widgetDef3];
-        }
-        return undefined;
-      },
-    };
-    UiFramework.widgetManager.addWidgetProvider(provider);
-  }
-}
+/*---------------------------------------------------------------------------------------------
+* Copyright (c) Bentley Systems, Incorporated. All rights reserved.
+* See LICENSE.md in the project root for license terms and full copyright notice.
+*--------------------------------------------------------------------------------------------*/
+import "@bentley/icons-generic-webfont/dist/bentley-icons-generic-webfont.css";
+/** Include application registered Controls in Webpack
+ */
+import "./contentviews/CubeContent";
+import "./contentviews/TableExampleContent";
+import "./contentviews/TreeExampleContent";
+import "./contentviews/ScheduleAnimationViewport";
+import "./widgets/BreadcrumbDemoWidget";
+import "./widgets/TableDemoWidget";
+import "./widgets/FeedbackWidget";
+import "./widgets/NavigationTreeWidget";
+import "./widgets/PropertyGridDemoWidget";
+import "./tooluiproviders/Tool1UiProvider";
+import "./tooluiproviders/Tool2UiProvider";
+import "./statusbars/AppStatusBar";
+import "./navigationaids/CubeExampleNavigationAid";
+import * as React from "react";
+import { BadgeType, ContentLayoutProps, FunctionKey, StagePanelLocation, StagePanelSection, StageUsage, StandardContentLayouts, WidgetState } from "@itwin/appui-abstract";
+import { FillCentered } from "@itwin/ui-core-react";
+import { IModelApp } from "@itwin/core-frontend";
+
+import {
+  AccuDrawCommandItems,
+  AccuDrawKeyboardShortcuts,
+  CommandItemDef,
+  ConfigurableUiManager,
+  ContentGroupProps,
+  FrontstageManager,
+  KeyboardShortcutManager,
+  KeyboardShortcutProps,
+  UiFramework,
+  WidgetDef,
+  WidgetProvider,
+  ZoneLocation,
+} from "@itwin/appui-react";
+import { IModelViewportControl } from "./contentviews/IModelViewport";
+import { Frontstage1 } from "./frontstages/Frontstage1";
+import { Frontstage2 } from "./frontstages/Frontstage2";
+import { Frontstage3 } from "./frontstages/Frontstage3";
+import { Frontstage4 } from "./frontstages/Frontstage4";
+import { IModelIndexFrontstage } from "./frontstages/IModelIndexFrontstage";
+import { IModelOpenFrontstage } from "./frontstages/IModelOpenFrontstage";
+import { ScheduleAnimationFrontstage } from "./frontstages/ScheduleAnimationFrontstage";
+import { SignInFrontstage } from "./frontstages/SignInFrontstage";
+import { AccuDrawPopupTools } from "../tools/AccuDrawPopupTools";
+import { AppTools } from "../tools/ToolSpecifications";
+import { FrontstageUi2 } from "./frontstages/FrontstageUi2";
+
+// cSpell:ignore uitestapp
+
+/** Example Ui Configuration for an iTwin.js App
+ */
+export class AppUi {
+
+  public static initialize() {
+    // initialize content groups and layouts before any frontstages.
+    AppUi.defineFrontstages();
+    AppUi.defineKeyboardShortcuts();
+
+    // TODO: should this be removed in 3.0 and just use UiItemsProvider for consistent approach???
+    // use to test WidgetProvider API - Note: this is different from UiItemsProvider
+    AppUi.defineDynamicWidgets();
+  }
+
+  /** Define Frontstages
+   */
+  private static defineFrontstages() {
+    ConfigurableUiManager.addFrontstageProvider(new Frontstage1());
+    ConfigurableUiManager.addFrontstageProvider(new Frontstage2());
+    ConfigurableUiManager.addFrontstageProvider(new Frontstage3());
+    ConfigurableUiManager.addFrontstageProvider(new Frontstage4());
+    FrontstageUi2.register();
+    ConfigurableUiManager.addFrontstageProvider(new IModelIndexFrontstage());
+    ConfigurableUiManager.addFrontstageProvider(new IModelOpenFrontstage());
+    ConfigurableUiManager.addFrontstageProvider(new SignInFrontstage());
+    ConfigurableUiManager.addFrontstageProvider(new ScheduleAnimationFrontstage());
+  }
+
+  public static command1 = () => {
+    const activeFrontstageDef = FrontstageManager.activeFrontstageDef;
+    if (activeFrontstageDef) {
+      const widgetDef = activeFrontstageDef.findWidgetDef("VerticalPropertyGrid");
+      if (widgetDef) {
+        widgetDef.setWidgetState(WidgetState.Open);
+      }
+    }
+  };
+
+  public static command2 = () => {
+    const activeFrontstageDef = FrontstageManager.activeFrontstageDef;
+    if (activeFrontstageDef) {
+      const widgetDef = activeFrontstageDef.findWidgetDef("VerticalPropertyGrid");
+      if (widgetDef) {
+        widgetDef.setWidgetState(WidgetState.Hidden);
+      }
+    }
+  };
+
+  public static ThreeStackedVertical: ContentLayoutProps = {
+    id: "ui-test-app:ThreeStacked",
+    horizontalSplit: {
+      id: "ui-test-app:ThreeStacked-TopSplit",
+      percentage: 0.50,
+      minSizeTop: 100,
+      minSizeBottom: 200,
+      top: 0,
+      bottom: {
+        horizontalSplit: { id: "ui-test-app:ThreeStacked-BottomSplit", percentage: 0.50, top: 1, bottom: 2, minSizeTop: 100, minSizeBottom: 100 },
+      },
+    },
+  };
+
+  /** Define Content Groups referenced by Frontstages.
+   */
+  public static TestContentGroup1: ContentGroupProps = {
+    id: "TestContentGroup1",
+    layout: StandardContentLayouts.threeViewsTwoOnLeft,
+    contents: [
+      {
+        id: "primaryIModelView",
+        classId: IModelViewportControl,
+        applicationData: { label: "Content 1a", bgColor: "black" },
+      },
+      {
+        id: "secondIModelView",
+        classId: IModelViewportControl,
+        applicationData: { label: "Content 2a", bgColor: "black" },
+      },
+      {
+        id: "tableView",
+        classId: "TableExampleContent",
+        applicationData: { label: "Content 3a", bgColor: "black" },
+      },
+    ],
+  };
+
+  public static TestContentGroup2: ContentGroupProps = {
+    id: "TestContentGroup2",
+    layout: AppUi.ThreeStackedVertical,
+    contents: [
+      {
+        id: "primaryIModelView",
+        classId: IModelViewportControl,
+        applicationData: { label: "Content 1b", bgColor: "black" },
+      },
+      {
+        id: "secondIModelView",
+        classId: IModelViewportControl,
+        applicationData: { label: "Content 2b", bgColor: "black" },
+      },
+      {
+        id: "tableView",
+        classId: "TableExampleContent",
+        applicationData: { label: "Content 3b", bgColor: "black" },
+      },
+    ],
+  };
+
+  public static findLayoutFromContentCount(contentCount: number): ContentLayoutProps | undefined {
+    if (contentCount < 0)
+      return undefined;
+
+    switch (contentCount) {
+      case 1:
+        return StandardContentLayouts.singleView;
+      case 2:
+        return StandardContentLayouts.twoHorizontalSplit;
+      case 3:
+        return StandardContentLayouts.threeViewsTwoOnRight;
+      default:
+        return StandardContentLayouts.fourQuadrants;
+    }
+  }
+
+  /** Define Keyboard Shortcuts list.
+   */
+  private static defineKeyboardShortcuts() {
+    const keyboardShortcutList: KeyboardShortcutProps[] = [
+      {
+        key: "f",
+        item: AppTools.setLengthFormatImperialCommand,
+      },
+      {
+        key: "m",
+        labelKey: "SampleApp:buttons.accuDrawSubMenu",
+        shortcuts: [
+          {
+            key: "b",
+            item: AccuDrawPopupTools.addMenuButton,
+          },
+          {
+            key: "h",
+            item: AccuDrawPopupTools.hideMenuButton,
+          },
+          {
+            key: "c",
+            item: AccuDrawPopupTools.showCalculator,
+          },
+          {
+            key: "m",
+            item: AccuDrawPopupTools.showContextMenu,
+          },
+          {
+            key: "t",
+            item: AccuDrawPopupTools.showToolbar,
+          },
+          {
+            key: "l",
+            item: AccuDrawPopupTools.showHTMLElement,
+          },
+          {
+            key: "n",
+            item: AppUi._bumpToolSettingToggle,
+          },
+          {
+            key: "f",
+            item: AccuDrawCommandItems.focusToolSetting,
+          },
+        ],
+      },
+      {
+        key: FunctionKey.F7,
+        item: AppUi._showShortcutsMenuCommand,
+      },
+    ];
+
+    ConfigurableUiManager.loadKeyboardShortcuts(keyboardShortcutList);
+
+    ConfigurableUiManager.loadKeyboardShortcuts(AccuDrawKeyboardShortcuts.getDefaultShortcuts());
+  }
+
+  private static get _bumpToolSettingToggle() {
+    return new CommandItemDef({
+      commandId: "bumpToolSettingToggle",
+      labelKey: "SampleApp:buttons.bumpToolSettingToggle",
+      execute: async () => IModelApp.toolAdmin.bumpToolSetting(2),  // Works with ToolWithSettings
+    });
+  }
+
+  private static get _showShortcutsMenuCommand() {
+    return new CommandItemDef({
+      commandId: "showShortcutsMenu",
+      iconSpec: "icon-placeholder",
+      labelKey: "SampleApp:buttons.showShortcutsMenu",
+      execute: () => {
+        KeyboardShortcutManager.displayShortcutsMenu();
+      },
+    });
+  }
+
+  private static defineDynamicWidgets() {
+    const widgetDef1 = new WidgetDef({
+      iconSpec: "icon-placeholder",
+      label: "Dynamic Widget 1",
+      element: <FillCentered>Dynamic Widget for ViewsFrontstage</FillCentered>,
+      fillZone: true,
+      priority: -1,
+      badgeType: BadgeType.TechnicalPreview,
+    });
+    UiFramework.widgetManager.addWidgetDef(widgetDef1, "ViewsFrontstage", undefined, ZoneLocation.BottomRight);
+
+    const widgetDef2 = new WidgetDef({
+      iconSpec: "icon-placeholder",
+      label: "Dynamic Widget 2",
+      element: <FillCentered>Dynamic Widget for StageUsage.General</FillCentered>,
+      fillZone: true,
+      priority: -1,
+    });
+    UiFramework.widgetManager.addWidgetDef(widgetDef2, undefined, StageUsage.General, ZoneLocation.BottomRight);
+
+    const widgetDef3 = new WidgetDef({
+      id: "uitestapp-test-wd3",
+      iconSpec: "icon-placeholder",
+      label: "Dynamic Widget 3",
+      element: <FillCentered>Dynamic Widget in panel</FillCentered>,
+      fillZone: true,
+      priority: -1,
+    });
+    const provider: WidgetProvider = {
+      id: "test",
+      getWidgetDefs: (stageId: string, _stageUsage: string, location: ZoneLocation | StagePanelLocation,
+        _section?: StagePanelSection | undefined, _frontstageAppData?: any): ReadonlyArray<WidgetDef> | undefined => {
+        if (stageId === "ViewsFrontstage" && location === StagePanelLocation.Right) {
+          return [widgetDef3];
+        }
+        return undefined;
+      },
+    };
+    UiFramework.widgetManager.addWidgetProvider(provider);
+  }
+}