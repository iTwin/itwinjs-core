/*---------------------------------------------------------------------------------------------
* Copyright (c) Bentley Systems, Incorporated. All rights reserved.
* See LICENSE.md in the project root for license terms and full copyright notice.
*--------------------------------------------------------------------------------------------*/
import * as React from "react";
import { IModelConnection } from "@bentley/imodeljs-frontend";
import { Breadcrumb, BreadcrumbDetails, BreadcrumbMode, BreadcrumbPath } from "@bentley/ui-components";
import { ConfigurableCreateInfo, ConfigurableUiManager, UiFramework, WidgetControl } from "@bentley/ui-framework";
import { demoMutableTreeDataProvider } from "./demodataproviders/demoTreeDataProvider";

export class BreadcrumbDemoWidgetControl extends WidgetControl {
  constructor(info: ConfigurableCreateInfo, options: any) {
    super(info, options);

    if (UiFramework.getIModelConnection())
      this.reactNode = <BreadcrumbDemoWidget iModelConnection={UiFramework.getIModelConnection()} />;
    else
      this.reactNode = null;
  }
}

interface Props {
  iModelConnection?: IModelConnection;
}

interface State {
  checked: boolean;
}

class BreadcrumbDemoWidget extends React.Component<Props, State> {
  public override readonly state: State = {
    checked: false,
  };
  public override render() {
    const path = new BreadcrumbPath(demoMutableTreeDataProvider); // eslint-disable-line deprecation/deprecation
<<<<<<< HEAD

    DragDropLayerManager.registerTypeLayer(TreeDragTypes.Parent, ParentDragLayer); // eslint-disable-line deprecation/deprecation
    DragDropLayerManager.registerTypeLayer(TreeDragTypes.Child, ChildDragLayer); // eslint-disable-line deprecation/deprecation

    let objectTypes: Array<string | symbol> = [];
    if (treeDropProps.objectTypes) {
      if (typeof treeDropProps.objectTypes !== "function")
        objectTypes = treeDropProps.objectTypes;
      else
        objectTypes = treeDropProps.objectTypes();
    }
    if (this.state.checked)
      objectTypes.push(TableDragTypes.Row);

    const dragProps = treeDragProps;
    const dropProps = {
      ...treeDropProps,
      objectTypes,
    };
=======
>>>>>>> 2fc3f051

    return (
      <div style={{ height: "100%" }}>
        <label htmlFor="receives_row">Can accept rows: </label>
        <input id="receives_row" type="checkbox" onChange={(event) => {
          this.setState({ checked: event.target.checked });
        }} />
        <div style={{ height: "calc(100% - 22px)" }}>
          {/* eslint-disable-next-line deprecation/deprecation */}
<<<<<<< HEAD
          <DragDropBreadcrumb path={path} dataProvider={demoMutableTreeDataProvider} initialBreadcrumbMode={BreadcrumbMode.Input} delimiter={"\\"}
            dragProps={dragProps} dropProps={dropProps} />
          <DragDropBreadcrumbDetails path={path}
            dragProps={dragProps} dropProps={dropProps} />
=======
          <Breadcrumb path={path} dataProvider={demoMutableTreeDataProvider} initialBreadcrumbMode={BreadcrumbMode.Input} delimiter={"\\"} />
          {/* eslint-disable-next-line deprecation/deprecation */}
          <BreadcrumbDetails path={path} />
>>>>>>> 2fc3f051
        </div>
      </div>
    );
  }
}

ConfigurableUiManager.registerControl("BreadcrumbDemoWidget", BreadcrumbDemoWidgetControl);
<|MERGE_RESOLUTION|>--- conflicted
+++ resolved
@@ -1,83 +1,54 @@
-/*---------------------------------------------------------------------------------------------
-* Copyright (c) Bentley Systems, Incorporated. All rights reserved.
-* See LICENSE.md in the project root for license terms and full copyright notice.
-*--------------------------------------------------------------------------------------------*/
-import * as React from "react";
-import { IModelConnection } from "@bentley/imodeljs-frontend";
-import { Breadcrumb, BreadcrumbDetails, BreadcrumbMode, BreadcrumbPath } from "@bentley/ui-components";
-import { ConfigurableCreateInfo, ConfigurableUiManager, UiFramework, WidgetControl } from "@bentley/ui-framework";
-import { demoMutableTreeDataProvider } from "./demodataproviders/demoTreeDataProvider";
-
-export class BreadcrumbDemoWidgetControl extends WidgetControl {
-  constructor(info: ConfigurableCreateInfo, options: any) {
-    super(info, options);
-
-    if (UiFramework.getIModelConnection())
-      this.reactNode = <BreadcrumbDemoWidget iModelConnection={UiFramework.getIModelConnection()} />;
-    else
-      this.reactNode = null;
-  }
-}
-
-interface Props {
-  iModelConnection?: IModelConnection;
-}
-
-interface State {
-  checked: boolean;
-}
-
-class BreadcrumbDemoWidget extends React.Component<Props, State> {
-  public override readonly state: State = {
-    checked: false,
-  };
-  public override render() {
-    const path = new BreadcrumbPath(demoMutableTreeDataProvider); // eslint-disable-line deprecation/deprecation
-<<<<<<< HEAD
-
-    DragDropLayerManager.registerTypeLayer(TreeDragTypes.Parent, ParentDragLayer); // eslint-disable-line deprecation/deprecation
-    DragDropLayerManager.registerTypeLayer(TreeDragTypes.Child, ChildDragLayer); // eslint-disable-line deprecation/deprecation
-
-    let objectTypes: Array<string | symbol> = [];
-    if (treeDropProps.objectTypes) {
-      if (typeof treeDropProps.objectTypes !== "function")
-        objectTypes = treeDropProps.objectTypes;
-      else
-        objectTypes = treeDropProps.objectTypes();
-    }
-    if (this.state.checked)
-      objectTypes.push(TableDragTypes.Row);
-
-    const dragProps = treeDragProps;
-    const dropProps = {
-      ...treeDropProps,
-      objectTypes,
-    };
-=======
->>>>>>> 2fc3f051
-
-    return (
-      <div style={{ height: "100%" }}>
-        <label htmlFor="receives_row">Can accept rows: </label>
-        <input id="receives_row" type="checkbox" onChange={(event) => {
-          this.setState({ checked: event.target.checked });
-        }} />
-        <div style={{ height: "calc(100% - 22px)" }}>
-          {/* eslint-disable-next-line deprecation/deprecation */}
-<<<<<<< HEAD
-          <DragDropBreadcrumb path={path} dataProvider={demoMutableTreeDataProvider} initialBreadcrumbMode={BreadcrumbMode.Input} delimiter={"\\"}
-            dragProps={dragProps} dropProps={dropProps} />
-          <DragDropBreadcrumbDetails path={path}
-            dragProps={dragProps} dropProps={dropProps} />
-=======
-          <Breadcrumb path={path} dataProvider={demoMutableTreeDataProvider} initialBreadcrumbMode={BreadcrumbMode.Input} delimiter={"\\"} />
-          {/* eslint-disable-next-line deprecation/deprecation */}
-          <BreadcrumbDetails path={path} />
->>>>>>> 2fc3f051
-        </div>
-      </div>
-    );
-  }
-}
-
-ConfigurableUiManager.registerControl("BreadcrumbDemoWidget", BreadcrumbDemoWidgetControl);
+/*---------------------------------------------------------------------------------------------
+* Copyright (c) Bentley Systems, Incorporated. All rights reserved.
+* See LICENSE.md in the project root for license terms and full copyright notice.
+*--------------------------------------------------------------------------------------------*/
+import * as React from "react";
+import { IModelConnection } from "@bentley/imodeljs-frontend";
+import { Breadcrumb, BreadcrumbDetails, BreadcrumbMode, BreadcrumbPath } from "@bentley/ui-components";
+import { ConfigurableCreateInfo, ConfigurableUiManager, UiFramework, WidgetControl } from "@bentley/ui-framework";
+import { demoMutableTreeDataProvider } from "./demodataproviders/demoTreeDataProvider";
+
+export class BreadcrumbDemoWidgetControl extends WidgetControl {
+  constructor(info: ConfigurableCreateInfo, options: any) {
+    super(info, options);
+
+    if (UiFramework.getIModelConnection())
+      this.reactNode = <BreadcrumbDemoWidget iModelConnection={UiFramework.getIModelConnection()} />;
+    else
+      this.reactNode = null;
+  }
+}
+
+interface Props {
+  iModelConnection?: IModelConnection;
+}
+
+interface State {
+  checked: boolean;
+}
+
+class BreadcrumbDemoWidget extends React.Component<Props, State> {
+  public override readonly state: State = {
+    checked: false,
+  };
+  public override render() {
+    const path = new BreadcrumbPath(demoMutableTreeDataProvider); // eslint-disable-line deprecation/deprecation
+
+    return (
+      <div style={{ height: "100%" }}>
+        <label htmlFor="receives_row">Can accept rows: </label>
+        <input id="receives_row" type="checkbox" onChange={(event) => {
+          this.setState({ checked: event.target.checked });
+        }} />
+        <div style={{ height: "calc(100% - 22px)" }}>
+          {/* eslint-disable-next-line deprecation/deprecation */}
+          <Breadcrumb path={path} dataProvider={demoMutableTreeDataProvider} initialBreadcrumbMode={BreadcrumbMode.Input} delimiter={"\\"} />
+          {/* eslint-disable-next-line deprecation/deprecation */}
+          <BreadcrumbDetails path={path} />
+        </div>
+      </div>
+    );
+  }
+}
+
+ConfigurableUiManager.registerControl("BreadcrumbDemoWidget", BreadcrumbDemoWidgetControl);