--- conflicted
+++ resolved
@@ -1,4 +1,3 @@
-<<<<<<< HEAD
 /*---------------------------------------------------------------------------------------------
 * Copyright (c) Bentley Systems, Incorporated. All rights reserved.
 * See LICENSE.md in the project root for license terms and full copyright notice.
@@ -11,172 +10,7 @@
 import { ProgressRadial } from "@itwin/itwinui-react";
 import { ProjectTab, ProjectTabs } from "./ProjectTabs";
 import { ITwin, ITwinAccessClient, ITwinSearchableProperty } from "@bentley/context-registry-client";
-import { AuthorizedFrontendRequestContext } from "@itwin/core-frontend";
-
-/** Properties for the [[ProjectDialog]] component */
-export interface ProjectDialogProps {
-  onClose: () => void;
-  onProjectSelected?: (iTwin: ITwin) => void;
-}
-
-interface ProjectDialogState {
-  isLoading: boolean;
-  projects?: ITwin[];
-  filter: string;
-}
-
-/**
- * Project picker dialog
- */
-export class ProjectDialog extends React.Component<ProjectDialogProps, ProjectDialogState> {
-
-  constructor(props?: any, context?: any) {
-    super(props, context);
-
-    this.state = { isLoading: true, filter: "" };
-  }
-
-  // called when this component is first loaded
-  public override async componentDidMount() {
-    this.getRecentProjects(); // eslint-disable-line @typescript-eslint/no-floating-promises
-  }
-
-  private async getRecentProjects() {
-    this.setState({ isLoading: true, projects: undefined });
-    const client = new ITwinAccessClient();
-    const ctx = await AuthorizedFrontendRequestContext.create();
-    const iTwins = await client.getAll(ctx, {
-      pagination: {
-        top: 40,
-      },
-    });
-
-    this.setState({ isLoading: false, projects: iTwins });
-  }
-
-  private _onClose = () => {
-    if (this.props.onClose)
-      this.props.onClose();
-  };
-
-  private _onMyProjectsClicked = () => {
-    this.getRecentProjects(); // eslint-disable-line @typescript-eslint/no-floating-promises
-  };
-
-  private _onSearchClicked = () => {
-    this.setState({ projects: undefined });
-  };
-
-  private _onProjectSelected = (projectInfo: ITwin) => {
-    if (this.props.onProjectSelected) {
-      this.props.onProjectSelected(projectInfo);
-    }
-  };
-
-  private _handleSearchValueChanged = (value: string): void => {
-    if (!value || value.trim().length === 0) {
-      this.setState({ isLoading: false, projects: undefined, filter: value });
-    } else {
-      this.setState({ isLoading: true, projects: undefined });
-
-      AuthorizedFrontendRequestContext.create().then((ctx: AuthorizedFrontendRequestContext) => { // eslint-disable-line @typescript-eslint/no-floating-promises
-        const client = new ITwinAccessClient();
-        client.getAll(ctx, { // eslint-disable-line @typescript-eslint/no-floating-promises
-          pagination: {
-            top: 40,
-          },
-          search: {
-            searchString: value,
-            exactMatch: false,
-            propertyName: ITwinSearchableProperty.Name,
-          },
-        }).then((iTwins: ITwin[]) => {
-          this.setState({ isLoading: false, projects: iTwins, filter: value });
-        });
-      });
-    }
-  };
-
-  private getNoProjectsPrompt(): string {
-    if (this.state.filter.trim() !== "")
-      return `No matches found for '${this.state.filter}'`;
-    else
-      return "Search all projects by name, number, or other project attribute.";
-  }
-
-  private getTabIndexFromProjectScope() {
-    return 3;
-  }
-
-  private renderProject(project: ITwin) {
-    return (
-      <tr key={project.id} onClick={this._onProjectSelected.bind(this, project)}>
-        <td>{project.code}</td>
-        <td>{project.name}</td>
-        <td />
-        <td />
-      </tr>
-    );
-  }
-
-  public override render() {
-    const searchClassName = classnames("tabs-searchbox", "hidden");
-    return (
-      <div className="modal-background fade-in-fast">
-        <div className="projects animate">
-          <div className="header">
-            <h3>Select Project</h3>
-            <span onClick={this._onClose.bind(this)} className="icon icon-close" title="Close" />
-          </div>
-          <div className="projects-content">
-            <div className="tabs-container">
-              <ProjectTabs defaultTab={this.getTabIndexFromProjectScope()}>
-                <ProjectTab label="My Projects" icon="icon-manager" onTabClicked={this._onMyProjectsClicked} />
-                <ProjectTab label="Search" icon="icon-search" onTabClicked={this._onSearchClicked} />
-              </ProjectTabs>
-              <div className={searchClassName}>
-                <SearchBox placeholder="Search..." onValueChanged={this._handleSearchValueChanged} valueChangedDelay={400} />
-              </div>
-            </div>
-            <div className="table-container">
-              <table>
-                <thead>
-                  <tr>
-                    <th>Project Number</th>
-                    <th>Project Name</th>
-                  </tr>
-                </thead>
-                <tbody>
-                  {(this.state.projects && this.state.projects.length > 0) && this.state.projects.map((project: ITwin) => (this.renderProject(project)))}
-                </tbody>
-              </table>
-              {this.state.isLoading &&
-                <div className="projects-loading">
-                  <ProgressRadial size="large" indeterminate />
-                </div>
-              }
-              {(!this.state.isLoading && (!this.state.projects || this.state.projects.length === 0)) && <div className="projects-none">{this.getNoProjectsPrompt()}</div>}
-            </div>
-          </div>
-        </div>
-      </div>
-    );
-  }
-}
-=======
-/*---------------------------------------------------------------------------------------------
-* Copyright (c) Bentley Systems, Incorporated. All rights reserved.
-* See LICENSE.md in the project root for license terms and full copyright notice.
-*--------------------------------------------------------------------------------------------*/
-import "./Common.scss";
-import "./ProjectDialog.scss";
-import classnames from "classnames";
-import * as React from "react";
-import { SearchBox } from "@bentley/ui-core";
-import { ProgressRadial } from "@itwin/itwinui-react";
-import { ProjectTab, ProjectTabs } from "./ProjectTabs";
-import { ITwin, ITwinAccessClient, ITwinSearchableProperty } from "@bentley/context-registry-client";
-import { IModelApp } from "@bentley/imodeljs-frontend";
+import { IModelApp } from "@itwin/core-frontend";
 
 /** Properties for the [[ProjectDialog]] component */
 export interface ProjectDialogProps {
@@ -326,5 +160,4 @@
       </div>
     );
   }
-}
->>>>>>> 405c9a93
+}