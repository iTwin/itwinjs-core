--- conflicted
+++ resolved
@@ -1,4 +1,3 @@
-<<<<<<< HEAD
 /*---------------------------------------------------------------------------------------------
 * Copyright (c) Bentley Systems, Incorporated. All rights reserved.
 * See LICENSE.md in the project root for license terms and full copyright notice.
@@ -8,191 +7,10 @@
 import classnames from "classnames";
 import * as React from "react";
 import { SearchBox } from "@itwin/ui-core-react";
-import { ProjectInfo, ProjectScope, UiFramework } from "@itwin/appui-react";
-import { ProgressRadial } from "@itwin/itwinui-react";
-import { ProjectTab, ProjectTabs } from "./ProjectTabs";
-
-/** Properties for the [[ProjectDialog]] component */
-export interface ProjectDialogProps {
-  filterType?: ProjectScope;
-  onClose: () => void;
-  onProjectSelected?: (project: ProjectInfo) => void;
-}
-
-interface ProjectDialogState {
-  isLoading: boolean;
-  projects?: ProjectInfo[];
-  activeFilter: ProjectScope;
-  filter: string;
-}
-
-/**
- * Project picker dialog
- */
-export class ProjectDialog extends React.Component<ProjectDialogProps, ProjectDialogState> {
-
-  constructor(props?: any, context?: any) {
-    super(props, context);
-
-    this.state = { isLoading: true, activeFilter: this.props.filterType!, filter: "" };
-  }
-
-  public static defaultProps: Partial<ProjectDialogProps> = {
-    filterType: ProjectScope.MostRecentlyUsed,
-  };
-
-  // called when this component is first loaded
-  public override async componentDidMount() {
-    this.getRecentProjects(this.props.filterType!);
-  }
-
-  private getRecentProjects(projectScope: ProjectScope) {
-    this.setState({ isLoading: true, projects: undefined, activeFilter: projectScope });
-    UiFramework.projectServices.getProjects(projectScope, 40, 0).then((projectInfos: ProjectInfo[]) => { // eslint-disable-line @typescript-eslint/no-floating-promises
-      this.setState({ isLoading: false, projects: projectInfos });
-    });
-  }
-
-  private _onClose = () => {
-    if (this.props.onClose)
-      this.props.onClose();
-  };
-
-  private _onMyProjectsClicked = () => {
-    this.getRecentProjects(ProjectScope.Invited);
-  };
-
-  private _onFavoritesClicked = () => {
-    this.getRecentProjects(ProjectScope.Favorites);
-  };
-
-  private _onRecentClicked = () => {
-    this.getRecentProjects(ProjectScope.MostRecentlyUsed);
-  };
-
-  private _onSearchClicked = () => {
-    this.setState({ projects: undefined, activeFilter: ProjectScope.All });
-    // this.getRecentProjects(ProjectScope.All);
-  };
-
-  private _onProjectSelected = (projectInfo: ProjectInfo) => {
-    if (this.props.onProjectSelected) {
-      this.props.onProjectSelected(projectInfo);
-    }
-  };
-
-  private _handleSearchValueChanged = (value: string): void => {
-    if (!value || value.trim().length === 0) {
-      this.setState({ isLoading: false, projects: undefined, activeFilter: ProjectScope.All, filter: value });
-    } else {
-      const filter = `Name like '${value}'`;
-      this.setState({ isLoading: true, projects: undefined, activeFilter: ProjectScope.All });
-      UiFramework.projectServices.getProjects(ProjectScope.All, 40, 0, filter).then((projectInfos: ProjectInfo[]) => { // eslint-disable-line @typescript-eslint/no-floating-promises
-        this.setState({ isLoading: false, projects: projectInfos, filter: value });
-      });
-    }
-  };
-
-  private getNoProjectsPrompt(): string {
-    switch (this.state.activeFilter) {
-      case ProjectScope.Favorites:
-        return "There are no favorite projects. Try a search.";
-      case ProjectScope.MostRecentlyUsed:
-        return "There are no recent projects. Try a search.";
-      case ProjectScope.Invited:
-        return "You have no projects assigned. Try a search.";
-      default:
-        if (this.state.filter.trim() !== "")
-          return `No matches found for '${this.state.filter}'`;
-        else
-          return "Search all projects by name, number, or other project attribute.";
-    }
-  }
-
-  private getTabIndexFromProjectScope() {
-    if (this.props.filterType === ProjectScope.Invited)
-      return 0;
-    if (this.props.filterType === ProjectScope.Favorites)
-      return 1;
-    if (this.props.filterType === ProjectScope.MostRecentlyUsed)
-      return 2;
-    else
-      return 3;
-  }
-
-  private renderProject(project: ProjectInfo) {
-    return (
-      <tr key={project.wsgId} onClick={this._onProjectSelected.bind(this, project)}>
-        <td>{project.projectNumber}</td>
-        <td>{project.name}</td>
-        <td />
-        <td />
-      </tr>
-    );
-  }
-
-  public override render() {
-    const searchClassName = classnames("tabs-searchbox", this.state.activeFilter !== ProjectScope.All && "hidden");
-    return (
-      <div className="modal-background fade-in-fast">
-        <div className="projects animate">
-          <div className="header">
-            <h3>Select Project</h3>
-            <span onClick={this._onClose.bind(this)} className="icon icon-close" title="Close" />
-          </div>
-          <div className="projects-content">
-            <div className="tabs-container">
-              <ProjectTabs defaultTab={this.getTabIndexFromProjectScope()}>
-                <ProjectTab label="My Projects" icon="icon-manager" onTabClicked={this._onMyProjectsClicked} />
-                <ProjectTab label="Favorites" icon="icon-star" onTabClicked={this._onFavoritesClicked} />
-                <ProjectTab label="Recent" icon="icon-history" onTabClicked={this._onRecentClicked} />
-                <ProjectTab label="Search" icon="icon-search" onTabClicked={this._onSearchClicked} />
-              </ProjectTabs>
-              <div className={searchClassName}>
-                <SearchBox placeholder="Search..." onValueChanged={this._handleSearchValueChanged} valueChangedDelay={400} />
-              </div>
-            </div>
-            <div className="table-container">
-              <table>
-                <thead>
-                  <tr>
-                    <th>Project Number</th>
-                    <th>Project Name</th>
-                    <th>Asset Type</th>
-                    <th>Location</th>
-                  </tr>
-                </thead>
-                <tbody>
-                  {(this.state.projects && this.state.projects.length > 0) && this.state.projects.map((project: ProjectInfo) => (this.renderProject(project)))}
-                </tbody>
-              </table>
-              {this.state.isLoading &&
-                <div className="projects-loading">
-                  <ProgressRadial size="large" indeterminate />
-                </div>
-              }
-              {(!this.state.isLoading && (!this.state.projects || this.state.projects.length === 0)) && <div className="projects-none">{this.getNoProjectsPrompt()}</div>}
-            </div>
-          </div>
-        </div>
-      </div>
-    );
-  }
-}
-=======
-/*---------------------------------------------------------------------------------------------
-* Copyright (c) Bentley Systems, Incorporated. All rights reserved.
-* See LICENSE.md in the project root for license terms and full copyright notice.
-*--------------------------------------------------------------------------------------------*/
-import "./Common.scss";
-import "./ProjectDialog.scss";
-import classnames from "classnames";
-import * as React from "react";
-import { SearchBox } from "@bentley/ui-core";
 import { ProgressRadial } from "@itwin/itwinui-react";
 import { ProjectTab, ProjectTabs } from "./ProjectTabs";
 import { ITwin, ITwinAccessClient, ITwinSearchableProperty } from "@bentley/context-registry-client";
-import { AuthorizedFrontendRequestContext } from "@bentley/imodeljs-frontend";
+import { AuthorizedFrontendRequestContext } from "@itwin/core-frontend";
 
 /** Properties for the [[ProjectDialog]] component */
 export interface ProjectDialogProps {
@@ -343,5 +161,4 @@
       </div>
     );
   }
-}
->>>>>>> cf56a43d
+}