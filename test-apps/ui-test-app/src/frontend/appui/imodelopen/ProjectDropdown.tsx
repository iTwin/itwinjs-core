--- conflicted
+++ resolved
@@ -1,185 +1,145 @@
-/*---------------------------------------------------------------------------------------------
-* Copyright (c) Bentley Systems, Incorporated. All rights reserved.
-* See LICENSE.md in the project root for license terms and full copyright notice.
-*--------------------------------------------------------------------------------------------*/
-import "./ProjectDropdown.scss";
-import classnames from "classnames";
-import * as React from "react";
-<<<<<<< HEAD
-import { RelativePosition } from "@bentley/ui-abstract";
-import { Popup } from "@bentley/ui-core";
-import { ITwin } from "@bentley/itwin-registry-client";
-
-/** Properties for the [[ITwinDropdown]] component */
-export interface ITwinDropdownProps {
-  numVisibleITwins?: number;
-  recentITwins?: ITwin[];
-  currentITwin?: ITwin;
-  onITwinClicked: (itwin: ITwin) => any;
-=======
-import { RelativePosition } from "@itwin/appui-abstract";
-import { Popup } from "@itwin/core-react";
-import { ITwin } from "@bentley/context-registry-client";
-import { ProjectDialog } from "./ProjectDialog";
-
-/** Properties for the [[ProjectDropdown]] component */
-export interface ProjectDropdownProps {
-  numVisibleProjects?: number;
-  recentProjects?: ITwin[];
-  currentProject?: ITwin;
-  onProjectClicked: (project: ITwin) => any;
->>>>>>> 52eac709
-}
-
-interface ITwinDropdownState {
-  isDropdownOpen: boolean;
-  showITwinsDialog: boolean;
-}
-
-/**
- * List of iTwin Projects in a dropdown
- */
-export class ITwinDropdown extends React.Component<ITwinDropdownProps, ITwinDropdownState> {
-  private _itemHeight: number = 3.25; // each item (iTwin) height is (n-em) in the dropdown
-  private _target: HTMLElement | null = null;
-
-  public static defaultProps: Partial<ITwinDropdownProps> = {
-    numVisibleITwins: 5, // default number of visible iTwin to 5
-  };
-
-  constructor(props: ITwinDropdownProps, context?: any) {
-    super(props, context);
-    this.state = { isDropdownOpen: false, showITwinsDialog: false };
-  }
-
-  private _onMoreClicked = (_event: React.MouseEvent<HTMLDivElement>) => {
-    this.closeDropdown();
-    this.setState({ showITwinsDialog: true });
-  };
-
-<<<<<<< HEAD
-  private _onItemClick(itwin: ITwin) {
-    this.closeDropdown();
-    this.props.onITwinClicked(itwin);
-  }
-
-=======
-  private _onItemClick(iTwin: ITwin) {
-    this.closeDropdown();
-    this.props.onProjectClicked(iTwin);
-  }
-
-  private _onProjectSelected = (iTwin: ITwin) => {
-    this.closeDialog();
-    this.props.onProjectClicked(iTwin);
-  };
-
->>>>>>> 52eac709
-  private _splitterClicked = (_event: React.MouseEvent<HTMLElement>) => {
-    this.setState((prevState) => ({ isDropdownOpen: !prevState.isDropdownOpen }));
-  };
-
-  private _handleOnOutsideClick = () => {
-    this.closeDropdown();
-  };
-
-  private closeDropdown() {
-    this.setState({ isDropdownOpen: false });
-  }
-
-<<<<<<< HEAD
-  private getITwins(): ITwin[] {
-    if (this.props.recentITwins) {
-      return this.props.recentITwins;
-=======
-  private closeDialog() {
-    this.setState({ showProjectsDialog: false });
-  }
-
-  private getProjects(): ITwin[] {
-    if (this.props.recentProjects) {
-      return this.props.recentProjects;
->>>>>>> 52eac709
-    }
-    return [];
-  }
-
-<<<<<<< HEAD
-  private renderITwins() {
-    const itwins: ITwin[] = this.getITwins();
-=======
-  private renderProjects() {
-    const projects: ITwin[] = this.getProjects();
->>>>>>> 52eac709
-    const ulStyle: React.CSSProperties = {
-      height: `${this.props.numVisibleITwins! * this._itemHeight}em`,
-    };
-    const liStyle: React.CSSProperties = {
-      height: `${this._itemHeight}em`,
-    };
-
-    if (itwins && itwins.length === 0) {
-      return (
-        <div className="pp-no-mru" style={ulStyle}><p>Most recently used iTwins appear here.</p>Click &quot;More&quot; below to search for an iTwin and add it to this list.</div>
-      );
-    } else {
-      return (
-        <ul style={ulStyle}>
-<<<<<<< HEAD
-          {itwins && itwins.map((project: ITwin, i: number) => (
-=======
-          {projects && projects.map((project: ITwin, i: number) => (
->>>>>>> 52eac709
-            <li style={liStyle} key={i} onClick={() => this._onItemClick(project)}>
-              <span className="pp-icon icon icon-placeholder" />
-              <div className="pp-details">
-                <span>{project.code}</span>
-                <span>{project.name}</span>
-              </div>
-            </li>
-          ))}
-        </ul>
-      );
-    }
-  }
-
-  private renderDropdown() {
-    const liStyle: React.CSSProperties = {
-      height: `${this._itemHeight}em`,
-    };
-    return (
-      <Popup isOpen={this.state.isDropdownOpen} position={RelativePosition.Bottom} onClose={this._handleOnOutsideClick} target={this._target}>
-        <div className="pp-dropdown">
-          {this.renderITwins()}
-          <div className="pp-separator" />
-          <div className="pp-more" style={liStyle} onClick={this._onMoreClicked} >
-            <span className="pp-icon icon icon-search" />
-            More
-          </div>
-        </div>
-      </Popup>
-    );
-  }
-
-  public override render() {
-    const splitterClassName = classnames("pp-splitter icon icon-chevron-down", this.state.isDropdownOpen && "opened");
-    return (
-      <div className="pp">
-        <div className="pp-content" onClick={this._splitterClicked} ref={(element) => { this._target = element; }}>
-          <div>
-<<<<<<< HEAD
-            <span className="number">{this.props.currentITwin ? this.props.currentITwin.code : ""}</span>
-            <span className="name">{this.props.currentITwin ? this.props.currentITwin.name : ""}</span>
-=======
-            <span className="number">{this.props.currentProject ? this.props.currentProject.code : ""}</span>
-            <span className="name">{this.props.currentProject ? this.props.currentProject.name : ""}</span>
->>>>>>> 52eac709
-          </div>
-          <span className={splitterClassName} />
-        </div>
-        <div className="pp-highlight" />
-        {this.renderDropdown()}
-      </div>
-    );
-  }
-}
+/*---------------------------------------------------------------------------------------------
+* Copyright (c) Bentley Systems, Incorporated. All rights reserved.
+* See LICENSE.md in the project root for license terms and full copyright notice.
+*--------------------------------------------------------------------------------------------*/
+import "./ProjectDropdown.scss";
+import classnames from "classnames";
+import * as React from "react";
+import { RelativePosition } from "@itwin/appui-abstract";
+import { Popup } from "@itwin/core-react";
+import { ITwin } from "@bentley/itwin-registry-client";
+
+// SWB Should we rename all references to project in this file and file names?
+
+/** Properties for the [[ProjectDropdown]] component */
+export interface ProjectDropdownProps {
+  numVisibleProjects?: number;
+  recentProjects?: ITwin[];
+  currentProject?: ITwin;
+  onProjectClicked: (project: ITwin) => any;
+}
+
+interface ITwinDropdownState {
+  isDropdownOpen: boolean;
+  showITwinsDialog: boolean;
+}
+
+/**
+ * List of iTwin Projects in a dropdown
+ */
+export class ITwinDropdown extends React.Component<ITwinDropdownProps, ITwinDropdownState> {
+  private _itemHeight: number = 3.25; // each item (iTwin) height is (n-em) in the dropdown
+  private _target: HTMLElement | null = null;
+
+  public static defaultProps: Partial<ITwinDropdownProps> = {
+    numVisibleITwins: 5, // default number of visible iTwin to 5
+  };
+
+  constructor(props: ITwinDropdownProps, context?: any) {
+    super(props, context);
+    this.state = { isDropdownOpen: false, showITwinsDialog: false };
+  }
+
+  private _onMoreClicked = (_event: React.MouseEvent<HTMLDivElement>) => {
+    this.closeDropdown();
+    this.setState({ showITwinsDialog: true });
+  };
+
+  private _onItemClick(iTwin: ITwin) {
+    this.closeDropdown();
+    this.props.onProjectClicked(iTwin);
+  }
+
+  private _onProjectSelected = (iTwin: ITwin) => {
+    this.closeDialog();
+    this.props.onProjectClicked(iTwin);
+  };
+
+  private _splitterClicked = (_event: React.MouseEvent<HTMLElement>) => {
+    this.setState((prevState) => ({ isDropdownOpen: !prevState.isDropdownOpen }));
+  };
+
+  private _handleOnOutsideClick = () => {
+    this.closeDropdown();
+  };
+
+  private closeDropdown() {
+    this.setState({ isDropdownOpen: false });
+  }
+
+  private closeDialog() {
+    this.setState({ showProjectsDialog: false });
+  }
+
+  private getProjects(): ITwin[] {
+    if (this.props.recentProjects) {
+      return this.props.recentProjects;
+    }
+    return [];
+  }
+
+  private renderProjects() {
+    const projects: ITwin[] = this.getProjects();
+    const ulStyle: React.CSSProperties = {
+      height: `${this.props.numVisibleITwins! * this._itemHeight}em`,
+    };
+    const liStyle: React.CSSProperties = {
+      height: `${this._itemHeight}em`,
+    };
+
+    if (itwins && itwins.length === 0) {
+      return (
+        <div className="pp-no-mru" style={ulStyle}><p>Most recently used iTwins appear here.</p>Click &quot;More&quot; below to search for an iTwin and add it to this list.</div>
+      );
+    } else {
+      return (
+        <ul style={ulStyle}>
+          {projects && projects.map((project: ITwin, i: number) => (
+            <li style={liStyle} key={i} onClick={() => this._onItemClick(project)}>
+              <span className="pp-icon icon icon-placeholder" />
+              <div className="pp-details">
+                <span>{project.code}</span>
+                <span>{project.name}</span>
+              </div>
+            </li>
+          ))}
+        </ul>
+      );
+    }
+  }
+
+  private renderDropdown() {
+    const liStyle: React.CSSProperties = {
+      height: `${this._itemHeight}em`,
+    };
+    return (
+      <Popup isOpen={this.state.isDropdownOpen} position={RelativePosition.Bottom} onClose={this._handleOnOutsideClick} target={this._target}>
+        <div className="pp-dropdown">
+          {this.renderITwins()}
+          <div className="pp-separator" />
+          <div className="pp-more" style={liStyle} onClick={this._onMoreClicked} >
+            <span className="pp-icon icon icon-search" />
+            More
+          </div>
+        </div>
+      </Popup>
+    );
+  }
+
+  public override render() {
+    const splitterClassName = classnames("pp-splitter icon icon-chevron-down", this.state.isDropdownOpen && "opened");
+    return (
+      <div className="pp">
+        <div className="pp-content" onClick={this._splitterClicked} ref={(element) => { this._target = element; }}>
+          <div>
+            <span className="number">{this.props.currentProject ? this.props.currentProject.code : ""}</span>
+            <span className="name">{this.props.currentProject ? this.props.currentProject.name : ""}</span>
+          </div>
+          <span className={splitterClassName} />
+        </div>
+        <div className="pp-highlight" />
+        {this.renderDropdown()}
+      </div>
+    );
+  }
+}