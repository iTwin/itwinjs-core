--- conflicted
+++ resolved
@@ -1,230 +1,225 @@
-/*---------------------------------------------------------------------------------------------
-* Copyright (c) Bentley Systems, Incorporated. All rights reserved.
-* See LICENSE.md in the project root for license terms and full copyright notice.
-*--------------------------------------------------------------------------------------------*/
-<<<<<<< HEAD
-@import "~@bentley/ui-core/lib/cjs/ui-core/scrollbar";
-@import "~@bentley/ui-core/lib/cjs/ui-core/style/colors";
-=======
-@import "~@itwin/core-react/lib/core-react/scrollbar";
-@import "~@itwin/core-react/lib/core-react/style/colors";
->>>>>>> 200baec2
-@import "~@itwin/itwinui-css/scss/style/typography";
-
-$view-card-width: 215px;
-$view-card-height: 150px;
-
-/* The Modal (background) */
-.modal-background {
-  display: flex;
-  align-items: center;
-  justify-content: center;
-  position: fixed;
-  /* Stay in place */
-  z-index: 10;
-  /* Sit on top */
-  left: 0;
-  top: 0;
-  width: 100%;
-  /* Full width */
-  height: 100%;
-  /* Full height */
-  overflow: auto;
-  /* Enable scroll if needed */
-  background-color: rgb(0, 0, 0);
-  /* Fallback color */
-  background-color: rgba(0, 0, 0, 0.4);
-  /* Black w/ opacity */
-}
-
-.views {
-  background-color: #fefefe;
-  width: 690px;
-  height: 600px;
-  border: 1px solid #888;
-  position: relative;
-  border-radius: 10px;
-  display: flex;
-  flex-direction: column;
-  overflow: hidden;
-}
-
-/* loader */
-.loading {
-  flex: 1;
-  display: flex;
-  align-items: center;
-  justify-content: center;
-}
-
-.views-list {
-  flex: 1;
-  display: flex;
-  flex-wrap: wrap;
-  overflow: auto;
-  outline: none;
-
-  @include uicore-touch-scrolling;
-  @include uicore-scrollbar();
-}
-
-.views-empty {
-  flex: 1;
-  display: flex;
-  justify-content: center;
-  align-items: center;
-  font-size: 1.25em;
-  color: $uicore-gray;
-}
-
-.views-header {
-  flex: initial;
-  padding: 1em;
-  display: flex;
-  align-items: center;
-  color: $uicore-text-color;
-  border-bottom: 1px solid #eee;
-
-  h3 {
-    margin: 0;
-  }
-
-  .close {
-    margin-left: auto;
-    font-size: 1em;
-    cursor: pointer;
-  }
-}
-
-.views-footer {
-  flex: initial;
-  align-items: center;
-  margin-top: auto;
-  padding: 1em 1.5em;
-  background: #eee;
-  display: flex;
-
-  /*
-  .selected-count {
-    display: flex;
-    align-items: center;
-
-    > span {
-      font-weight: 300;
-      font-size: .75em;
-      margin-right: .5em;
-    }
-
-    > div {
-      width: 2em;
-      height: 2em;
-      display: flex;
-      align-items: center;
-      justify-content: center;
-      color: $uicore-white;
-      font-size: .75em;
-      border-radius: 50%;
-      background: rgb(148, 147, 147);
-    }
-  }
-*/
-  >button {
-    margin-left: auto;
-    padding-left: 3em;
-    padding-right: 5em;
-    position: relative;
-
-    &:after {
-      content: attr(data-tg-on);
-      position: absolute;
-      right: 0;
-      top: 50%;
-      width: 2.5em;
-      font-size: 14px;
-      transform: translateY(-50%);
-      border-left: 1px solid white;
-    }
-  }
-}
-
-/* Add Zoom Animation */
-.animate {
-  -webkit-animation: animatezoom 0.6s;
-  animation: animatezoom 0.6s
-}
-
-@-webkit-keyframes animatezoom {
-  from {
-    -webkit-transform: scale(0)
-  }
-
-  to {
-    -webkit-transform: scale(1)
-  }
-}
-
-@keyframes animatezoom {
-  from {
-    transform: scale(0)
-  }
-
-  to {
-    transform: scale(1)
-  }
-}
-
-$view-card-width: 190px;
-$view-card-height: 150px;
-
-.view-card {
-  width: $view-card-width;
-  height: $view-card-height;
-  color: #444;
-  background: #444;
-  border: 4px solid white;
-  margin: 1em;
-  transition: all 0.4s ease;
-  box-sizing: border-box;
-  cursor: pointer;
-  display: flex;
-  flex-direction: column;
-  border-radius: 5px;
-  //box-shadow: 0 4px 8px 0 rgba(0,0,0,0.25);
-  //-webkit-box-shadow: 0 4px 8px 0 rgba(0,0,0,0.25);
-
-  &:hover,
-  &:focus {}
-}
-
-.view-card.isActive {
-  border: 4px solid $uicore-blue;
-}
-
-.view-card-content {
-  height: 100%;
-  border: 1px solid #ccc;
-  display: flex;
-  flex-direction: column;
-  justify-content: center;
-  box-sizing: border-box;
-}
-
-.view-card-thumbnail {
-  overflow: hidden;
-  padding: 1em;
-  flex: 1;
-  border-bottom: 1px solid #eee;
-  box-sizing: border-box;
-}
-
-.view-card-name {
-  flex: initial;
-  padding: .5em;
-  background: $uicore-white;
-  font-size: $iui-font-size-small;
-  text-overflow: ellipsis;
-  white-space: nowrap;
-  overflow: hidden;
-  display: block;
-  box-sizing: border-box;
+/*---------------------------------------------------------------------------------------------
+* Copyright (c) Bentley Systems, Incorporated. All rights reserved.
+* See LICENSE.md in the project root for license terms and full copyright notice.
+*--------------------------------------------------------------------------------------------*/
+@import "~@itwin/core-react/lib/cjs/core-react/scrollbar";
+@import "~@itwin/core-react/lib/cjs/core-react/style/colors";
+@import "~@itwin/itwinui-css/scss/style/typography";
+
+$view-card-width: 215px;
+$view-card-height: 150px;
+
+/* The Modal (background) */
+.modal-background {
+  display: flex;
+  align-items: center;
+  justify-content: center;
+  position: fixed;
+  /* Stay in place */
+  z-index: 10;
+  /* Sit on top */
+  left: 0;
+  top: 0;
+  width: 100%;
+  /* Full width */
+  height: 100%;
+  /* Full height */
+  overflow: auto;
+  /* Enable scroll if needed */
+  background-color: rgb(0, 0, 0);
+  /* Fallback color */
+  background-color: rgba(0, 0, 0, 0.4);
+  /* Black w/ opacity */
+}
+
+.views {
+  background-color: #fefefe;
+  width: 690px;
+  height: 600px;
+  border: 1px solid #888;
+  position: relative;
+  border-radius: 10px;
+  display: flex;
+  flex-direction: column;
+  overflow: hidden;
+}
+
+/* loader */
+.loading {
+  flex: 1;
+  display: flex;
+  align-items: center;
+  justify-content: center;
+}
+
+.views-list {
+  flex: 1;
+  display: flex;
+  flex-wrap: wrap;
+  overflow: auto;
+  outline: none;
+
+  @include uicore-touch-scrolling;
+  @include uicore-scrollbar();
+}
+
+.views-empty {
+  flex: 1;
+  display: flex;
+  justify-content: center;
+  align-items: center;
+  font-size: 1.25em;
+  color: $uicore-gray;
+}
+
+.views-header {
+  flex: initial;
+  padding: 1em;
+  display: flex;
+  align-items: center;
+  color: $uicore-text-color;
+  border-bottom: 1px solid #eee;
+
+  h3 {
+    margin: 0;
+  }
+
+  .close {
+    margin-left: auto;
+    font-size: 1em;
+    cursor: pointer;
+  }
+}
+
+.views-footer {
+  flex: initial;
+  align-items: center;
+  margin-top: auto;
+  padding: 1em 1.5em;
+  background: #eee;
+  display: flex;
+
+  /*
+  .selected-count {
+    display: flex;
+    align-items: center;
+
+    > span {
+      font-weight: 300;
+      font-size: .75em;
+      margin-right: .5em;
+    }
+
+    > div {
+      width: 2em;
+      height: 2em;
+      display: flex;
+      align-items: center;
+      justify-content: center;
+      color: $uicore-white;
+      font-size: .75em;
+      border-radius: 50%;
+      background: rgb(148, 147, 147);
+    }
+  }
+*/
+  >button {
+    margin-left: auto;
+    padding-left: 3em;
+    padding-right: 5em;
+    position: relative;
+
+    &:after {
+      content: attr(data-tg-on);
+      position: absolute;
+      right: 0;
+      top: 50%;
+      width: 2.5em;
+      font-size: 14px;
+      transform: translateY(-50%);
+      border-left: 1px solid white;
+    }
+  }
+}
+
+/* Add Zoom Animation */
+.animate {
+  -webkit-animation: animatezoom 0.6s;
+  animation: animatezoom 0.6s
+}
+
+@-webkit-keyframes animatezoom {
+  from {
+    -webkit-transform: scale(0)
+  }
+
+  to {
+    -webkit-transform: scale(1)
+  }
+}
+
+@keyframes animatezoom {
+  from {
+    transform: scale(0)
+  }
+
+  to {
+    transform: scale(1)
+  }
+}
+
+$view-card-width: 190px;
+$view-card-height: 150px;
+
+.view-card {
+  width: $view-card-width;
+  height: $view-card-height;
+  color: #444;
+  background: #444;
+  border: 4px solid white;
+  margin: 1em;
+  transition: all 0.4s ease;
+  box-sizing: border-box;
+  cursor: pointer;
+  display: flex;
+  flex-direction: column;
+  border-radius: 5px;
+  //box-shadow: 0 4px 8px 0 rgba(0,0,0,0.25);
+  //-webkit-box-shadow: 0 4px 8px 0 rgba(0,0,0,0.25);
+
+  &:hover,
+  &:focus {}
+}
+
+.view-card.isActive {
+  border: 4px solid $uicore-blue;
+}
+
+.view-card-content {
+  height: 100%;
+  border: 1px solid #ccc;
+  display: flex;
+  flex-direction: column;
+  justify-content: center;
+  box-sizing: border-box;
+}
+
+.view-card-thumbnail {
+  overflow: hidden;
+  padding: 1em;
+  flex: 1;
+  border-bottom: 1px solid #eee;
+  box-sizing: border-box;
+}
+
+.view-card-name {
+  flex: initial;
+  padding: .5em;
+  background: $uicore-white;
+  font-size: $iui-font-size-small;
+  text-overflow: ellipsis;
+  white-space: nowrap;
+  overflow: hidden;
+  display: block;
+  box-sizing: border-box;
 }