--- conflicted
+++ resolved
@@ -1,97 +1,93 @@
-/*---------------------------------------------------------------------------------------------
-* Copyright (c) Bentley Systems, Incorporated. All rights reserved.
-* See LICENSE.md in the project root for license terms and full copyright notice.
-*--------------------------------------------------------------------------------------------*/
-<<<<<<< HEAD
-@import "~@bentley/ui-core/lib/cjs/ui-core/style/index";
-=======
-@import "~@itwin/core-react/lib/core-react/style/index";
->>>>>>> 200baec2
-@import "~@itwin/itwinui-css/scss/style/typography";
-
-/*****************************/
-/* Tab bar */
-/*****************************/
-
-.tabs {
-	position: relative;
-	overflow: hidden;
-	width: 100%;
-	color: $uicore-text-color;
-	font-size: $iui-font-size-leading;
-}
-
-.tabs nav {
-	text-align: center;
-}
-
-.tabs nav ul {
-	display: flex;
-	list-style: none;
-	justify-content: center;
-	margin: 0;
-	padding: 0;
-}
-
-.tabs nav ul li {
-	flex: 1;
-	position: relative;
-	display: block;
-	cursor: pointer;
-}
-
-.tabs nav ul li.tab-active {
-	color: $uicore-blue;
-	font-weight: 700;
-}
-
-.tabs nav a {
-	position: relative;
-	display: block;
-	padding: 1em 0;
-	overflow: hidden;
-	text-overflow: ellipsis;
-	white-space: nowrap;
-	-webkit-transition: color 0.3s;
-	transition: color 0.3s;
-}
-
-.tabs nav a:hover {
-	color: $uicore-gray-4;
-}
-
-.tabs nav a:focus {
-	outline: none;
-}
-
-.tabs nav ul li .icon {
-	margin-right: .4em;
-}
-
-.tabs nav li:last-child::before {
-	position: absolute;
-	bottom: 0;
-	left: 0;
-	width: 100%;
-	height: 4px;
-	background: $uicore-blue;
-	content: '';
-	-webkit-transition: -webkit-transform 0.3s;
-	transition: transform 0.3s;
-}
-
-/* Move the line */
-.tabs nav li:first-child.tab-active~li:last-child::before {
-	-webkit-transform: translate3d(-300%, 0, 0);
-	transform: translate3d(-300%, 0, 0);
-}
-
-.tabs nav li:nth-child(2).tab-active~li:last-child::before {
-	-webkit-transform: translate3d(-200%, 0, 0);
-	transform: translate3d(-200%, 0, 0);
-}
-
-.tabs nav li:nth-child(3).tab-active~li:last-child::before {
-	-webkit-transform: translate3d(-100%, 0, 0);
-	transform: translate3d(-100%, 0, 0);
+/*---------------------------------------------------------------------------------------------
+* Copyright (c) Bentley Systems, Incorporated. All rights reserved.
+* See LICENSE.md in the project root for license terms and full copyright notice.
+*--------------------------------------------------------------------------------------------*/
+@import "~@itwin/core-react/lib/cjs/core-react/style/index";
+@import "~@itwin/itwinui-css/scss/style/typography";
+
+/*****************************/
+/* Tab bar */
+/*****************************/
+
+.tabs {
+	position: relative;
+	overflow: hidden;
+	width: 100%;
+	color: $uicore-text-color;
+	font-size: $iui-font-size-leading;
+}
+
+.tabs nav {
+	text-align: center;
+}
+
+.tabs nav ul {
+	display: flex;
+	list-style: none;
+	justify-content: center;
+	margin: 0;
+	padding: 0;
+}
+
+.tabs nav ul li {
+	flex: 1;
+	position: relative;
+	display: block;
+	cursor: pointer;
+}
+
+.tabs nav ul li.tab-active {
+	color: $uicore-blue;
+	font-weight: 700;
+}
+
+.tabs nav a {
+	position: relative;
+	display: block;
+	padding: 1em 0;
+	overflow: hidden;
+	text-overflow: ellipsis;
+	white-space: nowrap;
+	-webkit-transition: color 0.3s;
+	transition: color 0.3s;
+}
+
+.tabs nav a:hover {
+	color: $uicore-gray-4;
+}
+
+.tabs nav a:focus {
+	outline: none;
+}
+
+.tabs nav ul li .icon {
+	margin-right: .4em;
+}
+
+.tabs nav li:last-child::before {
+	position: absolute;
+	bottom: 0;
+	left: 0;
+	width: 100%;
+	height: 4px;
+	background: $uicore-blue;
+	content: '';
+	-webkit-transition: -webkit-transform 0.3s;
+	transition: transform 0.3s;
+}
+
+/* Move the line */
+.tabs nav li:first-child.tab-active~li:last-child::before {
+	-webkit-transform: translate3d(-300%, 0, 0);
+	transform: translate3d(-300%, 0, 0);
+}
+
+.tabs nav li:nth-child(2).tab-active~li:last-child::before {
+	-webkit-transform: translate3d(-200%, 0, 0);
+	transform: translate3d(-200%, 0, 0);
+}
+
+.tabs nav li:nth-child(3).tab-active~li:last-child::before {
+	-webkit-transform: translate3d(-100%, 0, 0);
+	transform: translate3d(-100%, 0, 0);
 }