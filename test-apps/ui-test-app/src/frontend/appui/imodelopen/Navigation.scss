<<<<<<< HEAD
/*---------------------------------------------------------------------------------------------
* Copyright (c) Bentley Systems, Incorporated. All rights reserved.
* See LICENSE.md in the project root for license terms and full copyright notice.
*--------------------------------------------------------------------------------------------*/
@import "~@itwin/core-react/lib/core-react/style/index";
@import "~@itwin/itwinui-css/scss/style/typography";

//$separator-background: #F0F0F0;
$navbar-itemheight: 54px;
$navbar-color: #677480;
$navbar-bordercolor: #e7e9ec;
$navbar-hovercolor: $uicore-blue;

.open-navbar {
  width: 72px;
  border: 1px solid $navbar-bordercolor;
  border-top: none;
  overflow: hidden;
  box-sizing: border-box;
  -moz-box-sizing: border-box;
  -webkit-box-sizing: border-box;
  -webkit-transition: width .5s ease;
  -moz-transition: width .5s ease;
  -o-transition: width .5s ease;
  transition: width .5s ease;
  z-index: 2;
}

.open-navbar .expander {
  padding: 4px 0;
  color: $navbar-color;
  display: flex;
  align-items: center;
  justify-content: center;
  border-bottom: 1px $navbar-bordercolor solid;
}

.open-navbar .expander .icon {
  font-size: 8px;
  padding: 5px;
}

.open-navbar.pinned .expander .icon-chevron-right {
  opacity: 0;
}

.open-navbar .expander .icon-pin,
.open-navbar .expander .icon-chevron-left {
  position: absolute;
  right: 0;
  margin-right: 5px;
  opacity: 0;
  cursor: pointer;
}

.open-navbar:hover .expander .icon-chevron-right {
  opacity: 0;
}

.open-navbar:hover .expander .icon-pin {
  opacity: 1;
}

.open-navbar.pinned .expander .icon-chevron-left {
  opacity: 1;
}

.open-navbar.pinned .expander .icon-pin {
  opacity: 0;
}

.open-navbar .expander:hover {
  color: $navbar-hovercolor;
}

.open-navbar ul {
  padding: 0;
  margin: 0;
  list-style: none;
  color: $navbar-color;
  overflow: hidden;
  -webkit-transition: all 1s ease-in;
  transition: all 1s ease-in;
}

.open-navbar ul li {
  height: $navbar-itemheight;
  display: flex;
  align-items: center;
  padding-left: 24px;
  text-decoration: none;
  user-select: none;
  font-size: $iui-font-size-leading;
  cursor: pointer;
  position: relative;
  box-sizing: border-box;
  -moz-box-sizing: border-box;
  -webkit-box-sizing: border-box;
  -webkit-transition: all .3s ease;
  -moz-transition: all .3s ease;
  -o-transition: all .3s ease;
  transition: all .3s ease;
}

.open-navbar ul li::before,
.open-navbar ul li::after {
  content: '';
  position: absolute;
  left: 0;
  right: 0;
  bottom: 0;
  background: $navbar-bordercolor;
  height: 1px;
}

.open-navbar ul li .icon {
  font-size: 24px;
}

.open-navbar .expander span {
  padding: 2px;
}

.open-navbar ul li .label {
  padding-left: 16px;
  padding-right: 24px;
  opacity: 0;
  text-overflow: ellipsis;
  white-space: nowrap;
  overflow: hidden;
  -webkit-transform: scale(0, 1);
  -ms-transform: scale(0, 1);
  transform: scale(0, 1);
  transform-origin: left center;
  -webkit-transition: all .25s ease;
  -moz-transition: all .25s ease;
  -o-transition: all .25s ease;
  transition: all .25s ease;
}

.open-navbar:hover li .label,
.open-navbar.pinned ul li .label {
  opacity: 1;
  -webkit-transform: scale(1, 1);
  -ms-transform: scale(1, 1);
  transform: scale(1, 1);
}

.open-navbar ul li:hover {
  color: $navbar-hovercolor;
}

.open-navbar ul li.active {
  color: $navbar-hovercolor;
  font-weight: 600;
}

.open-navbar-movebarindicator {
  position: absolute;
  top: 0;
  left: 0;
  height: 100%;
  width: 3px;
  background: $uicore-blue;
  content: '';
  -webkit-transition: -webkit-transform 0.3s;
  transition: transform 0.3s;
  //z-index: 2; //to travel on top of the borders
}

.open-navbar-barindicator {
  display: none;
  position: absolute;
  top: 0;
  left: 0;
  bottom: 0;
  height: 100%;
  width: 3px;
  background: $uicore-blue;
  content: '';
}

.open-navbar .navnode.active .open-navbar-barindicator {
  display: block;
=======
/*---------------------------------------------------------------------------------------------
* Copyright (c) Bentley Systems, Incorporated. All rights reserved.
* See LICENSE.md in the project root for license terms and full copyright notice.
*--------------------------------------------------------------------------------------------*/
@import "~@itwin/core-react/lib/cjs/core-react/style/index";
@import "~@itwin/itwinui-css/scss/style/typography";

//$separator-background: #F0F0F0;
$navbar-itemheight: 54px;
$navbar-color: #677480;
$navbar-bordercolor: #e7e9ec;
$navbar-hovercolor: $uicore-blue;

.open-navbar {
  width: 72px;
  border: 1px solid $navbar-bordercolor;
  border-top: none;
  overflow: hidden;
  box-sizing: border-box;
  -moz-box-sizing: border-box;
  -webkit-box-sizing: border-box;
  -webkit-transition: width .5s ease;
  -moz-transition: width .5s ease;
  -o-transition: width .5s ease;
  transition: width .5s ease;
  z-index: 2;
}

.open-navbar .expander {
  padding: 4px 0;
  color: $navbar-color;
  display: flex;
  align-items: center;
  justify-content: center;
  border-bottom: 1px $navbar-bordercolor solid;
}

.open-navbar .expander .icon {
  font-size: 8px;
  padding: 5px;
}

.open-navbar.pinned .expander .icon-chevron-right {
  opacity: 0;
}

.open-navbar .expander .icon-pin,
.open-navbar .expander .icon-chevron-left {
  position: absolute;
  right: 0;
  margin-right: 5px;
  opacity: 0;
  cursor: pointer;
}

.open-navbar:hover .expander .icon-chevron-right {
  opacity: 0;
}

.open-navbar:hover .expander .icon-pin {
  opacity: 1;
}

.open-navbar.pinned .expander .icon-chevron-left {
  opacity: 1;
}

.open-navbar.pinned .expander .icon-pin {
  opacity: 0;
}

.open-navbar .expander:hover {
  color: $navbar-hovercolor;
}

.open-navbar ul {
  padding: 0;
  margin: 0;
  list-style: none;
  color: $navbar-color;
  overflow: hidden;
  -webkit-transition: all 1s ease-in;
  transition: all 1s ease-in;
}

.open-navbar ul li {
  height: $navbar-itemheight;
  display: flex;
  align-items: center;
  padding-left: 24px;
  text-decoration: none;
  user-select: none;
  font-size: $iui-font-size-leading;
  cursor: pointer;
  position: relative;
  box-sizing: border-box;
  -moz-box-sizing: border-box;
  -webkit-box-sizing: border-box;
  -webkit-transition: all .3s ease;
  -moz-transition: all .3s ease;
  -o-transition: all .3s ease;
  transition: all .3s ease;
}

.open-navbar ul li::before,
.open-navbar ul li::after {
  content: '';
  position: absolute;
  left: 0;
  right: 0;
  bottom: 0;
  background: $navbar-bordercolor;
  height: 1px;
}

.open-navbar ul li .icon {
  font-size: 24px;
}

.open-navbar .expander span {
  padding: 2px;
}

.open-navbar ul li .label {
  padding-left: 16px;
  padding-right: 24px;
  opacity: 0;
  text-overflow: ellipsis;
  white-space: nowrap;
  overflow: hidden;
  -webkit-transform: scale(0, 1);
  -ms-transform: scale(0, 1);
  transform: scale(0, 1);
  transform-origin: left center;
  -webkit-transition: all .25s ease;
  -moz-transition: all .25s ease;
  -o-transition: all .25s ease;
  transition: all .25s ease;
}

.open-navbar:hover li .label,
.open-navbar.pinned ul li .label {
  opacity: 1;
  -webkit-transform: scale(1, 1);
  -ms-transform: scale(1, 1);
  transform: scale(1, 1);
}

.open-navbar ul li:hover {
  color: $navbar-hovercolor;
}

.open-navbar ul li.active {
  color: $navbar-hovercolor;
  font-weight: 600;
}

.open-navbar-movebarindicator {
  position: absolute;
  top: 0;
  left: 0;
  height: 100%;
  width: 3px;
  background: $uicore-blue;
  content: '';
  -webkit-transition: -webkit-transform 0.3s;
  transition: transform 0.3s;
  //z-index: 2; //to travel on top of the borders
}

.open-navbar-barindicator {
  display: none;
  position: absolute;
  top: 0;
  left: 0;
  bottom: 0;
  height: 100%;
  width: 3px;
  background: $uicore-blue;
  content: '';
}

.open-navbar .navnode.active .open-navbar-barindicator {
  display: block;
>>>>>>> 4d41f4fb
}<|MERGE_RESOLUTION|>--- conflicted
+++ resolved
@@ -1,189 +1,3 @@
-<<<<<<< HEAD
-/*---------------------------------------------------------------------------------------------
-* Copyright (c) Bentley Systems, Incorporated. All rights reserved.
-* See LICENSE.md in the project root for license terms and full copyright notice.
-*--------------------------------------------------------------------------------------------*/
-@import "~@itwin/core-react/lib/core-react/style/index";
-@import "~@itwin/itwinui-css/scss/style/typography";
-
-//$separator-background: #F0F0F0;
-$navbar-itemheight: 54px;
-$navbar-color: #677480;
-$navbar-bordercolor: #e7e9ec;
-$navbar-hovercolor: $uicore-blue;
-
-.open-navbar {
-  width: 72px;
-  border: 1px solid $navbar-bordercolor;
-  border-top: none;
-  overflow: hidden;
-  box-sizing: border-box;
-  -moz-box-sizing: border-box;
-  -webkit-box-sizing: border-box;
-  -webkit-transition: width .5s ease;
-  -moz-transition: width .5s ease;
-  -o-transition: width .5s ease;
-  transition: width .5s ease;
-  z-index: 2;
-}
-
-.open-navbar .expander {
-  padding: 4px 0;
-  color: $navbar-color;
-  display: flex;
-  align-items: center;
-  justify-content: center;
-  border-bottom: 1px $navbar-bordercolor solid;
-}
-
-.open-navbar .expander .icon {
-  font-size: 8px;
-  padding: 5px;
-}
-
-.open-navbar.pinned .expander .icon-chevron-right {
-  opacity: 0;
-}
-
-.open-navbar .expander .icon-pin,
-.open-navbar .expander .icon-chevron-left {
-  position: absolute;
-  right: 0;
-  margin-right: 5px;
-  opacity: 0;
-  cursor: pointer;
-}
-
-.open-navbar:hover .expander .icon-chevron-right {
-  opacity: 0;
-}
-
-.open-navbar:hover .expander .icon-pin {
-  opacity: 1;
-}
-
-.open-navbar.pinned .expander .icon-chevron-left {
-  opacity: 1;
-}
-
-.open-navbar.pinned .expander .icon-pin {
-  opacity: 0;
-}
-
-.open-navbar .expander:hover {
-  color: $navbar-hovercolor;
-}
-
-.open-navbar ul {
-  padding: 0;
-  margin: 0;
-  list-style: none;
-  color: $navbar-color;
-  overflow: hidden;
-  -webkit-transition: all 1s ease-in;
-  transition: all 1s ease-in;
-}
-
-.open-navbar ul li {
-  height: $navbar-itemheight;
-  display: flex;
-  align-items: center;
-  padding-left: 24px;
-  text-decoration: none;
-  user-select: none;
-  font-size: $iui-font-size-leading;
-  cursor: pointer;
-  position: relative;
-  box-sizing: border-box;
-  -moz-box-sizing: border-box;
-  -webkit-box-sizing: border-box;
-  -webkit-transition: all .3s ease;
-  -moz-transition: all .3s ease;
-  -o-transition: all .3s ease;
-  transition: all .3s ease;
-}
-
-.open-navbar ul li::before,
-.open-navbar ul li::after {
-  content: '';
-  position: absolute;
-  left: 0;
-  right: 0;
-  bottom: 0;
-  background: $navbar-bordercolor;
-  height: 1px;
-}
-
-.open-navbar ul li .icon {
-  font-size: 24px;
-}
-
-.open-navbar .expander span {
-  padding: 2px;
-}
-
-.open-navbar ul li .label {
-  padding-left: 16px;
-  padding-right: 24px;
-  opacity: 0;
-  text-overflow: ellipsis;
-  white-space: nowrap;
-  overflow: hidden;
-  -webkit-transform: scale(0, 1);
-  -ms-transform: scale(0, 1);
-  transform: scale(0, 1);
-  transform-origin: left center;
-  -webkit-transition: all .25s ease;
-  -moz-transition: all .25s ease;
-  -o-transition: all .25s ease;
-  transition: all .25s ease;
-}
-
-.open-navbar:hover li .label,
-.open-navbar.pinned ul li .label {
-  opacity: 1;
-  -webkit-transform: scale(1, 1);
-  -ms-transform: scale(1, 1);
-  transform: scale(1, 1);
-}
-
-.open-navbar ul li:hover {
-  color: $navbar-hovercolor;
-}
-
-.open-navbar ul li.active {
-  color: $navbar-hovercolor;
-  font-weight: 600;
-}
-
-.open-navbar-movebarindicator {
-  position: absolute;
-  top: 0;
-  left: 0;
-  height: 100%;
-  width: 3px;
-  background: $uicore-blue;
-  content: '';
-  -webkit-transition: -webkit-transform 0.3s;
-  transition: transform 0.3s;
-  //z-index: 2; //to travel on top of the borders
-}
-
-.open-navbar-barindicator {
-  display: none;
-  position: absolute;
-  top: 0;
-  left: 0;
-  bottom: 0;
-  height: 100%;
-  width: 3px;
-  background: $uicore-blue;
-  content: '';
-}
-
-.open-navbar .navnode.active .open-navbar-barindicator {
-  display: block;
-=======
 /*---------------------------------------------------------------------------------------------
 * Copyright (c) Bentley Systems, Incorporated. All rights reserved.
 * See LICENSE.md in the project root for license terms and full copyright notice.
@@ -368,5 +182,4 @@
 
 .open-navbar .navnode.active .open-navbar-barindicator {
   display: block;
->>>>>>> 4d41f4fb
 }