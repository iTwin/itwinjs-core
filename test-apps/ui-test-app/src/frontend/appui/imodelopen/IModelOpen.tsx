/*---------------------------------------------------------------------------------------------
* Copyright (c) Bentley Systems, Incorporated. All rights reserved.
* See LICENSE.md in the project root for license terms and full copyright notice.
*--------------------------------------------------------------------------------------------*/
import "./IModelOpen.scss";
import "./Common.scss";
import classnames from "classnames";
import * as React from "react";
import { ActivityMessagePopup, IModelInfo, UiFramework } from "@bentley/ui-framework";
import { AppTools } from "../../tools/ToolSpecifications";
import { BlockingPrompt } from "./BlockingPrompt";
import { IModelList } from "./IModelList";
import { NavigationItem, NavigationList } from "./Navigation";
import { ITwinDropdown } from "./ProjectDropdown";
import { ActivityMessageDetails, ActivityMessageEndReason, IModelApp } from "@bentley/imodeljs-frontend";
import { BeDuration } from "@bentley/bentleyjs-core";
import { Button } from "@itwin/itwinui-react";
import { ITwin } from "@bentley/itwin-registry-client";

/** Properties for the [[IModelOpen]] component */
export interface IModelOpenProps {
  onIModelSelected?: (iModelInfo: IModelInfo) => void;
  initialIModels?: IModelInfo[];
}

interface IModelOpenState {
  isLoadingITwin: boolean;
  isLoadingITwins: boolean;
  isLoadingIModel: boolean;
  recentITwins?: ITwin[];
  iModels?: IModelInfo[];
  currentITwin?: ITwin;
  prompt: string;
  isNavigationExpanded: boolean;
}

/**
 * Open component showing iTwins and iModels
 */
export class IModelOpen extends React.Component<IModelOpenProps, IModelOpenState> {

  constructor(props?: any, context?: any) {
    super(props, context);

    this.state = {
      isLoadingITwin: true,
      isLoadingITwins: false,
      isLoadingIModel: false,
      isNavigationExpanded: false,
      prompt: "Fetching iTwin information...",
    };
  }

  public override async componentDidMount(): Promise<void> {
    if (this.props.initialIModels && this.props.initialIModels.length > 0) {
<<<<<<< HEAD
      // SWB
      const currentProject = this.props.initialIModels[0].iTwinInfo;
      currentProject.id = "";

      this.setState({
        // SWB
        isLoadingProjects: false,
        isLoadingiModels: false,
        isLoadingiModel: false,
        // SWB
        currentProject: this.props.initialIModels[0].iTwinInfo, // eslint-disable-line @bentley/react-set-state-usage
=======
      const currentITwin = this.props.initialIModels[0].iTwinInfo;
      currentITwin.id = "";

      this.setState({
        isLoadingITwin: false,
        isLoadingITwins: false,
        isLoadingIModel: false,
        currentITwin: this.props.initialIModels[0].iTwinInfo, // eslint-disable-line @bentley/react-set-state-usage
>>>>>>> aed001ba
        iModels: this.props.initialIModels,  // eslint-disable-line @bentley/react-set-state-usage
      });
    }
  }

  // retrieves the IModels for a iTwin. Called when first mounted and when a new iTwin is selected.
  private async startRetrieveIModels(itwin: ITwin) {
    this.setState({
      prompt: "Fetching iModel information...",
      isLoadingITwins: true,
      isLoadingITwin: false,
      currentITwin: itwin,
    });
    const iModelInfos: IModelInfo[] = await UiFramework.iModelServices.getIModels(itwin, 80, 0);
    this.setState({
      isLoadingITwins: false,
      iModels: iModelInfos,
    });
  }

  private _onNavigationChanged = (expanded: boolean) => {
    this.setState({ isNavigationExpanded: expanded });
  };

  private _selectITwin(itwin: ITwin) {
    this.startRetrieveIModels(itwin); // eslint-disable-line @typescript-eslint/no-floating-promises
  }

  private _handleIModelSelected = (iModelInfo: IModelInfo): void => {
    this.setState({
      prompt: `Opening '${iModelInfo.name}'...`,
      isLoadingIModel: true,
    }, () => {
      if (this.props.onIModelSelected)
        this.props.onIModelSelected(iModelInfo);
    });
  };

  private renderIModels() {
    if (this.state.isLoadingITwin || this.state.isLoadingITwins) {
      return (
        <BlockingPrompt prompt={this.state.prompt} />
      );
    } else {
      return (
        <>
          <IModelList iModels={this.state.iModels}
            onIModelSelected={this._handleIModelSelected} />
          {this.state.isLoadingIModel &&
            <BlockingPrompt prompt={this.state.prompt} />
          }
        </>
      );
    }
  }

  /** Tool that will start a sample activity and display ActivityMessage.
   */
  private _activityTool = async () => {
    let isCancelled = false;
    let progress = 0;

    const details = new ActivityMessageDetails(true, true, true, true);
    details.onActivityCancelled = () => {
      isCancelled = true;
    };
    IModelApp.notifications.setupActivityMessage(details);

    while (!isCancelled && progress <= 100) {
      IModelApp.notifications.outputActivityMessage("This is a sample activity message", progress);
      await BeDuration.wait(100);
      progress++;
    }

    const endReason = isCancelled ? ActivityMessageEndReason.Cancelled : ActivityMessageEndReason.Completed;
    IModelApp.notifications.endActivityMessage(endReason);
  };

  public override render() {
    const contentStyle = classnames("open-content", this.state.isNavigationExpanded && "pinned");
    return (
      <>
        <div>
          <div className="open-appbar">
            <div className="backstage-icon">
              <span className="icon icon-home" onPointerUp={() => AppTools.backstageToggleCommand.execute()} />
            </div>
            <div className="itwin-picker-content">
              <span className="itwins-label">iTwins</span>
              <div className="itwin-picker">
                <ITwinDropdown currentITwin={this.state.currentITwin} recentITwins={this.state.recentITwins} onITwinClicked={this._selectITwin.bind(this)} />
              </div>
            </div>
            <Button styleType="cta" style={{ display: "none" }} className="activity-button" onClick={this._activityTool}>Activity Message</Button>
          </div>
          <NavigationList defaultTab={0} onExpandChanged={this._onNavigationChanged}>
            <NavigationItem label="Recent" icon="icon-placeholder" />
            <NavigationItem label="Offline" icon="icon-placeholder" />
            <NavigationItem label="Browse History" icon="icon-placeholder" />
            <NavigationItem label="iModels" icon="icon-placeholder" />
            <NavigationItem label="Share" icon="icon-placeholder" />
            <NavigationItem label="Share Point" icon="icon-placeholder" />
            <NavigationItem label="Reality Data" icon="icon-placeholder" />
            <NavigationItem label="New iTwin Project..." icon="icon-placeholder" />
          </NavigationList>
          <div className={contentStyle}>
            {this.renderIModels()}
          </div>
        </div>
        <ActivityMessagePopup />
      </>
    );
  }
}
<|MERGE_RESOLUTION|>--- conflicted
+++ resolved
@@ -1,191 +1,177 @@
-/*---------------------------------------------------------------------------------------------
-* Copyright (c) Bentley Systems, Incorporated. All rights reserved.
-* See LICENSE.md in the project root for license terms and full copyright notice.
-*--------------------------------------------------------------------------------------------*/
-import "./IModelOpen.scss";
-import "./Common.scss";
-import classnames from "classnames";
-import * as React from "react";
-import { ActivityMessagePopup, IModelInfo, UiFramework } from "@bentley/ui-framework";
-import { AppTools } from "../../tools/ToolSpecifications";
-import { BlockingPrompt } from "./BlockingPrompt";
-import { IModelList } from "./IModelList";
-import { NavigationItem, NavigationList } from "./Navigation";
-import { ITwinDropdown } from "./ProjectDropdown";
-import { ActivityMessageDetails, ActivityMessageEndReason, IModelApp } from "@bentley/imodeljs-frontend";
-import { BeDuration } from "@bentley/bentleyjs-core";
-import { Button } from "@itwin/itwinui-react";
-import { ITwin } from "@bentley/itwin-registry-client";
-
-/** Properties for the [[IModelOpen]] component */
-export interface IModelOpenProps {
-  onIModelSelected?: (iModelInfo: IModelInfo) => void;
-  initialIModels?: IModelInfo[];
-}
-
-interface IModelOpenState {
-  isLoadingITwin: boolean;
-  isLoadingITwins: boolean;
-  isLoadingIModel: boolean;
-  recentITwins?: ITwin[];
-  iModels?: IModelInfo[];
-  currentITwin?: ITwin;
-  prompt: string;
-  isNavigationExpanded: boolean;
-}
-
-/**
- * Open component showing iTwins and iModels
- */
-export class IModelOpen extends React.Component<IModelOpenProps, IModelOpenState> {
-
-  constructor(props?: any, context?: any) {
-    super(props, context);
-
-    this.state = {
-      isLoadingITwin: true,
-      isLoadingITwins: false,
-      isLoadingIModel: false,
-      isNavigationExpanded: false,
-      prompt: "Fetching iTwin information...",
-    };
-  }
-
-  public override async componentDidMount(): Promise<void> {
-    if (this.props.initialIModels && this.props.initialIModels.length > 0) {
-<<<<<<< HEAD
-      // SWB
-      const currentProject = this.props.initialIModels[0].iTwinInfo;
-      currentProject.id = "";
-
-      this.setState({
-        // SWB
-        isLoadingProjects: false,
-        isLoadingiModels: false,
-        isLoadingiModel: false,
-        // SWB
-        currentProject: this.props.initialIModels[0].iTwinInfo, // eslint-disable-line @bentley/react-set-state-usage
-=======
-      const currentITwin = this.props.initialIModels[0].iTwinInfo;
-      currentITwin.id = "";
-
-      this.setState({
-        isLoadingITwin: false,
-        isLoadingITwins: false,
-        isLoadingIModel: false,
-        currentITwin: this.props.initialIModels[0].iTwinInfo, // eslint-disable-line @bentley/react-set-state-usage
->>>>>>> aed001ba
-        iModels: this.props.initialIModels,  // eslint-disable-line @bentley/react-set-state-usage
-      });
-    }
-  }
-
-  // retrieves the IModels for a iTwin. Called when first mounted and when a new iTwin is selected.
-  private async startRetrieveIModels(itwin: ITwin) {
-    this.setState({
-      prompt: "Fetching iModel information...",
-      isLoadingITwins: true,
-      isLoadingITwin: false,
-      currentITwin: itwin,
-    });
-    const iModelInfos: IModelInfo[] = await UiFramework.iModelServices.getIModels(itwin, 80, 0);
-    this.setState({
-      isLoadingITwins: false,
-      iModels: iModelInfos,
-    });
-  }
-
-  private _onNavigationChanged = (expanded: boolean) => {
-    this.setState({ isNavigationExpanded: expanded });
-  };
-
-  private _selectITwin(itwin: ITwin) {
-    this.startRetrieveIModels(itwin); // eslint-disable-line @typescript-eslint/no-floating-promises
-  }
-
-  private _handleIModelSelected = (iModelInfo: IModelInfo): void => {
-    this.setState({
-      prompt: `Opening '${iModelInfo.name}'...`,
-      isLoadingIModel: true,
-    }, () => {
-      if (this.props.onIModelSelected)
-        this.props.onIModelSelected(iModelInfo);
-    });
-  };
-
-  private renderIModels() {
-    if (this.state.isLoadingITwin || this.state.isLoadingITwins) {
-      return (
-        <BlockingPrompt prompt={this.state.prompt} />
-      );
-    } else {
-      return (
-        <>
-          <IModelList iModels={this.state.iModels}
-            onIModelSelected={this._handleIModelSelected} />
-          {this.state.isLoadingIModel &&
-            <BlockingPrompt prompt={this.state.prompt} />
-          }
-        </>
-      );
-    }
-  }
-
-  /** Tool that will start a sample activity and display ActivityMessage.
-   */
-  private _activityTool = async () => {
-    let isCancelled = false;
-    let progress = 0;
-
-    const details = new ActivityMessageDetails(true, true, true, true);
-    details.onActivityCancelled = () => {
-      isCancelled = true;
-    };
-    IModelApp.notifications.setupActivityMessage(details);
-
-    while (!isCancelled && progress <= 100) {
-      IModelApp.notifications.outputActivityMessage("This is a sample activity message", progress);
-      await BeDuration.wait(100);
-      progress++;
-    }
-
-    const endReason = isCancelled ? ActivityMessageEndReason.Cancelled : ActivityMessageEndReason.Completed;
-    IModelApp.notifications.endActivityMessage(endReason);
-  };
-
-  public override render() {
-    const contentStyle = classnames("open-content", this.state.isNavigationExpanded && "pinned");
-    return (
-      <>
-        <div>
-          <div className="open-appbar">
-            <div className="backstage-icon">
-              <span className="icon icon-home" onPointerUp={() => AppTools.backstageToggleCommand.execute()} />
-            </div>
-            <div className="itwin-picker-content">
-              <span className="itwins-label">iTwins</span>
-              <div className="itwin-picker">
-                <ITwinDropdown currentITwin={this.state.currentITwin} recentITwins={this.state.recentITwins} onITwinClicked={this._selectITwin.bind(this)} />
-              </div>
-            </div>
-            <Button styleType="cta" style={{ display: "none" }} className="activity-button" onClick={this._activityTool}>Activity Message</Button>
-          </div>
-          <NavigationList defaultTab={0} onExpandChanged={this._onNavigationChanged}>
-            <NavigationItem label="Recent" icon="icon-placeholder" />
-            <NavigationItem label="Offline" icon="icon-placeholder" />
-            <NavigationItem label="Browse History" icon="icon-placeholder" />
-            <NavigationItem label="iModels" icon="icon-placeholder" />
-            <NavigationItem label="Share" icon="icon-placeholder" />
-            <NavigationItem label="Share Point" icon="icon-placeholder" />
-            <NavigationItem label="Reality Data" icon="icon-placeholder" />
-            <NavigationItem label="New iTwin Project..." icon="icon-placeholder" />
-          </NavigationList>
-          <div className={contentStyle}>
-            {this.renderIModels()}
-          </div>
-        </div>
-        <ActivityMessagePopup />
-      </>
-    );
-  }
-}
+/*---------------------------------------------------------------------------------------------
+* Copyright (c) Bentley Systems, Incorporated. All rights reserved.
+* See LICENSE.md in the project root for license terms and full copyright notice.
+*--------------------------------------------------------------------------------------------*/
+import "./IModelOpen.scss";
+import "./Common.scss";
+import classnames from "classnames";
+import * as React from "react";
+import { ActivityMessagePopup, IModelInfo, UiFramework } from "@bentley/ui-framework";
+import { AppTools } from "../../tools/ToolSpecifications";
+import { BlockingPrompt } from "./BlockingPrompt";
+import { IModelList } from "./IModelList";
+import { NavigationItem, NavigationList } from "./Navigation";
+import { ITwinDropdown } from "./ProjectDropdown";
+import { ActivityMessageDetails, ActivityMessageEndReason, IModelApp } from "@bentley/imodeljs-frontend";
+import { BeDuration } from "@bentley/bentleyjs-core";
+import { Button } from "@itwin/itwinui-react";
+import { ITwin } from "@bentley/itwin-registry-client";
+
+/** Properties for the [[IModelOpen]] component */
+export interface IModelOpenProps {
+  onIModelSelected?: (iModelInfo: IModelInfo) => void;
+  initialIModels?: IModelInfo[];
+}
+
+interface IModelOpenState {
+  isLoadingITwin: boolean;
+  isLoadingITwins: boolean;
+  isLoadingIModel: boolean;
+  recentITwins?: ITwin[];
+  iModels?: IModelInfo[];
+  currentITwin?: ITwin;
+  prompt: string;
+  isNavigationExpanded: boolean;
+}
+
+/**
+ * Open component showing iTwins and iModels
+ */
+export class IModelOpen extends React.Component<IModelOpenProps, IModelOpenState> {
+
+  constructor(props?: any, context?: any) {
+    super(props, context);
+
+    this.state = {
+      isLoadingITwin: true,
+      isLoadingITwins: false,
+      isLoadingIModel: false,
+      isNavigationExpanded: false,
+      prompt: "Fetching iTwin information...",
+    };
+  }
+
+  public override async componentDidMount(): Promise<void> {
+    if (this.props.initialIModels && this.props.initialIModels.length > 0) {
+      const currentITwin = this.props.initialIModels[0].iTwinInfo;
+      currentITwin.id = "";
+
+      this.setState({
+        isLoadingITwin: false,
+        isLoadingITwins: false,
+        isLoadingIModel: false,
+        currentITwin: this.props.initialIModels[0].iTwinInfo, // eslint-disable-line @bentley/react-set-state-usage
+        iModels: this.props.initialIModels,  // eslint-disable-line @bentley/react-set-state-usage
+      });
+    }
+  }
+
+  // retrieves the IModels for a iTwin. Called when first mounted and when a new iTwin is selected.
+  private async startRetrieveIModels(itwin: ITwin) {
+    this.setState({
+      prompt: "Fetching iModel information...",
+      isLoadingITwins: true,
+      isLoadingITwin: false,
+      currentITwin: itwin,
+    });
+    const iModelInfos: IModelInfo[] = await UiFramework.iModelServices.getIModels(itwin, 80, 0);
+    this.setState({
+      isLoadingITwins: false,
+      iModels: iModelInfos,
+    });
+  }
+
+  private _onNavigationChanged = (expanded: boolean) => {
+    this.setState({ isNavigationExpanded: expanded });
+  };
+
+  private _selectITwin(itwin: ITwin) {
+    this.startRetrieveIModels(itwin); // eslint-disable-line @typescript-eslint/no-floating-promises
+  }
+
+  private _handleIModelSelected = (iModelInfo: IModelInfo): void => {
+    this.setState({
+      prompt: `Opening '${iModelInfo.name}'...`,
+      isLoadingIModel: true,
+    }, () => {
+      if (this.props.onIModelSelected)
+        this.props.onIModelSelected(iModelInfo);
+    });
+  };
+
+  private renderIModels() {
+    if (this.state.isLoadingITwin || this.state.isLoadingITwins) {
+      return (
+        <BlockingPrompt prompt={this.state.prompt} />
+      );
+    } else {
+      return (
+        <>
+          <IModelList iModels={this.state.iModels}
+            onIModelSelected={this._handleIModelSelected} />
+          {this.state.isLoadingIModel &&
+            <BlockingPrompt prompt={this.state.prompt} />
+          }
+        </>
+      );
+    }
+  }
+
+  /** Tool that will start a sample activity and display ActivityMessage.
+   */
+  private _activityTool = async () => {
+    let isCancelled = false;
+    let progress = 0;
+
+    const details = new ActivityMessageDetails(true, true, true, true);
+    details.onActivityCancelled = () => {
+      isCancelled = true;
+    };
+    IModelApp.notifications.setupActivityMessage(details);
+
+    while (!isCancelled && progress <= 100) {
+      IModelApp.notifications.outputActivityMessage("This is a sample activity message", progress);
+      await BeDuration.wait(100);
+      progress++;
+    }
+
+    const endReason = isCancelled ? ActivityMessageEndReason.Cancelled : ActivityMessageEndReason.Completed;
+    IModelApp.notifications.endActivityMessage(endReason);
+  };
+
+  public override render() {
+    const contentStyle = classnames("open-content", this.state.isNavigationExpanded && "pinned");
+    return (
+      <>
+        <div>
+          <div className="open-appbar">
+            <div className="backstage-icon">
+              <span className="icon icon-home" onPointerUp={() => AppTools.backstageToggleCommand.execute()} />
+            </div>
+            <div className="itwin-picker-content">
+              <span className="itwins-label">iTwins</span>
+              <div className="itwin-picker">
+                <ITwinDropdown currentITwin={this.state.currentITwin} recentITwins={this.state.recentITwins} onITwinClicked={this._selectITwin.bind(this)} />
+              </div>
+            </div>
+            <Button styleType="cta" style={{ display: "none" }} className="activity-button" onClick={this._activityTool}>Activity Message</Button>
+          </div>
+          <NavigationList defaultTab={0} onExpandChanged={this._onNavigationChanged}>
+            <NavigationItem label="Recent" icon="icon-placeholder" />
+            <NavigationItem label="Offline" icon="icon-placeholder" />
+            <NavigationItem label="Browse History" icon="icon-placeholder" />
+            <NavigationItem label="iModels" icon="icon-placeholder" />
+            <NavigationItem label="Share" icon="icon-placeholder" />
+            <NavigationItem label="Share Point" icon="icon-placeholder" />
+            <NavigationItem label="Reality Data" icon="icon-placeholder" />
+            <NavigationItem label="New iTwin Project..." icon="icon-placeholder" />
+          </NavigationList>
+          <div className={contentStyle}>
+            {this.renderIModels()}
+          </div>
+        </div>
+        <ActivityMessagePopup />
+      </>
+    );
+  }
+}