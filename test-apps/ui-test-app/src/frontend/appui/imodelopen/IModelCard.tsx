--- conflicted
+++ resolved
@@ -1,113 +1,3 @@
-<<<<<<< HEAD
-/*---------------------------------------------------------------------------------------------
-* Copyright (c) Bentley Systems, Incorporated. All rights reserved.
-* See LICENSE.md in the project root for license terms and full copyright notice.
-*--------------------------------------------------------------------------------------------*/
-import "./IModelCard.scss";
-import * as React from "react";
-import { IModelHubFrontend } from "@bentley/imodelhub-client";
-import { IModelApp } from "@itwin/core-frontend";
-import { ProgressRadial } from "@itwin/itwinui-react";
-
-/** Properties for the [[IModelCard]] component */
-export interface IModelCardProps {
-  showDescription?: boolean;
-  iModel: { iTwinId: string, id: string, name: string, thumbnail?: string, description?: string };
-  onSelectIModel?: (iModelInfo: { iTwinId: string, id: string, name: string }) => void;
-}
-
-interface IModelCardState {
-  waitingForThumbnail: boolean;
-  showOptions: boolean;
-}
-
-/**
- * Card representing a single IModel
- */
-export class IModelCard extends React.Component<IModelCardProps, IModelCardState> {
-
-  constructor(props: IModelCardProps, context?: any) {
-    super(props, context);
-    this.state = { waitingForThumbnail: false, showOptions: false };
-  }
-
-  public static defaultProps: Partial<IModelCardProps> = {
-    showDescription: true,
-  };
-
-  // called when this component is first loaded
-  public override async componentDidMount() {
-    // we don't get the thumbnail until it's needed.
-    if (!this.props.iModel.thumbnail)
-      this.startRetrieveThumbnail(this.props.iModel); // eslint-disable-line @typescript-eslint/no-floating-promises
-  }
-
-  // retrieves the IModels for a Project. Called when first mounted and when a new Project is selected.
-  private async startRetrieveThumbnail(arg: { iTwinId: string, id: string }) {
-    this.setState({ waitingForThumbnail: true });
-    const hubFrontend = new IModelHubFrontend();
-    this.props.iModel.thumbnail = await hubFrontend.hubClient.thumbnails.download((await IModelApp.getAccessToken())!, arg.id, { iTwinId: arg.iTwinId, size: "Small" });
-    this.setState({ waitingForThumbnail: false });
-  }
-
-  private _onCardClicked = () => {
-    if (this.props.onSelectIModel)
-      this.props.onSelectIModel(this.props.iModel);
-  };
-
-  private renderDescription() {
-    if (this.props.iModel.description && this.props.iModel.description.length > 0) {
-      return (
-        <span className="imodel-card-description">{this.props.iModel.description}</span>
-      );
-    } else {
-      return (
-        <span className="imodel-card-description" style={{ fontStyle: "italic" }}>No description</span>
-      );
-    }
-  }
-
-  public renderThumbnail() {
-    if (this.state.waitingForThumbnail) {
-      return (
-        <div className="preview-loader">
-          <ProgressRadial size="large" indeterminate />
-        </div>
-      );
-    } else if (this.props.iModel.thumbnail) {
-      return (
-        <div className="preview-container">
-          <img className="thumbnail" id="base64image" src={this.props.iModel.thumbnail} alt="" />
-          <span className="open">Open</span>
-        </div>
-      );
-    } else {
-      return (
-        <div className="preview-container">
-          <span className="icon icon-placeholder" />
-          <span className="open">Open</span>
-        </div>
-      );
-    }
-  }
-
-  public override render() {
-    return (
-      <div className="imodel-card" >
-        <div className="imodel-card-content" >
-          <div className="imodel-card-preview" onClick={this._onCardClicked}>
-            {this.renderThumbnail()}
-          </div>
-          <div className="imodel-card-name">
-            <span className="text">{this.props.iModel.name}</span>
-          </div>
-          {this.props.showDescription && this.renderDescription()}
-        </div>
-      </div>
-    );
-  }
-}
-=======
 /*---------------------------------------------------------------------------------------------
 * Copyright (c) Bentley Systems, Incorporated. All rights reserved.
 * See LICENSE.md in the project root for license terms and full copyright notice.
@@ -218,5 +108,4 @@
       </div>
     );
   }
-}
->>>>>>> 6e2cea37
+}