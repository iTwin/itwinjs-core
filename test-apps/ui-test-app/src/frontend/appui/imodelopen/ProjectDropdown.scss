--- conflicted
+++ resolved
@@ -1,237 +1,222 @@
-/*---------------------------------------------------------------------------------------------
-* Copyright (c) Bentley Systems, Incorporated. All rights reserved.
-* See LICENSE.md in the project root for license terms and full copyright notice.
-*--------------------------------------------------------------------------------------------*/
-@import "~@itwin/core-react/lib/core-react/style/colors";
-@import "~@itwin/core-react/lib/core-react/scrollbar";
-@import "~@itwin/itwinui-css/scss/style/typography";
-
-$separator-background: #F0F0F0;
-$pp-highlight-size: 4px;
-$pp-max-dropdown-width: 450px;
-
-.text-clip {
-  text-overflow: ellipsis;
-  white-space: nowrap;
-  overflow: hidden;
-  display: block;
-}
-
-/* selector to disable user selection (on double click for example) */
-.text-disable-selection {
-  -webkit-user-select: none;
-  -khtml-user-select: none;
-  -moz-user-select: none;
-  -o-user-select: none;
-  user-select: none;
-}
-
-/* project picker */
-.pp {
-  outline: none;
-  position: relative;
-  height: 100%;
-  display: flex;
-  flex-direction: column;
-
-  &:after {
-    position: absolute;
-    left: 0;
-    right: 0;
-    bottom: 0;
-    display: block;
-    width: 0;
-    height: $pp-highlight-size;
-    background-color: $uicore-blue;
-    margin: auto;
-    content: '';
-    transition: width 0.4s ease;
-  }
-
-  &:hover:after {
-    width: 100%;
-  }
-}
-
-/* current itwin + splitter container */
-.pp-content {
-  flex: 1;
-  padding: 0 .7em;
-  background: $uicore-blue-highlight;
-  display: flex;
-  align-items: center;
-  outline: none;
-  cursor: pointer;
-
-  /* change text color on hover */
-  &:hover {
-    color: $uicore-blue;
-  }
-
-<<<<<<< HEAD
-  /* current itwin number & name */
-  > div {
-=======
-  /* current project number & name */
-  >div {
->>>>>>> 52eac709
-    font-size: $iui-font-size-leading;
-    display: flex;
-    justify-content: center;
-    flex-direction: column;
-    flex: 1;
-    overflow: hidden;
-
-    /* itwin number */
-    .number {
-      @extend .text-clip;
-    }
-
-    /* itwin name font is smaller (and add some spacing between number and name) */
-    .name {
-      @extend .text-clip;
-      font-size: $iui-font-size;
-      margin-top: .25em;
-    }
-  }
-}
-
-/* content in its opened state */
-.pp-content .opened {
-  transform: rotate(-180deg);
-}
-
-/* highlight bar below the itwin picker */
-.pp-highlight {
-  flex: initial;
-  height: $pp-highlight-size;
-  background: $uicore-gray-8;
-  transition: background-color .4s ease;
-}
-
-/* splitter icon */
-.pp-splitter {
-  @extend .text-disable-selection;
-  flex: initial;
-  margin-left: .75em;
-  font-size: 15px;
-  transition: transform .5s ease;
-}
-
-/* dropdown (list of itwins) */
-.pp-dropdown {
-  color: #444;
-  background: #fff;
-  min-width: 100%;
-  width: 250px;
-  max-width: $pp-max-dropdown-width;
-  padding-bottom: .75em;
-
-  /* first part of the dropdown is a list */
-  ul {
-    padding: 0px;
-    margin: 0px;
-    list-style: none;
-    overflow-y: auto;
-
-    @include uicore-touch-scrolling;
-    @include uicore-scrollbar();
-
-    /* line for each itwin */
-    li {
-      display: flex;
-      justify-content: flex-start;
-      align-items: center;
-      flex-direction: row;
-      padding: 0px .75em 0px 1.25em;
-      text-decoration: none;
-      cursor: pointer;
-      transition: background-color .3s ease;
-      border-bottom: 1px solid $separator-background;
-      box-sizing: border-box;
-
-<<<<<<< HEAD
-      /* itwin number & name */
-      .pp-details{
-=======
-      /* project number & name */
-      .pp-details {
->>>>>>> 52eac709
-        flex: 1;
-        display: flex;
-        justify-content: center;
-        flex-direction: column;
-        overflow: hidden;
-
-        /* clip the number & name */
-        span {
-          @extend .text-clip;
-        }
-
-        /* number is a larger font size than name */
-        span:first-child {
-          font-size: $iui-font-size;
-          font-weight: 550;
-        }
-
-        /* name is a smaller font size and space the number/name */
-        span:last-child {
-          margin-top: .4em;
-          font-size: $iui-font-size-small;
-          font-weight: 300;
-        }
-      }
-
-      /* hover */
-      &:hover {
-        background-color: #eee;
-      }
-    }
-  }
-}
-
-/* no itwin MRU's */
-.pp-no-mru {
-  display: block;
-  color: $uicore-gray;
-  font-size: $iui-font-size;
-  padding: .25em 1.25em;
-}
-
-/* menu separator */
-.pp-separator {
-  height: 1px;
-  margin: .75em 3em;
-  background: $separator-background;
-  cursor: default;
-}
-
-/* "More" option */
-.pp-more {
-  display: flex;
-  align-items: center;
-  padding: 0 .75em 0 1.25em;
-  font-size: 1em;
-  cursor: pointer;
-  transition: background-color .3s ease;
-
-  &:hover {
-    background-color: #eee;
-  }
-}
-
-/* itwin icon */
-.pp-icon {
-  font-size: 22px;
-  margin-right: .75em;
-<<<<<<< HEAD
-}
-
-=======
-}
-
-/*
- .content:hover + .highlight, .highlight:hover {
-  background-color: $uicore-gray;}
-*/
->>>>>>> 52eac709
+/*---------------------------------------------------------------------------------------------
+* Copyright (c) Bentley Systems, Incorporated. All rights reserved.
+* See LICENSE.md in the project root for license terms and full copyright notice.
+*--------------------------------------------------------------------------------------------*/
+@import "~@itwin/core-react/lib/core-react/style/colors";
+@import "~@itwin/core-react/lib/core-react/scrollbar";
+@import "~@itwin/itwinui-css/scss/style/typography";
+
+$separator-background: #F0F0F0;
+$pp-highlight-size: 4px;
+$pp-max-dropdown-width: 450px;
+
+.text-clip {
+  text-overflow: ellipsis;
+  white-space: nowrap;
+  overflow: hidden;
+  display: block;
+}
+
+/* selector to disable user selection (on double click for example) */
+.text-disable-selection {
+  -webkit-user-select: none;
+  -khtml-user-select: none;
+  -moz-user-select: none;
+  -o-user-select: none;
+  user-select: none;
+}
+
+/* project picker */
+.pp {
+  outline: none;
+  position: relative;
+  height: 100%;
+  display: flex;
+  flex-direction: column;
+
+  &:after {
+    position: absolute;
+    left: 0;
+    right: 0;
+    bottom: 0;
+    display: block;
+    width: 0;
+    height: $pp-highlight-size;
+    background-color: $uicore-blue;
+    margin: auto;
+    content: '';
+    transition: width 0.4s ease;
+  }
+
+  &:hover:after {
+    width: 100%;
+  }
+}
+
+/* current itwin + splitter container */
+.pp-content {
+  flex: 1;
+  padding: 0 .7em;
+  background: $uicore-blue-highlight;
+  display: flex;
+  align-items: center;
+  outline: none;
+  cursor: pointer;
+
+  /* change text color on hover */
+  &:hover {
+    color: $uicore-blue;
+  }
+
+  /* current itwin number & name */
+  >div {
+    font-size: $iui-font-size-leading;
+    display: flex;
+    justify-content: center;
+    flex-direction: column;
+    flex: 1;
+    overflow: hidden;
+
+    /* itwin number */
+    .number {
+      @extend .text-clip;
+    }
+
+    /* itwin name font is smaller (and add some spacing between number and name) */
+    .name {
+      @extend .text-clip;
+      font-size: $iui-font-size;
+      margin-top: .25em;
+    }
+  }
+}
+
+/* content in its opened state */
+.pp-content .opened {
+  transform: rotate(-180deg);
+}
+
+/* highlight bar below the itwin picker */
+.pp-highlight {
+  flex: initial;
+  height: $pp-highlight-size;
+  background: $uicore-gray-8;
+  transition: background-color .4s ease;
+}
+
+/* splitter icon */
+.pp-splitter {
+  @extend .text-disable-selection;
+  flex: initial;
+  margin-left: .75em;
+  font-size: 15px;
+  transition: transform .5s ease;
+}
+
+/* dropdown (list of itwins) */
+.pp-dropdown {
+  color: #444;
+  background: #fff;
+  min-width: 100%;
+  width: 250px;
+  max-width: $pp-max-dropdown-width;
+  padding-bottom: .75em;
+
+  /* first part of the dropdown is a list */
+  ul {
+    padding: 0px;
+    margin: 0px;
+    list-style: none;
+    overflow-y: auto;
+
+    @include uicore-touch-scrolling;
+    @include uicore-scrollbar();
+
+    /* line for each itwin */
+    li {
+      display: flex;
+      justify-content: flex-start;
+      align-items: center;
+      flex-direction: row;
+      padding: 0px .75em 0px 1.25em;
+      text-decoration: none;
+      cursor: pointer;
+      transition: background-color .3s ease;
+      border-bottom: 1px solid $separator-background;
+      box-sizing: border-box;
+
+      /* itwin number & name */
+      .pp-details{
+        flex: 1;
+        display: flex;
+        justify-content: center;
+        flex-direction: column;
+        overflow: hidden;
+
+        /* clip the number & name */
+        span {
+          @extend .text-clip;
+        }
+
+        /* number is a larger font size than name */
+        span:first-child {
+          font-size: $iui-font-size;
+          font-weight: 550;
+        }
+
+        /* name is a smaller font size and space the number/name */
+        span:last-child {
+          margin-top: .4em;
+          font-size: $iui-font-size-small;
+          font-weight: 300;
+        }
+      }
+
+      /* hover */
+      &:hover {
+        background-color: #eee;
+      }
+    }
+  }
+}
+
+/* no itwin MRU's */
+.pp-no-mru {
+  display: block;
+  color: $uicore-gray;
+  font-size: $iui-font-size;
+  padding: .25em 1.25em;
+}
+
+/* menu separator */
+.pp-separator {
+  height: 1px;
+  margin: .75em 3em;
+  background: $separator-background;
+  cursor: default;
+}
+
+/* "More" option */
+.pp-more {
+  display: flex;
+  align-items: center;
+  padding: 0 .75em 0 1.25em;
+  font-size: 1em;
+  cursor: pointer;
+  transition: background-color .3s ease;
+
+  &:hover {
+    background-color: #eee;
+  }
+}
+
+/* itwin icon */
+.pp-icon {
+  font-size: 22px;
+  margin-right: .75em;
+}
+
+/*
+ .content:hover + .highlight, .highlight:hover {
+  background-color: $uicore-gray;}
+*/