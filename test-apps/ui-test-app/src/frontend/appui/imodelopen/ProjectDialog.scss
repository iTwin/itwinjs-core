/*---------------------------------------------------------------------------------------------
* Copyright (c) Bentley Systems, Incorporated. All rights reserved.
* See LICENSE.md in the project root for license terms and full copyright notice.
*--------------------------------------------------------------------------------------------*/
<<<<<<< HEAD
@import "~@bentley/ui-core/lib/cjs/ui-core/icons/variables";
@import "~@bentley/ui-core/lib/cjs/ui-core/style/colors";
@import "~@bentley/ui-core/lib/cjs/ui-core/style/themecolors";
=======
@import "~@itwin/core-react/lib/core-react/icons/variables";
@import "~@itwin/core-react/lib/core-react/style/colors";
@import "~@itwin/core-react/lib/core-react/style/themecolors";
>>>>>>> 200baec2
@import "~@itwin/itwinui-css/scss/style/typography";

/* The Modal (background) */
.modal-background {
  display: flex;
  align-items: center;
  justify-content: center;
  position: fixed;
  /* Stay in place */
  z-index: 10;
  /* Sit on top */
  left: 0;
  top: 0;
  width: 100%;
  /* Full width */
  height: 100%;
  /* Full height */
  overflow: auto;
  /* Enable scroll if needed */
  background-color: rgb(0, 0, 0);
  /* Fallback color */
  background-color: rgba(0, 0, 0, 0.4);
  /* Black w/ opacity */
}

/* dialog box */
.projects {
  background-color: #fefefe;
  width: 850px;
  height: 500px;
  border: 1px solid #888;
  position: relative;
  border-radius: 10px;
  display: flex;
  flex-direction: column;
  overflow: hidden;
}

/* header */
.projects .header {
  flex: initial;
  padding: 1em;
  display: flex;
  align-items: center;
  color: $uicore-text-color;
  border-bottom: 1px solid #eee;
}

/* title */
.projects .header h3 {
  margin: 0;
  color: $uicore-text-color;
}

/* close button */
.projects .header .icon {
  margin-left: auto;
  font-size: 1em;
  color: $uicore-icons-dark;
  cursor: pointer;
  -webkit-transition: color 0.3s;
  transition: color 0.3s;
}

/* close button hover */
.projects .header .icon:hover {
  color: #000;
}

/* content */
.projects .projects-content {
  height: 100%;
  color: $uicore-gray;
  padding: .5em 1.5em 1.5em 1.5em;
  display: flex;
  flex-direction: column;
}

/* container for tabs */
.projects-content .tabs-container {
  display: flex;
  align-items: center;
}

/* container for table */
.projects-content .table-container {
  height: 100%;
  overflow: auto;
  margin-top: 1em;
  position: relative;
}

/* projects list (table) */
.projects .projects-content table {
  width: 100%;
  font-family: arial, sans-serif;
  border-collapse: collapse;

  th,
  td {
    border-bottom: 1px solid $buic-background-control-stroke;
    cursor: pointer;
  }

  th {
    font-weight: 500;
    text-align: left;
    padding: .75em;
    font-size: $iui-font-size-leading;
    color: dimgray;
    background: $buic-background-table-header;
  }

  td {
    text-align: left;
    padding: .75em;
    font-size: $iui-font-size;
    color: dimgray;
  }

  tr:hover {
    background-color: #f5f5f5
  }
}

/* search box */
.projects .projects-content .tabs-searchbox {
  margin-left: 3em;
  -webkit-transition: opacity 0.3s;
  -o-transition: opacity 0.3;
  transition: opacity 0.3s;
}

.projects .projects-content .tabs-searchbox.hidden {
  opacity: 0;
}

/* loader */
.projects-loading {
  position: absolute;
  top: 50%;
  left: 50%;
  transform: translate(-50%, -50%);
  display: flex;
  align-items: center;
  justify-content: center;
}

/* no projects prompt */
.projects-none {
  position: absolute;
  white-space: nowrap;
  top: 50%;
  left: 50%;
  transform: translate(-50%, -50%);
}

/* Add Zoom Animation */
.animate {
  -webkit-animation: animatezoom 0.6s;
  animation: animatezoom 0.6s
}

@-webkit-keyframes animatezoom {
  from {
    -webkit-transform: scale(0)
  }

  to {
    -webkit-transform: scale(1)
  }
}

@keyframes animatezoom {
  from {
    transform: scale(0)
  }

  to {
    transform: scale(1)
  }
}<|MERGE_RESOLUTION|>--- conflicted
+++ resolved
@@ -1,195 +1,189 @@
-/*---------------------------------------------------------------------------------------------
-* Copyright (c) Bentley Systems, Incorporated. All rights reserved.
-* See LICENSE.md in the project root for license terms and full copyright notice.
-*--------------------------------------------------------------------------------------------*/
-<<<<<<< HEAD
-@import "~@bentley/ui-core/lib/cjs/ui-core/icons/variables";
-@import "~@bentley/ui-core/lib/cjs/ui-core/style/colors";
-@import "~@bentley/ui-core/lib/cjs/ui-core/style/themecolors";
-=======
-@import "~@itwin/core-react/lib/core-react/icons/variables";
-@import "~@itwin/core-react/lib/core-react/style/colors";
-@import "~@itwin/core-react/lib/core-react/style/themecolors";
->>>>>>> 200baec2
-@import "~@itwin/itwinui-css/scss/style/typography";
-
-/* The Modal (background) */
-.modal-background {
-  display: flex;
-  align-items: center;
-  justify-content: center;
-  position: fixed;
-  /* Stay in place */
-  z-index: 10;
-  /* Sit on top */
-  left: 0;
-  top: 0;
-  width: 100%;
-  /* Full width */
-  height: 100%;
-  /* Full height */
-  overflow: auto;
-  /* Enable scroll if needed */
-  background-color: rgb(0, 0, 0);
-  /* Fallback color */
-  background-color: rgba(0, 0, 0, 0.4);
-  /* Black w/ opacity */
-}
-
-/* dialog box */
-.projects {
-  background-color: #fefefe;
-  width: 850px;
-  height: 500px;
-  border: 1px solid #888;
-  position: relative;
-  border-radius: 10px;
-  display: flex;
-  flex-direction: column;
-  overflow: hidden;
-}
-
-/* header */
-.projects .header {
-  flex: initial;
-  padding: 1em;
-  display: flex;
-  align-items: center;
-  color: $uicore-text-color;
-  border-bottom: 1px solid #eee;
-}
-
-/* title */
-.projects .header h3 {
-  margin: 0;
-  color: $uicore-text-color;
-}
-
-/* close button */
-.projects .header .icon {
-  margin-left: auto;
-  font-size: 1em;
-  color: $uicore-icons-dark;
-  cursor: pointer;
-  -webkit-transition: color 0.3s;
-  transition: color 0.3s;
-}
-
-/* close button hover */
-.projects .header .icon:hover {
-  color: #000;
-}
-
-/* content */
-.projects .projects-content {
-  height: 100%;
-  color: $uicore-gray;
-  padding: .5em 1.5em 1.5em 1.5em;
-  display: flex;
-  flex-direction: column;
-}
-
-/* container for tabs */
-.projects-content .tabs-container {
-  display: flex;
-  align-items: center;
-}
-
-/* container for table */
-.projects-content .table-container {
-  height: 100%;
-  overflow: auto;
-  margin-top: 1em;
-  position: relative;
-}
-
-/* projects list (table) */
-.projects .projects-content table {
-  width: 100%;
-  font-family: arial, sans-serif;
-  border-collapse: collapse;
-
-  th,
-  td {
-    border-bottom: 1px solid $buic-background-control-stroke;
-    cursor: pointer;
-  }
-
-  th {
-    font-weight: 500;
-    text-align: left;
-    padding: .75em;
-    font-size: $iui-font-size-leading;
-    color: dimgray;
-    background: $buic-background-table-header;
-  }
-
-  td {
-    text-align: left;
-    padding: .75em;
-    font-size: $iui-font-size;
-    color: dimgray;
-  }
-
-  tr:hover {
-    background-color: #f5f5f5
-  }
-}
-
-/* search box */
-.projects .projects-content .tabs-searchbox {
-  margin-left: 3em;
-  -webkit-transition: opacity 0.3s;
-  -o-transition: opacity 0.3;
-  transition: opacity 0.3s;
-}
-
-.projects .projects-content .tabs-searchbox.hidden {
-  opacity: 0;
-}
-
-/* loader */
-.projects-loading {
-  position: absolute;
-  top: 50%;
-  left: 50%;
-  transform: translate(-50%, -50%);
-  display: flex;
-  align-items: center;
-  justify-content: center;
-}
-
-/* no projects prompt */
-.projects-none {
-  position: absolute;
-  white-space: nowrap;
-  top: 50%;
-  left: 50%;
-  transform: translate(-50%, -50%);
-}
-
-/* Add Zoom Animation */
-.animate {
-  -webkit-animation: animatezoom 0.6s;
-  animation: animatezoom 0.6s
-}
-
-@-webkit-keyframes animatezoom {
-  from {
-    -webkit-transform: scale(0)
-  }
-
-  to {
-    -webkit-transform: scale(1)
-  }
-}
-
-@keyframes animatezoom {
-  from {
-    transform: scale(0)
-  }
-
-  to {
-    transform: scale(1)
-  }
+/*---------------------------------------------------------------------------------------------
+* Copyright (c) Bentley Systems, Incorporated. All rights reserved.
+* See LICENSE.md in the project root for license terms and full copyright notice.
+*--------------------------------------------------------------------------------------------*/
+@import "~@itwin/core-react/lib/cjs/core-react/icons/variables";
+@import "~@itwin/core-react/lib/cjs/core-react/style/colors";
+@import "~@itwin/core-react/lib/cjs/core-react/style/themecolors";
+@import "~@itwin/itwinui-css/scss/style/typography";
+
+/* The Modal (background) */
+.modal-background {
+  display: flex;
+  align-items: center;
+  justify-content: center;
+  position: fixed;
+  /* Stay in place */
+  z-index: 10;
+  /* Sit on top */
+  left: 0;
+  top: 0;
+  width: 100%;
+  /* Full width */
+  height: 100%;
+  /* Full height */
+  overflow: auto;
+  /* Enable scroll if needed */
+  background-color: rgb(0, 0, 0);
+  /* Fallback color */
+  background-color: rgba(0, 0, 0, 0.4);
+  /* Black w/ opacity */
+}
+
+/* dialog box */
+.projects {
+  background-color: #fefefe;
+  width: 850px;
+  height: 500px;
+  border: 1px solid #888;
+  position: relative;
+  border-radius: 10px;
+  display: flex;
+  flex-direction: column;
+  overflow: hidden;
+}
+
+/* header */
+.projects .header {
+  flex: initial;
+  padding: 1em;
+  display: flex;
+  align-items: center;
+  color: $uicore-text-color;
+  border-bottom: 1px solid #eee;
+}
+
+/* title */
+.projects .header h3 {
+  margin: 0;
+  color: $uicore-text-color;
+}
+
+/* close button */
+.projects .header .icon {
+  margin-left: auto;
+  font-size: 1em;
+  color: $uicore-icons-dark;
+  cursor: pointer;
+  -webkit-transition: color 0.3s;
+  transition: color 0.3s;
+}
+
+/* close button hover */
+.projects .header .icon:hover {
+  color: #000;
+}
+
+/* content */
+.projects .projects-content {
+  height: 100%;
+  color: $uicore-gray;
+  padding: .5em 1.5em 1.5em 1.5em;
+  display: flex;
+  flex-direction: column;
+}
+
+/* container for tabs */
+.projects-content .tabs-container {
+  display: flex;
+  align-items: center;
+}
+
+/* container for table */
+.projects-content .table-container {
+  height: 100%;
+  overflow: auto;
+  margin-top: 1em;
+  position: relative;
+}
+
+/* projects list (table) */
+.projects .projects-content table {
+  width: 100%;
+  font-family: arial, sans-serif;
+  border-collapse: collapse;
+
+  th,
+  td {
+    border-bottom: 1px solid $buic-background-control-stroke;
+    cursor: pointer;
+  }
+
+  th {
+    font-weight: 500;
+    text-align: left;
+    padding: .75em;
+    font-size: $iui-font-size-leading;
+    color: dimgray;
+    background: $buic-background-table-header;
+  }
+
+  td {
+    text-align: left;
+    padding: .75em;
+    font-size: $iui-font-size;
+    color: dimgray;
+  }
+
+  tr:hover {
+    background-color: #f5f5f5
+  }
+}
+
+/* search box */
+.projects .projects-content .tabs-searchbox {
+  margin-left: 3em;
+  -webkit-transition: opacity 0.3s;
+  -o-transition: opacity 0.3;
+  transition: opacity 0.3s;
+}
+
+.projects .projects-content .tabs-searchbox.hidden {
+  opacity: 0;
+}
+
+/* loader */
+.projects-loading {
+  position: absolute;
+  top: 50%;
+  left: 50%;
+  transform: translate(-50%, -50%);
+  display: flex;
+  align-items: center;
+  justify-content: center;
+}
+
+/* no projects prompt */
+.projects-none {
+  position: absolute;
+  white-space: nowrap;
+  top: 50%;
+  left: 50%;
+  transform: translate(-50%, -50%);
+}
+
+/* Add Zoom Animation */
+.animate {
+  -webkit-animation: animatezoom 0.6s;
+  animation: animatezoom 0.6s
+}
+
+@-webkit-keyframes animatezoom {
+  from {
+    -webkit-transform: scale(0)
+  }
+
+  to {
+    -webkit-transform: scale(1)
+  }
+}
+
+@keyframes animatezoom {
+  from {
+    transform: scale(0)
+  }
+
+  to {
+    transform: scale(1)
+  }
 }