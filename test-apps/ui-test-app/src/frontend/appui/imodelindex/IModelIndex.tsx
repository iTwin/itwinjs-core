/*---------------------------------------------------------------------------------------------
* Copyright (c) Bentley Systems, Incorporated. All rights reserved.
* See LICENSE.md in the project root for license terms and full copyright notice.
*--------------------------------------------------------------------------------------------*/
import "./IModelIndex.scss";
import * as React from "react";
import { Id64String } from "@bentley/bentleyjs-core";
import { IModelClient, IModelHubClient, IModelQuery, Version, VersionQuery } from "@bentley/imodelhub-client";
import { AuthorizedFrontendRequestContext, IModelConnection } from "@bentley/imodeljs-frontend";
import { LoadingSpinner } from "@bentley/ui-core";
import { UiFramework } from "@bentley/ui-framework";
import { ModelsTab } from "./ModelsTab";
import { SheetsTab } from "./SheetsTab";
import { Tab, Tabs } from "./Tabs";

/* represents a tab item on the IModelIndex page */
interface Category {
  label: string;
  render(): JSX.Element | undefined;
}

/** Properties for the [[IModelIndex]] component
 * @beta
 */
export interface IModelIndexProps {
  /** IModelConnection */
  iModelConnection: IModelConnection;
  /* Open function */
  onOpen?: (viewIds: Id64String[]) => void;
}

interface IModelIndexState {
  iModelName?: string;
  versionName: string;
  versionUserName: string;
  versionDate: string;
  currentCategory: number;
  thumbnail: string | undefined;
  upToDate: boolean;
  checkingUpToDate: boolean;
  header: React.ReactNode | undefined;
  showWaiting: boolean;
}

/**
 * IModelIndex React component
 * @beta
 */
export class IModelIndex extends React.Component<IModelIndexProps, IModelIndexState> {
  private static _categories: Category[] = [];

  constructor(props?: any, context?: any) {
    super(props, context);

    // TODO: registering categories is application specific, move this to Navigator source.
    IModelIndex.RegisterCategory(UiFramework.translate("iModelIndex.views"), this._renderSheets);
    IModelIndex.RegisterCategory(UiFramework.translate("iModelIndex.3dModels"), this._render3dModels);

    this.state = {
      currentCategory: 0, thumbnail: undefined, upToDate: false, header: undefined,
      versionName: "", versionUserName: "", versionDate: "", checkingUpToDate: false, showWaiting: false,
    };
  }

  /* retrieve imodel thumbnail and version information on mount */
  public override async componentDidMount() {
<<<<<<< HEAD
    // SWB
    const projectId = this.props.iModelConnection.contextId!;
=======
    const projectId = this.props.iModelConnection.iTwinId!;
>>>>>>> 3a9b8d08
    const iModelId = this.props.iModelConnection.iModelId!;

    await this.startRetrieveThumbnail(projectId, iModelId);
    await this.startRetrieveIModelInfo();
  }

  public override componentWillUnmount() {
    // TODO: an application should not have to unregister categories/tabs.
    IModelIndex.UnregisterCategory(UiFramework.translate("iModelIndex.views"));
    IModelIndex.UnregisterCategory(UiFramework.translate("iModelIndex.3dModels"));
  }

  /* register a category (tab) */
  // eslint-disable-next-line @typescript-eslint/naming-convention
  public static RegisterCategory(_label: string, _render: () => JSX.Element | undefined) {
    IModelIndex._categories.push({ label: _label, render: _render });
  }

  /* unregister a category (tab) */
  // eslint-disable-next-line @typescript-eslint/naming-convention
  public static UnregisterCategory(_label: string) {
    IModelIndex._categories = IModelIndex._categories.filter((_category: Category) => _category.label !== _label);
  }

  /* retrieves the iModel thumbnail. */
  // SWB
  private async startRetrieveThumbnail(projectId: string, iModelId: string) {
    const _thumbnail = await UiFramework.iModelServices.getThumbnail(projectId, iModelId);
    this.setState({ thumbnail: _thumbnail });
  }

  /* retrieve version information */
  private async startRetrieveIModelInfo() {
    const hubClient: IModelClient = new IModelHubClient();
    const requestContext: AuthorizedFrontendRequestContext = await AuthorizedFrontendRequestContext.create();
<<<<<<< HEAD
    // SWB
    const contextId = this.props.iModelConnection.contextId!;
=======
    const iTwinId = this.props.iModelConnection.iTwinId!;
>>>>>>> 3a9b8d08
    const iModelId = this.props.iModelConnection.iModelId!;

    /* get the iModel name */
    const imodels = await hubClient.iModels.get(requestContext, iTwinId, new IModelQuery().byId(iModelId));

    /* get the top named version */
    const _versions: Version[] = await hubClient.versions.get(requestContext, iModelId, new VersionQuery().top(1));

    /* determine if the version is up-to-date */
    const changeSetId = this.props.iModelConnection.changeset.id;
    const _upToDate = (_versions.length > 0 && _versions[0].changeSetId === changeSetId);

    /* get the version name */
    let currentVersions: Version[] = [];
    let _versionName = "";
    try {
      currentVersions = await hubClient.versions.get(requestContext, iModelId, new VersionQuery().byChangeSet(changeSetId));
      _versionName = (currentVersions.length === 1) ? currentVersions[0].name! : "Version name not found!";
    } catch (e) { }

    this.setState({
      upToDate: _upToDate, checkingUpToDate: false, iModelName: imodels[0].name, versionName: _versionName,
      versionDate: (currentVersions.length === 1) ? this._getReadableDate(currentVersions[0].createdDate) : "",
    });
  }

  /* convert the date to a readable date */
  private _getReadableDate(date?: string) {
    return date ? new Date(date).toDateString() : "";
  }

  /* tab changed */
  private _onTabChanged = (tabIndex: number) => {
    this.setState({ currentCategory: tabIndex, header: undefined });
  };

  // /* header callback - allows the category tabs to render content in the header */
  private _onAddHeader = (_header: React.ReactNode) => {
    this.setState({ header: _header });
  };

  private _onEnter = (viewIds: Id64String[]) => {
    this.setState(
      { showWaiting: true },
      () => {
        if (this.props.onOpen)
          this.props.onOpen(viewIds);
      });
  };

  private _onSetCategory = (category: number) => {
    this.setState({ currentCategory: category, header: undefined });
  };

  /* render the Sheets tab */
  private _renderSheets = () => {
    return (
      <SheetsTab key={1} iModelConnection={this.props.iModelConnection}
        showSheets={true} onAddHeader={this._onAddHeader} onSetCategory={this._onSetCategory}
        onEnter={this._onEnter} />
    );
  };

  /* render the 3d Models tab */
  private _render3dModels = () => {
    return (<ModelsTab key={2} iModelConnection={this.props.iModelConnection}
      showFlatList={true} onEnter={this._onEnter} showToast={false} />);
  };

  private _renderWaiting() {
    return (
      <div className="imodelindex-waiting fade-in">
        <div className="entering-imodel">
          <LoadingSpinner message={UiFramework.translate("iModelIndex.enteriModeling")} />
        </div>
      </div>
    );
  }
  public override render() {
    const statusText = (this.state.upToDate) ? UiFramework.translate("iModelIndex.upToDate") :
      UiFramework.translate("iModelIndex.updatesAvailable");
    return (
      <div className="imodelindex fade-in">
        <div className="imodelindex-header">
          <div className="thumbnail">
            {this.state.thumbnail && <img id="base64image" src={this.state.thumbnail} alt="" />}
            {!this.state.thumbnail && <svg xmlns="http://www.w3.org/2000/svg" viewBox="0 0 16 16" enableBackground="new 0 0 16 16"><g><path d="M10.3 5.9 7.7 9.3 6 7.6 3 11 13 11z" /><circle cx="4.4" cy="5.9" r="1.3" /><path d="M0,2v12h16V2H0z M14,12H2V4h12V12z" /></g></svg>}
          </div>
          <div className="details">
            <span>{this.state.iModelName}</span>
            <span>{this.state.versionName}</span>
            <span>{this.state.versionDate}</span>
          </div>
          <div className="version">
            {this.state.checkingUpToDate && <span className="checking-updates">Checking for updates...</span>}
            {(!this.state.checkingUpToDate && this.state.upToDate) &&
              <svg className="checkmark success" viewBox="0 0 52 52">
                <circle className="checkmark-circle success" fill="none" cx="26" cy="26" r="25" />
                <path className="checkmark-check" fill="none" d="M14.1 27.2l7.1 7.2 16.7-16.8" />
              </svg>
            }
            {(!this.state.checkingUpToDate && !this.state.upToDate) &&
              <svg className="checkmark warning" viewBox="0 0 52 52">
                <circle className="checkmark-circle warning" fill="none" cx="26" cy="26" r="25" />
                <line className="checkmark-check" x1="26" y1="10" x2="26" y2="32" />
                <circle cx="26" cy="38" r="1" />
              </svg>
            }
            {!this.state.checkingUpToDate && <span className="header-version-status">{statusText}</span>}
          </div>
        </div>
        <div className="imodelindex-container">
          <div className="imodelindex-tabheader">
            <Tabs defaultTab={this.state.currentCategory} onClick={this._onTabChanged}>
              {IModelIndex._categories.map((category: Category, i: number) => (
                <Tab key={i} label={category.label} />
              ))}
            </Tabs>
            <div className="header-content">
              {this.state.header}
            </div>
          </div>
          <div className="imodelindex-separator" />
          <div className="imodelindex-tab-content">
            {IModelIndex._categories.length > 0 && IModelIndex._categories[this.state.currentCategory].render()}
          </div>
          {this.state.showWaiting && this._renderWaiting()}
        </div>
      </div>
    );
  }
}
<|MERGE_RESOLUTION|>--- conflicted
+++ resolved
@@ -1,245 +1,236 @@
-/*---------------------------------------------------------------------------------------------
-* Copyright (c) Bentley Systems, Incorporated. All rights reserved.
-* See LICENSE.md in the project root for license terms and full copyright notice.
-*--------------------------------------------------------------------------------------------*/
-import "./IModelIndex.scss";
-import * as React from "react";
-import { Id64String } from "@bentley/bentleyjs-core";
-import { IModelClient, IModelHubClient, IModelQuery, Version, VersionQuery } from "@bentley/imodelhub-client";
-import { AuthorizedFrontendRequestContext, IModelConnection } from "@bentley/imodeljs-frontend";
-import { LoadingSpinner } from "@bentley/ui-core";
-import { UiFramework } from "@bentley/ui-framework";
-import { ModelsTab } from "./ModelsTab";
-import { SheetsTab } from "./SheetsTab";
-import { Tab, Tabs } from "./Tabs";
-
-/* represents a tab item on the IModelIndex page */
-interface Category {
-  label: string;
-  render(): JSX.Element | undefined;
-}
-
-/** Properties for the [[IModelIndex]] component
- * @beta
- */
-export interface IModelIndexProps {
-  /** IModelConnection */
-  iModelConnection: IModelConnection;
-  /* Open function */
-  onOpen?: (viewIds: Id64String[]) => void;
-}
-
-interface IModelIndexState {
-  iModelName?: string;
-  versionName: string;
-  versionUserName: string;
-  versionDate: string;
-  currentCategory: number;
-  thumbnail: string | undefined;
-  upToDate: boolean;
-  checkingUpToDate: boolean;
-  header: React.ReactNode | undefined;
-  showWaiting: boolean;
-}
-
-/**
- * IModelIndex React component
- * @beta
- */
-export class IModelIndex extends React.Component<IModelIndexProps, IModelIndexState> {
-  private static _categories: Category[] = [];
-
-  constructor(props?: any, context?: any) {
-    super(props, context);
-
-    // TODO: registering categories is application specific, move this to Navigator source.
-    IModelIndex.RegisterCategory(UiFramework.translate("iModelIndex.views"), this._renderSheets);
-    IModelIndex.RegisterCategory(UiFramework.translate("iModelIndex.3dModels"), this._render3dModels);
-
-    this.state = {
-      currentCategory: 0, thumbnail: undefined, upToDate: false, header: undefined,
-      versionName: "", versionUserName: "", versionDate: "", checkingUpToDate: false, showWaiting: false,
-    };
-  }
-
-  /* retrieve imodel thumbnail and version information on mount */
-  public override async componentDidMount() {
-<<<<<<< HEAD
-    // SWB
-    const projectId = this.props.iModelConnection.contextId!;
-=======
-    const projectId = this.props.iModelConnection.iTwinId!;
->>>>>>> 3a9b8d08
-    const iModelId = this.props.iModelConnection.iModelId!;
-
-    await this.startRetrieveThumbnail(projectId, iModelId);
-    await this.startRetrieveIModelInfo();
-  }
-
-  public override componentWillUnmount() {
-    // TODO: an application should not have to unregister categories/tabs.
-    IModelIndex.UnregisterCategory(UiFramework.translate("iModelIndex.views"));
-    IModelIndex.UnregisterCategory(UiFramework.translate("iModelIndex.3dModels"));
-  }
-
-  /* register a category (tab) */
-  // eslint-disable-next-line @typescript-eslint/naming-convention
-  public static RegisterCategory(_label: string, _render: () => JSX.Element | undefined) {
-    IModelIndex._categories.push({ label: _label, render: _render });
-  }
-
-  /* unregister a category (tab) */
-  // eslint-disable-next-line @typescript-eslint/naming-convention
-  public static UnregisterCategory(_label: string) {
-    IModelIndex._categories = IModelIndex._categories.filter((_category: Category) => _category.label !== _label);
-  }
-
-  /* retrieves the iModel thumbnail. */
-  // SWB
-  private async startRetrieveThumbnail(projectId: string, iModelId: string) {
-    const _thumbnail = await UiFramework.iModelServices.getThumbnail(projectId, iModelId);
-    this.setState({ thumbnail: _thumbnail });
-  }
-
-  /* retrieve version information */
-  private async startRetrieveIModelInfo() {
-    const hubClient: IModelClient = new IModelHubClient();
-    const requestContext: AuthorizedFrontendRequestContext = await AuthorizedFrontendRequestContext.create();
-<<<<<<< HEAD
-    // SWB
-    const contextId = this.props.iModelConnection.contextId!;
-=======
-    const iTwinId = this.props.iModelConnection.iTwinId!;
->>>>>>> 3a9b8d08
-    const iModelId = this.props.iModelConnection.iModelId!;
-
-    /* get the iModel name */
-    const imodels = await hubClient.iModels.get(requestContext, iTwinId, new IModelQuery().byId(iModelId));
-
-    /* get the top named version */
-    const _versions: Version[] = await hubClient.versions.get(requestContext, iModelId, new VersionQuery().top(1));
-
-    /* determine if the version is up-to-date */
-    const changeSetId = this.props.iModelConnection.changeset.id;
-    const _upToDate = (_versions.length > 0 && _versions[0].changeSetId === changeSetId);
-
-    /* get the version name */
-    let currentVersions: Version[] = [];
-    let _versionName = "";
-    try {
-      currentVersions = await hubClient.versions.get(requestContext, iModelId, new VersionQuery().byChangeSet(changeSetId));
-      _versionName = (currentVersions.length === 1) ? currentVersions[0].name! : "Version name not found!";
-    } catch (e) { }
-
-    this.setState({
-      upToDate: _upToDate, checkingUpToDate: false, iModelName: imodels[0].name, versionName: _versionName,
-      versionDate: (currentVersions.length === 1) ? this._getReadableDate(currentVersions[0].createdDate) : "",
-    });
-  }
-
-  /* convert the date to a readable date */
-  private _getReadableDate(date?: string) {
-    return date ? new Date(date).toDateString() : "";
-  }
-
-  /* tab changed */
-  private _onTabChanged = (tabIndex: number) => {
-    this.setState({ currentCategory: tabIndex, header: undefined });
-  };
-
-  // /* header callback - allows the category tabs to render content in the header */
-  private _onAddHeader = (_header: React.ReactNode) => {
-    this.setState({ header: _header });
-  };
-
-  private _onEnter = (viewIds: Id64String[]) => {
-    this.setState(
-      { showWaiting: true },
-      () => {
-        if (this.props.onOpen)
-          this.props.onOpen(viewIds);
-      });
-  };
-
-  private _onSetCategory = (category: number) => {
-    this.setState({ currentCategory: category, header: undefined });
-  };
-
-  /* render the Sheets tab */
-  private _renderSheets = () => {
-    return (
-      <SheetsTab key={1} iModelConnection={this.props.iModelConnection}
-        showSheets={true} onAddHeader={this._onAddHeader} onSetCategory={this._onSetCategory}
-        onEnter={this._onEnter} />
-    );
-  };
-
-  /* render the 3d Models tab */
-  private _render3dModels = () => {
-    return (<ModelsTab key={2} iModelConnection={this.props.iModelConnection}
-      showFlatList={true} onEnter={this._onEnter} showToast={false} />);
-  };
-
-  private _renderWaiting() {
-    return (
-      <div className="imodelindex-waiting fade-in">
-        <div className="entering-imodel">
-          <LoadingSpinner message={UiFramework.translate("iModelIndex.enteriModeling")} />
-        </div>
-      </div>
-    );
-  }
-  public override render() {
-    const statusText = (this.state.upToDate) ? UiFramework.translate("iModelIndex.upToDate") :
-      UiFramework.translate("iModelIndex.updatesAvailable");
-    return (
-      <div className="imodelindex fade-in">
-        <div className="imodelindex-header">
-          <div className="thumbnail">
-            {this.state.thumbnail && <img id="base64image" src={this.state.thumbnail} alt="" />}
-            {!this.state.thumbnail && <svg xmlns="http://www.w3.org/2000/svg" viewBox="0 0 16 16" enableBackground="new 0 0 16 16"><g><path d="M10.3 5.9 7.7 9.3 6 7.6 3 11 13 11z" /><circle cx="4.4" cy="5.9" r="1.3" /><path d="M0,2v12h16V2H0z M14,12H2V4h12V12z" /></g></svg>}
-          </div>
-          <div className="details">
-            <span>{this.state.iModelName}</span>
-            <span>{this.state.versionName}</span>
-            <span>{this.state.versionDate}</span>
-          </div>
-          <div className="version">
-            {this.state.checkingUpToDate && <span className="checking-updates">Checking for updates...</span>}
-            {(!this.state.checkingUpToDate && this.state.upToDate) &&
-              <svg className="checkmark success" viewBox="0 0 52 52">
-                <circle className="checkmark-circle success" fill="none" cx="26" cy="26" r="25" />
-                <path className="checkmark-check" fill="none" d="M14.1 27.2l7.1 7.2 16.7-16.8" />
-              </svg>
-            }
-            {(!this.state.checkingUpToDate && !this.state.upToDate) &&
-              <svg className="checkmark warning" viewBox="0 0 52 52">
-                <circle className="checkmark-circle warning" fill="none" cx="26" cy="26" r="25" />
-                <line className="checkmark-check" x1="26" y1="10" x2="26" y2="32" />
-                <circle cx="26" cy="38" r="1" />
-              </svg>
-            }
-            {!this.state.checkingUpToDate && <span className="header-version-status">{statusText}</span>}
-          </div>
-        </div>
-        <div className="imodelindex-container">
-          <div className="imodelindex-tabheader">
-            <Tabs defaultTab={this.state.currentCategory} onClick={this._onTabChanged}>
-              {IModelIndex._categories.map((category: Category, i: number) => (
-                <Tab key={i} label={category.label} />
-              ))}
-            </Tabs>
-            <div className="header-content">
-              {this.state.header}
-            </div>
-          </div>
-          <div className="imodelindex-separator" />
-          <div className="imodelindex-tab-content">
-            {IModelIndex._categories.length > 0 && IModelIndex._categories[this.state.currentCategory].render()}
-          </div>
-          {this.state.showWaiting && this._renderWaiting()}
-        </div>
-      </div>
-    );
-  }
-}
+/*---------------------------------------------------------------------------------------------
+* Copyright (c) Bentley Systems, Incorporated. All rights reserved.
+* See LICENSE.md in the project root for license terms and full copyright notice.
+*--------------------------------------------------------------------------------------------*/
+import "./IModelIndex.scss";
+import * as React from "react";
+import { Id64String } from "@bentley/bentleyjs-core";
+import { IModelClient, IModelHubClient, IModelQuery, Version, VersionQuery } from "@bentley/imodelhub-client";
+import { AuthorizedFrontendRequestContext, IModelConnection } from "@bentley/imodeljs-frontend";
+import { LoadingSpinner } from "@bentley/ui-core";
+import { UiFramework } from "@bentley/ui-framework";
+import { ModelsTab } from "./ModelsTab";
+import { SheetsTab } from "./SheetsTab";
+import { Tab, Tabs } from "./Tabs";
+
+/* represents a tab item on the IModelIndex page */
+interface Category {
+  label: string;
+  render(): JSX.Element | undefined;
+}
+
+/** Properties for the [[IModelIndex]] component
+ * @beta
+ */
+export interface IModelIndexProps {
+  /** IModelConnection */
+  iModelConnection: IModelConnection;
+  /* Open function */
+  onOpen?: (viewIds: Id64String[]) => void;
+}
+
+interface IModelIndexState {
+  iModelName?: string;
+  versionName: string;
+  versionUserName: string;
+  versionDate: string;
+  currentCategory: number;
+  thumbnail: string | undefined;
+  upToDate: boolean;
+  checkingUpToDate: boolean;
+  header: React.ReactNode | undefined;
+  showWaiting: boolean;
+}
+
+/**
+ * IModelIndex React component
+ * @beta
+ */
+export class IModelIndex extends React.Component<IModelIndexProps, IModelIndexState> {
+  private static _categories: Category[] = [];
+
+  constructor(props?: any, context?: any) {
+    super(props, context);
+
+    // TODO: registering categories is application specific, move this to Navigator source.
+    IModelIndex.RegisterCategory(UiFramework.translate("iModelIndex.views"), this._renderSheets);
+    IModelIndex.RegisterCategory(UiFramework.translate("iModelIndex.3dModels"), this._render3dModels);
+
+    this.state = {
+      currentCategory: 0, thumbnail: undefined, upToDate: false, header: undefined,
+      versionName: "", versionUserName: "", versionDate: "", checkingUpToDate: false, showWaiting: false,
+    };
+  }
+
+  /* retrieve imodel thumbnail and version information on mount */
+  public override async componentDidMount() {
+    // SWB
+    const projectId = this.props.iModelConnection.iTwinId!;
+    const iModelId = this.props.iModelConnection.iModelId!;
+
+    await this.startRetrieveThumbnail(projectId, iModelId);
+    await this.startRetrieveIModelInfo();
+  }
+
+  public override componentWillUnmount() {
+    // TODO: an application should not have to unregister categories/tabs.
+    IModelIndex.UnregisterCategory(UiFramework.translate("iModelIndex.views"));
+    IModelIndex.UnregisterCategory(UiFramework.translate("iModelIndex.3dModels"));
+  }
+
+  /* register a category (tab) */
+  // eslint-disable-next-line @typescript-eslint/naming-convention
+  public static RegisterCategory(_label: string, _render: () => JSX.Element | undefined) {
+    IModelIndex._categories.push({ label: _label, render: _render });
+  }
+
+  /* unregister a category (tab) */
+  // eslint-disable-next-line @typescript-eslint/naming-convention
+  public static UnregisterCategory(_label: string) {
+    IModelIndex._categories = IModelIndex._categories.filter((_category: Category) => _category.label !== _label);
+  }
+
+  /* retrieves the iModel thumbnail. */
+  // SWB
+  private async startRetrieveThumbnail(projectId: string, iModelId: string) {
+    const _thumbnail = await UiFramework.iModelServices.getThumbnail(projectId, iModelId);
+    this.setState({ thumbnail: _thumbnail });
+  }
+
+  /* retrieve version information */
+  private async startRetrieveIModelInfo() {
+    const hubClient: IModelClient = new IModelHubClient();
+    const requestContext: AuthorizedFrontendRequestContext = await AuthorizedFrontendRequestContext.create();
+    const iTwinId = this.props.iModelConnection.iTwinId!;
+    const iModelId = this.props.iModelConnection.iModelId!;
+
+    /* get the iModel name */
+    const imodels = await hubClient.iModels.get(requestContext, iTwinId, new IModelQuery().byId(iModelId));
+
+    /* get the top named version */
+    const _versions: Version[] = await hubClient.versions.get(requestContext, iModelId, new VersionQuery().top(1));
+
+    /* determine if the version is up-to-date */
+    const changeSetId = this.props.iModelConnection.changeset.id;
+    const _upToDate = (_versions.length > 0 && _versions[0].changeSetId === changeSetId);
+
+    /* get the version name */
+    let currentVersions: Version[] = [];
+    let _versionName = "";
+    try {
+      currentVersions = await hubClient.versions.get(requestContext, iModelId, new VersionQuery().byChangeSet(changeSetId));
+      _versionName = (currentVersions.length === 1) ? currentVersions[0].name! : "Version name not found!";
+    } catch (e) { }
+
+    this.setState({
+      upToDate: _upToDate, checkingUpToDate: false, iModelName: imodels[0].name, versionName: _versionName,
+      versionDate: (currentVersions.length === 1) ? this._getReadableDate(currentVersions[0].createdDate) : "",
+    });
+  }
+
+  /* convert the date to a readable date */
+  private _getReadableDate(date?: string) {
+    return date ? new Date(date).toDateString() : "";
+  }
+
+  /* tab changed */
+  private _onTabChanged = (tabIndex: number) => {
+    this.setState({ currentCategory: tabIndex, header: undefined });
+  };
+
+  // /* header callback - allows the category tabs to render content in the header */
+  private _onAddHeader = (_header: React.ReactNode) => {
+    this.setState({ header: _header });
+  };
+
+  private _onEnter = (viewIds: Id64String[]) => {
+    this.setState(
+      { showWaiting: true },
+      () => {
+        if (this.props.onOpen)
+          this.props.onOpen(viewIds);
+      });
+  };
+
+  private _onSetCategory = (category: number) => {
+    this.setState({ currentCategory: category, header: undefined });
+  };
+
+  /* render the Sheets tab */
+  private _renderSheets = () => {
+    return (
+      <SheetsTab key={1} iModelConnection={this.props.iModelConnection}
+        showSheets={true} onAddHeader={this._onAddHeader} onSetCategory={this._onSetCategory}
+        onEnter={this._onEnter} />
+    );
+  };
+
+  /* render the 3d Models tab */
+  private _render3dModels = () => {
+    return (<ModelsTab key={2} iModelConnection={this.props.iModelConnection}
+      showFlatList={true} onEnter={this._onEnter} showToast={false} />);
+  };
+
+  private _renderWaiting() {
+    return (
+      <div className="imodelindex-waiting fade-in">
+        <div className="entering-imodel">
+          <LoadingSpinner message={UiFramework.translate("iModelIndex.enteriModeling")} />
+        </div>
+      </div>
+    );
+  }
+  public override render() {
+    const statusText = (this.state.upToDate) ? UiFramework.translate("iModelIndex.upToDate") :
+      UiFramework.translate("iModelIndex.updatesAvailable");
+    return (
+      <div className="imodelindex fade-in">
+        <div className="imodelindex-header">
+          <div className="thumbnail">
+            {this.state.thumbnail && <img id="base64image" src={this.state.thumbnail} alt="" />}
+            {!this.state.thumbnail && <svg xmlns="http://www.w3.org/2000/svg" viewBox="0 0 16 16" enableBackground="new 0 0 16 16"><g><path d="M10.3 5.9 7.7 9.3 6 7.6 3 11 13 11z" /><circle cx="4.4" cy="5.9" r="1.3" /><path d="M0,2v12h16V2H0z M14,12H2V4h12V12z" /></g></svg>}
+          </div>
+          <div className="details">
+            <span>{this.state.iModelName}</span>
+            <span>{this.state.versionName}</span>
+            <span>{this.state.versionDate}</span>
+          </div>
+          <div className="version">
+            {this.state.checkingUpToDate && <span className="checking-updates">Checking for updates...</span>}
+            {(!this.state.checkingUpToDate && this.state.upToDate) &&
+              <svg className="checkmark success" viewBox="0 0 52 52">
+                <circle className="checkmark-circle success" fill="none" cx="26" cy="26" r="25" />
+                <path className="checkmark-check" fill="none" d="M14.1 27.2l7.1 7.2 16.7-16.8" />
+              </svg>
+            }
+            {(!this.state.checkingUpToDate && !this.state.upToDate) &&
+              <svg className="checkmark warning" viewBox="0 0 52 52">
+                <circle className="checkmark-circle warning" fill="none" cx="26" cy="26" r="25" />
+                <line className="checkmark-check" x1="26" y1="10" x2="26" y2="32" />
+                <circle cx="26" cy="38" r="1" />
+              </svg>
+            }
+            {!this.state.checkingUpToDate && <span className="header-version-status">{statusText}</span>}
+          </div>
+        </div>
+        <div className="imodelindex-container">
+          <div className="imodelindex-tabheader">
+            <Tabs defaultTab={this.state.currentCategory} onClick={this._onTabChanged}>
+              {IModelIndex._categories.map((category: Category, i: number) => (
+                <Tab key={i} label={category.label} />
+              ))}
+            </Tabs>
+            <div className="header-content">
+              {this.state.header}
+            </div>
+          </div>
+          <div className="imodelindex-separator" />
+          <div className="imodelindex-tab-content">
+            {IModelIndex._categories.length > 0 && IModelIndex._categories[this.state.currentCategory].render()}
+          </div>
+          {this.state.showWaiting && this._renderWaiting()}
+        </div>
+      </div>
+    );
+  }
+}