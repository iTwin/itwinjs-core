--- conflicted
+++ resolved
@@ -1,201 +1,197 @@
-/*---------------------------------------------------------------------------------------------
-* Copyright (c) Bentley Systems, Incorporated. All rights reserved.
-* See LICENSE.md in the project root for license terms and full copyright notice.
-*--------------------------------------------------------------------------------------------*/
-<<<<<<< HEAD
-@import "~@bentley/ui-core/lib/cjs/ui-core/style/colors";
-=======
-@import "~@itwin/core-react/lib/core-react/style/colors";
->>>>>>> 200baec2
-@import "~@itwin/itwinui-css/scss/style/space";
-@import "~@itwin/itwinui-css/scss/style/typography";
-
-$border-color: #eeeeee;
-
-/* 3D Models tab */
-.modelstab-container {
-  display: flex;
-  flex-direction: column;
-  height: 100%;
-  padding-bottom: $iui-m;
-  box-sizing: border-box;
-  font-size: $iui-font-size;
-  background: $uicore-gray-c;
-  position: relative;
-  overflow: hidden;
-
-  /* container - models from presentation rules */
-  .models-tree-container {
-    box-sizing: border-box;
-    width: 100%;
-    flex: 1;
-    padding-left: $iui-m;
-    padding-top: $iui-m;
-    padding-bottom: $iui-m;
-    border-bottom: 1px solid $uicore-gray-a;
-  }
-
-  /* container - flat list of models */
-  .models-list-container {
-    flex: 1;
-    margin-top: $iui-s;
-    margin-left: $iui-s;
-    margin-right: $iui-s;
-    border: 1px solid $uicore-gray-a;
-    background: $uicore-white;
-    overflow-y: auto;
-  }
-
-  /* container - document codes */
-  .documentcode-container {
-    display: flex;
-    flex-wrap: nowrap;
-    flex: 1;
-    overflow-x: auto;
-    box-sizing: border-box;
-    width: 100%;
-    padding: $iui-m;
-
-    .dc-table {
-      flex: 1 1 225px;
-      display: flex;
-      flex-direction: column;
-      min-width: 175px;
-      margin: $iui-sm $iui-s;
-      background: $uicore-white;
-      position: relative;
-
-      .dc-table-header {
-        padding: 10px $iui-s;
-        border: 1px solid $uicore-gray-a;
-        color: rgba($uicore-text-color, 0.85);
-        display: flex;
-        align-items: center;
-        justify-content: center;
-        font-size: 14px;
-
-        .check-box {
-          position: absolute;
-          left: 9px;
-        }
-
-        .dc-table-title {
-          // flex: 1;
-          text-overflow: ellipsis;
-          white-space: nowrap;
-          overflow: hidden;
-        }
-      }
-
-      .dc-table-content {
-        flex: 1;
-        border-width: 0px 1px 1px 1px;
-        border-color: #dce0e3;
-        border-style: solid;
-        overflow-y: auto;
-      }
-    }
-  }
-
-  /* enter iModel button */
-  .open-button {
-    margin: $iui-l $iui-m 0 auto !important;
-  }
-
-  /* toast displayed for 3d Models */
-  .toast {
-    position: absolute;
-    left: 0px;
-    bottom: -50px;
-    min-width: 450px;
-    margin-left: 50%;
-    transform: translateX(-50%);
-    display: flex;
-    align-items: center;
-    background-color: $uicore-white;
-    color: rgba(black, .85);
-    border: 1px solid $uicore-blue;
-    border-radius: 3px;
-
-    .toast-image {
-      width: 48px;
-      min-height: 48px;
-      background: $uicore-blue;
-      display: flex;
-      align-items: center;
-      justify-content: center;
-      color: $uicore-white;
-    }
-
-    .toast-message {
-      display: flex;
-      justify-content: center;
-      flex-direction: column;
-      padding: 0 $iui-m;
-
-      >span:first-child {
-        font-size: 14px;
-        color: rgba($uicore-text-color, .85);
-      }
-
-      >span:last-child {
-        margin-top: 3px;
-        font-size: 12px;
-        color: $uicore-gray;
-      }
-    }
-
-    >a {
-      margin-left: auto;
-      margin-right: $iui-xs;
-      font-size: 12px;
-      text-decoration: underline;
-      color: $uicore-blue;
-      cursor: pointer;
-    }
-
-    .close {
-      font-size: 2em;
-      margin-left: $iui-m;
-      margin-right: $iui-sm;
-      color: rgba(0, 0, 0, .85);
-      cursor: pointer;
-
-      &:hover {
-        color: rgba(0, 0, 0, 1);
-      }
-    }
-  }
-}
-
-/* Loading (spinner) view */
-.view-loading {
-  position: absolute;
-  left: 0;
-  top: 0;
-  width: 100%;
-  height: 100%;
-  display: flex;
-  flex-direction: column;
-  align-items: center;
-  justify-content: center;
-}
-
-.slide {
-  -webkit-animation: slide 0.6s forwards;
-  -webkit-animation-delay: 1.25s;
-  animation: slide 0.6s forwards;
-  animation-delay: 1.25s;
-}
-
-@-webkit-keyframes slide {
-  100% {
-    bottom: 15px
-  }
-}
-
-@keyframes slide {
-  100% {
-    bottom: 15px
-  }
+/*---------------------------------------------------------------------------------------------
+* Copyright (c) Bentley Systems, Incorporated. All rights reserved.
+* See LICENSE.md in the project root for license terms and full copyright notice.
+*--------------------------------------------------------------------------------------------*/
+@import "~@itwin/core-react/lib/cjs/core-react/style/colors";
+@import "~@itwin/itwinui-css/scss/style/space";
+@import "~@itwin/itwinui-css/scss/style/typography";
+
+$border-color: #eeeeee;
+
+/* 3D Models tab */
+.modelstab-container {
+  display: flex;
+  flex-direction: column;
+  height: 100%;
+  padding-bottom: $iui-m;
+  box-sizing: border-box;
+  font-size: $iui-font-size;
+  background: $uicore-gray-c;
+  position: relative;
+  overflow: hidden;
+
+  /* container - models from presentation rules */
+  .models-tree-container {
+    box-sizing: border-box;
+    width: 100%;
+    flex: 1;
+    padding-left: $iui-m;
+    padding-top: $iui-m;
+    padding-bottom: $iui-m;
+    border-bottom: 1px solid $uicore-gray-a;
+  }
+
+  /* container - flat list of models */
+  .models-list-container {
+    flex: 1;
+    margin-top: $iui-s;
+    margin-left: $iui-s;
+    margin-right: $iui-s;
+    border: 1px solid $uicore-gray-a;
+    background: $uicore-white;
+    overflow-y: auto;
+  }
+
+  /* container - document codes */
+  .documentcode-container {
+    display: flex;
+    flex-wrap: nowrap;
+    flex: 1;
+    overflow-x: auto;
+    box-sizing: border-box;
+    width: 100%;
+    padding: $iui-m;
+
+    .dc-table {
+      flex: 1 1 225px;
+      display: flex;
+      flex-direction: column;
+      min-width: 175px;
+      margin: $iui-sm $iui-s;
+      background: $uicore-white;
+      position: relative;
+
+      .dc-table-header {
+        padding: 10px $iui-s;
+        border: 1px solid $uicore-gray-a;
+        color: rgba($uicore-text-color, 0.85);
+        display: flex;
+        align-items: center;
+        justify-content: center;
+        font-size: 14px;
+
+        .check-box {
+          position: absolute;
+          left: 9px;
+        }
+
+        .dc-table-title {
+          // flex: 1;
+          text-overflow: ellipsis;
+          white-space: nowrap;
+          overflow: hidden;
+        }
+      }
+
+      .dc-table-content {
+        flex: 1;
+        border-width: 0px 1px 1px 1px;
+        border-color: #dce0e3;
+        border-style: solid;
+        overflow-y: auto;
+      }
+    }
+  }
+
+  /* enter iModel button */
+  .open-button {
+    margin: $iui-l $iui-m 0 auto !important;
+  }
+
+  /* toast displayed for 3d Models */
+  .toast {
+    position: absolute;
+    left: 0px;
+    bottom: -50px;
+    min-width: 450px;
+    margin-left: 50%;
+    transform: translateX(-50%);
+    display: flex;
+    align-items: center;
+    background-color: $uicore-white;
+    color: rgba(black, .85);
+    border: 1px solid $uicore-blue;
+    border-radius: 3px;
+
+    .toast-image {
+      width: 48px;
+      min-height: 48px;
+      background: $uicore-blue;
+      display: flex;
+      align-items: center;
+      justify-content: center;
+      color: $uicore-white;
+    }
+
+    .toast-message {
+      display: flex;
+      justify-content: center;
+      flex-direction: column;
+      padding: 0 $iui-m;
+
+      >span:first-child {
+        font-size: 14px;
+        color: rgba($uicore-text-color, .85);
+      }
+
+      >span:last-child {
+        margin-top: 3px;
+        font-size: 12px;
+        color: $uicore-gray;
+      }
+    }
+
+    >a {
+      margin-left: auto;
+      margin-right: $iui-xs;
+      font-size: 12px;
+      text-decoration: underline;
+      color: $uicore-blue;
+      cursor: pointer;
+    }
+
+    .close {
+      font-size: 2em;
+      margin-left: $iui-m;
+      margin-right: $iui-sm;
+      color: rgba(0, 0, 0, .85);
+      cursor: pointer;
+
+      &:hover {
+        color: rgba(0, 0, 0, 1);
+      }
+    }
+  }
+}
+
+/* Loading (spinner) view */
+.view-loading {
+  position: absolute;
+  left: 0;
+  top: 0;
+  width: 100%;
+  height: 100%;
+  display: flex;
+  flex-direction: column;
+  align-items: center;
+  justify-content: center;
+}
+
+.slide {
+  -webkit-animation: slide 0.6s forwards;
+  -webkit-animation-delay: 1.25s;
+  animation: slide 0.6s forwards;
+  animation-delay: 1.25s;
+}
+
+@-webkit-keyframes slide {
+  100% {
+    bottom: 15px
+  }
+}
+
+@keyframes slide {
+  100% {
+    bottom: 15px
+  }
 }