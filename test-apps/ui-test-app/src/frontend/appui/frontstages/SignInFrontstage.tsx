--- conflicted
+++ resolved
@@ -1,74 +1,3 @@
-<<<<<<< HEAD
-/*---------------------------------------------------------------------------------------------
-* Copyright (c) Bentley Systems, Incorporated. All rights reserved.
-* See LICENSE.md in the project root for license terms and full copyright notice.
-*--------------------------------------------------------------------------------------------*/
-import * as React from "react";
-import { BrowserAuthorizationClient, isFrontendAuthorizationClient } from "@bentley/frontend-authorization-client";
-import { StageUsage, StandardContentLayouts } from "@itwin/appui-abstract";
-import { ConfigurableCreateInfo, ContentControl, ContentGroup, CoreTools, Frontstage, FrontstageProps, FrontstageProvider } from "@itwin/appui-react";
-import { IModelApp, NativeAppAuthorization } from "@itwin/core-frontend";
-import { Centered } from "@itwin/core-react";
-import { SampleAppIModelApp } from "../../index";
-import { SignIn } from "../oidc/SignIn";
-
-class SignInControl extends ContentControl {
-  constructor(info: ConfigurableCreateInfo, options: any) {
-    super(info, options);
-
-    const client = IModelApp.authorizationClient;
-    if (isFrontendAuthorizationClient(client)) {
-      this.reactNode = <SignIn onSignIn={this._onSignIn} onOffline={this._onWorkOffline} onRegister={this._onRegister} />;
-    } else {
-      this.reactNode = <Centered>{"No authorization client available"}</Centered>;
-    }
-  }
-
-  // user chose to work offline from the sign in page
-  private _onWorkOffline = async () => {
-    await SampleAppIModelApp.handleWorkOffline();
-  };
-
-  private _onSignIn = () => {
-    if (IModelApp.authorizationClient instanceof BrowserAuthorizationClient || IModelApp.authorizationClient instanceof NativeAppAuthorization) {
-      IModelApp.authorizationClient.signIn(); // eslint-disable-line @typescript-eslint/no-floating-promises
-    }
-  };
-
-  private _onRegister = () => {
-    window.open("https://www.itwinjs.org/getting-started/#developer-registration", "_blank");
-  };
-}
-
-export class SignInFrontstage extends FrontstageProvider {
-  public get id(): string {
-    return "SignIn";
-  }
-
-  public get frontstage(): React.ReactElement<FrontstageProps> {
-    const contentGroup: ContentGroup = new ContentGroup({
-      id: "sign-in-stage",
-      layout: StandardContentLayouts.singleView,
-      contents: [
-        {
-          id: "sign-in",
-          classId: SignInControl,
-        },
-      ],
-    });
-
-    return (
-      <Frontstage id={this.id}
-        defaultTool={CoreTools.selectElementCommand}
-        contentGroup={contentGroup}
-        isInFooterMode={false}
-        isIModelIndependent={true}
-        usage={StageUsage.Private}
-      />
-    );
-  }
-}
-=======
 /*---------------------------------------------------------------------------------------------
 * Copyright (c) Bentley Systems, Incorporated. All rights reserved.
 * See LICENSE.md in the project root for license terms and full copyright notice.
@@ -137,5 +66,4 @@
       />
     );
   }
-}
->>>>>>> 4cb15765
+}