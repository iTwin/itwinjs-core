--- conflicted
+++ resolved
@@ -1,86 +1,69 @@
-/*---------------------------------------------------------------------------------------------
-* Copyright (c) Bentley Systems, Incorporated. All rights reserved.
-* See LICENSE.md in the project root for license terms and full copyright notice.
-*--------------------------------------------------------------------------------------------*/
-import * as React from "react";
-<<<<<<< HEAD
-import { BrowserAuthorizationClient } from "@itwin/browser-authorization";
-import { IModelApp } from "@itwin/core-frontend";
-import {
-  ConfigurableCreateInfo, ContentControl, ContentGroup, CoreTools, Frontstage, FrontstageProps, FrontstageProvider,
-} from "@itwin/appui-react";
-import { SignIn } from "../oidc/SignIn";
-import { SampleAppIModelApp } from "../../index";
-=======
-import { BrowserAuthorizationClient, isFrontendAuthorizationClient } from "@bentley/frontend-authorization-client";
->>>>>>> cbd87160
-import { StageUsage, StandardContentLayouts } from "@itwin/appui-abstract";
-import { ConfigurableCreateInfo, ContentControl, ContentGroup, CoreTools, Frontstage, FrontstageProps, FrontstageProvider } from "@itwin/appui-react";
-import { IModelApp, NativeAppAuthorization } from "@itwin/core-frontend";
-import { Centered } from "@itwin/core-react";
-import { SampleAppIModelApp } from "../../index";
-import { SignIn } from "../oidc/SignIn";
-
-class SignInControl extends ContentControl {
-  constructor(info: ConfigurableCreateInfo, options: any) {
-    super(info, options);
-
-    const client = IModelApp.authorizationClient;
-<<<<<<< HEAD
-    if ((client as BrowserAuthorizationClient).signIn !== undefined)
-      this.reactNode = <SignIn onOffline={this._onWorkOffline} onRegister={this._onRegister} />;
-    else
-      this.reactNode =  <Centered>{"No authorization client available"}</Centered>;
-=======
-    if (isFrontendAuthorizationClient(client)) {
-      this.reactNode = <SignIn onSignIn={this._onSignIn} onOffline={this._onWorkOffline} onRegister={this._onRegister} />;
-    } else {
-      this.reactNode = <Centered>{"No authorization client available"}</Centered>;
-    }
->>>>>>> cbd87160
-  }
-
-  // user chose to work offline from the sign in page
-  private _onWorkOffline = async () => {
-    await SampleAppIModelApp.handleWorkOffline();
-  };
-
-  private _onSignIn = () => {
-    if (IModelApp.authorizationClient instanceof BrowserAuthorizationClient || IModelApp.authorizationClient instanceof NativeAppAuthorization) {
-      IModelApp.authorizationClient.signIn(); // eslint-disable-line @typescript-eslint/no-floating-promises
-    }
-  };
-
-  private _onRegister = () => {
-    window.open("https://www.itwinjs.org/getting-started/#developer-registration", "_blank");
-  };
-}
-
-export class SignInFrontstage extends FrontstageProvider {
-  public get id(): string {
-    return "SignIn";
-  }
-
-  public get frontstage(): React.ReactElement<FrontstageProps> {
-    const contentGroup: ContentGroup = new ContentGroup({
-      id: "sign-in-stage",
-      layout: StandardContentLayouts.singleView,
-      contents: [
-        {
-          id: "sign-in",
-          classId: SignInControl,
-        },
-      ],
-    });
-
-    return (
-      <Frontstage id={this.id}
-        defaultTool={CoreTools.selectElementCommand}
-        contentGroup={contentGroup}
-        isInFooterMode={false}
-        isIModelIndependent={true}
-        usage={StageUsage.Private}
-      />
-    );
-  }
-}
+/*---------------------------------------------------------------------------------------------
+* Copyright (c) Bentley Systems, Incorporated. All rights reserved.
+* See LICENSE.md in the project root for license terms and full copyright notice.
+*--------------------------------------------------------------------------------------------*/
+import * as React from "react";
+import { BrowserAuthorizationClient } from "@itwin/browser-authorization";
+import { StageUsage, StandardContentLayouts } from "@itwin/appui-abstract";
+import { ConfigurableCreateInfo, ContentControl, ContentGroup, CoreTools, Frontstage, FrontstageProps, FrontstageProvider } from "@itwin/appui-react";
+import { IModelApp, NativeAppAuthorization } from "@itwin/core-frontend";
+import { Centered } from "@itwin/core-react";
+import { SampleAppIModelApp } from "../../index";
+import { SignIn } from "../oidc/SignIn";
+
+class SignInControl extends ContentControl {
+  constructor(info: ConfigurableCreateInfo, options: any) {
+    super(info, options);
+
+    const client = IModelApp.authorizationClient;
+    if ((client as BrowserAuthorizationClient).signIn !== undefined) {
+      this.reactNode = <SignIn onSignIn={this._onSignIn} onOffline={this._onWorkOffline} onRegister={this._onRegister} />;
+    } else {
+      this.reactNode = <Centered>{"No authorization client available"}</Centered>;
+    }
+  }
+
+  // user chose to work offline from the sign in page
+  private _onWorkOffline = async () => {
+    await SampleAppIModelApp.handleWorkOffline();
+  };
+
+  private _onSignIn = () => {
+    if (IModelApp.authorizationClient instanceof BrowserAuthorizationClient || IModelApp.authorizationClient instanceof NativeAppAuthorization) {
+      IModelApp.authorizationClient.signIn(); // eslint-disable-line @typescript-eslint/no-floating-promises
+    }
+  };
+
+  private _onRegister = () => {
+    window.open("https://www.itwinjs.org/getting-started/#developer-registration", "_blank");
+  };
+}
+
+export class SignInFrontstage extends FrontstageProvider {
+  public get id(): string {
+    return "SignIn";
+  }
+
+  public get frontstage(): React.ReactElement<FrontstageProps> {
+    const contentGroup: ContentGroup = new ContentGroup({
+      id: "sign-in-stage",
+      layout: StandardContentLayouts.singleView,
+      contents: [
+        {
+          id: "sign-in",
+          classId: SignInControl,
+        },
+      ],
+    });
+
+    return (
+      <Frontstage id={this.id}
+        defaultTool={CoreTools.selectElementCommand}
+        contentGroup={contentGroup}
+        isInFooterMode={false}
+        isIModelIndependent={true}
+        usage={StageUsage.Private}
+      />
+    );
+  }
+}