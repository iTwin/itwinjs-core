--- conflicted
+++ resolved
@@ -1,67 +1,62 @@
-/*---------------------------------------------------------------------------------------------
-* Copyright (c) Bentley Systems, Incorporated. All rights reserved.
-* See LICENSE.md in the project root for license terms and full copyright notice.
-*--------------------------------------------------------------------------------------------*/
-import * as React from "react";
-<<<<<<< HEAD
-import { isBrowserAuthorizationClient } from "@bentley/frontend-authorization-client";
-import { IModelApp } from "@bentley/imodeljs-frontend";
-=======
-import { isFrontendAuthorizationClient } from "@bentley/frontend-authorization-client";
-import { IModelApp } from "@itwin/core-frontend";
->>>>>>> 3899371a
-import {
-  ConfigurableCreateInfo, ContentControl, ContentGroup, CoreTools, Frontstage, FrontstageProps, FrontstageProvider,
-} from "@itwin/appui-react";
-import { SignIn } from "../oidc/SignIn";
-import { SampleAppIModelApp } from "../../index";
-import { StageUsage, StandardContentLayouts } from "@itwin/appui-abstract";
-
-class SignInControl extends ContentControl {
-  constructor(info: ConfigurableCreateInfo, options: any) {
-    super(info, options);
-
-    const client = IModelApp.authorizationClient;
-    if (isBrowserAuthorizationClient(client))
-      this.reactNode = <SignIn onOffline={this._onWorkOffline} onRegister={this._onRegister} />;
-    else
-      this.reactNode = null;
-  }
-
-  // user chose to work offline from the sign in page
-  private _onWorkOffline = async () => {
-    await SampleAppIModelApp.handleWorkOffline();
-  };
-
-  private _onRegister = () => {
-    window.open("https://www.itwinjs.org/getting-started/#developer-registration", "_blank");
-  };
-}
-
-export class SignInFrontstage extends FrontstageProvider {
-  public get id(): string {
-    return "SignIn";
-  }
-
-  public get frontstage(): React.ReactElement<FrontstageProps> {
-    const contentGroup: ContentGroup = new ContentGroup({
-      id: "sign-in-stage",
-      layout: StandardContentLayouts.singleView,
-      contents: [
-        {
-          id: "sign-in",
-          classId: SignInControl,
-        },
-      ],
-    });
-
-    return (
-      <Frontstage id={this.id}
-        defaultTool={CoreTools.selectElementCommand}
-        contentGroup={contentGroup}
-        isInFooterMode={false}
-        usage={StageUsage.Private}
-      />
-    );
-  }
-}
+/*---------------------------------------------------------------------------------------------
+* Copyright (c) Bentley Systems, Incorporated. All rights reserved.
+* See LICENSE.md in the project root for license terms and full copyright notice.
+*--------------------------------------------------------------------------------------------*/
+import * as React from "react";
+import { isBrowserAuthorizationClient } from "@bentley/frontend-authorization-client";
+import { IModelApp } from "@itwin/core-frontend";
+import {
+  ConfigurableCreateInfo, ContentControl, ContentGroup, CoreTools, Frontstage, FrontstageProps, FrontstageProvider,
+} from "@itwin/appui-react";
+import { SignIn } from "../oidc/SignIn";
+import { SampleAppIModelApp } from "../../index";
+import { StageUsage, StandardContentLayouts } from "@itwin/appui-abstract";
+
+class SignInControl extends ContentControl {
+  constructor(info: ConfigurableCreateInfo, options: any) {
+    super(info, options);
+
+    const client = IModelApp.authorizationClient;
+    if (isBrowserAuthorizationClient(client))
+      this.reactNode = <SignIn onOffline={this._onWorkOffline} onRegister={this._onRegister} />;
+    else
+      this.reactNode = null;
+  }
+
+  // user chose to work offline from the sign in page
+  private _onWorkOffline = async () => {
+    await SampleAppIModelApp.handleWorkOffline();
+  };
+
+  private _onRegister = () => {
+    window.open("https://www.itwinjs.org/getting-started/#developer-registration", "_blank");
+  };
+}
+
+export class SignInFrontstage extends FrontstageProvider {
+  public get id(): string {
+    return "SignIn";
+  }
+
+  public get frontstage(): React.ReactElement<FrontstageProps> {
+    const contentGroup: ContentGroup = new ContentGroup({
+      id: "sign-in-stage",
+      layout: StandardContentLayouts.singleView,
+      contents: [
+        {
+          id: "sign-in",
+          classId: SignInControl,
+        },
+      ],
+    });
+
+    return (
+      <Frontstage id={this.id}
+        defaultTool={CoreTools.selectElementCommand}
+        contentGroup={contentGroup}
+        isInFooterMode={false}
+        usage={StageUsage.Private}
+      />
+    );
+  }
+}