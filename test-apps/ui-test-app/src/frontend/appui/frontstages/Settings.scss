/*---------------------------------------------------------------------------------------------
* Copyright (c) Bentley Systems, Incorporated. All rights reserved.
* See LICENSE.md in the project root for license terms and full copyright notice.
*--------------------------------------------------------------------------------------------*/
<<<<<<< HEAD
@import "~@bentley/ui-core/lib/cjs/ui-core/style/themecolors";
@import "~@bentley/ui-core/lib/cjs/ui-core/base/base";
=======
@import "~@itwin/core-react/lib/core-react/style/themecolors";
@import "~@itwin/core-react/lib/core-react/base/base";
>>>>>>> 200baec2
@import "~@itwin/itwinui-css/scss/style/typography";

// cspell:ignore leftpanel rightpanel

$settings-leftpanel-width: 225px;
$settings-rightpanel-width: 220px;

.components-settings-container {
  height: calc(100% - 50px);
  overflow: hidden;
}

.uifw-settings {
  background: $buic-background-dialog;
  color: $buic-text-color;
  border-radius: 3px;
  font-size: $iui-font-size;
  display: flex;
  flex-direction: column;
}

.uifw-settings-item {
  display: flex;

  >.panel {
    flex: 1;
    display: flex;
    box-sizing: border-box;
  }

  >.left-panel {
    flex-direction: column;
    min-width: $settings-leftpanel-width;
    padding: 20px 15px 20px 15px;

    >.title {
      font-size: 18px;
    }

    >.description {
      margin-top: 10px;
      font-size: 12px;
      color: $buic-text-color-muted;
    }
  }

  >.right-panel {
    display: flex;
    align-items: center;
    min-width: $settings-rightpanel-width;
    padding: 30px 50px 30px 30px;

    .toggle {
      margin-right: 10px;
    }

    .select-container {
      flex: 1;
    }
  }
}<|MERGE_RESOLUTION|>--- conflicted
+++ resolved
@@ -1,72 +1,67 @@
-/*---------------------------------------------------------------------------------------------
-* Copyright (c) Bentley Systems, Incorporated. All rights reserved.
-* See LICENSE.md in the project root for license terms and full copyright notice.
-*--------------------------------------------------------------------------------------------*/
-<<<<<<< HEAD
-@import "~@bentley/ui-core/lib/cjs/ui-core/style/themecolors";
-@import "~@bentley/ui-core/lib/cjs/ui-core/base/base";
-=======
-@import "~@itwin/core-react/lib/core-react/style/themecolors";
-@import "~@itwin/core-react/lib/core-react/base/base";
->>>>>>> 200baec2
-@import "~@itwin/itwinui-css/scss/style/typography";
-
-// cspell:ignore leftpanel rightpanel
-
-$settings-leftpanel-width: 225px;
-$settings-rightpanel-width: 220px;
-
-.components-settings-container {
-  height: calc(100% - 50px);
-  overflow: hidden;
-}
-
-.uifw-settings {
-  background: $buic-background-dialog;
-  color: $buic-text-color;
-  border-radius: 3px;
-  font-size: $iui-font-size;
-  display: flex;
-  flex-direction: column;
-}
-
-.uifw-settings-item {
-  display: flex;
-
-  >.panel {
-    flex: 1;
-    display: flex;
-    box-sizing: border-box;
-  }
-
-  >.left-panel {
-    flex-direction: column;
-    min-width: $settings-leftpanel-width;
-    padding: 20px 15px 20px 15px;
-
-    >.title {
-      font-size: 18px;
-    }
-
-    >.description {
-      margin-top: 10px;
-      font-size: 12px;
-      color: $buic-text-color-muted;
-    }
-  }
-
-  >.right-panel {
-    display: flex;
-    align-items: center;
-    min-width: $settings-rightpanel-width;
-    padding: 30px 50px 30px 30px;
-
-    .toggle {
-      margin-right: 10px;
-    }
-
-    .select-container {
-      flex: 1;
-    }
-  }
+/*---------------------------------------------------------------------------------------------
+* Copyright (c) Bentley Systems, Incorporated. All rights reserved.
+* See LICENSE.md in the project root for license terms and full copyright notice.
+*--------------------------------------------------------------------------------------------*/
+@import "~@itwin/core-react/lib/cjs/core-react/style/themecolors";
+@import "~@itwin/core-react/lib/cjs/core-react/base/base";
+@import "~@itwin/itwinui-css/scss/style/typography";
+
+// cspell:ignore leftpanel rightpanel
+
+$settings-leftpanel-width: 225px;
+$settings-rightpanel-width: 220px;
+
+.components-settings-container {
+  height: calc(100% - 50px);
+  overflow: hidden;
+}
+
+.uifw-settings {
+  background: $buic-background-dialog;
+  color: $buic-text-color;
+  border-radius: 3px;
+  font-size: $iui-font-size;
+  display: flex;
+  flex-direction: column;
+}
+
+.uifw-settings-item {
+  display: flex;
+
+  >.panel {
+    flex: 1;
+    display: flex;
+    box-sizing: border-box;
+  }
+
+  >.left-panel {
+    flex-direction: column;
+    min-width: $settings-leftpanel-width;
+    padding: 20px 15px 20px 15px;
+
+    >.title {
+      font-size: 18px;
+    }
+
+    >.description {
+      margin-top: 10px;
+      font-size: 12px;
+      color: $buic-text-color-muted;
+    }
+  }
+
+  >.right-panel {
+    display: flex;
+    align-items: center;
+    min-width: $settings-rightpanel-width;
+    padding: 30px 50px 30px 30px;
+
+    .toggle {
+      margin-right: 10px;
+    }
+
+    .select-container {
+      flex: 1;
+    }
+  }
 }