--- conflicted
+++ resolved
@@ -1,67 +1,62 @@
-/*---------------------------------------------------------------------------------------------
-* Copyright (c) Bentley Systems, Incorporated. All rights reserved.
-* See LICENSE.md in the project root for license terms and full copyright notice.
-*--------------------------------------------------------------------------------------------*/
-import * as React from "react";
-<<<<<<< HEAD
-import { IModelApp } from "@itwin/core-frontend";
-import { StageUsage, StandardContentLayouts } from "@itwin/appui-abstract";
-=======
-import { AccessToken } from "@bentley/bentleyjs-core";
-import { IModelApp } from "@bentley/imodeljs-frontend";
-import { StageUsage, StandardContentLayouts } from "@bentley/ui-abstract";
->>>>>>> 405c9a93
-import {
-  ConfigurableCreateInfo, ContentControl, ContentGroup, CoreTools, Frontstage, FrontstageProps, FrontstageProvider, IModelInfo,
-} from "@itwin/appui-react";
-import { SampleAppIModelApp } from "../../index";
-import { IModelOpen } from "../imodelopen/IModelOpen";
-
-class IModelOpenControl extends ContentControl {
-  constructor(info: ConfigurableCreateInfo, options: any) {
-    super(info, options);
-
-    if (IModelApp.authorizationClient)
-      this.reactNode = <IModelOpen getAccessToken={this._getAccessToken} onIModelSelected={this._onOpenIModel} />;
-  }
-
-  // called when an imodel has been selected on the IModelOpen
-  private _onOpenIModel = async (iModelInfo: IModelInfo) => {
-    await SampleAppIModelApp.showIModelIndex(iModelInfo.iTwinId, iModelInfo.wsgId);
-  };
-
-  private _getAccessToken = async (): Promise<AccessToken | undefined> => {
-    if (IModelApp.authorizationClient)
-      return IModelApp.authorizationClient.getAccessToken();
-
-    return undefined;
-  };
-}
-
-export class IModelOpenFrontstage extends FrontstageProvider {
-  public get id(): string {
-    return "IModelOpen";
-  }
-
-  public get frontstage(): React.ReactElement<FrontstageProps> {
-    const contentGroup: ContentGroup = new ContentGroup({
-      id: "imodelIndexGroup",
-      layout: StandardContentLayouts.singleView,
-      contents: [
-        {
-          id: "imodel-open",
-          classId: IModelOpenControl,
-        },
-      ],
-    });
-
-    return (
-      <Frontstage id={this.id}
-        defaultTool={CoreTools.selectElementCommand}
-        contentGroup={contentGroup}
-        isInFooterMode={false}
-        usage={StageUsage.Private}
-      />
-    );
-  }
-}
+/*---------------------------------------------------------------------------------------------
+* Copyright (c) Bentley Systems, Incorporated. All rights reserved.
+* See LICENSE.md in the project root for license terms and full copyright notice.
+*--------------------------------------------------------------------------------------------*/
+import * as React from "react";
+import { AccessToken } from "@itwin/core-bentley";
+import { IModelApp } from "@itwin/core-frontend";
+import { StageUsage, StandardContentLayouts } from "@itwin/appui-abstract";
+import {
+  ConfigurableCreateInfo, ContentControl, ContentGroup, CoreTools, Frontstage, FrontstageProps, FrontstageProvider, IModelInfo,
+} from "@itwin/appui-react";
+import { SampleAppIModelApp } from "../../index";
+import { IModelOpen } from "../imodelopen/IModelOpen";
+
+class IModelOpenControl extends ContentControl {
+  constructor(info: ConfigurableCreateInfo, options: any) {
+    super(info, options);
+
+    if (IModelApp.authorizationClient)
+      this.reactNode = <IModelOpen getAccessToken={this._getAccessToken} onIModelSelected={this._onOpenIModel} />;
+  }
+
+  // called when an imodel has been selected on the IModelOpen
+  private _onOpenIModel = async (iModelInfo: IModelInfo) => {
+    await SampleAppIModelApp.showIModelIndex(iModelInfo.iTwinId, iModelInfo.wsgId);
+  };
+
+  private _getAccessToken = async (): Promise<AccessToken | undefined> => {
+    if (IModelApp.authorizationClient)
+      return IModelApp.authorizationClient.getAccessToken();
+
+    return undefined;
+  };
+}
+
+export class IModelOpenFrontstage extends FrontstageProvider {
+  public get id(): string {
+    return "IModelOpen";
+  }
+
+  public get frontstage(): React.ReactElement<FrontstageProps> {
+    const contentGroup: ContentGroup = new ContentGroup({
+      id: "imodelIndexGroup",
+      layout: StandardContentLayouts.singleView,
+      contents: [
+        {
+          id: "imodel-open",
+          classId: IModelOpenControl,
+        },
+      ],
+    });
+
+    return (
+      <Frontstage id={this.id}
+        defaultTool={CoreTools.selectElementCommand}
+        contentGroup={contentGroup}
+        isInFooterMode={false}
+        usage={StageUsage.Private}
+      />
+    );
+  }
+}