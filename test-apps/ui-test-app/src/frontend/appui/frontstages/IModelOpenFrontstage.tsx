<<<<<<< HEAD
/*---------------------------------------------------------------------------------------------
* Copyright (c) Bentley Systems, Incorporated. All rights reserved.
* See LICENSE.md in the project root for license terms and full copyright notice.
*--------------------------------------------------------------------------------------------*/
import * as React from "react";
import { AccessToken } from "@itwin/core-bentley";
import { IModelApp } from "@itwin/core-frontend";
import { StageUsage, StandardContentLayouts } from "@itwin/appui-abstract";
import {
  ConfigurableCreateInfo, ContentControl, ContentGroup, CoreTools, Frontstage, FrontstageProps, FrontstageProvider,
} from "@itwin/appui-react";
import { SampleAppIModelApp } from "../../index";
import { IModelOpen } from "../imodelopen/IModelOpen";

class IModelOpenControl extends ContentControl {
  constructor(info: ConfigurableCreateInfo, options: any) {
    super(info, options);

    if (IModelApp.authorizationClient)
      this.reactNode = <IModelOpen getAccessToken={this._getAccessToken} onIModelSelected={this._onOpenIModel} />;
  }

  // called when an imodel has been selected on the IModelOpen
  private _onOpenIModel = async (arg: { iTwinId: string, id: string }) => {
    await SampleAppIModelApp.showIModelIndex(arg.iTwinId, arg.id);
  };

  private _getAccessToken = async (): Promise<AccessToken> => {
    return IModelApp.getAccessToken();
  };
}

export class IModelOpenFrontstage extends FrontstageProvider {
  public get id(): string {
    return "IModelOpen";
  }

  public get frontstage(): React.ReactElement<FrontstageProps> {
    const contentGroup: ContentGroup = new ContentGroup({
      id: "imodelIndexGroup",
      layout: StandardContentLayouts.singleView,
      contents: [
        {
          id: "imodel-open",
          classId: IModelOpenControl,
        },
      ],
    });

    return (
      <Frontstage id={this.id}
        defaultTool={CoreTools.selectElementCommand}
        contentGroup={contentGroup}
        isInFooterMode={false}
        usage={StageUsage.Private}
      />
    );
  }
}
=======
/*---------------------------------------------------------------------------------------------
* Copyright (c) Bentley Systems, Incorporated. All rights reserved.
* See LICENSE.md in the project root for license terms and full copyright notice.
*--------------------------------------------------------------------------------------------*/
import * as React from "react";
import { AccessToken } from "@itwin/core-bentley";
import { IModelApp } from "@itwin/core-frontend";
import { StageUsage, StandardContentLayouts } from "@itwin/appui-abstract";
import {
  ConfigurableCreateInfo, ContentControl, ContentGroup, CoreTools, Frontstage, FrontstageProps, FrontstageProvider,
} from "@itwin/appui-react";
import { SampleAppIModelApp } from "../../index";
import { IModelOpen } from "../imodelopen/IModelOpen";

class IModelOpenControl extends ContentControl {
  constructor(info: ConfigurableCreateInfo, options: any) {
    super(info, options);

    if (IModelApp.authorizationClient)
      this.reactNode = <IModelOpen getAccessToken={this._getAccessToken} onIModelSelected={this._onOpenIModel} />;
  }

  // called when an imodel has been selected on the IModelOpen
  private _onOpenIModel = async (arg: { iTwinId: string, id: string }) => {
    await SampleAppIModelApp.showIModelIndex(arg.iTwinId, arg.id);
  };

  private _getAccessToken = async (): Promise<AccessToken> => {
    return IModelApp.getAccessToken();
  };
}

export class IModelOpenFrontstage extends FrontstageProvider {
  public get id(): string {
    return "IModelOpen";
  }

  public get frontstage(): React.ReactElement<FrontstageProps> {
    const contentGroup: ContentGroup = new ContentGroup({
      id: "imodelIndexGroup",
      layout: StandardContentLayouts.singleView,
      contents: [
        {
          id: "imodel-open",
          classId: IModelOpenControl,
        },
      ],
    });

    return (
      <Frontstage id={this.id}
        defaultTool={CoreTools.selectElementCommand}
        contentGroup={contentGroup}
        isInFooterMode={false}
        isIModelIndependent={true}
        usage={StageUsage.Private}
      />
    );
  }
}
>>>>>>> 6e2cea37
<|MERGE_RESOLUTION|>--- conflicted
+++ resolved
@@ -1,64 +1,3 @@
-<<<<<<< HEAD
-/*---------------------------------------------------------------------------------------------
-* Copyright (c) Bentley Systems, Incorporated. All rights reserved.
-* See LICENSE.md in the project root for license terms and full copyright notice.
-*--------------------------------------------------------------------------------------------*/
-import * as React from "react";
-import { AccessToken } from "@itwin/core-bentley";
-import { IModelApp } from "@itwin/core-frontend";
-import { StageUsage, StandardContentLayouts } from "@itwin/appui-abstract";
-import {
-  ConfigurableCreateInfo, ContentControl, ContentGroup, CoreTools, Frontstage, FrontstageProps, FrontstageProvider,
-} from "@itwin/appui-react";
-import { SampleAppIModelApp } from "../../index";
-import { IModelOpen } from "../imodelopen/IModelOpen";
-
-class IModelOpenControl extends ContentControl {
-  constructor(info: ConfigurableCreateInfo, options: any) {
-    super(info, options);
-
-    if (IModelApp.authorizationClient)
-      this.reactNode = <IModelOpen getAccessToken={this._getAccessToken} onIModelSelected={this._onOpenIModel} />;
-  }
-
-  // called when an imodel has been selected on the IModelOpen
-  private _onOpenIModel = async (arg: { iTwinId: string, id: string }) => {
-    await SampleAppIModelApp.showIModelIndex(arg.iTwinId, arg.id);
-  };
-
-  private _getAccessToken = async (): Promise<AccessToken> => {
-    return IModelApp.getAccessToken();
-  };
-}
-
-export class IModelOpenFrontstage extends FrontstageProvider {
-  public get id(): string {
-    return "IModelOpen";
-  }
-
-  public get frontstage(): React.ReactElement<FrontstageProps> {
-    const contentGroup: ContentGroup = new ContentGroup({
-      id: "imodelIndexGroup",
-      layout: StandardContentLayouts.singleView,
-      contents: [
-        {
-          id: "imodel-open",
-          classId: IModelOpenControl,
-        },
-      ],
-    });
-
-    return (
-      <Frontstage id={this.id}
-        defaultTool={CoreTools.selectElementCommand}
-        contentGroup={contentGroup}
-        isInFooterMode={false}
-        usage={StageUsage.Private}
-      />
-    );
-  }
-}
-=======
 /*---------------------------------------------------------------------------------------------
 * Copyright (c) Bentley Systems, Incorporated. All rights reserved.
 * See LICENSE.md in the project root for license terms and full copyright notice.
@@ -118,5 +57,4 @@
       />
     );
   }
-}
->>>>>>> 6e2cea37
+}