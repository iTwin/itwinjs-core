/*---------------------------------------------------------------------------------------------
* Copyright (c) 2018 Bentley Systems, Incorporated. All rights reserved.
* Licensed under the MIT License. See LICENSE.md in the project root for license terms.
*--------------------------------------------------------------------------------------------*/
import * as React from "react";

import { Id64String, BeDuration } from "@bentley/bentleyjs-core";

import {
  IModelConnection,
  IModelApp,
  ActivityMessageDetails,
  ActivityMessageEndReason,
  NotifyMessageDetails,
  OutputMessagePriority,
  OutputMessageType,
  RelativePosition,
} from "@bentley/imodeljs-frontend";

import {
  FrontstageProvider,
  GroupButton,
  ToolButton,
  ToolWidget,
  ZoneState,
  WidgetState,
  NavigationWidget,
  ContentLayoutDef,
  ContentLayoutProps,
  ActionItemButton,
  ContentGroup,
  ContentProps,
  ModalDialogManager,
  ViewSelector,
  ModelSelectorWidgetControl,
  Frontstage,
  Zone,
  Widget,
  GroupItemDef,
  ZoneLocation,
  SyncUiEventId,
  ContentViewManager,
  BaseItemState,
  CoreTools,
} from "@bentley/ui-framework";

import Toolbar from "@bentley/ui-ninezone/lib/toolbar/Toolbar";
import Direction from "@bentley/ui-ninezone/lib/utilities/Direction";

import { AppUi } from "../AppUi";
import { TestRadialMenu } from "../dialogs/TestRadialMenu";
import { AppTools } from "../../tools/ToolSpecifications";

import { SampleAppIModelApp } from "../../../frontend/index";

import { IModelViewportControl } from "../contentviews/IModelViewport";
import { AppStatusBarWidgetControl } from "../statusbars/AppStatusBar";
import { VerticalPropertyGridWidgetControl, HorizontalPropertyGridWidgetControl } from "../widgets/PropertyGridDemoWidget";
import { NavigationTreeWidgetControl } from "../widgets/NavigationTreeWidget";
import { BreadcrumbDemoWidgetControl } from "../widgets/BreadcrumbDemoWidget";

import { FeedbackDemoWidget } from "../widgets/FeedbackWidget";
// import SvgPath from "@bentley/ui-ninezone/lib/base/SvgPath";

export class ViewsFrontstage extends FrontstageProvider {

  constructor(public viewIds: Id64String[], public iModelConnection: IModelConnection) {
    super();
  }

  public get frontstage() {
    // first find an appropriate layout
    const contentLayoutProps: ContentLayoutProps | undefined = AppUi.findLayoutFromContentCount(this.viewIds.length);
    if (!contentLayoutProps) {
      throw (Error("Could not find layout ContentLayoutProps from number of viewIds: " + this.viewIds.length));
    }

    const contentLayoutDef: ContentLayoutDef = new ContentLayoutDef(contentLayoutProps);

    // create the content props.
    const contentProps: ContentProps[] = [];
    for (const viewId of this.viewIds) {
      const thisContentProps: ContentProps = {
        classId: IModelViewportControl,
        applicationData: { viewId, iModelConnection: this.iModelConnection },
      };
      contentProps.push(thisContentProps);
    }
    const myContentGroup: ContentGroup = new ContentGroup({ contents: contentProps });

    return (
      <Frontstage id="ViewsFrontstage"
        defaultToolId="Select" defaultLayout={contentLayoutDef} contentGroup={myContentGroup}
        isInFooterMode={true} applicationData={{ key: "value" }}

        topLeft={
          <Zone
            widgets={[
              <Widget isFreeform={true} element={<FrontstageToolWidget />} />,
            ]}
          />
        }
        topCenter={
          <Zone
            widgets={[
              <Widget isToolSettings={true} />,
            ]}
          />
        }
        topRight={
          <Zone
            widgets={[
              <Widget isFreeform={true} element={<FrontstageNavigationWidget />} />,
            ]}
          />
        }
        centerRight={
          <Zone defaultState={ZoneState.Minimized} allowsMerging={true}
            widgets={[
              <Widget iconSpec="icon-placeholder" labelKey="SampleApp:widgets.NavigationTree" control={NavigationTreeWidgetControl} />,
              <Widget iconSpec="icon-placeholder" labelKey="SampleApp:widgets.BreadcrumbDemo" control={BreadcrumbDemoWidgetControl} />,
              <Widget iconSpec="icon-placeholder" labelKey="SampleApp:widgets.ModelSelector" control={ModelSelectorWidgetControl}
                applicationData={{ iModel: SampleAppIModelApp.store.getState().sampleAppState!.currentIModelConnection }} />,
            ]}
          />
        }
        bottomLeft={
          <Zone defaultState={ZoneState.Minimized} allowsMerging={true}
            widgets={[
              <Widget defaultState={WidgetState.Open} iconSpec="icon-placeholder" labelKey="SampleApp:widgets.NavigationTree" control={FeedbackDemoWidget} />,
            ]}
          />
        }
        bottomCenter={
          <Zone
            widgets={[
              <Widget isStatusBar={true} iconSpec="icon-placeholder" labelKey="SampleApp:widgets.StatusBar" control={AppStatusBarWidgetControl} />,
            ]}
          />
        }
        bottomRight={
          <Zone defaultState={ZoneState.Open} allowsMerging={true} mergeWithZone={ZoneLocation.CenterRight}
            widgets={[
              <Widget id="VerticalPropertyGrid" defaultState={WidgetState.Off} iconSpec="icon-placeholder" labelKey="SampleApp:widgets.VerticalPropertyGrid" control={VerticalPropertyGridWidgetControl} />,
              <Widget defaultState={WidgetState.Open} iconSpec="icon-placeholder" labelKey="SampleApp:widgets.HorizontalPropertyGrid" control={HorizontalPropertyGridWidgetControl} />,
            ]}
          />
        }
      />
    );
  }
}

/** Define a ToolWidget with Buttons to display in the TopLeft zone.
 */
class FrontstageToolWidget extends React.Component {

  private get _groupItemDef(): GroupItemDef {
    return new GroupItemDef({
      groupId: "nested-group",
      labelKey: "SampleApp:buttons.toolGroup",
      iconSpec: "icon-placeholder",
      items: [AppTools.item1, AppTools.item2, AppTools.item3, AppTools.item4, AppTools.item5,
      AppTools.item6, AppTools.item7, AppTools.item8],
      direction: Direction.Bottom,
      itemsInColumn: 7,
    });
  }

  /** Tool that will start a sample activity and display ActivityMessage.
   */
  private _tool3 = async () => {
    let isCancelled = false;
    let progress = 0;

    const details = new ActivityMessageDetails(true, true, true);
    details.onActivityCancelled = () => {
      isCancelled = true;
    };
    IModelApp.notifications.setupActivityMessage(details);

    while (!isCancelled && progress <= 100) {
      IModelApp.notifications.outputActivityMessage("This is a sample activity message", progress);
      await BeDuration.wait(100);
      progress++;
    }

    const endReason = isCancelled ? ActivityMessageEndReason.Cancelled : ActivityMessageEndReason.Completed;
    IModelApp.notifications.endActivityMessage(endReason);
  }

  /** Tool that will display a pointer message on keyboard presses.
   */
  private _tool4 = () => {
    const details = new NotifyMessageDetails(OutputMessagePriority.Info, "Press an arrow", "Press an arrow and move mouse to dismiss", OutputMessageType.Pointer);
    details.setPointerTypeDetails(IModelApp.viewManager.selectedView!.parentDiv,
      {
        x: window.innerWidth / 2,
        y: window.innerHeight / 2,
      });
    IModelApp.notifications.outputMessage(details);
    document.addEventListener("keyup", this._handleTool4Keypress);
    document.addEventListener("mousemove", this._handleTool4Dismiss);
  }

  private _handleTool4Keypress = (event: any) => {
    const details = new NotifyMessageDetails(OutputMessagePriority.Info, "", "", OutputMessageType.Pointer);
    const viewport = IModelApp.viewManager.selectedView!.parentDiv;
    const midX = window.innerWidth / 2;
    const midY = window.innerHeight / 2;
    switch (event.keyCode) {
      case 37:
        details.briefMessage = "Left pressed";
        details.setPointerTypeDetails(viewport, { x: midX, y: midY }, RelativePosition.Left);
        IModelApp.notifications.outputMessage(details);
        break;
      case 38:
        details.briefMessage = "Up pressed";
        details.setPointerTypeDetails(viewport, { x: midX, y: midY }, RelativePosition.Top);
        IModelApp.notifications.outputMessage(details);
        break;
      case 39:
        details.briefMessage = "Right pressed";
        details.setPointerTypeDetails(viewport, { x: midX, y: midY }, RelativePosition.Right);
        IModelApp.notifications.outputMessage(details);
        break;
      case 40:
        details.briefMessage = "Down pressed";
        details.setPointerTypeDetails(viewport, { x: midX, y: midY }, RelativePosition.Bottom);
        IModelApp.notifications.outputMessage(details);
        break;
    }
  }

  private _handleTool4Dismiss = () => {
    IModelApp.notifications.closePointerMessage();
    document.removeEventListener("keyup", this._handleTool4Keypress);
    document.removeEventListener("mousemove", this._handleTool4Dismiss);
  }

  private radialMenu(): React.ReactNode {
    return (
      <TestRadialMenu
        opened={true} />
    );
  }

  /** example that disables the button if active content is a SheetView */
  private _measureStateFunc = (currentState: Readonly<BaseItemState>): BaseItemState => {
    const returnState: BaseItemState = { ...currentState };
    const activeContentControl = ContentViewManager.getActiveContentControl();
    if (activeContentControl && activeContentControl.viewport && ("BisCore:SheetViewDefinition" !== activeContentControl.viewport.view.classFullName))
      returnState.isEnabled = true;
    else
      returnState.isEnabled = false;
    return returnState;
  }

  private _horizontalToolbar =
    <Toolbar
      expandsTo={Direction.Bottom}
      items={
        <>
<<<<<<< HEAD
          <ToolButton toolId={SelectionTool.toolId} labelKey="SampleApp:tools.select" iconSpec="icon-cursor" />
=======
          <ActionItemButton actionItem={CoreTools.selectElementCommand} />
>>>>>>> 5ee7cfa8
          <ToolButton toolId="Measure.Points" iconSpec="icon-measure-distance" stateSyncIds={[SyncUiEventId.ActiveContentChanged]} stateFunc={this._measureStateFunc} />
          <GroupButton
            labelKey="SampleApp:buttons.toolGroup"
            iconSpec="icon-placeholder"
            items={[AppTools.setLengthFormatMetricCommand, AppTools.setLengthFormatImperialCommand]}
            direction={Direction.Bottom}
            itemsInColumn={4}
          />
        </>
      }
    />;

  private _verticalToolbar =
    <Toolbar
      expandsTo={Direction.Right}
      items={
        <>
          <ActionItemButton actionItem={AppTools.verticalPropertyGridOpenCommand} />
          <ActionItemButton actionItem={AppTools.verticalPropertyGridOffCommand} />
          <ToolButton toolId="tool3" iconSpec="icon-placeholder" labelKey="SampleApp:buttons.tool3" isEnabled={false} execute={this._tool3} />
          <ToolButton toolId="tool4" iconSpec="icon-placeholder" labelKey="SampleApp:buttons.tool4" isVisible={false} execute={this._tool4} />
          <ToolButton toolId="item5" iconSpec="icon-placeholder" labelKey="SampleApp:buttons.outputMessage" execute={() => IModelApp.notifications.outputMessage(new NotifyMessageDetails(OutputMessagePriority.Info, "Test"))} />
          <ToolButton toolId="openRadial" iconSpec="icon-placeholder" labelKey="SampleApp:buttons.openRadial" execute={() => ModalDialogManager.openModalDialog(this.radialMenu())} />
          <GroupButton
            labelKey="SampleApp:buttons.anotherGroup"
            iconSpec="icon-placeholder"
            items={[AppTools.tool1, AppTools.tool2, this._groupItemDef]}
            direction={Direction.Right}
          />
        </>
      }
    />;

  public render() {
    return (
      <ToolWidget
        appButton={AppTools.backstageToggleCommand}
        horizontalToolbar={this._horizontalToolbar}
        verticalToolbar={this._verticalToolbar}
      />
    );
  }
}

/** Define a NavigationWidget with Buttons to display in the TopRight zone.
 */
class FrontstageNavigationWidget extends React.Component {
  private _horizontalToolbar =
    <Toolbar
      expandsTo={Direction.Bottom}
      items={
        <>
<<<<<<< HEAD
          <ToolButton toolId={FitViewTool.toolId} labelKey="SampleApp:tools.fitView" iconSpec="icon-fit-to-view" execute={AppTools.fitViewCommand.execute} />
          <ActionItemButton actionItem={AppTools.windowAreaCommand} />
          <ToolButton toolId={ZoomViewTool.toolId} labelKey="SampleApp:tools.zoom" iconSpec="icon-zoom" execute={AppTools.zoomViewCommand.execute} />
          <ToolButton toolId={PanViewTool.toolId} labelKey="SampleApp:tools.pan" iconSpec="icon-hand-2" execute={AppTools.panViewCommand.execute} />
          <ToolButton toolId={RotateViewTool.toolId} labelKey="SampleApp:tools.rotate" iconSpec={this.rotateSvgIcon()} execute={AppTools.rotateViewCommand.execute} />
=======
          <ActionItemButton actionItem={CoreTools.fitViewCommand} />
          <ActionItemButton actionItem={CoreTools.windowAreaCommand} />
          <ActionItemButton actionItem={CoreTools.zoomViewCommand} />
          <ActionItemButton actionItem={CoreTools.panViewCommand} />
          <ActionItemButton actionItem={CoreTools.rotateViewCommand} />
>>>>>>> 5ee7cfa8
        </>
      }
    />;

  private _verticalToolbar =
    <Toolbar
      expandsTo={Direction.Left}
      items={
        <>
<<<<<<< HEAD
          <ToolButton toolId={WalkViewTool.toolId} labelKey="SampleApp:tools.walk" iconSpec="icon-walk" execute={AppTools.walkViewCommand.execute} />
          <ToolButton toolId={FlyViewTool.toolId} labelKey="SampleApp:tools.fly" iconSpec="icon-airplane" execute={AppTools.flyViewCommand.execute} />
          <ToolButton toolId={ViewToggleCameraTool.toolId} labelKey="SampleApp:tools.toggleCamera" iconSpec="icon-camera" execute={AppTools.toggleCameraViewCommand.execute} />
=======
          <ActionItemButton actionItem={CoreTools.walkViewCommand} />
          <ActionItemButton actionItem={CoreTools.flyViewCommand} />
          <ActionItemButton actionItem={CoreTools.toggleCameraViewCommand} />
>>>>>>> 5ee7cfa8
          <ViewSelector imodel={SampleAppIModelApp.store.getState().sampleAppState!.currentIModelConnection} />
        </>
      }
    />;

  public render() {
    return (
      <NavigationWidget
        navigationAidId="CubeNavigationAid"
        iModelConnection={SampleAppIModelApp.store.getState().sampleAppState!.currentIModelConnection!}
        horizontalToolbar={this._horizontalToolbar}
        verticalToolbar={this._verticalToolbar}
      />
    );
  }
}
<|MERGE_RESOLUTION|>--- conflicted
+++ resolved
@@ -1,367 +1,349 @@
-/*---------------------------------------------------------------------------------------------
-* Copyright (c) 2018 Bentley Systems, Incorporated. All rights reserved.
-* Licensed under the MIT License. See LICENSE.md in the project root for license terms.
-*--------------------------------------------------------------------------------------------*/
-import * as React from "react";
-
-import { Id64String, BeDuration } from "@bentley/bentleyjs-core";
-
-import {
-  IModelConnection,
-  IModelApp,
-  ActivityMessageDetails,
-  ActivityMessageEndReason,
-  NotifyMessageDetails,
-  OutputMessagePriority,
-  OutputMessageType,
-  RelativePosition,
-} from "@bentley/imodeljs-frontend";
-
-import {
-  FrontstageProvider,
-  GroupButton,
-  ToolButton,
-  ToolWidget,
-  ZoneState,
-  WidgetState,
-  NavigationWidget,
-  ContentLayoutDef,
-  ContentLayoutProps,
-  ActionItemButton,
-  ContentGroup,
-  ContentProps,
-  ModalDialogManager,
-  ViewSelector,
-  ModelSelectorWidgetControl,
-  Frontstage,
-  Zone,
-  Widget,
-  GroupItemDef,
-  ZoneLocation,
-  SyncUiEventId,
-  ContentViewManager,
-  BaseItemState,
-  CoreTools,
-} from "@bentley/ui-framework";
-
-import Toolbar from "@bentley/ui-ninezone/lib/toolbar/Toolbar";
-import Direction from "@bentley/ui-ninezone/lib/utilities/Direction";
-
-import { AppUi } from "../AppUi";
-import { TestRadialMenu } from "../dialogs/TestRadialMenu";
-import { AppTools } from "../../tools/ToolSpecifications";
-
-import { SampleAppIModelApp } from "../../../frontend/index";
-
-import { IModelViewportControl } from "../contentviews/IModelViewport";
-import { AppStatusBarWidgetControl } from "../statusbars/AppStatusBar";
-import { VerticalPropertyGridWidgetControl, HorizontalPropertyGridWidgetControl } from "../widgets/PropertyGridDemoWidget";
-import { NavigationTreeWidgetControl } from "../widgets/NavigationTreeWidget";
-import { BreadcrumbDemoWidgetControl } from "../widgets/BreadcrumbDemoWidget";
-
-import { FeedbackDemoWidget } from "../widgets/FeedbackWidget";
-// import SvgPath from "@bentley/ui-ninezone/lib/base/SvgPath";
-
-export class ViewsFrontstage extends FrontstageProvider {
-
-  constructor(public viewIds: Id64String[], public iModelConnection: IModelConnection) {
-    super();
-  }
-
-  public get frontstage() {
-    // first find an appropriate layout
-    const contentLayoutProps: ContentLayoutProps | undefined = AppUi.findLayoutFromContentCount(this.viewIds.length);
-    if (!contentLayoutProps) {
-      throw (Error("Could not find layout ContentLayoutProps from number of viewIds: " + this.viewIds.length));
-    }
-
-    const contentLayoutDef: ContentLayoutDef = new ContentLayoutDef(contentLayoutProps);
-
-    // create the content props.
-    const contentProps: ContentProps[] = [];
-    for (const viewId of this.viewIds) {
-      const thisContentProps: ContentProps = {
-        classId: IModelViewportControl,
-        applicationData: { viewId, iModelConnection: this.iModelConnection },
-      };
-      contentProps.push(thisContentProps);
-    }
-    const myContentGroup: ContentGroup = new ContentGroup({ contents: contentProps });
-
-    return (
-      <Frontstage id="ViewsFrontstage"
-        defaultToolId="Select" defaultLayout={contentLayoutDef} contentGroup={myContentGroup}
-        isInFooterMode={true} applicationData={{ key: "value" }}
-
-        topLeft={
-          <Zone
-            widgets={[
-              <Widget isFreeform={true} element={<FrontstageToolWidget />} />,
-            ]}
-          />
-        }
-        topCenter={
-          <Zone
-            widgets={[
-              <Widget isToolSettings={true} />,
-            ]}
-          />
-        }
-        topRight={
-          <Zone
-            widgets={[
-              <Widget isFreeform={true} element={<FrontstageNavigationWidget />} />,
-            ]}
-          />
-        }
-        centerRight={
-          <Zone defaultState={ZoneState.Minimized} allowsMerging={true}
-            widgets={[
-              <Widget iconSpec="icon-placeholder" labelKey="SampleApp:widgets.NavigationTree" control={NavigationTreeWidgetControl} />,
-              <Widget iconSpec="icon-placeholder" labelKey="SampleApp:widgets.BreadcrumbDemo" control={BreadcrumbDemoWidgetControl} />,
-              <Widget iconSpec="icon-placeholder" labelKey="SampleApp:widgets.ModelSelector" control={ModelSelectorWidgetControl}
-                applicationData={{ iModel: SampleAppIModelApp.store.getState().sampleAppState!.currentIModelConnection }} />,
-            ]}
-          />
-        }
-        bottomLeft={
-          <Zone defaultState={ZoneState.Minimized} allowsMerging={true}
-            widgets={[
-              <Widget defaultState={WidgetState.Open} iconSpec="icon-placeholder" labelKey="SampleApp:widgets.NavigationTree" control={FeedbackDemoWidget} />,
-            ]}
-          />
-        }
-        bottomCenter={
-          <Zone
-            widgets={[
-              <Widget isStatusBar={true} iconSpec="icon-placeholder" labelKey="SampleApp:widgets.StatusBar" control={AppStatusBarWidgetControl} />,
-            ]}
-          />
-        }
-        bottomRight={
-          <Zone defaultState={ZoneState.Open} allowsMerging={true} mergeWithZone={ZoneLocation.CenterRight}
-            widgets={[
-              <Widget id="VerticalPropertyGrid" defaultState={WidgetState.Off} iconSpec="icon-placeholder" labelKey="SampleApp:widgets.VerticalPropertyGrid" control={VerticalPropertyGridWidgetControl} />,
-              <Widget defaultState={WidgetState.Open} iconSpec="icon-placeholder" labelKey="SampleApp:widgets.HorizontalPropertyGrid" control={HorizontalPropertyGridWidgetControl} />,
-            ]}
-          />
-        }
-      />
-    );
-  }
-}
-
-/** Define a ToolWidget with Buttons to display in the TopLeft zone.
- */
-class FrontstageToolWidget extends React.Component {
-
-  private get _groupItemDef(): GroupItemDef {
-    return new GroupItemDef({
-      groupId: "nested-group",
-      labelKey: "SampleApp:buttons.toolGroup",
-      iconSpec: "icon-placeholder",
-      items: [AppTools.item1, AppTools.item2, AppTools.item3, AppTools.item4, AppTools.item5,
-      AppTools.item6, AppTools.item7, AppTools.item8],
-      direction: Direction.Bottom,
-      itemsInColumn: 7,
-    });
-  }
-
-  /** Tool that will start a sample activity and display ActivityMessage.
-   */
-  private _tool3 = async () => {
-    let isCancelled = false;
-    let progress = 0;
-
-    const details = new ActivityMessageDetails(true, true, true);
-    details.onActivityCancelled = () => {
-      isCancelled = true;
-    };
-    IModelApp.notifications.setupActivityMessage(details);
-
-    while (!isCancelled && progress <= 100) {
-      IModelApp.notifications.outputActivityMessage("This is a sample activity message", progress);
-      await BeDuration.wait(100);
-      progress++;
-    }
-
-    const endReason = isCancelled ? ActivityMessageEndReason.Cancelled : ActivityMessageEndReason.Completed;
-    IModelApp.notifications.endActivityMessage(endReason);
-  }
-
-  /** Tool that will display a pointer message on keyboard presses.
-   */
-  private _tool4 = () => {
-    const details = new NotifyMessageDetails(OutputMessagePriority.Info, "Press an arrow", "Press an arrow and move mouse to dismiss", OutputMessageType.Pointer);
-    details.setPointerTypeDetails(IModelApp.viewManager.selectedView!.parentDiv,
-      {
-        x: window.innerWidth / 2,
-        y: window.innerHeight / 2,
-      });
-    IModelApp.notifications.outputMessage(details);
-    document.addEventListener("keyup", this._handleTool4Keypress);
-    document.addEventListener("mousemove", this._handleTool4Dismiss);
-  }
-
-  private _handleTool4Keypress = (event: any) => {
-    const details = new NotifyMessageDetails(OutputMessagePriority.Info, "", "", OutputMessageType.Pointer);
-    const viewport = IModelApp.viewManager.selectedView!.parentDiv;
-    const midX = window.innerWidth / 2;
-    const midY = window.innerHeight / 2;
-    switch (event.keyCode) {
-      case 37:
-        details.briefMessage = "Left pressed";
-        details.setPointerTypeDetails(viewport, { x: midX, y: midY }, RelativePosition.Left);
-        IModelApp.notifications.outputMessage(details);
-        break;
-      case 38:
-        details.briefMessage = "Up pressed";
-        details.setPointerTypeDetails(viewport, { x: midX, y: midY }, RelativePosition.Top);
-        IModelApp.notifications.outputMessage(details);
-        break;
-      case 39:
-        details.briefMessage = "Right pressed";
-        details.setPointerTypeDetails(viewport, { x: midX, y: midY }, RelativePosition.Right);
-        IModelApp.notifications.outputMessage(details);
-        break;
-      case 40:
-        details.briefMessage = "Down pressed";
-        details.setPointerTypeDetails(viewport, { x: midX, y: midY }, RelativePosition.Bottom);
-        IModelApp.notifications.outputMessage(details);
-        break;
-    }
-  }
-
-  private _handleTool4Dismiss = () => {
-    IModelApp.notifications.closePointerMessage();
-    document.removeEventListener("keyup", this._handleTool4Keypress);
-    document.removeEventListener("mousemove", this._handleTool4Dismiss);
-  }
-
-  private radialMenu(): React.ReactNode {
-    return (
-      <TestRadialMenu
-        opened={true} />
-    );
-  }
-
-  /** example that disables the button if active content is a SheetView */
-  private _measureStateFunc = (currentState: Readonly<BaseItemState>): BaseItemState => {
-    const returnState: BaseItemState = { ...currentState };
-    const activeContentControl = ContentViewManager.getActiveContentControl();
-    if (activeContentControl && activeContentControl.viewport && ("BisCore:SheetViewDefinition" !== activeContentControl.viewport.view.classFullName))
-      returnState.isEnabled = true;
-    else
-      returnState.isEnabled = false;
-    return returnState;
-  }
-
-  private _horizontalToolbar =
-    <Toolbar
-      expandsTo={Direction.Bottom}
-      items={
-        <>
-<<<<<<< HEAD
-          <ToolButton toolId={SelectionTool.toolId} labelKey="SampleApp:tools.select" iconSpec="icon-cursor" />
-=======
-          <ActionItemButton actionItem={CoreTools.selectElementCommand} />
->>>>>>> 5ee7cfa8
-          <ToolButton toolId="Measure.Points" iconSpec="icon-measure-distance" stateSyncIds={[SyncUiEventId.ActiveContentChanged]} stateFunc={this._measureStateFunc} />
-          <GroupButton
-            labelKey="SampleApp:buttons.toolGroup"
-            iconSpec="icon-placeholder"
-            items={[AppTools.setLengthFormatMetricCommand, AppTools.setLengthFormatImperialCommand]}
-            direction={Direction.Bottom}
-            itemsInColumn={4}
-          />
-        </>
-      }
-    />;
-
-  private _verticalToolbar =
-    <Toolbar
-      expandsTo={Direction.Right}
-      items={
-        <>
-          <ActionItemButton actionItem={AppTools.verticalPropertyGridOpenCommand} />
-          <ActionItemButton actionItem={AppTools.verticalPropertyGridOffCommand} />
-          <ToolButton toolId="tool3" iconSpec="icon-placeholder" labelKey="SampleApp:buttons.tool3" isEnabled={false} execute={this._tool3} />
-          <ToolButton toolId="tool4" iconSpec="icon-placeholder" labelKey="SampleApp:buttons.tool4" isVisible={false} execute={this._tool4} />
-          <ToolButton toolId="item5" iconSpec="icon-placeholder" labelKey="SampleApp:buttons.outputMessage" execute={() => IModelApp.notifications.outputMessage(new NotifyMessageDetails(OutputMessagePriority.Info, "Test"))} />
-          <ToolButton toolId="openRadial" iconSpec="icon-placeholder" labelKey="SampleApp:buttons.openRadial" execute={() => ModalDialogManager.openModalDialog(this.radialMenu())} />
-          <GroupButton
-            labelKey="SampleApp:buttons.anotherGroup"
-            iconSpec="icon-placeholder"
-            items={[AppTools.tool1, AppTools.tool2, this._groupItemDef]}
-            direction={Direction.Right}
-          />
-        </>
-      }
-    />;
-
-  public render() {
-    return (
-      <ToolWidget
-        appButton={AppTools.backstageToggleCommand}
-        horizontalToolbar={this._horizontalToolbar}
-        verticalToolbar={this._verticalToolbar}
-      />
-    );
-  }
-}
-
-/** Define a NavigationWidget with Buttons to display in the TopRight zone.
- */
-class FrontstageNavigationWidget extends React.Component {
-  private _horizontalToolbar =
-    <Toolbar
-      expandsTo={Direction.Bottom}
-      items={
-        <>
-<<<<<<< HEAD
-          <ToolButton toolId={FitViewTool.toolId} labelKey="SampleApp:tools.fitView" iconSpec="icon-fit-to-view" execute={AppTools.fitViewCommand.execute} />
-          <ActionItemButton actionItem={AppTools.windowAreaCommand} />
-          <ToolButton toolId={ZoomViewTool.toolId} labelKey="SampleApp:tools.zoom" iconSpec="icon-zoom" execute={AppTools.zoomViewCommand.execute} />
-          <ToolButton toolId={PanViewTool.toolId} labelKey="SampleApp:tools.pan" iconSpec="icon-hand-2" execute={AppTools.panViewCommand.execute} />
-          <ToolButton toolId={RotateViewTool.toolId} labelKey="SampleApp:tools.rotate" iconSpec={this.rotateSvgIcon()} execute={AppTools.rotateViewCommand.execute} />
-=======
-          <ActionItemButton actionItem={CoreTools.fitViewCommand} />
-          <ActionItemButton actionItem={CoreTools.windowAreaCommand} />
-          <ActionItemButton actionItem={CoreTools.zoomViewCommand} />
-          <ActionItemButton actionItem={CoreTools.panViewCommand} />
-          <ActionItemButton actionItem={CoreTools.rotateViewCommand} />
->>>>>>> 5ee7cfa8
-        </>
-      }
-    />;
-
-  private _verticalToolbar =
-    <Toolbar
-      expandsTo={Direction.Left}
-      items={
-        <>
-<<<<<<< HEAD
-          <ToolButton toolId={WalkViewTool.toolId} labelKey="SampleApp:tools.walk" iconSpec="icon-walk" execute={AppTools.walkViewCommand.execute} />
-          <ToolButton toolId={FlyViewTool.toolId} labelKey="SampleApp:tools.fly" iconSpec="icon-airplane" execute={AppTools.flyViewCommand.execute} />
-          <ToolButton toolId={ViewToggleCameraTool.toolId} labelKey="SampleApp:tools.toggleCamera" iconSpec="icon-camera" execute={AppTools.toggleCameraViewCommand.execute} />
-=======
-          <ActionItemButton actionItem={CoreTools.walkViewCommand} />
-          <ActionItemButton actionItem={CoreTools.flyViewCommand} />
-          <ActionItemButton actionItem={CoreTools.toggleCameraViewCommand} />
->>>>>>> 5ee7cfa8
-          <ViewSelector imodel={SampleAppIModelApp.store.getState().sampleAppState!.currentIModelConnection} />
-        </>
-      }
-    />;
-
-  public render() {
-    return (
-      <NavigationWidget
-        navigationAidId="CubeNavigationAid"
-        iModelConnection={SampleAppIModelApp.store.getState().sampleAppState!.currentIModelConnection!}
-        horizontalToolbar={this._horizontalToolbar}
-        verticalToolbar={this._verticalToolbar}
-      />
-    );
-  }
-}
+/*---------------------------------------------------------------------------------------------
+* Copyright (c) 2018 Bentley Systems, Incorporated. All rights reserved.
+* Licensed under the MIT License. See LICENSE.md in the project root for license terms.
+*--------------------------------------------------------------------------------------------*/
+import * as React from "react";
+
+import { Id64String, BeDuration } from "@bentley/bentleyjs-core";
+
+import {
+  IModelConnection,
+  IModelApp,
+  ActivityMessageDetails,
+  ActivityMessageEndReason,
+  NotifyMessageDetails,
+  OutputMessagePriority,
+  OutputMessageType,
+  RelativePosition,
+} from "@bentley/imodeljs-frontend";
+
+import {
+  FrontstageProvider,
+  GroupButton,
+  ToolButton,
+  ToolWidget,
+  ZoneState,
+  WidgetState,
+  NavigationWidget,
+  ContentLayoutDef,
+  ContentLayoutProps,
+  ActionItemButton,
+  ContentGroup,
+  ContentProps,
+  ModalDialogManager,
+  ViewSelector,
+  ModelSelectorWidgetControl,
+  Frontstage,
+  Zone,
+  Widget,
+  GroupItemDef,
+  ZoneLocation,
+  SyncUiEventId,
+  ContentViewManager,
+  BaseItemState,
+  CoreTools,
+} from "@bentley/ui-framework";
+
+import Toolbar from "@bentley/ui-ninezone/lib/toolbar/Toolbar";
+import Direction from "@bentley/ui-ninezone/lib/utilities/Direction";
+
+import { AppUi } from "../AppUi";
+import { TestRadialMenu } from "../dialogs/TestRadialMenu";
+import { AppTools } from "../../tools/ToolSpecifications";
+
+import { SampleAppIModelApp } from "../../../frontend/index";
+
+import { IModelViewportControl } from "../contentviews/IModelViewport";
+import { AppStatusBarWidgetControl } from "../statusbars/AppStatusBar";
+import { VerticalPropertyGridWidgetControl, HorizontalPropertyGridWidgetControl } from "../widgets/PropertyGridDemoWidget";
+import { NavigationTreeWidgetControl } from "../widgets/NavigationTreeWidget";
+import { BreadcrumbDemoWidgetControl } from "../widgets/BreadcrumbDemoWidget";
+
+import { FeedbackDemoWidget } from "../widgets/FeedbackWidget";
+// import SvgPath from "@bentley/ui-ninezone/lib/base/SvgPath";
+
+export class ViewsFrontstage extends FrontstageProvider {
+
+  constructor(public viewIds: Id64String[], public iModelConnection: IModelConnection) {
+    super();
+  }
+
+  public get frontstage() {
+    // first find an appropriate layout
+    const contentLayoutProps: ContentLayoutProps | undefined = AppUi.findLayoutFromContentCount(this.viewIds.length);
+    if (!contentLayoutProps) {
+      throw (Error("Could not find layout ContentLayoutProps from number of viewIds: " + this.viewIds.length));
+    }
+
+    const contentLayoutDef: ContentLayoutDef = new ContentLayoutDef(contentLayoutProps);
+
+    // create the content props.
+    const contentProps: ContentProps[] = [];
+    for (const viewId of this.viewIds) {
+      const thisContentProps: ContentProps = {
+        classId: IModelViewportControl,
+        applicationData: { viewId, iModelConnection: this.iModelConnection },
+      };
+      contentProps.push(thisContentProps);
+    }
+    const myContentGroup: ContentGroup = new ContentGroup({ contents: contentProps });
+
+    return (
+      <Frontstage id="ViewsFrontstage"
+        defaultToolId="Select" defaultLayout={contentLayoutDef} contentGroup={myContentGroup}
+        isInFooterMode={true} applicationData={{ key: "value" }}
+
+        topLeft={
+          <Zone
+            widgets={[
+              <Widget isFreeform={true} element={<FrontstageToolWidget />} />,
+            ]}
+          />
+        }
+        topCenter={
+          <Zone
+            widgets={[
+              <Widget isToolSettings={true} />,
+            ]}
+          />
+        }
+        topRight={
+          <Zone
+            widgets={[
+              <Widget isFreeform={true} element={<FrontstageNavigationWidget />} />,
+            ]}
+          />
+        }
+        centerRight={
+          <Zone defaultState={ZoneState.Minimized} allowsMerging={true}
+            widgets={[
+              <Widget iconSpec="icon-placeholder" labelKey="SampleApp:widgets.NavigationTree" control={NavigationTreeWidgetControl} />,
+              <Widget iconSpec="icon-placeholder" labelKey="SampleApp:widgets.BreadcrumbDemo" control={BreadcrumbDemoWidgetControl} />,
+              <Widget iconSpec="icon-placeholder" labelKey="SampleApp:widgets.ModelSelector" control={ModelSelectorWidgetControl}
+                applicationData={{ iModel: SampleAppIModelApp.store.getState().sampleAppState!.currentIModelConnection }} />,
+            ]}
+          />
+        }
+        bottomLeft={
+          <Zone defaultState={ZoneState.Minimized} allowsMerging={true}
+            widgets={[
+              <Widget defaultState={WidgetState.Open} iconSpec="icon-placeholder" labelKey="SampleApp:widgets.NavigationTree" control={FeedbackDemoWidget} />,
+            ]}
+          />
+        }
+        bottomCenter={
+          <Zone
+            widgets={[
+              <Widget isStatusBar={true} iconSpec="icon-placeholder" labelKey="SampleApp:widgets.StatusBar" control={AppStatusBarWidgetControl} />,
+            ]}
+          />
+        }
+        bottomRight={
+          <Zone defaultState={ZoneState.Open} allowsMerging={true} mergeWithZone={ZoneLocation.CenterRight}
+            widgets={[
+              <Widget id="VerticalPropertyGrid" defaultState={WidgetState.Off} iconSpec="icon-placeholder" labelKey="SampleApp:widgets.VerticalPropertyGrid" control={VerticalPropertyGridWidgetControl} />,
+              <Widget defaultState={WidgetState.Open} iconSpec="icon-placeholder" labelKey="SampleApp:widgets.HorizontalPropertyGrid" control={HorizontalPropertyGridWidgetControl} />,
+            ]}
+          />
+        }
+      />
+    );
+  }
+}
+
+/** Define a ToolWidget with Buttons to display in the TopLeft zone.
+ */
+class FrontstageToolWidget extends React.Component {
+
+  private get _groupItemDef(): GroupItemDef {
+    return new GroupItemDef({
+      groupId: "nested-group",
+      labelKey: "SampleApp:buttons.toolGroup",
+      iconSpec: "icon-placeholder",
+      items: [AppTools.item1, AppTools.item2, AppTools.item3, AppTools.item4, AppTools.item5,
+      AppTools.item6, AppTools.item7, AppTools.item8],
+      direction: Direction.Bottom,
+      itemsInColumn: 7,
+    });
+  }
+
+  /** Tool that will start a sample activity and display ActivityMessage.
+   */
+  private _tool3 = async () => {
+    let isCancelled = false;
+    let progress = 0;
+
+    const details = new ActivityMessageDetails(true, true, true);
+    details.onActivityCancelled = () => {
+      isCancelled = true;
+    };
+    IModelApp.notifications.setupActivityMessage(details);
+
+    while (!isCancelled && progress <= 100) {
+      IModelApp.notifications.outputActivityMessage("This is a sample activity message", progress);
+      await BeDuration.wait(100);
+      progress++;
+    }
+
+    const endReason = isCancelled ? ActivityMessageEndReason.Cancelled : ActivityMessageEndReason.Completed;
+    IModelApp.notifications.endActivityMessage(endReason);
+  }
+
+  /** Tool that will display a pointer message on keyboard presses.
+   */
+  private _tool4 = () => {
+    const details = new NotifyMessageDetails(OutputMessagePriority.Info, "Press an arrow", "Press an arrow and move mouse to dismiss", OutputMessageType.Pointer);
+    details.setPointerTypeDetails(IModelApp.viewManager.selectedView!.parentDiv,
+      {
+        x: window.innerWidth / 2,
+        y: window.innerHeight / 2,
+      });
+    IModelApp.notifications.outputMessage(details);
+    document.addEventListener("keyup", this._handleTool4Keypress);
+    document.addEventListener("mousemove", this._handleTool4Dismiss);
+  }
+
+  private _handleTool4Keypress = (event: any) => {
+    const details = new NotifyMessageDetails(OutputMessagePriority.Info, "", "", OutputMessageType.Pointer);
+    const viewport = IModelApp.viewManager.selectedView!.parentDiv;
+    const midX = window.innerWidth / 2;
+    const midY = window.innerHeight / 2;
+    switch (event.keyCode) {
+      case 37:
+        details.briefMessage = "Left pressed";
+        details.setPointerTypeDetails(viewport, { x: midX, y: midY }, RelativePosition.Left);
+        IModelApp.notifications.outputMessage(details);
+        break;
+      case 38:
+        details.briefMessage = "Up pressed";
+        details.setPointerTypeDetails(viewport, { x: midX, y: midY }, RelativePosition.Top);
+        IModelApp.notifications.outputMessage(details);
+        break;
+      case 39:
+        details.briefMessage = "Right pressed";
+        details.setPointerTypeDetails(viewport, { x: midX, y: midY }, RelativePosition.Right);
+        IModelApp.notifications.outputMessage(details);
+        break;
+      case 40:
+        details.briefMessage = "Down pressed";
+        details.setPointerTypeDetails(viewport, { x: midX, y: midY }, RelativePosition.Bottom);
+        IModelApp.notifications.outputMessage(details);
+        break;
+    }
+  }
+
+  private _handleTool4Dismiss = () => {
+    IModelApp.notifications.closePointerMessage();
+    document.removeEventListener("keyup", this._handleTool4Keypress);
+    document.removeEventListener("mousemove", this._handleTool4Dismiss);
+  }
+
+  private radialMenu(): React.ReactNode {
+    return (
+      <TestRadialMenu
+        opened={true} />
+    );
+  }
+
+  /** example that disables the button if active content is a SheetView */
+  private _measureStateFunc = (currentState: Readonly<BaseItemState>): BaseItemState => {
+    const returnState: BaseItemState = { ...currentState };
+    const activeContentControl = ContentViewManager.getActiveContentControl();
+    if (activeContentControl && activeContentControl.viewport && ("BisCore:SheetViewDefinition" !== activeContentControl.viewport.view.classFullName))
+      returnState.isEnabled = true;
+    else
+      returnState.isEnabled = false;
+    return returnState;
+  }
+
+  private _horizontalToolbar =
+    <Toolbar
+      expandsTo={Direction.Bottom}
+      items={
+        <>
+          <ActionItemButton actionItem={CoreTools.selectElementCommand} />
+          <ToolButton toolId="Measure.Points" iconSpec="icon-measure-distance" stateSyncIds={[SyncUiEventId.ActiveContentChanged]} stateFunc={this._measureStateFunc} />
+          <GroupButton
+            labelKey="SampleApp:buttons.toolGroup"
+            iconSpec="icon-placeholder"
+            items={[AppTools.setLengthFormatMetricCommand, AppTools.setLengthFormatImperialCommand]}
+            direction={Direction.Bottom}
+            itemsInColumn={4}
+          />
+        </>
+      }
+    />;
+
+  private _verticalToolbar =
+    <Toolbar
+      expandsTo={Direction.Right}
+      items={
+        <>
+          <ActionItemButton actionItem={AppTools.verticalPropertyGridOpenCommand} />
+          <ActionItemButton actionItem={AppTools.verticalPropertyGridOffCommand} />
+          <ToolButton toolId="tool3" iconSpec="icon-placeholder" labelKey="SampleApp:buttons.tool3" isEnabled={false} execute={this._tool3} />
+          <ToolButton toolId="tool4" iconSpec="icon-placeholder" labelKey="SampleApp:buttons.tool4" isVisible={false} execute={this._tool4} />
+          <ToolButton toolId="item5" iconSpec="icon-placeholder" labelKey="SampleApp:buttons.outputMessage" execute={() => IModelApp.notifications.outputMessage(new NotifyMessageDetails(OutputMessagePriority.Info, "Test"))} />
+          <ToolButton toolId="openRadial" iconSpec="icon-placeholder" labelKey="SampleApp:buttons.openRadial" execute={() => ModalDialogManager.openModalDialog(this.radialMenu())} />
+          <GroupButton
+            labelKey="SampleApp:buttons.anotherGroup"
+            iconSpec="icon-placeholder"
+            items={[AppTools.tool1, AppTools.tool2, this._groupItemDef]}
+            direction={Direction.Right}
+          />
+        </>
+      }
+    />;
+
+  public render() {
+    return (
+      <ToolWidget
+        appButton={AppTools.backstageToggleCommand}
+        horizontalToolbar={this._horizontalToolbar}
+        verticalToolbar={this._verticalToolbar}
+      />
+    );
+  }
+}
+
+/** Define a NavigationWidget with Buttons to display in the TopRight zone.
+ */
+class FrontstageNavigationWidget extends React.Component {
+  private _horizontalToolbar =
+    <Toolbar
+      expandsTo={Direction.Bottom}
+      items={
+        <>
+          <ActionItemButton actionItem={CoreTools.fitViewCommand} />
+          <ActionItemButton actionItem={CoreTools.windowAreaCommand} />
+          <ActionItemButton actionItem={CoreTools.zoomViewCommand} />
+          <ActionItemButton actionItem={CoreTools.panViewCommand} />
+          <ActionItemButton actionItem={CoreTools.rotateViewCommand} />
+        </>
+      }
+    />;
+
+  private _verticalToolbar =
+    <Toolbar
+      expandsTo={Direction.Left}
+      items={
+        <>
+          <ActionItemButton actionItem={CoreTools.walkViewCommand} />
+          <ActionItemButton actionItem={CoreTools.flyViewCommand} />
+          <ActionItemButton actionItem={CoreTools.toggleCameraViewCommand} />
+          <ViewSelector imodel={SampleAppIModelApp.store.getState().sampleAppState!.currentIModelConnection} />
+        </>
+      }
+    />;
+
+  public render() {
+    return (
+      <NavigationWidget
+        navigationAidId="CubeNavigationAid"
+        iModelConnection={SampleAppIModelApp.store.getState().sampleAppState!.currentIModelConnection!}
+        horizontalToolbar={this._horizontalToolbar}
+        verticalToolbar={this._verticalToolbar}
+      />
+    );
+  }
+}