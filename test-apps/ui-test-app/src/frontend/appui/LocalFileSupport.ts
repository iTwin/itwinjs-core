/*---------------------------------------------------------------------------------------------
* Copyright (c) Bentley Systems, Incorporated. All rights reserved.
* See LICENSE.md in the project root for license terms and full copyright notice.
*--------------------------------------------------------------------------------------------*/
import { BriefcaseConnection, IModelConnection, SnapshotConnection } from "@itwin/core-frontend";
import { SampleAppIModelApp } from "../index";
import { IModelStatus, Logger, OpenMode } from "@itwin/core-bentley";
import { IModelError } from "@itwin/core-common";
<<<<<<< HEAD
import { ElectronApp } from "@itwin/electron-manager/lib/cjs/ElectronFrontend";
=======
import { ElectronApp } from "@itwin/core-electron/lib/ElectronFrontend";
>>>>>>> f4700dd6

// cSpell:ignore TESTAPP FILEPATH

export class LocalFileSupport {

  public static localFilesSupported = (): boolean => {
    if (ElectronApp.isValid)
      return true;

    if (!SampleAppIModelApp.testAppConfiguration?.snapshotPath) {
      alert("IMJS_TESTAPP_SNAPSHOT_FILEPATH must be set on the backend and point to a folder containing local snapshot files.");
      return false;
    }

    return true;
  };

  public static openLocalFile = async (fileSpec: string, writable: boolean): Promise<IModelConnection | undefined> => {
    // Close the current iModelConnection
    await SampleAppIModelApp.closeCurrentIModel();

    let iModelConnection: IModelConnection | undefined;
    let filePath = "";

    // Open the iModel
    if (ElectronApp.isValid) {
      filePath = fileSpec;
      Logger.logInfo(SampleAppIModelApp.loggerCategory(LocalFileSupport), `openLocalFile: Opening standalone. path=${filePath} writable=${writable}`);
      try {
        iModelConnection = await BriefcaseConnection.openStandalone(filePath, writable ? OpenMode.ReadWrite : OpenMode.Readonly, { key: filePath });
      } catch (err: any) {
        Logger.logError(SampleAppIModelApp.loggerCategory(LocalFileSupport), `openLocalFile: BriefcaseConnection.openStandalone failed.`);

        if (writable && err instanceof IModelError && err.errorNumber === IModelStatus.ReadOnly) {
          iModelConnection = await SnapshotConnection.openFile(filePath);
          alert(`Local file (${filePath}) could not be opened as writable. Special bytes are required in the props table of the iModel to make it editable. File opened as read-only instead.`);
        } else {
          alert(err.message);
          iModelConnection = undefined;
        }
      }
    } else {
      filePath = `${SampleAppIModelApp.testAppConfiguration?.snapshotPath}/${fileSpec}`;
      Logger.logInfo(SampleAppIModelApp.loggerCategory(LocalFileSupport), `openLocalFile: Opening snapshot. path=${filePath}`);
      try {
        iModelConnection = await SnapshotConnection.openFile(filePath);
      } catch (err: any) {
        alert(err.message);
        iModelConnection = undefined;
      }
    }

    return iModelConnection;
  };
}
<|MERGE_RESOLUTION|>--- conflicted
+++ resolved
@@ -1,68 +1,64 @@
-/*---------------------------------------------------------------------------------------------
-* Copyright (c) Bentley Systems, Incorporated. All rights reserved.
-* See LICENSE.md in the project root for license terms and full copyright notice.
-*--------------------------------------------------------------------------------------------*/
-import { BriefcaseConnection, IModelConnection, SnapshotConnection } from "@itwin/core-frontend";
-import { SampleAppIModelApp } from "../index";
-import { IModelStatus, Logger, OpenMode } from "@itwin/core-bentley";
-import { IModelError } from "@itwin/core-common";
-<<<<<<< HEAD
-import { ElectronApp } from "@itwin/electron-manager/lib/cjs/ElectronFrontend";
-=======
-import { ElectronApp } from "@itwin/core-electron/lib/ElectronFrontend";
->>>>>>> f4700dd6
-
-// cSpell:ignore TESTAPP FILEPATH
-
-export class LocalFileSupport {
-
-  public static localFilesSupported = (): boolean => {
-    if (ElectronApp.isValid)
-      return true;
-
-    if (!SampleAppIModelApp.testAppConfiguration?.snapshotPath) {
-      alert("IMJS_TESTAPP_SNAPSHOT_FILEPATH must be set on the backend and point to a folder containing local snapshot files.");
-      return false;
-    }
-
-    return true;
-  };
-
-  public static openLocalFile = async (fileSpec: string, writable: boolean): Promise<IModelConnection | undefined> => {
-    // Close the current iModelConnection
-    await SampleAppIModelApp.closeCurrentIModel();
-
-    let iModelConnection: IModelConnection | undefined;
-    let filePath = "";
-
-    // Open the iModel
-    if (ElectronApp.isValid) {
-      filePath = fileSpec;
-      Logger.logInfo(SampleAppIModelApp.loggerCategory(LocalFileSupport), `openLocalFile: Opening standalone. path=${filePath} writable=${writable}`);
-      try {
-        iModelConnection = await BriefcaseConnection.openStandalone(filePath, writable ? OpenMode.ReadWrite : OpenMode.Readonly, { key: filePath });
-      } catch (err: any) {
-        Logger.logError(SampleAppIModelApp.loggerCategory(LocalFileSupport), `openLocalFile: BriefcaseConnection.openStandalone failed.`);
-
-        if (writable && err instanceof IModelError && err.errorNumber === IModelStatus.ReadOnly) {
-          iModelConnection = await SnapshotConnection.openFile(filePath);
-          alert(`Local file (${filePath}) could not be opened as writable. Special bytes are required in the props table of the iModel to make it editable. File opened as read-only instead.`);
-        } else {
-          alert(err.message);
-          iModelConnection = undefined;
-        }
-      }
-    } else {
-      filePath = `${SampleAppIModelApp.testAppConfiguration?.snapshotPath}/${fileSpec}`;
-      Logger.logInfo(SampleAppIModelApp.loggerCategory(LocalFileSupport), `openLocalFile: Opening snapshot. path=${filePath}`);
-      try {
-        iModelConnection = await SnapshotConnection.openFile(filePath);
-      } catch (err: any) {
-        alert(err.message);
-        iModelConnection = undefined;
-      }
-    }
-
-    return iModelConnection;
-  };
-}
+/*---------------------------------------------------------------------------------------------
+* Copyright (c) Bentley Systems, Incorporated. All rights reserved.
+* See LICENSE.md in the project root for license terms and full copyright notice.
+*--------------------------------------------------------------------------------------------*/
+import { BriefcaseConnection, IModelConnection, SnapshotConnection } from "@itwin/core-frontend";
+import { SampleAppIModelApp } from "../index";
+import { IModelStatus, Logger, OpenMode } from "@itwin/core-bentley";
+import { IModelError } from "@itwin/core-common";
+import { ElectronApp } from "@itwin/core-electron/lib/cjs/ElectronFrontend";
+
+// cSpell:ignore TESTAPP FILEPATH
+
+export class LocalFileSupport {
+
+  public static localFilesSupported = (): boolean => {
+    if (ElectronApp.isValid)
+      return true;
+
+    if (!SampleAppIModelApp.testAppConfiguration?.snapshotPath) {
+      alert("IMJS_TESTAPP_SNAPSHOT_FILEPATH must be set on the backend and point to a folder containing local snapshot files.");
+      return false;
+    }
+
+    return true;
+  };
+
+  public static openLocalFile = async (fileSpec: string, writable: boolean): Promise<IModelConnection | undefined> => {
+    // Close the current iModelConnection
+    await SampleAppIModelApp.closeCurrentIModel();
+
+    let iModelConnection: IModelConnection | undefined;
+    let filePath = "";
+
+    // Open the iModel
+    if (ElectronApp.isValid) {
+      filePath = fileSpec;
+      Logger.logInfo(SampleAppIModelApp.loggerCategory(LocalFileSupport), `openLocalFile: Opening standalone. path=${filePath} writable=${writable}`);
+      try {
+        iModelConnection = await BriefcaseConnection.openStandalone(filePath, writable ? OpenMode.ReadWrite : OpenMode.Readonly, { key: filePath });
+      } catch (err: any) {
+        Logger.logError(SampleAppIModelApp.loggerCategory(LocalFileSupport), `openLocalFile: BriefcaseConnection.openStandalone failed.`);
+
+        if (writable && err instanceof IModelError && err.errorNumber === IModelStatus.ReadOnly) {
+          iModelConnection = await SnapshotConnection.openFile(filePath);
+          alert(`Local file (${filePath}) could not be opened as writable. Special bytes are required in the props table of the iModel to make it editable. File opened as read-only instead.`);
+        } else {
+          alert(err.message);
+          iModelConnection = undefined;
+        }
+      }
+    } else {
+      filePath = `${SampleAppIModelApp.testAppConfiguration?.snapshotPath}/${fileSpec}`;
+      Logger.logInfo(SampleAppIModelApp.loggerCategory(LocalFileSupport), `openLocalFile: Opening snapshot. path=${filePath}`);
+      try {
+        iModelConnection = await SnapshotConnection.openFile(filePath);
+      } catch (err: any) {
+        alert(err.message);
+        iModelConnection = undefined;
+      }
+    }
+
+    return iModelConnection;
+  };
+}