--- conflicted
+++ resolved
@@ -1,112 +1,108 @@
-/*---------------------------------------------------------------------------------------------
-* Copyright (c) Bentley Systems, Incorporated. All rights reserved.
-* See LICENSE.md in the project root for license terms and full copyright notice.
-*--------------------------------------------------------------------------------------------*/
-<<<<<<< HEAD
-@import "~@bentley/ui-core/lib/cjs/ui-core/style/themecolors";
-=======
-@import "~@itwin/core-react/lib/core-react/style/themecolors";
->>>>>>> 200baec2
-
-.popup-test {
-  width: 100%;
-  height: 300px;
-  position: relative;
-  display: flex;
-  flex-direction: column;
-}
-
-.popup-content {
-  flex: 1;
-  display: flex;
-  align-items: center;
-  justify-content: center;
-  flex-direction: column;
-}
-
-.popup-test .buttons {
-  display: flex;
-  width: 100%;
-  justify-content: space-evenly;
-
-  >div {
-    position: relative;
-  }
-
-  button {
-    width: 110px;
-  }
-}
-
-.popup-test .buttons:nth-child(2) {
-  justify-content: flex-start;
-  width: 72%;
-}
-
-.popup-test .buttons {
-  margin-bottom: 15px;
-}
-
-.popup-test .options {
-  width: 100%;
-  display: flex;
-  align-items: center;
-  justify-content: center;
-  font-size: 14px;
-
-  >div {
-    display: flex;
-    align-items: center;
-    margin: 0 15px;
-    justify-content: space-evenly;
-
-    >label {
-      margin-right: 5px;
-    }
-  }
-}
-
-.popup-toggle {
-  width: 54px;
-  height: 28px
-}
-
-.popup-colors {
-  background-color: $buic-background-panel;
-  color: $buic-text-color;
-}
-
-.popup-test-content {
-  padding: 15px 20px 15px 20px;
-  width: 120px;
-
-  h4 {
-    white-space: nowrap;
-    margin: 0;
-    margin-bottom: 10px;
-    text-align: center;
-  }
-
-  div {
-    height: 1px;
-    width: 100%;
-    margin: 0 0 10px 0;
-  }
-
-  >ul {
-    font-size: 12px;
-    list-style: none;
-    margin: 0;
-    padding: 0;
-  }
-
-  >ul>li {
-    padding: 5px 5px;
-    color: inherit;
-
-    &:hover {
-      color: $buic-foreground-primary;
-      cursor: pointer;
-    }
-  }
+/*---------------------------------------------------------------------------------------------
+* Copyright (c) Bentley Systems, Incorporated. All rights reserved.
+* See LICENSE.md in the project root for license terms and full copyright notice.
+*--------------------------------------------------------------------------------------------*/
+@import "~@itwin/core-react/lib/cjs/core-react/style/themecolors";
+
+.popup-test {
+  width: 100%;
+  height: 300px;
+  position: relative;
+  display: flex;
+  flex-direction: column;
+}
+
+.popup-content {
+  flex: 1;
+  display: flex;
+  align-items: center;
+  justify-content: center;
+  flex-direction: column;
+}
+
+.popup-test .buttons {
+  display: flex;
+  width: 100%;
+  justify-content: space-evenly;
+
+  >div {
+    position: relative;
+  }
+
+  button {
+    width: 110px;
+  }
+}
+
+.popup-test .buttons:nth-child(2) {
+  justify-content: flex-start;
+  width: 72%;
+}
+
+.popup-test .buttons {
+  margin-bottom: 15px;
+}
+
+.popup-test .options {
+  width: 100%;
+  display: flex;
+  align-items: center;
+  justify-content: center;
+  font-size: 14px;
+
+  >div {
+    display: flex;
+    align-items: center;
+    margin: 0 15px;
+    justify-content: space-evenly;
+
+    >label {
+      margin-right: 5px;
+    }
+  }
+}
+
+.popup-toggle {
+  width: 54px;
+  height: 28px
+}
+
+.popup-colors {
+  background-color: $buic-background-panel;
+  color: $buic-text-color;
+}
+
+.popup-test-content {
+  padding: 15px 20px 15px 20px;
+  width: 120px;
+
+  h4 {
+    white-space: nowrap;
+    margin: 0;
+    margin-bottom: 10px;
+    text-align: center;
+  }
+
+  div {
+    height: 1px;
+    width: 100%;
+    margin: 0 0 10px 0;
+  }
+
+  >ul {
+    font-size: 12px;
+    list-style: none;
+    margin: 0;
+    padding: 0;
+  }
+
+  >ul>li {
+    padding: 5px 5px;
+    color: inherit;
+
+    &:hover {
+      color: $buic-foreground-primary;
+      cursor: pointer;
+    }
+  }
 }