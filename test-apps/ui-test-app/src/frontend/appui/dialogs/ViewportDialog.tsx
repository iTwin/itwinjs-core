--- conflicted
+++ resolved
@@ -1,134 +1,3 @@
-<<<<<<< HEAD
-/*---------------------------------------------------------------------------------------------
-* Copyright (c) Bentley Systems, Incorporated. All rights reserved.
-* See LICENSE.md in the project root for license terms and full copyright notice.
-*--------------------------------------------------------------------------------------------*/
-import "./ViewportDialog.scss";
-import * as React from "react";
-import { Id64String } from "@itwin/core-bentley";
-import { IModelApp, IModelConnection, ScreenViewport } from "@itwin/core-frontend";
-import { FillCentered, LoadingSpinner } from "@itwin/core-react";
-import { ViewportComponent } from "@itwin/imodel-components-react";
-import { ModelessDialog, ModelessDialogManager, ViewSelector, ViewSelectorChangedEventArgs } from "@itwin/appui-react";
-import { ExternalIModel } from "../ExternalIModel";
-
-export interface ViewportDialogProps {
-  opened: boolean;
-  iTwinName: string;
-  imodelName: string;
-  dialogId: string;
-}
-
-export interface ViewportDialogState {
-  opened: boolean;
-  viewId?: Id64String;
-  iModelConnection?: IModelConnection;
-}
-
-export class ViewportDialog extends React.Component<ViewportDialogProps, ViewportDialogState> {
-  private _loading = IModelApp.localization.getLocalizedString("SampleApp:Test.loading");
-  private _viewport: ScreenViewport | undefined;
-
-  public override readonly state: Readonly<ViewportDialogState>;
-
-  constructor(props: ViewportDialogProps) {
-    super(props);
-    this.state = {
-      opened: this.props.opened,
-    };
-  }
-
-  public override async componentDidMount() {
-    const externalIModel = new ExternalIModel(this.props.iTwinName, this.props.imodelName);
-    await externalIModel.openIModel();
-
-    if (externalIModel.viewId && externalIModel.iModelConnection) {
-      this.setState({
-        viewId: externalIModel.viewId,
-        iModelConnection: externalIModel.iModelConnection,
-      });
-    }
-
-    ViewSelector.onViewSelectorChangedEvent.addListener(this._handleViewSelectorChangedEvent);
-  }
-
-  public override componentWillUnmount() {
-    ViewSelector.onViewSelectorChangedEvent.removeListener(this._handleViewSelectorChangedEvent);
-  }
-
-  private _handleViewSelectorChangedEvent = (args: ViewSelectorChangedEventArgs) => {
-    if (this._viewport === IModelApp.viewManager.selectedView) {
-      this.setState({
-        viewId: args.viewDefinitionId,
-        iModelConnection: args.iModelConnection,
-      });
-    }
-  };
-
-  public override render(): JSX.Element {
-
-    /* Demo values */
-    const width = 400;
-    const height = 300;
-    const x = window.innerWidth - width - 50;
-    const y = window.innerHeight - height - 50;
-
-    return (
-      <ModelessDialog
-        className="viewport-dialog"
-        title={this.props.dialogId}
-        opened={this.state.opened}
-        resizable={true}
-        movable={true}
-        width={width} height={height}
-        x={x} y={y}
-        minWidth={200} minHeight={100}
-        onClose={() => this._handleClose()}
-        onEscape={() => this._handleClose()}
-        inset={false}
-        dialogId={this.props.dialogId}
-      >
-        <div className="viewport-dialog-container" >
-          {this.getContent()}
-        </div>
-      </ModelessDialog >
-    );
-  }
-
-  private getContent(): React.ReactNode {
-    let content: React.ReactNode;
-
-    if (this.state.viewId === undefined || this.state.iModelConnection === undefined)
-      content = (
-        <FillCentered> <LoadingSpinner message={this._loading} /> </FillCentered>
-      );
-    else
-      content = (
-        <ViewportComponent
-          viewDefinitionId={this.state.viewId}
-          imodel={this.state.iModelConnection}
-          viewportRef={(v: ScreenViewport) => { this._viewport = v; }} />
-      );
-
-    return content;
-  }
-
-  private _handleClose = () => {
-    this._closeDialog(() => {
-    });
-  };
-
-  private _closeDialog = (followUp: () => void) => {
-    this.setState(() => ({
-      opened: false,
-    }), () => {
-      if (!this.state.opened)
-        ModelessDialogManager.closeDialog(this.props.dialogId);
-      followUp();
-    });
-  };
-}
-=======
 /*---------------------------------------------------------------------------------------------
 * Copyright (c) Bentley Systems, Incorporated. All rights reserved.
 * See LICENSE.md in the project root for license terms and full copyright notice.
@@ -257,5 +126,4 @@
       followUp();
     });
   };
-}
->>>>>>> 6e2cea37
+}