/*---------------------------------------------------------------------------------------------
* Copyright (c) Bentley Systems, Incorporated. All rights reserved.
* See LICENSE.md in the project root for license terms and full copyright notice.
*--------------------------------------------------------------------------------------------*/
import "./PushPullField.scss";
import * as React from "react";
import { BeEvent } from "@bentley/bentleyjs-core";
import { ChangeSetPostPushEvent, ChangeSetQuery, IModelHubFrontend } from "@bentley/imodelhub-client";
import {
<<<<<<< HEAD
  AuthorizedFrontendRequestContext, BriefcaseConnection, IModelApp, NotifyMessageDetails, OutputMessageAlert,
  OutputMessagePriority, OutputMessageType,
=======
  BriefcaseConnection, IModelApp, IModelHubFrontend, NotifyMessageDetails, OutputMessageAlert, OutputMessagePriority, OutputMessageType,
>>>>>>> 056601e8
} from "@bentley/imodeljs-frontend";
import { Icon } from "@bentley/ui-core";
import { StatusFieldProps, UiFramework } from "@bentley/ui-framework";
import { FooterIndicator } from "@bentley/ui-ninezone";
import { ProgressRadial } from "@itwin/itwinui-react";
import { ErrorHandling } from "../../../api/ErrorHandling";

function translate(prompt: string) {
  return IModelApp.i18n.translate(`SampleApp:statusFields.${prompt}`);
}

interface PushPullState {
  timeOfLastSaveEvent: number;    // work around out-of-order events
  mustPush: boolean;
  parentChangesetId: string;
  changesOnServer: string[];
  isSynchronizing: boolean;
}

class SyncManager {
  public static state: PushPullState = { timeOfLastSaveEvent: 0, mustPush: false, parentChangesetId: "", changesOnServer: [], isSynchronizing: false };
  public static onStateChange = new BeEvent();
  public static changesetListenerInitialized = false;
  public static localChangesListenerInitialized = false;

  public static get briefcaseConnection(): BriefcaseConnection | undefined {
    const iModelConnection = UiFramework.getIModelConnection();
    if (iModelConnection && iModelConnection.isBriefcaseConnection())
      return iModelConnection;
    return undefined;
  }

  public static async initializeChangesetListener() {
    if (this.changesetListenerInitialized)
      return;
    this.changesetListenerInitialized = true;

    if (this.briefcaseConnection) {
      const iModelId = this.briefcaseConnection.iModelId;
      try {
        const accessToken = (await IModelApp.authorizationClient?.getAccessToken()) ?? "";
        // Bootstrap the process by finding out if there are newer changesets on the server already.
        this.state.parentChangesetId = this.briefcaseConnection.changeset.id;

        if (!!this.state.parentChangesetId) {  // avoid error if imodel has no changesets.
<<<<<<< HEAD
          const hubAccess = new IModelHubFrontend();
          const allOnServer = await hubAccess.hubClient.changeSets.get(requestContext, iModelId, new ChangeSetQuery().fromId(this.state.parentChangesetId));
=======
          const allOnServer = await IModelHubFrontend.iModelClient.changeSets.get(accessToken, iModelId, new ChangeSetQuery().fromId(this.state.parentChangesetId));
>>>>>>> 056601e8
          this.state.changesOnServer = allOnServer.map((changeset) => changeset.id!);

          this.onStateChange.raiseEvent();

          // Once the initial state of the briefcase is known, register for events announcing new changesets
<<<<<<< HEAD
          const changeSetSubscription = await hubAccess.hubClient.events.subscriptions.create(requestContext, iModelId, ["ChangeSetPostPushEvent"]); // eslint-disable-line deprecation/deprecation

          hubAccess.hubClient.events.createListener(requestContext, async () => requestContext.accessToken, changeSetSubscription.wsgId, iModelId, async (receivedEvent: ChangeSetPostPushEvent) => {
=======
          const changeSetSubscription = await IModelHubFrontend.iModelClient.events.subscriptions.create(accessToken, iModelId, ["ChangeSetPostPushEvent"]); // eslint-disable-line deprecation/deprecation

          IModelHubFrontend.iModelClient.events.createListener( async () => accessToken, changeSetSubscription.wsgId, iModelId, async (receivedEvent: ChangeSetPostPushEvent) => {
>>>>>>> 056601e8
            if (receivedEvent.changeSetId !== this.state.parentChangesetId) {
              this.state.changesOnServer.push(receivedEvent.changeSetId);
              this.onStateChange.raiseEvent();
            }
          });
        }
      } catch (err: any) {
        ErrorHandling.onUnexpectedError(err);
      }
    }
  }

  public static async initializeLocalChangesListener() {
    if (this.localChangesListenerInitialized || undefined === this.briefcaseConnection)
      return;

    this.localChangesListenerInitialized = true;
    try {
      // Bootstrap the process by finding out if the briefcase has local txns already.
      this.state.mustPush = await this.briefcaseConnection.hasPendingTxns();
    } catch (err: any) {
      ErrorHandling.onUnexpectedError(err);
    }

    this.onStateChange.raiseEvent();

    // Once the initial state of the briefcase is known, register for events announcing new txns and pushes that clear local txns.
    const txns = this.briefcaseConnection.txns;
    if (txns) {
      txns.onCommitted.addListener((hasPendingTxns, time) => {
        if (time > this.state.timeOfLastSaveEvent) { // work around out-of-order events
          this.state.timeOfLastSaveEvent = time;
          this.state.mustPush = hasPendingTxns;
          this.onStateChange.raiseEvent();
        }
      });

      txns.onChangesPushed.addListener((parentChangeset) => {
        // In case I got the changeSetSubscription event first, remove the changeset that I pushed from the list of server changes waiting to be merged.
        const allChangesOnServer = this.state.changesOnServer.filter((cs) => cs !== parentChangeset.id);
        this.state.mustPush = false;
        this.state.changesOnServer = allChangesOnServer;
        this.state.parentChangesetId = parentChangeset.id;
        this.onStateChange.raiseEvent();
      });

      txns.onChangesPulled.addListener((parentChangeset) => {
        this.updateParentChangesetId(parentChangeset.id);
        this.onStateChange.raiseEvent();
      });
    }
  }

  private static updateParentChangesetId(parentChangeSetId: string) {
    this.state.parentChangesetId = parentChangeSetId;
    const lastPulledIdx = this.state.changesOnServer.findIndex((csId) => csId === parentChangeSetId);
    if (lastPulledIdx !== -1)
      this.state.changesOnServer.splice(0, lastPulledIdx + 1); // (changeSetSubscription might have added to changesOnServer after I pulled but before this event was fired)
    else
      this.state.changesOnServer = [];
  }

  public static async syncChanges(doPush: boolean) {
    if (this.state.isSynchronizing || undefined === this.briefcaseConnection)
      return;

    const failmsg = translate(doPush ? "pullMergePushFailed" : "pullMergeFailed");

    this.state.isSynchronizing = true;
    this.onStateChange.raiseEvent();

    try {
      await this.briefcaseConnection.pushChanges("");
      const parentChangesetId = this.briefcaseConnection.changeset.id;
      this.updateParentChangesetId(parentChangesetId);
    } catch (err: any) {
      IModelApp.notifications.outputMessage(new NotifyMessageDetails(OutputMessagePriority.Info, failmsg, err.message, OutputMessageType.Alert, OutputMessageAlert.Dialog));
    } finally {
      this.state.isSynchronizing = false;
      this.onStateChange.raiseEvent();
    }
  }
}

export class PushPullStatusField extends React.Component<StatusFieldProps, PushPullState> {
  constructor(props?: any, context?: any) {
    super(props, context);

    this.state = SyncManager.state;
  }

  private syncState = () => {
    this.setState(SyncManager.state);
  };

  public override componentDidMount(): void {
    if (SyncManager.briefcaseConnection) {
      SyncManager.onStateChange.addListener(this.syncState);
      SyncManager.initializeLocalChangesListener().catch((err) => ErrorHandling.onUnexpectedError(err));
      SyncManager.initializeChangesetListener().catch((err) => ErrorHandling.onUnexpectedError(err));
    }
  }

  public override componentWillUnmount() {
    SyncManager.onStateChange.removeListener(this.syncState);
  }

  private get mustPush(): boolean { return this.state.mustPush; }
  private get mustPull(): boolean { return this.state.changesOnServer.length !== 0; }

  public override render() {
    // only display status complete status field if IModelConnection is a BriefcaseConnection
    if (undefined === SyncManager.briefcaseConnection)
      return <div />;

    if (this.state.isSynchronizing) {
      return (
        <FooterIndicator
          className={"simple-editor-app-statusFields-pushPull"}
          style={this.props.style}
          isInFooterMode={this.props.isInFooterMode}
        >
          <div id="simple-editor-app-statusFields-pushPull-buttons" title="Synchronizing...">
            <div>
              <ProgressRadial size="x-small" indeterminate />
            </div>
            <span> </span>
            <div>
              <Icon iconSpec="icon icon-blank" />
            </div>
          </div>
        </FooterIndicator >
      );
    }
    const mustPush = this.mustPush && !this.state.isSynchronizing;
    const pushIcon = mustPush ? "icon icon-arrow-up" : "icon icon-blank";
    const pushTitleTxt = translate(mustPush ? "pushButtonTitle" : "pushButtonDisabledTitle");

    const mustPull = this.mustPull;
    const pullIcon = mustPull ? "icon icon-arrow-down" : "icon icon-blank";
    const pullChangeCount = (this.state.changesOnServer.length !== 0) ? `${this.state.changesOnServer.length}` : "";
    const pullTitleTxt = translate(mustPull ? "pullButtonTitle" : "pullButtonDisabledTitle");

    return (
      <FooterIndicator
        className={"simple-editor-app-statusFields-pushPull"}
        style={this.props.style}
        isInFooterMode={this.props.isInFooterMode}
      >
        <div id="simple-editor-app-statusFields-pushPull-buttons">
          <div title={pushTitleTxt} onClick={async () => SyncManager.syncChanges(true)}>
            <Icon iconSpec={pushIcon} />
          </div>
          <span> </span>
          <div title={pullTitleTxt} onClick={async () => SyncManager.syncChanges(false)}>
            {pullChangeCount}<Icon iconSpec={pullIcon} />
          </div>
        </div>
      </FooterIndicator>
    );
  }

}
<|MERGE_RESOLUTION|>--- conflicted
+++ resolved
@@ -1,243 +1,228 @@
-/*---------------------------------------------------------------------------------------------
-* Copyright (c) Bentley Systems, Incorporated. All rights reserved.
-* See LICENSE.md in the project root for license terms and full copyright notice.
-*--------------------------------------------------------------------------------------------*/
-import "./PushPullField.scss";
-import * as React from "react";
-import { BeEvent } from "@bentley/bentleyjs-core";
-import { ChangeSetPostPushEvent, ChangeSetQuery, IModelHubFrontend } from "@bentley/imodelhub-client";
-import {
-<<<<<<< HEAD
-  AuthorizedFrontendRequestContext, BriefcaseConnection, IModelApp, NotifyMessageDetails, OutputMessageAlert,
-  OutputMessagePriority, OutputMessageType,
-=======
-  BriefcaseConnection, IModelApp, IModelHubFrontend, NotifyMessageDetails, OutputMessageAlert, OutputMessagePriority, OutputMessageType,
->>>>>>> 056601e8
-} from "@bentley/imodeljs-frontend";
-import { Icon } from "@bentley/ui-core";
-import { StatusFieldProps, UiFramework } from "@bentley/ui-framework";
-import { FooterIndicator } from "@bentley/ui-ninezone";
-import { ProgressRadial } from "@itwin/itwinui-react";
-import { ErrorHandling } from "../../../api/ErrorHandling";
-
-function translate(prompt: string) {
-  return IModelApp.i18n.translate(`SampleApp:statusFields.${prompt}`);
-}
-
-interface PushPullState {
-  timeOfLastSaveEvent: number;    // work around out-of-order events
-  mustPush: boolean;
-  parentChangesetId: string;
-  changesOnServer: string[];
-  isSynchronizing: boolean;
-}
-
-class SyncManager {
-  public static state: PushPullState = { timeOfLastSaveEvent: 0, mustPush: false, parentChangesetId: "", changesOnServer: [], isSynchronizing: false };
-  public static onStateChange = new BeEvent();
-  public static changesetListenerInitialized = false;
-  public static localChangesListenerInitialized = false;
-
-  public static get briefcaseConnection(): BriefcaseConnection | undefined {
-    const iModelConnection = UiFramework.getIModelConnection();
-    if (iModelConnection && iModelConnection.isBriefcaseConnection())
-      return iModelConnection;
-    return undefined;
-  }
-
-  public static async initializeChangesetListener() {
-    if (this.changesetListenerInitialized)
-      return;
-    this.changesetListenerInitialized = true;
-
-    if (this.briefcaseConnection) {
-      const iModelId = this.briefcaseConnection.iModelId;
-      try {
-        const accessToken = (await IModelApp.authorizationClient?.getAccessToken()) ?? "";
-        // Bootstrap the process by finding out if there are newer changesets on the server already.
-        this.state.parentChangesetId = this.briefcaseConnection.changeset.id;
-
-        if (!!this.state.parentChangesetId) {  // avoid error if imodel has no changesets.
-<<<<<<< HEAD
-          const hubAccess = new IModelHubFrontend();
-          const allOnServer = await hubAccess.hubClient.changeSets.get(requestContext, iModelId, new ChangeSetQuery().fromId(this.state.parentChangesetId));
-=======
-          const allOnServer = await IModelHubFrontend.iModelClient.changeSets.get(accessToken, iModelId, new ChangeSetQuery().fromId(this.state.parentChangesetId));
->>>>>>> 056601e8
-          this.state.changesOnServer = allOnServer.map((changeset) => changeset.id!);
-
-          this.onStateChange.raiseEvent();
-
-          // Once the initial state of the briefcase is known, register for events announcing new changesets
-<<<<<<< HEAD
-          const changeSetSubscription = await hubAccess.hubClient.events.subscriptions.create(requestContext, iModelId, ["ChangeSetPostPushEvent"]); // eslint-disable-line deprecation/deprecation
-
-          hubAccess.hubClient.events.createListener(requestContext, async () => requestContext.accessToken, changeSetSubscription.wsgId, iModelId, async (receivedEvent: ChangeSetPostPushEvent) => {
-=======
-          const changeSetSubscription = await IModelHubFrontend.iModelClient.events.subscriptions.create(accessToken, iModelId, ["ChangeSetPostPushEvent"]); // eslint-disable-line deprecation/deprecation
-
-          IModelHubFrontend.iModelClient.events.createListener( async () => accessToken, changeSetSubscription.wsgId, iModelId, async (receivedEvent: ChangeSetPostPushEvent) => {
->>>>>>> 056601e8
-            if (receivedEvent.changeSetId !== this.state.parentChangesetId) {
-              this.state.changesOnServer.push(receivedEvent.changeSetId);
-              this.onStateChange.raiseEvent();
-            }
-          });
-        }
-      } catch (err: any) {
-        ErrorHandling.onUnexpectedError(err);
-      }
-    }
-  }
-
-  public static async initializeLocalChangesListener() {
-    if (this.localChangesListenerInitialized || undefined === this.briefcaseConnection)
-      return;
-
-    this.localChangesListenerInitialized = true;
-    try {
-      // Bootstrap the process by finding out if the briefcase has local txns already.
-      this.state.mustPush = await this.briefcaseConnection.hasPendingTxns();
-    } catch (err: any) {
-      ErrorHandling.onUnexpectedError(err);
-    }
-
-    this.onStateChange.raiseEvent();
-
-    // Once the initial state of the briefcase is known, register for events announcing new txns and pushes that clear local txns.
-    const txns = this.briefcaseConnection.txns;
-    if (txns) {
-      txns.onCommitted.addListener((hasPendingTxns, time) => {
-        if (time > this.state.timeOfLastSaveEvent) { // work around out-of-order events
-          this.state.timeOfLastSaveEvent = time;
-          this.state.mustPush = hasPendingTxns;
-          this.onStateChange.raiseEvent();
-        }
-      });
-
-      txns.onChangesPushed.addListener((parentChangeset) => {
-        // In case I got the changeSetSubscription event first, remove the changeset that I pushed from the list of server changes waiting to be merged.
-        const allChangesOnServer = this.state.changesOnServer.filter((cs) => cs !== parentChangeset.id);
-        this.state.mustPush = false;
-        this.state.changesOnServer = allChangesOnServer;
-        this.state.parentChangesetId = parentChangeset.id;
-        this.onStateChange.raiseEvent();
-      });
-
-      txns.onChangesPulled.addListener((parentChangeset) => {
-        this.updateParentChangesetId(parentChangeset.id);
-        this.onStateChange.raiseEvent();
-      });
-    }
-  }
-
-  private static updateParentChangesetId(parentChangeSetId: string) {
-    this.state.parentChangesetId = parentChangeSetId;
-    const lastPulledIdx = this.state.changesOnServer.findIndex((csId) => csId === parentChangeSetId);
-    if (lastPulledIdx !== -1)
-      this.state.changesOnServer.splice(0, lastPulledIdx + 1); // (changeSetSubscription might have added to changesOnServer after I pulled but before this event was fired)
-    else
-      this.state.changesOnServer = [];
-  }
-
-  public static async syncChanges(doPush: boolean) {
-    if (this.state.isSynchronizing || undefined === this.briefcaseConnection)
-      return;
-
-    const failmsg = translate(doPush ? "pullMergePushFailed" : "pullMergeFailed");
-
-    this.state.isSynchronizing = true;
-    this.onStateChange.raiseEvent();
-
-    try {
-      await this.briefcaseConnection.pushChanges("");
-      const parentChangesetId = this.briefcaseConnection.changeset.id;
-      this.updateParentChangesetId(parentChangesetId);
-    } catch (err: any) {
-      IModelApp.notifications.outputMessage(new NotifyMessageDetails(OutputMessagePriority.Info, failmsg, err.message, OutputMessageType.Alert, OutputMessageAlert.Dialog));
-    } finally {
-      this.state.isSynchronizing = false;
-      this.onStateChange.raiseEvent();
-    }
-  }
-}
-
-export class PushPullStatusField extends React.Component<StatusFieldProps, PushPullState> {
-  constructor(props?: any, context?: any) {
-    super(props, context);
-
-    this.state = SyncManager.state;
-  }
-
-  private syncState = () => {
-    this.setState(SyncManager.state);
-  };
-
-  public override componentDidMount(): void {
-    if (SyncManager.briefcaseConnection) {
-      SyncManager.onStateChange.addListener(this.syncState);
-      SyncManager.initializeLocalChangesListener().catch((err) => ErrorHandling.onUnexpectedError(err));
-      SyncManager.initializeChangesetListener().catch((err) => ErrorHandling.onUnexpectedError(err));
-    }
-  }
-
-  public override componentWillUnmount() {
-    SyncManager.onStateChange.removeListener(this.syncState);
-  }
-
-  private get mustPush(): boolean { return this.state.mustPush; }
-  private get mustPull(): boolean { return this.state.changesOnServer.length !== 0; }
-
-  public override render() {
-    // only display status complete status field if IModelConnection is a BriefcaseConnection
-    if (undefined === SyncManager.briefcaseConnection)
-      return <div />;
-
-    if (this.state.isSynchronizing) {
-      return (
-        <FooterIndicator
-          className={"simple-editor-app-statusFields-pushPull"}
-          style={this.props.style}
-          isInFooterMode={this.props.isInFooterMode}
-        >
-          <div id="simple-editor-app-statusFields-pushPull-buttons" title="Synchronizing...">
-            <div>
-              <ProgressRadial size="x-small" indeterminate />
-            </div>
-            <span> </span>
-            <div>
-              <Icon iconSpec="icon icon-blank" />
-            </div>
-          </div>
-        </FooterIndicator >
-      );
-    }
-    const mustPush = this.mustPush && !this.state.isSynchronizing;
-    const pushIcon = mustPush ? "icon icon-arrow-up" : "icon icon-blank";
-    const pushTitleTxt = translate(mustPush ? "pushButtonTitle" : "pushButtonDisabledTitle");
-
-    const mustPull = this.mustPull;
-    const pullIcon = mustPull ? "icon icon-arrow-down" : "icon icon-blank";
-    const pullChangeCount = (this.state.changesOnServer.length !== 0) ? `${this.state.changesOnServer.length}` : "";
-    const pullTitleTxt = translate(mustPull ? "pullButtonTitle" : "pullButtonDisabledTitle");
-
-    return (
-      <FooterIndicator
-        className={"simple-editor-app-statusFields-pushPull"}
-        style={this.props.style}
-        isInFooterMode={this.props.isInFooterMode}
-      >
-        <div id="simple-editor-app-statusFields-pushPull-buttons">
-          <div title={pushTitleTxt} onClick={async () => SyncManager.syncChanges(true)}>
-            <Icon iconSpec={pushIcon} />
-          </div>
-          <span> </span>
-          <div title={pullTitleTxt} onClick={async () => SyncManager.syncChanges(false)}>
-            {pullChangeCount}<Icon iconSpec={pullIcon} />
-          </div>
-        </div>
-      </FooterIndicator>
-    );
-  }
-
-}
+/*---------------------------------------------------------------------------------------------
+* Copyright (c) Bentley Systems, Incorporated. All rights reserved.
+* See LICENSE.md in the project root for license terms and full copyright notice.
+*--------------------------------------------------------------------------------------------*/
+import "./PushPullField.scss";
+import * as React from "react";
+import { BeEvent } from "@bentley/bentleyjs-core";
+import { ChangeSetPostPushEvent, ChangeSetQuery, IModelHubFrontend } from "@bentley/imodelhub-client";
+import {
+  BriefcaseConnection, IModelApp, NotifyMessageDetails, OutputMessageAlert, OutputMessagePriority, OutputMessageType,
+} from "@bentley/imodeljs-frontend";
+import { Icon } from "@bentley/ui-core";
+import { StatusFieldProps, UiFramework } from "@bentley/ui-framework";
+import { FooterIndicator } from "@bentley/ui-ninezone";
+import { ProgressRadial } from "@itwin/itwinui-react";
+import { ErrorHandling } from "../../../api/ErrorHandling";
+
+function translate(prompt: string) {
+  return IModelApp.i18n.translate(`SampleApp:statusFields.${prompt}`);
+}
+
+interface PushPullState {
+  timeOfLastSaveEvent: number;    // work around out-of-order events
+  mustPush: boolean;
+  parentChangesetId: string;
+  changesOnServer: string[];
+  isSynchronizing: boolean;
+}
+
+class SyncManager {
+  public static state: PushPullState = { timeOfLastSaveEvent: 0, mustPush: false, parentChangesetId: "", changesOnServer: [], isSynchronizing: false };
+  public static onStateChange = new BeEvent();
+  public static changesetListenerInitialized = false;
+  public static localChangesListenerInitialized = false;
+
+  public static get briefcaseConnection(): BriefcaseConnection | undefined {
+    const iModelConnection = UiFramework.getIModelConnection();
+    if (iModelConnection && iModelConnection.isBriefcaseConnection())
+      return iModelConnection;
+    return undefined;
+  }
+
+  public static async initializeChangesetListener() {
+    if (this.changesetListenerInitialized)
+      return;
+    this.changesetListenerInitialized = true;
+
+    if (this.briefcaseConnection) {
+      const iModelId = this.briefcaseConnection.iModelId;
+      try {
+        const accessToken = (await IModelApp.authorizationClient?.getAccessToken()) ?? "";
+        // Bootstrap the process by finding out if there are newer changesets on the server already.
+        this.state.parentChangesetId = this.briefcaseConnection.changeset.id;
+
+        if (!!this.state.parentChangesetId) {  // avoid error if imodel has no changesets.
+          const hubAccess = new IModelHubFrontend();
+          const allOnServer = await hubAccess.hubClient.changeSets.get(accessToken, iModelId, new ChangeSetQuery().fromId(this.state.parentChangesetId));
+          this.state.changesOnServer = allOnServer.map((changeset) => changeset.id!);
+
+          this.onStateChange.raiseEvent();
+
+          // Once the initial state of the briefcase is known, register for events announcing new changesets
+          const changeSetSubscription = await hubAccess.hubClient.events.subscriptions.create(accessToken, iModelId, ["ChangeSetPostPushEvent"]); // eslint-disable-line deprecation/deprecation
+
+          hubAccess.hubClient.events.createListener(async () => accessToken, changeSetSubscription.wsgId, iModelId, async (receivedEvent: ChangeSetPostPushEvent) => {
+            if (receivedEvent.changeSetId !== this.state.parentChangesetId) {
+              this.state.changesOnServer.push(receivedEvent.changeSetId);
+              this.onStateChange.raiseEvent();
+            }
+          });
+        }
+      } catch (err: any) {
+        ErrorHandling.onUnexpectedError(err);
+      }
+    }
+  }
+
+  public static async initializeLocalChangesListener() {
+    if (this.localChangesListenerInitialized || undefined === this.briefcaseConnection)
+      return;
+
+    this.localChangesListenerInitialized = true;
+    try {
+      // Bootstrap the process by finding out if the briefcase has local txns already.
+      this.state.mustPush = await this.briefcaseConnection.hasPendingTxns();
+    } catch (err: any) {
+      ErrorHandling.onUnexpectedError(err);
+    }
+
+    this.onStateChange.raiseEvent();
+
+    // Once the initial state of the briefcase is known, register for events announcing new txns and pushes that clear local txns.
+    const txns = this.briefcaseConnection.txns;
+    if (txns) {
+      txns.onCommitted.addListener((hasPendingTxns, time) => {
+        if (time > this.state.timeOfLastSaveEvent) { // work around out-of-order events
+          this.state.timeOfLastSaveEvent = time;
+          this.state.mustPush = hasPendingTxns;
+          this.onStateChange.raiseEvent();
+        }
+      });
+
+      txns.onChangesPushed.addListener((parentChangeset) => {
+        // In case I got the changeSetSubscription event first, remove the changeset that I pushed from the list of server changes waiting to be merged.
+        const allChangesOnServer = this.state.changesOnServer.filter((cs) => cs !== parentChangeset.id);
+        this.state.mustPush = false;
+        this.state.changesOnServer = allChangesOnServer;
+        this.state.parentChangesetId = parentChangeset.id;
+        this.onStateChange.raiseEvent();
+      });
+
+      txns.onChangesPulled.addListener((parentChangeset) => {
+        this.updateParentChangesetId(parentChangeset.id);
+        this.onStateChange.raiseEvent();
+      });
+    }
+  }
+
+  private static updateParentChangesetId(parentChangeSetId: string) {
+    this.state.parentChangesetId = parentChangeSetId;
+    const lastPulledIdx = this.state.changesOnServer.findIndex((csId) => csId === parentChangeSetId);
+    if (lastPulledIdx !== -1)
+      this.state.changesOnServer.splice(0, lastPulledIdx + 1); // (changeSetSubscription might have added to changesOnServer after I pulled but before this event was fired)
+    else
+      this.state.changesOnServer = [];
+  }
+
+  public static async syncChanges(doPush: boolean) {
+    if (this.state.isSynchronizing || undefined === this.briefcaseConnection)
+      return;
+
+    const failmsg = translate(doPush ? "pullMergePushFailed" : "pullMergeFailed");
+
+    this.state.isSynchronizing = true;
+    this.onStateChange.raiseEvent();
+
+    try {
+      await this.briefcaseConnection.pushChanges("");
+      const parentChangesetId = this.briefcaseConnection.changeset.id;
+      this.updateParentChangesetId(parentChangesetId);
+    } catch (err: any) {
+      IModelApp.notifications.outputMessage(new NotifyMessageDetails(OutputMessagePriority.Info, failmsg, err.message, OutputMessageType.Alert, OutputMessageAlert.Dialog));
+    } finally {
+      this.state.isSynchronizing = false;
+      this.onStateChange.raiseEvent();
+    }
+  }
+}
+
+export class PushPullStatusField extends React.Component<StatusFieldProps, PushPullState> {
+  constructor(props?: any, context?: any) {
+    super(props, context);
+
+    this.state = SyncManager.state;
+  }
+
+  private syncState = () => {
+    this.setState(SyncManager.state);
+  };
+
+  public override componentDidMount(): void {
+    if (SyncManager.briefcaseConnection) {
+      SyncManager.onStateChange.addListener(this.syncState);
+      SyncManager.initializeLocalChangesListener().catch((err) => ErrorHandling.onUnexpectedError(err));
+      SyncManager.initializeChangesetListener().catch((err) => ErrorHandling.onUnexpectedError(err));
+    }
+  }
+
+  public override componentWillUnmount() {
+    SyncManager.onStateChange.removeListener(this.syncState);
+  }
+
+  private get mustPush(): boolean { return this.state.mustPush; }
+  private get mustPull(): boolean { return this.state.changesOnServer.length !== 0; }
+
+  public override render() {
+    // only display status complete status field if IModelConnection is a BriefcaseConnection
+    if (undefined === SyncManager.briefcaseConnection)
+      return <div />;
+
+    if (this.state.isSynchronizing) {
+      return (
+        <FooterIndicator
+          className={"simple-editor-app-statusFields-pushPull"}
+          style={this.props.style}
+          isInFooterMode={this.props.isInFooterMode}
+        >
+          <div id="simple-editor-app-statusFields-pushPull-buttons" title="Synchronizing...">
+            <div>
+              <ProgressRadial size="x-small" indeterminate />
+            </div>
+            <span> </span>
+            <div>
+              <Icon iconSpec="icon icon-blank" />
+            </div>
+          </div>
+        </FooterIndicator >
+      );
+    }
+    const mustPush = this.mustPush && !this.state.isSynchronizing;
+    const pushIcon = mustPush ? "icon icon-arrow-up" : "icon icon-blank";
+    const pushTitleTxt = translate(mustPush ? "pushButtonTitle" : "pushButtonDisabledTitle");
+
+    const mustPull = this.mustPull;
+    const pullIcon = mustPull ? "icon icon-arrow-down" : "icon icon-blank";
+    const pullChangeCount = (this.state.changesOnServer.length !== 0) ? `${this.state.changesOnServer.length}` : "";
+    const pullTitleTxt = translate(mustPull ? "pullButtonTitle" : "pullButtonDisabledTitle");
+
+    return (
+      <FooterIndicator
+        className={"simple-editor-app-statusFields-pushPull"}
+        style={this.props.style}
+        isInFooterMode={this.props.isInFooterMode}
+      >
+        <div id="simple-editor-app-statusFields-pushPull-buttons">
+          <div title={pushTitleTxt} onClick={async () => SyncManager.syncChanges(true)}>
+            <Icon iconSpec={pushIcon} />
+          </div>
+          <span> </span>
+          <div title={pullTitleTxt} onClick={async () => SyncManager.syncChanges(false)}>
+            {pullChangeCount}<Icon iconSpec={pullIcon} />
+          </div>
+        </div>
+      </FooterIndicator>
+    );
+  }
+
+}