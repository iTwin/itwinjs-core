/*---------------------------------------------------------------------------------------------
* Copyright (c) Bentley Systems, Incorporated. All rights reserved.
* See LICENSE.md in the project root for license terms and full copyright notice.
*--------------------------------------------------------------------------------------------*/

import { Id64String, Logger } from "@itwin/core-bentley";
import { ITwin, ITwinAccessClient, ITwinSearchableProperty } from "@bentley/itwin-registry-client";
import { IModelHubFrontend } from "@bentley/imodelhub-client";
import { CheckpointConnection, IModelApp, IModelConnection } from "@itwin/core-frontend";
import { SampleAppIModelApp } from "../";

<<<<<<< HEAD
export interface BasicIModelInfo {
=======
/* eslint-disable deprecation/deprecation */
export interface IModelInfo {
>>>>>>> ae345ef2
  id: string;
  iTwinId: string;
  name: string;
}
export interface IModelInfo extends BasicIModelInfo{
  createdDate: Date;
}

/** Opens External iModel */
export class ExternalIModel {
  public viewId?: Id64String;
  public iModelConnection?: IModelConnection;
  public iModelId: string;
  public iTwinId: string;
  public iTwinName?: string;
  public iModelName?: string;

  private constructor(arg: { iTwinName?: string, iModelName?: string, iModelId?: string, iTwinId?: string }) {
    this.iTwinId = arg.iTwinId!; // Should never be undefined, ensured by the create method
    this.iTwinName = arg.iTwinName;
    this.iModelId = arg.iModelId!; // Should never be undefined, ensured by the create method
    this.iModelName = arg.iModelName;
  }

  public static async create(args: { iTwinName?: string, iModelName?: string, iModelId?: string, iTwinId?: string }): Promise<ExternalIModel> {
    const accessToken = await IModelApp.getAccessToken();

    // Set of vars to be passed to the constructor. By the time the constructor is called, all 4 members should be defined.
    const createArgs = {
      ...args,
    };

    if (!args.iTwinId && !args.iTwinName) {
      throw new Error ("An iTwin name or id is required to construct an External iModel");
    } else if (!args.iTwinId && args.iTwinName) {
      const iTwinClient = new ITwinAccessClient();
      const iTwinList: ITwin[] = await iTwinClient.getAll(accessToken, {
        search: {
          searchString: args.iTwinName,
          propertyName: ITwinSearchableProperty.Name,
          exactMatch: true,
        }});

      if (iTwinList.length === 0)
        throw new Error(`iTwin ${args.iTwinName} was not found for the user.`);
      else if (iTwinList.length > 1)
        throw new Error(`Multiple iTwins named ${args.iTwinName} were found for the user.`);

      // note: iTwinName is set in createArgs
      createArgs.iTwinId = iTwinList[0].id;
    }

    if (!args.iModelId && !args.iModelName) {
      throw new Error ("An iModel name or id is required to construct an External iModel");
    } else if (!args.iModelId && args.iModelName) {
      const hubClient = new IModelHubFrontend();
      const iModelId = await hubClient.queryIModelByName({
        iModelName: args.iModelName,
        iTwinId: createArgs.iTwinId!,
        accessToken,
      });
      // note: iModelName is set in createArgs
      createArgs.iModelId = iModelId;
    }

    return new ExternalIModel(createArgs);
  }

  /** Open IModelConnection and get ViewId */
  public async openIModel(): Promise<void> {
    if (this.iTwinId && this.iModelId) {

      Logger.logInfo(SampleAppIModelApp.loggerCategory(this),
        `openIModel (external): iTwinId=${this.iTwinId}&iModelId=${this.iModelId} mode=${SampleAppIModelApp.allowWrite ? "ReadWrite" : "Readonly"}`);

<<<<<<< HEAD
      this.iModelConnection = await CheckpointConnection.openRemote(this.iTwinId, this.iModelId);
      this.viewId = await this.onIModelSelected(this.iModelConnection);
=======
    const iTwinClient = new ITwinAccessClient();
    const iTwinList: ITwin[] = await iTwinClient.getAll(accessToken, {
      search: {
        searchString: iTwinName,
        propertyName: ITwinSearchableProperty.Name,
        exactMatch: true,
      },
    });

    if (iTwinList.length === 0)
      throw new Error(`ITwin ${iTwinName} was not found for the user.`);
    else if (iTwinList.length > 1)
      throw new Error(`Multiple iTwins named ${iTwinName} were found for the user.`);

    const hubClient = new IModelHubFrontend();
    const iModelId = await hubClient.queryIModelByName({
      iModelName,
      iTwinId: iTwinList[0].id,
      accessToken,
    });
    if (undefined === iModelId) {
      throw new Error(`iModel with name "${iModelName}" does not exist in project "${iTwinName}"`);
>>>>>>> ae345ef2
    }
  }

  /** Handle iModel open event */
  private async onIModelSelected(imodel: IModelConnection | undefined): Promise<Id64String | undefined> {
    let viewDefinitionId: Id64String | undefined;

    try {
      // attempt to get a view definition
      viewDefinitionId = imodel ? await this.getFirstViewDefinitionId(imodel) : undefined;
    } catch (e) {
      if (imodel)
        await imodel.close();
    }

    return viewDefinitionId;
  }

  /** Pick the first available spatial view definition in the imodel */
  private async getFirstViewDefinitionId(imodel: IModelConnection): Promise<Id64String> {
    const viewSpecs = await imodel.views.queryProps({});
    const acceptedViewClasses = [
      "BisCore:SpatialViewDefinition",
      "BisCore:DrawingViewDefinition",
    ];
    const acceptedViewSpecs = viewSpecs.filter((spec) => (-1 !== acceptedViewClasses.indexOf(spec.classFullName)));
    if (0 === acceptedViewSpecs.length) {
      throw new Error("No valid view definitions in imodel");
    }

    // Prefer spatial view over drawing.
    const spatialViews = acceptedViewSpecs.filter((v) => {
      return v.classFullName === "BisCore:SpatialViewDefinition";
    });

    if (spatialViews.length > 0)
      return spatialViews[0].id!;

    return acceptedViewSpecs[0].id!;
  }
}
<|MERGE_RESOLUTION|>--- conflicted
+++ resolved
@@ -1,160 +1,131 @@
-/*---------------------------------------------------------------------------------------------
-* Copyright (c) Bentley Systems, Incorporated. All rights reserved.
-* See LICENSE.md in the project root for license terms and full copyright notice.
-*--------------------------------------------------------------------------------------------*/
-
-import { Id64String, Logger } from "@itwin/core-bentley";
-import { ITwin, ITwinAccessClient, ITwinSearchableProperty } from "@bentley/itwin-registry-client";
-import { IModelHubFrontend } from "@bentley/imodelhub-client";
-import { CheckpointConnection, IModelApp, IModelConnection } from "@itwin/core-frontend";
-import { SampleAppIModelApp } from "../";
-
-<<<<<<< HEAD
-export interface BasicIModelInfo {
-=======
-/* eslint-disable deprecation/deprecation */
-export interface IModelInfo {
->>>>>>> ae345ef2
-  id: string;
-  iTwinId: string;
-  name: string;
-}
-export interface IModelInfo extends BasicIModelInfo{
-  createdDate: Date;
-}
-
-/** Opens External iModel */
-export class ExternalIModel {
-  public viewId?: Id64String;
-  public iModelConnection?: IModelConnection;
-  public iModelId: string;
-  public iTwinId: string;
-  public iTwinName?: string;
-  public iModelName?: string;
-
-  private constructor(arg: { iTwinName?: string, iModelName?: string, iModelId?: string, iTwinId?: string }) {
-    this.iTwinId = arg.iTwinId!; // Should never be undefined, ensured by the create method
-    this.iTwinName = arg.iTwinName;
-    this.iModelId = arg.iModelId!; // Should never be undefined, ensured by the create method
-    this.iModelName = arg.iModelName;
-  }
-
-  public static async create(args: { iTwinName?: string, iModelName?: string, iModelId?: string, iTwinId?: string }): Promise<ExternalIModel> {
-    const accessToken = await IModelApp.getAccessToken();
-
-    // Set of vars to be passed to the constructor. By the time the constructor is called, all 4 members should be defined.
-    const createArgs = {
-      ...args,
-    };
-
-    if (!args.iTwinId && !args.iTwinName) {
-      throw new Error ("An iTwin name or id is required to construct an External iModel");
-    } else if (!args.iTwinId && args.iTwinName) {
-      const iTwinClient = new ITwinAccessClient();
-      const iTwinList: ITwin[] = await iTwinClient.getAll(accessToken, {
-        search: {
-          searchString: args.iTwinName,
-          propertyName: ITwinSearchableProperty.Name,
-          exactMatch: true,
-        }});
-
-      if (iTwinList.length === 0)
-        throw new Error(`iTwin ${args.iTwinName} was not found for the user.`);
-      else if (iTwinList.length > 1)
-        throw new Error(`Multiple iTwins named ${args.iTwinName} were found for the user.`);
-
-      // note: iTwinName is set in createArgs
-      createArgs.iTwinId = iTwinList[0].id;
-    }
-
-    if (!args.iModelId && !args.iModelName) {
-      throw new Error ("An iModel name or id is required to construct an External iModel");
-    } else if (!args.iModelId && args.iModelName) {
-      const hubClient = new IModelHubFrontend();
-      const iModelId = await hubClient.queryIModelByName({
-        iModelName: args.iModelName,
-        iTwinId: createArgs.iTwinId!,
-        accessToken,
-      });
-      // note: iModelName is set in createArgs
-      createArgs.iModelId = iModelId;
-    }
-
-    return new ExternalIModel(createArgs);
-  }
-
-  /** Open IModelConnection and get ViewId */
-  public async openIModel(): Promise<void> {
-    if (this.iTwinId && this.iModelId) {
-
-      Logger.logInfo(SampleAppIModelApp.loggerCategory(this),
-        `openIModel (external): iTwinId=${this.iTwinId}&iModelId=${this.iModelId} mode=${SampleAppIModelApp.allowWrite ? "ReadWrite" : "Readonly"}`);
-
-<<<<<<< HEAD
-      this.iModelConnection = await CheckpointConnection.openRemote(this.iTwinId, this.iModelId);
-      this.viewId = await this.onIModelSelected(this.iModelConnection);
-=======
-    const iTwinClient = new ITwinAccessClient();
-    const iTwinList: ITwin[] = await iTwinClient.getAll(accessToken, {
-      search: {
-        searchString: iTwinName,
-        propertyName: ITwinSearchableProperty.Name,
-        exactMatch: true,
-      },
-    });
-
-    if (iTwinList.length === 0)
-      throw new Error(`ITwin ${iTwinName} was not found for the user.`);
-    else if (iTwinList.length > 1)
-      throw new Error(`Multiple iTwins named ${iTwinName} were found for the user.`);
-
-    const hubClient = new IModelHubFrontend();
-    const iModelId = await hubClient.queryIModelByName({
-      iModelName,
-      iTwinId: iTwinList[0].id,
-      accessToken,
-    });
-    if (undefined === iModelId) {
-      throw new Error(`iModel with name "${iModelName}" does not exist in project "${iTwinName}"`);
->>>>>>> ae345ef2
-    }
-  }
-
-  /** Handle iModel open event */
-  private async onIModelSelected(imodel: IModelConnection | undefined): Promise<Id64String | undefined> {
-    let viewDefinitionId: Id64String | undefined;
-
-    try {
-      // attempt to get a view definition
-      viewDefinitionId = imodel ? await this.getFirstViewDefinitionId(imodel) : undefined;
-    } catch (e) {
-      if (imodel)
-        await imodel.close();
-    }
-
-    return viewDefinitionId;
-  }
-
-  /** Pick the first available spatial view definition in the imodel */
-  private async getFirstViewDefinitionId(imodel: IModelConnection): Promise<Id64String> {
-    const viewSpecs = await imodel.views.queryProps({});
-    const acceptedViewClasses = [
-      "BisCore:SpatialViewDefinition",
-      "BisCore:DrawingViewDefinition",
-    ];
-    const acceptedViewSpecs = viewSpecs.filter((spec) => (-1 !== acceptedViewClasses.indexOf(spec.classFullName)));
-    if (0 === acceptedViewSpecs.length) {
-      throw new Error("No valid view definitions in imodel");
-    }
-
-    // Prefer spatial view over drawing.
-    const spatialViews = acceptedViewSpecs.filter((v) => {
-      return v.classFullName === "BisCore:SpatialViewDefinition";
-    });
-
-    if (spatialViews.length > 0)
-      return spatialViews[0].id!;
-
-    return acceptedViewSpecs[0].id!;
-  }
-}
+/*---------------------------------------------------------------------------------------------
+* Copyright (c) Bentley Systems, Incorporated. All rights reserved.
+* See LICENSE.md in the project root for license terms and full copyright notice.
+*--------------------------------------------------------------------------------------------*/
+
+import { Id64String, Logger } from "@itwin/core-bentley";
+import { ITwin, ITwinAccessClient, ITwinSearchableProperty } from "@bentley/itwin-registry-client";
+import { IModelHubFrontend } from "@bentley/imodelhub-client";
+import { CheckpointConnection, IModelApp, IModelConnection } from "@itwin/core-frontend";
+import { SampleAppIModelApp } from "../";
+
+export interface BasicIModelInfo {
+  id: string;
+  iTwinId: string;
+  name: string;
+}
+export interface IModelInfo extends BasicIModelInfo {
+  createdDate: Date;
+}
+
+/** Opens External iModel */
+export class ExternalIModel {
+  public viewId?: Id64String;
+  public iModelConnection?: IModelConnection;
+  public iModelId: string;
+  public iTwinId: string;
+  public iTwinName?: string;
+  public iModelName?: string;
+
+  private constructor(arg: { iTwinName?: string, iModelName?: string, iModelId?: string, iTwinId?: string }) {
+    this.iTwinId = arg.iTwinId!; // Should never be undefined, ensured by the create method
+    this.iTwinName = arg.iTwinName;
+    this.iModelId = arg.iModelId!; // Should never be undefined, ensured by the create method
+    this.iModelName = arg.iModelName;
+  }
+
+  public static async create(args: { iTwinName?: string, iModelName?: string, iModelId?: string, iTwinId?: string }): Promise<ExternalIModel> {
+    const accessToken = await IModelApp.getAccessToken();
+
+    // Set of vars to be passed to the constructor. By the time the constructor is called, all 4 members should be defined.
+    const createArgs = {
+      ...args,
+    };
+
+    if (!args.iTwinId && !args.iTwinName) {
+      throw new Error("An iTwin name or id is required to construct an External iModel");
+    } else if (!args.iTwinId && args.iTwinName) {
+      const iTwinClient = new ITwinAccessClient();
+      const iTwinList: ITwin[] = await iTwinClient.getAll(accessToken, {
+        search: {
+          searchString: args.iTwinName,
+          propertyName: ITwinSearchableProperty.Name,
+          exactMatch: true,
+        },
+      });
+
+      if (iTwinList.length === 0)
+        throw new Error(`iTwin ${args.iTwinName} was not found for the user.`);
+      else if (iTwinList.length > 1)
+        throw new Error(`Multiple iTwins named ${args.iTwinName} were found for the user.`);
+
+      // note: iTwinName is set in createArgs
+      createArgs.iTwinId = iTwinList[0].id;
+    }
+
+    if (!args.iModelId && !args.iModelName) {
+      throw new Error("An iModel name or id is required to construct an External iModel");
+    } else if (!args.iModelId && args.iModelName) {
+      const hubClient = new IModelHubFrontend();
+      const iModelId = await hubClient.queryIModelByName({
+        iModelName: args.iModelName,
+        iTwinId: createArgs.iTwinId!,
+        accessToken,
+      });
+      // note: iModelName is set in createArgs
+      createArgs.iModelId = iModelId;
+    }
+
+    return new ExternalIModel(createArgs);
+  }
+
+  /** Open IModelConnection and get ViewId */
+  public async openIModel(): Promise<void> {
+    if (this.iTwinId && this.iModelId) {
+
+      Logger.logInfo(SampleAppIModelApp.loggerCategory(this),
+        `openIModel (external): iTwinId=${this.iTwinId}&iModelId=${this.iModelId} mode=${SampleAppIModelApp.allowWrite ? "ReadWrite" : "Readonly"}`);
+
+      this.iModelConnection = await CheckpointConnection.openRemote(this.iTwinId, this.iModelId);
+      this.viewId = await this.onIModelSelected(this.iModelConnection);
+    }
+  }
+
+  /** Handle iModel open event */
+  private async onIModelSelected(imodel: IModelConnection | undefined): Promise<Id64String | undefined> {
+    let viewDefinitionId: Id64String | undefined;
+
+    try {
+      // attempt to get a view definition
+      viewDefinitionId = imodel ? await this.getFirstViewDefinitionId(imodel) : undefined;
+    } catch (e) {
+      if (imodel)
+        await imodel.close();
+    }
+
+    return viewDefinitionId;
+  }
+
+  /** Pick the first available spatial view definition in the imodel */
+  private async getFirstViewDefinitionId(imodel: IModelConnection): Promise<Id64String> {
+    const viewSpecs = await imodel.views.queryProps({});
+    const acceptedViewClasses = [
+      "BisCore:SpatialViewDefinition",
+      "BisCore:DrawingViewDefinition",
+    ];
+    const acceptedViewSpecs = viewSpecs.filter((spec) => (-1 !== acceptedViewClasses.indexOf(spec.classFullName)));
+    if (0 === acceptedViewSpecs.length) {
+      throw new Error("No valid view definitions in imodel");
+    }
+
+    // Prefer spatial view over drawing.
+    const spatialViews = acceptedViewSpecs.filter((v) => {
+      return v.classFullName === "BisCore:SpatialViewDefinition";
+    });
+
+    if (spatialViews.length > 0)
+      return spatialViews[0].id!;
+
+    return acceptedViewSpecs[0].id!;
+  }
+}