--- conflicted
+++ resolved
@@ -1,128 +1,114 @@
-/*---------------------------------------------------------------------------------------------
-* Copyright (c) Bentley Systems, Incorporated. All rights reserved.
-* See LICENSE.md in the project root for license terms and full copyright notice.
-*--------------------------------------------------------------------------------------------*/
-
-import { Id64String, Logger } from "@bentley/bentleyjs-core";
-import { ITwin, ITwinAccessClient, ITwinSearchableProperty } from "@bentley/context-registry-client";
-<<<<<<< HEAD
-import { IModelHubFrontend } from "@bentley/imodelhub-client";
-import { AuthorizedFrontendRequestContext, CheckpointConnection, IModelConnection } from "@bentley/imodeljs-frontend";
-import { SampleAppIModelApp } from "../";
-=======
-import { IModelQuery } from "@bentley/imodelhub-client";
-import { CheckpointConnection, IModelApp, IModelConnection, IModelHubFrontend } from "@bentley/imodeljs-frontend";
-import { SampleAppIModelApp } from "..";
->>>>>>> 056601e8
-
-/* eslint-disable deprecation/deprecation */
-
-export interface IModelInfo {
-  id: string;
-  iTwinId: string;
-  name: string;
-  createdDate: Date;
-}
-
-/** Opens External IModel */
-export class ExternalIModel {
-  public viewId: Id64String | undefined;
-  public iModelConnection: IModelConnection | undefined;
-
-  constructor(public projectName: string, public imodelName: string) {
-  }
-
-  /** Open IModelConnection and get ViewId */
-  public async openIModel(): Promise<void> {
-    const info = await this.getIModelInfo();
-
-    if (info.projectId && info.imodelId) {
-      // open the imodel
-      Logger.logInfo(SampleAppIModelApp.loggerCategory(this),
-        `openIModel (external): projectId=${info.projectId}&iModelId=${info.imodelId} mode=${SampleAppIModelApp.allowWrite ? "ReadWrite" : "Readonly"}`);
-
-      this.iModelConnection = await CheckpointConnection.openRemote(info.projectId, info.imodelId);
-      this.viewId = await this.onIModelSelected(this.iModelConnection);
-    }
-  }
-
-  /** Finds project and imodel ids using their names */
-  private async getIModelInfo(): Promise<{ projectId: string, imodelId: string }> {
-    const projectName = this.projectName;
-    const iModelName = this.imodelName;
-
-    const accessToken = (await IModelApp.authorizationClient?.getAccessToken())!;
-
-    const connectClient = new ITwinAccessClient();
-    const iTwinList: ITwin[] = await connectClient.getAll(accessToken, {
-      search: {
-        searchString: projectName,
-        propertyName: ITwinSearchableProperty.Name,
-        exactMatch: true,
-      },
-    });
-
-    if (iTwinList.length === 0)
-      throw new Error(`ITwin ${projectName} was not found for the user.`);
-    else if (iTwinList.length > 1)
-      throw new Error(`Multiple iTwins named ${projectName} were found for the user.`);
-
-<<<<<<< HEAD
-    const hubClient = new IModelHubFrontend();
-    const iModelId = await hubClient.queryIModelByName({
-      iModelName,
-      iTwinId: iTwinList[0].id,
-      requestContext,
-    });
-    if (undefined === iModelId) {
-      throw new Error(`iModel with name "${iModelName}" does not exist in project "${projectName}"`);
-=======
-    const imodelQuery = new IModelQuery();
-    imodelQuery.byName(imodelName);
-    const imodels = await IModelHubFrontend.iModelClient.iModels.get(accessToken, iTwinList[0].id, imodelQuery);
-    if (imodels.length === 0) {
-      throw new Error(`iModel with name "${imodelName}" does not exist in project "${projectName}"`);
->>>>>>> 056601e8
-    }
-    return { projectId: iTwinList[0].id, imodelId: iModelId };
-  }
-
-  /** Handle iModel open event */
-  private async onIModelSelected(imodel: IModelConnection | undefined): Promise<Id64String | undefined> {
-
-    let viewDefinitionId: Id64String | undefined;
-
-    try {
-      // attempt to get a view definition
-      viewDefinitionId = imodel ? await this.getFirstViewDefinitionId(imodel) : undefined;
-    } catch (e) {
-      if (imodel)
-        await imodel.close();
-    }
-
-    return viewDefinitionId;
-  }
-
-  /** Pick the first available spatial view definition in the imodel */
-  private async getFirstViewDefinitionId(imodel: IModelConnection): Promise<Id64String> {
-    const viewSpecs = await imodel.views.queryProps({});
-    const acceptedViewClasses = [
-      "BisCore:SpatialViewDefinition",
-      "BisCore:DrawingViewDefinition",
-    ];
-    const acceptedViewSpecs = viewSpecs.filter((spec) => (-1 !== acceptedViewClasses.indexOf(spec.classFullName)));
-    if (0 === acceptedViewSpecs.length) {
-      throw new Error("No valid view definitions in imodel");
-    }
-
-    // Prefer spatial view over drawing.
-    const spatialViews = acceptedViewSpecs.filter((v) => {
-      return v.classFullName === "BisCore:SpatialViewDefinition";
-    });
-
-    if (spatialViews.length > 0)
-      return spatialViews[0].id!;
-
-    return acceptedViewSpecs[0].id!;
-  }
-}
+/*---------------------------------------------------------------------------------------------
+* Copyright (c) Bentley Systems, Incorporated. All rights reserved.
+* See LICENSE.md in the project root for license terms and full copyright notice.
+*--------------------------------------------------------------------------------------------*/
+
+import { Id64String, Logger } from "@bentley/bentleyjs-core";
+import { ITwin, ITwinAccessClient, ITwinSearchableProperty } from "@bentley/context-registry-client";
+import { IModelHubFrontend } from "@bentley/imodelhub-client";
+import { CheckpointConnection, IModelApp, IModelConnection } from "@bentley/imodeljs-frontend";
+import { SampleAppIModelApp } from "../";
+
+/* eslint-disable deprecation/deprecation */
+
+export interface IModelInfo {
+  id: string;
+  iTwinId: string;
+  name: string;
+  createdDate: Date;
+}
+
+/** Opens External IModel */
+export class ExternalIModel {
+  public viewId: Id64String | undefined;
+  public iModelConnection: IModelConnection | undefined;
+
+  constructor(public projectName: string, public imodelName: string) {
+  }
+
+  /** Open IModelConnection and get ViewId */
+  public async openIModel(): Promise<void> {
+    const info = await this.getIModelInfo();
+
+    if (info.projectId && info.imodelId) {
+      // open the imodel
+      Logger.logInfo(SampleAppIModelApp.loggerCategory(this),
+        `openIModel (external): projectId=${info.projectId}&iModelId=${info.imodelId} mode=${SampleAppIModelApp.allowWrite ? "ReadWrite" : "Readonly"}`);
+
+      this.iModelConnection = await CheckpointConnection.openRemote(info.projectId, info.imodelId);
+      this.viewId = await this.onIModelSelected(this.iModelConnection);
+    }
+  }
+
+  /** Finds project and imodel ids using their names */
+  private async getIModelInfo(): Promise<{ projectId: string, imodelId: string }> {
+    const projectName = this.projectName;
+    const iModelName = this.imodelName;
+
+    const accessToken = (await IModelApp.authorizationClient?.getAccessToken())!;
+
+    const connectClient = new ITwinAccessClient();
+    const iTwinList: ITwin[] = await connectClient.getAll(accessToken, {
+      search: {
+        searchString: projectName,
+        propertyName: ITwinSearchableProperty.Name,
+        exactMatch: true,
+      },
+    });
+
+    if (iTwinList.length === 0)
+      throw new Error(`ITwin ${projectName} was not found for the user.`);
+    else if (iTwinList.length > 1)
+      throw new Error(`Multiple iTwins named ${projectName} were found for the user.`);
+
+    const hubClient = new IModelHubFrontend();
+    const iModelId = await hubClient.queryIModelByName({
+      iModelName,
+      iTwinId: iTwinList[0].id,
+      user: accessToken,
+    });
+    if (undefined === iModelId) {
+      throw new Error(`iModel with name "${iModelName}" does not exist in project "${projectName}"`);
+    }
+    return { projectId: iTwinList[0].id, imodelId: iModelId };
+  }
+
+  /** Handle iModel open event */
+  private async onIModelSelected(imodel: IModelConnection | undefined): Promise<Id64String | undefined> {
+
+    let viewDefinitionId: Id64String | undefined;
+
+    try {
+      // attempt to get a view definition
+      viewDefinitionId = imodel ? await this.getFirstViewDefinitionId(imodel) : undefined;
+    } catch (e) {
+      if (imodel)
+        await imodel.close();
+    }
+
+    return viewDefinitionId;
+  }
+
+  /** Pick the first available spatial view definition in the imodel */
+  private async getFirstViewDefinitionId(imodel: IModelConnection): Promise<Id64String> {
+    const viewSpecs = await imodel.views.queryProps({});
+    const acceptedViewClasses = [
+      "BisCore:SpatialViewDefinition",
+      "BisCore:DrawingViewDefinition",
+    ];
+    const acceptedViewSpecs = viewSpecs.filter((spec) => (-1 !== acceptedViewClasses.indexOf(spec.classFullName)));
+    if (0 === acceptedViewSpecs.length) {
+      throw new Error("No valid view definitions in imodel");
+    }
+
+    // Prefer spatial view over drawing.
+    const spatialViews = acceptedViewSpecs.filter((v) => {
+      return v.classFullName === "BisCore:SpatialViewDefinition";
+    });
+
+    if (spatialViews.length > 0)
+      return spatialViews[0].id!;
+
+    return acceptedViewSpecs[0].id!;
+  }
+}