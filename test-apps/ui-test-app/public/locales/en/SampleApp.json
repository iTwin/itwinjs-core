<<<<<<< HEAD
{
  "errors": {
    "UnableToParseLength": "Unable to parse into a length value",
    "UnableToParseAngle": "Unable to parse into an angle value"
  },
  "Header": {
    "welcome": "Welcome to UI Test App"
  },
  "IModelListHeader": {
    "projects": "Projects"
  },
  "IModelList": {
    "noIModels": "There are no IModels in Project {{projectName}}"
  },
  "ContentLayoutDef": {
    "OneView": "Single View",
    "TwoAlongside": "Side by Side",
    "TwoStacked": "Stacked",
    "ThreeRightStacked": "Three Right Stacked",
    "ThreeLeftStacked": "Three Left Stacked",
    "FourQuadrants": "Four Quadrants",
    "TwoHalvesHorizontal": "Two Halves Horizontal",
    "TwoHalvesVertical": "Two Halves Vertical",
    "SingleContent": "Single Content"
  },
  "Test": {
    "my-label": "My Label",
    "loading": "Loading..."
  },
  "settingsStage": {
    "accuDrawNotificationsTitle": "Display AccuDraw Notifications",
    "accuDrawNotificationsDescription": "Display toast notifications when AccuDraw status changes",
    "dark": "Dark",
    "light": "Light"
  },
  "QuantityFormatModalFrontstage": {
    "QuantityFormatStage": "Quantity Format Overrides"
  },
  "backstage": {
    "command": "Command",
    "testFrontstage1": "Panels Showcase",
    "testFrontstage2": "Tree & PropertyGrid Content",
    "testFrontstage3": "Table Content",
    "testFrontstage4": "Test Messages & Dialogs",
    "testFrontstageUi20": "Ui-20 Stage",
    "testFrontstage5": "Test 5 Frontstage",
    "viewIModel": "View iModel",
    "editIModel": "Edit iModel",
    "quantityFormat": "Quantity Formats",
    "iModelStage": "Review iModel",
    "editStage": "Edit and Modify iModel",
    "task1": "Test 1 Frontstage via Task",
    "task2": "View iModel via Task",
    "exit": "Exit",
    "imodelopen": "IModel Open",
    "imodelindex": "IModel Index",
    "fileSelect": "Open Local File",
    "custom": "Custom",
    "componentExamples": "Component Examples"
  },
  "zone6": {
    "month": "Month",
    "number": "Number",
    "password": "Password",
    "radio": "Radio",
    "range": "Range",
    "reset": "Reset",
    "resetNow": "Reset Now",
    "search": "Search",
    "submit": "Submit",
    "submitNow": "Submit Now",
    "Tel": "Telephone",
    "Text": "Text"
  },
  "zone7": {
    "button": "Button",
    "checkbox": "Checkbox",
    "color": "Color",
    "date": "Date",
    "datetimeLocal": "Datetime-Local",
    "email": "Email",
    "file": "File"
  },
  "tool1": {
    "date": "Date",
    "month": "Month",
    "number": "Number",
    "password": "Password",
    "radio": "Radio",
    "range": "Range",
    "color": "Color"
  },
  "tool2": {
    "month": "Month2",
    "number": "Number2"
  },
  "toolAssist": {
    "startPoint": "Start Point",
    "title": "Tool Assistance"
  },
  "buttons": {
    "toolGroup": "Tool Group",
    "anotherGroup": "Another Group",
    "tool1": "Tool 1",
    "tool2": "Tool 2",
    "tool3": "Tool 3",
    "tool4": "Tool 4",
    "item1": "Item 1",
    "item2": "Item 2",
    "item3": "Item 3",
    "item4": "Item 4",
    "item5": "Item 5",
    "item6": "Item 6",
    "item7": "Item 7",
    "item8": "Item 8",
    "modalFrontstage": "Modal Frontstage",
    "successMessageBox": "Success",
    "informationMessageBox": "Information",
    "questionMessageBox": "Question",
    "warningMessageBox": "Warning",
    "errorMessageBox": "Error",
    "alertMessageBox": "Alert",
    "noIconMessageBox": "No Icon Message",
    "openMessageBox": "Open Message Box",
    "openSeveralMessages": "Open Several Messages",
    "setLengthFormatMetric": "Set Format Metric",
    "setLengthFormatImperial": "Set Format Imperial",
    "toggleLengthFormatOverride": "Toggle Length Overrides",
    "toggleItemDisplay": "Toggle Hide/Show Test",
    "openRadial": "Open Radial Menu",
    "openCalculator": "Open Calculator",
    "outputMessage": "Call outputMessage",
    "openCloseProperties": "Open/Close Property Grid",
    "openPropertyGrid": "Open Property Grid",
    "closePropertyGrid": "Close Property Grid",
    "showShortcutsMenu": "Show Shortcuts Menu",
    "shortcutsSubMenu": "Shortcuts Submenu Sample",
    "openNestedFrontstage1": "Open Nested Frontstage 1",
    "openNestedFrontstage2": "Open Nested Frontstage 2",
    "switchLayout": "Switch layouts",
    "showhideZones": "Toggle Zone Visibility",
    "activityMessage": "Activity Message",
    "pointerMessage": "Pointer Message",
    "messageDemos": "Message Demos",
    "dialogDemos": "Dialog Demos",
    "viewportDialog": "Viewport Dialog",
    "spinnerTestDialog": "Spinner Test",
    "openNestedAnimationStage": "Open Stage to Play Animations",
    "reduceWidgetOpacity": "Reduce Widget Opacity",
    "defaultWidgetOpacity": "Default Widget Opacity",
    "saveContentLayout": "Save Content Layout",
    "restoreContentLayout": "Restore Content Layout",
    "startCursorPopup": "Start Cursor Popup",
    "addCursorPopups": "Add Cursor Popups",
    "moreCursorPopups": "More Cursor Popups",
    "stopCursorPopup": "Stop Cursor Popup",
    "cmdKeyinDialog": "Command Key-in",
    "opencmdKeyinDialog": "Open command key-in dialog",
    "accuDrawSubMenu": "AccuDraw Tests",
    "accuDrawLocks": "AccuDraw Locks",
    "accuDrawRotate": "AccuDraw Rotate",
    "addMenuButton": "Add Menu Button",
    "hideMenuButton": "Hide Menu Button",
    "showCalculator": "Show Calculator",
    "showAngleEditor": "Show Angle Editor",
    "showLengthEditor": "Show Length Editor",
    "showHeightEditor": "Show Height Editor",
    "showInputEditor": "Show Input Editor",
    "showContextMenu": "Show Context Menu",
    "showToolbar": "Show Toolbar",
    "showHTMLElement": "Show HTML Element",
    "clearMessages": "Clear Messages",
    "toggleTimelinePlay": "Toggle Timeline Pause/Play",
    "sampleModelessDialog": "Sample Modeless Dialog",
    "sampleModalDialog": "Sample Modal Dialog",
    "misc": "Miscellaneous",
    "accuDrawDialogVertical": "AccuDraw Dialog - Vertical",
    "accuDrawDialogHorizontal": "AccuDraw Dialog - Horizontal",
    "bumpToolSettingToggle": "Bump Tool Setting Toggle",
    "sketch": "Sketch New Geometry"
  },
  "tools": {
    "ToolWithSettings": {
      "keyin": "Tool With Settings",
      "description": "Demo Tool with Settings",
      "flyover": "Tool with Settings",
      "Prompts": {
        "GetPoint": "Enter point/Reset to Exit",
        "Options": "Options",
        "Lock": "Lock",
        "City": "City",
        "Color": "Color",
        "Source": "Source",
        "Weight": "Weight",
        "State": "State",
        "Station": "Station",
        "Coordinate": "Coordinate",
        "Length": "Length",
        "Angle": "Angle",
        "ImageCheckBox": "Image Check Box",
        "Number": "Number"
      },
      "Options": {
        "Red": "Red",
        "White": "White",
        "Blue": "Blue",
        "Yellow": "Yellow",
        "Purple": "Purple",
        "Pink": "Pink",
        "Green": "Green"
      }
    },
    "ToolWithDynamicSettings": {
      "keyin": "Tool With Dynamic Settings",
      "description": "Demo Tool With Dynamic Settings",
      "flyover": "Tool with Dynamic Settings",
      "Prompts": {
        "GetPoint": "Enter point/Reset to Exit",
        "State": "State",
        "City": "City"
      },
      "State": {
        "None": "Undefined",
        "Alabama": "Alabama",
        "California": "California",
        "Pennsylvania": "Pennsylvania",
        "NewYork": "New York"
      }
    },
    "Tool1": {
      "keyin": "Test Tool1",
      "description": "Test1 tool",
      "flyover": "Tool1",
      "Prompts": {
        "GetPoint": "Enter point/Reset to Exit"
      }
    },
    "Tool2": {
      "keyin": "Test Tool2",
      "description": "Test2 tool",
      "flyover": "Tool2",
      "Prompts": {
        "GetPoint": "Enter point/Reset to Exit"
      }
    },
    "Measure": {
      "Points": {
        "keyin": "Measure Points",
        "description": "Measure distance between points",
        "flyover": "Measure ByPoints",
        "Prompts": {
          "FirstPoint": "Enter first point",
          "NextPoint": "Select next point / Reset"
        }
      }
    },
    "AppSelect": {
      "keyin": "App Select Element",
      "description": "Element Selection",
      "flyover": "Select"
    },
    "TestUiProvider": {
      "keyin": "TestUiProvider Toggle",
      "description": "Toggle test UiProvider",
      "flyover": "Toggle test UiProvider"
    },
    "TestLayoutManager": {
      "RestoreLayout": {
        "keyin": "layout restore",
        "description": "Restore layout"
      }
    },
    "OpenPropertyGrid": {
      "keyin": "Test OpenPropertyGrid",
      "description": "Open Property Grid",
      "flyover": "Open Property Grid"
    },
    "select": "Select",
    "fitView": "Fit View",
    "windowArea": "Window Area",
    "rotate": "Rotate",
    "zoom": "Zoom",
    "pan": "Pan",
    "walk": "Walk",
    "fly": "Fly",
    "toggleCamera": "Toggle Camera",
    "AnalysisAnimation": {
      "keyin": "Analysis Animation",
      "description": "Animate analysis solutions",
      "flyover": "Analysis Animation",
      "Prompts": {
        "SelectView": "Select View and press Play button"
      },
      "ToolSettings": {
        "duration": "Duration:",
        "seconds": "sec",
        "loop": "Loop",
        "play": "Play",
        "pause": "Pause",
        "stop": "Stop"
      }
    },
    "EditingSession": {
      "keyin": "test edit"
    },
    "SaveContentLayoutTool": {
      "flyover": "Save Content Layout"
    },
    "RestoreSavedContentLayoutTool": {
      "flyover": "Restore Content Layout"
    },
    "RemoveSavedContentLayoutTool": {
      "flyover": "Remove Saved Content Layout"
    },
    "PlaceBlock": {
      "keyin": "test place block",
      "description": "Place Block",
      "flyover": "Place Block",
      "prompts": {
        "firstPoint": "First point",
        "nextPoint": "Next point (Ctrl for polygon)",
        "additionalPoint": "Additional point"
      },
      "ToolSettings": {
        "heigh": "Height"
      }
    }
  },
  "widgets": {
    "NavigationTree": "Navigation Tree",
    "VisibilityTree": "Visibility Tree",
    "BreadcrumbDemo": "Breadcrumb Demo",
    "ModelSelector": "Model Selector",
    "StatusBar": "Status Bar",
    "VerticalPropertyGrid": "Vertical PropertyGrid",
    "HorizontalPropertyGrid": "Horizontal PropertyGrid",
    "UnifiedSelectPropertyGrid": "Unified Selection PropertyGrid",
    "UnifiedSelectionTable": "Unified Selection Table",
    "TableDemo": "Table Demo",
    "TreeDemo": "Tree Demo",
    "FeedbackDemo": "Feedback Demo",
    "ActiveSettings": "Active Settings",
    "ModelCreation": "Create Models"
  },
  "localFileStage": {
    "localFile": "Local File",
    "selectFile": "Select Local File"
  },
  "statusFields": {
    "displayStyle": {
      "tooltip": "Display Style",
      "label": "Display"
    },
    "pullMergePushFailed": "Pull or push failed.",
    "pullMergeFailed": "Failed to pull changes from server",
    "pushButtonTitle": "Push",
    "pushButtonDisabledTitle": "No local changes to push",
    "pullButtonTitle": "Pull",
    "pullButtonDisabledTitle": "No server changes to pull",
    "sampleField": "Sample StatusBar Field",
    "sampleButton": "Sample Button",
    "unnamedDisplayStyle": "unnamed"
  },
  "properties": {
    "context-menu": {
      "add-favorite": {
        "label": "Add to Favorite",
        "description": "Add this property to Favorite category"
      },
      "remove-favorite": {
        "label": "Remove from Favorite",
        "description": "Remove this property from Favorite category"
      }
    }
  },
  "table": {
    "context-menu": {
      "sample-item": {
        "label": "Sample menu item",
        "description": "A sample of a context menu item"
      }
    }
  },
  "componentExamplesStage": {
    "examples": "Component Examples",
    "light": "Light",
    "dark": "Dark",
    "themeTitle": "Theme",
    "themeDescription": "Toggle the theme between light and dark"
  },
  "property-grid": {
    "too-many-elements-selected": "Too many elements selected"
  },
  "BearingQuantityType": {
    "label": "Bearing",
    "description": "Bearing",
    "bearingGap": {
      "label": "Add Direction Gap"
    },
    "bearingAngleDirection": {
      "label": "Angle Direction",
      "clockwise": "Clockwise",
      "counter-clockwise": "Counter-Clockwise"
    }
  }
}
=======
{
  "errors": {
    "UnableToParseLength": "Unable to parse into a length value",
    "UnableToParseAngle": "Unable to parse into an angle value"
  },
  "Header": {
    "welcome": "Welcome to UI Test App"
  },
  "IModelListHeader": {
    "projects": "Projects"
  },
  "IModelList": {
    "noIModels": "There are no IModels in Project {{projectName}}"
  },
  "ContentLayoutDef": {
    "OneView": "Single View",
    "TwoAlongside": "Side by Side",
    "TwoStacked": "Stacked",
    "ThreeRightStacked": "Three Right Stacked",
    "ThreeLeftStacked": "Three Left Stacked",
    "FourQuadrants": "Four Quadrants",
    "TwoHalvesHorizontal": "Two Halves Horizontal",
    "TwoHalvesVertical": "Two Halves Vertical",
    "SingleContent": "Single Content"
  },
  "Test": {
    "my-label": "My Label",
    "loading": "Loading..."
  },
  "settingsStage": {
    "accuDrawNotificationsTitle": "Display AccuDraw Notifications",
    "accuDrawNotificationsDescription": "Display toast notifications when AccuDraw status changes",
    "dark": "Dark",
    "light": "Light"
  },
  "QuantityFormatModalFrontstage": {
    "QuantityFormatStage": "Quantity Format Overrides"
  },
  "backstage": {
    "command": "Command",
    "testFrontstage1": "Panels Showcase",
    "testFrontstage2": "Tree & PropertyGrid Content",
    "testFrontstage3": "Table Content",
    "testFrontstage4": "Test Messages & Dialogs",
    "testFrontstageUi20": "Ui-20 Stage",
    "testFrontstage5": "Test 5 Frontstage",
    "viewIModel": "View iModel",
    "editIModel": "Edit iModel",
    "quantityFormat": "Quantity Formats",
    "iModelStage": "Review iModel",
    "editStage": "Edit and Modify iModel",
    "task1": "Test 1 Frontstage via Task",
    "task2": "View iModel via Task",
    "exit": "Exit",
    "imodelopen": "IModel Open",
    "imodelindex": "IModel Index",
    "fileSelect": "Open Local File",
    "custom": "Custom",
    "componentExamples": "Component Examples"
  },
  "zone6": {
    "month": "Month",
    "number": "Number",
    "password": "Password",
    "radio": "Radio",
    "range": "Range",
    "reset": "Reset",
    "resetNow": "Reset Now",
    "search": "Search",
    "submit": "Submit",
    "submitNow": "Submit Now",
    "Tel": "Telephone",
    "Text": "Text"
  },
  "zone7": {
    "button": "Button",
    "checkbox": "Checkbox",
    "color": "Color",
    "date": "Date",
    "datetimeLocal": "Datetime-Local",
    "email": "Email",
    "file": "File"
  },
  "tool1": {
    "date": "Date",
    "month": "Month",
    "number": "Number",
    "password": "Password",
    "radio": "Radio",
    "range": "Range",
    "color": "Color"
  },
  "tool2": {
    "month": "Month2",
    "number": "Number2"
  },
  "toolAssist": {
    "startPoint": "Start Point",
    "title": "Tool Assistance"
  },
  "buttons": {
    "toolGroup": "Tool Group",
    "anotherGroup": "Another Group",
    "tool1": "Tool 1",
    "tool2": "Tool 2",
    "tool3": "Tool 3",
    "tool4": "Tool 4",
    "item1": "Item 1",
    "item2": "Item 2",
    "item3": "Item 3",
    "item4": "Item 4",
    "item5": "Item 5",
    "item6": "Item 6",
    "item7": "Item 7",
    "item8": "Item 8",
    "modalFrontstage": "Modal Frontstage",
    "successMessageBox": "Success",
    "informationMessageBox": "Information",
    "questionMessageBox": "Question",
    "warningMessageBox": "Warning",
    "errorMessageBox": "Error",
    "alertMessageBox": "Alert",
    "noIconMessageBox": "No Icon Message",
    "openMessageBox": "Open Message Box",
    "openSeveralMessages": "Open Several Messages",
    "setLengthFormatMetric": "Set Format Metric",
    "setLengthFormatImperial": "Set Format Imperial",
    "toggleLengthFormatOverride": "Toggle Length Overrides",
    "toggleItemDisplay": "Toggle Hide/Show Test",
    "openRadial": "Open Radial Menu",
    "openCalculator": "Open Calculator",
    "outputMessage": "Call outputMessage",
    "openCloseProperties": "Open/Close Property Grid",
    "openPropertyGrid": "Open Property Grid",
    "closePropertyGrid": "Close Property Grid",
    "showShortcutsMenu": "Show Shortcuts Menu",
    "shortcutsSubMenu": "Shortcuts Submenu Sample",
    "openNestedFrontstage1": "Open Nested Frontstage 1",
    "openNestedFrontstage2": "Open Nested Frontstage 2",
    "switchLayout": "Switch layouts",
    "showhideZones": "Toggle Zone Visibility",
    "activityMessage": "Activity Message",
    "pointerMessage": "Pointer Message",
    "messageDemos": "Message Demos",
    "dialogDemos": "Dialog Demos",
    "viewportDialog": "Viewport Dialog",
    "spinnerTestDialog": "Spinner Test",
    "openNestedAnimationStage": "Open Stage to Play Animations",
    "reduceWidgetOpacity": "Reduce Widget Opacity",
    "defaultWidgetOpacity": "Default Widget Opacity",
    "saveContentLayout": "Save Content Layout",
    "restoreContentLayout": "Restore Content Layout",
    "startCursorPopup": "Start Cursor Popup",
    "addCursorPopups": "Add Cursor Popups",
    "moreCursorPopups": "More Cursor Popups",
    "stopCursorPopup": "Stop Cursor Popup",
    "cmdKeyinDialog": "Command Key-in",
    "opencmdKeyinDialog": "Open command key-in dialog",
    "accuDrawSubMenu": "AccuDraw Tests",
    "accuDrawLocks": "AccuDraw Locks",
    "accuDrawRotate": "AccuDraw Rotate",
    "addMenuButton": "Add Menu Button",
    "hideMenuButton": "Hide Menu Button",
    "showCalculator": "Show Calculator",
    "showAngleEditor": "Show Angle Editor",
    "showLengthEditor": "Show Length Editor",
    "showHeightEditor": "Show Height Editor",
    "showInputEditor": "Show Input Editor",
    "showContextMenu": "Show Context Menu",
    "showToolbar": "Show Toolbar",
    "showHTMLElement": "Show HTML Element",
    "clearMessages": "Clear Messages",
    "toggleTimelinePlay": "Toggle Timeline Pause/Play",
    "sampleModelessDialog": "Sample Modeless Dialog",
    "sampleModalDialog": "Sample Modal Dialog",
    "misc": "Miscellaneous",
    "accuDrawDialogVertical": "AccuDraw Dialog - Vertical",
    "accuDrawDialogHorizontal": "AccuDraw Dialog - Horizontal",
    "bumpToolSettingToggle": "Bump Tool Setting Toggle",
    "sketch": "Sketch New Geometry"
  },
  "tools": {
    "ToolWithSettings": {
      "keyin": "Tool With Settings",
      "description": "Demo Tool with Settings",
      "flyover": "Tool with Settings",
      "Prompts": {
        "GetPoint": "Enter point/Reset to Exit",
        "Options": "Options",
        "Lock": "Lock",
        "City": "City",
        "Color": "Color",
        "Source": "Source",
        "Weight": "Weight",
        "State": "State",
        "Station": "Station",
        "Coordinate": "Coordinate",
        "Length": "Length",
        "Angle": "Angle",
        "ImageCheckBox": "Image Check Box",
        "Number": "Number"
      },
      "Options": {
        "Red": "Red",
        "White": "White",
        "Blue": "Blue",
        "Yellow": "Yellow",
        "Purple": "Purple",
        "Pink": "Pink",
        "Green": "Green"
      }
    },
    "ToolWithDynamicSettings": {
      "keyin": "Tool With Dynamic Settings",
      "description": "Demo Tool With Dynamic Settings",
      "flyover": "Tool with Dynamic Settings",
      "Prompts": {
        "GetPoint": "Enter point/Reset to Exit",
        "State": "State",
        "City": "City"
      },
      "State": {
        "None": "Undefined",
        "Alabama": "Alabama",
        "California": "California",
        "Pennsylvania": "Pennsylvania",
        "NewYork": "New York"
      }
    },
    "Tool1": {
      "keyin": "Test Tool1",
      "description": "Test1 tool",
      "flyover": "Tool1",
      "Prompts": {
        "GetPoint": "Enter point/Reset to Exit"
      }
    },
    "Tool2": {
      "keyin": "Test Tool2",
      "description": "Test2 tool",
      "flyover": "Tool2",
      "Prompts": {
        "GetPoint": "Enter point/Reset to Exit"
      }
    },
    "Measure": {
      "Points": {
        "keyin": "Measure Points",
        "description": "Measure distance between points",
        "flyover": "Measure ByPoints",
        "Prompts": {
          "FirstPoint": "Enter first point",
          "NextPoint": "Select next point / Reset"
        }
      }
    },
    "AppSelect": {
      "keyin": "App Select Element",
      "description": "Element Selection",
      "flyover": "Select"
    },
    "TestUiProvider": {
      "keyin": "TestUiProvider Toggle",
      "description": "Toggle test UiProvider",
      "flyover": "Toggle test UiProvider"
    },
    "TestLayoutManager": {
      "RestoreLayout": {
        "keyin": "layout restore",
        "description": "Restore layout"
      }
    },
    "OpenPropertyGrid": {
      "keyin": "Test OpenPropertyGrid",
      "description": "Open Property Grid",
      "flyover": "Open Property Grid"
    },
    "select": "Select",
    "fitView": "Fit View",
    "windowArea": "Window Area",
    "rotate": "Rotate",
    "zoom": "Zoom",
    "pan": "Pan",
    "walk": "Walk",
    "fly": "Fly",
    "toggleCamera": "Toggle Camera",
    "AnalysisAnimation": {
      "keyin": "Analysis Animation",
      "description": "Animate analysis solutions",
      "flyover": "Analysis Animation",
      "Prompts": {
        "SelectView": "Select View and press Play button"
      },
      "ToolSettings": {
        "duration": "Duration:",
        "seconds": "sec",
        "loop": "Loop",
        "play": "Play",
        "pause": "Pause",
        "stop": "Stop"
      }
    },
    "EditingSession": {
      "keyin": "test edit"
    },
    "SaveContentLayoutTool": {
      "flyover": "Save Content Layout"
    },
    "RestoreSavedContentLayoutTool": {
      "flyover": "Restore Content Layout"
    },
    "RemoveSavedContentLayoutTool": {
      "flyover": "Remove Saved Content Layout"
    },
    "PlaceBlock": {
      "keyin": "test place block",
      "description": "Place Block",
      "flyover": "Place Block",
      "prompts": {
        "firstPoint": "First point",
        "nextPoint": "Next point (Ctrl for polygon)",
        "additionalPoint": "Additional point"
      },
      "ToolSettings": {
        "heigh": "Height"
      }
    }
  },
  "widgets": {
    "NavigationTree": "Navigation Tree",
    "VisibilityTree": "Visibility Tree",
    "BreadcrumbDemo": "Breadcrumb Demo",
    "ModelSelector": "Model Selector",
    "StatusBar": "Status Bar",
    "VerticalPropertyGrid": "Vertical PropertyGrid",
    "HorizontalPropertyGrid": "Horizontal PropertyGrid",
    "UnifiedSelectPropertyGrid": "Unified Selection PropertyGrid",
    "UnifiedSelectionTable": "Unified Selection Table",
    "TableDemo": "Table Demo",
    "TreeDemo": "Tree Demo",
    "FeedbackDemo": "Feedback Demo",
    "ActiveSettings": "Active Settings",
    "ModelCreation": "Create Models"
  },
  "localFileStage": {
    "localFile": "Local File",
    "selectFile": "Select Local File"
  },
  "statusFields": {
    "displayStyle": {
      "tooltip": "Display Style",
      "label": "Display"
    },
    "pullMergePushFailed": "Pull or push failed.",
    "pullMergeFailed": "Failed to pull changes from server",
    "pushButtonTitle": "Push",
    "pushButtonDisabledTitle": "No local changes to push",
    "pullButtonTitle": "Pull",
    "pullButtonDisabledTitle": "No server changes to pull",
    "sampleField": "Sample StatusBar Field",
    "sampleButton": "Sample Button",
    "unnamedDisplayStyle": "unnamed"
  },
  "properties": {
    "context-menu": {
      "add-favorite": {
        "label": "Add to Favorite",
        "description": "Add this property to Favorite category"
      },
      "remove-favorite": {
        "label": "Remove from Favorite",
        "description": "Remove this property from Favorite category"
      }
    }
  },
  "table": {
    "context-menu": {
      "sample-item": {
        "label": "Sample menu item",
        "description": "A sample of a context menu item"
      }
    }
  },
  "componentExamplesStage": {
    "examples": "Component Examples",
    "light": "Light",
    "dark": "Dark",
    "themeTitle": "Theme",
    "themeDescription": "Toggle the theme between light and dark"
  },
  "property-grid": {
    "too-many-elements-selected": "Too many elements selected"
  },
  "BearingQuantityType": {
    "label": "Bearing",
    "description": "Bearing",
    "bearingGap": {
      "label": "Add Direction Gap"
    },
    "bearingAngleDirection": {
      "label": "Angle Direction",
      "clockwise": "Clockwise",
      "counter-clockwise": "Counter-Clockwise"
    }
  },
  "signIn": {
    "prompt": "Please sign in to access your Bentley services.",
    "signInButton": "Sign In",
    "profilePrompt": "Don't have a profile?",
    "register": "Register",
    "offlineButton": "Work Offline?",
    "signingInMessage": "Sign In has started - please switch to your browser and enter your credentials"
  },
  "userProfile": {
    "userprofile": "User Profile",
    "signout": "Sign Out",
    "signoutprompt": "Do you want to sign out?"
  },
  "iModelIndex": {
    "views": "Views",
    "3dModels": "3D Models",
    "enteriModeling": "Enter iModel",
    "upToDate": "You have the latest version.",
    "updatesAvailable": "Later changes are available",
    "toastTitle": "Need more control?",
    "toastMessage": "Try ProjectWise Document Codes.",
    "learnMore": "Learn more",
    "enteriModel": "Enter iModel",
    "noSavedView": "No saved views were found.",
    "nextTab": "Switching you to the 3D Models tab..."
  }
}
>>>>>>> 6e2cea37
<|MERGE_RESOLUTION|>--- conflicted
+++ resolved
@@ -1,4 +1,3 @@
-<<<<<<< HEAD
 {
   "errors": {
     "UnableToParseLength": "Unable to parse into a length value",
@@ -403,413 +402,6 @@
       "clockwise": "Clockwise",
       "counter-clockwise": "Counter-Clockwise"
     }
-  }
-}
-=======
-{
-  "errors": {
-    "UnableToParseLength": "Unable to parse into a length value",
-    "UnableToParseAngle": "Unable to parse into an angle value"
-  },
-  "Header": {
-    "welcome": "Welcome to UI Test App"
-  },
-  "IModelListHeader": {
-    "projects": "Projects"
-  },
-  "IModelList": {
-    "noIModels": "There are no IModels in Project {{projectName}}"
-  },
-  "ContentLayoutDef": {
-    "OneView": "Single View",
-    "TwoAlongside": "Side by Side",
-    "TwoStacked": "Stacked",
-    "ThreeRightStacked": "Three Right Stacked",
-    "ThreeLeftStacked": "Three Left Stacked",
-    "FourQuadrants": "Four Quadrants",
-    "TwoHalvesHorizontal": "Two Halves Horizontal",
-    "TwoHalvesVertical": "Two Halves Vertical",
-    "SingleContent": "Single Content"
-  },
-  "Test": {
-    "my-label": "My Label",
-    "loading": "Loading..."
-  },
-  "settingsStage": {
-    "accuDrawNotificationsTitle": "Display AccuDraw Notifications",
-    "accuDrawNotificationsDescription": "Display toast notifications when AccuDraw status changes",
-    "dark": "Dark",
-    "light": "Light"
-  },
-  "QuantityFormatModalFrontstage": {
-    "QuantityFormatStage": "Quantity Format Overrides"
-  },
-  "backstage": {
-    "command": "Command",
-    "testFrontstage1": "Panels Showcase",
-    "testFrontstage2": "Tree & PropertyGrid Content",
-    "testFrontstage3": "Table Content",
-    "testFrontstage4": "Test Messages & Dialogs",
-    "testFrontstageUi20": "Ui-20 Stage",
-    "testFrontstage5": "Test 5 Frontstage",
-    "viewIModel": "View iModel",
-    "editIModel": "Edit iModel",
-    "quantityFormat": "Quantity Formats",
-    "iModelStage": "Review iModel",
-    "editStage": "Edit and Modify iModel",
-    "task1": "Test 1 Frontstage via Task",
-    "task2": "View iModel via Task",
-    "exit": "Exit",
-    "imodelopen": "IModel Open",
-    "imodelindex": "IModel Index",
-    "fileSelect": "Open Local File",
-    "custom": "Custom",
-    "componentExamples": "Component Examples"
-  },
-  "zone6": {
-    "month": "Month",
-    "number": "Number",
-    "password": "Password",
-    "radio": "Radio",
-    "range": "Range",
-    "reset": "Reset",
-    "resetNow": "Reset Now",
-    "search": "Search",
-    "submit": "Submit",
-    "submitNow": "Submit Now",
-    "Tel": "Telephone",
-    "Text": "Text"
-  },
-  "zone7": {
-    "button": "Button",
-    "checkbox": "Checkbox",
-    "color": "Color",
-    "date": "Date",
-    "datetimeLocal": "Datetime-Local",
-    "email": "Email",
-    "file": "File"
-  },
-  "tool1": {
-    "date": "Date",
-    "month": "Month",
-    "number": "Number",
-    "password": "Password",
-    "radio": "Radio",
-    "range": "Range",
-    "color": "Color"
-  },
-  "tool2": {
-    "month": "Month2",
-    "number": "Number2"
-  },
-  "toolAssist": {
-    "startPoint": "Start Point",
-    "title": "Tool Assistance"
-  },
-  "buttons": {
-    "toolGroup": "Tool Group",
-    "anotherGroup": "Another Group",
-    "tool1": "Tool 1",
-    "tool2": "Tool 2",
-    "tool3": "Tool 3",
-    "tool4": "Tool 4",
-    "item1": "Item 1",
-    "item2": "Item 2",
-    "item3": "Item 3",
-    "item4": "Item 4",
-    "item5": "Item 5",
-    "item6": "Item 6",
-    "item7": "Item 7",
-    "item8": "Item 8",
-    "modalFrontstage": "Modal Frontstage",
-    "successMessageBox": "Success",
-    "informationMessageBox": "Information",
-    "questionMessageBox": "Question",
-    "warningMessageBox": "Warning",
-    "errorMessageBox": "Error",
-    "alertMessageBox": "Alert",
-    "noIconMessageBox": "No Icon Message",
-    "openMessageBox": "Open Message Box",
-    "openSeveralMessages": "Open Several Messages",
-    "setLengthFormatMetric": "Set Format Metric",
-    "setLengthFormatImperial": "Set Format Imperial",
-    "toggleLengthFormatOverride": "Toggle Length Overrides",
-    "toggleItemDisplay": "Toggle Hide/Show Test",
-    "openRadial": "Open Radial Menu",
-    "openCalculator": "Open Calculator",
-    "outputMessage": "Call outputMessage",
-    "openCloseProperties": "Open/Close Property Grid",
-    "openPropertyGrid": "Open Property Grid",
-    "closePropertyGrid": "Close Property Grid",
-    "showShortcutsMenu": "Show Shortcuts Menu",
-    "shortcutsSubMenu": "Shortcuts Submenu Sample",
-    "openNestedFrontstage1": "Open Nested Frontstage 1",
-    "openNestedFrontstage2": "Open Nested Frontstage 2",
-    "switchLayout": "Switch layouts",
-    "showhideZones": "Toggle Zone Visibility",
-    "activityMessage": "Activity Message",
-    "pointerMessage": "Pointer Message",
-    "messageDemos": "Message Demos",
-    "dialogDemos": "Dialog Demos",
-    "viewportDialog": "Viewport Dialog",
-    "spinnerTestDialog": "Spinner Test",
-    "openNestedAnimationStage": "Open Stage to Play Animations",
-    "reduceWidgetOpacity": "Reduce Widget Opacity",
-    "defaultWidgetOpacity": "Default Widget Opacity",
-    "saveContentLayout": "Save Content Layout",
-    "restoreContentLayout": "Restore Content Layout",
-    "startCursorPopup": "Start Cursor Popup",
-    "addCursorPopups": "Add Cursor Popups",
-    "moreCursorPopups": "More Cursor Popups",
-    "stopCursorPopup": "Stop Cursor Popup",
-    "cmdKeyinDialog": "Command Key-in",
-    "opencmdKeyinDialog": "Open command key-in dialog",
-    "accuDrawSubMenu": "AccuDraw Tests",
-    "accuDrawLocks": "AccuDraw Locks",
-    "accuDrawRotate": "AccuDraw Rotate",
-    "addMenuButton": "Add Menu Button",
-    "hideMenuButton": "Hide Menu Button",
-    "showCalculator": "Show Calculator",
-    "showAngleEditor": "Show Angle Editor",
-    "showLengthEditor": "Show Length Editor",
-    "showHeightEditor": "Show Height Editor",
-    "showInputEditor": "Show Input Editor",
-    "showContextMenu": "Show Context Menu",
-    "showToolbar": "Show Toolbar",
-    "showHTMLElement": "Show HTML Element",
-    "clearMessages": "Clear Messages",
-    "toggleTimelinePlay": "Toggle Timeline Pause/Play",
-    "sampleModelessDialog": "Sample Modeless Dialog",
-    "sampleModalDialog": "Sample Modal Dialog",
-    "misc": "Miscellaneous",
-    "accuDrawDialogVertical": "AccuDraw Dialog - Vertical",
-    "accuDrawDialogHorizontal": "AccuDraw Dialog - Horizontal",
-    "bumpToolSettingToggle": "Bump Tool Setting Toggle",
-    "sketch": "Sketch New Geometry"
-  },
-  "tools": {
-    "ToolWithSettings": {
-      "keyin": "Tool With Settings",
-      "description": "Demo Tool with Settings",
-      "flyover": "Tool with Settings",
-      "Prompts": {
-        "GetPoint": "Enter point/Reset to Exit",
-        "Options": "Options",
-        "Lock": "Lock",
-        "City": "City",
-        "Color": "Color",
-        "Source": "Source",
-        "Weight": "Weight",
-        "State": "State",
-        "Station": "Station",
-        "Coordinate": "Coordinate",
-        "Length": "Length",
-        "Angle": "Angle",
-        "ImageCheckBox": "Image Check Box",
-        "Number": "Number"
-      },
-      "Options": {
-        "Red": "Red",
-        "White": "White",
-        "Blue": "Blue",
-        "Yellow": "Yellow",
-        "Purple": "Purple",
-        "Pink": "Pink",
-        "Green": "Green"
-      }
-    },
-    "ToolWithDynamicSettings": {
-      "keyin": "Tool With Dynamic Settings",
-      "description": "Demo Tool With Dynamic Settings",
-      "flyover": "Tool with Dynamic Settings",
-      "Prompts": {
-        "GetPoint": "Enter point/Reset to Exit",
-        "State": "State",
-        "City": "City"
-      },
-      "State": {
-        "None": "Undefined",
-        "Alabama": "Alabama",
-        "California": "California",
-        "Pennsylvania": "Pennsylvania",
-        "NewYork": "New York"
-      }
-    },
-    "Tool1": {
-      "keyin": "Test Tool1",
-      "description": "Test1 tool",
-      "flyover": "Tool1",
-      "Prompts": {
-        "GetPoint": "Enter point/Reset to Exit"
-      }
-    },
-    "Tool2": {
-      "keyin": "Test Tool2",
-      "description": "Test2 tool",
-      "flyover": "Tool2",
-      "Prompts": {
-        "GetPoint": "Enter point/Reset to Exit"
-      }
-    },
-    "Measure": {
-      "Points": {
-        "keyin": "Measure Points",
-        "description": "Measure distance between points",
-        "flyover": "Measure ByPoints",
-        "Prompts": {
-          "FirstPoint": "Enter first point",
-          "NextPoint": "Select next point / Reset"
-        }
-      }
-    },
-    "AppSelect": {
-      "keyin": "App Select Element",
-      "description": "Element Selection",
-      "flyover": "Select"
-    },
-    "TestUiProvider": {
-      "keyin": "TestUiProvider Toggle",
-      "description": "Toggle test UiProvider",
-      "flyover": "Toggle test UiProvider"
-    },
-    "TestLayoutManager": {
-      "RestoreLayout": {
-        "keyin": "layout restore",
-        "description": "Restore layout"
-      }
-    },
-    "OpenPropertyGrid": {
-      "keyin": "Test OpenPropertyGrid",
-      "description": "Open Property Grid",
-      "flyover": "Open Property Grid"
-    },
-    "select": "Select",
-    "fitView": "Fit View",
-    "windowArea": "Window Area",
-    "rotate": "Rotate",
-    "zoom": "Zoom",
-    "pan": "Pan",
-    "walk": "Walk",
-    "fly": "Fly",
-    "toggleCamera": "Toggle Camera",
-    "AnalysisAnimation": {
-      "keyin": "Analysis Animation",
-      "description": "Animate analysis solutions",
-      "flyover": "Analysis Animation",
-      "Prompts": {
-        "SelectView": "Select View and press Play button"
-      },
-      "ToolSettings": {
-        "duration": "Duration:",
-        "seconds": "sec",
-        "loop": "Loop",
-        "play": "Play",
-        "pause": "Pause",
-        "stop": "Stop"
-      }
-    },
-    "EditingSession": {
-      "keyin": "test edit"
-    },
-    "SaveContentLayoutTool": {
-      "flyover": "Save Content Layout"
-    },
-    "RestoreSavedContentLayoutTool": {
-      "flyover": "Restore Content Layout"
-    },
-    "RemoveSavedContentLayoutTool": {
-      "flyover": "Remove Saved Content Layout"
-    },
-    "PlaceBlock": {
-      "keyin": "test place block",
-      "description": "Place Block",
-      "flyover": "Place Block",
-      "prompts": {
-        "firstPoint": "First point",
-        "nextPoint": "Next point (Ctrl for polygon)",
-        "additionalPoint": "Additional point"
-      },
-      "ToolSettings": {
-        "heigh": "Height"
-      }
-    }
-  },
-  "widgets": {
-    "NavigationTree": "Navigation Tree",
-    "VisibilityTree": "Visibility Tree",
-    "BreadcrumbDemo": "Breadcrumb Demo",
-    "ModelSelector": "Model Selector",
-    "StatusBar": "Status Bar",
-    "VerticalPropertyGrid": "Vertical PropertyGrid",
-    "HorizontalPropertyGrid": "Horizontal PropertyGrid",
-    "UnifiedSelectPropertyGrid": "Unified Selection PropertyGrid",
-    "UnifiedSelectionTable": "Unified Selection Table",
-    "TableDemo": "Table Demo",
-    "TreeDemo": "Tree Demo",
-    "FeedbackDemo": "Feedback Demo",
-    "ActiveSettings": "Active Settings",
-    "ModelCreation": "Create Models"
-  },
-  "localFileStage": {
-    "localFile": "Local File",
-    "selectFile": "Select Local File"
-  },
-  "statusFields": {
-    "displayStyle": {
-      "tooltip": "Display Style",
-      "label": "Display"
-    },
-    "pullMergePushFailed": "Pull or push failed.",
-    "pullMergeFailed": "Failed to pull changes from server",
-    "pushButtonTitle": "Push",
-    "pushButtonDisabledTitle": "No local changes to push",
-    "pullButtonTitle": "Pull",
-    "pullButtonDisabledTitle": "No server changes to pull",
-    "sampleField": "Sample StatusBar Field",
-    "sampleButton": "Sample Button",
-    "unnamedDisplayStyle": "unnamed"
-  },
-  "properties": {
-    "context-menu": {
-      "add-favorite": {
-        "label": "Add to Favorite",
-        "description": "Add this property to Favorite category"
-      },
-      "remove-favorite": {
-        "label": "Remove from Favorite",
-        "description": "Remove this property from Favorite category"
-      }
-    }
-  },
-  "table": {
-    "context-menu": {
-      "sample-item": {
-        "label": "Sample menu item",
-        "description": "A sample of a context menu item"
-      }
-    }
-  },
-  "componentExamplesStage": {
-    "examples": "Component Examples",
-    "light": "Light",
-    "dark": "Dark",
-    "themeTitle": "Theme",
-    "themeDescription": "Toggle the theme between light and dark"
-  },
-  "property-grid": {
-    "too-many-elements-selected": "Too many elements selected"
-  },
-  "BearingQuantityType": {
-    "label": "Bearing",
-    "description": "Bearing",
-    "bearingGap": {
-      "label": "Add Direction Gap"
-    },
-    "bearingAngleDirection": {
-      "label": "Angle Direction",
-      "clockwise": "Clockwise",
-      "counter-clockwise": "Counter-Clockwise"
-    }
   },
   "signIn": {
     "prompt": "Please sign in to access your Bentley services.",
@@ -837,5 +429,4 @@
     "noSavedView": "No saved views were found.",
     "nextTab": "Switching you to the 3D Models tab..."
   }
-}
->>>>>>> 6e2cea37
+}