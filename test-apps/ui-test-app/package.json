{
  "name": "ui-test-app",
  "description": "UI Test Application",
  "private": true,
  "license": "MIT",
  "version": "0.0.0",
  "homepage": "http://localhost:3000/",
  "scripts": {
    "build": "npm run -s build:backend & tsc",
    "build:ci": "npm run -s build:backend && npm run -s build:frontend",
    "build:backend": "tsc -p tsconfig.backend.json",
    "build:frontend": "cross-env DISABLE_NEW_JSX_TRANSFORM=true SKIP_PREFLIGHT_CHECK=true DISABLE_NEW_ASSET_COPY=true GENERATE_SOURCEMAP=false DISABLE_ESLINT=true TRANSPILE_DEPS=false USE_FAST_SASS=true DISABLE_TERSER=true react-scripts --max_old_space_size=8192 build",
    "clean": "rimraf lib build .rush/temp/package-deps*.json",
    "lint": "eslint -f visualstudio --config package.json --no-eslintrc \"./src/**/*.{ts,tsx}\" 1>&2",
    "start": "run-p start:webserver start:electron",
    "start:electron": "cross-env NODE_ENV=development electron ./lib/backend/main.js",
    "start:electron:prod": "electron ./lib/backend/main.js",
    "start:webserver": "npm run -s pseudolocalize && cross-env DISABLE_NEW_JSX_TRANSFORM=true SKIP_PREFLIGHT_CHECK=true DISABLE_NEW_ASSET_COPY=true BROWSER=none DISABLE_ESLINT=true TRANSPILE_DEPS=false USE_FAST_SASS=true react-scripts start",
    "start:backend": "node --max-http-header-size=16000 lib/backend/main.js",
    "start:servers": "run-p \"start:webserver\" \"start:backend\"",
    "pseudolocalize": "betools pseudolocalize --englishDir ./public/locales/en --out ./build/public/locales/en-PSEUDO",
    "test": "",
    "cover": "",
    "docs": "",
    "copy:config": "internal-tools copy-config",
    "build:ios-backend": "npm run -s build:backend && webpack --config ./ios/backend.config --env.outdir=./lib/ios --env.entry=./lib/backend/main.js --env.bundlename=main",
    "install-ios-lib": "node ./ios/scripts/installIosNativeLib.js",
    "copy:ios-frontend": "mkdir -p ./lib/ios && rm -rf ./lib/ios/www && cp -R ./build ./lib/ios/www",
    "build:ios": "npm run -s install-ios-lib && npm run -s build:frontend && npm run -s build:ios-backend && npm run -s copy:ios-frontend"
  },
  "repository": {},
  "keywords": [
    "Bentley",
    "BIM",
    "iModel"
  ],
  "author": {
    "name": "Bentley Systems, Inc.",
    "url": "http://www.bentley.com"
  },
  "//devDependencies": [
    "NOTE: All tools used by scripts in this package must be listed as devDependencies"
  ],
  "devDependencies": {
    "@axe-core/react": "4.3.1",
    "@bentley/react-scripts": "4.0.3",
    "@itwin/core-webpack-tools": "workspace:*",
    "@itwin/build-tools": "workspace:*",
    "@itwin/eslint-plugin": "workspace:*",
    "@itwin/projects-client": "^0.3.0",
    "@types/lorem-ipsum": "^1.0.2",
    "@types/node": "14.14.31",
    "@types/react": "^17.0.37",
    "@types/react-dom": "^17.0.0",
    "@types/react-redux": "^7.1.18",
    "@types/react-select": "3.0.26",
    "@types/react-table": "^7.0.18",
    "@types/semver": "^5.5.0",
    "cpx2": "^3.0.0",
    "cross-env": "^5.1.4",
    "dotenv": "^10.0.0",
    "dotenv-expand": "^5.1.0",
    "electron": "^14.0.0",
    "eslint": "^7.11.0",
    "internal-tools": "workspace:*",
    "npm-run-all": "^4.1.5",
    "rimraf": "^3.0.2",
    "typescript": "~4.4.0",
    "fs-extra": "^8.1.0",
    "webpack": "4.42.0",
    "semver": "^5.5.0",
    "null-loader": "^0.1.1"
  },
  "dependencies": {
    "@bentley/icons-generic-webfont": "^1.0.15",
    "@bentley/icons-generic": "^1.0.15",
    "@bentley/itwin-client": "workspace:*",
<<<<<<< HEAD
    "@itwin/reality-data-client": "^0.4.3",
=======
    "@itwin/imodels-access-backend": "~0.3.0",
    "@itwin/imodels-access-frontend": "~0.3.0",
    "@itwin/imodels-client-management": "~0.3.0",
    "@itwin/reality-data-client": "^0.4.2",
>>>>>>> 7ebc479e
    "@itwin/appui-abstract": "workspace:*",
    "@itwin/appui-layout-react": "workspace:*",
    "@itwin/appui-react": "workspace:*",
    "@itwin/browser-authorization": "^0.4.0",
    "@itwin/components-react": "workspace:*",
    "@itwin/core-backend": "workspace:*",
    "@itwin/core-bentley": "workspace:*",
    "@itwin/core-common": "workspace:*",
    "@itwin/core-electron": "workspace:*",
    "@itwin/core-frontend": "workspace:*",
    "@itwin/core-geometry": "workspace:*",
    "@itwin/core-mobile": "workspace:*",
    "@itwin/core-markup": "workspace:*",
    "@itwin/core-quantity": "workspace:*",
    "@itwin/core-react": "workspace:*",
    "@itwin/editor-frontend": "workspace:*",
    "@itwin/editor-backend": "workspace:*",
    "@itwin/editor-common": "workspace:*",
    "@itwin/express-server": "workspace:*",
    "@itwin/frontend-devtools": "workspace:*",
    "@itwin/hypermodeling-frontend": "workspace:*",
    "@itwin/imodel-components-react": "workspace:*",
    "@itwin/itwinui-react": "^1.27.0",
    "@itwin/itwinui-css": "^0.37.0",
    "@itwin/map-layers": "workspace:*",
    "@itwin/presentation-backend": "workspace:*",
    "@itwin/presentation-common": "workspace:*",
    "@itwin/presentation-components": "workspace:*",
    "@itwin/presentation-frontend": "workspace:*",
    "@itwin/electron-authorization": "^0.6.0",
    "@itwin/ui-items-providers-test": "workspace:*",
    "classnames": "^2.3.1",
    "lorem-ipsum": "^2.0.3",
    "react": "^17.0.0",
    "react-dom": "^17.0.0",
    "react-redux": "^7.2.2",
    "react-beautiful-dnd": "^13.0.0",
    "react-select": "3.2.0",
    "react-table": "^7.1.0",
    "react-resize-detector": "^6.7.6",
    "redux": "^4.1.0",
    "semver": "^5.5.0"
  },
  "browserslist": [
    "electron 8.0.0",
    "last 4 chrome version",
    "last 4 firefox version",
    "last 4 safari version",
    "last 4 ios version",
    "last 4 ChromeAndroid version",
    "last 4 edge version",
    "not dead",
    "not <0.2%"
  ],
  "eslintConfig": {
    "plugins": [
      "@itwin"
    ],
    "extends": "plugin:@itwin/itwinjs-recommended",
    "parserOptions": {
      "project": [
        "tsconfig.json",
        "tsconfig.backend.json"
      ]
    },
    "rules": {
      "@typescript-eslint/naming-convention": [
        "warn",
        {
          "selector": "function",
          "format": [
            "camelCase",
            "PascalCase"
          ]
        }
      ],
      "@typescript-eslint/unbound-method": "off"
    }
  }
}<|MERGE_RESOLUTION|>--- conflicted
+++ resolved
@@ -75,14 +75,10 @@
     "@bentley/icons-generic-webfont": "^1.0.15",
     "@bentley/icons-generic": "^1.0.15",
     "@bentley/itwin-client": "workspace:*",
-<<<<<<< HEAD
-    "@itwin/reality-data-client": "^0.4.3",
-=======
     "@itwin/imodels-access-backend": "~0.3.0",
     "@itwin/imodels-access-frontend": "~0.3.0",
     "@itwin/imodels-client-management": "~0.3.0",
-    "@itwin/reality-data-client": "^0.4.2",
->>>>>>> 7ebc479e
+    "@itwin/reality-data-client": "^0.5.0",
     "@itwin/appui-abstract": "workspace:*",
     "@itwin/appui-layout-react": "workspace:*",
     "@itwin/appui-react": "workspace:*",
