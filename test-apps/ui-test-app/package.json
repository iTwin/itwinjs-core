{
  "name": "ui-test-app",
  "description": "UI Test Application",
  "private": true,
  "license": "MIT",
  "version": "0.0.0",
  "homepage": "http://localhost:3000/",
  "scripts": {
    "build": "npm run -s build:backend & tsc",
    "build:ci": "npm run -s build:backend && npm run -s build:frontend",
    "build:backend": "tsc -p tsconfig.backend.json",
    "build:frontend": "cross-env DISABLE_NEW_JSX_TRANSFORM=true SKIP_PREFLIGHT_CHECK=true DISABLE_NEW_ASSET_COPY=true GENERATE_SOURCEMAP=false DISABLE_ESLINT=true TRANSPILE_DEPS=false USE_FAST_SASS=true DISABLE_TERSER=true react-scripts --max_old_space_size=8192 build",
    "clean": "rimraf lib build .rush/temp/package-deps*.json",
    "lint": "eslint -f visualstudio --config package.json --no-eslintrc \"./src/**/*.{ts,tsx}\" 1>&2",
    "start": "run-p start:webserver start:electron",
    "start:electron": "cross-env NODE_ENV=development electron ./lib/backend/main.js",
    "start:electron:prod": "electron ./lib/backend/main.js",
    "start:webserver": "npm run -s pseudolocalize && cross-env DISABLE_NEW_JSX_TRANSFORM=true SKIP_PREFLIGHT_CHECK=true DISABLE_NEW_ASSET_COPY=true BROWSER=none DISABLE_ESLINT=true TRANSPILE_DEPS=false USE_FAST_SASS=true react-scripts start",
    "start:backend": "node --max-http-header-size=16000 lib/backend/main.js",
    "start:servers": "run-p \"start:webserver\" \"start:backend\"",
    "pseudolocalize": "betools pseudolocalize --englishDir ./public/locales/en --out ./build/public/locales/en-PSEUDO",
    "test": "",
    "cover": "",
    "docs": "",
    "copy:config": "internal-tools copy-config",
    "build:ios-backend": "npm run -s build:backend && webpack --config ./ios/backend.config --env.outdir=./lib/ios --env.entry=./lib/backend/main.js --env.bundlename=main",
    "install-ios-lib": "node ./ios/scripts/installIosNativeLib.js",
    "copy:ios-frontend": "mkdir -p ./lib/ios && rm -rf ./lib/ios/www && cp -R ./build ./lib/ios/www",
    "build:ios": "npm run -s install-ios-lib && npm run -s build:frontend && npm run -s build:ios-backend && npm run -s copy:ios-frontend"
  },
  "repository": {},
  "keywords": [
    "Bentley",
    "BIM",
    "iModel"
  ],
  "author": {
    "name": "Bentley Systems, Inc.",
    "url": "http://www.bentley.com"
  },
  "//devDependencies": [
    "NOTE: All tools used by scripts in this package must be listed as devDependencies"
  ],
  "devDependencies": {
    "@axe-core/react": "4.3.1",
    "@bentley/react-scripts": "4.0.3",
    "@itwin/build-tools": "workspace:*",
    "@itwin/core-webpack-tools": "workspace:*",
    "@itwin/eslint-plugin": "workspace:*",
    "@itwin/projects-client": "^0.6.0",
    "@types/lorem-ipsum": "^1.0.2",
    "@types/node": "14.14.31",
    "@types/react": "^17.0.37",
    "@types/react-dom": "^17.0.0",
    "@types/react-redux": "^7.1.18",
    "@types/react-select": "3.0.26",
    "@types/react-table": "^7.0.18",
    "@types/semver": "^5.5.0",
    "cpx2": "^3.0.0",
    "cross-env": "^5.1.4",
    "dotenv": "^10.0.0",
    "dotenv-expand": "^5.1.0",
    "electron": "^14.0.0",
    "eslint": "^7.11.0",
    "fs-extra": "^8.1.0",
    "internal-tools": "workspace:*",
    "npm-run-all": "^4.1.5",
    "null-loader": "^0.1.1",
    "rimraf": "^3.0.2",
    "typescript": "~4.4.0",
    "webpack": "4.42.0"
  },
  "dependencies": {
    "@bentley/icons-generic": "^1.0.15",
    "@bentley/icons-generic-webfont": "^1.0.15",
    "@itwin/appui-abstract": "workspace:*",
    "@itwin/appui-layout-react": "workspace:*",
    "@itwin/appui-react": "workspace:*",
    "@itwin/browser-authorization": "^0.5.1",
    "@itwin/components-react": "workspace:*",
    "@itwin/core-backend": "workspace:*",
    "@itwin/core-bentley": "workspace:*",
    "@itwin/core-common": "workspace:*",
    "@itwin/core-electron": "workspace:*",
    "@itwin/core-frontend": "workspace:*",
    "@itwin/core-geometry": "workspace:*",
    "@itwin/core-markup": "workspace:*",
    "@itwin/core-mobile": "workspace:*",
    "@itwin/core-quantity": "workspace:*",
    "@itwin/core-react": "workspace:*",
    "@itwin/ecschema-metadata": "workspace:*",
    "@itwin/ecschema-rpcinterface-common": "workspace:*",
    "@itwin/ecschema-rpcinterface-impl": "workspace:*",
    "@itwin/editor-frontend": "workspace:*",
    "@itwin/editor-backend": "workspace:*",
    "@itwin/editor-common": "workspace:*",
    "@itwin/electron-authorization": "^0.8.3",
    "@itwin/express-server": "workspace:*",
    "@itwin/frontend-devtools": "workspace:*",
    "@itwin/hypermodeling-frontend": "workspace:*",
    "@itwin/imodel-components-react": "workspace:*",
    "@itwin/imodels-access-backend": "^1.0.1",
    "@itwin/imodels-access-frontend": "^1.0.1",
    "@itwin/imodels-client-authoring": "^1.0.1",
    "@itwin/imodels-client-management": "^1.0.1",
    "@itwin/itwinui-react": "^1.32.0",
<<<<<<< HEAD
    "@itwin/itwinui-css": "0.48.2",
    "@itwin/itwinui-icons-react": "^1.1.1",
=======
    "@itwin/itwinui-css": "0.44.2",
>>>>>>> 3970995a
    "@itwin/map-layers": "workspace:*",
    "@itwin/presentation-backend": "workspace:*",
    "@itwin/presentation-common": "workspace:*",
    "@itwin/presentation-components": "workspace:*",
    "@itwin/presentation-frontend": "workspace:*",
    "@itwin/reality-data-client": "^0.7.0",
    "@itwin/ui-items-providers-test": "workspace:*",
    "classnames": "^2.3.1",
    "lorem-ipsum": "^2.0.3",
    "react": "^17.0.0",
    "react-beautiful-dnd": "^13.0.0",
    "react-dom": "^17.0.0",
    "react-redux": "^7.2.2",
    "react-resize-detector": "^6.7.6",
    "react-select": "3.2.0",
    "react-table": "^7.1.0",
    "redux": "^4.1.0",
    "semver": "^5.5.0"
  },
  "browserslist": [
    "electron 8.0.0",
    "last 4 chrome version",
    "last 4 firefox version",
    "last 4 safari version",
    "last 4 ios version",
    "last 4 ChromeAndroid version",
    "last 4 edge version",
    "not dead",
    "not <0.2%"
  ],
  "eslintConfig": {
    "plugins": [
      "@itwin"
    ],
    "extends": "plugin:@itwin/itwinjs-recommended",
    "parserOptions": {
      "project": [
        "tsconfig.json",
        "tsconfig.backend.json"
      ]
    },
    "rules": {
      "@typescript-eslint/naming-convention": [
        "warn",
        {
          "selector": "function",
          "format": [
            "camelCase",
            "PascalCase"
          ]
        }
      ],
      "@typescript-eslint/unbound-method": "off"
    }
  }
}<|MERGE_RESOLUTION|>--- conflicted
+++ resolved
@@ -104,12 +104,8 @@
     "@itwin/imodels-client-authoring": "^1.0.1",
     "@itwin/imodels-client-management": "^1.0.1",
     "@itwin/itwinui-react": "^1.32.0",
-<<<<<<< HEAD
     "@itwin/itwinui-css": "0.48.2",
-    "@itwin/itwinui-icons-react": "^1.1.1",
-=======
-    "@itwin/itwinui-css": "0.44.2",
->>>>>>> 3970995a
+    "@itwin/itwinui-icons-react": "^1.8.0",
     "@itwin/map-layers": "workspace:*",
     "@itwin/presentation-backend": "workspace:*",
     "@itwin/presentation-common": "workspace:*",
