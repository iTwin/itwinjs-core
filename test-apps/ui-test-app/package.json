--- conflicted
+++ resolved
@@ -106,14 +106,11 @@
     "@itwin/presentation-common": "workspace:*",
     "@itwin/presentation-components": "workspace:*",
     "@itwin/presentation-frontend": "workspace:*",
-<<<<<<< HEAD
     "@itwin/ui-test-extension": "workspace:*",
     "@itwin/ecschema-metadata": "workspace:*",
+    "@itwin/ui-items-providers-test": "workspace:*",
     "@itwin/ecschema-rpcinterface-common": "workspace:*",
     "@itwin/ecschema-rpcinterface-impl": "workspace:*",
-=======
-    "@itwin/ui-items-providers-test": "workspace:*",
->>>>>>> 86900b46
     "classnames": "^2.3.1",
     "lorem-ipsum": "^2.0.3",
     "react": "^17.0.0",
