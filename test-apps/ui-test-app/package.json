{
  "name": "ui-test-app",
  "description": "UI Test Application",
  "private": true,
  "license": "MIT",
  "version": "0.0.0",
  "homepage": "http://localhost:3000/",
  "scripts": {
    "compile": "npm run -s build:backend & tsc",
    "build": "npm run -s build:backend && npm run -s build:frontend",
    "build:backend": "tsc -p tsconfig.backend.json",
    "build:frontend": "cross-env DISABLE_NEW_JSX_TRANSFORM=true SKIP_PREFLIGHT_CHECK=true DISABLE_NEW_ASSET_COPY=true GENERATE_SOURCEMAP=false DISABLE_ESLINT=true TRANSPILE_DEPS=false USE_FAST_SASS=true DISABLE_TERSER=true react-scripts --max_old_space_size=8192 build",
    "clean": "rimraf lib build .rush/temp/package-deps*.json",
    "lint": "eslint -f visualstudio --config package.json --no-eslintrc \"./src/**/*.{ts,tsx}\" 1>&2",
    "start": "run-p start:webserver start:electron",
    "start:electron": "cross-env NODE_ENV=development electron ./lib/backend/main.js",
    "start:electron:prod": "electron ./lib/backend/main.js",
    "start:webserver": "npm run -s pseudolocalize && cross-env DISABLE_NEW_JSX_TRANSFORM=true SKIP_PREFLIGHT_CHECK=true DISABLE_NEW_ASSET_COPY=true BROWSER=none DISABLE_ESLINT=true TRANSPILE_DEPS=false USE_FAST_SASS=true react-scripts start",
    "start:backend": "node --max-http-header-size=16000 lib/backend/main.js",
    "start:servers": "run-p \"start:webserver\" \"start:backend\"",
    "pseudolocalize": "betools pseudolocalize --englishDir ./public/locales/en --out ./build/public/locales/en-PSEUDO",
    "test": "",
    "cover": "",
    "docs": "",
    "copy:config": "internal-tools copy-config",
    "build:ios-backend": "npm run -s build:backend && webpack --config ./ios/backend.config --env.outdir=./lib/ios --env.entry=./lib/backend/main.js --env.bundlename=main",
    "install-ios-lib": "node ./ios/scripts/installIosNativeLib.js",
    "copy:ios-frontend": "mkdir -p ./lib/ios && rm -rf ./lib/ios/www && cp -R ./build ./lib/ios/www",
    "build:ios": "npm run -s install-ios-lib && npm run -s build:frontend && npm run -s build:ios-backend && npm run -s copy:ios-frontend"
  },
  "repository": {},
  "keywords": [
    "Bentley",
    "BIM",
    "iModel"
  ],
  "author": {
    "name": "Bentley Systems, Inc.",
    "url": "http://www.bentley.com"
  },
  "//devDependencies": [
    "NOTE: All tools used by scripts in this package must be listed as devDependencies"
  ],
  "devDependencies": {
    "@axe-core/react": "^4.1.1",
    "@itwin/core-webpack-tools": "workspace:*",
    "@itwin/build-tools": "workspace:*",
    "@itwin/eslint-plugin": "workspace:*",
<<<<<<< HEAD
    "@itwin/projects-client": "^0.2.0",
=======
    "@bentley/react-scripts": "4.0.3",
    "@bentley/itwin-registry-client": "workspace:*",
>>>>>>> f45f1db6
    "@types/lorem-ipsum": "^1.0.2",
    "@types/node": "14.14.31",
    "@types/react": "^17.0.0",
    "@types/react-dom": "^17.0.0",
    "@types/react-redux": "^7.1.18",
    "@types/react-select": "3.0.26",
    "@types/react-table": "^7.0.18",
    "@types/semver": "^5.5.0",
    "cpx": "^1.5.0",
    "cross-env": "^5.1.4",
    "dotenv": "^10.0.0",
    "dotenv-expand": "^5.1.0",
    "electron": "^14.0.0",
    "eslint": "^7.11.0",
    "internal-tools": "workspace:*",
    "npm-run-all": "^4.1.5",
    "rimraf": "^3.0.2",
    "typescript": "~4.4.0",
    "fs-extra": "^8.1.0",
    "webpack": "4.42.0",
    "semver": "^5.5.0",
    "null-loader": "^0.1.1"
  },
  "dependencies": {
    "@bentley/icons-generic-webfont": "^1.0.15",
    "@bentley/icons-generic": "^1.0.15",
    "@bentley/imodelhub-client": "workspace:*",
    "@bentley/itwin-client": "workspace:*",
    "@bentley/reality-data-client": "workspace:*",
    "@itwin/appui-abstract": "workspace:*",
    "@itwin/appui-layout-react": "workspace:*",
    "@itwin/appui-react": "workspace:*",
    "@itwin/browser-authorization": "^0.2.0",
    "@itwin/components-react": "workspace:*",
    "@itwin/core-backend": "workspace:*",
    "@itwin/core-bentley": "workspace:*",
    "@itwin/core-common": "workspace:*",
    "@itwin/core-electron": "workspace:*",
    "@itwin/core-frontend": "workspace:*",
    "@itwin/core-geometry": "workspace:*",
    "@itwin/core-mobile": "workspace:*",
    "@itwin/core-markup": "workspace:*",
    "@itwin/core-quantity": "workspace:*",
    "@itwin/core-react": "workspace:*",
    "@itwin/editor-frontend": "workspace:*",
    "@itwin/editor-backend": "workspace:*",
    "@itwin/editor-common": "workspace:*",
    "@itwin/express-server": "workspace:*",
    "@itwin/frontend-devtools": "workspace:*",
    "@itwin/hypermodeling-frontend": "workspace:*",
    "@itwin/imodel-components-react": "workspace:*",
    "@itwin/itwinui-react": "^1.16.2",
    "@itwin/itwinui-css": "^0.27.0",
    "@itwin/map-layers": "workspace:*",
    "@itwin/presentation-backend": "workspace:*",
    "@itwin/presentation-common": "workspace:*",
    "@itwin/presentation-components": "workspace:*",
    "@itwin/presentation-frontend": "workspace:*",
    "@itwin/ui-test-extension": "workspace:*",
    "classnames": "^2.3.1",
    "lorem-ipsum": "^2.0.3",
    "react": "^17.0.0",
    "react-dom": "^17.0.0",
    "react-redux": "^7.2.2",
    "react-beautiful-dnd": "^13.0.0",
    "react-select": "3.1.0",
    "react-table": "^7.1.0",
    "react-resize-detector": "^6.7.6",
    "redux": "^4.0.3",
    "semver": "^5.5.0"
  },
  "browserslist": [
    "electron 8.0.0",
    "last 4 chrome version",
    "last 4 firefox version",
    "last 4 safari version",
    "last 4 ios version",
    "last 4 ChromeAndroid version",
    "last 4 edge version",
    "not dead",
    "not <0.2%"
  ],
  "eslintConfig": {
    "plugins": [
      "@itwin"
    ],
    "extends": "plugin:@itwin/itwinjs-recommended",
    "parserOptions": {
      "project": [
        "tsconfig.json",
        "tsconfig.backend.json"
      ]
    },
    "rules": {
      "@typescript-eslint/naming-convention": [
        "warn",
        {
          "selector": "function",
          "format": [
            "camelCase",
            "PascalCase"
          ]
        }
      ],
      "@typescript-eslint/unbound-method": "off"
    }
  }
}<|MERGE_RESOLUTION|>--- conflicted
+++ resolved
@@ -46,12 +46,8 @@
     "@itwin/core-webpack-tools": "workspace:*",
     "@itwin/build-tools": "workspace:*",
     "@itwin/eslint-plugin": "workspace:*",
-<<<<<<< HEAD
     "@itwin/projects-client": "^0.2.0",
-=======
     "@bentley/react-scripts": "4.0.3",
-    "@bentley/itwin-registry-client": "workspace:*",
->>>>>>> f45f1db6
     "@types/lorem-ipsum": "^1.0.2",
     "@types/node": "14.14.31",
     "@types/react": "^17.0.0",
