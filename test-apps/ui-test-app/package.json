{
  "name": "ui-test-app",
  "description": "UI Test Application",
  "private": true,
  "license": "MIT",
  "version": "3.0.0-dev.69",
  "homepage": "http://localhost:3000/",
  "scripts": {
<<<<<<< HEAD
    "compile": "npm run build:backend & tsc",
    "build": "npm run build:backend && npm run build:frontend",
    "build:backend": "tsc -p tsconfig.backend.json",
=======
    "compile": "npm run -s build:backend & tsc",
    "build": "npm run -s build:backend && npm run -s build:frontend",
    "build:backend": "npm run -s copy:assets && tsc -p tsconfig.backend.json",
>>>>>>> 200baec2
    "build:frontend": "cross-env DISABLE_NEW_JSX_TRANSFORM=true SKIP_PREFLIGHT_CHECK=true DISABLE_NEW_ASSET_COPY=true GENERATE_SOURCEMAP=false DISABLE_ESLINT=true TRANSPILE_DEPS=false USE_FAST_SASS=true DISABLE_TERSER=true react-scripts --max_old_space_size=8192 build",
    "clean": "rimraf lib build .rush/temp/package-deps*.json",
    "lint": "eslint -f visualstudio --config package.json --no-eslintrc \"./src/**/*.{ts,tsx}\" 1>&2",
    "start": "run-p start:webserver start:electron",
    "start:electron": "cross-env NODE_ENV=development electron ./lib/backend/main.js",
    "start:electron:prod": "electron ./lib/backend/main.js",
    "start:webserver": "npm run -s pseudolocalize && cross-env DISABLE_NEW_JSX_TRANSFORM=true SKIP_PREFLIGHT_CHECK=true DISABLE_NEW_ASSET_COPY=true BROWSER=none DISABLE_ESLINT=true TRANSPILE_DEPS=false USE_FAST_SASS=true react-scripts start",
    "start:backend": "node --max-http-header-size=16000 lib/backend/main.js",
    "start:servers": "run-p \"start:webserver\" \"start:backend\"",
    "pseudolocalize": "betools pseudolocalize --englishDir ./public/locales/en --out ./build/public/locales/en-PSEUDO",
    "test": "",
    "cover": "",
    "docs": "",
    "copy:config": "internal-tools copy-config",
    "build:ios-backend": "npm run -s build:backend && webpack --config ./ios/backend.config --env.outdir=./lib/ios --env.entry=./lib/backend/main.js --env.bundlename=main",
    "install-ios-lib": "node ./ios/scripts/installIosNativeLib.js",
    "copy:ios-frontend": "mkdir -p ./lib/ios && rm -rf ./lib/ios/www && cp -R ./build ./lib/ios/www",
    "build:ios": "npm run -s install-ios-lib && npm run -s build:frontend && npm run -s build:ios-backend && npm run -s copy:ios-frontend"
  },
  "repository": {},
  "keywords": [
    "Bentley",
    "BIM",
    "iModel"
  ],
  "author": {
    "name": "Bentley Systems, Inc.",
    "url": "http://www.bentley.com"
  },
  "//devDependencies": [
    "NOTE: All tools used by scripts in this package must be listed as devDependencies"
  ],
  "devDependencies": {
    "@axe-core/react": "^4.1.1",
    "@itwin/build-tools": "workspace:*",
    "@itwin/eslint-plugin": "workspace:*",
    "@bentley/react-scripts": "4.0.3",
    "@types/lorem-ipsum": "^1.0.2",
    "@types/node": "14.14.31",
    "@types/react": "^17.0.0",
    "@types/react-dom": "^17.0.0",
    "@types/react-redux": "^7.1.18",
    "@types/react-select": "3.0.26",
    "@types/react-table": "^7.0.18",
    "@types/semver": "^5.5.0",
    "cpx": "^1.5.0",
    "cross-env": "^5.1.4",
    "dotenv": "^10.0.0",
    "dotenv-expand": "^5.1.0",
    "electron": "^14.0.0",
    "eslint": "^7.11.0",
    "internal-tools": "workspace:*",
    "npm-run-all": "^4.1.5",
    "rimraf": "^3.0.2",
    "typescript": "~4.4.0",
    "fs-extra": "^8.1.0",
    "webpack": "4.42.0",
    "semver": "^5.5.0",
    "null-loader": "^0.1.1"
  },
  "dependencies": {
    "@itwin/core-bentley": "workspace:*",
    "@bentley/context-registry-client": "workspace:*",
    "@itwin/electron-manager": "workspace:*",
    "@itwin/mobile-manager": "workspace:*",
    "@itwin/express-server": "workspace:*",
    "@bentley/frontend-authorization-client": "workspace:*",
    "@itwin/core-geometry": "workspace:*",
    "@bentley/icons-generic-webfont": "^1.0.15",
    "@bentley/icons-generic": "^1.0.15",
    "@bentley/imodelhub-client": "workspace:*",
    "@bentley/itwin-client": "workspace:*",
    "@bentley/backend-itwin-client": "workspace:*",
    "@itwin/core-common": "workspace:*",
    "@itwin/core-i18n": "workspace:*",
    "@itwin/core-frontend": "workspace:*",
    "@itwin/frontend-devtools": "workspace:*",
    "@itwin/hypermodeling-frontend": "workspace:*",
    "@itwin/core-markup": "workspace:*",
    "@itwin/core-quantity": "workspace:*",
    "@itwin/core-backend": "workspace:*",
    "@itwin/editor-frontend": "workspace:*",
    "@itwin/editor-backend": "workspace:*",
    "@itwin/editor-common": "workspace:*",
    "@itwin/presentation-backend": "workspace:*",
    "@itwin/presentation-common": "workspace:*",
    "@itwin/presentation-components": "workspace:*",
    "@itwin/presentation-frontend": "workspace:*",
    "@itwin/appui-abstract": "workspace:*",
    "@itwin/core-react": "workspace:*",
    "@itwin/components-react": "workspace:*",
    "@itwin/imodel-components-react": "workspace:*",
    "@itwin/appui-layout-react": "workspace:*",
    "@itwin/appui-react": "workspace:*",
    "@itwin/map-layers": "workspace:*",
    "@itwin/itwinui-css": "^0.27.0",
    "@itwin/itwinui-react": "^1.16.2",
    "classnames": "^2.3.1",
    "lorem-ipsum": "^2.0.3",
    "react": "^17.0.0",
    "react-dom": "^17.0.0",
    "react-redux": "^7.2.2",
    "react-beautiful-dnd": "^13.0.0",
    "react-select": "3.1.0",
    "react-table": "^7.1.0",
    "react-resize-detector": "^6.7.6",
    "redux": "^4.0.3",
    "semver": "^5.5.0"
  },
  "browserslist": [
    "electron 8.0.0",
    "last 4 chrome version",
    "last 4 firefox version",
    "last 4 safari version",
    "last 4 ios version",
    "last 4 ChromeAndroid version",
    "last 4 edge version",
    "not dead",
    "not <0.2%"
  ],
  "eslintConfig": {
    "plugins": [
      "@itwin"
    ],
    "extends": "plugin:@itwin/itwinjs-recommended",
    "parserOptions": {
      "project": [
        "tsconfig.json",
        "tsconfig.backend.json"
      ]
    },
    "rules": {
      "@typescript-eslint/naming-convention": [
        "warn",
        {
          "selector": "function",
          "format": [
            "camelCase",
            "PascalCase"
          ]
        }
      ],
      "@typescript-eslint/unbound-method": "off"
    }
  }
}<|MERGE_RESOLUTION|>--- conflicted
+++ resolved
@@ -6,15 +6,9 @@
   "version": "3.0.0-dev.69",
   "homepage": "http://localhost:3000/",
   "scripts": {
-<<<<<<< HEAD
-    "compile": "npm run build:backend & tsc",
-    "build": "npm run build:backend && npm run build:frontend",
-    "build:backend": "tsc -p tsconfig.backend.json",
-=======
     "compile": "npm run -s build:backend & tsc",
     "build": "npm run -s build:backend && npm run -s build:frontend",
-    "build:backend": "npm run -s copy:assets && tsc -p tsconfig.backend.json",
->>>>>>> 200baec2
+    "build:backend": "tsc -p tsconfig.backend.json",
     "build:frontend": "cross-env DISABLE_NEW_JSX_TRANSFORM=true SKIP_PREFLIGHT_CHECK=true DISABLE_NEW_ASSET_COPY=true GENERATE_SOURCEMAP=false DISABLE_ESLINT=true TRANSPILE_DEPS=false USE_FAST_SASS=true DISABLE_TERSER=true react-scripts --max_old_space_size=8192 build",
     "clean": "rimraf lib build .rush/temp/package-deps*.json",
     "lint": "eslint -f visualstudio --config package.json --no-eslintrc \"./src/**/*.{ts,tsx}\" 1>&2",
