--- conflicted
+++ resolved
@@ -53,11 +53,7 @@
     "@types/node": "10.14.1",
     "@types/react": "^17.0.0",
     "@types/react-dom": "^17.0.0",
-<<<<<<< HEAD
-    "@types/react-redux": "^7.1.6",
-=======
     "@types/react-redux": "^7.2.2",
->>>>>>> 44a893cc
     "@types/react-select": "3.0.26",
     "@types/semver": "^5.5.0",
     "@types/react-beautiful-dnd": "^12.1.2",
