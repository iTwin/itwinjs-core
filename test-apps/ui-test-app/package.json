{
  "name": "ui-test-app",
  "description": "UI Test Application",
  "private": true,
  "license": "MIT",
  "version": "0.0.0",
  "homepage": "http://localhost:3000/",
  "scripts": {
    "build": "npm run -s build:backend & tsc",
    "build:ci": "npm run -s build:backend && npm run -s build:frontend",
    "build:backend": "tsc -p tsconfig.backend.json",
    "build:frontend": "cross-env DISABLE_NEW_JSX_TRANSFORM=true SKIP_PREFLIGHT_CHECK=true DISABLE_ESLINT_PLUGIN=true TRANSPILE_DEPS=false USE_FAST_SASS=true react-scripts --max_old_space_size=8192 build",
    "clean": "rimraf lib build .rush/temp/package-deps*.json",
    "lint": "eslint -f visualstudio --config package.json --no-eslintrc \"./src/**/*.{ts,tsx}\" 1>&2",
    "start": "run-p start:webserver start:electron",
    "start:electron": "cross-env NODE_ENV=development electron ./lib/backend/main.js",
    "start:electron:prod": "electron ./lib/backend/main.js",
    "start:webserver": "npm run -s pseudolocalize && cross-env DISABLE_NEW_JSX_TRANSFORM=true SKIP_PREFLIGHT_CHECK=true BROWSER=none DISABLE_ESLINT_PLUGIN=true TRANSPILE_DEPS=false USE_FAST_SASS=true react-scripts start",
    "start:backend": "node --max-http-header-size=16000 lib/backend/main.js",
    "start:servers": "run-p \"start:webserver\" \"start:backend\"",
    "pseudolocalize": "betools pseudolocalize --englishDir ./public/locales/en --out ./build/public/locales/en-PSEUDO",
    "test": "",
    "cover": "",
    "docs": "",
    "copy:config": "internal-tools copy-config",
    "build:ios-backend": "npm run -s build:backend && webpack --config ./ios/backend.config --env.outdir=./lib/ios --env.entry=./lib/backend/main.js --env.bundlename=main",
    "install-ios-lib": "node ./ios/scripts/installIosNativeLib.js",
    "copy:ios-frontend": "mkdir -p ./lib/ios && rm -rf ./lib/ios/www && cp -R ./build ./lib/ios/www",
    "build:ios": "npm run -s install-ios-lib && npm run -s build:frontend && npm run -s build:ios-backend && npm run -s copy:ios-frontend"
  },
  "repository": {},
  "keywords": [
    "Bentley",
    "BIM",
    "iModel"
  ],
  "author": {
    "name": "Bentley Systems, Inc.",
    "url": "http://www.bentley.com"
  },
  "//devDependencies": [
    "NOTE: All tools used by scripts in this package must be listed as devDependencies"
  ],
  "devDependencies": {
    "@axe-core/react": "4.3.1",
<<<<<<< HEAD
    "@bentley/react-scripts": "4.0.7",
=======
    "@bentley/react-scripts": "5.0.0-dev.4",
>>>>>>> 976b2475
    "@itwin/build-tools": "workspace:*",
    "@itwin/core-webpack-tools": "workspace:*",
    "@itwin/eslint-plugin": "workspace:*",
    "@itwin/projects-client": "^0.6.0",
    "@types/lorem-ipsum": "^1.0.2",
    "@types/node": "14.14.31",
    "@types/react": "^17.0.37",
    "@types/react-dom": "^17.0.0",
    "@types/react-redux": "^7.1.18",
    "@types/react-router-dom": "^5.1.7",
    "@types/react-select": "3.0.26",
    "@types/react-table": "^7.0.18",
    "@types/semver": "^5.5.0",
    "cpx2": "^3.0.0",
    "cross-env": "^5.1.4",
    "dotenv": "^10.0.0",
    "dotenv-expand": "^5.1.0",
    "electron": "^14.0.0",
    "eslint": "^7.11.0",
    "fs-extra": "^8.1.0",
    "internal-tools": "workspace:*",
    "npm-run-all": "^4.1.5",
    "null-loader": "^0.1.1",
    "rimraf": "^3.0.2",
    "typescript": "~4.4.0",
    "webpack": "4.42.0"
  },
  "dependencies": {
    "@bentley/icons-generic": "^1.0.15",
    "@bentley/icons-generic-webfont": "^1.0.15",
    "@itwin/appui-abstract": "workspace:*",
    "@itwin/appui-layout-react": "workspace:*",
    "@itwin/appui-react": "workspace:*",
    "@itwin/browser-authorization": "^0.5.1",
    "@itwin/components-react": "workspace:*",
    "@itwin/core-backend": "workspace:*",
    "@itwin/core-bentley": "workspace:*",
    "@itwin/core-common": "workspace:*",
    "@itwin/core-electron": "workspace:*",
    "@itwin/core-frontend": "workspace:*",
    "@itwin/core-geometry": "workspace:*",
    "@itwin/core-markup": "workspace:*",
    "@itwin/core-mobile": "workspace:*",
    "@itwin/core-quantity": "workspace:*",
    "@itwin/core-react": "workspace:*",
    "@itwin/ecschema-metadata": "workspace:*",
    "@itwin/ecschema-rpcinterface-common": "workspace:*",
    "@itwin/ecschema-rpcinterface-impl": "workspace:*",
    "@itwin/editor-frontend": "workspace:*",
    "@itwin/editor-backend": "workspace:*",
    "@itwin/editor-common": "workspace:*",
    "@itwin/electron-authorization": "^0.8.3",
    "@itwin/express-server": "workspace:*",
    "@itwin/frontend-devtools": "workspace:*",
    "@itwin/hypermodeling-frontend": "workspace:*",
    "@itwin/imodel-components-react": "workspace:*",
    "@itwin/imodels-access-backend": "^1.0.1",
    "@itwin/imodels-access-frontend": "^1.0.1",
    "@itwin/imodels-client-authoring": "^1.0.1",
    "@itwin/imodels-client-management": "^1.0.1",
    "@itwin/itwinui-react": "^1.32.0",
    "@itwin/itwinui-css": "0.x",
    "@itwin/itwinui-icons-react": "^1.8.0",
    "@itwin/map-layers": "workspace:*",
    "@itwin/map-layers-auth": "workspace:*",
    "@itwin/presentation-backend": "workspace:*",
    "@itwin/presentation-common": "workspace:*",
    "@itwin/presentation-components": "workspace:*",
    "@itwin/presentation-frontend": "workspace:*",
    "@itwin/reality-data-client": "0.7.0",
    "@itwin/ui-items-providers-test": "workspace:*",
    "classnames": "^2.3.1",
    "lorem-ipsum": "^2.0.3",
    "react": "^17.0.0",
    "react-beautiful-dnd": "^13.0.0",
    "react-dom": "^17.0.0",
    "react-redux": "^7.2.2",
    "react-router-dom": "^5.2.0",
    "react-resize-detector": "^6.7.6",
    "react-select": "3.2.0",
    "react-table": "^7.1.0",
    "redux": "^4.1.0",
    "semver": "^5.5.0"
  },
  "browserslist": [
    "last 4 chrome version",
    "last 4 firefox version",
    "last 4 safari version",
    "last 4 ios version",
    "last 4 ChromeAndroid version",
    "last 4 edge version",
    "not dead",
    "not <0.2%"
  ],
  "eslintConfig": {
    "plugins": [
      "@itwin"
    ],
    "extends": "plugin:@itwin/itwinjs-recommended",
    "parserOptions": {
      "project": [
        "tsconfig.json",
        "tsconfig.backend.json"
      ]
    },
    "rules": {
      "@typescript-eslint/naming-convention": [
        "warn",
        {
          "selector": "function",
          "format": [
            "camelCase",
            "PascalCase"
          ]
        }
      ],
      "@typescript-eslint/unbound-method": "off"
    }
  }
}<|MERGE_RESOLUTION|>--- conflicted
+++ resolved
@@ -43,11 +43,7 @@
   ],
   "devDependencies": {
     "@axe-core/react": "4.3.1",
-<<<<<<< HEAD
-    "@bentley/react-scripts": "4.0.7",
-=======
     "@bentley/react-scripts": "5.0.0-dev.4",
->>>>>>> 976b2475
     "@itwin/build-tools": "workspace:*",
     "@itwin/core-webpack-tools": "workspace:*",
     "@itwin/eslint-plugin": "workspace:*",
