{
  "name": "ui-test-app",
  "description": "UI Test Application",
  "private": true,
  "license": "MIT",
  "version": "0.0.0",
  "homepage": "http://localhost:3000/",
  "scripts": {
    "build": "",
    "build:ci": "",
    "buildapp": "npm run -s build:backend & tsc",
    "build:ci:optional": "npm run -s build:backend && npm run -s build:frontend",
    "build:backend": "tsc -p tsconfig.backend.json",
    "build:frontend": "cross-env DISABLE_NEW_JSX_TRANSFORM=true SKIP_PREFLIGHT_CHECK=true DISABLE_ESLINT_PLUGIN=true TRANSPILE_DEPS=false USE_FAST_SASS=true react-scripts --max_old_space_size=8192 build",
    "clean": "rimraf lib build .rush/temp/package-deps*.json",
    "lint": "eslint -f visualstudio --config package.json --no-eslintrc \"./src/**/*.{ts,tsx}\" 1>&2",
    "start": "run-p start:webserver start:electron",
    "start:electron": "cross-env NODE_ENV=development electron ./lib/backend/main.js",
    "start:electron:prod": "electron ./lib/backend/main.js",
    "start:webserver": "npm run -s pseudolocalize && cross-env DISABLE_NEW_JSX_TRANSFORM=true SKIP_PREFLIGHT_CHECK=true BROWSER=none DISABLE_ESLINT_PLUGIN=true TRANSPILE_DEPS=false USE_FAST_SASS=true react-scripts start",
    "start:backend": "node --max-http-header-size=16000 lib/backend/main.js",
    "start:servers": "run-p \"start:webserver\" \"start:backend\"",
    "pseudolocalize": "betools pseudolocalize --englishDir ./public/locales/en --out ./build/public/locales/en-PSEUDO",
    "test": "",
    "cover": "",
    "docs": "",
    "copy:config": "internal-tools copy-config",
    "build:ios-backend": "npm run -s build:backend && webpack --config ./ios/backend.config --env.outdir=./lib/ios --env.entry=./lib/backend/main.js --env.bundlename=main",
    "install-ios-lib": "node ./ios/scripts/installIosNativeLib.js",
    "copy:ios-frontend": "mkdir -p ./lib/ios && rm -rf ./lib/ios/www && cp -R ./build ./lib/ios/www",
    "build:ios": "npm run -s install-ios-lib && npm run -s build:frontend && npm run -s build:ios-backend && npm run -s copy:ios-frontend"
  },
  "repository": {},
  "keywords": [
    "Bentley",
    "BIM",
    "iModel"
  ],
  "author": {
    "name": "Bentley Systems, Inc.",
    "url": "http://www.bentley.com"
  },
  "//devDependencies": [
    "NOTE: All tools used by scripts in this package must be listed as devDependencies"
  ],
  "devDependencies": {
    "@axe-core/react": "4.3.1",
    "@bentley/react-scripts": "^5.0.0",
    "@itwin/build-tools": "workspace:*",
    "@itwin/core-webpack-tools": "workspace:*",
    "@itwin/eslint-plugin": "workspace:*",
    "@itwin/projects-client": "^0.6.0",
    "@types/lorem-ipsum": "^1.0.2",
    "@types/node": "16.11.59",
    "@types/react": "^17.0.37",
    "@types/react-dom": "^17.0.0",
    "@types/react-redux": "^7.1.18",
    "@types/react-router-dom": "^5.1.7",
    "@types/react-table": "^7.0.18",
    "@types/semver": "7.3.10",
    "cpx2": "^3.0.0",
    "cross-env": "^5.1.4",
    "dotenv": "^10.0.0",
    "dotenv-expand": "^5.1.0",
    "electron": "^17.0.0",
    "eslint": "^7.11.0",
    "fs-extra": "^8.1.0",
    "internal-tools": "workspace:*",
    "npm-run-all": "^4.1.5",
    "null-loader": "^4.0.1",
    "rimraf": "^3.0.2",
    "typescript": "~4.4.0",
    "webpack": "^5.64.4"
  },
  "dependencies": {
    "@bentley/icons-generic": "^1.0.15",
    "@bentley/icons-generic-webfont": "^1.0.15",
    "@itwin/appui-abstract": "workspace:*",
    "@itwin/appui-layout-react": "workspace:*",
    "@itwin/appui-react": "workspace:*",
    "@itwin/browser-authorization": "^0.5.1",
    "@itwin/components-react": "workspace:*",
    "@itwin/core-backend": "workspace:*",
    "@itwin/core-bentley": "workspace:*",
    "@itwin/core-common": "workspace:*",
    "@itwin/core-electron": "workspace:*",
    "@itwin/core-frontend": "workspace:*",
    "@itwin/core-geometry": "workspace:*",
    "@itwin/core-markup": "workspace:*",
    "@itwin/core-mobile": "workspace:*",
    "@itwin/core-quantity": "workspace:*",
    "@itwin/core-react": "workspace:*",
    "@itwin/ecschema-metadata": "workspace:*",
    "@itwin/ecschema-rpcinterface-common": "workspace:*",
    "@itwin/ecschema-rpcinterface-impl": "workspace:*",
    "@itwin/editor-frontend": "workspace:*",
    "@itwin/editor-backend": "workspace:*",
    "@itwin/editor-common": "workspace:*",
    "@itwin/electron-authorization": "^0.8.3",
    "@itwin/express-server": "workspace:*",
    "@itwin/frontend-devtools": "workspace:*",
    "@itwin/hypermodeling-frontend": "workspace:*",
    "@itwin/imodel-components-react": "workspace:*",
<<<<<<< HEAD
    "@itwin/imodels-access-backend": "^2.0.0",
    "@itwin/imodels-access-frontend": "^2.0.0",
    "@itwin/imodels-client-authoring": "^2.0.0",
    "@itwin/imodels-client-management": "^2.0.0",
=======
    "@itwin/imodels-access-backend": "^2.2.1",
    "@itwin/imodels-access-frontend": "^2.2.1",
    "@itwin/imodels-client-authoring": "^2.2.1",
    "@itwin/imodels-client-management": "^2.2.1",
>>>>>>> 115f3f9e
    "@itwin/itwinui-react": "~1.42.0",
    "@itwin/itwinui-css": "0.x",
    "@itwin/itwinui-icons-react": "^1.8.0",
    "@itwin/map-layers": "workspace:*",
    "@itwin/map-layers-auth": "workspace:*",
    "@itwin/presentation-backend": "workspace:*",
    "@itwin/presentation-common": "workspace:*",
    "@itwin/presentation-components": "workspace:*",
    "@itwin/presentation-frontend": "workspace:*",
    "@itwin/reality-data-client": "0.9.0",
    "@itwin/ui-items-providers-test": "workspace:*",
    "classnames": "^2.3.1",
    "lorem-ipsum": "^2.0.3",
    "react": "^17.0.0",
    "react-beautiful-dnd": "^13.0.0",
    "react-dom": "^17.0.0",
    "react-redux": "^7.2.2",
    "react-router-dom": "^5.2.0",
    "react-resize-detector": "^6.7.6",
    "react-table": "^7.1.0",
    "redux": "^4.1.0",
    "semver": "^7.3.5"
  },
  "browserslist": [
    "last 4 chrome version",
    "last 4 firefox version",
    "last 4 safari version",
    "last 4 ios version",
    "last 4 ChromeAndroid version",
    "last 4 edge version",
    "not dead",
    "not <0.2%"
  ],
  "eslintConfig": {
    "plugins": [
      "@itwin"
    ],
    "extends": "plugin:@itwin/ui",
    "parserOptions": {
      "project": [
        "tsconfig.json",
        "tsconfig.backend.json"
      ]
    },
    "rules": {
      "@typescript-eslint/naming-convention": [
        "warn",
        {
          "selector": "function",
          "format": [
            "camelCase",
            "PascalCase"
          ]
        }
      ],
      "@typescript-eslint/unbound-method": "off"
    }
  }
}<|MERGE_RESOLUTION|>--- conflicted
+++ resolved
@@ -101,17 +101,10 @@
     "@itwin/frontend-devtools": "workspace:*",
     "@itwin/hypermodeling-frontend": "workspace:*",
     "@itwin/imodel-components-react": "workspace:*",
-<<<<<<< HEAD
-    "@itwin/imodels-access-backend": "^2.0.0",
-    "@itwin/imodels-access-frontend": "^2.0.0",
-    "@itwin/imodels-client-authoring": "^2.0.0",
-    "@itwin/imodels-client-management": "^2.0.0",
-=======
     "@itwin/imodels-access-backend": "^2.2.1",
     "@itwin/imodels-access-frontend": "^2.2.1",
     "@itwin/imodels-client-authoring": "^2.2.1",
     "@itwin/imodels-client-management": "^2.2.1",
->>>>>>> 115f3f9e
     "@itwin/itwinui-react": "~1.42.0",
     "@itwin/itwinui-css": "0.x",
     "@itwin/itwinui-icons-react": "^1.8.0",
