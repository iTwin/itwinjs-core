{
  "name": "ui-test-app",
  "description": "UI Test Application",
  "private": true,
  "license": "MIT",
  "version": "0.0.0",
  "homepage": "http://localhost:3000/",
  "scripts": {
    "compile": "npm run build:backend & tsc",
    "build": "npm run build:backend && npm run build:frontend",
    "build:backend": "npm run copy:assets && tsc -p tsconfig.backend.json",
    "build:frontend": "cross-env DISABLE_NEW_JSX_TRANSFORM=true SKIP_PREFLIGHT_CHECK=true DISABLE_NEW_ASSET_COPY=true GENERATE_SOURCEMAP=false DISABLE_ESLINT=true TRANSPILE_DEPS=false USE_FAST_SASS=true DISABLE_TERSER=true react-scripts --max_old_space_size=8192 build",
    "clean": "rimraf lib build .rush/temp/package-deps*.json",
    "copy:assets": "cpx ./src/backend/web/BackendServer.config.json ./lib/backend/web",
    "lint": "eslint -f visualstudio --config package.json --no-eslintrc \"./src/**/*.{ts,tsx}\" 1>&2",
    "start": "run-p start:webserver start:electron",
    "start:electron": "electron ./lib/backend/main.js",
    "start:electron:prod": "cross-env NODE_ENV=production electron ./lib/backend/main.js",
    "start:webserver": "npm run pseudolocalize && cross-env DISABLE_NEW_JSX_TRANSFORM=true SKIP_PREFLIGHT_CHECK=true DISABLE_NEW_ASSET_COPY=true BROWSER=none DISABLE_ESLINT=true TRANSPILE_DEPS=false USE_FAST_SASS=true react-scripts start",
    "start:backend": "node --max-http-header-size=16000 lib/backend/main.js",
    "start:servers": "run-p \"start:webserver\" \"start:backend\"",
    "pseudolocalize": "betools pseudolocalize --englishDir ./public/locales/en --out ./build/public/locales/en-PSEUDO",
    "test": "",
    "cover": "",
    "docs": "",
    "copy:config": "internal-tools copy-config",
    "build:ios-backend": "npm run build:backend && webpack --config ./ios/backend.config --env.outdir=./lib/ios --env.entry=./lib/backend/mobile/MobileMain.js --env.bundlename=main",
    "install-ios-lib": "node ./ios/scripts/installIosNativeLib.js",
    "copy:ios-frontend": "mkdir -p ./lib/ios && rm -rf ./lib/ios/www && cp -R ./build ./lib/ios/www",
    "build:ios": "npm run install-ios-lib && npm run build:frontend && npm run build:ios-backend && npm run copy:ios-frontend"
  },
  "repository": {},
  "keywords": [
    "Bentley",
    "BIM",
    "iModel"
  ],
  "author": {
    "name": "Bentley Systems, Inc.",
    "url": "http://www.bentley.com"
  },
  "//devDependencies": [
    "NOTE: All tools used by scripts in this package must be listed as devDependencies"
  ],
  "devDependencies": {
    "@axe-core/react": "^4.1.1",
    "@bentley/logger-config": "workspace:*",
    "@bentley/build-tools": "workspace:*",
    "@bentley/eslint-plugin": "workspace:*",
    "@bentley/react-scripts": "4.0.3",
    "@types/lorem-ipsum": "^1.0.2",
    "@types/node": "10.14.1",
    "@types/react": "^17.0.0",
    "@types/react-dom": "^17.0.0",
    "@types/react-redux": "^7.1.18",
    "@types/react-select": "3.0.26",
    "@types/semver": "^5.5.0",
    "@types/react-beautiful-dnd": "^12.1.2",
    "cpx": "^1.5.0",
    "cross-env": "^5.1.4",
    "dotenv": "^10.0.0",
    "dotenv-expand": "^5.1.0",
    "electron": "^11.1.0",
    "eslint": "^7.11.0",
    "internal-tools": "workspace:*",
    "npm-run-all": "^4.1.5",
    "rimraf": "^3.0.2",
    "typescript": "~4.3.0",
    "fs-extra": "^8.1.0",
    "webpack": "4.42.0",
    "semver": "^5.5.0",
    "null-loader": "^0.1.1"
  },
  "dependencies": {
    "@bentley/bentleyjs-core": "workspace:*",
    "@bentley/context-registry-client": "workspace:*",
    "@bentley/electron-manager": "workspace:*",
    "@bentley/mobile-manager": "workspace:*",
    "@bentley/express-server": "workspace:*",
    "@bentley/frontend-authorization-client": "workspace:*",
    "@bentley/geometry-core": "workspace:*",
    "@bentley/icons-generic-webfont": "^1.0.15",
    "@bentley/icons-generic": "^1.0.15",
    "@bentley/imodelhub-client": "workspace:*",
    "@bentley/itwin-client": "workspace:*",
    "@bentley/backend-itwin-client": "workspace:*",
    "@bentley/imodeljs-common": "workspace:*",
    "@bentley/imodeljs-i18n": "workspace:*",
    "@bentley/imodeljs-frontend": "workspace:*",
    "@bentley/frontend-devtools": "workspace:*",
    "@bentley/hypermodeling-frontend": "workspace:*",
    "@bentley/imodeljs-markup": "workspace:*",
    "@bentley/imodeljs-quantity": "workspace:*",
    "@bentley/imodeljs-backend": "workspace:*",
    "@bentley/imodeljs-editor-frontend": "workspace:*",
    "@bentley/imodeljs-editor-backend": "workspace:*",
    "@bentley/imodeljs-editor-common": "workspace:*",
    "@bentley/presentation-backend": "workspace:*",
    "@bentley/presentation-common": "workspace:*",
    "@bentley/presentation-components": "workspace:*",
    "@bentley/presentation-frontend": "workspace:*",
    "@bentley/ui-abstract": "workspace:*",
    "@bentley/ui-core": "workspace:*",
    "@bentley/ui-components": "workspace:*",
    "@bentley/ui-ninezone": "workspace:*",
    "@bentley/ui-framework": "workspace:*",
    "@bentley/map-layers": "workspace:*",
    "@itwin/itwinui-css": "^0.24.0",
    "@itwin/itwinui-react": "^1.14.0",
    "classnames": "^2.3.1",
    "lorem-ipsum": "^2.0.3",
<<<<<<< HEAD
    "react": "^17.0.0",
    "react-compound-slider": "^2.5.0",
    "react-dom": "^17.0.0",
    "react-redux": "^7.2.2",
=======
    "react": "^16.8.0",
    "react-dom": "^16.8.0",
    "react-redux": "^7.2.0",
>>>>>>> 654b6440
    "react-beautiful-dnd": "^13.0.0",
    "react-select": "3.1.0",
    "redux": "^4.0.3",
    "request": "^2.88.0",
    "request-promise": "^4.2.0",
    "semver": "^5.5.0"
  },
  "browserslist": [
    "electron 8.0.0",
    "last 4 chrome version",
    "last 4 firefox version",
    "last 4 safari version",
    "last 4 ios version",
    "last 4 ChromeAndroid version",
    "last 4 edge version",
    "not dead",
    "not <0.2%"
  ],
  "eslintConfig": {
    "plugins": [
      "@bentley"
    ],
    "extends": "plugin:@bentley/imodeljs-recommended",
    "parserOptions": {
      "project": [
        "tsconfig.json",
        "tsconfig.backend.json"
      ]
    },
    "rules": {
      "@typescript-eslint/naming-convention": [
        "warn",
        {
          "selector": "function",
          "format": [
            "camelCase",
            "PascalCase"
          ]
        }
      ],
      "@typescript-eslint/unbound-method": "off"
    }
  }
}<|MERGE_RESOLUTION|>--- conflicted
+++ resolved
@@ -109,16 +109,9 @@
     "@itwin/itwinui-react": "^1.14.0",
     "classnames": "^2.3.1",
     "lorem-ipsum": "^2.0.3",
-<<<<<<< HEAD
     "react": "^17.0.0",
-    "react-compound-slider": "^2.5.0",
     "react-dom": "^17.0.0",
     "react-redux": "^7.2.2",
-=======
-    "react": "^16.8.0",
-    "react-dom": "^16.8.0",
-    "react-redux": "^7.2.0",
->>>>>>> 654b6440
     "react-beautiful-dnd": "^13.0.0",
     "react-select": "3.1.0",
     "redux": "^4.0.3",
