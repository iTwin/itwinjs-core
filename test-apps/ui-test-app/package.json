{
  "name": "ui-test-app",
  "description": "UI Test Application",
  "private": true,
  "license": "MIT",
  "version": "0.0.0",
  "homepage": "http://localhost:3000/",
  "scripts": {
    "compile": "npm run -s build:backend & tsc",
    "build": "npm run -s build:backend && npm run -s build:frontend",
    "build:backend": "tsc -p tsconfig.backend.json",
    "build:frontend": "cross-env DISABLE_NEW_JSX_TRANSFORM=true SKIP_PREFLIGHT_CHECK=true DISABLE_NEW_ASSET_COPY=true GENERATE_SOURCEMAP=false DISABLE_ESLINT=true TRANSPILE_DEPS=false USE_FAST_SASS=true DISABLE_TERSER=true react-scripts --max_old_space_size=8192 build",
    "clean": "rimraf lib build .rush/temp/package-deps*.json",
    "lint": "eslint -f visualstudio --config package.json --no-eslintrc \"./src/**/*.{ts,tsx}\" 1>&2",
    "start": "run-p start:webserver start:electron",
    "start:electron": "cross-env NODE_ENV=development electron ./lib/backend/main.js",
    "start:electron:prod": "electron ./lib/backend/main.js",
    "start:webserver": "npm run -s pseudolocalize && cross-env DISABLE_NEW_JSX_TRANSFORM=true SKIP_PREFLIGHT_CHECK=true DISABLE_NEW_ASSET_COPY=true BROWSER=none DISABLE_ESLINT=true TRANSPILE_DEPS=false USE_FAST_SASS=true react-scripts start",
    "start:backend": "node --max-http-header-size=16000 lib/backend/main.js",
    "start:servers": "run-p \"start:webserver\" \"start:backend\"",
    "pseudolocalize": "betools pseudolocalize --englishDir ./public/locales/en --out ./build/public/locales/en-PSEUDO",
    "test": "",
    "cover": "",
    "docs": "",
    "copy:config": "internal-tools copy-config",
    "build:ios-backend": "npm run -s build:backend && webpack --config ./ios/backend.config --env.outdir=./lib/ios --env.entry=./lib/backend/main.js --env.bundlename=main",
    "install-ios-lib": "node ./ios/scripts/installIosNativeLib.js",
    "copy:ios-frontend": "mkdir -p ./lib/ios && rm -rf ./lib/ios/www && cp -R ./build ./lib/ios/www",
    "build:ios": "npm run -s install-ios-lib && npm run -s build:frontend && npm run -s build:ios-backend && npm run -s copy:ios-frontend"
  },
  "repository": {},
  "keywords": [
    "Bentley",
    "BIM",
    "iModel"
  ],
  "author": {
    "name": "Bentley Systems, Inc.",
    "url": "http://www.bentley.com"
  },
  "//devDependencies": [
    "NOTE: All tools used by scripts in this package must be listed as devDependencies"
  ],
  "devDependencies": {
    "@axe-core/react": "^4.1.1",
    "@bentley/react-scripts": "4.0.3",
    "@itwin/build-tools": "workspace:*",
    "@itwin/core-webpack-tools": "workspace:*",
    "@itwin/eslint-plugin": "workspace:*",
<<<<<<< HEAD
    "@bentley/react-scripts": "4.0.3",
    "@itwin/projects-client": "^0.2.0",
=======
>>>>>>> c0c3cf8c
    "@types/lorem-ipsum": "^1.0.2",
    "@types/node": "14.14.31",
    "@types/react": "^17.0.0",
    "@types/react-dom": "^17.0.0",
    "@types/react-redux": "^7.1.18",
    "@types/react-select": "3.0.26",
    "@types/react-table": "^7.0.18",
    "@types/semver": "^5.5.0",
    "cpx": "^1.5.0",
    "cross-env": "^5.1.4",
    "dotenv": "^10.0.0",
    "dotenv-expand": "^5.1.0",
    "electron": "^14.0.0",
    "eslint": "^7.11.0",
    "internal-tools": "workspace:*",
    "npm-run-all": "^4.1.5",
    "rimraf": "^3.0.2",
    "typescript": "~4.4.0",
    "fs-extra": "^8.1.0",
    "webpack": "4.42.0",
    "semver": "^5.5.0",
    "null-loader": "^0.1.1"
  },
  "dependencies": {
    "@bentley/backend-itwin-client": "workspace:*",
    "@bentley/icons-generic-webfont": "^1.0.15",
    "@bentley/icons-generic": "^1.0.15",
    "@bentley/imodelhub-client": "workspace:*",
    "@bentley/itwin-client": "workspace:*",
    "@bentley/itwin-registry-client": "workspace:*",
    "@bentley/reality-data-client": "workspace:*",
    "@itwin/appui-abstract": "workspace:*",
    "@itwin/appui-layout-react": "workspace:*",
    "@itwin/appui-react": "workspace:*",
    "@itwin/browser-authorization": "^0.2.0",
    "@itwin/components-react": "workspace:*",
    "@itwin/core-backend": "workspace:*",
    "@itwin/core-bentley": "workspace:*",
    "@itwin/core-common": "workspace:*",
    "@itwin/core-electron": "workspace:*",
    "@itwin/core-frontend": "workspace:*",
    "@itwin/core-geometry": "workspace:*",
    "@itwin/core-i18n": "workspace:*",
    "@itwin/core-markup": "workspace:*",
    "@itwin/core-mobile": "workspace:*",
    "@itwin/core-quantity": "workspace:*",
    "@itwin/core-react": "workspace:*",
    "@itwin/editor-frontend": "workspace:*",
    "@itwin/editor-backend": "workspace:*",
    "@itwin/editor-common": "workspace:*",
    "@itwin/express-server": "workspace:*",
    "@itwin/frontend-devtools": "workspace:*",
    "@itwin/hypermodeling-frontend": "workspace:*",
    "@itwin/imodel-components-react": "workspace:*",
    "@itwin/itwinui-css": "^0.27.0",
    "@itwin/itwinui-react": "^1.16.2",
    "@itwin/map-layers": "workspace:*",
    "@itwin/presentation-backend": "workspace:*",
    "@itwin/presentation-common": "workspace:*",
    "@itwin/presentation-components": "workspace:*",
    "@itwin/presentation-frontend": "workspace:*",
    "classnames": "^2.3.1",
    "lorem-ipsum": "^2.0.3",
    "react": "^17.0.0",
    "react-dom": "^17.0.0",
    "react-redux": "^7.2.2",
    "react-beautiful-dnd": "^13.0.0",
    "react-select": "3.1.0",
    "react-table": "^7.1.0",
    "react-resize-detector": "^6.7.6",
    "redux": "^4.0.3",
    "semver": "^5.5.0"
  },
  "browserslist": [
    "electron 8.0.0",
    "last 4 chrome version",
    "last 4 firefox version",
    "last 4 safari version",
    "last 4 ios version",
    "last 4 ChromeAndroid version",
    "last 4 edge version",
    "not dead",
    "not <0.2%"
  ],
  "eslintConfig": {
    "plugins": [
      "@itwin"
    ],
    "extends": "plugin:@itwin/itwinjs-recommended",
    "parserOptions": {
      "project": [
        "tsconfig.json",
        "tsconfig.backend.json"
      ]
    },
    "rules": {
      "@typescript-eslint/naming-convention": [
        "warn",
        {
          "selector": "function",
          "format": [
            "camelCase",
            "PascalCase"
          ]
        }
      ],
      "@typescript-eslint/unbound-method": "off"
    }
  }
}<|MERGE_RESOLUTION|>--- conflicted
+++ resolved
@@ -47,11 +47,7 @@
     "@itwin/build-tools": "workspace:*",
     "@itwin/core-webpack-tools": "workspace:*",
     "@itwin/eslint-plugin": "workspace:*",
-<<<<<<< HEAD
-    "@bentley/react-scripts": "4.0.3",
     "@itwin/projects-client": "^0.2.0",
-=======
->>>>>>> c0c3cf8c
     "@types/lorem-ipsum": "^1.0.2",
     "@types/node": "14.14.31",
     "@types/react": "^17.0.0",
@@ -81,7 +77,6 @@
     "@bentley/icons-generic": "^1.0.15",
     "@bentley/imodelhub-client": "workspace:*",
     "@bentley/itwin-client": "workspace:*",
-    "@bentley/itwin-registry-client": "workspace:*",
     "@bentley/reality-data-client": "workspace:*",
     "@itwin/appui-abstract": "workspace:*",
     "@itwin/appui-layout-react": "workspace:*",
