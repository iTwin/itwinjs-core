--- conflicted
+++ resolved
@@ -108,11 +108,7 @@
     "@itwin/presentation-common": "workspace:*",
     "@itwin/presentation-components": "workspace:*",
     "@itwin/presentation-frontend": "workspace:*",
-<<<<<<< HEAD
     "@itwin/electron-authorization": "^0.7.0",
-=======
-    "@itwin/electron-authorization": "^0.6.0",
->>>>>>> 152c9775
     "@itwin/ui-items-providers-test": "workspace:*",
     "classnames": "^2.3.1",
     "lorem-ipsum": "^2.0.3",
