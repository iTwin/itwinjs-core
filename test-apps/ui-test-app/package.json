--- conflicted
+++ resolved
@@ -108,12 +108,8 @@
     "@itwin/presentation-common": "workspace:*",
     "@itwin/presentation-components": "workspace:*",
     "@itwin/presentation-frontend": "workspace:*",
-<<<<<<< HEAD
     "@itwin/ecschema-metadata": "workspace:*",
-    "@itwin/electron-authorization": "^0.8.2",
-=======
     "@itwin/electron-authorization": "^0.8.3",
->>>>>>> 5905cb1a
     "@itwin/ui-items-providers-test": "workspace:*",
     "@itwin/ecschema-rpcinterface-common": "workspace:*",
     "@itwin/ecschema-rpcinterface-impl": "workspace:*",
