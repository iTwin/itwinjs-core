--- conflicted
+++ resolved
@@ -120,12 +120,8 @@
     "react-beautiful-dnd": "^13.0.0",
     "react-dom": "^17.0.0",
     "react-redux": "^7.2.2",
-<<<<<<< HEAD
     "react-router-dom": "^5.2.0",
-    "react-beautiful-dnd": "^13.0.0",
-=======
     "react-resize-detector": "^6.7.6",
->>>>>>> 92c4a97f
     "react-select": "3.2.0",
     "react-table": "^7.1.0",
     "redux": "^4.1.0",
