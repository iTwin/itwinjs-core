--- conflicted
+++ resolved
@@ -71,19 +71,11 @@
     "null-loader": "^0.1.1"
   },
   "dependencies": {
-<<<<<<< HEAD
-    "@bentley/bentleyjs-core": "workspace:*",
+    "@itwin/core-bentley": "workspace:*",
     "@bentley/itwin-registry-client": "workspace:*",
-    "@bentley/electron-manager": "workspace:*",
-    "@bentley/mobile-manager": "workspace:*",
-    "@bentley/express-server": "workspace:*",
-=======
-    "@itwin/core-bentley": "workspace:*",
-    "@bentley/context-registry-client": "workspace:*",
     "@itwin/electron-manager": "workspace:*",
     "@itwin/mobile-manager": "workspace:*",
     "@itwin/express-server": "workspace:*",
->>>>>>> 52eac709
     "@bentley/frontend-authorization-client": "workspace:*",
     "@itwin/core-geometry": "workspace:*",
     "@bentley/icons-generic-webfont": "^1.0.15",
