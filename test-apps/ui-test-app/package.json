--- conflicted
+++ resolved
@@ -103,11 +103,7 @@
     "@itwin/imodels-access-frontend": "^1.0.1",
     "@itwin/imodels-client-authoring": "^1.0.1",
     "@itwin/imodels-client-management": "^1.0.1",
-<<<<<<< HEAD
-    "@itwin/itwinui-react": "^1.37.0",
-=======
     "@itwin/itwinui-react": "^1.38.1",
->>>>>>> 5144befd
     "@itwin/itwinui-css": "0.x",
     "@itwin/itwinui-icons-react": "^1.8.0",
     "@itwin/map-layers": "workspace:*",
