{
  "name": "ui-test-app",
  "description": "UI Test Application",
  "private": true,
  "license": "MIT",
  "version": "0.0.0",
  "homepage": "http://localhost:3000/",
  "scripts": {
    "compile": "npm run build:backend & tsc",
    "build": "npm run build:backend && npm run build:frontend",
    "build:backend": "npm run copy:assets && tsc -p tsconfig.backend.json",
    "build:frontend": "cross-env DISABLE_NEW_JSX_TRANSFORM=true SKIP_PREFLIGHT_CHECK=true DISABLE_NEW_ASSET_COPY=true GENERATE_SOURCEMAP=false DISABLE_ESLINT=true TRANSPILE_DEPS=false USE_FAST_SASS=true DISABLE_TERSER=true react-scripts --max_old_space_size=8192 build",
    "clean": "rimraf lib build .rush/temp/package-deps*.json",
    "copy:assets": "cpx ./src/backend/web/BackendServer.config.json ./lib/backend/web",
    "lint": "eslint -f visualstudio --config package.json --no-eslintrc \"./src/**/*.{ts,tsx}\" 1>&2",
    "start": "run-p start:webserver start:electron",
    "start:electron": "electron ./lib/backend/main.js",
    "start:electron:prod": "cross-env NODE_ENV=production electron ./lib/backend/main.js",
    "start:webserver": "npm run pseudolocalize && cross-env DISABLE_NEW_JSX_TRANSFORM=true SKIP_PREFLIGHT_CHECK=true DISABLE_NEW_ASSET_COPY=true BROWSER=none DISABLE_ESLINT=true TRANSPILE_DEPS=false USE_FAST_SASS=true react-scripts start",
    "start:backend": "node --max-http-header-size=16000 lib/backend/main.js",
    "start:servers": "run-p \"start:webserver\" \"start:backend\"",
    "pseudolocalize": "betools pseudolocalize --englishDir ./public/locales/en --out ./build/public/locales/en-PSEUDO",
    "test": "",
    "cover": "",
    "docs": "",
    "copy:config": "internal-tools copy-config",
    "build:ios-backend": "npm run build:backend && webpack --config ./ios/backend.config --env.outdir=./lib/ios --env.entry=./lib/backend/mobile/MobileMain.js --env.bundlename=main",
    "install-ios-lib": "node ./ios/scripts/installIosNativeLib.js",
    "copy:ios-frontend": "mkdir -p ./lib/ios && rm -rf ./lib/ios/www && cp -R ./build ./lib/ios/www",
    "build:ios": "npm run install-ios-lib && npm run build:frontend && npm run build:ios-backend && npm run copy:ios-frontend"
  },
  "repository": {},
  "keywords": [
    "Bentley",
    "BIM",
    "iModel"
  ],
  "author": {
    "name": "Bentley Systems, Inc.",
    "url": "http://www.bentley.com"
  },
  "//devDependencies": [
    "NOTE: All tools used by scripts in this package must be listed as devDependencies"
  ],
  "devDependencies": {
    "@axe-core/react": "^4.1.1",
    "@bentley/build-tools": "workspace:*",
    "@bentley/eslint-plugin": "workspace:*",
    "@bentley/react-scripts": "4.0.3",
    "@types/lorem-ipsum": "^1.0.2",
    "@types/node": "10.14.1",
<<<<<<< HEAD
    "@types/react": "16.9.43",
    "@types/react-beautiful-dnd": "^12.1.2",
    "@types/react-dom": "^16.8.0",
    "@types/react-redux": "^7.0.1",
=======
    "@types/react": "^17.0.0",
    "@types/react-dom": "^17.0.0",
    "@types/react-redux": "^7.1.18",
>>>>>>> d0c88bd9
    "@types/react-select": "3.0.26",
    "@types/react-table": "^7.0.18",
    "@types/semver": "^5.5.0",
    "cpx": "^1.5.0",
    "cross-env": "^5.1.4",
    "dotenv": "^10.0.0",
    "dotenv-expand": "^5.1.0",
    "electron": "^11.1.0",
    "eslint": "^7.11.0",
    "internal-tools": "workspace:*",
    "npm-run-all": "^4.1.5",
    "rimraf": "^3.0.2",
    "typescript": "~4.3.0",
    "fs-extra": "^8.1.0",
    "webpack": "4.42.0",
    "semver": "^5.5.0",
    "null-loader": "^0.1.1"
  },
  "dependencies": {
    "@bentley/bentleyjs-core": "workspace:*",
    "@bentley/context-registry-client": "workspace:*",
    "@bentley/electron-manager": "workspace:*",
    "@bentley/mobile-manager": "workspace:*",
    "@bentley/express-server": "workspace:*",
    "@bentley/frontend-authorization-client": "workspace:*",
    "@bentley/geometry-core": "workspace:*",
    "@bentley/icons-generic-webfont": "^1.0.15",
    "@bentley/icons-generic": "^1.0.15",
    "@bentley/imodelhub-client": "workspace:*",
    "@bentley/itwin-client": "workspace:*",
    "@bentley/backend-itwin-client": "workspace:*",
    "@bentley/imodeljs-common": "workspace:*",
    "@bentley/imodeljs-i18n": "workspace:*",
    "@bentley/imodeljs-frontend": "workspace:*",
    "@bentley/frontend-devtools": "workspace:*",
    "@bentley/hypermodeling-frontend": "workspace:*",
    "@bentley/imodeljs-markup": "workspace:*",
    "@bentley/imodeljs-quantity": "workspace:*",
    "@bentley/imodeljs-backend": "workspace:*",
    "@bentley/imodeljs-editor-frontend": "workspace:*",
    "@bentley/imodeljs-editor-backend": "workspace:*",
    "@bentley/imodeljs-editor-common": "workspace:*",
    "@bentley/presentation-backend": "workspace:*",
    "@bentley/presentation-common": "workspace:*",
    "@bentley/presentation-components": "workspace:*",
    "@bentley/presentation-frontend": "workspace:*",
    "@bentley/ui-abstract": "workspace:*",
    "@bentley/ui-core": "workspace:*",
    "@bentley/ui-components": "workspace:*",
    "@bentley/ui-imodel-components": "workspace:*",
    "@bentley/ui-ninezone": "workspace:*",
    "@bentley/ui-framework": "workspace:*",
    "@bentley/map-layers": "workspace:*",
<<<<<<< HEAD
    "@itwin/itwinui-css": "0.22.1",
    "@itwin/itwinui-react": "1.11.0",
=======
    "@itwin/itwinui-css": "^0.25.0",
    "@itwin/itwinui-react": "^1.14.0",
>>>>>>> d0c88bd9
    "classnames": "^2.3.1",
    "lorem-ipsum": "^2.0.3",
    "react": "^17.0.0",
    "react-dom": "^17.0.0",
    "react-redux": "^7.2.2",
    "react-beautiful-dnd": "^13.0.0",
    "react-select": "3.1.0",
    "react-table": "^7.1.0",
    "redux": "^4.0.3",
    "semver": "^5.5.0"
  },
  "browserslist": [
    "electron 8.0.0",
    "last 4 chrome version",
    "last 4 firefox version",
    "last 4 safari version",
    "last 4 ios version",
    "last 4 ChromeAndroid version",
    "last 4 edge version",
    "not dead",
    "not <0.2%"
  ],
  "eslintConfig": {
    "plugins": [
      "@bentley"
    ],
    "extends": "plugin:@bentley/imodeljs-recommended",
    "parserOptions": {
      "project": [
        "tsconfig.json",
        "tsconfig.backend.json"
      ]
    },
    "rules": {
      "@typescript-eslint/naming-convention": [
        "warn",
        {
          "selector": "function",
          "format": [
            "camelCase",
            "PascalCase"
          ]
        }
      ],
      "@typescript-eslint/unbound-method": "off"
    }
  }
}<|MERGE_RESOLUTION|>--- conflicted
+++ resolved
@@ -49,16 +49,9 @@
     "@bentley/react-scripts": "4.0.3",
     "@types/lorem-ipsum": "^1.0.2",
     "@types/node": "10.14.1",
-<<<<<<< HEAD
-    "@types/react": "16.9.43",
-    "@types/react-beautiful-dnd": "^12.1.2",
-    "@types/react-dom": "^16.8.0",
-    "@types/react-redux": "^7.0.1",
-=======
     "@types/react": "^17.0.0",
     "@types/react-dom": "^17.0.0",
     "@types/react-redux": "^7.1.18",
->>>>>>> d0c88bd9
     "@types/react-select": "3.0.26",
     "@types/react-table": "^7.0.18",
     "@types/semver": "^5.5.0",
@@ -112,13 +105,8 @@
     "@bentley/ui-ninezone": "workspace:*",
     "@bentley/ui-framework": "workspace:*",
     "@bentley/map-layers": "workspace:*",
-<<<<<<< HEAD
-    "@itwin/itwinui-css": "0.22.1",
-    "@itwin/itwinui-react": "1.11.0",
-=======
     "@itwin/itwinui-css": "^0.25.0",
     "@itwin/itwinui-react": "^1.14.0",
->>>>>>> d0c88bd9
     "classnames": "^2.3.1",
     "lorem-ipsum": "^2.0.3",
     "react": "^17.0.0",
