--- conflicted
+++ resolved
@@ -44,23 +44,13 @@
   ],
   "devDependencies": {
     "@axe-core/react": "^4.1.1",
-<<<<<<< HEAD
-    "@bentley/config-loader": "2.14.0-dev.8",
-    "@bentley/logger-config": "2.14.0-dev.8",
-    "@bentley/build-tools": "2.14.0-dev.8",
-    "@bentley/eslint-plugin": "2.14.0-dev.8",
-    "@bentley/imodeljs-markup": "2.14.0-dev.8",
-    "@bentley/frontend-devtools": "2.14.0-dev.8",
-    "@bentley/react-scripts": "3.4.9",
-=======
     "@bentley/config-loader": "2.14.0-dev.9",
     "@bentley/logger-config": "2.14.0-dev.9",
     "@bentley/build-tools": "2.14.0-dev.9",
     "@bentley/eslint-plugin": "2.14.0-dev.9",
     "@bentley/imodeljs-markup": "2.14.0-dev.9",
     "@bentley/frontend-devtools": "2.14.0-dev.9",
-    "@bentley/react-scripts": "3.4.7",
->>>>>>> e3e658cb
+    "@bentley/react-scripts": "3.4.9",
     "@types/classnames": "^2.2.3",
     "@types/lorem-ipsum": "^1.0.2",
     "@types/node": "10.14.1",
