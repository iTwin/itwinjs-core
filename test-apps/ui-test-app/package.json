--- conflicted
+++ resolved
@@ -9,23 +9,14 @@
     "compile": "npm run build:backend & tsc",
     "build": "npm run build:backend && npm run build:frontend",
     "build:backend": "npm run copy:assets && tsc -p tsconfig.backend.json",
-<<<<<<< HEAD
     "build:frontend": "react-scripts --max_old_space_size=8192 build",
-=======
-    "build:frontend": "npm run pseudolocalize && cross-env DISABLE_NEW_ASSET_COPY=true GENERATE_SOURCEMAP=false DISABLE_ESLINT=true TRANSPILE_DEPS=false USE_FAST_SASS=true DISABLE_TERSER=true react-scripts build",
->>>>>>> 666e52f8
     "clean": "rimraf lib build .rush/temp/package-deps*.json",
     "copy:assets": "cpx ./src/backend/web/BackendServer.config.json ./lib/backend/web",
     "lint": "eslint -f visualstudio --config package.json --no-eslintrc \"./src/**/*.{ts,tsx}\" 1>&2",
     "start": "run-p start:webserver start:electron",
     "start:electron": "electron ./lib/backend/main.js",
     "start:electron:prod": "cross-env NODE_ENV=production electron ./lib/backend/main.js",
-<<<<<<< HEAD
     "start:webserver": "npm run pseudolocalize && cross-env BROWSER=none react-scripts start",
-    "start:webserver:prod": "npm run pseudolocalize && cross-env BROWSER=none react-scripts start",
-=======
-    "start:webserver": "npm run pseudolocalize && cross-env DISABLE_NEW_ASSET_COPY=true BROWSER=none DISABLE_ESLINT=true TRANSPILE_DEPS=false USE_FAST_SASS=true react-scripts start",
->>>>>>> 666e52f8
     "start:backend": "node --max-http-header-size=16000 lib/backend/main.js",
     "start:servers": "run-p \"start:webserver\" \"start:backend\"",
     "pseudolocalize": "betools pseudolocalize --englishDir ./public/locales/en --out ./build/public/locales/en-PSEUDO",
@@ -57,13 +48,7 @@
     "@bentley/logger-config": "workspace:*",
     "@bentley/build-tools": "workspace:*",
     "@bentley/eslint-plugin": "workspace:*",
-<<<<<<< HEAD
     "@bentley/react-scripts": "4.0.3-dev.2",
-=======
-    "@bentley/imodeljs-markup": "workspace:*",
-    "@bentley/frontend-devtools": "workspace:*",
-    "@bentley/react-scripts": "3.4.13",
->>>>>>> 666e52f8
     "@types/lorem-ipsum": "^1.0.2",
     "@types/node": "10.14.1",
     "@types/react": "16.9.43",
