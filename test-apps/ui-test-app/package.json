--- conflicted
+++ resolved
@@ -106,12 +106,8 @@
     "@itwin/presentation-common": "workspace:*",
     "@itwin/presentation-components": "workspace:*",
     "@itwin/presentation-frontend": "workspace:*",
-<<<<<<< HEAD
-    "@itwin/ui-test-extension": "workspace:*",
-    "@itwin/electron-authorization": "^0.3.1",
-=======
+    "@itwin/electron-authorization": "^0.3.2",
     "@itwin/ui-items-providers-test": "workspace:*",
->>>>>>> f9eadd41
     "classnames": "^2.3.1",
     "lorem-ipsum": "^2.0.3",
     "react": "^17.0.0",
