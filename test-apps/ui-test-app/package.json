--- conflicted
+++ resolved
@@ -75,14 +75,10 @@
     "@bentley/icons-generic-webfont": "^1.0.15",
     "@bentley/icons-generic": "^1.0.15",
     "@bentley/itwin-client": "workspace:*",
-<<<<<<< HEAD
     "@itwin/imodels-access-backend": "~0.2.1",
     "@itwin/imodels-access-frontend": "~0.2.1",
     "@itwin/imodels-client-management": "~0.2.1",
-    "@itwin/reality-data-client": "^0.2.4",
-=======
     "@itwin/reality-data-client": "^0.4.2",
->>>>>>> 80fe98eb
     "@itwin/appui-abstract": "workspace:*",
     "@itwin/appui-layout-react": "workspace:*",
     "@itwin/appui-react": "workspace:*",
