{
  "name": "@itwin/ui-items-providers-test",
  "version": "2.5.0-dev.2",
  "description": "Package used to exercise adding UI components and stages",
  "main": "lib/ui-items-providers-test.js",
  "typings": "lib/ui-items-providers-test",
  "scripts": {
    "prebuild": "npm run -s pseudolocalize && npm run -s copy:assets",
    "build": "npm run -s prebuild && tsc 1>&2",
    "build:ci": "npm run -s build",
    "clean": "rimraf lib .rush/temp/package-deps*.json",
    "copy:assets": "cpx \"./src/**/*.{*css,json,svg}\" \"./lib\"",
    "cover": "",
    "docs": "",
    "lint": "eslint -f visualstudio \"./src/**/*.{ts,tsx}\" 1>&2",
    "pseudolocalize": "betools pseudolocalize --englishDir=./src/public/locales/en --out=./lib/public/locales/en-PSEUDO",
    "test": ""
  },
  "keywords": [
    "iModel",
    "BIM",
    "maps",
    "UiItemsProvider"
  ],
  "author": {
    "name": "Bentley Systems, Inc.",
    "url": "http://www.bentley.com"
  },
  "license": "MIT",
  "devDependencies": {
    "@itwin/build-tools": "workspace:*",
    "@itwin/eslint-plugin": "workspace:*",
    "@types/react": "^17.0.37",
    "@types/react-select": "3.0.26",
<<<<<<< HEAD
    "@bentley/react-scripts": "4.0.7",
=======
>>>>>>> 976b2475
    "cpx2": "^3.0.0",
    "rimraf": "^3.0.2",
    "eslint": "^7.11.0",
    "typescript": "~4.4.0"
  },
  "dependencies": {
    "@itwin/core-bentley": "workspace:*",
    "@itwin/core-geometry": "workspace:*",
    "@itwin/core-common": "workspace:*",
    "@itwin/core-frontend": "workspace:*",
    "@itwin/core-quantity": "workspace:*",
    "@itwin/appui-abstract": "workspace:*",
    "@itwin/components-react": "workspace:*",
    "@itwin/core-react": "workspace:*",
    "@itwin/appui-react": "workspace:*",
    "@itwin/appui-layout-react": "workspace:*",
    "@itwin/presentation-common": "workspace:*",
    "@itwin/presentation-frontend": "workspace:*",
    "@itwin/presentation-components": "workspace:*",
    "@itwin/itwinui-react": "^1.32.0",
    "@itwin/itwinui-icons-react": "^1.8.0",
    "@itwin/itwinui-css": "0.x",
    "classnames": "^2.3.1",
    "react": "^17.0.0",
    "react-dom": "^17.0.0",
    "@reduxjs/toolkit": "^1.5.0",
    "react-redux": "^7.2.2",
    "react-select": "3.2.0"
  },
  "eslintConfig": {
    "plugins": [
      "@itwin"
    ],
    "extends": "plugin:@itwin/itwinjs-recommended"
  }
}<|MERGE_RESOLUTION|>--- conflicted
+++ resolved
@@ -32,10 +32,6 @@
     "@itwin/eslint-plugin": "workspace:*",
     "@types/react": "^17.0.37",
     "@types/react-select": "3.0.26",
-<<<<<<< HEAD
-    "@bentley/react-scripts": "4.0.7",
-=======
->>>>>>> 976b2475
     "cpx2": "^3.0.0",
     "rimraf": "^3.0.2",
     "eslint": "^7.11.0",
