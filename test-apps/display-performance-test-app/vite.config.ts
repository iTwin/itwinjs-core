--- conflicted
+++ resolved
@@ -128,10 +128,7 @@
       include: [
         "@itwin/core-common", // to prevent error when opening iModel from undefined rpc policy
         "@itwin/core-electron/lib/cjs/ElectronFrontend", // import from module error
-<<<<<<< HEAD
-=======
         "@itwin/core-frontend", // to prevent multiple core-frontends (cjs & esm) from being imported
->>>>>>> 5d9e368e
         "@itwin/core-mobile/lib/cjs/MobileFrontend", // import from module error
       ],
     },
