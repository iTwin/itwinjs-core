{
  "name": "display-performance-test-app",
  "description": "Display performance test application.",
  "license": "UNLICENSED",
  "author": {
    "name": "Bentley Systems, Inc.",
    "url": "http://www.bentley.com"
  },
  "version": "0.0.0",
  "engines": {
    "node": ">=12.22.0 < 14.0 || >=14.17.0 <17.0"
  },
  "private": true,
  "scripts": {
    "compile": "npm run -s build:backend & tsc",
    "build": "npm run -s build:backend & npm run -s build:frontend",
    "build:backend": "tsc -p tsconfig.backend.json",
    "build:frontend": "cross-env DISABLE_NEW_JSX_TRANSFORM=true SKIP_PREFLIGHT_CHECK=true DISABLE_NEW_ASSET_COPY=true DISABLE_ESLINT=true TRANSPILE_DEPS=false USE_FAST_SASS=true react-scripts --max_old_space_size=8192 build",
    "clean": "rimraf lib build .rush/temp/package-deps*.json",
    "docs": "",
    "lint": "eslint -f visualstudio --config package.json --no-eslintrc \"./src/**/*.ts\" 1>&2",
    "mobile": "tsc 1>&2 && webpack --config mobile.backend.webpack.config.js 1>&2 && webpack --config mobile.frontend.webpack.config.js 1>&2 && cpx \"public/**/*\" ./lib/mobile/public && cpx \"assets/**/*\" ./lib/mobile/assets ",
    "start": "npm run -s start:electron",
    "start:webserver": "cross-env DISABLE_NEW_JSX_TRANSFORM=true SKIP_PREFLIGHT_CHECK=true DISABLE_NEW_ASSET_COPY=true BROWSER=none DISABLE_ESLINT=true TRANSPILE_DEPS=false USE_FAST_SASS=true react-scripts start",
    "start:electron": "electron ./lib/backend/ElectronMain.js",
    "start:web": "node lib/backend/WebMain.js",
    "test:electron": "electron ./lib/backend/ElectronMain.js",
    "test:chrome": "node ./lib/common/npmCommands.js chrome",
    "test:edge": "node ./lib/common/npmCommands.js edge",
    "test:firefox": "node ./lib/common/npmCommands.js firefox",
    "test:safari": "node ./lib/common/npmCommands.js safari",
    "build:mobile-backend": "tsc 1>&2 && webpack --config ./node_modules/@bentley/webpack-tools/mobile/backend.config.js --env.outdir=./lib/mobile --env.entry=./lib/backend/MobileMain.js --env.bundlename=main ",
    "copy:config": "internal-tools copy-config",
    "test": "",
    "cover": ""
  },
  "repository": {},
  "dependencies": {
    "@itwin/core-bentley": "workspace:*",
    "@bentley/context-registry-client": "workspace:*",
    "@itwin/electron-manager": "workspace:*",
    "@itwin/mobile-manager": "workspace:*",
    "@bentley/frontend-authorization-client": "workspace:*",
    "@itwin/core-geometry": "workspace:*",
    "@bentley/imodelhub-client": "workspace:*",
    "@bentley/itwin-client": "workspace:*",
    "@bentley/backend-itwin-client": "workspace:*",
<<<<<<< HEAD
    "@bentley/imodeljs-common": "workspace:*",
    "@bentley/imodeljs-i18n": "workspace:*",
    "@bentley/imodeljs-quantity": "workspace:*",
    "@bentley/imodeljs-frontend": "workspace:*",
    "@bentley/imodeljs-backend": "workspace:*",
    "@bentley/ui-abstract": "workspace:*",
    "@bentley/hypermodeling-frontend": "workspace:*",
    "@bentley/reality-data-client": "workspace:*",
=======
    "@itwin/core-common": "workspace:*",
    "@itwin/core-i18n": "workspace:*",
    "@itwin/core-quantity": "workspace:*",
    "@itwin/core-frontend": "workspace:*",
    "@itwin/core-backend": "workspace:*",
    "@itwin/appui-abstract": "workspace:*",
    "@itwin/hypermodeling-frontend": "workspace:*",
>>>>>>> 200baec2
    "body-parser": "^1.18.2"
  },
  "devDependencies": {
    "@itwin/perf-tools": "workspace:*",
    "@itwin/build-tools": "workspace:*",
    "@itwin/eslint-plugin": "workspace:*",
    "@bentley/react-scripts": "4.0.3",
    "@types/body-parser": "^1.17.0",
    "@types/express": "^4.16.1",
    "@types/node": "14.14.31",
    "child_process": "^1.0.2",
    "chrome-launcher": "^0.10.5",
    "cross-env": "^5.1.4",
    "cpx": "^1.5.0",
    "dotenv": "^10.0.0",
    "dotenv-expand": "^5.1.0",
    "electron": "^14.0.0",
    "eslint": "^7.11.0",
    "express": "^4.16.3",
    "internal-tools": "workspace:*",
    "npm-run-all": "^4.1.5",
    "null-loader": "^0.1.1",
    "rimraf": "^3.0.2",
    "typescript": "~4.4.0",
    "webpack": "4.42.0"
  },
  "homepage": "http://localhost:3000/",
  "browserslist": [
    "electron 6.0.0",
    "last 4 chrome version",
    "last 4 firefox version",
    "last 4 safari version",
    "last 4 ios version",
    "last 4 ChromeAndroid version",
    "last 4 edge version",
    "not dead",
    "not <0.2%"
  ],
  "eslintConfig": {
    "plugins": [
      "@itwin"
    ],
    "extends": "plugin:@itwin/itwinjs-recommended",
    "parserOptions": {
      "project": [
        "tsconfig.json",
        "tsconfig.backend.json"
      ]
    }
  }
}<|MERGE_RESOLUTION|>--- conflicted
+++ resolved
@@ -45,16 +45,6 @@
     "@bentley/imodelhub-client": "workspace:*",
     "@bentley/itwin-client": "workspace:*",
     "@bentley/backend-itwin-client": "workspace:*",
-<<<<<<< HEAD
-    "@bentley/imodeljs-common": "workspace:*",
-    "@bentley/imodeljs-i18n": "workspace:*",
-    "@bentley/imodeljs-quantity": "workspace:*",
-    "@bentley/imodeljs-frontend": "workspace:*",
-    "@bentley/imodeljs-backend": "workspace:*",
-    "@bentley/ui-abstract": "workspace:*",
-    "@bentley/hypermodeling-frontend": "workspace:*",
-    "@bentley/reality-data-client": "workspace:*",
-=======
     "@itwin/core-common": "workspace:*",
     "@itwin/core-i18n": "workspace:*",
     "@itwin/core-quantity": "workspace:*",
@@ -62,7 +52,7 @@
     "@itwin/core-backend": "workspace:*",
     "@itwin/appui-abstract": "workspace:*",
     "@itwin/hypermodeling-frontend": "workspace:*",
->>>>>>> 200baec2
+    "@bentley/reality-data-client": "workspace:*",
     "body-parser": "^1.18.2"
   },
   "devDependencies": {
