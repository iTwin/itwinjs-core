--- conflicted
+++ resolved
@@ -38,14 +38,8 @@
   "dependencies": {
     "@itwin/core-bentley": "workspace:*",
     "@bentley/context-registry-client": "workspace:*",
-<<<<<<< HEAD
-    "@itwin/electron-manager": "workspace:*",
-    "@itwin/mobile-manager": "workspace:*",
-=======
     "@itwin/core-electron": "workspace:*",
     "@itwin/core-mobile": "workspace:*",
-    "@bentley/frontend-authorization-client": "workspace:*",
->>>>>>> f4700dd6
     "@itwin/core-geometry": "workspace:*",
     "@bentley/imodelhub-client": "workspace:*",
     "@bentley/itwin-client": "workspace:*",
@@ -57,11 +51,8 @@
     "@itwin/core-backend": "workspace:*",
     "@itwin/appui-abstract": "workspace:*",
     "@itwin/hypermodeling-frontend": "workspace:*",
-<<<<<<< HEAD
+    "@bentley/reality-data-client": "workspace:*",
     "@itwin/browser-authorization": "^0.1.0",
-=======
-    "@bentley/reality-data-client": "workspace:*",
->>>>>>> f4700dd6
     "body-parser": "^1.18.2"
   },
   "devDependencies": {
