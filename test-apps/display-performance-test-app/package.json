{
  "name": "display-performance-test-app",
  "description": "Display performance test application.",
  "license": "UNLICENSED",
  "author": {
    "name": "Bentley Systems, Inc.",
    "url": "http://www.bentley.com"
  },
  "version": "0.0.0",
  "engines": {
    "node": ">=12.22.0 < 14.0 || >=14.17.0 <17.0"
  },
  "private": true,
  "scripts": {
    "build": "npm run -s build:backend & npm run -s build:frontend",
    "build:ci": "npm run -s build",
    "build:backend": "tsc -p tsconfig.backend.json",
    "build:frontend": "cross-env DISABLE_NEW_JSX_TRANSFORM=true SKIP_PREFLIGHT_CHECK=true DISABLE_NEW_ASSET_COPY=true DISABLE_ESLINT=true TRANSPILE_DEPS=false USE_FAST_SASS=true react-scripts --max_old_space_size=8192 build",
    "clean": "rimraf lib build .rush/temp/package-deps*.json",
    "compile": "npm run -s build:backend & tsc",
    "docs": "",
    "lint": "eslint -f visualstudio --config package.json --no-eslintrc \"./src/**/*.ts\" 1>&2",
    "mobile": "tsc 1>&2 && webpack --config mobile.backend.webpack.config.js 1>&2 && webpack --config mobile.frontend.webpack.config.js 1>&2 && cpx \"public/**/*\" ./lib/mobile/public && cpx \"assets/**/*\" ./lib/mobile/assets ",
    "start": "npm run -s start:electron",
    "start:webserver": "cross-env DISABLE_NEW_JSX_TRANSFORM=true SKIP_PREFLIGHT_CHECK=true DISABLE_NEW_ASSET_COPY=true BROWSER=none DISABLE_ESLINT=true TRANSPILE_DEPS=false USE_FAST_SASS=true react-scripts start",
    "start:electron": "electron ./lib/backend/ElectronMain.js",
    "start:web": "node lib/backend/WebMain.js",
    "test:electron": "electron ./lib/backend/ElectronMain.js",
    "test:chrome": "node ./lib/common/npmCommands.js chrome",
    "test:edge": "node ./lib/common/npmCommands.js edge",
    "test:firefox": "node ./lib/common/npmCommands.js firefox",
    "test:safari": "node ./lib/common/npmCommands.js safari",
    "build:mobile-backend": "tsc 1>&2 && webpack --config ./node_modules/@bentley/webpack-tools/mobile/backend.config.js --env.outdir=./lib/mobile --env.entry=./lib/backend/MobileMain.js --env.bundlename=main ",
    "copy:config": "internal-tools copy-config",
    "test": "",
    "cover": ""
  },
  "repository": {},
  "dependencies": {
    "@bentley/itwin-client": "workspace:*",
    "@itwin/appui-abstract": "workspace:*",
    "@itwin/browser-authorization": "^0.4.0",
    "@itwin/core-backend": "workspace:*",
    "@itwin/core-bentley": "workspace:*",
    "@itwin/core-common": "workspace:*",
    "@itwin/core-electron": "workspace:*",
    "@itwin/core-frontend": "workspace:*",
    "@itwin/core-geometry": "workspace:*",
<<<<<<< HEAD
    "@bentley/imodelhub-client": "workspace:*",
    "@itwin/core-common": "workspace:*",
=======
    "@itwin/core-mobile": "workspace:*",
>>>>>>> c3d89416
    "@itwin/core-quantity": "workspace:*",
    "@itwin/electron-authorization": "^0.6.0",
    "@itwin/hypermodeling-frontend": "workspace:*",
    "@itwin/imodels-access-backend": "~0.3.0",
    "@itwin/imodels-access-frontend": "~0.3.0",
    "@itwin/imodels-client-authoring": "~0.3.0",
    "@itwin/reality-data-client": "^0.4.2",
    "body-parser": "^1.18.2"
  },
  "devDependencies": {
    "@itwin/perf-tools": "workspace:*",
    "@itwin/build-tools": "workspace:*",
    "@itwin/eslint-plugin": "workspace:*",
    "@bentley/react-scripts": "4.0.3",
    "@types/body-parser": "^1.17.0",
    "@types/express": "^4.16.1",
    "@types/node": "14.14.31",
    "child_process": "^1.0.2",
    "chrome-launcher": "^0.10.5",
    "cross-env": "^5.1.4",
    "cpx2": "^3.0.0",
    "dotenv": "^10.0.0",
    "dotenv-expand": "^5.1.0",
    "electron": "^14.0.0",
    "eslint": "^7.11.0",
    "express": "^4.16.3",
    "internal-tools": "workspace:*",
    "npm-run-all": "^4.1.5",
    "null-loader": "^0.1.1",
    "rimraf": "^3.0.2",
    "typescript": "~4.4.0",
    "webpack": "4.42.0"
  },
  "homepage": "http://localhost:3000/",
  "browserslist": [
    "electron 6.0.0",
    "last 4 chrome version",
    "last 4 firefox version",
    "last 4 safari version",
    "last 4 ios version",
    "last 4 ChromeAndroid version",
    "last 4 edge version",
    "not dead",
    "not <0.2%"
  ],
  "eslintConfig": {
    "plugins": [
      "@itwin"
    ],
    "extends": "plugin:@itwin/itwinjs-recommended",
    "parserOptions": {
      "project": [
        "tsconfig.json",
        "tsconfig.backend.json"
      ]
    }
  }
}<|MERGE_RESOLUTION|>--- conflicted
+++ resolved
@@ -37,7 +37,6 @@
   },
   "repository": {},
   "dependencies": {
-    "@bentley/itwin-client": "workspace:*",
     "@itwin/appui-abstract": "workspace:*",
     "@itwin/browser-authorization": "^0.4.0",
     "@itwin/core-backend": "workspace:*",
@@ -46,12 +45,7 @@
     "@itwin/core-electron": "workspace:*",
     "@itwin/core-frontend": "workspace:*",
     "@itwin/core-geometry": "workspace:*",
-<<<<<<< HEAD
-    "@bentley/imodelhub-client": "workspace:*",
-    "@itwin/core-common": "workspace:*",
-=======
     "@itwin/core-mobile": "workspace:*",
->>>>>>> c3d89416
     "@itwin/core-quantity": "workspace:*",
     "@itwin/electron-authorization": "^0.6.0",
     "@itwin/hypermodeling-frontend": "workspace:*",
