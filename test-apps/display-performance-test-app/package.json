{
  "name": "display-performance-test-app",
  "description": "Display performance test application.",
  "license": "UNLICENSED",
  "author": {
    "name": "Bentley Systems, Inc.",
    "url": "http://www.bentley.com"
  },
  "version": "0.0.0",
  "engines": {
    "node": ">=12.22.0 < 14.0 || >=14.17.0 <17.0"
  },
  "private": true,
  "scripts": {
    "build": "npm run -s build:backend & npm run -s build:frontend",
    "build:ci": "npm run -s build",
    "build:backend": "tsc -p tsconfig.backend.json",
    "build:frontend": "cross-env DISABLE_NEW_JSX_TRANSFORM=true SKIP_PREFLIGHT_CHECK=true DISABLE_NEW_ASSET_COPY=true DISABLE_ESLINT=true TRANSPILE_DEPS=false USE_FAST_SASS=true react-scripts --max_old_space_size=8192 build",
    "clean": "rimraf lib build .rush/temp/package-deps*.json",
    "compile": "npm run -s build:backend & tsc",
    "docs": "",
    "lint": "eslint -f visualstudio --config package.json --no-eslintrc \"./src/**/*.ts\" 1>&2",
    "mobile": "tsc 1>&2 && webpack --config mobile.backend.webpack.config.js 1>&2 && webpack --config mobile.frontend.webpack.config.js 1>&2 && cpx \"public/**/*\" ./lib/mobile/public && cpx \"assets/**/*\" ./lib/mobile/assets ",
    "start": "npm run -s start:electron",
    "start:webserver": "cross-env DISABLE_NEW_JSX_TRANSFORM=true SKIP_PREFLIGHT_CHECK=true DISABLE_NEW_ASSET_COPY=true BROWSER=none DISABLE_ESLINT=true TRANSPILE_DEPS=false USE_FAST_SASS=true react-scripts start",
    "start:electron": "electron ./lib/backend/ElectronMain.js",
    "start:web": "node lib/backend/WebMain.js",
    "test:electron": "electron ./lib/backend/ElectronMain.js",
    "test:chrome": "node ./lib/common/npmCommands.js chrome",
    "test:edge": "node ./lib/common/npmCommands.js edge",
    "test:firefox": "node ./lib/common/npmCommands.js firefox",
    "test:safari": "node ./lib/common/npmCommands.js safari",
    "build:mobile-backend": "tsc 1>&2 && webpack --config ./node_modules/@bentley/webpack-tools/mobile/backend.config.js --env.outdir=./lib/mobile --env.entry=./lib/backend/MobileMain.js --env.bundlename=main ",
    "copy:config": "internal-tools copy-config",
    "test": "",
    "cover": ""
  },
  "repository": {},
  "dependencies": {
    "@bentley/itwin-client": "workspace:*",
    "@itwin/appui-abstract": "workspace:*",
    "@itwin/browser-authorization": "^0.4.0",
    "@itwin/core-backend": "workspace:*",
    "@itwin/core-bentley": "workspace:*",
    "@itwin/core-common": "workspace:*",
    "@itwin/core-electron": "workspace:*",
    "@itwin/core-frontend": "workspace:*",
    "@itwin/core-geometry": "workspace:*",
    "@itwin/core-mobile": "workspace:*",
    "@itwin/core-quantity": "workspace:*",
    "@itwin/electron-authorization": "^0.6.0",
    "@itwin/hypermodeling-frontend": "workspace:*",
<<<<<<< HEAD
    "@itwin/browser-authorization": "^0.3.1",
    "@itwin/electron-authorization": "^0.7.0",
=======
    "@itwin/imodels-access-backend": "~0.3.0",
    "@itwin/imodels-access-frontend": "~0.3.0",
    "@itwin/imodels-client-authoring": "~0.3.0",
    "@itwin/reality-data-client": "^0.4.2",
>>>>>>> 152c9775
    "body-parser": "^1.18.2"
  },
  "devDependencies": {
    "@itwin/perf-tools": "workspace:*",
    "@itwin/build-tools": "workspace:*",
    "@itwin/eslint-plugin": "workspace:*",
    "@bentley/react-scripts": "4.0.3",
    "@types/body-parser": "^1.17.0",
    "@types/express": "^4.16.1",
    "@types/node": "14.14.31",
    "child_process": "^1.0.2",
    "chrome-launcher": "^0.10.5",
    "cross-env": "^5.1.4",
    "cpx2": "^3.0.0",
    "dotenv": "^10.0.0",
    "dotenv-expand": "^5.1.0",
    "electron": "^14.0.0",
    "eslint": "^7.11.0",
    "express": "^4.16.3",
    "internal-tools": "workspace:*",
    "npm-run-all": "^4.1.5",
    "null-loader": "^0.1.1",
    "rimraf": "^3.0.2",
    "typescript": "~4.4.0",
    "webpack": "4.42.0"
  },
  "homepage": "http://localhost:3000/",
  "browserslist": [
    "electron 6.0.0",
    "last 4 chrome version",
    "last 4 firefox version",
    "last 4 safari version",
    "last 4 ios version",
    "last 4 ChromeAndroid version",
    "last 4 edge version",
    "not dead",
    "not <0.2%"
  ],
  "eslintConfig": {
    "plugins": [
      "@itwin"
    ],
    "extends": "plugin:@itwin/itwinjs-recommended",
    "parserOptions": {
      "project": [
        "tsconfig.json",
        "tsconfig.backend.json"
      ]
    }
  }
}<|MERGE_RESOLUTION|>--- conflicted
+++ resolved
@@ -48,17 +48,12 @@
     "@itwin/core-geometry": "workspace:*",
     "@itwin/core-mobile": "workspace:*",
     "@itwin/core-quantity": "workspace:*",
-    "@itwin/electron-authorization": "^0.6.0",
+    "@itwin/electron-authorization": "^0.7.0",
     "@itwin/hypermodeling-frontend": "workspace:*",
-<<<<<<< HEAD
-    "@itwin/browser-authorization": "^0.3.1",
-    "@itwin/electron-authorization": "^0.7.0",
-=======
     "@itwin/imodels-access-backend": "~0.3.0",
     "@itwin/imodels-access-frontend": "~0.3.0",
     "@itwin/imodels-client-authoring": "~0.3.0",
     "@itwin/reality-data-client": "^0.4.2",
->>>>>>> 152c9775
     "body-parser": "^1.18.2"
   },
   "devDependencies": {
