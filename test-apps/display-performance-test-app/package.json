{
  "name": "display-performance-test-app",
  "description": "Display performance test application.",
  "license": "UNLICENSED",
  "author": {
    "name": "Bentley Systems, Inc.",
    "url": "http://www.bentley.com"
  },
  "version": "0.0.0",
  "engines": {
    "node": ">=10.17.0 <13.0"
  },
  "private": true,
  "scripts": {
    "compile": "npm run build:backend & tsc",
    "build": "npm run build:backend & npm run build:frontend",
    "build:backend": "tsc -p tsconfig.backend.json",
    "build:frontend": "cross-env EXTEND_ESLINT=true react-scripts build",
    "clean": "rimraf lib build .rush/temp/package-deps*.json",
    "docs": "",
    "lint": "eslint -f visualstudio --config package.json --no-eslintrc ./src/**/*.ts 1>&2",
    "mobile": "tsc 1>&2 && webpack --config mobile.backend.webpack.config.js 1>&2 && webpack --config mobile.frontend.webpack.config.js 1>&2 && cpx \"public/**/*\" ./lib/mobile/public && cpx \"assets/**/*\" ./lib/mobile/assets ",
    "start": "npm run start:electron",
    "start:webserver": "cross-env BROWSER=none EXTEND_ESLINT=true react-scripts start",
    "start:electron": "electron ./lib/backend/ElectronMain.js",
    "start:web": "node lib/backend/WebMain.js",
    "test:chrome": "node ./lib/common/npmCommands.js chrome",
    "test:edge": "node ./lib/common/npmCommands.js edge",
    "test:firefox": "node ./lib/common/npmCommands.js firefox",
    "build:mobile-backend": "tsc 1>&2 && webpack --config ./node_modules/@bentley/webpack-tools/mobile/backend.config.js --env.outdir=./lib/mobile --env.entry=./lib/backend/MobileMain.js --env.bundlename=main ",
    "test": "",
    "cover": ""
  },
  "repository": {},
  "dependencies": {
    "@bentley/bentleyjs-core": "2.13.0-dev.9",
    "@bentley/context-registry-client": "2.13.0-dev.9",
    "@bentley/electron-manager": "2.13.0-dev.9",
    "@bentley/mobile-manager": "2.13.0-dev.9",
    "@bentley/frontend-authorization-client": "2.13.0-dev.9",
    "@bentley/geometry-core": "2.13.0-dev.9",
    "@bentley/imodelhub-client": "2.13.0-dev.9",
    "@bentley/itwin-client": "2.13.0-dev.9",
    "@bentley/backend-itwin-client": "2.13.0-dev.9",
    "@bentley/imodeljs-common": "2.13.0-dev.9",
    "@bentley/imodeljs-i18n": "2.13.0-dev.9",
    "@bentley/imodeljs-quantity": "2.13.0-dev.9",
    "@bentley/imodeljs-frontend": "2.13.0-dev.9",
    "@bentley/imodeljs-backend": "2.13.0-dev.9",
    "@bentley/projectshare-client": "2.13.0-dev.9",
    "@bentley/rbac-client": "2.13.0-dev.9",
    "@bentley/ui-abstract": "2.13.0-dev.9",
    "body-parser": "^1.18.2"
  },
  "devDependencies": {
<<<<<<< HEAD
    "@bentley/perf-tools": "2.13.0-dev.1",
    "@bentley/config-loader": "2.13.0-dev.1",
    "@bentley/build-tools": "2.13.0-dev.1",
    "@bentley/eslint-plugin": "2.13.0-dev.1",
    "@bentley/react-scripts": "3.4.7",
=======
    "@bentley/perf-tools": "2.13.0-dev.9",
    "@bentley/config-loader": "2.13.0-dev.9",
    "@bentley/build-tools": "2.13.0-dev.9",
    "@bentley/eslint-plugin": "2.13.0-dev.9",
    "@bentley/react-scripts": "3.4.6",
>>>>>>> c69ea6da
    "@types/body-parser": "^1.17.0",
    "@types/express": "^4.16.1",
    "@types/node": "10.14.1",
    "child_process": "^1.0.2",
    "chrome-launcher": "^0.10.5",
    "cross-env": "^5.1.4",
    "cpx": "^1.5.0",
    "electron": "^11.1.0",
    "eslint": "^6.8.0",
    "express": "^4.16.3",
    "npm-run-all": "^4.1.5",
    "null-loader": "^0.1.1",
    "rimraf": "^3.0.2",
    "react": "^16.8.0",
    "typescript": "~4.1.0",
    "webpack": "4.42.0"
  },
  "homepage": "http://localhost:3000/",
  "browserslist": [
    "electron 6.0.0",
    "last 4 chrome version",
    "last 4 firefox version",
    "last 4 safari version",
    "last 4 ios version",
    "last 4 ChromeAndroid version",
    "last 4 edge version",
    "not dead",
    "not <0.2%"
  ],
  "eslintConfig": {
    "plugins": [
      "@bentley"
    ],
    "extends": "plugin:@bentley/imodeljs-recommended",
    "parserOptions": {
      "project": [
        "tsconfig.json",
        "tsconfig.backend.json"
      ]
    }
  }
}<|MERGE_RESOLUTION|>--- conflicted
+++ resolved
@@ -53,19 +53,11 @@
     "body-parser": "^1.18.2"
   },
   "devDependencies": {
-<<<<<<< HEAD
-    "@bentley/perf-tools": "2.13.0-dev.1",
-    "@bentley/config-loader": "2.13.0-dev.1",
-    "@bentley/build-tools": "2.13.0-dev.1",
-    "@bentley/eslint-plugin": "2.13.0-dev.1",
-    "@bentley/react-scripts": "3.4.7",
-=======
     "@bentley/perf-tools": "2.13.0-dev.9",
     "@bentley/config-loader": "2.13.0-dev.9",
     "@bentley/build-tools": "2.13.0-dev.9",
     "@bentley/eslint-plugin": "2.13.0-dev.9",
-    "@bentley/react-scripts": "3.4.6",
->>>>>>> c69ea6da
+    "@bentley/react-scripts": "3.4.7",
     "@types/body-parser": "^1.17.0",
     "@types/express": "^4.16.1",
     "@types/node": "10.14.1",
