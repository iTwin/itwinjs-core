{
  "name": "display-performance-test-app",
  "description": "Display performance test application.",
  "license": "UNLICENSED",
  "author": {
    "name": "Bentley Systems, Inc.",
    "url": "http://www.bentley.com"
  },
  "version": "0.0.0",
  "engines": {
    "node": ">=10.17.0 <15.0"
  },
  "private": true,
  "scripts": {
    "compile": "npm run build:backend & tsc",
    "build": "npm run build:backend & npm run build:frontend",
    "build:backend": "tsc -p tsconfig.backend.json",
    "build:frontend": "react-scripts build",
    "clean": "rimraf lib build .rush/temp/package-deps*.json",
    "docs": "",
    "lint": "eslint -f visualstudio --config package.json --no-eslintrc \"./src/**/*.ts\" 1>&2",
    "mobile": "tsc 1>&2 && webpack --config mobile.backend.webpack.config.js 1>&2 && webpack --config mobile.frontend.webpack.config.js 1>&2 && cpx \"public/**/*\" ./lib/mobile/public && cpx \"assets/**/*\" ./lib/mobile/assets ",
    "start": "npm run start:electron",
    "start:webserver": "cross-env BROWSER=none react-scripts start",
    "start:electron": "electron ./lib/backend/ElectronMain.js",
    "start:web": "node lib/backend/WebMain.js",
    "test:chrome": "node ./lib/common/npmCommands.js chrome",
    "test:edge": "node ./lib/common/npmCommands.js edge",
    "test:firefox": "node ./lib/common/npmCommands.js firefox",
    "test:safari": "node ./lib/common/npmCommands.js safari",
    "build:mobile-backend": "tsc 1>&2 && webpack --config ./node_modules/@bentley/webpack-tools/mobile/backend.config.js --env.outdir=./lib/mobile --env.entry=./lib/backend/MobileMain.js --env.bundlename=main ",
    "test": "",
    "cover": ""
  },
  "repository": {},
  "dependencies": {
    "@bentley/bentleyjs-core": "workspace:*",
    "@bentley/context-registry-client": "workspace:*",
    "@bentley/electron-manager": "workspace:*",
    "@bentley/mobile-manager": "workspace:*",
    "@bentley/frontend-authorization-client": "workspace:*",
    "@bentley/geometry-core": "workspace:*",
    "@bentley/imodelhub-client": "workspace:*",
    "@bentley/itwin-client": "workspace:*",
    "@bentley/backend-itwin-client": "workspace:*",
    "@bentley/imodeljs-common": "workspace:*",
    "@bentley/imodeljs-i18n": "workspace:*",
    "@bentley/imodeljs-quantity": "workspace:*",
    "@bentley/imodeljs-frontend": "workspace:*",
    "@bentley/imodeljs-backend": "workspace:*",
    "@bentley/projectshare-client": "workspace:*",
    "@bentley/rbac-client": "workspace:*",
    "@bentley/ui-abstract": "workspace:*",
    "@bentley/hypermodeling-frontend": "workspace:*",
    "body-parser": "^1.18.2"
  },
  "devDependencies": {
<<<<<<< HEAD
    "@bentley/perf-tools": "2.14.0-dev.16",
    "@bentley/config-loader": "2.14.0-dev.16",
    "@bentley/build-tools": "2.14.0-dev.16",
    "@bentley/eslint-plugin": "2.14.0-dev.16",
    "@bentley/react-scripts": "4.0.3-dev.0",
=======
    "@bentley/perf-tools": "workspace:*",
    "@bentley/config-loader": "workspace:*",
    "@bentley/build-tools": "workspace:*",
    "@bentley/eslint-plugin": "workspace:*",
    "@bentley/react-scripts": "3.4.9",
>>>>>>> ea765da4
    "@types/body-parser": "^1.17.0",
    "@types/express": "^4.16.1",
    "@types/node": "10.14.1",
    "child_process": "^1.0.2",
    "chrome-launcher": "^0.10.5",
    "cross-env": "^5.1.4",
    "cpx": "^1.5.0",
    "electron": "^11.1.0",
    "eslint": "^7.11.0",
    "express": "^4.16.3",
    "npm-run-all": "^4.1.5",
    "null-loader": "^0.1.1",
    "rimraf": "^3.0.2",
    "react": "^16.8.0",
    "typescript": "~4.1.0",
    "webpack": "4.42.0"
  },
  "homepage": "http://localhost:3000/",
  "browserslist": [
    "electron 6.0.0",
    "last 4 chrome version",
    "last 4 firefox version",
    "last 4 safari version",
    "last 4 ios version",
    "last 4 ChromeAndroid version",
    "last 4 edge version",
    "not dead",
    "not <0.2%"
  ],
  "eslintConfig": {
    "plugins": [
      "@bentley"
    ],
    "extends": "plugin:@bentley/imodeljs-recommended",
    "parserOptions": {
      "project": [
        "tsconfig.json",
        "tsconfig.backend.json"
      ]
    }
  }
}<|MERGE_RESOLUTION|>--- conflicted
+++ resolved
@@ -55,19 +55,11 @@
     "body-parser": "^1.18.2"
   },
   "devDependencies": {
-<<<<<<< HEAD
-    "@bentley/perf-tools": "2.14.0-dev.16",
-    "@bentley/config-loader": "2.14.0-dev.16",
-    "@bentley/build-tools": "2.14.0-dev.16",
-    "@bentley/eslint-plugin": "2.14.0-dev.16",
-    "@bentley/react-scripts": "4.0.3-dev.0",
-=======
     "@bentley/perf-tools": "workspace:*",
     "@bentley/config-loader": "workspace:*",
     "@bentley/build-tools": "workspace:*",
     "@bentley/eslint-plugin": "workspace:*",
-    "@bentley/react-scripts": "3.4.9",
->>>>>>> ea765da4
+    "@bentley/react-scripts": "4.0.3-dev.0",
     "@types/body-parser": "^1.17.0",
     "@types/express": "^4.16.1",
     "@types/node": "10.14.1",
