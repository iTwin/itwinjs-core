--- conflicted
+++ resolved
@@ -49,21 +49,12 @@
     "@itwin/core-quantity": "workspace:*",
     "@itwin/electron-authorization": "^0.8.3",
     "@itwin/hypermodeling-frontend": "workspace:*",
-<<<<<<< HEAD
-    "@itwin/imodels-access-backend": "^2.0.0",
-    "@itwin/imodels-access-frontend": "^2.0.0",
-    "@itwin/imodels-client-authoring": "^2.0.0",
-    "@itwin/imodels-client-management": "^2.0.0",
-    "@itwin/reality-data-client": "0.9.0",
-    "@itwin/oidc-signin-tool": "^3.2.2",
-=======
     "@itwin/imodels-access-backend": "^2.2.1",
     "@itwin/imodels-access-frontend": "^2.2.1",
     "@itwin/imodels-client-authoring": "^2.2.1",
-    "@itwin/reality-data-client": "0.7.0",
+    "@itwin/imodels-client-management": "^2.2.1",
+    "@itwin/reality-data-client": "0.9.0",
     "@itwin/oidc-signin-tool": "^3.2.2",
-    "@itwin/imodels-client-management": "^2.2.1",
->>>>>>> 115f3f9e
     "body-parser": "^1.18.2"
   },
   "devDependencies": {
