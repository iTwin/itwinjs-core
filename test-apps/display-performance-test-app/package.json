{
  "name": "display-performance-test-app",
  "description": "Display performance test application.",
  "license": "UNLICENSED",
  "author": {
    "name": "Bentley Systems, Inc.",
    "url": "http://www.bentley.com"
  },
  "version": "0.0.0",
  "engines": {
    "node": ">=12.22.0 < 14.0 || >=14.17.0 <17.0"
  },
  "private": true,
  "scripts": {
    "build": "npm run -s build:backend & npm run -s build:frontend",
    "build:ci": "npm run -s build",
    "build:backend": "tsc -p tsconfig.backend.json",
    "build:frontend": "cross-env DISABLE_NEW_JSX_TRANSFORM=true SKIP_PREFLIGHT_CHECK=true DISABLE_NEW_ASSET_COPY=true DISABLE_ESLINT=true TRANSPILE_DEPS=false USE_FAST_SASS=true react-scripts --max_old_space_size=8192 build",
    "clean": "rimraf lib build .rush/temp/package-deps*.json",
    "compile": "npm run -s build:backend & tsc",
    "docs": "",
    "lint": "eslint -f visualstudio --config package.json --no-eslintrc \"./src/**/*.ts\" 1>&2",
    "mobile": "tsc 1>&2 && webpack --config mobile.backend.webpack.config.js 1>&2 && webpack --config mobile.frontend.webpack.config.js 1>&2 && cpx \"public/**/*\" ./lib/mobile/public && cpx \"assets/**/*\" ./lib/mobile/assets ",
    "start": "npm run -s start:electron",
    "start:webserver": "cross-env DISABLE_NEW_JSX_TRANSFORM=true SKIP_PREFLIGHT_CHECK=true DISABLE_NEW_ASSET_COPY=true BROWSER=none DISABLE_ESLINT=true TRANSPILE_DEPS=false USE_FAST_SASS=true react-scripts start",
    "start:electron": "electron ./lib/backend/ElectronMain.js",
    "start:web": "node lib/backend/WebMain.js",
    "test:electron": "electron ./lib/backend/ElectronMain.js",
    "test:chrome": "node ./lib/common/npmCommands.js chrome",
    "test:edge": "node ./lib/common/npmCommands.js edge",
    "test:firefox": "node ./lib/common/npmCommands.js firefox",
    "test:safari": "node ./lib/common/npmCommands.js safari",
    "build:mobile-backend": "tsc 1>&2 && webpack --config ./node_modules/@bentley/webpack-tools/mobile/backend.config.js --env.outdir=./lib/mobile --env.entry=./lib/backend/MobileMain.js --env.bundlename=main ",
    "copy:config": "internal-tools copy-config",
    "test": "",
    "cover": ""
  },
  "repository": {},
  "dependencies": {
    "@bentley/itwin-client": "workspace:*",
    "@itwin/appui-abstract": "workspace:*",
    "@itwin/browser-authorization": "^0.4.0",
    "@itwin/core-backend": "workspace:*",
    "@itwin/core-bentley": "workspace:*",
    "@itwin/core-common": "workspace:*",
    "@itwin/core-electron": "workspace:*",
    "@itwin/core-frontend": "workspace:*",
    "@itwin/core-geometry": "workspace:*",
    "@itwin/core-mobile": "workspace:*",
    "@itwin/core-quantity": "workspace:*",
<<<<<<< HEAD
    "@itwin/electron-authorization": "^0.6.0",
=======
    "@itwin/core-frontend": "workspace:*",
    "@itwin/core-backend": "workspace:*",
    "@itwin/appui-abstract": "workspace:*",
    "@itwin/reality-data-client": "^0.4.2",
>>>>>>> 80fe98eb
    "@itwin/hypermodeling-frontend": "workspace:*",
    "@itwin/imodels-access-backend": "~0.2.1",
    "@itwin/imodels-access-frontend": "~0.2.1",
    "@itwin/imodels-client-authoring": "~0.2.1",
    "@itwin/reality-data-client": "^0.2.4",
    "body-parser": "^1.18.2"
  },
  "devDependencies": {
    "@itwin/perf-tools": "workspace:*",
    "@itwin/build-tools": "workspace:*",
    "@itwin/eslint-plugin": "workspace:*",
    "@bentley/react-scripts": "4.0.3",
    "@types/body-parser": "^1.17.0",
    "@types/express": "^4.16.1",
    "@types/node": "14.14.31",
    "child_process": "^1.0.2",
    "chrome-launcher": "^0.10.5",
    "cross-env": "^5.1.4",
    "cpx2": "^3.0.0",
    "dotenv": "^10.0.0",
    "dotenv-expand": "^5.1.0",
    "electron": "^14.0.0",
    "eslint": "^7.11.0",
    "express": "^4.16.3",
    "internal-tools": "workspace:*",
    "npm-run-all": "^4.1.5",
    "null-loader": "^0.1.1",
    "rimraf": "^3.0.2",
    "typescript": "~4.4.0",
    "webpack": "4.42.0"
  },
  "homepage": "http://localhost:3000/",
  "browserslist": [
    "electron 6.0.0",
    "last 4 chrome version",
    "last 4 firefox version",
    "last 4 safari version",
    "last 4 ios version",
    "last 4 ChromeAndroid version",
    "last 4 edge version",
    "not dead",
    "not <0.2%"
  ],
  "eslintConfig": {
    "plugins": [
      "@itwin"
    ],
    "extends": "plugin:@itwin/itwinjs-recommended",
    "parserOptions": {
      "project": [
        "tsconfig.json",
        "tsconfig.backend.json"
      ]
    }
  }
}<|MERGE_RESOLUTION|>--- conflicted
+++ resolved
@@ -48,19 +48,12 @@
     "@itwin/core-geometry": "workspace:*",
     "@itwin/core-mobile": "workspace:*",
     "@itwin/core-quantity": "workspace:*",
-<<<<<<< HEAD
     "@itwin/electron-authorization": "^0.6.0",
-=======
-    "@itwin/core-frontend": "workspace:*",
-    "@itwin/core-backend": "workspace:*",
-    "@itwin/appui-abstract": "workspace:*",
-    "@itwin/reality-data-client": "^0.4.2",
->>>>>>> 80fe98eb
     "@itwin/hypermodeling-frontend": "workspace:*",
     "@itwin/imodels-access-backend": "~0.2.1",
     "@itwin/imodels-access-frontend": "~0.2.1",
     "@itwin/imodels-client-authoring": "~0.2.1",
-    "@itwin/reality-data-client": "^0.2.4",
+    "@itwin/reality-data-client": "^0.4.2",
     "body-parser": "^1.18.2"
   },
   "devDependencies": {
