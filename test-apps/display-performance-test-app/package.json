{
  "name": "display-performance-test-app",
  "description": "Display performance test application.",
  "license": "UNLICENSED",
  "author": {
    "name": "Bentley Systems, Inc.",
    "url": "http://www.bentley.com"
  },
  "version": "0.0.0",
  "engines": {
    "node": ">=12.22.0 < 14.0 || >=14.17.0 <17.0"
  },
  "private": true,
  "scripts": {
    "build": "npm run -s build:backend && npm run -s build:frontend",
    "build:ci": "npm run -s build:backend && npm run -s build:frontend-webpack",
    "build:backend": "tsc -p tsconfig.backend.json",
    "build:frontend": "tsc",
    "build:frontend-webpack": "cross-env DISABLE_NEW_JSX_TRANSFORM=true SKIP_PREFLIGHT_CHECK=true DISABLE_ESLINT_PLUGIN=true TRANSPILE_DEPS=false USE_FAST_SASS=true react-scripts --max_old_space_size=8192 build",
    "clean": "rimraf lib build .rush/temp/package-deps*.json",
    "docs": "",
    "lint": "eslint -f visualstudio --config package.json --no-eslintrc \"./src/**/*.ts\" 1>&2",
    "mobile": "tsc 1>&2 && webpack --config mobile.backend.webpack.config.js 1>&2 && webpack --config mobile.frontend.webpack.config.js 1>&2 && cpx \"public/**/*\" ./lib/mobile/public && cpx \"assets/**/*\" ./lib/mobile/assets ",
    "start": "cross-env NODE_ENV=development run-p start:webserver start:electron",
    "start:webserver": "cross-env DISABLE_NEW_JSX_TRANSFORM=true SKIP_PREFLIGHT_CHECK=true BROWSER=none DISABLE_ESLINT_PLUGIN=true TRANSPILE_DEPS=false USE_FAST_SASS=true react-scripts start",
    "start:electron": "electron ./lib/backend/ElectronMain.js",
    "start:web": "node lib/backend/WebMain.js",
    "test:electron": "electron ./lib/backend/ElectronMain.js",
    "test:chrome": "node ./lib/common/npmCommands.js chrome",
    "test:edge": "node ./lib/common/npmCommands.js edge",
    "test:firefox": "node ./lib/common/npmCommands.js firefox",
    "test:safari": "node ./lib/common/npmCommands.js safari",
    "build:mobile-backend": "tsc 1>&2 && webpack --config ./node_modules/@bentley/webpack-tools/mobile/backend.config.js --env.outdir=./lib/mobile --env.entry=./lib/backend/MobileMain.js --env.bundlename=main ",
    "copy:config": "internal-tools copy-config",
    "test": "",
    "cover": ""
  },
  "repository": {},
  "dependencies": {
    "@itwin/appui-abstract": "workspace:*",
    "@itwin/browser-authorization": "^0.5.1",
    "@itwin/core-backend": "workspace:*",
    "@itwin/core-bentley": "workspace:*",
    "@itwin/core-common": "workspace:*",
    "@itwin/core-electron": "workspace:*",
    "@itwin/core-frontend": "workspace:*",
    "@itwin/core-geometry": "workspace:*",
    "@itwin/core-mobile": "workspace:*",
    "@itwin/core-quantity": "workspace:*",
    "@itwin/electron-authorization": "^0.8.3",
    "@itwin/hypermodeling-frontend": "workspace:*",
    "@itwin/imodels-access-backend": "^1.0.1",
    "@itwin/imodels-access-frontend": "^1.0.1",
    "@itwin/imodels-client-authoring": "^1.0.1",
    "@itwin/reality-data-client": "0.7.0",
    "body-parser": "^1.18.2"
  },
  "devDependencies": {
    "@itwin/perf-tools": "workspace:*",
    "@itwin/build-tools": "workspace:*",
    "@itwin/eslint-plugin": "workspace:*",
<<<<<<< HEAD
    "@bentley/react-scripts": "4.0.7",
=======
    "@bentley/react-scripts": "5.0.0-dev.4",
>>>>>>> 976b2475
    "@types/body-parser": "^1.17.0",
    "@types/express": "^4.16.1",
    "@types/node": "14.14.31",
    "child_process": "^1.0.2",
    "chrome-launcher": "^0.15.0",
    "cross-env": "^5.1.4",
    "cpx2": "^3.0.0",
    "dotenv": "^10.0.0",
    "dotenv-expand": "^5.1.0",
    "electron": "^14.0.0",
    "eslint": "^7.11.0",
    "express": "^4.16.3",
    "internal-tools": "workspace:*",
    "npm-run-all": "^4.1.5",
    "null-loader": "^0.1.1",
    "rimraf": "^3.0.2",
    "typescript": "~4.4.0",
    "webpack": "4.42.0"
  },
  "homepage": "http://localhost:3000/",
  "browserslist": [
    "electron 6.0.0",
    "last 4 chrome version",
    "last 4 firefox version",
    "last 4 safari version",
    "last 4 ios version",
    "last 4 ChromeAndroid version",
    "last 4 edge version",
    "not dead",
    "not <0.2%"
  ],
  "eslintConfig": {
    "plugins": [
      "@itwin"
    ],
    "extends": "plugin:@itwin/itwinjs-recommended",
    "parserOptions": {
      "project": [
        "tsconfig.json",
        "tsconfig.backend.json"
      ]
    }
  }
}<|MERGE_RESOLUTION|>--- conflicted
+++ resolved
@@ -59,11 +59,7 @@
     "@itwin/perf-tools": "workspace:*",
     "@itwin/build-tools": "workspace:*",
     "@itwin/eslint-plugin": "workspace:*",
-<<<<<<< HEAD
-    "@bentley/react-scripts": "4.0.7",
-=======
     "@bentley/react-scripts": "5.0.0-dev.4",
->>>>>>> 976b2475
     "@types/body-parser": "^1.17.0",
     "@types/express": "^4.16.1",
     "@types/node": "14.14.31",
