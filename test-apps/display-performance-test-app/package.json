{
  "name": "display-performance-test-app",
  "description": "Display performance test application.",
  "license": "UNLICENSED",
  "author": {
    "name": "Bentley Systems, Inc.",
    "url": "http://www.bentley.com"
  },
  "version": "0.0.0",
  "engines": {
    "node": ">=10.17.0 <15.0"
  },
  "private": true,
  "scripts": {
    "compile": "npm run build:backend & tsc",
    "build": "npm run build:backend & npm run build:frontend",
    "build:backend": "tsc -p tsconfig.backend.json",
    "build:frontend": "cross-env DISABLE_ESLINT=true TRANSPILE_DEPS=false USE_FAST_SASS=true react-scripts build",
    "clean": "rimraf lib build .rush/temp/package-deps*.json",
    "docs": "",
    "lint": "eslint -f visualstudio --config package.json --no-eslintrc \"./src/**/*.ts\" 1>&2",
    "mobile": "tsc 1>&2 && webpack --config mobile.backend.webpack.config.js 1>&2 && webpack --config mobile.frontend.webpack.config.js 1>&2 && cpx \"public/**/*\" ./lib/mobile/public && cpx \"assets/**/*\" ./lib/mobile/assets ",
    "start": "npm run start:electron",
    "start:webserver": "cross-env BROWSER=none DISABLE_ESLINT=true TRANSPILE_DEPS=false USE_FAST_SASS=true react-scripts start",
    "start:electron": "electron ./lib/backend/ElectronMain.js",
    "start:web": "node lib/backend/WebMain.js",
    "test:chrome": "node ./lib/common/npmCommands.js chrome",
    "test:edge": "node ./lib/common/npmCommands.js edge",
    "test:firefox": "node ./lib/common/npmCommands.js firefox",
    "test:safari": "node ./lib/common/npmCommands.js safari",
    "build:mobile-backend": "tsc 1>&2 && webpack --config ./node_modules/@bentley/webpack-tools/mobile/backend.config.js --env.outdir=./lib/mobile --env.entry=./lib/backend/MobileMain.js --env.bundlename=main ",
    "test": "",
    "cover": ""
  },
  "repository": {},
  "dependencies": {
<<<<<<< HEAD
    "@bentley/bentleyjs-core": "2.17.0-dev.2",
    "@bentley/context-registry-client": "2.17.0-dev.2",
    "@bentley/electron-manager": "2.17.0-dev.2",
    "@bentley/mobile-manager": "2.17.0-dev.2",
    "@bentley/frontend-authorization-client": "2.17.0-dev.2",
    "@bentley/geometry-core": "2.17.0-dev.2",
    "@bentley/imodelhub-client": "2.17.0-dev.2",
    "@bentley/itwin-client": "2.17.0-dev.2",
    "@bentley/backend-itwin-client": "2.17.0-dev.2",
    "@bentley/imodeljs-common": "2.17.0-dev.2",
    "@bentley/imodeljs-i18n": "2.17.0-dev.2",
    "@bentley/imodeljs-quantity": "2.17.0-dev.2",
    "@bentley/imodeljs-frontend": "2.17.0-dev.2",
    "@bentley/imodeljs-backend": "2.17.0-dev.2",
    "@bentley/projectshare-client": "2.17.0-dev.2",
    "@bentley/rbac-client": "2.17.0-dev.2",
    "@bentley/ui-abstract": "2.17.0-dev.2",
    "@bentley/hypermodeling-frontend": "2.17.0-dev.2",
=======
    "@bentley/bentleyjs-core": "2.17.0-dev.4",
    "@bentley/context-registry-client": "2.17.0-dev.4",
    "@bentley/electron-manager": "2.17.0-dev.4",
    "@bentley/mobile-manager": "2.17.0-dev.4",
    "@bentley/frontend-authorization-client": "2.17.0-dev.4",
    "@bentley/geometry-core": "2.17.0-dev.4",
    "@bentley/imodelhub-client": "2.17.0-dev.4",
    "@bentley/itwin-client": "2.17.0-dev.4",
    "@bentley/backend-itwin-client": "2.17.0-dev.4",
    "@bentley/imodeljs-common": "2.17.0-dev.4",
    "@bentley/imodeljs-i18n": "2.17.0-dev.4",
    "@bentley/imodeljs-quantity": "2.17.0-dev.4",
    "@bentley/imodeljs-frontend": "2.17.0-dev.4",
    "@bentley/imodeljs-backend": "2.17.0-dev.4",
    "@bentley/projectshare-client": "2.17.0-dev.4",
    "@bentley/rbac-client": "2.17.0-dev.4",
    "@bentley/ui-abstract": "2.17.0-dev.4",
>>>>>>> 29fa248b
    "body-parser": "^1.18.2"
  },
  "devDependencies": {
    "@bentley/perf-tools": "2.17.0-dev.4",
    "@bentley/config-loader": "2.17.0-dev.4",
    "@bentley/build-tools": "2.17.0-dev.4",
    "@bentley/eslint-plugin": "2.17.0-dev.4",
    "@bentley/react-scripts": "3.4.9",
    "@types/body-parser": "^1.17.0",
    "@types/express": "^4.16.1",
    "@types/node": "10.14.1",
    "child_process": "^1.0.2",
    "chrome-launcher": "^0.10.5",
    "cross-env": "^5.1.4",
    "cpx": "^1.5.0",
    "electron": "^11.1.0",
    "eslint": "^6.8.0",
    "express": "^4.16.3",
    "npm-run-all": "^4.1.5",
    "null-loader": "^0.1.1",
    "rimraf": "^3.0.2",
    "react": "^16.8.0",
    "typescript": "~4.1.0",
    "webpack": "4.42.0"
  },
  "homepage": "http://localhost:3000/",
  "browserslist": [
    "electron 6.0.0",
    "last 4 chrome version",
    "last 4 firefox version",
    "last 4 safari version",
    "last 4 ios version",
    "last 4 ChromeAndroid version",
    "last 4 edge version",
    "not dead",
    "not <0.2%"
  ],
  "eslintConfig": {
    "plugins": [
      "@bentley"
    ],
    "extends": "plugin:@bentley/imodeljs-recommended",
    "parserOptions": {
      "project": [
        "tsconfig.json",
        "tsconfig.backend.json"
      ]
    }
  }
}<|MERGE_RESOLUTION|>--- conflicted
+++ resolved
@@ -34,26 +34,6 @@
   },
   "repository": {},
   "dependencies": {
-<<<<<<< HEAD
-    "@bentley/bentleyjs-core": "2.17.0-dev.2",
-    "@bentley/context-registry-client": "2.17.0-dev.2",
-    "@bentley/electron-manager": "2.17.0-dev.2",
-    "@bentley/mobile-manager": "2.17.0-dev.2",
-    "@bentley/frontend-authorization-client": "2.17.0-dev.2",
-    "@bentley/geometry-core": "2.17.0-dev.2",
-    "@bentley/imodelhub-client": "2.17.0-dev.2",
-    "@bentley/itwin-client": "2.17.0-dev.2",
-    "@bentley/backend-itwin-client": "2.17.0-dev.2",
-    "@bentley/imodeljs-common": "2.17.0-dev.2",
-    "@bentley/imodeljs-i18n": "2.17.0-dev.2",
-    "@bentley/imodeljs-quantity": "2.17.0-dev.2",
-    "@bentley/imodeljs-frontend": "2.17.0-dev.2",
-    "@bentley/imodeljs-backend": "2.17.0-dev.2",
-    "@bentley/projectshare-client": "2.17.0-dev.2",
-    "@bentley/rbac-client": "2.17.0-dev.2",
-    "@bentley/ui-abstract": "2.17.0-dev.2",
-    "@bentley/hypermodeling-frontend": "2.17.0-dev.2",
-=======
     "@bentley/bentleyjs-core": "2.17.0-dev.4",
     "@bentley/context-registry-client": "2.17.0-dev.4",
     "@bentley/electron-manager": "2.17.0-dev.4",
@@ -71,7 +51,7 @@
     "@bentley/projectshare-client": "2.17.0-dev.4",
     "@bentley/rbac-client": "2.17.0-dev.4",
     "@bentley/ui-abstract": "2.17.0-dev.4",
->>>>>>> 29fa248b
+    "@bentley/hypermodeling-frontend": "2.17.0-dev.4",
     "body-parser": "^1.18.2"
   },
   "devDependencies": {
