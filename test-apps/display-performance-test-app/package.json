--- conflicted
+++ resolved
@@ -47,11 +47,7 @@
     "@itwin/core-geometry": "workspace:*",
     "@itwin/core-mobile": "workspace:*",
     "@itwin/core-quantity": "workspace:*",
-<<<<<<< HEAD
     "@itwin/electron-authorization": "^0.8.1",
-=======
-    "@itwin/electron-authorization": "^0.7.0",
->>>>>>> 62882580
     "@itwin/hypermodeling-frontend": "workspace:*",
     "@itwin/imodels-access-backend": "^1.0.1",
     "@itwin/imodels-access-frontend": "^1.0.1",
