{
  "name": "display-performance-test-app",
  "description": "Display performance test application.",
  "license": "UNLICENSED",
  "author": {
    "name": "Bentley Systems, Inc.",
    "url": "http://www.bentley.com"
  },
  "version": "0.0.0",
  "engines": {
    "node": ">=12.22.0 < 14.0 || >=14.17.0 <17.0"
  },
  "private": true,
  "scripts": {
    "compile": "npm run -s build:backend & tsc",
    "build": "npm run -s build:backend & npm run -s build:frontend",
    "build:backend": "tsc -p tsconfig.backend.json",
    "build:frontend": "cross-env DISABLE_NEW_JSX_TRANSFORM=true SKIP_PREFLIGHT_CHECK=true DISABLE_NEW_ASSET_COPY=true DISABLE_ESLINT=true TRANSPILE_DEPS=false USE_FAST_SASS=true react-scripts --max_old_space_size=8192 build",
    "clean": "rimraf lib build .rush/temp/package-deps*.json",
    "docs": "",
    "lint": "eslint -f visualstudio --config package.json --no-eslintrc \"./src/**/*.ts\" 1>&2",
    "mobile": "tsc 1>&2 && webpack --config mobile.backend.webpack.config.js 1>&2 && webpack --config mobile.frontend.webpack.config.js 1>&2 && cpx \"public/**/*\" ./lib/mobile/public && cpx \"assets/**/*\" ./lib/mobile/assets ",
    "start": "npm run -s start:electron",
    "start:webserver": "cross-env DISABLE_NEW_JSX_TRANSFORM=true SKIP_PREFLIGHT_CHECK=true DISABLE_NEW_ASSET_COPY=true BROWSER=none DISABLE_ESLINT=true TRANSPILE_DEPS=false USE_FAST_SASS=true react-scripts start",
    "start:electron": "electron ./lib/backend/ElectronMain.js",
    "start:web": "node lib/backend/WebMain.js",
    "test:electron": "electron ./lib/backend/ElectronMain.js",
    "test:chrome": "node ./lib/common/npmCommands.js chrome",
    "test:edge": "node ./lib/common/npmCommands.js edge",
    "test:firefox": "node ./lib/common/npmCommands.js firefox",
    "test:safari": "node ./lib/common/npmCommands.js safari",
    "build:mobile-backend": "tsc 1>&2 && webpack --config ./node_modules/@bentley/webpack-tools/mobile/backend.config.js --env.outdir=./lib/mobile --env.entry=./lib/backend/MobileMain.js --env.bundlename=main ",
    "copy:config": "internal-tools copy-config",
    "test": "",
    "cover": ""
  },
  "repository": {},
  "dependencies": {
<<<<<<< HEAD
    "@bentley/bentleyjs-core": "workspace:*",
    "@bentley/itwin-registry-client": "workspace:*",
    "@bentley/electron-manager": "workspace:*",
    "@bentley/mobile-manager": "workspace:*",
=======
    "@itwin/core-bentley": "workspace:*",
    "@bentley/context-registry-client": "workspace:*",
    "@itwin/electron-manager": "workspace:*",
    "@itwin/mobile-manager": "workspace:*",
>>>>>>> 52eac709
    "@bentley/frontend-authorization-client": "workspace:*",
    "@itwin/core-geometry": "workspace:*",
    "@bentley/imodelhub-client": "workspace:*",
    "@bentley/itwin-client": "workspace:*",
    "@bentley/backend-itwin-client": "workspace:*",
    "@itwin/core-common": "workspace:*",
    "@itwin/core-i18n": "workspace:*",
    "@itwin/core-quantity": "workspace:*",
    "@itwin/core-frontend": "workspace:*",
    "@itwin/core-backend": "workspace:*",
    "@itwin/appui-abstract": "workspace:*",
    "@itwin/hypermodeling-frontend": "workspace:*",
    "@bentley/reality-data-client": "workspace:*",
    "body-parser": "^1.18.2"
  },
  "devDependencies": {
    "@itwin/perf-tools": "workspace:*",
    "@itwin/build-tools": "workspace:*",
    "@itwin/eslint-plugin": "workspace:*",
    "@bentley/react-scripts": "4.0.3",
    "@types/body-parser": "^1.17.0",
    "@types/express": "^4.16.1",
    "@types/node": "14.14.31",
    "child_process": "^1.0.2",
    "chrome-launcher": "^0.10.5",
    "cross-env": "^5.1.4",
    "cpx": "^1.5.0",
    "dotenv": "^10.0.0",
    "dotenv-expand": "^5.1.0",
    "electron": "^14.0.0",
    "eslint": "^7.11.0",
    "express": "^4.16.3",
    "internal-tools": "workspace:*",
    "npm-run-all": "^4.1.5",
    "null-loader": "^0.1.1",
    "rimraf": "^3.0.2",
    "typescript": "~4.4.0",
    "webpack": "4.42.0"
  },
  "homepage": "http://localhost:3000/",
  "browserslist": [
    "electron 6.0.0",
    "last 4 chrome version",
    "last 4 firefox version",
    "last 4 safari version",
    "last 4 ios version",
    "last 4 ChromeAndroid version",
    "last 4 edge version",
    "not dead",
    "not <0.2%"
  ],
  "eslintConfig": {
    "plugins": [
      "@itwin"
    ],
    "extends": "plugin:@itwin/itwinjs-recommended",
    "parserOptions": {
      "project": [
        "tsconfig.json",
        "tsconfig.backend.json"
      ]
    }
  }
}<|MERGE_RESOLUTION|>--- conflicted
+++ resolved
@@ -36,17 +36,10 @@
   },
   "repository": {},
   "dependencies": {
-<<<<<<< HEAD
-    "@bentley/bentleyjs-core": "workspace:*",
+    "@itwin/core-bentley": "workspace:*",
     "@bentley/itwin-registry-client": "workspace:*",
-    "@bentley/electron-manager": "workspace:*",
-    "@bentley/mobile-manager": "workspace:*",
-=======
-    "@itwin/core-bentley": "workspace:*",
-    "@bentley/context-registry-client": "workspace:*",
     "@itwin/electron-manager": "workspace:*",
     "@itwin/mobile-manager": "workspace:*",
->>>>>>> 52eac709
     "@bentley/frontend-authorization-client": "workspace:*",
     "@itwin/core-geometry": "workspace:*",
     "@bentley/imodelhub-client": "workspace:*",
