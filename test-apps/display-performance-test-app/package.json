--- conflicted
+++ resolved
@@ -64,11 +64,7 @@
     "@bentley/react-scripts": "^5.0.0",
     "@types/body-parser": "^1.17.0",
     "@types/express": "^4.16.1",
-<<<<<<< HEAD
     "@types/node": "18.7.7",
-=======
-    "@types/node": "16.11.59",
->>>>>>> 844c850c
     "child_process": "^1.0.2",
     "chrome-launcher": "^0.15.0",
     "cross-env": "^5.1.4",
