--- conflicted
+++ resolved
@@ -1,54 +1,3 @@
-<<<<<<< HEAD
-/*---------------------------------------------------------------------------------------------
-* Copyright (c) Bentley Systems, Incorporated. All rights reserved.
-* See LICENSE.md in the project root for license terms and full copyright notice.
-*--------------------------------------------------------------------------------------------*/
-import * as chromeLauncher from "chrome-launcher";
-import * as http from "http";
-import * as https from "https";
-import { RpcInterface, RpcManager, RpcOperation, RpcRequestTokenSupplier_T } from "@itwin/core-common";
-
-const localDeploymentOnly: RpcRequestTokenSupplier_T = () => ({ iModelId: "none", key: "" });
-
-/** Display Performance RPC interface. */
-export default class DisplayPerfRpcInterface extends RpcInterface {
-  /** The immutable name of the interface. */
-  public static readonly interfaceName = "DisplayPerfRpcInterface";
-
-  /** The version of the interface. */
-  public static interfaceVersion = "1.0.0";
-
-  /** Full path of the json file; will use the default json file instead if this file cannot be found */
-  public static jsonFilePath = "";
-
-  /** The backend server, when running on a browser */
-  public static backendServer: http.Server | https.Server;
-  public static webServer: http.Server | https.Server;
-
-  /** A chrome browser window, when testing with chrome */
-  public static chrome?: chromeLauncher.LaunchedChrome;
-
-  public static getClient(): DisplayPerfRpcInterface { return RpcManager.getClientForInterface(DisplayPerfRpcInterface); }
-
-  @RpcOperation.setRoutingProps(localDeploymentOnly)
-  public async getDefaultConfigs(): Promise<string> { return this.forward(arguments); }
-
-  public async saveCsv(_outputPath: string, _outputName: string, _rowDataJson: string, _csvFormat?: string): Promise<void> { return this.forward(arguments); }
-  public async savePng(_fileName: string, _png: string): Promise<void> { return this.forward(arguments); }
-
-  @RpcOperation.setRoutingProps(localDeploymentOnly)
-  public async writeExternalFile(_outputPath: string, _outputName: string, _append: boolean, _content: string): Promise<void> { return this.forward(arguments); }
-
-  @RpcOperation.setRoutingProps(localDeploymentOnly)
-  public async consoleLog(_content: string): Promise<void> { return this.forward(arguments); }
-
-  public async finishCsv(_output: string, _outputPath?: string, _outputName?: string, _csvFormat?: string): Promise<void> { return this.forward(arguments); }
-  public async finishTest(): Promise<void> { return this.forward(arguments); }
-
-  public async readExternalSavedViews(_filename: string): Promise<string> { return this.forward(arguments); }
-  public async getMatchingFiles(_rootDir: string, _pattern: string): Promise<string> { return this.forward(arguments); }
-}
-=======
 /*---------------------------------------------------------------------------------------------
 * Copyright (c) Bentley Systems, Incorporated. All rights reserved.
 * See LICENSE.md in the project root for license terms and full copyright notice.
@@ -97,5 +46,4 @@
 
   public async readExternalSavedViews(_filename: string): Promise<string> { return this.forward(arguments); }
   public async getMatchingFiles(_rootDir: string, _pattern: string): Promise<string> { return this.forward(arguments); }
-}
->>>>>>> e3b0c14e
+}