/*---------------------------------------------------------------------------------------------
* Copyright (c) Bentley Systems, Incorporated. All rights reserved.
* See LICENSE.md in the project root for license terms and full copyright notice.
*--------------------------------------------------------------------------------------------*/
import * as fs from "fs";
import * as path from "path";
import { ProcessDetector } from "@itwin/core-bentley";
import { ElectronHost } from "@itwin/core-electron/lib/cjs/ElectronBackend";
<<<<<<< HEAD
import { ElectronAuthorizationBackend } from "@itwin/electron-authorization/lib/cjs/ElectronBackend";
import { IModelHost, IModelHostConfiguration } from "@itwin/core-backend";
=======
import { IModelHost, IModelHostConfiguration } from "@itwin/core-backend";
import { IModelHubBackend } from "@bentley/imodelhub-client/lib/cjs/imodelhub-node";
>>>>>>> b88a702a
import { IModelReadRpcInterface, IModelTileRpcInterface, SnapshotIModelRpcInterface } from "@itwin/core-common";
import DisplayPerfRpcInterface from "../common/DisplayPerfRpcInterface";
import "./DisplayPerfRpcImpl"; // just to get the RPC implementation registered

/** Loads the provided `.env` file into process.env */
function loadEnv(envFile: string) {
  if (!fs.existsSync(envFile))
    return;

  const dotenv = require("dotenv"); // eslint-disable-line @typescript-eslint/no-var-requires
  const dotenvExpand = require("dotenv-expand"); // eslint-disable-line @typescript-eslint/no-var-requires
  const envResult = dotenv.config({ path: envFile });
  if (envResult.error) {
    throw envResult.error;
  }

  dotenvExpand(envResult);
}

export async function initializeBackend() {
  loadEnv(path.join(__dirname, "..", "..", ".env"));
  process.env.NODE_TLS_REJECT_UNAUTHORIZED = "0"; // (needed temporarily to use self-signed cert to communicate with iModelBank via https)

  const iModelHost = new IModelHostConfiguration();
  iModelHost.hubAccess = IModelHubBackend;

  if (ProcessDetector.isElectronAppBackend) {
    const rpcInterfaces = [DisplayPerfRpcInterface, IModelTileRpcInterface, SnapshotIModelRpcInterface, IModelReadRpcInterface];
    const iModelHost = new IModelHostConfiguration();
    iModelHost.authorizationClient = new ElectronAuthorizationBackend({
      clientId: "imodeljs-electron-test",
      redirectUri: "http://localhost:3000/signin-callback",
      scope: "openid email profile organization itwinjs",
    });
    await ElectronHost.startup({
      electronHost: {
<<<<<<< HEAD
        webResourcesPath: path.join(__dirname, "..", "..", "build"),
        rpcInterfaces,
=======
        webResourcesPath: path.join(__dirname, "..", "..", "build"), rpcInterfaces, authConfig: {
          clientId: process.env.IMJS_OIDC_ELECTRON_TEST_CLIENT_ID ?? "",
          redirectUri: process.env.IMJS_OIDC_ELECTRON_TEST_REDIRECT_URI ?? "",
          scope: process.env.IMJS_OIDC_ELECTRON_TEST_SCOPES ?? "",
        },
>>>>>>> b88a702a
      },
      iModelHost,
    });
    await (IModelHost.authorizationClient as ElectronAuthorizationBackend).initialize();

  } else
    await IModelHost.startup(iModelHost);
}<|MERGE_RESOLUTION|>--- conflicted
+++ resolved
@@ -6,13 +6,9 @@
 import * as path from "path";
 import { ProcessDetector } from "@itwin/core-bentley";
 import { ElectronHost } from "@itwin/core-electron/lib/cjs/ElectronBackend";
-<<<<<<< HEAD
 import { ElectronAuthorizationBackend } from "@itwin/electron-authorization/lib/cjs/ElectronBackend";
 import { IModelHost, IModelHostConfiguration } from "@itwin/core-backend";
-=======
-import { IModelHost, IModelHostConfiguration } from "@itwin/core-backend";
 import { IModelHubBackend } from "@bentley/imodelhub-client/lib/cjs/imodelhub-node";
->>>>>>> b88a702a
 import { IModelReadRpcInterface, IModelTileRpcInterface, SnapshotIModelRpcInterface } from "@itwin/core-common";
 import DisplayPerfRpcInterface from "../common/DisplayPerfRpcInterface";
 import "./DisplayPerfRpcImpl"; // just to get the RPC implementation registered
@@ -49,16 +45,8 @@
     });
     await ElectronHost.startup({
       electronHost: {
-<<<<<<< HEAD
         webResourcesPath: path.join(__dirname, "..", "..", "build"),
         rpcInterfaces,
-=======
-        webResourcesPath: path.join(__dirname, "..", "..", "build"), rpcInterfaces, authConfig: {
-          clientId: process.env.IMJS_OIDC_ELECTRON_TEST_CLIENT_ID ?? "",
-          redirectUri: process.env.IMJS_OIDC_ELECTRON_TEST_REDIRECT_URI ?? "",
-          scope: process.env.IMJS_OIDC_ELECTRON_TEST_SCOPES ?? "",
-        },
->>>>>>> b88a702a
       },
       iModelHost,
     });
