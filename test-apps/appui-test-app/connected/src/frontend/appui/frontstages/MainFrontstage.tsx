--- conflicted
+++ resolved
@@ -13,13 +13,9 @@
 } from "@itwin/appui-abstract";
 import {
   BackstageAppButton,
-<<<<<<< HEAD
-  ContentGroup, ContentGroupProps,
-=======
   BackstageItem,
   BackstageItemUtilities,
-  ConfigurableUiManager, ContentGroup, ContentGroupProps,
->>>>>>> a393e48d
+  ContentGroup, ContentGroupProps,
   ContentGroupProvider, ContentProps, FrontstageProps, IModelViewportControl,
   SettingsModalFrontstage, StageContentLayout, StageContentLayoutProps,
   StageUsage,
