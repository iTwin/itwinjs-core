--- conflicted
+++ resolved
@@ -51,11 +51,7 @@
     "@itwin/eslint-plugin": "workspace:*",
     "@itwin/projects-client": "^0.6.0",
     "@types/lorem-ipsum": "^1.0.2",
-<<<<<<< HEAD
     "@types/node": "18.7.7",
-=======
-    "@types/node": "16.11.59",
->>>>>>> 844c850c
     "@types/react": "^17.0.37",
     "@types/react-dom": "^17.0.0",
     "@types/react-redux": "^7.1.18",
