--- conflicted
+++ resolved
@@ -53,12 +53,8 @@
     "@itwin/presentation-common": "workspace:*",
     "@itwin/presentation-frontend": "workspace:*",
     "@itwin/presentation-components": "workspace:*",
-<<<<<<< HEAD
     "@itwin/imodel-components-react": "workspace:*",
-    "@itwin/itwinui-react": "~1.42.0",
-=======
     "@itwin/itwinui-react": "~1.46.0",
->>>>>>> 13590286
     "@itwin/itwinui-icons-react": "^1.8.0",
     "@itwin/itwinui-css": "0.x",
     "classnames": "^2.3.1",
