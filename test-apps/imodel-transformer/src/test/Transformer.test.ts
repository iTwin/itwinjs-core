<<<<<<< HEAD
/*---------------------------------------------------------------------------------------------
* Copyright (c) Bentley Systems, Incorporated. All rights reserved.
* See LICENSE.md in the project root for license terms and full copyright notice.
*--------------------------------------------------------------------------------------------*/

import { assert } from "chai";
import * as path from "path";
import { DbResult, Logger, LogLevel } from "@itwin/core-bentley";
import {
  Category, ECSqlStatement, Element, GeometricElement2d, GeometricElement3d, IModelDb, IModelHost,
  IModelJsFs, PhysicalModel, PhysicalPartition, SnapshotDb, SpatialCategory, SpatialElement,
} from "@itwin/core-backend";
import { TransformerLoggerCategory } from "@itwin/core-transformer";
import { Code, PhysicalElementProps } from "@itwin/core-common";
import { loggerCategory, Transformer } from "../Transformer";

describe("imodel-transformer", () => {
  const sourceDbFileName = "../../core/backend/src/test/assets/CompatibilityTestSeed.bim";
  let sourceDb: IModelDb;

  before(async () => {
    await IModelHost.startup();

    if (false) { // set to true to enable logging
      Logger.initializeToConsole();
      Logger.setLevelDefault(LogLevel.Error);
      Logger.setLevel(loggerCategory, LogLevel.Info);
      Logger.setLevel(TransformerLoggerCategory.IModelExporter, LogLevel.Trace);
      Logger.setLevel(TransformerLoggerCategory.IModelImporter, LogLevel.Trace);
      Logger.setLevel(TransformerLoggerCategory.IModelTransformer, LogLevel.Trace);
    }

    assert.isTrue(IModelJsFs.existsSync(sourceDbFileName));
    sourceDb = SnapshotDb.openFile(sourceDbFileName);
  });

  after(async () => {
    sourceDb.close();
    await IModelHost.shutdown();
  });

  function initOutputFile(fileBaseName: string) {
    const outputDirName = path.join(__dirname, "output");
    if (!IModelJsFs.existsSync(outputDirName)) {
      IModelJsFs.mkdirSync(outputDirName);
    }
    const outputFileName = path.join(outputDirName, fileBaseName);
    if (IModelJsFs.existsSync(outputFileName)) {
      IModelJsFs.removeSync(outputFileName);
    }
    return outputFileName;
  }

  function count(iModelDb: IModelDb, classFullName: string): number {
    return iModelDb.withPreparedStatement(`SELECT COUNT(*) FROM ${classFullName}`, (statement: ECSqlStatement): number => {
      return DbResult.BE_SQLITE_ROW === statement.step() ? statement.getValue(0).getInteger() : 0;
    });
  }

  it("should should simplify Element geometry in the target iModel", async () => {
    const targetDbFileName = initOutputFile("CompatibilityTestSeed-Simplified.bim");
    const targetDb = SnapshotDb.createEmpty(targetDbFileName, {
      rootSubject: { name: `${sourceDb.rootSubject.name}-Simplified` },
      ecefLocation: sourceDb.ecefLocation,
    });

    await Transformer.transformAll(sourceDb, targetDb, { simplifyElementGeometry: true });
    const numSourceElements = count(sourceDb, Element.classFullName);
    assert.isAtLeast(numSourceElements, 50);
    assert.equal(count(targetDb, Element.classFullName), numSourceElements);
    targetDb.close();
  });

  it("should should combine PhysicalModels in the target iModel", async () => {
    const targetDbFileName = initOutputFile("CompatibilityTestSeed-Combined.bim");
    const targetDb = SnapshotDb.createEmpty(targetDbFileName, {
      rootSubject: { name: `${sourceDb.rootSubject.name}-Combined` },
      ecefLocation: sourceDb.ecefLocation,
    });

    await Transformer.transformAll(sourceDb, targetDb, { combinePhysicalModels: true });
    const numSourceSpatialElements = count(sourceDb, SpatialElement.classFullName);
    assert.isAtLeast(numSourceSpatialElements, 6);
    assert.equal(count(targetDb, SpatialElement.classFullName), numSourceSpatialElements);
    assert.equal(count(targetDb, PhysicalPartition.classFullName), 1);
    assert.isAtLeast(count(sourceDb, PhysicalPartition.classFullName), 2);
    targetDb.close();
  });

  it("should exclude categories", async () => {
    const targetDbFileName = initOutputFile("CompatibilityTestSeed-CategoryExcluded.bim");
    const targetDb = SnapshotDb.createEmpty(targetDbFileName, {
      rootSubject: { name: `${sourceDb.rootSubject.name}-CategoryExcluded` },
      ecefLocation: sourceDb.ecefLocation,
    });

    const testCategory = "TestSpatialCategory";

    await Transformer.transformAll(sourceDb, targetDb, { excludeCategories: [testCategory] });

    async function getElementCountInTestCategory(db: IModelDb) {
      // do two queries because querying abstract GeometricElement won't contain the category
      const sum = (arr: number[]) => arr.reduce((prev, x) => prev + x, 0);
      return sum(await Promise.all([GeometricElement2d.classFullName, GeometricElement3d.classFullName].map(async (className) => {
        const queryResult = await db.query(
          `SELECT COUNT(*) FROM ${className} e JOIN bis.Category c ON e.category.id=c.ECInstanceId WHERE c.CodeValue=:category`,
          { category: testCategory }
        ).next();
        const value = Object.values(queryResult.value)[0]; // gets the value of the first column in the returned row
        if (typeof value !== "number") {
          throw Error(`unexpected result from COUNT query, queryResult was: '${JSON.stringify(queryResult)}'`);
        }
        return value;
      })));
    }

    async function hasTheCategory(db: IModelDb) {
      return db.queryEntityIds({
        from: Category.classFullName,
        where: "CodeValue=:category",
        bindings: { category: testCategory },
      }).size > 0;
    }

    assert.isTrue(await hasTheCategory(sourceDb));

    const elemsInCategoryInSrc = await getElementCountInTestCategory(sourceDb);
    assert.isAtLeast(elemsInCategoryInSrc, 6);

    assert.isFalse(await hasTheCategory(targetDb));

    const elemsInCategoryInTarget = await getElementCountInTestCategory(targetDb);
    assert.equal(elemsInCategoryInTarget, 0);

    targetDb.close();
  });

  it("should clone element struct array entries including when their class layout changes", async () => {
    const makeSchema = (version: "01.00" | "01.01") =>
      `<?xml version="1.0" encoding="UTF-8"?>
      <ECSchema schemaName="Test" alias="test" version="${version}" xmlns="http://www.bentley.com/schemas/Bentley.ECXML.3.1">
          <ECSchemaReference name="BisCore" version="01.00" alias="bis"/>
          <ECStructClass typeName="TestStruct">
            <ECProperty propertyName="SomeNumber" typeName="string" />
            ${version === "01.01" ? `<ECProperty propertyName="NewProperty" typeName="string" />` : ""}
          </ECStructClass >
          <ECEntityClass typeName="TestElement">
            <BaseClass>bis:PhysicalElement</BaseClass>
            <ECProperty propertyName="MyProp" typeName="string"/>
            ${version === "01.01" ? `<ECProperty propertyName="MyProp2" typeName="string" />` : ""}
            <ECStructArrayProperty propertyName="MyArray" typeName="TestStruct" minOccurs="0" maxOccurs="unbounded" />
          </ECEntityClass>
      </ECSchema>`;

    const testSchemaPath = initOutputFile("TestSchema-StructArrayClone.ecschema.01.00.xml");
    IModelJsFs.writeFileSync(testSchemaPath, makeSchema("01.00"));

    const newSchemaSourceDbPath = initOutputFile("sourceDb-StructArrayClone.bim");
    IModelJsFs.copySync(sourceDbFileName, newSchemaSourceDbPath);
    const newSchemaSourceDb = SnapshotDb.createFrom(sourceDb, newSchemaSourceDbPath);

    await newSchemaSourceDb.importSchemas([testSchemaPath]);

    const [firstModelId] = newSchemaSourceDb.queryEntityIds({ from: PhysicalModel.classFullName, limit: 1 });
    assert.isString(firstModelId);
    const [firstSpatialCategId] = newSchemaSourceDb.queryEntityIds({ from: SpatialCategory.classFullName, limit: 1 });
    assert.isString(firstSpatialCategId);

    const elementProps = {
      myProp: "10",
      myArray: [{ someNumber: "1" }, { someNumber: "2" }],
    };

    const transformedElemProps = elementProps;

    const _newElemId = newSchemaSourceDb.elements.insertElement({
      classFullName: "Test:TestElement",
      model: firstModelId,
      code: Code.createEmpty(),
      category: firstSpatialCategId,
      ...elementProps,
    } as PhysicalElementProps);

    const targetDbFileName = initOutputFile("EditSchemas.bim");
    const targetDb = SnapshotDb.createEmpty(targetDbFileName, {
      rootSubject: { name: `${newSchemaSourceDb.rootSubject.name}-EditSchemas` },
      ecefLocation: newSchemaSourceDb.ecefLocation,
    });

    const testSchemaPathUpgrade = initOutputFile("TestSchema-StructArrayClone.01.01.ecschema.xml");
    IModelJsFs.writeFileSync(testSchemaPathUpgrade, makeSchema("01.01"));
    await targetDb.importSchemas([testSchemaPathUpgrade]);

    await Transformer.transformAll(newSchemaSourceDb, targetDb);

    async function getStructInstances(db: IModelDb): Promise<typeof elementProps | {}> {
      let result: any = [{}];
      db.withPreparedStatement("SELECT MyProp, MyArray FROM test.TestElement LIMIT 1", (stmtResult) => (result = stmtResult));
      return [...result][0];
    }

    assert.deepEqual(await getStructInstances(newSchemaSourceDb), elementProps);
    assert.deepEqual(await getStructInstances(targetDb), transformedElemProps);

    newSchemaSourceDb.close();
    targetDb.close();
  });

  it("should clone element structs values", async () => {
    const testSchemaPath = initOutputFile("TestSchema-Struct.ecschema.xml");
    IModelJsFs.writeFileSync(testSchemaPath, `<?xml version="1.0" encoding="UTF-8"?>
      <ECSchema schemaName="Test" alias="test" version="01.00" xmlns="http://www.bentley.com/schemas/Bentley.ECXML.3.1">
          <ECSchemaReference name="BisCore" version="01.00" alias="bis"/>
          <ECStructClass typeName="TestStruct">
            <ECProperty propertyName="MyStructProp" typeName="string"/>
          </ECStructClass >
          <ECEntityClass typeName="TestElement">
            <BaseClass>bis:PhysicalElement</BaseClass>
            <ECProperty propertyName="MyProp" typeName="string"/>
            <ECStructProperty propertyName="MyStruct" typeName="TestStruct" readOnly="false"/>
          </ECEntityClass>
      </ECSchema>`
    );

    const newSchemaSourceDbPath = initOutputFile("sourceDb-Struct.bim");
    IModelJsFs.copySync(sourceDbFileName, newSchemaSourceDbPath);
    const newSchemaSourceDb = SnapshotDb.createFrom(sourceDb, newSchemaSourceDbPath);

    await newSchemaSourceDb.importSchemas([testSchemaPath]);

    const [firstModelId] = newSchemaSourceDb.queryEntityIds({ from: PhysicalModel.classFullName, limit: 1 });
    assert.isString(firstModelId);
    const [firstSpatialCategId] = newSchemaSourceDb.queryEntityIds({ from: SpatialCategory.classFullName, limit: 1 });
    assert.isString(firstSpatialCategId);

    const elementProps = {
      myStruct: { myStructProp: "5" },
      myProp: "10",
    };

    const _newElemId = newSchemaSourceDb.elements.insertElement({
      classFullName: "Test:TestElement",
      model: firstModelId,
      code: Code.createEmpty(),
      category: firstSpatialCategId,
      ...elementProps,
    } as PhysicalElementProps);

    const targetDbFileName = initOutputFile("targetDb-Struct.bim");
    const targetDb = SnapshotDb.createEmpty(targetDbFileName, {
      rootSubject: { name: `${newSchemaSourceDb.rootSubject.name}-targetDb-Struct` },
      ecefLocation: newSchemaSourceDb.ecefLocation,
    });

    await Transformer.transformAll(newSchemaSourceDb, targetDb);

    async function getStructValue(db: IModelDb): Promise<typeof elementProps | {}> {
      let result: any = [{}];
      db.withPreparedStatement("SELECT MyProp, MyStruct FROM test.TestElement LIMIT 1", (stmtResult) => (result = stmtResult));
      return [...result][0];
    }

    assert.deepEqual(await getStructValue(newSchemaSourceDb), elementProps);
    assert.deepEqual(await getStructValue(targetDb), elementProps);

    newSchemaSourceDb.close();
    targetDb.close();
  });
});
=======
/*---------------------------------------------------------------------------------------------
* Copyright (c) Bentley Systems, Incorporated. All rights reserved.
* See LICENSE.md in the project root for license terms and full copyright notice.
*--------------------------------------------------------------------------------------------*/

import { assert } from "chai";
import * as path from "path";
import {
  Category, ECSqlStatement, Element, GeometricElement2d, GeometricElement3d, IModelDb, IModelHost, IModelJsFs, PhysicalModel, PhysicalPartition,
  SnapshotDb, SpatialCategory, SpatialElement,
} from "@itwin/core-backend";
import { DbResult, Logger, LogLevel } from "@itwin/core-bentley";
import { Code, PhysicalElementProps, QueryBinder } from "@itwin/core-common";
import { TransformerLoggerCategory } from "@itwin/core-transformer";
import { loggerCategory, Transformer } from "../Transformer";

describe("imodel-transformer", () => {
  const sourceDbFileName = "../../core/backend/src/test/assets/CompatibilityTestSeed.bim";
  let sourceDb: IModelDb;

  before(async () => {
    await IModelHost.startup();

    if (false) { // set to true to enable logging
      Logger.initializeToConsole();
      Logger.setLevelDefault(LogLevel.Error);
      Logger.setLevel(loggerCategory, LogLevel.Info);
      Logger.setLevel(TransformerLoggerCategory.IModelExporter, LogLevel.Trace);
      Logger.setLevel(TransformerLoggerCategory.IModelImporter, LogLevel.Trace);
      Logger.setLevel(TransformerLoggerCategory.IModelTransformer, LogLevel.Trace);
    }

    assert.isTrue(IModelJsFs.existsSync(sourceDbFileName));
    sourceDb = SnapshotDb.openFile(sourceDbFileName);
  });

  after(async () => {
    sourceDb.close();
    await IModelHost.shutdown();
  });

  function initOutputFile(fileBaseName: string) {
    const outputDirName = path.join(__dirname, "output");
    if (!IModelJsFs.existsSync(outputDirName)) {
      IModelJsFs.mkdirSync(outputDirName);
    }
    const outputFileName = path.join(outputDirName, fileBaseName);
    if (IModelJsFs.existsSync(outputFileName)) {
      IModelJsFs.removeSync(outputFileName);
    }
    return outputFileName;
  }

  function count(iModelDb: IModelDb, classFullName: string): number {
    return iModelDb.withPreparedStatement(`SELECT COUNT(*) FROM ${classFullName}`, (statement: ECSqlStatement): number => {
      return DbResult.BE_SQLITE_ROW === statement.step() ? statement.getValue(0).getInteger() : 0;
    });
  }

  it("should should simplify Element geometry in the target iModel", async () => {
    const targetDbFileName = initOutputFile("CompatibilityTestSeed-Simplified.bim");
    const targetDb = SnapshotDb.createEmpty(targetDbFileName, {
      rootSubject: { name: `${sourceDb.rootSubject.name}-Simplified` },
      ecefLocation: sourceDb.ecefLocation,
    });

    await Transformer.transformAll(sourceDb, targetDb, { simplifyElementGeometry: true });
    const numSourceElements = count(sourceDb, Element.classFullName);
    assert.isAtLeast(numSourceElements, 50);
    assert.equal(count(targetDb, Element.classFullName), numSourceElements);
    targetDb.close();
  });

  it("should should combine PhysicalModels in the target iModel", async () => {
    const targetDbFileName = initOutputFile("CompatibilityTestSeed-Combined.bim");
    const targetDb = SnapshotDb.createEmpty(targetDbFileName, {
      rootSubject: { name: `${sourceDb.rootSubject.name}-Combined` },
      ecefLocation: sourceDb.ecefLocation,
    });

    await Transformer.transformAll(sourceDb, targetDb, { combinePhysicalModels: true });
    const numSourceSpatialElements = count(sourceDb, SpatialElement.classFullName);
    assert.isAtLeast(numSourceSpatialElements, 6);
    assert.equal(count(targetDb, SpatialElement.classFullName), numSourceSpatialElements);
    assert.equal(count(targetDb, PhysicalPartition.classFullName), 1);
    assert.isAtLeast(count(sourceDb, PhysicalPartition.classFullName), 2);
    targetDb.close();
  });

  it("should exclude categories", async () => {
    const targetDbFileName = initOutputFile("CompatibilityTestSeed-CategoryExcluded.bim");
    const targetDb = SnapshotDb.createEmpty(targetDbFileName, {
      rootSubject: { name: `${sourceDb.rootSubject.name}-CategoryExcluded` },
      ecefLocation: sourceDb.ecefLocation,
    });

    const testCategory = "TestSpatialCategory";

    await Transformer.transformAll(sourceDb, targetDb, { excludeCategories: [testCategory] });

    async function getElementCountInTestCategory(db: IModelDb) {
      // do two queries because querying abstract GeometricElement won't contain the category
      const sum = (arr: number[]) => arr.reduce((prev, x) => prev + x, 0);
      return sum(await Promise.all([GeometricElement2d.classFullName, GeometricElement3d.classFullName].map(async (className) => {
        const queryResult = await db.query(
          `SELECT COUNT(*) FROM ${className} e JOIN bis.Category c ON e.category.id=c.ECInstanceId WHERE c.CodeValue=:category`,
          QueryBinder.from({ category: testCategory })
        ).next();
        const value = queryResult.value[0];
        if (typeof value !== "number") {
          throw Error(`unexpected result from COUNT query, queryResult was: '${JSON.stringify(queryResult)}'`);
        }
        return value;
      })));
    }

    async function hasTheCategory(db: IModelDb) {
      return db.queryEntityIds({
        from: Category.classFullName,
        where: "CodeValue=:category",
        bindings: { category: testCategory },
      }).size > 0;
    }

    assert.isTrue(await hasTheCategory(sourceDb));

    const elemsInCategoryInSrc = await getElementCountInTestCategory(sourceDb);
    assert.isAtLeast(elemsInCategoryInSrc, 6);

    assert.isFalse(await hasTheCategory(targetDb));

    const elemsInCategoryInTarget = await getElementCountInTestCategory(targetDb);
    assert.equal(elemsInCategoryInTarget, 0);

    targetDb.close();
  });

  it("should clone element struct array entries including when their class layout changes", async () => {
    const makeSchema = (version: "01.00" | "01.01") =>
      `<?xml version="1.0" encoding="UTF-8"?>
      <ECSchema schemaName="Test" alias="test" version="${version}" xmlns="http://www.bentley.com/schemas/Bentley.ECXML.3.1">
          <ECSchemaReference name="BisCore" version="01.00" alias="bis"/>
          <ECStructClass typeName="TestStruct">
            <ECProperty propertyName="SomeNumber" typeName="string" />
            ${version === "01.01" ? `<ECProperty propertyName="NewProperty" typeName="string" />` : ""}
          </ECStructClass >
          <ECEntityClass typeName="TestElement">
            <BaseClass>bis:PhysicalElement</BaseClass>
            <ECProperty propertyName="MyProp" typeName="string"/>
            ${version === "01.01" ? `<ECProperty propertyName="MyProp2" typeName="string" />` : ""}
            <ECStructArrayProperty propertyName="MyArray" typeName="TestStruct" minOccurs="0" maxOccurs="unbounded" />
          </ECEntityClass>
      </ECSchema>`;

    const testSchemaPath = initOutputFile("TestSchema-StructArrayClone.ecschema.01.00.xml");
    IModelJsFs.writeFileSync(testSchemaPath, makeSchema("01.00"));

    const newSchemaSourceDbPath = initOutputFile("sourceDb-StructArrayClone.bim");
    IModelJsFs.copySync(sourceDbFileName, newSchemaSourceDbPath);
    const newSchemaSourceDb = SnapshotDb.createFrom(sourceDb, newSchemaSourceDbPath);

    await newSchemaSourceDb.importSchemas([testSchemaPath]);

    const [firstModelId] = newSchemaSourceDb.queryEntityIds({ from: PhysicalModel.classFullName, limit: 1 });
    assert.isString(firstModelId);
    const [firstSpatialCategId] = newSchemaSourceDb.queryEntityIds({ from: SpatialCategory.classFullName, limit: 1 });
    assert.isString(firstSpatialCategId);

    const elementProps = {
      myProp: "10",
      myArray: [{ someNumber: "1" }, { someNumber: "2" }],
    };

    const transformedElemProps = elementProps;

    const _newElemId = newSchemaSourceDb.elements.insertElement({
      classFullName: "Test:TestElement",
      model: firstModelId,
      code: Code.createEmpty(),
      category: firstSpatialCategId,
      ...elementProps,
    } as PhysicalElementProps);

    const targetDbFileName = initOutputFile("EditSchemas.bim");
    const targetDb = SnapshotDb.createEmpty(targetDbFileName, {
      rootSubject: { name: `${newSchemaSourceDb.rootSubject.name}-EditSchemas` },
      ecefLocation: newSchemaSourceDb.ecefLocation,
    });

    const testSchemaPathUpgrade = initOutputFile("TestSchema-StructArrayClone.01.01.ecschema.xml");
    IModelJsFs.writeFileSync(testSchemaPathUpgrade, makeSchema("01.01"));
    await targetDb.importSchemas([testSchemaPathUpgrade]);

    await Transformer.transformAll(newSchemaSourceDb, targetDb);

    async function getStructInstances(db: IModelDb): Promise<typeof elementProps | {}> {
      let result: any = [{}];
      db.withPreparedStatement("SELECT MyProp, MyArray FROM test.TestElement LIMIT 1", (stmtResult) => (result = stmtResult));
      return [...result][0];
    }

    assert.deepEqual(await getStructInstances(newSchemaSourceDb), elementProps);
    assert.deepEqual(await getStructInstances(targetDb), transformedElemProps);

    newSchemaSourceDb.close();
    targetDb.close();
  });

  it("should clone element structs values", async () => {
    const testSchemaPath = initOutputFile("TestSchema-Struct.ecschema.xml");
    IModelJsFs.writeFileSync(testSchemaPath, `<?xml version="1.0" encoding="UTF-8"?>
      <ECSchema schemaName="Test" alias="test" version="01.00" xmlns="http://www.bentley.com/schemas/Bentley.ECXML.3.1">
          <ECSchemaReference name="BisCore" version="01.00" alias="bis"/>
          <ECStructClass typeName="TestStruct">
            <ECProperty propertyName="MyStructProp" typeName="string"/>
          </ECStructClass >
          <ECEntityClass typeName="TestElement">
            <BaseClass>bis:PhysicalElement</BaseClass>
            <ECProperty propertyName="MyProp" typeName="string"/>
            <ECStructProperty propertyName="MyStruct" typeName="TestStruct" readOnly="false"/>
          </ECEntityClass>
      </ECSchema>`
    );

    const newSchemaSourceDbPath = initOutputFile("sourceDb-Struct.bim");
    IModelJsFs.copySync(sourceDbFileName, newSchemaSourceDbPath);
    const newSchemaSourceDb = SnapshotDb.createFrom(sourceDb, newSchemaSourceDbPath);

    await newSchemaSourceDb.importSchemas([testSchemaPath]);

    const [firstModelId] = newSchemaSourceDb.queryEntityIds({ from: PhysicalModel.classFullName, limit: 1 });
    assert.isString(firstModelId);
    const [firstSpatialCategId] = newSchemaSourceDb.queryEntityIds({ from: SpatialCategory.classFullName, limit: 1 });
    assert.isString(firstSpatialCategId);

    const elementProps = {
      myStruct: { myStructProp: "5" },
      myProp: "10",
    };

    const _newElemId = newSchemaSourceDb.elements.insertElement({
      classFullName: "Test:TestElement",
      model: firstModelId,
      code: Code.createEmpty(),
      category: firstSpatialCategId,
      ...elementProps,
    } as PhysicalElementProps);

    const targetDbFileName = initOutputFile("targetDb-Struct.bim");
    const targetDb = SnapshotDb.createEmpty(targetDbFileName, {
      rootSubject: { name: `${newSchemaSourceDb.rootSubject.name}-targetDb-Struct` },
      ecefLocation: newSchemaSourceDb.ecefLocation,
    });

    await Transformer.transformAll(newSchemaSourceDb, targetDb);

    async function getStructValue(db: IModelDb): Promise<typeof elementProps | {}> {
      let result: any = [{}];
      db.withPreparedStatement("SELECT MyProp, MyStruct FROM test.TestElement LIMIT 1", (stmtResult) => (result = stmtResult));
      return [...result][0];
    }

    assert.deepEqual(await getStructValue(newSchemaSourceDb), elementProps);
    assert.deepEqual(await getStructValue(targetDb), elementProps);

    newSchemaSourceDb.close();
    targetDb.close();
  });
});
>>>>>>> 51caf2bd
<|MERGE_RESOLUTION|>--- conflicted
+++ resolved
@@ -1,4 +1,3 @@
-<<<<<<< HEAD
 /*---------------------------------------------------------------------------------------------
 * Copyright (c) Bentley Systems, Incorporated. All rights reserved.
 * See LICENSE.md in the project root for license terms and full copyright notice.
@@ -6,13 +5,13 @@
 
 import { assert } from "chai";
 import * as path from "path";
+import {
+  Category, ECSqlStatement, Element, GeometricElement2d, GeometricElement3d, IModelDb, IModelHost, IModelJsFs, PhysicalModel, PhysicalPartition,
+  SnapshotDb, SpatialCategory, SpatialElement,
+} from "@itwin/core-backend";
 import { DbResult, Logger, LogLevel } from "@itwin/core-bentley";
-import {
-  Category, ECSqlStatement, Element, GeometricElement2d, GeometricElement3d, IModelDb, IModelHost,
-  IModelJsFs, PhysicalModel, PhysicalPartition, SnapshotDb, SpatialCategory, SpatialElement,
-} from "@itwin/core-backend";
+import { Code, PhysicalElementProps, QueryBinder } from "@itwin/core-common";
 import { TransformerLoggerCategory } from "@itwin/core-transformer";
-import { Code, PhysicalElementProps } from "@itwin/core-common";
 import { loggerCategory, Transformer } from "../Transformer";
 
 describe("imodel-transformer", () => {
@@ -105,9 +104,9 @@
       return sum(await Promise.all([GeometricElement2d.classFullName, GeometricElement3d.classFullName].map(async (className) => {
         const queryResult = await db.query(
           `SELECT COUNT(*) FROM ${className} e JOIN bis.Category c ON e.category.id=c.ECInstanceId WHERE c.CodeValue=:category`,
-          { category: testCategory }
+          QueryBinder.from({ category: testCategory })
         ).next();
-        const value = Object.values(queryResult.value)[0]; // gets the value of the first column in the returned row
+        const value = queryResult.value[0];
         if (typeof value !== "number") {
           throw Error(`unexpected result from COUNT query, queryResult was: '${JSON.stringify(queryResult)}'`);
         }
@@ -267,275 +266,4 @@
     newSchemaSourceDb.close();
     targetDb.close();
   });
-});
-=======
-/*---------------------------------------------------------------------------------------------
-* Copyright (c) Bentley Systems, Incorporated. All rights reserved.
-* See LICENSE.md in the project root for license terms and full copyright notice.
-*--------------------------------------------------------------------------------------------*/
-
-import { assert } from "chai";
-import * as path from "path";
-import {
-  Category, ECSqlStatement, Element, GeometricElement2d, GeometricElement3d, IModelDb, IModelHost, IModelJsFs, PhysicalModel, PhysicalPartition,
-  SnapshotDb, SpatialCategory, SpatialElement,
-} from "@itwin/core-backend";
-import { DbResult, Logger, LogLevel } from "@itwin/core-bentley";
-import { Code, PhysicalElementProps, QueryBinder } from "@itwin/core-common";
-import { TransformerLoggerCategory } from "@itwin/core-transformer";
-import { loggerCategory, Transformer } from "../Transformer";
-
-describe("imodel-transformer", () => {
-  const sourceDbFileName = "../../core/backend/src/test/assets/CompatibilityTestSeed.bim";
-  let sourceDb: IModelDb;
-
-  before(async () => {
-    await IModelHost.startup();
-
-    if (false) { // set to true to enable logging
-      Logger.initializeToConsole();
-      Logger.setLevelDefault(LogLevel.Error);
-      Logger.setLevel(loggerCategory, LogLevel.Info);
-      Logger.setLevel(TransformerLoggerCategory.IModelExporter, LogLevel.Trace);
-      Logger.setLevel(TransformerLoggerCategory.IModelImporter, LogLevel.Trace);
-      Logger.setLevel(TransformerLoggerCategory.IModelTransformer, LogLevel.Trace);
-    }
-
-    assert.isTrue(IModelJsFs.existsSync(sourceDbFileName));
-    sourceDb = SnapshotDb.openFile(sourceDbFileName);
-  });
-
-  after(async () => {
-    sourceDb.close();
-    await IModelHost.shutdown();
-  });
-
-  function initOutputFile(fileBaseName: string) {
-    const outputDirName = path.join(__dirname, "output");
-    if (!IModelJsFs.existsSync(outputDirName)) {
-      IModelJsFs.mkdirSync(outputDirName);
-    }
-    const outputFileName = path.join(outputDirName, fileBaseName);
-    if (IModelJsFs.existsSync(outputFileName)) {
-      IModelJsFs.removeSync(outputFileName);
-    }
-    return outputFileName;
-  }
-
-  function count(iModelDb: IModelDb, classFullName: string): number {
-    return iModelDb.withPreparedStatement(`SELECT COUNT(*) FROM ${classFullName}`, (statement: ECSqlStatement): number => {
-      return DbResult.BE_SQLITE_ROW === statement.step() ? statement.getValue(0).getInteger() : 0;
-    });
-  }
-
-  it("should should simplify Element geometry in the target iModel", async () => {
-    const targetDbFileName = initOutputFile("CompatibilityTestSeed-Simplified.bim");
-    const targetDb = SnapshotDb.createEmpty(targetDbFileName, {
-      rootSubject: { name: `${sourceDb.rootSubject.name}-Simplified` },
-      ecefLocation: sourceDb.ecefLocation,
-    });
-
-    await Transformer.transformAll(sourceDb, targetDb, { simplifyElementGeometry: true });
-    const numSourceElements = count(sourceDb, Element.classFullName);
-    assert.isAtLeast(numSourceElements, 50);
-    assert.equal(count(targetDb, Element.classFullName), numSourceElements);
-    targetDb.close();
-  });
-
-  it("should should combine PhysicalModels in the target iModel", async () => {
-    const targetDbFileName = initOutputFile("CompatibilityTestSeed-Combined.bim");
-    const targetDb = SnapshotDb.createEmpty(targetDbFileName, {
-      rootSubject: { name: `${sourceDb.rootSubject.name}-Combined` },
-      ecefLocation: sourceDb.ecefLocation,
-    });
-
-    await Transformer.transformAll(sourceDb, targetDb, { combinePhysicalModels: true });
-    const numSourceSpatialElements = count(sourceDb, SpatialElement.classFullName);
-    assert.isAtLeast(numSourceSpatialElements, 6);
-    assert.equal(count(targetDb, SpatialElement.classFullName), numSourceSpatialElements);
-    assert.equal(count(targetDb, PhysicalPartition.classFullName), 1);
-    assert.isAtLeast(count(sourceDb, PhysicalPartition.classFullName), 2);
-    targetDb.close();
-  });
-
-  it("should exclude categories", async () => {
-    const targetDbFileName = initOutputFile("CompatibilityTestSeed-CategoryExcluded.bim");
-    const targetDb = SnapshotDb.createEmpty(targetDbFileName, {
-      rootSubject: { name: `${sourceDb.rootSubject.name}-CategoryExcluded` },
-      ecefLocation: sourceDb.ecefLocation,
-    });
-
-    const testCategory = "TestSpatialCategory";
-
-    await Transformer.transformAll(sourceDb, targetDb, { excludeCategories: [testCategory] });
-
-    async function getElementCountInTestCategory(db: IModelDb) {
-      // do two queries because querying abstract GeometricElement won't contain the category
-      const sum = (arr: number[]) => arr.reduce((prev, x) => prev + x, 0);
-      return sum(await Promise.all([GeometricElement2d.classFullName, GeometricElement3d.classFullName].map(async (className) => {
-        const queryResult = await db.query(
-          `SELECT COUNT(*) FROM ${className} e JOIN bis.Category c ON e.category.id=c.ECInstanceId WHERE c.CodeValue=:category`,
-          QueryBinder.from({ category: testCategory })
-        ).next();
-        const value = queryResult.value[0];
-        if (typeof value !== "number") {
-          throw Error(`unexpected result from COUNT query, queryResult was: '${JSON.stringify(queryResult)}'`);
-        }
-        return value;
-      })));
-    }
-
-    async function hasTheCategory(db: IModelDb) {
-      return db.queryEntityIds({
-        from: Category.classFullName,
-        where: "CodeValue=:category",
-        bindings: { category: testCategory },
-      }).size > 0;
-    }
-
-    assert.isTrue(await hasTheCategory(sourceDb));
-
-    const elemsInCategoryInSrc = await getElementCountInTestCategory(sourceDb);
-    assert.isAtLeast(elemsInCategoryInSrc, 6);
-
-    assert.isFalse(await hasTheCategory(targetDb));
-
-    const elemsInCategoryInTarget = await getElementCountInTestCategory(targetDb);
-    assert.equal(elemsInCategoryInTarget, 0);
-
-    targetDb.close();
-  });
-
-  it("should clone element struct array entries including when their class layout changes", async () => {
-    const makeSchema = (version: "01.00" | "01.01") =>
-      `<?xml version="1.0" encoding="UTF-8"?>
-      <ECSchema schemaName="Test" alias="test" version="${version}" xmlns="http://www.bentley.com/schemas/Bentley.ECXML.3.1">
-          <ECSchemaReference name="BisCore" version="01.00" alias="bis"/>
-          <ECStructClass typeName="TestStruct">
-            <ECProperty propertyName="SomeNumber" typeName="string" />
-            ${version === "01.01" ? `<ECProperty propertyName="NewProperty" typeName="string" />` : ""}
-          </ECStructClass >
-          <ECEntityClass typeName="TestElement">
-            <BaseClass>bis:PhysicalElement</BaseClass>
-            <ECProperty propertyName="MyProp" typeName="string"/>
-            ${version === "01.01" ? `<ECProperty propertyName="MyProp2" typeName="string" />` : ""}
-            <ECStructArrayProperty propertyName="MyArray" typeName="TestStruct" minOccurs="0" maxOccurs="unbounded" />
-          </ECEntityClass>
-      </ECSchema>`;
-
-    const testSchemaPath = initOutputFile("TestSchema-StructArrayClone.ecschema.01.00.xml");
-    IModelJsFs.writeFileSync(testSchemaPath, makeSchema("01.00"));
-
-    const newSchemaSourceDbPath = initOutputFile("sourceDb-StructArrayClone.bim");
-    IModelJsFs.copySync(sourceDbFileName, newSchemaSourceDbPath);
-    const newSchemaSourceDb = SnapshotDb.createFrom(sourceDb, newSchemaSourceDbPath);
-
-    await newSchemaSourceDb.importSchemas([testSchemaPath]);
-
-    const [firstModelId] = newSchemaSourceDb.queryEntityIds({ from: PhysicalModel.classFullName, limit: 1 });
-    assert.isString(firstModelId);
-    const [firstSpatialCategId] = newSchemaSourceDb.queryEntityIds({ from: SpatialCategory.classFullName, limit: 1 });
-    assert.isString(firstSpatialCategId);
-
-    const elementProps = {
-      myProp: "10",
-      myArray: [{ someNumber: "1" }, { someNumber: "2" }],
-    };
-
-    const transformedElemProps = elementProps;
-
-    const _newElemId = newSchemaSourceDb.elements.insertElement({
-      classFullName: "Test:TestElement",
-      model: firstModelId,
-      code: Code.createEmpty(),
-      category: firstSpatialCategId,
-      ...elementProps,
-    } as PhysicalElementProps);
-
-    const targetDbFileName = initOutputFile("EditSchemas.bim");
-    const targetDb = SnapshotDb.createEmpty(targetDbFileName, {
-      rootSubject: { name: `${newSchemaSourceDb.rootSubject.name}-EditSchemas` },
-      ecefLocation: newSchemaSourceDb.ecefLocation,
-    });
-
-    const testSchemaPathUpgrade = initOutputFile("TestSchema-StructArrayClone.01.01.ecschema.xml");
-    IModelJsFs.writeFileSync(testSchemaPathUpgrade, makeSchema("01.01"));
-    await targetDb.importSchemas([testSchemaPathUpgrade]);
-
-    await Transformer.transformAll(newSchemaSourceDb, targetDb);
-
-    async function getStructInstances(db: IModelDb): Promise<typeof elementProps | {}> {
-      let result: any = [{}];
-      db.withPreparedStatement("SELECT MyProp, MyArray FROM test.TestElement LIMIT 1", (stmtResult) => (result = stmtResult));
-      return [...result][0];
-    }
-
-    assert.deepEqual(await getStructInstances(newSchemaSourceDb), elementProps);
-    assert.deepEqual(await getStructInstances(targetDb), transformedElemProps);
-
-    newSchemaSourceDb.close();
-    targetDb.close();
-  });
-
-  it("should clone element structs values", async () => {
-    const testSchemaPath = initOutputFile("TestSchema-Struct.ecschema.xml");
-    IModelJsFs.writeFileSync(testSchemaPath, `<?xml version="1.0" encoding="UTF-8"?>
-      <ECSchema schemaName="Test" alias="test" version="01.00" xmlns="http://www.bentley.com/schemas/Bentley.ECXML.3.1">
-          <ECSchemaReference name="BisCore" version="01.00" alias="bis"/>
-          <ECStructClass typeName="TestStruct">
-            <ECProperty propertyName="MyStructProp" typeName="string"/>
-          </ECStructClass >
-          <ECEntityClass typeName="TestElement">
-            <BaseClass>bis:PhysicalElement</BaseClass>
-            <ECProperty propertyName="MyProp" typeName="string"/>
-            <ECStructProperty propertyName="MyStruct" typeName="TestStruct" readOnly="false"/>
-          </ECEntityClass>
-      </ECSchema>`
-    );
-
-    const newSchemaSourceDbPath = initOutputFile("sourceDb-Struct.bim");
-    IModelJsFs.copySync(sourceDbFileName, newSchemaSourceDbPath);
-    const newSchemaSourceDb = SnapshotDb.createFrom(sourceDb, newSchemaSourceDbPath);
-
-    await newSchemaSourceDb.importSchemas([testSchemaPath]);
-
-    const [firstModelId] = newSchemaSourceDb.queryEntityIds({ from: PhysicalModel.classFullName, limit: 1 });
-    assert.isString(firstModelId);
-    const [firstSpatialCategId] = newSchemaSourceDb.queryEntityIds({ from: SpatialCategory.classFullName, limit: 1 });
-    assert.isString(firstSpatialCategId);
-
-    const elementProps = {
-      myStruct: { myStructProp: "5" },
-      myProp: "10",
-    };
-
-    const _newElemId = newSchemaSourceDb.elements.insertElement({
-      classFullName: "Test:TestElement",
-      model: firstModelId,
-      code: Code.createEmpty(),
-      category: firstSpatialCategId,
-      ...elementProps,
-    } as PhysicalElementProps);
-
-    const targetDbFileName = initOutputFile("targetDb-Struct.bim");
-    const targetDb = SnapshotDb.createEmpty(targetDbFileName, {
-      rootSubject: { name: `${newSchemaSourceDb.rootSubject.name}-targetDb-Struct` },
-      ecefLocation: newSchemaSourceDb.ecefLocation,
-    });
-
-    await Transformer.transformAll(newSchemaSourceDb, targetDb);
-
-    async function getStructValue(db: IModelDb): Promise<typeof elementProps | {}> {
-      let result: any = [{}];
-      db.withPreparedStatement("SELECT MyProp, MyStruct FROM test.TestElement LIMIT 1", (stmtResult) => (result = stmtResult));
-      return [...result][0];
-    }
-
-    assert.deepEqual(await getStructValue(newSchemaSourceDb), elementProps);
-    assert.deepEqual(await getStructValue(targetDb), elementProps);
-
-    newSchemaSourceDb.close();
-    targetDb.close();
-  });
-});
->>>>>>> 51caf2bd
+});