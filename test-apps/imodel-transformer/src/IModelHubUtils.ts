/*---------------------------------------------------------------------------------------------
* Copyright (c) Bentley Systems, Incorporated. All rights reserved.
* See LICENSE.md in the project root for license terms and full copyright notice.
*--------------------------------------------------------------------------------------------*/
// cspell:words buddi urlps

import { AccessToken, assert, GuidString } from "@itwin/core-bentley";
import { ElectronAuthorizationBackend } from "@itwin/electron-authorization/lib/cjs/ElectronBackend";
import { Version } from "@bentley/imodelhub-client";
import { BriefcaseDb, BriefcaseManager, IModelHost, RequestNewBriefcaseArg } from "@itwin/core-backend";
import { IModelHubBackend } from "@bentley/imodelhub-client/lib/cjs/imodelhub-node";
<<<<<<< HEAD
=======
import { BriefcaseDb, BriefcaseManager, IModelHost, IModelHostConfiguration, RequestNewBriefcaseArg } from "@itwin/core-backend";
import { AccessToken, assert, GuidString } from "@itwin/core-bentley";
>>>>>>> 1a984472
import { BriefcaseIdValue, ChangesetId, ChangesetIndex, ChangesetProps } from "@itwin/core-common";

export class IModelTransformerTestAppHost {
  public static async startup(): Promise<void> {
    const iModelHost = new IModelHostConfiguration();
    iModelHost.hubAccess = new IModelHubBackend();

    await IModelHost.startup(iModelHost);
  }

<<<<<<< HEAD
  async function signIn(): Promise<AccessToken> {
    const client = await ElectronAuthorizationBackend.create({
      clientId: process.env.IMJS_OIDC_ELECTRON_TEST_CLIENT_ID ?? "",
      redirectUri: process.env.IMJS_OIDC_ELECTRON_TEST_REDIRECT_URI ?? "",
      scope: process.env.IMJS_OIDC_ELECTRON_TEST_SCOPES ?? "",
    });
    return new Promise<AccessToken>((resolve, reject) => {
      ElectronAuthorizationBackend.onUserStateChanged.addListener((token) => {
        if (token !== undefined) {
          resolve(token);
        } else {
          reject(new Error("Failed to sign in"));
        }
=======
  private static _authClient: ElectronAuthorizationBackend | undefined;

  /** Similar to get `IModelHost.authorizationClient.getAccessToken()` but lazily
   * initializes auth, so users aren't prompted to sign in unless a hub-accessing feature is used.
   * If we didn't do it lazily, we'd have to sign in conditionally ahead of time which makes
   * it difficult for typescript to reason about whether the accessToken is valid or not
   */
  public static async acquireAccessToken(): Promise<AccessToken> {
    if (!this._authClient) {
      assert(
        process.env.IMJS_OIDC_ELECTRON_TEST_CLIENT_ID !== undefined,
        "An online-only interaction was requested, but the required environment variables haven't been configured\n"
        + "Please see the .env.template file on how to set up environment variables."
      );
      this._authClient = new ElectronAuthorizationBackend();
      await this._authClient.initialize({
        clientId: process.env.IMJS_OIDC_ELECTRON_TEST_CLIENT_ID ?? "",
        redirectUri: process.env.IMJS_OIDC_ELECTRON_TEST_REDIRECT_URI ?? "",
        scope: process.env.IMJS_OIDC_ELECTRON_TEST_SCOPES ?? "",
>>>>>>> 1a984472
      });
      return this._authClient.signInComplete();
    }
    return this._authClient.getAccessToken();
  }
}

export namespace IModelHubUtils {
  export function setHubEnvironment(arg?: string): void {
    process.env.IMJS_URL_PREFOX = `${"prod" === arg ? "" : arg}-`;
  }

  export async function queryIModelId(accessToken: AccessToken, iTwinId: GuidString, iModelName: string): Promise<GuidString | undefined> {
    return IModelHost.hubAccess.queryIModelByName({ accessToken, iTwinId, iModelName });
  }

  /** Temporarily needed to convert from the now preferred ChangesetIndex to the legacy ChangesetId.
   * @note This function should be removed when full support for ChangesetIndex is in place.
   */
  export async function queryChangesetId(accessToken: AccessToken, iModelId: GuidString, changesetIndex: ChangesetIndex): Promise<ChangesetId> {
    return (await IModelHost.hubAccess.queryChangeset({ accessToken, iModelId, changeset: { index: changesetIndex } })).id;
  }

  /** Temporarily needed to convert from the legacy ChangesetId to the now preferred ChangeSetIndex.
   * @note This function should be removed when full support for ChangesetIndex is in place.
   */
  export async function queryChangesetIndex(accessToken: AccessToken, iModelId: GuidString, changesetId: ChangesetId): Promise<ChangesetIndex> {
    return (await IModelHost.hubAccess.queryChangeset({ accessToken, iModelId, changeset: { id: changesetId } })).index;
  }

  /** Call the specified function for each changeset of the specified iModel. */
  export async function forEachChangeset(accessToken: AccessToken, iModelId: GuidString, func: (c: ChangesetProps) => void): Promise<void> {
    const changesets = await IModelHost.hubAccess.queryChangesets({ accessToken, iModelId });
    for (const changeset of changesets) {
      func(changeset);
    }
  }

  /** Call the specified function for each (named) Version of the specified iModel. */
  export async function forEachNamedVersion(accessToken: AccessToken, iModelId: GuidString, func: (v: Version) => void): Promise<void> {
    assert(IModelHost.hubAccess instanceof IModelHubBackend);
    const namedVersions = await IModelHost.hubAccess.iModelClient.versions.get(accessToken, iModelId);
    for (const namedVersion of namedVersions) {
      func(namedVersion);
    }
  }

  export async function downloadAndOpenBriefcase(briefcaseArg: RequestNewBriefcaseArg): Promise<BriefcaseDb> {
    const briefcaseProps = await BriefcaseManager.downloadBriefcase(briefcaseArg);
    return BriefcaseDb.open({
      fileName: briefcaseProps.fileName,
      readonly: briefcaseArg.briefcaseId ? briefcaseArg.briefcaseId === BriefcaseIdValue.Unassigned : false,
    });
  }
}<|MERGE_RESOLUTION|>--- conflicted
+++ resolved
@@ -7,13 +7,8 @@
 import { AccessToken, assert, GuidString } from "@itwin/core-bentley";
 import { ElectronAuthorizationBackend } from "@itwin/electron-authorization/lib/cjs/ElectronBackend";
 import { Version } from "@bentley/imodelhub-client";
-import { BriefcaseDb, BriefcaseManager, IModelHost, RequestNewBriefcaseArg } from "@itwin/core-backend";
 import { IModelHubBackend } from "@bentley/imodelhub-client/lib/cjs/imodelhub-node";
-<<<<<<< HEAD
-=======
 import { BriefcaseDb, BriefcaseManager, IModelHost, IModelHostConfiguration, RequestNewBriefcaseArg } from "@itwin/core-backend";
-import { AccessToken, assert, GuidString } from "@itwin/core-bentley";
->>>>>>> 1a984472
 import { BriefcaseIdValue, ChangesetId, ChangesetIndex, ChangesetProps } from "@itwin/core-common";
 
 export class IModelTransformerTestAppHost {
@@ -24,21 +19,6 @@
     await IModelHost.startup(iModelHost);
   }
 
-<<<<<<< HEAD
-  async function signIn(): Promise<AccessToken> {
-    const client = await ElectronAuthorizationBackend.create({
-      clientId: process.env.IMJS_OIDC_ELECTRON_TEST_CLIENT_ID ?? "",
-      redirectUri: process.env.IMJS_OIDC_ELECTRON_TEST_REDIRECT_URI ?? "",
-      scope: process.env.IMJS_OIDC_ELECTRON_TEST_SCOPES ?? "",
-    });
-    return new Promise<AccessToken>((resolve, reject) => {
-      ElectronAuthorizationBackend.onUserStateChanged.addListener((token) => {
-        if (token !== undefined) {
-          resolve(token);
-        } else {
-          reject(new Error("Failed to sign in"));
-        }
-=======
   private static _authClient: ElectronAuthorizationBackend | undefined;
 
   /** Similar to get `IModelHost.authorizationClient.getAccessToken()` but lazily
@@ -53,14 +33,12 @@
         "An online-only interaction was requested, but the required environment variables haven't been configured\n"
         + "Please see the .env.template file on how to set up environment variables."
       );
-      this._authClient = new ElectronAuthorizationBackend();
-      await this._authClient.initialize({
+      const client = await ElectronAuthorizationBackend.create({
         clientId: process.env.IMJS_OIDC_ELECTRON_TEST_CLIENT_ID ?? "",
         redirectUri: process.env.IMJS_OIDC_ELECTRON_TEST_REDIRECT_URI ?? "",
         scope: process.env.IMJS_OIDC_ELECTRON_TEST_SCOPES ?? "",
->>>>>>> 1a984472
       });
-      return this._authClient.signInComplete();
+      this._authClient = client;
     }
     return this._authClient.getAccessToken();
   }
