--- conflicted
+++ resolved
@@ -15,22 +15,14 @@
   },
   "repository": {},
   "dependencies": {
-<<<<<<< HEAD
-    "@bentley/bentleyjs-core": "2.16.0-dev.1",
-    "@bentley/context-registry-client": "2.16.0-dev.1",
-    "@bentley/electron-manager": "2.16.0-dev.1",
-    "@bentley/geometry-core": "2.16.0-dev.1",
-    "@bentley/imodelhub-client": "2.16.0-dev.1",
-    "@bentley/imodeljs-common": "2.16.0-dev.1",
-    "@bentley/imodeljs-backend": "2.16.0-dev.1",
-    "@bentley/itwin-client": "2.16.0-dev.1",
-=======
     "@bentley/bentleyjs-core": "2.16.0-dev.6",
+    "@bentley/context-registry-client": "2.16.0-dev.6",
+    "@bentley/electron-manager": "2.16.0-dev.6",
     "@bentley/geometry-core": "2.16.0-dev.6",
-    "@bentley/itwin-client": "2.16.0-dev.6",
+    "@bentley/imodelhub-client": "2.16.0-dev.6",
     "@bentley/imodeljs-common": "2.16.0-dev.6",
     "@bentley/imodeljs-backend": "2.16.0-dev.6",
->>>>>>> 2bd25138
+    "@bentley/itwin-client": "2.16.0-dev.6",
     "fs-extra": "^8.1.0",
     "request-promise-native": "^1.0.5",
     "yargs": "^16.0.0"
