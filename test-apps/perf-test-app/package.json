{
  "name": "perf-test-app",
  "//private": "NOTE: this is a private package that is never published",
  "private": true,
  "license": "MIT",
  "scripts": {
    "build": "tsc 1>&2 && npm run webpack:frontend && node ./node_modules/@bentley/build-tools/scripts/ignoreargs.js 1>&2",
    "clean": "rimraf lib package-deps.json coverage",
    "cover": "npm run test:chrome -- --cover",
    "docs": "",
    "lint": "tslint --project . 1>&2",
    "webpack:frontend": "webpack --config webpack.config.js 1>&2",
    "test": "npm run test:chrome && npm run test:electron",
    "test:chrome": "npm run test-integration:chrome -- --invert",
    "test:electron": "npm run test-integration:electron -- --invert",
    "test-integration": "npm run test-integration:chrome && npm run test-integration:electron",
    "test-integration:chrome": "node --max-http-header-size=16000 ./node_modules/@bentley/certa/bin/certa.js  -r chrome --grep \"#integration\"",
    "test-integration:electron": "node ./node_modules/@bentley/certa/bin/certa.js -r electron --grep \"#integration\""
  },
  "repository": {},
  "dependencies": {
<<<<<<< HEAD
    "@bentley/bentleyjs-core": "0.191.0-dev.8",
    "@bentley/geometry-core": "0.191.0-dev.8",
    "@bentley/imodeljs-backend": "0.191.0-dev.8",
    "@bentley/imodeljs-clients": "0.191.0-dev.8",
    "@bentley/imodeljs-common": "0.191.0-dev.8",
    "@bentley/imodeljs-frontend": "0.191.0-dev.8",
    "@bentley/imodeljs-i18n": "0.191.0-dev.8",
=======
    "@bentley/bentleyjs-core": "0.191.0-dev.9",
    "@bentley/express-server": "0.191.0-dev.9",
    "@bentley/geometry-core": "0.191.0-dev.9",
    "@bentley/imodeljs-backend": "0.191.0-dev.9",
    "@bentley/imodeljs-clients": "0.191.0-dev.9",
    "@bentley/imodeljs-common": "0.191.0-dev.9",
    "@bentley/imodeljs-frontend": "0.191.0-dev.9",
    "@bentley/imodeljs-i18n": "0.191.0-dev.9",
>>>>>>> 16a7b892
    "@types/file-saver": "^2.0.0",
    "electron": "^4.1.0"
  },
  "devDependencies": {
<<<<<<< HEAD
    "@bentley/certa": "0.191.0-dev.8",
    "@bentley/config-loader": "0.191.0-dev.8",
    "@bentley/build-tools": "0.191.0-dev.8",
=======
    "@bentley/certa": "0.191.0-dev.9",
    "@bentley/config-loader": "0.191.0-dev.9",
    "@bentley/build-tools": "0.191.0-dev.9",
>>>>>>> 16a7b892
    "@types/chai": "^4.1.4",
    "@types/mocha": "^5.2.5",
    "@types/node": "10.14.1",
    "@types/webpack": "^3.8.5",
    "chai": "^4.1.2",
    "cpx": "^1.5.0",
    "glob": "^7.1.2",
    "istanbul-instrumenter-loader": "^3.0.1",
    "null-loader": "^0.1.1",
    "rimraf": "^2.6.2",
    "source-map-loader": "^0.2.3",
    "tslint": "^5.11.0",
    "typescript": "~3.2.2",
    "nyc": "^13.0.1",
    "webpack": "^4.20.2"
  }
}<|MERGE_RESOLUTION|>--- conflicted
+++ resolved
@@ -19,15 +19,6 @@
   },
   "repository": {},
   "dependencies": {
-<<<<<<< HEAD
-    "@bentley/bentleyjs-core": "0.191.0-dev.8",
-    "@bentley/geometry-core": "0.191.0-dev.8",
-    "@bentley/imodeljs-backend": "0.191.0-dev.8",
-    "@bentley/imodeljs-clients": "0.191.0-dev.8",
-    "@bentley/imodeljs-common": "0.191.0-dev.8",
-    "@bentley/imodeljs-frontend": "0.191.0-dev.8",
-    "@bentley/imodeljs-i18n": "0.191.0-dev.8",
-=======
     "@bentley/bentleyjs-core": "0.191.0-dev.9",
     "@bentley/express-server": "0.191.0-dev.9",
     "@bentley/geometry-core": "0.191.0-dev.9",
@@ -36,20 +27,13 @@
     "@bentley/imodeljs-common": "0.191.0-dev.9",
     "@bentley/imodeljs-frontend": "0.191.0-dev.9",
     "@bentley/imodeljs-i18n": "0.191.0-dev.9",
->>>>>>> 16a7b892
     "@types/file-saver": "^2.0.0",
     "electron": "^4.1.0"
   },
   "devDependencies": {
-<<<<<<< HEAD
-    "@bentley/certa": "0.191.0-dev.8",
-    "@bentley/config-loader": "0.191.0-dev.8",
-    "@bentley/build-tools": "0.191.0-dev.8",
-=======
     "@bentley/certa": "0.191.0-dev.9",
     "@bentley/config-loader": "0.191.0-dev.9",
     "@bentley/build-tools": "0.191.0-dev.9",
->>>>>>> 16a7b892
     "@types/chai": "^4.1.4",
     "@types/mocha": "^5.2.5",
     "@types/node": "10.14.1",
