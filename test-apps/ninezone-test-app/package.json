{
  "name": "ninezone-test-app",
  "description": "9-Zone Test Application",
  "private": true,
  "license": "MIT",
  "version": "0.0.0",
  "scripts": {
    "compile": "",
    "start": "react-scripts start",
    "build": "",
    "clean": "",
    "cover": "",
    "docs": "",
    "lint": "",
    "test": ""
  },
  "author": {
    "name": "Bentley Systems, Inc.",
    "url": "http://www.bentley.com"
  },
  "devDependencies": {
<<<<<<< HEAD
    "@bentley/build-tools": "2.14.0-dev.5",
    "@bentley/eslint-plugin": "2.14.0-dev.5",
    "@bentley/react-scripts": "3.4.9",
=======
    "@bentley/build-tools": "2.14.0-dev.8",
    "@bentley/eslint-plugin": "2.14.0-dev.8",
    "@bentley/react-scripts": "3.4.7",
>>>>>>> eb10d13e
    "@types/classnames": "^2.2.3",
    "@types/highlight.js": "^9.12.3",
    "@types/react": "16.9.43",
    "@types/react-dom": "^16.8.0",
    "@types/react-router-dom": "^5.1.5",
    "fibers": "~5.0.0",
    "typescript": "~4.1.0"
  },
  "dependencies": {
    "@bentley/icons-generic-webfont": "^1.0.15",
    "@bentley/ui-abstract": "2.14.0-dev.8",
    "@bentley/ui-components": "2.14.0-dev.8",
    "@bentley/ui-core": "2.14.0-dev.8",
    "@bentley/ui-ninezone": "2.14.0-dev.8",
    "classnames": "^2.2.5",
    "highlight.js": "~10.0.3",
    "raf-schd": "^4.0.0",
    "react": "^16.8.0",
    "react-dom": "^16.8.0",
    "react-markdown": "^4.3.1",
    "react-router-dom": "^5.2.0"
  },
  "browserslist": [
    "electron 6.0.0",
    "last 4 chrome version",
    "last 4 firefox version",
    "last 4 safari version",
    "last 4 ios version",
    "last 4 ChromeAndroid version",
    "last 4 edge version",
    "not dead",
    "not <0.2%"
  ]
}<|MERGE_RESOLUTION|>--- conflicted
+++ resolved
@@ -19,15 +19,9 @@
     "url": "http://www.bentley.com"
   },
   "devDependencies": {
-<<<<<<< HEAD
-    "@bentley/build-tools": "2.14.0-dev.5",
-    "@bentley/eslint-plugin": "2.14.0-dev.5",
-    "@bentley/react-scripts": "3.4.9",
-=======
     "@bentley/build-tools": "2.14.0-dev.8",
     "@bentley/eslint-plugin": "2.14.0-dev.8",
-    "@bentley/react-scripts": "3.4.7",
->>>>>>> eb10d13e
+    "@bentley/react-scripts": "3.4.9",
     "@types/classnames": "^2.2.3",
     "@types/highlight.js": "^9.12.3",
     "@types/react": "16.9.43",
