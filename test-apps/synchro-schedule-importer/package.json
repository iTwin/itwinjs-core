--- conflicted
+++ resolved
@@ -16,30 +16,17 @@
   },
   "repository": {},
   "dependencies": {
-<<<<<<< HEAD
-    "@bentley/bentleyjs-core": "2.9.0-dev.11",
-    "@bentley/geometry-core": "2.9.0-dev.11",
-    "@bentley/itwin-client": "2.9.0-dev.11",
-    "@bentley/imodeljs-common": "2.9.0-dev.11",
-    "@bentley/imodeljs-backend": "2.9.0-dev.11",
-=======
     "@bentley/bentleyjs-core": "2.9.0-dev.8",
     "@bentley/geometry-core": "2.9.0-dev.8",
     "@bentley/itwin-client": "2.9.0-dev.8",
     "@bentley/imodeljs-common": "2.9.0-dev.8",
     "@bentley/imodeljs-backend": "2.9.0-dev.8",
->>>>>>> 9b514dc3
     "fs-extra": "^8.1.0",
     "yargs": "^15.0.0"
   },
   "devDependencies": {
-<<<<<<< HEAD
-    "@bentley/build-tools": "2.9.0-dev.11",
-    "@bentley/eslint-plugin": "2.9.0-dev.11",
-=======
     "@bentley/build-tools": "2.9.0-dev.8",
     "@bentley/eslint-plugin": "2.9.0-dev.8",
->>>>>>> 9b514dc3
     "@types/fs-extra": "^4.0.7",
     "@types/lodash": "^4.14.0",
     "@types/node": "10.14.1",
