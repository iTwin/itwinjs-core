{
  "name": "imodel-from-geojson",
  "//private": "NOTE: this is a private package that is never published",
  "private": true,
  "license": "MIT",
  "scripts": {
<<<<<<< HEAD
    "compile": "npm run build",
    "build": "npm run build:cjs && npm run build:esm",
    "build:cjs": "tsc 1>&2 --outDir lib/cjs",
    "build:esm": "tsc 1>&2 --module ES2020 --outDir lib/esm",
=======
    "compile": "npm run -s build",
    "build": "tsc 1>&2",
>>>>>>> 200baec2
    "clean": "rimraf lib .rush/temp/package-deps*.json",
    "cover": "",
    "docs": "",
    "lint": "eslint -f visualstudio \"./src/**/*.ts\" 1>&2",
    "test": ""
  },
  "repository": {},
  "dependencies": {
    "@itwin/core-bentley": "workspace:*",
    "@itwin/core-geometry": "workspace:*",
    "@bentley/itwin-client": "workspace:*",
    "@itwin/core-common": "workspace:*",
    "@itwin/core-backend": "workspace:*",
    "fs-extra": "^8.1.0",
    "yargs": "^16.0.0"
  },
  "devDependencies": {
    "@itwin/build-tools": "workspace:*",
    "@itwin/eslint-plugin": "workspace:*",
    "@types/fs-extra": "^4.0.7",
    "@types/lodash": "^4.14.0",
    "@types/node": "14.14.31",
    "@types/yargs": "^12.0.5",
    "eslint": "^7.11.0",
    "rimraf": "^3.0.2",
    "typescript": "~4.4.0"
  },
  "eslintConfig": {
    "plugins": [
      "@itwin"
    ],
    "extends": "plugin:@itwin/itwinjs-recommended"
  }
}<|MERGE_RESOLUTION|>--- conflicted
+++ resolved
@@ -4,15 +4,9 @@
   "private": true,
   "license": "MIT",
   "scripts": {
-<<<<<<< HEAD
-    "compile": "npm run build",
-    "build": "npm run build:cjs && npm run build:esm",
+    "compile": "npm run -s build",
+    "build": "npm run -s build:cjs",
     "build:cjs": "tsc 1>&2 --outDir lib/cjs",
-    "build:esm": "tsc 1>&2 --module ES2020 --outDir lib/esm",
-=======
-    "compile": "npm run -s build",
-    "build": "tsc 1>&2",
->>>>>>> 200baec2
     "clean": "rimraf lib .rush/temp/package-deps*.json",
     "cover": "",
     "docs": "",
