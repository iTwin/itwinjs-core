--- conflicted
+++ resolved
@@ -1,124 +1,118 @@
-/*---------------------------------------------------------------------------------------------
-* Copyright (c) Bentley Systems, Incorporated. All rights reserved.
-* See LICENSE.md in the project root for license terms and full copyright notice.
-*--------------------------------------------------------------------------------------------*/
-import { getJson } from "@bentley/itwin-client";
-<<<<<<< HEAD
-import { ClientRequestContext, Id64String, JsonUtils } from "@itwin/core-bentley";
-import { Matrix3d, Point3d, Range3d, StandardViewIndex, Transform, Vector3d } from "@itwin/core-geometry";
-import { CategorySelector, DisplayStyle3d, IModelDb, ModelSelector, OrthographicViewDefinition } from "@itwin/core-backend";
-=======
-import { Id64String, JsonUtils } from "@bentley/bentleyjs-core";
-import { Matrix3d, Point3d, Range3d, StandardViewIndex, Transform, Vector3d } from "@bentley/geometry-core";
-import { CategorySelector, DisplayStyle3d, IModelDb, ModelSelector, OrthographicViewDefinition } from "@bentley/imodeljs-backend";
->>>>>>> 405c9a93
-import {
-  AxisAlignedBox3d, BackgroundMapProps, Cartographic, IModel, SpatialClassifierInsideDisplay, SpatialClassifierOutsideDisplay, ViewFlags,
-} from "@itwin/core-common";
-
-class RealityModelTileUtils {
-  public static rangeFromBoundingVolume(boundingVolume: any): Range3d | undefined {
-    if (undefined === boundingVolume)
-      return undefined;
-    if (Array.isArray(boundingVolume.box)) {
-      const box: number[] = boundingVolume.box;
-      const center = Point3d.create(box[0], box[1], box[2]);
-      const ux = Vector3d.create(box[3], box[4], box[5]);
-      const uy = Vector3d.create(box[6], box[7], box[8]);
-      const uz = Vector3d.create(box[9], box[10], box[11]);
-      const corners: Point3d[] = [];
-      for (let j = 0; j < 2; j++) {
-        for (let k = 0; k < 2; k++) {
-          for (let l = 0; l < 2; l++) {
-            corners.push(center.plus3Scaled(ux, (j ? -1.0 : 1.0), uy, (k ? -1.0 : 1.0), uz, (l ? -1.0 : 1.0)));
-          }
-        }
-      }
-      return Range3d.createArray(corners);
-    } else if (Array.isArray(boundingVolume.sphere)) {
-      const sphere: number[] = boundingVolume.sphere;
-      const center = Point3d.create(sphere[0], sphere[1], sphere[2]);
-      const radius = sphere[3];
-      return Range3d.createXYZXYZ(center.x - radius, center.y - radius, center.z - radius, center.x + radius, center.y + radius, center.z + radius);
-    }
-    return undefined;
-  }
-
-  public static maximumSizeFromGeometricTolerance(range: Range3d, geometricError: number): number {
-    const minToleranceRatio = .5;   // Nominally the error on screen size of a tile.  Increasing generally increases performance (fewer draw calls) at expense of higher load times.
-    return minToleranceRatio * range.diagonal().magnitude() / geometricError;
-  }
-  public static transformFromJson(jTrans: number[] | undefined): Transform | undefined {
-    return (jTrans === undefined) ? undefined : Transform.createOriginAndMatrix(Point3d.create(jTrans[12], jTrans[13], jTrans[14]), Matrix3d.createRowValues(jTrans[0], jTrans[4], jTrans[8], jTrans[1], jTrans[5], jTrans[9], jTrans[2], jTrans[6], jTrans[10]));
-  }
-  public static rangeFromJson(json: any): AxisAlignedBox3d {
-    if (undefined !== json.root.boundingVolume.region) {
-      const region = JsonUtils.asArray(json.root.boundingVolume.region);
-      if (undefined === region)
-        throw new TypeError("Unable to determine GeoLocation - no root Transform or Region on root.");
-      const ecefLow = (Cartographic.fromRadians({ longitude: region[0], latitude: region[1], height: region[4] })).toEcef();
-      const ecefHigh = (Cartographic.fromRadians({ longitude: region[2], latitude: region[3], height: region[5] })).toEcef();
-      return Range3d.create(ecefLow, ecefHigh);
-    }
-
-    let rootTransform = RealityModelTileUtils.transformFromJson(json.root.transform);
-    const range = RealityModelTileUtils.rangeFromBoundingVolume(json.root.boundingVolume)!;
-    if (undefined === rootTransform)
-      rootTransform = Transform.createIdentity();
-
-    return rootTransform.multiplyRange(range);
-  }
-
-  public static async rangeFromUrl(url: string): Promise<AxisAlignedBox3d> {
-    const json = await getJson(url);
-    return RealityModelTileUtils.rangeFromJson(json);
-  }
-}
-
-function parseDisplayMode(defaultDisplay: number, option?: string) {
-  switch (option) {
-    case "off":
-      return SpatialClassifierInsideDisplay.Off;
-    case "on":
-      return SpatialClassifierInsideDisplay.On;
-    case "dimmed":
-      return SpatialClassifierInsideDisplay.Dimmed;
-    case "hilite":
-      return SpatialClassifierInsideDisplay.Hilite;
-    case "color":
-      return SpatialClassifierInsideDisplay.ElementColor;
-    default:
-      return defaultDisplay;
-  }
-}
-
-export async function insertClassifiedRealityModel(url: string, classifierModelId: Id64String, classifierCategoryId: Id64String, iModelDb: IModelDb, viewFlags: ViewFlags, isPlanar: boolean, backgroundMap?: BackgroundMapProps, inputName?: string, inside?: string, outside?: string): Promise<void> {
-  const name = inputName ? inputName : url;
-  const classificationFlags = {
-    inside: parseDisplayMode(SpatialClassifierInsideDisplay.ElementColor, inside),
-    outside: parseDisplayMode(SpatialClassifierOutsideDisplay.Dimmed, outside),
-    isVolumeClassifier: !isPlanar,
-  };
-
-  const classifier = { modelId: classifierModelId, name, flags: classificationFlags, isActive: true, expand: 1.0 };
-  const realityModel = { tilesetUrl: url, name, classifiers: [classifier] };
-  const displayStyleId = DisplayStyle3d.insert(iModelDb, IModel.dictionaryId, name, { viewFlags, backgroundMap, contextRealityModels: [realityModel] });
-
-  const projectExtents = Range3d.createFrom(iModelDb.projectExtents);
-  let range;
-  try {
-    const ecefRange = await RealityModelTileUtils.rangeFromUrl(url);
-    range = iModelDb.getEcefTransform().inverse()!.multiplyRange(ecefRange);
-  } catch (err) {
-    range = projectExtents;
-    range.low.z = -200.0;
-    range.high.z = 200.0;
-  }
-  projectExtents.low.z = Math.min(range.low.z, projectExtents.low.z);
-  projectExtents.high.z = Math.max(range.high.z, projectExtents.high.z);
-  iModelDb.updateProjectExtents(projectExtents);
-
-  const modelSelectorId: Id64String = ModelSelector.insert(iModelDb, IModel.dictionaryId, name, []);
-  const categorySelectorId: Id64String = CategorySelector.insert(iModelDb, IModel.dictionaryId, name, [classifierCategoryId]);
-  OrthographicViewDefinition.insert(iModelDb, IModel.dictionaryId, name, modelSelectorId, categorySelectorId, displayStyleId, range, StandardViewIndex.Iso);
-}
+/*---------------------------------------------------------------------------------------------
+* Copyright (c) Bentley Systems, Incorporated. All rights reserved.
+* See LICENSE.md in the project root for license terms and full copyright notice.
+*--------------------------------------------------------------------------------------------*/
+import { getJson } from "@bentley/itwin-client";
+import { Id64String, JsonUtils } from "@itwin/core-bentley";
+import { Matrix3d, Point3d, Range3d, StandardViewIndex, Transform, Vector3d } from "@itwin/core-geometry";
+import { CategorySelector, DisplayStyle3d, IModelDb, ModelSelector, OrthographicViewDefinition } from "@itwin/core-backend";
+import {
+  AxisAlignedBox3d, BackgroundMapProps, Cartographic, IModel, SpatialClassifierInsideDisplay, SpatialClassifierOutsideDisplay, ViewFlags,
+} from "@itwin/core-common";
+
+class RealityModelTileUtils {
+  public static rangeFromBoundingVolume(boundingVolume: any): Range3d | undefined {
+    if (undefined === boundingVolume)
+      return undefined;
+    if (Array.isArray(boundingVolume.box)) {
+      const box: number[] = boundingVolume.box;
+      const center = Point3d.create(box[0], box[1], box[2]);
+      const ux = Vector3d.create(box[3], box[4], box[5]);
+      const uy = Vector3d.create(box[6], box[7], box[8]);
+      const uz = Vector3d.create(box[9], box[10], box[11]);
+      const corners: Point3d[] = [];
+      for (let j = 0; j < 2; j++) {
+        for (let k = 0; k < 2; k++) {
+          for (let l = 0; l < 2; l++) {
+            corners.push(center.plus3Scaled(ux, (j ? -1.0 : 1.0), uy, (k ? -1.0 : 1.0), uz, (l ? -1.0 : 1.0)));
+          }
+        }
+      }
+      return Range3d.createArray(corners);
+    } else if (Array.isArray(boundingVolume.sphere)) {
+      const sphere: number[] = boundingVolume.sphere;
+      const center = Point3d.create(sphere[0], sphere[1], sphere[2]);
+      const radius = sphere[3];
+      return Range3d.createXYZXYZ(center.x - radius, center.y - radius, center.z - radius, center.x + radius, center.y + radius, center.z + radius);
+    }
+    return undefined;
+  }
+
+  public static maximumSizeFromGeometricTolerance(range: Range3d, geometricError: number): number {
+    const minToleranceRatio = .5;   // Nominally the error on screen size of a tile.  Increasing generally increases performance (fewer draw calls) at expense of higher load times.
+    return minToleranceRatio * range.diagonal().magnitude() / geometricError;
+  }
+  public static transformFromJson(jTrans: number[] | undefined): Transform | undefined {
+    return (jTrans === undefined) ? undefined : Transform.createOriginAndMatrix(Point3d.create(jTrans[12], jTrans[13], jTrans[14]), Matrix3d.createRowValues(jTrans[0], jTrans[4], jTrans[8], jTrans[1], jTrans[5], jTrans[9], jTrans[2], jTrans[6], jTrans[10]));
+  }
+  public static rangeFromJson(json: any): AxisAlignedBox3d {
+    if (undefined !== json.root.boundingVolume.region) {
+      const region = JsonUtils.asArray(json.root.boundingVolume.region);
+      if (undefined === region)
+        throw new TypeError("Unable to determine GeoLocation - no root Transform or Region on root.");
+      const ecefLow = (Cartographic.fromRadians({ longitude: region[0], latitude: region[1], height: region[4] })).toEcef();
+      const ecefHigh = (Cartographic.fromRadians({ longitude: region[2], latitude: region[3], height: region[5] })).toEcef();
+      return Range3d.create(ecefLow, ecefHigh);
+    }
+
+    let rootTransform = RealityModelTileUtils.transformFromJson(json.root.transform);
+    const range = RealityModelTileUtils.rangeFromBoundingVolume(json.root.boundingVolume)!;
+    if (undefined === rootTransform)
+      rootTransform = Transform.createIdentity();
+
+    return rootTransform.multiplyRange(range);
+  }
+
+  public static async rangeFromUrl(url: string): Promise<AxisAlignedBox3d> {
+    const json = await getJson(url);
+    return RealityModelTileUtils.rangeFromJson(json);
+  }
+}
+
+function parseDisplayMode(defaultDisplay: number, option?: string) {
+  switch (option) {
+    case "off":
+      return SpatialClassifierInsideDisplay.Off;
+    case "on":
+      return SpatialClassifierInsideDisplay.On;
+    case "dimmed":
+      return SpatialClassifierInsideDisplay.Dimmed;
+    case "hilite":
+      return SpatialClassifierInsideDisplay.Hilite;
+    case "color":
+      return SpatialClassifierInsideDisplay.ElementColor;
+    default:
+      return defaultDisplay;
+  }
+}
+
+export async function insertClassifiedRealityModel(url: string, classifierModelId: Id64String, classifierCategoryId: Id64String, iModelDb: IModelDb, viewFlags: ViewFlags, isPlanar: boolean, backgroundMap?: BackgroundMapProps, inputName?: string, inside?: string, outside?: string): Promise<void> {
+  const name = inputName ? inputName : url;
+  const classificationFlags = {
+    inside: parseDisplayMode(SpatialClassifierInsideDisplay.ElementColor, inside),
+    outside: parseDisplayMode(SpatialClassifierOutsideDisplay.Dimmed, outside),
+    isVolumeClassifier: !isPlanar,
+  };
+
+  const classifier = { modelId: classifierModelId, name, flags: classificationFlags, isActive: true, expand: 1.0 };
+  const realityModel = { tilesetUrl: url, name, classifiers: [classifier] };
+  const displayStyleId = DisplayStyle3d.insert(iModelDb, IModel.dictionaryId, name, { viewFlags, backgroundMap, contextRealityModels: [realityModel] });
+
+  const projectExtents = Range3d.createFrom(iModelDb.projectExtents);
+  let range;
+  try {
+    const ecefRange = await RealityModelTileUtils.rangeFromUrl(url);
+    range = iModelDb.getEcefTransform().inverse()!.multiplyRange(ecefRange);
+  } catch (err) {
+    range = projectExtents;
+    range.low.z = -200.0;
+    range.high.z = 200.0;
+  }
+  projectExtents.low.z = Math.min(range.low.z, projectExtents.low.z);
+  projectExtents.high.z = Math.max(range.high.z, projectExtents.high.z);
+  iModelDb.updateProjectExtents(projectExtents);
+
+  const modelSelectorId: Id64String = ModelSelector.insert(iModelDb, IModel.dictionaryId, name, []);
+  const categorySelectorId: Id64String = CategorySelector.insert(iModelDb, IModel.dictionaryId, name, [classifierCategoryId]);
+  OrthographicViewDefinition.insert(iModelDb, IModel.dictionaryId, name, modelSelectorId, categorySelectorId, displayStyleId, range, StandardViewIndex.Iso);
+}