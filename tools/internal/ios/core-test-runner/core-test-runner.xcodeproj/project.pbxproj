// !$*UTF8*$!
{
	archiveVersion = 1;
	classes = {
	};
	objectVersion = 55;
	objects = {

/* Begin PBXBuildFile section */
		D398E01827D82FB800575F47 /* App.swift in Sources */ = {isa = PBXBuildFile; fileRef = D398E01727D82FB800575F47 /* App.swift */; };
		D398E01A27D82FB800575F47 /* ContentView.swift in Sources */ = {isa = PBXBuildFile; fileRef = D398E01927D82FB800575F47 /* ContentView.swift */; };
		D398E01C27D82FB900575F47 /* Assets.xcassets in Resources */ = {isa = PBXBuildFile; fileRef = D398E01B27D82FB900575F47 /* Assets.xcassets */; };
		D398E01F27D82FB900575F47 /* Preview Assets.xcassets in Resources */ = {isa = PBXBuildFile; fileRef = D398E01E27D82FB900575F47 /* Preview Assets.xcassets */; };
		D398E07427D836D300575F47 /* ViewController.swift in Sources */ = {isa = PBXBuildFile; fileRef = D398E07327D836D300575F47 /* ViewController.swift */; };
		D398E07E27D83BAA00575F47 /* CoreTestRunnerXCUITest.swift in Sources */ = {isa = PBXBuildFile; fileRef = D398E07D27D83BAA00575F47 /* CoreTestRunnerXCUITest.swift */; };
		D398E08627D8444B00575F47 /* XCTest.framework in Frameworks */ = {isa = PBXBuildFile; fileRef = D398E08527D8444B00575F47 /* XCTest.framework */; settings = {ATTRIBUTES = (Weak, ); }; };
		D398E08727D8479100575F47 /* XCTest.framework in Frameworks */ = {isa = PBXBuildFile; fileRef = D398E08527D8444B00575F47 /* XCTest.framework */; };
		D3FA021D27E8FFCD00CC69C7 /* IModelJsNative in Frameworks */ = {isa = PBXBuildFile; productRef = D3FA021C27E8FFCD00CC69C7 /* IModelJsNative */; };
/* End PBXBuildFile section */

/* Begin PBXContainerItemProxy section */
		D398E07F27D83BAA00575F47 /* PBXContainerItemProxy */ = {
			isa = PBXContainerItemProxy;
			containerPortal = D398E00C27D82FB800575F47 /* Project object */;
			proxyType = 1;
			remoteGlobalIDString = D398E01327D82FB800575F47;
			remoteInfo = "core-test-runner";
		};
/* End PBXContainerItemProxy section */

/* Begin PBXFileReference section */
		1FC349BF2AC5D86400A885C7 /* Info.plist */ = {isa = PBXFileReference; lastKnownFileType = text.plist; path = Info.plist; sourceTree = "<group>"; };
		D398E01427D82FB800575F47 /* core-test-runner.app */ = {isa = PBXFileReference; explicitFileType = wrapper.application; includeInIndex = 0; path = "core-test-runner.app"; sourceTree = BUILT_PRODUCTS_DIR; };
		D398E01727D82FB800575F47 /* App.swift */ = {isa = PBXFileReference; lastKnownFileType = sourcecode.swift; path = App.swift; sourceTree = "<group>"; };
		D398E01927D82FB800575F47 /* ContentView.swift */ = {isa = PBXFileReference; lastKnownFileType = sourcecode.swift; path = ContentView.swift; sourceTree = "<group>"; };
		D398E01B27D82FB900575F47 /* Assets.xcassets */ = {isa = PBXFileReference; lastKnownFileType = folder.assetcatalog; path = Assets.xcassets; sourceTree = "<group>"; };
		D398E01E27D82FB900575F47 /* Preview Assets.xcassets */ = {isa = PBXFileReference; lastKnownFileType = folder.assetcatalog; path = "Preview Assets.xcassets"; sourceTree = "<group>"; };
		D398E06F27D835DF00575F47 /* Config.xcconfig */ = {isa = PBXFileReference; lastKnownFileType = text.xcconfig; path = Config.xcconfig; sourceTree = "<group>"; };
		D398E07327D836D300575F47 /* ViewController.swift */ = {isa = PBXFileReference; fileEncoding = 4; lastKnownFileType = sourcecode.swift; path = ViewController.swift; sourceTree = "<group>"; };
		D398E07927D83BAA00575F47 /* core-test-runner-xcuitest.xctest */ = {isa = PBXFileReference; explicitFileType = wrapper.cfbundle; includeInIndex = 0; path = "core-test-runner-xcuitest.xctest"; sourceTree = BUILT_PRODUCTS_DIR; };
		D398E07D27D83BAA00575F47 /* CoreTestRunnerXCUITest.swift */ = {isa = PBXFileReference; lastKnownFileType = sourcecode.swift; path = CoreTestRunnerXCUITest.swift; sourceTree = "<group>"; };
		D398E08527D8444B00575F47 /* XCTest.framework */ = {isa = PBXFileReference; lastKnownFileType = wrapper.framework; name = XCTest.framework; path = Platforms/iPhoneOS.platform/Developer/Library/Frameworks/XCTest.framework; sourceTree = DEVELOPER_DIR; };
/* End PBXFileReference section */

/* Begin PBXFrameworksBuildPhase section */
		D398E01127D82FB800575F47 /* Frameworks */ = {
			isa = PBXFrameworksBuildPhase;
			buildActionMask = 2147483647;
			files = (
				D3FA021D27E8FFCD00CC69C7 /* IModelJsNative in Frameworks */,
				D398E08727D8479100575F47 /* XCTest.framework in Frameworks */,
			);
			runOnlyForDeploymentPostprocessing = 0;
		};
		D398E07627D83BAA00575F47 /* Frameworks */ = {
			isa = PBXFrameworksBuildPhase;
			buildActionMask = 2147483647;
			files = (
				D398E08627D8444B00575F47 /* XCTest.framework in Frameworks */,
			);
			runOnlyForDeploymentPostprocessing = 0;
		};
/* End PBXFrameworksBuildPhase section */

/* Begin PBXGroup section */
		D398E00B27D82FB800575F47 = {
			isa = PBXGroup;
			children = (
				D398E06F27D835DF00575F47 /* Config.xcconfig */,
				D398E01627D82FB800575F47 /* core-test-runner */,
				D398E07A27D83BAA00575F47 /* core-test-runner-xcuitest */,
				D398E01527D82FB800575F47 /* Products */,
				D398E08427D8444A00575F47 /* Frameworks */,
			);
			sourceTree = "<group>";
		};
		D398E01527D82FB800575F47 /* Products */ = {
			isa = PBXGroup;
			children = (
				D398E01427D82FB800575F47 /* core-test-runner.app */,
				D398E07927D83BAA00575F47 /* core-test-runner-xcuitest.xctest */,
			);
			name = Products;
			sourceTree = "<group>";
		};
		D398E01627D82FB800575F47 /* core-test-runner */ = {
			isa = PBXGroup;
			children = (
				1FC349BF2AC5D86400A885C7 /* Info.plist */,
				D398E07327D836D300575F47 /* ViewController.swift */,
				D398E01727D82FB800575F47 /* App.swift */,
				D398E01927D82FB800575F47 /* ContentView.swift */,
				D398E01B27D82FB900575F47 /* Assets.xcassets */,
				D398E01D27D82FB900575F47 /* Preview Content */,
			);
			path = "core-test-runner";
			sourceTree = "<group>";
		};
		D398E01D27D82FB900575F47 /* Preview Content */ = {
			isa = PBXGroup;
			children = (
				D398E01E27D82FB900575F47 /* Preview Assets.xcassets */,
			);
			path = "Preview Content";
			sourceTree = "<group>";
		};
		D398E07A27D83BAA00575F47 /* core-test-runner-xcuitest */ = {
			isa = PBXGroup;
			children = (
				D398E07D27D83BAA00575F47 /* CoreTestRunnerXCUITest.swift */,
			);
			path = "core-test-runner-xcuitest";
			sourceTree = "<group>";
		};
		D398E08427D8444A00575F47 /* Frameworks */ = {
			isa = PBXGroup;
			children = (
				D398E08527D8444B00575F47 /* XCTest.framework */,
			);
			name = Frameworks;
			sourceTree = "<group>";
		};
/* End PBXGroup section */

/* Begin PBXNativeTarget section */
		D398E01327D82FB800575F47 /* core-test-runner */ = {
			isa = PBXNativeTarget;
			buildConfigurationList = D398E02227D82FB900575F47 /* Build configuration list for PBXNativeTarget "core-test-runner" */;
			buildPhases = (
				D398E01027D82FB800575F47 /* Sources */,
				D398E01127D82FB800575F47 /* Frameworks */,
				D398E01227D82FB800575F47 /* Resources */,
				D398E06927D830A600575F47 /* ShellScript */,
			);
			buildRules = (
			);
			dependencies = (
			);
			name = "core-test-runner";
			packageProductDependencies = (
				D3FA021C27E8FFCD00CC69C7 /* IModelJsNative */,
			);
			productName = "core-test-runner";
			productReference = D398E01427D82FB800575F47 /* core-test-runner.app */;
			productType = "com.apple.product-type.application";
		};
		D398E07827D83BAA00575F47 /* core-test-runner-xcuitest */ = {
			isa = PBXNativeTarget;
			buildConfigurationList = D398E08327D83BAA00575F47 /* Build configuration list for PBXNativeTarget "core-test-runner-xcuitest" */;
			buildPhases = (
				D398E07527D83BAA00575F47 /* Sources */,
				D398E07627D83BAA00575F47 /* Frameworks */,
				D398E07727D83BAA00575F47 /* Resources */,
			);
			buildRules = (
			);
			dependencies = (
				D398E08027D83BAA00575F47 /* PBXTargetDependency */,
			);
			name = "core-test-runner-xcuitest";
			productName = "core-test-runner-xcuitest";
			productReference = D398E07927D83BAA00575F47 /* core-test-runner-xcuitest.xctest */;
			productType = "com.apple.product-type.bundle.ui-testing";
		};
/* End PBXNativeTarget section */

/* Begin PBXProject section */
		D398E00C27D82FB800575F47 /* Project object */ = {
			isa = PBXProject;
			attributes = {
				BuildIndependentTargetsInParallel = 1;
				LastSwiftUpdateCheck = 1320;
				LastUpgradeCheck = 1320;
				TargetAttributes = {
					D398E01327D82FB800575F47 = {
						CreatedOnToolsVersion = 13.2.1;
					};
					D398E07827D83BAA00575F47 = {
						CreatedOnToolsVersion = 13.2.1;
						TestTargetID = D398E01327D82FB800575F47;
					};
				};
			};
			buildConfigurationList = D398E00F27D82FB800575F47 /* Build configuration list for PBXProject "core-test-runner" */;
			compatibilityVersion = "Xcode 13.0";
			developmentRegion = en;
			hasScannedForEncodings = 0;
			knownRegions = (
				en,
				Base,
			);
			mainGroup = D398E00B27D82FB800575F47;
			packageReferences = (
				D3FA021B27E8FFCD00CC69C7 /* XCRemoteSwiftPackageReference "mobile-native-ios" */,
			);
			productRefGroup = D398E01527D82FB800575F47 /* Products */;
			projectDirPath = "";
			projectRoot = "";
			targets = (
				D398E01327D82FB800575F47 /* core-test-runner */,
				D398E07827D83BAA00575F47 /* core-test-runner-xcuitest */,
			);
		};
/* End PBXProject section */

/* Begin PBXResourcesBuildPhase section */
		D398E01227D82FB800575F47 /* Resources */ = {
			isa = PBXResourcesBuildPhase;
			buildActionMask = 2147483647;
			files = (
				D398E01F27D82FB900575F47 /* Preview Assets.xcassets in Resources */,
				D398E01C27D82FB900575F47 /* Assets.xcassets in Resources */,
			);
			runOnlyForDeploymentPostprocessing = 0;
		};
		D398E07727D83BAA00575F47 /* Resources */ = {
			isa = PBXResourcesBuildPhase;
			buildActionMask = 2147483647;
			files = (
			);
			runOnlyForDeploymentPostprocessing = 0;
		};
/* End PBXResourcesBuildPhase section */

/* Begin PBXShellScriptBuildPhase section */
		D398E06927D830A600575F47 /* ShellScript */ = {
			isa = PBXShellScriptBuildPhase;
			buildActionMask = 2147483647;
			files = (
			);
			inputFileListPaths = (
			);
			inputPaths = (
			);
			outputFileListPaths = (
			);
			outputPaths = (
			);
			runOnlyForDeploymentPostprocessing = 0;
			shellPath = /bin/sh;
			shellScript = "# Type a script or drag a script file from your workspace to insert its path.\nAppBundleRoot=\"$BUILT_PRODUCTS_DIR/$FULL_PRODUCT_NAME\"\nProjectDir=\"$PROJECT_DIR\";\n\n# Copy FrontEnd and BackEnd assets\nrm -rf $AppBundleRoot/Assets\nmkdir $AppBundleRoot/Assets\n\necho \"==============================\"\necho \"Asset root: $ASSET_ROOT\"\n\ncp -L -R $ASSET_ROOT $AppBundleRoot/Assets/\n\n";
		};
/* End PBXShellScriptBuildPhase section */

/* Begin PBXSourcesBuildPhase section */
		D398E01027D82FB800575F47 /* Sources */ = {
			isa = PBXSourcesBuildPhase;
			buildActionMask = 2147483647;
			files = (
				D398E07427D836D300575F47 /* ViewController.swift in Sources */,
				D398E01A27D82FB800575F47 /* ContentView.swift in Sources */,
				D398E01827D82FB800575F47 /* App.swift in Sources */,
			);
			runOnlyForDeploymentPostprocessing = 0;
		};
		D398E07527D83BAA00575F47 /* Sources */ = {
			isa = PBXSourcesBuildPhase;
			buildActionMask = 2147483647;
			files = (
				D398E07E27D83BAA00575F47 /* CoreTestRunnerXCUITest.swift in Sources */,
			);
			runOnlyForDeploymentPostprocessing = 0;
		};
/* End PBXSourcesBuildPhase section */

/* Begin PBXTargetDependency section */
		D398E08027D83BAA00575F47 /* PBXTargetDependency */ = {
			isa = PBXTargetDependency;
			target = D398E01327D82FB800575F47 /* core-test-runner */;
			targetProxy = D398E07F27D83BAA00575F47 /* PBXContainerItemProxy */;
		};
/* End PBXTargetDependency section */

/* Begin XCBuildConfiguration section */
		D398E02027D82FB900575F47 /* Debug */ = {
			isa = XCBuildConfiguration;
			baseConfigurationReference = D398E06F27D835DF00575F47 /* Config.xcconfig */;
			buildSettings = {
				ALWAYS_SEARCH_USER_PATHS = NO;
				CLANG_ANALYZER_NONNULL = YES;
				CLANG_ANALYZER_NUMBER_OBJECT_CONVERSION = YES_AGGRESSIVE;
				CLANG_CXX_LANGUAGE_STANDARD = "gnu++17";
				CLANG_CXX_LIBRARY = "libc++";
				CLANG_ENABLE_MODULES = YES;
				CLANG_ENABLE_OBJC_ARC = YES;
				CLANG_ENABLE_OBJC_WEAK = YES;
				CLANG_WARN_BLOCK_CAPTURE_AUTORELEASING = YES;
				CLANG_WARN_BOOL_CONVERSION = YES;
				CLANG_WARN_COMMA = YES;
				CLANG_WARN_CONSTANT_CONVERSION = YES;
				CLANG_WARN_DEPRECATED_OBJC_IMPLEMENTATIONS = YES;
				CLANG_WARN_DIRECT_OBJC_ISA_USAGE = YES_ERROR;
				CLANG_WARN_DOCUMENTATION_COMMENTS = YES;
				CLANG_WARN_EMPTY_BODY = YES;
				CLANG_WARN_ENUM_CONVERSION = YES;
				CLANG_WARN_INFINITE_RECURSION = YES;
				CLANG_WARN_INT_CONVERSION = YES;
				CLANG_WARN_NON_LITERAL_NULL_CONVERSION = YES;
				CLANG_WARN_OBJC_IMPLICIT_RETAIN_SELF = YES;
				CLANG_WARN_OBJC_LITERAL_CONVERSION = YES;
				CLANG_WARN_OBJC_ROOT_CLASS = YES_ERROR;
				CLANG_WARN_QUOTED_INCLUDE_IN_FRAMEWORK_HEADER = YES;
				CLANG_WARN_RANGE_LOOP_ANALYSIS = YES;
				CLANG_WARN_STRICT_PROTOTYPES = YES;
				CLANG_WARN_SUSPICIOUS_MOVE = YES;
				CLANG_WARN_UNGUARDED_AVAILABILITY = YES_AGGRESSIVE;
				CLANG_WARN_UNREACHABLE_CODE = YES;
				CLANG_WARN__DUPLICATE_METHOD_MATCH = YES;
				COPY_PHASE_STRIP = NO;
				DEBUG_INFORMATION_FORMAT = dwarf;
				ENABLE_STRICT_OBJC_MSGSEND = YES;
				ENABLE_TESTABILITY = YES;
				GCC_C_LANGUAGE_STANDARD = gnu11;
				GCC_DYNAMIC_NO_PIC = NO;
				GCC_NO_COMMON_BLOCKS = YES;
				GCC_OPTIMIZATION_LEVEL = 0;
				GCC_PREPROCESSOR_DEFINITIONS = (
					"DEBUG=1",
					"$(inherited)",
				);
				GCC_WARN_64_TO_32_BIT_CONVERSION = YES;
				GCC_WARN_ABOUT_RETURN_TYPE = YES_ERROR;
				GCC_WARN_UNDECLARED_SELECTOR = YES;
				GCC_WARN_UNINITIALIZED_AUTOS = YES_AGGRESSIVE;
				GCC_WARN_UNUSED_FUNCTION = YES;
				GCC_WARN_UNUSED_VARIABLE = YES;
				IPHONEOS_DEPLOYMENT_TARGET = 14.0;
				LIBRARY_SEARCH_PATHS = "$(PLATFORM_DIR)/Developer/usr/lib";
				MTL_ENABLE_DEBUG_INFO = INCLUDE_SOURCE;
				MTL_FAST_MATH = YES;
				ONLY_ACTIVE_ARCH = YES;
				OTHER_LDFLAGS = (
					"-weak_framework",
					XCTEST,
					"-weak-lXCTestSwiftSupport",
					"-weak_framework",
					Combine,
				);
				SDKROOT = iphoneos;
				SWIFT_ACTIVE_COMPILATION_CONDITIONS = DEBUG;
				SWIFT_OPTIMIZATION_LEVEL = "-Onone";
			};
			name = Debug;
		};
		D398E02127D82FB900575F47 /* Release */ = {
			isa = XCBuildConfiguration;
			baseConfigurationReference = D398E06F27D835DF00575F47 /* Config.xcconfig */;
			buildSettings = {
				ALWAYS_SEARCH_USER_PATHS = NO;
				CLANG_ANALYZER_NONNULL = YES;
				CLANG_ANALYZER_NUMBER_OBJECT_CONVERSION = YES_AGGRESSIVE;
				CLANG_CXX_LANGUAGE_STANDARD = "gnu++17";
				CLANG_CXX_LIBRARY = "libc++";
				CLANG_ENABLE_MODULES = YES;
				CLANG_ENABLE_OBJC_ARC = YES;
				CLANG_ENABLE_OBJC_WEAK = YES;
				CLANG_WARN_BLOCK_CAPTURE_AUTORELEASING = YES;
				CLANG_WARN_BOOL_CONVERSION = YES;
				CLANG_WARN_COMMA = YES;
				CLANG_WARN_CONSTANT_CONVERSION = YES;
				CLANG_WARN_DEPRECATED_OBJC_IMPLEMENTATIONS = YES;
				CLANG_WARN_DIRECT_OBJC_ISA_USAGE = YES_ERROR;
				CLANG_WARN_DOCUMENTATION_COMMENTS = YES;
				CLANG_WARN_EMPTY_BODY = YES;
				CLANG_WARN_ENUM_CONVERSION = YES;
				CLANG_WARN_INFINITE_RECURSION = YES;
				CLANG_WARN_INT_CONVERSION = YES;
				CLANG_WARN_NON_LITERAL_NULL_CONVERSION = YES;
				CLANG_WARN_OBJC_IMPLICIT_RETAIN_SELF = YES;
				CLANG_WARN_OBJC_LITERAL_CONVERSION = YES;
				CLANG_WARN_OBJC_ROOT_CLASS = YES_ERROR;
				CLANG_WARN_QUOTED_INCLUDE_IN_FRAMEWORK_HEADER = YES;
				CLANG_WARN_RANGE_LOOP_ANALYSIS = YES;
				CLANG_WARN_STRICT_PROTOTYPES = YES;
				CLANG_WARN_SUSPICIOUS_MOVE = YES;
				CLANG_WARN_UNGUARDED_AVAILABILITY = YES_AGGRESSIVE;
				CLANG_WARN_UNREACHABLE_CODE = YES;
				CLANG_WARN__DUPLICATE_METHOD_MATCH = YES;
				COPY_PHASE_STRIP = NO;
				DEBUG_INFORMATION_FORMAT = "dwarf-with-dsym";
				ENABLE_NS_ASSERTIONS = NO;
				ENABLE_STRICT_OBJC_MSGSEND = YES;
				GCC_C_LANGUAGE_STANDARD = gnu11;
				GCC_NO_COMMON_BLOCKS = YES;
				GCC_WARN_64_TO_32_BIT_CONVERSION = YES;
				GCC_WARN_ABOUT_RETURN_TYPE = YES_ERROR;
				GCC_WARN_UNDECLARED_SELECTOR = YES;
				GCC_WARN_UNINITIALIZED_AUTOS = YES_AGGRESSIVE;
				GCC_WARN_UNUSED_FUNCTION = YES;
				GCC_WARN_UNUSED_VARIABLE = YES;
				IPHONEOS_DEPLOYMENT_TARGET = 14.0;
				LIBRARY_SEARCH_PATHS = "$(PLATFORM_DIR)/Developer/usr/lib";
				MTL_ENABLE_DEBUG_INFO = NO;
				MTL_FAST_MATH = YES;
				OTHER_LDFLAGS = (
					"-weak_framework",
					XCTEST,
					"-weak-lXCTestSwiftSupport",
					"-weak_framework",
					Combine,
				);
				SDKROOT = iphoneos;
				SWIFT_COMPILATION_MODE = wholemodule;
				SWIFT_OPTIMIZATION_LEVEL = "-O";
				VALIDATE_PRODUCT = YES;
			};
			name = Release;
		};
		D398E02327D82FB900575F47 /* Debug */ = {
			isa = XCBuildConfiguration;
			buildSettings = {
				ASSETCATALOG_COMPILER_APPICON_NAME = AppIcon;
				ASSETCATALOG_COMPILER_GLOBAL_ACCENT_COLOR_NAME = AccentColor;
				CODE_SIGN_IDENTITY = "iPhone Developer";
				CODE_SIGN_STYLE = Manual;
				CURRENT_PROJECT_VERSION = 1;
				DEVELOPMENT_ASSET_PATHS = "\"core-test-runner/Preview Content\"";
				DEVELOPMENT_TEAM = WLDT6Q3PUY;
				ENABLE_BITCODE = NO;
				ENABLE_PREVIEWS = YES;
				GENERATE_INFOPLIST_FILE = YES;
				INFOPLIST_FILE = "core-test-runner/Info.plist";
				INFOPLIST_KEY_UIApplicationSceneManifest_Generation = YES;
				INFOPLIST_KEY_UIApplicationSupportsIndirectInputEvents = YES;
				INFOPLIST_KEY_UILaunchScreen_Generation = YES;
				INFOPLIST_KEY_UISupportedInterfaceOrientations_iPad = "UIInterfaceOrientationPortrait UIInterfaceOrientationPortraitUpsideDown UIInterfaceOrientationLandscapeLeft UIInterfaceOrientationLandscapeRight";
				INFOPLIST_KEY_UISupportedInterfaceOrientations_iPhone = "UIInterfaceOrientationPortrait UIInterfaceOrientationLandscapeLeft UIInterfaceOrientationLandscapeRight";
				IPHONEOS_DEPLOYMENT_TARGET = 14.0;
				LD_RUNPATH_SEARCH_PATHS = (
					"$(inherited)",
					"@executable_path/Frameworks",
				);
				MARKETING_VERSION = 1.0;
				PRODUCT_BUNDLE_IDENTIFIER = "com.bentley.core-test-runner";
				PRODUCT_NAME = "$(TARGET_NAME)";
				PROVISIONING_PROFILE_SPECIFIER = "iModelJs App Generic";
				SWIFT_EMIT_LOC_STRINGS = YES;
				SWIFT_VERSION = 5.0;
				TARGETED_DEVICE_FAMILY = "1,2";
			};
			name = Debug;
		};
		D398E02427D82FB900575F47 /* Release */ = {
			isa = XCBuildConfiguration;
			buildSettings = {
				ASSETCATALOG_COMPILER_APPICON_NAME = AppIcon;
				ASSETCATALOG_COMPILER_GLOBAL_ACCENT_COLOR_NAME = AccentColor;
				CODE_SIGN_IDENTITY = "iPhone Developer";
				CODE_SIGN_STYLE = Manual;
				CURRENT_PROJECT_VERSION = 1;
				DEVELOPMENT_ASSET_PATHS = "\"core-test-runner/Preview Content\"";
				DEVELOPMENT_TEAM = WLDT6Q3PUY;
				ENABLE_BITCODE = NO;
				ENABLE_PREVIEWS = YES;
				GENERATE_INFOPLIST_FILE = YES;
				INFOPLIST_FILE = "core-test-runner/Info.plist";
				INFOPLIST_KEY_UIApplicationSceneManifest_Generation = YES;
				INFOPLIST_KEY_UIApplicationSupportsIndirectInputEvents = YES;
				INFOPLIST_KEY_UILaunchScreen_Generation = YES;
				INFOPLIST_KEY_UISupportedInterfaceOrientations_iPad = "UIInterfaceOrientationPortrait UIInterfaceOrientationPortraitUpsideDown UIInterfaceOrientationLandscapeLeft UIInterfaceOrientationLandscapeRight";
				INFOPLIST_KEY_UISupportedInterfaceOrientations_iPhone = "UIInterfaceOrientationPortrait UIInterfaceOrientationLandscapeLeft UIInterfaceOrientationLandscapeRight";
				IPHONEOS_DEPLOYMENT_TARGET = 14.0;
				LD_RUNPATH_SEARCH_PATHS = (
					"$(inherited)",
					"@executable_path/Frameworks",
				);
				MARKETING_VERSION = 1.0;
				PRODUCT_BUNDLE_IDENTIFIER = "com.bentley.core-test-runner";
				PRODUCT_NAME = "$(TARGET_NAME)";
				PROVISIONING_PROFILE_SPECIFIER = "iModelJs App Generic";
				SWIFT_EMIT_LOC_STRINGS = YES;
				SWIFT_VERSION = 5.0;
				TARGETED_DEVICE_FAMILY = "1,2";
			};
			name = Release;
		};
		D398E08127D83BAA00575F47 /* Debug */ = {
			isa = XCBuildConfiguration;
			buildSettings = {
				CODE_SIGN_IDENTITY = "iPhone Developer";
				CODE_SIGN_STYLE = Manual;
				CURRENT_PROJECT_VERSION = 1;
				DEVELOPMENT_TEAM = WLDT6Q3PUY;
				GENERATE_INFOPLIST_FILE = YES;
				MARKETING_VERSION = 1.0;
				PRODUCT_BUNDLE_IDENTIFIER = "com.bentley.core-test-runner-xcuitest";
				PRODUCT_NAME = "$(TARGET_NAME)";
				PROVISIONING_PROFILE_SPECIFIER = "iModelJs App Generic";
				"PROVISIONING_PROFILE_SPECIFIER[sdk=macosx*]" = "";
				SWIFT_EMIT_LOC_STRINGS = NO;
				SWIFT_VERSION = 5.0;
				TARGETED_DEVICE_FAMILY = "1,2";
				TEST_TARGET_NAME = "core-test-runner";
			};
			name = Debug;
		};
		D398E08227D83BAA00575F47 /* Release */ = {
			isa = XCBuildConfiguration;
			buildSettings = {
				CODE_SIGN_IDENTITY = "iPhone Developer";
				CODE_SIGN_STYLE = Manual;
				CURRENT_PROJECT_VERSION = 1;
				DEVELOPMENT_TEAM = WLDT6Q3PUY;
				GENERATE_INFOPLIST_FILE = YES;
				MARKETING_VERSION = 1.0;
				PRODUCT_BUNDLE_IDENTIFIER = "com.bentley.core-test-runner-xcuitest";
				PRODUCT_NAME = "$(TARGET_NAME)";
				PROVISIONING_PROFILE_SPECIFIER = "iModelJs App Generic";
				"PROVISIONING_PROFILE_SPECIFIER[sdk=macosx*]" = "";
				SWIFT_EMIT_LOC_STRINGS = NO;
				SWIFT_VERSION = 5.0;
				TARGETED_DEVICE_FAMILY = "1,2";
				TEST_TARGET_NAME = "core-test-runner";
			};
			name = Release;
		};
/* End XCBuildConfiguration section */

/* Begin XCConfigurationList section */
		D398E00F27D82FB800575F47 /* Build configuration list for PBXProject "core-test-runner" */ = {
			isa = XCConfigurationList;
			buildConfigurations = (
				D398E02027D82FB900575F47 /* Debug */,
				D398E02127D82FB900575F47 /* Release */,
			);
			defaultConfigurationIsVisible = 0;
			defaultConfigurationName = Release;
		};
		D398E02227D82FB900575F47 /* Build configuration list for PBXNativeTarget "core-test-runner" */ = {
			isa = XCConfigurationList;
			buildConfigurations = (
				D398E02327D82FB900575F47 /* Debug */,
				D398E02427D82FB900575F47 /* Release */,
			);
			defaultConfigurationIsVisible = 0;
			defaultConfigurationName = Release;
		};
		D398E08327D83BAA00575F47 /* Build configuration list for PBXNativeTarget "core-test-runner-xcuitest" */ = {
			isa = XCConfigurationList;
			buildConfigurations = (
				D398E08127D83BAA00575F47 /* Debug */,
				D398E08227D83BAA00575F47 /* Release */,
			);
			defaultConfigurationIsVisible = 0;
			defaultConfigurationName = Release;
		};
/* End XCConfigurationList section */

/* Begin XCRemoteSwiftPackageReference section */
		D3FA021B27E8FFCD00CC69C7 /* XCRemoteSwiftPackageReference "mobile-native-ios" */ = {
			isa = XCRemoteSwiftPackageReference;
			repositoryURL = "https://github.com/iTwin/mobile-native-ios";
			requirement = {
				kind = exactVersion;
<<<<<<< HEAD
				version = 5.0.1;
=======
				version = 5.0.2;
>>>>>>> 0df604c0
			};
		};
/* End XCRemoteSwiftPackageReference section */

/* Begin XCSwiftPackageProductDependency section */
		D3FA021C27E8FFCD00CC69C7 /* IModelJsNative */ = {
			isa = XCSwiftPackageProductDependency;
			package = D3FA021B27E8FFCD00CC69C7 /* XCRemoteSwiftPackageReference "mobile-native-ios" */;
			productName = IModelJsNative;
		};
/* End XCSwiftPackageProductDependency section */
	};
	rootObject = D398E00C27D82FB800575F47 /* Project object */;
}<|MERGE_RESOLUTION|>--- conflicted
+++ resolved
@@ -552,11 +552,7 @@
 			repositoryURL = "https://github.com/iTwin/mobile-native-ios";
 			requirement = {
 				kind = exactVersion;
-<<<<<<< HEAD
-				version = 5.0.1;
-=======
 				version = 5.0.2;
->>>>>>> 0df604c0
 			};
 		};
 /* End XCRemoteSwiftPackageReference section */
