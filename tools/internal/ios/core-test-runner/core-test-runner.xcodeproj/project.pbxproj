--- conflicted
+++ resolved
@@ -554,11 +554,7 @@
 			repositoryURL = "https://github.com/iTwin/mobile-native-ios";
 			requirement = {
 				kind = exactVersion;
-<<<<<<< HEAD
-				version = 5.0.48;
-=======
 				version = 5.0.49;
->>>>>>> d1264ed4
 			};
 		};
 /* End XCRemoteSwiftPackageReference section */
