--- conflicted
+++ resolved
@@ -554,11 +554,7 @@
 			repositoryURL = "https://github.com/iTwin/mobile-native-ios";
 			requirement = {
 				kind = exactVersion;
-<<<<<<< HEAD
-				version = 5.0.72;
-=======
 				version = 5.0.73;
->>>>>>> a2ddea63
 			};
 		};
 /* End XCRemoteSwiftPackageReference section */
