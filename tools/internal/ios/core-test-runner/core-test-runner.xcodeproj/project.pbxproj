--- conflicted
+++ resolved
@@ -554,11 +554,7 @@
 			repositoryURL = "https://github.com/iTwin/mobile-native-ios";
 			requirement = {
 				kind = exactVersion;
-<<<<<<< HEAD
-				version = 5.3.19;
-=======
 				version = 5.3.25;
->>>>>>> 2f33ca48
 			};
 		};
 /* End XCRemoteSwiftPackageReference section */
