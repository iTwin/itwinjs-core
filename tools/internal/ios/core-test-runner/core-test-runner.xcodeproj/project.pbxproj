--- conflicted
+++ resolved
@@ -554,11 +554,7 @@
 			repositoryURL = "https://github.com/iTwin/mobile-native-ios";
 			requirement = {
 				kind = exactVersion;
-<<<<<<< HEAD
-				version = 5.1.69-dev.1;
-=======
 				version = 5.1.70;
->>>>>>> 18e1b79e
 			};
 		};
 /* End XCRemoteSwiftPackageReference section */
