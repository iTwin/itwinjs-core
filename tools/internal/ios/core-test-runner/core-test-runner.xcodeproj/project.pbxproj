// !$*UTF8*$!
{
	archiveVersion = 1;
	classes = {
	};
	objectVersion = 55;
	objects = {

/* Begin PBXBuildFile section */
		D398E01827D82FB800575F47 /* App.swift in Sources */ = {isa = PBXBuildFile; fileRef = D398E01727D82FB800575F47 /* App.swift */; };
		D398E01A27D82FB800575F47 /* ContentView.swift in Sources */ = {isa = PBXBuildFile; fileRef = D398E01927D82FB800575F47 /* ContentView.swift */; };
		D398E01C27D82FB900575F47 /* Assets.xcassets in Resources */ = {isa = PBXBuildFile; fileRef = D398E01B27D82FB900575F47 /* Assets.xcassets */; };
		D398E01F27D82FB900575F47 /* Preview Assets.xcassets in Resources */ = {isa = PBXBuildFile; fileRef = D398E01E27D82FB900575F47 /* Preview Assets.xcassets */; };
		D398E07427D836D300575F47 /* ViewController.swift in Sources */ = {isa = PBXBuildFile; fileRef = D398E07327D836D300575F47 /* ViewController.swift */; };
		D398E07E27D83BAA00575F47 /* CoreTestRunnerXCUITest.swift in Sources */ = {isa = PBXBuildFile; fileRef = D398E07D27D83BAA00575F47 /* CoreTestRunnerXCUITest.swift */; };
		D398E08627D8444B00575F47 /* XCTest.framework in Frameworks */ = {isa = PBXBuildFile; fileRef = D398E08527D8444B00575F47 /* XCTest.framework */; settings = {ATTRIBUTES = (Weak, ); }; };
		D398E08727D8479100575F47 /* XCTest.framework in Frameworks */ = {isa = PBXBuildFile; fileRef = D398E08527D8444B00575F47 /* XCTest.framework */; };
		D3FA021D27E8FFCD00CC69C7 /* IModelJsNative in Frameworks */ = {isa = PBXBuildFile; productRef = D3FA021C27E8FFCD00CC69C7 /* IModelJsNative */; };
/* End PBXBuildFile section */

/* Begin PBXContainerItemProxy section */
		D398E07F27D83BAA00575F47 /* PBXContainerItemProxy */ = {
			isa = PBXContainerItemProxy;
			containerPortal = D398E00C27D82FB800575F47 /* Project object */;
			proxyType = 1;
			remoteGlobalIDString = D398E01327D82FB800575F47;
			remoteInfo = "core-test-runner";
		};
/* End PBXContainerItemProxy section */

/* Begin PBXFileReference section */
		1FC349BF2AC5D86400A885C7 /* Info.plist */ = {isa = PBXFileReference; lastKnownFileType = text.plist; path = Info.plist; sourceTree = "<group>"; };
		D398E01427D82FB800575F47 /* core-test-runner.app */ = {isa = PBXFileReference; explicitFileType = wrapper.application; includeInIndex = 0; path = "core-test-runner.app"; sourceTree = BUILT_PRODUCTS_DIR; };
		D398E01727D82FB800575F47 /* App.swift */ = {isa = PBXFileReference; lastKnownFileType = sourcecode.swift; path = App.swift; sourceTree = "<group>"; };
		D398E01927D82FB800575F47 /* ContentView.swift */ = {isa = PBXFileReference; lastKnownFileType = sourcecode.swift; path = ContentView.swift; sourceTree = "<group>"; };
		D398E01B27D82FB900575F47 /* Assets.xcassets */ = {isa = PBXFileReference; lastKnownFileType = folder.assetcatalog; path = Assets.xcassets; sourceTree = "<group>"; };
		D398E01E27D82FB900575F47 /* Preview Assets.xcassets */ = {isa = PBXFileReference; lastKnownFileType = folder.assetcatalog; path = "Preview Assets.xcassets"; sourceTree = "<group>"; };
		D398E06F27D835DF00575F47 /* Config.xcconfig */ = {isa = PBXFileReference; lastKnownFileType = text.xcconfig; path = Config.xcconfig; sourceTree = "<group>"; };
		D398E07327D836D300575F47 /* ViewController.swift */ = {isa = PBXFileReference; fileEncoding = 4; lastKnownFileType = sourcecode.swift; path = ViewController.swift; sourceTree = "<group>"; };
		D398E07927D83BAA00575F47 /* core-test-runner-xcuitest.xctest */ = {isa = PBXFileReference; explicitFileType = wrapper.cfbundle; includeInIndex = 0; path = "core-test-runner-xcuitest.xctest"; sourceTree = BUILT_PRODUCTS_DIR; };
		D398E07D27D83BAA00575F47 /* CoreTestRunnerXCUITest.swift */ = {isa = PBXFileReference; lastKnownFileType = sourcecode.swift; path = CoreTestRunnerXCUITest.swift; sourceTree = "<group>"; };
		D398E08527D8444B00575F47 /* XCTest.framework */ = {isa = PBXFileReference; lastKnownFileType = wrapper.framework; name = XCTest.framework; path = Platforms/iPhoneOS.platform/Developer/Library/Frameworks/XCTest.framework; sourceTree = DEVELOPER_DIR; };
/* End PBXFileReference section */

/* Begin PBXFrameworksBuildPhase section */
		D398E01127D82FB800575F47 /* Frameworks */ = {
			isa = PBXFrameworksBuildPhase;
			buildActionMask = 2147483647;
			files = (
				D3FA021D27E8FFCD00CC69C7 /* IModelJsNative in Frameworks */,
				D398E08727D8479100575F47 /* XCTest.framework in Frameworks */,
			);
			runOnlyForDeploymentPostprocessing = 0;
		};
		D398E07627D83BAA00575F47 /* Frameworks */ = {
			isa = PBXFrameworksBuildPhase;
			buildActionMask = 2147483647;
			files = (
				D398E08627D8444B00575F47 /* XCTest.framework in Frameworks */,
			);
			runOnlyForDeploymentPostprocessing = 0;
		};
/* End PBXFrameworksBuildPhase section */

/* Begin PBXGroup section */
		D398E00B27D82FB800575F47 = {
			isa = PBXGroup;
			children = (
				D398E06F27D835DF00575F47 /* Config.xcconfig */,
				D398E01627D82FB800575F47 /* core-test-runner */,
				D398E07A27D83BAA00575F47 /* core-test-runner-xcuitest */,
				D398E01527D82FB800575F47 /* Products */,
				D398E08427D8444A00575F47 /* Frameworks */,
			);
			sourceTree = "<group>";
		};
		D398E01527D82FB800575F47 /* Products */ = {
			isa = PBXGroup;
			children = (
				D398E01427D82FB800575F47 /* core-test-runner.app */,
				D398E07927D83BAA00575F47 /* core-test-runner-xcuitest.xctest */,
			);
			name = Products;
			sourceTree = "<group>";
		};
		D398E01627D82FB800575F47 /* core-test-runner */ = {
			isa = PBXGroup;
			children = (
				1FC349BF2AC5D86400A885C7 /* Info.plist */,
				D398E07327D836D300575F47 /* ViewController.swift */,
				D398E01727D82FB800575F47 /* App.swift */,
				D398E01927D82FB800575F47 /* ContentView.swift */,
				D398E01B27D82FB900575F47 /* Assets.xcassets */,
				D398E01D27D82FB900575F47 /* Preview Content */,
			);
			path = "core-test-runner";
			sourceTree = "<group>";
		};
		D398E01D27D82FB900575F47 /* Preview Content */ = {
			isa = PBXGroup;
			children = (
				D398E01E27D82FB900575F47 /* Preview Assets.xcassets */,
			);
			path = "Preview Content";
			sourceTree = "<group>";
		};
		D398E07A27D83BAA00575F47 /* core-test-runner-xcuitest */ = {
			isa = PBXGroup;
			children = (
				D398E07D27D83BAA00575F47 /* CoreTestRunnerXCUITest.swift */,
			);
			path = "core-test-runner-xcuitest";
			sourceTree = "<group>";
		};
		D398E08427D8444A00575F47 /* Frameworks */ = {
			isa = PBXGroup;
			children = (
				D398E08527D8444B00575F47 /* XCTest.framework */,
			);
			name = Frameworks;
			sourceTree = "<group>";
		};
/* End PBXGroup section */

/* Begin PBXNativeTarget section */
		D398E01327D82FB800575F47 /* core-test-runner */ = {
			isa = PBXNativeTarget;
			buildConfigurationList = D398E02227D82FB900575F47 /* Build configuration list for PBXNativeTarget "core-test-runner" */;
			buildPhases = (
				D398E01027D82FB800575F47 /* Sources */,
				D398E01127D82FB800575F47 /* Frameworks */,
				D398E01227D82FB800575F47 /* Resources */,
				D398E06927D830A600575F47 /* ShellScript */,
			);
			buildRules = (
			);
			dependencies = (
			);
			name = "core-test-runner";
			packageProductDependencies = (
				D3FA021C27E8FFCD00CC69C7 /* IModelJsNative */,
			);
			productName = "core-test-runner";
			productReference = D398E01427D82FB800575F47 /* core-test-runner.app */;
			productType = "com.apple.product-type.application";
		};
		D398E07827D83BAA00575F47 /* core-test-runner-xcuitest */ = {
			isa = PBXNativeTarget;
			buildConfigurationList = D398E08327D83BAA00575F47 /* Build configuration list for PBXNativeTarget "core-test-runner-xcuitest" */;
			buildPhases = (
				D398E07527D83BAA00575F47 /* Sources */,
				D398E07627D83BAA00575F47 /* Frameworks */,
				D398E07727D83BAA00575F47 /* Resources */,
			);
			buildRules = (
			);
			dependencies = (
				D398E08027D83BAA00575F47 /* PBXTargetDependency */,
			);
			name = "core-test-runner-xcuitest";
			productName = "core-test-runner-xcuitest";
			productReference = D398E07927D83BAA00575F47 /* core-test-runner-xcuitest.xctest */;
			productType = "com.apple.product-type.bundle.ui-testing";
		};
/* End PBXNativeTarget section */

/* Begin PBXProject section */
		D398E00C27D82FB800575F47 /* Project object */ = {
			isa = PBXProject;
			attributes = {
				BuildIndependentTargetsInParallel = 1;
				LastSwiftUpdateCheck = 1320;
				LastUpgradeCheck = 1320;
				TargetAttributes = {
					D398E01327D82FB800575F47 = {
						CreatedOnToolsVersion = 13.2.1;
					};
					D398E07827D83BAA00575F47 = {
						CreatedOnToolsVersion = 13.2.1;
						TestTargetID = D398E01327D82FB800575F47;
					};
				};
			};
			buildConfigurationList = D398E00F27D82FB800575F47 /* Build configuration list for PBXProject "core-test-runner" */;
			compatibilityVersion = "Xcode 13.0";
			developmentRegion = en;
			hasScannedForEncodings = 0;
			knownRegions = (
				en,
				Base,
			);
			mainGroup = D398E00B27D82FB800575F47;
			packageReferences = (
				D3FA021B27E8FFCD00CC69C7 /* XCRemoteSwiftPackageReference "mobile-native-ios" */,
			);
			productRefGroup = D398E01527D82FB800575F47 /* Products */;
			projectDirPath = "";
			projectRoot = "";
			targets = (
				D398E01327D82FB800575F47 /* core-test-runner */,
				D398E07827D83BAA00575F47 /* core-test-runner-xcuitest */,
			);
		};
/* End PBXProject section */

/* Begin PBXResourcesBuildPhase section */
		D398E01227D82FB800575F47 /* Resources */ = {
			isa = PBXResourcesBuildPhase;
			buildActionMask = 2147483647;
			files = (
				D398E01F27D82FB900575F47 /* Preview Assets.xcassets in Resources */,
				D398E01C27D82FB900575F47 /* Assets.xcassets in Resources */,
			);
			runOnlyForDeploymentPostprocessing = 0;
		};
		D398E07727D83BAA00575F47 /* Resources */ = {
			isa = PBXResourcesBuildPhase;
			buildActionMask = 2147483647;
			files = (
			);
			runOnlyForDeploymentPostprocessing = 0;
		};
/* End PBXResourcesBuildPhase section */

/* Begin PBXShellScriptBuildPhase section */
		D398E06927D830A600575F47 /* ShellScript */ = {
			isa = PBXShellScriptBuildPhase;
			buildActionMask = 2147483647;
			files = (
			);
			inputFileListPaths = (
			);
			inputPaths = (
			);
			outputFileListPaths = (
			);
			outputPaths = (
			);
			runOnlyForDeploymentPostprocessing = 0;
			shellPath = /bin/sh;
			shellScript = "# Type a script or drag a script file from your workspace to insert its path.\nAppBundleRoot=\"$BUILT_PRODUCTS_DIR/$FULL_PRODUCT_NAME\"\nProjectDir=\"$PROJECT_DIR\";\n\n# Copy FrontEnd and BackEnd assets\nrm -rf $AppBundleRoot/Assets\nmkdir $AppBundleRoot/Assets\n\necho \"==============================\"\necho \"Asset root: $ASSET_ROOT\"\n\ncp -L -R $ASSET_ROOT $AppBundleRoot/Assets/\n\n";
		};
/* End PBXShellScriptBuildPhase section */

/* Begin PBXSourcesBuildPhase section */
		D398E01027D82FB800575F47 /* Sources */ = {
			isa = PBXSourcesBuildPhase;
			buildActionMask = 2147483647;
			files = (
				D398E07427D836D300575F47 /* ViewController.swift in Sources */,
				D398E01A27D82FB800575F47 /* ContentView.swift in Sources */,
				D398E01827D82FB800575F47 /* App.swift in Sources */,
			);
			runOnlyForDeploymentPostprocessing = 0;
		};
		D398E07527D83BAA00575F47 /* Sources */ = {
			isa = PBXSourcesBuildPhase;
			buildActionMask = 2147483647;
			files = (
				D398E07E27D83BAA00575F47 /* CoreTestRunnerXCUITest.swift in Sources */,
			);
			runOnlyForDeploymentPostprocessing = 0;
		};
/* End PBXSourcesBuildPhase section */

/* Begin PBXTargetDependency section */
		D398E08027D83BAA00575F47 /* PBXTargetDependency */ = {
			isa = PBXTargetDependency;
			target = D398E01327D82FB800575F47 /* core-test-runner */;
			targetProxy = D398E07F27D83BAA00575F47 /* PBXContainerItemProxy */;
		};
/* End PBXTargetDependency section */

/* Begin XCBuildConfiguration section */
		D398E02027D82FB900575F47 /* Debug */ = {
			isa = XCBuildConfiguration;
			baseConfigurationReference = D398E06F27D835DF00575F47 /* Config.xcconfig */;
			buildSettings = {
				ALWAYS_SEARCH_USER_PATHS = NO;
				CLANG_ANALYZER_NONNULL = YES;
				CLANG_ANALYZER_NUMBER_OBJECT_CONVERSION = YES_AGGRESSIVE;
				CLANG_CXX_LANGUAGE_STANDARD = "gnu++17";
				CLANG_CXX_LIBRARY = "libc++";
				CLANG_ENABLE_MODULES = YES;
				CLANG_ENABLE_OBJC_ARC = YES;
				CLANG_ENABLE_OBJC_WEAK = YES;
				CLANG_WARN_BLOCK_CAPTURE_AUTORELEASING = YES;
				CLANG_WARN_BOOL_CONVERSION = YES;
				CLANG_WARN_COMMA = YES;
				CLANG_WARN_CONSTANT_CONVERSION = YES;
				CLANG_WARN_DEPRECATED_OBJC_IMPLEMENTATIONS = YES;
				CLANG_WARN_DIRECT_OBJC_ISA_USAGE = YES_ERROR;
				CLANG_WARN_DOCUMENTATION_COMMENTS = YES;
				CLANG_WARN_EMPTY_BODY = YES;
				CLANG_WARN_ENUM_CONVERSION = YES;
				CLANG_WARN_INFINITE_RECURSION = YES;
				CLANG_WARN_INT_CONVERSION = YES;
				CLANG_WARN_NON_LITERAL_NULL_CONVERSION = YES;
				CLANG_WARN_OBJC_IMPLICIT_RETAIN_SELF = YES;
				CLANG_WARN_OBJC_LITERAL_CONVERSION = YES;
				CLANG_WARN_OBJC_ROOT_CLASS = YES_ERROR;
				CLANG_WARN_QUOTED_INCLUDE_IN_FRAMEWORK_HEADER = YES;
				CLANG_WARN_RANGE_LOOP_ANALYSIS = YES;
				CLANG_WARN_STRICT_PROTOTYPES = YES;
				CLANG_WARN_SUSPICIOUS_MOVE = YES;
				CLANG_WARN_UNGUARDED_AVAILABILITY = YES_AGGRESSIVE;
				CLANG_WARN_UNREACHABLE_CODE = YES;
				CLANG_WARN__DUPLICATE_METHOD_MATCH = YES;
				COPY_PHASE_STRIP = NO;
				DEBUG_INFORMATION_FORMAT = dwarf;
				ENABLE_STRICT_OBJC_MSGSEND = YES;
				ENABLE_TESTABILITY = YES;
				GCC_C_LANGUAGE_STANDARD = gnu11;
				GCC_DYNAMIC_NO_PIC = NO;
				GCC_NO_COMMON_BLOCKS = YES;
				GCC_OPTIMIZATION_LEVEL = 0;
				GCC_PREPROCESSOR_DEFINITIONS = (
					"DEBUG=1",
					"$(inherited)",
				);
				GCC_WARN_64_TO_32_BIT_CONVERSION = YES;
				GCC_WARN_ABOUT_RETURN_TYPE = YES_ERROR;
				GCC_WARN_UNDECLARED_SELECTOR = YES;
				GCC_WARN_UNINITIALIZED_AUTOS = YES_AGGRESSIVE;
				GCC_WARN_UNUSED_FUNCTION = YES;
				GCC_WARN_UNUSED_VARIABLE = YES;
				IPHONEOS_DEPLOYMENT_TARGET = 14.0;
				LIBRARY_SEARCH_PATHS = "$(PLATFORM_DIR)/Developer/usr/lib";
				MTL_ENABLE_DEBUG_INFO = INCLUDE_SOURCE;
				MTL_FAST_MATH = YES;
				ONLY_ACTIVE_ARCH = YES;
				OTHER_LDFLAGS = (
					"-weak_framework",
					XCTEST,
					"-weak-lXCTestSwiftSupport",
					"-weak_framework",
					Combine,
				);
				SDKROOT = iphoneos;
				SWIFT_ACTIVE_COMPILATION_CONDITIONS = DEBUG;
				SWIFT_OPTIMIZATION_LEVEL = "-Onone";
			};
			name = Debug;
		};
		D398E02127D82FB900575F47 /* Release */ = {
			isa = XCBuildConfiguration;
			baseConfigurationReference = D398E06F27D835DF00575F47 /* Config.xcconfig */;
			buildSettings = {
				ALWAYS_SEARCH_USER_PATHS = NO;
				CLANG_ANALYZER_NONNULL = YES;
				CLANG_ANALYZER_NUMBER_OBJECT_CONVERSION = YES_AGGRESSIVE;
				CLANG_CXX_LANGUAGE_STANDARD = "gnu++17";
				CLANG_CXX_LIBRARY = "libc++";
				CLANG_ENABLE_MODULES = YES;
				CLANG_ENABLE_OBJC_ARC = YES;
				CLANG_ENABLE_OBJC_WEAK = YES;
				CLANG_WARN_BLOCK_CAPTURE_AUTORELEASING = YES;
				CLANG_WARN_BOOL_CONVERSION = YES;
				CLANG_WARN_COMMA = YES;
				CLANG_WARN_CONSTANT_CONVERSION = YES;
				CLANG_WARN_DEPRECATED_OBJC_IMPLEMENTATIONS = YES;
				CLANG_WARN_DIRECT_OBJC_ISA_USAGE = YES_ERROR;
				CLANG_WARN_DOCUMENTATION_COMMENTS = YES;
				CLANG_WARN_EMPTY_BODY = YES;
				CLANG_WARN_ENUM_CONVERSION = YES;
				CLANG_WARN_INFINITE_RECURSION = YES;
				CLANG_WARN_INT_CONVERSION = YES;
				CLANG_WARN_NON_LITERAL_NULL_CONVERSION = YES;
				CLANG_WARN_OBJC_IMPLICIT_RETAIN_SELF = YES;
				CLANG_WARN_OBJC_LITERAL_CONVERSION = YES;
				CLANG_WARN_OBJC_ROOT_CLASS = YES_ERROR;
				CLANG_WARN_QUOTED_INCLUDE_IN_FRAMEWORK_HEADER = YES;
				CLANG_WARN_RANGE_LOOP_ANALYSIS = YES;
				CLANG_WARN_STRICT_PROTOTYPES = YES;
				CLANG_WARN_SUSPICIOUS_MOVE = YES;
				CLANG_WARN_UNGUARDED_AVAILABILITY = YES_AGGRESSIVE;
				CLANG_WARN_UNREACHABLE_CODE = YES;
				CLANG_WARN__DUPLICATE_METHOD_MATCH = YES;
				COPY_PHASE_STRIP = NO;
				DEBUG_INFORMATION_FORMAT = "dwarf-with-dsym";
				ENABLE_NS_ASSERTIONS = NO;
				ENABLE_STRICT_OBJC_MSGSEND = YES;
				GCC_C_LANGUAGE_STANDARD = gnu11;
				GCC_NO_COMMON_BLOCKS = YES;
				GCC_WARN_64_TO_32_BIT_CONVERSION = YES;
				GCC_WARN_ABOUT_RETURN_TYPE = YES_ERROR;
				GCC_WARN_UNDECLARED_SELECTOR = YES;
				GCC_WARN_UNINITIALIZED_AUTOS = YES_AGGRESSIVE;
				GCC_WARN_UNUSED_FUNCTION = YES;
				GCC_WARN_UNUSED_VARIABLE = YES;
				IPHONEOS_DEPLOYMENT_TARGET = 14.0;
				LIBRARY_SEARCH_PATHS = "$(PLATFORM_DIR)/Developer/usr/lib";
				MTL_ENABLE_DEBUG_INFO = NO;
				MTL_FAST_MATH = YES;
				OTHER_LDFLAGS = (
					"-weak_framework",
					XCTEST,
					"-weak-lXCTestSwiftSupport",
					"-weak_framework",
					Combine,
				);
				SDKROOT = iphoneos;
				SWIFT_COMPILATION_MODE = wholemodule;
				SWIFT_OPTIMIZATION_LEVEL = "-O";
				VALIDATE_PRODUCT = YES;
			};
			name = Release;
		};
		D398E02327D82FB900575F47 /* Debug */ = {
			isa = XCBuildConfiguration;
			buildSettings = {
				ASSETCATALOG_COMPILER_APPICON_NAME = AppIcon;
				ASSETCATALOG_COMPILER_GLOBAL_ACCENT_COLOR_NAME = AccentColor;
				CODE_SIGN_IDENTITY = "iPhone Developer";
				CODE_SIGN_STYLE = Manual;
				CURRENT_PROJECT_VERSION = 1;
				DEVELOPMENT_ASSET_PATHS = "\"core-test-runner/Preview Content\"";
				DEVELOPMENT_TEAM = WLDT6Q3PUY;
				ENABLE_BITCODE = NO;
				ENABLE_PREVIEWS = YES;
				GENERATE_INFOPLIST_FILE = YES;
				INFOPLIST_FILE = "core-test-runner/Info.plist";
				INFOPLIST_KEY_UIApplicationSceneManifest_Generation = YES;
				INFOPLIST_KEY_UIApplicationSupportsIndirectInputEvents = YES;
				INFOPLIST_KEY_UILaunchScreen_Generation = YES;
				INFOPLIST_KEY_UISupportedInterfaceOrientations_iPad = "UIInterfaceOrientationPortrait UIInterfaceOrientationPortraitUpsideDown UIInterfaceOrientationLandscapeLeft UIInterfaceOrientationLandscapeRight";
				INFOPLIST_KEY_UISupportedInterfaceOrientations_iPhone = "UIInterfaceOrientationPortrait UIInterfaceOrientationLandscapeLeft UIInterfaceOrientationLandscapeRight";
				IPHONEOS_DEPLOYMENT_TARGET = 17.0;
				LD_RUNPATH_SEARCH_PATHS = (
					"$(inherited)",
					"@executable_path/Frameworks",
				);
				MARKETING_VERSION = 1.0;
				PRODUCT_BUNDLE_IDENTIFIER = "com.bentley.core-test-runner";
				PRODUCT_NAME = "$(TARGET_NAME)";
				PROVISIONING_PROFILE_SPECIFIER = "iModelJs App Generic";
				SWIFT_EMIT_LOC_STRINGS = YES;
				SWIFT_VERSION = 5.0;
				TARGETED_DEVICE_FAMILY = "1,2";
			};
			name = Debug;
		};
		D398E02427D82FB900575F47 /* Release */ = {
			isa = XCBuildConfiguration;
			buildSettings = {
				ASSETCATALOG_COMPILER_APPICON_NAME = AppIcon;
				ASSETCATALOG_COMPILER_GLOBAL_ACCENT_COLOR_NAME = AccentColor;
				CODE_SIGN_IDENTITY = "iPhone Developer";
				CODE_SIGN_STYLE = Manual;
				CURRENT_PROJECT_VERSION = 1;
				DEVELOPMENT_ASSET_PATHS = "\"core-test-runner/Preview Content\"";
				DEVELOPMENT_TEAM = WLDT6Q3PUY;
				ENABLE_BITCODE = NO;
				ENABLE_PREVIEWS = YES;
				GENERATE_INFOPLIST_FILE = YES;
				INFOPLIST_FILE = "core-test-runner/Info.plist";
				INFOPLIST_KEY_UIApplicationSceneManifest_Generation = YES;
				INFOPLIST_KEY_UIApplicationSupportsIndirectInputEvents = YES;
				INFOPLIST_KEY_UILaunchScreen_Generation = YES;
				INFOPLIST_KEY_UISupportedInterfaceOrientations_iPad = "UIInterfaceOrientationPortrait UIInterfaceOrientationPortraitUpsideDown UIInterfaceOrientationLandscapeLeft UIInterfaceOrientationLandscapeRight";
				INFOPLIST_KEY_UISupportedInterfaceOrientations_iPhone = "UIInterfaceOrientationPortrait UIInterfaceOrientationLandscapeLeft UIInterfaceOrientationLandscapeRight";
				IPHONEOS_DEPLOYMENT_TARGET = 17.0;
				LD_RUNPATH_SEARCH_PATHS = (
					"$(inherited)",
					"@executable_path/Frameworks",
				);
				MARKETING_VERSION = 1.0;
				PRODUCT_BUNDLE_IDENTIFIER = "com.bentley.core-test-runner";
				PRODUCT_NAME = "$(TARGET_NAME)";
				PROVISIONING_PROFILE_SPECIFIER = "iModelJs App Generic";
				SWIFT_EMIT_LOC_STRINGS = YES;
				SWIFT_VERSION = 5.0;
				TARGETED_DEVICE_FAMILY = "1,2";
			};
			name = Release;
		};
		D398E08127D83BAA00575F47 /* Debug */ = {
			isa = XCBuildConfiguration;
			buildSettings = {
				CODE_SIGN_IDENTITY = "iPhone Developer";
				CODE_SIGN_STYLE = Manual;
				CURRENT_PROJECT_VERSION = 1;
				DEVELOPMENT_TEAM = WLDT6Q3PUY;
				GENERATE_INFOPLIST_FILE = YES;
				IPHONEOS_DEPLOYMENT_TARGET = 17;
				MARKETING_VERSION = 1.0;
				PRODUCT_BUNDLE_IDENTIFIER = "com.bentley.core-test-runner-xcuitest";
				PRODUCT_NAME = "$(TARGET_NAME)";
				PROVISIONING_PROFILE_SPECIFIER = "iModelJs App Generic";
				"PROVISIONING_PROFILE_SPECIFIER[sdk=macosx*]" = "";
				SWIFT_EMIT_LOC_STRINGS = NO;
				SWIFT_VERSION = 5.0;
				TARGETED_DEVICE_FAMILY = "1,2";
				TEST_TARGET_NAME = "core-test-runner";
			};
			name = Debug;
		};
		D398E08227D83BAA00575F47 /* Release */ = {
			isa = XCBuildConfiguration;
			buildSettings = {
				CODE_SIGN_IDENTITY = "iPhone Developer";
				CODE_SIGN_STYLE = Manual;
				CURRENT_PROJECT_VERSION = 1;
				DEVELOPMENT_TEAM = WLDT6Q3PUY;
				GENERATE_INFOPLIST_FILE = YES;
				IPHONEOS_DEPLOYMENT_TARGET = 17;
				MARKETING_VERSION = 1.0;
				PRODUCT_BUNDLE_IDENTIFIER = "com.bentley.core-test-runner-xcuitest";
				PRODUCT_NAME = "$(TARGET_NAME)";
				PROVISIONING_PROFILE_SPECIFIER = "iModelJs App Generic";
				"PROVISIONING_PROFILE_SPECIFIER[sdk=macosx*]" = "";
				SWIFT_EMIT_LOC_STRINGS = NO;
				SWIFT_VERSION = 5.0;
				TARGETED_DEVICE_FAMILY = "1,2";
				TEST_TARGET_NAME = "core-test-runner";
			};
			name = Release;
		};
/* End XCBuildConfiguration section */

/* Begin XCConfigurationList section */
		D398E00F27D82FB800575F47 /* Build configuration list for PBXProject "core-test-runner" */ = {
			isa = XCConfigurationList;
			buildConfigurations = (
				D398E02027D82FB900575F47 /* Debug */,
				D398E02127D82FB900575F47 /* Release */,
			);
			defaultConfigurationIsVisible = 0;
			defaultConfigurationName = Release;
		};
		D398E02227D82FB900575F47 /* Build configuration list for PBXNativeTarget "core-test-runner" */ = {
			isa = XCConfigurationList;
			buildConfigurations = (
				D398E02327D82FB900575F47 /* Debug */,
				D398E02427D82FB900575F47 /* Release */,
			);
			defaultConfigurationIsVisible = 0;
			defaultConfigurationName = Release;
		};
		D398E08327D83BAA00575F47 /* Build configuration list for PBXNativeTarget "core-test-runner-xcuitest" */ = {
			isa = XCConfigurationList;
			buildConfigurations = (
				D398E08127D83BAA00575F47 /* Debug */,
				D398E08227D83BAA00575F47 /* Release */,
			);
			defaultConfigurationIsVisible = 0;
			defaultConfigurationName = Release;
		};
/* End XCConfigurationList section */

/* Begin XCRemoteSwiftPackageReference section */
		D3FA021B27E8FFCD00CC69C7 /* XCRemoteSwiftPackageReference "mobile-native-ios" */ = {
			isa = XCRemoteSwiftPackageReference;
			repositoryURL = "https://github.com/iTwin/mobile-native-ios";
			requirement = {
				kind = exactVersion;
<<<<<<< HEAD
				version = 5.1.43;
=======
				version = 5.1.44;
>>>>>>> a58bef43
			};
		};
/* End XCRemoteSwiftPackageReference section */

/* Begin XCSwiftPackageProductDependency section */
		D3FA021C27E8FFCD00CC69C7 /* IModelJsNative */ = {
			isa = XCSwiftPackageProductDependency;
			package = D3FA021B27E8FFCD00CC69C7 /* XCRemoteSwiftPackageReference "mobile-native-ios" */;
			productName = IModelJsNative;
		};
/* End XCSwiftPackageProductDependency section */
	};
	rootObject = D398E00C27D82FB800575F47 /* Project object */;
}<|MERGE_RESOLUTION|>--- conflicted
+++ resolved
@@ -554,11 +554,7 @@
 			repositoryURL = "https://github.com/iTwin/mobile-native-ios";
 			requirement = {
 				kind = exactVersion;
-<<<<<<< HEAD
-				version = 5.1.43;
-=======
 				version = 5.1.44;
->>>>>>> a58bef43
 			};
 		};
 /* End XCRemoteSwiftPackageReference section */
