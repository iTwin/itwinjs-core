{
  "name": "@itwin/certa",
  "version": "4.3.0-dev.31",
  "description": "A mocha-based integration test runner",
  "license": "MIT",
  "main": "bin/certa.js",
  "repository": {
    "type": "git",
    "url": "https://github.com/iTwin/itwinjs-core.git",
    "directory": "tools/certa"
  },
  "bin": {
    "certa": "./bin/certa.js"
  },
  "scripts": {
    "build": "tsc 1>&2",
    "clean": "rimraf lib .rush/temp/package-deps*.json",
    "lint": "eslint -f visualstudio \"./src/**/*.ts\" 1>&2",
    "test": "",
    "docs": "",
    "cover": "",
    "postinstall": "npx playwright install chromium"
  },
  "keywords": [
    "Bentley",
    "iModel",
    "iTwin.js",
    "EC"
  ],
  "author": {
    "name": "Bentley Systems, Inc.",
    "url": "http://www.bentley.com"
  },
  "dependencies": {
    "canonical-path": "^1.0.0",
    "detect-port": "~1.3.0",
    "express": "^4.18.2",
    "jsonc-parser": "~2.0.3",
    "lodash": "^4.17.21",
    "mocha": "^10.2.0",
    "playwright": "~1.35.1",
    "source-map-support": "^0.5.6",
    "yargs": "^17.4.0"
  },
  "devDependencies": {
    "@itwin/build-tools": "workspace:*",
    "@itwin/eslint-plugin": "4.0.0-dev.44",
    "@types/chai": "4.3.1",
    "@types/detect-port": "~1.1.0",
<<<<<<< HEAD
    "@types/express": "^4.17.20",
    "@types/lodash": "^4.14.202",
    "@types/mocha": "^10.0.6",
    "@types/node": "18.16.1",
=======
    "@types/express": "^4.16.1",
    "@types/lodash": "^4.14.0",
    "@types/mocha": "^8.2.2",
    "@types/node": "~18.16.20",
>>>>>>> a3db487f
    "@types/yargs": "17.0.19",
    "electron": "^27.0.0",
    "eslint": "^8.44.0",
    "nyc": "^15.1.0",
    "rimraf": "^3.0.2",
    "typescript": "~5.0.2"
  },
  "peerDependencies": {
    "electron": ">=23.0.0 <28.0.0"
  },
  "peerDependenciesMeta": {
    "electron": {
      "optional": true
    }
  }
}<|MERGE_RESOLUTION|>--- conflicted
+++ resolved
@@ -47,17 +47,10 @@
     "@itwin/eslint-plugin": "4.0.0-dev.44",
     "@types/chai": "4.3.1",
     "@types/detect-port": "~1.1.0",
-<<<<<<< HEAD
     "@types/express": "^4.17.20",
     "@types/lodash": "^4.14.202",
     "@types/mocha": "^10.0.6",
-    "@types/node": "18.16.1",
-=======
-    "@types/express": "^4.16.1",
-    "@types/lodash": "^4.14.0",
-    "@types/mocha": "^8.2.2",
     "@types/node": "~18.16.20",
->>>>>>> a3db487f
     "@types/yargs": "17.0.19",
     "electron": "^27.0.0",
     "eslint": "^8.44.0",
