--- conflicted
+++ resolved
@@ -1,10 +1,6 @@
 {
   "name": "@bentley/certa",
-<<<<<<< HEAD
-  "version": "2.13.0-dev.6",
-=======
   "version": "2.13.0-dev.7",
->>>>>>> 1af8fb8a
   "description": "A mocha-based integration test runner",
   "license": "MIT",
   "main": "bin/certa.js",
@@ -48,13 +44,8 @@
     "yargs": "^15.0.0"
   },
   "devDependencies": {
-<<<<<<< HEAD
-    "@bentley/build-tools": "2.13.0-dev.6",
-    "@bentley/eslint-plugin": "2.13.0-dev.6",
-=======
     "@bentley/build-tools": "2.13.0-dev.7",
     "@bentley/eslint-plugin": "2.13.0-dev.7",
->>>>>>> 1af8fb8a
     "@types/chai": "^4.1.4",
     "@types/detect-port": "~1.1.0",
     "@types/express": "^4.16.1",
