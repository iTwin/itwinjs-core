{
<<<<<<< HEAD
  "name": "@itwin/certa",
  "version": "3.0.0-dev.66",
=======
  "name": "@bentley/certa",
  "version": "3.0.0-dev.69",
>>>>>>> db3ee558
  "description": "A mocha-based integration test runner",
  "license": "MIT",
  "main": "bin/certa.js",
  "repository": {
    "type": "git",
    "url": "https://github.com/imodeljs/imodeljs/tree/master/tools/certa"
  },
  "bin": {
    "certa": "./bin/certa.js"
  },
  "scripts": {
    "compile": "npm run build",
    "build": "tsc 1>&2",
    "clean": "rimraf lib .rush/temp/package-deps*.json",
    "lint": "eslint -f visualstudio \"./src/**/*.ts\" 1>&2",
    "test": "",
    "docs": "",
    "cover": ""
  },
  "keywords": [
    "Bentley",
    "iModel",
    "iModel.js",
    "EC"
  ],
  "author": {
    "name": "Bentley Systems, Inc.",
    "url": "http://www.bentley.com"
  },
  "dependencies": {
    "detect-port": "~1.3.0",
    "express": "^4.16.3",
    "jsonc-parser": "~2.0.3",
    "lodash": "^4.17.10",
    "mocha": "^8.3.2",
    "puppeteer": "chrome-86",
    "source-map-support": "^0.5.6",
    "uuid": "^7.0.3",
    "yargs": "^16.0.0"
  },
  "devDependencies": {
    "@itwin/build-tools": "workspace:*",
    "@itwin/eslint-plugin": "workspace:*",
    "@types/chai": "^4.1.4",
    "@types/detect-port": "~1.1.0",
    "@types/express": "^4.16.1",
    "@types/lodash": "^4.14.0",
    "@types/mocha": "^8.2.2",
    "@types/node": "14.14.31",
    "@types/puppeteer": "2.0.1",
    "@types/uuid": "^7.0.2",
    "@types/yargs": "^12.0.5",
    "electron": "^11.1.0",
    "eslint": "^7.11.0",
    "nyc": "^15.1.0",
    "rimraf": "^3.0.2",
    "typescript": "~4.4.0"
  },
  "peerDependencies": {
    "electron": "^11.1.0"
  },
  "peerDependenciesMeta": {
    "electron": {
      "optional": true
    }
  },
  "eslintConfig": {
    "plugins": [
      "@itwin"
    ],
    "extends": "plugin:@itwin/itwinjs-recommended",
    "rules": {
      "@typescript-eslint/no-misused-promises": "off",
      "@typescript-eslint/no-var-requires": "off",
      "@typescript-eslint/unbound-method": "off",
      "no-console": "off"
    }
  }
}<|MERGE_RESOLUTION|>--- conflicted
+++ resolved
@@ -1,11 +1,6 @@
 {
-<<<<<<< HEAD
   "name": "@itwin/certa",
-  "version": "3.0.0-dev.66",
-=======
-  "name": "@bentley/certa",
   "version": "3.0.0-dev.69",
->>>>>>> db3ee558
   "description": "A mocha-based integration test runner",
   "license": "MIT",
   "main": "bin/certa.js",
