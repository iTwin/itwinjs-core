{
  "name": "@bentley/certa",
<<<<<<< HEAD
  "version": "2.17.0-dev.24",
=======
  "version": "2.17.0-dev.8",
>>>>>>> ba767253
  "description": "A mocha-based integration test runner",
  "license": "MIT",
  "main": "bin/certa.js",
  "repository": {
    "type": "git",
    "url": "https://github.com/imodeljs/imodeljs/tree/master/tools/certa"
  },
  "bin": {
    "certa": "./bin/certa.js"
  },
  "scripts": {
    "compile": "npm run build",
    "build": "tsc 1>&2",
    "clean": "rimraf lib .rush/temp/package-deps*.json",
    "lint": "eslint -f visualstudio \"./src/**/*.ts\" 1>&2",
    "test": "",
    "docs": "",
    "cover": ""
  },
  "keywords": [
    "Bentley",
    "iModel",
    "iModel.js",
    "EC"
  ],
  "author": {
    "name": "Bentley Systems, Inc.",
    "url": "http://www.bentley.com"
  },
  "dependencies": {
    "detect-port": "~1.3.0",
    "electron": "^11.1.0",
    "express": "^4.16.3",
    "jsonc-parser": "~2.0.3",
    "lodash": "^4.17.10",
    "mocha": "^8.3.2",
    "puppeteer": "chrome-86",
    "source-map-support": "^0.5.6",
    "uuid": "^7.0.3",
    "yargs": "^16.0.0"
  },
  "devDependencies": {
<<<<<<< HEAD
    "@bentley/build-tools": "workspace:*",
    "@bentley/eslint-plugin": "workspace:*",
=======
    "@bentley/build-tools": "2.17.0-dev.8",
    "@bentley/eslint-plugin": "2.17.0-dev.8",
>>>>>>> ba767253
    "@types/chai": "^4.1.4",
    "@types/detect-port": "~1.1.0",
    "@types/express": "^4.16.1",
    "@types/lodash": "^4.14.0",
    "@types/mocha": "^8.2.2",
    "@types/node": "10.14.1",
    "@types/puppeteer": "2.0.1",
    "@types/uuid": "^7.0.2",
    "@types/yargs": "^12.0.5",
    "nyc": "^15.1.0",
    "eslint": "^6.8.0",
    "nyc": "^15.1.0",
    "rimraf": "^3.0.2",
    "typescript": "~4.1.0"
  },
  "eslintConfig": {
    "plugins": [
      "@bentley"
    ],
    "extends": "plugin:@bentley/imodeljs-recommended",
    "rules": {
      "@typescript-eslint/no-misused-promises": "off",
      "@typescript-eslint/no-var-requires": "off",
      "@typescript-eslint/unbound-method": "off",
      "no-console": "off"
    }
  }
}<|MERGE_RESOLUTION|>--- conflicted
+++ resolved
@@ -1,10 +1,6 @@
 {
   "name": "@bentley/certa",
-<<<<<<< HEAD
   "version": "2.17.0-dev.24",
-=======
-  "version": "2.17.0-dev.8",
->>>>>>> ba767253
   "description": "A mocha-based integration test runner",
   "license": "MIT",
   "main": "bin/certa.js",
@@ -47,13 +43,8 @@
     "yargs": "^16.0.0"
   },
   "devDependencies": {
-<<<<<<< HEAD
     "@bentley/build-tools": "workspace:*",
     "@bentley/eslint-plugin": "workspace:*",
-=======
-    "@bentley/build-tools": "2.17.0-dev.8",
-    "@bentley/eslint-plugin": "2.17.0-dev.8",
->>>>>>> ba767253
     "@types/chai": "^4.1.4",
     "@types/detect-port": "~1.1.0",
     "@types/express": "^4.16.1",
