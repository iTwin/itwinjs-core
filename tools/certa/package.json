{
  "name": "@itwin/certa",
<<<<<<< HEAD
  "version": "3.0.0-extension.1",
=======
  "version": "3.0.0-dev.102",
>>>>>>> ad9d8816
  "description": "A mocha-based integration test runner",
  "license": "MIT",
  "main": "bin/certa.js",
  "repository": {
    "type": "git",
    "url": "https://github.com/iTwin/itwinjs-core/tree/master/tools/certa"
  },
  "bin": {
    "certa": "./bin/certa.js"
  },
  "scripts": {
    "build": "tsc 1>&2",
    "build:ci": "npm run -s build",
    "clean": "rimraf lib .rush/temp/package-deps*.json",
    "lint": "eslint -f visualstudio \"./src/**/*.ts\" 1>&2",
    "test": "",
    "docs": "",
    "cover": ""
  },
  "keywords": [
    "Bentley",
    "iModel",
    "iModel.js",
    "EC"
  ],
  "author": {
    "name": "Bentley Systems, Inc.",
    "url": "http://www.bentley.com"
  },
  "dependencies": {
    "detect-port": "~1.3.0",
    "express": "^4.16.3",
    "jsonc-parser": "~2.0.3",
    "lodash": "^4.17.10",
    "mocha": "^8.3.2",
    "puppeteer": "chrome-86",
    "source-map-support": "^0.5.6",
    "uuid": "^7.0.3",
    "yargs": "^16.0.0"
  },
  "devDependencies": {
    "@itwin/build-tools": "workspace:*",
    "@itwin/eslint-plugin": "workspace:*",
    "@types/chai": "^4.1.4",
    "@types/detect-port": "~1.1.0",
    "@types/express": "^4.16.1",
    "@types/lodash": "^4.14.0",
    "@types/mocha": "^8.2.2",
    "@types/node": "14.14.31",
    "@types/puppeteer": "2.0.1",
    "@types/uuid": "^7.0.2",
    "@types/yargs": "^12.0.5",
    "electron": "^14.0.0",
    "eslint": "^7.11.0",
    "nyc": "^15.1.0",
    "rimraf": "^3.0.2",
    "typescript": "~4.4.0"
  },
  "peerDependencies": {
    "electron": "^14.0.0"
  },
  "peerDependenciesMeta": {
    "electron": {
      "optional": true
    }
  },
  "eslintConfig": {
    "plugins": [
      "@itwin"
    ],
    "extends": "plugin:@itwin/itwinjs-recommended",
    "rules": {
      "@typescript-eslint/no-misused-promises": "off",
      "@typescript-eslint/no-var-requires": "off",
      "@typescript-eslint/unbound-method": "off",
      "no-console": "off"
    }
  }
}<|MERGE_RESOLUTION|>--- conflicted
+++ resolved
@@ -1,10 +1,6 @@
 {
   "name": "@itwin/certa",
-<<<<<<< HEAD
   "version": "3.0.0-extension.1",
-=======
-  "version": "3.0.0-dev.102",
->>>>>>> ad9d8816
   "description": "A mocha-based integration test runner",
   "license": "MIT",
   "main": "bin/certa.js",
