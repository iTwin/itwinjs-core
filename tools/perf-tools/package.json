{
<<<<<<< HEAD
  "name": "@itwin/perf-tools",
  "version": "3.0.0-dev.70",
=======
  "name": "@bentley/perf-tools",
  "version": "3.0.0-dev.71",
>>>>>>> 688db697
  "description": "Tools for collecting and reporting performance data",
  "license": "MIT",
  "repository": {
    "type": "git",
    "url": "https://github.com/imodeljs/imodeljs/tree/master/tools/perf-tools"
  },
  "scripts": {
    "compile": "npm run build",
    "build": "tsc 1>&2",
    "clean": "rimraf lib .rush/temp/package-deps*.json",
    "lint": "eslint -f visualstudio \"./reporter/**/*.ts\" 1>&2",
    "extract-api": "betools extract-api --entry=Reporter",
    "test": "",
    "docs": "",
    "cover": ""
  },
  "keywords": [
    "Bentley",
    "iModel",
    "iModel.js",
    "EC"
  ],
  "author": {
    "name": "Bentley Systems, Inc.",
    "url": "http://www.bentley.com"
  },
  "dependencies": {
    "fs-extra": "^8.1.0"
  },
  "devDependencies": {
    "@itwin/build-tools": "workspace:*",
    "@itwin/eslint-plugin": "workspace:*",
    "@types/fs-extra": "^4.0.7",
    "eslint": "^7.11.0",
    "rimraf": "^3.0.2",
    "typescript": "~4.4.0"
  },
  "eslintConfig": {
    "plugins": [
      "@itwin"
    ],
    "extends": "plugin:@itwin/itwinjs-recommended"
  }
}<|MERGE_RESOLUTION|>--- conflicted
+++ resolved
@@ -1,11 +1,6 @@
 {
-<<<<<<< HEAD
   "name": "@itwin/perf-tools",
-  "version": "3.0.0-dev.70",
-=======
-  "name": "@bentley/perf-tools",
   "version": "3.0.0-dev.71",
->>>>>>> 688db697
   "description": "Tools for collecting and reporting performance data",
   "license": "MIT",
   "repository": {
