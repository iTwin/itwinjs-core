{
  "name": "@bentley/perf-tools",
<<<<<<< HEAD
  "version": "2.16.0-dev.9",
=======
  "version": "2.16.0-dev.12",
>>>>>>> 8aaff637
  "description": "Tools for collecting and reporting performance data",
  "license": "MIT",
  "repository": {
    "type": "git",
    "url": "https://github.com/imodeljs/imodeljs/tree/master/tools/perf-tools"
  },
  "scripts": {
    "compile": "npm run build",
    "build": "tsc 1>&2",
    "clean": "rimraf lib .rush/temp/package-deps*.json",
    "lint": "eslint -f visualstudio \"./reporter/**/*.ts\" 1>&2",
    "extract-api": "betools extract-api --entry=Reporter",
    "test": "",
    "docs": "",
    "cover": ""
  },
  "keywords": [
    "Bentley",
    "iModel",
    "iModel.js",
    "EC"
  ],
  "author": {
    "name": "Bentley Systems, Inc.",
    "url": "http://www.bentley.com"
  },
  "dependencies": {
    "fs-extra": "^8.1.0"
  },
  "devDependencies": {
<<<<<<< HEAD
    "@bentley/build-tools": "2.16.0-dev.9",
    "@bentley/eslint-plugin": "2.16.0-dev.9",
=======
    "@bentley/build-tools": "2.16.0-dev.12",
    "@bentley/eslint-plugin": "2.16.0-dev.12",
>>>>>>> 8aaff637
    "@types/fs-extra": "^4.0.7",
    "eslint": "^6.8.0",
    "rimraf": "^3.0.2",
    "typescript": "~4.1.0"
  },
  "eslintConfig": {
    "plugins": [
      "@bentley"
    ],
    "extends": "plugin:@bentley/imodeljs-recommended"
  }
}<|MERGE_RESOLUTION|>--- conflicted
+++ resolved
@@ -1,10 +1,6 @@
 {
   "name": "@bentley/perf-tools",
-<<<<<<< HEAD
-  "version": "2.16.0-dev.9",
-=======
   "version": "2.16.0-dev.12",
->>>>>>> 8aaff637
   "description": "Tools for collecting and reporting performance data",
   "license": "MIT",
   "repository": {
@@ -35,13 +31,8 @@
     "fs-extra": "^8.1.0"
   },
   "devDependencies": {
-<<<<<<< HEAD
-    "@bentley/build-tools": "2.16.0-dev.9",
-    "@bentley/eslint-plugin": "2.16.0-dev.9",
-=======
     "@bentley/build-tools": "2.16.0-dev.12",
     "@bentley/eslint-plugin": "2.16.0-dev.12",
->>>>>>> 8aaff637
     "@types/fs-extra": "^4.0.7",
     "eslint": "^6.8.0",
     "rimraf": "^3.0.2",
