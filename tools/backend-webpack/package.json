{
  "name": "@itwin/backend-webpack-tools",
<<<<<<< HEAD
  "version": "3.0.0-dev.137",
  "description": "Configuration and scripts for iTwin.js agents and backends.",
=======
  "version": "3.0.0-dev.138",
  "description": "Configuration and scripts for iModel.js agents and backends.",
>>>>>>> 3ca9f744
  "license": "MIT",
  "repository": {
    "type": "git",
    "url": "https://github.com/iTwin/itwinjs-core/tree/master/tools/backend-webpack"
  },
  "author": {
    "name": "Bentley Systems, Inc.",
    "url": "http://www.bentley.com"
  },
  "scripts": {
    "build": "",
    "build:ci": "",
    "clean": "rimraf lib .rush/temp/package-deps*.json",
    "docs": "",
    "lint": "",
    "test": "",
    "cover": ""
  },
  "bin": {
    "backend-webpack-tools": "./bin/backend-webpack-tools.js"
  },
  "dependencies": {
    "@itwin/core-webpack-tools": "workspace:*",
    "case-sensitive-paths-webpack-plugin": "^2.1.2",
    "chalk": "^3.0.0",
    "concurrently": "^3.6.1",
    "fs-extra": "^8.1.0",
    "glob": "^7.1.2",
    "nodemon": "^2.0.4",
    "null-loader": "^0.1.1",
    "readline": "^1.3.0",
    "source-map-loader": "^1.0.0",
    "webpack": "4.42.0",
    "yargonaut": "^1.1.2",
    "yargs": "^16.0.0"
  },
  "devDependencies": {
    "rimraf": "^3.0.2"
  }
}<|MERGE_RESOLUTION|>--- conflicted
+++ resolved
@@ -1,12 +1,7 @@
 {
   "name": "@itwin/backend-webpack-tools",
-<<<<<<< HEAD
-  "version": "3.0.0-dev.137",
+  "version": "3.0.0-dev.138",
   "description": "Configuration and scripts for iTwin.js agents and backends.",
-=======
-  "version": "3.0.0-dev.138",
-  "description": "Configuration and scripts for iModel.js agents and backends.",
->>>>>>> 3ca9f744
   "license": "MIT",
   "repository": {
     "type": "git",
