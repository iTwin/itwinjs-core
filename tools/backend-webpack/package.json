{
  "name": "@itwin/backend-webpack-tools",
<<<<<<< HEAD
  "version": "3.0.0-dev.136",
  "description": "Configuration and scripts for iTwin.js agents and backends.",
=======
  "version": "3.0.0-dev.137",
  "description": "Configuration and scripts for iModel.js agents and backends.",
>>>>>>> 1519a797
  "license": "MIT",
  "repository": {
    "type": "git",
    "url": "https://github.com/iTwin/itwinjs-core/tree/master/tools/backend-webpack"
  },
  "author": {
    "name": "Bentley Systems, Inc.",
    "url": "http://www.bentley.com"
  },
  "scripts": {
    "build": "",
    "build:ci": "",
    "clean": "rimraf lib .rush/temp/package-deps*.json",
    "docs": "",
    "lint": "",
    "test": "",
    "cover": ""
  },
  "bin": {
    "backend-webpack-tools": "./bin/backend-webpack-tools.js"
  },
  "dependencies": {
    "@itwin/core-webpack-tools": "workspace:*",
    "case-sensitive-paths-webpack-plugin": "^2.1.2",
    "chalk": "^3.0.0",
    "concurrently": "^3.6.1",
    "fs-extra": "^8.1.0",
    "glob": "^7.1.2",
    "nodemon": "^2.0.4",
    "null-loader": "^0.1.1",
    "readline": "^1.3.0",
    "source-map-loader": "^1.0.0",
    "webpack": "4.42.0",
    "yargonaut": "^1.1.2",
    "yargs": "^16.0.0"
  },
  "devDependencies": {
    "rimraf": "^3.0.2"
  }
}<|MERGE_RESOLUTION|>--- conflicted
+++ resolved
@@ -1,12 +1,7 @@
 {
   "name": "@itwin/backend-webpack-tools",
-<<<<<<< HEAD
-  "version": "3.0.0-dev.136",
+  "version": "3.0.0-dev.137",
   "description": "Configuration and scripts for iTwin.js agents and backends.",
-=======
-  "version": "3.0.0-dev.137",
-  "description": "Configuration and scripts for iModel.js agents and backends.",
->>>>>>> 1519a797
   "license": "MIT",
   "repository": {
     "type": "git",
