{
  "name": "@bentley/backend-webpack-tools",
  "version": "2.17.0-dev.16",
  "description": "Configuration and scripts for iModel.js agents and backends.",
  "license": "MIT",
  "repository": {
    "type": "git",
    "url": "https://github.com/imodeljs/imodeljs/tree/master/tools/backend-webpack"
  },
  "author": {
    "name": "Bentley Systems, Inc.",
    "url": "http://www.bentley.com"
  },
  "scripts": {
    "compile": "npm run build",
    "build": "",
    "clean": "rimraf lib .rush/temp/package-deps*.json",
    "docs": "",
    "lint": "",
    "test": "",
    "cover": ""
  },
  "bin": {
    "backend-webpack-tools": "./bin/backend-webpack-tools.js"
  },
  "dependencies": {
<<<<<<< HEAD
    "@bentley/webpack-tools-core": "workspace:*",
=======
    "@bentley/webpack-tools-core": "2.17.0-dev.16",
>>>>>>> 2e882ab0
    "case-sensitive-paths-webpack-plugin": "^2.1.2",
    "chalk": "^3.0.0",
    "concurrently": "^3.6.1",
    "fs-extra": "^8.1.0",
    "glob": "^7.1.2",
    "nodemon": "^2.0.4",
    "null-loader": "^0.1.1",
    "readline": "^1.3.0",
    "source-map-loader": "^1.0.0",
    "webpack": "4.42.0",
    "yargonaut": "^1.1.2",
    "yargs": "^16.0.0"
  },
  "devDependencies": {
    "rimraf": "^3.0.2"
  }
}<|MERGE_RESOLUTION|>--- conflicted
+++ resolved
@@ -24,11 +24,7 @@
     "backend-webpack-tools": "./bin/backend-webpack-tools.js"
   },
   "dependencies": {
-<<<<<<< HEAD
     "@bentley/webpack-tools-core": "workspace:*",
-=======
-    "@bentley/webpack-tools-core": "2.17.0-dev.16",
->>>>>>> 2e882ab0
     "case-sensitive-paths-webpack-plugin": "^2.1.2",
     "chalk": "^3.0.0",
     "concurrently": "^3.6.1",
