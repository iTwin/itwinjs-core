--- conflicted
+++ resolved
@@ -1,11 +1,6 @@
 {
-<<<<<<< HEAD
   "name": "@itwin/backend-webpack-tools",
-  "version": "3.0.0-dev.66",
-=======
-  "name": "@bentley/backend-webpack-tools",
   "version": "3.0.0-dev.69",
->>>>>>> db3ee558
   "description": "Configuration and scripts for iModel.js agents and backends.",
   "license": "MIT",
   "repository": {
