/*---------------------------------------------------------------------------------------------
* Copyright (c) Bentley Systems, Incorporated. All rights reserved.
* See LICENSE.md in the project root for license terms and full copyright notice.
*--------------------------------------------------------------------------------------------*/
import { SchemaXmlFileLocater } from "@bentley/ecschema-locaters";
import { Schema, SchemaContext, SchemaReadHelper, XmlParser } from "@bentley/ecschema-metadata";
import { DOMParser } from "@xmldom/xmldom";
import { expect } from "chai";
import * as fs from "fs-extra";
import * as path from "path";
<<<<<<< HEAD
=======
import { DOMParser } from "@xmldom/xmldom";
import { Schema, SchemaContext } from "@itwin/ecschema-metadata";
import { SchemaXmlFileLocater } from "@itwin/ecschema-locaters";
import { SchemaReadHelper } from "@itwin/ecschema-metadata/lib/Deserialization/Helper";
import { XmlParser } from "@itwin/ecschema-metadata/lib/Deserialization/XmlParser";
>>>>>>> 200baec2
import { ECSchemaToTs } from "../../ecschema2ts";

declare const __dirname: string; // eslint-disable-line @typescript-eslint/naming-convention

export interface PropertyTestCase {
  testName: string;
  referenceXmls: string[];
  schemaXml: string;
  expectedPropsImportTs: RegExp[];
  expectedPropsTs: string[];
}

export interface SchemaTestCase {
  testName: string;
  referenceXmls: string[];
  schemaXml: string;
  expectedSchemaImportTs: RegExp[];
  expectedSchemaTs: string;
  expectedPropsImportTs: RegExp[];
  expectedPropsTs: string[];
  expectedElemImportTs: RegExp[];
  expectedElemTs: string[];
}

export function getAssetsDir(): string {
  return path.normalize(`${__dirname}/../assets/`);
}

export function getOutDir(): string {
  const outputDir = path.normalize(`${__dirname}/../../../lib/test/output/`);
  fs.ensureDirSync(outputDir);
  return outputDir;
}

export function getHeaderString(): string {
  return `/*---------------------------------------------------------------------------------------------
|  $Copyright: (c) Bentley Systems, Incorporated. All rights reserved. $
 *--------------------------------------------------------------------------------------------*/\n\n`;
}

export function getTestSchemaString(classString?: string, classPropsString?: string, expectedImportsString?: string): string {
  let returnString = "";
  if (expectedImportsString) returnString += expectedImportsString;
  if (classPropsString) returnString += classPropsString;
  if (classString) returnString += classString;

  return returnString;
}

/**
 * Convert schema xml to Schema object. Work around for Schema.fromXml() not implemented yet
 * TODO: remove it after Schema.fromXml() is implemented. We don't want to export it to client
 * @param context Schema context used to find reference schema
 * @param schemaXml Schema xml string
 */
export function deserializeXml(context: SchemaContext, schemaXml: string) {
  let schema: Schema = new Schema(context);

  const parser = new DOMParser();
  const document = parser.parseFromString(schemaXml);
  const reader = new SchemaReadHelper(XmlParser, context);
  schema = reader.readSchemaSync(schema, document);
  return schema;
}

export function testGeneratedTypescriptProperty(testCases: PropertyTestCase[]): void {
  testCases.forEach((testCase) => {
    it(testCase.testName, () => {
      const schemaLocator = new SchemaXmlFileLocater();
      schemaLocator.addSchemaSearchPath(`${getAssetsDir()}schema3.2`);
      const context = new SchemaContext();
      context.addLocater(schemaLocator);

      for (const referenceXml of testCase.referenceXmls)
        deserializeXml(context, referenceXml);

      const testSchema = deserializeXml(context, testCase.schemaXml);
      const converter = new ECSchemaToTs();
      const result = converter.convertSchemaToTs(testSchema);
      for (const expectedImport of testCase.expectedPropsImportTs)
        expect(result.propsTsString).to.match(expectedImport);

      for (const expectedProp of testCase.expectedPropsTs)
        expect(result.propsTsString).to.have.string(expectedProp);
    });
  });
}

export function testGeneratedSchemaTypescript(testCases: SchemaTestCase[]): void {
  testCases.forEach((testCase) => {
    it(testCase.testName, () => {
      const schemaLocator = new SchemaXmlFileLocater();
      schemaLocator.addSchemaSearchPath(`${getAssetsDir()}schema3.2`);
      const context = new SchemaContext();
      context.addLocater(schemaLocator);

      for (const referenceXml of testCase.referenceXmls)
        deserializeXml(context, referenceXml);

      const testSchema = deserializeXml(context, testCase.schemaXml);
      const converter = new ECSchemaToTs();
      const result = converter.convertSchemaToTs(testSchema);
      for (const expectedImport of testCase.expectedSchemaImportTs)
        expect(result.schemaTsString).to.match(expectedImport);

      expect(result.schemaTsString).to.have.string(testCase.expectedSchemaTs);

      for (const expectedImport of testCase.expectedPropsImportTs)
        expect(result.propsTsString).to.match(expectedImport);

      for (const expectedProp of testCase.expectedPropsTs)
        expect(result.propsTsString).to.have.string(expectedProp);

      for (const expectedImport of testCase.expectedElemImportTs)
        expect(result.elemTsString).to.match(expectedImport);

      for (const expectedElem of testCase.expectedElemTs)
        expect(result.elemTsString).to.have.string(expectedElem);
    });
  });
}

export function createExpectedSchemaTsString(schemaName: string): string {
  const schemaTsString: string =
    `export class ${schemaName} extends Schema {
  public static get schemaName(): string { return "${schemaName}"; }

  public static registerSchema() {
    if (!Schemas.getRegisteredSchema(${schemaName}.name))
      Schemas.registerSchema(${schemaName});
  }\n
  protected constructor() {
    super();
    ClassRegistry.registerModule(elementsModule, ${schemaName});
  }
}`;

  return schemaTsString;
}

export function createExpectedSchemaImportTs(schemaName: string): RegExp[] {
  const importTs: RegExp[] = [
    new RegExp(`import { (?=.*\\b(ClassRegistry)\\b)(?=.*\\b(Schema)\\b)(?=.*\\b(Schemas)\\b).* } from "@itwin/core-backend";`),
    new RegExp(`import \\* as elementsModule from "./${schemaName}Elements";`),
  ];

  return importTs;
}

export function dedent(callSite: TemplateStringsArray | string, ...args: any[]): string {
  function format(str: string) {
    let size = -1;

    return str.replace(/\n(\s+)/g, (_m: string, m1: string) => {
      if (size < 0)
        size = m1.replace(/\t/g, "  ").length;

      if (m1.match(/\n/) && m1.length === 1)
        return _m;

      if (m1.match(/\n/) && m1.length > 1)
        return _m.slice(0, m1.length - size + 1);
      return `\n${m1.slice(Math.min(m1.length, size))}`;
    });
  }

  if (typeof callSite === "string")
    return format(callSite);

  const output = callSite
    .slice(0, args.length + 1)
    .map((text, i) => (i === 0 ? "" : args[i - 1]) + text)
    .join("");

  return format(output);
}<|MERGE_RESOLUTION|>--- conflicted
+++ resolved
@@ -2,20 +2,12 @@
 * Copyright (c) Bentley Systems, Incorporated. All rights reserved.
 * See LICENSE.md in the project root for license terms and full copyright notice.
 *--------------------------------------------------------------------------------------------*/
-import { SchemaXmlFileLocater } from "@bentley/ecschema-locaters";
-import { Schema, SchemaContext, SchemaReadHelper, XmlParser } from "@bentley/ecschema-metadata";
-import { DOMParser } from "@xmldom/xmldom";
 import { expect } from "chai";
 import * as fs from "fs-extra";
 import * as path from "path";
-<<<<<<< HEAD
-=======
+import { SchemaXmlFileLocater } from "@itwin/ecschema-locaters";
+import { Schema, SchemaContext, SchemaReadHelper, XmlParser } from "@itwin/ecschema-metadata";
 import { DOMParser } from "@xmldom/xmldom";
-import { Schema, SchemaContext } from "@itwin/ecschema-metadata";
-import { SchemaXmlFileLocater } from "@itwin/ecschema-locaters";
-import { SchemaReadHelper } from "@itwin/ecschema-metadata/lib/Deserialization/Helper";
-import { XmlParser } from "@itwin/ecschema-metadata/lib/Deserialization/XmlParser";
->>>>>>> 200baec2
 import { ECSchemaToTs } from "../../ecschema2ts";
 
 declare const __dirname: string; // eslint-disable-line @typescript-eslint/naming-convention
