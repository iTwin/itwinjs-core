{
  "name": "@itwin/ecschema2ts",
  "description": "Command line tools that takes an ECSchema xml file and outputs a typescript module",
  "license": "MIT",
<<<<<<< HEAD
  "version": "3.0.0-extension.0",
=======
  "version": "3.0.0-dev.100",
>>>>>>> 9694a5a6
  "bin": {
    "ecschema2ts": "./bin/index.js"
  },
  "main": "bin/index.js",
  "repository": {
    "type": "git",
    "url": "https://github.com/imodeljs/imodeljs/tree/master/tools/ecschema2ts"
  },
  "scripts": {
    "build": "npm run -s build:cjs && npm run -s copy:test-assets",
    "build:ci": "npm run -s build",
    "build:cjs": "tsc 1>&2 --outDir lib/cjs",
    "clean": "rimraf lib .rush/temp/package-deps*.json",
    "copy:test-assets": "cpx \"./src/test/assets/**/*\" ./lib/cjs/test/assets",
    "extract-api": "betools extract-api --entry=ecschema2ts",
    "lint": "eslint -f visualstudio \"./src/**/*.ts\" 1>&2",
    "docs": "",
    "test": "mocha",
    "cli:dev": "npm run -s clean & npm run -s build & npm link",
    "cover": "nyc npm -s test"
  },
  "keywords": [
    "Bentley",
    "iModel",
    "iModelJs",
    "EC",
    "BIS"
  ],
  "author": {
    "name": "Bentley Systems, Inc.",
    "url": "http://www.bentley.com"
  },
  "devDependencies": {
    "@itwin/build-tools": "workspace:*",
    "@itwin/eslint-plugin": "workspace:*",
    "@types/chai": "^4.1.4",
    "@types/chai-string": "^1.4.1",
    "@types/fs-extra": "^4.0.7",
    "@types/mocha": "^8.2.2",
    "@types/node": "14.14.31",
    "chai": "^4.1.2",
    "chai-string": "^1.5.0",
    "cpx": "^1.5.0",
    "eslint": "^7.11.0",
    "mocha": "^8.3.2",
    "nyc": "^15.1.0",
    "rimraf": "^3.0.2",
    "source-map-support": "^0.5.6",
    "typescript": "~4.4.0"
  },
  "dependencies": {
    "@itwin/core-bentley": "workspace:*",
    "@itwin/ecschema-locaters": "workspace:*",
    "@itwin/ecschema-metadata": "workspace:*",
    "@itwin/core-geometry": "workspace:*",
    "@itwin/core-backend": "workspace:*",
    "@itwin/core-common": "workspace:*",
    "@xmldom/xmldom": "^0.7.0",
    "chai-string": "^1.5.0",
    "chalk": "^3.0.0",
    "commander": "^2.14.1",
    "fs-extra": "^8.1.0"
  },
  "nyc": {
    "extends": "./node_modules/@itwin/build-tools/.nycrc"
  },
  "eslintConfig": {
    "plugins": [
      "@itwin"
    ],
    "extends": "plugin:@itwin/itwinjs-recommended"
  }
}<|MERGE_RESOLUTION|>--- conflicted
+++ resolved
@@ -2,11 +2,7 @@
   "name": "@itwin/ecschema2ts",
   "description": "Command line tools that takes an ECSchema xml file and outputs a typescript module",
   "license": "MIT",
-<<<<<<< HEAD
   "version": "3.0.0-extension.0",
-=======
-  "version": "3.0.0-dev.100",
->>>>>>> 9694a5a6
   "bin": {
     "ecschema2ts": "./bin/index.js"
   },
