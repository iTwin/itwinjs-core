--- conflicted
+++ resolved
@@ -2,11 +2,7 @@
   "name": "@itwin/ecschema2ts",
   "description": "Command line tools that takes an ECSchema xml file and outputs a typescript module",
   "license": "MIT",
-<<<<<<< HEAD
-  "version": "4.9.3",
-=======
   "version": "5.0.0-dev.0",
->>>>>>> 62721a0e
   "bin": {
     "ecschema2ts": "./bin/index.js"
   },
