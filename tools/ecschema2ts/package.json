--- conflicted
+++ resolved
@@ -42,11 +42,7 @@
     "@types/chai-string": "^1.4.1",
     "@types/fs-extra": "^4.0.7",
     "@types/mocha": "^10.0.6",
-<<<<<<< HEAD
-    "@types/node": "~18.19.61",
-=======
     "@types/node": "~20.9.5",
->>>>>>> 3670ac42
     "chai": "^4.3.10",
     "chai-string": "^1.5.0",
     "cpx2": "^3.0.0",
