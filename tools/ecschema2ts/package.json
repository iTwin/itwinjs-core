--- conflicted
+++ resolved
@@ -2,11 +2,7 @@
   "name": "@itwin/ecschema2ts",
   "description": "Command line tools that takes an ECSchema xml file and outputs a typescript module",
   "license": "MIT",
-<<<<<<< HEAD
-  "version": "4.1.0-dev.80",
-=======
   "version": "4.2.0-dev.3",
->>>>>>> 2c879a05
   "bin": {
     "ecschema2ts": "./bin/index.js"
   },
