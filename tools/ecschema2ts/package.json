{
  "name": "@bentley/ecschema2ts",
  "description": "Command line tools that takes an ECSchema xml file and outputs a typescript module",
  "license": "MIT",
  "version": "3.0.0-dev.58",
  "bin": {
    "ecschema2ts": "./bin/index.js"
  },
  "main": "bin/index.js",
  "repository": {
    "type": "git",
    "url": "https://github.com/imodeljs/imodeljs/tree/master/tools/ecschema2ts"
  },
  "scripts": {
    "compile": "npm run build",
    "build": "tsc 1>&2 && npm run copy:test-assets",
    "clean": "rimraf lib .rush/temp/package-deps*.json",
    "copy:test-assets": "cpx \"./src/test/assets/**/*\" ./lib/test/assets",
    "extract-api": "betools extract-api --entry=ecschema2ts",
    "lint": "eslint -f visualstudio \"./src/**/*.ts\" 1>&2",
    "docs": "",
    "test": "betools test",
    "cli:dev": "npm run clean & npm run build & npm link",
    "cover": "nyc npm test"
  },
  "keywords": [
    "Bentley",
    "iModel",
    "iModelJs",
    "EC",
    "BIS"
  ],
  "author": {
    "name": "Bentley Systems, Inc.",
    "url": "http://www.bentley.com"
  },
  "devDependencies": {
    "@bentley/build-tools": "workspace:*",
    "@bentley/eslint-plugin": "workspace:*",
    "@types/chai": "^4.1.4",
    "@types/chai-string": "^1.4.1",
    "@types/fs-extra": "^4.0.7",
    "@types/mocha": "^8.2.2",
<<<<<<< HEAD
    "@types/node": "16.9.1",
    "@types/xmldom": "^0.1.30",
=======
    "@types/node": "10.14.1",
>>>>>>> ae078805
    "chai": "^4.1.2",
    "chai-string": "^1.5.0",
    "cpx": "^1.5.0",
    "eslint": "^7.11.0",
    "mocha": "^8.3.2",
    "nyc": "^15.1.0",
    "rimraf": "^3.0.2",
    "source-map-support": "^0.5.6",
    "typescript": "~4.3.0"
  },
  "dependencies": {
    "@bentley/backend-itwin-client": "workspace:*",
    "@bentley/bentleyjs-core": "workspace:*",
    "@bentley/ecschema-locaters": "workspace:*",
    "@bentley/ecschema-metadata": "workspace:*",
    "@bentley/frontend-authorization-client": "workspace:*",
    "@bentley/geometry-core": "workspace:*",
    "@bentley/imodelhub-client": "workspace:*",
    "@bentley/imodeljs-backend": "workspace:*",
    "@bentley/imodeljs-common": "workspace:*",
    "@bentley/itwin-client": "workspace:*",
    "@xmldom/xmldom": "^0.7.0",
    "chai-string": "^1.5.0",
    "chalk": "^3.0.0",
    "commander": "^2.14.1",
    "fs-extra": "^8.1.0"
  },
  "nyc": {
    "extends": "./node_modules/@bentley/build-tools/.nycrc"
  },
  "eslintConfig": {
    "plugins": [
      "@bentley"
    ],
    "extends": "plugin:@bentley/imodeljs-recommended"
  }
}<|MERGE_RESOLUTION|>--- conflicted
+++ resolved
@@ -41,12 +41,7 @@
     "@types/chai-string": "^1.4.1",
     "@types/fs-extra": "^4.0.7",
     "@types/mocha": "^8.2.2",
-<<<<<<< HEAD
     "@types/node": "16.9.1",
-    "@types/xmldom": "^0.1.30",
-=======
-    "@types/node": "10.14.1",
->>>>>>> ae078805
     "chai": "^4.1.2",
     "chai-string": "^1.5.0",
     "cpx": "^1.5.0",
