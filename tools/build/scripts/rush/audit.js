--- conflicted
+++ resolved
@@ -42,10 +42,6 @@
       const severity = advisory.severity.toUpperCase();
       const message = `${severity} Security Vulnerability: ${advisory.title} in ${advisory.module_name} (from ${mpath}).  See ${advisory.url} for more info.`;
 
-<<<<<<< HEAD
-
-=======
->>>>>>> 60c66a19
       // TODO: Temporarily lower the threshold of the immer security issue until we can consume a fix.  Id === 1603
 
       // For now, we'll only treat CRITICAL and HIGH vulnerabilities as errors in CI builds.
