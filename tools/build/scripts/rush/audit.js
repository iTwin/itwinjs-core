--- conflicted
+++ resolved
@@ -1,104 +1,3 @@
-<<<<<<< HEAD
-/*---------------------------------------------------------------------------------------------
-* Copyright (c) Bentley Systems, Incorporated. All rights reserved.
-* See LICENSE.md in the project root for license terms and full copyright notice.
-*--------------------------------------------------------------------------------------------*/
-
-const fs = require("fs");
-const path = require("path");
-const { spawn } = require("child_process");
-const { logBuildError, logBuildWarning, failBuild, throwAfterTimeout } = require("./utils");
-
-const rushCommonDir = path.join(__dirname, "../../../../common/");
-
-(async () => {
-  const commonTempDir = path.join(rushCommonDir, "config/rush");
-
-  // Npm audit will occasionally take minutes to respond - we believe this is just the npm registry being terrible and slow.
-  // We don't want this to slow down our builds though - we'd rather fail fast and try again later.  So we'll just timeout after 30 seconds.
-  let jsonOut = {};
-  try {
-    console.time("Audit time");
-    jsonOut = await Promise.race([runPnpmAuditAsync(commonTempDir), throwAfterTimeout(180000, "Timed out contacting npm registry.")]);
-    console.timeEnd("Audit time");
-    console.log();
-  } catch (error) {
-    // We want to stop failing the build on transient failures and instead fail only on high/critical vulnerabilities.
-    logBuildWarning(error);
-    process.exit();
-  }
-
-  if (jsonOut.error) {
-    console.error(jsonOut.error.summary);
-    logBuildWarning("Rush audit failed. This may be caused by a problem with the npm audit server.");
-  }
-
-  // A list of temporary advisories excluded from the High and Critical list.
-  // Warning this should only be used as a temporary measure to avoid build failures
-  // for development dependencies only.
-  // All security issues should be addressed asap.
-  const excludedAdvisories = [
-    1700, // https://npmjs.com/advisories/1700
-    1754, // https://npmjs.com/advisories/1754. Waiting for fix, https://github.com/svg/svgo/pull/1485.
-    1755, // https://npmjs.com/advisories/1755. Waiting for fix, https://github.com/sindresorhus/normalize-url/issues/135
-    1779, // https://npmjs.com/advisories/1779. Waiting for fix in @bentley/react-scripts
-    1780, // https://npmjs.com/advisories/1780. Waiting for fix in @bentley/react-scripts
-    1781, // https://npmjs.com/advisories/1781. Waiting for fix in @bentley/react-scripts
-  ];
-
-  let shouldFailBuild = false;
-  for (const action of jsonOut.actions) {
-    for (const issue of action.resolves) {
-      const advisory = jsonOut.advisories[issue.id];
-
-      // TODO: This path no longer resolves to a specific package in the repo.  Need to figure out the best way to handle it
-      const mpath = issue.path; // .replace("@rush-temp", "@bentley");
-
-      const severity = advisory.severity.toUpperCase();
-      const message = `${severity} Security Vulnerability: ${advisory.title} in ${advisory.module_name} (from ${mpath}).  See ${advisory.url} for more info.`;
-
-      // For now, we'll only treat CRITICAL and HIGH vulnerabilities as errors in CI builds.
-      if (!excludedAdvisories.includes(advisory.id) && (severity === "HIGH" || severity === "CRITICAL")) {
-        logBuildError(message);
-        shouldFailBuild = true;
-      } else if (excludedAdvisories.includes(advisory.id) || severity === "MODERATE") // Only warn on MODERATE severity items
-        logBuildWarning(message);
-    }
-  }
-
-  // For some reason yarn audit can return the json without the vulnerabilities
-  if (undefined === jsonOut.metadata.vulnerabilities || shouldFailBuild)
-    failBuild();
-
-  process.exit();
-})();
-
-function runPnpmAuditAsync(cwd) {
-  return new Promise((resolve, reject) => {
-    // pnpm audit requires a package.json file so we temporarily create one and
-    // then delete it later
-    fs.writeFileSync(path.join(rushCommonDir, "config/rush/package.json"), JSON.stringify("{}", null, 2));
-
-    console.log("Running audit");
-    const pnpmPath = path.join(rushCommonDir, "temp/pnpm-local/node_modules/.bin/pnpm");
-    const child = spawn(pnpmPath, ["audit", "--json"], { cwd, shell: true });
-
-    let stdout = "";
-    child.stdout.on('data', (data) => {
-      stdout += data;
-    });
-
-    child.on('error', (data) => {
-      fs.unlinkSync(path.join(rushCommonDir, "config/rush/package.json"));
-      reject(data)
-    });
-    child.on('close', () => {
-      fs.unlinkSync(path.join(rushCommonDir, "config/rush/package.json"));
-      resolve(JSON.parse(stdout.trim()));
-    });
-  });
-}
-=======
 /*---------------------------------------------------------------------------------------------
 * Copyright (c) Bentley Systems, Incorporated. All rights reserved.
 * See LICENSE.md in the project root for license terms and full copyright notice.
@@ -198,5 +97,4 @@
       resolve(JSON.parse(stdout.trim()));
     });
   });
-}
->>>>>>> e3b0c14e
+}