{
  "compilerOptions": {
    "alwaysStrict": true,
    "declaration": true,
    "declarationMap": true,
    "esModuleInterop": false,
    "experimentalDecorators": true,
    "forceConsistentCasingInFileNames": true,
    "incremental": true,
    "inlineSources": true,
    "jsx": "react",
    "module": "commonjs",
    "moduleResolution": "node",
    "noFallthroughCasesInSwitch": false,
    "noImplicitAny": true,
    "noImplicitOverride": true,
    "noImplicitReturns": true,
    "noImplicitThis": true,
    "noUnusedLocals": false,
    "noUnusedParameters": true,
    "skipLibCheck": true,
    "sourceMap": true,
    "strict": true,
    "strictNullChecks": true,
    "stripInternal": false,
<<<<<<< HEAD
    "target": "ES2023"
=======
    "useDefineForClassFields": false,
    "target": "ES2023",
    "lib": ["ES2023", "DOM", "DOM.Iterable", "ESNext.Disposable"]
>>>>>>> f4668886
  }
}<|MERGE_RESOLUTION|>--- conflicted
+++ resolved
@@ -23,12 +23,7 @@
     "strict": true,
     "strictNullChecks": true,
     "stripInternal": false,
-<<<<<<< HEAD
-    "target": "ES2023"
-=======
-    "useDefineForClassFields": false,
     "target": "ES2023",
     "lib": ["ES2023", "DOM", "DOM.Iterable", "ESNext.Disposable"]
->>>>>>> f4668886
   }
 }