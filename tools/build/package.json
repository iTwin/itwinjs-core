{
  "name": "@itwin/build-tools",
  "version": "5.0.0-dev.21",
  "description": "Bentley build tools",
  "license": "MIT",
  "repository": {
    "type": "git",
    "url": "https://github.com/iTwin/itwinjs-core.git",
    "directory": "tools/build"
  },
  "bin": {
    "betools": "bin/betools.js"
  },
  "scripts": {
    "build": "tsc 1>&2",
    "clean": "rimraf ../../modules .rush/temp/package-deps*.json",
    "docs": "",
    "lint": "eslint \"./src/**/*.ts\" 1>&2",
    "test": "",
    "cover": ""
  },
  "keywords": [
    "Bentley",
    "BIM",
    "iModel"
  ],
  "author": {
    "name": "Bentley Systems, Inc.",
    "url": "http://www.bentley.com"
  },
  "dependencies": {
    "@microsoft/api-extractor": "~7.47.10",
    "chalk": "^3.0.0",
    "cpx2": "^3.0.0",
    "cross-spawn": "^7.0.5",
    "fs-extra": "^8.1.0",
    "glob": "^10.3.12",
    "mocha": "^10.2.0",
    "mocha-junit-reporter": "^2.0.2",
    "rimraf": "^3.0.2",
    "tree-kill": "^1.2.2",
    "typedoc": "^0.26.11",
    "typedoc-plugin-merge-modules": "^6.0.3",
    "typescript": "~5.6.2",
    "wtfnode": "^0.9.1",
    "yargs": "^17.4.0"
  },
  "devDependencies": {
    "@itwin/eslint-plugin": "5.0.0-dev.1",
<<<<<<< HEAD
    "@types/node": "~18.19.61",
=======
    "@types/node": "~20.9.5",
>>>>>>> 3670ac42
    "eslint": "^9.13.0"
  }
}<|MERGE_RESOLUTION|>--- conflicted
+++ resolved
@@ -47,11 +47,7 @@
   },
   "devDependencies": {
     "@itwin/eslint-plugin": "5.0.0-dev.1",
-<<<<<<< HEAD
-    "@types/node": "~18.19.61",
-=======
     "@types/node": "~20.9.5",
->>>>>>> 3670ac42
     "eslint": "^9.13.0"
   }
 }