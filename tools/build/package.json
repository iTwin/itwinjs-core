{
<<<<<<< HEAD
  "name": "@itwin/build-tools",
  "version": "3.0.0-dev.69",
=======
  "name": "@bentley/build-tools",
  "version": "3.0.0-dev.70",
>>>>>>> 407e5cd3
  "description": "Bentley build tools",
  "license": "MIT",
  "repository": {
    "type": "git",
    "url": "https://github.com/imodeljs/imodeljs/tree/master/tools/build"
  },
  "bin": {
    "betools": "bin/betools.js"
  },
  "scripts": {
    "compile": "npm run build",
    "build": "tsc 1>&2",
    "clean": "rimraf ../../modules .rush/temp/package-deps*.json",
    "docs": "",
    "lint": "eslint -f visualstudio --config package.json --no-eslintrc \"./src/**/*.ts\" 1>&2",
    "test": "",
    "cover": ""
  },
  "keywords": [
    "Bentley",
    "BIM",
    "iModel"
  ],
  "author": {
    "name": "Bentley Systems, Inc.",
    "url": "http://www.bentley.com"
  },
  "dependencies": {
    "@microsoft/api-extractor": "7.7.3",
    "chalk": "^3.0.0",
    "cpx": "^1.5.0",
    "cross-spawn": "^7.0.1",
    "fs-extra": "^8.1.0",
    "glob": "^7.1.2",
    "mocha": "^8.3.2",
    "mocha-junit-reporter": "^1.16.0",
    "recursive-readdir": "^2.2.2",
    "rimraf": "^3.0.2",
    "tree-kill": "^1.2.0",
    "tsconfig-paths": "^3.3.2",
    "typedoc": "^0.16.8",
    "typedoc-plugin-external-module-name": "3.0.0",
    "typedoc-plugin-internal-external": "2.1.1",
    "typescript": "~4.4.0",
    "yargs": "^16.0.0"
  },
  "devDependencies": {
    "@itwin/eslint-plugin": "workspace:*",
    "@types/node": "14.14.31",
    "eslint": "^7.11.0"
  },
  "eslintConfig": {
    "plugins": [
      "@itwin"
    ],
    "extends": "plugin:@itwin/itwinjs-recommended",
    "rules": {
      "deprecation/deprecation": "off"
    }
  }
}<|MERGE_RESOLUTION|>--- conflicted
+++ resolved
@@ -1,11 +1,6 @@
 {
-<<<<<<< HEAD
   "name": "@itwin/build-tools",
-  "version": "3.0.0-dev.69",
-=======
-  "name": "@bentley/build-tools",
   "version": "3.0.0-dev.70",
->>>>>>> 407e5cd3
   "description": "Bentley build tools",
   "license": "MIT",
   "repository": {
