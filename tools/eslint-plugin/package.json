--- conflicted
+++ resolved
@@ -1,13 +1,7 @@
 {
-<<<<<<< HEAD
   "name": "@itwin/eslint-plugin",
-  "version": "3.0.0-dev.66",
+  "version": "3.0.0-dev.69",
   "description": "ESLint plugin with default configuration and custom rules for iTwin.js projects",
-=======
-  "name": "@bentley/eslint-plugin",
-  "version": "3.0.0-dev.69",
-  "description": "ESLint plugin with default configuration and custom rules for iModel.js projects",
->>>>>>> db3ee558
   "license": "MIT",
   "keywords": [
     "eslint",
