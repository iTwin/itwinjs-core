--- conflicted
+++ resolved
@@ -48,13 +48,8 @@
   "devDependencies": {
     "@types/eslint": "~7.2.13",
     "@types/estree": "~0.0.48",
-<<<<<<< HEAD
     "@types/node": "16.9.1",
-    "@typescript-eslint/typescript-estree": "~4.26.0",
-=======
-    "@types/node": "10.14.1",
     "@typescript-eslint/typescript-estree": "~4.31.0",
->>>>>>> 90746e9d
     "eslint": "^7.11.0",
     "mocha": "^8.3.2",
     "typescript": "~4.4.0"
