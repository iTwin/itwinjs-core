{
  "name": "@itwin/eslint-plugin",
<<<<<<< HEAD
  "version": "3.0.0-extension.1",
=======
  "version": "3.0.0-dev.102",
>>>>>>> ad9d8816
  "description": "ESLint plugin with default configuration and custom rules for iTwin.js projects",
  "license": "MIT",
  "keywords": [
    "eslint",
    "eslintplugin",
    "eslint-plugin",
    "imodeljs"
  ],
  "main": "dist/index.js",
  "repository": {
    "type": "git",
    "url": "https://github.com/iTwin/itwinjs-core/tree/master/tools/eslint-plugin"
  },
  "bin": {
    "no-internal-report": "dist/bin/no-internal-report.js"
  },
  "scripts": {
    "build": "",
    "build:ci": "",
    "clean": "",
    "lint": "",
    "test": "",
    "docs": "",
    "cover": ""
  },
  "dependencies": {
    "@typescript-eslint/eslint-plugin": "~4.31.0",
    "@typescript-eslint/parser": "~4.31.0",
    "eslint-import-resolver-node": "0.3.4",
    "eslint-import-resolver-typescript": "2.4.0",
    "eslint-plugin-deprecation": "1.2.1",
    "eslint-plugin-import": "2.23.4",
    "eslint-plugin-jam3": "0.2.3",
    "eslint-plugin-jsdoc": "35.1.3",
    "eslint-plugin-jsx-a11y": "6.4.1",
    "eslint-plugin-prefer-arrow": "1.2.3",
    "eslint-plugin-react": "7.24.0",
    "eslint-plugin-react-hooks": "4.2.0",
    "require-dir": "^1.2.0"
  },
  "peerDependencies": {
    "eslint": "^7.0.0",
    "typescript": "^3.7.0 || ^4.0.0"
  },
  "devDependencies": {
    "@types/eslint": "~7.2.13",
    "@types/estree": "~0.0.48",
    "@types/node": "14.14.31",
    "@typescript-eslint/typescript-estree": "~4.31.0",
    "eslint": "^7.11.0",
    "mocha": "^8.3.2",
    "typescript": "~4.4.0"
  }
}<|MERGE_RESOLUTION|>--- conflicted
+++ resolved
@@ -1,10 +1,6 @@
 {
   "name": "@itwin/eslint-plugin",
-<<<<<<< HEAD
   "version": "3.0.0-extension.1",
-=======
-  "version": "3.0.0-dev.102",
->>>>>>> ad9d8816
   "description": "ESLint plugin with default configuration and custom rules for iTwin.js projects",
   "license": "MIT",
   "keywords": [
