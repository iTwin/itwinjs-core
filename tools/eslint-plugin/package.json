{
  "name": "@itwin/eslint-plugin",
<<<<<<< HEAD
  "version": "3.4.0-dev.43",
=======
  "version": "3.4.0-dev.49",
>>>>>>> 34654961
  "description": "ESLint plugin with default configuration and custom rules for iTwin.js projects",
  "license": "MIT",
  "keywords": [
    "eslint",
    "eslintplugin",
    "eslint-plugin",
    "iTwin.js"
  ],
  "main": "dist/index.js",
  "repository": {
    "type": "git",
    "url": "https://github.com/iTwin/itwinjs-core/tree/master/tools/eslint-plugin"
  },
  "bin": {
    "no-internal-report": "dist/bin/no-internal-report.js"
  },
  "scripts": {
    "build": "",
    "build:ci": "",
    "clean": "",
    "lint": "",
    "test": "",
    "docs": "",
    "cover": ""
  },
  "dependencies": {
    "@typescript-eslint/eslint-plugin": "~4.31.0",
    "@typescript-eslint/parser": "~4.31.0",
    "eslint-import-resolver-node": "0.3.4",
    "eslint-import-resolver-typescript": "2.4.0",
    "eslint-plugin-deprecation": "1.2.1",
    "eslint-plugin-import": "2.23.4",
    "eslint-plugin-jam3": "0.2.3",
    "eslint-plugin-jsdoc": "35.1.3",
    "eslint-plugin-jsx-a11y": "6.4.1",
    "eslint-plugin-prefer-arrow": "1.2.3",
    "eslint-plugin-react": "7.24.0",
    "eslint-plugin-react-hooks": "4.2.0",
    "require-dir": "^1.2.0"
  },
  "peerDependencies": {
    "eslint": "^7.0.0",
    "typescript": "^3.7.0 || ^4.0.0"
  },
  "devDependencies": {
    "@types/eslint": "~7.2.13",
    "@types/estree": "~0.0.48",
    "@types/node": "16.11.59",
    "@typescript-eslint/typescript-estree": "~4.31.0",
    "eslint": "^7.11.0",
    "mocha": "^10.0.0",
    "typescript": "~4.4.0"
  }
}<|MERGE_RESOLUTION|>--- conflicted
+++ resolved
@@ -1,10 +1,6 @@
 {
   "name": "@itwin/eslint-plugin",
-<<<<<<< HEAD
-  "version": "3.4.0-dev.43",
-=======
   "version": "3.4.0-dev.49",
->>>>>>> 34654961
   "description": "ESLint plugin with default configuration and custom rules for iTwin.js projects",
   "license": "MIT",
   "keywords": [
