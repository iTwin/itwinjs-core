{
  "name": "@bentley/eslint-plugin",
<<<<<<< HEAD
  "version": "3.0.0-dev.56",
=======
  "version": "3.0.0-dev.58",
>>>>>>> 2fc3f051
  "description": "ESLint plugin with default configuration and custom rules for iModel.js projects",
  "license": "MIT",
  "keywords": [
    "eslint",
    "eslintplugin",
    "eslint-plugin",
    "imodeljs"
  ],
  "main": "dist/index.js",
  "repository": {
    "type": "git",
    "url": "https://github.com/imodeljs/imodeljs/tree/master/tools/eslint-plugin"
  },
  "bin": {
    "no-internal-report": "dist/bin/no-internal-report.js"
  },
  "scripts": {
    "compile": "npm run build",
    "build": "",
    "clean": "",
    "lint": "",
    "test": "",
    "docs": "",
    "cover": ""
  },
  "dependencies": {
    "@typescript-eslint/eslint-plugin": "4.26.0",
    "@typescript-eslint/parser": "4.26.0",
    "eslint-import-resolver-node": "0.3.4",
    "eslint-import-resolver-typescript": "2.4.0",
    "eslint-plugin-deprecation": "1.2.1",
    "eslint-plugin-import": "2.23.4",
    "eslint-plugin-jam3": "0.2.3",
    "eslint-plugin-jsdoc": "35.1.3",
    "eslint-plugin-jsx-a11y": "6.4.1",
    "eslint-plugin-prefer-arrow": "1.2.3",
    "eslint-plugin-react": "7.24.0",
    "eslint-plugin-react-hooks": "4.2.0",
    "require-dir": "^1.2.0"
  },
  "peerDependencies": {
    "eslint": "^6.8.0 || ^7.0.0",
    "typescript": "^3.7.0 || ^4.0.0"
  },
  "devDependencies": {
    "@types/eslint": "~7.2.13",
    "@types/estree": "~0.0.48",
    "@types/node": "10.14.1",
    "@typescript-eslint/typescript-estree": "~4.26.0",
    "eslint": "^7.11.0",
    "mocha": "^8.3.2",
    "typescript": "~4.3.0"
  }
}<|MERGE_RESOLUTION|>--- conflicted
+++ resolved
@@ -1,10 +1,6 @@
 {
   "name": "@bentley/eslint-plugin",
-<<<<<<< HEAD
-  "version": "3.0.0-dev.56",
-=======
   "version": "3.0.0-dev.58",
->>>>>>> 2fc3f051
   "description": "ESLint plugin with default configuration and custom rules for iModel.js projects",
   "license": "MIT",
   "keywords": [
