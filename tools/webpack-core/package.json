--- conflicted
+++ resolved
@@ -1,10 +1,6 @@
 {
   "name": "@itwin/core-webpack-tools",
-<<<<<<< HEAD
-  "version": "4.1.0-dev.80",
-=======
   "version": "4.2.0-dev.3",
->>>>>>> 2c879a05
   "description": "Set of Webpack Plugins and Loaders used for building iTwin.js applications",
   "license": "MIT",
   "repository": {
