{
  "name": "@bentley/webpack-tools-core",
<<<<<<< HEAD
  "version": "2.13.0-dev.6",
=======
  "version": "2.13.0-dev.7",
>>>>>>> 1af8fb8a
  "description": "Set of Webpack Plugins and Loaders used for building iModel.js applications",
  "license": "MIT",
  "repository": {
    "type": "git",
    "url": "https://github.com/imodeljs/imodeljs/tree/master/tools/webpack-core"
  },
  "author": {
    "name": "Bentley Systems, Inc.",
    "url": "http://www.bentley.com"
  },
  "main": "lib/plugins/index.js",
  "scripts": {
    "compile": "npm run build",
    "build": "tsc 1>&2",
    "clean": "rimraf lib .rush/temp/package-deps*.json",
    "docs": "",
    "lint": "eslint -f visualstudio \"./src/**/*.ts\" 1>&2",
    "test": "",
    "cover": ""
  },
  "dependencies": {
    "chalk": "^3.0.0",
    "file-loader": "^4.2.0",
    "fs-extra": "^8.1.0",
    "glob": "^7.1.2",
    "source-map-loader": "^1.0.0",
    "webpack-filter-warnings-plugin": "^1.2.1",
    "webpack-sources": "^1.4.3",
    "findup": "0.1.5",
    "lodash": "^4.17.10",
    "resolve": "1.19.0"
  },
  "peerDependencies": {
    "webpack": "4.42.0"
  },
  "devDependencies": {
<<<<<<< HEAD
    "@bentley/build-tools": "2.13.0-dev.6",
    "@bentley/eslint-plugin": "2.13.0-dev.6",
=======
    "@bentley/build-tools": "2.13.0-dev.7",
    "@bentley/eslint-plugin": "2.13.0-dev.7",
>>>>>>> 1af8fb8a
    "@types/fs-extra": "^4.0.7",
    "@types/glob": "^5.0.35",
    "@types/node": "10.14.1",
    "@types/webpack": "^4.41.2",
    "@types/webpack-sources": "^0.1.6",
    "eslint": "^6.8.0",
    "rimraf": "^3.0.2",
    "typescript": "~3.7.4",
    "webpack": "4.42.0",
    "cpx": "^1.5.0"
  },
  "eslintConfig": {
    "plugins": [
      "@bentley"
    ],
    "extends": "plugin:@bentley/imodeljs-recommended",
    "rules": {
      "@typescript-eslint/no-misused-promises": "off",
      "@typescript-eslint/no-var-requires": "off",
      "@typescript-eslint/unbound-method": "off",
      "no-console": "off"
    }
  }
}<|MERGE_RESOLUTION|>--- conflicted
+++ resolved
@@ -1,10 +1,6 @@
 {
   "name": "@bentley/webpack-tools-core",
-<<<<<<< HEAD
-  "version": "2.13.0-dev.6",
-=======
   "version": "2.13.0-dev.7",
->>>>>>> 1af8fb8a
   "description": "Set of Webpack Plugins and Loaders used for building iModel.js applications",
   "license": "MIT",
   "repository": {
@@ -41,13 +37,8 @@
     "webpack": "4.42.0"
   },
   "devDependencies": {
-<<<<<<< HEAD
-    "@bentley/build-tools": "2.13.0-dev.6",
-    "@bentley/eslint-plugin": "2.13.0-dev.6",
-=======
     "@bentley/build-tools": "2.13.0-dev.7",
     "@bentley/eslint-plugin": "2.13.0-dev.7",
->>>>>>> 1af8fb8a
     "@types/fs-extra": "^4.0.7",
     "@types/glob": "^5.0.35",
     "@types/node": "10.14.1",
