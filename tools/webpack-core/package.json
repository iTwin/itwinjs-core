--- conflicted
+++ resolved
@@ -1,10 +1,6 @@
 {
   "name": "@itwin/core-webpack-tools",
-<<<<<<< HEAD
-  "version": "3.4.0-dev.43",
-=======
   "version": "3.4.0-dev.49",
->>>>>>> 34654961
   "description": "Set of Webpack Plugins and Loaders used for building iTwin.js applications",
   "license": "MIT",
   "repository": {
