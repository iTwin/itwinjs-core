{
<<<<<<< HEAD
  "name": "@itwin/core-webpack-tools",
  "version": "3.0.0-dev.70",
=======
  "name": "@bentley/webpack-tools-core",
  "version": "3.0.0-dev.71",
>>>>>>> 688db697
  "description": "Set of Webpack Plugins and Loaders used for building iModel.js applications",
  "license": "MIT",
  "repository": {
    "type": "git",
    "url": "https://github.com/imodeljs/imodeljs/tree/master/tools/webpack-core"
  },
  "author": {
    "name": "Bentley Systems, Inc.",
    "url": "http://www.bentley.com"
  },
  "main": "lib/plugins/index.js",
  "scripts": {
    "compile": "npm run build",
    "build": "tsc 1>&2",
    "clean": "rimraf lib .rush/temp/package-deps*.json",
    "docs": "",
    "lint": "eslint -f visualstudio \"./src/**/*.ts\" 1>&2",
    "test": "mocha \"./lib/test/**/*.test.js\"",
    "cover": "nyc npm test"
  },
  "dependencies": {
    "chalk": "^3.0.0",
    "copy-webpack-plugin": "^6.2.1",
    "file-loader": "^4.2.0",
    "findup": "0.1.5",
    "fs-extra": "^8.1.0",
    "glob": "^7.1.2",
    "lodash": "^4.17.10",
    "resolve": "1.19.0",
    "source-map-loader": "^1.0.0",
    "webpack-filter-warnings-plugin": "^1.2.1",
    "webpack-sources": "^1.4.3"
  },
  "peerDependencies": {
    "webpack": "4.42.0"
  },
  "devDependencies": {
    "@itwin/build-tools": "workspace:*",
    "@itwin/eslint-plugin": "workspace:*",
    "@types/fs-extra": "^4.0.7",
    "@types/glob": "^5.0.35",
    "@types/node": "14.14.31",
    "@types/webpack": "^4.41.2",
    "@types/webpack-sources": "^0.1.6",
    "@types/mocha": "^8.2.2",
    "@types/chai": "^4.1.4",
    "@types/chai-as-promised": "^7",
    "@types/chai-jest-snapshot": "^1.3.0",
    "eslint": "^7.11.0",
    "rimraf": "^3.0.2",
    "typescript": "~4.4.0",
    "webpack": "4.42.0",
    "cpx": "^1.5.0",
    "mocha": "^8.3.2",
    "nyc": "^15.1.0",
    "chai": "^4.1.2",
    "chai-as-promised": "^7",
    "memfs": "^3.2.2",
    "chai-jest-snapshot": "^2.0.0"
  },
  "eslintConfig": {
    "plugins": [
      "@itwin"
    ],
    "extends": "plugin:@itwin/itwinjs-recommended",
    "rules": {
      "@typescript-eslint/no-misused-promises": "off",
      "@typescript-eslint/no-var-requires": "off",
      "@typescript-eslint/unbound-method": "off",
      "no-console": "off"
    }
  },
  "mocha": {
    "checkLeaks": false,
    "timeout": 15000,
    "exclude": [
      "lib/test/coverage/**/*"
    ],
    "reporter": [
      "node_modules/@itwin/build-tools/mocha-reporter"
    ],
    "reporterOptions": [
      "mochaFile=lib/test/junit_results.xml"
    ]
  },
  "nyc": {
    "extends": "./node_modules/@itwin/build-tools/.nycrc"
  }
}<|MERGE_RESOLUTION|>--- conflicted
+++ resolved
@@ -1,11 +1,6 @@
 {
-<<<<<<< HEAD
   "name": "@itwin/core-webpack-tools",
-  "version": "3.0.0-dev.70",
-=======
-  "name": "@bentley/webpack-tools-core",
   "version": "3.0.0-dev.71",
->>>>>>> 688db697
   "description": "Set of Webpack Plugins and Loaders used for building iModel.js applications",
   "license": "MIT",
   "repository": {
