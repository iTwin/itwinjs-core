{
  "name": "@itwin/core-webpack-tools",
<<<<<<< HEAD
  "version": "4.1.0-dev.80",
=======
  "version": "4.2.0-dev.5",
>>>>>>> 59eef755
  "description": "Set of Webpack Plugins and Loaders used for building iTwin.js applications",
  "license": "MIT",
  "repository": {
    "type": "git",
    "url": "https://github.com/iTwin/itwinjs-core.git",
    "directory": "tools/webpack-core"
  },
  "author": {
    "name": "Bentley Systems, Inc.",
    "url": "http://www.bentley.com"
  },
  "main": "lib/plugins/index.js",
  "typings": "lib/plugins/index",
  "scripts": {
    "build": "npm run -s build:cjs",
    "build:cjs": "tsc 1>&2",
    "clean": "rimraf lib .rush/temp/package-deps*.json",
    "docs": "",
    "lint": "eslint -f visualstudio \"./src/**/*.ts\" 1>&2",
    "test": "mocha \"./lib/test/**/*.test.js\"",
    "cover": "nyc npm -s test"
  },
  "dependencies": {
    "chalk": "^3.0.0",
    "copy-webpack-plugin": "^11.0.0",
    "file-loader": "^6.2.0",
    "findup": "0.1.5",
    "fs-extra": "^8.1.0",
    "glob": "^7.1.2",
    "lodash": "^4.17.10",
    "resolve": "1.19.0",
    "source-map-loader": "^4.0.0"
  },
  "peerDependencies": {
    "webpack": "^5.76.0"
  },
  "devDependencies": {
    "@itwin/build-tools": "workspace:*",
    "@itwin/eslint-plugin": "4.0.0-dev.44",
    "@types/fs-extra": "^4.0.7",
    "@types/glob": "^5.0.35",
    "@types/node": "18.16.1",
    "@types/mocha": "^8.2.2",
    "@types/chai": "4.3.1",
    "@types/chai-as-promised": "^7",
    "@types/chai-jest-snapshot": "^1.3.0",
    "eslint": "^8.44.0",
    "rimraf": "^3.0.2",
    "typescript": "~5.0.2",
    "webpack": "^5.76.0",
    "cpx2": "^3.0.0",
    "mocha": "^10.0.0",
    "nyc": "^15.1.0",
    "chai": "^4.1.2",
    "chai-as-promised": "^7",
    "memfs": "^3.2.2",
    "chai-jest-snapshot": "^2.0.0"
  },
  "mocha": {
    "checkLeaks": false,
    "timeout": 15000,
    "exclude": [
      "lib/test/coverage/**/*"
    ],
    "reporter": [
      "node_modules/@itwin/build-tools/mocha-reporter"
    ],
    "reporterOptions": [
      "mochaFile=lib/test/junit_results.xml"
    ]
  },
  "nyc": {
    "extends": "./node_modules/@itwin/build-tools/.nycrc"
  }
}<|MERGE_RESOLUTION|>--- conflicted
+++ resolved
@@ -1,10 +1,6 @@
 {
   "name": "@itwin/core-webpack-tools",
-<<<<<<< HEAD
-  "version": "4.1.0-dev.80",
-=======
   "version": "4.2.0-dev.5",
->>>>>>> 59eef755
   "description": "Set of Webpack Plugins and Loaders used for building iTwin.js applications",
   "license": "MIT",
   "repository": {
