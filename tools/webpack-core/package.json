{
  "name": "@itwin/core-webpack-tools",
<<<<<<< HEAD
  "version": "4.1.0-dev.32",
=======
  "version": "4.1.0-dev.66",
>>>>>>> b70af979
  "description": "Set of Webpack Plugins and Loaders used for building iTwin.js applications",
  "license": "MIT",
  "repository": {
    "type": "git",
    "url": "https://github.com/iTwin/itwinjs-core.git",
    "directory": "tools/webpack-core"
  },
  "author": {
    "name": "Bentley Systems, Inc.",
    "url": "http://www.bentley.com"
  },
  "main": "lib/plugins/index.js",
  "typings": "lib/plugins/index",
  "scripts": {
    "build": "npm run -s build:cjs",
    "build:cjs": "tsc 1>&2",
    "clean": "rimraf lib .rush/temp/package-deps*.json",
    "docs": "",
    "lint": "eslint -f visualstudio \"./src/**/*.ts\" 1>&2",
    "test": "mocha \"./lib/test/**/*.test.js\"",
    "cover": "nyc npm -s test"
  },
  "dependencies": {
    "chalk": "^3.0.0",
    "copy-webpack-plugin": "^11.0.0",
    "file-loader": "^6.2.0",
    "findup": "0.1.5",
    "fs-extra": "^8.1.0",
    "glob": "^7.1.2",
    "lodash": "^4.17.10",
    "resolve": "1.19.0",
    "source-map-loader": "^4.0.0"
  },
  "peerDependencies": {
    "webpack": "^5.76.0"
  },
  "devDependencies": {
    "@itwin/build-tools": "workspace:*",
    "@itwin/eslint-plugin": "4.0.0-dev.36",
    "@types/fs-extra": "^4.0.7",
    "@types/glob": "^5.0.35",
    "@types/node": "18.16.1",
    "@types/mocha": "^8.2.2",
    "@types/chai": "4.3.1",
    "@types/chai-as-promised": "^7",
    "@types/chai-jest-snapshot": "^1.3.0",
    "eslint": "^8.36.0",
    "rimraf": "^3.0.2",
    "typescript": "~5.0.2",
    "webpack": "^5.76.0",
    "cpx2": "^3.0.0",
    "mocha": "^10.0.0",
    "nyc": "^15.1.0",
    "chai": "^4.1.2",
    "chai-as-promised": "^7",
    "memfs": "^3.2.2",
    "chai-jest-snapshot": "^2.0.0"
  },
  "eslintConfig": {
    "plugins": [
      "@itwin"
    ],
    "extends": "plugin:@itwin/itwinjs-recommended",
    "rules": {
      "@typescript-eslint/no-misused-promises": "off",
      "@typescript-eslint/no-var-requires": "off",
      "@typescript-eslint/unbound-method": "off",
      "no-console": "off"
    }
  },
  "mocha": {
    "checkLeaks": false,
    "timeout": 15000,
    "exclude": [
      "lib/test/coverage/**/*"
    ],
    "reporter": [
      "node_modules/@itwin/build-tools/mocha-reporter"
    ],
    "reporterOptions": [
      "mochaFile=lib/test/junit_results.xml"
    ]
  },
  "nyc": {
    "extends": "./node_modules/@itwin/build-tools/.nycrc"
  }
}<|MERGE_RESOLUTION|>--- conflicted
+++ resolved
@@ -1,10 +1,6 @@
 {
   "name": "@itwin/core-webpack-tools",
-<<<<<<< HEAD
-  "version": "4.1.0-dev.32",
-=======
   "version": "4.1.0-dev.66",
->>>>>>> b70af979
   "description": "Set of Webpack Plugins and Loaders used for building iTwin.js applications",
   "license": "MIT",
   "repository": {
