--- conflicted
+++ resolved
@@ -35,13 +35,9 @@
     "@bentley/certa": "workspace:*",
     "@bentley/frontend-authorization-client": "workspace:*",
     "@bentley/itwin-client": "workspace:*",
-<<<<<<< HEAD
-    "openid-client": "^4.7.4",
-=======
     "dotenv": "^8.2.0",
     "dotenv-expand": "^5.1.0",
-    "openid-client": "^3.15.3",
->>>>>>> 19d0d39f
+    "openid-client": "^4.7.4",
     "puppeteer": "chrome-86"
   },
   "devDependencies": {
