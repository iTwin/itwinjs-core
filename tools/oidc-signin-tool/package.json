--- conflicted
+++ resolved
@@ -1,10 +1,6 @@
 {
   "name": "@bentley/oidc-signin-tool",
-<<<<<<< HEAD
-  "version": "2.13.0-dev.6",
-=======
   "version": "2.13.0-dev.7",
->>>>>>> 1af8fb8a
   "description": "OIDC Signin Helper",
   "main": "lib/index.js",
   "typings": "lib/index",
@@ -34,30 +30,17 @@
     "url": "http://www.bentley.com"
   },
   "dependencies": {
-<<<<<<< HEAD
-    "@bentley/bentleyjs-core": "2.13.0-dev.6",
-    "@bentley/certa": "2.13.0-dev.6",
-    "@bentley/config-loader": "2.13.0-dev.6",
-    "@bentley/frontend-authorization-client": "2.13.0-dev.6",
-    "@bentley/itwin-client": "2.13.0-dev.6",
-=======
     "@bentley/bentleyjs-core": "2.13.0-dev.7",
     "@bentley/certa": "2.13.0-dev.7",
     "@bentley/config-loader": "2.13.0-dev.7",
     "@bentley/frontend-authorization-client": "2.13.0-dev.7",
     "@bentley/itwin-client": "2.13.0-dev.7",
->>>>>>> 1af8fb8a
     "openid-client": "^3.15.3",
     "puppeteer": "chrome-80"
   },
   "devDependencies": {
-<<<<<<< HEAD
-    "@bentley/build-tools": "2.13.0-dev.6",
-    "@bentley/eslint-plugin": "2.13.0-dev.6",
-=======
     "@bentley/build-tools": "2.13.0-dev.7",
     "@bentley/eslint-plugin": "2.13.0-dev.7",
->>>>>>> 1af8fb8a
     "@types/chai": "^4.1.4",
     "@types/chai-as-promised": "^7",
     "@types/mocha": "^5.2.5",
