/*---------------------------------------------------------------------------------------------
* Copyright (c) Bentley Systems, Incorporated. All rights reserved.
* See LICENSE.md in the project root for license terms and full copyright notice.
*--------------------------------------------------------------------------------------------*/
import { assert, BeEvent, ClientRequestContext } from "@bentley/bentleyjs-core";
<<<<<<< HEAD
import { AccessToken, AuthorizationClient, UrlDiscoveryClient } from "@bentley/itwin-client";
=======
import { FrontendAuthorizationClient } from "@bentley/frontend-authorization-client";
import { AccessToken, ImsAuthorizationClient } from "@bentley/itwin-client";
>>>>>>> 3d3df8f9
import { AuthorizationParameters, Client, custom, generators, Issuer, OpenIDCallbackChecks, TokenSet } from "openid-client";
import * as os from "os";
import * as puppeteer from "puppeteer";
import * as url from "url";
import { TestBrowserAuthorizationClientConfiguration, TestUserCredentials } from "./TestUsers";

/**
 * Implementation of AuthorizationClient used for the iModel.js integration tests.
 * - this is only to be used in test environments, and **never** in production code.
 * - use static create method to create an authorization client for the specified user credentials.
 * - calling getAccessToken() the first time, or after token expiry, causes the authorization to happen by
 *   spawning a headless browser, and automatically filling in the supplied user credentials.
 * @alpha
 */
export class TestBrowserAuthorizationClient implements AuthorizationClient {
  private _client!: Client;
  private _issuer!: Issuer<Client>;
  private _imsUrl!: string;
  private readonly _config: TestBrowserAuthorizationClientConfiguration;
  private readonly _user: TestUserCredentials;
  private _accessToken?: AccessToken;
  private _deploymentRegion?: number;
  private _expiresAt?: Date | undefined = undefined;

  /**
   * Constructor
   * @param config OIDC configuration
   * @param user Test user to be logged in
   */
  public constructor(config: TestBrowserAuthorizationClientConfiguration, user: TestUserCredentials) {
    this._config = config;
    this._user = user;
  }

  /**
   * Set the deployment region
   * - For Bentley internal applications, the deployment region is automatically inferred from the "IMJS_BUDDI_RESOLVE_URL_USING_REGION" configuration if possible
   * - Defaults to PROD if un-specified
   * @internal
   */
  public set deploymentRegion(deploymentRegion: number) {
    this._deploymentRegion = deploymentRegion;
  }

  private async initialize() {
    if (undefined === this._deploymentRegion)
      this._deploymentRegion = process.env.IMJS_BUDDI_RESOLVE_URL_USING_REGION !== undefined ? Number(process.env.IMJS_BUDDI_RESOLVE_URL_USING_REGION) : 0; // Defaults to PROD (for 3rd party users)

    const imsClient = new ImsAuthorizationClient();
    this._imsUrl = await imsClient.getUrl(new ClientRequestContext(""));

    // Due to issues with a timeout or failed request to the authorization service increasing the standard timeout and adding retries.
    // Docs for this option here, https://github.com/panva/node-openid-client/tree/master/docs#customizing-http-requests
    custom.setHttpOptionsDefaults({
      timeout: 10000,
      retry: 3,
    });

    this._issuer = await Issuer.discover(url.resolve(this._imsUrl, "/.well-known/openid-configuration"));
    this._client = new this._issuer.Client({ client_id: this._config.clientId, token_endpoint_auth_method: "none" }); // eslint-disable-line @typescript-eslint/naming-convention
  }

  public readonly onUserStateChanged = new BeEvent<(token: AccessToken | undefined) => void>();

  /** Returns true if there's a current authorized user or client (in the case of agent applications).
   * Returns true if signed in and the access token has not expired, and false otherwise.
   */
  public get isAuthorized(): boolean {
    return !!this._accessToken && !this.hasExpired;
  }

  /** Returns true if the user has signed in, but the token has expired and requires a refresh */
  public get hasExpired(): boolean {
    if (!this._accessToken)
      return false;
    assert(!!this._expiresAt);
    // show expiry one minute before actual time to refresh
    return ((this._expiresAt.getTime() - Date.now()) <= 1 * 60 * 1000);
  }

  /** Returns true if the user has signed in, but the token has expired and requires a refresh */
  public get hasSignedIn(): boolean {
    return !!this._accessToken;
  }

  /** Returns a promise that resolves to the AccessToken of the currently authorized user
   * or authorized client (in the case of agent applications).
   * The token is refreshed if necessary and possible.
   * @throws [[BentleyError]] If the client was not used to authorize, or there was an authorization error.
   */
  public async getAccessToken(_requestContext?: ClientRequestContext): Promise<AccessToken | undefined> {
    if (this.isAuthorized)
      return this._accessToken;

    // Add retry logic to help avoid flaky issues on CI machines.
    let numRetries = 0;
    while (numRetries < 3) {
      try {
        await this.signIn();
      } catch (err) {
        // rethrow error if hit max number of retries or if it's not a navigation failure (i.e. a flaky failure)
        if (numRetries === 2 ||
          (err instanceof Error && -1 === err.message.indexOf("Execution context was destroyed, most likely because of a navigation")))
          throw err;
        numRetries++;
        continue;
      }

      break;
    }

    return this._accessToken;
  }

  public async signIn(): Promise<void> {
    if (this._client === undefined)
      await this.initialize();

    // eslint-disable-next-line no-console
    // console.log(`Starting OIDC signin for ${this._user.email} ...`);

    const [authParams, callbackChecks] = this.createAuthParams(this._config.scope);
    const authorizationUrl = this._client.authorizationUrl(authParams);

    // Launch puppeteer with no sandbox only on linux
    let launchOptions: puppeteer.LaunchOptions = { dumpio: true }; // , headless: false, slowMo: 500 };
    if (os.platform() === "linux") {
      launchOptions = {
        args: ["--no-sandbox"], // , "--disable-setuid-sandbox"],
      };
    }

    const proxyUrl = process.env.HTTPS_PROXY;
    let proxyAuthOptions: puppeteer.AuthOptions | undefined;
    if (proxyUrl) {
      const proxyUrlObj = new URL(proxyUrl);
      proxyAuthOptions = { username: proxyUrlObj.username, password: proxyUrlObj.password };
      const proxyArg = `--proxy-server=${proxyUrlObj.protocol}//${proxyUrlObj.host}`;
      if (launchOptions.args)
        launchOptions.args.push(proxyArg);
      else
        launchOptions.args = [proxyArg];
    }

    const browser = await puppeteer.launch(launchOptions);
    const page = await browser.newPage();
    if (proxyAuthOptions) {
      await page.authenticate(proxyAuthOptions);
    }

    await page.setRequestInterception(true);
    const onRedirectRequest = this.interceptRedirectUri(page);
    await page.goto(authorizationUrl, { waitUntil: "networkidle2" });

    try {
      await this.handleErrorPage(page);

      await this.handleLoginPage(page);

      await this.handlePingLoginPage(page);

      // Handle federated sign-in
      await this.handleFederatedSignin(page);
    } catch (err) {
      await page.close();
      await browser.close();
      throw new Error(`Failed OIDC signin for ${this._user.email}.\n${err}`);
    }

    await this.handleConsentPage(page);

    const tokenSet = await this._client.callback(this._config.redirectUri, this._client.callbackParams(await onRedirectRequest), callbackChecks);

    await page.close();
    await browser.close();

    // eslint-disable-next-line no-console
    // console.log(`Finished OIDC signin for ${this._user.email} ...`);

    this._accessToken = `Bearer ${tokenSet.access_token}`;
    this._expiresAt = new Date(tokenSet.expires_at!);
    this.onUserStateChanged.raiseEvent(this._accessToken);
  }

  public async signOut(): Promise<void> {
    this._accessToken = undefined;
    this.onUserStateChanged.raiseEvent(this._accessToken);
  }

  private createAuthParams(scope: string): [AuthorizationParameters, OpenIDCallbackChecks] {
    const verifier = generators.codeVerifier();
    const state = generators.state();

    const authParams: AuthorizationParameters = {
      redirect_uri: this._config.redirectUri, // eslint-disable-line @typescript-eslint/naming-convention
      response_type: "code", // eslint-disable-line @typescript-eslint/naming-convention
      code_challenge: generators.codeChallenge(verifier), // eslint-disable-line @typescript-eslint/naming-convention
      code_challenge_method: "S256", // eslint-disable-line @typescript-eslint/naming-convention
      scope,
      state,
    };

    const callbackChecks: OpenIDCallbackChecks = {
      state,
      response_type: "code", // eslint-disable-line @typescript-eslint/naming-convention
      code_verifier: verifier, // eslint-disable-line @typescript-eslint/naming-convention
    };

    return [authParams, callbackChecks];
  }

  private async interceptRedirectUri(page: puppeteer.Page): Promise<string> {
    return new Promise<string>((resolve) => {
      page.on("request", async (interceptedRequest) => {
        const reqUrl = interceptedRequest.url();
        if (reqUrl.startsWith(this._config.redirectUri)) {
          await interceptedRequest.respond({ status: 200, contentType: "text/html", body: "OK" });
          resolve(reqUrl);
          return;
        }

        await interceptedRequest.continue();
      });
    });
  }

  private async handleErrorPage(page: puppeteer.Page): Promise<void> {
    const errMsgText = await page.evaluate(() => {
      const title = document.title;
      if (title.toLocaleLowerCase() === "error")
        return document.body.textContent;
      return undefined;
    });

    if (null === errMsgText)
      throw new Error("Unknown error page detected.");

    if (undefined !== errMsgText)
      throw new Error(errMsgText);
  }

  private async handleLoginPage(page: puppeteer.Page): Promise<void> {
    const loginUrl = url.resolve(this._imsUrl, "/IMS/Account/Login");
    if (page.url().startsWith(loginUrl)) {
      await page.waitForSelector("[name=EmailAddress]");
      await page.type("[name=EmailAddress]", this._user.email);
      await page.waitForSelector("[name=Password]");
      await page.type("[name=Password]", this._user.password);
      await Promise.all([
        page.waitForNavigation({
          // Need to wait for 'load' here instead of using 'networkidle2' because during a federated login there is a second redirect. With a fast connection,
          // the redirect happens so quickly it doesn't hit the 500 ms threshold that puppeteer expects for an idle network.
          waitUntil: "load",
        }),
        page.$eval("#submitLogon", (button: any) => button.click()),
      ]);
    }

    // There are two page loads if it's a federated user because of a second redirect.
    // Note: On a fast internet connection this is not needed but on slower ones it will be.  See comment above for previous 'waitForNavigation' for details.
    if (-1 !== page.url().indexOf("microsoftonline")) {
      try {
        await this.checkSelectorExists(page, "#i0116");
      } catch (err) {
        // continue with navigation when it throws.  This means the page hasn't fully loaded yet
        await page.waitForNavigation({ waitUntil: "networkidle2" });
      }
    }

    // Check if there were any errors when performing sign-in
    await this.checkErrorOnPage(page, "#errormessage");
  }

  private async handlePingLoginPage(page: puppeteer.Page): Promise<void> {
    if (undefined === this._issuer.metadata.authorization_endpoint || !page.url().startsWith(this._issuer.metadata.authorization_endpoint))
      return;

    await page.waitForSelector("#identifierInput");
    await page.type("#identifierInput", this._user.email);

    await page.waitForSelector(".allow");

    await Promise.all([
      page.waitForNavigation({
        // Need to wait for 'load' here instead of using 'networkidle2' because during a federated login there is a second redirect. With a fast connection,
        // the redirect happens so quickly it doesn't hit the 500 ms threshold that puppeteer expects for an idle network.
        waitUntil: "load",
      }),
      page.$eval(".allow", (button: any) => button.click()),
    ]);

    // Cut out for federated sign-in
    if (-1 !== page.url().indexOf("microsoftonline"))
      return;

    await page.waitForSelector("#password");
    await page.type("#password", this._user.password);

    await Promise.all([
      page.waitForNavigation({
        // Need to wait for 'load' here instead of using 'networkidle2' because during a federated login there is a second redirect. With a fast connection,
        // the redirect happens so quickly it doesn't hit the 500 ms threshold that puppeteer expects for an idle network.
        waitUntil: "load",
      }),
      page.$eval(".allow", (button: any) => button.click()),
    ]);

    // Check if there were any errors when performing sign-in
    await this.checkErrorOnPageByClassName(page, "ping-error");
  }

  // Bentley-specific federated login.  This will get called if a redirect to a url including "wsfed".
  private async handleFederatedSignin(page: puppeteer.Page): Promise<void> {
    if (-1 === page.url().indexOf("wsfed"))
      return;

    if (await this.checkSelectorExists(page, "#i0116")) {
      await page.type("#i0116", this._user.email);
      await Promise.all([
        page.waitForNavigation({
          timeout: 60000,
          waitUntil: "networkidle2",
        }),
        page.$eval("#idSIButton9", (button: any) => button.click()),
      ]);

      // For federated login, there are 2 pages in a row.  The one to load to the redirect page (i.e. "Taking you to your organization's sign-in page...")
      // and then actually loading to the page with the forms for sign-in.

      await page.waitForNavigation({ waitUntil: "networkidle2" }); // Waits for the actual sign-in page to load.

      // Checks for the error in username entered
      await this.checkErrorOnPage(page, "#usernameError");
    } else {
      await page.waitForSelector("[name=UserName]");
      await page.type("[name=UserName]", this._user.email);
    }

    await page.waitForSelector("#passwordInput");
    await page.type("#passwordInput", this._user.password);

    await Promise.all([
      page.waitForNavigation({
        timeout: 60000,
        waitUntil: "networkidle2",
      }),
      page.$eval("#submitButton", (button: any) => button.click()),
    ]);

    // Need to check for invalid username/password directly after the submit button is pressed
    let errorExists = false;
    try {
      errorExists = await this.checkSelectorExists(page, "#errorText");
    } catch (err) {
      // continue with navigation even if throws
    }

    if (errorExists)
      await this.checkErrorOnPage(page, "#errorText");

    // May need to accept an additional prompt.
    if (-1 !== page.url().indexOf("microsoftonline") && await this.checkSelectorExists(page, "#idSIButton9")) {
      await Promise.all([
        page.waitForNavigation({
          timeout: 60000,
          waitUntil: "networkidle2",
        }),
        page.$eval("#idSIButton9", (button: any) => button.click()),
      ]);
    }

    await page.waitForNavigation({ waitUntil: "networkidle2" });
  }

  private async handleConsentPage(page: puppeteer.Page): Promise<void> {
    const consentUrl = url.resolve(this._issuer.issuer as string, "/consent");
    if (page.url().startsWith(consentUrl))
      await page.click("button[value=yes]");

    // New consent page acceptance
    if (await page.title() === "Request for Approval") {
      await page.waitForSelector(".allow");

      await Promise.all([
        page.waitForNavigation({
          timeout: 60000,
          waitUntil: "networkidle2",
        }),
        page.$eval(".allow", (button: any) => button.click()),
      ]);
    }
  }

  private async checkSelectorExists(page: puppeteer.Page, selector: string): Promise<boolean> {
    return page.evaluate((s) => {
      return null !== document.querySelector(s);
    }, selector);
  }

  private async checkErrorOnPage(page: puppeteer.Page, selector: string): Promise<void> {
    const errMsgText = await page.evaluate((s) => {
      const errMsgElement = document.querySelector(s);
      if (null === errMsgElement)
        return undefined;
      return errMsgElement.textContent;
    }, selector);

    if (undefined !== errMsgText && null !== errMsgText)
      throw new Error(errMsgText);
  }

  private async checkErrorOnPageByClassName(page: puppeteer.Page, className: string): Promise<void> {
    const errMsgText = await page.evaluate((s) => {
      const elements = document.getElementsByClassName(s);
      if (0 === elements.length || undefined === elements[0].innerHTML)
        return undefined;
      return elements[0].innerHTML;
    }, className);

    if (undefined !== errMsgText && null !== errMsgText)
      throw new Error(errMsgText);
  }
}

/**
 * Gets an OIDC token for testing.
 * - this is only to be used in test environments, and **never** in production code.
 * - causes authorization to happen by spawning a headless browser, and automatically filling in the supplied user credentials
 * @param config Oidc configuration
 * @param user User
 * @param deploymentRegion Deployment region. If unspecified, it's inferred from configuration, or simply defaults to "0" for PROD use
 * @alpha
 */
export async function getTestAccessToken(config: TestBrowserAuthorizationClientConfiguration, user: TestUserCredentials, deploymentRegion?: number): Promise<AccessToken | undefined> {
  const client = new TestBrowserAuthorizationClient(config, user);
  if (undefined !== deploymentRegion)
    client.deploymentRegion = deploymentRegion;
  return client.getAccessToken();
}
<|MERGE_RESOLUTION|>--- conflicted
+++ resolved
@@ -1,450 +1,445 @@
-/*---------------------------------------------------------------------------------------------
-* Copyright (c) Bentley Systems, Incorporated. All rights reserved.
-* See LICENSE.md in the project root for license terms and full copyright notice.
-*--------------------------------------------------------------------------------------------*/
-import { assert, BeEvent, ClientRequestContext } from "@bentley/bentleyjs-core";
-<<<<<<< HEAD
-import { AccessToken, AuthorizationClient, UrlDiscoveryClient } from "@bentley/itwin-client";
-=======
-import { FrontendAuthorizationClient } from "@bentley/frontend-authorization-client";
-import { AccessToken, ImsAuthorizationClient } from "@bentley/itwin-client";
->>>>>>> 3d3df8f9
-import { AuthorizationParameters, Client, custom, generators, Issuer, OpenIDCallbackChecks, TokenSet } from "openid-client";
-import * as os from "os";
-import * as puppeteer from "puppeteer";
-import * as url from "url";
-import { TestBrowserAuthorizationClientConfiguration, TestUserCredentials } from "./TestUsers";
-
-/**
- * Implementation of AuthorizationClient used for the iModel.js integration tests.
- * - this is only to be used in test environments, and **never** in production code.
- * - use static create method to create an authorization client for the specified user credentials.
- * - calling getAccessToken() the first time, or after token expiry, causes the authorization to happen by
- *   spawning a headless browser, and automatically filling in the supplied user credentials.
- * @alpha
- */
-export class TestBrowserAuthorizationClient implements AuthorizationClient {
-  private _client!: Client;
-  private _issuer!: Issuer<Client>;
-  private _imsUrl!: string;
-  private readonly _config: TestBrowserAuthorizationClientConfiguration;
-  private readonly _user: TestUserCredentials;
-  private _accessToken?: AccessToken;
-  private _deploymentRegion?: number;
-  private _expiresAt?: Date | undefined = undefined;
-
-  /**
-   * Constructor
-   * @param config OIDC configuration
-   * @param user Test user to be logged in
-   */
-  public constructor(config: TestBrowserAuthorizationClientConfiguration, user: TestUserCredentials) {
-    this._config = config;
-    this._user = user;
-  }
-
-  /**
-   * Set the deployment region
-   * - For Bentley internal applications, the deployment region is automatically inferred from the "IMJS_BUDDI_RESOLVE_URL_USING_REGION" configuration if possible
-   * - Defaults to PROD if un-specified
-   * @internal
-   */
-  public set deploymentRegion(deploymentRegion: number) {
-    this._deploymentRegion = deploymentRegion;
-  }
-
-  private async initialize() {
-    if (undefined === this._deploymentRegion)
-      this._deploymentRegion = process.env.IMJS_BUDDI_RESOLVE_URL_USING_REGION !== undefined ? Number(process.env.IMJS_BUDDI_RESOLVE_URL_USING_REGION) : 0; // Defaults to PROD (for 3rd party users)
-
-    const imsClient = new ImsAuthorizationClient();
-    this._imsUrl = await imsClient.getUrl(new ClientRequestContext(""));
-
-    // Due to issues with a timeout or failed request to the authorization service increasing the standard timeout and adding retries.
-    // Docs for this option here, https://github.com/panva/node-openid-client/tree/master/docs#customizing-http-requests
-    custom.setHttpOptionsDefaults({
-      timeout: 10000,
-      retry: 3,
-    });
-
-    this._issuer = await Issuer.discover(url.resolve(this._imsUrl, "/.well-known/openid-configuration"));
-    this._client = new this._issuer.Client({ client_id: this._config.clientId, token_endpoint_auth_method: "none" }); // eslint-disable-line @typescript-eslint/naming-convention
-  }
-
-  public readonly onUserStateChanged = new BeEvent<(token: AccessToken | undefined) => void>();
-
-  /** Returns true if there's a current authorized user or client (in the case of agent applications).
-   * Returns true if signed in and the access token has not expired, and false otherwise.
-   */
-  public get isAuthorized(): boolean {
-    return !!this._accessToken && !this.hasExpired;
-  }
-
-  /** Returns true if the user has signed in, but the token has expired and requires a refresh */
-  public get hasExpired(): boolean {
-    if (!this._accessToken)
-      return false;
-    assert(!!this._expiresAt);
-    // show expiry one minute before actual time to refresh
-    return ((this._expiresAt.getTime() - Date.now()) <= 1 * 60 * 1000);
-  }
-
-  /** Returns true if the user has signed in, but the token has expired and requires a refresh */
-  public get hasSignedIn(): boolean {
-    return !!this._accessToken;
-  }
-
-  /** Returns a promise that resolves to the AccessToken of the currently authorized user
-   * or authorized client (in the case of agent applications).
-   * The token is refreshed if necessary and possible.
-   * @throws [[BentleyError]] If the client was not used to authorize, or there was an authorization error.
-   */
-  public async getAccessToken(_requestContext?: ClientRequestContext): Promise<AccessToken | undefined> {
-    if (this.isAuthorized)
-      return this._accessToken;
-
-    // Add retry logic to help avoid flaky issues on CI machines.
-    let numRetries = 0;
-    while (numRetries < 3) {
-      try {
-        await this.signIn();
-      } catch (err) {
-        // rethrow error if hit max number of retries or if it's not a navigation failure (i.e. a flaky failure)
-        if (numRetries === 2 ||
-          (err instanceof Error && -1 === err.message.indexOf("Execution context was destroyed, most likely because of a navigation")))
-          throw err;
-        numRetries++;
-        continue;
-      }
-
-      break;
-    }
-
-    return this._accessToken;
-  }
-
-  public async signIn(): Promise<void> {
-    if (this._client === undefined)
-      await this.initialize();
-
-    // eslint-disable-next-line no-console
-    // console.log(`Starting OIDC signin for ${this._user.email} ...`);
-
-    const [authParams, callbackChecks] = this.createAuthParams(this._config.scope);
-    const authorizationUrl = this._client.authorizationUrl(authParams);
-
-    // Launch puppeteer with no sandbox only on linux
-    let launchOptions: puppeteer.LaunchOptions = { dumpio: true }; // , headless: false, slowMo: 500 };
-    if (os.platform() === "linux") {
-      launchOptions = {
-        args: ["--no-sandbox"], // , "--disable-setuid-sandbox"],
-      };
-    }
-
-    const proxyUrl = process.env.HTTPS_PROXY;
-    let proxyAuthOptions: puppeteer.AuthOptions | undefined;
-    if (proxyUrl) {
-      const proxyUrlObj = new URL(proxyUrl);
-      proxyAuthOptions = { username: proxyUrlObj.username, password: proxyUrlObj.password };
-      const proxyArg = `--proxy-server=${proxyUrlObj.protocol}//${proxyUrlObj.host}`;
-      if (launchOptions.args)
-        launchOptions.args.push(proxyArg);
-      else
-        launchOptions.args = [proxyArg];
-    }
-
-    const browser = await puppeteer.launch(launchOptions);
-    const page = await browser.newPage();
-    if (proxyAuthOptions) {
-      await page.authenticate(proxyAuthOptions);
-    }
-
-    await page.setRequestInterception(true);
-    const onRedirectRequest = this.interceptRedirectUri(page);
-    await page.goto(authorizationUrl, { waitUntil: "networkidle2" });
-
-    try {
-      await this.handleErrorPage(page);
-
-      await this.handleLoginPage(page);
-
-      await this.handlePingLoginPage(page);
-
-      // Handle federated sign-in
-      await this.handleFederatedSignin(page);
-    } catch (err) {
-      await page.close();
-      await browser.close();
-      throw new Error(`Failed OIDC signin for ${this._user.email}.\n${err}`);
-    }
-
-    await this.handleConsentPage(page);
-
-    const tokenSet = await this._client.callback(this._config.redirectUri, this._client.callbackParams(await onRedirectRequest), callbackChecks);
-
-    await page.close();
-    await browser.close();
-
-    // eslint-disable-next-line no-console
-    // console.log(`Finished OIDC signin for ${this._user.email} ...`);
-
-    this._accessToken = `Bearer ${tokenSet.access_token}`;
-    this._expiresAt = new Date(tokenSet.expires_at!);
-    this.onUserStateChanged.raiseEvent(this._accessToken);
-  }
-
-  public async signOut(): Promise<void> {
-    this._accessToken = undefined;
-    this.onUserStateChanged.raiseEvent(this._accessToken);
-  }
-
-  private createAuthParams(scope: string): [AuthorizationParameters, OpenIDCallbackChecks] {
-    const verifier = generators.codeVerifier();
-    const state = generators.state();
-
-    const authParams: AuthorizationParameters = {
-      redirect_uri: this._config.redirectUri, // eslint-disable-line @typescript-eslint/naming-convention
-      response_type: "code", // eslint-disable-line @typescript-eslint/naming-convention
-      code_challenge: generators.codeChallenge(verifier), // eslint-disable-line @typescript-eslint/naming-convention
-      code_challenge_method: "S256", // eslint-disable-line @typescript-eslint/naming-convention
-      scope,
-      state,
-    };
-
-    const callbackChecks: OpenIDCallbackChecks = {
-      state,
-      response_type: "code", // eslint-disable-line @typescript-eslint/naming-convention
-      code_verifier: verifier, // eslint-disable-line @typescript-eslint/naming-convention
-    };
-
-    return [authParams, callbackChecks];
-  }
-
-  private async interceptRedirectUri(page: puppeteer.Page): Promise<string> {
-    return new Promise<string>((resolve) => {
-      page.on("request", async (interceptedRequest) => {
-        const reqUrl = interceptedRequest.url();
-        if (reqUrl.startsWith(this._config.redirectUri)) {
-          await interceptedRequest.respond({ status: 200, contentType: "text/html", body: "OK" });
-          resolve(reqUrl);
-          return;
-        }
-
-        await interceptedRequest.continue();
-      });
-    });
-  }
-
-  private async handleErrorPage(page: puppeteer.Page): Promise<void> {
-    const errMsgText = await page.evaluate(() => {
-      const title = document.title;
-      if (title.toLocaleLowerCase() === "error")
-        return document.body.textContent;
-      return undefined;
-    });
-
-    if (null === errMsgText)
-      throw new Error("Unknown error page detected.");
-
-    if (undefined !== errMsgText)
-      throw new Error(errMsgText);
-  }
-
-  private async handleLoginPage(page: puppeteer.Page): Promise<void> {
-    const loginUrl = url.resolve(this._imsUrl, "/IMS/Account/Login");
-    if (page.url().startsWith(loginUrl)) {
-      await page.waitForSelector("[name=EmailAddress]");
-      await page.type("[name=EmailAddress]", this._user.email);
-      await page.waitForSelector("[name=Password]");
-      await page.type("[name=Password]", this._user.password);
-      await Promise.all([
-        page.waitForNavigation({
-          // Need to wait for 'load' here instead of using 'networkidle2' because during a federated login there is a second redirect. With a fast connection,
-          // the redirect happens so quickly it doesn't hit the 500 ms threshold that puppeteer expects for an idle network.
-          waitUntil: "load",
-        }),
-        page.$eval("#submitLogon", (button: any) => button.click()),
-      ]);
-    }
-
-    // There are two page loads if it's a federated user because of a second redirect.
-    // Note: On a fast internet connection this is not needed but on slower ones it will be.  See comment above for previous 'waitForNavigation' for details.
-    if (-1 !== page.url().indexOf("microsoftonline")) {
-      try {
-        await this.checkSelectorExists(page, "#i0116");
-      } catch (err) {
-        // continue with navigation when it throws.  This means the page hasn't fully loaded yet
-        await page.waitForNavigation({ waitUntil: "networkidle2" });
-      }
-    }
-
-    // Check if there were any errors when performing sign-in
-    await this.checkErrorOnPage(page, "#errormessage");
-  }
-
-  private async handlePingLoginPage(page: puppeteer.Page): Promise<void> {
-    if (undefined === this._issuer.metadata.authorization_endpoint || !page.url().startsWith(this._issuer.metadata.authorization_endpoint))
-      return;
-
-    await page.waitForSelector("#identifierInput");
-    await page.type("#identifierInput", this._user.email);
-
-    await page.waitForSelector(".allow");
-
-    await Promise.all([
-      page.waitForNavigation({
-        // Need to wait for 'load' here instead of using 'networkidle2' because during a federated login there is a second redirect. With a fast connection,
-        // the redirect happens so quickly it doesn't hit the 500 ms threshold that puppeteer expects for an idle network.
-        waitUntil: "load",
-      }),
-      page.$eval(".allow", (button: any) => button.click()),
-    ]);
-
-    // Cut out for federated sign-in
-    if (-1 !== page.url().indexOf("microsoftonline"))
-      return;
-
-    await page.waitForSelector("#password");
-    await page.type("#password", this._user.password);
-
-    await Promise.all([
-      page.waitForNavigation({
-        // Need to wait for 'load' here instead of using 'networkidle2' because during a federated login there is a second redirect. With a fast connection,
-        // the redirect happens so quickly it doesn't hit the 500 ms threshold that puppeteer expects for an idle network.
-        waitUntil: "load",
-      }),
-      page.$eval(".allow", (button: any) => button.click()),
-    ]);
-
-    // Check if there were any errors when performing sign-in
-    await this.checkErrorOnPageByClassName(page, "ping-error");
-  }
-
-  // Bentley-specific federated login.  This will get called if a redirect to a url including "wsfed".
-  private async handleFederatedSignin(page: puppeteer.Page): Promise<void> {
-    if (-1 === page.url().indexOf("wsfed"))
-      return;
-
-    if (await this.checkSelectorExists(page, "#i0116")) {
-      await page.type("#i0116", this._user.email);
-      await Promise.all([
-        page.waitForNavigation({
-          timeout: 60000,
-          waitUntil: "networkidle2",
-        }),
-        page.$eval("#idSIButton9", (button: any) => button.click()),
-      ]);
-
-      // For federated login, there are 2 pages in a row.  The one to load to the redirect page (i.e. "Taking you to your organization's sign-in page...")
-      // and then actually loading to the page with the forms for sign-in.
-
-      await page.waitForNavigation({ waitUntil: "networkidle2" }); // Waits for the actual sign-in page to load.
-
-      // Checks for the error in username entered
-      await this.checkErrorOnPage(page, "#usernameError");
-    } else {
-      await page.waitForSelector("[name=UserName]");
-      await page.type("[name=UserName]", this._user.email);
-    }
-
-    await page.waitForSelector("#passwordInput");
-    await page.type("#passwordInput", this._user.password);
-
-    await Promise.all([
-      page.waitForNavigation({
-        timeout: 60000,
-        waitUntil: "networkidle2",
-      }),
-      page.$eval("#submitButton", (button: any) => button.click()),
-    ]);
-
-    // Need to check for invalid username/password directly after the submit button is pressed
-    let errorExists = false;
-    try {
-      errorExists = await this.checkSelectorExists(page, "#errorText");
-    } catch (err) {
-      // continue with navigation even if throws
-    }
-
-    if (errorExists)
-      await this.checkErrorOnPage(page, "#errorText");
-
-    // May need to accept an additional prompt.
-    if (-1 !== page.url().indexOf("microsoftonline") && await this.checkSelectorExists(page, "#idSIButton9")) {
-      await Promise.all([
-        page.waitForNavigation({
-          timeout: 60000,
-          waitUntil: "networkidle2",
-        }),
-        page.$eval("#idSIButton9", (button: any) => button.click()),
-      ]);
-    }
-
-    await page.waitForNavigation({ waitUntil: "networkidle2" });
-  }
-
-  private async handleConsentPage(page: puppeteer.Page): Promise<void> {
-    const consentUrl = url.resolve(this._issuer.issuer as string, "/consent");
-    if (page.url().startsWith(consentUrl))
-      await page.click("button[value=yes]");
-
-    // New consent page acceptance
-    if (await page.title() === "Request for Approval") {
-      await page.waitForSelector(".allow");
-
-      await Promise.all([
-        page.waitForNavigation({
-          timeout: 60000,
-          waitUntil: "networkidle2",
-        }),
-        page.$eval(".allow", (button: any) => button.click()),
-      ]);
-    }
-  }
-
-  private async checkSelectorExists(page: puppeteer.Page, selector: string): Promise<boolean> {
-    return page.evaluate((s) => {
-      return null !== document.querySelector(s);
-    }, selector);
-  }
-
-  private async checkErrorOnPage(page: puppeteer.Page, selector: string): Promise<void> {
-    const errMsgText = await page.evaluate((s) => {
-      const errMsgElement = document.querySelector(s);
-      if (null === errMsgElement)
-        return undefined;
-      return errMsgElement.textContent;
-    }, selector);
-
-    if (undefined !== errMsgText && null !== errMsgText)
-      throw new Error(errMsgText);
-  }
-
-  private async checkErrorOnPageByClassName(page: puppeteer.Page, className: string): Promise<void> {
-    const errMsgText = await page.evaluate((s) => {
-      const elements = document.getElementsByClassName(s);
-      if (0 === elements.length || undefined === elements[0].innerHTML)
-        return undefined;
-      return elements[0].innerHTML;
-    }, className);
-
-    if (undefined !== errMsgText && null !== errMsgText)
-      throw new Error(errMsgText);
-  }
-}
-
-/**
- * Gets an OIDC token for testing.
- * - this is only to be used in test environments, and **never** in production code.
- * - causes authorization to happen by spawning a headless browser, and automatically filling in the supplied user credentials
- * @param config Oidc configuration
- * @param user User
- * @param deploymentRegion Deployment region. If unspecified, it's inferred from configuration, or simply defaults to "0" for PROD use
- * @alpha
- */
-export async function getTestAccessToken(config: TestBrowserAuthorizationClientConfiguration, user: TestUserCredentials, deploymentRegion?: number): Promise<AccessToken | undefined> {
-  const client = new TestBrowserAuthorizationClient(config, user);
-  if (undefined !== deploymentRegion)
-    client.deploymentRegion = deploymentRegion;
-  return client.getAccessToken();
-}
+/*---------------------------------------------------------------------------------------------
+* Copyright (c) Bentley Systems, Incorporated. All rights reserved.
+* See LICENSE.md in the project root for license terms and full copyright notice.
+*--------------------------------------------------------------------------------------------*/
+import { assert, BeEvent, ClientRequestContext } from "@bentley/bentleyjs-core";
+import { AccessToken, AuthorizationClient, ImsAuthorizationClient } from "@bentley/itwin-client";
+import { AuthorizationParameters, Client, custom, generators, Issuer, OpenIDCallbackChecks } from "openid-client";
+import * as os from "os";
+import * as puppeteer from "puppeteer";
+import * as url from "url";
+import { TestBrowserAuthorizationClientConfiguration, TestUserCredentials } from "./TestUsers";
+
+/**
+ * Implementation of AuthorizationClient used for the iModel.js integration tests.
+ * - this is only to be used in test environments, and **never** in production code.
+ * - use static create method to create an authorization client for the specified user credentials.
+ * - calling getAccessToken() the first time, or after token expiry, causes the authorization to happen by
+ *   spawning a headless browser, and automatically filling in the supplied user credentials.
+ * @alpha
+ */
+export class TestBrowserAuthorizationClient implements AuthorizationClient {
+  private _client!: Client;
+  private _issuer!: Issuer<Client>;
+  private _imsUrl!: string;
+  private readonly _config: TestBrowserAuthorizationClientConfiguration;
+  private readonly _user: TestUserCredentials;
+  private _accessToken?: AccessToken;
+  private _deploymentRegion?: number;
+  private _expiresAt?: Date | undefined = undefined;
+
+  /**
+   * Constructor
+   * @param config OIDC configuration
+   * @param user Test user to be logged in
+   */
+  public constructor(config: TestBrowserAuthorizationClientConfiguration, user: TestUserCredentials) {
+    this._config = config;
+    this._user = user;
+  }
+
+  /**
+   * Set the deployment region
+   * - For Bentley internal applications, the deployment region is automatically inferred from the "IMJS_BUDDI_RESOLVE_URL_USING_REGION" configuration if possible
+   * - Defaults to PROD if un-specified
+   * @internal
+   */
+  public set deploymentRegion(deploymentRegion: number) {
+    this._deploymentRegion = deploymentRegion;
+  }
+
+  private async initialize() {
+    if (undefined === this._deploymentRegion)
+      this._deploymentRegion = process.env.IMJS_BUDDI_RESOLVE_URL_USING_REGION !== undefined ? Number(process.env.IMJS_BUDDI_RESOLVE_URL_USING_REGION) : 0; // Defaults to PROD (for 3rd party users)
+
+    const imsClient = new ImsAuthorizationClient();
+    this._imsUrl = await imsClient.getUrl(new ClientRequestContext(""));
+
+    // Due to issues with a timeout or failed request to the authorization service increasing the standard timeout and adding retries.
+    // Docs for this option here, https://github.com/panva/node-openid-client/tree/master/docs#customizing-http-requests
+    custom.setHttpOptionsDefaults({
+      timeout: 10000,
+      retry: 3,
+    });
+
+    this._issuer = await Issuer.discover(url.resolve(this._imsUrl, "/.well-known/openid-configuration"));
+    this._client = new this._issuer.Client({ client_id: this._config.clientId, token_endpoint_auth_method: "none" }); // eslint-disable-line @typescript-eslint/naming-convention
+  }
+
+  public readonly onUserStateChanged = new BeEvent<(token: AccessToken | undefined) => void>();
+
+  /** Returns true if there's a current authorized user or client (in the case of agent applications).
+   * Returns true if signed in and the access token has not expired, and false otherwise.
+   */
+  public get isAuthorized(): boolean {
+    return !!this._accessToken && !this.hasExpired;
+  }
+
+  /** Returns true if the user has signed in, but the token has expired and requires a refresh */
+  public get hasExpired(): boolean {
+    if (!this._accessToken)
+      return false;
+    assert(!!this._expiresAt);
+    // show expiry one minute before actual time to refresh
+    return ((this._expiresAt.getTime() - Date.now()) <= 1 * 60 * 1000);
+  }
+
+  /** Returns true if the user has signed in, but the token has expired and requires a refresh */
+  public get hasSignedIn(): boolean {
+    return !!this._accessToken;
+  }
+
+  /** Returns a promise that resolves to the AccessToken of the currently authorized user
+   * or authorized client (in the case of agent applications).
+   * The token is refreshed if necessary and possible.
+   * @throws [[BentleyError]] If the client was not used to authorize, or there was an authorization error.
+   */
+  public async getAccessToken(_requestContext?: ClientRequestContext): Promise<AccessToken | undefined> {
+    if (this.isAuthorized)
+      return this._accessToken;
+
+    // Add retry logic to help avoid flaky issues on CI machines.
+    let numRetries = 0;
+    while (numRetries < 3) {
+      try {
+        await this.signIn();
+      } catch (err) {
+        // rethrow error if hit max number of retries or if it's not a navigation failure (i.e. a flaky failure)
+        if (numRetries === 2 ||
+          (err instanceof Error && -1 === err.message.indexOf("Execution context was destroyed, most likely because of a navigation")))
+          throw err;
+        numRetries++;
+        continue;
+      }
+
+      break;
+    }
+
+    return this._accessToken;
+  }
+
+  public async signIn(): Promise<void> {
+    if (this._client === undefined)
+      await this.initialize();
+
+    // eslint-disable-next-line no-console
+    // console.log(`Starting OIDC signin for ${this._user.email} ...`);
+
+    const [authParams, callbackChecks] = this.createAuthParams(this._config.scope);
+    const authorizationUrl = this._client.authorizationUrl(authParams);
+
+    // Launch puppeteer with no sandbox only on linux
+    let launchOptions: puppeteer.LaunchOptions = { dumpio: true }; // , headless: false, slowMo: 500 };
+    if (os.platform() === "linux") {
+      launchOptions = {
+        args: ["--no-sandbox"], // , "--disable-setuid-sandbox"],
+      };
+    }
+
+    const proxyUrl = process.env.HTTPS_PROXY;
+    let proxyAuthOptions: puppeteer.AuthOptions | undefined;
+    if (proxyUrl) {
+      const proxyUrlObj = new URL(proxyUrl);
+      proxyAuthOptions = { username: proxyUrlObj.username, password: proxyUrlObj.password };
+      const proxyArg = `--proxy-server=${proxyUrlObj.protocol}//${proxyUrlObj.host}`;
+      if (launchOptions.args)
+        launchOptions.args.push(proxyArg);
+      else
+        launchOptions.args = [proxyArg];
+    }
+
+    const browser = await puppeteer.launch(launchOptions);
+    const page = await browser.newPage();
+    if (proxyAuthOptions) {
+      await page.authenticate(proxyAuthOptions);
+    }
+
+    await page.setRequestInterception(true);
+    const onRedirectRequest = this.interceptRedirectUri(page);
+    await page.goto(authorizationUrl, { waitUntil: "networkidle2" });
+
+    try {
+      await this.handleErrorPage(page);
+
+      await this.handleLoginPage(page);
+
+      await this.handlePingLoginPage(page);
+
+      // Handle federated sign-in
+      await this.handleFederatedSignin(page);
+    } catch (err) {
+      await page.close();
+      await browser.close();
+      throw new Error(`Failed OIDC signin for ${this._user.email}.\n${err}`);
+    }
+
+    await this.handleConsentPage(page);
+
+    const tokenSet = await this._client.callback(this._config.redirectUri, this._client.callbackParams(await onRedirectRequest), callbackChecks);
+
+    await page.close();
+    await browser.close();
+
+    // eslint-disable-next-line no-console
+    // console.log(`Finished OIDC signin for ${this._user.email} ...`);
+
+    this._accessToken = `Bearer ${tokenSet.access_token}`;
+    this._expiresAt = new Date(tokenSet.expires_at!);
+    this.onUserStateChanged.raiseEvent(this._accessToken);
+  }
+
+  public async signOut(): Promise<void> {
+    this._accessToken = undefined;
+    this.onUserStateChanged.raiseEvent(this._accessToken);
+  }
+
+  private createAuthParams(scope: string): [AuthorizationParameters, OpenIDCallbackChecks] {
+    const verifier = generators.codeVerifier();
+    const state = generators.state();
+
+    const authParams: AuthorizationParameters = {
+      redirect_uri: this._config.redirectUri, // eslint-disable-line @typescript-eslint/naming-convention
+      response_type: "code", // eslint-disable-line @typescript-eslint/naming-convention
+      code_challenge: generators.codeChallenge(verifier), // eslint-disable-line @typescript-eslint/naming-convention
+      code_challenge_method: "S256", // eslint-disable-line @typescript-eslint/naming-convention
+      scope,
+      state,
+    };
+
+    const callbackChecks: OpenIDCallbackChecks = {
+      state,
+      response_type: "code", // eslint-disable-line @typescript-eslint/naming-convention
+      code_verifier: verifier, // eslint-disable-line @typescript-eslint/naming-convention
+    };
+
+    return [authParams, callbackChecks];
+  }
+
+  private async interceptRedirectUri(page: puppeteer.Page): Promise<string> {
+    return new Promise<string>((resolve) => {
+      page.on("request", async (interceptedRequest) => {
+        const reqUrl = interceptedRequest.url();
+        if (reqUrl.startsWith(this._config.redirectUri)) {
+          await interceptedRequest.respond({ status: 200, contentType: "text/html", body: "OK" });
+          resolve(reqUrl);
+          return;
+        }
+
+        await interceptedRequest.continue();
+      });
+    });
+  }
+
+  private async handleErrorPage(page: puppeteer.Page): Promise<void> {
+    const errMsgText = await page.evaluate(() => {
+      const title = document.title;
+      if (title.toLocaleLowerCase() === "error")
+        return document.body.textContent;
+      return undefined;
+    });
+
+    if (null === errMsgText)
+      throw new Error("Unknown error page detected.");
+
+    if (undefined !== errMsgText)
+      throw new Error(errMsgText);
+  }
+
+  private async handleLoginPage(page: puppeteer.Page): Promise<void> {
+    const loginUrl = url.resolve(this._imsUrl, "/IMS/Account/Login");
+    if (page.url().startsWith(loginUrl)) {
+      await page.waitForSelector("[name=EmailAddress]");
+      await page.type("[name=EmailAddress]", this._user.email);
+      await page.waitForSelector("[name=Password]");
+      await page.type("[name=Password]", this._user.password);
+      await Promise.all([
+        page.waitForNavigation({
+          // Need to wait for 'load' here instead of using 'networkidle2' because during a federated login there is a second redirect. With a fast connection,
+          // the redirect happens so quickly it doesn't hit the 500 ms threshold that puppeteer expects for an idle network.
+          waitUntil: "load",
+        }),
+        page.$eval("#submitLogon", (button: any) => button.click()),
+      ]);
+    }
+
+    // There are two page loads if it's a federated user because of a second redirect.
+    // Note: On a fast internet connection this is not needed but on slower ones it will be.  See comment above for previous 'waitForNavigation' for details.
+    if (-1 !== page.url().indexOf("microsoftonline")) {
+      try {
+        await this.checkSelectorExists(page, "#i0116");
+      } catch (err) {
+        // continue with navigation when it throws.  This means the page hasn't fully loaded yet
+        await page.waitForNavigation({ waitUntil: "networkidle2" });
+      }
+    }
+
+    // Check if there were any errors when performing sign-in
+    await this.checkErrorOnPage(page, "#errormessage");
+  }
+
+  private async handlePingLoginPage(page: puppeteer.Page): Promise<void> {
+    if (undefined === this._issuer.metadata.authorization_endpoint || !page.url().startsWith(this._issuer.metadata.authorization_endpoint))
+      return;
+
+    await page.waitForSelector("#identifierInput");
+    await page.type("#identifierInput", this._user.email);
+
+    await page.waitForSelector(".allow");
+
+    await Promise.all([
+      page.waitForNavigation({
+        // Need to wait for 'load' here instead of using 'networkidle2' because during a federated login there is a second redirect. With a fast connection,
+        // the redirect happens so quickly it doesn't hit the 500 ms threshold that puppeteer expects for an idle network.
+        waitUntil: "load",
+      }),
+      page.$eval(".allow", (button: any) => button.click()),
+    ]);
+
+    // Cut out for federated sign-in
+    if (-1 !== page.url().indexOf("microsoftonline"))
+      return;
+
+    await page.waitForSelector("#password");
+    await page.type("#password", this._user.password);
+
+    await Promise.all([
+      page.waitForNavigation({
+        // Need to wait for 'load' here instead of using 'networkidle2' because during a federated login there is a second redirect. With a fast connection,
+        // the redirect happens so quickly it doesn't hit the 500 ms threshold that puppeteer expects for an idle network.
+        waitUntil: "load",
+      }),
+      page.$eval(".allow", (button: any) => button.click()),
+    ]);
+
+    // Check if there were any errors when performing sign-in
+    await this.checkErrorOnPageByClassName(page, "ping-error");
+  }
+
+  // Bentley-specific federated login.  This will get called if a redirect to a url including "wsfed".
+  private async handleFederatedSignin(page: puppeteer.Page): Promise<void> {
+    if (-1 === page.url().indexOf("wsfed"))
+      return;
+
+    if (await this.checkSelectorExists(page, "#i0116")) {
+      await page.type("#i0116", this._user.email);
+      await Promise.all([
+        page.waitForNavigation({
+          timeout: 60000,
+          waitUntil: "networkidle2",
+        }),
+        page.$eval("#idSIButton9", (button: any) => button.click()),
+      ]);
+
+      // For federated login, there are 2 pages in a row.  The one to load to the redirect page (i.e. "Taking you to your organization's sign-in page...")
+      // and then actually loading to the page with the forms for sign-in.
+
+      await page.waitForNavigation({ waitUntil: "networkidle2" }); // Waits for the actual sign-in page to load.
+
+      // Checks for the error in username entered
+      await this.checkErrorOnPage(page, "#usernameError");
+    } else {
+      await page.waitForSelector("[name=UserName]");
+      await page.type("[name=UserName]", this._user.email);
+    }
+
+    await page.waitForSelector("#passwordInput");
+    await page.type("#passwordInput", this._user.password);
+
+    await Promise.all([
+      page.waitForNavigation({
+        timeout: 60000,
+        waitUntil: "networkidle2",
+      }),
+      page.$eval("#submitButton", (button: any) => button.click()),
+    ]);
+
+    // Need to check for invalid username/password directly after the submit button is pressed
+    let errorExists = false;
+    try {
+      errorExists = await this.checkSelectorExists(page, "#errorText");
+    } catch (err) {
+      // continue with navigation even if throws
+    }
+
+    if (errorExists)
+      await this.checkErrorOnPage(page, "#errorText");
+
+    // May need to accept an additional prompt.
+    if (-1 !== page.url().indexOf("microsoftonline") && await this.checkSelectorExists(page, "#idSIButton9")) {
+      await Promise.all([
+        page.waitForNavigation({
+          timeout: 60000,
+          waitUntil: "networkidle2",
+        }),
+        page.$eval("#idSIButton9", (button: any) => button.click()),
+      ]);
+    }
+
+    await page.waitForNavigation({ waitUntil: "networkidle2" });
+  }
+
+  private async handleConsentPage(page: puppeteer.Page): Promise<void> {
+    const consentUrl = url.resolve(this._issuer.issuer as string, "/consent");
+    if (page.url().startsWith(consentUrl))
+      await page.click("button[value=yes]");
+
+    // New consent page acceptance
+    if (await page.title() === "Request for Approval") {
+      await page.waitForSelector(".allow");
+
+      await Promise.all([
+        page.waitForNavigation({
+          timeout: 60000,
+          waitUntil: "networkidle2",
+        }),
+        page.$eval(".allow", (button: any) => button.click()),
+      ]);
+    }
+  }
+
+  private async checkSelectorExists(page: puppeteer.Page, selector: string): Promise<boolean> {
+    return page.evaluate((s) => {
+      return null !== document.querySelector(s);
+    }, selector);
+  }
+
+  private async checkErrorOnPage(page: puppeteer.Page, selector: string): Promise<void> {
+    const errMsgText = await page.evaluate((s) => {
+      const errMsgElement = document.querySelector(s);
+      if (null === errMsgElement)
+        return undefined;
+      return errMsgElement.textContent;
+    }, selector);
+
+    if (undefined !== errMsgText && null !== errMsgText)
+      throw new Error(errMsgText);
+  }
+
+  private async checkErrorOnPageByClassName(page: puppeteer.Page, className: string): Promise<void> {
+    const errMsgText = await page.evaluate((s) => {
+      const elements = document.getElementsByClassName(s);
+      if (0 === elements.length || undefined === elements[0].innerHTML)
+        return undefined;
+      return elements[0].innerHTML;
+    }, className);
+
+    if (undefined !== errMsgText && null !== errMsgText)
+      throw new Error(errMsgText);
+  }
+}
+
+/**
+ * Gets an OIDC token for testing.
+ * - this is only to be used in test environments, and **never** in production code.
+ * - causes authorization to happen by spawning a headless browser, and automatically filling in the supplied user credentials
+ * @param config Oidc configuration
+ * @param user User
+ * @param deploymentRegion Deployment region. If unspecified, it's inferred from configuration, or simply defaults to "0" for PROD use
+ * @alpha
+ */
+export async function getTestAccessToken(config: TestBrowserAuthorizationClientConfiguration, user: TestUserCredentials, deploymentRegion?: number): Promise<AccessToken | undefined> {
+  const client = new TestBrowserAuthorizationClient(config, user);
+  if (undefined !== deploymentRegion)
+    client.deploymentRegion = deploymentRegion;
+  return client.getAccessToken();
+}