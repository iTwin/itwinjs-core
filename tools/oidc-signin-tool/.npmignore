--- conflicted
+++ resolved
@@ -1,13 +1,5 @@
-<<<<<<< HEAD
 # start off ignoring everything, and then add back only the files we want
 *
 !lib/**/*.d.ts
 !lib/**/*.js
-test
-=======
-# start off ignoring everything, and then add back only the files we want
-*
-!lib/**/*.d.ts
-!lib/**/*.js
-lib/**/test/**
->>>>>>> 4d41f4fb
+lib/**/test/**