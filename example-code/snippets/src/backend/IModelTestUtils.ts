<<<<<<< HEAD
/*---------------------------------------------------------------------------------------------
* Copyright (c) Bentley Systems, Incorporated. All rights reserved.
* See LICENSE.md in the project root for license terms and full copyright notice.
*--------------------------------------------------------------------------------------------*/
import { assert } from "chai";
import * as path from "path";
import { OpenMode } from "@itwin/core-bentley";
import { ProjectsAccessClient } from "@itwin/projects-client";
import { IModelHost, IModelHostConfiguration, IModelJsFs, IModelJsFsStats, KnownLocations, SnapshotDb, StandaloneDb } from "@itwin/core-backend";
import { IModelReadRpcInterface, RpcManager } from "@itwin/core-common";

RpcManager.initializeInterface(IModelReadRpcInterface);

export interface IModelTestUtilsOpenOptions {
  copyFilename?: string;
}

export class KnownTestLocations {

  /** The directory where test assets are stored. Keep in mind that the test is playing the role of the app. */
  public static get assetsDir(): string {
    // Assume that we are running in nodejs
    return path.join(__dirname, "assets");
  }

  /** The directory where tests can write. */
  public static get outputDir(): string {
    // Assume that we are running in nodejs
    return path.join(__dirname, "output");
  }

}

export class IModelTestUtils {
  private static _iTwinAccessClient: ProjectsAccessClient | undefined;
  public static get iTwinAccessClient(): ProjectsAccessClient {
    if (!IModelTestUtils._iTwinAccessClient)
      IModelTestUtils._iTwinAccessClient = new ProjectsAccessClient();
    return IModelTestUtils._iTwinAccessClient;
  }

  private static getStat(name: string) {
    let stat: IModelJsFsStats | undefined;
    try {
      stat = IModelJsFs.lstatSync(name);
    } catch (err) {
      stat = undefined;
    }
    return stat;
  }

  private static copyIModelForOpen(filename: string, opts: IModelTestUtilsOpenOptions): string {
    const destPath = KnownTestLocations.outputDir;
    if (!IModelJsFs.existsSync(destPath))
      IModelJsFs.mkdirSync(destPath);

    const srcName = path.join(KnownTestLocations.assetsDir, filename);
    const dbName = path.join(destPath, (opts.copyFilename ? opts.copyFilename : filename));
    const srcStat = IModelTestUtils.getStat(srcName);
    const destStat = IModelTestUtils.getStat(dbName);
    if (!srcStat || !destStat || srcStat.mtimeMs !== destStat.mtimeMs)
      IModelJsFs.copySync(srcName, dbName, { preserveTimestamps: true });

    return dbName;
  }

  public static openSnapshotFromSeed(filename: string, opts?: IModelTestUtilsOpenOptions): SnapshotDb {
    const dbName = IModelTestUtils.copyIModelForOpen(filename, opts || {});
    const iModel = SnapshotDb.openFile(dbName); // could throw Error
    assert.exists(iModel);
    return iModel;
  }

  public static openIModelForWrite(filename: string, opts?: IModelTestUtilsOpenOptions): StandaloneDb {
    opts = opts || {};
    const dbName = IModelTestUtils.copyIModelForOpen(filename, opts);
    const iModel = StandaloneDb.openFile(dbName, OpenMode.ReadWrite);
    assert.exists(iModel);
    return iModel;
  }

  // __PUBLISH_EXTRACT_START__ IModelHost.startup
  public static async startupIModelHost(): Promise<void> {
    // The host configuration.
    // The defaults will work for most backends.
    // Here is an example of how the cacheDir property of the host configuration
    // could be set from an environment variable, which could be set by a cloud deployment mechanism.
    let cacheDir = process.env.MY_SERVICE_CACHE_DIR;
    if (cacheDir === undefined) {
      const tempDir = process.env.MY_SERVICE_TMP_DIR || KnownLocations.tmpdir;
      cacheDir = path.join(tempDir, "iModelJs_cache");
    }

    const imHostConfig = new IModelHostConfiguration();
    imHostConfig.cacheDir = cacheDir;

    // Start up IModelHost, supplying the configuration.
    await IModelHost.startup(imHostConfig);
  }
  // __PUBLISH_EXTRACT_END__

}

// Start the backend
before(async () => {
  await IModelTestUtils.startupIModelHost();
});
=======
/*---------------------------------------------------------------------------------------------
* Copyright (c) Bentley Systems, Incorporated. All rights reserved.
* See LICENSE.md in the project root for license terms and full copyright notice.
*--------------------------------------------------------------------------------------------*/
import { assert } from "chai";
import * as path from "path";
import { OpenMode } from "@itwin/core-bentley";
import { ITwinAccessClient } from "@bentley/itwin-registry-client";
import { IModelHost, IModelHostConfiguration, IModelJsFs, IModelJsFsStats, KnownLocations, SnapshotDb, StandaloneDb } from "@itwin/core-backend";
import { IModelReadRpcInterface, RpcManager } from "@itwin/core-common";

RpcManager.initializeInterface(IModelReadRpcInterface);

export interface IModelTestUtilsOpenOptions {
  copyFilename?: string;
}

export class KnownTestLocations {

  /** The directory where test assets are stored. Keep in mind that the test is playing the role of the app. */
  public static get assetsDir(): string {
    // Assume that we are running in nodejs
    return path.join(__dirname, "assets");
  }

  /** The directory where tests can write. */
  public static get outputDir(): string {
    // Assume that we are running in nodejs
    return path.join(__dirname, "output");
  }

}

export class IModelTestUtils {
  private static _iTwinAccessClient: ITwinAccessClient | undefined;
  public static get iTwinAccessClient(): ITwinAccessClient {
    if (!IModelTestUtils._iTwinAccessClient)
      IModelTestUtils._iTwinAccessClient = new ITwinAccessClient();
    return IModelTestUtils._iTwinAccessClient;
  }

  private static getStat(name: string) {
    let stat: IModelJsFsStats | undefined;
    try {
      stat = IModelJsFs.lstatSync(name);
    } catch (err) {
      stat = undefined;
    }
    return stat;
  }

  private static copyIModelForOpen(filename: string, opts: IModelTestUtilsOpenOptions): string {
    const destPath = KnownTestLocations.outputDir;
    if (!IModelJsFs.existsSync(destPath))
      IModelJsFs.mkdirSync(destPath);

    const srcName = path.join(KnownTestLocations.assetsDir, filename);
    const dbName = path.join(destPath, (opts.copyFilename ? opts.copyFilename : filename));
    const srcStat = IModelTestUtils.getStat(srcName);
    const destStat = IModelTestUtils.getStat(dbName);
    if (!srcStat || !destStat || srcStat.mtimeMs !== destStat.mtimeMs)
      IModelJsFs.copySync(srcName, dbName, { preserveTimestamps: true });

    return dbName;
  }

  public static openSnapshotFromSeed(filename: string, opts?: IModelTestUtilsOpenOptions): SnapshotDb {
    const dbName = IModelTestUtils.copyIModelForOpen(filename, opts || {});
    const iModel = SnapshotDb.openFile(dbName); // could throw Error
    assert.exists(iModel);
    return iModel;
  }

  public static openIModelForWrite(filename: string, opts?: IModelTestUtilsOpenOptions): StandaloneDb {
    opts = opts || {};
    const dbName = IModelTestUtils.copyIModelForOpen(filename, opts);
    const iModel = StandaloneDb.openFile(dbName, OpenMode.ReadWrite);
    assert.exists(iModel);
    return iModel;
  }

  // __PUBLISH_EXTRACT_START__ IModelHost.startup
  public static async startupIModelHost(): Promise<void> {
    // The host configuration.
    // The defaults will work for most backends.
    // Here is an example of how the cacheDir property of the host configuration
    // could be set from an environment variable, which could be set by a cloud deployment mechanism.
    let cacheDir = process.env.MY_SERVICE_CACHE_DIR;
    if (cacheDir === undefined) {
      const tempDir = process.env.MY_SERVICE_TMP_DIR || KnownLocations.tmpdir;
      cacheDir = path.join(tempDir, "iModelJs_cache");
    }

    const imHostConfig = new IModelHostConfiguration();
    imHostConfig.cacheDir = cacheDir;

    // Start up IModelHost, supplying the configuration.
    await IModelHost.startup(imHostConfig);
  }
  // __PUBLISH_EXTRACT_END__

}

// Start the backend
before(async () => {
  await IModelTestUtils.startupIModelHost();
});
>>>>>>> c0c3cf8c
<|MERGE_RESOLUTION|>--- conflicted
+++ resolved
@@ -1,4 +1,3 @@
-<<<<<<< HEAD
 /*---------------------------------------------------------------------------------------------
 * Copyright (c) Bentley Systems, Incorporated. All rights reserved.
 * See LICENSE.md in the project root for license terms and full copyright notice.
@@ -105,113 +104,4 @@
 // Start the backend
 before(async () => {
   await IModelTestUtils.startupIModelHost();
-});
-=======
-/*---------------------------------------------------------------------------------------------
-* Copyright (c) Bentley Systems, Incorporated. All rights reserved.
-* See LICENSE.md in the project root for license terms and full copyright notice.
-*--------------------------------------------------------------------------------------------*/
-import { assert } from "chai";
-import * as path from "path";
-import { OpenMode } from "@itwin/core-bentley";
-import { ITwinAccessClient } from "@bentley/itwin-registry-client";
-import { IModelHost, IModelHostConfiguration, IModelJsFs, IModelJsFsStats, KnownLocations, SnapshotDb, StandaloneDb } from "@itwin/core-backend";
-import { IModelReadRpcInterface, RpcManager } from "@itwin/core-common";
-
-RpcManager.initializeInterface(IModelReadRpcInterface);
-
-export interface IModelTestUtilsOpenOptions {
-  copyFilename?: string;
-}
-
-export class KnownTestLocations {
-
-  /** The directory where test assets are stored. Keep in mind that the test is playing the role of the app. */
-  public static get assetsDir(): string {
-    // Assume that we are running in nodejs
-    return path.join(__dirname, "assets");
-  }
-
-  /** The directory where tests can write. */
-  public static get outputDir(): string {
-    // Assume that we are running in nodejs
-    return path.join(__dirname, "output");
-  }
-
-}
-
-export class IModelTestUtils {
-  private static _iTwinAccessClient: ITwinAccessClient | undefined;
-  public static get iTwinAccessClient(): ITwinAccessClient {
-    if (!IModelTestUtils._iTwinAccessClient)
-      IModelTestUtils._iTwinAccessClient = new ITwinAccessClient();
-    return IModelTestUtils._iTwinAccessClient;
-  }
-
-  private static getStat(name: string) {
-    let stat: IModelJsFsStats | undefined;
-    try {
-      stat = IModelJsFs.lstatSync(name);
-    } catch (err) {
-      stat = undefined;
-    }
-    return stat;
-  }
-
-  private static copyIModelForOpen(filename: string, opts: IModelTestUtilsOpenOptions): string {
-    const destPath = KnownTestLocations.outputDir;
-    if (!IModelJsFs.existsSync(destPath))
-      IModelJsFs.mkdirSync(destPath);
-
-    const srcName = path.join(KnownTestLocations.assetsDir, filename);
-    const dbName = path.join(destPath, (opts.copyFilename ? opts.copyFilename : filename));
-    const srcStat = IModelTestUtils.getStat(srcName);
-    const destStat = IModelTestUtils.getStat(dbName);
-    if (!srcStat || !destStat || srcStat.mtimeMs !== destStat.mtimeMs)
-      IModelJsFs.copySync(srcName, dbName, { preserveTimestamps: true });
-
-    return dbName;
-  }
-
-  public static openSnapshotFromSeed(filename: string, opts?: IModelTestUtilsOpenOptions): SnapshotDb {
-    const dbName = IModelTestUtils.copyIModelForOpen(filename, opts || {});
-    const iModel = SnapshotDb.openFile(dbName); // could throw Error
-    assert.exists(iModel);
-    return iModel;
-  }
-
-  public static openIModelForWrite(filename: string, opts?: IModelTestUtilsOpenOptions): StandaloneDb {
-    opts = opts || {};
-    const dbName = IModelTestUtils.copyIModelForOpen(filename, opts);
-    const iModel = StandaloneDb.openFile(dbName, OpenMode.ReadWrite);
-    assert.exists(iModel);
-    return iModel;
-  }
-
-  // __PUBLISH_EXTRACT_START__ IModelHost.startup
-  public static async startupIModelHost(): Promise<void> {
-    // The host configuration.
-    // The defaults will work for most backends.
-    // Here is an example of how the cacheDir property of the host configuration
-    // could be set from an environment variable, which could be set by a cloud deployment mechanism.
-    let cacheDir = process.env.MY_SERVICE_CACHE_DIR;
-    if (cacheDir === undefined) {
-      const tempDir = process.env.MY_SERVICE_TMP_DIR || KnownLocations.tmpdir;
-      cacheDir = path.join(tempDir, "iModelJs_cache");
-    }
-
-    const imHostConfig = new IModelHostConfiguration();
-    imHostConfig.cacheDir = cacheDir;
-
-    // Start up IModelHost, supplying the configuration.
-    await IModelHost.startup(imHostConfig);
-  }
-  // __PUBLISH_EXTRACT_END__
-
-}
-
-// Start the backend
-before(async () => {
-  await IModelTestUtils.startupIModelHost();
-});
->>>>>>> c0c3cf8c
+});