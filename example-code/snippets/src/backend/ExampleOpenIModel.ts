/*---------------------------------------------------------------------------------------------
* Copyright (c) Bentley Systems, Incorporated. All rights reserved.
* See LICENSE.md in the project root for license terms and full copyright notice.
*--------------------------------------------------------------------------------------------*/
<<<<<<< HEAD
import { OpenMode } from "@itwin/core-bentley";
import { BriefcaseDb } from "@itwin/core-backend";
import { IModelError, IModelStatus, OpenBriefcaseProps } from "@itwin/core-common";
import { AccessToken } from "@bentley/itwin-client";
import { TestUserCredentials, TestUtility } from "@itwin/oidc-signin-tool";
=======
import { AccessToken, OpenMode } from "@bentley/bentleyjs-core";
import { BriefcaseDb } from "@bentley/imodeljs-backend";
import { IModelError, IModelStatus, OpenBriefcaseProps } from "@bentley/imodeljs-common";
import { TestUserCredentials, TestUtility } from "@bentley/oidc-signin-tool";
>>>>>>> 405c9a93

/* eslint-disable @typescript-eslint/no-var-requires */

async function getUserAccessToken(userCredentials: TestUserCredentials): Promise<AccessToken> {
  return TestUtility.getAccessToken(userCredentials);
}

function configureIModel() {
  // __PUBLISH_EXTRACT_START__ BriefcaseDb.onOpen
  BriefcaseDb.onOpen.addListener((briefcaseProps: OpenBriefcaseProps) => {
    // A read-only application might want to reject all requests to open an iModel for writing. It can do this in the onOpen event.
    if (!briefcaseProps.readonly)
      throw new IModelError(IModelStatus.BadRequest, "This app is readonly");
  });
  // __PUBLISH_EXTRACT_END__

  // __PUBLISH_EXTRACT_START__ BriefcaseDb.onOpened
  BriefcaseDb.onOpened.addListener((iModel: BriefcaseDb) => {
    if (iModel.openMode !== OpenMode.ReadWrite)
      return;
    // ... do something with the writeable briefcase
  });
  // __PUBLISH_EXTRACT_END__
}

// Call the above functions, to avoid lint errors.
const cred = {
  email: process.env.IMJS_TEST_REGULAR_USER_NAME ?? "",
  password: process.env.IMJS_TEST_REGULAR_USER_PASSWORD ?? "",
};

getUserAccessToken(cred).then((_accessToken: AccessToken | undefined) => { // eslint-disable-line @typescript-eslint/no-floating-promises
});

configureIModel();<|MERGE_RESOLUTION|>--- conflicted
+++ resolved
@@ -2,18 +2,10 @@
 * Copyright (c) Bentley Systems, Incorporated. All rights reserved.
 * See LICENSE.md in the project root for license terms and full copyright notice.
 *--------------------------------------------------------------------------------------------*/
-<<<<<<< HEAD
-import { OpenMode } from "@itwin/core-bentley";
+import { AccessToken, OpenMode } from "@itwin/core-bentley";
 import { BriefcaseDb } from "@itwin/core-backend";
 import { IModelError, IModelStatus, OpenBriefcaseProps } from "@itwin/core-common";
-import { AccessToken } from "@bentley/itwin-client";
 import { TestUserCredentials, TestUtility } from "@itwin/oidc-signin-tool";
-=======
-import { AccessToken, OpenMode } from "@bentley/bentleyjs-core";
-import { BriefcaseDb } from "@bentley/imodeljs-backend";
-import { IModelError, IModelStatus, OpenBriefcaseProps } from "@bentley/imodeljs-common";
-import { TestUserCredentials, TestUtility } from "@bentley/oidc-signin-tool";
->>>>>>> 405c9a93
 
 /* eslint-disable @typescript-eslint/no-var-requires */
 
