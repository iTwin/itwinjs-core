{
  "name": "example-code-snippets",
  "//private": "NOTE: this is a private package that is never published",
  "private": true,
  "license": "MIT",
  "scripts": {
    "build": "tsc 1>&2 && npm run copy:assets && npm run extract && node ./node_modules/@bentley/build-tools/scripts/ignoreargs.js 1>&2",
    "clean": "rimraf lib package-deps.json ../../generated-docs",
    "copy:assets": "cpx \"./src/backend/assets/**/*\" ./lib/backend/assets",
    "extract": "node ./node_modules/@bentley/build-tools/scripts/extract.js --fileExt=ts --extractFrom=./src --recursive --out=../../generated-docs/extract",
    "docs": "",
    "lint": "tslint --project . 1>&2",
    "test": "npm run test:backend",
    "test:backend": "npm run copy:assets && node ./node_modules/@bentley/build-tools/scripts/test.js --testDir=\"./lib\"",
    "cover": "npm test"
  },
  "repository": {},
  "dependencies": {
<<<<<<< HEAD
    "@bentley/bentleyjs-core": "0.192.0-dev.11",
    "@bentley/geometry-core": "0.192.0-dev.11",
    "@bentley/imodeljs-backend": "0.192.0-dev.11",
    "@bentley/imodeljs-clients": "0.192.0-dev.11",
    "@bentley/imodeljs-clients-backend": "0.192.0-dev.11",
    "@bentley/imodeljs-common": "0.192.0-dev.11",
    "@bentley/imodeljs-frontend": "0.192.0-dev.11",
=======
    "@bentley/bentleyjs-core": "0.192.0-dev.14",
    "@bentley/geometry-core": "0.192.0-dev.14",
    "@bentley/imodeljs-backend": "0.192.0-dev.14",
    "@bentley/imodeljs-clients": "0.192.0-dev.14",
    "@bentley/imodeljs-clients-backend": "0.192.0-dev.14",
    "@bentley/imodeljs-common": "0.192.0-dev.14",
    "@bentley/imodeljs-frontend": "0.192.0-dev.14",
>>>>>>> eccf6d71
    "body-parser": "^1.18.2",
    "chai": "^4.1.2",
    "commander": "^2.14.1",
    "electron": "^4.1.0",
    "express": "^4.16.3",
    "fs-extra": "^6.0.1",
    "fuse.js": "^3.3.0",
    "i18next": "^10.2.2",
    "i18next-browser-languagedetector": "^2.1.0",
    "i18next-xhr-backend": "^2.0.1",
    "js-base64": "^2.4.5",
    "save": "^2.3.3",
    "webpack": "^4.20.2"
  },
  "devDependencies": {
<<<<<<< HEAD
    "@bentley/config-loader": "0.192.0-dev.11",
    "@bentley/build-tools": "0.192.0-dev.11",
=======
    "@bentley/config-loader": "0.192.0-dev.14",
    "@bentley/build-tools": "0.192.0-dev.14",
>>>>>>> eccf6d71
    "@types/body-parser": "^1.17.0",
    "@types/chai": "^4.1.4",
    "@types/express": "^4.16.1",
    "@types/fs-extra": "^4.0.7",
    "@types/i18next": "^8.4.2",
    "@types/i18next-browser-languagedetector": "^2.0.1",
    "@types/js-base64": "^2.3.1",
    "@types/mocha": "^5.2.5",
    "@types/node": "10.14.1",
    "@types/webpack": "^3.8.5",
    "chai": "^4.1.2",
    "cpx": "^1.5.0",
    "mocha": "^5.2.0",
    "rimraf": "^2.6.2",
    "tslint": "^5.11.0",
    "tslint-etc": "^1.5.2",
    "typescript": "~3.2.2"
  }
}<|MERGE_RESOLUTION|>--- conflicted
+++ resolved
@@ -16,15 +16,6 @@
   },
   "repository": {},
   "dependencies": {
-<<<<<<< HEAD
-    "@bentley/bentleyjs-core": "0.192.0-dev.11",
-    "@bentley/geometry-core": "0.192.0-dev.11",
-    "@bentley/imodeljs-backend": "0.192.0-dev.11",
-    "@bentley/imodeljs-clients": "0.192.0-dev.11",
-    "@bentley/imodeljs-clients-backend": "0.192.0-dev.11",
-    "@bentley/imodeljs-common": "0.192.0-dev.11",
-    "@bentley/imodeljs-frontend": "0.192.0-dev.11",
-=======
     "@bentley/bentleyjs-core": "0.192.0-dev.14",
     "@bentley/geometry-core": "0.192.0-dev.14",
     "@bentley/imodeljs-backend": "0.192.0-dev.14",
@@ -32,7 +23,6 @@
     "@bentley/imodeljs-clients-backend": "0.192.0-dev.14",
     "@bentley/imodeljs-common": "0.192.0-dev.14",
     "@bentley/imodeljs-frontend": "0.192.0-dev.14",
->>>>>>> eccf6d71
     "body-parser": "^1.18.2",
     "chai": "^4.1.2",
     "commander": "^2.14.1",
@@ -48,13 +38,8 @@
     "webpack": "^4.20.2"
   },
   "devDependencies": {
-<<<<<<< HEAD
-    "@bentley/config-loader": "0.192.0-dev.11",
-    "@bentley/build-tools": "0.192.0-dev.11",
-=======
     "@bentley/config-loader": "0.192.0-dev.14",
     "@bentley/build-tools": "0.192.0-dev.14",
->>>>>>> eccf6d71
     "@types/body-parser": "^1.17.0",
     "@types/chai": "^4.1.4",
     "@types/express": "^4.16.1",
