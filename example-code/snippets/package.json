{
  "name": "example-code-snippets",
  "version": "0.0.0",
  "private": true,
  "license": "MIT",
  "scripts": {
    "build": "tsc 1>&2",
    "build:ci": "npm run -s build",
    "clean": "rimraf lib .rush/temp/package-deps*.json ../../generated-docs",
    "copy:assets": "cpx \"./src/backend/assets/**/*\" ./lib/backend/assets",
    "extract": "betools extract --fileExt=ts --extractFrom=./src --recursive --out=../../generated-docs/extract",
    "docs": "npm run -s copy:assets && npm run -s extract",
    "lint": "eslint -f visualstudio \"./src/**/*.ts\" 1>&2",
    "test": "npm run -s test:backend",
    "test:backend": "npm run -s copy:assets && mocha --no-config",
    "cover": "npm -s test"
  },
  "repository": {},
  "dependencies": {
    "@bentley/imodelhub-client": "workspace:*",
    "@itwin/core-backend": "workspace:*",
    "@itwin/core-bentley": "workspace:*",
    "@itwin/core-common": "workspace:*",
    "@itwin/core-frontend": "workspace:*",
    "@itwin/core-geometry": "workspace:*",
    "@itwin/core-transformer": "workspace:*",
    "@itwin/projects-client": "^0.2.0",
    "@itwin/service-authorization": "^0.3.0",
    "fs-extra": "^8.1.0"
  },
  "devDependencies": {
    "@itwin/build-tools": "workspace:*",
    "@itwin/eslint-plugin": "workspace:*",
<<<<<<< HEAD
    "@itwin/oidc-signin-tool": "^3.0.0-dev.109",
=======
    "@itwin/oidc-signin-tool": "^3.0.0-dev.110",
>>>>>>> 44838df5
    "@types/chai": "^4.1.4",
    "@types/chai-as-promised": "^7",
    "@types/fs-extra": "^4.0.7",
    "@types/mocha": "^8.2.2",
    "@types/node": "14.14.31",
    "chai": "^4.1.2",
    "chai-as-promised": "^7",
    "cpx2": "^3.0.0",
    "eslint": "^7.11.0",
    "mocha": "^8.3.2",
    "rimraf": "^3.0.2",
    "typescript": "~4.4.0"
  },
  "mocha": {
    "exit": true,
    "colors": true,
    "check-leaks": true,
    "spec": [
      "lib/**/*.test.js"
    ],
    "require": "source-map-support/register",
    "reporter": "node_modules/@itwin/build-tools/mocha-reporter",
    "reporter-options": "mochaFile=lib/test/junit_results.xml",
    "timeout": 999999
  },
  "eslintConfig": {
    "plugins": [
      "@itwin"
    ],
    "extends": "plugin:@itwin/itwinjs-recommended"
  }
}<|MERGE_RESOLUTION|>--- conflicted
+++ resolved
@@ -31,11 +31,7 @@
   "devDependencies": {
     "@itwin/build-tools": "workspace:*",
     "@itwin/eslint-plugin": "workspace:*",
-<<<<<<< HEAD
-    "@itwin/oidc-signin-tool": "^3.0.0-dev.109",
-=======
     "@itwin/oidc-signin-tool": "^3.0.0-dev.110",
->>>>>>> 44838df5
     "@types/chai": "^4.1.4",
     "@types/chai-as-promised": "^7",
     "@types/fs-extra": "^4.0.7",
