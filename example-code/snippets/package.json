--- conflicted
+++ resolved
@@ -38,13 +38,8 @@
     "@types/chai": "4.3.1",
     "@types/chai-as-promised": "^7",
     "@types/fs-extra": "^4.0.7",
-<<<<<<< HEAD
     "@types/mocha": "^10.0.6",
-    "@types/node": "18.16.1",
-=======
-    "@types/mocha": "^8.2.2",
     "@types/node": "~18.16.20",
->>>>>>> a3db487f
     "chai": "^4.3.10",
     "chai-as-promised": "^7.1.1",
     "cpx2": "^3.0.0",
