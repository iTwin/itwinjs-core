{
  "name": "example-code-app",
  "version": "0.0.0",
  "private": true,
  "license": "MIT",
  "scripts": {
    "build": "tsc 1>&2",
    "clean": "rimraf lib .rush/temp/package-deps*.json ../../generated-docs",
    "extract-assets": "cpx \"./src/backend/assets/**/*\" ../../generated-docs/extract",
    "copy:backend-assets": "cpx \"./src/backend/assets/**/*\" ./lib/backend/assets",
    "copy:test-backend-assets": "cpx \"./src/backend/test/assets/**/*\" ./lib/backend/test/assets",
    "extract": "betools extract --fileExt=ts --extractFrom=./src --recursive --out=../../generated-docs/extract",
    "docs": "npm run -s extract && npm run -s extract-assets",
    "lint": "eslint \"./src/**/*.ts\" 1>&2",
    "test": "npm run -s copy:test-backend-assets && npm run -s copy:backend-assets && mocha --no-config",
    "cover": "npm -s test"
  },
  "repository": {},
  "dependencies": {
    "@itwin/core-backend": "workspace:*",
    "@itwin/core-bentley": "workspace:*",
    "@itwin/core-common": "workspace:*",
    "@itwin/core-electron": "workspace:*",
    "@itwin/core-frontend": "workspace:*",
    "@itwin/core-geometry": "workspace:*",
    "electron": "^33.0.0"
  },
  "devDependencies": {
    "@itwin/build-tools": "workspace:*",
    "@itwin/eslint-plugin": "5.0.0-dev.1",
    "@itwin/oidc-signin-tool": "^4.3.7",
    "@types/chai": "4.3.1",
    "@types/mocha": "^10.0.6",
<<<<<<< HEAD
    "@types/node": "~18.19.61",
=======
    "@types/node": "~20.9.5",
>>>>>>> 3670ac42
    "chai": "^4.3.10",
    "cpx2": "^3.0.0",
    "eslint": "^9.13.0",
    "mocha": "^10.2.0",
    "rimraf": "^3.0.2",
    "typescript": "~5.6.2"
  },
  "mocha": {
    "exit": true,
    "colors": true,
    "check-leaks": true,
    "spec": [
      "lib/backend/test/**/*.test.js"
    ],
    "require": [
      "source-map-support/register",
      "jsdom-global/register"
    ],
    "reporter": "node_modules/@itwin/build-tools/mocha-reporter",
    "reporter-options": "mochaFile=lib/test/junit_results.xml",
    "timeout": 999999
  }
}<|MERGE_RESOLUTION|>--- conflicted
+++ resolved
@@ -31,11 +31,7 @@
     "@itwin/oidc-signin-tool": "^4.3.7",
     "@types/chai": "4.3.1",
     "@types/mocha": "^10.0.6",
-<<<<<<< HEAD
-    "@types/node": "~18.19.61",
-=======
     "@types/node": "~20.9.5",
->>>>>>> 3670ac42
     "chai": "^4.3.10",
     "cpx2": "^3.0.0",
     "eslint": "^9.13.0",
