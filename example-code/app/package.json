--- conflicted
+++ resolved
@@ -18,18 +18,6 @@
   },
   "repository": {},
   "dependencies": {
-<<<<<<< HEAD
-    "@bentley/bentleyjs-core": "2.9.0-dev.11",
-    "@bentley/context-registry-client": "2.9.0-dev.11",
-    "@bentley/imodelhub-client": "2.9.0-dev.11",
-    "@bentley/geometry-core": "2.9.0-dev.11",
-    "@bentley/imodeljs-backend": "2.9.0-dev.11",
-    "@bentley/itwin-client": "2.9.0-dev.11",
-    "@bentley/imodeljs-common": "2.9.0-dev.11",
-    "@bentley/imodeljs-frontend": "2.9.0-dev.11",
-    "@bentley/logger-config": "2.9.0-dev.11",
-    "@bentley/rbac-client": "2.9.0-dev.11",
-=======
     "@bentley/bentleyjs-core": "2.9.0-dev.8",
     "@bentley/context-registry-client": "2.9.0-dev.8",
     "@bentley/imodelhub-client": "2.9.0-dev.8",
@@ -40,7 +28,6 @@
     "@bentley/imodeljs-frontend": "2.9.0-dev.8",
     "@bentley/logger-config": "2.9.0-dev.8",
     "@bentley/rbac-client": "2.9.0-dev.8",
->>>>>>> 9b514dc3
     "body-parser": "^1.18.2",
     "chai": "^4.1.2",
     "electron": "^8.2.1",
@@ -55,17 +42,10 @@
     "webpack": "4.42.0"
   },
   "devDependencies": {
-<<<<<<< HEAD
-    "@bentley/config-loader": "2.9.0-dev.11",
-    "@bentley/build-tools": "2.9.0-dev.11",
-    "@bentley/eslint-plugin": "2.9.0-dev.11",
-    "@bentley/oidc-signin-tool": "2.9.0-dev.11",
-=======
     "@bentley/config-loader": "2.9.0-dev.8",
     "@bentley/build-tools": "2.9.0-dev.8",
     "@bentley/eslint-plugin": "2.9.0-dev.8",
     "@bentley/oidc-signin-tool": "2.9.0-dev.8",
->>>>>>> 9b514dc3
     "@types/body-parser": "^1.17.0",
     "@types/chai": "^4.1.4",
     "@types/express": "^4.16.1",
