{
  "name": "example-code-app",
  "//private": "NOTE: this is a private package that is never published",
  "private": true,
  "license": "MIT",
  "scripts": {
    "compile": "npm run -s build",
    "build": "tsc 1>&2",
    "clean": "rimraf lib .rush/temp/package-deps*.json ../../generated-docs",
    "extract-assets": "cpx \"./src/backend/assets/**/*\" ../../generated-docs/extract",
    "copy:backend-assets": "cpx \"./src/backend/assets/**/*\" ./lib/backend/assets",
    "copy:test-backend-assets": "cpx \"./src/backend/test/assets/**/*\" ./lib/backend/test/assets",
    "extract": "betools extract --fileExt=ts --extractFrom=./src --recursive --out=../../generated-docs/extract",
    "docs": "npm run -s extract && npm run -s extract-assets",
    "lint": "eslint -f visualstudio \"./src/**/*.ts\" 1>&2",
    "test": "npm run -s copy:test-backend-assets && npm run -s copy:backend-assets && mocha --no-config",
    "cover": "npm -s test"
  },
  "repository": {},
  "dependencies": {
<<<<<<< HEAD
    "@bentley/bentleyjs-core": "workspace:*",
    "@bentley/itwin-registry-client": "workspace:*",
=======
    "@itwin/core-bentley": "workspace:*",
    "@bentley/context-registry-client": "workspace:*",
>>>>>>> 52eac709
    "@bentley/imodelhub-client": "workspace:*",
    "@itwin/core-geometry": "workspace:*",
    "@itwin/core-backend": "workspace:*",
    "@bentley/itwin-client": "workspace:*",
    "@itwin/core-common": "workspace:*",
    "@itwin/core-frontend": "workspace:*",
    "@itwin/electron-manager": "workspace:*",
    "body-parser": "^1.18.2",
    "chai": "^4.1.2",
    "electron": "^14.0.0",
    "express": "^4.16.3",
    "fs-extra": "^8.1.0",
    "fuse.js": "^3.3.0",
    "i18next": "^10.2.2",
    "i18next-browser-languagedetector": "^2.1.0",
    "i18next-xhr-backend": "^2.0.1",
    "save": "^2.3.3",
    "webpack": "4.42.0"
  },
  "devDependencies": {
    "@itwin/build-tools": "workspace:*",
    "@itwin/eslint-plugin": "workspace:*",
    "@itwin/oidc-signin-tool": "workspace:*",
    "@types/body-parser": "^1.17.0",
    "@types/chai": "^4.1.4",
    "@types/express": "^4.16.1",
    "@types/fs-extra": "^4.0.7",
    "@types/i18next": "^8.4.2",
    "@types/i18next-browser-languagedetector": "^2.0.1",
    "@types/mocha": "^8.2.2",
    "@types/node": "14.14.31",
    "chai": "^4.1.2",
    "cpx": "^1.5.0",
    "eslint": "^7.11.0",
    "mocha": "^8.3.2",
    "rimraf": "^3.0.2",
    "typescript": "~4.4.0",
    "xmlhttprequest": "^1.8.0"
  },
  "mocha": {
    "exit": true,
    "colors": true,
    "check-leaks": true,
    "spec": [
      "lib/backend/test/**/*.test.js"
    ],
    "require": [
      "source-map-support/register",
      "jsdom-global/register"
    ],
    "reporter": "node_modules/@itwin/build-tools/mocha-reporter",
    "reporter-options": "mochaFile=lib/test/junit_results.xml",
    "timeout": 999999
  },
  "eslintConfig": {
    "plugins": [
      "@itwin"
    ],
    "extends": "plugin:@itwin/itwinjs-recommended"
  }
}<|MERGE_RESOLUTION|>--- conflicted
+++ resolved
@@ -18,13 +18,8 @@
   },
   "repository": {},
   "dependencies": {
-<<<<<<< HEAD
-    "@bentley/bentleyjs-core": "workspace:*",
+    "@itwin/core-bentley": "workspace:*",
     "@bentley/itwin-registry-client": "workspace:*",
-=======
-    "@itwin/core-bentley": "workspace:*",
-    "@bentley/context-registry-client": "workspace:*",
->>>>>>> 52eac709
     "@bentley/imodelhub-client": "workspace:*",
     "@itwin/core-geometry": "workspace:*",
     "@itwin/core-backend": "workspace:*",
