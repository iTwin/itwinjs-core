--- conflicted
+++ resolved
@@ -60,12 +60,7 @@
 import { ElectronHost } from "@bentley/electron-manager/lib/ElectronHost";
 
 export async function initializeForElectron(rpcInterfaces: RpcInterfaceDefinition[]) {
-<<<<<<< HEAD
   await ElectronHost.startup({ electronHost: { rpcInterfaces } });
-};
-=======
-  ElectronBackend.initialize({ rpcInterfaces });
 }
->>>>>>> b3fc3c62
 
 // __PUBLISH_EXTRACT_END__