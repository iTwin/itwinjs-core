/*---------------------------------------------------------------------------------------------
* Copyright (c) Bentley Systems, Incorporated. All rights reserved.
* See LICENSE.md in the project root for license terms and full copyright notice.
*--------------------------------------------------------------------------------------------*/
import { IModelJsFs } from "@bentley/imodeljs-backend";
import { assert } from "chai";
import * as path from "path";
<<<<<<< HEAD
=======
import { IModelJsFs } from "@itwin/core-backend/lib/IModelJsFs";
>>>>>>> 200baec2

export class KnownTestLocations {
  /** The directory where test assets are stored. Keep in mind that the test is playing the role of the app. */
  public static get assetsDir(): string {
    // Assume that we are running in nodejs
    return path.join(__dirname, "assets");
  }

  /** The directory where tests can write. */
  public static get outputDir(): string {
    // Assume that we are running in nodejs
    return path.join(__dirname, "output");
  }
}

export class IModelTestUtils {
  /** Prepare for an output file by:
   * - Resolving the output file name under the known test output directory
   * - Making directories as necessary
   * - Removing a previous copy of the output file
   * @param fileName Name of output fille
   * @returns The full path to the output file
   */
  public static prepareOutputFile(fileName: string): string {
    if (!IModelJsFs.existsSync(KnownTestLocations.outputDir))
      IModelJsFs.mkdirSync(KnownTestLocations.outputDir);

    const outputFile = path.join(KnownTestLocations.outputDir, fileName);
    if (IModelJsFs.existsSync(outputFile))
      IModelJsFs.unlinkSync(outputFile);

    return outputFile;
  }

  /** Resolve an asset file path from the asset name by looking in the known assets directory */
  public static resolveAssetFile(assetName: string): string {
    const assetFile = path.join(KnownTestLocations.assetsDir, assetName);
    assert.isTrue(IModelJsFs.existsSync(assetFile));
    return assetFile;
  }
}<|MERGE_RESOLUTION|>--- conflicted
+++ resolved
@@ -2,13 +2,9 @@
 * Copyright (c) Bentley Systems, Incorporated. All rights reserved.
 * See LICENSE.md in the project root for license terms and full copyright notice.
 *--------------------------------------------------------------------------------------------*/
-import { IModelJsFs } from "@bentley/imodeljs-backend";
 import { assert } from "chai";
 import * as path from "path";
-<<<<<<< HEAD
-=======
-import { IModelJsFs } from "@itwin/core-backend/lib/IModelJsFs";
->>>>>>> 200baec2
+import { IModelJsFs } from "@itwin/core-backend";
 
 export class KnownTestLocations {
   /** The directory where test assets are stored. Keep in mind that the test is playing the role of the app. */
