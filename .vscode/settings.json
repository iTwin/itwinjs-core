--- conflicted
+++ resolved
@@ -49,66 +49,6 @@
     "common/temp": true
   },
   "files.trimTrailingWhitespace": true,
-<<<<<<< HEAD
-  "files.associations": {
-    "*.snap": "javascript",
-    ".nycrc": "json",
-    "certa.json": "jsonc"
-  },
-  "cSpell.enableFiletypes": [
-    "c",
-    "cpp",
-    "csharp",
-    "go",
-    "html",
-    "javascript",
-    "javascriptreact",
-    "latex",
-    "markdown",
-    "php",
-    "plaintext",
-    "python",
-    "text",
-    "typescript",
-    "typescriptreact",
-    "xml",
-    "yml"
-  ],
-  "json.schemas": [
-    {
-      "fileMatch": [
-        "certa.json"
-      ],
-      "url": "./tools/certa/certa.schema.json"
-    },
-  ],
-  "markdownlint.config": {
-    "MD024": {
-      "allow_different_nesting": true
-    },
-  },
-  "markdownlint.ignore": [
-    "**/CHANGELOG.md"
-  ],
-  "eslint.validate": [
-    "javascript",
-    "javascriptreact",
-    "typescript",
-    "typescriptreact",
-  ],
-  "eslint.workingDirectories": [
-    {
-      "mode": "auto"
-    }
-  ],
-  "eslint.options": {
-    "overrideConfigFile": "./package.json",
-    "useEslintrc": false,
-    "resolvePluginsRelativeTo": "./node_modules/@itwin/eslint-plugin"
-  },
-  "importSorter.importStringConfiguration.quoteMark": "double",
-=======
->>>>>>> 949f391c
   "importSorter.generalConfiguration.sortImportsInDirectory": false,
   "importSorter.generalConfiguration.sortOnBeforeSave": false,
   "importSorter.importStringConfiguration.maximumNumberOfImportExpressionsPerLine.count": 150,
@@ -139,7 +79,9 @@
   "importSorter.sortConfiguration.removeUnusedImports": true,
   "json.schemas": [
     {
-      "fileMatch": ["certa.json"],
+      "fileMatch": [
+        "certa.json"
+      ],
       "url": "./tools/certa/certa.schema.json"
     }
   ],
@@ -148,7 +90,9 @@
       "allow_different_nesting": true
     }
   },
-  "markdownlint.ignore": ["**/CHANGELOG.md"],
+  "markdownlint.ignore": [
+    "**/CHANGELOG.md"
+  ],
   "search.exclude": {
     "**/.nyc_output": true,
     "**/.rush": true,
