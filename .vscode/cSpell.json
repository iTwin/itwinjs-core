// cSpell Settings
{
    // Version of the setting file.  Always 0.1
    "version": "0.1",
    // language - current active spelling language
    "language": "en",
    // words - list of words to be always considered correct
    "words": [
        "abortable",
        "Accu",
        "accudraw",
        "addon",
        "addon's",
        "aux",
        "backend",
        "Backends",
        "backplane",
        "bbox",
        "BENTLEYCONFIG",
        "bentleyjs",
        "bspline",
        "candela",
        "changeset",
        "changesets",
        "Cloneable",
        "codespec",
        "coord",
        "crosshair",
        "customizations",
        "datapoint",
        "deserialized",
        "displaystyle",
        "ecclass",
        "ecinstanceid",
        "ecsql",
        "Elems",
        "endverbatim",
        "enqueues",
        "exton",
        "forgeable",
        "fract",
        "Frenet",
        "frontends",
        "frontplane",
        "frust",
        "fstop",
        "geometry",
        "granularities",
        "groundplane",
        "Guid",
        "hilite",
        "hilited",
        "Hilites",
        "hline",
        "Horz",
        "hvac",
        "imodel",
        "imodeljs",
        "interoperate",
        "Intersectable",
        "intsct",
        "is",
        "keyin",
        "Keypoint",
        "Kubernetes",
        "languagedetector",
        "lifecycle",
        "linestring",
        "Linestyle",
        "lstyle",
        "Millis",
        "mixins",
        "mline",
        "modelid",
        "modularized",
        "monorepo",
<<<<<<< HEAD
        "ninezone",
=======
        "NEEDSWORK",
>>>>>>> 89deeabe
        "nodeaddonapi",
        "nullptr",
        "numeronyms",
        "Nums",
        "Obscurable",
        "parallelized",
        "parameterize",
        "PARASOLID",
        "Perp",
        "Pickable",
        "Polyface",
        "Polyfaces",
        "Polylines",
        "postupdate",
        "prerelease",
        "readonly",
        "redoable",
        "remotable",
        "remoting",
        "renderable",
        "Renormalize",
        "ruleset",
        "rulesets",
        "skybox",
        "snappable",
        "struct",
        "structs",
        "subclassable",
        "subclassing",
        "subgraphic",
        "subtractive",
        "superclass",
        "superclasses",
        "superset",
        "symb",
        "system",
        "testbed",
        "tileset",
        "Topo",
        "Transp",
        "transpiler",
        "Txns",
        "unchecking",
        "underbar",
        "undoable",
        "Unexpanded",
        "unhilite",
        "unhilited",
        "unhilites",
        "unitless",
        "unsuspended",
        "UORs",
        "viewflags",
        "viewlet",
        "Viewport's",
        "viewports",
        "viewstate",
        "Wireframe",
        "XYZW",
        "XYZXYZ",
        "zbuffer"
    ],
    // flagWords - list of words to be always considered incorrect
    // This is useful for offensive words and common spelling errors.
    // For example "hte" should be "the"
    "flagWords": [
        "hte"
    ]
}<|MERGE_RESOLUTION|>--- conflicted
+++ resolved
@@ -74,11 +74,8 @@
         "modelid",
         "modularized",
         "monorepo",
-<<<<<<< HEAD
+        "NEEDSWORK",
         "ninezone",
-=======
-        "NEEDSWORK",
->>>>>>> 89deeabe
         "nodeaddonapi",
         "nullptr",
         "numeronyms",
