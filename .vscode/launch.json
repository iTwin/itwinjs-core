{
  // Use IntelliSense to learn about possible Node.js debug attributes.
  // Hover to view descriptions of existing attributes.
  // For more information, visit: https://go.microsoft.com/fwlink/?linkid=830387
  "version": "0.2.0",
  "configurations": [
    {
      "type": "node",
      "request": "launch",
      "name": "Run Backend Tests (Integration)",
      "program": "${workspaceFolder}/core/backend/node_modules/@bentley/bentleyjs-tools/scripts/test",
      "cwd": "${workspaceFolder}/core/backend",
      "args": [
        "--testDir=${workspaceFolder}/core/backend/lib/test",
        "--debug"
      ],
      "port": 9229,
      "protocol": "inspector",
      "outputCapture": "std"
    },
    {
      "type": "node",
      "request": "launch",
      "name": "Run Backend Tests (Offline)",
      "program": "${workspaceFolder}/core/backend/node_modules/@bentley/bentleyjs-tools/scripts/test",
      "cwd": "${workspaceFolder}/core/backend",
      "args": [
        "--testDir=${workspaceFolder}/core/backend/lib/test/",
        "--debug",
        "--recursive",
        "--offline=mock",
        "--grep",
        "#integration",
        "--invert"
      ],
      "port": 9229,
      "protocol": "inspector",
      "outputCapture": "std"
    },
    {
      "type": "node",
      "request": "launch",
      "name": "Run Backend IntegrationTests",
      "program": "${workspaceFolder}/core/backend/node_modules/@bentley/bentleyjs-tools/scripts/test",
      "cwd": "${workspaceFolder}/core/backend",
      "args": [
        "--testDir=${workspaceFolder}/core/backend/lib/test/integration",
        "--debug"
      ],
      "port": 9229,
      "protocol": "inspector",
      "outputCapture": "std"
    },
    {
      "type": "node",
      "request": "launch",
      "name": "Run Performance test (Offline)",
      "program": "${workspaceFolder}/core/backend/node_modules/@bentley/bentleyjs-tools/scripts/test",
      "cwd": "${workspaceFolder}/core/backend",
      "args": [
        "--testDir=${workspaceFolder}/core/backend/lib/perftest",
        "--debug",
        "--offline"
      ],
      "port": 9229,
      "protocol": "inspector",
      "outputCapture": "std"
    },
    {
      "type": "node",
      "request": "launch",
      "name": "Run Clients Tests (Offline)",
      "program": "${workspaceFolder}/core/clients/node_modules/@bentley/bentleyjs-tools/scripts/test",
      "cwd": "${workspaceFolder}/core/clients",
      "args": [
        "--testDir=${workspaceFolder}/core/clients/lib/test",
        "--debug",
        "--offline",
        "mock"
      ],
      "port": 9229,
      "protocol": "inspector",
      "outputCapture": "std"
    },
    {
      "type": "node",
      "request": "launch",
      "name": "Run Clients Tests",
      "program": "${workspaceFolder}/core/clients/node_modules/@bentley/bentleyjs-tools/scripts/test",
      "cwd": "${workspaceFolder}/core/clients",
      "args": [
        "--testDir=${workspaceFolder}/core/clients/lib/test",
        "--debug"
      ],
      "port": 9229,
      "protocol": "inspector",
      "outputCapture": "std"
    },
    {
      "type": "node",
      "request": "launch",
      "name": "Run Geometry Tests",
      "program": "${workspaceFolder}/core/geometry/node_modules/@bentley/bentleyjs-tools/scripts/test.js",
      "cwd": "${workspaceFolder}/core/geometry",
      "args": [
        "--testDir=${workspaceFolder}/core/geometry/lib/test",
        "--debug"
      ],
      "port": 9229,
      "protocol": "inspector",
      "outputCapture": "std"
    },
    {
      "type": "node",
      "request": "launch",
      "name": "Run Bentley Tests",
      "program": "${workspaceFolder}/core/bentley/node_modules/@bentley/bentleyjs-tools/scripts/test.js",
      "cwd": "${workspaceFolder}/core/bentley",
      "args": [
        "--testDir=${workspaceFolder}/core/bentley/lib/test",
        "--debug"
      ],
      "port": 9229,
      "protocol": "inspector",
      "outputCapture": "std"
    },
    {
      "type": "node",
      "request": "launch",
      "name": "Run EC Tests",
      "program": "${workspaceFolder}/core/bentley/node_modules/@bentley/bentleyjs-tools/scripts/test-tsnode.js",
      "cwd": "${workspaceFolder}/core/ecschema-metadata",
      "args": [
        "--testDir=${workspaceFolder}/core/ecschema-metadata/test",
        "--debug"
      ],
      "port": 9229,
      "protocol": "inspector",
      "outputCapture": "std"
    },
    {
      "type": "node",
      "request": "launch",
      "name": "example-code backend snippet tests",
      "program": "${workspaceFolder}/example-code/snippets/node_modules/@bentley/bentleyjs-tools/scripts/test",
      "cwd": "${workspaceFolder}/example-code/snippets",
      "args": [
        "--testDir=${workspaceFolder}/example-code/snippets/lib/backend",
        "--debug"
      ],
      "port": 9229,
      "protocol": "inspector",
      "outputCapture": "std"
    },
    {
      "type": "node",
      "request": "launch",
      "name": "example-code app backend tests",
      "program": "${workspaceFolder}/example-code/app/node_modules/@bentley/bentleyjs-tools/scripts/test",
      "cwd": "${workspaceFolder}/example-code/app",
      "args": [
        "--testDir=${workspaceFolder}/example-code/app/lib/backend/test",
        "--debug"
      ],
      "port": 9229,
      "protocol": "inspector",
      "outputCapture": "std"
    },
    {
      "type": "node",
      "request": "launch",
      "name": "_Testbed (backend)",
      "cwd": "${workspaceFolder}/test-apps/testbed/",
      "runtimeExecutable": "${workspaceFolder}\\test-apps\\testbed\\node_modules\\.bin\\electron",
      "runtimeArgs": [
        "${workspaceFolder}/test-apps/testbed/floss/electron/index.js",
        "{\"debug\":true, \"noDevTools\":true, \"path\":\"bootstrap.js\", \"grep\":\"\", \"fgrep\":\"\"}",
        "--remote-debugging-port=9223"
      ],
      "protocol": "inspector",
      "sourceMaps": true,
      "outFiles": [
        "${workspaceRoot}/test-apps/testbed/lib/{backend,common}/**/*.js",
        "${workspaceRoot}/core/{backend,bentley,clients,common,frontend,geometry}/lib/**/*.js"
      ]
    },
    {
      "name": "_Testbed (frontend)",
      "type": "chrome",
      "request": "attach",
      "port": 9223,
      "webRoot": "${workspaceRoot}",
      "sourceMaps": true
    },
    {
      "type": "node",
      "request": "launch",
      "name": "SimpleViewTest Electron (backend)",
      "cwd": "${workspaceFolder}/test-apps/simpleviewtest/",
      "runtimeExecutable": "${workspaceFolder}\\test-apps\\simpleviewtest\\node_modules\\.bin\\electron",
      "runtimeArgs": [
        "${workspaceFolder}/test-apps/simpleviewtest/lib/backend/ElectronMain.js",
        "--remote-debugging-port=9223"
      ],
      "protocol": "inspector",
      "sourceMaps": true,
      "outFiles": [
        "${workspaceRoot}/simplefrontend/lib/{backend}/**/*.js",
        "${workspaceRoot}/core/{backend,bentley,clients,common,frontend,geometry}/lib/**/*.js"
      ]
    },
    {
      "type": "node",
      "request": "launch",
      "name": "SimpleViewTest Browser (backend)",
      "cwd": "${workspaceRoot}/test-apps/simpleviewtest",
      "program": "${workspaceRoot}/test-apps/simpleviewtest/lib/backend/WebMain.js",
      "smartStep": true,
      "sourceMaps": true,
      "outFiles": [
        "${workspaceRoot}/simplefrontend/lib/{backend}/**/*.js",
        "${workspaceRoot}/core/{backend,bentley,clients,common,frontend,geometry}/lib/**/*.js"
      ],
      "protocol": "inspector"
    },
    {
      "type": "node",
      "request": "launch",
      "name": "[UI] Tests: Components",
      "protocol": "inspector",
      "program": "${workspaceFolder}/ui/components/node_modules/mocha/bin/_mocha",
      "cwd": "${workspaceFolder}/ui/components",
      "env": {
        "TS_NODE_PROJECT": "tests/tsconfig.json"
      },
      "args": [
        "--opts",
        "../mocha.opts",
        "--no-timeouts",
        "tests/**/*.{ts,tsx}"
      ],
      "console": "integratedTerminal"
    },
    {
      "type": "node",
      "request": "launch",
      "name": "[Presentation] Tests: Common",
      "protocol": "inspector",
      "program": "${workspaceFolder}/presentation/common/node_modules/mocha/bin/_mocha",
      "cwd": "${workspaceFolder}/presentation/common",
      "env": {
        "TS_NODE_PROJECT": "tests/tsconfig.json"
      },
      "args": [
        "--opts",
        "../mocha.opts",
        "--no-timeouts",
        "tests/**/*.ts"
      ]
    },
    {
      "type": "node",
      "request": "launch",
      "name": "[Presentation] Tests: Backend",
      "protocol": "inspector",
      "program": "${workspaceFolder}/presentation/backend/node_modules/mocha/bin/_mocha",
      "cwd": "${workspaceFolder}/presentation/backend",
      "env": {
        "TS_NODE_PROJECT": "tests/tsconfig.json"
      },
      "args": [
        "--opts",
        "../mocha.opts",
        "--no-timeouts",
        "tests/**/*.ts"
      ]
    },
    {
      "type": "node",
      "request": "launch",
      "name": "[Presentation] Tests: Frontend",
      "protocol": "inspector",
      "program": "${workspaceFolder}/presentation/frontend/node_modules/mocha/bin/_mocha",
      "cwd": "${workspaceFolder}/presentation/frontend",
      "env": {
        "TS_NODE_PROJECT": "tests/tsconfig.json"
      },
      "args": [
        "--opts",
        "../mocha.opts",
        "--no-timeouts",
        "tests/**/*.ts"
      ]
    },
    {
      "type": "node",
      "request": "launch",
      "name": "[Presentation] Tests: Components",
      "protocol": "inspector",
      "program": "${workspaceFolder}/presentation/components/node_modules/mocha/bin/_mocha",
      "cwd": "${workspaceFolder}/presentation/components",
      "env": {
        "TS_NODE_PROJECT": "tests/tsconfig.json"
      },
      "args": [
        "--opts",
        "../mocha.opts",
        "--no-timeouts",
        "-r",
        "ignore-styles",
        "-r",
        "jsdom-global/register",
        "tests/**/*.{ts,tsx}"
      ]
    },
    {
      "type": "node",
      "request": "launch",
      "name": "[Presentation] Tests: Integration",
      "program": "${workspaceFolder}/test-apps/presentation-integration-tests/node_modules/mocha/bin/_mocha",
      "cwd": "${workspaceFolder}/test-apps/presentation-integration-tests",
      "env": {
        "TS_NODE_PROJECT": "./tsconfig.json"
      },
      "args": [
        "--opts",
        "mocha.opts",
        "src/**/*.ts"
<<<<<<< HEAD
      ],
      "console": "integratedTerminal"
    },
    {
      "type": "node",
      "request": "launch",
      "name": "Run ConnectSettings Tests (Online)",
      "program": "${workspaceFolder}/core/backend/node_modules/@bentley/bentleyjs-tools/scripts/test",
      "cwd": "${workspaceFolder}/core/clients",
      "args": [
        "--testDir=${workspaceFolder}/core/clients/lib/test/",
        "--debug",
        "--recursive",
        "--grep",
        "Setting",
      ],
      "port": 9229,
      "protocol": "inspector",
      "outputCapture": "std"
    },
=======
      ]
    },
    {
      "name": "UI Test - Browser (frontend)",
      "type": "chrome",
      "request": "launch",
      "url": "http://localhost:3000/",
      "webRoot": "${workspaceFolder}/test-apps/ui-test-app",
      "sourceMapPathOverrides": {
        // map sources from node_modules to our source directory
        "webpack:///../frontend/*": "${workspaceFolder}test-apps/ui-test-app/lib/frontend/*",
        // below are default values taken from https://github.com/Microsoft/vscode-chrome-debug
        "webpack:///./~/*": "${webRoot}/node_modules/*",
        "webpack:///./*": "${webRoot}/*",
        "webpack:///*": "*",
        "webpack:///packages/*": "${webRoot}/*",
      }
    }
>>>>>>> eaed6ad3
  ],
  "compounds": [
    {
      "name": "Run Testbed (all)",
      "configurations": [
        "_Testbed (frontend)",
        "_Testbed (backend)"
      ]
    }
  ]
}<|MERGE_RESOLUTION|>--- conflicted
+++ resolved
@@ -326,28 +326,6 @@
         "--opts",
         "mocha.opts",
         "src/**/*.ts"
-<<<<<<< HEAD
-      ],
-      "console": "integratedTerminal"
-    },
-    {
-      "type": "node",
-      "request": "launch",
-      "name": "Run ConnectSettings Tests (Online)",
-      "program": "${workspaceFolder}/core/backend/node_modules/@bentley/bentleyjs-tools/scripts/test",
-      "cwd": "${workspaceFolder}/core/clients",
-      "args": [
-        "--testDir=${workspaceFolder}/core/clients/lib/test/",
-        "--debug",
-        "--recursive",
-        "--grep",
-        "Setting",
-      ],
-      "port": 9229,
-      "protocol": "inspector",
-      "outputCapture": "std"
-    },
-=======
       ]
     },
     {
@@ -365,8 +343,24 @@
         "webpack:///*": "*",
         "webpack:///packages/*": "${webRoot}/*",
       }
-    }
->>>>>>> eaed6ad3
+    },
+    {
+      "type": "node",
+      "request": "launch",
+      "name": "Run ConnectSettings Tests (Online)",
+      "program": "${workspaceFolder}/core/backend/node_modules/@bentley/bentleyjs-tools/scripts/test",
+      "cwd": "${workspaceFolder}/core/clients",
+      "args": [
+        "--testDir=${workspaceFolder}/core/clients/lib/test/",
+        "--debug",
+        "--recursive",
+        "--grep",
+        "Setting",
+      ],
+      "port": 9229,
+      "protocol": "inspector",
+      "outputCapture": "std"
+    },
   ],
   "compounds": [
     {
