{
  // Use IntelliSense to learn about possible Node.js debug attributes.
  // Hover to view descriptions of existing attributes.
  // For more information, visit: https://go.microsoft.com/fwlink/?linkid=830387
  "version": "0.2.0",
  "configurations": [
    {
      "name": "Attach to node process",
      "presentation": {
        "group": "__TOP__"
      },
      "type": "node",
      "request": "attach",
      "processId": "${command:PickProcess}"
    },
    // CORE TESTS
    {
      "name": "Backend Tests (Integration)",
      "presentation": {
        "group": "0_CoreTests",
        "order": 1
      },
      "cwd": "${workspaceFolder}/full-stack-tests/backend/",
      "type": "node",
      "request": "launch",
      "runtimeExecutable": "npm",
      "runtimeArgs": [
        "run",
        "test:integration"
      ],
      "outFiles": [
        "${workspaceFolder}/{core,full-stack-tests}/*/lib/**/*.js"
      ]
    },
    {
      "name": "Backend Tests",
      "presentation": {
        "group": "0_CoreTests",
        "order": 1
      },
      "cwd": "${workspaceFolder}/core/backend/",
      "type": "node",
      "request": "launch",
      "runtimeExecutable": "npm",
      "runtimeArgs": [
        "test"
      ],
      "outFiles": [
        "${workspaceFolder}/core/*/lib/**/*.js"
      ]
    },
    {
      "name": "Bentley Tests",
      "presentation": {
        "group": "0_CoreTests",
        "order": 1
      },
      "cwd": "${workspaceFolder}/core/bentley/",
      "type": "node",
      "request": "launch",
      "runtimeExecutable": "pnpm",
      "runtimeArgs": [
        "test"
      ],
      "autoAttachChildProcesses": true,
      "smartStep": true,
      "console": "integratedTerminal",
    },
    {
      "name": "Quantity Tests",
      "presentation": {
        "group": "0_CoreTests",
        "order": 1
      },
      "cwd": "${workspaceFolder}/core/quantity/",
      "type": "node",
      "request": "launch",
      "runtimeExecutable": "pnpm",
      "runtimeArgs": [
        "test"
      ],
      "autoAttachChildProcesses": true,
      "smartStep": true,
      "console": "integratedTerminal",
    },
    {
      "name": "OrbitGT Tests",
      "presentation": {
        "group": "0_CoreTests",
        "order": 1
      },
      "cwd": "${workspaceFolder}/core/orbitgt/",
      "type": "node",
      "request": "launch",
      "runtimeExecutable": "npm",
      "runtimeArgs": [
        "test"
      ],
      "outFiles": [
        "${workspaceFolder}/core/orbitgt/lib/**/*.js"
      ]
    },
    {
      "name": "Common Tests",
      "presentation": {
        "group": "0_CoreTests",
        "order": 1
      },
      "cwd": "${workspaceFolder}/core/common/",
      "type": "node",
      "request": "launch",
      "runtimeArgs": [
        "test"
      ],
      "runtimeExecutable": "pnpm",
      "autoAttachChildProcesses": true,
      "console": "integratedTerminal",
      "smartStep": true
    },
    {
      "name": "EC Tests",
      "presentation": {
        "group": "0_CoreTests",
        "order": 1
      },
      "cwd": "${workspaceFolder}/core/ecschema-metadata",
      "type": "node",
      "request": "launch",
      "runtimeExecutable": "npm",
      "runtimeArgs": [
        "test"
      ],
      "outFiles": [
        "${workspaceFolder}/core/*/lib/**/*.js"
      ]
    },
    {
      "name": "EC Schema Locater Tests",
      "presentation": {
        "group": "0_CoreTests",
        "order": 1
      },
      "cwd": "${workspaceFolder}/core/ecschema-locaters",
      "type": "node",
      "request": "launch",
      "runtimeExecutable": "npm",
      "runtimeArgs": [
        "test"
      ],
      "outFiles": [
        "${workspaceFolder}/core/*/lib/**/*.js"
      ]
    },
    {
      "name": "EC Schema Editing Tests",
      "presentation": {
        "group": "0_CoreTests",
        "order": 1
      },
      "cwd": "${workspaceFolder}/core/ecschema-editing",
      "type": "node",
      "request": "launch",
      "runtimeExecutable": "npm",
      "runtimeArgs": [
        "test"
      ],
      "outFiles": [
        "${workspaceFolder}/core/*/lib/**/*.js"
      ]
    },
    {
      "name": "MapLayers Auth Tests",
      "presentation": {
        "group": "0_CoreTests",
        "order": 1
      },
      "cwd": "${workspaceFolder}/extensions/map-layers-auth/",
      "type": "node",
      "request": "launch",
      "runtimeExecutable": "npm",
      "runtimeArgs": [
        "test"
      ],
      "outFiles": [
        "${workspaceFolder}/extensions/map-layers-auth/lib/**/*.js"
      ]
    },
    {
      "name": "MapLayers Formats Tests",
      "presentation": {
        "group": "0_CoreTests",
        "order": 1
      },
      "cwd": "${workspaceFolder}/extensions/map-layers-formats/",
      "type": "node",
      "request": "launch",
      "runtimeExecutable": "npm",
      "runtimeArgs": [
        "test"
      ],
      "outFiles": [
        "${workspaceFolder}/extensions/map-layers-formats/lib/**/*.js"
      ]
    },
    {
      "name": "Frontend-Tiles Tests",
      "presentation": {
        "group": "0_CoreTests",
        "order": 1
      },
      "cwd": "${workspaceFolder}/extensions/frontend-tiles/",
      "type": "node",
      "request": "launch",
      "runtimeExecutable": "npm",
      "runtimeArgs": [
        "test"
      ],
      "outFiles": [
        "${workspaceFolder}/extensions/frontend-tiles/lib/**/*.js"
      ]
    },
    { /* PARTIAL */
      "name": "[NODE] Certa Test Runner for Frontend Tests",
      "presentation": {
        "hidden": true
      },
      "cwd": "${workspaceFolder}/core/frontend/",
      "type": "node",
      "request": "launch",
      "runtimeExecutable": "npm",
      "runtimeArgs": [
        "run",
        "test:debug"
      ],
      "outFiles": [
        "${workspaceFolder}/core/*/lib/**/*.js"
      ],
      "outputCapture": "std",
      "attachSimplePort": 5858, // NB: This must match ports.debugging in core/frontend/certa.json
      "cascadeTerminateToConfigurations": [
        "[BROWSER] Frontend Tests"
      ]
    },
    { /* PARTIAL */
      "name": "[BROWSER] Frontend Tests",
      "presentation": {
        "hidden": true
      },
      "type": "chrome",
      "request": "attach",
      "port": 9223, // NB: This must match ports.frontendDebugging in core/frontend/certa.json
      "timeout": 20000,
      "outFiles": [
        "${workspaceFolder}/core/*/lib/**/*.js"
      ],
      "cascadeTerminateToConfigurations": [
        "[NODE] Certa Test Runner for Frontend Tests"
      ]
    },
    { /* PARTIAL */
      "name": "[NODE] Certa Test Runner for i18n Tests",
      "presentation": {
        "hidden": true
      },
      "cwd": "${workspaceFolder}/core/i18n/",
      "type": "node",
      "request": "launch",
      "runtimeExecutable": "npm",
      "runtimeArgs": [
        "run",
        "test:debug"
      ],
      "outFiles": [
        "${workspaceFolder}/core/*/lib/**/*.js"
      ],
      "outputCapture": "std",
      "attachSimplePort": 5858, // NB: This must match ports.debugging in core/i18n/certa.json
      "cascadeTerminateToConfigurations": [
        "[BROWSER] i18n Tests"
      ]
    },
    { /* PARTIAL */
      "name": "[BROWSER] i18n Tests",
      "presentation": {
        "hidden": true
      },
      "type": "chrome",
      "request": "attach",
      "port": 9223, // NB: This must match ports.frontendDebugging in core/i18n/certa.json
      "timeout": 20000,
      "outFiles": [
        "${workspaceFolder}/core/*/lib/**/*.js"
      ],
      "cascadeTerminateToConfigurations": [
        "[NODE] Certa Test Runner for i18n Tests"
      ]
    },
    {
      "name": "Geometry Tests",
      "presentation": {
        "group": "0_CoreTests",
        "order": 3
      },
      "cwd": "${workspaceFolder}/core/geometry",
      "type": "node",
      "request": "launch",
      "runtimeExecutable": "pnpm",
      "runtimeArgs": [
        "test"
      ],
      "autoAttachChildProcesses": true,
      "smartStep": true,
      "console": "integratedTerminal",
      "env": {
        "NODE_ENV": "development" // needed for asserts to fire
      }
    },
    { /* PARTIAL */
      "name": "[NODE] Certa Test Runner for HyperModeling Tests",
      "presentation": {
        "hidden": true
      },
      "cwd": "${workspaceFolder}/core/hypermodeling/",
      "type": "node",
      "request": "launch",
      "runtimeExecutable": "npm",
      "runtimeArgs": [
        "run",
        "test:debug"
      ],
      "outFiles": [
        "${workspaceFolder}/core/*/lib/**/*.js"
      ],
      "outputCapture": "std",
      "attachSimplePort": 5858, // NB: This must match ports.debugging in core/hypermodeling/certa.json
      "cascadeTerminateToConfigurations": [
        "[BROWSER] HyperModeling Tests"
      ]
    },
    { /* PARTIAL */
      "name": "[BROWSER] HyperModeling Tests",
      "presentation": {
        "hidden": true
      },
      "type": "chrome",
      "request": "attach",
      "port": 9223, // NB: This must match ports.frontendDebugging in core/hypermodeling/certa.json
      "timeout": 20000,
      "outFiles": [
        "${workspaceFolder}/core/*/lib/**/*.js"
      ],
      "cascadeTerminateToConfigurations": [
        "[NODE] Certa Test Runner for HyperModeling Tests"
      ]
    },
    { /* PARTIAL */
      "name": "[NODE] Certa Test Runner for Markup Tests",
      "presentation": {
        "hidden": true
      },
      "cwd": "${workspaceFolder}/core/markup/",
      "type": "node",
      "request": "launch",
      "runtimeExecutable": "npm",
      "runtimeArgs": [
        "run",
        "test:debug"
      ],
      "outFiles": [
        "${workspaceFolder}/core/*/lib/**/*.js",
        "${workspaceFolder}/tools/certa/lib/**/*.js",
      ],
      "outputCapture": "std",
      "attachSimplePort": 5858, // NB: This must match ports.debugging in core/markup/certa.json
      "cascadeTerminateToConfigurations": [
        "[BROWSER] Markup Tests"
      ]
    },
    { /* PARTIAL */
      "name": "[BROWSER] Markup Tests",
      "presentation": {
        "hidden": true
      },
      "type": "chrome",
      "request": "attach",
      "port": 9223, // NB: This must match ports.frontendDebugging in core/markup/certa.json
      "timeout": 20000,
      "outFiles": [
        "${workspaceFolder}/core/*/lib/**/*.js"
      ],
      "cascadeTerminateToConfigurations": [
        "[NODE] Certa Test Runner for Markup Tests"
      ]
    },
    {
      "name": "Quantity Tests",
      "presentation": {
        "group": "0_CoreTests",
        "order": 7
      },
      "cwd": "${workspaceFolder}/core/quantity",
      "type": "node",
      "request": "launch",
      "runtimeExecutable": "npm",
      "runtimeArgs": [
        "test"
      ],
      "outFiles": [
        "${workspaceFolder}/core/*/lib/**/*.js"
      ]
    },
    // UI TESTS
    { /* PARTIAL */
      "name": "[NODE] Certa Test Runner for AppUI Abstract Tests",
      "presentation": {
        "hidden": true
      },
      "cwd": "${workspaceFolder}/ui/appui-abstract/",
      "type": "node",
      "request": "launch",
      "runtimeExecutable": "npm",
      "runtimeArgs": [
        "run",
        "test",
        "--",
        "--debug"
      ],
      "outFiles": [
        "${workspaceFolder}/{core,ui}/*/lib/**/*.js"
      ],
      "outputCapture": "std",
      "attachSimplePort": 5858, // NB: This must match ports.debugging in core/frontend/certa.json
      "cascadeTerminateToConfigurations": [
        "[BROWSER] AppUI Abstract Tests"
      ]
    },
    { /* PARTIAL */
      "name": "[BROWSER] AppUI Abstract Tests",
      "presentation": {
        "hidden": true
      },
      "type": "chrome",
      "request": "attach",
      "port": 9223, // NB: This must match ports.frontendDebugging in core/frontend/certa.json
      "timeout": 20000,
      "outFiles": [
        "${workspaceFolder}/{core,ui}/*/lib/**/*.js"
      ],
      "cascadeTerminateToConfigurations": [
        "[NODE] Certa Test Runner for AppUI Abstract Tests"
      ]
    },
    // PRESENTATION TESTS
    {
      "name": "[Presentation] Tests: Backend",
      "presentation": {
        "group": "5_Presentation"
      },
      "cwd": "${workspaceFolder}/presentation/backend",
      "type": "node",
      "request": "launch",
      "program": "${workspaceFolder}/presentation/backend/node_modules/mocha/bin/_mocha",
      "args": [
        "--config",
        "./.mocharc.json",
        "--no-timeouts"
      ],
      "outFiles": [
        "${workspaceFolder}/{core,presentation}/*/lib/**/*.js"
      ],
      "env": {
        "NODE_ENV": "development"
      }
    },
    {
      "name": "[Presentation] Tests: Common",
      "presentation": {
        "group": "5_Presentation"
      },
      "cwd": "${workspaceFolder}/presentation/common",
      "type": "node",
      "request": "launch",
      "program": "${workspaceFolder}/presentation/common/node_modules/mocha/bin/_mocha",
      "args": [
        "--config",
        "./.mocharc.json",
        "--no-timeouts"
      ],
      "outFiles": [
        "${workspaceFolder}/{core,presentation}/*/lib/**/*.js"
      ],
      "env": {
        "NODE_ENV": "development"
      }
    },
    {
      "name": "[Presentation] Tests: Frontend",
      "presentation": {
        "group": "5_Presentation"
      },
      "cwd": "${workspaceFolder}/presentation/frontend",
      "type": "node",
      "request": "launch",
      "program": "${workspaceFolder}/presentation/frontend/node_modules/mocha/bin/_mocha",
      "args": [
        "--config",
<<<<<<< HEAD
        "../.mocharc.json",
        "--no-timeouts",
        "lib/cjs/test/**/*.test.js"
=======
        "./.mocharc.json",
        "--no-timeouts"
>>>>>>> 23e3b285
      ],
      "outFiles": [
        "${workspaceFolder}/{core,presentation}/*/lib/**/*.js"
      ],
      "env": {
        "NODE_ENV": "development"
      }
    },
    {
      "name": "[Presentation] Tests: Full Stack",
      "presentation": {
        "group": "5_Presentation"
      },
      "cwd": "${workspaceFolder}/full-stack-tests/presentation",
      "type": "node",
      "request": "launch",
      "program": "${workspaceFolder}/full-stack-tests/presentation/node_modules/mocha/bin/_mocha",
      "args": [
        "--config",
        "./.mocharc.json",
        "--no-timeouts"
      ],
      "outFiles": [
        "${workspaceFolder}/{core,ui,presentation}/*/lib/**/*.js",
        "${workspaceFolder}/full-stack-tests/presentation/lib/**/*.js"
      ],
      "env": {
        "NODE_ENV": "development"
      }
    },
    // MISC
    {
      "name": "[example-code] app backend tests",
      "presentation": {
        "group": "6_Misc"
      },
      "cwd": "${workspaceFolder}/example-code/app",
      "type": "node",
      "request": "launch",
      "runtimeExecutable": "npm",
      "runtimeArgs": [
        "test"
      ],
      "outFiles": [
        "${workspaceFolder}/core/*/lib/**/*.js",
        "${workspaceFolder}/example-code/app/lib/**/*.js"
      ]
    },
    {
      "name": "[example-code] backend snippet tests",
      "presentation": {
        "group": "6_Misc"
      },
      "cwd": "${workspaceFolder}/example-code/snippets",
      "type": "node",
      "request": "launch",
      "runtimeExecutable": "npm",
      "runtimeArgs": [
        "run",
        "test:backend"
      ],
      "outFiles": [
        "${workspaceFolder}/core/*/lib/**/*.js",
        "${workspaceFolder}/example-code/snippets/lib/**/*.js"
      ]
    },
    {
      "name": "[perftests] Apply Changeset PerfTests",
      "presentation": {
        "group": "6_Misc"
      },
      "cwd": "${workspaceFolder}/core/backend",
      "type": "node",
      "request": "launch",
      "runtimeExecutable": "npm",
      "runtimeArgs": [
        "run",
        "perftest:cs"
      ],
      "outFiles": [
        "${workspaceFolder}/core/*/lib/**/*.js"
      ]
    },
    {
      "name": "[perftests] CRUD PerfTests (Offline)",
      "presentation": {
        "group": "6_Misc"
      },
      "cwd": "${workspaceFolder}/full-stack-tests/backend",
      "type": "node",
      "request": "launch",
      "runtimeExecutable": "npm",
      "runtimeArgs": [
        "run",
        "perftest:crud"
      ],
      "outFiles": [
        "${workspaceFolder}/full-stack-tests/*/lib/**/*.js"
      ]
    },
    {
      "name": "[perftests] ElementAspect PerfTests",
      "presentation": {
        "group": "6_Misc"
      },
      "cwd": "${workspaceFolder}/full-stack-tests/backend",
      "type": "node",
      "request": "launch",
      "runtimeExecutable": "npm",
      "runtimeArgs": [
        "run",
        "perftest:elAspect"
      ],
      "outFiles": [
        "${workspaceFolder}/full-stack-tests/backend/lib/**/*.js"
      ]
    },
    {
      "name": "[perftests] SchemaDesign PerfTests (Offline)",
      "presentation": {
        "group": "6_Misc"
      },
      "cwd": "${workspaceFolder}/core/backend",
      "type": "node",
      "request": "launch",
      "runtimeExecutable": "npm",
      "runtimeArgs": [
        "run",
        "perftest:schema"
      ],
      "outFiles": [
        "${workspaceFolder}/core/*/lib/**/*.js"
      ]
    },
    {
      "name": "imjs-importer.   See launch.json to give command line args",
      "presentation": {
        "group": "6_Misc"
      },
      "cwd": "${workspaceFolder}/test-apps/imjs-importer",
      "type": "node",
      "request": "launch",
      "program": "${workspaceFolder}/test-apps/imjs-importer/lib/byDirectory.js",
      "args": [
        "--input=d:/tmp/shaunSpaces/",
        "--output=d:/tmp/shaun.bim"
      ],
      "outputCapture": "std"
    },
    {
      "name": "export-gltf",
      "presentation": {
        "group": "6_Misc"
      },
      "cwd": "${workspaceFolder}/test-apps/export-gltf",
      "type": "node",
      "request": "launch",
      "program": "${workspaceFolder}/test-apps/export-gltf/lib/ExportGltf.js",
      "args": [ // customize your input/output below
        "--input=d:\\foo.bim",
        "--output=d:\\foo.gltf"
      ],
      "outputCapture": "std"
    },
    {
      "name": "imodel-from-geojson",
      "presentation": {
        "group": "6_Misc"
      },
      "cwd": "${workspaceFolder}/test-apps/imodel-from-geojson",
      "type": "node",
      "request": "launch",
      "program": "${workspaceFolder}/test-apps/imodel-from-geojson/lib/Main.js",
      "args": [
        "--input=${workspaceFolder}/test-apps/imodel-from-geojson/data/Neighborhoods_Philadelphia.geojson",
        "--output=${workspaceFolder}/test-apps/imodel-from-geojson/lib/Neighborhoods_Philadelphia.bim"
      ],
      "outFiles": [
        "${workspaceFolder}/test-apps/imodel-from-geojson/lib/**/*.js"
      ]
    },
    {
      "name": "workspace-editor",
      "presentation": {
        "group": "6_Misc"
      },
      "cwd": "${workspaceFolder}/utils/workspace-editor",
      "type": "node",
      "request": "launch",
      "program": "${workspaceFolder}/utils/workspace-editor/lib/WorkspaceEditor.js",
      "args": [
        "listDb",
        "base",
        "--config=o:/queryDbs.json"
      ],
      "outFiles": [
        "${workspaceFolder}/utils/workspace-editor/lib/**/*.js",
        "${workspaceFolder}/core/*/lib/**/*.js",
      ],
      "env": {
        "WORKSPACE_EDITOR_LOGGING": "false",
      }
    },
    // TEST APPS
    { /* PARTIAL */
      "name": "[BACKEND] display-test-app (chrome)",
      "presentation": {
        "hidden": true
      },
      "cwd": "${workspaceFolder}/test-apps/display-test-app",
      "type": "node",
      "request": "launch",
      "env": {
        "IMJS_LOG_LEVEL": "TRACE"
      },
      "program": "${workspaceFolder}/test-apps/display-test-app/lib/backend/WebMain.js",
      "outFiles": [
        "${workspaceFolder}/test-apps/display-test-app/lib/backend/**/*.js",
        "${workspaceFolder}/{core,editor}/*/lib/**/*.js"
      ],
      "cascadeTerminateToConfigurations": [
        "[FRONTEND] display-test-app (chrome)"
      ]
    },
    { /* PARTIAL */
      "name": "[FRONTEND] display-test-app (chrome)",
      "presentation": {
        "hidden": true
      },
      "type": "chrome",
      "request": "launch",
      "url": "http://localhost:3000",
      "outFiles": [
        "${workspaceFolder}/test-apps/display-test-app/lib/**/*.js",
        "${workspaceFolder}/{core,editor}/*/lib/**/*.js"
      ],
      "cascadeTerminateToConfigurations": [
        "[BACKEND] display-test-app (chrome)"
      ]
    },
    { /* PARTIAL */
      "name": "[BACKEND] display-test-app (electron)",
      "presentation": {
        "hidden": true
      },
      "cwd": "${workspaceFolder}/test-apps/display-test-app/",
      "type": "node",
      "request": "launch",
      "runtimeExecutable": "${workspaceFolder}/test-apps/display-test-app/node_modules/.bin/electron",
      "runtimeArgs": [
        "${workspaceFolder}/test-apps/display-test-app/lib/backend/DtaElectronMain.js",
        "--remote-debugging-port=9223"
      ],
      "env": {
        "IMJS_LOG_LEVEL": "TRACE",
        "IMJS_NO_DEV_TOOLS": "1",
        "NODE_ENV": "development"
      },
      "envFile": "${workspaceFolder}/test-apps/display-test-app/.env",
      "outFiles": [
        "${workspaceFolder}/test-apps/display-test-app/lib/backend/**/*.js",
        "${workspaceFolder}/{core,editor}/*/lib/**/*.js"
      ],
      "cascadeTerminateToConfigurations": [
        "[FRONTEND] display-test-app (electron)"
      ]
    },
    { /* PARTIAL */
      "name": "[FRONTEND] display-test-app (electron)",
      "presentation": {
        "hidden": true
      },
      "type": "chrome",
      "request": "attach",
      "port": 9223,
      "outFiles": [
        "${workspaceFolder}/test-apps/display-test-app/lib/**/*.js",
        "${workspaceFolder}/{core,editor}/*/lib/**/*.js"
      ],
      "cascadeTerminateToConfigurations": [
        "[BACKEND] display-test-app (electron)"
      ]
    },
    { /* PARTIAL */
      "name": "[BACKEND] display-performance-test-app (chrome)",
      "presentation": {
        "hidden": true
      },
      "cwd": "${workspaceFolder}/test-apps/display-performance-test-app",
      "type": "node",
      "request": "launch",
      "program": "${workspaceFolder}/test-apps/display-performance-test-app/lib/backend/WebMain.js",
      "outFiles": [
        "${workspaceFolder}/test-apps/display-performance-test-app/lib/**/*.js",
        "${workspaceFolder}/core/*/lib/**/*.js"
      ],
      "cascadeTerminateToConfigurations": [
        "[FRONTEND] display-performance-test-app (chrome)"
      ]
    },
    { /* PARTIAL */
      "name": "[FRONTEND] display-performance-test-app (chrome)",
      "presentation": {
        "hidden": true
      },
      "type": "chrome",
      "request": "launch",
      "url": "http://localhost:3000",
      "outFiles": [
        "${workspaceFolder}/test-apps/display-performance-test-app/lib/**/*.js",
        "${workspaceFolder}/core/*/lib/**/*.js"
      ],
      "cascadeTerminateToConfigurations": [
        "[BACKEND] display-performance-test-app (chrome)"
      ]
    },
    // FULLSTACK TESTS
    { /* PARTIAL */
      "name": "[BACKEND] Full Stack Core Tests",
      "presentation": {
        "hidden": true
      },
      "cwd": "${workspaceFolder}/full-stack-tests/core/",
      "type": "node",
      "request": "launch",
      "runtimeExecutable": "npm",
      "runtimeArgs": [
        "run",
        "debug:${input:integrationTestEnvironment}"
      ],
      "outFiles": [
        "${workspaceFolder}/full-stack-tests/core/lib/**/*.js",
        "${workspaceFolder}/core/*/lib/**/*.js",
        "${workspaceFolder}/tools/certa/lib/**/*.js"
      ],
      "outputCapture": "std",
      "attachSimplePort": 5858, // NB: This must match ports.debugging in full-stack-tests/core/certa.json
      "cascadeTerminateToConfigurations": [
        "[FRONTEND] Full Stack Core Tests"
      ]
    },
    { /* PARTIAL */
      "name": "[FRONTEND] Full Stack Core Tests",
      "presentation": {
        "hidden": true
      },
      "type": "chrome",
      "request": "attach",
      "port": 9223, // NB: This must match ports.frontendDebugging in full-stack-tests/core/certa.json
      "timeout": 200000,
      "outFiles": [
        "${workspaceFolder}/full-stack-tests/core/lib/**/*.js",
        "${workspaceFolder}/core/*/lib/**/*.js",
        "${workspaceFolder}/tools/certa/lib/**/*.js"
      ],
      "cascadeTerminateToConfigurations": [
        "[BACKEND] Full Stack Core Tests"
      ]
    },
    { /* PARTIAL */
      "name": "[BACKEND] Full Stack Core Integration Tests",
      "presentation": {
        "hidden": true
      },
      "cwd": "${workspaceFolder}/full-stack-tests/core/",
      "type": "node",
      "request": "launch",
      "runtimeExecutable": "npm",
      "runtimeArgs": [
        "run",
        "test:integration:${input:integrationTestEnvironment}",
        "--",
        "--debug"
      ],
      "outFiles": [
        "${workspaceFolder}/full-stack-tests/core/lib/**/*.js",
        "${workspaceFolder}/core/*/lib/**/*.js",
        "${workspaceFolder}/tools/certa/lib/**/*.js"
      ],
      "outputCapture": "std",
      "attachSimplePort": 5858, // NB: This must match ports.debugging in full-stack-tests/core/certa.json
      "cascadeTerminateToConfigurations": [
        "[FRONTEND] Full Stack Core Integration Tests"
      ]
    },
    { /* PARTIAL */
      "name": "[FRONTEND] Full Stack Core Integration Tests",
      "presentation": {
        "hidden": true
      },
      "type": "chrome",
      "request": "attach",
      "port": 9223, // NB: This must match ports.frontendDebugging in full-stack-tests/core/certa.json
      "timeout": 200000,
      "outFiles": [
        "${workspaceFolder}/full-stack-tests/core/lib/**/*.js",
        "${workspaceFolder}/core/*/lib/**/*.js",
        "${workspaceFolder}/tools/certa/lib/**/*.js"
      ],
      "cascadeTerminateToConfigurations": [
        "[BACKEND] Full Stack Core Integration Tests"
      ]
    },
    { /* PARTIAL */
      "name": "[BACKEND] Full Stack RPC Tests",
      "presentation": {
        "hidden": true
      },
      "cwd": "${workspaceFolder}/full-stack-tests/rpc/",
      "type": "node",
      "request": "launch",
      "runtimeExecutable": "npm",
      "runtimeArgs": [
        "run",
        "test:${input:rpcTestEnvironment}",
        "--",
        "--debug"
      ],
      "outFiles": [
        "${workspaceFolder}/full-stack-tests/rpc/lib/**/*.js",
        "${workspaceFolder}/core/*/lib/**/*.js",
        "${workspaceFolder}/tools/certa/lib/**/*.js"
      ],
      "outputCapture": "std",
      "attachSimplePort": 5858, // NB: This must match ports.debugging in full-stack-tests/rpc/certa.json
      "cascadeTerminateToConfigurations": [
        "[FRONTEND] Full Stack RPC Tests"
      ]
    },
    { /* PARTIAL */
      "name": "[FRONTEND] Full Stack RPC Tests",
      "presentation": {
        "hidden": true
      },
      "type": "chrome",
      "request": "attach",
      "port": 9223, // NB: This must match ports.frontendDebugging in full-stack-tests/rpc/certa.json
      "timeout": 200000,
      "outFiles": [
        "${workspaceFolder}/full-stack-tests/rpc/lib/**/*.js",
        "${workspaceFolder}/core/*/lib/**/*.js",
        "${workspaceFolder}/tools/certa/lib/**/*.js"
      ],
      "cascadeTerminateToConfigurations": [
        "[BACKEND] Full Stack RPC Tests"
      ]
    },
    { /* PARTIAL */
      "name": "[NODE] Certa Test Runner for Full Stack RPC Interface Tests",
      "presentation": {
        "hidden": true
      },
      "cwd": "${workspaceFolder}/full-stack-tests/rpc-interface/",
      "type": "node",
      "request": "launch",
      "runtimeExecutable": "npm",
      "runtimeArgs": [
        "run",
        "test:integration:chrome",
        "--",
        "--debug"
      ],
      "outFiles": [
        "${workspaceFolder}/full-stack-tests/rpc-interface/lib/**/*.js",
        "${workspaceFolder}/core/*/lib/**/*.js",
        "${workspaceFolder}/tools/certa/lib/**/*.js"
      ],
      "outputCapture": "std",
      "attachSimplePort": 5858, // NB: This must match ports.debugging in full-stack-tests/rpc-interface/certa.json
      "cascadeTerminateToConfigurations": [
        "[BACKEND] Local Backend for Full Stack RPC Interface Tests",
        "[FRONTEND] Full Stack RPC Interface Tests"
      ]
    },
    { /* PARTIAL */
      "name": "[BACKEND] Local Backend for Full Stack RPC Interface Tests",
      "presentation": {
        "hidden": true
      },
      "cwd": "${workspaceFolder}/full-stack-tests/rpc-interface/",
      "type": "node",
      "request": "launch",
      "program": "${workspaceFolder}/full-stack-tests/rpc-interface/lib/test/backend.js",
      "outFiles": [
        "${workspaceFolder}/full-stack-tests/rpc-interface/lib/**/*.js",
        "${workspaceFolder}/core/*/lib/**/*.js",
        "${workspaceFolder}/tools/certa/lib/**/*.js"
      ],
      "cascadeTerminateToConfigurations": [
        "[NODE] Certa Test Runner for Full Stack RPC Interface Tests",
        "[FRONTEND] Full Stack RPC Interface Tests"
      ]
    },
    { /* PARTIAL */
      "name": "[FRONTEND] Full Stack RPC Interface Tests",
      "presentation": {
        "hidden": true
      },
      "type": "chrome",
      "request": "attach",
      "port": 9223, // NB: This must match ports.frontendDebugging in full-stack-tests/rpc-interface/certa.json
      "timeout": 200000,
      "outFiles": [
        "${workspaceFolder}/full-stack-tests/rpc-interface/lib/**/*.js",
        "${workspaceFolder}/core/*/lib/**/*.js",
        "${workspaceFolder}/tools/certa/lib/**/*.js"
      ],
      "cascadeTerminateToConfigurations": [
        "[NODE] Certa Test Runner for Full Stack RPC Interface Tests",
        "[BACKEND] Local Backend for Full Stack RPC Interface Tests"
      ]
    },
    { /* PARTIAL */
      "name": "[BACKEND] Electron Frontend Tests",
      "presentation": {
        "hidden": true
      },
      "cwd": "${workspaceFolder}/core/electron/",
      "type": "node",
      "request": "launch",
      "runtimeExecutable": "npm",
      "runtimeArgs": [
        "run",
        "test:integration:frontend",
        "--",
        "--debug"
      ],
      "outFiles": [
        "${workspaceFolder}/core/*/lib/**/*.js",
        "${workspaceFolder}/tools/certa/lib/**/*.js"
      ],
      "outputCapture": "std",
      "attachSimplePort": 5858, // NB: This must match ports.debugging in core/electron/src/test/frontend/utils/certa.json
      "cascadeTerminateToConfigurations": [
        "[FRONTEND] Electron Frontend Tests"
      ]
    },
    { /* PARTIAL */
      "name": "[FRONTEND] Electron Frontend Tests",
      "presentation": {
        "hidden": true
      },
      "type": "chrome",
      "request": "attach",
      "port": 9223, // NB: This must match ports.frontendDebugging in core/electron/src/test/frontend/utils/certa.json
      "timeout": 60000,
      "outFiles": [
        "${workspaceFolder}/core/*/lib/**/*.js",
        "${workspaceFolder}/tools/certa/lib/**/*.js"
      ],
      "cascadeTerminateToConfigurations": [
        "[BACKEND] Electron Frontend Tests"
      ]
    },
    {
      "name": "Extension API Generator",
      "cwd": "${workspaceFolder}/core/extension/",
      "type": "node",
      "request": "launch",
      "runtimeExecutable": "npm",
      "runtimeArgs": [
        "run",
        "generate"
      ],
    },
    {
      "name": "Electron Backend Tests",
      "presentation": {
        "group": "0_CoreTests"
      },
      "cwd": "${workspaceFolder}/core/electron/",
      "type": "node",
      "request": "launch",
      "program": "${workspaceFolder}/core/electron/node_modules/mocha/bin/_mocha",
      "args": [
        "--config",
        "src/test/backend/.mocharc.json"
      ],
      "env": {
        "NODE_ENV": "development"
      },
      "outFiles": [
        "${workspaceFolder}/core/electron/lib/**/*.js",
        "${workspaceFolder}/core/backend/lib/**/*.js"
      ],
      "autoAttachChildProcesses": true
    },
    {
      "type": "node",
      "request": "launch",
      "name": "Run Vitest Browser",
      "console": "integratedTerminal",
      "cwd": "${workspaceFolder}/core/frontend",
      "runtimeExecutable": "pnpm",
      "runtimeArgs": [
        "run",
        "test",
        "--inspect",
        "--no-file-parallelism"
      ],
    },
    {
      "type": "chrome",
      "request": "attach",
      "name": "Attach to Vitest Browser",
      "url": "http://localhost:5173",
      "timeout": 30000,
      "port": 9229
    }
  ],
  "compounds": [
    {
      "name": "Frontend Tests",
      "presentation": {
        "group": "0_CoreTests",
        "order": 2
      },
      "configurations": [
        "Attach to Vitest Browser",
        "Run Vitest Browser"
      ],
      "stopAll": true
    },
    {
      "name": "Electron Frontend Tests",
      "presentation": {
        "group": "0_CoreTests"
      },
      "configurations": [
        "[FRONTEND] Electron Frontend Tests",
        "[BACKEND] Electron Frontend Tests"
      ]
    },
    {
      "name": "HyperModeling Tests",
      "presentation": {
        "group": "0_CoreTests",
        "order": 4
      },
      "configurations": [
        "[BROWSER] HyperModeling Tests",
        "[NODE] Certa Test Runner for HyperModeling Tests"
      ]
    },
    {
      "name": "Markup Tests",
      "presentation": {
        "group": "0_CoreTests",
        "order": 6
      },
      "configurations": [
        "[BROWSER] Markup Tests",
        "[NODE] Certa Test Runner for Markup Tests"
      ]
    },
    {
      "name": "i18n Tests",
      "presentation": {
        "group": "0_CoreTests",
        "order": 2
      },
      "configurations": [
        "[BROWSER] i18n Tests",
        "[NODE] Certa Test Runner for i18n Tests"
      ]
    },
    {
      "name": "display-test-app (chrome)",
      "presentation": {
        "group": "1_TestApps",
        "order": 1
      },
      "configurations": [
        "[BACKEND] display-test-app (chrome)",
        "[FRONTEND] display-test-app (chrome)"
      ]
    },
    {
      "name": "display-test-app (electron)",
      "presentation": {
        "group": "1_TestApps",
        "order": 1
      },
      "configurations": [
        "[BACKEND] display-test-app (electron)",
        "[FRONTEND] display-test-app (electron)"
      ]
    },
    {
      "name": "display-performance-test-app (chrome)",
      "presentation": {
        "group": "1_TestApps",
        "order": 1
      },
      "configurations": [
        "[BACKEND] display-performance-test-app (chrome)",
        "[FRONTEND] display-performance-test-app (chrome)"
      ]
    },
    {
      "name": "Full Stack Core Tests",
      "presentation": {
        "group": "2_FullStackTests",
        "order": 1
      },
      "configurations": [
        "[FRONTEND] Full Stack Core Tests",
        "[BACKEND] Full Stack Core Tests"
      ]
    },
    {
      "name": "Full Stack Core Integration Tests",
      "presentation": {
        "group": "2_FullStackTests",
        "order": 1
      },
      "configurations": [
        "[FRONTEND] Full Stack Core Integration Tests",
        "[BACKEND] Full Stack Core Integration Tests"
      ]
    },
    {
      "name": "Full Stack RPC Tests",
      "presentation": {
        "group": "2_FullStackTests",
        "order": 1
      },
      "configurations": [
        "[FRONTEND] Full Stack RPC Tests",
        "[BACKEND] Full Stack RPC Tests"
      ]
    },
    {
      "name": "Full Stack RPC Interface Tests",
      "presentation": {
        "group": "2_FullStackTests",
        "order": 1
      },
      "configurations": [
        "[NODE] Certa Test Runner for Full Stack RPC Interface Tests",
        "[BACKEND] Local Backend for Full Stack RPC Interface Tests",
        "[FRONTEND] Full Stack RPC Interface Tests"
      ]
    },
    {
      "name": "AppUI Abstract Tests",
      "presentation": {
        "group": "4_UI",
        "order": 2
      },
      "configurations": [
        "[BROWSER] AppUI Abstract Tests",
        "[NODE] Certa Test Runner for AppUI Abstract Tests"
      ]
    },
  ],
  "inputs": [
    {
      "id": "integrationTestEnvironment",
      "description": "Select test frontend environment",
      "type": "pickString",
      "default": "chrome",
      "options": [
        "chrome",
        "electron"
      ]
    },
    {
      "id": "rpcTestEnvironment",
      "description": "Select RPC integration test environment",
      "type": "pickString",
      "default": "chrome",
      "options": [
        "chrome",
        "electron",
        "direct",
        "chrome-websocket"
      ]
    }
  ]
}<|MERGE_RESOLUTION|>--- conflicted
+++ resolved
@@ -504,14 +504,8 @@
       "program": "${workspaceFolder}/presentation/frontend/node_modules/mocha/bin/_mocha",
       "args": [
         "--config",
-<<<<<<< HEAD
-        "../.mocharc.json",
-        "--no-timeouts",
-        "lib/cjs/test/**/*.test.js"
-=======
         "./.mocharc.json",
         "--no-timeouts"
->>>>>>> 23e3b285
       ],
       "outFiles": [
         "${workspaceFolder}/{core,presentation}/*/lib/**/*.js"
