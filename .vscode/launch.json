{
  // Use IntelliSense to learn about possible Node.js debug attributes.
  // Hover to view descriptions of existing attributes.
  // For more information, visit: https://go.microsoft.com/fwlink/?linkid=830387
  "version": "0.2.0",
  "configurations": [
    {
      "name": "Attach to node process",
      "presentation": {
        "group": "__TOP__"
      },
      "type": "pwa-node",
      "request": "attach",
      "processId": "${command:PickProcess}"
    },
    // CORE TESTS
    {
      "name": "Backend Tests (Integration)",
      "presentation": {
        "group": "0_CoreTests",
        "order": 1
      },
      "cwd": "${workspaceFolder}/full-stack-tests/backend/",
      "type": "pwa-node",
      "request": "launch",
      "runtimeExecutable": "npm",
      "runtimeArgs": [
        "run",
        "test:integration"
      ],
      "outFiles": [
        "${workspaceFolder}/{core,clients,full-stack-tests}/*/lib/**/*.js"
      ]
    },
    {
      "name": "Backend Tests",
      "presentation": {
        "group": "0_CoreTests",
        "order": 1
      },
      "cwd": "${workspaceFolder}/core/backend/",
      "type": "pwa-node",
      "request": "launch",
      "runtimeExecutable": "npm",
      "runtimeArgs": [
        "test"
      ],
      "outFiles": [
        "${workspaceFolder}/core/backend/lib/**/*.js"
      ]
    },
    {
      "name": "Transformer Tests (Integration)",
      "presentation": {
        "group": "0_CoreTests",
        "order": 1
      },
      "cwd": "${workspaceFolder}/core/transformer/",
      "type": "pwa-node",
      "request": "launch",
      "runtimeExecutable": "npm",
      "runtimeArgs": [
        "run",
        "test:integration"
      ],
      "outFiles": [
        "${workspaceFolder}/core/transformer/lib/**/*.js"
      ]
    },
    {
      "name": "Transformer Tests (Standalone)",
      "presentation": {
        "group": "0_CoreTests",
        "order": 1
      },
      "cwd": "${workspaceFolder}/core/transformer/",
      "type": "pwa-node",
      "request": "launch",
      "runtimeExecutable": "npm",
      "runtimeArgs": [
        "test"
      ],
      "outFiles": [
        "${workspaceFolder}/core/transformer/lib/**/*.js"
      ]
    },
    {
      "name": "Bentley Tests",
      "presentation": {
        "group": "0_CoreTests",
        "order": 1
      },
      "cwd": "${workspaceFolder}/core/bentley/",
      "type": "pwa-node",
      "request": "launch",
      "runtimeExecutable": "npm",
      "runtimeArgs": [
        "test"
      ],
      "outFiles": [
        "${workspaceFolder}/core/bentley/lib/**/*.js"
      ]
    },
    {
      "name": "OrbitGT Tests",
      "presentation": {
        "group": "0_CoreTests",
        "order": 1
      },
      "cwd": "${workspaceFolder}/core/orbitgt/",
      "type": "pwa-node",
      "request": "launch",
      "runtimeExecutable": "npm",
      "runtimeArgs": [
        "test"
      ],
      "outFiles": [
        "${workspaceFolder}/core/orbitgt/lib/**/*.js"
      ]
    },
    {
      "name": "Common Tests",
      "presentation": {
        "group": "0_CoreTests",
        "order": 1
      },
      "cwd": "${workspaceFolder}/core/common/",
      "type": "pwa-node",
      "request": "launch",
      "runtimeExecutable": "npm",
      "runtimeArgs": [
        "test"
      ],
      "outFiles": [
        "${workspaceFolder}/{core,clients}/*/lib/**/*.js"
      ]
    },
    {
      "name": "EC Tests",
      "presentation": {
        "group": "0_CoreTests",
        "order": 1
      },
      "cwd": "${workspaceFolder}/core/ecschema-metadata",
      "type": "pwa-node",
      "request": "launch",
      "runtimeExecutable": "npm",
      "runtimeArgs": [
        "test"
      ],
      "outFiles": [
        "${workspaceFolder}/{core,clients}/*/lib/**/*.js"
      ]
    },
    {
      "name": "EC Schema Locater Tests",
      "presentation": {
        "group": "0_CoreTests",
        "order": 1
      },
      "cwd": "${workspaceFolder}/core/ecschema-locaters",
      "type": "pwa-node",
      "request": "launch",
      "runtimeExecutable": "npm",
      "runtimeArgs": [
        "test"
      ],
      "outFiles": [
        "${workspaceFolder}/{core,clients}/*/lib/**/*.js"
      ]
    },
    {
      "name": "EC Schema Editing Tests",
      "presentation": {
        "group": "0_CoreTests",
        "order": 1
      },
      "cwd": "${workspaceFolder}/core/ecschema-editing",
      "type": "pwa-node",
      "request": "launch",
      "runtimeExecutable": "npm",
      "runtimeArgs": [
        "test"
      ],
      "outFiles": [
        "${workspaceFolder}/{core,clients}/*/lib/**/*.js"
      ]
    },
    { /* PARTIAL */
      "name": "[NODE] Certa Test Runner for Frontend Tests",
      "presentation": {
        "hidden": true
      },
      "cwd": "${workspaceFolder}/core/frontend/",
      "type": "pwa-node",
      "request": "launch",
      "runtimeExecutable": "npm",
      "runtimeArgs": [
        "run",
        "test:debug"
      ],
      "outFiles": [
        "${workspaceFolder}/{core,clients}/*/lib/**/*.js",
        "${workspaceFolder}/ui/abstract/lib/**/*.js"
      ],
      "outputCapture": "std",
      "attachSimplePort": 5858, // NB: This must match ports.debugging in core/frontend/certa.json
      "cascadeTerminateToConfigurations": [
        "[BROWSER] Frontend Tests"
      ]
    },
    { /* PARTIAL */
      "name": "[BROWSER] Frontend Tests",
      "presentation": {
        "hidden": true
      },
      "type": "pwa-chrome",
      "request": "attach",
      "port": 9223, // NB: This must match ports.frontendDebugging in core/frontend/certa.json
      "timeout": 20000,
      "outFiles": [
        "${workspaceFolder}/{core,clients}/*/lib/**/*.js",
        "${workspaceFolder}/ui/abstract/lib/**/*.js"
      ],
      "cascadeTerminateToConfigurations": [
        "[NODE] Certa Test Runner for Frontend Tests"
      ]
    },
    {
      "name": "Geometry Tests",
      "presentation": {
        "group": "0_CoreTests",
        "order": 3
      },
      "cwd": "${workspaceFolder}/core/geometry",
      "type": "pwa-node",
      "request": "launch",
      "runtimeExecutable": "npm",
      "runtimeArgs": [
        "test"
      ],
      "outFiles": [
        "${workspaceFolder}/{core,clients}/*/lib/**/*.js"
      ]
    },
    { /* PARTIAL */
      "name": "[NODE] Certa Test Runner for HyperModeling Tests",
      "presentation": {
        "hidden": true
      },
      "cwd": "${workspaceFolder}/core/hypermodeling/",
      "type": "pwa-node",
      "request": "launch",
      "runtimeExecutable": "npm",
      "runtimeArgs": [
        "run",
        "test:debug"
      ],
      "outFiles": [
        "${workspaceFolder}/{core,clients}/*/lib/**/*.js",
        "${workspaceFolder}/ui/abstract/lib/**/*.js"
      ],
      "outputCapture": "std",
      "attachSimplePort": 5858, // NB: This must match ports.debugging in core/hypermodeling/certa.json
      "cascadeTerminateToConfigurations": [
        "[BROWSER] HyperModeling Tests"
      ]
    },
    { /* PARTIAL */
      "name": "[BROWSER] HyperModeling Tests",
      "presentation": {
        "hidden": true
      },
      "type": "pwa-chrome",
      "request": "attach",
      "port": 9223,
      "timeout": 20000,
      "outFiles": [
        "${workspaceFolder}/{core,clients}/*/lib/**/*.js",
        "${workspaceFolder}/ui/abstract/lib/**/*.js"
      ],
      "cascadeTerminateToConfigurations": [
        "[NODE] Certa Test Runner for HyperModeling Tests"
      ]
    },
    { /* PARTIAL */
      "name": "[NODE] Certa Test Runner for Markup Tests",
      "presentation": {
        "hidden": true
      },
      "cwd": "${workspaceFolder}/core/markup/",
      "type": "pwa-node",
      "request": "launch",
      "runtimeExecutable": "npm",
      "runtimeArgs": [
        "run",
        "test:debug"
      ],
      "outFiles": [
        "${workspaceFolder}/{core,clients}/*/lib/**/*.js",
        "${workspaceFolder}/ui/abstract/lib/**/*.js",
        "${workspaceFolder}/tools/certa/lib/**/*.js",
      ],
      "outputCapture": "std",
      "attachSimplePort": 5858, // NB: This must match ports.debugging in core/markup/certa.json
      "cascadeTerminateToConfigurations": [
        "[BROWSER] Markup Tests"
      ]
    },
    { /* PARTIAL */
      "name": "[BROWSER] Markup Tests",
      "presentation": {
        "hidden": true
      },
      "type": "pwa-chrome",
      "request": "attach",
      "port": 9223, // NB: This must match ports.frontendDebugging in core/markup/certa.json
      "timeout": 20000,
      "outFiles": [
        "${workspaceFolder}/{core,clients}/*/lib/**/*.js",
        "${workspaceFolder}/ui/abstract/lib/**/*.js"
      ],
      "cascadeTerminateToConfigurations": [
        "[NODE] Certa Test Runner for Markup Tests"
      ]
    },
    {
      "name": "Quantity Tests",
      "presentation": {
        "group": "0_CoreTests",
        "order": 7
      },
      "cwd": "${workspaceFolder}/core/quantity",
      "type": "pwa-node",
      "request": "launch",
      "runtimeExecutable": "npm",
      "runtimeArgs": [
        "test"
      ],
      "outFiles": [
        "${workspaceFolder}/{core,clients}/*/lib/**/*.js"
      ]
    },
    // CLIENTS TESTS
    { /* PARTIAL */
      "name": "[NODE] Certa Test Runner for Clients Tests",
      "presentation": {
        "hidden": true
      },
      "cwd": "${workspaceFolder}/clients/${input:client-lib}",
      "type": "pwa-node",
      "request": "launch",
      "runtimeExecutable": "npm",
      "runtimeArgs": [
        "run",
        "test:integration:${input:integrationTestEnvironment}",
        "--",
        "--debug"
      ],
      "outFiles": [
        "${workspaceFolder}/{core,clients}/*/lib/**/*.js",
        "${workspaceFolder}/tools/certa/lib/**/*.js"
      ],
      "outputCapture": "std",
      "attachSimplePort": 5858, // NB: This must match ports.debugging in full-stack-tests/core/certa.json
      "cascadeTerminateToConfigurations": [
        "[BROWSER] Clients Tests"
      ]
    },
    { /* PARTIAL */
      "name": "[BROWSER] Clients Tests",
      "presentation": {
        "hidden": true
      },
      "type": "pwa-chrome",
      "request": "attach",
      "port": 9223, // NB: This must match ports.frontendDebugging in core/frontend/certa.json
      "timeout": 20000,
      "outFiles": [
        "${workspaceFolder}/{core,clients}/*/lib/**/*.js",
        "${workspaceFolder}/tools/certa/lib/**/*.js"
      ],
      "cascadeTerminateToConfigurations": [
        "[NODE] Certa Test Runner for Clients Tests"
      ]
    },
    {
      "name": "iModelHub Client Tests (iModelBank)",
      "presentation": {
        "group": "3_ClientsTests",
        "order": 3
      },
      "cwd": "${workspaceFolder}/full-stack-tests/imodelhub-client",
      "type": "pwa-node",
      "request": "launch",
      "runtimeExecutable": "npm",
      "runtimeArgs": [
        "run",
        "test:imodel-bank"
      ],
      "outFiles": [
        "${workspaceFolder}/{core,clients}/*/lib/**/*.js",
        "${workspaceFolder}/full-stack-tests/imodelhub-client/lib/**/*.js"
      ]
    },
    {
      "name": "iModelHub Client Tests (Integration)",
      "presentation": {
        "group": "3_ClientsTests",
        "order": 3
      },
      "cwd": "${workspaceFolder}/full-stack-tests/imodelhub-client",
      "type": "pwa-node",
      "request": "launch",
      "runtimeExecutable": "npm",
      "runtimeArgs": [
        "run",
        "test:integration"
      ],
      "outFiles": [
        "${workspaceFolder}/{core,clients}/*/lib/**/*.js",
        "${workspaceFolder}/full-stack-tests/imodelhub-client/lib/**/*.js"
      ]
    },
    {
      "name": "iModelHub Client Tests (Offline)",
      "presentation": {
        "group": "3_ClientsTests",
        "order": 3
      },
      "cwd": "${workspaceFolder}/full-stack-tests/imodelhub-client",
      "type": "pwa-node",
      "request": "launch",
      "runtimeExecutable": "npm",
      "runtimeArgs": [
        "test"
      ],
      "outFiles": [
        "${workspaceFolder}/{core,clients}/*/lib/**/*.js",
        "${workspaceFolder}/full-stack-tests/imodelhub-client/lib/**/*.js"
      ]
    },
    {
      "name": "iTwin Client Tests (Offline)",
      "presentation": {
        "group": "3_ClientsTests",
        "order": 3
      },
      "cwd": "${workspaceFolder}/clients/itwin",
      "type": "pwa-node",
      "request": "launch",
      "runtimeExecutable": "npm",
      "runtimeArgs": [
        "test"
      ],
      "outFiles": [
        "${workspaceFolder}/{core,clients}/*/lib/**/*.js"
      ]
    },
    // UI TESTS
    {
      "name": "[UI] Tests: Abstract",
      "presentation": {
        "group": "4_UI"
      },
      "cwd": "${workspaceFolder}/ui/abstract",
      "type": "pwa-node",
      "request": "launch",
      "program": "${workspaceFolder}/ui/abstract/node_modules/mocha/bin/_mocha",
      "args": [
        "--config",
        "../.mocharc.json",
        "--no-timeouts",
        "lib/test/**/*.test.js"
      ],
      "skipFiles": [
        "<node_internals>/**/*.js",
        "node_modules/rxjs/**/*"
      ],
      "outFiles": [
        "${workspaceFolder}/{core,ui}/*/lib/**/*.js"
      ]
    },
    {
      "name": "[UI] Tests: Components",
      "presentation": {
        "group": "4_UI"
      },
      "cwd": "${workspaceFolder}/ui/components",
      "type": "pwa-node",
      "request": "launch",
      "program": "${workspaceFolder}/ui/components/node_modules/mocha/bin/_mocha",
      "args": [
        "--config",
        "../.mocharc.json",
        "--no-timeouts",
        "lib/test/**/*.test.js"
      ],
      "skipFiles": [
        "<node_internals>/**/*.js",
        "node_modules/rxjs/**/*"
      ],
      "outFiles": [
        "${workspaceFolder}/{core,ui}/*/lib/**/*.js"
      ]
    },
    {
      "name": "[UI] Tests: Core",
      "presentation": {
        "group": "4_UI"
      },
      "cwd": "${workspaceFolder}/ui/core",
      "type": "pwa-node",
      "request": "launch",
      "program": "${workspaceFolder}/ui/core/node_modules/mocha/bin/_mocha",
      "args": [
        "--config",
        "../.mocharc.json",
        "--no-timeouts",
        "lib/test/**/*.test.js"
      ],
      "outFiles": [
        "${workspaceFolder}/{core,ui}/*/lib/**/*.js"
      ]
    },
    {
      "name": "[UI] Tests: IModel Components",
      "presentation": {
        "group": "4_UI"
      },
      "cwd": "${workspaceFolder}/ui/imodel-components",
      "type": "pwa-node",
      "request": "launch",
      "program": "${workspaceFolder}/ui/imodel-components/node_modules/mocha/bin/_mocha",
      "args": [
        "--config",
        "../.mocharc.json",
        "--no-timeouts",
        "lib/cjs/test/**/*.test.js"
      ],
      "outFiles": [
        "${workspaceFolder}/{core,ui}/*/lib/**/*.js"
      ]
    },
    {
      "name": "[UI] Tests: Framework",
      "presentation": {
        "group": "4_UI"
      },
      "cwd": "${workspaceFolder}/ui/framework",
      "type": "pwa-node",
      "request": "launch",
      "program": "${workspaceFolder}/ui/framework/node_modules/mocha/bin/_mocha",
      "args": [
        "--config",
        "../.mocharc.json",
        "--no-timeouts",
        "lib/test/**/*.test.js"
      ],
      "outFiles": [
        "${workspaceFolder}/{core,clients,ui,presentation}/*/lib/**/*.js"
      ],
      "outputCapture": "std"
    },
    {
      "name": "[UI] Tests: 9zone",
      "presentation": {
        "group": "4_UI"
      },
      "cwd": "${workspaceFolder}/ui/ninezone",
      "type": "pwa-node",
      "request": "launch",
      "program": "${workspaceFolder}/ui/ninezone/node_modules/mocha/bin/_mocha",
      "args": [
        "--config",
        "../.mocharc.json",
        "--no-timeouts",
        "lib/test/**/*.test.js"
      ],
      "outFiles": [
        "${workspaceFolder}/ui/*/lib/**/*.js"
      ],
      "outputCapture": "std"
    },
    // PRESENTATION TESTS
    {
      "name": "[Presentation] presentation-test-app webserver",
      "presentation": {
        "group": "5_Presentation"
      },
      "type": "pwa-chrome",
      "request": "launch",
      "url": "http://localhost:3000/",
      "webRoot": "${workspaceFolder}/test-apps/presentation-test-app",
      "sourceMapPathOverrides": {
        // map sources from node_modules to our source directory
        "webpack:///../frontend/*": "${workspaceFolder}test-apps/presentation-test-app/lib/frontend/*",
        // below are default values taken from https://github.com/Microsoft/vscode-chrome-debug
        "webpack:///./~/*": "${webRoot}/node_modules/*",
        "webpack:///./*": "${webRoot}/*",
        "webpack:///*": "*",
        "webpack:///packages/*": "${webRoot}/*"
      }
    },
    {
      "name": "[Presentation] Tests: Backend",
      "presentation": {
        "group": "5_Presentation"
      },
      "cwd": "${workspaceFolder}/presentation/backend",
      "type": "pwa-node",
      "request": "launch",
      "program": "${workspaceFolder}/presentation/backend/node_modules/mocha/bin/_mocha",
      "args": [
        "--config",
        "../.mocharc.json",
        "--no-timeouts",
        "lib/test/**/*.test.js"
      ],
      "outFiles": [
        "${workspaceFolder}/{core,presentation}/*/lib/**/*.js"
      ]
    },
    {
      "name": "[Presentation] Tests: Common",
      "presentation": {
        "group": "5_Presentation"
      },
      "cwd": "${workspaceFolder}/presentation/common",
      "type": "pwa-node",
      "request": "launch",
      "program": "${workspaceFolder}/presentation/common/node_modules/mocha/bin/_mocha",
      "args": [
        "--config",
        "../.mocharc.json",
        "--no-timeouts",
        "lib/test/**/*.test.js"
      ],
      "outFiles": [
        "${workspaceFolder}/{core,presentation}/*/lib/**/*.js"
      ]
    },
    {
      "name": "[Presentation] Tests: Components",
      "presentation": {
        "group": "5_Presentation"
      },
      "cwd": "${workspaceFolder}/presentation/components",
      "type": "pwa-node",
      "request": "launch",
      "program": "${workspaceFolder}/presentation/components/node_modules/mocha/bin/_mocha",
      "args": [
        "--config",
        "../.mocharc.json",
        "--no-timeouts",
        "-r",
        "ignore-styles",
        "-r",
        "jsdom-global/register",
        "lib/test/**/*.test.js"
      ],
      "outFiles": [
        "${workspaceFolder}/{core,ui,presentation}/*/lib/**/*.js"
      ]
    },
    {
      "name": "[Presentation] Tests: Frontend",
      "presentation": {
        "group": "5_Presentation"
      },
      "cwd": "${workspaceFolder}/presentation/frontend",
      "type": "pwa-node",
      "request": "launch",
      "program": "${workspaceFolder}/presentation/frontend/node_modules/mocha/bin/_mocha",
      "args": [
        "--config",
        "../.mocharc.json",
        "--no-timeouts",
        "-r",
        "jsdom-global/register",
        "lib/cjs/test/**/*.test.js"
      ],
      "outFiles": [
        "${workspaceFolder}/{core,clients,presentation}/*/lib/**/*.js"
      ]
    },
    {
      "name": "[Presentation] Tests: Full Stack",
      "presentation": {
        "group": "5_Presentation"
      },
      "cwd": "${workspaceFolder}/full-stack-tests/presentation",
      "type": "pwa-node",
      "request": "launch",
      "program": "${workspaceFolder}/full-stack-tests/presentation/node_modules/mocha/bin/_mocha",
      "args": [
        "-r",
        "jsdom-global/register",
        "-r",
        "ignore-styles",
        "lib/**/*.js"
      ],
      "env": {
        "NODE_ENV": "development",
      },
      "outFiles": [
        "${workspaceFolder}/{core,clients,ui,presentation}/*/lib/**/*.js",
        "${workspaceFolder}/full-stack-tests/presentation/lib/**/*.js"
      ]
    },
    {
      "name": "[Presentation] Tests: Testing",
      "presentation": {
        "group": "5_Presentation"
      },
      "cwd": "${workspaceFolder}/presentation/testing",
      "type": "pwa-node",
      "request": "launch",
      "program": "${workspaceFolder}/presentation/testing/node_modules/mocha/bin/_mocha",
      "args": [
        "--config",
        "../.mocharc.json",
        "--no-timeouts",
        "-r",
        "ignore-styles",
        "-r",
        "jsdom-global/register",
        "lib/test/**/*.test.js"
      ],
      "outFiles": [
        "${workspaceFolder}/{core,clients,ui,presentation}/*/lib/**/*.js"
      ]
    },
    // MISC
    {
      "name": "[example-code] app backend tests",
      "presentation": {
        "group": "6_Misc"
      },
      "cwd": "${workspaceFolder}/example-code/app",
      "type": "pwa-node",
      "request": "launch",
      "runtimeExecutable": "npm",
      "runtimeArgs": [
        "test"
      ],
      "outFiles": [
        "${workspaceFolder}/{core,clients}/*/lib/**/*.js",
        "${workspaceFolder}/example-code/app/lib/**/*.js"
      ]
    },
    {
      "name": "[example-code] backend snippet tests",
      "presentation": {
        "group": "6_Misc"
      },
      "cwd": "${workspaceFolder}/example-code/snippets",
      "type": "pwa-node",
      "request": "launch",
      "runtimeExecutable": "npm",
      "runtimeArgs": [
        "run",
        "test:backend"
      ],
      "outFiles": [
        "${workspaceFolder}/{core,clients}/*/lib/**/*.js",
        "${workspaceFolder}/example-code/snippets/lib/**/*.js"
      ]
    },
    {
      "name": "[perftests] Apply Changeset PerfTests",
      "presentation": {
        "group": "6_Misc"
      },
      "cwd": "${workspaceFolder}/core/backend",
      "type": "pwa-node",
      "request": "launch",
      "runtimeExecutable": "npm",
      "runtimeArgs": [
        "run",
        "perftest:cs"
      ],
      "outFiles": [
        "${workspaceFolder}/{core,clients}/*/lib/**/*.js"
      ]
    },
    {
      "name": "[perftests] CRUD PerfTests (Offline)",
      "presentation": {
        "group": "6_Misc"
      },
      "cwd": "${workspaceFolder}/core/backend",
      "type": "pwa-node",
      "request": "launch",
      "runtimeExecutable": "npm",
      "runtimeArgs": [
        "run",
        "perftest:crud"
      ],
      "outFiles": [
        "${workspaceFolder}/{core,clients}/*/lib/**/*.js"
      ]
    },
    {
      "name": "[perftests] SchemaDesign PerfTests (Offline)",
      "presentation": {
        "group": "6_Misc"
      },
      "cwd": "${workspaceFolder}/core/backend",
      "type": "pwa-node",
      "request": "launch",
      "runtimeExecutable": "npm",
      "runtimeArgs": [
        "run",
        "perftest:schema"
      ],
      "outFiles": [
        "${workspaceFolder}/{core,clients}/*/lib/**/*.js"
      ]
    },
    {
      "name": "imjs-importer.   See launch.json to give command line args",
      "presentation": {
        "group": "6_Misc"
      },
      "cwd": "${workspaceFolder}/test-apps/imjs-importer",
      "type": "pwa-node",
      "request": "launch",
      "program": "${workspaceFolder}/test-apps/imjs-importer/lib/byDirectory.js",
      "args": [
        "--input=d:/tmp/shaunSpaces/",
        "--output=d:/tmp/shaun.bim"
      ],
      "outputCapture": "std"
    },
    {
      "name": "imodel-from-geojson",
      "presentation": {
        "group": "6_Misc"
      },
      "cwd": "${workspaceFolder}/test-apps/imodel-from-geojson",
      "type": "pwa-node",
      "request": "launch",
      "program": "${workspaceFolder}/test-apps/imodel-from-geojson/lib/Main.js",
      "args": [
        "--input=${workspaceFolder}/test-apps/imodel-from-geojson/data/Neighborhoods_Philadelphia.geojson",
        "--output=${workspaceFolder}/test-apps/imodel-from-geojson/lib/Neighborhoods_Philadelphia.bim"
      ],
      "outFiles": [
        "${workspaceFolder}/test-apps/imodel-from-geojson/lib/**/*.js"
      ]
    },
    {
      "name": "imodel-transformer (app)",
      "presentation": {
        "group": "6_Misc"
      },
      "cwd": "${workspaceFolder}/test-apps/imodel-transformer",
      "type": "pwa-node",
      "request": "launch",
      "runtimeExecutable": "npm",
      "runtimeArgs": [ // NOTE: edit these to specify the command line arguments for the debugging session
        "start",
        "--",
        "--hub=qa",
        "--sourceContextId='ec002f93-f0c1-4ab3-a407-351848eba233'", // iModelJsIntegrationTest
        "--sourceIModelId='73c9d3f0-3a47-41d6-8d2a-c0b0e4099f6a'", // ReadOnlyTest
        "--targetFile='d:/tmp/test-target.bim'",
        "--logTransformer",
        "--logChangesets",
      ],
      "outFiles": [
        "${workspaceFolder}/test-apps/imodel-transformer/lib/**/*.js",
        "${workspaceFolder}/{core,clients}/*/lib/**/*.js"
      ]
    },
    {
      "name": "imodel-transformer (tests)",
      "presentation": {
        "group": "6_Misc"
      },
      "cwd": "${workspaceFolder}/test-apps/imodel-transformer",
      "type": "pwa-node",
      "request": "launch",
      "runtimeExecutable": "npm",
      "runtimeArgs": [
        "test"
      ],
      "outFiles": [
        "${workspaceFolder}/test-apps/imodel-transformer/lib/**/*.js",
        "${workspaceFolder}/{core,clients}/*/lib/**/*.js"
      ]
    },
    {
      "name": "OIDC Signin Tool Tests (Integration)",
      "presentation": {
        "group": "6_Misc"
      },
      "cwd": "${workspaceFolder}/tools/oidc-signin-tool",
      "type": "pwa-node",
      "request": "launch",
      "runtimeExecutable": "npm",
      "runtimeArgs": [
        "run",
        "test:integration"
      ],
      "outFiles": [
        "${workspaceFolder}/{core,clients,tools}/*/lib/**/*.js"
      ]
    },
    {
      "name": "synchro-schedule-importer",
      "presentation": {
        "group": "6_Misc"
      },
      "cwd": "${workspaceFolder}/test-apps/synchro-schedule-importer/",
      "type": "pwa-node",
      "request": "launch",
      "program": "${workspaceFolder}/test-apps/synchro-schedule-importer/lib/SynchroScheduleImporter.js",
      "outFiles": [
        "${workspaceFolder}/lib/**/*.js"
      ],
      "args": [
        "--input=${workspaceFolder}/test-apps/synchro-schedule-importer/lib/assets/proj.ibim",
        "--script=${workspaceFolder}/test-apps/synchro-schedule-importer/lib/assets/anim.json"
      ]
    },
    {
      "name": "Webpack Plugin Tests",
      "presentation": {
        "group": "6_Misc"
      },
      "cwd": "${workspaceFolder}/tools/webpack-core",
      "type": "pwa-node",
      "request": "launch",
      "runtimeExecutable": "npm",
      "runtimeArgs": [
        "test"
      ],
      "outFiles": [
        "${workspaceFolder}/lib/**/*.js"
      ]
    },
    // TEST APPS
    { /* PARTIAL */
      "name": "[BACKEND] ui-test-app (electron)",
      "presentation": {
        "hidden": true
      },
      "cwd": "${workspaceFolder}/test-apps/ui-test-app/",
      "type": "pwa-node",
      "request": "launch",
      "runtimeExecutable": "${workspaceFolder}/test-apps/ui-test-app/node_modules/.bin/electron",
      "runtimeArgs": [
        "${workspaceFolder}/test-apps/ui-test-app/lib/backend/main.js",
        "--remote-debugging-port=9223"
      ],
      "env": {
        "IMJS_LOG_LEVEL": "TRACE",
        "NODE_ENV": "development"
      },
      "outFiles": [
        "${workspaceFolder}/test-apps/ui-test-app/lib/**/*.js",
        "${workspaceFolder}/{core,clients,editor,presentation}/*/lib/**/*.js"
      ],
      "autoAttachChildProcesses": false,
      "attachSimplePort": 0,
      "outputCapture": "std",
      "cascadeTerminateToConfigurations": [
        "[FRONTEND] ui-test-app (electron)"
      ]
    },
    { /* PARTIAL */
      "name": "[FRONTEND] ui-test-app (electron)",
      "presentation": {
        "hidden": true
      },
      "type": "pwa-chrome",
      "request": "attach",
      "port": 9223,
      "outFiles": [
        "${workspaceFolder}/test-apps/ui-test-app/lib/**/*.js",
        "${workspaceFolder}/{core,clients,editor,ui,presentation}/*/lib/**/*.js"
      ],
      "cascadeTerminateToConfigurations": [
        "[BACKEND] ui-test-app (electron)"
      ]
    },
    { /* PARTIAL */
      "name": "[BACKEND] ui-test-app (chrome)",
      "presentation": {
        "hidden": true
      },
      "cwd": "${workspaceFolder}/test-apps/ui-test-app",
      "type": "pwa-node",
      "request": "launch",
      "program": "${workspaceFolder}/test-apps/ui-test-app/lib/backend/main.js",
      "outFiles": [
        "${workspaceFolder}/test-apps/ui-test-app/lib/**/*.js",
        "${workspaceFolder}/{core,clients,editor,presentation}/*/lib/**/*.js"
      ],
      "cascadeTerminateToConfigurations": [
        "[FRONTEND] ui-test-app (chrome)"
      ]
    },
    { /* PARTIAL */
      "name": "[FRONTEND] ui-test-app (chrome)",
      "presentation": {
        "hidden": true
      },
      "type": "pwa-chrome",
      "request": "launch",
      "url": "http://localhost:3000/",
      "outFiles": [
        "${workspaceFolder}/test-apps/ui-test-app/lib/**/*.js",
        "${workspaceFolder}/{core,clients,editor,ui,presentation}/*/lib/**/*.js"
      ],
      "cascadeTerminateToConfigurations": [
        "[BACKEND] ui-test-app (chrome)"
      ]
    },
    { /* PARTIAL */
      "name": "[BACKEND] display-test-app (chrome)",
      "presentation": {
        "hidden": true
      },
      "cwd": "${workspaceFolder}/test-apps/display-test-app",
      "type": "pwa-node",
      "request": "launch",
      "env": {
        "IMJS_LOG_LEVEL": "TRACE"
      },
      "program": "${workspaceFolder}/test-apps/display-test-app/lib/backend/WebMain.js",
      "outFiles": [
        "${workspaceFolder}/test-apps/display-test-app/lib/backend/**/*.js",
        "${workspaceFolder}/{core,clients,editor}/*/lib/**/*.js",
        "${workspaceFolder}/ui/abstract/lib/**/*.js"
      ],
      "cascadeTerminateToConfigurations": [
        "[FRONTEND] display-test-app (chrome)"
      ]
    },
    { /* PARTIAL */
      "name": "[FRONTEND] display-test-app (chrome)",
      "presentation": {
        "hidden": true
      },
      "type": "pwa-chrome",
      "request": "launch",
      "url": "http://localhost:3000",
      "outFiles": [
        "${workspaceFolder}/test-apps/display-test-app/lib/**/*.js",
        "${workspaceFolder}/{core,clients,editor}/*/lib/**/*.js",
        "${workspaceFolder}/ui/abstract/lib/**/*.js"
      ],
      "cascadeTerminateToConfigurations": [
        "[BACKEND] display-test-app (chrome)"
      ]
    },
    { /* PARTIAL */
      "name": "[BACKEND] display-test-app (electron)",
      "presentation": {
        "hidden": true
      },
      "cwd": "${workspaceFolder}/test-apps/display-test-app/",
      "type": "pwa-node",
      "request": "launch",
      "runtimeExecutable": "${workspaceFolder}/test-apps/display-test-app/node_modules/.bin/electron",
      "runtimeArgs": [
        "${workspaceFolder}/test-apps/display-test-app/lib/backend/DtaElectronMain.js",
        "--remote-debugging-port=9223"
      ],
      "env": {
        "IMJS_LOG_LEVEL": "TRACE",
        "IMJS_NO_DEV_TOOLS": "1",
        "NODE_ENV": "development"
      },
      "outFiles": [
        "${workspaceFolder}/test-apps/display-test-app/lib/backend/**/*.js",
        "${workspaceFolder}/{core,clients,editor}/*/lib/**/*.js",
        "${workspaceFolder}/ui/abstract/lib/**/*.js"
      ],
      "cascadeTerminateToConfigurations": [
        "[FRONTEND] display-test-app (electron)"
      ]
    },
    { /* PARTIAL */
      "name": "[FRONTEND] display-test-app (electron)",
      "presentation": {
        "hidden": true
      },
      "type": "pwa-chrome",
      "request": "attach",
      "port": 9223,
      "outFiles": [
        "${workspaceFolder}/test-apps/display-test-app/lib/**/*.js",
        "${workspaceFolder}/{core,clients,editor}/*/lib/**/*.js",
        "${workspaceFolder}/ui/abstract/lib/**/*.js"
      ],
      "cascadeTerminateToConfigurations": [
        "[BACKEND] display-test-app (electron)"
      ]
    },
    { /* PARTIAL */
      "name": "[BACKEND] display-performance-test-app (chrome)",
      "presentation": {
        "hidden": true
      },
      "cwd": "${workspaceFolder}/test-apps/display-performance-test-app",
      "type": "pwa-node",
      "request": "launch",
      "program": "${workspaceFolder}/test-apps/display-performance-test-app/lib/backend/WebMain.js",
      "outFiles": [
        "${workspaceFolder}/test-apps/display-performance-test-app/lib/{backend}/**/*.js",
        "${workspaceFolder}/{core,clients}/*/lib/**/*.js",
        "${workspaceFolder}/ui/abstract/lib/**/*.js"
      ],
      "cascadeTerminateToConfigurations": [
        "[FRONTEND] display-performance-test-app (chrome)"
      ]
    },
    { /* PARTIAL */
      "name": "[FRONTEND] display-performance-test-app (chrome)",
      "presentation": {
        "hidden": true
      },
      "type": "pwa-chrome",
      "request": "launch",
      "url": "http://localhost:3000",
      "outFiles": [
        "${workspaceFolder}/test-apps/display-performance-test-app/lib/{backend}/**/*.js",
        "${workspaceFolder}/{core,clients}/*/lib/**/*.js",
        "${workspaceFolder}/ui/abstract/lib/**/*.js"
      ],
      "cascadeTerminateToConfigurations": [
        "[BACKEND] display-performance-test-app (chrome)"
      ]
    },
    { /* PARTIAL */
      "name": "[BACKEND] presentation-test-app (chrome)",
      "presentation": {
        "hidden": true
      },
      "cwd": "${workspaceFolder}/test-apps/presentation-test-app",
      "type": "pwa-node",
      "request": "launch",
      "program": "${workspaceFolder}/test-apps/presentation-test-app/lib/backend/main.js",
      "outFiles": [
        "${workspaceFolder}/test-apps/presentation-test-app/lib/**/*.js",
        "${workspaceFolder}/{core,clients,presentation}/*/lib/**/*.js"
      ],
      "cascadeTerminateToConfigurations": [
        "[FRONTEND] presentation-test-app (chrome)"
      ]
    },
    { /* PARTIAL */
      "name": "[FRONTEND] presentation-test-app (chrome)",
      "presentation": {
        "hidden": true
      },
      "type": "pwa-chrome",
      "request": "launch",
      "url": "http://localhost:3000/",
      "outFiles": [
        "${workspaceFolder}/test-apps/presentation-test-app/lib/**/*.js",
        "${workspaceFolder}/{core,clients,ui,presentation}/*/lib/**/*.js"
      ],
      "cascadeTerminateToConfigurations": [
        "[BACKEND] presentation-test-app (chrome)"
      ]
    },
    { /* PARTIAL */
      "name": "[BACKEND] presentation-test-app (electron)",
      "presentation": {
        "hidden": true
      },
      "cwd": "${workspaceFolder}/test-apps/presentation-test-app/",
      "type": "pwa-node",
      "request": "launch",
      "runtimeExecutable": "${workspaceFolder}/test-apps/presentation-test-app/node_modules/.bin/electron",
      "runtimeArgs": [
        "${workspaceFolder}/test-apps/presentation-test-app/lib/backend/main.js",
        "--remote-debugging-port=9223"
      ],
      "env": {
        "NODE_ENV": "development"
      },
      "outFiles": [
        "${workspaceFolder}/test-apps/presentation-test-app/lib/backend/**/*.js",
        "${workspaceFolder}/{core,clients,presentation}/*/lib/**/*.js"
      ],
      "cascadeTerminateToConfigurations": [
        "[FRONTEND] presentation-test-app (electron)"
      ]
    },
    { /* PARTIAL */
      "name": "[FRONTEND] presentation-test-app (electron)",
      "presentation": {
        "hidden": true
      },
      "type": "pwa-chrome",
      "request": "attach",
      "port": 9223,
      "outFiles": [
        "${workspaceFolder}/test-apps/presentation-test-app/lib/**/*.js",
        "${workspaceFolder}/{core,clients,ui,presentation}/*/lib/**/*.js",
      ],
      "cascadeTerminateToConfigurations": [
        "[BACKEND] presentation-test-app (electron)"
      ]
    },
    // FULLSTACK TESTS
    { /* PARTIAL */
      "name": "[BACKEND] Full Stack Core Tests",
      "presentation": {
        "hidden": true
      },
      "cwd": "${workspaceFolder}/full-stack-tests/core/",
      "type": "pwa-node",
      "request": "launch",
      "runtimeExecutable": "npm",
      "runtimeArgs": [
        "run",
        "test:${input:integrationTestEnvironment}",
        "--",
        "--debug"
      ],
      "outFiles": [
        "${workspaceFolder}/full-stack-tests/core/lib/**/*.js",
        "${workspaceFolder}/{core,clients}/*/lib/**/*.js",
        "${workspaceFolder}/ui/abstract/lib/**/*.js",
        "${workspaceFolder}/tools/certa/lib/**/*.js"
      ],
      "outputCapture": "std",
      "attachSimplePort": 5858, // NB: This must match ports.debugging in full-stack-tests/core/certa.json
      "cascadeTerminateToConfigurations": [
        "[FRONTEND] Full Stack Core Tests"
      ]
    },
    { /* PARTIAL */
      "name": "[FRONTEND] Full Stack Core Tests",
      "presentation": {
        "hidden": true
      },
      "type": "pwa-chrome",
      "request": "attach",
      "port": 9223, // NB: This must match ports.frontendDebugging in full-stack-tests/core/certa.json
      "timeout": 200000,
      "outFiles": [
        "${workspaceFolder}/full-stack-tests/core/lib/**/*.js",
        "${workspaceFolder}/{core,clients}/*/lib/**/*.js",
        "${workspaceFolder}/tools/certa/lib/**/*.js"
      ],
      "cascadeTerminateToConfigurations": [
        "[BACKEND] Full Stack Core Tests"
      ]
    },
    { /* PARTIAL */
      "name": "[BACKEND] Full Stack Core Integration Tests",
      "presentation": {
        "hidden": true
      },
      "cwd": "${workspaceFolder}/full-stack-tests/core/",
      "type": "pwa-node",
      "request": "launch",
      "runtimeExecutable": "npm",
      "runtimeArgs": [
        "run",
        "test:integration:${input:integrationTestEnvironment}",
        "--",
        "--debug"
      ],
      "outFiles": [
        "${workspaceFolder}/full-stack-tests/core/lib/**/*.js",
        "${workspaceFolder}/{core,clients}/*/lib/**/*.js",
        "${workspaceFolder}/ui/abstract/lib/**/*.js",
        "${workspaceFolder}/tools/certa/lib/**/*.js"
      ],
      "outputCapture": "std",
      "attachSimplePort": 5858, // NB: This must match ports.debugging in full-stack-tests/core/certa.json
      "cascadeTerminateToConfigurations": [
        "[FRONTEND] Full Stack Core Integration Tests"
      ]
    },
    { /* PARTIAL */
      "name": "[FRONTEND] Full Stack IModelClient Integration Tests",
      "presentation": {
        "hidden": true
      },
      "type": "pwa-chrome",
      "request": "attach",
      "port": 9223, // NB: This must match ports.frontendDebugging in full-stack-tests/core/certa.json
      "timeout": 200000,
      "outFiles": [
        "${workspaceFolder}/full-stack-tests/imodelhub-client/lib/**/*.js",
        "${workspaceFolder}/{core,clients}/*/lib/**/*.js",
        "${workspaceFolder}/tools/certa/lib/**/*.js"
      ],
      "cascadeTerminateToConfigurations": [
        "[BACKEND] Full Stack IModelClient Integration Tests"
      ]
    },
    { /* PARTIAL */
      "name": "[BACKEND] Full Stack IModelClient Integration Tests",
      "presentation": {
        "hidden": true
      },
      "cwd": "${workspaceFolder}/full-stack-tests/native-app/",
      "type": "pwa-node",
      "request": "launch",
      "runtimeExecutable": "npm",
      "runtimeArgs": [
        "run",
        "test:integration:electron",
        "--",
        "--debug"
      ],
      "outFiles": [
        "${workspaceFolder}/full-stack-tests/imodelhub-client/lib/**/*.js",
        "${workspaceFolder}/{core,clients}/*/lib/**/*.js",
        "${workspaceFolder}/tools/certa/lib/**/*.js"
      ],
      "outputCapture": "std",
      "attachSimplePort": 5858, // NB: This must match ports.debugging in full-stack-tests/native-app/certa.json
      "cascadeTerminateToConfigurations": [
        "[FRONTEND] Full Stack IModelClient Integration Tests"
      ]
    },
    { /* PARTIAL */
      "name": "[FRONTEND] Full Stack Core Integration Tests",
      "presentation": {
        "hidden": true
      },
      "type": "pwa-chrome",
      "request": "attach",
      "port": 9223, // NB: This must match ports.frontendDebugging in full-stack-tests/core/certa.json
      "timeout": 200000,
      "outFiles": [
        "${workspaceFolder}/full-stack-tests/core/lib/**/*.js",
        "${workspaceFolder}/{core,clients}/*/lib/**/*.js",
        "${workspaceFolder}/ui/abstract/lib/**/*.js",
        "${workspaceFolder}/tools/certa/lib/**/*.js"
      ],
      "cascadeTerminateToConfigurations": [
        "[BACKEND] Full Stack Core Integration Tests"
      ]
    },
    { /* PARTIAL */
      "name": "[BACKEND] Full Stack RPC Tests",
      "presentation": {
        "hidden": true
      },
      "cwd": "${workspaceFolder}/full-stack-tests/rpc/",
      "type": "pwa-node",
      "request": "launch",
      "runtimeExecutable": "npm",
      "runtimeArgs": [
        "run",
        "test:${input:rpcTestEnvironment}",
        "--",
        "--debug"
      ],
      "outFiles": [
        "${workspaceFolder}/full-stack-tests/rpc/lib/**/*.js",
        "${workspaceFolder}/core/*/lib/**/*.js",
        "${workspaceFolder}/tools/certa/lib/**/*.js"
      ],
      "outputCapture": "std",
      "attachSimplePort": 5858, // NB: This must match ports.debugging in full-stack-tests/rpc/certa.json
      "cascadeTerminateToConfigurations": [
        "[FRONTEND] Full Stack RPC Tests"
      ]
    },
    { /* PARTIAL */
      "name": "[FRONTEND] Full Stack RPC Tests",
      "presentation": {
        "hidden": true
      },
      "type": "pwa-chrome",
      "request": "attach",
      "port": 9223, // NB: This must match ports.frontendDebugging in full-stack-tests/rpc/certa.json
      "timeout": 200000,
      "outFiles": [
        "${workspaceFolder}/full-stack-tests/rpc/lib/**/*.js",
        "${workspaceFolder}/core/*/lib/**/*.js",
        "${workspaceFolder}/tools/certa/lib/**/*.js"
      ],
      "cascadeTerminateToConfigurations": [
        "[BACKEND] Full Stack RPC Tests"
      ]
    },
    { /* PARTIAL */
      "name": "[NODE] Certa Test Runner for Full Stack RPC Interface Tests",
      "presentation": {
        "hidden": true
      },
      "cwd": "${workspaceFolder}/full-stack-tests/rpc-interface/",
      "type": "pwa-node",
      "request": "launch",
      "runtimeExecutable": "npm",
      "runtimeArgs": [
        "run",
        "test:integration:chrome",
        "--",
        "--debug"
      ],
      "outFiles": [
        "${workspaceFolder}/full-stack-tests/rpc-interface/lib/**/*.js",
        "${workspaceFolder}/{core,clients}/*/lib/**/*.js",
        "${workspaceFolder}/tools/certa/lib/**/*.js"
      ],
      "outputCapture": "std",
      "attachSimplePort": 5858, // NB: This must match ports.debugging in full-stack-tests/rpc-interface/certa.json
      "cascadeTerminateToConfigurations": [
        "[BACKEND] Local Backend for Full Stack RPC Interface Tests",
        "[FRONTEND] Full Stack RPC Interface Tests"
      ]
    },
    { /* PARTIAL */
      "name": "[BACKEND] Local Backend for Full Stack RPC Interface Tests",
      "presentation": {
        "hidden": true
      },
      "cwd": "${workspaceFolder}/full-stack-tests/rpc-interface/",
      "type": "pwa-node",
      "request": "launch",
      "program": "${workspaceFolder}/full-stack-tests/rpc-interface/lib/test/backend.js",
      "outFiles": [
        "${workspaceFolder}/full-stack-tests/rpc-interface/lib/**/*.js",
        "${workspaceFolder}/{core,clients}/*/lib/**/*.js",
        "${workspaceFolder}/tools/certa/lib/**/*.js"
      ],
      "cascadeTerminateToConfigurations": [
        "[NODE] Certa Test Runner for Full Stack RPC Interface Tests",
        "[FRONTEND] Full Stack RPC Interface Tests"
      ]
    },
    { /* PARTIAL */
      "name": "[FRONTEND] Full Stack RPC Interface Tests",
      "presentation": {
        "hidden": true
      },
      "type": "pwa-chrome",
      "request": "attach",
      "port": 9223, // NB: This must match ports.frontendDebugging in full-stack-tests/rpc-interface/certa.json
      "timeout": 200000,
      "outFiles": [
        "${workspaceFolder}/full-stack-tests/rpc-interface/lib/**/*.js",
        "${workspaceFolder}/{core,clients}/*/lib/**/*.js",
        "${workspaceFolder}/tools/certa/lib/**/*.js"
      ],
      "cascadeTerminateToConfigurations": [
        "[NODE] Certa Test Runner for Full Stack RPC Interface Tests",
        "[BACKEND] Local Backend for Full Stack RPC Interface Tests"
      ]
    },
    {
      "name": "eslint rule test @bentley/no-internal-barrel-imports",
      "presentation": {
        "group": "6_Misc"
      },
      "cwd": "${workspaceFolder}/tools/eslint-plugin",
      "type": "pwa-node",
      "request": "launch",
      "program": "${workspaceFolder}/tools/eslint-plugin/node_modules/mocha/bin/_mocha",
      "args": [
        "${workspaceFolder}/tools/eslint-plugin/tests/no-internal-barrel-imports.js",
        "--timeout 50000" // for easier debugging
      ],
      "console": "integratedTerminal",
    }
  ],
  "compounds": [
    {
      "name": "Frontend Tests",
      "presentation": {
        "group": "0_CoreTests",
        "order": 2
      },
      "configurations": [
        "[BROWSER] Frontend Tests",
        "[NODE] Certa Test Runner for Frontend Tests"
      ]
    },
    {
      "name": "HyperModeling Tests",
      "presentation": {
        "group": "0_CoreTests",
        "order": 4
      },
      "configurations": [
        "[BROWSER] HyperModeling Tests",
        "[NODE] Certa Test Runner for HyperModeling Tests"
      ]
    },
    {
      "name": "Markup Tests",
      "presentation": {
        "group": "0_CoreTests",
        "order": 6
      },
      "configurations": [
        "[BROWSER] Markup Tests",
        "[NODE] Certa Test Runner for Markup Tests"
      ]
    },
    {
      "name": "display-test-app (chrome)",
      "presentation": {
        "group": "1_TestApps",
        "order": 1
      },
      "configurations": [
        "[BACKEND] display-test-app (chrome)",
        "[FRONTEND] display-test-app (chrome)"
      ]
    },
    {
      "name": "display-test-app (electron)",
      "presentation": {
        "group": "1_TestApps",
        "order": 1
      },
      "configurations": [
        "[BACKEND] display-test-app (electron)",
        "[FRONTEND] display-test-app (electron)"
      ]
    },
    {
      "name": "display-performance-test-app (chrome)",
      "presentation": {
        "group": "1_TestApps",
        "order": 1
      },
      "configurations": [
        "[BACKEND] display-performance-test-app (chrome)",
        "[FRONTEND] display-performance-test-app (chrome)"
      ]
    },
    {
      "name": "ui-test-app (chrome)",
      "presentation": {
        "group": "1_TestApps",
        "order": 1
      },
      "configurations": [
        "[BACKEND] ui-test-app (chrome)",
        "[FRONTEND] ui-test-app (chrome)"
      ]
    },
    {
      "name": "ui-test-app (electron)",
      "presentation": {
        "group": "1_TestApps",
        "order": 1
      },
      "configurations": [
        "[BACKEND] ui-test-app (electron)",
        "[FRONTEND] ui-test-app (electron)"
      ]
    },
    {
      "name": "presentation-test-app (chrome)",
      "presentation": {
        "group": "1_TestApps",
        "order": 1
      },
      "configurations": [
        "[BACKEND] presentation-test-app (chrome)",
        "[FRONTEND] presentation-test-app (chrome)"
      ]
    },
    {
      "name": "presentation-test-app (electron)",
      "presentation": {
        "group": "1_TestApps",
        "order": 1
      },
      "configurations": [
        "[BACKEND] presentation-test-app (electron)",
        "[FRONTEND] presentation-test-app (electron)"
      ]
    },
    {
      "name": "Full Stack Core Tests",
      "presentation": {
        "group": "2_FullStackTests",
        "order": 1
      },
      "configurations": [
        "[FRONTEND] Full Stack Core Tests",
        "[BACKEND] Full Stack Core Tests"
      ]
    },
    {
      "name": "Full Stack Core Integration Tests",
      "presentation": {
        "group": "2_FullStackTests",
        "order": 1
      },
      "configurations": [
        "[FRONTEND] Full Stack Core Integration Tests",
        "[BACKEND] Full Stack Core Integration Tests"
      ]
    },
    {
      "name": "Full Stack IModelClient Integration Tests",
      "presentation": {
        "group": "2_FullStackTests",
        "order": 1
      },
      "configurations": [
        "[BACKEND] Full Stack IModelClient Integration Tests",
        "[FRONTEND] Full Stack IModelClient Integration Tests"
      ]
    },
    {
      "name": "Full Stack RPC Tests",
      "presentation": {
        "group": "2_FullStackTests",
        "order": 1
      },
      "configurations": [
        "[FRONTEND] Full Stack RPC Tests",
        "[BACKEND] Full Stack RPC Tests"
      ]
    },
    {
      "name": "Full Stack RPC Interface Tests",
      "presentation": {
        "group": "2_FullStackTests",
        "order": 1
      },
      "configurations": [
        "[NODE] Certa Test Runner for Full Stack RPC Interface Tests",
        "[BACKEND] Local Backend for Full Stack RPC Interface Tests",
        "[FRONTEND] Full Stack RPC Interface Tests"
      ]
    },
    {
      "name": "Clients Tests (Integration)",
      "presentation": {
        "group": "3_ClientsTests",
        "order": 2
      },
      "configurations": [
        "[NODE] Certa Test Runner for Clients Tests",
        "[BROWSER] Clients Tests"
      ]
    },
  ],
  "inputs": [
    {
      "id": "integrationTestEnvironment",
      "description": "Select test frontend environment",
      "type": "pickString",
      "default": "chrome",
      "options": [
        "chrome",
        "electron"
      ]
    },
    {
      "id": "rpcTestEnvironment",
      "description": "Select RPC integration test environment",
      "type": "pickString",
      "default": "chrome",
      "options": [
        "chrome",
        "electron",
        "direct"
      ]
    },
    {
      "id": "client-lib",
      "description": "Select client library to debug",
      "type": "pickString",
      "options": [
<<<<<<< HEAD
        "itwin-registry"
=======
        "product-settings"
>>>>>>> 7a285a51
      ]
    }
  ]
}<|MERGE_RESOLUTION|>--- conflicted
+++ resolved
@@ -1670,18 +1670,6 @@
         "electron",
         "direct"
       ]
-    },
-    {
-      "id": "client-lib",
-      "description": "Select client library to debug",
-      "type": "pickString",
-      "options": [
-<<<<<<< HEAD
-        "itwin-registry"
-=======
-        "product-settings"
->>>>>>> 7a285a51
-      ]
     }
   ]
 }