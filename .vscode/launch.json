{
  // Use IntelliSense to learn about possible Node.js debug attributes.
  // Hover to view descriptions of existing attributes.
  // For more information, visit: https://go.microsoft.com/fwlink/?linkid=830387
  "version": "0.2.0",
  "configurations": [
    {
      "name": "Attach to node process",
      "presentation": {
        "group": "__TOP__"
      },
      "type": "pwa-node",
      "request": "attach",
      "processId": "${command:PickProcess}"
    },
    // CORE TESTS
    {
      "name": "Backend Tests (Integration)",
      "presentation": {
        "group": "0_CoreTests",
        "order": 1
      },
      "cwd": "${workspaceFolder}/full-stack-tests/backend/",
      "type": "pwa-node",
      "request": "launch",
      "runtimeExecutable": "npm",
      "runtimeArgs": [
        "run",
        "test:integration"
      ],
      "outFiles": [
        "${workspaceFolder}/{core,clients,full-stack-tests}/*/lib/**/*.js"
      ]
    },
    {
      "name": "Backend Tests",
      "presentation": {
        "group": "0_CoreTests",
        "order": 1
      },
      "cwd": "${workspaceFolder}/core/backend/",
      "type": "pwa-node",
      "request": "launch",
      "runtimeExecutable": "npm",
      "runtimeArgs": [
        "test"
      ],
      "outFiles": [
        "${workspaceFolder}/core/{backend,common}/lib/**/*.js"
      ]
    },
    {
      "name": "Transformer Tests (Integration)",
      "presentation": {
        "group": "0_CoreTests",
        "order": 1
      },
      "cwd": "${workspaceFolder}/core/transformer/",
      "type": "pwa-node",
      "request": "launch",
      "runtimeExecutable": "npm",
      "runtimeArgs": [
        "run",
        "test:integration"
      ],
      "outFiles": [
        "${workspaceFolder}/core/transformer/lib/**/*.js"
      ],
      "console": "integratedTerminal"
    },
    {
      "name": "Transformer Tests (Standalone)",
      "presentation": {
        "group": "0_CoreTests",
        "order": 1
      },
      "cwd": "${workspaceFolder}/core/transformer/",
      "type": "pwa-node",
      "request": "launch",
      "runtimeExecutable": "npm",
      "runtimeArgs": [
        "test"
      ],
      "outFiles": [
        "${workspaceFolder}/core/transformer/lib/**/*.js"
      ],
      "console": "integratedTerminal"
    },
    {
      "name": "Bentley Tests",
      "presentation": {
        "group": "0_CoreTests",
        "order": 1
      },
      "cwd": "${workspaceFolder}/core/bentley/",
      "type": "pwa-node",
      "request": "launch",
      "runtimeExecutable": "npm",
      "runtimeArgs": [
        "test"
      ],
      "outFiles": [
        "${workspaceFolder}/core/bentley/lib/**/*.js"
      ]
    },
    {
      "name": "OrbitGT Tests",
      "presentation": {
        "group": "0_CoreTests",
        "order": 1
      },
      "cwd": "${workspaceFolder}/core/orbitgt/",
      "type": "pwa-node",
      "request": "launch",
      "runtimeExecutable": "npm",
      "runtimeArgs": [
        "test"
      ],
      "outFiles": [
        "${workspaceFolder}/core/orbitgt/lib/**/*.js"
      ]
    },
    {
      "name": "Common Tests",
      "presentation": {
        "group": "0_CoreTests",
        "order": 1
      },
      "cwd": "${workspaceFolder}/core/common/",
      "type": "pwa-node",
      "request": "launch",
      "runtimeExecutable": "npm",
      "runtimeArgs": [
        "test"
      ],
      "outFiles": [
        "${workspaceFolder}/{core,clients}/*/lib/**/*.js"
      ]
    },
    {
      "name": "EC Tests",
      "presentation": {
        "group": "0_CoreTests",
        "order": 1
      },
      "cwd": "${workspaceFolder}/core/ecschema-metadata",
      "type": "pwa-node",
      "request": "launch",
      "runtimeExecutable": "npm",
      "runtimeArgs": [
        "test"
      ],
      "outFiles": [
        "${workspaceFolder}/{core,clients}/*/lib/**/*.js"
      ]
    },
    {
      "name": "EC Schema Locater Tests",
      "presentation": {
        "group": "0_CoreTests",
        "order": 1
      },
      "cwd": "${workspaceFolder}/core/ecschema-locaters",
      "type": "pwa-node",
      "request": "launch",
      "runtimeExecutable": "npm",
      "runtimeArgs": [
        "test"
      ],
      "outFiles": [
        "${workspaceFolder}/{core,clients}/*/lib/**/*.js"
      ]
    },
    {
      "name": "EC Schema Editing Tests",
      "presentation": {
        "group": "0_CoreTests",
        "order": 1
      },
      "cwd": "${workspaceFolder}/core/ecschema-editing",
      "type": "pwa-node",
      "request": "launch",
      "runtimeExecutable": "npm",
      "runtimeArgs": [
        "test"
      ],
      "outFiles": [
        "${workspaceFolder}/{core,clients}/*/lib/**/*.js"
      ]
    },
    {
      "name": "MapLayers Tests",
      "presentation": {
        "group": "0_CoreTests",
        "order": 1
      },
      "cwd": "${workspaceFolder}/extensions/map-layers/",
      "type": "pwa-node",
      "request": "launch",
      "runtimeExecutable": "npm",
      "runtimeArgs": [
        "test"
      ],
      "outFiles": [
        "${workspaceFolder}/extensions/map-layers/lib/**/*.js"
      ]
    },
    { /* PARTIAL */
      "name": "[NODE] Certa Test Runner for Frontend Tests",
      "presentation": {
        "hidden": true
      },
      "cwd": "${workspaceFolder}/core/frontend/",
      "type": "pwa-node",
      "request": "launch",
      "runtimeExecutable": "npm",
      "runtimeArgs": [
        "run",
        "test:debug"
      ],
      "outFiles": [
        "${workspaceFolder}/{core,clients}/*/lib/**/*.js",
        "${workspaceFolder}/ui/abstract/lib/**/*.js"
      ],
      "outputCapture": "std",
      "attachSimplePort": 5858, // NB: This must match ports.debugging in core/frontend/certa.json
      "cascadeTerminateToConfigurations": [
        "[BROWSER] Frontend Tests"
      ]
    },
    { /* PARTIAL */
      "name": "[BROWSER] Frontend Tests",
      "presentation": {
        "hidden": true
      },
      "type": "pwa-chrome",
      "request": "attach",
      "port": 9223, // NB: This must match ports.frontendDebugging in core/frontend/certa.json
      "timeout": 20000,
      "outFiles": [
        "${workspaceFolder}/{core,clients}/*/lib/**/*.js",
        "${workspaceFolder}/ui/abstract/lib/**/*.js"
      ],
      "cascadeTerminateToConfigurations": [
        "[NODE] Certa Test Runner for Frontend Tests"
      ]
    },
    {
      "name": "Geometry Tests",
      "presentation": {
        "group": "0_CoreTests",
        "order": 3
      },
      "cwd": "${workspaceFolder}/core/geometry",
      "type": "pwa-node",
      "request": "launch",
      "runtimeExecutable": "npm",
      "runtimeArgs": [
        "test"
      ],
      "outFiles": [
        "${workspaceFolder}/{core,clients}/*/lib/**/*.js"
      ]
    },
    { /* PARTIAL */
      "name": "[NODE] Certa Test Runner for HyperModeling Tests",
      "presentation": {
        "hidden": true
      },
      "cwd": "${workspaceFolder}/core/hypermodeling/",
      "type": "pwa-node",
      "request": "launch",
      "runtimeExecutable": "npm",
      "runtimeArgs": [
        "run",
        "test:debug"
      ],
      "outFiles": [
        "${workspaceFolder}/{core,clients}/*/lib/**/*.js",
        "${workspaceFolder}/ui/abstract/lib/**/*.js"
      ],
      "outputCapture": "std",
      "attachSimplePort": 5858, // NB: This must match ports.debugging in core/hypermodeling/certa.json
      "cascadeTerminateToConfigurations": [
        "[BROWSER] HyperModeling Tests"
      ]
    },
    { /* PARTIAL */
      "name": "[BROWSER] HyperModeling Tests",
      "presentation": {
        "hidden": true
      },
      "type": "pwa-chrome",
      "request": "attach",
      "port": 9223,
      "timeout": 20000,
      "outFiles": [
        "${workspaceFolder}/{core,clients}/*/lib/**/*.js",
        "${workspaceFolder}/ui/abstract/lib/**/*.js"
      ],
      "cascadeTerminateToConfigurations": [
        "[NODE] Certa Test Runner for HyperModeling Tests"
      ]
    },
    { /* PARTIAL */
      "name": "[NODE] Certa Test Runner for Markup Tests",
      "presentation": {
        "hidden": true
      },
      "cwd": "${workspaceFolder}/core/markup/",
      "type": "pwa-node",
      "request": "launch",
      "runtimeExecutable": "npm",
      "runtimeArgs": [
        "run",
        "test:debug"
      ],
      "outFiles": [
        "${workspaceFolder}/{core,clients}/*/lib/**/*.js",
        "${workspaceFolder}/ui/abstract/lib/**/*.js",
        "${workspaceFolder}/tools/certa/lib/**/*.js",
      ],
      "outputCapture": "std",
      "attachSimplePort": 5858, // NB: This must match ports.debugging in core/markup/certa.json
      "cascadeTerminateToConfigurations": [
        "[BROWSER] Markup Tests"
      ]
    },
    { /* PARTIAL */
      "name": "[BROWSER] Markup Tests",
      "presentation": {
        "hidden": true
      },
      "type": "pwa-chrome",
      "request": "attach",
      "port": 9223, // NB: This must match ports.frontendDebugging in core/markup/certa.json
      "timeout": 20000,
      "outFiles": [
        "${workspaceFolder}/{core,clients}/*/lib/**/*.js",
        "${workspaceFolder}/ui/abstract/lib/**/*.js"
      ],
      "cascadeTerminateToConfigurations": [
        "[NODE] Certa Test Runner for Markup Tests"
      ]
    },
    {
      "name": "Quantity Tests",
      "presentation": {
        "group": "0_CoreTests",
        "order": 7
      },
      "cwd": "${workspaceFolder}/core/quantity",
      "type": "pwa-node",
      "request": "launch",
      "runtimeExecutable": "npm",
      "runtimeArgs": [
        "test"
      ],
      "outFiles": [
        "${workspaceFolder}/{core,clients}/*/lib/**/*.js"
      ]
    },
    {
      "name": "iTwin Client Tests (Offline)",
      "presentation": {
        "group": "3_ClientsTests",
        "order": 3
      },
      "cwd": "${workspaceFolder}/clients/itwin",
      "type": "pwa-node",
      "request": "launch",
      "runtimeExecutable": "npm",
      "runtimeArgs": [
        "test"
      ],
      "outFiles": [
        "${workspaceFolder}/{core,clients}/*/lib/**/*.js"
      ]
    },
    // UI TESTS
    {
      "name": "[UI] Tests: AppUi Abstract",
      "presentation": {
        "group": "4_UI"
      },
      "cwd": "${workspaceFolder}/ui/appui-abstract",
      "type": "pwa-node",
      "request": "launch",
      "program": "${workspaceFolder}/ui/appui-abstract/node_modules/mocha/bin/_mocha",
      "args": [
        "--config",
        "../.mocharc-noreact.json",
        "--no-timeouts",
        "lib/cjs/test/**/*.test.js"
      ],
      "skipFiles": [
        "<node_internals>/**/*.js",
        "node_modules/rxjs/**/*"
      ],
      "outFiles": [
        "${workspaceFolder}/{core,ui}/*/lib/**/*.js"
      ]
    },
    {
      "name": "[UI] Tests: Components React",
      "presentation": {
        "group": "4_UI"
      },
      "cwd": "${workspaceFolder}/ui/components-react",
      "type": "pwa-node",
      "request": "launch",
      "program": "${workspaceFolder}/ui/components-react/node_modules/mocha/bin/_mocha",
      "args": [
        "--config",
        "../.mocharc.json",
        "--no-timeouts",
        "lib/cjs/test/**/*.test.js"
      ],
      "skipFiles": [
        "<node_internals>/**/*.js",
        "node_modules/rxjs/**/*"
      ],
      "outFiles": [
        "${workspaceFolder}/{core,ui}/*/lib/**/*.js"
      ]
    },
    {
      "name": "[UI] Tests: Core React",
      "presentation": {
        "group": "4_UI"
      },
      "cwd": "${workspaceFolder}/ui/core-react",
      "type": "pwa-node",
      "request": "launch",
      "program": "${workspaceFolder}/ui/core-react/node_modules/mocha/bin/_mocha",
      "args": [
        "--config",
        "../.mocharc.json",
        "--no-timeouts",
        "lib/cjs/test/**/*.test.js"
      ],
      "outFiles": [
        "${workspaceFolder}/{core,ui}/*/lib/**/*.js"
      ]
    },
    {
      "name": "[UI] Tests: IModel Components React",
      "presentation": {
        "group": "4_UI"
      },
      "cwd": "${workspaceFolder}/ui/imodel-components-react",
      "type": "pwa-node",
      "request": "launch",
      "program": "${workspaceFolder}/ui/imodel-components-react/node_modules/mocha/bin/_mocha",
      "args": [
        "--config",
        "../.mocharc.json",
        "--no-timeouts",
        "lib/cjs/test/**/*.test.js"
      ],
      "outFiles": [
        "${workspaceFolder}/{core,ui}/*/lib/cjs/**/*.js"
      ]
    },
    {
      "name": "[UI] Tests: AppUi React",
      "presentation": {
        "group": "4_UI"
      },
      "cwd": "${workspaceFolder}/ui/appui-react",
      "type": "pwa-node",
      "request": "launch",
      "program": "${workspaceFolder}/ui/appui-react/node_modules/mocha/bin/_mocha",
      "args": [
        "--config",
        "../.mocharc.json",
        "--no-timeouts",
        "lib/cjs/test/**/*.test.js"
      ],
      "outFiles": [
        "${workspaceFolder}/{core,clients,ui,presentation}/*/lib/**/*.js"
      ],
      "outputCapture": "std"
    },
    {
      "name": "[UI] Tests: ApppUi Layout React",
      "presentation": {
        "group": "4_UI"
      },
      "cwd": "${workspaceFolder}/ui/appui-layout-react",
      "type": "pwa-node",
      "request": "launch",
      "program": "${workspaceFolder}/ui/appui-layout-react/node_modules/mocha/bin/_mocha",
      "args": [
        "--config",
        "../.mocharc.json",
        "--no-timeouts",
        "lib/cjs/test/**/*.test.js"
      ],
      "outFiles": [
        "${workspaceFolder}/ui/*/lib/**/*.js"
      ],
      "outputCapture": "std"
    },
    // PRESENTATION TESTS
    {
      "name": "[Presentation] presentation-test-app webserver",
      "presentation": {
        "group": "5_Presentation"
      },
      "type": "pwa-chrome",
      "request": "launch",
      "url": "http://localhost:3000/",
      "webRoot": "${workspaceFolder}/test-apps/presentation-test-app",
      "sourceMapPathOverrides": {
        // map sources from node_modules to our source directory
        "webpack:///../frontend/*": "${workspaceFolder}test-apps/presentation-test-app/lib/frontend/*",
        // below are default values taken from https://github.com/Microsoft/vscode-chrome-debug
        "webpack:///./~/*": "${webRoot}/node_modules/*",
        "webpack:///./*": "${webRoot}/*",
        "webpack:///*": "*",
        "webpack:///packages/*": "${webRoot}/*"
      }
    },
    {
      "name": "[Presentation] Tests: Backend",
      "presentation": {
        "group": "5_Presentation"
      },
      "cwd": "${workspaceFolder}/presentation/backend",
      "type": "pwa-node",
      "request": "launch",
      "program": "${workspaceFolder}/presentation/backend/node_modules/mocha/bin/_mocha",
      "args": [
        "--config",
        "../.mocharc.json",
        "--no-timeouts",
        "lib/cjs/test/**/*.test.js"
      ],
      "outFiles": [
        "${workspaceFolder}/{core,presentation}/*/lib/**/*.js"
      ]
    },
    {
      "name": "[Presentation] Tests: Common",
      "presentation": {
        "group": "5_Presentation"
      },
      "cwd": "${workspaceFolder}/presentation/common",
      "type": "pwa-node",
      "request": "launch",
      "program": "${workspaceFolder}/presentation/common/node_modules/mocha/bin/_mocha",
      "args": [
        "--config",
        "../.mocharc.json",
        "--no-timeouts",
        "lib/cjs/test/**/*.test.js"
      ],
      "outFiles": [
        "${workspaceFolder}/{core,presentation}/*/lib/**/*.js"
      ]
    },
    {
      "name": "[Presentation] Tests: Components",
      "presentation": {
        "group": "5_Presentation"
      },
      "cwd": "${workspaceFolder}/presentation/components",
      "type": "pwa-node",
      "request": "launch",
      "program": "${workspaceFolder}/presentation/components/node_modules/mocha/bin/_mocha",
      "args": [
        "--config",
        "../.mocharc.json",
        "--no-timeouts",
        "-r",
        "ignore-styles",
        "-r",
        "global-jsdom/register",
        "lib/cjs/test/**/*.test.js"
      ],
      "outFiles": [
        "${workspaceFolder}/{core,ui,presentation}/*/lib/**/*.js"
      ]
    },
    {
      "name": "[Presentation] Tests: Frontend",
      "presentation": {
        "group": "5_Presentation"
      },
      "cwd": "${workspaceFolder}/presentation/frontend",
      "type": "pwa-node",
      "request": "launch",
      "program": "${workspaceFolder}/presentation/frontend/node_modules/mocha/bin/_mocha",
      "args": [
        "--config",
        "../.mocharc.json",
        "--no-timeouts",
        "-r",
        "global-jsdom/register",
        "lib/cjs/test/**/*.test.js"
      ],
      "outFiles": [
        "${workspaceFolder}/{core,clients,presentation}/*/lib/**/*.js"
      ]
    },
    {
      "name": "[Presentation] Tests: Full Stack",
      "presentation": {
        "group": "5_Presentation"
      },
      "cwd": "${workspaceFolder}/full-stack-tests/presentation",
      "type": "pwa-node",
      "request": "launch",
      "program": "${workspaceFolder}/full-stack-tests/presentation/node_modules/mocha/bin/_mocha",
      "args": [
<<<<<<< HEAD
        "-r",
        "global-jsdom/register",
        "-r",
        "ignore-styles",
        "lib/**/*.js"
=======
        "--no-config",
        "--no-timeouts"
>>>>>>> bdd260ea
      ],
      "env": {
        "NODE_ENV": "development"
      },
      "outFiles": [
        "${workspaceFolder}/{core,clients,ui,presentation}/*/lib/**/*.js",
        "${workspaceFolder}/full-stack-tests/presentation/lib/**/*.js"
      ]
    },
    {
      "name": "[Presentation] Tests: Testing",
      "presentation": {
        "group": "5_Presentation"
      },
      "cwd": "${workspaceFolder}/presentation/testing",
      "type": "pwa-node",
      "request": "launch",
      "program": "${workspaceFolder}/presentation/testing/node_modules/mocha/bin/_mocha",
      "args": [
        "--config",
        "../.mocharc.json",
        "--no-timeouts",
        "-r",
        "ignore-styles",
        "-r",
        "global-jsdom/register",
        "lib/cjs/test/**/*.test.js"
      ],
      "outFiles": [
        "${workspaceFolder}/{core,clients,ui,presentation}/*/lib/**/*.js"
      ]
    },
    // MISC
    {
      "name": "[example-code] app backend tests",
      "presentation": {
        "group": "6_Misc"
      },
      "cwd": "${workspaceFolder}/example-code/app",
      "type": "pwa-node",
      "request": "launch",
      "runtimeExecutable": "npm",
      "runtimeArgs": [
        "test"
      ],
      "outFiles": [
        "${workspaceFolder}/{core,clients}/*/lib/**/*.js",
        "${workspaceFolder}/example-code/app/lib/**/*.js"
      ]
    },
    {
      "name": "[example-code] backend snippet tests",
      "presentation": {
        "group": "6_Misc"
      },
      "cwd": "${workspaceFolder}/example-code/snippets",
      "type": "pwa-node",
      "request": "launch",
      "runtimeExecutable": "npm",
      "runtimeArgs": [
        "run",
        "test:backend"
      ],
      "outFiles": [
        "${workspaceFolder}/{core,clients}/*/lib/**/*.js",
        "${workspaceFolder}/example-code/snippets/lib/**/*.js"
      ]
    },
    {
      "name": "[perftests] Apply Changeset PerfTests",
      "presentation": {
        "group": "6_Misc"
      },
      "cwd": "${workspaceFolder}/core/backend",
      "type": "pwa-node",
      "request": "launch",
      "runtimeExecutable": "npm",
      "runtimeArgs": [
        "run",
        "perftest:cs"
      ],
      "outFiles": [
        "${workspaceFolder}/{core,clients}/*/lib/**/*.js"
      ]
    },
    {
      "name": "[perftests] CRUD PerfTests (Offline)",
      "presentation": {
        "group": "6_Misc"
      },
      "cwd": "${workspaceFolder}/core/backend",
      "type": "pwa-node",
      "request": "launch",
      "runtimeExecutable": "npm",
      "runtimeArgs": [
        "run",
        "perftest:crud"
      ],
      "outFiles": [
        "${workspaceFolder}/{core,clients}/*/lib/**/*.js"
      ]
    },
    {
      "name": "[perftests] SchemaDesign PerfTests (Offline)",
      "presentation": {
        "group": "6_Misc"
      },
      "cwd": "${workspaceFolder}/core/backend",
      "type": "pwa-node",
      "request": "launch",
      "runtimeExecutable": "npm",
      "runtimeArgs": [
        "run",
        "perftest:schema"
      ],
      "outFiles": [
        "${workspaceFolder}/{core,clients}/*/lib/**/*.js"
      ]
    },
    {
      "name": "imjs-importer.   See launch.json to give command line args",
      "presentation": {
        "group": "6_Misc"
      },
      "cwd": "${workspaceFolder}/test-apps/imjs-importer",
      "type": "pwa-node",
      "request": "launch",
      "program": "${workspaceFolder}/test-apps/imjs-importer/lib/byDirectory.js",
      "args": [
        "--input=d:/tmp/shaunSpaces/",
        "--output=d:/tmp/shaun.bim"
      ],
      "outputCapture": "std"
    },
    {
      "name": "imodel-from-geojson",
      "presentation": {
        "group": "6_Misc"
      },
      "cwd": "${workspaceFolder}/test-apps/imodel-from-geojson",
      "type": "pwa-node",
      "request": "launch",
      "program": "${workspaceFolder}/test-apps/imodel-from-geojson/lib/Main.js",
      "args": [
        "--input=${workspaceFolder}/test-apps/imodel-from-geojson/data/Neighborhoods_Philadelphia.geojson",
        "--output=${workspaceFolder}/test-apps/imodel-from-geojson/lib/Neighborhoods_Philadelphia.bim"
      ],
      "outFiles": [
        "${workspaceFolder}/test-apps/imodel-from-geojson/lib/**/*.js"
      ]
    },
    {
      "name": "workspace-editor",
      "presentation": {
        "group": "6_Misc"
      },
      "cwd": "${workspaceFolder}/utils/workspace-editor",
      "type": "pwa-node",
      "request": "launch",
      "program": "${workspaceFolder}/utils/workspace-editor/lib/WorkspaceEditor.js",
      "args": [
        "download",
        "usa-nsrs2011",
        "-l=d:/temp/abc.d"
      ],
      "outFiles": [
        "${workspaceFolder}/utils/workspace-editor/lib/**/*.js"
      ]
    },
    {
      "name": "imodel-transformer (app)",
      "presentation": {
        "group": "6_Misc"
      },
      "cwd": "${workspaceFolder}/test-apps/imodel-transformer",
      "type": "pwa-node",
      "request": "launch",
      "runtimeExecutable": "npm",
      "runtimeArgs": [ // NOTE: edit these to specify the command line arguments for the debugging session
        "start",
        "--",
        "--hub=qa",
        "--sourceContextId='ec002f93-f0c1-4ab3-a407-351848eba233'", // iModelJsIntegrationTest
        "--sourceIModelId='73c9d3f0-3a47-41d6-8d2a-c0b0e4099f6a'", // ReadOnlyTest
        "--targetFile='d:/tmp/test-target.bim'",
        "--logTransformer",
        "--logChangesets",
      ],
      "outFiles": [
        "${workspaceFolder}/test-apps/imodel-transformer/lib/**/*.js",
        "${workspaceFolder}/{core,clients}/*/lib/**/*.js"
      ]
    },
    {
      "name": "imodel-transformer (tests)",
      "presentation": {
        "group": "6_Misc"
      },
      "cwd": "${workspaceFolder}/test-apps/imodel-transformer",
      "type": "pwa-node",
      "request": "launch",
      "runtimeExecutable": "npm",
      "runtimeArgs": [
        "test"
      ],
      "outFiles": [
        "${workspaceFolder}/test-apps/imodel-transformer/lib/**/*.js",
        "${workspaceFolder}/{core,clients}/*/lib/**/*.js"
      ]
    },
    {
      "name": "synchro-schedule-importer",
      "presentation": {
        "group": "6_Misc"
      },
      "cwd": "${workspaceFolder}/test-apps/synchro-schedule-importer/",
      "type": "pwa-node",
      "request": "launch",
      "program": "${workspaceFolder}/test-apps/synchro-schedule-importer/lib/SynchroScheduleImporter.js",
      "outFiles": [
        "${workspaceFolder}/lib/**/*.js"
      ],
      "args": [
        "--input=${workspaceFolder}/test-apps/synchro-schedule-importer/lib/assets/proj.ibim",
        "--script=${workspaceFolder}/test-apps/synchro-schedule-importer/lib/assets/anim.json"
      ]
    },
    {
      "name": "Webpack Plugin Tests",
      "presentation": {
        "group": "6_Misc"
      },
      "cwd": "${workspaceFolder}/tools/webpack-core",
      "type": "pwa-node",
      "request": "launch",
      "runtimeExecutable": "npm",
      "runtimeArgs": [
        "test"
      ],
      "outFiles": [
        "${workspaceFolder}/lib/**/*.js"
      ]
    },
    // TEST APPS
    { /* PARTIAL */
      "name": "[BACKEND] ui-test-app (electron)",
      "presentation": {
        "hidden": true
      },
      "cwd": "${workspaceFolder}/test-apps/ui-test-app/",
      "type": "pwa-node",
      "request": "launch",
      "runtimeExecutable": "${workspaceFolder}/test-apps/ui-test-app/node_modules/.bin/electron",
      "runtimeArgs": [
        "${workspaceFolder}/test-apps/ui-test-app/lib/backend/main.js",
        "--remote-debugging-port=9223"
      ],
      "env": {
        "IMJS_LOG_LEVEL": "TRACE",
        "NODE_ENV": "development"
      },
      "outFiles": [
        "${workspaceFolder}/test-apps/ui-test-app/lib/**/*.js",
        "${workspaceFolder}/{core,clients,editor,presentation}/*/lib/**/*.js"
      ],
      "autoAttachChildProcesses": false,
      "attachSimplePort": 0,
      "outputCapture": "std",
      "cascadeTerminateToConfigurations": [
        "[FRONTEND] ui-test-app (electron)"
      ]
    },
    { /* PARTIAL */
      "name": "[FRONTEND] ui-test-app (electron)",
      "presentation": {
        "hidden": true
      },
      "type": "pwa-chrome",
      "request": "attach",
      "port": 9223,
      "outFiles": [
        "${workspaceFolder}/test-apps/ui-test-app/lib/**/*.js",
        "${workspaceFolder}/{core,clients,editor,ui,presentation}/*/lib/**/*.js"
      ],
      "cascadeTerminateToConfigurations": [
        "[BACKEND] ui-test-app (electron)"
      ]
    },
    { /* PARTIAL */
      "name": "[BACKEND] ui-test-app (chrome)",
      "presentation": {
        "hidden": true
      },
      "cwd": "${workspaceFolder}/test-apps/ui-test-app",
      "type": "pwa-node",
      "request": "launch",
      "program": "${workspaceFolder}/test-apps/ui-test-app/lib/backend/main.js",
      "outFiles": [
        "${workspaceFolder}/test-apps/ui-test-app/lib/**/*.js",
        "${workspaceFolder}/{core,clients,editor,presentation}/*/lib/**/*.js"
      ],
      "cascadeTerminateToConfigurations": [
        "[FRONTEND] ui-test-app (chrome)"
      ]
    },
    { /* PARTIAL */
      "name": "[FRONTEND] ui-test-app (chrome)",
      "presentation": {
        "hidden": true
      },
      "type": "pwa-chrome",
      "request": "launch",
      "url": "http://localhost:3000/",
      "outFiles": [
        "${workspaceFolder}/test-apps/ui-test-app/lib/**/*.js",
        "${workspaceFolder}/{core,clients,editor,ui,presentation}/*/lib/**/*.js"
      ],
      "cascadeTerminateToConfigurations": [
        "[BACKEND] ui-test-app (chrome)"
      ]
    },
    { /* PARTIAL */
      "name": "[BACKEND] display-test-app (chrome)",
      "presentation": {
        "hidden": true
      },
      "cwd": "${workspaceFolder}/test-apps/display-test-app",
      "type": "pwa-node",
      "request": "launch",
      "env": {
        "IMJS_LOG_LEVEL": "TRACE"
      },
      "program": "${workspaceFolder}/test-apps/display-test-app/lib/backend/WebMain.js",
      "outFiles": [
        "${workspaceFolder}/test-apps/display-test-app/lib/backend/**/*.js",
        "${workspaceFolder}/{core,clients,editor}/*/lib/**/*.js",
        "${workspaceFolder}/ui/abstract/lib/**/*.js"
      ],
      "cascadeTerminateToConfigurations": [
        "[FRONTEND] display-test-app (chrome)"
      ]
    },
    { /* PARTIAL */
      "name": "[FRONTEND] display-test-app (chrome)",
      "presentation": {
        "hidden": true
      },
      "type": "pwa-chrome",
      "request": "launch",
      "url": "http://localhost:3000",
      "outFiles": [
        "${workspaceFolder}/test-apps/display-test-app/lib/**/*.js",
        "${workspaceFolder}/{core,clients,editor}/*/lib/**/*.js",
        "${workspaceFolder}/ui/abstract/lib/**/*.js"
      ],
      "cascadeTerminateToConfigurations": [
        "[BACKEND] display-test-app (chrome)"
      ]
    },
    { /* PARTIAL */
      "name": "[BACKEND] display-test-app (electron)",
      "presentation": {
        "hidden": true
      },
      "cwd": "${workspaceFolder}/test-apps/display-test-app/",
      "type": "pwa-node",
      "request": "launch",
      "runtimeExecutable": "${workspaceFolder}/test-apps/display-test-app/node_modules/.bin/electron",
      "runtimeArgs": [
        "${workspaceFolder}/test-apps/display-test-app/lib/backend/DtaElectronMain.js",
        "--remote-debugging-port=9223"
      ],
      "env": {
        "IMJS_LOG_LEVEL": "TRACE",
        "IMJS_NO_DEV_TOOLS": "1",
        "NODE_ENV": "development"
      },
      "outFiles": [
        "${workspaceFolder}/test-apps/display-test-app/lib/backend/**/*.js",
        "${workspaceFolder}/{core,clients,editor}/*/lib/**/*.js",
        "${workspaceFolder}/ui/abstract/lib/**/*.js"
      ],
      "cascadeTerminateToConfigurations": [
        "[FRONTEND] display-test-app (electron)"
      ]
    },
    { /* PARTIAL */
      "name": "[FRONTEND] display-test-app (electron)",
      "presentation": {
        "hidden": true
      },
      "type": "pwa-chrome",
      "request": "attach",
      "port": 9223,
      "outFiles": [
        "${workspaceFolder}/test-apps/display-test-app/lib/**/*.js",
        "${workspaceFolder}/{core,clients,editor}/*/lib/**/*.js",
        "${workspaceFolder}/ui/abstract/lib/**/*.js"
      ],
      "cascadeTerminateToConfigurations": [
        "[BACKEND] display-test-app (electron)"
      ]
    },
    { /* PARTIAL */
      "name": "[BACKEND] display-performance-test-app (chrome)",
      "presentation": {
        "hidden": true
      },
      "cwd": "${workspaceFolder}/test-apps/display-performance-test-app",
      "type": "pwa-node",
      "request": "launch",
      "program": "${workspaceFolder}/test-apps/display-performance-test-app/lib/backend/WebMain.js",
      "outFiles": [
        "${workspaceFolder}/test-apps/display-performance-test-app/lib/{backend}/**/*.js",
        "${workspaceFolder}/{core,clients}/*/lib/**/*.js",
        "${workspaceFolder}/ui/abstract/lib/**/*.js"
      ],
      "cascadeTerminateToConfigurations": [
        "[FRONTEND] display-performance-test-app (chrome)"
      ]
    },
    { /* PARTIAL */
      "name": "[FRONTEND] display-performance-test-app (chrome)",
      "presentation": {
        "hidden": true
      },
      "type": "pwa-chrome",
      "request": "launch",
      "url": "http://localhost:3000",
      "outFiles": [
        "${workspaceFolder}/test-apps/display-performance-test-app/lib/{backend}/**/*.js",
        "${workspaceFolder}/{core,clients}/*/lib/**/*.js",
        "${workspaceFolder}/ui/abstract/lib/**/*.js"
      ],
      "cascadeTerminateToConfigurations": [
        "[BACKEND] display-performance-test-app (chrome)"
      ]
    },
    { /* PARTIAL */
      "name": "[BACKEND] presentation-test-app (chrome)",
      "presentation": {
        "hidden": true
      },
      "cwd": "${workspaceFolder}/test-apps/presentation-test-app",
      "type": "pwa-node",
      "request": "launch",
      "program": "${workspaceFolder}/test-apps/presentation-test-app/lib/backend/main.js",
      "outFiles": [
        "${workspaceFolder}/test-apps/presentation-test-app/lib/**/*.js",
        "${workspaceFolder}/{core,clients,presentation}/*/lib/**/*.js"
      ],
      "cascadeTerminateToConfigurations": [
        "[FRONTEND] presentation-test-app (chrome)"
      ]
    },
    { /* PARTIAL */
      "name": "[FRONTEND] presentation-test-app (chrome)",
      "presentation": {
        "hidden": true
      },
      "type": "pwa-chrome",
      "request": "launch",
      "url": "http://localhost:3000/",
      "outFiles": [
        "${workspaceFolder}/test-apps/presentation-test-app/lib/**/*.js",
        "${workspaceFolder}/{core,clients,ui,presentation}/*/lib/**/*.js"
      ],
      "cascadeTerminateToConfigurations": [
        "[BACKEND] presentation-test-app (chrome)"
      ]
    },
    { /* PARTIAL */
      "name": "[BACKEND] presentation-test-app (electron)",
      "presentation": {
        "hidden": true
      },
      "cwd": "${workspaceFolder}/test-apps/presentation-test-app/",
      "type": "pwa-node",
      "request": "launch",
      "runtimeExecutable": "${workspaceFolder}/test-apps/presentation-test-app/node_modules/.bin/electron",
      "runtimeArgs": [
        "${workspaceFolder}/test-apps/presentation-test-app/lib/backend/main.js",
        "--remote-debugging-port=9223"
      ],
      "env": {
        "NODE_ENV": "development"
      },
      "outFiles": [
        "${workspaceFolder}/test-apps/presentation-test-app/lib/backend/**/*.js",
        "${workspaceFolder}/{core,clients,presentation}/*/lib/**/*.js"
      ],
      "cascadeTerminateToConfigurations": [
        "[FRONTEND] presentation-test-app (electron)"
      ]
    },
    { /* PARTIAL */
      "name": "[FRONTEND] presentation-test-app (electron)",
      "presentation": {
        "hidden": true
      },
      "type": "pwa-chrome",
      "request": "attach",
      "port": 9223,
      "outFiles": [
        "${workspaceFolder}/test-apps/presentation-test-app/lib/**/*.js",
        "${workspaceFolder}/{core,clients,ui,presentation}/*/lib/**/*.js",
      ],
      "cascadeTerminateToConfigurations": [
        "[BACKEND] presentation-test-app (electron)"
      ]
    },
    // FULLSTACK TESTS
    { /* PARTIAL */
      "name": "[BACKEND] Full Stack Core Tests",
      "presentation": {
        "hidden": true
      },
      "cwd": "${workspaceFolder}/full-stack-tests/core/",
      "type": "pwa-node",
      "request": "launch",
      "runtimeExecutable": "npm",
      "runtimeArgs": [
        "run",
        "test:${input:integrationTestEnvironment}",
        "--",
        "--debug"
      ],
      "outFiles": [
        "${workspaceFolder}/full-stack-tests/core/lib/**/*.js",
        "${workspaceFolder}/{core,clients}/*/lib/**/*.js",
        "${workspaceFolder}/ui/abstract/lib/**/*.js",
        "${workspaceFolder}/tools/certa/lib/**/*.js"
      ],
      "outputCapture": "std",
      "attachSimplePort": 5858, // NB: This must match ports.debugging in full-stack-tests/core/certa.json
      "cascadeTerminateToConfigurations": [
        "[FRONTEND] Full Stack Core Tests"
      ]
    },
    { /* PARTIAL */
      "name": "[FRONTEND] Full Stack Core Tests",
      "presentation": {
        "hidden": true
      },
      "type": "pwa-chrome",
      "request": "attach",
      "port": 9223, // NB: This must match ports.frontendDebugging in full-stack-tests/core/certa.json
      "timeout": 200000,
      "outFiles": [
        "${workspaceFolder}/full-stack-tests/core/lib/**/*.js",
        "${workspaceFolder}/{core,clients}/*/lib/**/*.js",
        "${workspaceFolder}/tools/certa/lib/**/*.js"
      ],
      "cascadeTerminateToConfigurations": [
        "[BACKEND] Full Stack Core Tests"
      ]
    },
    { /* PARTIAL */
      "name": "[BACKEND] Full Stack Core Integration Tests",
      "presentation": {
        "hidden": true
      },
      "cwd": "${workspaceFolder}/full-stack-tests/core/",
      "type": "pwa-node",
      "request": "launch",
      "runtimeExecutable": "npm",
      "runtimeArgs": [
        "run",
        "test:integration:${input:integrationTestEnvironment}",
        "--",
        "--debug"
      ],
      "outFiles": [
        "${workspaceFolder}/full-stack-tests/core/lib/**/*.js",
        "${workspaceFolder}/{core,clients}/*/lib/**/*.js",
        "${workspaceFolder}/ui/abstract/lib/**/*.js",
        "${workspaceFolder}/tools/certa/lib/**/*.js"
      ],
      "outputCapture": "std",
      "attachSimplePort": 5858, // NB: This must match ports.debugging in full-stack-tests/core/certa.json
      "cascadeTerminateToConfigurations": [
        "[FRONTEND] Full Stack Core Integration Tests"
      ]
    },
    { /* PARTIAL */
      "name": "[FRONTEND] Full Stack Core Integration Tests",
      "presentation": {
        "hidden": true
      },
      "type": "pwa-chrome",
      "request": "attach",
      "port": 9223, // NB: This must match ports.frontendDebugging in full-stack-tests/core/certa.json
      "timeout": 200000,
      "outFiles": [
        "${workspaceFolder}/full-stack-tests/core/lib/**/*.js",
        "${workspaceFolder}/{core,clients}/*/lib/**/*.js",
        "${workspaceFolder}/ui/abstract/lib/**/*.js",
        "${workspaceFolder}/tools/certa/lib/**/*.js"
      ],
      "cascadeTerminateToConfigurations": [
        "[BACKEND] Full Stack Core Integration Tests"
      ]
    },
    { /* PARTIAL */
      "name": "[BACKEND] Full Stack RPC Tests",
      "presentation": {
        "hidden": true
      },
      "cwd": "${workspaceFolder}/full-stack-tests/rpc/",
      "type": "pwa-node",
      "request": "launch",
      "runtimeExecutable": "npm",
      "runtimeArgs": [
        "run",
        "test:${input:rpcTestEnvironment}",
        "--",
        "--debug"
      ],
      "outFiles": [
        "${workspaceFolder}/full-stack-tests/rpc/lib/**/*.js",
        "${workspaceFolder}/core/*/lib/**/*.js",
        "${workspaceFolder}/tools/certa/lib/**/*.js"
      ],
      "outputCapture": "std",
      "attachSimplePort": 5858, // NB: This must match ports.debugging in full-stack-tests/rpc/certa.json
      "cascadeTerminateToConfigurations": [
        "[FRONTEND] Full Stack RPC Tests"
      ]
    },
    { /* PARTIAL */
      "name": "[FRONTEND] Full Stack RPC Tests",
      "presentation": {
        "hidden": true
      },
      "type": "pwa-chrome",
      "request": "attach",
      "port": 9223, // NB: This must match ports.frontendDebugging in full-stack-tests/rpc/certa.json
      "timeout": 200000,
      "outFiles": [
        "${workspaceFolder}/full-stack-tests/rpc/lib/**/*.js",
        "${workspaceFolder}/core/*/lib/**/*.js",
        "${workspaceFolder}/tools/certa/lib/**/*.js"
      ],
      "cascadeTerminateToConfigurations": [
        "[BACKEND] Full Stack RPC Tests"
      ]
    },
    { /* PARTIAL */
      "name": "[NODE] Certa Test Runner for Full Stack RPC Interface Tests",
      "presentation": {
        "hidden": true
      },
      "cwd": "${workspaceFolder}/full-stack-tests/rpc-interface/",
      "type": "pwa-node",
      "request": "launch",
      "runtimeExecutable": "npm",
      "runtimeArgs": [
        "run",
        "test:integration:chrome",
        "--",
        "--debug"
      ],
      "outFiles": [
        "${workspaceFolder}/full-stack-tests/rpc-interface/lib/**/*.js",
        "${workspaceFolder}/{core,clients}/*/lib/**/*.js",
        "${workspaceFolder}/tools/certa/lib/**/*.js"
      ],
      "outputCapture": "std",
      "attachSimplePort": 5858, // NB: This must match ports.debugging in full-stack-tests/rpc-interface/certa.json
      "cascadeTerminateToConfigurations": [
        "[BACKEND] Local Backend for Full Stack RPC Interface Tests",
        "[FRONTEND] Full Stack RPC Interface Tests"
      ]
    },
    { /* PARTIAL */
      "name": "[BACKEND] Local Backend for Full Stack RPC Interface Tests",
      "presentation": {
        "hidden": true
      },
      "cwd": "${workspaceFolder}/full-stack-tests/rpc-interface/",
      "type": "pwa-node",
      "request": "launch",
      "program": "${workspaceFolder}/full-stack-tests/rpc-interface/lib/test/backend.js",
      "outFiles": [
        "${workspaceFolder}/full-stack-tests/rpc-interface/lib/**/*.js",
        "${workspaceFolder}/{core,clients}/*/lib/**/*.js",
        "${workspaceFolder}/tools/certa/lib/**/*.js"
      ],
      "cascadeTerminateToConfigurations": [
        "[NODE] Certa Test Runner for Full Stack RPC Interface Tests",
        "[FRONTEND] Full Stack RPC Interface Tests"
      ]
    },
    { /* PARTIAL */
      "name": "[FRONTEND] Full Stack RPC Interface Tests",
      "presentation": {
        "hidden": true
      },
      "type": "pwa-chrome",
      "request": "attach",
      "port": 9223, // NB: This must match ports.frontendDebugging in full-stack-tests/rpc-interface/certa.json
      "timeout": 200000,
      "outFiles": [
        "${workspaceFolder}/full-stack-tests/rpc-interface/lib/**/*.js",
        "${workspaceFolder}/{core,clients}/*/lib/**/*.js",
        "${workspaceFolder}/tools/certa/lib/**/*.js"
      ],
      "cascadeTerminateToConfigurations": [
        "[NODE] Certa Test Runner for Full Stack RPC Interface Tests",
        "[BACKEND] Local Backend for Full Stack RPC Interface Tests"
      ]
    },
    {
      "name": "eslint rule test @bentley/no-internal-barrel-imports",
      "presentation": {
        "group": "6_Misc"
      },
      "cwd": "${workspaceFolder}/tools/eslint-plugin",
      "type": "pwa-node",
      "request": "launch",
      "program": "${workspaceFolder}/tools/eslint-plugin/node_modules/mocha/bin/_mocha",
      "args": [
        "${workspaceFolder}/tools/eslint-plugin/tests/no-internal-barrel-imports.js",
        "--timeout 50000" // for easier debugging
      ],
      "console": "integratedTerminal",
    },
    {
      "name": "Extension API Generator",
      "cwd": "${workspaceFolder}/core/extension/",
      "type": "pwa-node",
      "request": "launch",
      "runtimeExecutable": "npm",
      "runtimeArgs": [
        "run",
        "generate"
      ],
    },
  ],
  "compounds": [
    {
      "name": "Frontend Tests",
      "presentation": {
        "group": "0_CoreTests",
        "order": 2
      },
      "configurations": [
        "[BROWSER] Frontend Tests",
        "[NODE] Certa Test Runner for Frontend Tests"
      ]
    },
    {
      "name": "HyperModeling Tests",
      "presentation": {
        "group": "0_CoreTests",
        "order": 4
      },
      "configurations": [
        "[BROWSER] HyperModeling Tests",
        "[NODE] Certa Test Runner for HyperModeling Tests"
      ]
    },
    {
      "name": "Markup Tests",
      "presentation": {
        "group": "0_CoreTests",
        "order": 6
      },
      "configurations": [
        "[BROWSER] Markup Tests",
        "[NODE] Certa Test Runner for Markup Tests"
      ]
    },
    {
      "name": "display-test-app (chrome)",
      "presentation": {
        "group": "1_TestApps",
        "order": 1
      },
      "configurations": [
        "[BACKEND] display-test-app (chrome)",
        "[FRONTEND] display-test-app (chrome)"
      ]
    },
    {
      "name": "display-test-app (electron)",
      "presentation": {
        "group": "1_TestApps",
        "order": 1
      },
      "configurations": [
        "[BACKEND] display-test-app (electron)",
        "[FRONTEND] display-test-app (electron)"
      ]
    },
    {
      "name": "display-performance-test-app (chrome)",
      "presentation": {
        "group": "1_TestApps",
        "order": 1
      },
      "configurations": [
        "[BACKEND] display-performance-test-app (chrome)",
        "[FRONTEND] display-performance-test-app (chrome)"
      ]
    },
    {
      "name": "ui-test-app (chrome)",
      "presentation": {
        "group": "1_TestApps",
        "order": 1
      },
      "configurations": [
        "[BACKEND] ui-test-app (chrome)",
        "[FRONTEND] ui-test-app (chrome)"
      ]
    },
    {
      "name": "ui-test-app (electron)",
      "presentation": {
        "group": "1_TestApps",
        "order": 1
      },
      "configurations": [
        "[BACKEND] ui-test-app (electron)",
        "[FRONTEND] ui-test-app (electron)"
      ]
    },
    {
      "name": "presentation-test-app (chrome)",
      "presentation": {
        "group": "1_TestApps",
        "order": 1
      },
      "configurations": [
        "[BACKEND] presentation-test-app (chrome)",
        "[FRONTEND] presentation-test-app (chrome)"
      ]
    },
    {
      "name": "presentation-test-app (electron)",
      "presentation": {
        "group": "1_TestApps",
        "order": 1
      },
      "configurations": [
        "[BACKEND] presentation-test-app (electron)",
        "[FRONTEND] presentation-test-app (electron)"
      ]
    },
    {
      "name": "Full Stack Core Tests",
      "presentation": {
        "group": "2_FullStackTests",
        "order": 1
      },
      "configurations": [
        "[FRONTEND] Full Stack Core Tests",
        "[BACKEND] Full Stack Core Tests"
      ]
    },
    {
      "name": "Full Stack Core Integration Tests",
      "presentation": {
        "group": "2_FullStackTests",
        "order": 1
      },
      "configurations": [
        "[FRONTEND] Full Stack Core Integration Tests",
        "[BACKEND] Full Stack Core Integration Tests"
      ]
    },
    {
      "name": "Full Stack IModelClient Integration Tests",
      "presentation": {
        "group": "2_FullStackTests",
        "order": 1
      },
      "configurations": [
        "[BACKEND] Full Stack IModelClient Integration Tests",
        "[FRONTEND] Full Stack IModelClient Integration Tests"
      ]
    },
    {
      "name": "Full Stack RPC Tests",
      "presentation": {
        "group": "2_FullStackTests",
        "order": 1
      },
      "configurations": [
        "[FRONTEND] Full Stack RPC Tests",
        "[BACKEND] Full Stack RPC Tests"
      ]
    },
    {
      "name": "Full Stack RPC Interface Tests",
      "presentation": {
        "group": "2_FullStackTests",
        "order": 1
      },
      "configurations": [
        "[NODE] Certa Test Runner for Full Stack RPC Interface Tests",
        "[BACKEND] Local Backend for Full Stack RPC Interface Tests",
        "[FRONTEND] Full Stack RPC Interface Tests"
      ]
    },
    {
      "name": "Clients Tests (Integration)",
      "presentation": {
        "group": "3_ClientsTests",
        "order": 2
      },
      "configurations": [
        "[NODE] Certa Test Runner for Clients Tests",
        "[BROWSER] Clients Tests"
      ]
    },
  ],
  "inputs": [
    {
      "id": "integrationTestEnvironment",
      "description": "Select test frontend environment",
      "type": "pickString",
      "default": "chrome",
      "options": [
        "chrome",
        "electron"
      ]
    },
    {
      "id": "rpcTestEnvironment",
      "description": "Select RPC integration test environment",
      "type": "pickString",
      "default": "chrome",
      "options": [
        "chrome",
        "electron",
        "direct"
      ]
    }
  ]
}<|MERGE_RESOLUTION|>--- conflicted
+++ resolved
@@ -614,16 +614,8 @@
       "request": "launch",
       "program": "${workspaceFolder}/full-stack-tests/presentation/node_modules/mocha/bin/_mocha",
       "args": [
-<<<<<<< HEAD
-        "-r",
-        "global-jsdom/register",
-        "-r",
-        "ignore-styles",
-        "lib/**/*.js"
-=======
         "--no-config",
         "--no-timeouts"
->>>>>>> bdd260ea
       ],
       "env": {
         "NODE_ENV": "development"
