{
  "$schema": "https://developer.microsoft.com/json-schemas/rush/v5/rush.schema.json",
<<<<<<< HEAD
  "rushVersion": "5.93.1",
  "pnpmVersion": "7.28.0",
=======
  "rushVersion": "5.95.0",
  "pnpmVersion": "6.35.1",
>>>>>>> 01be2bb1
  "nodeSupportedVersionRange": "^18.0.0",
  "projectFolderMinDepth": 2,
  "projectFolderMaxDepth": 3,
  "ensureConsistentVersions": true,
  "approvedPackagesPolicy": {
    "reviewCategories": [
      "frontend",
      "backend",
      "common",
      "tools",
      "edit",
      "internal",
      "extensions",
      "integration-testing"
    ],
    "ignoredNpmScopes": [
      "@types"
    ]
  },
  "gitPolicy": {
    "allowedEmailRegExps": [
      "[^@]+@users\\.noreply\\.github\\.com"
    ],
    "sampleEmail": "mrexample@users.noreply.github.com"
  },
  "repository": {
    "url": "https://github.com/iTwin/itwinjs-core",
    "defaultBranch": "master"
  },
  "projects": [
    {
      "packageName": "@itwin/core-extension",
      "projectFolder": "core/extension",
      "reviewCategory": "common",
      "shouldPublish": true,
      "versionPolicyName": "prerelease-monorepo-lockStep"
    },
    {
      "packageName": "extension-prototype",
      "projectFolder": "extensions/test-extension",
      "reviewCategory": "internal",
      "shouldPublish": false
    },
    {
      "packageName": "@itwin/build-tools",
      "projectFolder": "tools/build",
      "reviewCategory": "tools",
      "shouldPublish": true,
      "versionPolicyName": "prerelease-monorepo-lockStep"
    },
    {
      "packageName": "@itwin/core-telemetry",
      "projectFolder": "core/telemetry",
      "reviewCategory": "common",
      "shouldPublish": true,
      "versionPolicyName": "prerelease-monorepo-lockStep"
    },
    {
      "packageName": "@itwin/core-bentley",
      "projectFolder": "core/bentley",
      "reviewCategory": "common",
      "shouldPublish": true,
      "versionPolicyName": "prerelease-monorepo-lockStep"
    },
    {
      "packageName": "@itwin/core-geometry",
      "projectFolder": "core/geometry",
      "reviewCategory": "common",
      "shouldPublish": true,
      "versionPolicyName": "prerelease-monorepo-lockStep"
    },
    {
      "packageName": "@itwin/core-orbitgt",
      "projectFolder": "core/orbitgt",
      "reviewCategory": "common",
      "shouldPublish": true,
      "versionPolicyName": "prerelease-monorepo-lockStep"
    },
    {
      "packageName": "@itwin/core-common",
      "projectFolder": "core/common",
      "reviewCategory": "common",
      "shouldPublish": true,
      "versionPolicyName": "prerelease-monorepo-lockStep"
    },
    {
      "packageName": "@itwin/core-backend",
      "projectFolder": "core/backend",
      "reviewCategory": "backend",
      "shouldPublish": true,
      "versionPolicyName": "prerelease-monorepo-lockStep"
    },
    {
      "packageName": "@itwin/editor-common",
      "projectFolder": "editor/common",
      "reviewCategory": "edit",
      "shouldPublish": true,
      "versionPolicyName": "prerelease-monorepo-lockStep"
    },
    {
      "packageName": "@itwin/editor-backend",
      "projectFolder": "editor/backend",
      "reviewCategory": "edit",
      "shouldPublish": true,
      "versionPolicyName": "prerelease-monorepo-lockStep"
    },
    {
      "packageName": "@itwin/editor-frontend",
      "projectFolder": "editor/frontend",
      "reviewCategory": "edit",
      "shouldPublish": true,
      "versionPolicyName": "prerelease-monorepo-lockStep"
    },
    {
      "packageName": "@itwin/core-quantity",
      "projectFolder": "core/quantity",
      "reviewCategory": "common",
      "shouldPublish": true,
      "versionPolicyName": "prerelease-monorepo-lockStep"
    },
    {
      "packageName": "@itwin/core-frontend",
      "projectFolder": "core/frontend",
      "reviewCategory": "frontend",
      "shouldPublish": true,
      "versionPolicyName": "prerelease-monorepo-lockStep"
    },
    {
      "packageName": "@itwin/frontend-devtools",
      "projectFolder": "core/frontend-devtools",
      "reviewCategory": "frontend",
      "shouldPublish": true,
      "versionPolicyName": "prerelease-monorepo-lockStep"
    },
    {
      "packageName": "@itwin/frontend-tiles",
      "projectFolder": "extensions/frontend-tiles",
      "reviewCategory": "frontend",
      "shouldPublish": true,
      "versionPolicyName": "prerelease-monorepo-lockStep"
    },
    {
      "packageName": "@itwin/webgl-compatibility",
      "projectFolder": "core/webgl-compatibility",
      "reviewCategory": "frontend",
      "shouldPublish": true,
      "versionPolicyName": "prerelease-monorepo-lockStep"
    },
    {
      "packageName": "@itwin/core-i18n",
      "projectFolder": "core/i18n",
      "reviewCategory": "frontend",
      "shouldPublish": true,
      "versionPolicyName": "prerelease-monorepo-lockStep"
    },
    {
      "packageName": "@itwin/analytical-backend",
      "projectFolder": "domains/analytical/backend",
      "reviewCategory": "backend",
      "shouldPublish": true,
      "versionPolicyName": "prerelease-monorepo-lockStep"
    },
    {
      "packageName": "@itwin/linear-referencing-backend",
      "projectFolder": "domains/linear-referencing/backend",
      "reviewCategory": "backend",
      "shouldPublish": true,
      "versionPolicyName": "prerelease-monorepo-lockStep"
    },
    {
      "packageName": "@itwin/linear-referencing-common",
      "projectFolder": "domains/linear-referencing/common",
      "reviewCategory": "common",
      "shouldPublish": true,
      "versionPolicyName": "prerelease-monorepo-lockStep"
    },
    {
      "packageName": "@itwin/physical-material-backend",
      "projectFolder": "domains/physical-material/backend",
      "reviewCategory": "backend",
      "shouldPublish": true,
      "versionPolicyName": "prerelease-monorepo-lockStep"
    },
    {
      "packageName": "@itwin/presentation-common",
      "projectFolder": "presentation/common",
      "reviewCategory": "common",
      "shouldPublish": true,
      "versionPolicyName": "prerelease-monorepo-lockStep"
    },
    {
      "packageName": "@itwin/presentation-backend",
      "projectFolder": "presentation/backend",
      "reviewCategory": "backend",
      "shouldPublish": true,
      "versionPolicyName": "prerelease-monorepo-lockStep"
    },
    {
      "packageName": "@itwin/presentation-frontend",
      "projectFolder": "presentation/frontend",
      "reviewCategory": "frontend",
      "shouldPublish": true,
      "versionPolicyName": "prerelease-monorepo-lockStep"
    },
    {
      "packageName": "@itwin/appui-abstract",
      "projectFolder": "ui/appui-abstract",
      "reviewCategory": "frontend",
      "shouldPublish": true,
      "versionPolicyName": "prerelease-monorepo-lockStep"
    },
    {
      "packageName": "@itwin/ecschema-metadata",
      "projectFolder": "core/ecschema-metadata",
      "reviewCategory": "common",
      "shouldPublish": true,
      "versionPolicyName": "prerelease-monorepo-lockStep"
    },
    {
      "packageName": "@itwin/ecschema-locaters",
      "projectFolder": "core/ecschema-locaters",
      "reviewCategory": "backend",
      "shouldPublish": true,
      "versionPolicyName": "prerelease-monorepo-lockStep"
    },
    {
      "packageName": "@itwin/ecschema2ts",
      "projectFolder": "tools/ecschema2ts",
      "reviewCategory": "tools",
      "shouldPublish": true,
      "versionPolicyName": "prerelease-monorepo-lockStep"
    },
    {
      "packageName": "@itwin/ecschema-editing",
      "projectFolder": "core/ecschema-editing",
      "reviewCategory": "backend",
      "shouldPublish": true,
      "versionPolicyName": "prerelease-monorepo-lockStep"
    },
    {
      "packageName": "@itwin/core-webpack-tools",
      "projectFolder": "tools/webpack-core",
      "reviewCategory": "tools",
      "shouldPublish": true,
      "versionPolicyName": "prerelease-monorepo-lockStep"
    },
    {
      "packageName": "@itwin/backend-webpack-tools",
      "projectFolder": "tools/backend-webpack",
      "reviewCategory": "tools",
      "shouldPublish": true,
      "versionPolicyName": "prerelease-monorepo-lockStep"
    },
    {
      "packageName": "@itwin/core-markup",
      "projectFolder": "core/markup",
      "reviewCategory": "frontend",
      "shouldPublish": true,
      "versionPolicyName": "prerelease-monorepo-lockStep"
    },
    {
      "packageName": "@itwin/hypermodeling-frontend",
      "projectFolder": "core/hypermodeling",
      "reviewCategory": "frontend",
      "shouldPublish": true,
      "versionPolicyName": "prerelease-monorepo-lockStep"
    },
    {
      "packageName": "@itwin/core-electron",
      "projectFolder": "core/electron",
      "reviewCategory": "backend",
      "shouldPublish": true,
      "versionPolicyName": "prerelease-monorepo-lockStep"
    },
    {
      "packageName": "@itwin/core-mobile",
      "projectFolder": "core/mobile",
      "reviewCategory": "backend",
      "shouldPublish": true,
      "versionPolicyName": "prerelease-monorepo-lockStep"
    },
    {
      "packageName": "@itwin/express-server",
      "projectFolder": "core/express-server",
      "reviewCategory": "backend",
      "shouldPublish": true,
      "versionPolicyName": "prerelease-monorepo-lockStep"
    },
    {
      "packageName": "@itwin/workspace-editor",
      "projectFolder": "utils/workspace-editor",
      "reviewCategory": "backend",
      "shouldPublish": true,
      "versionPolicyName": "prerelease-monorepo-lockStep"
    },
    {
      "packageName": "@itwin/ecschema-rpcinterface-common",
      "projectFolder": "core/ecschema-rpc/common",
      "reviewCategory": "common",
      "shouldPublish": true,
      "versionPolicyName": "prerelease-monorepo-lockStep"
    },
    {
      "packageName": "@itwin/ecschema-rpcinterface-impl",
      "projectFolder": "core/ecschema-rpc/impl",
      "reviewCategory": "backend",
      "shouldPublish": true,
      "versionPolicyName": "prerelease-monorepo-lockStep"
    },
    {
      "packageName": "@itwin/ecschema-rpcinterface-tests",
      "projectFolder": "full-stack-tests/ecschema-rpc-interface",
      "reviewCategory": "integration-testing",
      "shouldPublish": true,
      "versionPolicyName": "prerelease-monorepo-lockStep"
    },
    {
      "packageName": "@itwin/certa",
      "projectFolder": "tools/certa",
      "reviewCategory": "tools",
      "shouldPublish": true,
      "versionPolicyName": "prerelease-monorepo-lockStep"
    },
    {
      "packageName": "@itwin/perf-tools",
      "projectFolder": "tools/perf-tools",
      "reviewCategory": "tools",
      "shouldPublish": true,
      "versionPolicyName": "prerelease-monorepo-lockStep"
    },
    {
      "packageName": "@itwin/map-layers-auth",
      "projectFolder": "extensions/map-layers-auth",
      "reviewCategory": "extensions",
      "shouldPublish": true,
      "versionPolicyName": "prerelease-monorepo-lockStep"
    },
    {
      "packageName": "@itwin/map-layers-formats",
      "projectFolder": "extensions/map-layers-formats",
      "reviewCategory": "extensions",
      "shouldPublish": true,
      "versionPolicyName": "prerelease-monorepo-lockStep"
    },
    {
      "packageName": "internal-tools",
      "projectFolder": "tools/internal",
      "reviewCategory": "internal",
      "shouldPublish": false
    },
    {
      "packageName": "example-code-snippets",
      "projectFolder": "example-code/snippets",
      "reviewCategory": "internal",
      "shouldPublish": false
    },
    {
      "packageName": "example-code-app",
      "projectFolder": "example-code/app",
      "reviewCategory": "internal",
      "shouldPublish": false
    },
    {
      "packageName": "export-gltf",
      "projectFolder": "test-apps/export-gltf",
      "reviewCategory": "internal",
      "shouldPublish": false
    },
    {
      "packageName": "imjs-importer",
      "projectFolder": "test-apps/imjs-importer",
      "reviewCategory": "internal",
      "shouldPublish": false
    },
    {
      "packageName": "imodel-from-geojson",
      "projectFolder": "test-apps/imodel-from-geojson",
      "reviewCategory": "internal",
      "shouldPublish": false
    },
    {
      "packageName": "display-test-app",
      "projectFolder": "test-apps/display-test-app",
      "reviewCategory": "internal",
      "shouldPublish": false
    },
    {
      "packageName": "display-performance-test-app",
      "projectFolder": "test-apps/display-performance-test-app",
      "reviewCategory": "internal",
      "shouldPublish": false
    },
    {
      "packageName": "imodel-from-reality-model",
      "projectFolder": "test-apps/imodel-from-reality-model",
      "reviewCategory": "internal",
      "shouldPublish": false
    },
    {
      "packageName": "imodel-from-orbitgt-pointcloud",
      "projectFolder": "test-apps/imodel-from-orbitgt",
      "reviewCategory": "internal",
      "shouldPublish": false
    },
    {
      "packageName": "backend-integration-tests",
      "projectFolder": "full-stack-tests/backend",
      "reviewCategory": "internal",
      "shouldPublish": false
    },
    {
      "packageName": "core-full-stack-tests",
      "projectFolder": "full-stack-tests/core",
      "reviewCategory": "internal",
      "shouldPublish": false
    },
    {
      "packageName": "presentation-full-stack-tests",
      "projectFolder": "full-stack-tests/presentation",
      "reviewCategory": "internal",
      "shouldPublish": false
    },
    {
      "packageName": "rpc-full-stack-tests",
      "projectFolder": "full-stack-tests/rpc",
      "reviewCategory": "internal",
      "shouldPublish": false
    },
    {
      "packageName": "@itwin/rpcinterface-full-stack-tests",
      "projectFolder": "full-stack-tests/rpc-interface",
      "reviewCategory": "integration-testing",
      "shouldPublish": true,
      "versionPolicyName": "prerelease-monorepo-lockStep"
    }
  ]
}<|MERGE_RESOLUTION|>--- conflicted
+++ resolved
@@ -1,12 +1,7 @@
 {
   "$schema": "https://developer.microsoft.com/json-schemas/rush/v5/rush.schema.json",
-<<<<<<< HEAD
-  "rushVersion": "5.93.1",
+  "rushVersion": "5.95.0",
   "pnpmVersion": "7.28.0",
-=======
-  "rushVersion": "5.95.0",
-  "pnpmVersion": "6.35.1",
->>>>>>> 01be2bb1
   "nodeSupportedVersionRange": "^18.0.0",
   "projectFolderMinDepth": 2,
   "projectFolderMaxDepth": 3,
