--- conflicted
+++ resolved
@@ -1,13 +1,8 @@
 {
   "$schema": "https://developer.microsoft.com/json-schemas/rush/v5/rush.schema.json",
   "rushVersion": "5.51.1",
-<<<<<<< HEAD
-  "pnpmVersion": "4.12.5",
-  "nodeSupportedVersionRange": ">=10.17.0 <15.0.0",
-=======
   "pnpmVersion": "6.13.0",
   "nodeSupportedVersionRange": ">=12.17.0 <17.0.0",
->>>>>>> 67a98fec
   "projectFolderMinDepth": 2,
   "projectFolderMaxDepth": 3,
   "ensureConsistentVersions": true,
