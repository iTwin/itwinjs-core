{
  "$schema": "https://developer.microsoft.com/json-schemas/rush/v5/rush.schema.json",
  "rushVersion": "5.58.0",
  "pnpmVersion": "6.24.4",
  "nodeSupportedVersionRange": ">=12.17.0 <17.0.0",
  "projectFolderMinDepth": 2,
  "projectFolderMaxDepth": 3,
  "ensureConsistentVersions": true,
  "pnpmOptions": {
    "useWorkspaces": true
  },
  "approvedPackagesPolicy": {
    "reviewCategories": [
      "frontend",
      "backend",
      "common",
      "tools",
      "edit",
      "internal",
      "extensions",
      "integration-testing"
    ],
    "ignoredNpmScopes": [
      "@types"
    ]
  },
  "gitPolicy": {
    "allowedEmailRegExps": [
      "[^@]+@users\\.noreply\\.github\\.com"
    ],
    "sampleEmail": "mrexample@users.noreply.github.com"
  },
  "repository": {
    "url": "https://github.com/iTwin/itwinjs-core"
  },
  "projects": [
    {
      "packageName": "@itwin/build-tools",
      "projectFolder": "tools/build",
      "reviewCategory": "tools",
      "shouldPublish": true,
      "versionPolicyName": "prerelease-monorepo-lockStep"
    },
    {
      "packageName": "@itwin/eslint-plugin",
      "projectFolder": "tools/eslint-plugin",
      "reviewCategory": "tools",
      "shouldPublish": true,
      "versionPolicyName": "prerelease-monorepo-lockStep"
    },
    {
      "packageName": "@bentley/imodelhub-client",
      "projectFolder": "clients/imodelhub",
      "reviewCategory": "common",
      "shouldPublish": true,
      "versionPolicyName": "prerelease-monorepo-lockStep"
    },
    {
<<<<<<< HEAD
      "packageName": "@bentley/reality-data-client",
      "projectFolder": "clients/reality-data",
=======
      "packageName": "@bentley/itwin-client",
      "projectFolder": "clients/itwin",
>>>>>>> f8e60577
      "reviewCategory": "common",
      "shouldPublish": true,
      "versionPolicyName": "prerelease-monorepo-lockStep"
    },
    {
      "packageName": "@itwin/core-telemetry",
      "projectFolder": "core/telemetry",
      "reviewCategory": "common",
      "shouldPublish": true,
      "versionPolicyName": "prerelease-monorepo-lockStep"
    },
    {
      "packageName": "@itwin/core-bentley",
      "projectFolder": "core/bentley",
      "reviewCategory": "common",
      "shouldPublish": true,
      "versionPolicyName": "prerelease-monorepo-lockStep"
    },
    {
      "packageName": "@itwin/core-geometry",
      "projectFolder": "core/geometry",
      "reviewCategory": "common",
      "shouldPublish": true,
      "versionPolicyName": "prerelease-monorepo-lockStep"
    },
    {
      "packageName": "@itwin/core-orbitgt",
      "projectFolder": "core/orbitgt",
      "reviewCategory": "common",
      "shouldPublish": true,
      "versionPolicyName": "prerelease-monorepo-lockStep"
    },
    {
      "packageName": "@itwin/core-common",
      "projectFolder": "core/common",
      "reviewCategory": "common",
      "shouldPublish": true,
      "versionPolicyName": "prerelease-monorepo-lockStep"
    },
    {
      "packageName": "@itwin/core-backend",
      "projectFolder": "core/backend",
      "reviewCategory": "backend",
      "shouldPublish": true,
      "versionPolicyName": "prerelease-monorepo-lockStep"
    },
    {
      "packageName": "@itwin/core-transformer",
      "projectFolder": "core/transformer",
      "reviewCategory": "backend",
      "shouldPublish": true,
      "versionPolicyName": "prerelease-monorepo-lockStep"
    },
    {
      "packageName": "@itwin/editor-common",
      "projectFolder": "editor/common",
      "reviewCategory": "edit",
      "shouldPublish": true,
      "versionPolicyName": "prerelease-monorepo-lockStep"
    },
    {
      "packageName": "@itwin/editor-backend",
      "projectFolder": "editor/backend",
      "reviewCategory": "edit",
      "shouldPublish": true,
      "versionPolicyName": "prerelease-monorepo-lockStep"
    },
    {
      "packageName": "@itwin/editor-frontend",
      "projectFolder": "editor/frontend",
      "reviewCategory": "edit",
      "shouldPublish": true,
      "versionPolicyName": "prerelease-monorepo-lockStep"
    },
    {
      "packageName": "@itwin/core-quantity",
      "projectFolder": "core/quantity",
      "reviewCategory": "common",
      "shouldPublish": true,
      "versionPolicyName": "prerelease-monorepo-lockStep"
    },
    {
      "packageName": "@itwin/core-frontend",
      "projectFolder": "core/frontend",
      "reviewCategory": "frontend",
      "shouldPublish": true,
      "versionPolicyName": "prerelease-monorepo-lockStep"
    },
    {
      "packageName": "@itwin/frontend-devtools",
      "projectFolder": "core/frontend-devtools",
      "reviewCategory": "frontend",
      "shouldPublish": true,
      "versionPolicyName": "prerelease-monorepo-lockStep"
    },
    {
      "packageName": "@itwin/webgl-compatibility",
      "projectFolder": "core/webgl-compatibility",
      "reviewCategory": "frontend",
      "shouldPublish": true,
      "versionPolicyName": "prerelease-monorepo-lockStep"
    },
    {
      "packageName": "@itwin/core-i18n",
      "projectFolder": "core/i18n",
      "reviewCategory": "frontend",
      "shouldPublish": true,
      "versionPolicyName": "prerelease-monorepo-lockStep"
    },
    {
      "packageName": "@itwin/analytical-backend",
      "projectFolder": "domains/analytical/backend",
      "reviewCategory": "backend",
      "shouldPublish": true,
      "versionPolicyName": "prerelease-monorepo-lockStep"
    },
    {
      "packageName": "@itwin/linear-referencing-backend",
      "projectFolder": "domains/linear-referencing/backend",
      "reviewCategory": "backend",
      "shouldPublish": true,
      "versionPolicyName": "prerelease-monorepo-lockStep"
    },
    {
      "packageName": "@itwin/linear-referencing-common",
      "projectFolder": "domains/linear-referencing/common",
      "reviewCategory": "common",
      "shouldPublish": true,
      "versionPolicyName": "prerelease-monorepo-lockStep"
    },
    {
      "packageName": "@itwin/physical-material-backend",
      "projectFolder": "domains/physical-material/backend",
      "reviewCategory": "backend",
      "shouldPublish": true,
      "versionPolicyName": "prerelease-monorepo-lockStep"
    },
    {
      "packageName": "@itwin/presentation-common",
      "projectFolder": "presentation/common",
      "reviewCategory": "common",
      "shouldPublish": true,
      "versionPolicyName": "prerelease-monorepo-lockStep"
    },
    {
      "packageName": "@itwin/presentation-backend",
      "projectFolder": "presentation/backend",
      "reviewCategory": "backend",
      "shouldPublish": true,
      "versionPolicyName": "prerelease-monorepo-lockStep"
    },
    {
      "packageName": "@itwin/presentation-frontend",
      "projectFolder": "presentation/frontend",
      "reviewCategory": "frontend",
      "shouldPublish": true,
      "versionPolicyName": "prerelease-monorepo-lockStep"
    },
    {
      "packageName": "@itwin/presentation-components",
      "projectFolder": "presentation/components",
      "reviewCategory": "frontend",
      "shouldPublish": true,
      "versionPolicyName": "prerelease-monorepo-lockStep"
    },
    {
      "packageName": "@itwin/presentation-testing",
      "projectFolder": "presentation/testing",
      "reviewCategory": "tools",
      "shouldPublish": true,
      "versionPolicyName": "prerelease-monorepo-lockStep"
    },
    {
      "packageName": "@itwin/appui-abstract",
      "projectFolder": "ui/appui-abstract",
      "reviewCategory": "frontend",
      "shouldPublish": true,
      "versionPolicyName": "prerelease-monorepo-lockStep"
    },
    {
      "packageName": "@itwin/core-react",
      "projectFolder": "ui/core-react",
      "reviewCategory": "frontend",
      "shouldPublish": true,
      "versionPolicyName": "prerelease-monorepo-lockStep"
    },
    {
      "packageName": "@itwin/components-react",
      "projectFolder": "ui/components-react",
      "reviewCategory": "frontend",
      "shouldPublish": true,
      "versionPolicyName": "prerelease-monorepo-lockStep"
    },
    {
      "packageName": "@itwin/imodel-components-react",
      "projectFolder": "ui/imodel-components-react",
      "reviewCategory": "frontend",
      "shouldPublish": true,
      "versionPolicyName": "prerelease-monorepo-lockStep"
    },
    {
      "packageName": "@itwin/appui-layout-react",
      "projectFolder": "ui/appui-layout-react",
      "reviewCategory": "frontend",
      "shouldPublish": true,
      "versionPolicyName": "prerelease-monorepo-lockStep"
    },
    {
      "packageName": "@itwin/appui-react",
      "projectFolder": "ui/appui-react",
      "reviewCategory": "frontend",
      "shouldPublish": true,
      "versionPolicyName": "prerelease-monorepo-lockStep"
    },
    {
      "packageName": "@itwin/ecschema-metadata",
      "projectFolder": "core/ecschema-metadata",
      "reviewCategory": "common",
      "shouldPublish": true,
      "versionPolicyName": "prerelease-monorepo-lockStep"
    },
    {
      "packageName": "@itwin/ecschema-locaters",
      "projectFolder": "core/ecschema-locaters",
      "reviewCategory": "backend",
      "shouldPublish": true,
      "versionPolicyName": "prerelease-monorepo-lockStep"
    },
    {
      "packageName": "@itwin/ecschema2ts",
      "projectFolder": "tools/ecschema2ts",
      "reviewCategory": "tools",
      "shouldPublish": true,
      "versionPolicyName": "prerelease-monorepo-lockStep"
    },
    {
      "packageName": "@itwin/ecschema-editing",
      "projectFolder": "core/ecschema-editing",
      "reviewCategory": "backend",
      "shouldPublish": true,
      "versionPolicyName": "prerelease-monorepo-lockStep"
    },
    {
      "packageName": "@itwin/core-webpack-tools",
      "projectFolder": "tools/webpack-core",
      "reviewCategory": "tools",
      "shouldPublish": true,
      "versionPolicyName": "prerelease-monorepo-lockStep"
    },
    {
      "packageName": "@itwin/backend-webpack-tools",
      "projectFolder": "tools/backend-webpack",
      "reviewCategory": "tools",
      "shouldPublish": true,
      "versionPolicyName": "prerelease-monorepo-lockStep"
    },
    {
      "packageName": "@itwin/core-markup",
      "projectFolder": "core/markup",
      "reviewCategory": "frontend",
      "shouldPublish": true,
      "versionPolicyName": "prerelease-monorepo-lockStep"
    },
    {
      "packageName": "@itwin/hypermodeling-frontend",
      "projectFolder": "core/hypermodeling",
      "reviewCategory": "frontend",
      "shouldPublish": true,
      "versionPolicyName": "prerelease-monorepo-lockStep"
    },
    {
      "packageName": "@itwin/core-electron",
      "projectFolder": "core/electron",
      "reviewCategory": "backend",
      "shouldPublish": true,
      "versionPolicyName": "prerelease-monorepo-lockStep"
    },
    {
      "packageName": "@itwin/core-mobile",
      "projectFolder": "core/mobile",
      "reviewCategory": "backend",
      "shouldPublish": true,
      "versionPolicyName": "prerelease-monorepo-lockStep"
    },
    {
      "packageName": "@itwin/express-server",
      "projectFolder": "core/express-server",
      "reviewCategory": "backend",
      "shouldPublish": true,
      "versionPolicyName": "prerelease-monorepo-lockStep"
    },
    {
      "packageName": "@itwin/workspace-editor",
      "projectFolder": "utils/workspace-editor",
      "reviewCategory": "backend",
      "shouldPublish": true,
      "versionPolicyName": "prerelease-monorepo-lockStep"
    },
    {
      "packageName": "@itwin/ecschema-rpcinterface-common",
      "projectFolder": "core/ecschema-rpc/common",
      "reviewCategory": "common",
      "shouldPublish": true,
      "versionPolicyName": "prerelease-monorepo-lockStep"
    },
    {
      "packageName": "@itwin/ecschema-rpcinterface-impl",
      "projectFolder": "core/ecschema-rpc/impl",
      "reviewCategory": "backend",
      "shouldPublish": true,
      "versionPolicyName": "prerelease-monorepo-lockStep"
    },
    {
      "packageName": "@itwin/ecschema-rpcinterface-tests",
      "projectFolder": "full-stack-tests/ecschema-rpc-interface",
      "reviewCategory": "integration-testing",
      "shouldPublish": true,
      "versionPolicyName": "prerelease-monorepo-lockStep"
    },
    {
      "packageName": "@itwin/certa",
      "projectFolder": "tools/certa",
      "reviewCategory": "tools",
      "shouldPublish": true,
      "versionPolicyName": "prerelease-monorepo-lockStep"
    },
    {
      "packageName": "@itwin/perf-tools",
      "projectFolder": "tools/perf-tools",
      "reviewCategory": "tools",
      "shouldPublish": true,
      "versionPolicyName": "prerelease-monorepo-lockStep"
    },
    {
      "packageName": "@itwin/geonames-extension",
      "projectFolder": "extensions/geonames",
      "reviewCategory": "extensions",
      "shouldPublish": true,
      "versionPolicyName": "prerelease-monorepo-lockStep"
    },
    {
      "packageName": "@itwin/map-layers",
      "projectFolder": "extensions/map-layers",
      "reviewCategory": "extensions",
      "shouldPublish": true,
      "versionPolicyName": "prerelease-monorepo-lockStep"
    },
    {
      "packageName": "internal-tools",
      "projectFolder": "tools/internal",
      "reviewCategory": "internal",
      "shouldPublish": false
    },
    {
      "packageName": "example-code-snippets",
      "projectFolder": "example-code/snippets",
      "reviewCategory": "internal",
      "shouldPublish": false
    },
    {
      "packageName": "example-code-app",
      "projectFolder": "example-code/app",
      "reviewCategory": "internal",
      "shouldPublish": false
    },
    {
      "packageName": "export-gltf",
      "projectFolder": "test-apps/export-gltf",
      "reviewCategory": "internal",
      "shouldPublish": false
    },
    {
      "packageName": "imjs-importer",
      "projectFolder": "test-apps/imjs-importer",
      "reviewCategory": "internal",
      "shouldPublish": false
    },
    {
      "packageName": "imodel-from-geojson",
      "projectFolder": "test-apps/imodel-from-geojson",
      "reviewCategory": "internal",
      "shouldPublish": false
    },
    {
      "packageName": "imodel-transformer",
      "projectFolder": "test-apps/imodel-transformer",
      "reviewCategory": "internal",
      "shouldPublish": false
    },
    {
      "packageName": "@itwin/ui-items-providers-test",
      "projectFolder": "test-apps/ui-items-providers-test",
      "reviewCategory": "internal",
      "shouldPublish": false
    },
    {
      "packageName": "display-test-app",
      "projectFolder": "test-apps/display-test-app",
      "reviewCategory": "internal",
      "shouldPublish": false
    },
    {
      "packageName": "display-performance-test-app",
      "projectFolder": "test-apps/display-performance-test-app",
      "reviewCategory": "internal",
      "shouldPublish": false
    },
    {
      "packageName": "imodel-from-reality-model",
      "projectFolder": "test-apps/imodel-from-reality-model",
      "reviewCategory": "internal",
      "shouldPublish": false
    },
    {
      "packageName": "imodel-from-orbitgt-pointcloud",
      "projectFolder": "test-apps/imodel-from-orbitgt",
      "reviewCategory": "internal",
      "shouldPublish": false
    },
    {
      "packageName": "presentation-test-app",
      "projectFolder": "test-apps/presentation-test-app",
      "reviewCategory": "internal",
      "shouldPublish": false
    },
    {
      "packageName": "presentation-full-stack-tests",
      "projectFolder": "full-stack-tests/presentation",
      "reviewCategory": "internal",
      "shouldPublish": false
    },
    {
      "packageName": "ui-test-app",
      "projectFolder": "test-apps/ui-test-app",
      "reviewCategory": "internal",
      "shouldPublish": false
    },
    {
      "packageName": "backend-integration-tests",
      "projectFolder": "full-stack-tests/backend",
      "reviewCategory": "internal",
      "shouldPublish": false
    },
    {
      "packageName": "core-full-stack-tests",
      "projectFolder": "full-stack-tests/core",
      "reviewCategory": "internal",
      "shouldPublish": false
    },
    {
      "packageName": "rpc-full-stack-tests",
      "projectFolder": "full-stack-tests/rpc",
      "reviewCategory": "internal",
      "shouldPublish": false
    },
    {
      "packageName": "@itwin/rpcinterface-full-stack-tests",
      "projectFolder": "full-stack-tests/rpc-interface",
      "reviewCategory": "integration-testing",
      "shouldPublish": true,
      "versionPolicyName": "prerelease-monorepo-lockStep"
    },
    {
      "packageName": "@itwin/imodelhub-client-tests",
      "projectFolder": "full-stack-tests/imodelhub-client",
      "reviewCategory": "integration-testing",
      "versionPolicyName": "prerelease-monorepo-lockStep"
    }
  ]
}<|MERGE_RESOLUTION|>--- conflicted
+++ resolved
@@ -56,18 +56,6 @@
       "versionPolicyName": "prerelease-monorepo-lockStep"
     },
     {
-<<<<<<< HEAD
-      "packageName": "@bentley/reality-data-client",
-      "projectFolder": "clients/reality-data",
-=======
-      "packageName": "@bentley/itwin-client",
-      "projectFolder": "clients/itwin",
->>>>>>> f8e60577
-      "reviewCategory": "common",
-      "shouldPublish": true,
-      "versionPolicyName": "prerelease-monorepo-lockStep"
-    },
-    {
       "packageName": "@itwin/core-telemetry",
       "projectFolder": "core/telemetry",
       "reviewCategory": "common",
