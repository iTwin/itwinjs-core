--- conflicted
+++ resolved
@@ -73,11 +73,7 @@
     },
     {
       "packageName": "testbed",
-<<<<<<< HEAD
-      "projectFolder": "testbed",
-=======
       "projectFolder": "test-apps/testbed",
->>>>>>> b4c4a482
       "shouldPublish": false
     }
   ]
