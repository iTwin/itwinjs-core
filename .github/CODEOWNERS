--- conflicted
+++ resolved
@@ -105,11 +105,7 @@
 /core/ecschema-*                @calebmshafer @ColinKerr @wgoehrig
 /core/electron                  @wgoehrig @ramanujam-raman
 /core/express-server            @calebmshafer @wgoehrig @ramanujam-raman
-<<<<<<< HEAD
-/core/extension                 @calebmshafer @wgoehrig @aruniverse
-=======
 /core/extension                 @calebmshafer @wgoehrig @aruniverse @kckst8
->>>>>>> e0094b68
 /core/frontend                  @kabentley @bbastings @iTwin/itwinjs-core-display
 /core/frontend/src/extension    @calebmshafer @wgoehrig @aruniverse @kckst8
 /core/frontend-devtools         @iTwin/itwinjs-core-display @Ellord207
@@ -139,11 +135,7 @@
 /example-code                         @iTwin/itwinjs-core-admins
 
 /extensions                           @bsteinbk @calebmshafer
-<<<<<<< HEAD
-/extensions/test-extension            @wgoehrig
-=======
 /extensions/test-extension            @calebmshafer @wgoehrig @aruniverse @kckst8
->>>>>>> e0094b68
 /extensions/map-layers                @bsteinbk @mdastous-bentley
 
 /full-stack-tests/core                @iTwin/itwinjs-core-admins
