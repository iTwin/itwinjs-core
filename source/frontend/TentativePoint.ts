<<<<<<< HEAD
/*---------------------------------------------------------------------------------------------
|  $Copyright: (c) 2017 Bentley Systems, Incorporated. All rights reserved. $
 *--------------------------------------------------------------------------------------------*/
import { Point3d } from "@bentley/geometry-core/lib/PointVector";
import { Id64 } from "@bentley/bentleyjs-core/lib/Id";
import { Viewport } from "./Viewport";
import { ViewManager } from "./ViewManager";
import { BeButtonEvent } from "./tools/Tool";
import { SnapMode, HitList, SnapDetail, SnapHeat, HitDetail, SubSelectionMode, HitSource, HitDetailType } from "./HitDetail";
import { SnapContext } from "./ViewContext";
import { ElementLocateManager, SnapType, SnapStatus, HitListHolder } from "./ElementLocateManager";
import { BentleyStatus } from "@bentley/bentleyjs-core/lib/Bentley";
import { AccuSnap } from "./AccuSnap";

// tslint:disable:variable-name
// tslint:disable:no-conditional-assignment

export class TentativePoint {
  public static instance = new TentativePoint();
  public isActive = false;
  public qualifierMask = 0;        // button qualifiers
  public candidateSnapMode = SnapMode.First;    // during snap creation: the snap to try
  public currSnap?: SnapDetail;
  public tpHits?: HitList;
  public readonly snapPaths: HitList;
  public hotDistanceInches = 0.21;
  public readonly rawPoint = new Point3d();     // world coordinates
  public readonly point = new Point3d();        // world coords (adjusted for locks)
  public readonly viewPt = new Point3d();       // view coordinate system
  public viewport?: Viewport;

  private isSnappedToIntersectionCandidate(): boolean { return !!this.currSnap && (SnapMode.IntersectionCandidate === this.currSnap.m_snapMode); }
  public setHitList(list?: HitList) { this.tpHits = list; }

  /** @return true if the tentative point is currently active and snapped to an element. */
  public isSnapped(): boolean { return !!this.currSnap; }

  /** @return The current snap path when TentativePoint.isSnapped or undefined. */
  public getCurrSnap(): SnapDetail | undefined { return this.currSnap; }

  public getPoint(): Point3d {
    const snapPath = this.currSnap;
    return !snapPath ? this.point : snapPath.getAdjustedPoint();
  }

  public clear(doErase: boolean): void {
    if (doErase) {
      this.removeTentative();
      elementLocateManager.synchSnapMode();
    }
    accuSnap.destroy();
    this.isActive = false;
    this.snapPaths.empty();
    this.setCurrSnap(undefined);
    this.tpHits = undefined;
  }

  public removeTentative(): void {
    if (!this.isActive)
      return;

    accuSnap.erase();

    if (this.getCurrSnap())
      viewManager.invalidateDecorationsAllViews();
    else
      this.viewport!.invalidateDecorations();

    this.isActive = false;
  }

  public getTPSnapMode(): SnapMode { return (SnapMode.Intersection === this.activeSnapMode()) ? SnapMode.Nearest : this.activeSnapMode(); }
  public activeSnapMode(): SnapMode { return (this.candidateSnapMode !== SnapMode.First) ? this.candidateSnapMode : SnapMode.Nearest; }
  public setCurrSnap(newSnap?: SnapDetail): void {
    if (newSnap) {
      newSnap.m_subSelectionMode = SubSelectionMode.Segment;
      newSnap.m_heat = SnapHeat.InRange;
    }
    this.currSnap = newSnap;
  }

  public showTentative(): void {
    if (this.isSnapped()) {
      viewManager.invalidateDecorationsAllViews();
      accuSnap.displayInfoBalloon(this.viewPt, this.viewport!, undefined);
    } else {
      this.viewport!.invalidateDecorations();
    }
    this.isActive = true;
  }

  public clearElementFromHitList(element: Id64): void {
    if (element.isValid())
      this.snapPaths.removeHitsFrom(element);
  }

  public getHitAndList(holder: HitListHolder): SnapDetail | undefined {
    const hit = this.currSnap;
    if (hit) {
      holder.setHitList(this.tpHits);
      this.tpHits = undefined;
    }
    return hit;
  }

  public onButtonEvent(): void {
    this.removeTentative();
    elementLocateManager.synchSnapMode();
    this.snapPaths.empty();
    this.setCurrSnap(undefined);
    this.tpHits = undefined;
  }

  public isView3d(): boolean { return this.viewport!.view.is3d(); }

  /** draw the cross as 4 lines rather than 2, so that there's no hole in the middle when drawn in dashed symbology */
  // private drawTpCross(graphic: GraphicBuilder, tpSize: number, x: number, y: number): void {
  // DPoint2d    tpCross[2];
  // tpCross[0].x = x;
  // tpCross[0].y = y;

  // tpCross[1] = tpCross[0];
  // tpCross[1].x += tpSize;
  // graphic.AddLineString2d(2, tpCross, 0.0);

  // tpCross[1].x = x - tpSize;
  // graphic.AddLineString2d(2, tpCross, 0.0);

  // tpCross[1].x = x;
  // tpCross[1].y = y + tpSize;
  // graphic.AddLineString2d(2, tpCross, 0.0);

  // tpCross[1].y = y - tpSize;
  // graphic.AddLineString2d(2, tpCross, 0.0);
  // }

  // private displayTP(context: DecorateContext): void {
  // const viewport = context.viewport;

  // if (!this.isActive || !viewport)
  //   return;

  // DVec2d dpiScale = viewport -> GetRenderTarget() -> GetDevice() -> _GetDpiScale();
  // int tpSize = (int)(40 * (dpiScale.x + dpiScale.y) / 2);

  // DPoint3d center = viewport -> WorldToView(m_point);

  // // draw a "background shadow" line: wide, black, mostly transparent
  // const graphic = context.createViewOverlay();
  // ColorDef color(0, 0, 0, 225);
  // graphic -> SetSymbology(color, color, 7);
  // drawTpCross(* graphic, tpSize + 2, center.x + 1, center.y + 1);

  // // draw a background line: narrow, black, slightly transparent (this is in case we're not snapped and showing a dotted line)
  // color = ColorDef(0, 0, 0, 10);
  // graphic -> SetSymbology(color, color, 3);
  // drawTpCross(* graphic, tpSize + 1, center.x, center.y);

  // // off-white (don't want white/black reversal), slightly transparent
  // color = ColorDef(0xfe, 0xff, 0xff, 10);
  // graphic -> SetSymbology(color, color, 1, IsSnapped() ? LinePixels :: Solid : LinePixels:: Code2);

  // drawTpCross(* graphic, tpSize, center.x, center.y);
  // context.AddViewOverlay(* graphic -> Finish());

  // // Draw snapped segment...
  // if (nullptr != m_currSnap)
  //   m_currSnap -> Draw(context);
  // }

  public getNextSnap(): SnapDetail | undefined {
    const snap = this.snapPaths.getNextHit() as SnapDetail;
    if (snap)   // Report which of the multiple active modes we are using
      elementLocateManager.setChosenSnapMode(SnapType.Points, snap.m_snapMode);
    return snap;
  }

  /** find an intersection between the current snap path and one of the other paths in the current hitlist. */
  private doTPIntersectSnap(_inHit: HitDetail | undefined, changeFirst: boolean): SnapDetail | undefined {

    // use the current snapped path as the first path for the intersection
    const currSnap = this.getCurrSnap()!;
    const firstHit = currSnap;

    // // if we're already showing an intersection, use the "second" path as the new first path
    // if (changeFirst && (HitDetailType.Intersection === firstHit.getHitType()))
    //   firstHit = ((IntersectDetail *) firstHit) -> GetSecondHit();

    // // keep searching hits for an acceptable intersection
    // HitList intsctList;
    // for (secondHit = inHit; secondHit; secondHit = ElementLocateManager:: GetManager().GetElementPicker().GetNextHit())
    // {
    //   SnapDetailP thisIntsct = nullptr;
    //   if (SnapStatus:: Success == intsctCtx.IntersectDetails(& thisIntsct, firstHit, secondHit, & m_point, true))
    //   {
    //     intsctList.AddHit(thisIntsct, false, false);
    //     thisIntsct -> Release(); // ref count was incremented when we added to list
    //   }
    // }

    // intsctPath = (SnapDetail *) intsctList.GetHit(0);
    // if (nullptr != intsctPath) {
    //   intsctPath -> AddRef();
    //   intsctPath -> SetSnapMode(SnapMode.Intersection);
    //   ElementLocateManager:: GetManager()._SetChosenSnapMode(SnapType:: Points, SnapMode.Intersection);
    //   return intsctPath;
    // }

    // We couldn't find an intersection, so now we have to decide what to show. If we were previously
    // showing an intersection, and the mouse moved to a new location (that's what "changeFirst" means), then
    // that probably means that s/he was trying to find a new element, but missed. In that case, we re-activate the
    // previous hit as the new snap, but of course we don't show it as an intersection. If we were not previously
    // snapped to an intersection, then s/he just missed, start the TP over and return a nullptr.
    return (changeFirst && (currSnap !== firstHit)) ? firstHit : undefined;
  }

  /*  We're looking for the second path for an intersection.
  *   m_currHit already points to the first path.
  *   nextHit is the next snapPath after m_currHit in m_snapPaths.
  * Multiple snaps:
  *   Because m_snapPaths can contain snaps of different types and because
  *   this list is sorted by proximity to the cursor, the
  *   SnapMode::IntersectionCandidate snaps may not be contiguous in the list.
  * This function returns the next snapPath in the m_snapPaths list that is
  *   a SnapMode::IntersectionCandidate snapPath. This might be nextHit, or
  *   it might be a snapPath farther along.
  */
  private findNextIntersectionCandidate(nextHit: SnapDetail | undefined): SnapDetail | undefined {
    if (!nextHit)
      return undefined;

    if (SnapMode.IntersectionCandidate === nextHit.m_snapMode)
      return nextHit;

    if (this.snapPaths.m_currHit === -1)
      return undefined; // There is no current hit?! This happens when we TP twice to the same element.

    //  Now search for the NEXT intersection target
    // m_currHit already points to the item in the list that follows nextHit
    for (let iSnapDetail = this.snapPaths.m_currHit; iSnapDetail < this.snapPaths.size(); ++iSnapDetail) {
      const snap = this.snapPaths.hits[iSnapDetail] as SnapDetail;
      if (SnapMode.IntersectionCandidate === snap.m_snapMode)
        return snap;
    }

    return undefined;
  }

  private optimizeHitList(): void {
    // Remove snaps that refer to same point on same element
    // (This makes it less frustrating to the user when stepping through atl. points!)
    for (let iSnapDetail = 0; iSnapDetail < this.snapPaths.size(); ++iSnapDetail) {
      const snap = this.snapPaths.getHit(iSnapDetail)! as SnapDetail;
      const snapElem = snap.m_elementId;

      if (!snapElem.isValid())
        continue;

      let foundAny = false;
      for (let jSnapDetail = iSnapDetail + 1; jSnapDetail < this.snapPaths.size(); ++jSnapDetail) {
        const otherSnap = this.snapPaths.getHit(jSnapDetail)! as SnapDetail;

        if (otherSnap.getAdjustedPoint().isExactEqual(snap.getAdjustedPoint())) {
          if (snapElem.equals(otherSnap.m_elementId)) {
            this.snapPaths.setHit(jSnapDetail, undefined);
            foundAny = true;
          }
        }
      }

      if (foundAny)
        this.snapPaths.dropNulls();
    }
  }

  private async testHitsForSnapMode(snapContext: SnapContext, snapMode: SnapMode): Promise<BentleyStatus> {
    this.tpHits!.resetCurrentHit();
    this.candidateSnapMode = snapMode;

    let thisPath: HitDetail | undefined;
    while (thisPath = this.tpHits!.getNextHit()) {
      const snapPath = await snapContext.snapToPath(thisPath, this.getTPSnapMode(), elementLocateManager.getKeypointDivisor(), thisPath.m_viewport.pixelsFromInches(this.hotDistanceInches));
      if (snapPath) {
        // Original hit list is already sorted...preserve order...
        this.snapPaths.insert(-1, snapPath);

        // Annotate the SnapDetail with the snap mode that was used to generate it
        if (SnapMode.Intersection === snapMode)
          snapPath.m_snapMode = SnapMode.IntersectionCandidate; // NB! This identifies the first of the two needed
      }
    }

    this.candidateSnapMode = SnapMode.First;
    return BentleyStatus.SUCCESS;
  }

  private getSnaps(): SnapDetail | undefined {
    // clear any current snaps
    this.snapPaths.empty();

    // make sure we don't have any hits.
    this.tpHits = undefined;

    const currHit = accuSnap.getHitAndList(this) as SnapDetail;

    // use existing AccuSnap hit list if one exists...
    if (!currHit) {
      // search for elements around the current raw point (search should not be affected by locks!)
      const aperture = (2.0 * this.viewport!.pixelsFromInches(elementLocateManager.getApertureInches()) / 2.0) + 1.5;
      const options = elementLocateManager.getLocateOptions().clone(); // Copy to avoid changing out from under active Tool...
      const picker = elementLocateManager.getElementPicker();
      picker.empty();
      options.hitSource = HitSource.TentativeSnap;

      if (0 === picker.doPick(this.viewport!, this.rawPoint, aperture, options))
        return undefined;

      this.tpHits = picker.getHitList(true);
    }

    // Construct each active point snap mode
    const snaps = elementLocateManager.getPreferredPointSnapModes(HitSource.TentativeSnap);
    const snapContext = new SnapContext();
    for (const snap of snaps) {
      this.testHitsForSnapMode(snapContext, snap);
    }

    this.optimizeHitList();

    // if something is AccuSnapped, make that the current tp snap
    if (currHit && HitDetailType.Snap <= currHit.getHitType()) {
      // now we have to remove that path from the tp list.
      this.snapPaths.removeHitsFrom(currHit.m_elementId);
      this.snapPaths.resetCurrentHit();
      return currHit;
    }

    return this.getNextSnap();
  }

  private static arePointsCloseEnough(pt1: Point3d, pt2: Point3d, pixelDistance: number): boolean {
    const aperture = pixelDistance + 1.5;
    return pt1.distance(pt2) < aperture;
  }

  public process(ev: BeButtonEvent): void {
    // remove the TP cross if it's already on the screen
    this.removeTentative();

    const lastPtView = this.viewPt;

    this.viewport = ev.viewport!;
    this.point.setFrom(ev.point);
    this.rawPoint.setFrom(ev.rawPoint);
    this.viewPt.setFrom(ev.viewPoint);
    this.qualifierMask = ev.keyModifiers;

    let snap: SnapDetail | undefined;
    const snapAgain = (this.isSnapped() && TentativePoint.arePointsCloseEnough(lastPtView, this.viewPt, this.viewport!.pixelsFromInches(elementLocateManager.getApertureInches())));

    snap = snapAgain ? this.getNextSnap() : this.getSnaps();

    // If the the previous snap was done in intersection mode,
    // we now want to try to find intersections with the previous snap.
    if (this.isSnappedToIntersectionCandidate()) {
      // (If the mouse didn't move, then keep the previous "first" path and try to find more intersections with it.)
      const intersectSnap = this.doTPIntersectSnap(this.findNextIntersectionCandidate(snap), !snapAgain);

      //  If we can't create an intersection, then move on to the next active snap
      if (intersectSnap)
        snap = intersectSnap;
    }

    if (snap && elementLocateManager.isConstraintSnapActive()) {
      //  Does the user actually want to create a constraint?
      //  (Note you can't construct a constraint on top of a partially defined intersection)
      if (SnapMode.IntersectionCandidate !== snap.m_snapMode) {
        //  Construct constraint on top of TP
        snap.m_heat = SnapHeat.InRange;  // If we got here, the snap is "in range". Tell xSnap_convertToConstraint.
        if (SnapStatus.Success !== elementLocateManager.performConstraintSnap(snap, this.viewport.pixelsFromInches(elementLocateManager.getApertureInches()), HitSource.TentativeSnap)) {
          snap = undefined;
        }
      }
    }

    this.setCurrSnap(snap); //  Adopt the snap as current
    accuSnap.clear(); // make sure there's no AccuSnap active after a tentative point (otherwise we continually snap to it).

    if (this.isSnapped())
      this.point.setFrom(this.currSnap!.m_snapPoint);

    this.showTentative(); // show the TP cross
  }
}

const accuSnap = AccuSnap.instance;
const viewManager = ViewManager.instance;
const elementLocateManager = ElementLocateManager.instance;
=======
/*---------------------------------------------------------------------------------------------
|  $Copyright: (c) 2017 Bentley Systems, Incorporated. All rights reserved. $
 *--------------------------------------------------------------------------------------------*/
import { Point3d, Point2d } from "@bentley/geometry-core/lib/PointVector";
import { Id64 } from "@bentley/bentleyjs-core/lib/Id";
import { Viewport } from "./Viewport";
import { ViewManager } from "./ViewManager";
import { BeButtonEvent } from "./tools/Tool";
import { SnapMode, HitList, SnapDetail, SnapHeat, HitDetail, SubSelectionMode, HitSource, HitDetailType } from "./HitDetail";
import { SnapContext, DecorateContext } from "./ViewContext";
import { ElementLocateManager, SnapType, SnapStatus, HitListHolder } from "./ElementLocateManager";
import { BentleyStatus } from "@bentley/bentleyjs-core/lib/Bentley";
import { AccuSnap } from "./AccuSnap";
import { GraphicBuilder, LinePixels } from "../common/Render";
import { ColorDef } from "../common/ColorDef";

// tslint:disable:variable-name

export class TentativePoint {
  public static instance = new TentativePoint();
  public isActive = false;
  public qualifierMask = 0;        // button qualifiers
  public candidateSnapMode = SnapMode.First;    // during snap creation: the snap to try
  public currSnap?: SnapDetail;
  public tpHits?: HitList;
  public readonly snapPaths: HitList;
  public hotDistanceInches = 0.21;
  public readonly rawPoint = new Point3d();     // world coordinates
  public readonly point = new Point3d();        // world coords (adjusted for locks)
  public readonly viewPt = new Point3d();       // view coordinate system
  public viewport?: Viewport;

  private isSnappedToIntersectionCandidate(): boolean { return !!this.currSnap && (SnapMode.IntersectionCandidate === this.currSnap.m_snapMode); }
  public setHitList(list?: HitList) { this.tpHits = list; }

  /** @return true if the tentative point is currently active and snapped to an element. */
  public isSnapped(): boolean { return !!this.currSnap; }

  /** @return The current snap path when TentativePoint.isSnapped or undefined. */
  public getCurrSnap(): SnapDetail | undefined { return this.currSnap; }

  public getPoint(): Point3d {
    const snapPath = this.currSnap;
    return !snapPath ? this.point : snapPath.getAdjustedPoint();
  }

  public clear(doErase: boolean): void {
    if (doErase) {
      this.removeTentative();
      ElementLocateManager.instance.synchSnapMode();
    }
    AccuSnap.instance.destroy();
    this.isActive = false;
    this.snapPaths.empty();
    this.setCurrSnap(undefined);
    this.tpHits = undefined;
  }

  public removeTentative(): void {
    if (!this.isActive)
      return;

    AccuSnap.instance.erase();

    if (this.getCurrSnap())
      ViewManager.instance.invalidateDecorationsAllViews();
    else
      this.viewport!.invalidateDecorations();

    this.isActive = false;
  }

  public getTPSnapMode(): SnapMode { return (SnapMode.Intersection === this.activeSnapMode()) ? SnapMode.Nearest : this.activeSnapMode(); }
  public activeSnapMode(): SnapMode { return (this.candidateSnapMode !== SnapMode.First) ? this.candidateSnapMode : SnapMode.Nearest; }
  public setCurrSnap(newSnap?: SnapDetail): void {
    if (newSnap) {
      newSnap.m_subSelectionMode = SubSelectionMode.Segment;
      newSnap.m_heat = SnapHeat.InRange;
    }
    this.currSnap = newSnap;
  }

  public showTentative(): void {
    if (this.isSnapped()) {
      ViewManager.instance.invalidateDecorationsAllViews();
      AccuSnap.instance.displayInfoBalloon(this.viewPt, this.viewport!, undefined);
    } else {
      this.viewport!.invalidateDecorations();
    }
    this.isActive = true;
  }

  public clearElementFromHitList(element: Id64): void {
    if (element.isValid())
      this.snapPaths.removeHitsFrom(element);
  }

  public getHitAndList(holder: HitListHolder): SnapDetail | undefined {
    const hit = this.currSnap;
    if (hit) {
      holder.setHitList(this.tpHits);
      this.tpHits = undefined;
    }
    return hit;
  }

  public onButtonEvent(): void {
    this.removeTentative();
    ElementLocateManager.instance.synchSnapMode();
    this.snapPaths.empty();
    this.setCurrSnap(undefined);
    this.tpHits = undefined;
  }

  public isView3d(): boolean { return this.viewport!.view.is3d(); }

  /** draw the cross as 4 lines rather than 2, so that there's no hole in the middle when drawn in dashed symbology */
  private drawTpCross(graphic: GraphicBuilder, tpSize: number, x: number, y: number): void {
    const tpCross: Point2d[] = [new Point2d(x, y), new Point2d(x + tpSize, y)];
    graphic.addLineString2d(2, tpCross, 0.0);

    tpCross[1].x = x - tpSize;
    graphic.addLineString2d(2, tpCross, 0.0);

    tpCross[1].x = x;
    tpCross[1].y = y + tpSize;
    graphic.addLineString2d(2, tpCross, 0.0);

    tpCross[1].y = y - tpSize;
    graphic.addLineString2d(2, tpCross, 0.0);
  }

  public displayTP(context: DecorateContext): void {
    const viewport = context.viewport;
    if (!this.isActive || !viewport)
      return;

    const tpSize = viewport.pixelsPerInch / 2.0;  // about a 1/2 inch
    const center = viewport.worldToView(this.point);

    // draw a "background shadow" line: wide, black, mostly transparent
    const graphic = context.createViewOverlay();
    const color = ColorDef.from(0, 0, 0, 225);
    graphic.setSymbology(color, color, 7);
    this.drawTpCross(graphic, tpSize + 2, center.x + 1, center.y + 1);

    // draw a background line: narrow, black, slightly transparent (this is in case we're not snapped and showing a dotted line)
    ColorDef.from(0, 0, 0, 10, color);
    graphic.setSymbology(color, color, 3);
    this.drawTpCross(graphic, tpSize + 1, center.x, center.y);

    // off-white (don't want white/black reversal), slightly transparent
    ColorDef.from(0xfe, 0xff, 0xff, 10, color);
    graphic.setSymbology(color, color, 1, this.isSnapped ? LinePixels.Solid : LinePixels.Code2);

    this.drawTpCross(graphic, tpSize, center.x, center.y);
    context.addViewOverlay(graphic.finish()!);

    // Draw snapped segment...
    if (this.currSnap)
      this.currSnap.draw(context);
  }

  public getNextSnap(): SnapDetail | undefined {
    const snap = this.snapPaths.getNextHit() as SnapDetail;
    if (snap)   // Report which of the multiple active modes we are using
      ElementLocateManager.instance.setChosenSnapMode(SnapType.Points, snap.m_snapMode);
    return snap;
  }

  /** find an intersection between the current snap path and one of the other paths in the current hitList. */
  private doTPIntersectSnap(_inHit: HitDetail | undefined, changeFirst: boolean): SnapDetail | undefined {

    // use the current snapped path as the first path for the intersection
    const currSnap = this.getCurrSnap()!;
    const firstHit = currSnap;

    // // if we're already showing an intersection, use the "second" path as the new first path
    // if (changeFirst && (HitDetailType.Intersection === firstHit.getHitType()))
    //   firstHit = ((IntersectDetail *) firstHit) -> GetSecondHit();

    // // keep searching hits for an acceptable intersection
    // HitList intsctList;
    // for (secondHit = inHit; secondHit; secondHit = ElementLocateManager:: GetManager().GetElementPicker().GetNextHit())
    // {
    //   SnapDetailP thisIntsct = nullptr;
    //   if (SnapStatus:: Success == intsctCtx.IntersectDetails(& thisIntsct, firstHit, secondHit, & m_point, true))
    //   {
    //     intsctList.AddHit(thisIntsct, false, false);
    //     thisIntsct -> Release(); // ref count was incremented when we added to list
    //   }
    // }

    // intsctPath = (SnapDetail *) intsctList.GetHit(0);
    // if (nullptr != intsctPath) {
    //   intsctPath -> AddRef();
    //   intsctPath -> SetSnapMode(SnapMode.Intersection);
    //   ElementLocateManager:: GetManager()._SetChosenSnapMode(SnapType:: Points, SnapMode.Intersection);
    //   return intsctPath;
    // }

    // We couldn't find an intersection, so now we have to decide what to show. If we were previously
    // showing an intersection, and the mouse moved to a new location (that's what "changeFirst" means), then
    // that probably means that s/he was trying to find a new element, but missed. In that case, we re-activate the
    // previous hit as the new snap, but of course we don't show it as an intersection. If we were not previously
    // snapped to an intersection, then s/he just missed, start the TP over and return a nullptr.
    return (changeFirst && (currSnap !== firstHit)) ? firstHit : undefined;
  }

  /*  We're looking for the second path for an intersection.
  *   m_currHit already points to the first path.
  *   nextHit is the next snapPath after m_currHit in m_snapPaths.
  * Multiple snaps:
  *   Because m_snapPaths can contain snaps of different types and because
  *   this list is sorted by proximity to the cursor, the
  *   SnapMode::IntersectionCandidate snaps may not be contiguous in the list.
  * This function returns the next snapPath in the m_snapPaths list that is
  *   a SnapMode::IntersectionCandidate snapPath. This might be nextHit, or
  *   it might be a snapPath farther along.
  */
  private findNextIntersectionCandidate(nextHit: SnapDetail | undefined): SnapDetail | undefined {
    if (!nextHit)
      return undefined;

    if (SnapMode.IntersectionCandidate === nextHit.m_snapMode)
      return nextHit;

    if (this.snapPaths.m_currHit === -1)
      return undefined; // There is no current hit?! This happens when we TP twice to the same element.

    //  Now search for the NEXT intersection target
    // m_currHit already points to the item in the list that follows nextHit
    for (let iSnapDetail = this.snapPaths.m_currHit; iSnapDetail < this.snapPaths.size(); ++iSnapDetail) {
      const snap = this.snapPaths.hits[iSnapDetail] as SnapDetail;
      if (SnapMode.IntersectionCandidate === snap.m_snapMode)
        return snap;
    }

    return undefined;
  }

  private optimizeHitList(): void {
    // Remove snaps that refer to same point on same element
    // (This makes it less frustrating to the user when stepping through atl. points!)
    for (let iSnapDetail = 0; iSnapDetail < this.snapPaths.size(); ++iSnapDetail) {
      const snap = this.snapPaths.getHit(iSnapDetail)! as SnapDetail;
      const snapElem = snap.m_elementId;

      if (!snapElem || !snapElem.isValid())
        continue;

      let foundAny = false;
      for (let jSnapDetail = iSnapDetail + 1; jSnapDetail < this.snapPaths.size(); ++jSnapDetail) {
        const otherSnap = this.snapPaths.getHit(jSnapDetail)! as SnapDetail;

        if (otherSnap.getAdjustedPoint().isExactEqual(snap.getAdjustedPoint())) {
          if (Id64.areEqual(snapElem, otherSnap.m_elementId)) {
            this.snapPaths.setHit(jSnapDetail, undefined);
            foundAny = true;
          }
        }
      }

      if (foundAny)
        this.snapPaths.dropNulls();
    }
  }

  private async testHitsForSnapMode(snapContext: SnapContext, snapMode: SnapMode): Promise<BentleyStatus> {
    this.tpHits!.resetCurrentHit();
    this.candidateSnapMode = snapMode;

    let thisPath: HitDetail | undefined;
    while (thisPath = this.tpHits!.getNextHit()) {
      const snapPath = await snapContext.snapToPath(thisPath, this.getTPSnapMode(), ElementLocateManager.instance.getKeypointDivisor(), thisPath.m_viewport.pixelsFromInches(this.hotDistanceInches));
      if (snapPath) {
        // Original hit list is already sorted...preserve order...
        this.snapPaths.insert(-1, snapPath);

        // Annotate the SnapDetail with the snap mode that was used to generate it
        if (SnapMode.Intersection === snapMode)
          snapPath.m_snapMode = SnapMode.IntersectionCandidate; // NB! This identifies the first of the two needed
      }
    }

    this.candidateSnapMode = SnapMode.First;
    return BentleyStatus.SUCCESS;
  }

  private getSnaps(): SnapDetail | undefined {
    // clear any current snaps
    this.snapPaths.empty();

    // make sure we don't have any hits.
    this.tpHits = undefined;

    const currHit = AccuSnap.instance.getHitAndList(this) as SnapDetail;

    // use existing AccuSnap hit list if one exists...
    if (!currHit) {
      // search for elements around the current raw point (search should not be affected by locks!)
      const aperture = (2.0 * this.viewport!.pixelsFromInches(ElementLocateManager.instance.getApertureInches()) / 2.0) + 1.5;
      const options = ElementLocateManager.instance.getLocateOptions().clone(); // Copy to avoid changing out from under active Tool...
      const picker = ElementLocateManager.instance.getElementPicker();
      picker.empty();
      options.hitSource = HitSource.TentativeSnap;

      if (0 === picker.doPick(this.viewport!, this.rawPoint, aperture, options))
        return undefined;

      this.tpHits = picker.getHitList(true);
    }

    // Construct each active point snap mode
    const snaps = ElementLocateManager.instance.getPreferredPointSnapModes(HitSource.TentativeSnap);
    const snapContext = new SnapContext();
    for (const snap of snaps) {
      this.testHitsForSnapMode(snapContext, snap);
    }

    this.optimizeHitList();

    // if something is AccuSnapped, make that the current tp snap
    if (currHit && currHit.m_elementId && HitDetailType.Snap <= currHit.getHitType()) {
      // now we have to remove that path from the tp list.
      this.snapPaths.removeHitsFrom(currHit.m_elementId);
      this.snapPaths.resetCurrentHit();
      return currHit;
    }

    return this.getNextSnap();
  }

  private static arePointsCloseEnough(pt1: Point3d, pt2: Point3d, pixelDistance: number): boolean {
    const aperture = pixelDistance + 1.5;
    return pt1.distance(pt2) < aperture;
  }

  public process(ev: BeButtonEvent): void {
    // remove the TP cross if it's already on the screen
    this.removeTentative();

    const lastPtView = this.viewPt;

    this.viewport = ev.viewport!;
    this.point.setFrom(ev.point);
    this.rawPoint.setFrom(ev.rawPoint);
    this.viewPt.setFrom(ev.viewPoint);
    this.qualifierMask = ev.keyModifiers;

    let snap: SnapDetail | undefined;
    const snapAgain = (this.isSnapped() && TentativePoint.arePointsCloseEnough(lastPtView, this.viewPt, this.viewport!.pixelsFromInches(ElementLocateManager.instance.getApertureInches())));

    snap = snapAgain ? this.getNextSnap() : this.getSnaps();

    // If the the previous snap was done in intersection mode,
    // we now want to try to find intersections with the previous snap.
    if (this.isSnappedToIntersectionCandidate()) {
      // (If the mouse didn't move, then keep the previous "first" path and try to find more intersections with it.)
      const intersectSnap = this.doTPIntersectSnap(this.findNextIntersectionCandidate(snap), !snapAgain);

      //  If we can't create an intersection, then move on to the next active snap
      if (intersectSnap)
        snap = intersectSnap;
    }

    if (snap && ElementLocateManager.instance.isConstraintSnapActive()) {
      //  Does the user actually want to create a constraint?
      //  (Note you can't construct a constraint on top of a partially defined intersection)
      if (SnapMode.IntersectionCandidate !== snap.m_snapMode) {
        //  Construct constraint on top of TP
        snap.m_heat = SnapHeat.InRange;  // If we got here, the snap is "in range". Tell xSnap_convertToConstraint.
        if (SnapStatus.Success !== ElementLocateManager.instance.performConstraintSnap(snap, this.viewport.pixelsFromInches(ElementLocateManager.instance.getApertureInches()), HitSource.TentativeSnap)) {
          snap = undefined;
        }
      }
    }

    this.setCurrSnap(snap); //  Adopt the snap as current
    AccuSnap.instance.clear(); // make sure there's no AccuSnap active after a tentative point (otherwise we continually snap to it).

    if (this.isSnapped())
      this.point.setFrom(this.currSnap!.m_snapPoint);

    this.showTentative(); // show the TP cross
  }
}
>>>>>>> dc8ec3c8
<|MERGE_RESOLUTION|>--- conflicted
+++ resolved
@@ -1,403 +1,3 @@
-<<<<<<< HEAD
-/*---------------------------------------------------------------------------------------------
-|  $Copyright: (c) 2017 Bentley Systems, Incorporated. All rights reserved. $
- *--------------------------------------------------------------------------------------------*/
-import { Point3d } from "@bentley/geometry-core/lib/PointVector";
-import { Id64 } from "@bentley/bentleyjs-core/lib/Id";
-import { Viewport } from "./Viewport";
-import { ViewManager } from "./ViewManager";
-import { BeButtonEvent } from "./tools/Tool";
-import { SnapMode, HitList, SnapDetail, SnapHeat, HitDetail, SubSelectionMode, HitSource, HitDetailType } from "./HitDetail";
-import { SnapContext } from "./ViewContext";
-import { ElementLocateManager, SnapType, SnapStatus, HitListHolder } from "./ElementLocateManager";
-import { BentleyStatus } from "@bentley/bentleyjs-core/lib/Bentley";
-import { AccuSnap } from "./AccuSnap";
-
-// tslint:disable:variable-name
-// tslint:disable:no-conditional-assignment
-
-export class TentativePoint {
-  public static instance = new TentativePoint();
-  public isActive = false;
-  public qualifierMask = 0;        // button qualifiers
-  public candidateSnapMode = SnapMode.First;    // during snap creation: the snap to try
-  public currSnap?: SnapDetail;
-  public tpHits?: HitList;
-  public readonly snapPaths: HitList;
-  public hotDistanceInches = 0.21;
-  public readonly rawPoint = new Point3d();     // world coordinates
-  public readonly point = new Point3d();        // world coords (adjusted for locks)
-  public readonly viewPt = new Point3d();       // view coordinate system
-  public viewport?: Viewport;
-
-  private isSnappedToIntersectionCandidate(): boolean { return !!this.currSnap && (SnapMode.IntersectionCandidate === this.currSnap.m_snapMode); }
-  public setHitList(list?: HitList) { this.tpHits = list; }
-
-  /** @return true if the tentative point is currently active and snapped to an element. */
-  public isSnapped(): boolean { return !!this.currSnap; }
-
-  /** @return The current snap path when TentativePoint.isSnapped or undefined. */
-  public getCurrSnap(): SnapDetail | undefined { return this.currSnap; }
-
-  public getPoint(): Point3d {
-    const snapPath = this.currSnap;
-    return !snapPath ? this.point : snapPath.getAdjustedPoint();
-  }
-
-  public clear(doErase: boolean): void {
-    if (doErase) {
-      this.removeTentative();
-      elementLocateManager.synchSnapMode();
-    }
-    accuSnap.destroy();
-    this.isActive = false;
-    this.snapPaths.empty();
-    this.setCurrSnap(undefined);
-    this.tpHits = undefined;
-  }
-
-  public removeTentative(): void {
-    if (!this.isActive)
-      return;
-
-    accuSnap.erase();
-
-    if (this.getCurrSnap())
-      viewManager.invalidateDecorationsAllViews();
-    else
-      this.viewport!.invalidateDecorations();
-
-    this.isActive = false;
-  }
-
-  public getTPSnapMode(): SnapMode { return (SnapMode.Intersection === this.activeSnapMode()) ? SnapMode.Nearest : this.activeSnapMode(); }
-  public activeSnapMode(): SnapMode { return (this.candidateSnapMode !== SnapMode.First) ? this.candidateSnapMode : SnapMode.Nearest; }
-  public setCurrSnap(newSnap?: SnapDetail): void {
-    if (newSnap) {
-      newSnap.m_subSelectionMode = SubSelectionMode.Segment;
-      newSnap.m_heat = SnapHeat.InRange;
-    }
-    this.currSnap = newSnap;
-  }
-
-  public showTentative(): void {
-    if (this.isSnapped()) {
-      viewManager.invalidateDecorationsAllViews();
-      accuSnap.displayInfoBalloon(this.viewPt, this.viewport!, undefined);
-    } else {
-      this.viewport!.invalidateDecorations();
-    }
-    this.isActive = true;
-  }
-
-  public clearElementFromHitList(element: Id64): void {
-    if (element.isValid())
-      this.snapPaths.removeHitsFrom(element);
-  }
-
-  public getHitAndList(holder: HitListHolder): SnapDetail | undefined {
-    const hit = this.currSnap;
-    if (hit) {
-      holder.setHitList(this.tpHits);
-      this.tpHits = undefined;
-    }
-    return hit;
-  }
-
-  public onButtonEvent(): void {
-    this.removeTentative();
-    elementLocateManager.synchSnapMode();
-    this.snapPaths.empty();
-    this.setCurrSnap(undefined);
-    this.tpHits = undefined;
-  }
-
-  public isView3d(): boolean { return this.viewport!.view.is3d(); }
-
-  /** draw the cross as 4 lines rather than 2, so that there's no hole in the middle when drawn in dashed symbology */
-  // private drawTpCross(graphic: GraphicBuilder, tpSize: number, x: number, y: number): void {
-  // DPoint2d    tpCross[2];
-  // tpCross[0].x = x;
-  // tpCross[0].y = y;
-
-  // tpCross[1] = tpCross[0];
-  // tpCross[1].x += tpSize;
-  // graphic.AddLineString2d(2, tpCross, 0.0);
-
-  // tpCross[1].x = x - tpSize;
-  // graphic.AddLineString2d(2, tpCross, 0.0);
-
-  // tpCross[1].x = x;
-  // tpCross[1].y = y + tpSize;
-  // graphic.AddLineString2d(2, tpCross, 0.0);
-
-  // tpCross[1].y = y - tpSize;
-  // graphic.AddLineString2d(2, tpCross, 0.0);
-  // }
-
-  // private displayTP(context: DecorateContext): void {
-  // const viewport = context.viewport;
-
-  // if (!this.isActive || !viewport)
-  //   return;
-
-  // DVec2d dpiScale = viewport -> GetRenderTarget() -> GetDevice() -> _GetDpiScale();
-  // int tpSize = (int)(40 * (dpiScale.x + dpiScale.y) / 2);
-
-  // DPoint3d center = viewport -> WorldToView(m_point);
-
-  // // draw a "background shadow" line: wide, black, mostly transparent
-  // const graphic = context.createViewOverlay();
-  // ColorDef color(0, 0, 0, 225);
-  // graphic -> SetSymbology(color, color, 7);
-  // drawTpCross(* graphic, tpSize + 2, center.x + 1, center.y + 1);
-
-  // // draw a background line: narrow, black, slightly transparent (this is in case we're not snapped and showing a dotted line)
-  // color = ColorDef(0, 0, 0, 10);
-  // graphic -> SetSymbology(color, color, 3);
-  // drawTpCross(* graphic, tpSize + 1, center.x, center.y);
-
-  // // off-white (don't want white/black reversal), slightly transparent
-  // color = ColorDef(0xfe, 0xff, 0xff, 10);
-  // graphic -> SetSymbology(color, color, 1, IsSnapped() ? LinePixels :: Solid : LinePixels:: Code2);
-
-  // drawTpCross(* graphic, tpSize, center.x, center.y);
-  // context.AddViewOverlay(* graphic -> Finish());
-
-  // // Draw snapped segment...
-  // if (nullptr != m_currSnap)
-  //   m_currSnap -> Draw(context);
-  // }
-
-  public getNextSnap(): SnapDetail | undefined {
-    const snap = this.snapPaths.getNextHit() as SnapDetail;
-    if (snap)   // Report which of the multiple active modes we are using
-      elementLocateManager.setChosenSnapMode(SnapType.Points, snap.m_snapMode);
-    return snap;
-  }
-
-  /** find an intersection between the current snap path and one of the other paths in the current hitlist. */
-  private doTPIntersectSnap(_inHit: HitDetail | undefined, changeFirst: boolean): SnapDetail | undefined {
-
-    // use the current snapped path as the first path for the intersection
-    const currSnap = this.getCurrSnap()!;
-    const firstHit = currSnap;
-
-    // // if we're already showing an intersection, use the "second" path as the new first path
-    // if (changeFirst && (HitDetailType.Intersection === firstHit.getHitType()))
-    //   firstHit = ((IntersectDetail *) firstHit) -> GetSecondHit();
-
-    // // keep searching hits for an acceptable intersection
-    // HitList intsctList;
-    // for (secondHit = inHit; secondHit; secondHit = ElementLocateManager:: GetManager().GetElementPicker().GetNextHit())
-    // {
-    //   SnapDetailP thisIntsct = nullptr;
-    //   if (SnapStatus:: Success == intsctCtx.IntersectDetails(& thisIntsct, firstHit, secondHit, & m_point, true))
-    //   {
-    //     intsctList.AddHit(thisIntsct, false, false);
-    //     thisIntsct -> Release(); // ref count was incremented when we added to list
-    //   }
-    // }
-
-    // intsctPath = (SnapDetail *) intsctList.GetHit(0);
-    // if (nullptr != intsctPath) {
-    //   intsctPath -> AddRef();
-    //   intsctPath -> SetSnapMode(SnapMode.Intersection);
-    //   ElementLocateManager:: GetManager()._SetChosenSnapMode(SnapType:: Points, SnapMode.Intersection);
-    //   return intsctPath;
-    // }
-
-    // We couldn't find an intersection, so now we have to decide what to show. If we were previously
-    // showing an intersection, and the mouse moved to a new location (that's what "changeFirst" means), then
-    // that probably means that s/he was trying to find a new element, but missed. In that case, we re-activate the
-    // previous hit as the new snap, but of course we don't show it as an intersection. If we were not previously
-    // snapped to an intersection, then s/he just missed, start the TP over and return a nullptr.
-    return (changeFirst && (currSnap !== firstHit)) ? firstHit : undefined;
-  }
-
-  /*  We're looking for the second path for an intersection.
-  *   m_currHit already points to the first path.
-  *   nextHit is the next snapPath after m_currHit in m_snapPaths.
-  * Multiple snaps:
-  *   Because m_snapPaths can contain snaps of different types and because
-  *   this list is sorted by proximity to the cursor, the
-  *   SnapMode::IntersectionCandidate snaps may not be contiguous in the list.
-  * This function returns the next snapPath in the m_snapPaths list that is
-  *   a SnapMode::IntersectionCandidate snapPath. This might be nextHit, or
-  *   it might be a snapPath farther along.
-  */
-  private findNextIntersectionCandidate(nextHit: SnapDetail | undefined): SnapDetail | undefined {
-    if (!nextHit)
-      return undefined;
-
-    if (SnapMode.IntersectionCandidate === nextHit.m_snapMode)
-      return nextHit;
-
-    if (this.snapPaths.m_currHit === -1)
-      return undefined; // There is no current hit?! This happens when we TP twice to the same element.
-
-    //  Now search for the NEXT intersection target
-    // m_currHit already points to the item in the list that follows nextHit
-    for (let iSnapDetail = this.snapPaths.m_currHit; iSnapDetail < this.snapPaths.size(); ++iSnapDetail) {
-      const snap = this.snapPaths.hits[iSnapDetail] as SnapDetail;
-      if (SnapMode.IntersectionCandidate === snap.m_snapMode)
-        return snap;
-    }
-
-    return undefined;
-  }
-
-  private optimizeHitList(): void {
-    // Remove snaps that refer to same point on same element
-    // (This makes it less frustrating to the user when stepping through atl. points!)
-    for (let iSnapDetail = 0; iSnapDetail < this.snapPaths.size(); ++iSnapDetail) {
-      const snap = this.snapPaths.getHit(iSnapDetail)! as SnapDetail;
-      const snapElem = snap.m_elementId;
-
-      if (!snapElem.isValid())
-        continue;
-
-      let foundAny = false;
-      for (let jSnapDetail = iSnapDetail + 1; jSnapDetail < this.snapPaths.size(); ++jSnapDetail) {
-        const otherSnap = this.snapPaths.getHit(jSnapDetail)! as SnapDetail;
-
-        if (otherSnap.getAdjustedPoint().isExactEqual(snap.getAdjustedPoint())) {
-          if (snapElem.equals(otherSnap.m_elementId)) {
-            this.snapPaths.setHit(jSnapDetail, undefined);
-            foundAny = true;
-          }
-        }
-      }
-
-      if (foundAny)
-        this.snapPaths.dropNulls();
-    }
-  }
-
-  private async testHitsForSnapMode(snapContext: SnapContext, snapMode: SnapMode): Promise<BentleyStatus> {
-    this.tpHits!.resetCurrentHit();
-    this.candidateSnapMode = snapMode;
-
-    let thisPath: HitDetail | undefined;
-    while (thisPath = this.tpHits!.getNextHit()) {
-      const snapPath = await snapContext.snapToPath(thisPath, this.getTPSnapMode(), elementLocateManager.getKeypointDivisor(), thisPath.m_viewport.pixelsFromInches(this.hotDistanceInches));
-      if (snapPath) {
-        // Original hit list is already sorted...preserve order...
-        this.snapPaths.insert(-1, snapPath);
-
-        // Annotate the SnapDetail with the snap mode that was used to generate it
-        if (SnapMode.Intersection === snapMode)
-          snapPath.m_snapMode = SnapMode.IntersectionCandidate; // NB! This identifies the first of the two needed
-      }
-    }
-
-    this.candidateSnapMode = SnapMode.First;
-    return BentleyStatus.SUCCESS;
-  }
-
-  private getSnaps(): SnapDetail | undefined {
-    // clear any current snaps
-    this.snapPaths.empty();
-
-    // make sure we don't have any hits.
-    this.tpHits = undefined;
-
-    const currHit = accuSnap.getHitAndList(this) as SnapDetail;
-
-    // use existing AccuSnap hit list if one exists...
-    if (!currHit) {
-      // search for elements around the current raw point (search should not be affected by locks!)
-      const aperture = (2.0 * this.viewport!.pixelsFromInches(elementLocateManager.getApertureInches()) / 2.0) + 1.5;
-      const options = elementLocateManager.getLocateOptions().clone(); // Copy to avoid changing out from under active Tool...
-      const picker = elementLocateManager.getElementPicker();
-      picker.empty();
-      options.hitSource = HitSource.TentativeSnap;
-
-      if (0 === picker.doPick(this.viewport!, this.rawPoint, aperture, options))
-        return undefined;
-
-      this.tpHits = picker.getHitList(true);
-    }
-
-    // Construct each active point snap mode
-    const snaps = elementLocateManager.getPreferredPointSnapModes(HitSource.TentativeSnap);
-    const snapContext = new SnapContext();
-    for (const snap of snaps) {
-      this.testHitsForSnapMode(snapContext, snap);
-    }
-
-    this.optimizeHitList();
-
-    // if something is AccuSnapped, make that the current tp snap
-    if (currHit && HitDetailType.Snap <= currHit.getHitType()) {
-      // now we have to remove that path from the tp list.
-      this.snapPaths.removeHitsFrom(currHit.m_elementId);
-      this.snapPaths.resetCurrentHit();
-      return currHit;
-    }
-
-    return this.getNextSnap();
-  }
-
-  private static arePointsCloseEnough(pt1: Point3d, pt2: Point3d, pixelDistance: number): boolean {
-    const aperture = pixelDistance + 1.5;
-    return pt1.distance(pt2) < aperture;
-  }
-
-  public process(ev: BeButtonEvent): void {
-    // remove the TP cross if it's already on the screen
-    this.removeTentative();
-
-    const lastPtView = this.viewPt;
-
-    this.viewport = ev.viewport!;
-    this.point.setFrom(ev.point);
-    this.rawPoint.setFrom(ev.rawPoint);
-    this.viewPt.setFrom(ev.viewPoint);
-    this.qualifierMask = ev.keyModifiers;
-
-    let snap: SnapDetail | undefined;
-    const snapAgain = (this.isSnapped() && TentativePoint.arePointsCloseEnough(lastPtView, this.viewPt, this.viewport!.pixelsFromInches(elementLocateManager.getApertureInches())));
-
-    snap = snapAgain ? this.getNextSnap() : this.getSnaps();
-
-    // If the the previous snap was done in intersection mode,
-    // we now want to try to find intersections with the previous snap.
-    if (this.isSnappedToIntersectionCandidate()) {
-      // (If the mouse didn't move, then keep the previous "first" path and try to find more intersections with it.)
-      const intersectSnap = this.doTPIntersectSnap(this.findNextIntersectionCandidate(snap), !snapAgain);
-
-      //  If we can't create an intersection, then move on to the next active snap
-      if (intersectSnap)
-        snap = intersectSnap;
-    }
-
-    if (snap && elementLocateManager.isConstraintSnapActive()) {
-      //  Does the user actually want to create a constraint?
-      //  (Note you can't construct a constraint on top of a partially defined intersection)
-      if (SnapMode.IntersectionCandidate !== snap.m_snapMode) {
-        //  Construct constraint on top of TP
-        snap.m_heat = SnapHeat.InRange;  // If we got here, the snap is "in range". Tell xSnap_convertToConstraint.
-        if (SnapStatus.Success !== elementLocateManager.performConstraintSnap(snap, this.viewport.pixelsFromInches(elementLocateManager.getApertureInches()), HitSource.TentativeSnap)) {
-          snap = undefined;
-        }
-      }
-    }
-
-    this.setCurrSnap(snap); //  Adopt the snap as current
-    accuSnap.clear(); // make sure there's no AccuSnap active after a tentative point (otherwise we continually snap to it).
-
-    if (this.isSnapped())
-      this.point.setFrom(this.currSnap!.m_snapPoint);
-
-    this.showTentative(); // show the TP cross
-  }
-}
-
-const accuSnap = AccuSnap.instance;
-const viewManager = ViewManager.instance;
-const elementLocateManager = ElementLocateManager.instance;
-=======
 /*---------------------------------------------------------------------------------------------
 |  $Copyright: (c) 2017 Bentley Systems, Incorporated. All rights reserved. $
  *--------------------------------------------------------------------------------------------*/
@@ -784,5 +384,4 @@
 
     this.showTentative(); // show the TP cross
   }
-}
->>>>>>> dc8ec3c8
+}