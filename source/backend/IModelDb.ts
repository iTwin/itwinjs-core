/*---------------------------------------------------------------------------------------------
|  $Copyright: (c) 2018 Bentley Systems, Incorporated. All rights reserved. $
 *--------------------------------------------------------------------------------------------*/
import { Guid, Id64 } from "@bentley/bentleyjs-core/lib/Id";
import { LRUMap } from "@bentley/bentleyjs-core/lib/LRUMap";
import { OpenMode, DbResult, DbOpcode } from "@bentley/bentleyjs-core/lib/BeSQLite";
import { AccessToken } from "@bentley/imodeljs-clients/lib/Token";
import { DeploymentEnv } from "@bentley/imodeljs-clients/lib/Clients";
import { MultiCode, IModelHubClient, CodeState } from "@bentley/imodeljs-clients/lib/IModelHubClients";
import { Code, CodeSpec } from "../common/Code";
import { ElementProps, ElementAspectProps, ElementLoadParams } from "../common/ElementProps";
import { IModel, IModelProps, Configuration } from "../common/IModel";
import { IModelVersion } from "../common/IModelVersion";
import { Logger } from "@bentley/bentleyjs-core/lib/Logger";
import { ModelProps } from "../common/ModelProps";
import { IModelToken } from "../common/IModel";
import { IModelError, IModelStatus } from "../common/IModelError";
import { BisCore } from "./BisCore";
import { ClassRegistry, MetaDataRegistry } from "./ClassRegistry";
import { Element } from "./Element";
import { ElementAspect, ElementMultiAspect, ElementUniqueAspect } from "./ElementAspect";
import { Model } from "./Model";
import { BriefcaseEntry, BriefcaseManager, KeepBriefcase, BriefcaseId } from "./BriefcaseManager";
import { AddonBriefcaseManagerResourcesRequest } from "@bentley/imodeljs-nodeaddonapi/imodeljs-nodeaddonapi";
import { ECSqlStatement, ECSqlStatementCache } from "./ECSqlStatement";
import { assert } from "@bentley/bentleyjs-core/lib/Assert";
import { BindingValue } from "./BindingUtility";
import { CodeSpecs } from "./CodeSpecs";
import { Entity, EntityMetaData } from "./Entity";
import { IModelGatewayImpl } from "./IModelGatewayImpl";
import { RepositoryStatus } from "@bentley/bentleyjs-core/lib/BentleyError";
import * as path from "path";
import { IModelDbLinkTableRelationships, LinkTableRelationship } from "./LinkTableRelationship";
import { AxisAlignedBox3d } from "../common/geometry/Primitives";
import { NodeAddonRegistry } from "./NodeAddonRegistry";
import { RequestQueryOptions } from "@bentley/imodeljs-clients/lib";

// Register the backend implementation of IModelGateway
IModelGatewayImpl.register();

// Register the use of BisCore for the backend
BisCore.registerSchema();

/** Represents a physical copy (briefcase) of an iModel that can be accessed as a file. */
export class IModelDb extends IModel {
  public readonly models: IModelDbModels;
  public readonly elements: IModelDbElements;
  public readonly linkTableRelationships: IModelDbLinkTableRelationships;
  public readonly changeSets: IModelDbChangeSets;
  private readonly statementCache: ECSqlStatementCache = new ECSqlStatementCache();
  private _codeSpecs: CodeSpecs;
  private _classMetaDataRegistry: MetaDataRegistry;
  private _conc: ConcurrencyControl;

  /** @hidden */
  public briefcaseEntry?: BriefcaseEntry;

  /** Get the mode used to open this iModel */
  public get openMode(): OpenMode | undefined { return this.briefcaseEntry ? this.briefcaseEntry.openMode : undefined; }

  private constructor(briefcaseEntry: BriefcaseEntry, iModelToken: IModelToken, name: string, props: IModelProps) {
    super(iModelToken, name, props);
    this.setupBriefcaseEntry(briefcaseEntry);
    this.models = new IModelDbModels(this);
    this.elements = new IModelDbElements(this);
    this.linkTableRelationships = new IModelDbLinkTableRelationships(this);
    this.changeSets = new IModelDbChangeSets(this);
  }

  private static create(briefcaseEntry: BriefcaseEntry, contextId?: string): IModelDb {
    const iModelToken = IModelToken.create(briefcaseEntry.iModelId, briefcaseEntry.changeSetId, briefcaseEntry.openMode, briefcaseEntry.userId, contextId);
    const props = JSON.parse(briefcaseEntry.nativeDb.getIModelProps()) as IModelProps;
    const name = props.rootSubject ? props.rootSubject.name : path.basename(briefcaseEntry.pathname);
    const iModelDb = new IModelDb(briefcaseEntry, iModelToken, name, props);
    return iModelDb;
  }

  /** Open the iModel from a local file
   * @param pathname The pathname of the iModel
   * @param openMode Open mode for database
   * @throws [[IModelError]]
   */
  public static openStandalone(pathname: string, openMode: OpenMode = OpenMode.ReadWrite, enableTransactions: boolean = false): IModelDb {
    const briefcaseEntry: BriefcaseEntry = BriefcaseManager.openStandalone(pathname, openMode, enableTransactions);
    Logger.logInfo("IModelDb.openStandalone", () => ({ pathname, openMode }));
    return IModelDb.create(briefcaseEntry);
  }

  /** Open an iModel from the iModelHub */
  public static async open(accessToken: AccessToken, contextId: string, iModelId: string, openMode: OpenMode = OpenMode.ReadWrite, version: IModelVersion = IModelVersion.latest()): Promise<IModelDb> {
    const briefcaseEntry: BriefcaseEntry = await BriefcaseManager.open(accessToken, contextId, iModelId, openMode, version);
    Logger.logInfo("IModelDb.open", () => ({ iModelId, openMode }));
<<<<<<< HEAD
    return IModelDb.create(briefcaseEntry, contextId);
=======
    return await IModelDb.create(briefcaseInfo, contextId);
>>>>>>> 791cef6d
  }

  /** Close this iModel, if it is currently open */
  public closeStandalone(): void {
    if (!this.briefcaseEntry)
      return;
    BriefcaseManager.closeStandalone(this.briefcaseEntry);
    this.clearBriefcaseEntry();
  }

  /** Close this iModel, if it is currently open. */
  public async close(accessToken: AccessToken, keepBriefcase: KeepBriefcase = KeepBriefcase.Yes): Promise<void> {
    if (!this.briefcaseEntry)
      return;
    await BriefcaseManager.close(accessToken, this.briefcaseEntry, keepBriefcase);
    this.clearBriefcaseEntry();
  }

  private setupBriefcaseEntry(briefcaseEntry: BriefcaseEntry) {
    this.briefcaseEntry = briefcaseEntry;
    this.briefcaseEntry.iModelDb = this;
    this.briefcaseEntry.onClose.addListener(this.onBriefcaseCloseHandler, this);
    this.briefcaseEntry.onVersionUpdated.addListener(this.onBriefcaseVersionUpdatedHandler, this);
  }

  private clearBriefcaseEntry(): void {
    this.briefcaseEntry!.onClose.removeListener(this.onBriefcaseCloseHandler, this);
    this.briefcaseEntry!.onVersionUpdated.removeListener(this.onBriefcaseVersionUpdatedHandler, this);
    this.briefcaseEntry!.iModelDb = undefined;
    this.briefcaseEntry = undefined;
  }

  private onBriefcaseCloseHandler() {
    this.clearStatementCacheOnClose();
  }

  private onBriefcaseVersionUpdatedHandler() {
    this.iModelToken.changeSetId = this.briefcaseEntry!.changeSetId;
  }

  /** Get the in-memory handle of the native Db */
  public get nativeDb(): any {
    if (!this.briefcaseEntry)
      return undefined;
    return this.briefcaseEntry.nativeDb;
  }

  /** Get the briefcase ID of this iModel */
  public getBriefcaseId(): BriefcaseId {
    if (!this.briefcaseEntry)
      return new BriefcaseId(BriefcaseId.Illegal);
    return new BriefcaseId(this.briefcaseEntry.briefcaseId);
  }

<<<<<<< HEAD
  /** See Model.buildResourcesRequest */
  public buildResourcesRequestForModel(req: BriefcaseManager.ResourcesRequest, model: Model, opcode: DbOpcode): void {
    if (!this.briefcaseEntry)
      throw new IModelError(IModelStatus.BadRequest);
    const rc: RepositoryStatus = this.briefcaseEntry.nativeDb.buildBriefcaseManagerResourcesRequestForModel(req as AddonBriefcaseManagerResourcesRequest, JSON.stringify(model.id), opcode);
    if (rc !== RepositoryStatus.Success)
      throw new IModelError(rc);
  }

  /** See Element.buildResourcesRequest */
  public buildResourcesRequestForElement(req: BriefcaseManager.ResourcesRequest, element: Element, opcode: DbOpcode): void {
    if (!this.briefcaseEntry)
      throw new IModelError(IModelStatus.BadRequest);
    let rc: RepositoryStatus;
    if (element.id === undefined || opcode === DbOpcode.Insert)
      rc = this.briefcaseEntry.nativeDb.buildBriefcaseManagerResourcesRequestForElement(req as AddonBriefcaseManagerResourcesRequest, JSON.stringify({ modelid: element.model, code: element.code }), opcode);
    else
      rc = this.briefcaseEntry.nativeDb.buildBriefcaseManagerResourcesRequestForElement(req as AddonBriefcaseManagerResourcesRequest, JSON.stringify(element.id), opcode);
    if (rc !== RepositoryStatus.Success)
      throw new IModelError(rc);
  }

  /** See LinkTableRelationship.buildResourcesRequest */
  public buildResourcesRequestForLinkTableRelationship(req: BriefcaseManager.ResourcesRequest, instance: LinkTableRelationship, opcode: DbOpcode): void {
    if (!this.briefcaseEntry)
      throw new IModelError(IModelStatus.BadRequest);
    const rc: RepositoryStatus = this.briefcaseEntry.nativeDb.buildBriefcaseManagerResourcesRequestForLinkTableRelationship(req as AddonBriefcaseManagerResourcesRequest, JSON.stringify(instance), opcode);
    if (rc !== RepositoryStatus.Success)
      throw new IModelError(rc);
  }

  /** See CodeSpec.buildResourcesRequest */
  public buildResourcesRequestForCodeSpec(req: BriefcaseManager.ResourcesRequest, instance: CodeSpec, opcode: DbOpcode): void {
    if (!this.briefcaseEntry)
      throw new IModelError(IModelStatus.BadRequest);
    const rc: RepositoryStatus = this.briefcaseEntry.nativeDb.buildBriefcaseManagerResourcesRequestForCodeSpec(req as AddonBriefcaseManagerResourcesRequest, JSON.stringify(instance.id), opcode);
    if (rc !== RepositoryStatus.Success)
      throw new IModelError(rc);
  }

  /**
   * Try to acquire the requested resources from iModelHub.
   * This function may fulfill some requests and fail to fulfill others. This function returns a zero status
   * if all requests were fulfilled. It returns a non-zero status if some or all requests could not be fulfilled.
   * This function updates req to remove the requests that were successfully fulfilled. Therefore, if a non-zero
   * status is returned, the caller can look at req to see which requests failed.
   * @param req On input, this is the list of resource requests to be fulfilled. On return, this is the list of
   * requests that could not be fulfilled.
   * @return BentleyStatus.SUCCESS if all resources were acquired or non-zero if some could not be acquired.
   */
  public requestResources(_req: BriefcaseManager.ResourcesRequest) {
    if (!this.briefcaseEntry)
      throw new IModelError(IModelStatus.BadRequest);
    // throw new Error("TBD");
  }

  /**
   * Check to see if *all* of the requested resources could be acquired from iModelHub.
   * @param req the list of resource requests to be fulfilled.
   * @return true if all resources could be acquired or false if any could not be acquired.
   */
  public areResourcesAvailable(_req: BriefcaseManager.ResourcesRequest): boolean {
    if (!this.briefcaseEntry)
      throw new IModelError(IModelStatus.BadRequest);
    // throw new Error("TBD");
    return false; // *** TBD
  }

  /** Set the concurrency control policy.
   * Before changing from optimistic to pessimistic, all local changes must be saved and uploaded to iModelHub.
   * Before changing the locking policy of the pessimistic concurrency policy, all local changes must be saved to the local briefcase.
   * @param policy The policy to used
   * @throws IModelError if the policy cannot be set.
   */
  public setConcurrencyControlPolicy(policy: BriefcaseManager.PessimisticConcurrencyControlPolicy | BriefcaseManager.OptimisticConcurrencyControlPolicy): void {
    if (!this.briefcaseEntry)
      throw new IModelError(IModelStatus.BadRequest);
    let rc: RepositoryStatus = RepositoryStatus.Success;
    if (policy as BriefcaseManager.OptimisticConcurrencyControlPolicy) {
      const oc: BriefcaseManager.OptimisticConcurrencyControlPolicy = policy as BriefcaseManager.OptimisticConcurrencyControlPolicy;
      rc = this.briefcaseEntry.nativeDb.setBriefcaseManagerOptimisticConcurrencyControlPolicy(oc.conflictResolution);
    } else {
      rc = this.briefcaseEntry.nativeDb.setBriefcaseManagerPessimisticConcurrencyControlPolicy();
    }
    if (RepositoryStatus.Success !== rc) {
      throw new IModelError(rc);
    }
  }

  /**
   * Start a bulk update operation. This allows apps to write entities and codes to the local briefcase without first acquiring locks.
   * The transaction manager then attempts to acquire all needed locks and codes before saving the changes to the local briefcase.
   * The transaction manager will roll back all pending changes if any lock or code cannot be acquired at save time. Lock and code acquisition will fail if another user
   * has push changes to the same entities or used the same codes as the local transaction.
   * This policy does prevent conflicts and is the easiest way to implement the pessimistic locking policy efficiently.
   * It however carries the risk that local changes could be rolled back, and so it can only be used safely in special cases, where
   * contention for locks and codes is not a risk. Normally, that is only possible when writing to a model that is exclusively locked and where codes
   * are scoped to that model.
   * See saveChanges and endBulkUpdateMode.
   */
  public startBulkUpdateMode(): void {
    if (!this.briefcaseEntry)
      throw new IModelError(IModelStatus.BadRequest);
    const rc: RepositoryStatus = this.briefcaseEntry.nativeDb.briefcaseManagerStartBulkOperation();
    if (RepositoryStatus.Success !== rc)
      throw new IModelError(rc);
  }

  /**
   * Call this if you want to acquire locks and codes *before* the end of the transaction.
   * Note that saveChanges automatically calls this function to end the bulk operation and acquire locks and codes.
   * If successful, this terminates the bulk operation.
   * If not successful, the caller should abandon all changes.
   */
  public endBulkUpdateMode(): void {
    if (!this.briefcaseEntry)
      throw new IModelError(IModelStatus.BadRequest);
    const rc: RepositoryStatus = this.briefcaseEntry.nativeDb.briefcaseManagerEndBulkOperation();
    if (RepositoryStatus.Success !== rc)
      throw new IModelError(rc);
  }

=======
>>>>>>> 791cef6d
  /** Returns a new IModelError with errorNumber, message, and meta-data set properly for a *not open* error.
   * @hidden
   */
  public _newNotOpenError(): IModelError {
    return new IModelError(IModelStatus.NotOpen, "IModelDb not open", Logger.logError, () => ({ iModelId: this.iModelToken.iModelId }));
  }

  /** Get a prepared ECSql statement - may require preparing the statement, if not found in the cache.
   * @param ecsql The ECSql statement to prepare
   * @returns the prepared statement
   * @throws IModelError if the statement cannot be prepared. Normally, prepare fails due to ECSql syntax errors or references to tables or properties that do not exist. The error.message property will describe the property.
   */
  public getPreparedStatement(ecsql: string): ECSqlStatement {
    const cs = this.statementCache.find(ecsql);
    if (cs !== undefined && cs.useCount === 0) {  // we can only recycle a previously cached statement if nobody is currently using it.
      assert(cs.statement.isShared());
      assert(cs.statement.isPrepared());
      cs.useCount++;
      return cs.statement;
    }

    this.statementCache.removeUnusedStatementsIfNecessary();

    const stmt = this.prepareStatement(ecsql);
    this.statementCache.add(ecsql, stmt);
    return stmt;
  }

  /** Use a prepared statement. This function takes care of preparing the statement and then releasing it.
   * @param ecsql The ECSql statement to execute
   * @param cb the callback to invoke on the prepared statement
   * @returns the value returned by cb
   */
  public withPreparedStatement<T>(ecsql: string, cb: (stmt: ECSqlStatement) => T): T {
    const stmt = this.getPreparedStatement(ecsql);
    try {
      const val: T = cb(stmt);
      this.releasePreparedStatement(stmt);
      return val;
    } catch (err) {
      this.releasePreparedStatement(stmt);
      Logger.logError(err.toString());
      throw err;
    }
  }

  /** Execute a query against this IModelDb.
   * @param ecsql The ECSql statement to execute
   * @param bindings Optional values to bind to placeholders in the statement.
   * @returns all rows as an array or an empty array if nothing was selected
   * @throws [[IModelError]] If the statement is invalid
   */
  public executeQuery(ecsql: string, bindings?: BindingValue[] | Map<string, BindingValue> | any): any[] {
    return this.withPreparedStatement(ecsql, (stmt: ECSqlStatement) => {
      if (bindings)
        stmt.bindValues(bindings);
      const rows: any[] = [];
      while (DbResult.BE_SQLITE_ROW === stmt.step()) {
        rows.push(stmt.getRow());
      }
      return rows;
    });
  }

  public releasePreparedStatement(stmt: ECSqlStatement): void {
    this.statementCache.release(stmt);
  }

  public clearStatementCacheOnClose(): void {
    this.statementCache.clearOnClose();
  }

  /** Get the GUID of this iModel. */
  public getGuid(): Guid {
    if (!this.briefcaseEntry)
      throw this._newNotOpenError();
    const guidStr = this.briefcaseEntry.nativeDb.getDbGuid();
    return new Guid(guidStr);
  }

  /** Set the GUID of this iModel. */
  public setGuid(guid: Guid) {
    if (!this.briefcaseEntry)
      throw this._newNotOpenError();
    const guidStr = guid.toString();
    return this.briefcaseEntry.nativeDb.setDbGuid(guidStr);
  }

  /** Update the imodel project extents. */
  public updateProjectExtents(newExtents: AxisAlignedBox3d) {
    if (!this.briefcaseEntry)
      throw this._newNotOpenError();
    this.projectExtents.setFrom(newExtents);
    const extentsJson = newExtents.toJSON();
    this.briefcaseEntry.nativeDb.updateProjectExtents(JSON.stringify(extentsJson));
  }

  /**
   * Commit pending changes to this iModel.
   * @note If this IModelDb is connected to an iModel, then you must call [[ConcurrencyControl.request]] before attempting to save changes.
   * @param _description Optional description of the changes
   * @throws [[IModelError]] if there is a problem saving changes or if there are pending, un-processed lock or code requests.
   */
  public saveChanges(description?: string) {
    if (!this.briefcaseEntry)
      throw this._newNotOpenError();

<<<<<<< HEAD
    const stat = this.briefcaseEntry.nativeDb.saveChanges(description);
=======
    this.concurrencyControl.onSaveChanges();

    const stat = this.briefcaseInfo.nativeDb.saveChanges(description);
>>>>>>> 791cef6d
    if (DbResult.BE_SQLITE_OK !== stat)
      throw new IModelError(stat, "Problem saving changes", Logger.logError);

    this.concurrencyControl.onSavedChanges();
  }

  /**
   * Abandon pending changes to this iModel
   */
  public abandonChanges() {
    if (!this.briefcaseInfo)
      throw this._newNotOpenError();

    this.concurrencyControl.abandonRequest();

    this.briefcaseInfo.nativeDb.abandonChanges();
  }

  /** Import an ECSchema. */
  public importSchema(schemaFileName: string) {
    if (!this.briefcaseEntry)
      throw this._newNotOpenError();

    const stat = this.briefcaseEntry.nativeDb.importSchema(schemaFileName);
    if (DbResult.BE_SQLITE_OK !== stat)
      throw new IModelError(stat, "Error importing schema", Logger.logError, () => ({ schemaFileName }));
  }

  /** Find an already open IModelDb. Used by the remoting logic.
   * @throws [[IModelError]] if an open IModelDb matching the token is not found.
   */
  public static find(iModelToken: IModelToken): IModelDb {
    const briefcaseEntry = BriefcaseManager.findBriefcaseByToken(iModelToken);
    if (!briefcaseEntry)
      throw new IModelError(IModelStatus.NotFound, undefined, Logger.logError, () => ({ iModelId: iModelToken.iModelId }));
    assert(!!briefcaseEntry.iModelDb);
    return briefcaseEntry.iModelDb!;
  }

  /** Get the ClassMetaDataRegistry for this iModel. */
  public get classMetaDataRegistry(): MetaDataRegistry {
    if (!this._classMetaDataRegistry)
      this._classMetaDataRegistry = new MetaDataRegistry();
    return this._classMetaDataRegistry;
  }

  /** Get access to the ConcurrencyControl for this IModel. */
  public get concurrencyControl(): ConcurrencyControl {
    if (this._conc === undefined)
      this._conc = new ConcurrencyControl(this);
    return this._conc;
  }

  /** Get access to the CodeSpecs in this IModel. */
  public get codeSpecs(): CodeSpecs {
    if (this._codeSpecs === undefined)
      this._codeSpecs = new CodeSpecs(this);
    return this._codeSpecs;
  }

  /** @hidden */
  public insertCodeSpec(codeSpec: CodeSpec): Id64 {
    if (!this.briefcaseEntry)
      throw this._newNotOpenError();

    const { error, result: idHexStr } = this.briefcaseEntry.nativeDb.insertCodeSpec(codeSpec.name, codeSpec.specScopeType, codeSpec.scopeReq);
    if (error)
      throw new IModelError(error.status, "Problem inserting CodeSpec", Logger.logWarning);

    return new Id64(idHexStr);
  }

  /** @deprecated */
  public getElementPropertiesForDisplay(elementId: string): string {
    if (!this.briefcaseEntry)
      throw this._newNotOpenError();

    const { error, result: idHexStr } = this.briefcaseEntry.nativeDb.getElementPropertiesForDisplay(elementId);
    if (error)
      throw new IModelError(error.status, error.message, Logger.logError, () => ({ iModelId: this.token.iModelId, elementId }));

    return idHexStr!;
  }

  /** Prepare an ECSql statement.
   * @param sql The ECSql statement to prepare
   * @throws [[IModelError]] if there is a problem preparing the statement.
   */
  public prepareStatement(sql: string): ECSqlStatement {
    if (!this.briefcaseEntry)
      throw this._newNotOpenError();

    const stmt = new ECSqlStatement();
    stmt.prepare(this.briefcaseEntry.nativeDb, sql);
    return stmt;
  }

  /** Construct an entity (element or model). This utility method knows how to fetch the required class metadata
   * if necessary in order to get the entity's class defined as a prerequisite.
   * @throws [[IModelError]] if the entity cannot be constructed.
   */
  public constructEntity(props: any): Entity {
    let entity: Entity;
    try {
      entity = ClassRegistry.createInstance(props, this);
    } catch (err) {
      if (!ClassRegistry.isClassNotFoundError(err) && !ClassRegistry.isMetaDataNotFoundError(err)) {
        Logger.logError(err.toString());
        throw err;
      }

      // Probably, we have not yet loaded the metadata for this class and/or its superclasses. Do that now, and retry the create.
      this.loadMetaData(props.classFullName!);
      entity = ClassRegistry.createInstance(props, this);
    }
    return entity;
  }

  /** Get metadata for a class. This method will load the metadata from the AddonDgnDb into the cache as a side-effect, if necessary.
   * @throws [[IModelError]] if the metadata cannot be found nor loaded.
   */
  public getMetaData(classFullName: string): EntityMetaData {
    let metadata = this.classMetaDataRegistry.find(classFullName);
    if (metadata === undefined) {
      this.loadMetaData(classFullName);
      metadata = this.classMetaDataRegistry.find(classFullName);
      if (metadata === undefined)
        throw ClassRegistry.makeMetaDataNotFoundError(); // do not log
    }
    return metadata;
  }

  /*** @hidden */
  private loadMetaData(classFullName: string) {
    if (!this.briefcaseEntry)
      throw this._newNotOpenError();

    if (this.classMetaDataRegistry.find(classFullName))
      return;
    const className = classFullName.split(":");
    if (className.length !== 2)
      throw new IModelError(IModelStatus.BadArg, undefined, Logger.logError, () => ({ iModelId: this.token.iModelId, classFullName }));

    const { error, result: metaDataJson } = this.briefcaseEntry.nativeDb.getECClassMetaData(className[0], className[1]);
    if (error)
      throw new IModelError(error.status, undefined, Logger.logError, () => ({ iModelId: this.token.iModelId, classFullName }));

    const metaData = new EntityMetaData(JSON.parse(metaDataJson!));
    this.classMetaDataRegistry.add(classFullName, metaData);
    // Recursive, to make sure that base class is cached.
    if (metaData.baseClasses !== undefined && metaData.baseClasses.length > 0)
      this.loadMetaData(metaData.baseClasses[0]);
  }

  // !!! TEST FUNCTION
  /**
   * Execute a test known to exist using the id recognized by the addon's test execution handler
   * @param id The id of the test you wish to execute
   * @param params A JSON string that should all of the data/parameters the test needs to function correctly
   */
  public executeTestById(testId: number, params: any): any {
    if (!this.briefcaseEntry)
      throw this._newNotOpenError();

    const retVal: string = this.briefcaseEntry.nativeDb.executeTestById(testId, JSON.stringify(params));
    if (retVal.length === 0)
      return {};
    return JSON.parse(retVal);
  }
}

/**
 * Transaction Concurrency Control.
 * <p>
 * The ConcurrencyControl class helps with making requesting locks and reserving codes.
 * See [[request]], [[ConcurrencyControl.Codes.reserve]], [[Model.buildConcurrencyControlRequest]], [[Element.buildConcurrencyControlRequest]]
 *
 * The ConcurrencyControl class has methods to set the concurrency control policy. [[setPolicy]]
 *
 */
export class ConcurrencyControl {
  private _pendingRequest: ConcurrencyControl.Request;
  private _imodel: IModelDb;
  private _codes: ConcurrencyControl.Codes;
  private _policy: ConcurrencyControl.PessimisticPolicy | ConcurrencyControl.OptimisticPolicy;

  constructor(im: IModelDb) {
    this._imodel = im;
    this._pendingRequest = ConcurrencyControl.createRequest();
  }

  /** @hidden */
  public onSaveChanges() {
    if (this.hasPendingRequests())
      throw new IModelError(IModelStatus.TransactionActive);
  }

  /** @hidden */
  public onSavedChanges() {
    this.applyTransactionOptions();
  }

  /** @hidden */
  private applyTransactionOptions() {
    if (!this._policy)
      return;
    if (!this.inBulkOperation())
      this.startBulkOperation();
  }

  /** Create an empty Request */
  public static createRequest(): ConcurrencyControl.Request {
    return new (NodeAddonRegistry.getAddon()).NodeAddonBriefcaseManagerResourcesRequest();
  }

  /** Convert the request to any */
  public static convertRequestToAny(req: ConcurrencyControl.Request): any {
    return JSON.parse((req as NodeAddonBriefcaseManagerResourcesRequest).toJSON());
  }

  /** @hidden [[Model.buildConcurrencyControlRequest]] */
  public buildRequestForModel(model: Model, opcode: DbOpcode): void {
    if (!this._imodel.briefcaseInfo)
      throw new IModelError(IModelStatus.BadRequest);
    const rc: RepositoryStatus = this._imodel.briefcaseInfo.nativeDb.buildBriefcaseManagerResourcesRequestForModel(this._pendingRequest as NodeAddonBriefcaseManagerResourcesRequest, JSON.stringify(model.id), opcode);
    if (rc !== RepositoryStatus.Success)
      throw new IModelError(rc);
  }

  /** @hidden [[Element.buildConcurrencyControlRequest]] */
  public buildRequestForElement(element: Element, opcode: DbOpcode): void {
    if (!this._imodel.briefcaseInfo)
      throw new IModelError(IModelStatus.BadRequest);
    let rc: RepositoryStatus;
    if (element.id === undefined || opcode === DbOpcode.Insert)
      rc = this._imodel.briefcaseInfo.nativeDb.buildBriefcaseManagerResourcesRequestForElement(this._pendingRequest as NodeAddonBriefcaseManagerResourcesRequest, JSON.stringify({ modelid: element.model, code: element.code }), opcode);
    else
      rc = this._imodel.briefcaseInfo.nativeDb.buildBriefcaseManagerResourcesRequestForElement(this._pendingRequest as NodeAddonBriefcaseManagerResourcesRequest, JSON.stringify(element.id), opcode);
    if (rc !== RepositoryStatus.Success)
      throw new IModelError(rc);
  }

  /** @hidden [[LinkTableRelationship.buildConcurrencyControlRequest]] */
  public buildRequestForLinkTableRelationship(instance: LinkTableRelationship, opcode: DbOpcode): void {
    if (!this._imodel.briefcaseInfo)
      throw new IModelError(IModelStatus.BadRequest);
    const rc: RepositoryStatus = this._imodel.briefcaseInfo.nativeDb.buildBriefcaseManagerResourcesRequestForLinkTableRelationship(this._pendingRequest as NodeAddonBriefcaseManagerResourcesRequest, JSON.stringify(instance), opcode);
    if (rc !== RepositoryStatus.Success)
      throw new IModelError(rc);
  }

  private captureBulkOpRequest() {
    if (this._imodel.briefcaseInfo)
      this._imodel.briefcaseInfo.nativeDb.extractBulkResourcesRequest(this._pendingRequest as NodeAddonBriefcaseManagerResourcesRequest, true, true);
  }

  /** @hidden */
  public get pendingRequest(): ConcurrencyControl.Request {
    this.captureBulkOpRequest();
    return this._pendingRequest;
  }

  /** Are there pending, unprocessed requests for locks or codes? */
  public hasPendingRequests(): boolean {
    if (!this._imodel.briefcaseInfo)
      return false;
    const reqAny: any = ConcurrencyControl.convertRequestToAny(this.pendingRequest);
    return (reqAny.Codes.length !== 0) || (reqAny.Locks.length !== 0);
  }

  /**
   * @hidden
   * Take ownership of all or some of the pending request for locks and codes.
   * @param locksOnly If true, only the locks in the pending request are extracted. The default is to extract all requests.
   * @param codesOnly If true, only the codes in the pending request are extracted. The default is to extract all requests.
   */
  public extractPendingRequest(locksOnly?: boolean, codesOnly?: boolean): ConcurrencyControl.Request {
    if (!this._imodel.briefcaseInfo)
      throw new IModelError(IModelStatus.BadRequest);

    const extractLocks: boolean = !codesOnly;
    const extractCodes: boolean = !locksOnly;

    const req: ConcurrencyControl.Request = ConcurrencyControl.createRequest();
    this._imodel.briefcaseInfo.nativeDb.extractBriefcaseManagerResourcesRequest(req as NodeAddonBriefcaseManagerResourcesRequest, this.pendingRequest as NodeAddonBriefcaseManagerResourcesRequest, extractLocks, extractCodes);
    return req;
  }

  /**
   * Try to acquire locks and/or reserve codes from iModelHub.
   * This function may fulfill some requests and fail to fulfill others. This function returns a rejection of type RequestError if some or all requests could not be fulfilled.
   * The error object will identify the locks and/or codes that are unavailable.
   * ``` ts
   * [[include:BisCore1.sampleConcurrencyControlRequest]]
   * ```
   * @param accessToken The user's iModelHub access token
   * @param req The requests to be sent to iModelHub. If undefined, all pending requests are sent to iModelHub.
   * @throws [[RequestError]] if some or all of the request could not be fulfilled by iModelHub.
   * @throws [[IModelError]] if the IModelDb is not open or is not connected to an iModel.
   */
  public async request(accessToken: AccessToken, req?: ConcurrencyControl.Request): Promise<void> {
    if (!this._imodel.briefcaseInfo)
      return Promise.reject(this._imodel._newNotOpenError());

    if (req === undefined)
      req = this.extractPendingRequest();

    const codeResults = await this.reserveCodesFromRequest(req, this._imodel.briefcaseInfo, accessToken);
    await this.acquireLocksFromRequest(req, this._imodel.briefcaseInfo, accessToken);

    let err: ConcurrencyControl.RequestError | undefined;
    for (const code of codeResults) {
      if (code.state !== CodeState.Reserved) {
        if (err === undefined)
          err = new ConcurrencyControl.RequestError(IModelStatus.CodeNotReserved);
        err.unavailableCodes.push(code);
      }
    }

    if (err !== undefined)
      return Promise.reject(err);
  }

  private buildCodeRequest(briefcaseInfo: BriefcaseInfo, codeSpecId: string, codeScope: string): MultiCode {
    const thisReq = new MultiCode();
    thisReq.briefcaseId = briefcaseInfo.briefcaseId;
    thisReq.state = CodeState.Reserved;
    thisReq.codeSpecId = codeSpecId;
    thisReq.codeScope = codeScope;
    thisReq.values = [];
    return thisReq;
  }

  private buildCodeRequests(briefcaseInfo: BriefcaseInfo, req: ConcurrencyControl.Request): Map<string, any> | undefined {
    const reqAny: any = ConcurrencyControl.convertRequestToAny(req);

    if (!reqAny.hasOwnProperty("Codes") || reqAny.Codes.length === 0)
      return undefined;

    const bySpecId: Map<string, any> = new Map();
    for (const creq of reqAny.Codes) {
      let byScope: Map<string, MultiCode> | undefined = bySpecId.get(creq.Id);
      if (byScope === undefined)
        bySpecId.set(creq.Id, (byScope = new Map()));

      let thisReq: MultiCode | undefined = byScope.get(creq.Scope);
      if (thisReq === undefined) {
        thisReq = this.buildCodeRequest(briefcaseInfo, creq.Id, creq.Scope);
        byScope.set(creq.Scope, (thisReq = thisReq));
      }

      thisReq.values.push(creq.Name);
    }

    return bySpecId;
  }

  private buildCodeRequestsFromCodes(briefcaseInfo: BriefcaseInfo, codes: Code[]): Map<string, any> {

    const bySpecId: Map<string, any> = new Map();
    for (const code of codes) {
      if (code.value === undefined)
        continue;
      const specId = code.spec.toString();
      let byScope: Map<string, MultiCode> | undefined = bySpecId.get(specId);
      if (byScope === undefined)
        bySpecId.set(specId, (byScope = new Map()));

      let thisReq: MultiCode | undefined = byScope.get(code.scope);
      if (thisReq === undefined) {
        thisReq = this.buildCodeRequest(briefcaseInfo, specId, code.scope);
        byScope.set(code.scope, (thisReq = thisReq));
      }

      thisReq.values.push(code.value);
    }

    return bySpecId;
  }

  private buildLockRequests(_briefcaseInfo: BriefcaseInfo, req: ConcurrencyControl.Request): Map<string, any> | undefined {
    const reqAny: any = ConcurrencyControl.convertRequestToAny(req);

    if (!reqAny.hasOwnProperty("Locks") || reqAny.Locks.length === 0)
      return undefined;

    /*
    const bySpecId: Map<string, any> = new Map();
    for (const creq of reqAny.Locks) {
      let byScope: Map<string, MultiCode> | undefined = bySpecId.get(creq.Id);
      if (byScope === undefined)
        bySpecId.set(creq.Id, (byScope = new Map()));

      let thisReq: MultiCode | undefined = byScope.get(creq.Scope);
      if (thisReq === undefined) {
        thisReq = this.buildCodeRequest(briefcaseInfo, creq.Id, creq.Scope);
        byScope.set(creq.Scope, (thisReq = thisReq));
      }

      thisReq.values.push(creq.Name);
    }

    return bySpecId;
    */
    throw new IModelError(IModelStatus.BadRequest, "TBD locks");
  }

  private getDeploymentEnv(): DeploymentEnv {
    return Configuration.iModelHubDeployConfig;
  }

  private getIModelHubClient(): IModelHubClient {
    return new IModelHubClient(this.getDeploymentEnv());
  }

  /** process the Lock-specific part of the request. */
  private async acquireLocksFromRequest(req: ConcurrencyControl.Request, briefcaseInfo: BriefcaseInfo, _accessToken: AccessToken): Promise<void> {
    const bySpecId = this.buildLockRequests(briefcaseInfo, req);
    if (bySpecId === undefined)
      return;

    /* TODO locks

    const imodelHubClient = this.getIModelHubClient();

    for (const [, thisSpec] of bySpecId) {
      for (const [, thisReq] of thisSpec) {
        const newCodes: MultiCode = await imodelHubClient.requestMultipleCodes(accessToken, briefcaseInfo.iModelId, thisReq);
        console.log(JSON.stringify(newCodes));
      }
    }
    */
    Promise.reject(new IModelError(IModelStatus.BadRequest, "TBD locks"));
  }

  /** process a Code-reservation request. The requests in bySpecId must already be in iModelHub REST format. */
  private async reserveCodes2(bySpecId: Map<string, any>, briefcaseInfo: BriefcaseInfo, accessToken: AccessToken): Promise<MultiCode[]> {

    const imodelHubClient = this.getIModelHubClient();

    const results: MultiCode[] = [];

    for (const [, thisSpec] of bySpecId) {
      for (const [, thisReq] of thisSpec) {
        results.push(await imodelHubClient.requestMultipleCodes(accessToken, briefcaseInfo.iModelId, thisReq));
      }
    }

    return results;
  }

  /** process the Code-specific part of the request. */
  private async reserveCodesFromRequest(req: ConcurrencyControl.Request, briefcaseInfo: BriefcaseInfo, accessToken: AccessToken): Promise<MultiCode[]> {
    const bySpecId = this.buildCodeRequests(briefcaseInfo, req);
    if (bySpecId === undefined)
      return [];

    return this.reserveCodes2(bySpecId, briefcaseInfo, accessToken);
  }

  /** Reserve the specified codes */
  public async reserveCodes(accessToken: AccessToken, codes: Code[]): Promise<MultiCode[]> {
    if (this._imodel.briefcaseInfo === undefined)
      return Promise.reject(this._imodel._newNotOpenError());

    const bySpecId = this.buildCodeRequestsFromCodes(this._imodel.briefcaseInfo, codes);
    if (bySpecId === undefined)
      return Promise.reject(new IModelError(IModelStatus.NotFound));

    return this.reserveCodes2(bySpecId, this._imodel.briefcaseInfo, accessToken);
  }

  // Query the state of the Codes for the specified CodeSpec and scope.
  public async queryCodeStates(accessToken: AccessToken, specId: Id64, scopeId: string, _value?: string): Promise<MultiCode[]> {
    if (this._imodel.briefcaseInfo === undefined)
      return Promise.reject(this._imodel._newNotOpenError());

    const queryOptions: RequestQueryOptions = {
      $filter: `CodeSpecId+eq+'${specId}'+and+CodeScope+eq+'${scopeId}'`,
    };

    /* NEEDS WORK
    if (value !== undefined) {
      queryOptions.$filter += `+and+Value+eq+'${value}'`;
    }
    */

    const imodelHubClient = this.getIModelHubClient();

    return imodelHubClient.getMultipleCodes(accessToken, this._imodel.briefcaseInfo.iModelId, queryOptions);
  }

  /** Abandon any pending requests for locks or codes. */
  public abandonRequest() {
    this.extractPendingRequest();
  }

  private static anyFound(a1: string[], a2: string[]) {
    for (const a of a1) {
      if (a2.includes(a))
        return true;
    }
    return false;
  }

  /**
   * Check to see if *all* of the codes in the specified request are available.
   * @param req the list of code requests to be fulfilled. If not specified then all pending requests for codes are queried.
   * @returns true if all codes are available or false if any is not.
   */
  public async areCodesAvailable(accessToken: AccessToken, req?: ConcurrencyControl.Request): Promise<boolean> {
    if (!this._imodel.briefcaseInfo)
      return Promise.reject(this._imodel._newNotOpenError());
    // throw new Error("TBD");
    if (req === undefined)
      req = this.pendingRequest;
    const bySpecId = this.buildCodeRequests(this._imodel.briefcaseInfo, req);
    if (bySpecId !== undefined) {
      for (const [specId, thisSpec] of bySpecId) {
        for (const [scopeId, thisReq] of thisSpec) {
          // Query the state of all codes in this spec and scope
          const multiCodes = await this.queryCodeStates(accessToken, new Id64(specId), scopeId);
          for (const multiCode of multiCodes) {
              if (multiCode.state !== CodeState.Available) {
                if (ConcurrencyControl.anyFound(multiCode.values, thisReq.values)) {
                  return false;
                }
              }
          }
        }
      }
    }
    return true;
  }

  /**
   * Check to see if *all* of the requested resources could be acquired from iModelHub.
   * @param req the list of resource requests to be fulfilled. If not specified then all pending requests for locks and codes are queried.
   * @returns true if all resources could be acquired or false if any could not be acquired.
   */
  public async areAvailable(accessToken: AccessToken, req?: ConcurrencyControl.Request): Promise<boolean> {
    if (!this._imodel.briefcaseInfo)
      return Promise.reject(this._imodel._newNotOpenError());

    if (req === undefined)
      req = this.pendingRequest;

    const allCodesAreAvailable = await this.areCodesAvailable(accessToken, req);
    if (!allCodesAreAvailable)
      return false;

    // TODO: Locks

    return true;
  }

  /** Set the concurrency control policy.
   * Before changing from optimistic to pessimistic, all local changes must be saved and uploaded to iModelHub.
   * Before changing the locking policy of the pessimistic concurrency policy, all local changes must be saved to the IModelDb.
   * Here is an example of setting an optimistic policy:
   * ``` ts
   * [[include:BisCore1.sampleSetPolicy]]
   * ```
   * @param policy The policy to used
   * @throws [[IModelError]] if the policy cannot be set.
   */
  public setPolicy(policy: ConcurrencyControl.PessimisticPolicy | ConcurrencyControl.OptimisticPolicy): void {
    this._policy = policy;
    if (!this._imodel.briefcaseInfo)
      throw new IModelError(IModelStatus.BadRequest);
    let rc: RepositoryStatus = RepositoryStatus.Success;
    if (policy as ConcurrencyControl.OptimisticPolicy) {
      const oc: ConcurrencyControl.OptimisticPolicy = policy as ConcurrencyControl.OptimisticPolicy;
      rc = this._imodel.briefcaseInfo.nativeDb.setBriefcaseManagerOptimisticConcurrencyControlPolicy(oc.conflictResolution);
    } else {
      rc = this._imodel.briefcaseInfo.nativeDb.setBriefcaseManagerPessimisticConcurrencyControlPolicy();
    }
    if (RepositoryStatus.Success !== rc) {
      throw new IModelError(rc);
    }
    this.applyTransactionOptions();
  }

  /**
   * By entering bulk operation mode, an app can insert, update, and delete entities in the IModelDb without first acquiring locks.
   * When the app calls saveChanges, the transaction manager attempts to acquire all needed locks and codes.
   * The transaction manager will roll back all pending changes if any lock or code cannot be acquired at save time. Lock and code acquisition will fail if another user
   * has pushed changes to the same entities or used the same codes as the local transaction.
   * This mode can therefore be used safely only in special cases where contention for locks and codes is not a risk.
   * Normally, that is only possible when writing to a model that is exclusively locked and where codes are scoped to that model.
   * See [[request]], [[IModelDb.saveChanges]] and [[endBulkOperation]].
   * @throws [[IModelError]] if it would be illegal to enter bulk operation mode.
   */
  private startBulkOperation(): void {
    if (!this._imodel.briefcaseInfo)
      throw new IModelError(IModelStatus.BadRequest);
    const rc: RepositoryStatus = this._imodel.briefcaseInfo.nativeDb.briefcaseManagerStartBulkOperation();
    if (RepositoryStatus.Success !== rc)
      throw new IModelError(rc);
  }

  /** Check if there is a bulk operation in progress */
  private inBulkOperation(): boolean {
    if (!this._imodel.briefcaseInfo)
      return false;
    return this._imodel.briefcaseInfo.nativeDb.inBulkOperation();
  }

  /*
   * Ends the bulk operation and appends the locks and codes that it recorded to the pending request.
  private endBulkOperation() {
    if (!this._imodel.briefcaseInfo)
      return;
    this.captureBulkOpRequest();
    // Now exit bulk operation mode in the addon. It will then stop collecting (and start enforcing) lock and code requirements.
    const rc: RepositoryStatus = this._imodel.briefcaseInfo.nativeDb.briefcaseManagerEndBulkOperation();
    if (RepositoryStatus.Success !== rc)
      throw new IModelError(rc);
    this.applyTransactionOptions(); // (may re-start the bulk operation)
  }
   */

  /** API to reserve Codes and query the status of Codes */
  get codes(): ConcurrencyControl.Codes {
    if (this._codes === undefined)
      this._codes = new ConcurrencyControl.Codes(this._imodel);
    return this._codes;
  }

}

export namespace ConcurrencyControl {

  /** A request for locks and/or code reservations. */
  export class Request {
    private constructor() { }
  }

  /** How to handle a conflict. Keep this consistent with DgnPlatform/RepositoryManager.h. */
  export const enum OnConflict {
    /** Reject the incoming change */
    RejectIncomingChange = 0,
    /** Accept the incoming change */
    AcceptIncomingChange = 1,
  }

  /**
   * The options for how conflicts are to be handled during change-merging in an OptimisticConcurrencyControlPolicy.
   * The scenario is that the caller has made some changes to the *local* IModelDb. Now, the caller is attempting to
   * merge in changes from iModelHub. The properties of this policy specify how to handle the *incoming* changes from iModelHub.
   */
  export class ConflictResolutionPolicy {
    /** What to do with the incoming change in the case where the same entity was updated locally and also would be updated by the incoming change. */
    public updateVsUpdate: OnConflict;
    /** What to do with the incoming change in the case where an entity was updated locally and would be deleted by the incoming change. */
    public updateVsDelete: OnConflict;
    /** What to do with the incoming change in the case where an entity was deleted locally and would be updated by the incoming change. */
    public deleteVsUpdate: OnConflict;

    /**
     * Construct a ConflictResolutionPolicy.
     * @param updateVsUpdate - the default is ConcurrencyControl.OnConflict.RejectIncomingChange
     * @param updateVsDelete - the default is ConcurrencyControl.OnConflict.AcceptIncomingChange
     * @param deleteVsUpdate - the default is ConcurrencyControl.OnConflict.RejectIncomingChange
     */
    constructor(updateVsUpdate?: OnConflict, updateVsDelete?: OnConflict, deleteVsUpdate?: OnConflict) {
      this.updateVsUpdate = updateVsUpdate ? updateVsUpdate! : ConcurrencyControl.OnConflict.RejectIncomingChange;
      this.updateVsDelete = updateVsDelete ? updateVsDelete! : ConcurrencyControl.OnConflict.AcceptIncomingChange;
      this.deleteVsUpdate = deleteVsUpdate ? deleteVsUpdate! : ConcurrencyControl.OnConflict.RejectIncomingChange;
    }
  }

  /** Specifies an optimistic concurrency policy.
   * Optimistic concurrency allows entities to be modified in the IModelDb without first acquiring locks. Allows codes to be used in the IModelDb without first acquiring them.
   * This creates the possibility that other apps may have uploaded changesets to iModelHub that overlap with local changes.
   * In that case, overlapping changes are merged when changesets are downloaded from iModelHub.
   * A ConflictResolutionPolicy is then applied in cases where an overlapping change conflict with a local change.
   */
  export class OptimisticPolicy {
    public conflictResolution: ConflictResolutionPolicy;
    constructor(p?: ConflictResolutionPolicy) { this.conflictResolution = p ? p! : new ConflictResolutionPolicy(); }
  }

  /** Specifies a pessimistic concurrency policy.
   * Pessimistic concurrency means that entities must be locked and codes must be acquired before local changes can be pushed to iModelHub.
   */
  export class PessimisticPolicy {
  }

  /** Thrown when iModelHub denies or cannot process a request. */
  export class RequestError extends IModelError {
    public unavailableCodes: MultiCode[];
    public unavailableLocks: MultiCode[];
  }

  /** Code manager */
  export class Codes {
    private _imodel: IModelDb;

    constructor(im: IModelDb) {
      this._imodel = im;
    }

    /**
     * Reserve Codes. If no Codes are specified, then all of the Codes that are in currently pending requests are reserved.
     * This function may only be able to reserve some of the requested Codes. In that case, this function will return a rejection of type RequestError.
     * The error object will identify the codes that are unavailable.
     * ``` ts
     * [[include:BisCore1.sampleReserveCodesWithErrorHandling]]
     * ```
     * @param codes The Codes to reserve
     * @throws [[RequestError]]
     */
    public async reserve(accessToken: AccessToken, codes?: Code[]) {

      if (!this._imodel.briefcaseInfo)
        return Promise.reject(this._imodel._newNotOpenError());

      if (codes !== undefined) {
        await this._imodel.concurrencyControl.reserveCodes(accessToken, codes);
        // TODO: examine result and throw CodeReservationError if some codes could not be reserved
        return;
      }

      const req: ConcurrencyControl.Request = this._imodel.concurrencyControl.extractPendingRequest(false, true);
      this._imodel.briefcaseInfo.nativeDb.extractBulkResourcesRequest(req as NodeAddonBriefcaseManagerResourcesRequest, false, true);
      this._imodel.briefcaseInfo.nativeDb.extractBriefcaseManagerResourcesRequest(req as NodeAddonBriefcaseManagerResourcesRequest, req as NodeAddonBriefcaseManagerResourcesRequest, false, true);
      return this._imodel.concurrencyControl.request(accessToken, req);
    }

    /**
     * Queries the state of the specified Codes in the code service.
     * @param accessToken The user's iModelHub access token
     * @param specId The CodeSpec to query
     * @param scopeId The scope to query
     * @param value Optional. The Code value to query.
     */
    public async query(accessToken: AccessToken, specId: Id64, scopeId: string, value?: string): Promise<MultiCode[]> {
      return this._imodel.concurrencyControl.queryCodeStates(accessToken, specId, scopeId, value);
    }
  }

}

export class IModelDbChangeSets {
  private _iModel: IModelDb;

  public constructor(iModel: IModelDb) {
    this._iModel = iModel;
  }

  public async pullAndMerge(accessToken: AccessToken, version: IModelVersion = IModelVersion.latest()): Promise<void> {
    if (!this._iModel.briefcaseEntry)
      return Promise.reject(this._iModel._newNotOpenError());

    return BriefcaseManager.pullAndMergeChanges(accessToken, this._iModel.briefcaseEntry, version);
  }

  public async push(accessToken: AccessToken): Promise<void> {
    if (!this._iModel.briefcaseEntry)
      return Promise.reject(this._iModel._newNotOpenError());

    return BriefcaseManager.pushChanges(accessToken, this._iModel.briefcaseEntry);
  }

  // public async reverse(accessToken: AccessToken, version: IModelVersion = IModelVersion.latest()): Promise<void> {
  //   if (!this._iModel.briefcaseEntry)
  //     return Promise.reject(this._iModel._newNotOpenError());
  // }

  // public async reinstate(accessToken: AccessToken, version: IModelVersion = IModelVersion.latest()): Promise<void> {
  //   if (!this._iModel.briefcaseEntry)
  //     return Promise.reject(this._iModel._newNotOpenError());
  // }
}

/** The collection of models in an [[IModelDb]]. */
export class IModelDbModels {
  private _iModel: IModelDb;
  private _loaded: LRUMap<string, Model>;

  /** @hidden */
  public constructor(iModel: IModelDb, max: number = 500) { this._iModel = iModel; this._loaded = new LRUMap<string, Model>(max); }

  /** Get the Model with the specified identifier.
   * @param modelId The Model identifier.
   * @throws [[IModelError]]
   */
  public getModel(modelId: Id64): Model {
    // first see if the model is already in the local cache.
    const loaded = this._loaded.get(modelId.toString());
    if (loaded)
      return loaded;

    if (!this._iModel.briefcaseEntry)
      throw this._iModel._newNotOpenError();

    // Must go get the model from the iModel. Start by requesting the model's data.
<<<<<<< HEAD
    const {error, result: json} = this._iModel.briefcaseEntry.nativeDb.getModel(JSON.stringify({ id: modelId }));
=======
    const { error, result: json } = this._iModel.briefcaseInfo.nativeDb.getModel(JSON.stringify({ id: modelId }));
>>>>>>> 791cef6d
    if (error)
      throw new IModelError(error.status, error.message, Logger.logWarning);

    const props = JSON.parse(json!) as ModelProps;
    props.iModel = this._iModel;
    const entity = this._iModel.constructEntity(props);
    assert(entity instanceof Model);
    const model = entity as Model;

    // We have created the model. Cache it before we return it.
    model.setPersistent(); // models in the cache must be immutable and in their just-loaded state. Freeze it to enforce that
    this._loaded.set(model.id.toString(), model);
    return model;
  }

  public getModelJson(modelIdStr: string): string {
    if (!this._iModel.briefcaseEntry)
      throw this._iModel._newNotOpenError();

    // Must go get the model from the iModel. Start by requesting the model's data.
<<<<<<< HEAD
    const {error, result: json} = this._iModel.briefcaseEntry.nativeDb.getModel(JSON.stringify({ id: modelIdStr }));
=======
    const { error, result: json } = this._iModel.briefcaseInfo.nativeDb.getModel(JSON.stringify({ id: modelIdStr }));
>>>>>>> 791cef6d
    if (error)
      throw new IModelError(error.status, error.message, Logger.logWarning);

    return json!;
  }

  /** Get the sub-model of the specified Element.
   * @param elementId The Element identifier.
   * @throws [[IModelError]]
   */
  public getSubModel(modeledElementId: Id64 | Guid | Code): Model {
    const modeledElement: Element = this._iModel.elements.getElement(modeledElementId);
    if (modeledElement.id.equals(this._iModel.elements.rootSubjectId))
      throw new IModelError(IModelStatus.NotFound, "Root subject does not have a sub-model", Logger.logWarning);

    return this.getModel(modeledElement.id);
  }

  /** The Id of the repository model. */
  public get repositoryModelId(): Id64 { return new Id64("0x1"); }

  /** Create a new model in memory.
   * ``` ts
   * [[include:BisCore1.sampleCreateModel]]
   * ```
   * @param modelProps The properties to use when creating the model.
   * @throws [[IModelError]] if there is a problem creating the model.
   */
  public createModel(modelProps: ModelProps): Model {
    const model: Model = this._iModel.constructEntity(modelProps) as Model;
    assert(model instanceof Model);
    return model;
  }

  /** Insert a new model.
   * @param model The data for the new model.
   * @returns The newly inserted model's Id.
   * @throws [[IModelError]] if unable to insert the model.
   */
  public insertModel(model: Model): Id64 {
    if (!this._iModel.briefcaseEntry)
      throw this._iModel._newNotOpenError();

    if (model.isPersistent()) {
      assert(false);
      throw new IModelError(IModelStatus.WriteError, "Cannot insert a model marked as persistent. Call copyForEdit.", Logger.logError);
    }

    const { error, result: json } = this._iModel.briefcaseEntry.nativeDb.insertModel(JSON.stringify(model));
    if (error)
      throw new IModelError(error.status, "Problem inserting model", Logger.logWarning);

    return model.id = new Id64(JSON.parse(json!).id);
  }

  /** Update an existing model.
   * @param model An editable copy of the model, containing the new/proposed data.
   * @throws [[IModelError]] if unable to update the model.
   */
  public updateModel(model: ModelProps): void {
    if (!this._iModel.briefcaseEntry)
      throw this._iModel._newNotOpenError();

    if ((model.isPersistent !== undefined) && model.isPersistent()) {
      assert(false);
      throw new IModelError(IModelStatus.WriteError, "Cannot update a model marked as persistent. Call copyForEdit.", Logger.logError);
    }

    const error: IModelStatus = this._iModel.briefcaseEntry.nativeDb.updateModel(JSON.stringify(model));
    if (error !== IModelStatus.Success)
      throw new IModelError(error, "", Logger.logWarning);

    // Discard from the cache, to make sure that the next fetch see the updated version.
    this._loaded.delete(model.id.toString());
  }

  /** Delete an existing model.
   * @param model The model to be deleted
   * @throws [[IModelError]]
   */
  public deleteModel(model: Model): void {
    if (!this._iModel.briefcaseEntry)
      throw this._iModel._newNotOpenError();

    const error: IModelStatus = this._iModel.briefcaseEntry.nativeDb.deleteModel(model.id.toString());
    if (error !== IModelStatus.Success)
      throw new IModelError(error, "", Logger.logWarning);

    // Discard from the cache
    this._loaded.delete(model.id.toString());
  }

}

/** The collection of elements in an [[IModelDb]]. */
export class IModelDbElements {
  private _iModel: IModelDb;
  private _loaded: LRUMap<string, Element>;

  /** get the map of loaded elements */
  public get loaded() { return this._loaded; }

  /** @hidden */
  public constructor(iModel: IModelDb, maxElements: number = 2000) { this._iModel = iModel; this._loaded = new LRUMap<string, Element>(maxElements); }

  /** Private implementation details of getElementProps */
  private _getElementProps(opts: ElementLoadParams): ElementProps {
    if (!this._iModel.briefcaseEntry)
      throw this._iModel._newNotOpenError();

    // Must go get the element from the iModel. Start by requesting the element's data.
<<<<<<< HEAD
    const {error, result: json} = this._iModel.briefcaseEntry.nativeDb.getElement(JSON.stringify(opts));
=======
    const { error, result: json } = this._iModel.briefcaseInfo.nativeDb.getElement(JSON.stringify(opts));
>>>>>>> 791cef6d
    if (error)
      throw new IModelError(error.status, error.message, Logger.logWarning);
    const props = JSON.parse(json!) as ElementProps;
    props.iModel = this._iModel;
    return props;
  }

  public getElementJson(elementIdStr: string): string {
    if (!this._iModel.briefcaseEntry)
      throw this._iModel._newNotOpenError();

    // Must go get the element from the iModel. Start by requesting the element's data.
<<<<<<< HEAD
    const {error, result: json} = this._iModel.briefcaseEntry.nativeDb.getElement(JSON.stringify({ id: elementIdStr }));
=======
    const { error, result: json } = this._iModel.briefcaseInfo.nativeDb.getElement(JSON.stringify({ id: elementIdStr }));
>>>>>>> 791cef6d
    if (error)
      throw new IModelError(error.status, error.message, Logger.logWarning);
    return json!;
  }

  /** Private implementation details of getElement */
  private _doGetElement(opts: ElementLoadParams): Element {
    // first see if the element is already in the local cache.
    if (opts.id) {
      const loaded = this._loaded.get(opts.id.toString());
      if (loaded)
        return loaded;
    }

    const props = this._getElementProps(opts);
    const el = this._iModel.constructEntity(props) as Element;

    // We have created the element. Cache it before we return it.
    el.setPersistent(); // elements in the cache must be immutable and in their just-loaded state. Freeze it to enforce that
    this._loaded.set(el.id.value, el);
    return el;
  }

  /**
   * Get properties of an Element by Id, FederationGuid, or Code
   * @throws [[IModelError]] if the element is not found.
   */
  public getElementProps(elementId: Id64 | Guid | Code): ElementProps {
    if (elementId instanceof Id64) return this._getElementProps({ id: elementId });
    if (elementId instanceof Guid) return this._getElementProps({ federationGuid: elementId.value });
    if (elementId instanceof Code) return this._getElementProps({ code: elementId });
    throw new IModelError(IModelStatus.BadArg, undefined, Logger.logError, () => ({ elementId }));
  }

  /**
   * Get an element by Id, FederationGuid, or Code
   * @param elementId either the element's Id, Code, or FederationGuid
   * @throws [[IModelError]] if the element is not found.
   */
  public getElement(elementId: Id64 | Guid | Code): Element {
    if (elementId instanceof Id64) return this._doGetElement({ id: elementId });
    if (elementId instanceof Guid) return this._doGetElement({ federationGuid: elementId.value });
    if (elementId instanceof Code) return this._doGetElement({ code: elementId });
    throw new IModelError(IModelStatus.BadArg, undefined, Logger.logError, () => ({ elementId }));
  }

  /**
   * Query for the DgnElementId of the element that has the specified code
   * @param code The code to look for
   * @returns The element that uses the code or undefined if the code is not used.
   * @throws IModelError if the code is invalid
   */
  public queryElementIdByCode(code: Code): Id64 | undefined {
    if (!code.spec.isValid()) {
      throw new IModelError(IModelStatus.InvalidCodeSpec);
    }
    if (code.value === undefined) {
      throw new IModelError(IModelStatus.InvalidCode);
    }
    return this._iModel.withPreparedStatement("SELECT ecinstanceid as id FROM " + Element.sqlName + " WHERE CodeSpec.Id=? AND CodeScope.Id=? AND CodeValue=?", (stmt: ECSqlStatement) => {
      stmt.bindId(1, code.spec);
      stmt.bindId(2, new Id64(code.scope));
      stmt.bindString(3, code.value!);
      if (DbResult.BE_SQLITE_ROW !== stmt.step())
        return undefined;
      return new Id64(stmt.getRow().id);
    });
  }

  /**
   * Create a new instance of an element.
   * @param elProps The properties of the new element.
   * @throws [[IModelError]] if there is a problem creating the element.
   */
  public createElement(elProps: ElementProps): Element {
    const element: Element = this._iModel.constructEntity(elProps) as Element;
    assert(element instanceof Element);
    return element;
  }

  /**
   * Insert a new element into the iModel.
   * @param elProps The properties of the new element.
   * @returns The newly inserted element's Id.
   * @throws [[IModelError]] if unable to insert the element.
   */
  public insertElement(elProps: ElementProps): Id64 {
    if (!this._iModel.briefcaseEntry)
      throw this._iModel._newNotOpenError();

    const { error, result: json } = this._iModel.briefcaseEntry.nativeDb.insertElement(JSON.stringify(elProps));
    if (error)
      throw new IModelError(error.status, "Problem inserting element", Logger.logWarning);

    return new Id64(JSON.parse(json!).id);
  }

  /** Update some properties of an existing element.
   * @param el the properties of the element to update.
   * @throws [[IModelError]] if unable to update the element.
   */
  public updateElement(props: ElementProps): void {
    if (!this._iModel.briefcaseEntry)
      throw this._iModel._newNotOpenError();

    const error: IModelStatus = this._iModel.briefcaseEntry.nativeDb.updateElement(JSON.stringify(props));
    if (error !== IModelStatus.Success)
      throw new IModelError(error, "", Logger.logWarning);

    // Discard from the cache, to make sure that the next fetch see the updated version.
    this._loaded.delete(props.id.toString());
  }

  /**
   * Delete an element from this iModel.
   * @param id The Id of the element to be deleted
   * @throws [[IModelError]]
   */
  public deleteElement(id: Id64): void {
    if (!this._iModel.briefcaseEntry)
      throw this._iModel._newNotOpenError();

    const error: IModelStatus = this._iModel.briefcaseEntry.nativeDb.deleteElement(id.toString());
    if (error !== IModelStatus.Success)
      throw new IModelError(error, "", Logger.logWarning);

    // Discard from the cache
    this._loaded.delete(id.toString());
  }

  /** Query for the child elements of the specified element.
   * @returns Returns an array of child element identifiers.
   * @throws [[IModelError]]
   */
  public queryChildren(elementId: Id64): Id64[] {
    const rows: any[] = this._iModel.executeQuery("SELECT ECInstanceId as id FROM " + Element.sqlName + " WHERE Parent.Id=?", [elementId]);
    const childIds: Id64[] = [];
    for (const row of rows) {
      childIds.push(new Id64(row.id));
    }
    return childIds;
  }

  /** The Id of the root subject element. */
  public get rootSubjectId(): Id64 { return new Id64("0x1"); }

  /** Get the root subject element. */
  public getRootSubject(): Element { return this.getElement(this.rootSubjectId); }

  /** Query for aspects rows (by aspect class name) associated with this element.
   * @throws [[IModelError]]
   */
  private _queryAspects(elementId: Id64, aspectClassName: string): ElementAspect[] {
    const name = aspectClassName.split(":");
    const rows: any[] = this._iModel.executeQuery("SELECT * FROM [" + name[0] + "].[" + name[1] + "] WHERE Element.Id=?", [elementId]);
    if (rows.length === 0)
      throw new IModelError(IModelStatus.NotFound, undefined, Logger.logWarning);

    const aspects: ElementAspect[] = [];
    for (const row of rows) {
      const aspectProps: ElementAspectProps = row; // start with everything that SELECT * returned
      aspectProps.classFullName = aspectClassName; // add in property required by EntityProps
      aspectProps.iModel = this._iModel; // add in property required by EntityProps
      aspectProps.element = elementId; // add in property required by ElementAspectProps
      aspectProps.classId = undefined; // clear property from SELECT * that we don't want in the final instance

      const entity = this._iModel.constructEntity(aspectProps);
      assert(entity instanceof ElementAspect);
      const aspect = entity as ElementAspect;
      aspect.setPersistent();
      aspects.push(aspect);
    }

    return aspects;
  }

  /** Get an ElementUniqueAspect instance (by class name) that is related to the specified element.
   * @throws [[IModelError]]
   */
  public getUniqueAspect(elementId: Id64, aspectClassName: string): ElementUniqueAspect {
    const aspects: ElementAspect[] = this._queryAspects(elementId, aspectClassName);
    assert(aspects[0] instanceof ElementUniqueAspect);
    return aspects[0];
  }

  /** Get the ElementMultiAspect instances (by class name) that are related to the specified element.
   * @throws [[IModelError]]
   */
  public getMultiAspects(elementId: Id64, aspectClassName: string): ElementMultiAspect[] {
    const aspects: ElementAspect[] = this._queryAspects(elementId, aspectClassName);
    return aspects;
  }
}<|MERGE_RESOLUTION|>--- conflicted
+++ resolved
@@ -90,11 +90,7 @@
   public static async open(accessToken: AccessToken, contextId: string, iModelId: string, openMode: OpenMode = OpenMode.ReadWrite, version: IModelVersion = IModelVersion.latest()): Promise<IModelDb> {
     const briefcaseEntry: BriefcaseEntry = await BriefcaseManager.open(accessToken, contextId, iModelId, openMode, version);
     Logger.logInfo("IModelDb.open", () => ({ iModelId, openMode }));
-<<<<<<< HEAD
     return IModelDb.create(briefcaseEntry, contextId);
-=======
-    return await IModelDb.create(briefcaseInfo, contextId);
->>>>>>> 791cef6d
   }
 
   /** Close this iModel, if it is currently open */
@@ -149,131 +145,6 @@
     return new BriefcaseId(this.briefcaseEntry.briefcaseId);
   }
 
-<<<<<<< HEAD
-  /** See Model.buildResourcesRequest */
-  public buildResourcesRequestForModel(req: BriefcaseManager.ResourcesRequest, model: Model, opcode: DbOpcode): void {
-    if (!this.briefcaseEntry)
-      throw new IModelError(IModelStatus.BadRequest);
-    const rc: RepositoryStatus = this.briefcaseEntry.nativeDb.buildBriefcaseManagerResourcesRequestForModel(req as AddonBriefcaseManagerResourcesRequest, JSON.stringify(model.id), opcode);
-    if (rc !== RepositoryStatus.Success)
-      throw new IModelError(rc);
-  }
-
-  /** See Element.buildResourcesRequest */
-  public buildResourcesRequestForElement(req: BriefcaseManager.ResourcesRequest, element: Element, opcode: DbOpcode): void {
-    if (!this.briefcaseEntry)
-      throw new IModelError(IModelStatus.BadRequest);
-    let rc: RepositoryStatus;
-    if (element.id === undefined || opcode === DbOpcode.Insert)
-      rc = this.briefcaseEntry.nativeDb.buildBriefcaseManagerResourcesRequestForElement(req as AddonBriefcaseManagerResourcesRequest, JSON.stringify({ modelid: element.model, code: element.code }), opcode);
-    else
-      rc = this.briefcaseEntry.nativeDb.buildBriefcaseManagerResourcesRequestForElement(req as AddonBriefcaseManagerResourcesRequest, JSON.stringify(element.id), opcode);
-    if (rc !== RepositoryStatus.Success)
-      throw new IModelError(rc);
-  }
-
-  /** See LinkTableRelationship.buildResourcesRequest */
-  public buildResourcesRequestForLinkTableRelationship(req: BriefcaseManager.ResourcesRequest, instance: LinkTableRelationship, opcode: DbOpcode): void {
-    if (!this.briefcaseEntry)
-      throw new IModelError(IModelStatus.BadRequest);
-    const rc: RepositoryStatus = this.briefcaseEntry.nativeDb.buildBriefcaseManagerResourcesRequestForLinkTableRelationship(req as AddonBriefcaseManagerResourcesRequest, JSON.stringify(instance), opcode);
-    if (rc !== RepositoryStatus.Success)
-      throw new IModelError(rc);
-  }
-
-  /** See CodeSpec.buildResourcesRequest */
-  public buildResourcesRequestForCodeSpec(req: BriefcaseManager.ResourcesRequest, instance: CodeSpec, opcode: DbOpcode): void {
-    if (!this.briefcaseEntry)
-      throw new IModelError(IModelStatus.BadRequest);
-    const rc: RepositoryStatus = this.briefcaseEntry.nativeDb.buildBriefcaseManagerResourcesRequestForCodeSpec(req as AddonBriefcaseManagerResourcesRequest, JSON.stringify(instance.id), opcode);
-    if (rc !== RepositoryStatus.Success)
-      throw new IModelError(rc);
-  }
-
-  /**
-   * Try to acquire the requested resources from iModelHub.
-   * This function may fulfill some requests and fail to fulfill others. This function returns a zero status
-   * if all requests were fulfilled. It returns a non-zero status if some or all requests could not be fulfilled.
-   * This function updates req to remove the requests that were successfully fulfilled. Therefore, if a non-zero
-   * status is returned, the caller can look at req to see which requests failed.
-   * @param req On input, this is the list of resource requests to be fulfilled. On return, this is the list of
-   * requests that could not be fulfilled.
-   * @return BentleyStatus.SUCCESS if all resources were acquired or non-zero if some could not be acquired.
-   */
-  public requestResources(_req: BriefcaseManager.ResourcesRequest) {
-    if (!this.briefcaseEntry)
-      throw new IModelError(IModelStatus.BadRequest);
-    // throw new Error("TBD");
-  }
-
-  /**
-   * Check to see if *all* of the requested resources could be acquired from iModelHub.
-   * @param req the list of resource requests to be fulfilled.
-   * @return true if all resources could be acquired or false if any could not be acquired.
-   */
-  public areResourcesAvailable(_req: BriefcaseManager.ResourcesRequest): boolean {
-    if (!this.briefcaseEntry)
-      throw new IModelError(IModelStatus.BadRequest);
-    // throw new Error("TBD");
-    return false; // *** TBD
-  }
-
-  /** Set the concurrency control policy.
-   * Before changing from optimistic to pessimistic, all local changes must be saved and uploaded to iModelHub.
-   * Before changing the locking policy of the pessimistic concurrency policy, all local changes must be saved to the local briefcase.
-   * @param policy The policy to used
-   * @throws IModelError if the policy cannot be set.
-   */
-  public setConcurrencyControlPolicy(policy: BriefcaseManager.PessimisticConcurrencyControlPolicy | BriefcaseManager.OptimisticConcurrencyControlPolicy): void {
-    if (!this.briefcaseEntry)
-      throw new IModelError(IModelStatus.BadRequest);
-    let rc: RepositoryStatus = RepositoryStatus.Success;
-    if (policy as BriefcaseManager.OptimisticConcurrencyControlPolicy) {
-      const oc: BriefcaseManager.OptimisticConcurrencyControlPolicy = policy as BriefcaseManager.OptimisticConcurrencyControlPolicy;
-      rc = this.briefcaseEntry.nativeDb.setBriefcaseManagerOptimisticConcurrencyControlPolicy(oc.conflictResolution);
-    } else {
-      rc = this.briefcaseEntry.nativeDb.setBriefcaseManagerPessimisticConcurrencyControlPolicy();
-    }
-    if (RepositoryStatus.Success !== rc) {
-      throw new IModelError(rc);
-    }
-  }
-
-  /**
-   * Start a bulk update operation. This allows apps to write entities and codes to the local briefcase without first acquiring locks.
-   * The transaction manager then attempts to acquire all needed locks and codes before saving the changes to the local briefcase.
-   * The transaction manager will roll back all pending changes if any lock or code cannot be acquired at save time. Lock and code acquisition will fail if another user
-   * has push changes to the same entities or used the same codes as the local transaction.
-   * This policy does prevent conflicts and is the easiest way to implement the pessimistic locking policy efficiently.
-   * It however carries the risk that local changes could be rolled back, and so it can only be used safely in special cases, where
-   * contention for locks and codes is not a risk. Normally, that is only possible when writing to a model that is exclusively locked and where codes
-   * are scoped to that model.
-   * See saveChanges and endBulkUpdateMode.
-   */
-  public startBulkUpdateMode(): void {
-    if (!this.briefcaseEntry)
-      throw new IModelError(IModelStatus.BadRequest);
-    const rc: RepositoryStatus = this.briefcaseEntry.nativeDb.briefcaseManagerStartBulkOperation();
-    if (RepositoryStatus.Success !== rc)
-      throw new IModelError(rc);
-  }
-
-  /**
-   * Call this if you want to acquire locks and codes *before* the end of the transaction.
-   * Note that saveChanges automatically calls this function to end the bulk operation and acquire locks and codes.
-   * If successful, this terminates the bulk operation.
-   * If not successful, the caller should abandon all changes.
-   */
-  public endBulkUpdateMode(): void {
-    if (!this.briefcaseEntry)
-      throw new IModelError(IModelStatus.BadRequest);
-    const rc: RepositoryStatus = this.briefcaseEntry.nativeDb.briefcaseManagerEndBulkOperation();
-    if (RepositoryStatus.Success !== rc)
-      throw new IModelError(rc);
-  }
-
-=======
->>>>>>> 791cef6d
   /** Returns a new IModelError with errorNumber, message, and meta-data set properly for a *not open* error.
    * @hidden
    */
@@ -381,13 +252,9 @@
     if (!this.briefcaseEntry)
       throw this._newNotOpenError();
 
-<<<<<<< HEAD
+    this.concurrencyControl.onSaveChanges();
+
     const stat = this.briefcaseEntry.nativeDb.saveChanges(description);
-=======
-    this.concurrencyControl.onSaveChanges();
-
-    const stat = this.briefcaseInfo.nativeDb.saveChanges(description);
->>>>>>> 791cef6d
     if (DbResult.BE_SQLITE_OK !== stat)
       throw new IModelError(stat, "Problem saving changes", Logger.logError);
 
@@ -398,12 +265,12 @@
    * Abandon pending changes to this iModel
    */
   public abandonChanges() {
-    if (!this.briefcaseInfo)
+    if (!this.briefcaseEntry)
       throw this._newNotOpenError();
 
     this.concurrencyControl.abandonRequest();
 
-    this.briefcaseInfo.nativeDb.abandonChanges();
+    this.briefcaseEntry.nativeDb.abandonChanges();
   }
 
   /** Import an ECSchema. */
@@ -600,48 +467,48 @@
 
   /** Create an empty Request */
   public static createRequest(): ConcurrencyControl.Request {
-    return new (NodeAddonRegistry.getAddon()).NodeAddonBriefcaseManagerResourcesRequest();
+    return new (NodeAddonRegistry.getAddon()).AddonBriefcaseManagerResourcesRequest();
   }
 
   /** Convert the request to any */
   public static convertRequestToAny(req: ConcurrencyControl.Request): any {
-    return JSON.parse((req as NodeAddonBriefcaseManagerResourcesRequest).toJSON());
+    return JSON.parse((req as AddonBriefcaseManagerResourcesRequest).toJSON());
   }
 
   /** @hidden [[Model.buildConcurrencyControlRequest]] */
   public buildRequestForModel(model: Model, opcode: DbOpcode): void {
-    if (!this._imodel.briefcaseInfo)
+    if (!this._imodel.briefcaseEntry)
       throw new IModelError(IModelStatus.BadRequest);
-    const rc: RepositoryStatus = this._imodel.briefcaseInfo.nativeDb.buildBriefcaseManagerResourcesRequestForModel(this._pendingRequest as NodeAddonBriefcaseManagerResourcesRequest, JSON.stringify(model.id), opcode);
+    const rc: RepositoryStatus = this._imodel.briefcaseEntry.nativeDb.buildBriefcaseManagerResourcesRequestForModel(this._pendingRequest as AddonBriefcaseManagerResourcesRequest, JSON.stringify(model.id), opcode);
     if (rc !== RepositoryStatus.Success)
       throw new IModelError(rc);
   }
 
   /** @hidden [[Element.buildConcurrencyControlRequest]] */
   public buildRequestForElement(element: Element, opcode: DbOpcode): void {
-    if (!this._imodel.briefcaseInfo)
+    if (!this._imodel.briefcaseEntry)
       throw new IModelError(IModelStatus.BadRequest);
     let rc: RepositoryStatus;
     if (element.id === undefined || opcode === DbOpcode.Insert)
-      rc = this._imodel.briefcaseInfo.nativeDb.buildBriefcaseManagerResourcesRequestForElement(this._pendingRequest as NodeAddonBriefcaseManagerResourcesRequest, JSON.stringify({ modelid: element.model, code: element.code }), opcode);
+      rc = this._imodel.briefcaseEntry.nativeDb.buildBriefcaseManagerResourcesRequestForElement(this._pendingRequest as AddonBriefcaseManagerResourcesRequest, JSON.stringify({ modelid: element.model, code: element.code }), opcode);
     else
-      rc = this._imodel.briefcaseInfo.nativeDb.buildBriefcaseManagerResourcesRequestForElement(this._pendingRequest as NodeAddonBriefcaseManagerResourcesRequest, JSON.stringify(element.id), opcode);
+      rc = this._imodel.briefcaseEntry.nativeDb.buildBriefcaseManagerResourcesRequestForElement(this._pendingRequest as AddonBriefcaseManagerResourcesRequest, JSON.stringify(element.id), opcode);
     if (rc !== RepositoryStatus.Success)
       throw new IModelError(rc);
   }
 
   /** @hidden [[LinkTableRelationship.buildConcurrencyControlRequest]] */
   public buildRequestForLinkTableRelationship(instance: LinkTableRelationship, opcode: DbOpcode): void {
-    if (!this._imodel.briefcaseInfo)
+    if (!this._imodel.briefcaseEntry)
       throw new IModelError(IModelStatus.BadRequest);
-    const rc: RepositoryStatus = this._imodel.briefcaseInfo.nativeDb.buildBriefcaseManagerResourcesRequestForLinkTableRelationship(this._pendingRequest as NodeAddonBriefcaseManagerResourcesRequest, JSON.stringify(instance), opcode);
+    const rc: RepositoryStatus = this._imodel.briefcaseEntry.nativeDb.buildBriefcaseManagerResourcesRequestForLinkTableRelationship(this._pendingRequest as AddonBriefcaseManagerResourcesRequest, JSON.stringify(instance), opcode);
     if (rc !== RepositoryStatus.Success)
       throw new IModelError(rc);
   }
 
   private captureBulkOpRequest() {
-    if (this._imodel.briefcaseInfo)
-      this._imodel.briefcaseInfo.nativeDb.extractBulkResourcesRequest(this._pendingRequest as NodeAddonBriefcaseManagerResourcesRequest, true, true);
+    if (this._imodel.briefcaseEntry)
+      this._imodel.briefcaseEntry.nativeDb.extractBulkResourcesRequest(this._pendingRequest as AddonBriefcaseManagerResourcesRequest, true, true);
   }
 
   /** @hidden */
@@ -652,7 +519,7 @@
 
   /** Are there pending, unprocessed requests for locks or codes? */
   public hasPendingRequests(): boolean {
-    if (!this._imodel.briefcaseInfo)
+    if (!this._imodel.briefcaseEntry)
       return false;
     const reqAny: any = ConcurrencyControl.convertRequestToAny(this.pendingRequest);
     return (reqAny.Codes.length !== 0) || (reqAny.Locks.length !== 0);
@@ -665,14 +532,14 @@
    * @param codesOnly If true, only the codes in the pending request are extracted. The default is to extract all requests.
    */
   public extractPendingRequest(locksOnly?: boolean, codesOnly?: boolean): ConcurrencyControl.Request {
-    if (!this._imodel.briefcaseInfo)
+    if (!this._imodel.briefcaseEntry)
       throw new IModelError(IModelStatus.BadRequest);
 
     const extractLocks: boolean = !codesOnly;
     const extractCodes: boolean = !locksOnly;
 
     const req: ConcurrencyControl.Request = ConcurrencyControl.createRequest();
-    this._imodel.briefcaseInfo.nativeDb.extractBriefcaseManagerResourcesRequest(req as NodeAddonBriefcaseManagerResourcesRequest, this.pendingRequest as NodeAddonBriefcaseManagerResourcesRequest, extractLocks, extractCodes);
+    this._imodel.briefcaseEntry.nativeDb.extractBriefcaseManagerResourcesRequest(req as AddonBriefcaseManagerResourcesRequest, this.pendingRequest as AddonBriefcaseManagerResourcesRequest, extractLocks, extractCodes);
     return req;
   }
 
@@ -689,14 +556,14 @@
    * @throws [[IModelError]] if the IModelDb is not open or is not connected to an iModel.
    */
   public async request(accessToken: AccessToken, req?: ConcurrencyControl.Request): Promise<void> {
-    if (!this._imodel.briefcaseInfo)
+    if (!this._imodel.briefcaseEntry)
       return Promise.reject(this._imodel._newNotOpenError());
 
     if (req === undefined)
       req = this.extractPendingRequest();
 
-    const codeResults = await this.reserveCodesFromRequest(req, this._imodel.briefcaseInfo, accessToken);
-    await this.acquireLocksFromRequest(req, this._imodel.briefcaseInfo, accessToken);
+    const codeResults = await this.reserveCodesFromRequest(req, this._imodel.briefcaseEntry, accessToken);
+    await this.acquireLocksFromRequest(req, this._imodel.briefcaseEntry, accessToken);
 
     let err: ConcurrencyControl.RequestError | undefined;
     for (const code of codeResults) {
@@ -711,9 +578,9 @@
       return Promise.reject(err);
   }
 
-  private buildCodeRequest(briefcaseInfo: BriefcaseInfo, codeSpecId: string, codeScope: string): MultiCode {
+  private buildCodeRequest(briefcaseEntry: BriefcaseEntry, codeSpecId: string, codeScope: string): MultiCode {
     const thisReq = new MultiCode();
-    thisReq.briefcaseId = briefcaseInfo.briefcaseId;
+    thisReq.briefcaseId = briefcaseEntry.briefcaseId;
     thisReq.state = CodeState.Reserved;
     thisReq.codeSpecId = codeSpecId;
     thisReq.codeScope = codeScope;
@@ -721,7 +588,7 @@
     return thisReq;
   }
 
-  private buildCodeRequests(briefcaseInfo: BriefcaseInfo, req: ConcurrencyControl.Request): Map<string, any> | undefined {
+  private buildCodeRequests(briefcaseEntry: BriefcaseEntry, req: ConcurrencyControl.Request): Map<string, any> | undefined {
     const reqAny: any = ConcurrencyControl.convertRequestToAny(req);
 
     if (!reqAny.hasOwnProperty("Codes") || reqAny.Codes.length === 0)
@@ -735,7 +602,7 @@
 
       let thisReq: MultiCode | undefined = byScope.get(creq.Scope);
       if (thisReq === undefined) {
-        thisReq = this.buildCodeRequest(briefcaseInfo, creq.Id, creq.Scope);
+        thisReq = this.buildCodeRequest(briefcaseEntry, creq.Id, creq.Scope);
         byScope.set(creq.Scope, (thisReq = thisReq));
       }
 
@@ -745,7 +612,7 @@
     return bySpecId;
   }
 
-  private buildCodeRequestsFromCodes(briefcaseInfo: BriefcaseInfo, codes: Code[]): Map<string, any> {
+  private buildCodeRequestsFromCodes(briefcaseEntry: BriefcaseEntry, codes: Code[]): Map<string, any> {
 
     const bySpecId: Map<string, any> = new Map();
     for (const code of codes) {
@@ -758,7 +625,7 @@
 
       let thisReq: MultiCode | undefined = byScope.get(code.scope);
       if (thisReq === undefined) {
-        thisReq = this.buildCodeRequest(briefcaseInfo, specId, code.scope);
+        thisReq = this.buildCodeRequest(briefcaseEntry, specId, code.scope);
         byScope.set(code.scope, (thisReq = thisReq));
       }
 
@@ -768,7 +635,7 @@
     return bySpecId;
   }
 
-  private buildLockRequests(_briefcaseInfo: BriefcaseInfo, req: ConcurrencyControl.Request): Map<string, any> | undefined {
+  private buildLockRequests(_briefcaseInfo: BriefcaseEntry, req: ConcurrencyControl.Request): Map<string, any> | undefined {
     const reqAny: any = ConcurrencyControl.convertRequestToAny(req);
 
     if (!reqAny.hasOwnProperty("Locks") || reqAny.Locks.length === 0)
@@ -783,7 +650,7 @@
 
       let thisReq: MultiCode | undefined = byScope.get(creq.Scope);
       if (thisReq === undefined) {
-        thisReq = this.buildCodeRequest(briefcaseInfo, creq.Id, creq.Scope);
+        thisReq = this.buildCodeRequest(briefcaseEntry, creq.Id, creq.Scope);
         byScope.set(creq.Scope, (thisReq = thisReq));
       }
 
@@ -804,8 +671,8 @@
   }
 
   /** process the Lock-specific part of the request. */
-  private async acquireLocksFromRequest(req: ConcurrencyControl.Request, briefcaseInfo: BriefcaseInfo, _accessToken: AccessToken): Promise<void> {
-    const bySpecId = this.buildLockRequests(briefcaseInfo, req);
+  private async acquireLocksFromRequest(req: ConcurrencyControl.Request, briefcaseEntry: BriefcaseEntry, _accessToken: AccessToken): Promise<void> {
+    const bySpecId = this.buildLockRequests(briefcaseEntry, req);
     if (bySpecId === undefined)
       return;
 
@@ -815,7 +682,7 @@
 
     for (const [, thisSpec] of bySpecId) {
       for (const [, thisReq] of thisSpec) {
-        const newCodes: MultiCode = await imodelHubClient.requestMultipleCodes(accessToken, briefcaseInfo.iModelId, thisReq);
+        const newCodes: MultiCode = await imodelHubClient.requestMultipleCodes(accessToken, briefcaseEntry.iModelId, thisReq);
         console.log(JSON.stringify(newCodes));
       }
     }
@@ -824,7 +691,7 @@
   }
 
   /** process a Code-reservation request. The requests in bySpecId must already be in iModelHub REST format. */
-  private async reserveCodes2(bySpecId: Map<string, any>, briefcaseInfo: BriefcaseInfo, accessToken: AccessToken): Promise<MultiCode[]> {
+  private async reserveCodes2(bySpecId: Map<string, any>, briefcaseEntry: BriefcaseEntry, accessToken: AccessToken): Promise<MultiCode[]> {
 
     const imodelHubClient = this.getIModelHubClient();
 
@@ -832,7 +699,7 @@
 
     for (const [, thisSpec] of bySpecId) {
       for (const [, thisReq] of thisSpec) {
-        results.push(await imodelHubClient.requestMultipleCodes(accessToken, briefcaseInfo.iModelId, thisReq));
+        results.push(await imodelHubClient.requestMultipleCodes(accessToken, briefcaseEntry.iModelId, thisReq));
       }
     }
 
@@ -840,29 +707,29 @@
   }
 
   /** process the Code-specific part of the request. */
-  private async reserveCodesFromRequest(req: ConcurrencyControl.Request, briefcaseInfo: BriefcaseInfo, accessToken: AccessToken): Promise<MultiCode[]> {
-    const bySpecId = this.buildCodeRequests(briefcaseInfo, req);
+  private async reserveCodesFromRequest(req: ConcurrencyControl.Request, briefcaseEntry: BriefcaseEntry, accessToken: AccessToken): Promise<MultiCode[]> {
+    const bySpecId = this.buildCodeRequests(briefcaseEntry, req);
     if (bySpecId === undefined)
       return [];
 
-    return this.reserveCodes2(bySpecId, briefcaseInfo, accessToken);
+    return this.reserveCodes2(bySpecId, briefcaseEntry, accessToken);
   }
 
   /** Reserve the specified codes */
   public async reserveCodes(accessToken: AccessToken, codes: Code[]): Promise<MultiCode[]> {
-    if (this._imodel.briefcaseInfo === undefined)
+    if (this._imodel.briefcaseEntry === undefined)
       return Promise.reject(this._imodel._newNotOpenError());
 
-    const bySpecId = this.buildCodeRequestsFromCodes(this._imodel.briefcaseInfo, codes);
+    const bySpecId = this.buildCodeRequestsFromCodes(this._imodel.briefcaseEntry, codes);
     if (bySpecId === undefined)
       return Promise.reject(new IModelError(IModelStatus.NotFound));
 
-    return this.reserveCodes2(bySpecId, this._imodel.briefcaseInfo, accessToken);
+    return this.reserveCodes2(bySpecId, this._imodel.briefcaseEntry, accessToken);
   }
 
   // Query the state of the Codes for the specified CodeSpec and scope.
   public async queryCodeStates(accessToken: AccessToken, specId: Id64, scopeId: string, _value?: string): Promise<MultiCode[]> {
-    if (this._imodel.briefcaseInfo === undefined)
+    if (this._imodel.briefcaseEntry === undefined)
       return Promise.reject(this._imodel._newNotOpenError());
 
     const queryOptions: RequestQueryOptions = {
@@ -877,7 +744,7 @@
 
     const imodelHubClient = this.getIModelHubClient();
 
-    return imodelHubClient.getMultipleCodes(accessToken, this._imodel.briefcaseInfo.iModelId, queryOptions);
+    return imodelHubClient.getMultipleCodes(accessToken, this._imodel.briefcaseEntry.iModelId, queryOptions);
   }
 
   /** Abandon any pending requests for locks or codes. */
@@ -899,12 +766,12 @@
    * @returns true if all codes are available or false if any is not.
    */
   public async areCodesAvailable(accessToken: AccessToken, req?: ConcurrencyControl.Request): Promise<boolean> {
-    if (!this._imodel.briefcaseInfo)
+    if (!this._imodel.briefcaseEntry)
       return Promise.reject(this._imodel._newNotOpenError());
     // throw new Error("TBD");
     if (req === undefined)
       req = this.pendingRequest;
-    const bySpecId = this.buildCodeRequests(this._imodel.briefcaseInfo, req);
+    const bySpecId = this.buildCodeRequests(this._imodel.briefcaseEntry, req);
     if (bySpecId !== undefined) {
       for (const [specId, thisSpec] of bySpecId) {
         for (const [scopeId, thisReq] of thisSpec) {
@@ -929,7 +796,7 @@
    * @returns true if all resources could be acquired or false if any could not be acquired.
    */
   public async areAvailable(accessToken: AccessToken, req?: ConcurrencyControl.Request): Promise<boolean> {
-    if (!this._imodel.briefcaseInfo)
+    if (!this._imodel.briefcaseEntry)
       return Promise.reject(this._imodel._newNotOpenError());
 
     if (req === undefined)
@@ -956,14 +823,14 @@
    */
   public setPolicy(policy: ConcurrencyControl.PessimisticPolicy | ConcurrencyControl.OptimisticPolicy): void {
     this._policy = policy;
-    if (!this._imodel.briefcaseInfo)
+    if (!this._imodel.briefcaseEntry)
       throw new IModelError(IModelStatus.BadRequest);
     let rc: RepositoryStatus = RepositoryStatus.Success;
     if (policy as ConcurrencyControl.OptimisticPolicy) {
       const oc: ConcurrencyControl.OptimisticPolicy = policy as ConcurrencyControl.OptimisticPolicy;
-      rc = this._imodel.briefcaseInfo.nativeDb.setBriefcaseManagerOptimisticConcurrencyControlPolicy(oc.conflictResolution);
+      rc = this._imodel.briefcaseEntry.nativeDb.setBriefcaseManagerOptimisticConcurrencyControlPolicy(oc.conflictResolution);
     } else {
-      rc = this._imodel.briefcaseInfo.nativeDb.setBriefcaseManagerPessimisticConcurrencyControlPolicy();
+      rc = this._imodel.briefcaseEntry.nativeDb.setBriefcaseManagerPessimisticConcurrencyControlPolicy();
     }
     if (RepositoryStatus.Success !== rc) {
       throw new IModelError(rc);
@@ -982,28 +849,28 @@
    * @throws [[IModelError]] if it would be illegal to enter bulk operation mode.
    */
   private startBulkOperation(): void {
-    if (!this._imodel.briefcaseInfo)
+    if (!this._imodel.briefcaseEntry)
       throw new IModelError(IModelStatus.BadRequest);
-    const rc: RepositoryStatus = this._imodel.briefcaseInfo.nativeDb.briefcaseManagerStartBulkOperation();
+    const rc: RepositoryStatus = this._imodel.briefcaseEntry.nativeDb.briefcaseManagerStartBulkOperation();
     if (RepositoryStatus.Success !== rc)
       throw new IModelError(rc);
   }
 
   /** Check if there is a bulk operation in progress */
   private inBulkOperation(): boolean {
-    if (!this._imodel.briefcaseInfo)
+    if (!this._imodel.briefcaseEntry)
       return false;
-    return this._imodel.briefcaseInfo.nativeDb.inBulkOperation();
+    return this._imodel.briefcaseEntry.nativeDb.inBulkOperation();
   }
 
   /*
    * Ends the bulk operation and appends the locks and codes that it recorded to the pending request.
   private endBulkOperation() {
-    if (!this._imodel.briefcaseInfo)
+    if (!this._imodel.briefcaseEntry)
       return;
     this.captureBulkOpRequest();
     // Now exit bulk operation mode in the addon. It will then stop collecting (and start enforcing) lock and code requirements.
-    const rc: RepositoryStatus = this._imodel.briefcaseInfo.nativeDb.briefcaseManagerEndBulkOperation();
+    const rc: RepositoryStatus = this._imodel.briefcaseEntry.nativeDb.briefcaseManagerEndBulkOperation();
     if (RepositoryStatus.Success !== rc)
       throw new IModelError(rc);
     this.applyTransactionOptions(); // (may re-start the bulk operation)
@@ -1103,7 +970,7 @@
      */
     public async reserve(accessToken: AccessToken, codes?: Code[]) {
 
-      if (!this._imodel.briefcaseInfo)
+      if (!this._imodel.briefcaseEntry)
         return Promise.reject(this._imodel._newNotOpenError());
 
       if (codes !== undefined) {
@@ -1113,8 +980,8 @@
       }
 
       const req: ConcurrencyControl.Request = this._imodel.concurrencyControl.extractPendingRequest(false, true);
-      this._imodel.briefcaseInfo.nativeDb.extractBulkResourcesRequest(req as NodeAddonBriefcaseManagerResourcesRequest, false, true);
-      this._imodel.briefcaseInfo.nativeDb.extractBriefcaseManagerResourcesRequest(req as NodeAddonBriefcaseManagerResourcesRequest, req as NodeAddonBriefcaseManagerResourcesRequest, false, true);
+      this._imodel.briefcaseEntry.nativeDb.extractBulkResourcesRequest(req as AddonBriefcaseManagerResourcesRequest, false, true);
+      this._imodel.briefcaseEntry.nativeDb.extractBriefcaseManagerResourcesRequest(req as AddonBriefcaseManagerResourcesRequest, req as AddonBriefcaseManagerResourcesRequest, false, true);
       return this._imodel.concurrencyControl.request(accessToken, req);
     }
 
@@ -1186,11 +1053,7 @@
       throw this._iModel._newNotOpenError();
 
     // Must go get the model from the iModel. Start by requesting the model's data.
-<<<<<<< HEAD
     const {error, result: json} = this._iModel.briefcaseEntry.nativeDb.getModel(JSON.stringify({ id: modelId }));
-=======
-    const { error, result: json } = this._iModel.briefcaseInfo.nativeDb.getModel(JSON.stringify({ id: modelId }));
->>>>>>> 791cef6d
     if (error)
       throw new IModelError(error.status, error.message, Logger.logWarning);
 
@@ -1211,11 +1074,7 @@
       throw this._iModel._newNotOpenError();
 
     // Must go get the model from the iModel. Start by requesting the model's data.
-<<<<<<< HEAD
     const {error, result: json} = this._iModel.briefcaseEntry.nativeDb.getModel(JSON.stringify({ id: modelIdStr }));
-=======
-    const { error, result: json } = this._iModel.briefcaseInfo.nativeDb.getModel(JSON.stringify({ id: modelIdStr }));
->>>>>>> 791cef6d
     if (error)
       throw new IModelError(error.status, error.message, Logger.logWarning);
 
@@ -1327,11 +1186,7 @@
       throw this._iModel._newNotOpenError();
 
     // Must go get the element from the iModel. Start by requesting the element's data.
-<<<<<<< HEAD
     const {error, result: json} = this._iModel.briefcaseEntry.nativeDb.getElement(JSON.stringify(opts));
-=======
-    const { error, result: json } = this._iModel.briefcaseInfo.nativeDb.getElement(JSON.stringify(opts));
->>>>>>> 791cef6d
     if (error)
       throw new IModelError(error.status, error.message, Logger.logWarning);
     const props = JSON.parse(json!) as ElementProps;
@@ -1344,11 +1199,7 @@
       throw this._iModel._newNotOpenError();
 
     // Must go get the element from the iModel. Start by requesting the element's data.
-<<<<<<< HEAD
     const {error, result: json} = this._iModel.briefcaseEntry.nativeDb.getElement(JSON.stringify({ id: elementIdStr }));
-=======
-    const { error, result: json } = this._iModel.briefcaseInfo.nativeDb.getElement(JSON.stringify({ id: elementIdStr }));
->>>>>>> 791cef6d
     if (error)
       throw new IModelError(error.status, error.message, Logger.logWarning);
     return json!;
