/*---------------------------------------------------------------------------------------------
|  $Copyright: (c) 2017 Bentley Systems, Incorporated. All rights reserved. $
 *--------------------------------------------------------------------------------------------*/
<<<<<<< HEAD
import { OpenMode, DbResult } from "@bentley/bentleyjs-core/lib/BeSQLite";
=======
import { assert } from "@bentley/bentleyjs-core/lib/Assert";
import { Guid, Id64 } from "@bentley/bentleyjs-core/lib/Id";
import { LRUMap } from "@bentley/bentleyjs-core/lib/LRUMap";
import { OpenMode } from "@bentley/bentleyjs-core/lib/BeSQLite";
>>>>>>> 459f0991
import { AccessToken } from "@bentley/imodeljs-clients";
import { ClassRegistry } from "../ClassRegistry";
import { Code } from "../Code";
import { Element, ElementLoadParams, ElementProps } from "../Element";
import { ElementAspect, ElementAspectProps, ElementMultiAspect, ElementUniqueAspect } from "../ElementAspect";
import { IModel } from "../IModel";
import { IModelError, IModelStatus } from "../IModelError";
import { IModelVersion } from "../IModelVersion";
import { Model, ModelProps } from "../Model";
import { BriefcaseManager, KeepBriefcase } from "./BriefcaseManager";
<<<<<<< HEAD
import { IModelError, IModelStatus } from "../IModelError";
import { ECSqlStatement } from "./ECSqlStatement";
import { assert } from "@bentley/bentleyjs-core/lib/Assert";

class CachedECSqlStatement {
  public statement: ECSqlStatement;
  public useCount: number;
}

class ECSqlStatementCache {
  private statements: Map<string, CachedECSqlStatement> = new Map<string, CachedECSqlStatement>();

  public add(str: string, stmt: ECSqlStatement): void {

    assert(!stmt.isShared(), "when you add a statement to the cache, the cache takes ownership of it. You can't add a statement that is already being shared in some other way");
    assert(stmt.isPrepared(), "you must cache only cached statements.");

    const existing = this.statements.get(str);
    if (existing !== undefined) {
      assert(existing.useCount > 0, "you should only add a statement if all existing copies of it are in use.");
    }
    const cs = new CachedECSqlStatement();
    cs.statement = stmt;
    cs.statement.setIsShared(true);
    cs.useCount = 1;
    this.statements.set(str, cs);
  }

  public getCount(): number {
    return this.statements.size;
  }

  public find(str: string): CachedECSqlStatement | undefined {
    return this.statements.get(str);
  }

  public release(stmt: ECSqlStatement): void {
    for (const cs of this.statements) {
      const css = cs[1];
      if (css.statement === stmt) {
        if (css.useCount > 0) {
          css.useCount--;
          if (css.useCount === 0) {
            css.statement.reset();
            css.statement.clearBindings();
          }
        } else {
          assert(false, "double-release of cached statement");
        }
        // leave the statement in the cache, even if its use count goes to zero. See removeUnusedStatements and clearOnClose.
        // *** TODO: we should remove it if it is a duplicate of another unused statement in the cache. The trouble is that we don't have the ecsql for the statement,
        //           so we can't check for other equivalent statements.
        break;
      }
    }
  }

  public removeUnusedStatements(targetCount: number) {
    const keysToRemove = [];
    for (const cs of this.statements) {
      const css = cs[1];
      assert(css.statement.isShared());
      assert(css.statement.isPrepared());
      if (css.useCount === 0) {
        css.statement.setIsShared(false);
        css.statement.dispose();
        keysToRemove.push(cs[0]);
        if (keysToRemove.length >= targetCount)
          break;
      }
    }
    for (const k of keysToRemove) {
      this.statements.delete(k);
    }
  }

  public clearOnClose() {
    for (const cs of this.statements) {
      assert(cs[1].useCount === 0, "statement was never released: " + cs[0]);
      assert(cs[1].statement.isShared());
      assert(cs[1].statement.isPrepared());
      const stmt = cs[1].statement;
      if (stmt !== undefined) {
        stmt.setIsShared(false);
        stmt.dispose();
      }
    }
    this.statements.clear();
  }
}

/** Represents a physical copy (briefcase) of an iModel that can be accessed as a file. */
export class IModelDb extends IModel {
  private statementCache: ECSqlStatementCache = new ECSqlStatementCache();
  private _maxStatementCacheCount = 20;
=======
import { ECSqlStatement } from "./ECSqlStatement";

/** Represents a physical copy (briefcase) of an iModel that can be accessed as a file. */
export class IModelDb extends IModel {
  public models: IModelDbModels;
  public elements: IModelDbElements;
>>>>>>> 459f0991

  private constructor() {
    super();
    this.models = new IModelDbModels(this);
    this.elements = new IModelDbElements(this);
  }

  /** Open the iModel from a local file
   * @param fileName The file name of the iModel
   * @param openMode Open mode for database
   * @throws [[IModelError]]
   */
  public static async openStandalone(fileName: string, openMode: OpenMode = OpenMode.ReadWrite): Promise<IModelDb> {
    const iModel = new IModelDb();
    iModel._briefcaseKey = await BriefcaseManager.openStandalone(fileName, openMode);
    return iModel;
  }

  /**
   * Prepare an ECSql statement.
   * @param ecsql The ECSql statement to prepare
   */
  public prepareECSqlStatement(ecsql: string): ECSqlStatement {
    if (!this.briefcaseKey)
      throw new IModelError(IModelStatus.NotOpen);
    return BriefcaseManager.prepareECSqlStatement(this.briefcaseKey!, ecsql);
  }

  /**
   * Get a prepared ECSql statement - may require preparing the statement, if not found in the cache.
   * @param ecsql The ECSql statement to prepare
   */
  public getPreparedECSqlStatement(ecsql: string): ECSqlStatement {
    const cs = this.statementCache.find(ecsql);
    if (cs !== undefined && cs.useCount === 0) {  // we can only recycle a previously cached statement if nobody is currently using it.
      assert(cs.statement.isShared());
      assert(cs.statement.isPrepared());
      cs.useCount++;
      return cs.statement;
    }

    if (this.statementCache.getCount() > this._maxStatementCacheCount) {
      this.statementCache.removeUnusedStatements(this._maxStatementCacheCount);
    }

    const stmt = this.prepareECSqlStatement(ecsql);
    this.statementCache.add(ecsql, stmt);
    return stmt;
  }

  /** Use a prepared statement. This function takes care of preparing the statement and then releasing it. */
  public withPreparedECSqlStatement(ecsql: string, cb: any): void {
    const stmt = this.getPreparedECSqlStatement(ecsql);
    try {
      cb(stmt);
    } catch (err) {
      this.releasePreparedECSqlStatement(stmt);
      throw err;
    }
    this.releasePreparedECSqlStatement(stmt);
  }

  /**
   * Get a prepared ECSql statement - may require preparing the statement, if not found in the cache.
   * @param ecsql The ECSql statement to prepare
   */
  public releasePreparedECSqlStatement(stmt: ECSqlStatement): void {
    this.statementCache.release(stmt);
  }

  public clearStatementCacheOnClose(): void {
    this.statementCache.clearOnClose();
  }

  /** Close this iModel, if it is currently open */
  public closeStandalone() {
    this.clearStatementCacheOnClose();
    if (!this.briefcaseKey)
      return;
    BriefcaseManager.closeStandalone(this.briefcaseKey);
  }

  /** Commit pending changes to this iModel */
  public saveChanges() {
    if (!this.briefcaseKey)
      throw new IModelError(DbResult.BE_SQLITE_ERROR);
    BriefcaseManager.saveChanges(this.briefcaseKey);
  }

  /** Open an iModel from the iModelHub */
  public static async open(accessToken: AccessToken, iModelId: string, openMode: OpenMode = OpenMode.ReadWrite, version: IModelVersion = IModelVersion.latest()): Promise<IModelDb> {
    const iModel = new IModelDb();
    iModel._briefcaseKey = await BriefcaseManager.open(accessToken, iModelId, openMode, version);
    return iModel;
  }

  /** Close this iModel, if it is currently open. */
  public async close(accessToken: AccessToken, keepBriefcase: KeepBriefcase = KeepBriefcase.Yes): Promise<void> {
    this.clearStatementCacheOnClose();
    if (!this.briefcaseKey)
      return;
    await BriefcaseManager.close(accessToken, this.briefcaseKey, keepBriefcase);
  }

  /** Prepare an ECSql statement.
   * @param sql The ECSql statement to prepare
   */
  public prepareECSqlStatement(sql: string): ECSqlStatement {
    if (!this.briefcaseKey)
      throw new IModelError(IModelStatus.NotOpen);
    return BriefcaseManager.prepareECSqlStatement(this.briefcaseKey!, sql);
  }
}

/** The collection of models in an [[IModelDb]]. */
export class IModelDbModels {
  private _iModel: IModelDb;
  private _loaded: LRUMap<string, Model>;

  /** @hidden */
  public constructor(iModel: IModelDb, max: number = 500) { this._iModel = iModel; this._loaded = new LRUMap<string, Model>(max); }

  /** Get the Model with the specified identifier.
   * @param modelId The Model identifier.
   * @throws [[IModelError]]
   */
  public async getModel(modelId: Id64): Promise<Model> {
    if (!this._iModel.briefcaseKey)
      return Promise.reject(new IModelError(IModelStatus.NotOpen));

    // first see if the model is already in the local cache.
    const loaded = this._loaded.get(modelId.toString());
    if (loaded)
      return loaded;

    // Must go get the model from the iModel. Start by requesting the model's data.
    const json: string = await BriefcaseManager.getModel(this._iModel.briefcaseKey, JSON.stringify({ id: modelId }));
    const props = JSON.parse(json) as ModelProps;
    props.iModel = this._iModel;

    const entity = await ClassRegistry.createInstance(props);
    assert(entity instanceof Model);
    const model = entity as Model;

    // We have created the model. Cache it before we return it.
    model.setPersistent(); // models in the cache must be immutable and in their just-loaded state. Freeze it to enforce that
    this._loaded.set(model.id.toString(), model);
    return model;
  }

  /** Get the sub-model of the specified Element.
   * @param elementId The Element identifier.
   * @throws [[IModelError]]
   */
  public async getSubModel(modeledElementId: Id64 | Guid | Code): Promise<Model> {
    const modeledElement: Element = await this._iModel.elements.getElement(modeledElementId);
    if (modeledElement.id.equals(this._iModel.elements.rootSubjectId))
      return Promise.reject(new IModelError(IModelStatus.NotFound));

    return this.getModel(modeledElement.id);
  }

  /** The Id of the repository model. */
  public get repositoryModelId(): Id64 { return new Id64("0x1"); }
}

/** The collection of elements in an [[IModelDb]]. */
export class IModelDbElements {
  private _iModel: IModelDb;
  private _loaded: LRUMap<string, Element>;

  /** get the map of loaded elements */
  public get loaded() { return this._loaded; }

  /** @hidden */
  public constructor(iModel: IModelDb, maxElements: number = 2000) { this._iModel = iModel; this._loaded = new LRUMap<string, Element>(maxElements); }

  /** Private implementation details of getElement */
  private async _doGetElement(opts: ElementLoadParams): Promise<Element> {
    if (!this._iModel.briefcaseKey)
      return Promise.reject(new IModelError(IModelStatus.NotOpen));

    // first see if the element is already in the local cache.
    if (opts.id) {
      const loaded = this._loaded.get(opts.id.toString());
      if (loaded)
        return loaded;
    }

    // Must go get the element from the iModel. Start by requesting the element's data.
    const json = await BriefcaseManager.getElement(this._iModel.briefcaseKey, JSON.stringify(opts));
    const props = JSON.parse(json) as ElementProps;
    props.iModel = this._iModel;

    const entity = await ClassRegistry.createInstance(props);
    const el = entity as Element;
    assert(el instanceof Element);

    // We have created the element. Cache it before we return it.
    el.setPersistent(); // elements in the cache must be immutable and in their just-loaded state. Freeze it to enforce that
    this._loaded.set(el.id.toString(), el);
    return el;
  }

  /** Get an element by Id, FederationGuid, or Code
   * @throws [[IModelError]] if the element is not found.
   */
  public getElement(elementId: Id64 | Guid | Code): Promise<Element> {
    if (elementId instanceof Id64) return this._doGetElement({ id: elementId });
    if (elementId instanceof Guid) return this._doGetElement({ federationGuid: elementId.toString() });
    if (elementId instanceof Code) return this._doGetElement({ code: elementId });
    assert(false);
    return Promise.reject(new IModelError(IModelStatus.BadArg));
  }

  /** Create a new element in memory.
   * @param elementProps The properties to use when creating the element.
   * @throws [[IModelError]] if there is a problem creating the element.
   */
  public async createElement(elementProps: ElementProps): Promise<Element> {
    const element: Element = await ClassRegistry.createInstance(elementProps) as Element;
    assert(element instanceof Element);
    return element;
  }

  /** Insert a new element.
   * @param el The data for the new element.
   * @returns The newly inserted element's Id.
   * @throws [[IModelError]] if unable to insert the element.
   */
  public async insertElement(el: Element): Promise<Id64> {
    if (!this._iModel.briefcaseKey)
      return Promise.reject(new IModelError(IModelStatus.NotOpen));

    if (el.isPersistent()) {
      assert(false); // you cannot insert a persistent element. call copyForEdit
      return new Id64();
    }
    const json: string = await BriefcaseManager.insertElement(this._iModel.briefcaseKey, JSON.stringify(el));
    return new Id64(JSON.parse(json).id);
  }

  /** Update an existing element.
   * @param el An editable copy of the element, containing the new/proposed data.
   * @throws [[IModelError]] if unable to update the element.
   */
  public async updateElement(el: Element): Promise<void> {
    if (!this._iModel.briefcaseKey)
      return Promise.reject(new IModelError(IModelStatus.NotOpen));

    if (el.isPersistent()) {
      assert(false); // you cannot insert a persistent element. call copyForEdit
      return;
    }
    await BriefcaseManager.updateElement(this._iModel.briefcaseKey, JSON.stringify(el));

    // Discard from the cache, to make sure that the next fetch see the updated version.
    this._loaded.delete(el.id.toString());
  }

  /** Delete an existing element.
   * @param el The element to be deleted
   * @throws [[IModelError]]
   */
  public async deleteElement(el: Element): Promise<void> {
    if (!this._iModel.briefcaseKey)
      return Promise.reject(new IModelError(IModelStatus.NotOpen));

    await BriefcaseManager.deleteElement(this._iModel.briefcaseKey, el.id.toString());

    // Discard from the cache
    this._loaded.delete(el.id.toString());
  }

  /** Query for the child elements of the specified element.
   * @returns Returns an array of child element identifiers.
   * @throws [[IModelError]]
   */
  public async queryChildren(elementId: Id64): Promise<Id64[]> {
    const rowsJson: string = await this._iModel.executeQuery("SELECT ECInstanceId as id FROM " + Element.sqlName + " WHERE Parent.Id=" + elementId.toString()); // WIP: need to bind!
    const childIds: Id64[] = [];
    JSON.parse(rowsJson).forEach((row: any) => childIds.push(new Id64(row.id))); // WIP: executeQuery should return ECInstanceId as a string
    return Promise.resolve(childIds);
  }

  /** The Id of the root subject element. */
  public get rootSubjectId(): Id64 { return new Id64("0x1"); }

  /** Get the root subject element. */
  public getRootSubject(): Promise<Element> { return this.getElement(this.rootSubjectId); }

  /** Query for aspects rows (by aspect class name) associated with this element.
   * @throws [[IModelError]]
   */
  private async _queryAspects(elementId: Id64, aspectClassName: string): Promise<ElementAspect[]> {
    const name = aspectClassName.split(":");
    const rowsJson: string = await this._iModel.executeQuery("SELECT * FROM [" + name[0] + "].[" + name[1] + "] WHERE Element.Id=" + elementId.toString()); // WIP: need to bind!
    const rows: any[] = JSON.parse(rowsJson);
    if (!rows || rows.length === 0)
      return Promise.reject(new IModelError(IModelStatus.NotFound));

    const aspects: ElementAspect[] = [];
    for (const row of rows) {
      const aspectProps: ElementAspectProps = row; // start with everything that SELECT * returned
      aspectProps.classFullName = aspectClassName; // add in property required by EntityProps
      aspectProps.iModel = this._iModel; // add in property required by EntityProps
      aspectProps.element = elementId; // add in property required by ElementAspectProps
      aspectProps.classId = undefined; // clear property from SELECT * that we don't want in the final instance

      const entity = await ClassRegistry.createInstance(aspectProps);
      assert(entity instanceof ElementAspect);
      const aspect = entity as ElementAspect;
      aspect.setPersistent();
      aspects.push(aspect);
    }

    return aspects;
  }

  /** Get an ElementUniqueAspect instance (by class name) that is related to the specified element.
   * @throws [[IModelError]]
   */
  public async getUniqueAspect(elementId: Id64, aspectClassName: string): Promise<ElementUniqueAspect> {
    const aspects: ElementAspect[] = await this._queryAspects(elementId, aspectClassName);
    assert(aspects[0] instanceof ElementUniqueAspect);
    return aspects[0];
  }

  /** Get the ElementMultiAspect instances (by class name) that are related to the specified element.
   * @throws [[IModelError]]
   */
  public async getMultiAspects(elementId: Id64, aspectClassName: string): Promise<ElementMultiAspect[]> {
    const aspects: ElementAspect[] = await this._queryAspects(elementId, aspectClassName);
    return aspects;
  }
}<|MERGE_RESOLUTION|>--- conflicted
+++ resolved
@@ -1,25 +1,18 @@
 /*---------------------------------------------------------------------------------------------
 |  $Copyright: (c) 2017 Bentley Systems, Incorporated. All rights reserved. $
  *--------------------------------------------------------------------------------------------*/
-<<<<<<< HEAD
-import { OpenMode, DbResult } from "@bentley/bentleyjs-core/lib/BeSQLite";
-=======
-import { assert } from "@bentley/bentleyjs-core/lib/Assert";
 import { Guid, Id64 } from "@bentley/bentleyjs-core/lib/Id";
 import { LRUMap } from "@bentley/bentleyjs-core/lib/LRUMap";
-import { OpenMode } from "@bentley/bentleyjs-core/lib/BeSQLite";
->>>>>>> 459f0991
+import { OpenMode, DbResult } from "@bentley/bentleyjs-core/lib/BeSQLite";
 import { AccessToken } from "@bentley/imodeljs-clients";
 import { ClassRegistry } from "../ClassRegistry";
 import { Code } from "../Code";
 import { Element, ElementLoadParams, ElementProps } from "../Element";
 import { ElementAspect, ElementAspectProps, ElementMultiAspect, ElementUniqueAspect } from "../ElementAspect";
 import { IModel } from "../IModel";
-import { IModelError, IModelStatus } from "../IModelError";
 import { IModelVersion } from "../IModelVersion";
 import { Model, ModelProps } from "../Model";
 import { BriefcaseManager, KeepBriefcase } from "./BriefcaseManager";
-<<<<<<< HEAD
 import { IModelError, IModelStatus } from "../IModelError";
 import { ECSqlStatement } from "./ECSqlStatement";
 import { assert } from "@bentley/bentleyjs-core/lib/Assert";
@@ -113,16 +106,10 @@
 
 /** Represents a physical copy (briefcase) of an iModel that can be accessed as a file. */
 export class IModelDb extends IModel {
+  public models: IModelDbModels;
+  public elements: IModelDbElements;
   private statementCache: ECSqlStatementCache = new ECSqlStatementCache();
   private _maxStatementCacheCount = 20;
-=======
-import { ECSqlStatement } from "./ECSqlStatement";
-
-/** Represents a physical copy (briefcase) of an iModel that can be accessed as a file. */
-export class IModelDb extends IModel {
-  public models: IModelDbModels;
-  public elements: IModelDbElements;
->>>>>>> 459f0991
 
   private constructor() {
     super();
@@ -227,14 +214,6 @@
     await BriefcaseManager.close(accessToken, this.briefcaseKey, keepBriefcase);
   }
 
-  /** Prepare an ECSql statement.
-   * @param sql The ECSql statement to prepare
-   */
-  public prepareECSqlStatement(sql: string): ECSqlStatement {
-    if (!this.briefcaseKey)
-      throw new IModelError(IModelStatus.NotOpen);
-    return BriefcaseManager.prepareECSqlStatement(this.briefcaseKey!, sql);
-  }
 }
 
 /** The collection of models in an [[IModelDb]]. */
