{
  "name": "@bentley/imodeljs-backend",
  "version": "0.52.5",
  "description": "iModelJs backend components",
  "license": "UNLICENSED",
  "engines": {
    "node": ">=8.9.0 <9.0"
  },
  "scripts": {
    "build": "tsc && npm run copy:assets",
    "clean": "rimraf lib",
    "copy:assets": "cpx ./assets/**/* ./lib/backend/assets",
    "copy:test-assets": "cpx ./test/assets/**/* ./lib/backend/test/assets",
    "pretest": "npm run copy:test-assets && npm run build",
    "test": "node ../../node_modules/@bentley/bentleyjs-tools/scripts/test --packageRoot=\"../../\" --testDir=\"./lib/backend/test\"",
    "webpackformobile": "cpx ./test/runMochaTestsDirectly.js ./lib/backend/test && webpack --target=webworker --config ./test/mobile.webpack.config.js"
  },
  "repository": {},
  "keywords": [
    "Bentley",
    "BIM",
    "iModel"
  ],
  "author": {
    "name": "Bentley Systems, Inc.",
    "url": "http://www.bentley.com"
  },
  "//dependencies": [
    "NOTE: these dependencies are specific to imodeljs-backend",
    "NOTE: dependencies that are in common with imodeljs-frontend must have a consistent version",
    "NOTE: must use ~ range to depend on the addon api -- that is, must lock onto a minor version."
  ],
  "dependencies": {
    "@bentley/bentleyjs-core": "^6.1.0",
    "@bentley/geometry-core": "^4.3.1",
    "@bentley/imodeljs-clients": "^3.0.0",
<<<<<<< HEAD
    "@bentley/imodeljs-nodeaddon": "~7.2.0",
    "fs-extra": "^5.0.0",
=======
    "@bentley/imodeljs-electronaddon": "~8.1.0",
    "@bentley/imodeljs-nodeaddon": "~8.1.0",
    "@bentley/imodeljs-nodeaddonapi": "~8.1.0",
    "fs-extra": "^4.0.3",
>>>>>>> ce5cd1f8
    "js-base64": "^2.4.0"
  },
  "//peerDependencies": [
    "NOTE: peerDependencies are a standard way for npm to perform a module compatibility check",
    "NOTE: No matter which Node addon the outermost app choses, it must support the specified API level."
  ],
  "peerDependencies": {
    "@bentley/imodeljs-nodeaddonapi": "~7.2.0"
  },
  "//devDependencies": [
    "NOTE: The backend tests use the standard Node addon, so that is recorded in devDependencies."
  ],
  "devDependencies": {
    "@bentley/imodeljs-n_8_9-win32-x64": "~7.2.0",
    "cpx": "^1.5.0",
    "rimraf": "^2.6.2",
    "typescript": "~2.6.2"
  },
  "//optionalDependencies": [
    "NOTE: Rush (as of 4.2.5) does not support optionalDependencies!"
  ]
}<|MERGE_RESOLUTION|>--- conflicted
+++ resolved
@@ -34,15 +34,8 @@
     "@bentley/bentleyjs-core": "^6.1.0",
     "@bentley/geometry-core": "^4.3.1",
     "@bentley/imodeljs-clients": "^3.0.0",
-<<<<<<< HEAD
-    "@bentley/imodeljs-nodeaddon": "~7.2.0",
+    "@bentley/imodeljs-nodeaddon": "~8.1.0",
     "fs-extra": "^5.0.0",
-=======
-    "@bentley/imodeljs-electronaddon": "~8.1.0",
-    "@bentley/imodeljs-nodeaddon": "~8.1.0",
-    "@bentley/imodeljs-nodeaddonapi": "~8.1.0",
-    "fs-extra": "^4.0.3",
->>>>>>> ce5cd1f8
     "js-base64": "^2.4.0"
   },
   "//peerDependencies": [
@@ -50,13 +43,13 @@
     "NOTE: No matter which Node addon the outermost app choses, it must support the specified API level."
   ],
   "peerDependencies": {
-    "@bentley/imodeljs-nodeaddonapi": "~7.2.0"
+    "@bentley/imodeljs-nodeaddonapi": "~8.1.0"
   },
   "//devDependencies": [
     "NOTE: The backend tests use the standard Node addon, so that is recorded in devDependencies."
   ],
   "devDependencies": {
-    "@bentley/imodeljs-n_8_9-win32-x64": "~7.2.0",
+    "@bentley/imodeljs-n_8_9-win32-x64": "~8.1.0",
     "cpx": "^1.5.0",
     "rimraf": "^2.6.2",
     "typescript": "~2.6.2"
