--- conflicted
+++ resolved
@@ -653,23 +653,6 @@
     BriefcaseManager.deleteBriefcaseFromCache(briefcase);
   }
 
-<<<<<<< HEAD
-  public static attachChangeCache(briefcase: BriefcaseEntry) {
-    if (!briefcase.isOpen)
-      throw new IModelError(DbResult.BE_SQLITE_ERROR, `Failed to attach change cache to ${briefcase.pathname} because the briefcase is not open.`);
-
-    const csumFilePath: string = BriefcaseManager.buildChangeSummaryFilePath(briefcase.iModelId);
-    assert(briefcase.nativeDb != null);
-    if (briefcase.nativeDb!.isChangeCacheAttached())
-      return;
-
-    const res: DbResult = briefcase.nativeDb!.attachChangeCache(csumFilePath);
-    if (res !== DbResult.BE_SQLITE_OK)
-      throw new IModelError(res, `Failed to attach change cache to ${briefcase.pathname}.`);
-  }
-
-=======
->>>>>>> 315626c8
   /** Purge closed briefcases */
   public static async purgeClosed(accessToken: AccessToken) {
     if (!BriefcaseManager.cache)
