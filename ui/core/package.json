--- conflicted
+++ resolved
@@ -47,23 +47,13 @@
     "NOTE: All tools used by scripts in this package must be listed as devDependencies"
   ],
   "devDependencies": {
-<<<<<<< HEAD
-    "@bentley/bentleyjs-core": "2.14.0-dev.16",
-    "@bentley/build-tools": "2.14.0-dev.16",
-    "@bentley/eslint-plugin": "2.14.0-dev.16",
-    "@bentley/geometry-core": "2.14.0-dev.16",
-    "@bentley/imodeljs-i18n": "2.14.0-dev.16",
-    "@bentley/react-scripts": "4.0.3-dev.0",
-    "@bentley/ui-abstract": "2.14.0-dev.16",
-=======
     "@bentley/bentleyjs-core": "workspace:*",
     "@bentley/build-tools": "workspace:*",
     "@bentley/eslint-plugin": "workspace:*",
     "@bentley/geometry-core": "workspace:*",
     "@bentley/imodeljs-i18n": "workspace:*",
-    "@bentley/react-scripts": "3.4.9",
+    "@bentley/react-scripts": "4.0.3-dev.0",
     "@bentley/ui-abstract": "workspace:*",
->>>>>>> ea765da4
     "@testing-library/react": "^8.0.1",
     "@testing-library/react-hooks": "^3.2.1",
     "@types/chai": "^4.1.4",
