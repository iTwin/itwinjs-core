--- conflicted
+++ resolved
@@ -35,19 +35,12 @@
     "url": "http://www.bentley.com"
   },
   "peerDependencies": {
-<<<<<<< HEAD
-    "@bentley/bentleyjs-core": "^2.16.0-dev.18",
-    "@bentley/geometry-core": "^2.16.0-dev.18",
-    "@bentley/imodeljs-i18n": "^2.16.0-dev.18",
-    "@bentley/ui-abstract": "^2.16.0-dev.18",
-    "@itwin/itwinui-css": "^0.10.0",
-    "@itwin/itwinui-react": "^1.0.0",
-=======
     "@bentley/bentleyjs-core": "^2.16.0-dev.19",
     "@bentley/geometry-core": "^2.16.0-dev.19",
     "@bentley/imodeljs-i18n": "^2.16.0-dev.19",
     "@bentley/ui-abstract": "^2.16.0-dev.19",
->>>>>>> f6890ce9
+    "@itwin/itwinui-css": "^0.11.0",
+    "@itwin/itwinui-react": "^1.0.0",
     "react": "^16.8.0",
     "react-dom": "^16.8.0"
   },
