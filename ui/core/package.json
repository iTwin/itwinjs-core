--- conflicted
+++ resolved
@@ -35,16 +35,9 @@
     "url": "http://www.bentley.com"
   },
   "peerDependencies": {
-<<<<<<< HEAD
-    "@bentley/bentleyjs-core": "workspace:^3.0.0-dev.16",
-    "@bentley/imodeljs-i18n": "workspace:^3.0.0-dev.16",
-    "@bentley/ui-abstract": "workspace:^3.0.0-dev.16",
-=======
     "@bentley/bentleyjs-core": "workspace:^3.0.0-dev.17",
-    "@bentley/geometry-core": "workspace:^3.0.0-dev.17",
     "@bentley/imodeljs-i18n": "workspace:^3.0.0-dev.17",
     "@bentley/ui-abstract": "workspace:^3.0.0-dev.17",
->>>>>>> 747a0c2f
     "react": "^16.8.0",
     "react-dom": "^16.8.0"
   },
