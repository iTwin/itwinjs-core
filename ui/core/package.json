--- conflicted
+++ resolved
@@ -46,18 +46,11 @@
     "NOTE: All tools used by scripts in this package must be listed as devDependencies"
   ],
   "devDependencies": {
-<<<<<<< HEAD
-    "@bentley/bentleyjs-core": "workspace:*",
-    "@bentley/build-tools": "workspace:*",
-    "@bentley/eslint-plugin": "workspace:*",
-    "@bentley/imodeljs-common": "workspace:*",
-    "@bentley/imodeljs-i18n": "workspace:*",
-=======
     "@itwin/core-bentley": "workspace:*",
+    "@itwin/core-common": "workspace:*",
     "@itwin/build-tools": "workspace:*",
     "@itwin/eslint-plugin": "workspace:*",
     "@itwin/core-i18n": "workspace:*",
->>>>>>> 52eac709
     "@bentley/react-scripts": "4.0.3",
     "@itwin/appui-abstract": "workspace:*",
     "@testing-library/react": "^12.0.0",
