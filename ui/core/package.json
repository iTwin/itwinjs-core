--- conflicted
+++ resolved
@@ -1,10 +1,6 @@
 {
   "name": "@bentley/ui-core",
-<<<<<<< HEAD
-  "version": "3.0.0-dev.56",
-=======
   "version": "3.0.0-dev.58",
->>>>>>> 2fc3f051
   "description": "iModel.js UI core components",
   "main": "lib/ui-core.js",
   "typings": "lib/ui-core",
@@ -39,15 +35,9 @@
     "url": "http://www.bentley.com"
   },
   "peerDependencies": {
-<<<<<<< HEAD
-    "@bentley/bentleyjs-core": "workspace:^3.0.0-dev.56",
-    "@bentley/imodeljs-i18n": "workspace:^3.0.0-dev.56",
-    "@bentley/ui-abstract": "workspace:^3.0.0-dev.56",
-=======
     "@bentley/bentleyjs-core": "workspace:^3.0.0-dev.58",
     "@bentley/imodeljs-i18n": "workspace:^3.0.0-dev.58",
     "@bentley/ui-abstract": "workspace:^3.0.0-dev.58",
->>>>>>> 2fc3f051
     "react": "^16.8.6 || ^17.0.0",
     "react-dom": "^16.8.6 || ^17.0.0"
   },
