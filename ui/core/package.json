--- conflicted
+++ resolved
@@ -47,23 +47,13 @@
     "NOTE: All tools used by scripts in this package must be listed as devDependencies"
   ],
   "devDependencies": {
-<<<<<<< HEAD
-    "@bentley/bentleyjs-core": "2.13.0-dev.1",
-    "@bentley/build-tools": "2.13.0-dev.1",
-    "@bentley/eslint-plugin": "2.13.0-dev.1",
-    "@bentley/geometry-core": "2.13.0-dev.1",
-    "@bentley/imodeljs-i18n": "2.13.0-dev.1",
-    "@bentley/react-scripts": "3.4.7",
-    "@bentley/ui-abstract": "2.13.0-dev.1",
-=======
     "@bentley/bentleyjs-core": "2.13.0-dev.9",
     "@bentley/build-tools": "2.13.0-dev.9",
     "@bentley/eslint-plugin": "2.13.0-dev.9",
     "@bentley/geometry-core": "2.13.0-dev.9",
     "@bentley/imodeljs-i18n": "2.13.0-dev.9",
-    "@bentley/react-scripts": "3.4.6",
+    "@bentley/react-scripts": "3.4.7",
     "@bentley/ui-abstract": "2.13.0-dev.9",
->>>>>>> c69ea6da
     "@testing-library/react": "^8.0.1",
     "@testing-library/react-hooks": "^3.2.1",
     "@types/chai": "^4.1.4",
