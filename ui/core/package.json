{
  "name": "@itwin/core-react",
  "version": "3.0.0-dev.72",
  "description": "iModel.js UI core components",
<<<<<<< HEAD
  "main": "lib/cjs/ui-core.js",
  "module": "lib/esm/ui-core.js",
  "typings": "lib/cjs/ui-core",
=======
  "main": "lib/core-react.js",
  "typings": "lib/core-react",
>>>>>>> 200baec2
  "imodeljsSharedLibrary": true,
  "license": "MIT",
  "repository": {
    "type": "git",
    "url": "https://github.com/imodeljs/imodeljs/tree/master/ui/core"
  },
  "scripts": {
<<<<<<< HEAD
    "compile": "npm run build",
    "copy:cjs": "cpx \"./src/**/*.{*css,svg}\" ./lib/cjs && cpx \"./public/**/*\" ./lib/cjs/public",
    "copy:esm": "cpx \"./src/**/*.{*css,svg}\" ./lib/esm && cpx \"./public/**/*\" ./lib/esm/public",
    "pseudolocalize": "betools pseudolocalize --englishDir ./public/locales/en --out ./public/locales/en-PSEUDO",
    "build": "npm run build:cjs && npm run build:esm",
    "build:cjs": "tsc 1>&2 --outDir lib/cjs && npm run copy:cjs",
    "build:esm": "tsc 1>&2 --module ES2020 --outDir lib/esm && npm run copy:esm",
=======
    "compile": "npm run -s build",
    "copy:assets": "cpx \"./src/**/*.{*css,svg}\" ./lib && cpx \"./public/**/*\" ./lib/public",
    "pseudolocalize": "betools pseudolocalize --englishDir ./public/locales/en --out ./lib/public/locales/en-PSEUDO",
    "build": "npm run -s copy:assets && npm run -s pseudolocalize && tsc 1>&2",
>>>>>>> 200baec2
    "clean": "rimraf lib .rush/temp/package-deps*.json",
    "cover": "nyc npm -s test",
    "docs": "betools docs --includes=../../generated-docs/extract --json=../../generated-docs/ui/core-react/file.json --tsIndexFile=./core-react.ts --onlyJson",
    "lint": "eslint -f visualstudio \"./src/**/*.{ts,tsx}\" 1>&2",
<<<<<<< HEAD
    "extract-api": "betools extract-api --entry=ui-core",
    "test": "mocha --config ../.mocharc.json \"./lib/cjs/test/**/*.test.js\"",
    "test:watch": "npm test -- --reporter min --watch-extensions ts,tsx --watch"
=======
    "extract-api": "betools extract-api --entry=core-react",
    "test": "mocha --config ../.mocharc.json \"./lib/test/**/*.test.js\"",
    "test:watch": "npm -s test -- --reporter min --watch-extensions ts,tsx --watch"
>>>>>>> 200baec2
  },
  "keywords": [
    "Bentley",
    "BIM",
    "iModel",
    "digital-twin",
    "iTwin"
  ],
  "author": {
    "name": "Bentley Systems, Inc.",
    "url": "http://www.bentley.com"
  },
  "peerDependencies": {
    "@itwin/core-bentley": "workspace:^3.0.0-dev.72",
    "@itwin/core-i18n": "workspace:^3.0.0-dev.72",
    "@itwin/appui-abstract": "workspace:^3.0.0-dev.72",
    "react": "^16.8.6 || ^17.0.0",
    "react-dom": "^16.8.6 || ^17.0.0"
  },
  "//devDependencies": [
    "NOTE: All peerDependencies should also be listed as devDependencies since peerDependencies are not considered by npm install",
    "NOTE: All tools used by scripts in this package must be listed as devDependencies"
  ],
  "devDependencies": {
<<<<<<< HEAD
    "@bentley/bentleyjs-core": "workspace:*",
    "@bentley/build-tools": "workspace:*",
    "@bentley/eslint-plugin": "workspace:*",
    "@bentley/imodeljs-i18n": "workspace:*",
    "@bentley/ui-abstract": "workspace:*",
=======
    "@itwin/core-bentley": "workspace:*",
    "@itwin/build-tools": "workspace:*",
    "@itwin/eslint-plugin": "workspace:*",
    "@itwin/core-i18n": "workspace:*",
    "@bentley/react-scripts": "4.0.3",
    "@itwin/appui-abstract": "workspace:*",
>>>>>>> 200baec2
    "@testing-library/react": "^12.0.0",
    "@testing-library/react-hooks": "^3.2.1",
    "@testing-library/user-event": "^13.2.1",
    "@types/chai": "^4.1.4",
    "@types/chai-as-promised": "^7",
    "@types/chai-jest-snapshot": "^1.3.0",
    "@types/chai-spies": "^1.0.0",
    "@types/dompurify": "^2.0.3",
    "@types/enzyme": "3.9.3",
    "@types/lodash": "^4.14.0",
    "@types/mocha": "^8.2.2",
    "@types/node": "14.14.31",
    "@types/react": "^17.0.0",
    "@types/react-autosuggest": "10.1.2",
    "@types/react-dom": "^17.0.0",
    "@types/react-select": "3.0.26",
    "@types/testing-library__react-hooks": "^3.1.0",
    "@types/sinon": "^9.0.0",
    "@types/sinon-chai": "^3.2.0",
    "@wojtekmaj/enzyme-adapter-react-17": "^0.6.3",
    "chai": "^4.1.2",
    "chai-as-promised": "^7",
    "chai-jest-snapshot": "^2.0.0",
    "chai-spies": "1.0.0",
    "cpx": "^1.5.0",
    "enzyme": "^3.4.0",
    "enzyme-to-json": "^3.3.4",
    "eslint": "^7.11.0",
    "ignore-styles": "^5.0.1",
    "typescript": "^17.0.0",
    "jsdom-global": "3.0.2",
    "mocha": "^8.3.2",
    "nyc": "^15.1.0",
    "raf": "^3.4.0",
    "react": "^17.0.0",
    "react-dom": "^17.0.0",
    "react-dom-instance": "2.0.0",
    "react-test-renderer": "^17.0.0",
    "rimraf": "^3.0.2",
    "sinon": "^9.0.2",
    "sinon-chai": "^3.2.0",
    "ts-node": "^7.0.1",
    "tsconfig-paths": "^3.3.2",
    "typemoq": "^2.1.0",
    "typescript": "~4.4.0",
    "xmlhttprequest": "^1.8.0"
  },
  "//dependencies": [
    "NOTE: these dependencies should be only for things that DO NOT APPEAR IN THE API",
    "NOTE: core-frontend should remain UI technology agnostic, so no react/angular dependencies are allowed"
  ],
  "dependencies": {
    "@bentley/icons-generic-webfont": "^1.0.15",
    "@itwin/itwinui-css": "^0.27.0",
    "@itwin/itwinui-react": "^1.16.2",
    "classnames": "^2.3.1",
    "dompurify": "^2.0.12",
    "lodash": "^4.17.10",
    "react-autosuggest": "^10.1.0",
    "react-select": "3.1.0",
    "resize-observer-polyfill": "1.5.1"
  },
  "nyc": {
    "extends": "./node_modules/@itwin/build-tools/.nycrc",
    "require": [
      "ignore-styles",
      "jsdom-global/register",
      "source-map-support/register",
      "ts-node/register"
    ],
    "check-coverage": true,
    "statements": 100,
    "branches": 100,
    "functions": 100,
    "lines": 100
  },
  "eslintConfig": {
    "plugins": [
      "@itwin"
    ],
    "extends": [
      "plugin:@itwin/ui",
      "plugin:@itwin/jsdoc"
    ]
  }
}<|MERGE_RESOLUTION|>--- conflicted
+++ resolved
@@ -2,14 +2,9 @@
   "name": "@itwin/core-react",
   "version": "3.0.0-dev.72",
   "description": "iModel.js UI core components",
-<<<<<<< HEAD
-  "main": "lib/cjs/ui-core.js",
-  "module": "lib/esm/ui-core.js",
-  "typings": "lib/cjs/ui-core",
-=======
-  "main": "lib/core-react.js",
-  "typings": "lib/core-react",
->>>>>>> 200baec2
+  "main": "lib/cjs/core-react.js",
+  "module": "lib/esm/core-react.js",
+  "typings": "lib/cjs/core-react",
   "imodeljsSharedLibrary": true,
   "license": "MIT",
   "repository": {
@@ -17,33 +12,20 @@
     "url": "https://github.com/imodeljs/imodeljs/tree/master/ui/core"
   },
   "scripts": {
-<<<<<<< HEAD
-    "compile": "npm run build",
+    "compile": "npm run -s build",
     "copy:cjs": "cpx \"./src/**/*.{*css,svg}\" ./lib/cjs && cpx \"./public/**/*\" ./lib/cjs/public",
     "copy:esm": "cpx \"./src/**/*.{*css,svg}\" ./lib/esm && cpx \"./public/**/*\" ./lib/esm/public",
     "pseudolocalize": "betools pseudolocalize --englishDir ./public/locales/en --out ./public/locales/en-PSEUDO",
-    "build": "npm run build:cjs && npm run build:esm",
-    "build:cjs": "tsc 1>&2 --outDir lib/cjs && npm run copy:cjs",
-    "build:esm": "tsc 1>&2 --module ES2020 --outDir lib/esm && npm run copy:esm",
-=======
-    "compile": "npm run -s build",
-    "copy:assets": "cpx \"./src/**/*.{*css,svg}\" ./lib && cpx \"./public/**/*\" ./lib/public",
-    "pseudolocalize": "betools pseudolocalize --englishDir ./public/locales/en --out ./lib/public/locales/en-PSEUDO",
-    "build": "npm run -s copy:assets && npm run -s pseudolocalize && tsc 1>&2",
->>>>>>> 200baec2
+    "build": "npm run -s build:cjs && npm run -s build:esm",
+    "build:cjs": "tsc 1>&2 --outDir lib/cjs && npm run -s copy:cjs",
+    "build:esm": "tsc 1>&2 --module ES2020 --outDir lib/esm && npm run -s copy:esm",
     "clean": "rimraf lib .rush/temp/package-deps*.json",
     "cover": "nyc npm -s test",
     "docs": "betools docs --includes=../../generated-docs/extract --json=../../generated-docs/ui/core-react/file.json --tsIndexFile=./core-react.ts --onlyJson",
     "lint": "eslint -f visualstudio \"./src/**/*.{ts,tsx}\" 1>&2",
-<<<<<<< HEAD
-    "extract-api": "betools extract-api --entry=ui-core",
+    "extract-api": "betools extract-api --entry=core-react",
     "test": "mocha --config ../.mocharc.json \"./lib/cjs/test/**/*.test.js\"",
-    "test:watch": "npm test -- --reporter min --watch-extensions ts,tsx --watch"
-=======
-    "extract-api": "betools extract-api --entry=core-react",
-    "test": "mocha --config ../.mocharc.json \"./lib/test/**/*.test.js\"",
     "test:watch": "npm -s test -- --reporter min --watch-extensions ts,tsx --watch"
->>>>>>> 200baec2
   },
   "keywords": [
     "Bentley",
@@ -68,20 +50,11 @@
     "NOTE: All tools used by scripts in this package must be listed as devDependencies"
   ],
   "devDependencies": {
-<<<<<<< HEAD
-    "@bentley/bentleyjs-core": "workspace:*",
-    "@bentley/build-tools": "workspace:*",
-    "@bentley/eslint-plugin": "workspace:*",
-    "@bentley/imodeljs-i18n": "workspace:*",
-    "@bentley/ui-abstract": "workspace:*",
-=======
     "@itwin/core-bentley": "workspace:*",
     "@itwin/build-tools": "workspace:*",
     "@itwin/eslint-plugin": "workspace:*",
     "@itwin/core-i18n": "workspace:*",
-    "@bentley/react-scripts": "4.0.3",
     "@itwin/appui-abstract": "workspace:*",
->>>>>>> 200baec2
     "@testing-library/react": "^12.0.0",
     "@testing-library/react-hooks": "^3.2.1",
     "@testing-library/user-event": "^13.2.1",
