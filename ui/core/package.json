{
  "name": "@bentley/ui-core",
  "version": "2.17.0-dev.3",
  "description": "iModel.js UI core components",
  "main": "lib/ui-core.js",
  "typings": "lib/ui-core",
  "imodeljsSharedLibrary": true,
  "license": "MIT",
  "repository": {
    "type": "git",
    "url": "https://github.com/imodeljs/imodeljs/tree/master/ui/core"
  },
  "scripts": {
    "compile": "npm run build",
    "copy:assets": "cpx \"./src/**/*.{*css,svg}\" ./lib && cpx \"./public/**/*\" ./lib/public",
    "pseudolocalize": "betools pseudolocalize --englishDir ./public/locales/en --out ./lib/public/locales/en-PSEUDO",
    "build": "npm run copy:assets && npm run pseudolocalize && tsc 1>&2",
    "clean": "rimraf lib .rush/temp/package-deps*.json",
    "cover": "nyc npm test",
    "docs": "betools docs --includes=../../generated-docs/extract --json=../../generated-docs/ui/ui-core/file.json --tsIndexFile=./ui-core.ts --onlyJson",
    "lint": "eslint -f visualstudio \"./src/**/*.{ts,tsx}\" 1>&2",
    "extract-api": "betools extract-api --entry=ui-core",
    "test": "mocha --config ../.mocharc.json \"./lib/test/**/*.test.js\"",
    "test:watch": "npm test -- --reporter min --watch-extensions ts,tsx --watch"
  },
  "keywords": [
    "Bentley",
    "BIM",
    "iModel",
    "digital-twin",
    "iTwin"
  ],
  "author": {
    "name": "Bentley Systems, Inc.",
    "url": "http://www.bentley.com"
  },
  "peerDependencies": {
<<<<<<< HEAD
    "@bentley/bentleyjs-core": "^2.17.0-dev.2",
    "@bentley/geometry-core": "^2.17.0-dev.2",
    "@bentley/imodeljs-i18n": "^2.17.0-dev.2",
    "@bentley/ui-abstract": "^2.17.0-dev.2",
    "@itwin/itwinui-css": "^0.13.0",
    "@itwin/itwinui-react": "^1.4.0",
=======
    "@bentley/bentleyjs-core": "^2.17.0-dev.3",
    "@bentley/geometry-core": "^2.17.0-dev.3",
    "@bentley/imodeljs-i18n": "^2.17.0-dev.3",
    "@bentley/ui-abstract": "^2.17.0-dev.3",
>>>>>>> 83cb5e3f
    "react": "^16.8.0",
    "react-dom": "^16.8.0"
  },
  "//devDependencies": [
    "NOTE: All peerDependencies should also be listed as devDependencies since peerDependencies are not considered by npm install",
    "NOTE: All tools used by scripts in this package must be listed as devDependencies"
  ],
  "devDependencies": {
    "@bentley/bentleyjs-core": "2.17.0-dev.3",
    "@bentley/build-tools": "2.17.0-dev.3",
    "@bentley/eslint-plugin": "2.17.0-dev.3",
    "@bentley/geometry-core": "2.17.0-dev.3",
    "@bentley/imodeljs-i18n": "2.17.0-dev.3",
    "@bentley/react-scripts": "3.4.9",
    "@bentley/ui-abstract": "2.17.0-dev.3",
    "@testing-library/react": "^8.0.1",
    "@testing-library/react-hooks": "^3.2.1",
    "@types/chai": "^4.1.4",
    "@types/chai-as-promised": "^7",
    "@types/chai-jest-snapshot": "^1.3.0",
    "@types/chai-spies": "^1.0.0",
    "@types/dompurify": "^2.0.3",
    "@types/enzyme": "3.9.3",
    "@types/lodash": "^4.14.0",
    "@types/mocha": "^8.2.2",
    "@types/node": "10.14.1",
    "@types/react": "16.9.43",
    "@types/react-autosuggest": "10.1.2",
    "@types/react-dom": "^16.8.0",
    "@types/react-select": "3.0.26",
    "@types/sinon": "^9.0.0",
    "@types/sinon-chai": "^3.2.0",
    "@types/testing-library__react-hooks": "^3.1.0",
    "chai": "^4.1.2",
    "chai-as-promised": "^7",
    "chai-jest-snapshot": "^2.0.0",
    "chai-spies": "1.0.0",
    "cpx": "^1.5.0",
    "enzyme": "^3.4.0",
    "enzyme-adapter-react-16": "^1.15.5",
    "enzyme-to-json": "^3.3.4",
    "eslint": "^6.8.0",
    "ignore-styles": "^5.0.1",
    "jsdom": "^11.12.0",
    "jsdom-global": "3.0.2",
    "mocha": "^8.3.2",
    "nyc": "^15.1.0",
    "raf": "^3.4.0",
    "react-test-renderer": "^16.13.1",
    "rimraf": "^3.0.2",
    "sinon": "^9.0.2",
    "sinon-chai": "^3.2.0",
    "ts-node": "^7.0.1",
    "tsconfig-paths": "^3.3.2",
    "typemoq": "^2.1.0",
    "typescript": "~4.1.0",
    "xmlhttprequest": "^1.8.0"
  },
  "//dependencies": [
    "NOTE: these dependencies should be only for things that DO NOT APPEAR IN THE API",
    "NOTE: imodeljs-frontend should remain UI technology agnostic, so no react/angular dependencies are allowed"
  ],
  "dependencies": {
    "@bentley/icons-generic-webfont": "^1.0.15",
    "classnames": "^2.3.1",
    "dompurify": "^2.0.12",
    "lodash": "^4.17.10",
    "react-autosuggest": "^10.0.2",
    "react-compound-slider": "^2.5.0",
    "react-select": "3.1.0",
    "resize-observer-polyfill": "1.5.1",
    "svg-sprite-loader": "4.2.1"
  },
  "nyc": {
    "extends": "./node_modules/@bentley/build-tools/.nycrc",
    "require": [
      "ignore-styles",
      "jsdom-global/register",
      "source-map-support/register",
      "ts-node/register"
    ],
    "check-coverage": true,
    "statements": 100,
    "branches": 100,
    "functions": 100,
    "lines": 100
  },
  "eslintConfig": {
    "plugins": [
      "@bentley"
    ],
    "extends": [
      "plugin:@bentley/ui",
      "plugin:@bentley/jsdoc"
    ]
  }
}<|MERGE_RESOLUTION|>--- conflicted
+++ resolved
@@ -35,19 +35,12 @@
     "url": "http://www.bentley.com"
   },
   "peerDependencies": {
-<<<<<<< HEAD
-    "@bentley/bentleyjs-core": "^2.17.0-dev.2",
-    "@bentley/geometry-core": "^2.17.0-dev.2",
-    "@bentley/imodeljs-i18n": "^2.17.0-dev.2",
-    "@bentley/ui-abstract": "^2.17.0-dev.2",
-    "@itwin/itwinui-css": "^0.13.0",
-    "@itwin/itwinui-react": "^1.4.0",
-=======
     "@bentley/bentleyjs-core": "^2.17.0-dev.3",
     "@bentley/geometry-core": "^2.17.0-dev.3",
     "@bentley/imodeljs-i18n": "^2.17.0-dev.3",
     "@bentley/ui-abstract": "^2.17.0-dev.3",
->>>>>>> 83cb5e3f
+    "@itwin/itwinui-css": "^0.13.0",
+    "@itwin/itwinui-react": "^1.4.0",
     "react": "^16.8.0",
     "react-dom": "^16.8.0"
   },
