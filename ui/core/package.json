{
  "name": "@bentley/ui-core",
  "version": "2.12.0-dev.15",
  "description": "iModel.js UI core components",
  "main": "lib/ui-core.js",
  "typings": "lib/ui-core",
  "imodeljsSharedLibrary": true,
  "license": "MIT",
  "repository": {
    "type": "git",
    "url": "https://github.com/imodeljs/imodeljs/tree/master/ui/core"
  },
  "scripts": {
    "compile": "npm run build",
    "copy:assets": "cpx \"./src/**/*.{*css,svg}\" ./lib && cpx \"./public/**/*\" ./lib/public",
    "pseudolocalize": "betools pseudolocalize --englishDir ./public/locales/en --out ./lib/public/locales/en-PSEUDO",
    "build": "npm run copy:assets && npm run pseudolocalize && tsc 1>&2",
    "clean": "rimraf lib .rush/temp/package-deps*.json",
    "cover": "nyc npm test",
    "docs": "betools docs --includes=../../generated-docs/extract --json=../../generated-docs/ui/ui-core/file.json --tsIndexFile=./ui-core.ts --onlyJson",
    "lint": "eslint -f visualstudio  ./src/**/*.{ts,tsx} 1>&2",
    "extract-api": "betools extract-api --entry=ui-core",
    "test": "mocha --opts ../mocha.opts \"./lib/test/**/*.test.js\"",
    "test:watch": "npm test -- --reporter min --watch-extensions ts,tsx --watch"
  },
  "keywords": [
    "Bentley",
    "BIM",
    "iModel",
    "digital-twin",
    "iTwin"
  ],
  "author": {
    "name": "Bentley Systems, Inc.",
    "url": "http://www.bentley.com"
  },
  "peerDependencies": {
<<<<<<< HEAD
    "@bentley/bentleyjs-core": "^2.12.0-dev.14",
    "@bentley/geometry-core": "^2.12.0-dev.14",
    "@bentley/imodeljs-i18n": "^2.12.0-dev.14",
    "@bentley/ui-abstract": "^2.12.0-dev.14",
    "react": "^17.0.0",
    "react-dom": "^17.0.0"
=======
    "@bentley/bentleyjs-core": "^2.12.0-dev.15",
    "@bentley/geometry-core": "^2.12.0-dev.15",
    "@bentley/imodeljs-i18n": "^2.12.0-dev.15",
    "@bentley/ui-abstract": "^2.12.0-dev.15",
    "react": "^16.8.0",
    "react-dom": "^16.8.0"
>>>>>>> 7bcdc3d0
  },
  "//devDependencies": [
    "NOTE: All peerDependencies should also be listed as devDependencies since peerDependencies are not considered by npm install",
    "NOTE: All tools used by scripts in this package must be listed as devDependencies"
  ],
  "devDependencies": {
    "@bentley/bentleyjs-core": "2.12.0-dev.15",
    "@bentley/build-tools": "2.12.0-dev.15",
    "@bentley/eslint-plugin": "2.12.0-dev.15",
    "@bentley/geometry-core": "2.12.0-dev.15",
    "@bentley/imodeljs-i18n": "2.12.0-dev.15",
    "@bentley/react-scripts": "3.4.6",
<<<<<<< HEAD
    "@bentley/ui-abstract": "2.12.0-dev.14",
    "@testing-library/react": "^11.2.3",
    "@testing-library/react-hooks": "^5.0.3",
=======
    "@bentley/ui-abstract": "2.12.0-dev.15",
    "@testing-library/react": "^8.0.1",
    "@testing-library/react-hooks": "^3.2.1",
>>>>>>> 7bcdc3d0
    "@types/chai": "^4.1.4",
    "@types/chai-as-promised": "^7",
    "@types/chai-jest-snapshot": "^1.3.0",
    "@types/chai-spies": "^1.0.0",
    "@types/classnames": "^2.2.3",
    "@types/dompurify": "^2.0.3",
    "@types/enzyme": "3.9.3",
    "@types/lodash": "^4.14.0",
    "@types/mocha": "^5.2.5",
    "@types/node": "10.14.1",
    "@types/react": "^17.0.0",
    "@types/react-autosuggest": "^10.0.1",
    "@types/react-dom": "^17.0.0",
    "@types/react-select": "3.0.26",
    "@types/sinon": "^9.0.0",
    "@types/sinon-chai": "^3.2.0",
    "@types/testing-library__react-hooks": "^3.4.1",
    "chai": "^4.1.2",
    "chai-as-promised": "^7",
    "chai-jest-snapshot": "^2.0.0",
    "chai-spies": "1.0.0",
    "cpx": "^1.5.0",
    "enzyme": "^3.4.0",
    "@wojtekmaj/enzyme-adapter-react-17": "^0.4.1",
    "enzyme-to-json": "^3.3.4",
    "eslint": "^6.8.0",
    "ignore-styles": "^5.0.1",
    "jsdom": "^11.12.0",
    "jsdom-global": "3.0.2",
    "mocha": "^5.2.0",
    "nyc": "^14.0.0",
    "raf": "^3.4.0",
    "react-test-renderer": "^17.0.0",
    "rimraf": "^3.0.2",
    "sinon": "^9.0.2",
    "sinon-chai": "^3.2.0",
    "ts-node": "^7.0.1",
    "tsconfig-paths": "^3.3.2",
    "typemoq": "^2.1.0",
    "typescript": "~3.7.4",
    "xmlhttprequest": "^1.8.0"
  },
  "//dependencies": [
    "NOTE: these dependencies should be only for things that DO NOT APPEAR IN THE API",
    "NOTE: imodeljs-frontend should remain UI technology agnostic, so no react/angular dependencies are allowed"
  ],
  "dependencies": {
    "@bentley/icons-generic-webfont": "^1.0.15",
    "classnames": "^2.2.5",
    "dompurify": "^2.0.12",
    "lodash": "^4.17.10",
    "react-autosuggest": "^10.0.1",
    "react-compound-slider": "^2.5.0",
    "react-select": "3.1.0",
    "resize-observer-polyfill": "1.5.1",
    "svg-sprite-loader": "4.2.1"
  },
  "nyc": {
    "extends": "./node_modules/@bentley/build-tools/.nycrc",
    "require": [
      "ignore-styles",
      "jsdom-global/register",
      "source-map-support/register",
      "ts-node/register"
    ],
    "check-coverage": true,
    "statements": 100,
    "branches": 100,
    "functions": 100,
    "lines": 100
  },
  "eslintConfig": {
    "plugins": [
      "@bentley"
    ],
    "extends": [
      "plugin:@bentley/ui",
      "plugin:@bentley/jsdoc"
    ]
  }
}<|MERGE_RESOLUTION|>--- conflicted
+++ resolved
@@ -35,21 +35,12 @@
     "url": "http://www.bentley.com"
   },
   "peerDependencies": {
-<<<<<<< HEAD
-    "@bentley/bentleyjs-core": "^2.12.0-dev.14",
-    "@bentley/geometry-core": "^2.12.0-dev.14",
-    "@bentley/imodeljs-i18n": "^2.12.0-dev.14",
-    "@bentley/ui-abstract": "^2.12.0-dev.14",
-    "react": "^17.0.0",
-    "react-dom": "^17.0.0"
-=======
     "@bentley/bentleyjs-core": "^2.12.0-dev.15",
     "@bentley/geometry-core": "^2.12.0-dev.15",
     "@bentley/imodeljs-i18n": "^2.12.0-dev.15",
     "@bentley/ui-abstract": "^2.12.0-dev.15",
-    "react": "^16.8.0",
-    "react-dom": "^16.8.0"
->>>>>>> 7bcdc3d0
+    "react": "^17.0.0",
+    "react-dom": "^17.0.0"
   },
   "//devDependencies": [
     "NOTE: All peerDependencies should also be listed as devDependencies since peerDependencies are not considered by npm install",
@@ -62,15 +53,9 @@
     "@bentley/geometry-core": "2.12.0-dev.15",
     "@bentley/imodeljs-i18n": "2.12.0-dev.15",
     "@bentley/react-scripts": "3.4.6",
-<<<<<<< HEAD
-    "@bentley/ui-abstract": "2.12.0-dev.14",
+    "@bentley/ui-abstract": "2.12.0-dev.15",
     "@testing-library/react": "^11.2.3",
     "@testing-library/react-hooks": "^5.0.3",
-=======
-    "@bentley/ui-abstract": "2.12.0-dev.15",
-    "@testing-library/react": "^8.0.1",
-    "@testing-library/react-hooks": "^3.2.1",
->>>>>>> 7bcdc3d0
     "@types/chai": "^4.1.4",
     "@types/chai-as-promised": "^7",
     "@types/chai-jest-snapshot": "^1.3.0",
