--- conflicted
+++ resolved
@@ -35,38 +35,18 @@
     "url": "http://www.bentley.com"
   },
   "peerDependencies": {
-<<<<<<< HEAD
-    "@bentley/bentleyjs-core": "^2.12.0-dev.15",
-    "@bentley/geometry-core": "^2.12.0-dev.15",
-    "@bentley/imodeljs-i18n": "^2.12.0-dev.15",
-    "@bentley/ui-abstract": "^2.12.0-dev.15",
-    "react": "^17.0.0",
-    "react-dom": "^17.0.0"
-=======
     "@bentley/bentleyjs-core": "workspace:^2.19.0-dev.20",
     "@bentley/geometry-core": "workspace:^2.19.0-dev.20",
     "@bentley/imodeljs-i18n": "workspace:^2.19.0-dev.20",
     "@bentley/ui-abstract": "workspace:^2.19.0-dev.20",
-    "react": "^16.8.0",
-    "react-dom": "^16.8.0"
->>>>>>> 1ae61b8a
+    "react": "^17.0.0",
+    "react-dom": "^17.0.0"
   },
   "//devDependencies": [
     "NOTE: All peerDependencies should also be listed as devDependencies since peerDependencies are not considered by npm install",
     "NOTE: All tools used by scripts in this package must be listed as devDependencies"
   ],
   "devDependencies": {
-<<<<<<< HEAD
-    "@bentley/bentleyjs-core": "2.12.0-dev.15",
-    "@bentley/build-tools": "2.12.0-dev.15",
-    "@bentley/eslint-plugin": "2.12.0-dev.15",
-    "@bentley/geometry-core": "2.12.0-dev.15",
-    "@bentley/imodeljs-i18n": "2.12.0-dev.15",
-    "@bentley/react-scripts": "3.4.6",
-    "@bentley/ui-abstract": "2.12.0-dev.15",
-    "@testing-library/react": "^11.2.3",
-    "@testing-library/react-hooks": "^5.0.3",
-=======
     "@bentley/bentleyjs-core": "workspace:*",
     "@bentley/build-tools": "workspace:*",
     "@bentley/eslint-plugin": "workspace:*",
@@ -74,9 +54,8 @@
     "@bentley/imodeljs-i18n": "workspace:*",
     "@bentley/react-scripts": "4.0.3",
     "@bentley/ui-abstract": "workspace:*",
-    "@testing-library/react": "^8.0.1",
-    "@testing-library/react-hooks": "^3.2.1",
->>>>>>> 1ae61b8a
+    "@testing-library/react": "^11.2.3",
+    "@testing-library/react-hooks": "^5.0.3",
     "@types/chai": "^4.1.4",
     "@types/chai-as-promised": "^7",
     "@types/chai-jest-snapshot": "^1.3.0",
@@ -86,15 +65,9 @@
     "@types/lodash": "^4.14.0",
     "@types/mocha": "^8.2.2",
     "@types/node": "10.14.1",
-<<<<<<< HEAD
     "@types/react": "^17.0.0",
-    "@types/react-autosuggest": "^10.0.1",
+    "@types/react-autosuggest": "10.1.2",
     "@types/react-dom": "^17.0.0",
-=======
-    "@types/react": "16.9.43",
-    "@types/react-autosuggest": "10.1.2",
-    "@types/react-dom": "^16.8.0",
->>>>>>> 1ae61b8a
     "@types/react-select": "3.0.26",
     "@types/sinon": "^9.0.0",
     "@types/sinon-chai": "^3.2.0",
@@ -114,13 +87,9 @@
     "mocha": "^8.3.2",
     "nyc": "^15.1.0",
     "raf": "^3.4.0",
-<<<<<<< HEAD
+    "react": "^17.0.0",
+    "react-dom": "^17.0.0",
     "react-test-renderer": "^17.0.0",
-=======
-    "react": "^16.8.0",
-    "react-dom": "^16.8.0",
-    "react-test-renderer": "^16.13.1",
->>>>>>> 1ae61b8a
     "rimraf": "^3.0.2",
     "sinon": "^9.0.2",
     "sinon-chai": "^3.2.0",
