{
  "name": "@bentley/ui-core",
  "version": "2.17.0-dev.24",
  "description": "iModel.js UI core components",
  "main": "lib/ui-core.js",
  "typings": "lib/ui-core",
  "imodeljsSharedLibrary": true,
  "license": "MIT",
  "repository": {
    "type": "git",
    "url": "https://github.com/imodeljs/imodeljs/tree/master/ui/core"
  },
  "scripts": {
    "compile": "npm run build",
    "copy:assets": "cpx \"./src/**/*.{*css,svg}\" ./lib && cpx \"./public/**/*\" ./lib/public",
    "pseudolocalize": "betools pseudolocalize --englishDir ./public/locales/en --out ./lib/public/locales/en-PSEUDO",
    "build": "npm run copy:assets && npm run pseudolocalize && tsc 1>&2",
    "clean": "rimraf lib .rush/temp/package-deps*.json",
    "cover": "nyc npm test",
    "docs": "betools docs --includes=../../generated-docs/extract --json=../../generated-docs/ui/ui-core/file.json --tsIndexFile=./ui-core.ts --onlyJson",
    "lint": "eslint -f visualstudio \"./src/**/*.{ts,tsx}\" 1>&2",
    "extract-api": "betools extract-api --entry=ui-core",
    "test": "mocha --config ../.mocharc.json \"./lib/test/**/*.test.js\"",
    "test:watch": "npm test -- --reporter min --watch-extensions ts,tsx --watch"
  },
  "keywords": [
    "Bentley",
    "BIM",
    "iModel",
    "digital-twin",
    "iTwin"
  ],
  "author": {
    "name": "Bentley Systems, Inc.",
    "url": "http://www.bentley.com"
  },
  "peerDependencies": {
<<<<<<< HEAD
    "@bentley/bentleyjs-core": "workspace:^2.17.0-dev.23",
    "@bentley/geometry-core": "workspace:^2.17.0-dev.23",
    "@bentley/imodeljs-i18n": "workspace:^2.17.0-dev.23",
    "@bentley/ui-abstract": "workspace:^2.17.0-dev.23",
    "@itwin/itwinui-css": "^0.18.0",
    "@itwin/itwinui-react": "^1.6.0",
=======
    "@bentley/bentleyjs-core": "workspace:^2.17.0-dev.24",
    "@bentley/geometry-core": "workspace:^2.17.0-dev.24",
    "@bentley/imodeljs-i18n": "workspace:^2.17.0-dev.24",
    "@bentley/ui-abstract": "workspace:^2.17.0-dev.24",
>>>>>>> e961c425
    "react": "^16.8.0",
    "react-dom": "^16.8.0"
  },
  "//devDependencies": [
    "NOTE: All peerDependencies should also be listed as devDependencies since peerDependencies are not considered by npm install",
    "NOTE: All tools used by scripts in this package must be listed as devDependencies"
  ],
  "devDependencies": {
    "@bentley/bentleyjs-core": "workspace:*",
    "@bentley/build-tools": "workspace:*",
    "@bentley/eslint-plugin": "workspace:*",
    "@bentley/geometry-core": "workspace:*",
    "@bentley/imodeljs-i18n": "workspace:*",
    "@bentley/react-scripts": "3.4.9",
    "@bentley/ui-abstract": "workspace:*",
    "@itwin/itwinui-css": "^0.18.0",
    "@itwin/itwinui-react": "^1.6.0",
    "@testing-library/react": "^8.0.1",
    "@testing-library/react-hooks": "^3.2.1",
    "@types/chai": "^4.1.4",
    "@types/chai-as-promised": "^7",
    "@types/chai-jest-snapshot": "^1.3.0",
    "@types/chai-spies": "^1.0.0",
    "@types/dompurify": "^2.0.3",
    "@types/enzyme": "3.9.3",
    "@types/lodash": "^4.14.0",
    "@types/mocha": "^8.2.2",
    "@types/node": "10.14.1",
    "@types/react": "16.9.43",
    "@types/react-autosuggest": "10.1.2",
    "@types/react-dom": "^16.8.0",
    "@types/react-select": "3.0.26",
    "@types/sinon": "^9.0.0",
    "@types/sinon-chai": "^3.2.0",
    "@types/testing-library__react-hooks": "^3.1.0",
    "chai": "^4.1.2",
    "chai-as-promised": "^7",
    "chai-jest-snapshot": "^2.0.0",
    "chai-spies": "1.0.0",
    "cpx": "^1.5.0",
    "enzyme": "^3.4.0",
    "enzyme-adapter-react-16": "^1.15.5",
    "enzyme-to-json": "^3.3.4",
    "eslint": "^6.8.0",
    "ignore-styles": "^5.0.1",
    "jsdom": "^11.12.0",
    "jsdom-global": "3.0.2",
    "mocha": "^8.3.2",
    "nyc": "^15.1.0",
    "raf": "^3.4.0",
    "react-test-renderer": "^16.13.1",
    "rimraf": "^3.0.2",
    "sinon": "^9.0.2",
    "sinon-chai": "^3.2.0",
    "ts-node": "^7.0.1",
    "tsconfig-paths": "^3.3.2",
    "typemoq": "^2.1.0",
    "typescript": "~4.1.0",
    "xmlhttprequest": "^1.8.0"
  },
  "//dependencies": [
    "NOTE: these dependencies should be only for things that DO NOT APPEAR IN THE API",
    "NOTE: imodeljs-frontend should remain UI technology agnostic, so no react/angular dependencies are allowed"
  ],
  "dependencies": {
    "@bentley/icons-generic-webfont": "^1.0.15",
    "classnames": "^2.3.1",
    "dompurify": "^2.0.12",
    "lodash": "^4.17.10",
    "react-autosuggest": "^10.0.2",
    "react-compound-slider": "^2.5.0",
    "react-select": "3.1.0",
    "resize-observer-polyfill": "1.5.1",
    "svg-sprite-loader": "4.2.1"
  },
  "nyc": {
    "extends": "./node_modules/@bentley/build-tools/.nycrc",
    "require": [
      "ignore-styles",
      "jsdom-global/register",
      "source-map-support/register",
      "ts-node/register"
    ],
    "check-coverage": true,
    "statements": 100,
    "branches": 100,
    "functions": 100,
    "lines": 100
  },
  "eslintConfig": {
    "plugins": [
      "@bentley"
    ],
    "extends": [
      "plugin:@bentley/ui",
      "plugin:@bentley/jsdoc"
    ]
  }
}<|MERGE_RESOLUTION|>--- conflicted
+++ resolved
@@ -35,19 +35,12 @@
     "url": "http://www.bentley.com"
   },
   "peerDependencies": {
-<<<<<<< HEAD
-    "@bentley/bentleyjs-core": "workspace:^2.17.0-dev.23",
-    "@bentley/geometry-core": "workspace:^2.17.0-dev.23",
-    "@bentley/imodeljs-i18n": "workspace:^2.17.0-dev.23",
-    "@bentley/ui-abstract": "workspace:^2.17.0-dev.23",
-    "@itwin/itwinui-css": "^0.18.0",
-    "@itwin/itwinui-react": "^1.6.0",
-=======
     "@bentley/bentleyjs-core": "workspace:^2.17.0-dev.24",
     "@bentley/geometry-core": "workspace:^2.17.0-dev.24",
     "@bentley/imodeljs-i18n": "workspace:^2.17.0-dev.24",
     "@bentley/ui-abstract": "workspace:^2.17.0-dev.24",
->>>>>>> e961c425
+    "@itwin/itwinui-css": "^0.18.0",
+    "@itwin/itwinui-react": "^1.6.0",
     "react": "^16.8.0",
     "react-dom": "^16.8.0"
   },
