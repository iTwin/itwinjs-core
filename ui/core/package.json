--- conflicted
+++ resolved
@@ -16,13 +16,8 @@
     "pseudolocalize": "betools pseudolocalize --englishDir ./public/locales/en --out ./lib/public/locales/en-PSEUDO",
     "build": "npm run -s copy:assets && npm run -s pseudolocalize && tsc 1>&2",
     "clean": "rimraf lib .rush/temp/package-deps*.json",
-<<<<<<< HEAD
     "cover": "nyc npm -s test",
-    "docs": "betools docs --includes=../../generated-docs/extract --json=../../generated-docs/ui/ui-core/file.json --tsIndexFile=./ui-core.ts --onlyJson",
-=======
-    "cover": "nyc npm test",
     "docs": "betools docs --includes=../../generated-docs/extract --json=../../generated-docs/ui/core-react/file.json --tsIndexFile=./core-react.ts --onlyJson",
->>>>>>> 5575e60a
     "lint": "eslint -f visualstudio \"./src/**/*.{ts,tsx}\" 1>&2",
     "extract-api": "betools extract-api --entry=core-react",
     "test": "mocha --config ../.mocharc.json \"./lib/test/**/*.test.js\"",
