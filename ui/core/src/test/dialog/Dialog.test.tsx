--- conflicted
+++ resolved
@@ -1,291 +1,286 @@
-/*---------------------------------------------------------------------------------------------
-* Copyright (c) Bentley Systems, Incorporated. All rights reserved.
-* See LICENSE.md in the project root for license terms and full copyright notice.
-*--------------------------------------------------------------------------------------------*/
-import { expect } from "chai";
-import * as React from "react";
-import * as sinon from "sinon";
-<<<<<<< HEAD
-import { render } from "@testing-library/react";
-import { Dialog, DialogButtonType } from "../../ui-core";
-=======
-import { cleanup, render } from "@testing-library/react";
-import { Dialog } from "../../ui-core";
->>>>>>> bd671396
-import { DialogAlignment } from "../../ui-core/dialog/Dialog";
-import { GlobalDialog } from "../../ui-core/dialog/GlobalDialog";
-import { UiCore } from "../../ui-core/UiCore";
-import TestUtils from "../TestUtils";
-import { DialogButtonType } from "@bentley/ui-abstract";
-
-describe("Dialog", () => {
-
-
-
-  const createBubbledEvent = (type: string, props = {}) => {
-    return TestUtils.createBubbledEvent(type, props);
-  };
-
-  before(async () => {
-    await TestUtils.initializeUiCore();
-  });
-
-  describe("<GlobalDialog />", () => {
-    it("should render with identifier", () => {
-      render(<GlobalDialog opened={true} identifier="test" />);
-    });
-    it("should render", () => {
-      render(<GlobalDialog opened={true} />);
-    });
-    it("should render multiple in same global container", () => {
-      render(<GlobalDialog opened={true} />);
-      render(<GlobalDialog opened={true} />);
-    });
-  });
-
-  describe("renders", () => {
-    it("should render", () => {
-      render(<Dialog opened={true} />);
-    });
-    it("should render with titleStyle", () => {
-      const component = render(<Dialog opened={true} title="Test" titleStyle={{ fontWeight: "bold" }} />);
-      const container = component.getByTestId("core-dialog-title");
-      expect(container.style.fontWeight).to.equal("bold");
-    });
-    it("should render with trapFocus", () => {
-      const component = render(<Dialog opened={true} trapFocus={true} modal={true} />);
-      expect(component.getByTestId("focus-trap-div")).to.exist; /* Not a sufficient test - should test 'active' prop, but RTL doesn't support it */
-    });
-  });
-
-  describe("buttons", () => {
-    it("should render with OK & Cancel buttons", () => {
-      const component = render(<Dialog opened={true}
-        buttonCluster={[
-          { type: DialogButtonType.OK, onClick: () => { } },
-          { type: DialogButtonType.Cancel, onClick: () => { } },
-        ]} />);
-      expect(component.getByText(UiCore.translate("dialog.ok"))).to.exist;
-      expect(component.getByText(UiCore.translate("dialog.cancel"))).to.exist;
-    });
-
-    it("should render with Close button", () => {
-      const component = render(<Dialog opened={true}
-        buttonCluster={[
-          { type: DialogButtonType.Close, onClick: () => { } },
-        ]} />);
-      expect(component.getByText(UiCore.translate("dialog.close"))).to.exist;
-    });
-
-    it("should render with Yes, No & Retry buttons", () => {
-      const component = render(<Dialog opened={true}
-        buttonCluster={[
-          { type: DialogButtonType.Yes, onClick: () => { } },
-          { type: DialogButtonType.No, onClick: () => { } },
-          { type: DialogButtonType.Retry, onClick: () => { } },
-          { type: DialogButtonType.Next, onClick: () => { } },
-          { type: DialogButtonType.Previous, onClick: () => { } },
-        ]} />);
-      expect(component.getByText(UiCore.translate("dialog.yes"))).to.exist;
-      expect(component.getByText(UiCore.translate("dialog.no"))).to.exist;
-      expect(component.getByText(UiCore.translate("dialog.retry"))).to.exist;
-      expect(component.getByText(UiCore.translate("dialog.next"))).to.exist;
-      expect(component.getByText(UiCore.translate("dialog.previous"))).to.exist;
-    });
-
-    it("should render with custom button", () => {
-      const component = render(<Dialog opened={true}
-        buttonCluster={[
-          { type: DialogButtonType.Close, onClick: () => { }, label: "XYZ" },
-        ]} />);
-      expect(component.getByText("XYZ")).to.exist;
-    });
-  });
-
-  describe("movable and resizable", () => {
-    it("should render with movable", () => {
-      render(<Dialog opened={true} movable={true} />);
-    });
-    it("should move from pointer events", () => {
-      const component = render(<Dialog opened={true} movable={true} height={400} width={400} />);
-      const head = component.getByTestId("core-dialog-head");
-      head.dispatchEvent(createBubbledEvent("pointerdown", { clientX: 200, clientY: 5 }));
-      head.dispatchEvent(createBubbledEvent("pointermove", { clientX: 300, clientY: 50 }));
-      head.dispatchEvent(createBubbledEvent("pointerup", { clientX: 300, clientY: 50 }));
-      const container = component.getByTestId("core-dialog-container");
-      expect(container.style.left).to.equal("100px");
-      expect(container.style.top).to.equal("45px");
-    });
-    it("should not move from pointer events when movable is false", () => {
-      const component = render(<Dialog opened={true} movable={false} height={400} width={400} />);
-      const head = component.getByTestId("core-dialog-head");
-      head.dispatchEvent(createBubbledEvent("pointerdown", { clientX: 200, clientY: 5 }));
-      head.dispatchEvent(createBubbledEvent("pointermove", { clientX: 250, clientY: 25 }));
-      head.dispatchEvent(createBubbledEvent("pointermove", { clientX: 300, clientY: 50 }));
-      head.dispatchEvent(createBubbledEvent("pointerup", { clientX: 300, clientY: 50 }));
-      const container = component.getByTestId("core-dialog-container");
-      expect(container.style.left).to.equal("");
-      expect(container.style.top).to.equal("");
-    });
-    it("should render with resizable", () => {
-      render(<Dialog opened={true} resizable={true} />);
-    });
-    it("should render with string min/max sizes", () => {
-      render(<Dialog opened={true} minHeight={"25%"} minWidth={"25%"} maxWidth={"75%"} maxHeight={"75%"} />);
-    });
-    it("should not resize from pointer events on bottom right when resizable={false}", () => {
-      const component = render(<Dialog opened={true} resizable={false} height={400} width={400} minHeight={200} minWidth={200} />);
-      const bottomRightDragHandle = component.getByTestId("core-dialog-drag-bottom-right");
-      bottomRightDragHandle.dispatchEvent(createBubbledEvent("pointerdown", { clientX: 400, clientY: 400 }));
-      window.dispatchEvent(createBubbledEvent("pointermove", { clientX: 200, clientY: 200 }));
-      window.dispatchEvent(createBubbledEvent("pointerup", { clientX: 200, clientY: 200 }));
-      const container = component.getByTestId("core-dialog-container");
-      expect(container.style.height).to.equal("400px");
-      expect(container.style.width).to.equal("400px");
-    });
-    it("should resize from pointer events on bottom right", () => {
-      const component = render(<Dialog opened={true} resizable={true} height={400} width={400} minHeight={200} minWidth={200} />);
-      const bottomRightDragHandle = component.getByTestId("core-dialog-drag-bottom-right");
-      bottomRightDragHandle.dispatchEvent(createBubbledEvent("pointerdown", { clientX: 400, clientY: 400 }));
-      window.dispatchEvent(createBubbledEvent("pointermove", { clientX: 200, clientY: 200 }));
-      window.dispatchEvent(createBubbledEvent("pointerup", { clientX: 200, clientY: 200 }));
-      const container = component.getByTestId("core-dialog-container");
-      expect(container.style.height).to.equal("200px");
-      expect(container.style.width).to.equal("200px");
-    });
-    it("should resize relative to top right corner from pointer events on bottom right when both resizable and movable", () => {
-      const component = render(<Dialog opened={true} resizable={true} movable={true} height={400} width={400} minHeight={200} minWidth={200} />);
-      const bottomRightDragHandle = component.getByTestId("core-dialog-drag-bottom-right");
-      bottomRightDragHandle.dispatchEvent(createBubbledEvent("pointerdown", { clientX: 400, clientY: 400 }));
-      window.dispatchEvent(createBubbledEvent("pointermove", { clientX: 200, clientY: 200 }));
-      window.dispatchEvent(createBubbledEvent("pointerup", { clientX: 200, clientY: 200 }));
-      const container = component.getByTestId("core-dialog-container");
-      expect(container.style.height).to.equal("200px");
-      expect(container.style.width).to.equal("200px");
-    });
-    it("should resize to minWidth and minHeight", () => {
-      const component = render(<Dialog opened={true} resizable={true} height={400} width={400} minHeight={200} minWidth={200} />);
-      const bottomRightDragHandle = component.getByTestId("core-dialog-drag-bottom-right");
-      bottomRightDragHandle.dispatchEvent(createBubbledEvent("pointerdown", { clientX: 400, clientY: 400 }));
-      window.dispatchEvent(createBubbledEvent("pointermove", { clientX: 100, clientY: 100 }));
-      window.dispatchEvent(createBubbledEvent("pointerup", { clientX: 100, clientY: 100 }));
-      const container = component.getByTestId("core-dialog-container");
-      expect(container.style.height).to.equal("200px");
-      expect(container.style.width).to.equal("200px");
-    });
-    it("should resize to maxWidth and maxHeight when defined", () => {
-      const component = render(<Dialog opened={true} resizable={true} height={300} width={300} maxWidth={350} maxHeight={350} />);
-      const bottomRightDragHandle = component.getByTestId("core-dialog-drag-bottom-right");
-      bottomRightDragHandle.dispatchEvent(createBubbledEvent("pointerdown", { clientX: 300, clientY: 300 }));
-      window.dispatchEvent(createBubbledEvent("pointermove", { clientX: 400, clientY: 400 }));
-      window.dispatchEvent(createBubbledEvent("pointerup", { clientX: 400, clientY: 400 }));
-      const container = component.getByTestId("core-dialog-container");
-      expect(container.style.height).to.equal("350px");
-      expect(container.style.width).to.equal("350px");
-    });
-    it("should resize from pointer events on bottom", () => {
-      const component = render(<Dialog opened={true} resizable={true} height={400} width={400} minHeight={100} minWidth={100} />);
-      const bottomRightDragHandle = component.getByTestId("core-dialog-drag-bottom");
-      bottomRightDragHandle.dispatchEvent(createBubbledEvent("pointerdown", { clientX: 400, clientY: 400 }));
-      window.dispatchEvent(createBubbledEvent("pointermove", { clientX: 405, clientY: 200 }));
-      window.dispatchEvent(createBubbledEvent("pointerup", { clientX: 405, clientY: 200 }));
-    });
-    it("should resize from pointer events on right", () => {
-      const component = render(<Dialog opened={true} resizable={true} height={400} width={400} minHeight={100} minWidth={100} />);
-      const bottomRightDragHandle = component.getByTestId("core-dialog-drag-right");
-      bottomRightDragHandle.dispatchEvent(createBubbledEvent("pointerdown", { clientX: 400, clientY: 400 }));
-      window.dispatchEvent(createBubbledEvent("pointermove", { clientX: 200, clientY: 405 }));
-      window.dispatchEvent(createBubbledEvent("pointerup", { clientX: 200, clientY: 405 }));
-    });
-  });
-
-  describe("keyboard support", () => {
-    it("should close on Esc key", () => {
-      const spyOnEscape = sinon.spy();
-      const component = render(<Dialog opened={true} onEscape={spyOnEscape} />);
-
-      component.baseElement.dispatchEvent(new KeyboardEvent("keyup", { key: "Escape" }));
-      expect(spyOnEscape).to.be.calledOnce;
-    });
-    it("should not respond to other keyboard input", () => {
-      const spyOnEscape = sinon.spy();
-      const component = render(<Dialog opened={true} onEscape={spyOnEscape} />);
-
-      component.baseElement.dispatchEvent(new KeyboardEvent("keyup"));
-      expect(spyOnEscape).to.not.be.called;
-    });
-  });
-
-  describe("modeless support", () => {
-    it("should call handler for pointerDown", () => {
-      const spyOnPointerDown = sinon.spy();
-      const component = render(<Dialog opened={true} modal={false} onModelessPointerDown={spyOnPointerDown} modelessId="Test1" />);
-      const head = component.getByTestId("core-dialog-head");
-      head.dispatchEvent(createBubbledEvent("pointerdown", { clientX: 200, clientY: 5 }));
-      expect(spyOnPointerDown).to.be.calledOnce;
-    });
-    it("should not call handler for pointerDown if no modelessId", () => {
-      const spyOnPointerDown = sinon.spy();
-      const component = render(<Dialog opened={true} modal={false} onModelessPointerDown={spyOnPointerDown} />);
-      const head = component.getByTestId("core-dialog-head");
-      head.dispatchEvent(createBubbledEvent("pointerdown", { clientX: 200, clientY: 5 }));
-      expect(spyOnPointerDown).to.not.be.called;
-    });
-  });
-
-  describe("alignment", () => {
-    it("should render center by default", () => {
-      const component = render(<Dialog opened={true} />);
-      expect(component.container.querySelector(".core-dialog-center")).not.to.be.null;
-    });
-    it("should render top left", () => {
-      const component = render(<Dialog opened={true} alignment={DialogAlignment.TopLeft} />);
-      expect(component.container.querySelector(".core-dialog-top-left")).not.to.be.null;
-    });
-    it("should render top", () => {
-      const component = render(<Dialog opened={true} alignment={DialogAlignment.Top} />);
-      expect(component.container.querySelector(".core-dialog-top")).not.to.be.null;
-    });
-    it("should render top right", () => {
-      const component = render(<Dialog opened={true} alignment={DialogAlignment.TopRight} />);
-      expect(component.container.querySelector(".core-dialog-top-right")).not.to.be.null;
-    });
-    it("should render left", () => {
-      const component = render(<Dialog opened={true} alignment={DialogAlignment.Left} />);
-      expect(component.container.querySelector(".core-dialog-left")).not.to.be.null;
-    });
-    it("should render center", () => {
-      const component = render(<Dialog opened={true} alignment={DialogAlignment.Center} />);
-      expect(component.container.querySelector(".core-dialog-center")).not.to.be.null;
-    });
-    it("should render right", () => {
-      const component = render(<Dialog opened={true} alignment={DialogAlignment.Right} />);
-      expect(component.container.querySelector(".core-dialog-right")).not.to.be.null;
-    });
-    it("should render bottom left", () => {
-      const component = render(<Dialog opened={true} alignment={DialogAlignment.BottomLeft} />);
-      expect(component.container.querySelector(".core-dialog-bottom-left")).not.to.be.null;
-    });
-    it("should render bottom", () => {
-      const component = render(<Dialog opened={true} alignment={DialogAlignment.Bottom} />);
-      expect(component.container.querySelector(".core-dialog-bottom")).not.to.be.null;
-    });
-    it("should render bottom right", () => {
-      const component = render(<Dialog opened={true} alignment={DialogAlignment.BottomRight} />);
-      expect(component.container.querySelector(".core-dialog-bottom-right")).not.to.be.null;
-    });
-  });
-
-  describe("header", () => {
-    it("should render without header", () => {
-      const component = render(<Dialog opened={true} hideHeader={true} />);
-      expect(component.container.querySelector(".core-dialog-head")).to.be.null;
-    });
-    it("should render with header", () => {
-      const component = render(<Dialog opened={true} header={<div className="header-test" />} />);
-      expect(component.container.querySelector(".header-test")).not.to.be.null;
-      expect(component.container.querySelector(".core-dialog-head")).to.be.null;
-    });
-  });
-
-});
+/*---------------------------------------------------------------------------------------------
+* Copyright (c) Bentley Systems, Incorporated. All rights reserved.
+* See LICENSE.md in the project root for license terms and full copyright notice.
+*--------------------------------------------------------------------------------------------*/
+import { expect } from "chai";
+import * as React from "react";
+import * as sinon from "sinon";
+import { render } from "@testing-library/react";
+import { Dialog } from "../../ui-core";
+import { DialogAlignment } from "../../ui-core/dialog/Dialog";
+import { GlobalDialog } from "../../ui-core/dialog/GlobalDialog";
+import { UiCore } from "../../ui-core/UiCore";
+import TestUtils from "../TestUtils";
+import { DialogButtonType } from "@bentley/ui-abstract";
+
+describe("Dialog", () => {
+
+
+
+  const createBubbledEvent = (type: string, props = {}) => {
+    return TestUtils.createBubbledEvent(type, props);
+  };
+
+  before(async () => {
+    await TestUtils.initializeUiCore();
+  });
+
+  describe("<GlobalDialog />", () => {
+    it("should render with identifier", () => {
+      render(<GlobalDialog opened={true} identifier="test" />);
+    });
+    it("should render", () => {
+      render(<GlobalDialog opened={true} />);
+    });
+    it("should render multiple in same global container", () => {
+      render(<GlobalDialog opened={true} />);
+      render(<GlobalDialog opened={true} />);
+    });
+  });
+
+  describe("renders", () => {
+    it("should render", () => {
+      render(<Dialog opened={true} />);
+    });
+    it("should render with titleStyle", () => {
+      const component = render(<Dialog opened={true} title="Test" titleStyle={{ fontWeight: "bold" }} />);
+      const container = component.getByTestId("core-dialog-title");
+      expect(container.style.fontWeight).to.equal("bold");
+    });
+    it("should render with trapFocus", () => {
+      const component = render(<Dialog opened={true} trapFocus={true} modal={true} />);
+      expect(component.getByTestId("focus-trap-div")).to.exist; /* Not a sufficient test - should test 'active' prop, but RTL doesn't support it */
+    });
+  });
+
+  describe("buttons", () => {
+    it("should render with OK & Cancel buttons", () => {
+      const component = render(<Dialog opened={true}
+        buttonCluster={[
+          { type: DialogButtonType.OK, onClick: () => { } },
+          { type: DialogButtonType.Cancel, onClick: () => { } },
+        ]} />);
+      expect(component.getByText(UiCore.translate("dialog.ok"))).to.exist;
+      expect(component.getByText(UiCore.translate("dialog.cancel"))).to.exist;
+    });
+
+    it("should render with Close button", () => {
+      const component = render(<Dialog opened={true}
+        buttonCluster={[
+          { type: DialogButtonType.Close, onClick: () => { } },
+        ]} />);
+      expect(component.getByText(UiCore.translate("dialog.close"))).to.exist;
+    });
+
+    it("should render with Yes, No & Retry buttons", () => {
+      const component = render(<Dialog opened={true}
+        buttonCluster={[
+          { type: DialogButtonType.Yes, onClick: () => { } },
+          { type: DialogButtonType.No, onClick: () => { } },
+          { type: DialogButtonType.Retry, onClick: () => { } },
+          { type: DialogButtonType.Next, onClick: () => { } },
+          { type: DialogButtonType.Previous, onClick: () => { } },
+        ]} />);
+      expect(component.getByText(UiCore.translate("dialog.yes"))).to.exist;
+      expect(component.getByText(UiCore.translate("dialog.no"))).to.exist;
+      expect(component.getByText(UiCore.translate("dialog.retry"))).to.exist;
+      expect(component.getByText(UiCore.translate("dialog.next"))).to.exist;
+      expect(component.getByText(UiCore.translate("dialog.previous"))).to.exist;
+    });
+
+    it("should render with custom button", () => {
+      const component = render(<Dialog opened={true}
+        buttonCluster={[
+          { type: DialogButtonType.Close, onClick: () => { }, label: "XYZ" },
+        ]} />);
+      expect(component.getByText("XYZ")).to.exist;
+    });
+  });
+
+  describe("movable and resizable", () => {
+    it("should render with movable", () => {
+      render(<Dialog opened={true} movable={true} />);
+    });
+    it("should move from pointer events", () => {
+      const component = render(<Dialog opened={true} movable={true} height={400} width={400} />);
+      const head = component.getByTestId("core-dialog-head");
+      head.dispatchEvent(createBubbledEvent("pointerdown", { clientX: 200, clientY: 5 }));
+      head.dispatchEvent(createBubbledEvent("pointermove", { clientX: 300, clientY: 50 }));
+      head.dispatchEvent(createBubbledEvent("pointerup", { clientX: 300, clientY: 50 }));
+      const container = component.getByTestId("core-dialog-container");
+      expect(container.style.left).to.equal("100px");
+      expect(container.style.top).to.equal("45px");
+    });
+    it("should not move from pointer events when movable is false", () => {
+      const component = render(<Dialog opened={true} movable={false} height={400} width={400} />);
+      const head = component.getByTestId("core-dialog-head");
+      head.dispatchEvent(createBubbledEvent("pointerdown", { clientX: 200, clientY: 5 }));
+      head.dispatchEvent(createBubbledEvent("pointermove", { clientX: 250, clientY: 25 }));
+      head.dispatchEvent(createBubbledEvent("pointermove", { clientX: 300, clientY: 50 }));
+      head.dispatchEvent(createBubbledEvent("pointerup", { clientX: 300, clientY: 50 }));
+      const container = component.getByTestId("core-dialog-container");
+      expect(container.style.left).to.equal("");
+      expect(container.style.top).to.equal("");
+    });
+    it("should render with resizable", () => {
+      render(<Dialog opened={true} resizable={true} />);
+    });
+    it("should render with string min/max sizes", () => {
+      render(<Dialog opened={true} minHeight={"25%"} minWidth={"25%"} maxWidth={"75%"} maxHeight={"75%"} />);
+    });
+    it("should not resize from pointer events on bottom right when resizable={false}", () => {
+      const component = render(<Dialog opened={true} resizable={false} height={400} width={400} minHeight={200} minWidth={200} />);
+      const bottomRightDragHandle = component.getByTestId("core-dialog-drag-bottom-right");
+      bottomRightDragHandle.dispatchEvent(createBubbledEvent("pointerdown", { clientX: 400, clientY: 400 }));
+      window.dispatchEvent(createBubbledEvent("pointermove", { clientX: 200, clientY: 200 }));
+      window.dispatchEvent(createBubbledEvent("pointerup", { clientX: 200, clientY: 200 }));
+      const container = component.getByTestId("core-dialog-container");
+      expect(container.style.height).to.equal("400px");
+      expect(container.style.width).to.equal("400px");
+    });
+    it("should resize from pointer events on bottom right", () => {
+      const component = render(<Dialog opened={true} resizable={true} height={400} width={400} minHeight={200} minWidth={200} />);
+      const bottomRightDragHandle = component.getByTestId("core-dialog-drag-bottom-right");
+      bottomRightDragHandle.dispatchEvent(createBubbledEvent("pointerdown", { clientX: 400, clientY: 400 }));
+      window.dispatchEvent(createBubbledEvent("pointermove", { clientX: 200, clientY: 200 }));
+      window.dispatchEvent(createBubbledEvent("pointerup", { clientX: 200, clientY: 200 }));
+      const container = component.getByTestId("core-dialog-container");
+      expect(container.style.height).to.equal("200px");
+      expect(container.style.width).to.equal("200px");
+    });
+    it("should resize relative to top right corner from pointer events on bottom right when both resizable and movable", () => {
+      const component = render(<Dialog opened={true} resizable={true} movable={true} height={400} width={400} minHeight={200} minWidth={200} />);
+      const bottomRightDragHandle = component.getByTestId("core-dialog-drag-bottom-right");
+      bottomRightDragHandle.dispatchEvent(createBubbledEvent("pointerdown", { clientX: 400, clientY: 400 }));
+      window.dispatchEvent(createBubbledEvent("pointermove", { clientX: 200, clientY: 200 }));
+      window.dispatchEvent(createBubbledEvent("pointerup", { clientX: 200, clientY: 200 }));
+      const container = component.getByTestId("core-dialog-container");
+      expect(container.style.height).to.equal("200px");
+      expect(container.style.width).to.equal("200px");
+    });
+    it("should resize to minWidth and minHeight", () => {
+      const component = render(<Dialog opened={true} resizable={true} height={400} width={400} minHeight={200} minWidth={200} />);
+      const bottomRightDragHandle = component.getByTestId("core-dialog-drag-bottom-right");
+      bottomRightDragHandle.dispatchEvent(createBubbledEvent("pointerdown", { clientX: 400, clientY: 400 }));
+      window.dispatchEvent(createBubbledEvent("pointermove", { clientX: 100, clientY: 100 }));
+      window.dispatchEvent(createBubbledEvent("pointerup", { clientX: 100, clientY: 100 }));
+      const container = component.getByTestId("core-dialog-container");
+      expect(container.style.height).to.equal("200px");
+      expect(container.style.width).to.equal("200px");
+    });
+    it("should resize to maxWidth and maxHeight when defined", () => {
+      const component = render(<Dialog opened={true} resizable={true} height={300} width={300} maxWidth={350} maxHeight={350} />);
+      const bottomRightDragHandle = component.getByTestId("core-dialog-drag-bottom-right");
+      bottomRightDragHandle.dispatchEvent(createBubbledEvent("pointerdown", { clientX: 300, clientY: 300 }));
+      window.dispatchEvent(createBubbledEvent("pointermove", { clientX: 400, clientY: 400 }));
+      window.dispatchEvent(createBubbledEvent("pointerup", { clientX: 400, clientY: 400 }));
+      const container = component.getByTestId("core-dialog-container");
+      expect(container.style.height).to.equal("350px");
+      expect(container.style.width).to.equal("350px");
+    });
+    it("should resize from pointer events on bottom", () => {
+      const component = render(<Dialog opened={true} resizable={true} height={400} width={400} minHeight={100} minWidth={100} />);
+      const bottomRightDragHandle = component.getByTestId("core-dialog-drag-bottom");
+      bottomRightDragHandle.dispatchEvent(createBubbledEvent("pointerdown", { clientX: 400, clientY: 400 }));
+      window.dispatchEvent(createBubbledEvent("pointermove", { clientX: 405, clientY: 200 }));
+      window.dispatchEvent(createBubbledEvent("pointerup", { clientX: 405, clientY: 200 }));
+    });
+    it("should resize from pointer events on right", () => {
+      const component = render(<Dialog opened={true} resizable={true} height={400} width={400} minHeight={100} minWidth={100} />);
+      const bottomRightDragHandle = component.getByTestId("core-dialog-drag-right");
+      bottomRightDragHandle.dispatchEvent(createBubbledEvent("pointerdown", { clientX: 400, clientY: 400 }));
+      window.dispatchEvent(createBubbledEvent("pointermove", { clientX: 200, clientY: 405 }));
+      window.dispatchEvent(createBubbledEvent("pointerup", { clientX: 200, clientY: 405 }));
+    });
+  });
+
+  describe("keyboard support", () => {
+    it("should close on Esc key", () => {
+      const spyOnEscape = sinon.spy();
+      const component = render(<Dialog opened={true} onEscape={spyOnEscape} />);
+
+      component.baseElement.dispatchEvent(new KeyboardEvent("keyup", { key: "Escape" }));
+      expect(spyOnEscape).to.be.calledOnce;
+    });
+    it("should not respond to other keyboard input", () => {
+      const spyOnEscape = sinon.spy();
+      const component = render(<Dialog opened={true} onEscape={spyOnEscape} />);
+
+      component.baseElement.dispatchEvent(new KeyboardEvent("keyup"));
+      expect(spyOnEscape).to.not.be.called;
+    });
+  });
+
+  describe("modeless support", () => {
+    it("should call handler for pointerDown", () => {
+      const spyOnPointerDown = sinon.spy();
+      const component = render(<Dialog opened={true} modal={false} onModelessPointerDown={spyOnPointerDown} modelessId="Test1" />);
+      const head = component.getByTestId("core-dialog-head");
+      head.dispatchEvent(createBubbledEvent("pointerdown", { clientX: 200, clientY: 5 }));
+      expect(spyOnPointerDown).to.be.calledOnce;
+    });
+    it("should not call handler for pointerDown if no modelessId", () => {
+      const spyOnPointerDown = sinon.spy();
+      const component = render(<Dialog opened={true} modal={false} onModelessPointerDown={spyOnPointerDown} />);
+      const head = component.getByTestId("core-dialog-head");
+      head.dispatchEvent(createBubbledEvent("pointerdown", { clientX: 200, clientY: 5 }));
+      expect(spyOnPointerDown).to.not.be.called;
+    });
+  });
+
+  describe("alignment", () => {
+    it("should render center by default", () => {
+      const component = render(<Dialog opened={true} />);
+      expect(component.container.querySelector(".core-dialog-center")).not.to.be.null;
+    });
+    it("should render top left", () => {
+      const component = render(<Dialog opened={true} alignment={DialogAlignment.TopLeft} />);
+      expect(component.container.querySelector(".core-dialog-top-left")).not.to.be.null;
+    });
+    it("should render top", () => {
+      const component = render(<Dialog opened={true} alignment={DialogAlignment.Top} />);
+      expect(component.container.querySelector(".core-dialog-top")).not.to.be.null;
+    });
+    it("should render top right", () => {
+      const component = render(<Dialog opened={true} alignment={DialogAlignment.TopRight} />);
+      expect(component.container.querySelector(".core-dialog-top-right")).not.to.be.null;
+    });
+    it("should render left", () => {
+      const component = render(<Dialog opened={true} alignment={DialogAlignment.Left} />);
+      expect(component.container.querySelector(".core-dialog-left")).not.to.be.null;
+    });
+    it("should render center", () => {
+      const component = render(<Dialog opened={true} alignment={DialogAlignment.Center} />);
+      expect(component.container.querySelector(".core-dialog-center")).not.to.be.null;
+    });
+    it("should render right", () => {
+      const component = render(<Dialog opened={true} alignment={DialogAlignment.Right} />);
+      expect(component.container.querySelector(".core-dialog-right")).not.to.be.null;
+    });
+    it("should render bottom left", () => {
+      const component = render(<Dialog opened={true} alignment={DialogAlignment.BottomLeft} />);
+      expect(component.container.querySelector(".core-dialog-bottom-left")).not.to.be.null;
+    });
+    it("should render bottom", () => {
+      const component = render(<Dialog opened={true} alignment={DialogAlignment.Bottom} />);
+      expect(component.container.querySelector(".core-dialog-bottom")).not.to.be.null;
+    });
+    it("should render bottom right", () => {
+      const component = render(<Dialog opened={true} alignment={DialogAlignment.BottomRight} />);
+      expect(component.container.querySelector(".core-dialog-bottom-right")).not.to.be.null;
+    });
+  });
+
+  describe("header", () => {
+    it("should render without header", () => {
+      const component = render(<Dialog opened={true} hideHeader={true} />);
+      expect(component.container.querySelector(".core-dialog-head")).to.be.null;
+    });
+    it("should render with header", () => {
+      const component = render(<Dialog opened={true} header={<div className="header-test" />} />);
+      expect(component.container.querySelector(".header-test")).not.to.be.null;
+      expect(component.container.querySelector(".core-dialog-head")).to.be.null;
+    });
+  });
+
+});