/*---------------------------------------------------------------------------------------------
* Copyright (c) Bentley Systems, Incorporated. All rights reserved.
* See LICENSE.md in the project root for license terms and full copyright notice.
*--------------------------------------------------------------------------------------------*/
/** @packageDocumentation
 * @module Toggle
 */

import "./LabeledToggle.scss";
import classnames from "classnames";
import * as React from "react";
import { ToggleSwitch, ToggleSwitchProps } from "@itwin/itwinui-react";

/** Properties for [[LabeledToggle]]
 * @public
 * @deprecated Use ToggleSwitchProps from itwinui-react instead
 */
export interface LabeledToggleProps extends ToggleSwitchProps {
  /** Text that will be shown next to the Toggle. */
  label?: string;
  /** Custom CSS class name for the label */
  labelClassName?: string;
  /** Custom CSS Style for the label */
  labelStyle?: React.CSSProperties;
}

/** Toggle component with a Label to the right
 * @public
 * @deprecated Use ToggleSwitch from itwinui-react with `labelPosition="right"` instead
 */
<<<<<<< HEAD
export class LabeledToggle extends React.PureComponent<LabeledToggleProps> {  // eslint-disable-line deprecation/deprecation
  public render(): JSX.Element {
=======
export class LabeledToggle extends React.PureComponent<LabeledToggleProps> {
  public override render(): JSX.Element {
>>>>>>> c6de2000
    const { label, labelClassName, className, style, ...props } = this.props;

    return (
      <label style={this.props.style} className={classnames(
        "core-inputs-labeled-toggle",
        this.props.disabled && "uicore-disabled",
        this.props.className,
      )}>
        <ToggleSwitch className={className} style={style} {...props} />
        {label &&
          <div className={classnames("uicore-label", labelClassName)}>{label}</div>
        }
      </label>
    );
  }
}
<|MERGE_RESOLUTION|>--- conflicted
+++ resolved
@@ -1,53 +1,48 @@
-/*---------------------------------------------------------------------------------------------
-* Copyright (c) Bentley Systems, Incorporated. All rights reserved.
-* See LICENSE.md in the project root for license terms and full copyright notice.
-*--------------------------------------------------------------------------------------------*/
-/** @packageDocumentation
- * @module Toggle
- */
-
-import "./LabeledToggle.scss";
-import classnames from "classnames";
-import * as React from "react";
-import { ToggleSwitch, ToggleSwitchProps } from "@itwin/itwinui-react";
-
-/** Properties for [[LabeledToggle]]
- * @public
- * @deprecated Use ToggleSwitchProps from itwinui-react instead
- */
-export interface LabeledToggleProps extends ToggleSwitchProps {
-  /** Text that will be shown next to the Toggle. */
-  label?: string;
-  /** Custom CSS class name for the label */
-  labelClassName?: string;
-  /** Custom CSS Style for the label */
-  labelStyle?: React.CSSProperties;
-}
-
-/** Toggle component with a Label to the right
- * @public
- * @deprecated Use ToggleSwitch from itwinui-react with `labelPosition="right"` instead
- */
-<<<<<<< HEAD
-export class LabeledToggle extends React.PureComponent<LabeledToggleProps> {  // eslint-disable-line deprecation/deprecation
-  public render(): JSX.Element {
-=======
-export class LabeledToggle extends React.PureComponent<LabeledToggleProps> {
-  public override render(): JSX.Element {
->>>>>>> c6de2000
-    const { label, labelClassName, className, style, ...props } = this.props;
-
-    return (
-      <label style={this.props.style} className={classnames(
-        "core-inputs-labeled-toggle",
-        this.props.disabled && "uicore-disabled",
-        this.props.className,
-      )}>
-        <ToggleSwitch className={className} style={style} {...props} />
-        {label &&
-          <div className={classnames("uicore-label", labelClassName)}>{label}</div>
-        }
-      </label>
-    );
-  }
-}
+/*---------------------------------------------------------------------------------------------
+* Copyright (c) Bentley Systems, Incorporated. All rights reserved.
+* See LICENSE.md in the project root for license terms and full copyright notice.
+*--------------------------------------------------------------------------------------------*/
+/** @packageDocumentation
+ * @module Toggle
+ */
+
+import "./LabeledToggle.scss";
+import classnames from "classnames";
+import * as React from "react";
+import { ToggleSwitch, ToggleSwitchProps } from "@itwin/itwinui-react";
+
+/** Properties for [[LabeledToggle]]
+ * @public
+ * @deprecated Use ToggleSwitchProps from itwinui-react instead
+ */
+export interface LabeledToggleProps extends ToggleSwitchProps {
+  /** Text that will be shown next to the Toggle. */
+  label?: string;
+  /** Custom CSS class name for the label */
+  labelClassName?: string;
+  /** Custom CSS Style for the label */
+  labelStyle?: React.CSSProperties;
+}
+
+/** Toggle component with a Label to the right
+ * @public
+ * @deprecated Use ToggleSwitch from itwinui-react with `labelPosition="right"` instead
+ */
+export class LabeledToggle extends React.PureComponent<LabeledToggleProps> {  // eslint-disable-line deprecation/deprecation
+  public override render(): JSX.Element {
+    const { label, labelClassName, className, style, ...props } = this.props;
+
+    return (
+      <label style={this.props.style} className={classnames(
+        "core-inputs-labeled-toggle",
+        this.props.disabled && "uicore-disabled",
+        this.props.className,
+      )}>
+        <ToggleSwitch className={className} style={style} {...props} />
+        {label &&
+          <div className={classnames("uicore-label", labelClassName)}>{label}</div>
+        }
+      </label>
+    );
+  }
+}