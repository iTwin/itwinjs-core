/*---------------------------------------------------------------------------------------------
* Copyright (c) Bentley Systems, Incorporated. All rights reserved.
* See LICENSE.md in the project root for license terms and full copyright notice.
*--------------------------------------------------------------------------------------------*/
/** @packageDocumentation
 * @module Button
 */

import * as React from "react";
import { Button as ITwinUI_Button } from "@itwin/itwinui-react";
import { CommonProps } from "../utils/Props";

/** Sizes for [[Button]] component
 * @public
 * @deprecated Use `size` prop for itwinui-react Button instead
 */
export enum ButtonSize {
  Default = "",
  Large = "large",
}

/** Types for [[Button]] component
 * @public
 * @deprecated Use `styleType` prop for itwinui-react Button instead
 */
export enum ButtonType {
  Primary = "primary",
  Blue = "blue",
  Disabled = "disabled",
  Hollow = "hollow",
}

/** Properties for [[Button]] component
 * @public
 * @deprecated Use ButtonProps from itwinui-react instead
 */
export interface ButtonProps extends React.ButtonHTMLAttributes<HTMLButtonElement>, CommonProps {
  /** Allow ID to be passed to Button */
  id?: string;
  /** Default and large sizes */
  size?: ButtonSize;  // eslint-disable-line deprecation/deprecation
  /** 4 styles to tweak the content of the button */
  buttonType?: ButtonType;    // eslint-disable-line deprecation/deprecation
  /** A function to be run when the element is clicked */
  onClick?: ((event: React.MouseEvent<HTMLButtonElement, MouseEvent>) => void);
}

/** Generic button component
 * @public
 * @deprecated Use Button from itwinui-react instead
 */
<<<<<<< HEAD
export class Button extends React.PureComponent<ButtonProps> {    // eslint-disable-line deprecation/deprecation
  private getIuiButtonType = (buttonType?: ButtonType): string => {   // eslint-disable-line deprecation/deprecation
    let iuiButtonType: string;
    switch (buttonType) {
      case ButtonType.Blue: // eslint-disable-line deprecation/deprecation
        iuiButtonType = "high-visibility";
        break;
      case ButtonType.Hollow: // eslint-disable-line deprecation/deprecation
        iuiButtonType = "default";
        break;
      case ButtonType.Primary:  // eslint-disable-line deprecation/deprecation
      default:
        iuiButtonType = "cta";
        break;
    }
    return iuiButtonType;
  };

  public render() {
=======
export class Button extends React.PureComponent<ButtonProps> {
  public override render() {
>>>>>>> c6de2000
    const { buttonType, size, className, style, onClick, ...props } = this.props;

    const iuiButtonType = this.getIuiButtonType(buttonType);

    let iuiButtonSize: string | undefined = "small";
    if (size === ButtonSize.Large)  // eslint-disable-line deprecation/deprecation
      iuiButtonSize = undefined;

    return <ITwinUI_Button {...props} className={className} style={style} onClick={onClick} styleType={iuiButtonType} size={iuiButtonSize} />;
  }
}

/** @internal */
export function getButtonTypeClassName(buttonType?: ButtonType): string { // eslint-disable-line deprecation/deprecation
  let typeClassName: string;
  switch (buttonType) {
    case ButtonType.Blue: // eslint-disable-line deprecation/deprecation
      typeClassName = "uicore-buttons-blue";
      break;
    case ButtonType.Disabled: // eslint-disable-line deprecation/deprecation
      typeClassName = "uicore-buttons-disabled";
      break;
    case ButtonType.Hollow: // eslint-disable-line deprecation/deprecation
      typeClassName = "uicore-buttons-hollow";
      break;
    case ButtonType.Primary:  // eslint-disable-line deprecation/deprecation
    default:
      typeClassName = "uicore-buttons-primary";
      break;
  }
  return typeClassName;
}
<|MERGE_RESOLUTION|>--- conflicted
+++ resolved
@@ -1,107 +1,102 @@
-/*---------------------------------------------------------------------------------------------
-* Copyright (c) Bentley Systems, Incorporated. All rights reserved.
-* See LICENSE.md in the project root for license terms and full copyright notice.
-*--------------------------------------------------------------------------------------------*/
-/** @packageDocumentation
- * @module Button
- */
-
-import * as React from "react";
-import { Button as ITwinUI_Button } from "@itwin/itwinui-react";
-import { CommonProps } from "../utils/Props";
-
-/** Sizes for [[Button]] component
- * @public
- * @deprecated Use `size` prop for itwinui-react Button instead
- */
-export enum ButtonSize {
-  Default = "",
-  Large = "large",
-}
-
-/** Types for [[Button]] component
- * @public
- * @deprecated Use `styleType` prop for itwinui-react Button instead
- */
-export enum ButtonType {
-  Primary = "primary",
-  Blue = "blue",
-  Disabled = "disabled",
-  Hollow = "hollow",
-}
-
-/** Properties for [[Button]] component
- * @public
- * @deprecated Use ButtonProps from itwinui-react instead
- */
-export interface ButtonProps extends React.ButtonHTMLAttributes<HTMLButtonElement>, CommonProps {
-  /** Allow ID to be passed to Button */
-  id?: string;
-  /** Default and large sizes */
-  size?: ButtonSize;  // eslint-disable-line deprecation/deprecation
-  /** 4 styles to tweak the content of the button */
-  buttonType?: ButtonType;    // eslint-disable-line deprecation/deprecation
-  /** A function to be run when the element is clicked */
-  onClick?: ((event: React.MouseEvent<HTMLButtonElement, MouseEvent>) => void);
-}
-
-/** Generic button component
- * @public
- * @deprecated Use Button from itwinui-react instead
- */
-<<<<<<< HEAD
-export class Button extends React.PureComponent<ButtonProps> {    // eslint-disable-line deprecation/deprecation
-  private getIuiButtonType = (buttonType?: ButtonType): string => {   // eslint-disable-line deprecation/deprecation
-    let iuiButtonType: string;
-    switch (buttonType) {
-      case ButtonType.Blue: // eslint-disable-line deprecation/deprecation
-        iuiButtonType = "high-visibility";
-        break;
-      case ButtonType.Hollow: // eslint-disable-line deprecation/deprecation
-        iuiButtonType = "default";
-        break;
-      case ButtonType.Primary:  // eslint-disable-line deprecation/deprecation
-      default:
-        iuiButtonType = "cta";
-        break;
-    }
-    return iuiButtonType;
-  };
-
-  public render() {
-=======
-export class Button extends React.PureComponent<ButtonProps> {
-  public override render() {
->>>>>>> c6de2000
-    const { buttonType, size, className, style, onClick, ...props } = this.props;
-
-    const iuiButtonType = this.getIuiButtonType(buttonType);
-
-    let iuiButtonSize: string | undefined = "small";
-    if (size === ButtonSize.Large)  // eslint-disable-line deprecation/deprecation
-      iuiButtonSize = undefined;
-
-    return <ITwinUI_Button {...props} className={className} style={style} onClick={onClick} styleType={iuiButtonType} size={iuiButtonSize} />;
-  }
-}
-
-/** @internal */
-export function getButtonTypeClassName(buttonType?: ButtonType): string { // eslint-disable-line deprecation/deprecation
-  let typeClassName: string;
-  switch (buttonType) {
-    case ButtonType.Blue: // eslint-disable-line deprecation/deprecation
-      typeClassName = "uicore-buttons-blue";
-      break;
-    case ButtonType.Disabled: // eslint-disable-line deprecation/deprecation
-      typeClassName = "uicore-buttons-disabled";
-      break;
-    case ButtonType.Hollow: // eslint-disable-line deprecation/deprecation
-      typeClassName = "uicore-buttons-hollow";
-      break;
-    case ButtonType.Primary:  // eslint-disable-line deprecation/deprecation
-    default:
-      typeClassName = "uicore-buttons-primary";
-      break;
-  }
-  return typeClassName;
-}
+/*---------------------------------------------------------------------------------------------
+* Copyright (c) Bentley Systems, Incorporated. All rights reserved.
+* See LICENSE.md in the project root for license terms and full copyright notice.
+*--------------------------------------------------------------------------------------------*/
+/** @packageDocumentation
+ * @module Button
+ */
+
+import * as React from "react";
+import { Button as ITwinUI_Button } from "@itwin/itwinui-react";
+import { CommonProps } from "../utils/Props";
+
+/** Sizes for [[Button]] component
+ * @public
+ * @deprecated Use `size` prop for itwinui-react Button instead
+ */
+export enum ButtonSize {
+  Default = "",
+  Large = "large",
+}
+
+/** Types for [[Button]] component
+ * @public
+ * @deprecated Use `styleType` prop for itwinui-react Button instead
+ */
+export enum ButtonType {
+  Primary = "primary",
+  Blue = "blue",
+  Disabled = "disabled",
+  Hollow = "hollow",
+}
+
+/** Properties for [[Button]] component
+ * @public
+ * @deprecated Use ButtonProps from itwinui-react instead
+ */
+export interface ButtonProps extends React.ButtonHTMLAttributes<HTMLButtonElement>, CommonProps {
+  /** Allow ID to be passed to Button */
+  id?: string;
+  /** Default and large sizes */
+  size?: ButtonSize;  // eslint-disable-line deprecation/deprecation
+  /** 4 styles to tweak the content of the button */
+  buttonType?: ButtonType;    // eslint-disable-line deprecation/deprecation
+  /** A function to be run when the element is clicked */
+  onClick?: ((event: React.MouseEvent<HTMLButtonElement, MouseEvent>) => void);
+}
+
+/** Generic button component
+ * @public
+ * @deprecated Use Button from itwinui-react instead
+ */
+export class Button extends React.PureComponent<ButtonProps> {    // eslint-disable-line deprecation/deprecation
+  private getIuiButtonType = (buttonType?: ButtonType): string => {   // eslint-disable-line deprecation/deprecation
+    let iuiButtonType: string;
+    switch (buttonType) {
+      case ButtonType.Blue: // eslint-disable-line deprecation/deprecation
+        iuiButtonType = "high-visibility";
+        break;
+      case ButtonType.Hollow: // eslint-disable-line deprecation/deprecation
+        iuiButtonType = "default";
+        break;
+      case ButtonType.Primary:  // eslint-disable-line deprecation/deprecation
+      default:
+        iuiButtonType = "cta";
+        break;
+    }
+    return iuiButtonType;
+  };
+
+  public override render() {
+    const { buttonType, size, className, style, onClick, ...props } = this.props;
+
+    const iuiButtonType = this.getIuiButtonType(buttonType);
+
+    let iuiButtonSize: string | undefined = "small";
+    if (size === ButtonSize.Large)  // eslint-disable-line deprecation/deprecation
+      iuiButtonSize = undefined;
+
+    return <ITwinUI_Button {...props} className={className} style={style} onClick={onClick} styleType={iuiButtonType} size={iuiButtonSize} />;
+  }
+}
+
+/** @internal */
+export function getButtonTypeClassName(buttonType?: ButtonType): string { // eslint-disable-line deprecation/deprecation
+  let typeClassName: string;
+  switch (buttonType) {
+    case ButtonType.Blue: // eslint-disable-line deprecation/deprecation
+      typeClassName = "uicore-buttons-blue";
+      break;
+    case ButtonType.Disabled: // eslint-disable-line deprecation/deprecation
+      typeClassName = "uicore-buttons-disabled";
+      break;
+    case ButtonType.Hollow: // eslint-disable-line deprecation/deprecation
+      typeClassName = "uicore-buttons-hollow";
+      break;
+    case ButtonType.Primary:  // eslint-disable-line deprecation/deprecation
+    default:
+      typeClassName = "uicore-buttons-primary";
+      break;
+  }
+  return typeClassName;
+}