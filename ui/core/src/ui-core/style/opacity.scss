/*---------------------------------------------------------------------------------------------
* Copyright (c) Bentley Systems, Incorporated. All rights reserved.
* See LICENSE.md in the project root for license terms and full copyright notice.
*--------------------------------------------------------------------------------------------*/

/// Opacity stops:

$uicore-opacity-1:          var(--iui-opacity-1);
$uicore-opacity-2:          var(--iui-opacity-2);
$uicore-opacity-3:          var(--iui-opacity-3);
$uicore-opacity-4:          var(--iui-opacity-4);
$uicore-opacity-5:          var(--iui-opacity-5);
$uicore-opacity-6:          var(--iui-opacity-6);

$uicore-opacity-muted:      $uicore-opacity-3;
<<<<<<< HEAD
$uicore-opacity-disabled:   $uicore-opacity-4;

=======
$uicore-opacity-disabled:   $uicore-opacity-4;
$uicore-opacity-boxshadow:  $uicore-opacity-4;

>>>>>>> 3fd1067d
<|MERGE_RESOLUTION|>--- conflicted
+++ resolved
@@ -1,23 +1,17 @@
-/*---------------------------------------------------------------------------------------------
-* Copyright (c) Bentley Systems, Incorporated. All rights reserved.
-* See LICENSE.md in the project root for license terms and full copyright notice.
-*--------------------------------------------------------------------------------------------*/
-
-/// Opacity stops:
-
-$uicore-opacity-1:          var(--iui-opacity-1);
-$uicore-opacity-2:          var(--iui-opacity-2);
-$uicore-opacity-3:          var(--iui-opacity-3);
-$uicore-opacity-4:          var(--iui-opacity-4);
-$uicore-opacity-5:          var(--iui-opacity-5);
-$uicore-opacity-6:          var(--iui-opacity-6);
-
-$uicore-opacity-muted:      $uicore-opacity-3;
-<<<<<<< HEAD
-$uicore-opacity-disabled:   $uicore-opacity-4;
-
-=======
-$uicore-opacity-disabled:   $uicore-opacity-4;
-$uicore-opacity-boxshadow:  $uicore-opacity-4;
-
->>>>>>> 3fd1067d
+/*---------------------------------------------------------------------------------------------
+* Copyright (c) Bentley Systems, Incorporated. All rights reserved.
+* See LICENSE.md in the project root for license terms and full copyright notice.
+*--------------------------------------------------------------------------------------------*/
+
+/// Opacity stops:
+
+$uicore-opacity-1:          var(--iui-opacity-1);
+$uicore-opacity-2:          var(--iui-opacity-2);
+$uicore-opacity-3:          var(--iui-opacity-3);
+$uicore-opacity-4:          var(--iui-opacity-4);
+$uicore-opacity-5:          var(--iui-opacity-5);
+$uicore-opacity-6:          var(--iui-opacity-6);
+
+$uicore-opacity-muted:      $uicore-opacity-3;
+$uicore-opacity-disabled:   $uicore-opacity-4;
+$uicore-opacity-boxshadow:  $uicore-opacity-4;