{
  "name": "@itwin/components-react",
  "version": "3.1.0-dev.39",
  "description": "iTwin.js UI complex components",
  "main": "lib/cjs/components-react.js",
  "module": "lib/esm/components-react.js",
  "typings": "lib/cjs/components-react",
  "imodeljsSharedLibrary": true,
  "license": "MIT",
  "repository": {
    "type": "git",
    "url": "https://github.com/iTwin/itwinjs-core/tree/master/ui/components-react"
  },
  "scripts": {
    "build": "npm run -s copy:locale && npm run -s build:cjs",
    "build:ci": "npm run -s build && npm run -s build:esm",
    "build:cjs": "tsc 1>&2 --outDir lib/cjs && npm run -s copy:cjs",
    "build:esm": "tsc 1>&2 --module ES2020 --outDir lib/esm && npm run -s copy:esm",
    "copy:cjs": "cpx \"./src/**/*.*css\" ./lib/cjs",
    "copy:esm": "cpx \"./src/**/*.*css\" ./lib/esm",
    "copy:locale": "cpx \"./public/**/*\" ./lib/public",
    "pseudolocalize": "betools pseudolocalize --englishDir ./public/locales/en --out ./public/locales/en-PSEUDO",
    "clean": "rimraf lib .rush/temp/package-deps*.json",
    "cover": "nyc npm -s test",
    "docs": "betools docs --includes=../../generated-docs/extract --json=../../generated-docs/ui/components-react/file.json --tsIndexFile=./components-react.ts --onlyJson",
    "lint": "eslint -f visualstudio \"./src/**/*.{ts,tsx}\" 1>&2",
    "extract-api": "betools extract-api --entry=components-react",
    "test": "mocha --config ../.mocharc.json \"./lib/cjs/test/**/*.test.js\"",
    "test:watch": "npm -s test -- --reporter min --watch-extensions ts,tsx --watch"
  },
  "keywords": [
    "Bentley",
    "BIM",
    "iModel"
  ],
  "author": {
    "name": "Bentley Systems, Inc.",
    "url": "http://www.bentley.com"
  },
  "peerDependencies": {
    "@itwin/appui-abstract": "workspace:^3.1.0-dev.39",
    "@itwin/core-bentley": "workspace:^3.1.0-dev.39",
    "@itwin/core-react": "workspace:^3.1.0-dev.39",
    "react": "^17.0.0",
    "react-dom": "^17.0.0"
  },
  "//devDependencies": [
    "NOTE: All peerDependencies should also be listed as devDependencies since peerDependencies are not considered by npm install",
    "NOTE: All tools used by scripts in this package must be listed as devDependencies"
  ],
  "devDependencies": {
    "@itwin/appui-abstract": "workspace:*",
    "@itwin/build-tools": "workspace:*",
    "@itwin/core-bentley": "workspace:*",
    "@itwin/core-common": "workspace:*",
    "@itwin/core-i18n": "workspace:*",
    "@itwin/core-react": "workspace:*",
    "@itwin/eslint-plugin": "workspace:*",
    "@testing-library/react": "^12.0.0",
    "@testing-library/react-hooks": "^7.0.2",
    "@testing-library/user-event": "^13.2.1",
    "@types/chai": "^4.1.4",
    "@types/chai-as-promised": "^7",
    "@types/chai-jest-snapshot": "^1.3.0",
    "@types/chai-spies": "^1.0.0",
    "@types/chai-string": "^1.4.1",
    "@types/enzyme": "3.9.3",
    "@types/faker": "^4.1.0",
    "@types/linkify-it": "~2.1.0",
    "@types/lodash": "^4.14.0",
    "@types/mocha": "^8.2.2",
    "@types/react": "^17.0.37",
    "@types/react-data-grid": "4.0.2",
    "@types/react-dom": "^17.0.0",
    "@types/react-highlight-words": "^0.16.1",
    "@types/react-select": "3.0.26",
    "@types/react-window": "^1.8.2",
    "@types/sinon": "^9.0.0",
    "@types/sinon-chai": "^3.2.0",
    "chai": "^4.1.2",
    "chai-as-promised": "^7",
    "chai-jest-snapshot": "^2.0.0",
    "chai-spies": "1.0.0",
    "chai-string": "^1.5.0",
    "cpx2": "^3.0.0",
    "enzyme": "^3.4.0",
    "@wojtekmaj/enzyme-adapter-react-17": "^0.6.3",
    "enzyme-to-json": "^3.3.4",
    "eslint": "^7.11.0",
    "faker": "^4.1.0",
    "ignore-styles": "^5.0.1",
    "jsdom-global": "3.0.2",
    "mocha": "^8.3.2",
    "nyc": "^15.1.0",
    "raf": "^3.4.0",
    "react": "^17.0.0",
    "react-dnd-test-backend": "^11.1.3",
    "react-dnd-test-utils": "^11.1.3",
    "react-dom": "^17.0.0",
    "react-select-event": "5.0.0",
    "rimraf": "^3.0.2",
    "sinon": "^9.0.2",
    "sinon-chai": "^3.2.0",
    "ts-node": "^7.0.1",
    "typemoq": "^2.1.0",
    "typescript": "~4.4.0",
    "xmlhttprequest": "^1.8.0"
  },
  "//dependencies": [
    "NOTE: these dependencies should be only for things that DO NOT APPEAR IN THE API",
    "NOTE: core-frontend should remain UI technology agnostic, so no react/angular dependencies are allowed"
  ],
  "dependencies": {
    "@bentley/icons-generic-webfont": "^1.0.15",
<<<<<<< HEAD
    "@itwin/itwinui-css": "0.48.2",
=======
    "@itwin/itwinui-css": "0.44.2",
>>>>>>> 3970995a
    "@itwin/itwinui-react": "^1.32.0",
    "@types/shortid": "~0.0.29",
    "callable-instance2": "1.0.0",
    "classnames": "^2.3.1",
    "eventemitter2": "^5.0.1",
    "immer": "9.0.6",
    "immutable": "^3.8.2",
    "inspire-tree": "^5.0.1",
    "linkify-it": "~2.2.0",
    "lodash": "^4.17.10",
    "react-data-grid": "6.0.1",
    "react-dnd": "^11.1.3",
    "react-dnd-html5-backend": "^11.1.3",
    "react-highlight-words": "^0.17.0",
    "react-select": "3.2.0",
    "react-window": "^1.8.2",
    "rxjs": "^6.6.2",
    "shortid": "~2.2.15",
    "ts-key-enum": "^2.0.0"
  },
  "nyc": {
    "extends": "./node_modules/@itwin/build-tools/.nycrc",
    "require": [
      "ignore-styles",
      "jsdom-global/register",
      "source-map-support/register",
      "ts-node/register"
    ],
    "check-coverage": true,
    "statements": 99.9,
    "branches": 99.9,
    "functions": 100,
    "lines": 99.9
  },
  "eslintConfig": {
    "plugins": [
      "@itwin"
    ],
    "extends": [
      "plugin:@itwin/ui",
      "plugin:@itwin/jsdoc"
    ]
  }
}<|MERGE_RESOLUTION|>--- conflicted
+++ resolved
@@ -112,11 +112,7 @@
   ],
   "dependencies": {
     "@bentley/icons-generic-webfont": "^1.0.15",
-<<<<<<< HEAD
     "@itwin/itwinui-css": "0.48.2",
-=======
-    "@itwin/itwinui-css": "0.44.2",
->>>>>>> 3970995a
     "@itwin/itwinui-react": "^1.32.0",
     "@types/shortid": "~0.0.29",
     "callable-instance2": "1.0.0",
