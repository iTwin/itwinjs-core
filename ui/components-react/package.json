--- conflicted
+++ resolved
@@ -1,12 +1,7 @@
 {
   "name": "@itwin/components-react",
-<<<<<<< HEAD
-  "version": "3.0.0-dev.137",
+  "version": "3.0.0-dev.138",
   "description": "iTwin.js UI complex components",
-=======
-  "version": "3.0.0-dev.138",
-  "description": "iModel.js UI complex components",
->>>>>>> 3ca9f744
   "main": "lib/cjs/components-react.js",
   "module": "lib/esm/components-react.js",
   "typings": "lib/cjs/components-react",
