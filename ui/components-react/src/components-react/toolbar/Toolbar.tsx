/*---------------------------------------------------------------------------------------------
* Copyright (c) Bentley Systems, Incorporated. All rights reserved.
* See LICENSE.md in the project root for license terms and full copyright notice.
*--------------------------------------------------------------------------------------------*/
/** @packageDocumentation
 * @module Toolbar
 */

import "./Toolbar.scss";
import classnames from "classnames";
import * as React from "react";
import {
  CommonToolbarItem, OnItemExecutedFunc,
} from "@itwin/appui-abstract";
import { CommonProps, NoChildrenProps } from "@itwin/core-react";
import { ToolbarItems } from "./Items";
import { Direction, OrthogonalDirection, OrthogonalDirectionHelpers } from "./utilities/Direction";
import { getToolbarDirection, ToolbarItemComponent, ToolbarItemContext, ToolbarOpacitySetting, ToolbarPanelAlignment, ToolbarWithOverflowDirectionContext } from "./ToolbarWithOverflow";

/** Properties of [[Toolbar]] component.
 * @public
 */
export interface ToolbarProps extends CommonProps, NoChildrenProps {
  /** Describes to which direction the popup panels are expanded. Defaults to: [[Direction.Bottom]] */
  expandsTo?: Direction;
  /** definitions for items of the toolbar. i.e. [[CommonToolbarItem]]. Items are expected to be already sorted by group and item. */
  items: CommonToolbarItem[];
  /** Describes how expanded panels are aligned. Defaults to: [[ToolbarPanelAlignment.Start]] */
  panelAlignment?: ToolbarPanelAlignment;
  /** Use Drag Interaction to open popups with nest action buttons */
  useDragInteraction?: boolean;
  /** Determines whether to use mouse proximity to alter the opacity of the toolbar */
  toolbarOpacitySetting?: ToolbarOpacitySetting;
  /** Optional function to call on any item execution */
  onItemExecuted?: OnItemExecutedFunc;
  /** Optional function to call on any KeyDown events processed by toolbar */
  onKeyDown?: (e: React.KeyboardEvent) => void;
}

function getItemWrapperClass(child: React.ReactNode) {
  // istanbul ignore else
  if (React.isValidElement(child)) {
    if (child.props && child.props.addGroupSeparator)
      return "components-toolbar-button-add-gap-before";
  }
  return "";
}

/** Component that displays tool settings as a bar across the top of the content view.
 * @public
 */
export function Toolbar(props: ToolbarProps) {
  const expandsTo = props.expandsTo ? props.expandsTo : Direction.Bottom;
  const useDragInteraction = !!props.useDragInteraction;
  const panelAlignment = props.panelAlignment ? props.panelAlignment : ToolbarPanelAlignment.Start;
  const [popupPanelCount, setPopupPanelCount] = React.useState(0);

  const handlePopupPanelOpenClose = React.useCallback((isOpening: boolean) => {
    // use setImmediate to avoid warning about setting state in Toolbar from render method of PopupItem/PopupItemWithDrag
    setImmediate(() => {
      setPopupPanelCount((prev) => {
        const nextCount = isOpening ? (prev + 1) : (prev - 1);
        // eslint-disable-next-line no-console
        // console.log(`new popup count = ${nextCount}`);
        return nextCount < 0 ? /* istanbul ignore next */ 0 : nextCount;
      });
    });
  }, []);

<<<<<<< HEAD
  // eslint-disable-next-line deprecation/deprecation
  const availableNodes = React.useMemo<React.ReactNodeArray>(() => {
=======
  const availableNodes = React.useMemo<React.ReactNode[]>(() => {
>>>>>>> fbaf7a9e
    return props.items.map((item, index) => {
      let addGroupSeparator = false;
      if (index > 0)
        addGroupSeparator = item.groupPriority !== props.items[index - 1].groupPriority;
      return (
        <ToolbarItemComponent
          key={item.id}
          item={item}
          addGroupSeparator={!!addGroupSeparator}
        />
      );
    });
  }, [props.items]);

  const direction = getToolbarDirection(expandsTo);
  const className = classnames(
    "components-toolbar-overflow-sizer",
    OrthogonalDirectionHelpers.getCssClassName(direction),
    props.className);

  // needed to construct DOM structure identical to ToolbarWithOverflow so same css can be applied.
  const wrapperClassName = classnames(
    "components-toolbar-item-container",
    OrthogonalDirectionHelpers.getCssClassName(direction),
  );

  return (
    <ToolbarWithOverflowDirectionContext.Provider value={
      {
        expandsTo, direction, overflowExpandsTo: Direction.Right, panelAlignment, useDragInteraction,
        toolbarOpacitySetting: props.toolbarOpacitySetting ? props.toolbarOpacitySetting : ToolbarOpacitySetting.Proximity,
        overflowDirection: OrthogonalDirection.Horizontal,
        openPopupCount: popupPanelCount, onPopupPanelOpenClose: handlePopupPanelOpenClose, overflowDisplayActive: false,
        onItemExecuted: props.onItemExecuted ? props.onItemExecuted : /* istanbul ignore next */ () => { },
        onKeyDown: props.onKeyDown ? props.onKeyDown : /* istanbul ignore next */ (_e: React.KeyboardEvent) => { },
      }
    }>
      <ToolbarItemContext.Provider
        value={{
          hasOverflow: false,
          useHeight: false,
          onResize: /* istanbul ignore next */ () => { },
        }}
      >
        {(availableNodes.length > 0) &&
          <div
            className={className}
            style={props.style}
            onKeyDown={props.onKeyDown}
            role="presentation"
          >
            <ToolbarItems
              className="components-items"
              direction={direction}
            >
              {availableNodes.map((child, index) => <div key={index} className={`${wrapperClassName} ${getItemWrapperClass(child)}`}>{child}</div>)}
            </ToolbarItems>
          </div>
        }
      </ToolbarItemContext.Provider>
    </ToolbarWithOverflowDirectionContext.Provider >
  );
}<|MERGE_RESOLUTION|>--- conflicted
+++ resolved
@@ -67,12 +67,7 @@
     });
   }, []);
 
-<<<<<<< HEAD
-  // eslint-disable-next-line deprecation/deprecation
-  const availableNodes = React.useMemo<React.ReactNodeArray>(() => {
-=======
   const availableNodes = React.useMemo<React.ReactNode[]>(() => {
->>>>>>> fbaf7a9e
     return props.items.map((item, index) => {
       let addGroupSeparator = false;
       if (index > 0)
