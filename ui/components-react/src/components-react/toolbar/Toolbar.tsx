/*---------------------------------------------------------------------------------------------
* Copyright (c) Bentley Systems, Incorporated. All rights reserved.
* See LICENSE.md in the project root for license terms and full copyright notice.
*--------------------------------------------------------------------------------------------*/
/** @packageDocumentation
 * @module Toolbar
 */

import "./Toolbar.scss";
import classnames from "classnames";
import * as React from "react";
import {
  CommonToolbarItem, OnItemExecutedFunc,
} from "@itwin/appui-abstract";
import { CommonProps, NoChildrenProps } from "@itwin/core-react";
import { ToolbarItems } from "./Items";
import { Direction, OrthogonalDirection, OrthogonalDirectionHelpers } from "./utilities/Direction";
import { getToolbarDirection, ToolbarItemComponent, ToolbarItemContext, ToolbarOpacitySetting, ToolbarPanelAlignment, ToolbarWithOverflowDirectionContext } from "./ToolbarWithOverflow";

/** Properties of [[Toolbar]] component.
 * @public
 */
export interface ToolbarProps extends CommonProps, NoChildrenProps {
  /** Describes to which direction the popup panels are expanded. Defaults to: [[Direction.Bottom]] */
  expandsTo?: Direction;
  /** definitions for items of the toolbar. i.e. [[CommonToolbarItem]]. Items are expected to be already sorted by group and item. */
  items: CommonToolbarItem[];
  /** Describes how expanded panels are aligned. Defaults to: [[ToolbarPanelAlignment.Start]] */
  panelAlignment?: ToolbarPanelAlignment;
  /** Use Drag Interaction to open popups with nest action buttons */
  useDragInteraction?: boolean;
  /** Determines whether to use mouse proximity to alter the opacity of the toolbar */
  toolbarOpacitySetting?: ToolbarOpacitySetting;
  /** Optional function to call on any item execution */
  onItemExecuted?: OnItemExecutedFunc;
  /** Optional function to call on any KeyDown events processed by toolbar */
  onKeyDown?: (e: React.KeyboardEvent) => void;
}

function getItemWrapperClass(child: React.ReactNode) {
  // istanbul ignore else
  if (React.isValidElement(child)) {
    if (child.props && child.props.addGroupSeparator)
      return "components-toolbar-button-add-gap-before";
  }
  return "";
}

/** Component that displays tool settings as a bar across the top of the content view.
 * @public
 */
export function Toolbar(props: ToolbarProps) {
  const expandsTo = props.expandsTo ? props.expandsTo : Direction.Bottom;
  const useDragInteraction = !!props.useDragInteraction;
  const panelAlignment = props.panelAlignment ? props.panelAlignment : ToolbarPanelAlignment.Start;
  const [popupPanelCount, setPopupPanelCount] = React.useState(0);

  const handlePopupPanelOpenClose = React.useCallback((isOpening: boolean) => {
    // use setImmediate to avoid warning about setting state in Toolbar from render method of PopupItem/PopupItemWithDrag
    setImmediate(() => {
      setPopupPanelCount((prev) => {
        const nextCount = isOpening ? (prev + 1) : (prev - 1);
        // eslint-disable-next-line no-console
        // console.log(`new popup count = ${nextCount}`);
        return nextCount < 0 ? /* istanbul ignore next */ 0 : nextCount;
      });
    });
  }, []);

<<<<<<< HEAD
  const availableNodes = React.useMemo<React.ReactNodeArray>(() => { // eslint-disable-line deprecation/deprecation
=======
  const availableNodes = React.useMemo<React.ReactNode[]>(() => {
>>>>>>> 436198e7
    return props.items.map((item, index) => {
      let addGroupSeparator = false;
      if (index > 0)
        addGroupSeparator = item.groupPriority !== props.items[index - 1].groupPriority;
      return (
        <ToolbarItemComponent
          key={item.id}
          item={item}
          addGroupSeparator={!!addGroupSeparator}
        />
      );
    });
  }, [props.items]);

  const direction = getToolbarDirection(expandsTo);
  const className = classnames(
    "components-toolbar-overflow-sizer",
    OrthogonalDirectionHelpers.getCssClassName(direction),
    props.className);

  // needed to construct DOM structure identical to ToolbarWithOverflow so same css can be applied.
  const wrapperClassName = classnames(
    "components-toolbar-item-container",
    OrthogonalDirectionHelpers.getCssClassName(direction),
  );

  return (
    <ToolbarWithOverflowDirectionContext.Provider value={
      {
        expandsTo, direction, overflowExpandsTo: Direction.Right, panelAlignment, useDragInteraction,
        toolbarOpacitySetting: props.toolbarOpacitySetting ? props.toolbarOpacitySetting : ToolbarOpacitySetting.Proximity,
        overflowDirection: OrthogonalDirection.Horizontal,
        openPopupCount: popupPanelCount, onPopupPanelOpenClose: handlePopupPanelOpenClose, overflowDisplayActive: false,
        onItemExecuted: props.onItemExecuted ? props.onItemExecuted : /* istanbul ignore next */ () => { },
        onKeyDown: props.onKeyDown ? props.onKeyDown : /* istanbul ignore next */ (_e: React.KeyboardEvent) => { },
      }
    }>
      <ToolbarItemContext.Provider
        value={{
          hasOverflow: false,
          useHeight: false,
          onResize: /* istanbul ignore next */ () => { },
        }}
      >
        {(availableNodes.length > 0) &&
          <div
            className={className}
            style={props.style}
            onKeyDown={props.onKeyDown}
            role="presentation"
          >
            <ToolbarItems
              className="components-items"
              direction={direction}
            >
              {availableNodes.map((child, index) => <div key={index} className={`${wrapperClassName} ${getItemWrapperClass(child)}`}>{child}</div>)}
            </ToolbarItems>
          </div>
        }
      </ToolbarItemContext.Provider>
    </ToolbarWithOverflowDirectionContext.Provider >
  );
}<|MERGE_RESOLUTION|>--- conflicted
+++ resolved
@@ -67,11 +67,7 @@
     });
   }, []);
 
-<<<<<<< HEAD
-  const availableNodes = React.useMemo<React.ReactNodeArray>(() => { // eslint-disable-line deprecation/deprecation
-=======
   const availableNodes = React.useMemo<React.ReactNode[]>(() => {
->>>>>>> 436198e7
     return props.items.map((item, index) => {
       let addGroupSeparator = false;
       if (index > 0)
