--- conflicted
+++ resolved
@@ -1,15 +1,11 @@
 # Change Log - @bentley/ui-abstract
 
-<<<<<<< HEAD
-This log was last generated on Thu, 09 Sep 2021 21:04:58 GMT and should not be manually modified.
-=======
 This log was last generated on Wed, 15 Sep 2021 18:06:47 GMT and should not be manually modified.
 
 ## 2.19.12
 Wed, 15 Sep 2021 18:06:47 GMT
 
 _Version update only_
->>>>>>> 2fc3f051
 
 ## 2.19.11
 Thu, 09 Sep 2021 21:04:58 GMT
@@ -586,7 +582,7 @@
 - In source documentation. Some learning docs & API changes.
 - TOC for UI 2.0 Docs, @alpha to @beta, Components Examples
 - Started ui-components Learning doc section
-- Update doc tags for automatic UI creation 
+- Update doc tags for automatic UI creation
 - Refactor to remove duplicate ComponentGenerator instantiation. Rename files and components to remove React reference.
 - Update auto-generated dialog items to work with the Tool Settings Bar.
 - Add ConditionalBoolean support for isHidden and isDisabled properties.
