{
  "name": "@itwin/appui-abstract",
  "version": "3.0.0-dev.91",
  "description": "iModel.js UI abstractions",
  "main": "lib/cjs/appui-abstract.js",
  "module": "lib/esm/appui-abstract.js",
  "typings": "lib/cjs/appui-abstract",
  "imodeljsSharedLibrary": true,
  "license": "MIT",
  "repository": {
    "type": "git",
    "url": "https://github.com/imodeljs/imodeljs/tree/master/ui/abstract"
  },
  "scripts": {
<<<<<<< HEAD
    "compile": "npm run -s build",
    "build": "npm run -s build:cjs && npm run -s build:esm",
=======
    "build": "npm run -s copy:locale && npm run -s build:cjs",
    "build:ci": "npm run -s build && npm run -s build:esm",
>>>>>>> cfd7df41
    "build:cjs": "tsc 1>&2 --outDir lib/cjs",
    "build:esm": "tsc 1>&2 --module ES2020 --outDir lib/esm",
    "copy:locale": "cpx \"./public/**/*\" ./lib/public",
    "pseudolocalize": "betools pseudolocalize --englishDir ./public/locales/en --out ./public/locales/en-PSEUDO",
    "clean": "rimraf lib .rush/temp/package-deps*.json",
    "cover": "nyc npm -s test",
    "docs": "betools docs --includes=../../generated-docs/extract --json=../../generated-docs/ui/appui-abstract/file.json --tsIndexFile=./appui-abstract.ts --onlyJson",
    "lint": "eslint -f visualstudio \"./src/**/*.{ts,tsx}\" 1>&2",
    "extract-api": "betools extract-api --entry=appui-abstract",
    "test": "mocha --config ../.mocharc.json \"./lib/cjs/test/**/*.test.js\"",
    "test:watch": "npm -s test -- --reporter min --watch-extensions ts --watch"
  },
  "keywords": [
    "Bentley",
    "BIM",
    "iModel"
  ],
  "author": {
    "name": "Bentley Systems, Inc.",
    "url": "http://www.bentley.com"
  },
  "peerDependencies": {
<<<<<<< HEAD
    "@itwin/core-bentley": "workspace:^3.0.0-dev.90",
=======
    "@itwin/core-bentley": "workspace:^3.0.0-dev.91",
    "@itwin/core-i18n": "workspace:^3.0.0-dev.91"
>>>>>>> cfd7df41
  },
  "//devDependencies": [
    "NOTE: All peerDependencies should also be listed as devDependencies since peerDependencies are not considered by npm install",
    "NOTE: All tools used by scripts in this package must be listed as devDependencies"
  ],
  "devDependencies": {
    "@itwin/core-bentley": "workspace:*",
    "@itwin/core-common": "workspace:*",
    "@itwin/build-tools": "workspace:*",
    "@itwin/eslint-plugin": "workspace:*",
    "@itwin/core-i18n": "workspace:*",
    "@types/chai": "^4.1.4",
    "@types/chai-as-promised": "^7",
    "@types/chai-jest-snapshot": "^1.3.0",
    "@types/chai-spies": "^1.0.0",
    "@types/mocha": "^8.2.2",
    "@types/node": "14.14.31",
    "@types/sinon": "^9.0.0",
    "@types/sinon-chai": "^3.2.0",
    "chai": "^4.1.2",
    "chai-as-promised": "^7",
    "chai-jest-snapshot": "^2.0.0",
    "chai-spies": "1.0.0",
    "cpx": "^1.5.0",
    "eslint": "^7.11.0",
    "ignore-styles": "^5.0.1",
    "jsdom": "^17.0.0",
    "jsdom-global": "3.0.2",
    "mocha": "^8.3.2",
    "nyc": "^15.1.0",
    "raf": "^3.4.0",
    "rimraf": "^3.0.2",
    "sinon": "^9.0.2",
    "sinon-chai": "^3.2.0",
    "ts-node": "^7.0.1",
    "tsconfig-paths": "^3.3.2",
    "typescript": "~4.4.0",
    "xmlhttprequest": "^1.8.0"
  },
  "//dependencies": [
    "NOTE: these dependencies should be only for things that DO NOT APPEAR IN THE API",
    "NOTE: core-frontend should remain UI technology agnostic, so no react/angular dependencies are allowed"
  ],
  "dependencies": {
    "@bentley/icons-generic-webfont": "^1.0.15"
  },
  "nyc": {
    "extends": "./node_modules/@itwin/build-tools/.nycrc",
    "require": [
      "ignore-styles",
      "jsdom-global/register",
      "source-map-support/register",
      "ts-node/register"
    ],
    "check-coverage": true,
    "statements": 100,
    "branches": 100,
    "functions": 100,
    "lines": 100
  },
  "eslintConfig": {
    "plugins": [
      "@itwin"
    ],
    "extends": [
      "plugin:@itwin/itwinjs-recommended",
      "plugin:@itwin/jsdoc"
    ]
  }
}<|MERGE_RESOLUTION|>--- conflicted
+++ resolved
@@ -12,13 +12,8 @@
     "url": "https://github.com/imodeljs/imodeljs/tree/master/ui/abstract"
   },
   "scripts": {
-<<<<<<< HEAD
-    "compile": "npm run -s build",
-    "build": "npm run -s build:cjs && npm run -s build:esm",
-=======
-    "build": "npm run -s copy:locale && npm run -s build:cjs",
+    "build": "npm run -s build:cjs",
     "build:ci": "npm run -s build && npm run -s build:esm",
->>>>>>> cfd7df41
     "build:cjs": "tsc 1>&2 --outDir lib/cjs",
     "build:esm": "tsc 1>&2 --module ES2020 --outDir lib/esm",
     "copy:locale": "cpx \"./public/**/*\" ./lib/public",
@@ -41,12 +36,7 @@
     "url": "http://www.bentley.com"
   },
   "peerDependencies": {
-<<<<<<< HEAD
-    "@itwin/core-bentley": "workspace:^3.0.0-dev.90",
-=======
-    "@itwin/core-bentley": "workspace:^3.0.0-dev.91",
-    "@itwin/core-i18n": "workspace:^3.0.0-dev.91"
->>>>>>> cfd7df41
+    "@itwin/core-bentley": "workspace:^3.0.0-dev.91"
   },
   "//devDependencies": [
     "NOTE: All peerDependencies should also be listed as devDependencies since peerDependencies are not considered by npm install",
