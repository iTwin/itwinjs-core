--- conflicted
+++ resolved
@@ -33,14 +33,8 @@
     "url": "http://www.bentley.com"
   },
   "peerDependencies": {
-<<<<<<< HEAD
-    "@bentley/bentleyjs-core": "workspace:^3.0.0-dev.21",
-    "@bentley/imodeljs-i18n": "workspace:^3.0.0-dev.21"
-=======
     "@bentley/bentleyjs-core": "workspace:^3.0.0-dev.22",
-    "@bentley/geometry-core": "workspace:^3.0.0-dev.22",
     "@bentley/imodeljs-i18n": "workspace:^3.0.0-dev.22"
->>>>>>> 8467d9fd
   },
   "//devDependencies": [
     "NOTE: All peerDependencies should also be listed as devDependencies since peerDependencies are not considered by npm install",
