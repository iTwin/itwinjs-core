{
  "name": "@itwin/appui-abstract",
  "version": "3.0.0-dev.92",
  "description": "iModel.js UI abstractions",
  "main": "lib/cjs/appui-abstract.js",
  "module": "lib/esm/appui-abstract.js",
  "typings": "lib/cjs/appui-abstract",
  "imodeljsSharedLibrary": true,
  "license": "MIT",
  "repository": {
    "type": "git",
    "url": "https://github.com/imodeljs/imodeljs/tree/master/ui/abstract"
  },
  "scripts": {
    "build": "npm run -s build:cjs",
    "build:ci": "npm run -s build && npm run -s build:esm",
    "build:cjs": "tsc 1>&2 --outDir lib/cjs",
    "build:esm": "tsc 1>&2 --module ES2020 --outDir lib/esm",
    "copy:locale": "cpx \"./public/**/*\" ./lib/public",
    "pseudolocalize": "betools pseudolocalize --englishDir ./public/locales/en --out ./public/locales/en-PSEUDO",
    "clean": "rimraf lib .rush/temp/package-deps*.json",
    "cover": "nyc npm -s test",
    "docs": "betools docs --includes=../../generated-docs/extract --json=../../generated-docs/ui/appui-abstract/file.json --tsIndexFile=./appui-abstract.ts --onlyJson",
    "lint": "eslint -f visualstudio \"./src/**/*.{ts,tsx}\" 1>&2",
    "extract-api": "betools extract-api --entry=appui-abstract",
    "test": "mocha --config ../.mocharc.json \"./lib/cjs/test/**/*.test.js\"",
    "test:watch": "npm -s test -- --reporter min --watch-extensions ts --watch"
  },
  "keywords": [
    "Bentley",
    "BIM",
    "iModel"
  ],
  "author": {
    "name": "Bentley Systems, Inc.",
    "url": "http://www.bentley.com"
  },
  "peerDependencies": {
<<<<<<< HEAD
    "@itwin/core-bentley": "workspace:^3.0.0-dev.91"
=======
    "@itwin/core-bentley": "workspace:^3.0.0-dev.92",
    "@itwin/core-i18n": "workspace:^3.0.0-dev.92"
>>>>>>> 1b6d7a13
  },
  "//devDependencies": [
    "NOTE: All peerDependencies should also be listed as devDependencies since peerDependencies are not considered by npm install",
    "NOTE: All tools used by scripts in this package must be listed as devDependencies"
  ],
  "devDependencies": {
    "@itwin/core-bentley": "workspace:*",
    "@itwin/core-common": "workspace:*",
    "@itwin/build-tools": "workspace:*",
    "@itwin/eslint-plugin": "workspace:*",
    "@itwin/core-i18n": "workspace:*",
    "@types/chai": "^4.1.4",
    "@types/chai-as-promised": "^7",
    "@types/chai-jest-snapshot": "^1.3.0",
    "@types/chai-spies": "^1.0.0",
    "@types/mocha": "^8.2.2",
    "@types/node": "14.14.31",
    "@types/sinon": "^9.0.0",
    "@types/sinon-chai": "^3.2.0",
    "chai": "^4.1.2",
    "chai-as-promised": "^7",
    "chai-jest-snapshot": "^2.0.0",
    "chai-spies": "1.0.0",
    "cpx": "^1.5.0",
    "eslint": "^7.11.0",
    "ignore-styles": "^5.0.1",
    "jsdom": "^17.0.0",
    "jsdom-global": "3.0.2",
    "mocha": "^8.3.2",
    "nyc": "^15.1.0",
    "raf": "^3.4.0",
    "rimraf": "^3.0.2",
    "sinon": "^9.0.2",
    "sinon-chai": "^3.2.0",
    "ts-node": "^7.0.1",
    "tsconfig-paths": "^3.3.2",
    "typescript": "~4.4.0",
    "xmlhttprequest": "^1.8.0"
  },
  "//dependencies": [
    "NOTE: these dependencies should be only for things that DO NOT APPEAR IN THE API",
    "NOTE: core-frontend should remain UI technology agnostic, so no react/angular dependencies are allowed"
  ],
  "dependencies": {
    "@bentley/icons-generic-webfont": "^1.0.15"
  },
  "nyc": {
    "extends": "./node_modules/@itwin/build-tools/.nycrc",
    "require": [
      "ignore-styles",
      "jsdom-global/register",
      "source-map-support/register",
      "ts-node/register"
    ],
    "check-coverage": true,
    "statements": 100,
    "branches": 100,
    "functions": 100,
    "lines": 100
  },
  "eslintConfig": {
    "plugins": [
      "@itwin"
    ],
    "extends": [
      "plugin:@itwin/itwinjs-recommended",
      "plugin:@itwin/jsdoc"
    ]
  }
}<|MERGE_RESOLUTION|>--- conflicted
+++ resolved
@@ -36,12 +36,7 @@
     "url": "http://www.bentley.com"
   },
   "peerDependencies": {
-<<<<<<< HEAD
-    "@itwin/core-bentley": "workspace:^3.0.0-dev.91"
-=======
-    "@itwin/core-bentley": "workspace:^3.0.0-dev.92",
-    "@itwin/core-i18n": "workspace:^3.0.0-dev.92"
->>>>>>> 1b6d7a13
+    "@itwin/core-bentley": "workspace:^3.0.0-dev.92"
   },
   "//devDependencies": [
     "NOTE: All peerDependencies should also be listed as devDependencies since peerDependencies are not considered by npm install",
