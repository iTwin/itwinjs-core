--- conflicted
+++ resolved
@@ -1,54 +1,3 @@
-<<<<<<< HEAD
-/*---------------------------------------------------------------------------------------------
-* Copyright (c) Bentley Systems, Incorporated. All rights reserved.
-* See LICENSE.md in the project root for license terms and full copyright notice.
-*--------------------------------------------------------------------------------------------*/
-import { I18N } from "@itwin/core-i18n";
-import { UiAbstract } from "../appui-abstract/UiAbstract";
-
-/** @internal */
-export class TestUtils {
-  private static _i18n?: I18N;
-  private static _uiAbstractInitialized = false;
-
-  public static get i18n(): I18N {
-    if (!TestUtils._i18n) {
-      // const port = process.debugPort;
-      // const i18nOptions = { urlTemplate: "http://localhost:" + port + "/locales/{{lng}}/{{ns}}.json" };
-      TestUtils._i18n = new I18N();
-    }
-    return TestUtils._i18n;
-  }
-
-  public static async initializeUiAbstract() {
-    if (!TestUtils._uiAbstractInitialized) {
-      // This is required by our I18n module (specifically the i18next package).
-      (global as any).XMLHttpRequest = require("xmlhttprequest").XMLHttpRequest; // eslint-disable-line @typescript-eslint/no-var-requires
-
-      await UiAbstract.initialize(TestUtils.i18n);
-      TestUtils._uiAbstractInitialized = true;
-    }
-  }
-
-  public static terminateUiAbstract() {
-    UiAbstract.terminate();
-    TestUtils._uiAbstractInitialized = false;
-  }
-
-  public static createBubbledEvent(type: string, props = {}) {
-    const event = new Event(type, { bubbles: true });
-    Object.assign(event, props);
-    return event;
-  }
-
-  /** Waits until all async operations finish */
-  public static async flushAsyncOperations() {
-    return new Promise((resolve) => setTimeout(resolve));
-  }
-}
-
-export default TestUtils;   // eslint-disable-line: no-default-export
-=======
 /*---------------------------------------------------------------------------------------------
 * Copyright (c) Bentley Systems, Incorporated. All rights reserved.
 * See LICENSE.md in the project root for license terms and full copyright notice.
@@ -94,5 +43,4 @@
   }
 }
 
-export default TestUtils;   // eslint-disable-line: no-default-export
->>>>>>> 51caf2bd
+export default TestUtils;   // eslint-disable-line: no-default-export