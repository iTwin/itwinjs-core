--- conflicted
+++ resolved
@@ -113,12 +113,7 @@
  * @alpha
  */
 export function Listbox(props: ListboxProps) {
-<<<<<<< HEAD
-  // eslint-disable-next-line deprecation/deprecation
-  const { ariaLabel, ariaLabelledBy, id, children, selectedValue, className, onListboxValueChange, onKeyPress, ...otherProps } = props;
-=======
   const { ariaLabel, ariaLabelledBy, id, children, selectedValue, className, onListboxValueChange, onKeyDown, ...otherProps } = props;
->>>>>>> bf887736
   const listRef = React.useRef<HTMLUListElement>(null);
   const [listId] = React.useState(() => { return id ?? Guid.createValue(); });
   const optionValues = React.useMemo(() => getOptionValueArray(children), [children]);
