{
  "name": "@itwin/core-react",
<<<<<<< HEAD
  "version": "4.0.0-dev.1",
=======
  "version": "3.4.0-dev.44",
>>>>>>> 9fd2cd74
  "description": "iTwin.js UI core components",
  "main": "lib/cjs/core-react.js",
  "module": "lib/esm/core-react.js",
  "typings": "lib/cjs/core-react",
  "license": "MIT",
  "repository": {
    "type": "git",
    "url": "https://github.com/iTwin/itwinjs-core/tree/master/ui/core-react"
  },
  "scripts": {
    "build": "npm run -s copy:locale && npm run -s build:cjs",
    "build:ci": "npm run -s build && npm run -s build:esm",
    "build:cjs": "tsc 1>&2 --outDir lib/cjs && npm run -s copy:cjs",
    "build:esm": "tsc 1>&2 --module ES2020 --outDir lib/esm && npm run -s copy:esm",
    "copy:cjs": "cpx \"./src/**/*.{*css,svg}\" ./lib/cjs",
    "copy:esm": "cpx \"./src/**/*.{*css,svg}\" ./lib/esm",
    "copy:locale": "cpx \"./public/**/*\" ./lib/public",
    "pseudolocalize": "betools pseudolocalize --englishDir ./public/locales/en --out ./public/locales/en-PSEUDO",
    "clean": "rimraf lib .rush/temp/package-deps*.json",
    "cover": "nyc npm -s test",
    "docs": "betools docs --includes=../../generated-docs/extract --json=../../generated-docs/ui/core-react/file.json --tsIndexFile=./core-react.ts --onlyJson --excludeGlob=**/declarations.d.ts",
    "lint": "eslint -f visualstudio \"./src/**/*.{ts,tsx}\" 1>&2",
    "extract-api": "betools extract-api --entry=core-react",
    "test": "mocha --config ../.mocharc.json \"./lib/cjs/test/**/*.test.js\"",
    "test:watch": "npm -s test -- --reporter min --watch-extensions ts,tsx --watch"
  },
  "keywords": [
    "Bentley",
    "BIM",
    "iModel",
    "digital-twin",
    "iTwin"
  ],
  "author": {
    "name": "Bentley Systems, Inc.",
    "url": "http://www.bentley.com"
  },
  "peerDependencies": {
<<<<<<< HEAD
    "@itwin/appui-abstract": "workspace:^4.0.0-dev.1",
    "@itwin/core-bentley": "workspace:^3.4.0-dev.43",
=======
    "@itwin/appui-abstract": "workspace:^3.4.0-dev.44",
    "@itwin/core-bentley": "workspace:^3.4.0-dev.44",
>>>>>>> 9fd2cd74
    "react": "^17.0.0",
    "react-dom": "^17.0.0"
  },
  "//devDependencies": [
    "NOTE: All peerDependencies should also be listed as devDependencies since peerDependencies are not considered by npm install",
    "NOTE: All tools used by scripts in this package must be listed as devDependencies"
  ],
  "devDependencies": {
    "@itwin/appui-abstract": "workspace:*",
    "@itwin/build-tools": "workspace:*",
    "@itwin/core-bentley": "workspace:*",
    "@itwin/core-common": "workspace:*",
    "@itwin/core-i18n": "workspace:*",
    "@itwin/eslint-plugin": "workspace:*",
    "@testing-library/dom": "^8.11.2",
    "@testing-library/react": "^12.0.0",
    "@testing-library/react-hooks": "^7.0.2",
    "@testing-library/user-event": "^14.4.2",
    "@types/chai": "4.3.1",
    "@types/chai-as-promised": "^7",
    "@types/chai-spies": "^1.0.0",
    "@types/dompurify": "^2.0.3",
    "@types/lodash": "^4.14.0",
    "@types/mocha": "^8.2.2",
    "@types/node": "16.11.59",
    "@types/react": "^17.0.37",
    "@types/react-autosuggest": "10.1.2",
    "@types/react-dom": "^17.0.0",
    "@types/react-select": "3.0.26",
    "@types/sinon": "^9.0.0",
    "@types/sinon-chai": "^3.2.0",
    "chai": "^4.1.2",
    "chai-as-promised": "^7",
    "chai-spies": "1.0.0",
    "cpx2": "^3.0.0",
    "eslint": "^7.11.0",
    "ignore-styles": "^5.0.1",
    "jsdom": "^19.0.0",
    "jsdom-global": "3.0.2",
    "mocha": "^10.0.0",
    "nyc": "^15.1.0",
    "raf": "^3.4.0",
    "react": "^17.0.0",
    "react-dom": "^17.0.0",
    "react-test-renderer": "^17.0.0",
    "rimraf": "^3.0.2",
    "sinon": "^9.0.2",
    "sinon-chai": "^3.2.0",
    "ts-node": "^10.8.2",
    "typemoq": "^2.1.0",
    "typescript": "~4.4.0"
  },
  "//dependencies": [
    "NOTE: these dependencies should be only for things that DO NOT APPEAR IN THE API",
    "NOTE: core-frontend should remain UI technology agnostic, so no react/angular dependencies are allowed"
  ],
  "dependencies": {
    "@bentley/icons-generic-webfont": "^1.0.15",
    "@itwin/itwinui-css": "0.x",
    "@itwin/itwinui-react": "~1.42.0",
    "classnames": "^2.3.1",
    "dompurify": "^2.0.12",
    "lodash": "^4.17.10",
    "react-autosuggest": "^10.1.0",
    "react-select": "3.2.0",
    "resize-observer-polyfill": "1.5.1"
  },
  "nyc": {
    "extends": "./node_modules/@itwin/build-tools/.nycrc",
    "require": [
      "ignore-styles",
      "jsdom-global/register",
      "source-map-support/register",
      "ts-node/register"
    ],
    "check-coverage": true,
    "statements": 100,
    "branches": 100,
    "functions": 100,
    "lines": 100
  },
  "eslintConfig": {
    "plugins": [
      "@itwin"
    ],
    "extends": [
      "plugin:@itwin/ui",
      "plugin:@itwin/jsdoc"
    ]
  }
}<|MERGE_RESOLUTION|>--- conflicted
+++ resolved
@@ -1,10 +1,6 @@
 {
   "name": "@itwin/core-react",
-<<<<<<< HEAD
   "version": "4.0.0-dev.1",
-=======
-  "version": "3.4.0-dev.44",
->>>>>>> 9fd2cd74
   "description": "iTwin.js UI core components",
   "main": "lib/cjs/core-react.js",
   "module": "lib/esm/core-react.js",
@@ -43,13 +39,8 @@
     "url": "http://www.bentley.com"
   },
   "peerDependencies": {
-<<<<<<< HEAD
     "@itwin/appui-abstract": "workspace:^4.0.0-dev.1",
-    "@itwin/core-bentley": "workspace:^3.4.0-dev.43",
-=======
-    "@itwin/appui-abstract": "workspace:^3.4.0-dev.44",
     "@itwin/core-bentley": "workspace:^3.4.0-dev.44",
->>>>>>> 9fd2cd74
     "react": "^17.0.0",
     "react-dom": "^17.0.0"
   },
