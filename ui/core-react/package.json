--- conflicted
+++ resolved
@@ -107,11 +107,7 @@
   ],
   "dependencies": {
     "@bentley/icons-generic-webfont": "^1.0.15",
-<<<<<<< HEAD
     "@itwin/itwinui-css": "0.48.2",
-=======
-    "@itwin/itwinui-css": "0.44.2",
->>>>>>> 3970995a
     "@itwin/itwinui-react": "^1.32.0",
     "classnames": "^2.3.1",
     "dompurify": "^2.0.12",
