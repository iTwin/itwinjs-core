{
  "name": "@itwin/core-react",
<<<<<<< HEAD
  "version": "3.0.0-dev.128",
  "description": "iTwin.js UI core components",
=======
  "version": "3.0.0-dev.136",
  "description": "iModel.js UI core components",
>>>>>>> e519a0de
  "main": "lib/cjs/core-react.js",
  "module": "lib/esm/core-react.js",
  "typings": "lib/cjs/core-react",
  "imodeljsSharedLibrary": true,
  "license": "MIT",
  "repository": {
    "type": "git",
    "url": "https://github.com/iTwin/itwinjs-core/tree/master/ui/core-react"
  },
  "scripts": {
    "build": "npm run -s copy:locale && npm run -s build:cjs",
    "build:ci": "npm run -s build && npm run -s build:esm",
    "build:cjs": "tsc 1>&2 --outDir lib/cjs && npm run -s copy:cjs",
    "build:esm": "tsc 1>&2 --module ES2020 --outDir lib/esm && npm run -s copy:esm",
    "copy:cjs": "cpx \"./src/**/*.{*css,svg}\" ./lib/cjs",
    "copy:esm": "cpx \"./src/**/*.{*css,svg}\" ./lib/esm",
    "copy:locale": "cpx \"./public/**/*\" ./lib/public",
    "pseudolocalize": "betools pseudolocalize --englishDir ./public/locales/en --out ./public/locales/en-PSEUDO",
    "clean": "rimraf lib .rush/temp/package-deps*.json",
    "cover": "nyc npm -s test",
    "docs": "betools docs --includes=../../generated-docs/extract --json=../../generated-docs/ui/core-react/file.json --tsIndexFile=./core-react.ts --onlyJson --excludeGlob=**/declarations.d.ts",
    "lint": "eslint -f visualstudio \"./src/**/*.{ts,tsx}\" 1>&2",
    "extract-api": "betools extract-api --entry=core-react",
    "test": "mocha --config ../.mocharc.json \"./lib/cjs/test/**/*.test.js\"",
    "test:watch": "npm -s test -- --reporter min --watch-extensions ts,tsx --watch"
  },
  "keywords": [
    "Bentley",
    "BIM",
    "iModel",
    "digital-twin",
    "iTwin"
  ],
  "author": {
    "name": "Bentley Systems, Inc.",
    "url": "http://www.bentley.com"
  },
  "peerDependencies": {
    "@itwin/appui-abstract": "workspace:^3.0.0-dev.136",
    "@itwin/core-bentley": "workspace:^3.0.0-dev.136",
    "react": "^17.0.0",
    "react-dom": "^17.0.0"
  },
  "//devDependencies": [
    "NOTE: All peerDependencies should also be listed as devDependencies since peerDependencies are not considered by npm install",
    "NOTE: All tools used by scripts in this package must be listed as devDependencies"
  ],
  "devDependencies": {
    "@itwin/appui-abstract": "workspace:*",
    "@itwin/build-tools": "workspace:*",
    "@itwin/core-bentley": "workspace:*",
    "@itwin/core-common": "workspace:*",
    "@itwin/core-i18n": "workspace:*",
    "@itwin/eslint-plugin": "workspace:*",
    "@testing-library/react": "^12.0.0",
    "@testing-library/react-hooks": "^7.0.2",
    "@testing-library/user-event": "^13.2.1",
    "@types/chai": "^4.1.4",
    "@types/chai-as-promised": "^7",
    "@types/chai-jest-snapshot": "^1.3.0",
    "@types/chai-spies": "^1.0.0",
    "@types/dompurify": "^2.0.3",
    "@types/enzyme": "3.9.3",
    "@types/lodash": "^4.14.0",
    "@types/mocha": "^8.2.2",
    "@types/node": "14.14.31",
    "@types/react": "17.0.31",
    "@types/react-autosuggest": "10.1.2",
    "@types/react-dom": "^17.0.0",
    "@types/react-select": "3.0.26",
    "@types/sinon": "^9.0.0",
    "@types/sinon-chai": "^3.2.0",
    "@wojtekmaj/enzyme-adapter-react-17": "^0.6.3",
    "chai": "^4.1.2",
    "chai-as-promised": "^7",
    "chai-jest-snapshot": "^2.0.0",
    "chai-spies": "1.0.0",
    "cpx2": "^3.0.0",
    "enzyme": "^3.4.0",
    "enzyme-to-json": "^3.3.4",
    "eslint": "^7.11.0",
    "ignore-styles": "^5.0.1",
    "jsdom": "^17.0.0",
    "jsdom-global": "3.0.2",
    "mocha": "^8.3.2",
    "nyc": "^15.1.0",
    "raf": "^3.4.0",
    "react": "^17.0.0",
    "react-dom": "^17.0.0",
    "react-dom-instance": "2.0.0",
    "react-test-renderer": "^17.0.0",
    "rimraf": "^3.0.2",
    "sinon": "^9.0.2",
    "sinon-chai": "^3.2.0",
    "ts-node": "^7.0.1",
    "typemoq": "^2.1.0",
    "typescript": "~4.4.0",
    "xmlhttprequest": "^1.8.0"
  },
  "//dependencies": [
    "NOTE: these dependencies should be only for things that DO NOT APPEAR IN THE API",
    "NOTE: core-frontend should remain UI technology agnostic, so no react/angular dependencies are allowed"
  ],
  "dependencies": {
    "@bentley/icons-generic-webfont": "^1.0.15",
    "@itwin/itwinui-css": "^0.37.0",
    "@itwin/itwinui-react": "^1.23.0",
    "classnames": "^2.3.1",
    "dompurify": "^2.0.12",
    "lodash": "^4.17.10",
    "react-autosuggest": "^10.1.0",
    "react-select": "3.2.0",
    "resize-observer-polyfill": "1.5.1"
  },
  "nyc": {
    "extends": "./node_modules/@itwin/build-tools/.nycrc",
    "require": [
      "ignore-styles",
      "jsdom-global/register",
      "source-map-support/register",
      "ts-node/register"
    ],
    "check-coverage": true,
    "statements": 100,
    "branches": 100,
    "functions": 100,
    "lines": 100
  },
  "eslintConfig": {
    "plugins": [
      "@itwin"
    ],
    "extends": [
      "plugin:@itwin/ui",
      "plugin:@itwin/jsdoc"
    ]
  }
}<|MERGE_RESOLUTION|>--- conflicted
+++ resolved
@@ -1,12 +1,7 @@
 {
   "name": "@itwin/core-react",
-<<<<<<< HEAD
-  "version": "3.0.0-dev.128",
+  "version": "3.0.0-dev.136",
   "description": "iTwin.js UI core components",
-=======
-  "version": "3.0.0-dev.136",
-  "description": "iModel.js UI core components",
->>>>>>> e519a0de
   "main": "lib/cjs/core-react.js",
   "module": "lib/esm/core-react.js",
   "typings": "lib/cjs/core-react",
