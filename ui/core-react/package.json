--- conflicted
+++ resolved
@@ -1,12 +1,7 @@
 {
   "name": "@itwin/core-react",
-<<<<<<< HEAD
-  "version": "3.0.0-dev.136",
+  "version": "3.0.0-dev.137",
   "description": "iTwin.js UI core components",
-=======
-  "version": "3.0.0-dev.137",
-  "description": "iModel.js UI core components",
->>>>>>> 1519a797
   "main": "lib/cjs/core-react.js",
   "module": "lib/esm/core-react.js",
   "typings": "lib/cjs/core-react",
