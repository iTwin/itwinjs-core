{
  "name": "@itwin/core-react",
  "version": "3.4.0-dev.43",
  "description": "iTwin.js UI core components",
  "main": "lib/cjs/core-react.js",
  "module": "lib/esm/core-react.js",
  "typings": "lib/cjs/core-react",
  "license": "MIT",
  "repository": {
    "type": "git",
    "url": "https://github.com/iTwin/itwinjs-core/tree/master/ui/core-react"
  },
  "scripts": {
    "build": "npm run -s copy:locale && npm run -s build:cjs",
    "build:ci": "npm run -s build && npm run -s build:esm",
    "build:cjs": "tsc 1>&2 --outDir lib/cjs && npm run -s copy:cjs",
    "build:esm": "tsc 1>&2 --module ES2020 --outDir lib/esm && npm run -s copy:esm",
    "copy:cjs": "cpx \"./src/**/*.{*css,svg}\" ./lib/cjs",
    "copy:esm": "cpx \"./src/**/*.{*css,svg}\" ./lib/esm",
    "copy:locale": "cpx \"./public/**/*\" ./lib/public",
    "pseudolocalize": "betools pseudolocalize --englishDir ./public/locales/en --out ./public/locales/en-PSEUDO",
    "clean": "rimraf lib .rush/temp/package-deps*.json",
    "cover": "nyc npm -s test",
    "docs": "betools docs --includes=../../generated-docs/extract --json=../../generated-docs/ui/core-react/file.json --tsIndexFile=./core-react.ts --onlyJson --excludeGlob=**/declarations.d.ts",
    "lint": "eslint -f visualstudio \"./src/**/*.{ts,tsx}\" 1>&2",
    "extract-api": "betools extract-api --entry=core-react",
    "test": "mocha --config ../.mocharc.json \"./lib/cjs/test/**/*.test.js\"",
    "test:watch": "npm -s test -- --reporter min --watch-extensions ts,tsx --watch"
  },
  "keywords": [
    "Bentley",
    "BIM",
    "iModel",
    "digital-twin",
    "iTwin"
  ],
  "author": {
    "name": "Bentley Systems, Inc.",
    "url": "http://www.bentley.com"
  },
  "peerDependencies": {
    "@itwin/appui-abstract": "workspace:^3.4.0-dev.43",
    "@itwin/core-bentley": "workspace:^3.4.0-dev.43",
    "react": "^17.0.0",
    "react-dom": "^17.0.0"
  },
  "//devDependencies": [
    "NOTE: All peerDependencies should also be listed as devDependencies since peerDependencies are not considered by npm install",
    "NOTE: All tools used by scripts in this package must be listed as devDependencies"
  ],
  "devDependencies": {
    "@itwin/appui-abstract": "workspace:*",
    "@itwin/build-tools": "workspace:*",
    "@itwin/core-bentley": "workspace:*",
    "@itwin/core-common": "workspace:*",
    "@itwin/core-i18n": "workspace:*",
    "@itwin/eslint-plugin": "workspace:*",
    "@testing-library/dom": "^8.11.2",
    "@testing-library/react": "^12.0.0",
    "@testing-library/react-hooks": "^7.0.2",
    "@testing-library/user-event": "^14.4.2",
    "@types/chai": "4.3.1",
    "@types/chai-as-promised": "^7",
    "@types/chai-spies": "^1.0.0",
    "@types/dompurify": "^2.0.3",
    "@types/lodash": "^4.14.0",
    "@types/mocha": "^8.2.2",
<<<<<<< HEAD
    "@types/node": "18.7.7",
=======
    "@types/node": "16.11.59",
>>>>>>> 844c850c
    "@types/react": "^17.0.37",
    "@types/react-autosuggest": "10.1.2",
    "@types/react-dom": "^17.0.0",
    "@types/react-select": "3.0.26",
    "@types/sinon": "^9.0.0",
    "@types/sinon-chai": "^3.2.0",
    "chai": "^4.1.2",
    "chai-as-promised": "^7",
    "chai-spies": "1.0.0",
    "cpx2": "^3.0.0",
    "eslint": "^7.11.0",
    "ignore-styles": "^5.0.1",
    "jsdom": "^19.0.0",
    "jsdom-global": "3.0.2",
    "mocha": "^10.0.0",
    "nyc": "^15.1.0",
    "raf": "^3.4.0",
    "react": "^17.0.0",
    "react-dom": "^17.0.0",
    "react-test-renderer": "^17.0.0",
    "rimraf": "^3.0.2",
    "sinon": "^9.0.2",
    "sinon-chai": "^3.2.0",
    "ts-node": "^10.8.2",
    "typemoq": "^2.1.0",
    "typescript": "~4.4.0"
  },
  "//dependencies": [
    "NOTE: these dependencies should be only for things that DO NOT APPEAR IN THE API",
    "NOTE: core-frontend should remain UI technology agnostic, so no react/angular dependencies are allowed"
  ],
  "dependencies": {
    "@bentley/icons-generic-webfont": "^1.0.15",
    "@itwin/itwinui-css": "0.x",
    "@itwin/itwinui-react": "~1.42.0",
    "classnames": "^2.3.1",
    "dompurify": "^2.0.12",
    "lodash": "^4.17.10",
    "react-autosuggest": "^10.1.0",
    "react-select": "3.2.0",
    "resize-observer-polyfill": "1.5.1"
  },
  "nyc": {
    "extends": "./node_modules/@itwin/build-tools/.nycrc",
    "require": [
      "ignore-styles",
      "jsdom-global/register",
      "source-map-support/register",
      "ts-node/register"
    ],
    "check-coverage": true,
    "statements": 100,
    "branches": 100,
    "functions": 100,
    "lines": 100
  },
  "eslintConfig": {
    "plugins": [
      "@itwin"
    ],
    "extends": [
      "plugin:@itwin/ui",
      "plugin:@itwin/jsdoc"
    ]
  }
}<|MERGE_RESOLUTION|>--- conflicted
+++ resolved
@@ -65,11 +65,7 @@
     "@types/dompurify": "^2.0.3",
     "@types/lodash": "^4.14.0",
     "@types/mocha": "^8.2.2",
-<<<<<<< HEAD
     "@types/node": "18.7.7",
-=======
-    "@types/node": "16.11.59",
->>>>>>> 844c850c
     "@types/react": "^17.0.37",
     "@types/react-autosuggest": "10.1.2",
     "@types/react-dom": "^17.0.0",
