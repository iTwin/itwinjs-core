--- conflicted
+++ resolved
@@ -33,7 +33,6 @@
     "url": "http://www.bentley.com"
   },
   "peerDependencies": {
-<<<<<<< HEAD
     "@bentley/bentleyjs-core": "workspace:^",
     "@bentley/geometry-core": "workspace:^",
     "@bentley/imodeljs-common": "workspace:^",
@@ -42,16 +41,6 @@
     "@bentley/imodeljs-quantity": "workspace:^",
     "@bentley/ui-abstract": "workspace:*",
     "@bentley/ui-core": "workspace:^",
-=======
-    "@bentley/bentleyjs-core": "^2.17.0-dev.17",
-    "@bentley/geometry-core": "^2.17.0-dev.17",
-    "@bentley/imodeljs-common": "^2.17.0-dev.17",
-    "@bentley/imodeljs-frontend": "^2.17.0-dev.17",
-    "@bentley/imodeljs-i18n": "^2.17.0-dev.17",
-    "@bentley/imodeljs-quantity": "^2.17.0-dev.17",
-    "@bentley/ui-abstract": "2.17.0-dev.17",
-    "@bentley/ui-core": "^2.17.0-dev.17",
->>>>>>> 545f6bef
     "react": "^16.8.0",
     "react-dom": "^16.8.0"
   },
@@ -60,7 +49,6 @@
     "NOTE: All tools used by scripts in this package must be listed as devDependencies"
   ],
   "devDependencies": {
-<<<<<<< HEAD
     "@bentley/bentleyjs-core": "workspace:*",
     "@bentley/build-tools": "workspace:*",
     "@bentley/eslint-plugin": "workspace:*",
@@ -71,18 +59,6 @@
     "@bentley/imodeljs-quantity": "workspace:*",
     "@bentley/ui-abstract": "workspace:*",
     "@bentley/ui-core": "workspace:*",
-=======
-    "@bentley/bentleyjs-core": "2.17.0-dev.17",
-    "@bentley/build-tools": "2.17.0-dev.17",
-    "@bentley/eslint-plugin": "2.17.0-dev.17",
-    "@bentley/geometry-core": "2.17.0-dev.17",
-    "@bentley/imodeljs-common": "2.17.0-dev.17",
-    "@bentley/imodeljs-frontend": "2.17.0-dev.17",
-    "@bentley/imodeljs-i18n": "2.17.0-dev.17",
-    "@bentley/imodeljs-quantity": "2.17.0-dev.17",
-    "@bentley/ui-abstract": "2.17.0-dev.17",
-    "@bentley/ui-core": "2.17.0-dev.17",
->>>>>>> 545f6bef
     "@testing-library/react": "^8.0.1",
     "@testing-library/react-hooks": "^3.2.1",
     "@types/chai": "^4.1.4",
