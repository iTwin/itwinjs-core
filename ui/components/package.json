{
  "name": "@bentley/ui-components",
  "version": "0.161.0",
  "description": "iModel.js UI complex components",
  "license": "MIT",
  "repository": {
    "type": "git",
    "url": "https://github.com/imodeljs/imodeljs"
  },
  "main": "lib/index.js",
  "typings": "lib/index",
  "scripts": {
    "build": "tsc 1>&2 && npm run build:scss && npm run copy:public",
    "build:scss": "cpx \"./src/**/*.scss\" ./lib",
    "copy:public": "cpx \"./public/**/*\" ./lib/public && npm run pseudolocalize",
    "clean": "rimraf ./lib package-deps.json",
    "cover": "cross-env TS_NODE_PROJECT=./tests/tsconfig.json nyc npm test",
    "docs": "node ./node_modules/@bentley/build-tools/scripts/docs.js --source=./src --includes=../../generated-docs/extract --json=../../generated-docs/ui/ui-components/file.json --tsIndexFile=./index.ts --onlyJson %TYPEDOC_THEME%",
    "lint": "tslint --project . 1>&2",
    "pack": "node ../../scripts/pack.js",
    "pseudolocalize": "node ./node_modules/@bentley/build-tools/scripts/pseudolocalize.js --englishDir ./public/locales/en --out ./lib/public/locales/en-pseudo",
    "test": "cross-env TS_NODE_PROJECT=./tests/tsconfig.json mocha --opts ../mocha.opts --exit tests/**/*.test.{ts,tsx}",
    "test:watch": "npm test -- --reporter min --watch-extensions ts,tsx --watch"
  },
  "keywords": [
    "Bentley",
    "BIM",
    "iModel"
  ],
  "author": {
    "name": "Bentley Systems, Inc.",
    "url": "http://www.bentley.com"
  },
  "peerDependencies": {
    "@bentley/bentleyjs-core": "0.161.0",
    "@bentley/geometry-core": "0.161.0",
    "@bentley/imodeljs-i18n": "0.161.0",
    "@bentley/imodeljs-common": "0.161.0",
    "@bentley/imodeljs-frontend": "0.161.0",
    "@bentley/ui-core": "0.161.0"
  },
  "//devDependencies": [
    "NOTE: All peerDependencies should also be listed as devDependencies since peerDependencies are not considered by npm install",
    "NOTE: All tools used by scripts in this package must be listed as devDependencies"
  ],
  "devDependencies": {
    "@bentley/bentleyjs-core": "0.161.0",
    "@bentley/build-tools": "0.161.0",
    "@bentley/geometry-core": "0.161.0",
    "@bentley/imodeljs-i18n": "0.161.0",
    "@bentley/imodeljs-common": "0.161.0",
    "@bentley/imodeljs-frontend": "0.161.0",
    "@bentley/ui-core": "0.161.0",
    "@types/chai": "^4.1.4",
    "@types/chai-as-promised": "^7",
    "@types/chai-jest-snapshot": "^1.3.0",
    "@types/chai-spies": "^1.0.0",
    "@types/classnames": "^2.2.3",
    "@types/enzyme": "^3.1.12",
    "@types/faker": "^4.1.0",
    "@types/lodash": "^4.14.0",
    "@types/mocha": "^5.2.5",
    "@types/react": "^16.4.14",
    "@types/react-highlight-words": "^0.11.1",
    "@types/react-data-grid": "^2.0.11",
    "@types/react-dom": "16.0.7",
    "@types/sinon": "^5.0.1",
    "@types/sinon-chai": "^3.2.0",
    "chai": "^4.1.2",
    "chai-as-promised": "^7",
    "chai-jest-snapshot": "^2.0.0",
    "chai-spies": "1.0.0",
    "cpx": "^1.5.0",
    "cross-env": "^5.1.4",
    "enzyme": "^3.4.0",
    "enzyme-adapter-react-16": "^1.2.0",
    "enzyme-to-json": "^3.3.4",
    "faker": "^4.1.0",
    "ignore-styles": "^5.0.1",
    "jsdom": "^11.12.0",
    "jsdom-global": "3.0.2",
    "mocha": "^5.2.0",
    "nyc": "^13.0.1",
    "raf": "^3.4.0",
    "react-testing-library": "^5.1.0",
    "rimraf": "^2.6.2",
    "sinon": "^6.1.4",
    "sinon-chai": "^3.2.0",
    "ts-node": "^7.0.1",
    "tsconfig-paths": "^3.3.2",
    "tslint": "^5.11.0",
    "typedoc": "^0.11.1",
    "typedoc-plugin-external-module-name": "^1.1.1",
    "typemoq": "^2.1.0",
    "typescript": "~3.0.0",
    "xmlhttprequest": "^1.8.0"
  },
  "//dependencies": [
    "NOTE: these dependencies should be only for things that DO NOT APPEAR IN THE API",
    "NOTE: imodeljs-frontend should remain UI technology agnostic, so no react/angular dependencies are allowed"
  ],
  "dependencies": {
    "@bentley/bwc": "^7.0.1",
<<<<<<< HEAD
    "@bentley/icons-generic-webfont": "^0.0.4",
=======
    "@bentley/icons-generic-webfont": "^0.0.5",
>>>>>>> 7e1bd576
    "classnames": "^2.2.5",
    "eventemitter2": "^5.0.1",
    "inspire-tree": "^5.0.1",
    "lodash": "^4.17.10",
    "react": "^16.4.2",
    "react-highlight-words": "^0.14.0",
    "react-data-grid": "^3.0.0",
    "react-dom": "^16.4.2",
    "react-dnd": "^5.0.0",
    "react-dnd-html5-backend": "^5.0.1",
    "react-dnd-test-backend": "^5.0.1"
  },
  "nyc": {
    "nycrc-path": "../.nycrc"
  }
}<|MERGE_RESOLUTION|>--- conflicted
+++ resolved
@@ -101,11 +101,7 @@
   ],
   "dependencies": {
     "@bentley/bwc": "^7.0.1",
-<<<<<<< HEAD
-    "@bentley/icons-generic-webfont": "^0.0.4",
-=======
     "@bentley/icons-generic-webfont": "^0.0.5",
->>>>>>> 7e1bd576
     "classnames": "^2.2.5",
     "eventemitter2": "^5.0.1",
     "inspire-tree": "^5.0.1",
