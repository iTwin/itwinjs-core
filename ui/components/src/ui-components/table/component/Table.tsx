--- conflicted
+++ resolved
@@ -6,25 +6,11 @@
  * @module Table
  */
 
-<<<<<<< HEAD
-import { DisposableList, Guid, GuidString } from "@bentley/bentleyjs-core";
-import { PropertyValueFormat } from "@bentley/ui-abstract";
-import {
-  CommonProps, Dialog, ElementResizeObserver, isNavigationKey, ItemKeyboardNavigator, LocalSettingsStorage,
-  Orientation, SortDirection, Timer, UiSettings, UiSettingsStatus, UiSettingsStorage
-=======
-import "./Table.scss";
-import "../columnfiltering/ColumnFiltering.scss";
-import classnames from "classnames";
-import classnamesDedupe from "classnames/dedupe";
-import { memoize } from "lodash";
-import * as React from "react";
 import { DisposableList, Guid, GuidString } from "@bentley/bentleyjs-core";
 import { PropertyValueFormat } from "@bentley/ui-abstract";
 import {
   CommonProps, Dialog, ElementResizeObserver, isNavigationKey, ItemKeyboardNavigator, LocalSettingsStorage, Orientation, SortDirection, Timer,
   UiSettings, UiSettingsStatus, UiSettingsStorage,
->>>>>>> 21842b9d
 } from "@bentley/ui-core";
 import classnames from "classnames";
 import classnamesDedupe from "classnames/dedupe";
