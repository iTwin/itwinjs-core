/*---------------------------------------------------------------------------------------------
* Copyright (c) Bentley Systems, Incorporated. All rights reserved.
* See LICENSE.md in the project root for license terms and full copyright notice.
*--------------------------------------------------------------------------------------------*/
/** @packageDocumentation
 * @module Table
 */

import "./Table.scss";
import "../columnfiltering/ColumnFiltering.scss";
import classnamesDedupe from "classnames/dedupe";
import classnames from "classnames";
import { memoize } from "lodash";
import * as React from "react";
import { DisposableList, Guid, GuidString } from "@bentley/bentleyjs-core";
import { PropertyValueFormat } from "@bentley/ui-abstract";
import {
  CommonProps, Dialog, ElementResizeObserver, isNavigationKey, ItemKeyboardNavigator, LocalSettingsStorage,
  Orientation, SortDirection, Timer, UiSettings, UiSettingsStatus, UiSettingsStorage,
} from "@bentley/ui-core";
import {
  MultiSelectionHandler, OnItemsDeselectedCallback, OnItemsSelectedCallback, SelectionHandler, SingleSelectionHandler,
} from "../../common/selection/SelectionHandler";
import { SelectionMode } from "../../common/selection/SelectionModes";
import { ShowHideMenu } from "../../common/showhide/ShowHideMenu";
import { TypeConverterManager } from "../../converters/TypeConverterManager";
import { PropertyUpdatedArgs } from "../../editors/EditorContainer";
import { TableRowStyleProvider } from "../../properties/ItemStyle";
import { PropertyDialogState, PropertyValueRendererManager } from "../../properties/ValueRendererManager";
import { CompositeFilterDescriptorCollection, FilterCompositionLogicalOperator } from "../columnfiltering/ColumnFiltering";
import { MultiSelectFilter } from "../columnfiltering/data-grid-addons/MultiSelectFilter";
import { MultiValueFilter } from "../columnfiltering/multi-value-filter/MultiValueFilter";
import { NumericFilter } from "../columnfiltering/data-grid-addons/NumericFilter";
import { SingleSelectFilter } from "../columnfiltering/data-grid-addons/SingleSelectFilter";
import { DataGridFilterParser, ReactDataGridFilter } from "../columnfiltering/DataGridFilterParser";
import { TableFilterDescriptorCollection } from "../columnfiltering/TableFilterDescriptorCollection";
import { CellItem, ColumnDescription, FilterRenderer, RowItem, TableDataProvider } from "../TableDataProvider";
import { DragDropHeaderCell } from "./DragDropHeaderCell";
import { TableCell, TableCellContent, TableIconCellContent } from "./TableCell";
import { ReactDataGridColumn, TableColumn } from "./TableColumn";

// Matches how react-data-grid is exported
// https://github.com/Microsoft/TypeScript-Handbook/blob/master/pages/Modules.md#export--and-import--require
import ReactDataGrid = require("react-data-grid");

// cspell:ignore Overscan columnfiltering Dedupe popout

const TABLE_ROW_HEIGHT = 27;
const TABLE_FILTER_ROW_HEIGHT = 32;

/**
 * Specifies table selection target.
 * @public
 */
export enum TableSelectionTarget {
  Row,
  Cell,
}

/** Scroll Direction */
enum SCROLL_DIRECTION {
  UP = "upwards",
  DOWN = "downwards",
  LEFT = "left",
  RIGHT = "right",
  NONE = "none",
}

/** Scroll State  */
interface ScrollState {
  height: number;
  scrollTop: number;
  scrollLeft: number;
  rowVisibleStartIdx: number;
  rowVisibleEndIdx: number;
  rowOverscanStartIdx: number;
  rowOverscanEndIdx: number;
  colVisibleStartIdx: number;
  colVisibleEndIdx: number;
  colOverscanStartIdx: number;
  colOverscanEndIdx: number;
  scrollDirection: SCROLL_DIRECTION;
  lastFrozenColumnIndex: number;
  isScrolling: boolean;
}

/** Properties for the Table React component
 * @public
 */
export interface TableProps extends CommonProps {
  /** Data provider for the Table */
  dataProvider: TableDataProvider;
  /** Amount of rows per page. The default is 100. */
  pageAmount?: number;

  /** Called when rows are loaded */
  onRowsLoaded?: (firstRowIndex: number, lastRowIndex: number) => void;

  /** Callback for determining if row is selected */
  isRowSelected?: (row: RowItem) => boolean;
  /** Callback for when rows are selected */
  onRowsSelected?: (rowIterator: AsyncIterableIterator<RowItem>, replace: boolean) => Promise<boolean>;
  /** Callback for when rows are deselected */
  onRowsDeselected?: (rowIterator: AsyncIterableIterator<RowItem>) => Promise<boolean>;

  /** Callback for determining if cell is selected */
  isCellSelected?: (rowIndex: number, cell: CellItem) => boolean;
  /** Callback for when cells are selected */
  onCellsSelected?: (cellIterator: AsyncIterableIterator<[RowItem, CellItem]>, replace: boolean) => Promise<boolean>;
  /** Callback for when cells are deselected */
  onCellsDeselected?: (cellIterator: AsyncIterableIterator<[RowItem, CellItem]>) => Promise<boolean>;

  /** Specifies the selection target. The default is Row. */
  tableSelectionTarget?: TableSelectionTarget;
  /** Specifies the selection mode. The default is Single. */
  selectionMode?: SelectionMode;

  /** Callback for when properties are being edited
   * @beta */
  onPropertyEditing?: (args: TableCellEditorState) => void;
  /** Callback for when properties are updated
   * @beta */
  onPropertyUpdated?: (propertyArgs: PropertyUpdatedArgs, cellArgs: TableCellUpdatedArgs) => Promise<boolean>;

  /** @internal */
  renderRow?: (item: RowItem, props: TableRowProps) => React.ReactNode;
  /** Enables context menu to show/hide columns */
  showHideColumns?: boolean;
  /** Indicates whether the Table columns are reorderable */
  reorderableColumns?: boolean;
  /** Optional parameter for persistent UI settings. Used for column reordering and show persistency. */
  settingsStorage?: UiSettingsStorage;
  /** Optional parameter for persistent UI settings. Used for column reordering and show persistency.
   * @deprecated use settingsStorage property */
  uiSettings?: UiSettings;
  /** Identifying string used for persistent state. */
  settingsIdentifier?: string;
  /** Custom property value renderer manager */
  propertyValueRendererManager?: PropertyValueRendererManager;
  /**
   * Gets called when rendering is finished. Should be used while testing to know when asynchronous rendering has finished.
   * @internal
   */
  onRender?: () => void;

  /** Hide the header */
  hideHeader?: boolean;
  /** Alternate the background of odd and even rows */
  stripedRows?: boolean;
  /** Specifies a row index to scroll to */
  scrollToRow?: number;
  /** @internal */
  onScrollToRow?: (rowIndex: number) => void;
  /** @internal */
  onApplyFilter?: () => void;

  /** Called to show a context menu when a cell is right-clicked.
   * @beta */
  onCellContextMenu?: (args: TableCellContextMenuArgs) => void;
  /** Maximum number of distinct values for filtering */
  maximumDistinctValues?: number;
}

/** Properties for a Table cell
 * @public
 */
export interface CellProps {
  item: CellItem;
  displayValue: string;
  render: React.ComponentType<{ isSelected: boolean }>;
}

/** Properties for a Table row
 * @public
 */
export interface RowProps {
  index: number;
  item: RowItem;
  cells: { [key: string]: CellProps };
  render?: () => React.ReactNode;
  style?: React.CSSProperties;
}

interface RowsLoadResult {
  rows: RowProps[];
  selectedRowIndices: number[];
  selectedCellKeys: CellKey[];
}

interface ReactDataGridColumnEventArgs {
  rowIdx: number;
  idx: number;
  name: string;
}

/** Cell/Property Editor state
 * @public
 */
export interface TableCellEditorState {
  active: boolean;
  rowIndex?: number;
  colIndex?: number;
  cellKey?: string;
}

/** Cell/Property Updated Args
 * @public
 */
export interface TableCellUpdatedArgs {
  rowIndex: number;
  colIndex: number;
  cellKey: string;
}

/** Arguments for `TableProps.onCellContextMenu` callback
 * @beta
 */
export interface TableCellContextMenuArgs {
  /** Index of the row clicked */
  rowIndex: number;
  /** Index of the column clicked */
  colIndex: number;
  /** Key of the cell clicked */
  cellKey: string;
  /** An event which caused the context menu callback */
  event: React.MouseEvent;
  /** CellItem of the cell clicked */
  cellItem?: CellItem;
}

/** @internal */
interface TableState {
  columns: TableColumn[];
  hiddenColumns: string[];
  rows: RowProps[];
  rowsCount: number;
  menuVisible: boolean;
  menuX: number;
  menuY: number;
  cellEditorState: TableCellEditorState;
  dialog?: PropertyDialogState;
  keyboardEditorCellKey?: string;
  // TODO: Enable, when table gets refactored
  // popup?: PropertyPopupState;
  gridContainer: HTMLDivElement | null;
}

const initialState: TableState = {
  columns: [],
  hiddenColumns: [],
  rows: [],
  rowsCount: 0,
  cellEditorState: { active: false },
  menuVisible: false,
  menuX: 0,
  menuY: 0,
  gridContainer: null,
};

interface CellKey {
  rowIndex: number;
  columnKey: string;
}

/** TableRowRenderer props. */
interface TableRowRendererProps {
  rowRendererCreator: () => any;
}

/** ReactDataGrid requires a class component for the RowRenderer because it sets a ref to it. */
class TableRowRenderer extends React.Component<TableRowRendererProps> {
  public override render() {
    const creatorFn = this.props.rowRendererCreator();
    return creatorFn(this.props);
  }
}

const enum TableUpdate { // eslint-disable-line no-restricted-syntax
  None = 0,
  Rows = 1,
  Complete = 2,
}

const enum UpdateStatus { // eslint-disable-line no-restricted-syntax
  Continue,
  Abort,
}

/**
 * Table React component that displays rows and columns in a grid along with a header
 * @public
 */
export class Table extends React.Component<TableProps, TableState> {
  private _pageAmount = 100;
  private _disposableListeners = new DisposableList();
  private _isMounted = false;
  private _currentUpdate = TableUpdate.None;
  private _pendingUpdate = TableUpdate.None;
  private _rowLoadGuid = Guid.createValue();
  private _rowSelectionHandler: SelectionHandler<number>;
  private _cellSelectionHandler: SelectionHandler<CellKey>;
  private _selectedRowIndices: Set<number> = new Set<number>();
  private _selectedCellKeys: Map<string, Set<number>> = new Map<string, Set<number>>(); // column keys -> rowIndices
  private _rowItemSelectionHandlers?: Array<SingleSelectionHandler<number>>;
  private _cellItemSelectionHandlers?: Array<Array<SingleSelectionHandler<CellKey>>>;
  private _pressedItemSelected: boolean = false;
  private _tableRef = React.createRef<HTMLDivElement>();
  private _gridRef = React.createRef<ReactDataGrid<any>>();
  private _gridContainerRef = React.createRef<HTMLDivElement>();
  private _filterDescriptors?: TableFilterDescriptorCollection;
  private _filterRowShown = false;
  private _topRowIndex = 0;
<<<<<<< HEAD
  private _pokeScrollTimeoutId: number = 0;
  private _pokeScrollDelay: number = 100;
=======
  private _pokeScrollTimer = new Timer(100);
>>>>>>> 9d69900f

  /** @internal */
  public override readonly state = initialState;

  /** @internal */
  constructor(props: TableProps) {
    super(props);

    if (props.pageAmount)
      this._pageAmount = props.pageAmount;

    this._disposableListeners.add(props.dataProvider.onColumnsChanged.addListener(this._onColumnsChanged));
    this._disposableListeners.add(props.dataProvider.onRowsChanged.addListener(this._onRowsChanged));
    this._rowSelectionHandler = new SelectionHandler(props.selectionMode ? props.selectionMode : SelectionMode.Single);
    this._cellSelectionHandler = new SelectionHandler(props.selectionMode ? props.selectionMode : SelectionMode.Single);
    this._rowSelectionHandler.onItemsSelectedCallback = this._onRowsSelected;
    this._rowSelectionHandler.onItemsDeselectedCallback = this._onRowsDeselected;
    this._cellSelectionHandler.onItemsSelectedCallback = this._onCellsSelected;
    this._cellSelectionHandler.onItemsDeselectedCallback = this._onCellsDeselected;
  }

  // eslint-disable-next-line @typescript-eslint/naming-convention
  private get rowItemSelectionHandlers(): Array<SingleSelectionHandler<number>> {
    // istanbul ignore else
    if (!this._rowItemSelectionHandlers) {
      this._rowItemSelectionHandlers = [];
      for (let i = 0; i < this.state.rowsCount; i++)
        this._rowItemSelectionHandlers.push(this.createRowItemSelectionHandler(i));
    }
    return this._rowItemSelectionHandlers;
  }

  // eslint-disable-next-line @typescript-eslint/naming-convention
  private get cellItemSelectionHandlers(): Array<Array<SingleSelectionHandler<CellKey>>> {
    // istanbul ignore else
    if (!this._cellItemSelectionHandlers) {
      this._cellItemSelectionHandlers = [];
      for (let rowIndex = 0; rowIndex < this.state.rowsCount; rowIndex++) {
        this._cellItemSelectionHandlers[rowIndex] = [];
        for (const column of this.state.columns) {
          this._cellItemSelectionHandlers[rowIndex].push(this.createCellItemSelectionHandler({ rowIndex, columnKey: column.key }));
        }
      }
    }
    return this._cellItemSelectionHandlers;
  }

  private async * createRowIterator(rowIndices: number[]): AsyncIterableIterator<RowItem> {
    for (const index of rowIndices)
      yield await this.props.dataProvider.getRow(index);
  }

  private async * createCellIterator(cellKeys: CellKey[]): AsyncIterableIterator<[RowItem, CellItem]> {
    for (const key of cellKeys) {
      const row = await this.props.dataProvider.getRow(key.rowIndex);
      yield [row, this._getCellItem(row, key.columnKey)];
    }
  }

  private _onRowsSelected: OnItemsSelectedCallback<number> = (rowIndices: number[], replace: boolean) => {
    if (this.props.onRowsSelected)
      this.props.onRowsSelected(this.createRowIterator(rowIndices), replace); // eslint-disable-line @typescript-eslint/no-floating-promises
  };

  private _onRowsDeselected: OnItemsDeselectedCallback<number> = (rowIndices: number[]) => {
    if (this.props.onRowsDeselected)
      this.props.onRowsDeselected(this.createRowIterator(rowIndices)); // eslint-disable-line @typescript-eslint/no-floating-promises
  };

  private _onCellsSelected: OnItemsSelectedCallback<CellKey> = (cellKeys: CellKey[], replace: boolean) => {
    if (this.props.onCellsSelected)
      this.props.onCellsSelected(this.createCellIterator(cellKeys), replace); // eslint-disable-line @typescript-eslint/no-floating-promises
  };

  private _onCellsDeselected: OnItemsDeselectedCallback<CellKey> = (cellKeys: CellKey[]) => {
    if (this.props.onCellsDeselected)
      this.props.onCellsDeselected(this.createCellIterator(cellKeys)); // eslint-disable-line @typescript-eslint/no-floating-promises
  };

  private get _tableSelectionTarget(): TableSelectionTarget {
    return this.props.tableSelectionTarget ? this.props.tableSelectionTarget : TableSelectionTarget.Row;
  }

  /** @internal */
  public override componentDidUpdate(previousProps: TableProps, previousState: TableState) {
    this._rowSelectionHandler.selectionMode = this.props.selectionMode ? this.props.selectionMode : SelectionMode.Single;
    this._cellSelectionHandler.selectionMode = this.props.selectionMode ? this.props.selectionMode : SelectionMode.Single;

    if (previousProps.dataProvider !== this.props.dataProvider) {
      this._disposableListeners.dispose();
      this._disposableListeners.add(this.props.dataProvider.onColumnsChanged.addListener(this._onColumnsChanged));
      this._disposableListeners.add(this.props.dataProvider.onRowsChanged.addListener(this._onRowsChanged));
    }

    if (this.props.dataProvider !== previousProps.dataProvider) {
      // eslint-disable-next-line @typescript-eslint/no-floating-promises
      this.update();
      return;
    }

    // When hiddenColumns length is changed, we need to re-render component so that cell widths would be calculated appropriately.
    if (previousState.hiddenColumns.length !== this.state.hiddenColumns.length)
      this.forceUpdate();

    if (this.props.isCellSelected !== previousProps.isCellSelected
      || this.props.isRowSelected !== previousProps.isRowSelected
      || this.props.tableSelectionTarget !== previousProps.tableSelectionTarget) {
      this.updateSelectedRows();
      this.updateSelectedCells();
    }

    if (this.props.scrollToRow !== previousProps.scrollToRow) {
      // istanbul ignore else
      if (this.props.scrollToRow !== undefined)
        this.scrollToRow(this.props.scrollToRow);
    }

    /* istanbul ignore next */
    if (this.props.onRender)
      this.props.onRender();
  }

  /** @internal */
  public override componentDidMount() {
    let gridContainer: HTMLDivElement | null = null;

    this._isMounted = true;

    // The previously used ReactResizeDetector, which does not work in popout/child windows, used deprecated React.findDomNode
    // which is now deprecated so, so new ElementResizeObserver requires you to pass the element to observe. So get the
    // same HTMLDivElement from grid as was used previously by ReactResizeDetector.
    if (this._gridRef.current) {
      const grid = this._gridRef.current as any;
      gridContainer = grid.getDataGridDOMNode();
    }
    this.setState({ gridContainer }, () => {
      // eslint-disable-next-line @typescript-eslint/no-floating-promises
      this.update();
    });
  }

  /** @internal */
  public override componentWillUnmount() {
    this._isMounted = false;
    this._disposableListeners.dispose();
    this._unsetPokeScrollTimeout();
  }

  private scrollToRow(rowIndex: number) {
    // istanbul ignore else
    if (this._gridRef.current) {
      const grid = this._gridRef.current as any;
      // istanbul ignore else
      if (grid.getRowOffsetHeight && grid.getDataGridDOMNode) {
        const top = TABLE_ROW_HEIGHT * rowIndex;
        const gridCanvas = grid.getDataGridDOMNode().querySelector(".react-grid-Canvas");
        gridCanvas.scrollTop = top;
        this._topRowIndex = rowIndex;

        // istanbul ignore else
        if (this.props.onScrollToRow)
          this.props.onScrollToRow(rowIndex);
      }
    }
  }

  private setFocusToSelected() {
    // istanbul ignore next
    if (this._gridRef.current) {
      const grid = this._gridRef.current as any;
      // istanbul ignore else
      if (grid.getDataGridDOMNode) {
        const gridSelected = grid.getDataGridDOMNode().querySelector(".rdg-selected");
        // istanbul ignore else
        if (gridSelected) {
          gridSelected.focus();
        }
      }
    }
  }

  private async handlePendingUpdate(): Promise<UpdateStatus> {
    const update = this._pendingUpdate;
    this._pendingUpdate = TableUpdate.None;

    let status = UpdateStatus.Continue;
    if (update === TableUpdate.Complete)
      status = await this.updateColumns();
    // istanbul ignore else
    if (status === UpdateStatus.Continue && update > TableUpdate.None)
      status = await this.updateRows();
    return status;
  }

  private async updateColumns(): Promise<UpdateStatus> {
    if (this._currentUpdate !== TableUpdate.None) {
      this._pendingUpdate = TableUpdate.Complete;
      return UpdateStatus.Abort;
    }

    this._currentUpdate = TableUpdate.Complete;
    const columnDescriptions = await this.props.dataProvider.getColumns();
    this._currentUpdate = TableUpdate.None;

    // istanbul ignore next
    if (!this._isMounted)
      return UpdateStatus.Abort;

    if (this._pendingUpdate === TableUpdate.Complete) {
      await this.handlePendingUpdate();
      return UpdateStatus.Abort;
    }

    let dataGridColumns = columnDescriptions.map(this._columnDescriptionToReactDataGridColumn);
    if (this.props.settingsIdentifier) {
      // eslint-disable-next-line deprecation/deprecation
      const settingsStorage: UiSettingsStorage = this.props.settingsStorage || /* istanbul ignore next */ this.props.uiSettings || /* istanbul ignore next */ new LocalSettingsStorage();
      const reorderResult = await settingsStorage.getSetting(this.props.settingsIdentifier, "ColumnReorder");
      // istanbul ignore next
      if (reorderResult.status === UiSettingsStatus.Success) {
        const setting = reorderResult.setting as string[];
        // map columns according to the keys in columns, in the order of the loaded array of keys
        dataGridColumns = setting.map((key) => dataGridColumns.filter((col) => col.key === key)[0]);
      } else if (reorderResult.status === UiSettingsStatus.NotFound) {
        const keys = columnDescriptions.map((col) => col.key);
        await settingsStorage.saveSetting(this.props.settingsIdentifier, "ColumnReorder", keys);
      }
      const showhideResult = await settingsStorage.getSetting(this.props.settingsIdentifier, "ColumnShowHideHiddenColumns");
      // istanbul ignore next
      if (showhideResult.status === UiSettingsStatus.Success) {
        const hiddenColumns = showhideResult.setting as string[];
        this.setState({ hiddenColumns });
      }
    }

    let keyboardEditorCellKey: string | undefined;
    const tableColumns = dataGridColumns.map((dataGridColumn: ReactDataGridColumn, index: number) => {
      const tableColumn = new TableColumn(this, columnDescriptions[index], dataGridColumn);
      tableColumn.dataProvider = this.props.dataProvider;
      if (!keyboardEditorCellKey && tableColumn.columnDescription.editable)
        keyboardEditorCellKey = tableColumn.key;
      if (tableColumn.filterable)
        dataGridColumn.filterableColumn = tableColumn;
      return tableColumn;
    });

    for (const tableColumn of tableColumns) {
      if (tableColumn.filterable)
        tableColumn.distinctValueCollection = await tableColumn.getDistinctValues(this.props.maximumDistinctValues);
    }

    this.setState({ columns: tableColumns, keyboardEditorCellKey });

    if (this._pendingUpdate !== TableUpdate.None) {
      return this.handlePendingUpdate();
    }
    return UpdateStatus.Continue;
  }

  private _onColumnsChanged = async () => {
    await this.updateColumns();

    this._cellItemSelectionHandlers = undefined;
  };

  private async updateRows(): Promise<UpdateStatus> {
    if (this._currentUpdate !== TableUpdate.None) {
      if (this._pendingUpdate === TableUpdate.None)
        this._pendingUpdate = TableUpdate.Rows;
      return UpdateStatus.Abort;
    }

    this._currentUpdate = TableUpdate.Rows;
    const rowsCount = await this.props.dataProvider.getRowsCount();
    this._currentUpdate = TableUpdate.None;

    // istanbul ignore next
    if (!this._isMounted)
      return UpdateStatus.Abort;

    if (this._pendingUpdate !== TableUpdate.None) {
      return this.handlePendingUpdate();
    }

    if (rowsCount !== this.state.rowsCount) {
      this._rowItemSelectionHandlers = undefined;
      this._cellItemSelectionHandlers = undefined;

      // when updating the rows with new data from dataProvider clear out existing selections
      this._selectedRowIndices.clear();
      this._selectedCellKeys.clear();
    }

    this._rowGetterAsync.cache.clear!();
    this.setState({ rowsCount, rows: [] });
    this._rowGetterAsync(0, true); // eslint-disable-line @typescript-eslint/no-floating-promises
    return UpdateStatus.Continue;
  }

  // Workaround for react-data-grid bug that shows blank grid when updating after grid has been scrolled.
  // Force a re-render by scrolling up 1 then down 1
  private _pokeScrollAfterUpdate = () => {
    // istanbul ignore else
    if (this._gridRef.current && this._topRowIndex !== 0) {
      const grid = this._gridRef.current as any;
      // istanbul ignore else
      if (grid.getRowOffsetHeight && grid.getDataGridDOMNode) {
        const gridCanvas = grid.getDataGridDOMNode().querySelector(".react-grid-Canvas");

        // Scroll up 1
        let top = TABLE_ROW_HEIGHT * this._topRowIndex - 1;
        gridCanvas.scrollTop = top;

        // Scroll back down
        top = TABLE_ROW_HEIGHT * this._topRowIndex;
        gridCanvas.scrollTop = top;
      }
    }
  };

  private _queuePokeScroll = () => {
    this._unsetPokeScrollTimeout();
<<<<<<< HEAD
    this._pokeScrollTimeoutId = window.setTimeout(() => { this._pokeScrollAfterUpdate(); this._pokeScrollTimeoutId = 0; }, this._pokeScrollDelay);
  };

  private _unsetPokeScrollTimeout = (): void => {
    if (this._pokeScrollTimeoutId) {
      window.clearTimeout(this._pokeScrollTimeoutId);
      this._pokeScrollTimeoutId = 0;
    }
=======
    this._pokeScrollTimer.setOnExecute(() => { this._pokeScrollAfterUpdate(); });
    this._pokeScrollTimer.start();
  };

  private _unsetPokeScrollTimeout = (): void => {
    this._pokeScrollTimer.stop();
>>>>>>> 9d69900f
  };

  private _onRowsChanged = async () => {
    await this.updateRows();
    this._queuePokeScroll();
  };

  /** @internal */
  public async update(): Promise<UpdateStatus> {
    let status = await this.updateColumns();

    if (status !== UpdateStatus.Abort)
      status = await this.updateRows();

    if (this.props.scrollToRow !== undefined)
      this.scrollToRow(this.props.scrollToRow);

    /* istanbul ignore next */
    if (this.props.onRender)
      this.props.onRender();

    return status;
  }

  /** @internal */
  public updateSelectedRows() {
    const selectedRowIndices = new Set<number>();
    if (this.props.isRowSelected) {
      for (let rowIndex = 0; rowIndex < this.state.rows.length; rowIndex++) {
        if (this.state.rows[rowIndex] && this.props.isRowSelected(this.state.rows[rowIndex].item))
          selectedRowIndices.add(rowIndex);
      }
    }
    this._selectedRowIndices = selectedRowIndices;
    this.forceUpdate();
  }

  /** @internal */
  public updateSelectedCells() {
    const selectedCellKeys = new Map<string, Set<number>>();
    if (this.props.isCellSelected) {
      for (const column of this.state.columns) {
        const set = new Set<number>();
        for (let rowIndex = 0; rowIndex < this.state.rows.length; rowIndex++) {
          // istanbul ignore next
          if (!this.state.rows[rowIndex])
            continue;
          const cellItem = this._getCellItem(this.state.rows[rowIndex].item, column.key);
          if (this.props.isCellSelected(rowIndex, cellItem))
            set.add(rowIndex);
        }
        // istanbul ignore else
        if (set.size !== 0)
          selectedCellKeys.set(column.key, set);
      }
    }
    this._selectedCellKeys = selectedCellKeys;
    this.forceUpdate();
  }

  private _columnDescriptionToReactDataGridColumn = (columnDescription: ColumnDescription): ReactDataGridColumn => {
    const isEditable = !!columnDescription.editable;

    const column: ReactDataGridColumn = {
      key: columnDescription.key,
      name: columnDescription.label,
      icon: columnDescription.icon,
      width: columnDescription.width,
      resizable: !!columnDescription.resizable,
      sortable: !!columnDescription.sortable,
      draggable: !!this.props.reorderableColumns,
      filterable: !!columnDescription.filterable,
    };

    column.events = {};

    if (this.props.onCellContextMenu) {
      column.events.onContextMenu = this.cellContextMenu.bind(this, column);
    }

    if (isEditable) {
      column.events.onClick = this.cellEditOnClick.bind(this, column);
    }

    if (columnDescription.filterRenderer !== undefined) {
      switch (columnDescription.filterRenderer) {
        case FilterRenderer.Numeric:
          column.filterRenderer = NumericFilter;
          break;
        case FilterRenderer.MultiSelect:
          column.filterRenderer = MultiSelectFilter;
          break;
        case FilterRenderer.MultiValue:
          column.filterRenderer = MultiValueFilter;
          break;
        case FilterRenderer.SingleSelect:
          column.filterRenderer = SingleSelectFilter;
          break;
        case FilterRenderer.Text:
          // column.filterRenderer is not set for the Text input filter
          break;
      }
    }

    return column;
  };

  private _getCellItem = (row: RowItem, columnKey: string): CellItem => {
    return row.cells.find((cell: CellItem) => cell.key === columnKey) || /* istanbul ignore next */ { key: columnKey };
  };

  private isCellSelected(key: CellKey) {
    const set = this._selectedCellKeys.get(key.columnKey);
    if (set)
      return set.has(key.rowIndex);
    return false;
  }

  private selectCells(cellKeys: CellKey[]) {
    for (const key of cellKeys) {
      let set = this._selectedCellKeys.get(key.columnKey);
      if (!set) {
        set = new Set();
        this._selectedCellKeys.set(key.columnKey, set);
      }
      set.add(key.rowIndex);
    }
  }

  private deselectCells(cellKeys: CellKey[]) {
    for (const key of cellKeys) {
      // istanbul ignore else
      const set = this._selectedCellKeys.get(key.columnKey);
      // istanbul ignore else
      if (set)
        set.delete(key.rowIndex);
    }
  }

  private createRowItemSelectionHandler(rowIndex: number): SingleSelectionHandler<number> {
    return {
      preselect: () => {
        this._pressedItemSelected = this._selectedRowIndices.has(rowIndex);
      },
      select: () => {
        // istanbul ignore else
        if (!this._selectedRowIndices.has(rowIndex)) {
          this._selectedRowIndices.add(rowIndex);
          if (!this._pressedItemSelected)
            this.forceUpdate();
        }
      },
      deselect: () => {
        // istanbul ignore else
        if (this._selectedRowIndices.has(rowIndex)) {
          this._selectedRowIndices.delete(rowIndex);
          this.forceUpdate();
        }
      },
      isSelected: () => this._selectedRowIndices.has(rowIndex),
      item: () => rowIndex,
    };
  }

  private _rowComponentSelectionHandler: MultiSelectionHandler<number> = {
    deselectAll: () => {
      this._selectedRowIndices = new Set<number>();
      if (!this._pressedItemSelected) {
        this._deactivateCellEditor();
        this.forceUpdate();
      }
    },
    selectBetween: (rowIndex1: number, rowIndex2: number) => {
      const selections = [];
      const lowerNumber = rowIndex1 < rowIndex2 ? rowIndex1 : rowIndex2;
      const higherNumber = rowIndex1 > rowIndex2 ? rowIndex1 : rowIndex2;
      for (let i = lowerNumber; i <= higherNumber; i++) {
        // istanbul ignore else
        if (!this._selectedRowIndices.has(i)) {
          selections.push(i);
          this._selectedRowIndices.add(i);
        }
      }

      this.forceUpdate();
      return selections;
    },
    updateSelection: (selections: number[], deselections: number[]): void => {
      for (const rowIndex of selections) {
        // istanbul ignore else
        if (!this._selectedRowIndices.has(rowIndex))
          this._selectedRowIndices.add(rowIndex);
      }

      for (const rowIndex of deselections) {
        // istanbul ignore else
        if (this._selectedRowIndices.has(rowIndex))
          this._selectedRowIndices.delete(rowIndex);
      }
      this.forceUpdate();
    },
    areEqual: (item1: number, item2: number) => item1 === item2,
  };

  private createCellItemSelectionHandler(cellKey: CellKey): SingleSelectionHandler<CellKey> {
    return {
      preselect: () => {
        this._pressedItemSelected = this.isCellSelected(cellKey);
      },
      select: () => {
        this.selectCells([cellKey]);
        this.forceUpdate();
      },
      deselect: () => {
        this.deselectCells([cellKey]);
        this.forceUpdate();
      },
      isSelected: () => this.isCellSelected(cellKey),
      item: () => cellKey,
    };
  }

  private _cellComponentSelectionHandler: MultiSelectionHandler<CellKey> = {
    deselectAll: () => {
      this._selectedCellKeys = new Map<string, Set<number>>();
      this.forceUpdate();
    },
    selectBetween: (item1: CellKey, item2: CellKey) => {
      const selections: CellKey[] = [];
      const lowerIndex = item1.rowIndex < item2.rowIndex ? item1.rowIndex : item2.rowIndex;
      const higherIndex = item1.rowIndex > item2.rowIndex ? item1.rowIndex : item2.rowIndex;
      let secondItem: CellKey;
      let firstItemFound = false;
      let secondItemFound = false;

      for (let rowIndex = lowerIndex; rowIndex <= higherIndex; rowIndex++) {
        for (const column of this.state.columns) {
          if (!firstItemFound) {
            if (rowIndex === item1.rowIndex && column.key === item1.columnKey) {
              firstItemFound = true;
              secondItem = item2;
            } else {
              // istanbul ignore else
              if (rowIndex === item2.rowIndex && column.key === item2.columnKey) {
                firstItemFound = true;
                secondItem = item1;
              } else
                continue;
            }
          }

          const cellKey = { rowIndex, columnKey: column.key };
          if (!this.isCellSelected(cellKey))
            selections.push(cellKey);

          if (rowIndex === secondItem!.rowIndex && column.key === secondItem!.columnKey) {
            secondItemFound = true;
            break;
          }
        }
        if (secondItemFound)
          break;
      }

      this.selectCells(selections);
      this.forceUpdate();
      return selections;
    },
    updateSelection: (selections: CellKey[], deselections: CellKey[]): void => {
      this.selectCells(selections);
      this.deselectCells(deselections);
      this.forceUpdate();
    },
    areEqual: (item1: CellKey, item2: CellKey) => item1.rowIndex === item2.rowIndex && item1.columnKey === item2.columnKey,
  };

  private _rowGetter = (i: number): RowProps => {
    if (this.state.rows[i])
      return this.state.rows[i];

    // get another page of rows
    // note: always start loading at the beginning of a page to avoid
    // requesting duplicate data (e.g. a page that starts at 0, at 1, at 2, ...)
    this._rowGetterAsync(i - (i % this._pageAmount), false); // eslint-disable-line @typescript-eslint/no-floating-promises

    // Return placeholder object
    return { item: { key: "", cells: [] }, index: i, cells: {} };
  };

  private _rowGetterAsync = memoize(async (index: number, clearRows: boolean): Promise<void> => {
    // istanbul ignore next
    if (index < 0)
      return;

    // load up to `this._pageAmount` more rows
    const maxIndex = Math.min(this.state.rowsCount, index + this._pageAmount);
    const loadResult = await this.loadRows(index, maxIndex);

    // istanbul ignore next
    if (!this._isMounted)
      return;

    // istanbul ignore next
    if (this._pendingUpdate !== TableUpdate.None)
      return;

    const selectedRowIndices = this._selectedRowIndices;
    for (const rowIndex of loadResult.selectedRowIndices) {
      // istanbul ignore else
      if (!selectedRowIndices.has(rowIndex))
        selectedRowIndices.add(rowIndex);
    }
    this._selectedRowIndices = selectedRowIndices;

    this.selectCells(loadResult.selectedCellKeys);
    this.setState((prev) => {
      const rows = clearRows ? [] : [...prev.rows];
      loadResult.rows.forEach((r, i) => { rows[index + i] = r; });
      return { rows };
    }, async () => {
      if (this.props.onRowsLoaded)
        this.props.onRowsLoaded(index, index + loadResult.rows.length - 1);

      const showFilter = this._isShowFilterRow();
      if (showFilter !== this._filterRowShown)
        this.toggleFilterRow(showFilter);
    });
  });

  private async renderCellContent(cellItem: CellItem, column: ReactDataGridColumn, displayValue: string): Promise<React.ComponentType<{ isSelected: boolean }>> {
    if (column.icon)
      return () => <TableIconCellContent iconName={displayValue} />;

    return (props: { isSelected: boolean }) => (
      <TableCellContent
        height={TABLE_ROW_HEIGHT}
        isSelected={props.isSelected}
        cellItem={cellItem}
        onDialogOpen={this._onDialogOpen}
        propertyValueRendererManager={this.props.propertyValueRendererManager
          ? this.props.propertyValueRendererManager
          : PropertyValueRendererManager.defaultManager}
        style={{ zIndex: ((cellItem.mergedCellsCount ?? 1) > 1) ? 1 : undefined }}
      />
    );
  }

  private async getCellDisplayValue(cellItem: CellItem): Promise<string> {
    // istanbul ignore next
    if (!cellItem.record || cellItem.record.value.valueFormat !== PropertyValueFormat.Primitive)
      return "";

    const value = cellItem.record.value.value;

    if (value === undefined)
      return "";

    const displayValue = await TypeConverterManager
      .getConverter(cellItem.record.property.typename, cellItem.record.property.converter?.name)
      .convertPropertyToString(cellItem.record.property, value);

    return displayValue ? displayValue : /* istanbul ignore next */ "";
  }

  private async createPropsForRowItem(item: RowItem, index: number): Promise<RowProps> {
    const cellProps: { [key: string]: CellProps } = {};
    for (const column of this.state.columns) {
      const cellItem = this._getCellItem(item, column.key);
      const displayValue = await this.getCellDisplayValue(cellItem);
      cellProps[column.key] = {
        item: cellItem,
        displayValue,
        render: await this.renderCellContent(cellItem, column.reactDataGridColumn, displayValue),
      };
    }
    const rowStyle = TableRowStyleProvider.createStyle(item.colorOverrides ? item.colorOverrides : {});
    return {
      item,
      index,
      cells: cellProps,
      render: undefined,
      style: rowStyle,
    };
  }

  private async loadRows(beginIndex: number, endIndex: number): Promise<RowsLoadResult> {
    const result: RowsLoadResult = {
      rows: [],
      selectedRowIndices: [],
      selectedCellKeys: [],
    };
    this._rowLoadGuid = Guid.createValue();
    const currentSelectedRowGuid: GuidString = this._rowLoadGuid;

    const promises = new Array<Promise<RowProps>>();
    for (let i = beginIndex; i < endIndex; ++i) {
      promises.push(
        this.props.dataProvider.getRow(i).then(async (rowData) =>
          this.createPropsForRowItem(rowData, i).then((rowProps) => (rowProps)),
        ));
    }

    try {
      result.rows = await Promise.all(promises);
    } catch { }

    // Check if another loadRows got called while this one was still going
    if (currentSelectedRowGuid === this._rowLoadGuid) {
      for (const rowProps of result.rows) {
        if (this.props.isRowSelected && this.props.isRowSelected(rowProps.item))
          result.selectedRowIndices.push(rowProps.index);

        if (this.props.isCellSelected) {
          for (const column of this.state.columns) {
            const cellItem = this._getCellItem(rowProps.item, column.key);
            if (this.props.isCellSelected(rowProps.index, cellItem))
              result.selectedCellKeys.push({ rowIndex: rowProps.index, columnKey: column.key });
          }
        }
      }
    }

    return result;
  }

  private _handleGridSort = (columnKey: string, sortDirection: "ASC" | "DESC" | "NONE") => {
    let directionEnum: SortDirection;

    switch (sortDirection) {
      case "ASC":
        directionEnum = SortDirection.Ascending;
        break;
      case "DESC":
        directionEnum = SortDirection.Descending;
        break;
      case "NONE":
      default:
        directionEnum = SortDirection.NoSort;
        break;
    }

    // Sort the column
    this.gridSortAsync(columnKey, directionEnum); // eslint-disable-line @typescript-eslint/no-floating-promises

    this._queuePokeScroll();
  };

  private getColumnIndexFromKey(columnKey: string): number {
    return this.state.columns.findIndex((column: TableColumn) => column.key === columnKey);
  }

  private async gridSortAsync(columnKey: string, directionEnum: SortDirection) {
    const columnIndex = this.getColumnIndexFromKey(columnKey);
    // istanbul ignore next
    if (columnIndex < 0)
      return;

    await this.props.dataProvider.sort(columnIndex, directionEnum);

    // istanbul ignore next
    if (!this._isMounted)
      return;

    this.updateRows(); // eslint-disable-line @typescript-eslint/no-floating-promises
  }

  private createRowCells(rowProps: RowProps, isSelected: boolean): { [columnKey: string]: React.ReactNode } {
    const cells: { [columnKey: string]: React.ReactNode } = {};
    let gridColumns: HTMLElement[] = [];
    let foundHiddenColumns = 0;

    // istanbul ignore else
    if (this._gridRef.current && (this._gridRef.current as any).getDataGridDOMNode)
      gridColumns = (this._gridRef.current as any).getDataGridDOMNode().querySelectorAll(".react-grid-HeaderCell");

    for (let index = 0; index < this.state.columns.length; index++) {
      const column = this.state.columns[index];

      const cellProps = rowProps.cells[column.key];
      if (!cellProps) {
        continue;
      }
      // eslint-disable-next-line @typescript-eslint/naming-convention
      const CellContent = cellProps.render;
      const isEditorCell =
        this.state.cellEditorState.active
        && this.state.cellEditorState.rowIndex === rowProps.index
        && this.state.cellEditorState.colIndex === index
        && cellProps.item.record;

      let onClick: ((e: React.MouseEvent) => void) | undefined;
      let onMouseMove: ((e: React.MouseEvent) => void) | undefined;
      let onMouseDown: ((e: React.MouseEvent) => void) | undefined;
      let className: string | undefined;

      const cellKey = { rowIndex: rowProps.index, columnKey: column.key };
      if (this._tableSelectionTarget === TableSelectionTarget.Cell) {
        const selectionHandler = this.createCellItemSelectionHandler(cellKey);
        const selectionFunction = this._cellSelectionHandler.createSelectionFunction(this._cellComponentSelectionHandler, selectionHandler);
        onClick = (e: React.MouseEvent) => selectionFunction(e.shiftKey, e.ctrlKey);
        onMouseMove = (e: React.MouseEvent) => {
          // istanbul ignore else
          if (e.buttons === 1)
            this._cellSelectionHandler.updateDragAction(cellKey);
        };
        onMouseDown = () => {
          this._cellSelectionHandler.createDragAction(this._cellComponentSelectionHandler, this.cellItemSelectionHandlers, cellKey);
        };
        className = classnames({ "is-selected": this.isCellSelected(cellKey) });
      } else {
        if (this._selectedRowIndices.has(rowProps.index))
          className = classnames({ "is-keyboard-editable": this.state.keyboardEditorCellKey === column.key });
      }

      className = classnames(className, this.getCellBorderStyle(cellKey));
      const mergedAdjacentCellsCount = (cellProps.item.mergedCellsCount ?? 1) - 1;
      let cellWidth = 0;

      for (let i = 0; i <= mergedAdjacentCellsCount; i++) {
        const col = this.state.columns[index + i];
        if (this.state.hiddenColumns.indexOf(col.key) === -1) {
          const gridColumn = gridColumns[index + i - foundHiddenColumns];
          const gridColumnWidth = gridColumn ? gridColumn.getBoundingClientRect().width : 0;
          cellWidth += gridColumnWidth;
        } else {
          foundHiddenColumns++;
        }

        if (i > 0) {
          cells[col.key] = (
            <TableCell
              className={className.replace("border-bottom", "")}
              title={"empty-cell"}
              onClick={onClick}
              onMouseMove={onMouseMove}
              onMouseDown={onMouseDown}
            >
            </TableCell>
          );
        }
        const mergedColumn = this.state.columns[index + i];
        const emptyCellKey = { rowIndex: rowProps.index, columnKey: mergedColumn.key };
        className = classnamesDedupe(className, this.getCellBorderStyle(emptyCellKey));
      }
      index += mergedAdjacentCellsCount;

      cells[column.key] = (
        <TableCell
          className={className}
          title={cellProps.displayValue}
          onClick={onClick}
          onMouseMove={onMouseMove}
          onMouseDown={onMouseDown}
          cellEditingProps={isEditorCell ? {
            onCancel: this._deactivateCellEditor,
            onCommit: this._onCellCommit,
            propertyRecord: cellProps.item.record!,
            setFocus: true,
          } : undefined}
          style={{ width: (mergedAdjacentCellsCount > 0) ? cellWidth : undefined }}
        >
          <CellContent isSelected={isSelected} />
        </TableCell>
      );
    }
    return cells;
  }

  private getCellBorderStyle(key: CellKey): string {
    const isCellSelected = (cellKey: CellKey): boolean => {
      if (this._tableSelectionTarget === TableSelectionTarget.Row) {
        return this._selectedRowIndices.has(cellKey.rowIndex);
      }

      return this.isCellSelected(cellKey);
    };

    const cellIsSelected = isCellSelected(key);
    const columnIndex = this.state.columns.findIndex((column) => key.columnKey === column.key);

    const isTopBorderVisible = (): boolean => {
      if (key.rowIndex === 0) {
        return cellIsSelected;
      }

      if (cellIsSelected) {
        return !isCellSelected({ rowIndex: key.rowIndex - 1, columnKey: key.columnKey });
      }

      // Bottom border is rendered by drawing the top border on the node below
      // Check if the node above needs its bottom border drawn
      return isCellSelected({ rowIndex: key.rowIndex - 1, columnKey: key.columnKey });
    };

    const isRightBorderVisible = (): boolean => {
      if (!cellIsSelected) {
        return false;
      }

      if (columnIndex === this.state.columns.length - 1) {
        return true;
      }

      return !isCellSelected({ rowIndex: key.rowIndex, columnKey: this.state.columns[columnIndex + 1].key });
    };

    const isBottomBorderVisible = (): boolean => {
      return cellIsSelected && key.rowIndex === this.state.rowsCount - 1;
    };

    const isLeftBorderVisible = (): boolean => {
      if (!cellIsSelected) {
        return false;
      }

      if (columnIndex === 0) {
        return true;
      }

      return !isCellSelected({ rowIndex: key.rowIndex, columnKey: this.state.columns[columnIndex - 1].key });
    };

    return classnames({
      "border-top": isTopBorderVisible(),
      "border-right": isRightBorderVisible(),
      "border-bottom": isBottomBorderVisible(),
      "border-left": isLeftBorderVisible(),
    });
  }

  private _createRowRenderer = () => {
    return (props: { row: RowProps, [k: string]: React.ReactNode }) => {
      // istanbul ignore next
      const renderRow = this.props.renderRow ? this.props.renderRow : this.renderRow;
      const { row: rowProps, ...reactDataGridRowProps } = props;
      if (this._tableSelectionTarget === TableSelectionTarget.Row) {
        const selectionFunction = this._rowSelectionHandler.createSelectionFunction(this._rowComponentSelectionHandler, this.createRowItemSelectionHandler(props.row.index));
        const onClick = (e: React.MouseEvent) => selectionFunction(e.shiftKey, e.ctrlKey);
        const onMouseDown = () => {
          this._rowSelectionHandler.createDragAction(this._rowComponentSelectionHandler, [this.rowItemSelectionHandlers], props.row.index);
        };
        const onMouseMove = (e: React.MouseEvent) => {
          // istanbul ignore else
          if (e.buttons === 1)
            this._rowSelectionHandler.updateDragAction(props.row.index);
        };
        const isSelected = this._selectedRowIndices.has(props.row.index);
        const cells = this.createRowCells(rowProps, isSelected);
        const row = renderRow(rowProps.item, { ...reactDataGridRowProps, cells, isSelected });
        return <div
          className={classnames("components-table-row")}
          onClickCapture={onClick}
          onMouseMove={onMouseMove}
          onMouseDown={onMouseDown}
          style={props.row.style}
          role="presentation">
          {row}
        </div>;
      } else {
        const cells = this.createRowCells(rowProps, false);
        return renderRow(rowProps.item, { ...reactDataGridRowProps, cells });
      }
    };
  };

  // eslint-disable-next-line @typescript-eslint/naming-convention
  private renderRow = (item: RowItem, props: TableRowProps): React.ReactNode => {
    return <TableRow key={item.key} {...props} />;
  };

  private _onMouseUp = () => {
    if (this._tableSelectionTarget === TableSelectionTarget.Row)
      this._rowSelectionHandler.completeDragAction();
    else
      this._cellSelectionHandler.completeDragAction();
  };

  private _onMouseDown = () => {
    document.addEventListener("mouseup", this._onMouseUp, { capture: true, once: true });
  };

  private _onHeaderDrop = (source: string, target: string) => {
    const cols = [...this.state.columns];
    const columnSourceIndex = this.state.columns.findIndex((i) => i.key === source);
    const columnTargetIndex = this.state.columns.findIndex((i) => i.key === target);

    cols.splice(columnTargetIndex, 0, cols.splice(columnSourceIndex, 1)[0]);
    // istanbul ignore else
    if (this.props.settingsIdentifier) {
      const settingsStorage: UiSettingsStorage = this.props.settingsStorage || /* istanbul ignore next */ new LocalSettingsStorage();
      const keys = cols.map((col) => col.key);
      settingsStorage.saveSetting(this.props.settingsIdentifier, "ColumnReorder", keys); // eslint-disable-line @typescript-eslint/no-floating-promises
    }
    this.setState({ columns: [] }, () => { // fix react-data-grid update issues
      this.setState({ columns: cols });
    });
  };

  private cellEditOnClick(column: ReactDataGridColumn, _ev: React.SyntheticEvent<any>, args: ReactDataGridColumnEventArgs): void {
    // Prevent editing when property record is not primitive
    // istanbul ignore else
    if (this.state.rows[args.rowIdx]) {
      const record = this._getCellItem(this.state.rows[0].item, column.key).record;
      // istanbul ignore next
      if (record && record.value.valueFormat !== PropertyValueFormat.Primitive)
        return;
    }

    if (this.state.keyboardEditorCellKey !== column.key)
      this.setState({ keyboardEditorCellKey: column.key });

    let activate = false;

    if (this._pressedItemSelected)
      activate = true;

    if (activate)
      this.activateCellEditor(args.rowIdx, args.idx, column.key);
    else
      this._deactivateCellEditor();
  }

  private cellContextMenu(column: ReactDataGridColumn, e: React.SyntheticEvent<any>, args: ReactDataGridColumnEventArgs): void {
    // istanbul ignore else
    if (this.props.onCellContextMenu) {
      const contextMenuArgs: TableCellContextMenuArgs = {
        rowIndex: args.rowIdx,
        colIndex: args.idx,
        cellKey: column.key,
        event: e as unknown as React.MouseEvent,
      };

      // istanbul ignore else
      if (this.state.rows[args.rowIdx])
        contextMenuArgs.cellItem = this._getCellItem(this.state.rows[args.rowIdx].item, column.key);

      e.preventDefault();
      this.props.onCellContextMenu(contextMenuArgs);
    }
  }

  private activateCellEditor(rowIndex: number, colIndex: number, cellKey: string): void {
    const cellEditorState = { active: true, rowIndex, colIndex, cellKey };
    // istanbul ignore else
    if (cellEditorState !== this.state.cellEditorState) {
      this.setState(
        { cellEditorState },
        () => {
          // istanbul ignore else
          if (this.props.onPropertyEditing)
            this.props.onPropertyEditing(cellEditorState);
        },
      );
    }
  }

  private _deactivateCellEditor = (): void => {
    if (this.state.cellEditorState.active)
      this.setState({ cellEditorState: { active: false } }, () => setImmediate(() => this.setFocusToSelected()));
  };

  /** @internal */
  public override shouldComponentUpdate(_props: TableProps): boolean {
    return true;
  }

  private _onCellCommit = async (args: PropertyUpdatedArgs) => {
    // istanbul ignore else
    if (this.props.onPropertyUpdated) {
      const cellUpdatedArgs: TableCellUpdatedArgs = {
        rowIndex: this.state.cellEditorState.rowIndex!,
        colIndex: this.state.cellEditorState.colIndex!,
        cellKey: this.state.cellEditorState.cellKey!,
      };
      const allowed = await this.props.onPropertyUpdated(args, cellUpdatedArgs);
      // istanbul ignore else
      if (allowed && this.state.cellEditorState.rowIndex !== undefined && this.state.cellEditorState.rowIndex >= 0) {
        this._deactivateCellEditor();
        await this.updateRows();
      } else {
        this._deactivateCellEditor();
      }
    }
  };

  private _getVisibleColumns = (): ReactDataGridColumn[] => {
    return this.state.columns
      .filter((tableColumn: TableColumn) => this.state.hiddenColumns.indexOf(tableColumn.key) === -1)
      .map((tableColumn: TableColumn) => tableColumn.reactDataGridColumn);
  };

  private _handleShowHideContextMenu = (e: React.MouseEvent) => {
    const header = e.currentTarget.querySelector(".react-grid-Header");
    // istanbul ignore else
    if (header) {
      const headerRect = header.getBoundingClientRect();
      const offsetY = headerRect.top;
      const height = headerRect.height;
      const x = e.clientX, y = e.clientY;
      // istanbul ignore else
      if (y < offsetY + height) {
        e.preventDefault();
        this.setState({
          menuX: x, menuY: y,
          menuVisible: true,
        });
      }
    }
  };

  private _hideContextMenu = () => {
    // istanbul ignore else
    if (this.props.showHideColumns)
      this.setState({ menuVisible: false });
  };

  // istanbul ignore next
  private _handleShowHideChange = (cols: string[]) => {
    this.setState({ hiddenColumns: cols });
    if (this.props.settingsIdentifier) {
      const settingsStorage: UiSettingsStorage = this.props.settingsStorage || new LocalSettingsStorage();
      settingsStorage.saveSetting(this.props.settingsIdentifier, "ColumnShowHideHiddenColumns", cols); // eslint-disable-line @typescript-eslint/no-floating-promises
    }
    return true;
  };

  // istanbul ignore next
  private _onDialogOpen = (dialogState: PropertyDialogState) => this.setState({ dialog: dialogState });

  // istanbul ignore next
  private _onDialogClose = () => this.setState({ dialog: undefined });

  private _isShowFilterRow(): boolean {
    return this.state.columns.some((tableColumn: TableColumn) => tableColumn.filterable);
  }

  /** Turn on/off filter row */
  private toggleFilterRow(showFilter: boolean): void {
    // istanbul ignore else
    if (this._gridRef.current) {
      const grid = this._gridRef.current as any;
      // istanbul ignore else
      if (grid.onToggleFilter && showFilter !== this._filterRowShown) {
        grid.onToggleFilter();

        this._filterRowShown = showFilter;
      }
    }
  }

  /** Gets the filter descriptors for the table.
   * @internal
   */
  public get filterDescriptors(): CompositeFilterDescriptorCollection {
    if (undefined === this._filterDescriptors) {
      this._filterDescriptors = new TableFilterDescriptorCollection();
      this._filterDescriptors.logicalOperator = FilterCompositionLogicalOperator.And;
    }

    return this._filterDescriptors;
  }

  /** Gets ECExpression to get property display value.
   * @internal
   */
  // istanbul ignore next
  public getPropertyDisplayValueExpression(property: string): string {
    if (this.props.dataProvider.getPropertyDisplayValueExpression !== undefined)
      return this.props.dataProvider.getPropertyDisplayValueExpression(property);
    return property;
  }

  private _handleFilterChange = (filter: ReactDataGridFilter): void => {
    const columnKey = filter.column.key;
    const tableColumn = this.state.columns.find((column: TableColumn) => column.key === columnKey);

    // istanbul ignore else
    if (tableColumn) {
      setTimeout(async () => {
        await DataGridFilterParser.handleFilterChange(filter, tableColumn.columnFilterDescriptor, tableColumn.columnDescription, this._applyFilter);
      });
    }
  };

  // istanbul ignore next
  private _handleOnClearFilters = () => {
    this.filterDescriptors.clear();

    this._applyFilter();  // eslint-disable-line @typescript-eslint/no-floating-promises
  };

  private _applyFilter = async (): Promise<void> => {
    // istanbul ignore else
    if (this.props.dataProvider.applyFilterDescriptors) {
      await this.props.dataProvider.applyFilterDescriptors(this.filterDescriptors);
      await this.updateRows();

      // istanbul ignore else
      if (this.props.onApplyFilter)
        this.props.onApplyFilter();
    }
  };

  // istanbul ignore next
  private _getValidFilterValues = (columnKey: string): any[] => {
    const tableColumn = this.state.columns.find((column: TableColumn) => column.reactDataGridColumn.key === columnKey);
    if (tableColumn && tableColumn.distinctValueCollection) {
      return tableColumn.distinctValueCollection.values;
    }
    return [];
  };

  // TODO: Enable, when table gets refactored. Explanation in ./../table/NonPrimitiveValueRenderer
  // private _onPopupShow = (popupState: PropertyPopupState) => this.setState({ popup: popupState });

  // private _onPopupHide = () =>  this.setState({ popup: undefined });

  // istanbul ignore next
  private _onScroll = (scrollData: ScrollState) => {
    this._topRowIndex = scrollData.rowVisibleStartIdx;
    if (this.props.onScrollToRow)
      this.props.onScrollToRow(scrollData.rowVisibleStartIdx);
  };

  /** Determines if focus is in an input element - for filter checking */
  private isFocusOnInputElement(): boolean {
    const element: HTMLElement = document.activeElement as HTMLElement;
    return element &&
      (element instanceof HTMLInputElement ||
        element instanceof HTMLSelectElement ||
        element instanceof HTMLTextAreaElement);
  }

  private _onKeyboardEvent = (e: React.KeyboardEvent, keyDown: boolean) => {
    if (isNavigationKey(e.key) && !this.state.cellEditorState.active && !this.isFocusOnInputElement()) {
      if (this._tableSelectionTarget === TableSelectionTarget.Row) {
        const handleKeyboardSelectItem = (index: number) => {
          const selectionFunction = this._rowSelectionHandler.createSelectionFunction(this._rowComponentSelectionHandler, this.createRowItemSelectionHandler(index));
          selectionFunction(e.shiftKey, e.ctrlKey);
        };

        const handleKeyboardActivateItem = (index: number) => {
          // istanbul ignore else
          if (this.state.keyboardEditorCellKey) {
            const columnIndex = this.getColumnIndexFromKey(this.state.keyboardEditorCellKey);
            // istanbul ignore else
            if (0 <= columnIndex && columnIndex < this.state.columns.length) {
              const columnDescription = this.state.columns[columnIndex].columnDescription;
              // istanbul ignore else
              if (columnDescription && columnDescription.editable)
                this.activateCellEditor(index, columnIndex, this.state.keyboardEditorCellKey);
            }

          }
        };

        const handleCrossAxisArrowKey = (forward: boolean) => {
          // istanbul ignore else
          if (this.state.keyboardEditorCellKey) {
            let newEditorCellKey: string | undefined;
            const columnIndex = this.getColumnIndexFromKey(this.state.keyboardEditorCellKey);

            // istanbul ignore else
            if (columnIndex >= 0) {
              let newColIndex = columnIndex;

              while (!newEditorCellKey) {
                if (forward)
                  newColIndex++;
                else
                  newColIndex--;

                if (newColIndex < 0)
                  newColIndex = this.state.columns.length - 1;
                else if (newColIndex >= this.state.columns.length)
                  newColIndex = 0;

                // istanbul ignore next
                if (newColIndex === columnIndex)
                  break;

                const isEditable = this.state.columns[newColIndex].columnDescription.editable;
                if (isEditable)
                  newEditorCellKey = this.state.columns[newColIndex].key;
              }

              // istanbul ignore else
              if (newEditorCellKey)
                this.setState({ keyboardEditorCellKey: newEditorCellKey });
            }
          }
        };

        const itemKeyboardNavigator = new ItemKeyboardNavigator(handleKeyboardSelectItem, handleKeyboardActivateItem);
        itemKeyboardNavigator.orientation = Orientation.Vertical;
        itemKeyboardNavigator.allowWrap = false;
        itemKeyboardNavigator.itemCount = this.state.rowsCount;
        itemKeyboardNavigator.crossAxisArrowKeyHandler = handleCrossAxisArrowKey;

        const processedRow = this._rowSelectionHandler.processedItem ? this._rowSelectionHandler.processedItem /* istanbul ignore next */ : 0;
        keyDown ?
          itemKeyboardNavigator.handleKeyDownEvent(e, processedRow) :
          itemKeyboardNavigator.handleKeyUpEvent(e, processedRow);
      } else {
        const handleKeyboardSelectItem = (index: number) => {
          const processedCell = this._cellSelectionHandler.processedItem;
          // istanbul ignore else
          if (processedCell) {
            const cellKey = { rowIndex: index, columnKey: processedCell.columnKey };
            const selectionHandler = this.createCellItemSelectionHandler(cellKey);
            const selectionFunction = this._cellSelectionHandler.createSelectionFunction(this._cellComponentSelectionHandler, selectionHandler);
            selectionFunction(e.shiftKey, e.ctrlKey);
          }
        };

        const handleKeyboardActivateItem = (index: number) => {
          const processedCell = this._cellSelectionHandler.processedItem;
          // istanbul ignore else
          if (processedCell) {
            const columnIndex = this.getColumnIndexFromKey(processedCell.columnKey);
            // istanbul ignore else
            if (0 <= columnIndex && columnIndex < this.state.columns.length) {
              const columnDescription = this.state.columns[columnIndex].columnDescription;
              // istanbul ignore else
              if (columnDescription && columnDescription.editable)
                this.activateCellEditor(index, columnIndex, processedCell.columnKey);
            }
          }
        };

        const handleCrossAxisArrowKey = (forward: boolean) => {
          const processedCell = this._cellSelectionHandler.processedItem;
          // istanbul ignore else
          if (processedCell) {
            const columnIndex = this.getColumnIndexFromKey(processedCell.columnKey);
            // istanbul ignore else
            if (columnIndex >= 0) {
              let newColIndex = columnIndex;

              if (forward)
                newColIndex++;
              else
                newColIndex--;

              if (newColIndex < 0)
                newColIndex = this.state.columns.length - 1;
              else if (newColIndex >= this.state.columns.length)
                newColIndex = 0;

              const columnKey = this.state.columns[newColIndex].key;
              const cellKey = { rowIndex: processedCell.rowIndex, columnKey };
              const selectionHandler = this.createCellItemSelectionHandler(cellKey);
              const selectionFunction = this._cellSelectionHandler.createSelectionFunction(this._cellComponentSelectionHandler, selectionHandler);
              selectionFunction(e.shiftKey, e.ctrlKey);
            }
          }
        };

        const itemKeyboardNavigator = new ItemKeyboardNavigator(handleKeyboardSelectItem, handleKeyboardActivateItem);
        itemKeyboardNavigator.orientation = Orientation.Vertical;
        itemKeyboardNavigator.allowWrap = false;
        itemKeyboardNavigator.itemCount = this.state.rowsCount;
        itemKeyboardNavigator.crossAxisArrowKeyHandler = handleCrossAxisArrowKey;

        const processedRow = this._cellSelectionHandler.processedItem ? this._cellSelectionHandler.processedItem.rowIndex : /* istanbul ignore next */ 0;
        keyDown ?
          itemKeyboardNavigator.handleKeyDownEvent(e, processedRow) :
          itemKeyboardNavigator.handleKeyUpEvent(e, processedRow);
      }
    }
  };

  private _onKeyDown = (e: React.KeyboardEvent) => this._onKeyboardEvent(e, true);
  private _onKeyUp = (e: React.KeyboardEvent) => this._onKeyboardEvent(e, false);

  /** @internal */
  public override render() {
    const rowRenderer = <TableRowRenderer rowRendererCreator={() => this._createRowRenderer()} />;

    const visibleColumns = this._getVisibleColumns();
    const tableClassName = classnames(
      "components-table",
      "components-smallEditor-host",
      this.props.className,
      {
        "hide-header": this.props.hideHeader,
        "striped-rows": this.props.stripedRows,
        "row-selection": this._tableSelectionTarget === TableSelectionTarget.Row,
        "cell-selection": this._tableSelectionTarget === TableSelectionTarget.Cell,
      },
    );

    return (
      <>
        <div className={tableClassName} style={this.props.style}
          onMouseDown={this._onMouseDown}
          onContextMenu={this.props.showHideColumns ? this._handleShowHideContextMenu : undefined}
          onKeyDown={this._onKeyDown}
          onKeyUp={this._onKeyUp}
          role="presentation"
        >
          {this.props.showHideColumns &&
            <ShowHideMenu
              opened={this.state.menuVisible}
              items={this.state.columns.map((column) => ({ id: column.key, label: column.reactDataGridColumn.name }))}
              x={this.state.menuX} y={this.state.menuY}
              initialHidden={this.state.hiddenColumns}
              onClose={this._hideContextMenu}
              onShowHideChange={this._handleShowHideChange} />
          }
          <ElementResizeObserver watchedElement={this.state.gridContainer}
            render={({ width, height }) => {
<<<<<<< HEAD
              this._queuePokeScroll();
=======
              setTimeout(() => this._queuePokeScroll());
>>>>>>> 9d69900f
              return (
                <ReactDataGrid
                  ref={this._gridRef}
                  columns={visibleColumns}
                  rowGetter={this._rowGetter}
                  rowRenderer={rowRenderer}
                  rowsCount={this.state.rowsCount}
                  {...(this.props.reorderableColumns ? {
                    draggableHeaderCell: DragDropHeaderCell,
                    onHeaderDrop: this._onHeaderDrop,
                  } as any : {})}
                  minHeight={height}
                  minWidth={width}
                  headerRowHeight={TABLE_ROW_HEIGHT}
                  rowHeight={TABLE_ROW_HEIGHT}
                  onGridSort={this._handleGridSort}
                  enableRowSelect={null}  // Prevent deprecation warning
                  onAddFilter={this._handleFilterChange}
                  onClearFilters={this._handleOnClearFilters} // eslint-disable-line @typescript-eslint/unbound-method
                  headerFiltersHeight={TABLE_FILTER_ROW_HEIGHT}
                  getValidFilterValues={this._getValidFilterValues}
                  onScroll={this._onScroll}
                />
              );
            }}
          />
        </div>
        <div ref={this._tableRef}>
          {this.state.dialog
            ?
            // istanbul ignore next
            <Dialog
              opened={true}
              onClose={this._onDialogClose}
              title={this.state.dialog.title}
              height={"50vh"}
            >
              {this.state.dialog.content}
            </Dialog>
            : undefined}
          {/* TODO: Enable, when table gets refactored. Explanation in ./../../properties/renderers/value/table/NonPrimitiveValueRenderer */}
          {/* {this.state.popup
            ?
            <Popup
              isShown={true}
              fixedPosition={this.state.popup.fixedPosition}
              position={Position.Top}
            >
              {this.state.popup.content}
            </Popup>
            :
            undefined} */}
        </div>
      </>
    );
  }
}

/**
 * Props for the [[TableRow]] component
 * @internal
 */
export interface TableRowProps extends CommonProps {
  cells: { [key: string]: React.ReactNode };
  isSelected?: boolean;
}

/**
 * Default component for rendering a row for the Table
 * @internal
 */
export class TableRow extends React.Component<TableRowProps> {

  /** @internal */
  public override render() {
    const { cells, isSelected, ...props } = this.props;
    return (
      <ReactDataGrid.Row {...props} row={cells} isSelected={isSelected} />
    );
  }
}<|MERGE_RESOLUTION|>--- conflicted
+++ resolved
@@ -310,12 +310,7 @@
   private _filterDescriptors?: TableFilterDescriptorCollection;
   private _filterRowShown = false;
   private _topRowIndex = 0;
-<<<<<<< HEAD
-  private _pokeScrollTimeoutId: number = 0;
-  private _pokeScrollDelay: number = 100;
-=======
   private _pokeScrollTimer = new Timer(100);
->>>>>>> 9d69900f
 
   /** @internal */
   public override readonly state = initialState;
@@ -638,23 +633,12 @@
 
   private _queuePokeScroll = () => {
     this._unsetPokeScrollTimeout();
-<<<<<<< HEAD
-    this._pokeScrollTimeoutId = window.setTimeout(() => { this._pokeScrollAfterUpdate(); this._pokeScrollTimeoutId = 0; }, this._pokeScrollDelay);
-  };
-
-  private _unsetPokeScrollTimeout = (): void => {
-    if (this._pokeScrollTimeoutId) {
-      window.clearTimeout(this._pokeScrollTimeoutId);
-      this._pokeScrollTimeoutId = 0;
-    }
-=======
     this._pokeScrollTimer.setOnExecute(() => { this._pokeScrollAfterUpdate(); });
     this._pokeScrollTimer.start();
   };
 
   private _unsetPokeScrollTimeout = (): void => {
     this._pokeScrollTimer.stop();
->>>>>>> 9d69900f
   };
 
   private _onRowsChanged = async () => {
@@ -1767,11 +1751,7 @@
           }
           <ElementResizeObserver watchedElement={this.state.gridContainer}
             render={({ width, height }) => {
-<<<<<<< HEAD
-              this._queuePokeScroll();
-=======
               setTimeout(() => this._queuePokeScroll());
->>>>>>> 9d69900f
               return (
                 <ReactDataGrid
                   ref={this._gridRef}
