/*---------------------------------------------------------------------------------------------
* Copyright (c) Bentley Systems, Incorporated. All rights reserved.
* See LICENSE.md in the project root for license terms and full copyright notice.
*--------------------------------------------------------------------------------------------*/
/** @packageDocumentation
 * @module PropertyEditors
 */

import "./ToggleEditor.scss";
import classnames from "classnames";
import * as React from "react";
import { PropertyValue, PropertyValueFormat, StandardEditorNames, StandardTypeNames } from "@bentley/ui-abstract";
import { PropertyEditorProps, TypeEditor } from "./EditorContainer";
import { PropertyEditorBase, PropertyEditorManager } from "./PropertyEditorManager";
import { ToggleSwitch } from "@itwin/itwinui-react";

/** @internal */
interface ToggleEditorState {
  toggleValue: boolean;
  isDisabled?: boolean;
}

/** ToggleEditor React component that is a property editor with checkbox input
 * @beta
 */
export class ToggleEditor extends React.PureComponent<PropertyEditorProps, ToggleEditorState> implements TypeEditor {
  private _isMounted = false;
  private _inputElement = React.createRef<HTMLInputElement>();

  /** @internal */
  public override readonly state: Readonly<ToggleEditorState> = {
    toggleValue: false,
    isDisabled: false,
  };

  public async getPropertyValue(): Promise<PropertyValue | undefined> {
    const record = this.props.propertyRecord;
    let propertyValue: PropertyValue | undefined;

    // istanbul ignore else
    if (record && record.value.valueFormat === PropertyValueFormat.Primitive) {
      propertyValue = {
        valueFormat: PropertyValueFormat.Primitive,
        value: this.state.toggleValue,
        displayValue: "",
      };
    }
    return propertyValue;
  }

  public get htmlElement(): HTMLElement | null {
    return this._inputElement.current;
  }

  public get hasFocus(): boolean {
    return document.activeElement === this._inputElement.current;
  }

  private _updateToggleValue = (e: React.ChangeEvent<HTMLInputElement>): any => {
    // istanbul ignore else
    if (this._isMounted) {
      // istanbul ignore else
      if (this._isMounted) {
        let toggleValue: boolean = false;

        // istanbul ignore if
        if (e.target.checked !== undefined)   // Needed for unit test environment
          toggleValue = e.target.checked;
        else {
          // istanbul ignore else
          if (e.target.value !== undefined && typeof e.target.value === "boolean")
            toggleValue = e.target.value;
        }

        this.setState({
          toggleValue,
        }, async () => {
          // istanbul ignore else
          if (this.props.propertyRecord && this.props.onCommit) {
            const propertyValue = await this.getPropertyValue();
            // istanbul ignore else
            if (propertyValue !== undefined) {
              this.props.onCommit({ propertyRecord: this.props.propertyRecord, newValue: propertyValue });
            }
          }
        });
      }
    }
  };

  /** @internal */
  public override componentDidMount() {
    this._isMounted = true;
    this.setStateFromProps(); // eslint-disable-line @typescript-eslint/no-floating-promises
  }

  /** @internal */
  public override componentWillUnmount() {
    this._isMounted = false;
  }

  /** @internal */
  public override componentDidUpdate(prevProps: PropertyEditorProps) {
    if (this.props.propertyRecord !== prevProps.propertyRecord) {
      this.setStateFromProps(); // eslint-disable-line @typescript-eslint/no-floating-promises
    }
  }

  private async setStateFromProps() {
    const { propertyRecord } = this.props;
    let toggleValue = false;
    let isDisabled = false;

    // istanbul ignore else
    if (propertyRecord && propertyRecord.value.valueFormat === PropertyValueFormat.Primitive) {
      const primitiveValue = propertyRecord.value.value;
      toggleValue = primitiveValue as boolean;
    }

    // istanbul ignore else
    if (propertyRecord && propertyRecord.isDisabled)
      isDisabled = propertyRecord.isDisabled;

    // istanbul ignore else
    if (this._isMounted)
      this.setState({ toggleValue, isDisabled });
  }

  /** @internal */
<<<<<<< HEAD
  public render() {
    const className = classnames("components-cell-editor", "components-toggle-editor", this.props.className);
    const isChecked = this.state.toggleValue;
=======
  public override render() {
    const className = classnames("components-cell-editor", this.props.className);
    const inOn = this.state.toggleValue;
>>>>>>> c6de2000
    const isDisabled = !!this.state.isDisabled;

    return (
      <ToggleSwitch
        ref={this._inputElement}
        onBlur={this.props.onBlur}
        className={className}
        style={this.props.style}
        checked={isChecked}
        disabled={isDisabled}
        onChange={this._updateToggleValue}
        data-testid="components-toggle-editor"
        setFocus={this.props.setFocus} />
    );
  }
}

/** Toggle Property Editor registered for the "bool" and "boolean" type names and "toggle" editor name.
 * It uses the [[ToggleEditor]] React component.
 * @beta
 */
export class TogglePropertyEditor extends PropertyEditorBase {
  // istanbul ignore next
  public get containerHandlesBlur(): boolean {
    return false;
  }

  public get reactNode(): React.ReactNode {
    return <ToggleEditor />;
  }
}

PropertyEditorManager.registerEditor(StandardTypeNames.Bool, TogglePropertyEditor, StandardEditorNames.Toggle);
PropertyEditorManager.registerEditor(StandardTypeNames.Boolean, TogglePropertyEditor, StandardEditorNames.Toggle);
<|MERGE_RESOLUTION|>--- conflicted
+++ resolved
@@ -1,172 +1,166 @@
-/*---------------------------------------------------------------------------------------------
-* Copyright (c) Bentley Systems, Incorporated. All rights reserved.
-* See LICENSE.md in the project root for license terms and full copyright notice.
-*--------------------------------------------------------------------------------------------*/
-/** @packageDocumentation
- * @module PropertyEditors
- */
-
-import "./ToggleEditor.scss";
-import classnames from "classnames";
-import * as React from "react";
-import { PropertyValue, PropertyValueFormat, StandardEditorNames, StandardTypeNames } from "@bentley/ui-abstract";
-import { PropertyEditorProps, TypeEditor } from "./EditorContainer";
-import { PropertyEditorBase, PropertyEditorManager } from "./PropertyEditorManager";
-import { ToggleSwitch } from "@itwin/itwinui-react";
-
-/** @internal */
-interface ToggleEditorState {
-  toggleValue: boolean;
-  isDisabled?: boolean;
-}
-
-/** ToggleEditor React component that is a property editor with checkbox input
- * @beta
- */
-export class ToggleEditor extends React.PureComponent<PropertyEditorProps, ToggleEditorState> implements TypeEditor {
-  private _isMounted = false;
-  private _inputElement = React.createRef<HTMLInputElement>();
-
-  /** @internal */
-  public override readonly state: Readonly<ToggleEditorState> = {
-    toggleValue: false,
-    isDisabled: false,
-  };
-
-  public async getPropertyValue(): Promise<PropertyValue | undefined> {
-    const record = this.props.propertyRecord;
-    let propertyValue: PropertyValue | undefined;
-
-    // istanbul ignore else
-    if (record && record.value.valueFormat === PropertyValueFormat.Primitive) {
-      propertyValue = {
-        valueFormat: PropertyValueFormat.Primitive,
-        value: this.state.toggleValue,
-        displayValue: "",
-      };
-    }
-    return propertyValue;
-  }
-
-  public get htmlElement(): HTMLElement | null {
-    return this._inputElement.current;
-  }
-
-  public get hasFocus(): boolean {
-    return document.activeElement === this._inputElement.current;
-  }
-
-  private _updateToggleValue = (e: React.ChangeEvent<HTMLInputElement>): any => {
-    // istanbul ignore else
-    if (this._isMounted) {
-      // istanbul ignore else
-      if (this._isMounted) {
-        let toggleValue: boolean = false;
-
-        // istanbul ignore if
-        if (e.target.checked !== undefined)   // Needed for unit test environment
-          toggleValue = e.target.checked;
-        else {
-          // istanbul ignore else
-          if (e.target.value !== undefined && typeof e.target.value === "boolean")
-            toggleValue = e.target.value;
-        }
-
-        this.setState({
-          toggleValue,
-        }, async () => {
-          // istanbul ignore else
-          if (this.props.propertyRecord && this.props.onCommit) {
-            const propertyValue = await this.getPropertyValue();
-            // istanbul ignore else
-            if (propertyValue !== undefined) {
-              this.props.onCommit({ propertyRecord: this.props.propertyRecord, newValue: propertyValue });
-            }
-          }
-        });
-      }
-    }
-  };
-
-  /** @internal */
-  public override componentDidMount() {
-    this._isMounted = true;
-    this.setStateFromProps(); // eslint-disable-line @typescript-eslint/no-floating-promises
-  }
-
-  /** @internal */
-  public override componentWillUnmount() {
-    this._isMounted = false;
-  }
-
-  /** @internal */
-  public override componentDidUpdate(prevProps: PropertyEditorProps) {
-    if (this.props.propertyRecord !== prevProps.propertyRecord) {
-      this.setStateFromProps(); // eslint-disable-line @typescript-eslint/no-floating-promises
-    }
-  }
-
-  private async setStateFromProps() {
-    const { propertyRecord } = this.props;
-    let toggleValue = false;
-    let isDisabled = false;
-
-    // istanbul ignore else
-    if (propertyRecord && propertyRecord.value.valueFormat === PropertyValueFormat.Primitive) {
-      const primitiveValue = propertyRecord.value.value;
-      toggleValue = primitiveValue as boolean;
-    }
-
-    // istanbul ignore else
-    if (propertyRecord && propertyRecord.isDisabled)
-      isDisabled = propertyRecord.isDisabled;
-
-    // istanbul ignore else
-    if (this._isMounted)
-      this.setState({ toggleValue, isDisabled });
-  }
-
-  /** @internal */
-<<<<<<< HEAD
-  public render() {
-    const className = classnames("components-cell-editor", "components-toggle-editor", this.props.className);
-    const isChecked = this.state.toggleValue;
-=======
-  public override render() {
-    const className = classnames("components-cell-editor", this.props.className);
-    const inOn = this.state.toggleValue;
->>>>>>> c6de2000
-    const isDisabled = !!this.state.isDisabled;
-
-    return (
-      <ToggleSwitch
-        ref={this._inputElement}
-        onBlur={this.props.onBlur}
-        className={className}
-        style={this.props.style}
-        checked={isChecked}
-        disabled={isDisabled}
-        onChange={this._updateToggleValue}
-        data-testid="components-toggle-editor"
-        setFocus={this.props.setFocus} />
-    );
-  }
-}
-
-/** Toggle Property Editor registered for the "bool" and "boolean" type names and "toggle" editor name.
- * It uses the [[ToggleEditor]] React component.
- * @beta
- */
-export class TogglePropertyEditor extends PropertyEditorBase {
-  // istanbul ignore next
-  public get containerHandlesBlur(): boolean {
-    return false;
-  }
-
-  public get reactNode(): React.ReactNode {
-    return <ToggleEditor />;
-  }
-}
-
-PropertyEditorManager.registerEditor(StandardTypeNames.Bool, TogglePropertyEditor, StandardEditorNames.Toggle);
-PropertyEditorManager.registerEditor(StandardTypeNames.Boolean, TogglePropertyEditor, StandardEditorNames.Toggle);
+/*---------------------------------------------------------------------------------------------
+* Copyright (c) Bentley Systems, Incorporated. All rights reserved.
+* See LICENSE.md in the project root for license terms and full copyright notice.
+*--------------------------------------------------------------------------------------------*/
+/** @packageDocumentation
+ * @module PropertyEditors
+ */
+
+import "./ToggleEditor.scss";
+import classnames from "classnames";
+import * as React from "react";
+import { PropertyValue, PropertyValueFormat, StandardEditorNames, StandardTypeNames } from "@bentley/ui-abstract";
+import { PropertyEditorProps, TypeEditor } from "./EditorContainer";
+import { PropertyEditorBase, PropertyEditorManager } from "./PropertyEditorManager";
+import { ToggleSwitch } from "@itwin/itwinui-react";
+
+/** @internal */
+interface ToggleEditorState {
+  toggleValue: boolean;
+  isDisabled?: boolean;
+}
+
+/** ToggleEditor React component that is a property editor with checkbox input
+ * @beta
+ */
+export class ToggleEditor extends React.PureComponent<PropertyEditorProps, ToggleEditorState> implements TypeEditor {
+  private _isMounted = false;
+  private _inputElement = React.createRef<HTMLInputElement>();
+
+  /** @internal */
+  public override readonly state: Readonly<ToggleEditorState> = {
+    toggleValue: false,
+    isDisabled: false,
+  };
+
+  public async getPropertyValue(): Promise<PropertyValue | undefined> {
+    const record = this.props.propertyRecord;
+    let propertyValue: PropertyValue | undefined;
+
+    // istanbul ignore else
+    if (record && record.value.valueFormat === PropertyValueFormat.Primitive) {
+      propertyValue = {
+        valueFormat: PropertyValueFormat.Primitive,
+        value: this.state.toggleValue,
+        displayValue: "",
+      };
+    }
+    return propertyValue;
+  }
+
+  public get htmlElement(): HTMLElement | null {
+    return this._inputElement.current;
+  }
+
+  public get hasFocus(): boolean {
+    return document.activeElement === this._inputElement.current;
+  }
+
+  private _updateToggleValue = (e: React.ChangeEvent<HTMLInputElement>): any => {
+    // istanbul ignore else
+    if (this._isMounted) {
+      // istanbul ignore else
+      if (this._isMounted) {
+        let toggleValue: boolean = false;
+
+        // istanbul ignore if
+        if (e.target.checked !== undefined)   // Needed for unit test environment
+          toggleValue = e.target.checked;
+        else {
+          // istanbul ignore else
+          if (e.target.value !== undefined && typeof e.target.value === "boolean")
+            toggleValue = e.target.value;
+        }
+
+        this.setState({
+          toggleValue,
+        }, async () => {
+          // istanbul ignore else
+          if (this.props.propertyRecord && this.props.onCommit) {
+            const propertyValue = await this.getPropertyValue();
+            // istanbul ignore else
+            if (propertyValue !== undefined) {
+              this.props.onCommit({ propertyRecord: this.props.propertyRecord, newValue: propertyValue });
+            }
+          }
+        });
+      }
+    }
+  };
+
+  /** @internal */
+  public override componentDidMount() {
+    this._isMounted = true;
+    this.setStateFromProps(); // eslint-disable-line @typescript-eslint/no-floating-promises
+  }
+
+  /** @internal */
+  public override componentWillUnmount() {
+    this._isMounted = false;
+  }
+
+  /** @internal */
+  public override componentDidUpdate(prevProps: PropertyEditorProps) {
+    if (this.props.propertyRecord !== prevProps.propertyRecord) {
+      this.setStateFromProps(); // eslint-disable-line @typescript-eslint/no-floating-promises
+    }
+  }
+
+  private async setStateFromProps() {
+    const { propertyRecord } = this.props;
+    let toggleValue = false;
+    let isDisabled = false;
+
+    // istanbul ignore else
+    if (propertyRecord && propertyRecord.value.valueFormat === PropertyValueFormat.Primitive) {
+      const primitiveValue = propertyRecord.value.value;
+      toggleValue = primitiveValue as boolean;
+    }
+
+    // istanbul ignore else
+    if (propertyRecord && propertyRecord.isDisabled)
+      isDisabled = propertyRecord.isDisabled;
+
+    // istanbul ignore else
+    if (this._isMounted)
+      this.setState({ toggleValue, isDisabled });
+  }
+
+  /** @internal */
+  public override render() {
+    const className = classnames("components-cell-editor", "components-toggle-editor", this.props.className);
+    const isChecked = this.state.toggleValue;
+    const isDisabled = !!this.state.isDisabled;
+
+    return (
+      <ToggleSwitch
+        ref={this._inputElement}
+        onBlur={this.props.onBlur}
+        className={className}
+        style={this.props.style}
+        checked={isChecked}
+        disabled={isDisabled}
+        onChange={this._updateToggleValue}
+        data-testid="components-toggle-editor"
+        setFocus={this.props.setFocus} />
+    );
+  }
+}
+
+/** Toggle Property Editor registered for the "bool" and "boolean" type names and "toggle" editor name.
+ * It uses the [[ToggleEditor]] React component.
+ * @beta
+ */
+export class TogglePropertyEditor extends PropertyEditorBase {
+  // istanbul ignore next
+  public override get containerHandlesBlur(): boolean {
+    return false;
+  }
+
+  public get reactNode(): React.ReactNode {
+    return <ToggleEditor />;
+  }
+}
+
+PropertyEditorManager.registerEditor(StandardTypeNames.Bool, TogglePropertyEditor, StandardEditorNames.Toggle);
+PropertyEditorManager.registerEditor(StandardTypeNames.Boolean, TogglePropertyEditor, StandardEditorNames.Toggle);