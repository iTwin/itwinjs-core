/*---------------------------------------------------------------------------------------------
* Copyright (c) Bentley Systems, Incorporated. All rights reserved.
* See LICENSE.md in the project root for license terms and full copyright notice.
*--------------------------------------------------------------------------------------------*/
/** @packageDocumentation
 * @module NavigationAids
 */

import "./DrawingNavigationAid.scss";
import classnames from "classnames";
import * as React from "react";
import * as ReactDOM from "react-dom";
import { Constant, Geometry, Matrix3d, Point2d, Point3d, Point4d, Vector3d } from "@bentley/geometry-core";
import { IModelApp, IModelConnection, ScreenViewport, ViewManager, Viewport, ViewState } from "@bentley/imodeljs-frontend";
import { CommonProps } from "@bentley/ui-core";
import { UiComponents } from "../UiComponents";
import { ViewportComponentEvents, ViewRotationChangeEventArgs } from "../viewport/ViewportComponentEvents";
import { SpecialKey } from "@bentley/ui-abstract";

// cSpell:ignore Quaternion Quaternions unrotate
/* eslint-disable jsx-a11y/click-events-have-key-events */

/**
 * Enum for mode that minimap is currently in
 * @internal
 */
export enum MapMode {
  Opened = "map-opened",
  Closed = "map-closed",
}

/** Properties for the [[DrawingNavigationAid]] component
 * @beta
 */
export interface DrawingNavigationAidProps extends CommonProps {
  iModelConnection: IModelConnection;
  viewport?: Viewport;

  // used only in testing

  /** @internal */
  animationTime?: number;
  /** @internal */
  openSize?: Vector3d;
  /** @internal */
  closeSize?: Vector3d;
  /** @internal */
  initialMapMode?: MapMode;
  /** @internal */
  onAnimationEnd?: () => void;
  /** @internal */
  initialRotateMinimapWithView?: boolean;
  /** @internal */
  initialView?: ViewState;
  /** @internal */
  viewManagerOverride?: ViewManager;
  /** @internal */
  screenViewportOverride?: typeof ScreenViewport;
}

/** @internal */
interface DrawingNavigationAidState {
  startOrigin: Point3d;
  origin: Point3d;
  extents: Vector3d;
  startRotation: Matrix3d;
  rotation: Matrix3d;

  startMapOrigin: Point3d;
  mapOrigin: Point3d;
  startMapExtents: Vector3d;
  mapExtents: Vector3d;

  mouseStart: Point2d;
  panningDirection: Vector3d;
  startDrawingZoom: number;
  drawingZoom: number;

  mode: MapMode;
  animation: number;

  isMoving: boolean;
  isPanning: boolean;

  viewId: string;
  view: ViewState | undefined;

  rotateMinimapWithView: boolean;
}

/**
 * A Drawing Navigation Aid.
 * @beta
 */
export class DrawingNavigationAid extends React.Component<DrawingNavigationAidProps, DrawingNavigationAidState> {
  private _rootElement: HTMLDivElement | null = null;
  private _viewContainerElement: HTMLDivElement | null = null;
  private _viewElement: HTMLDivElement | null = null;
  private _rootOffset: ClientRect = { left: 0, right: 0, width: 0, top: 0, bottom: 0, height: 0 };
  private _viewport: Viewport | undefined;
  private _animationFrame: any;
  private _mounted: boolean = false;

  /** @internal */
  public override readonly state: Readonly<DrawingNavigationAidState>;

  constructor(props: DrawingNavigationAidProps) {
    super(props);
    const mode = props.initialMapMode || MapMode.Closed;
    const mapExtents = mode === MapMode.Closed ? this._getClosedMapSize() : this._getOpenedMapSize();
    const startMapExtents = mapExtents;

    this.state = {
      startOrigin: Point3d.createZero(),
      origin: Point3d.createZero(),
      extents: Vector3d.create(1, 1, 1),
      startRotation: Matrix3d.createIdentity(),
      rotation: Matrix3d.createIdentity(),

      startMapOrigin: Point3d.createZero(),
      mapOrigin: Point3d.createZero(),
      startMapExtents,
      mapExtents,

      mouseStart: Point2d.createZero(),
      panningDirection: Vector3d.createZero(),
      startDrawingZoom: 1.0,
      drawingZoom: 1.0,

      mode,
      animation: 1.0,

      viewId: props.initialView !== undefined ? props.initialView.id : "",
      view: props.initialView,

      isMoving: false,
      isPanning: false,
      rotateMinimapWithView: props.initialRotateMinimapWithView !== undefined ? props.initialRotateMinimapWithView : false,
    };
  }

  /** @internal */
  public override render(): React.ReactNode {
    const {
      startOrigin, origin, extents,
      startRotation, rotation,
      startMapOrigin, mapOrigin,
      startMapExtents, mapExtents,
      startDrawingZoom, drawingZoom,
      animation,
      viewId,
      mode, rotateMinimapWithView,
    } = this.state;

    const a = DrawingNavigationAid._animationFn(animation);
    const rot = Matrix3d.createFromQuaternion(Point4d.interpolateQuaternions(startRotation.toQuaternion(), a, rotation.toQuaternion()));
    const or = startOrigin.interpolate(a, origin);
    const map = startMapOrigin.interpolate(a, mapOrigin);
    const sz = startMapExtents.interpolate(a, mapExtents);
    const dz = Geometry.interpolate(startDrawingZoom, a, drawingZoom);

    const rootStyle: React.CSSProperties = {
      width: sz.x, height: sz.y,
      ...this.props.style,
    };
    const is3D = this._isViewport3D();

    const tOr = rotateMinimapWithView || is3D ? rotation.multiplyVector(Vector3d.createFrom(or)) : Vector3d.createFrom(or);
    const tMap = rotateMinimapWithView || is3D ? rotation.multiplyVector(Vector3d.createFrom(map)) : Vector3d.createFrom(map);

    const tPosX = (tOr.x - extents.x / 2 - tMap.x) * dz + sz.x / 2;
    const tPosY = (-tOr.y - extents.y / 2 + tMap.y) * dz + sz.y / 2;
    const viewWindowStyle = {
      transform: `translate(${tPosX}px, ${tPosY}px)`,
      height: extents.y * dz,
      width: extents.x * dz,
    };
    if (!rotateMinimapWithView && !is3D)
      viewWindowStyle.transform =
        "matrix3d(" +
        `${rot.at(0, 0)}, ${rot.at(1, 0)}, ${rot.at(2, 0)}, 0, ` +
        `${rot.at(0, 1)}, ${rot.at(1, 1)}, ${rot.at(2, 1)}, 0, ` +
        `${rot.at(0, 2)}, ${rot.at(1, 2)}, ${rot.at(2, 2)}, 0, ` +
        `${tPosX}, ${tPosY}, 0, 1)`;
    const isAnimating = animation !== 1 && !startMapExtents.isExactEqual(mapExtents);
    if (mode === MapMode.Opened || isAnimating) {
      rootStyle.position = "fixed";
      rootStyle.right = window.innerWidth - this._rootOffset.right;
      rootStyle.top = this._rootOffset.top;
    }

    const halfExtents = extents.scale(.5);
    const offset = rotateMinimapWithView || is3D ? Vector3d.createZero() : rotation.multiplyTransposeVector(halfExtents).minus(halfExtents);

    const unrotateLabel = UiComponents.translate("drawing.unrotate");
    const e = sz.scale(1 / dz);
    const halfMapExtents = e.scale(.5);
    const mapOffset = rotateMinimapWithView || is3D ? rotation.multiplyTransposeVector(halfMapExtents) : halfMapExtents;
    const viewManager = this.props.viewManagerOverride ? this.props.viewManagerOverride : /* istanbul ignore next */ IModelApp.viewManager;
    const screenViewport = this.props.screenViewportOverride ? this.props.screenViewportOverride : /* istanbul ignore next */ ScreenViewport;
    const nodes = (
      <div className={classnames("components-drawing-navigation-aid", this.props.className)}
        data-testid="components-drawing-navigation-aid"
        ref={this._rootElementRef}
        onWheel={this._handleWheel}
        onMouseDown={this._handleDrawingMouseDown}
        style={rootStyle}
        role="presentation">
        <DrawingNavigationCanvas view={this.state.view} viewManagerOverride={viewManager} screenViewportOverride={screenViewport} viewId={viewId} origin={map.plus(offset).minus(mapOffset)} extents={e} zoom={dz} rotation={rotateMinimapWithView || is3D ? rotation : Matrix3d.createIdentity()} />
        <div className="drawing-container"
          data-testid="drawing-container"
          ref={this._viewContainerElementRef}>
          <div className="drawing-view-window"
            data-testid="drawing-view-window"
            onMouseDown={this._handleWindowMouseDown}
            onTouchStart={this._handleWindowTouchStart}
            style={viewWindowStyle}
            ref={this._viewElementRef}
            role="presentation" />
          {!is3D &&
            <div className={classnames("toggle-rotate-style", "icon", "icon-rotate-left", { checked: rotateMinimapWithView })} data-testid="toggle-rotate-style"
              style={mode === MapMode.Closed && !isAnimating ? { bottom: 2, left: 2 } : {}}
              title={UiComponents.translate("drawing.rotateStyle")}
              onClick={this._toggleRotationMode}
              role="presentation" />}
          {!rot.isIdentity &&
            <div className="unrotate-button" data-testid="drawing-unrotate-button" style={mode === MapMode.Closed && !isAnimating ? { top: 2 } : {}} onClick={this._handleUnrotate}
              role="button" tabIndex={-1}
            >
              {unrotateLabel}
            </div>
          }
          {mode === MapMode.Opened && !isAnimating && <>
            <div className="close" data-testid="drawing-close-button" onClick={this._closeLargeMap} role="button" tabIndex={-1}>
              <div className="close-icon icon icon-sort-up" />
            </div>
            <div className="zoom">
              <div className="zoom-button icon icon-add" data-testid="drawing-zoom-in-button" onClick={this._handleZoomIn} role="button" tabIndex={-1} />
              <div className="zoom-button icon icon-remove-2" data-testid="drawing-zoom-out-button" onClick={this._handleZoomOut} role="button" tabIndex={-1} />
            </div>
          </>}
        </div>
      </div>
    );
    if (mode === MapMode.Closed && (animation === 1.0 || startMapExtents.isExactEqual(mapExtents))) {
      return nodes;
    } else {
      let drawingPortal = document.querySelector("#components-drawing-portal");
      if (!drawingPortal) {
        drawingPortal = document.createElement("div");
        drawingPortal.id = "components-drawing-portal";
        document.body.appendChild(drawingPortal);
      }
      return ReactDOM.createPortal(nodes, drawingPortal);
    }
  }

  private _isViewport3D = () => {
    return this.state.view !== undefined && this.state.view.is3d();
  };

  private _rootElementRef = (el: HTMLDivElement | null) => {
    this._rootElement = el;
  };

  private _viewElementRef = (el: HTMLDivElement | null) => {
    this._viewElement = el;
  };

  private _viewContainerElementRef = (el: HTMLDivElement | null) => {
    this._viewContainerElement = el;
  };

  private _lastTime: number | undefined;

  private static _animationFn = (t: number) => t < .5 ? 2 * t ** 2 : -1 + (4 - 2 * t) * t;
  private _animation = () => {
    const t = Date.now();
    const delta = this._lastTime ? t - this._lastTime : 16;
    this._lastTime = t;
    if (this.state.animation !== 1) {
      const animation = Math.min(1, this.state.animation + delta / (1000 * (this.props.animationTime || 0.4)));
      this._updateFrustum();

      // istanbul ignore next
      if (this._mounted) {
        this.setState({ animation }, () => {
          this._animationFrame = setTimeout(this._animation, 16.667);
        });
      }
    } else {
      this._lastTime = undefined;
      this._animationEnd();
    }
  };

  private _animationEnd = () => {
    const hasViewportMoved = !this.state.origin.isAlmostEqual(this.state.startOrigin) ||
      !this.state.rotation.isAlmostEqual(this.state.startRotation);
    const startMapOrigin = Point3d.createFrom(this.state.mapOrigin);
    const startMapExtents = Vector3d.createFrom(this.state.mapExtents);
    const startDrawingZoom = this.state.drawingZoom;
    const startOrigin = this.state.origin;
    const startRotation = this.state.rotation;
    // istanbul ignore next
    if (this._mounted) {
      this.setState({ startMapOrigin, startDrawingZoom, startOrigin, startRotation, startMapExtents }, () => {
        // istanbul ignore else
        if (this.props.onAnimationEnd)
          this.props.onAnimationEnd();
        if (hasViewportMoved)
          this._updateFrustum(true);
      });
    }
  };

  private _lastPanTime: number | undefined;

  private _panAnimation = () => {
    const t = Date.now();
    if (this._lastPanTime === undefined)
      this._lastPanTime = t - 16.667;
    const delta = t - this._lastPanTime;
    this._lastPanTime = t;
    // istanbul ignore else
    if (!this.state.panningDirection.isAlmostZero && this.state.isMoving) {
      const { panningDirection } = this.state;
      const offset = panningDirection.scale(delta / 1000 / this.state.drawingZoom);
      const mapOrigin = this.state.mapOrigin.plus(offset);

      const origin = this.state.origin.plus(offset);
      this._updateFrustum();
      // istanbul ignore next
      if (this._mounted) {
        this.setState({ mapOrigin, origin, panningDirection }, () => {
          this._animationFrame = setTimeout(this._panAnimation, 16.667);
        });
      }
    } else {
      this._lastPanTime = undefined;
      this._updateFrustum(true);
    }
  };

  public override componentDidMount() {
    this._mounted = true;
    ViewportComponentEvents.onViewRotationChangeEvent.addListener(this._handleViewRotationChangeEvent);
    window.addEventListener("mousedown", this._handleMouseDown as any);
    window.addEventListener("mouseup", this._handleMouseDragEnd as any);
    window.addEventListener("mousemove", this._handleMouseDrag as any);
    window.addEventListener("keyup", this._handleKeyUp as any);
  }

  public override componentWillUnmount() {
    ViewportComponentEvents.onViewRotationChangeEvent.removeListener(this._handleViewRotationChangeEvent);
    window.removeEventListener("mousedown", this._handleMouseDown as any);
    window.removeEventListener("mouseup", this._handleMouseDragEnd as any);
    window.removeEventListener("mousemove", this._handleMouseDrag as any);
    window.removeEventListener("keyup", this._handleKeyUp as any);
    clearTimeout(this._animationFrame);
    if (this.props.onAnimationEnd)
      this.props.onAnimationEnd();

    const rt = document.getElementById("components-drawing-portal") as HTMLDivElement;
    if (rt && rt.parentElement !== null && rt.children.length === 0) {
      rt.parentElement.removeChild(rt);
    }
    this._mounted = false;
  }

  // Synchronize with rotation coming from the Viewport
  private _handleViewRotationChangeEvent = (args: ViewRotationChangeEventArgs) => {
    // istanbul ignore else
    if (!this.state.isMoving && !this.state.isPanning && this.props.viewport === args.viewport) {
      const extents = args.viewport.view.getExtents().clone();
      const rotation = args.viewport.view.getRotation().clone();
      const halfExtents = extents.scale(.5);
      const offset = this.state.rotateMinimapWithView || this._isViewport3D() ? rotation.multiplyTransposeVector(halfExtents) : halfExtents;
      const origin = args.viewport.view.getOrigin().plus(offset);
      const deltaZoom = (this.state.extents.x - extents.x) / this.state.extents.x;
      let drawingZoom = this.state.drawingZoom / (1 - deltaZoom);
      const deltaOrigin = origin.minus(this.state.origin);
      let mapOrigin = this.state.mapOrigin.plus(deltaOrigin);
      mapOrigin = mapOrigin.plus(Vector3d.createFrom(origin.minus(mapOrigin)).scale(deltaZoom));
      if (this.state.viewId !== args.viewport.view.id) {
        const rect = this.state.rotateMinimapWithView || this._isViewport3D() ? extents : DrawingNavigationAid.findRotatedWindowDimensions(extents, rotation);
        const maxRectDim = Math.max(rect.y, rect.x);
        const maxExtentDim = Math.max(this.state.mapExtents.x, this.state.mapExtents.y);
        drawingZoom = maxExtentDim / (3 * maxRectDim);
        mapOrigin = origin.clone();
        this._viewport = args.viewport;
        this.setState({ viewId: args.viewport.view.id, view: args.viewport.view.clone() });
      }
      // istanbul ignore next
      if (this._mounted) {
        this.setState({
          startOrigin: origin, origin, extents,
          startRotation: rotation, rotation,
          startMapOrigin: mapOrigin, mapOrigin,
          startDrawingZoom: drawingZoom, drawingZoom,
        });
      }
    }
  };

  private _updateFrustum = (complete: boolean = false) => {
    const halfExtents = this.state.extents.scale(.5);
    const offset = this.state.rotateMinimapWithView || this._isViewport3D() ? this.state.rotation.multiplyTransposeVector(halfExtents) : halfExtents;
    const origin = this.state.origin.minus(offset);
    ViewportComponentEvents.setDrawingViewportState(origin, this.state.rotation, complete);
  };

  private _toggleRotationMode = () => {
    const rotateMinimapWithView = !this.state.rotateMinimapWithView;
    this.setState({ rotateMinimapWithView }, () => {
      if (this._viewport)
        this._handleViewRotationChangeEvent({ viewport: this._viewport });
    });
  };

  private _handleKeyUp = (event: React.KeyboardEvent) => {
    // istanbul ignore else
    if (event.key === SpecialKey.Escape && this.state.mode === MapMode.Opened) {
      this._closeLargeMap();
    }
  };

  private _lastClientXY: Point2d = Point2d.createZero();
  private _processWindowDrag(movement: Point2d) {
    const vect = Vector3d.create(movement.x / this.state.drawingZoom, -movement.y / this.state.drawingZoom, 0);
    const offset = this.state.rotateMinimapWithView || this._isViewport3D() ? this.state.rotation.multiplyTransposeVector(vect) : vect;
    const origin = this.state.origin.plus(offset);
    const panningDirection = this._getPanVector();
    const wasAlmostZero = this.state.panningDirection.isAlmostZero;
    this.setState({ startOrigin: origin, origin, panningDirection, isPanning: false }, () => {
      this._updateFrustum();
      if (wasAlmostZero && !this.state.panningDirection.isAlmostZero) {
        this._animationFrame = setTimeout(this._panAnimation, 16.667);
      }
    });
  }
  private _processWindowEndDrag() {
    this.setState({ isMoving: false });
    this._updateFrustum(true);
    if (this.state.mode === MapMode.Closed) {
      setTimeout(() => {
        const startMapOrigin = this.state.mapOrigin;
        const mapOrigin = this.state.origin.clone();
        // istanbul ignore next
        if (this._mounted) {
          this.setState({ startMapOrigin, mapOrigin, animation: 0 }, () => {
            this._animationFrame = setTimeout(this._animation, 16.667);
          });
        }
      }, 0);
    }
  }

  private _handleMouseDown = (event: React.MouseEvent) => {
    // Used only to determine if mouse was moved between mousedown and mouseup
    const mouseStart = Point2d.create(event.clientX, event.clientY);
    this.setState({ mouseStart });
    this._lastClientXY = Point2d.create(event.clientX, event.clientY);
  };

  private _handleDrawingMouseDown = (event: React.MouseEvent) => {
    if (this.state.mode === MapMode.Opened) {
      event.preventDefault();
      this.setState({ isPanning: true });
    }
  };

  private _handleWindowMouseDown = (event: React.MouseEvent) => {
    event.preventDefault();
    this.setState({ isMoving: true });
  };

  private _handleMouseDrag = (event: React.MouseEvent) => {
    const mouse = Point2d.create(event.clientX, event.clientY);
    const movement = mouse.minus(this._lastClientXY);
    if (this.state.isMoving) {
      // add scaled mouse movement
      this._processWindowDrag(movement);
    } else {
      // istanbul ignore else
      if (this.state.isPanning && this.state.mode === MapMode.Opened) {
        const vect = Vector3d.create(movement.x / this.state.drawingZoom, -movement.y / this.state.drawingZoom, 0);
        const offset = this.state.rotateMinimapWithView || this._isViewport3D() ? this.state.rotation.multiplyTransposeVector(vect) : vect;
        const mapOrigin = this.state.mapOrigin.minus(offset);
        this.setState({ startMapOrigin: mapOrigin, mapOrigin });
      }
    }
    this._lastClientXY = mouse;
  };

  private _handleMouseDragEnd = (event: React.MouseEvent) => {
    const mouse = Point2d.create(event.clientX, event.clientY);
    if (mouse.isAlmostEqual(this.state.mouseStart) &&
      this.state.mode === MapMode.Closed &&
      (event.target === this._viewContainerElement || event.target === this._viewElement)) {
      this._openLargeMap();
    } else if (this.state.isMoving) {
      this._processWindowEndDrag();
    } else if (this.state.isPanning) {
      // istanbul ignore else
      if (this.state.mode === MapMode.Opened) {
        event.stopPropagation();
        this.setState({ isPanning: false });
      }
    } else if ((!(event.target instanceof Node) || this._rootElement && !this._rootElement.contains(event.target)) && mouse.isAlmostEqual(this.state.mouseStart)) {
      this._closeLargeMap();
    }
    this._lastClientXY = Point2d.create(event.clientX, event.clientY);
  };

  // istanbul ignore next - unable to test touch
  private _handleWindowTouchStart = (event: any) => {
    if (1 !== event.targetTouches.length)
      return;
    window.addEventListener("touchmove", this._onTouchMove, false);
    window.addEventListener("touchend", this._onTouchEnd, false);
    const mouseStart = Point2d.create(event.targetTouches[0].clientX, event.targetTouches[0].clientY);
    this.setState({ mouseStart });
    this._lastClientXY = mouseStart.clone();
    this.setState({ isMoving: true });
  };

  // istanbul ignore next - unable to test touch
  private _onTouchMove = (event: TouchEvent) => {
    if (1 !== event.targetTouches.length)
      return;
    const mouse = Point2d.create(event.targetTouches[0].clientX, event.targetTouches[0].clientY);
    const movement = mouse.minus(this._lastClientXY);
    // add scaled mouse movement
    this._processWindowDrag(movement);
    this._lastClientXY = mouse;
  };

  // istanbul ignore next - unable to test touch
  private _onTouchEnd = (event: TouchEvent) => {
    if (0 !== event.targetTouches.length)
      return;
    this._processWindowEndDrag();
    if (0 !== event.changedTouches.length)
      this._lastClientXY = Point2d.create(event.changedTouches[0].clientX, event.changedTouches[0].clientY); // Doesn't seem necessary...but _handleMouseDragEnd sets it...
    window.removeEventListener("touchmove", this._onTouchMove);
    window.removeEventListener("touchend", this._onTouchEnd);
  };

  /** @internal */
  public static getDefaultClosedMapSize = (): Vector3d => {
    return Vector3d.create(96, 96);
  };

  /** @internal */
  public static getDefaultOpenedMapSize = (paddingX: number = 0, paddingY: number = 0): Vector3d => {
    return Vector3d.create(window.innerWidth / 3 - 2 * (window.innerWidth - paddingX), window.innerHeight / 3 - 2 * paddingY);
  };

  private _getClosedMapSize = (): Vector3d => {
    if (this.props.closeSize === undefined)
      return DrawingNavigationAid.getDefaultClosedMapSize();
    return this.props.closeSize;
  };
  private _getOpenedMapSize = (): Vector3d => {
    if (this.props.openSize === undefined)
      return DrawingNavigationAid.getDefaultOpenedMapSize(this._rootOffset.right, this._rootOffset.top);
    return this.props.openSize;
  };

  private _openLargeMap = () => {
    // istanbul ignore else
    if (this.state.mode === MapMode.Closed && this.state.animation === 1.0) {
      // istanbul ignore else
      if (this._rootElement) {
        const rect = this._rootElement.getBoundingClientRect();
        this._rootOffset = rect;
      }
      const startMapExtents = Vector3d.createFrom(this.state.mapExtents);
      const mapExtents = this._getOpenedMapSize();
      this.setState({
        mode: MapMode.Opened,
        isMoving: false, isPanning: false,
        mapExtents, startMapExtents,
        animation: 0,
      }, () => {
        this._animationFrame = setTimeout(this._animation);
      });
    }
  };

  private _closeLargeMap = () => {
    // istanbul ignore else
    if (this.state.mode === MapMode.Opened && this.state.animation === 1.0) {
      const startMapOrigin = this.state.mapOrigin;
      const mapOrigin = this.state.origin.clone();
      const startMapExtents = Vector3d.createFrom(this.state.mapExtents);
      const mapExtents = this._getClosedMapSize();
      const rect = this.state.rotateMinimapWithView || this._isViewport3D() ? this.state.extents : DrawingNavigationAid.findRotatedWindowDimensions(this.state.extents, this.state.rotation);
      const maxRectDim = Math.max(rect.y, rect.x);
      const maxExtentDim = Math.max(mapExtents.x, mapExtents.y);
      const drawingZoom = maxExtentDim / (3 * maxRectDim);
      const startDrawingZoom = this.state.drawingZoom;
      this.setState({
        mode: MapMode.Closed,
        startMapOrigin, mapOrigin,
        startDrawingZoom, drawingZoom,
        isMoving: false, isPanning: false,
        startMapExtents, mapExtents,
        panningDirection: Vector3d.createZero(),
        animation: 0,
      }, () => {
        this._animationFrame = setTimeout(this._animation, 16.667);
      });
    }
  };

  private _getPanVector = () => {
    const is3D = this._isViewport3D();
    const rect = this.state.rotateMinimapWithView || is3D ? this.state.extents : DrawingNavigationAid.findRotatedWindowDimensions(this.state.extents, this.state.rotation);

    const mapExtents = this.state.mapExtents.scale(1 / this.state.drawingZoom);

    const maxMagnitude = 80; // maximum acceleration
    const magnitudeTravel = 30; // How far, in pixels, that magnitude increases from 0 to max acceleration

    const diff = Vector3d.createFrom(this.state.origin.minus(this.state.mapOrigin));
    const diffVector = this.state.rotateMinimapWithView || is3D ? this.state.rotation.multiplyVector(diff) : diff;

    // capture any values
    const magnitudeVector = Vector3d.create(
      Math.max(0, Math.abs(diffVector.x) - (mapExtents.x - rect.x) / 2),
      Math.max(0, Math.abs(diffVector.y) - (mapExtents.y - rect.y) / 2),
    );
    if (magnitudeVector.isAlmostZero)
      return Vector3d.createZero();
    const magnitude = Math.min(magnitudeVector.magnitude() * this.state.drawingZoom, magnitudeTravel) / magnitudeTravel * maxMagnitude;

    const vect = Vector3d.createFrom(this.state.origin.minus(this.state.mapOrigin)); // vect will never be zero or magnitude would also be zero
    const norm = vect.normalize();
    return norm!.scale(magnitude); // norm is only undefined when vect is zero, in which it would have returned at magnitudeVector.isAlmostZero
  };

  private _handleWheel = (event: React.WheelEvent) => {
    // istanbul ignore else
    if (this.state.mode === MapMode.Opened && this.state.animation === 1) {
      const { mapOrigin, drawingZoom } = this.state;
      const mapSize = this._getOpenedMapSize();

      const mouseX = event.clientX - this._rootOffset.right + mapSize.x / 2;
      const mouseY = event.clientY - this._rootOffset.top - mapSize.y / 2;
      const is3D = this._isViewport3D();
      if (event.deltaY < 0) {
        const zoom = drawingZoom * 1.1;
        const vect = Vector3d.create(mouseX * 0.1 / zoom, -mouseY * 0.1 / zoom, 0);
        const offset = this.state.rotateMinimapWithView || is3D ? this.state.rotation.multiplyTransposeVector(vect) : vect;
        const m = mapOrigin.plus(offset);
        this.setState({ mapOrigin: m, drawingZoom: zoom });
      }
      if (event.deltaY > 0) {
        const zoom = drawingZoom / 1.1;
        const vect = Vector3d.create(mouseX * 0.1 / drawingZoom, -mouseY * 0.1 / drawingZoom, 0);
        const offset = this.state.rotateMinimapWithView || is3D ? this.state.rotation.multiplyTransposeVector(vect) : vect;
        const m = mapOrigin.minus(offset);
        this.setState({ mapOrigin: m, drawingZoom: zoom });
      }
    }
  };

  private _handleZoomIn = () => {
    const zoom = this.state.drawingZoom * 1.4;
    this.setState({ drawingZoom: zoom });
  };

  private _handleZoomOut = () => {
    const zoom = this.state.drawingZoom / 1.4;
    this.setState({ drawingZoom: zoom });
  };

  private _handleUnrotate = () => {
    const startRotation = this.state.rotation;
    const halfExtents = this.state.extents.scale(.5);
    const offset = this.state.rotateMinimapWithView || this._isViewport3D() ? Vector3d.createZero() : this.state.rotation.multiplyTransposeVector(halfExtents).minus(halfExtents);
    const startOrigin = this.state.origin;
    const origin = this.state.origin.plus(offset);
    const startMapOrigin = this.state.mapOrigin;
    const mapOrigin = this.state.mapOrigin.plus(offset);
    this.setState({ animation: 0, startOrigin, origin, startMapOrigin, mapOrigin, startRotation, rotation: Matrix3d.createIdentity() }, () => {
      this._animationFrame = setTimeout(this._animation, 16.667);
    });
  };

  /** @internal */
  public static findRotatedWindowDimensions = (extents: Vector3d, rotation: Matrix3d) => {
    const cos = rotation.at(0, 0);
    const sin = rotation.at(1, 0);
    // extents.x/y should be divided in half, but we don't have to do that immediately.
    const cosWidth = cos * extents.x;
    const sinHeight = sin * extents.y;

    const sinWidth = cos * extents.x;
    const cosHeight = sin * extents.y;

    const a = Math.atan2(sin, cos);

    if (a % Math.PI >= 0 && a % Math.PI < Math.PI / 2) {
      const y1 = -cosHeight - sinWidth;
      const x2 = cosWidth + sinHeight;
      const y3 = cosHeight + sinWidth;
      const x4 = -cosWidth - sinHeight;
      // Instead, divide total difference
      return Vector3d.create(Math.abs(x2 - x4) / 2, Math.abs(y1 - y3) / 2);
    } else {
      const x1 = -cosWidth + sinHeight;
      const y2 = -cosHeight + sinWidth;
      const x3 = cosWidth - sinHeight;
      const y4 = cosHeight - sinWidth;
      return Vector3d.create(Math.abs(x1 - x3) / 2, Math.abs(y2 - y4) / 2);
    }
  };
}

/** @internal */
export interface DrawingNavigationCanvasProps {
  view: ViewState | undefined;
  viewId?: string;
  origin: Point3d;
  extents: Vector3d;
  zoom: number;
  rotation: Matrix3d;
  viewManagerOverride?: ViewManager;
  screenViewportOverride?: typeof ScreenViewport;
  canvasSizeOverride?: boolean;
}

/** @internal */
export class DrawingNavigationCanvas extends React.Component<DrawingNavigationCanvasProps> {
  private _canvasElement: HTMLDivElement | null = null;
  private _vp?: ScreenViewport;
  public override render(): React.ReactNode {
    return (
      <div className="drawing-canvas"
        data-testid="drawing-canvas"
        ref={this._canvasElementRef}>
      </div>
    );
  }
  public override componentDidMount() {
    if (this._canvasElement && this.props.view !== undefined) {
      const viewManager = this.props.viewManagerOverride ? this.props.viewManagerOverride : /* istanbul ignore next */ IModelApp.viewManager;
      /* istanbul ignore next */
      const screenViewport = this.props.screenViewportOverride ? this.props.screenViewportOverride : /* istanbul ignore next */ ScreenViewport;
      const previousView = viewManager.selectedView;
      this._vp = screenViewport.create(this._canvasElement, this.props.view);
      this.customizeViewport(this._vp);
      viewManager.addViewport(this._vp);
      viewManager.setSelectedView(previousView); // switch to original viewport
      this._update();
    }
  }

  private customizeViewport(vp: ScreenViewport): void {
    /* istanbul ignore next */
    if (vp.logo.style)
      vp.logo.style.display = "none";
    vp.viewFlags.acsTriad = false;
  }

  private _update = () => {
    // istanbul ignore else
    if (this._vp) {
      const max = Math.max(this.props.extents.x, this.props.extents.y);
      this._vp.view.extentLimits = { max, min: Constant.oneMillimeter };
      this._vp.view.setOrigin(this.props.origin);
      this._vp.view.setRotation(this.props.rotation);
      this._vp.view.setExtents(this.props.extents);
      this._vp.applyViewState(this._vp.view);
    }
  };

  public override componentDidUpdate(oldProps: DrawingNavigationCanvasProps) {
    const viewManager = this.props.viewManagerOverride ? this.props.viewManagerOverride : /* istanbul ignore next */ IModelApp.viewManager;
    if (this.props.view !== undefined) {
      if (oldProps.view !== this.props.view) {
        const screenViewport = this.props.screenViewportOverride ? this.props.screenViewportOverride : /* istanbul ignore next */ ScreenViewport;
        if (oldProps !== undefined && oldProps.viewId !== "" && oldProps.viewId !== this.props.viewId && this._vp) {
          viewManager.dropViewport(this._vp, true);
        }
<<<<<<< HEAD
        // istanbul ignore next
        if (this._canvasElement &&
          (this.props.canvasSizeOverride || (this._canvasElement.clientWidth !== 0 && this._canvasElement.clientHeight !== 0))
        ) {
=======
        // istanbul ignore else
        if (this._canvasElement && (this.props.canvasSizeOverride || ( /* istanbul ignore next */ this._canvasElement.clientWidth !== 0 && /* istanbul ignore next */ this._canvasElement.clientHeight !== 0))) {
>>>>>>> 2a985f02
          const previousView = viewManager.selectedView;
          this._vp = screenViewport.create(this._canvasElement, this.props.view.clone());
          this.customizeViewport(this._vp);
          viewManager.addViewport(this._vp);
          viewManager.setSelectedView(previousView); // switch to original viewport
          this._update();
        }
      } else if (!this.props.origin.isExactEqual(oldProps.origin) || !this.props.extents.isExactEqual(oldProps.extents) || this.props.zoom !== oldProps.zoom || !this.props.rotation.isExactEqual(oldProps.rotation)) {
        this._update();
      }
    }
  }

  public override componentWillUnmount() {
    if (this._vp) {
      const viewManager = this.props.viewManagerOverride ? this.props.viewManagerOverride : /* istanbul ignore next */ IModelApp.viewManager;
      viewManager.dropViewport(this._vp, true);
    }
  }

  private _canvasElementRef = (el: HTMLDivElement | null) => {
    this._canvasElement = el;
  };

}
<|MERGE_RESOLUTION|>--- conflicted
+++ resolved
@@ -1,822 +1,815 @@
-/*---------------------------------------------------------------------------------------------
-* Copyright (c) Bentley Systems, Incorporated. All rights reserved.
-* See LICENSE.md in the project root for license terms and full copyright notice.
-*--------------------------------------------------------------------------------------------*/
-/** @packageDocumentation
- * @module NavigationAids
- */
-
-import "./DrawingNavigationAid.scss";
-import classnames from "classnames";
-import * as React from "react";
-import * as ReactDOM from "react-dom";
-import { Constant, Geometry, Matrix3d, Point2d, Point3d, Point4d, Vector3d } from "@bentley/geometry-core";
-import { IModelApp, IModelConnection, ScreenViewport, ViewManager, Viewport, ViewState } from "@bentley/imodeljs-frontend";
-import { CommonProps } from "@bentley/ui-core";
-import { UiComponents } from "../UiComponents";
-import { ViewportComponentEvents, ViewRotationChangeEventArgs } from "../viewport/ViewportComponentEvents";
-import { SpecialKey } from "@bentley/ui-abstract";
-
-// cSpell:ignore Quaternion Quaternions unrotate
-/* eslint-disable jsx-a11y/click-events-have-key-events */
-
-/**
- * Enum for mode that minimap is currently in
- * @internal
- */
-export enum MapMode {
-  Opened = "map-opened",
-  Closed = "map-closed",
-}
-
-/** Properties for the [[DrawingNavigationAid]] component
- * @beta
- */
-export interface DrawingNavigationAidProps extends CommonProps {
-  iModelConnection: IModelConnection;
-  viewport?: Viewport;
-
-  // used only in testing
-
-  /** @internal */
-  animationTime?: number;
-  /** @internal */
-  openSize?: Vector3d;
-  /** @internal */
-  closeSize?: Vector3d;
-  /** @internal */
-  initialMapMode?: MapMode;
-  /** @internal */
-  onAnimationEnd?: () => void;
-  /** @internal */
-  initialRotateMinimapWithView?: boolean;
-  /** @internal */
-  initialView?: ViewState;
-  /** @internal */
-  viewManagerOverride?: ViewManager;
-  /** @internal */
-  screenViewportOverride?: typeof ScreenViewport;
-}
-
-/** @internal */
-interface DrawingNavigationAidState {
-  startOrigin: Point3d;
-  origin: Point3d;
-  extents: Vector3d;
-  startRotation: Matrix3d;
-  rotation: Matrix3d;
-
-  startMapOrigin: Point3d;
-  mapOrigin: Point3d;
-  startMapExtents: Vector3d;
-  mapExtents: Vector3d;
-
-  mouseStart: Point2d;
-  panningDirection: Vector3d;
-  startDrawingZoom: number;
-  drawingZoom: number;
-
-  mode: MapMode;
-  animation: number;
-
-  isMoving: boolean;
-  isPanning: boolean;
-
-  viewId: string;
-  view: ViewState | undefined;
-
-  rotateMinimapWithView: boolean;
-}
-
-/**
- * A Drawing Navigation Aid.
- * @beta
- */
-export class DrawingNavigationAid extends React.Component<DrawingNavigationAidProps, DrawingNavigationAidState> {
-  private _rootElement: HTMLDivElement | null = null;
-  private _viewContainerElement: HTMLDivElement | null = null;
-  private _viewElement: HTMLDivElement | null = null;
-  private _rootOffset: ClientRect = { left: 0, right: 0, width: 0, top: 0, bottom: 0, height: 0 };
-  private _viewport: Viewport | undefined;
-  private _animationFrame: any;
-  private _mounted: boolean = false;
-
-  /** @internal */
-  public override readonly state: Readonly<DrawingNavigationAidState>;
-
-  constructor(props: DrawingNavigationAidProps) {
-    super(props);
-    const mode = props.initialMapMode || MapMode.Closed;
-    const mapExtents = mode === MapMode.Closed ? this._getClosedMapSize() : this._getOpenedMapSize();
-    const startMapExtents = mapExtents;
-
-    this.state = {
-      startOrigin: Point3d.createZero(),
-      origin: Point3d.createZero(),
-      extents: Vector3d.create(1, 1, 1),
-      startRotation: Matrix3d.createIdentity(),
-      rotation: Matrix3d.createIdentity(),
-
-      startMapOrigin: Point3d.createZero(),
-      mapOrigin: Point3d.createZero(),
-      startMapExtents,
-      mapExtents,
-
-      mouseStart: Point2d.createZero(),
-      panningDirection: Vector3d.createZero(),
-      startDrawingZoom: 1.0,
-      drawingZoom: 1.0,
-
-      mode,
-      animation: 1.0,
-
-      viewId: props.initialView !== undefined ? props.initialView.id : "",
-      view: props.initialView,
-
-      isMoving: false,
-      isPanning: false,
-      rotateMinimapWithView: props.initialRotateMinimapWithView !== undefined ? props.initialRotateMinimapWithView : false,
-    };
-  }
-
-  /** @internal */
-  public override render(): React.ReactNode {
-    const {
-      startOrigin, origin, extents,
-      startRotation, rotation,
-      startMapOrigin, mapOrigin,
-      startMapExtents, mapExtents,
-      startDrawingZoom, drawingZoom,
-      animation,
-      viewId,
-      mode, rotateMinimapWithView,
-    } = this.state;
-
-    const a = DrawingNavigationAid._animationFn(animation);
-    const rot = Matrix3d.createFromQuaternion(Point4d.interpolateQuaternions(startRotation.toQuaternion(), a, rotation.toQuaternion()));
-    const or = startOrigin.interpolate(a, origin);
-    const map = startMapOrigin.interpolate(a, mapOrigin);
-    const sz = startMapExtents.interpolate(a, mapExtents);
-    const dz = Geometry.interpolate(startDrawingZoom, a, drawingZoom);
-
-    const rootStyle: React.CSSProperties = {
-      width: sz.x, height: sz.y,
-      ...this.props.style,
-    };
-    const is3D = this._isViewport3D();
-
-    const tOr = rotateMinimapWithView || is3D ? rotation.multiplyVector(Vector3d.createFrom(or)) : Vector3d.createFrom(or);
-    const tMap = rotateMinimapWithView || is3D ? rotation.multiplyVector(Vector3d.createFrom(map)) : Vector3d.createFrom(map);
-
-    const tPosX = (tOr.x - extents.x / 2 - tMap.x) * dz + sz.x / 2;
-    const tPosY = (-tOr.y - extents.y / 2 + tMap.y) * dz + sz.y / 2;
-    const viewWindowStyle = {
-      transform: `translate(${tPosX}px, ${tPosY}px)`,
-      height: extents.y * dz,
-      width: extents.x * dz,
-    };
-    if (!rotateMinimapWithView && !is3D)
-      viewWindowStyle.transform =
-        "matrix3d(" +
-        `${rot.at(0, 0)}, ${rot.at(1, 0)}, ${rot.at(2, 0)}, 0, ` +
-        `${rot.at(0, 1)}, ${rot.at(1, 1)}, ${rot.at(2, 1)}, 0, ` +
-        `${rot.at(0, 2)}, ${rot.at(1, 2)}, ${rot.at(2, 2)}, 0, ` +
-        `${tPosX}, ${tPosY}, 0, 1)`;
-    const isAnimating = animation !== 1 && !startMapExtents.isExactEqual(mapExtents);
-    if (mode === MapMode.Opened || isAnimating) {
-      rootStyle.position = "fixed";
-      rootStyle.right = window.innerWidth - this._rootOffset.right;
-      rootStyle.top = this._rootOffset.top;
-    }
-
-    const halfExtents = extents.scale(.5);
-    const offset = rotateMinimapWithView || is3D ? Vector3d.createZero() : rotation.multiplyTransposeVector(halfExtents).minus(halfExtents);
-
-    const unrotateLabel = UiComponents.translate("drawing.unrotate");
-    const e = sz.scale(1 / dz);
-    const halfMapExtents = e.scale(.5);
-    const mapOffset = rotateMinimapWithView || is3D ? rotation.multiplyTransposeVector(halfMapExtents) : halfMapExtents;
-    const viewManager = this.props.viewManagerOverride ? this.props.viewManagerOverride : /* istanbul ignore next */ IModelApp.viewManager;
-    const screenViewport = this.props.screenViewportOverride ? this.props.screenViewportOverride : /* istanbul ignore next */ ScreenViewport;
-    const nodes = (
-      <div className={classnames("components-drawing-navigation-aid", this.props.className)}
-        data-testid="components-drawing-navigation-aid"
-        ref={this._rootElementRef}
-        onWheel={this._handleWheel}
-        onMouseDown={this._handleDrawingMouseDown}
-        style={rootStyle}
-        role="presentation">
-        <DrawingNavigationCanvas view={this.state.view} viewManagerOverride={viewManager} screenViewportOverride={screenViewport} viewId={viewId} origin={map.plus(offset).minus(mapOffset)} extents={e} zoom={dz} rotation={rotateMinimapWithView || is3D ? rotation : Matrix3d.createIdentity()} />
-        <div className="drawing-container"
-          data-testid="drawing-container"
-          ref={this._viewContainerElementRef}>
-          <div className="drawing-view-window"
-            data-testid="drawing-view-window"
-            onMouseDown={this._handleWindowMouseDown}
-            onTouchStart={this._handleWindowTouchStart}
-            style={viewWindowStyle}
-            ref={this._viewElementRef}
-            role="presentation" />
-          {!is3D &&
-            <div className={classnames("toggle-rotate-style", "icon", "icon-rotate-left", { checked: rotateMinimapWithView })} data-testid="toggle-rotate-style"
-              style={mode === MapMode.Closed && !isAnimating ? { bottom: 2, left: 2 } : {}}
-              title={UiComponents.translate("drawing.rotateStyle")}
-              onClick={this._toggleRotationMode}
-              role="presentation" />}
-          {!rot.isIdentity &&
-            <div className="unrotate-button" data-testid="drawing-unrotate-button" style={mode === MapMode.Closed && !isAnimating ? { top: 2 } : {}} onClick={this._handleUnrotate}
-              role="button" tabIndex={-1}
-            >
-              {unrotateLabel}
-            </div>
-          }
-          {mode === MapMode.Opened && !isAnimating && <>
-            <div className="close" data-testid="drawing-close-button" onClick={this._closeLargeMap} role="button" tabIndex={-1}>
-              <div className="close-icon icon icon-sort-up" />
-            </div>
-            <div className="zoom">
-              <div className="zoom-button icon icon-add" data-testid="drawing-zoom-in-button" onClick={this._handleZoomIn} role="button" tabIndex={-1} />
-              <div className="zoom-button icon icon-remove-2" data-testid="drawing-zoom-out-button" onClick={this._handleZoomOut} role="button" tabIndex={-1} />
-            </div>
-          </>}
-        </div>
-      </div>
-    );
-    if (mode === MapMode.Closed && (animation === 1.0 || startMapExtents.isExactEqual(mapExtents))) {
-      return nodes;
-    } else {
-      let drawingPortal = document.querySelector("#components-drawing-portal");
-      if (!drawingPortal) {
-        drawingPortal = document.createElement("div");
-        drawingPortal.id = "components-drawing-portal";
-        document.body.appendChild(drawingPortal);
-      }
-      return ReactDOM.createPortal(nodes, drawingPortal);
-    }
-  }
-
-  private _isViewport3D = () => {
-    return this.state.view !== undefined && this.state.view.is3d();
-  };
-
-  private _rootElementRef = (el: HTMLDivElement | null) => {
-    this._rootElement = el;
-  };
-
-  private _viewElementRef = (el: HTMLDivElement | null) => {
-    this._viewElement = el;
-  };
-
-  private _viewContainerElementRef = (el: HTMLDivElement | null) => {
-    this._viewContainerElement = el;
-  };
-
-  private _lastTime: number | undefined;
-
-  private static _animationFn = (t: number) => t < .5 ? 2 * t ** 2 : -1 + (4 - 2 * t) * t;
-  private _animation = () => {
-    const t = Date.now();
-    const delta = this._lastTime ? t - this._lastTime : 16;
-    this._lastTime = t;
-    if (this.state.animation !== 1) {
-      const animation = Math.min(1, this.state.animation + delta / (1000 * (this.props.animationTime || 0.4)));
-      this._updateFrustum();
-
-      // istanbul ignore next
-      if (this._mounted) {
-        this.setState({ animation }, () => {
-          this._animationFrame = setTimeout(this._animation, 16.667);
-        });
-      }
-    } else {
-      this._lastTime = undefined;
-      this._animationEnd();
-    }
-  };
-
-  private _animationEnd = () => {
-    const hasViewportMoved = !this.state.origin.isAlmostEqual(this.state.startOrigin) ||
-      !this.state.rotation.isAlmostEqual(this.state.startRotation);
-    const startMapOrigin = Point3d.createFrom(this.state.mapOrigin);
-    const startMapExtents = Vector3d.createFrom(this.state.mapExtents);
-    const startDrawingZoom = this.state.drawingZoom;
-    const startOrigin = this.state.origin;
-    const startRotation = this.state.rotation;
-    // istanbul ignore next
-    if (this._mounted) {
-      this.setState({ startMapOrigin, startDrawingZoom, startOrigin, startRotation, startMapExtents }, () => {
-        // istanbul ignore else
-        if (this.props.onAnimationEnd)
-          this.props.onAnimationEnd();
-        if (hasViewportMoved)
-          this._updateFrustum(true);
-      });
-    }
-  };
-
-  private _lastPanTime: number | undefined;
-
-  private _panAnimation = () => {
-    const t = Date.now();
-    if (this._lastPanTime === undefined)
-      this._lastPanTime = t - 16.667;
-    const delta = t - this._lastPanTime;
-    this._lastPanTime = t;
-    // istanbul ignore else
-    if (!this.state.panningDirection.isAlmostZero && this.state.isMoving) {
-      const { panningDirection } = this.state;
-      const offset = panningDirection.scale(delta / 1000 / this.state.drawingZoom);
-      const mapOrigin = this.state.mapOrigin.plus(offset);
-
-      const origin = this.state.origin.plus(offset);
-      this._updateFrustum();
-      // istanbul ignore next
-      if (this._mounted) {
-        this.setState({ mapOrigin, origin, panningDirection }, () => {
-          this._animationFrame = setTimeout(this._panAnimation, 16.667);
-        });
-      }
-    } else {
-      this._lastPanTime = undefined;
-      this._updateFrustum(true);
-    }
-  };
-
-  public override componentDidMount() {
-    this._mounted = true;
-    ViewportComponentEvents.onViewRotationChangeEvent.addListener(this._handleViewRotationChangeEvent);
-    window.addEventListener("mousedown", this._handleMouseDown as any);
-    window.addEventListener("mouseup", this._handleMouseDragEnd as any);
-    window.addEventListener("mousemove", this._handleMouseDrag as any);
-    window.addEventListener("keyup", this._handleKeyUp as any);
-  }
-
-  public override componentWillUnmount() {
-    ViewportComponentEvents.onViewRotationChangeEvent.removeListener(this._handleViewRotationChangeEvent);
-    window.removeEventListener("mousedown", this._handleMouseDown as any);
-    window.removeEventListener("mouseup", this._handleMouseDragEnd as any);
-    window.removeEventListener("mousemove", this._handleMouseDrag as any);
-    window.removeEventListener("keyup", this._handleKeyUp as any);
-    clearTimeout(this._animationFrame);
-    if (this.props.onAnimationEnd)
-      this.props.onAnimationEnd();
-
-    const rt = document.getElementById("components-drawing-portal") as HTMLDivElement;
-    if (rt && rt.parentElement !== null && rt.children.length === 0) {
-      rt.parentElement.removeChild(rt);
-    }
-    this._mounted = false;
-  }
-
-  // Synchronize with rotation coming from the Viewport
-  private _handleViewRotationChangeEvent = (args: ViewRotationChangeEventArgs) => {
-    // istanbul ignore else
-    if (!this.state.isMoving && !this.state.isPanning && this.props.viewport === args.viewport) {
-      const extents = args.viewport.view.getExtents().clone();
-      const rotation = args.viewport.view.getRotation().clone();
-      const halfExtents = extents.scale(.5);
-      const offset = this.state.rotateMinimapWithView || this._isViewport3D() ? rotation.multiplyTransposeVector(halfExtents) : halfExtents;
-      const origin = args.viewport.view.getOrigin().plus(offset);
-      const deltaZoom = (this.state.extents.x - extents.x) / this.state.extents.x;
-      let drawingZoom = this.state.drawingZoom / (1 - deltaZoom);
-      const deltaOrigin = origin.minus(this.state.origin);
-      let mapOrigin = this.state.mapOrigin.plus(deltaOrigin);
-      mapOrigin = mapOrigin.plus(Vector3d.createFrom(origin.minus(mapOrigin)).scale(deltaZoom));
-      if (this.state.viewId !== args.viewport.view.id) {
-        const rect = this.state.rotateMinimapWithView || this._isViewport3D() ? extents : DrawingNavigationAid.findRotatedWindowDimensions(extents, rotation);
-        const maxRectDim = Math.max(rect.y, rect.x);
-        const maxExtentDim = Math.max(this.state.mapExtents.x, this.state.mapExtents.y);
-        drawingZoom = maxExtentDim / (3 * maxRectDim);
-        mapOrigin = origin.clone();
-        this._viewport = args.viewport;
-        this.setState({ viewId: args.viewport.view.id, view: args.viewport.view.clone() });
-      }
-      // istanbul ignore next
-      if (this._mounted) {
-        this.setState({
-          startOrigin: origin, origin, extents,
-          startRotation: rotation, rotation,
-          startMapOrigin: mapOrigin, mapOrigin,
-          startDrawingZoom: drawingZoom, drawingZoom,
-        });
-      }
-    }
-  };
-
-  private _updateFrustum = (complete: boolean = false) => {
-    const halfExtents = this.state.extents.scale(.5);
-    const offset = this.state.rotateMinimapWithView || this._isViewport3D() ? this.state.rotation.multiplyTransposeVector(halfExtents) : halfExtents;
-    const origin = this.state.origin.minus(offset);
-    ViewportComponentEvents.setDrawingViewportState(origin, this.state.rotation, complete);
-  };
-
-  private _toggleRotationMode = () => {
-    const rotateMinimapWithView = !this.state.rotateMinimapWithView;
-    this.setState({ rotateMinimapWithView }, () => {
-      if (this._viewport)
-        this._handleViewRotationChangeEvent({ viewport: this._viewport });
-    });
-  };
-
-  private _handleKeyUp = (event: React.KeyboardEvent) => {
-    // istanbul ignore else
-    if (event.key === SpecialKey.Escape && this.state.mode === MapMode.Opened) {
-      this._closeLargeMap();
-    }
-  };
-
-  private _lastClientXY: Point2d = Point2d.createZero();
-  private _processWindowDrag(movement: Point2d) {
-    const vect = Vector3d.create(movement.x / this.state.drawingZoom, -movement.y / this.state.drawingZoom, 0);
-    const offset = this.state.rotateMinimapWithView || this._isViewport3D() ? this.state.rotation.multiplyTransposeVector(vect) : vect;
-    const origin = this.state.origin.plus(offset);
-    const panningDirection = this._getPanVector();
-    const wasAlmostZero = this.state.panningDirection.isAlmostZero;
-    this.setState({ startOrigin: origin, origin, panningDirection, isPanning: false }, () => {
-      this._updateFrustum();
-      if (wasAlmostZero && !this.state.panningDirection.isAlmostZero) {
-        this._animationFrame = setTimeout(this._panAnimation, 16.667);
-      }
-    });
-  }
-  private _processWindowEndDrag() {
-    this.setState({ isMoving: false });
-    this._updateFrustum(true);
-    if (this.state.mode === MapMode.Closed) {
-      setTimeout(() => {
-        const startMapOrigin = this.state.mapOrigin;
-        const mapOrigin = this.state.origin.clone();
-        // istanbul ignore next
-        if (this._mounted) {
-          this.setState({ startMapOrigin, mapOrigin, animation: 0 }, () => {
-            this._animationFrame = setTimeout(this._animation, 16.667);
-          });
-        }
-      }, 0);
-    }
-  }
-
-  private _handleMouseDown = (event: React.MouseEvent) => {
-    // Used only to determine if mouse was moved between mousedown and mouseup
-    const mouseStart = Point2d.create(event.clientX, event.clientY);
-    this.setState({ mouseStart });
-    this._lastClientXY = Point2d.create(event.clientX, event.clientY);
-  };
-
-  private _handleDrawingMouseDown = (event: React.MouseEvent) => {
-    if (this.state.mode === MapMode.Opened) {
-      event.preventDefault();
-      this.setState({ isPanning: true });
-    }
-  };
-
-  private _handleWindowMouseDown = (event: React.MouseEvent) => {
-    event.preventDefault();
-    this.setState({ isMoving: true });
-  };
-
-  private _handleMouseDrag = (event: React.MouseEvent) => {
-    const mouse = Point2d.create(event.clientX, event.clientY);
-    const movement = mouse.minus(this._lastClientXY);
-    if (this.state.isMoving) {
-      // add scaled mouse movement
-      this._processWindowDrag(movement);
-    } else {
-      // istanbul ignore else
-      if (this.state.isPanning && this.state.mode === MapMode.Opened) {
-        const vect = Vector3d.create(movement.x / this.state.drawingZoom, -movement.y / this.state.drawingZoom, 0);
-        const offset = this.state.rotateMinimapWithView || this._isViewport3D() ? this.state.rotation.multiplyTransposeVector(vect) : vect;
-        const mapOrigin = this.state.mapOrigin.minus(offset);
-        this.setState({ startMapOrigin: mapOrigin, mapOrigin });
-      }
-    }
-    this._lastClientXY = mouse;
-  };
-
-  private _handleMouseDragEnd = (event: React.MouseEvent) => {
-    const mouse = Point2d.create(event.clientX, event.clientY);
-    if (mouse.isAlmostEqual(this.state.mouseStart) &&
-      this.state.mode === MapMode.Closed &&
-      (event.target === this._viewContainerElement || event.target === this._viewElement)) {
-      this._openLargeMap();
-    } else if (this.state.isMoving) {
-      this._processWindowEndDrag();
-    } else if (this.state.isPanning) {
-      // istanbul ignore else
-      if (this.state.mode === MapMode.Opened) {
-        event.stopPropagation();
-        this.setState({ isPanning: false });
-      }
-    } else if ((!(event.target instanceof Node) || this._rootElement && !this._rootElement.contains(event.target)) && mouse.isAlmostEqual(this.state.mouseStart)) {
-      this._closeLargeMap();
-    }
-    this._lastClientXY = Point2d.create(event.clientX, event.clientY);
-  };
-
-  // istanbul ignore next - unable to test touch
-  private _handleWindowTouchStart = (event: any) => {
-    if (1 !== event.targetTouches.length)
-      return;
-    window.addEventListener("touchmove", this._onTouchMove, false);
-    window.addEventListener("touchend", this._onTouchEnd, false);
-    const mouseStart = Point2d.create(event.targetTouches[0].clientX, event.targetTouches[0].clientY);
-    this.setState({ mouseStart });
-    this._lastClientXY = mouseStart.clone();
-    this.setState({ isMoving: true });
-  };
-
-  // istanbul ignore next - unable to test touch
-  private _onTouchMove = (event: TouchEvent) => {
-    if (1 !== event.targetTouches.length)
-      return;
-    const mouse = Point2d.create(event.targetTouches[0].clientX, event.targetTouches[0].clientY);
-    const movement = mouse.minus(this._lastClientXY);
-    // add scaled mouse movement
-    this._processWindowDrag(movement);
-    this._lastClientXY = mouse;
-  };
-
-  // istanbul ignore next - unable to test touch
-  private _onTouchEnd = (event: TouchEvent) => {
-    if (0 !== event.targetTouches.length)
-      return;
-    this._processWindowEndDrag();
-    if (0 !== event.changedTouches.length)
-      this._lastClientXY = Point2d.create(event.changedTouches[0].clientX, event.changedTouches[0].clientY); // Doesn't seem necessary...but _handleMouseDragEnd sets it...
-    window.removeEventListener("touchmove", this._onTouchMove);
-    window.removeEventListener("touchend", this._onTouchEnd);
-  };
-
-  /** @internal */
-  public static getDefaultClosedMapSize = (): Vector3d => {
-    return Vector3d.create(96, 96);
-  };
-
-  /** @internal */
-  public static getDefaultOpenedMapSize = (paddingX: number = 0, paddingY: number = 0): Vector3d => {
-    return Vector3d.create(window.innerWidth / 3 - 2 * (window.innerWidth - paddingX), window.innerHeight / 3 - 2 * paddingY);
-  };
-
-  private _getClosedMapSize = (): Vector3d => {
-    if (this.props.closeSize === undefined)
-      return DrawingNavigationAid.getDefaultClosedMapSize();
-    return this.props.closeSize;
-  };
-  private _getOpenedMapSize = (): Vector3d => {
-    if (this.props.openSize === undefined)
-      return DrawingNavigationAid.getDefaultOpenedMapSize(this._rootOffset.right, this._rootOffset.top);
-    return this.props.openSize;
-  };
-
-  private _openLargeMap = () => {
-    // istanbul ignore else
-    if (this.state.mode === MapMode.Closed && this.state.animation === 1.0) {
-      // istanbul ignore else
-      if (this._rootElement) {
-        const rect = this._rootElement.getBoundingClientRect();
-        this._rootOffset = rect;
-      }
-      const startMapExtents = Vector3d.createFrom(this.state.mapExtents);
-      const mapExtents = this._getOpenedMapSize();
-      this.setState({
-        mode: MapMode.Opened,
-        isMoving: false, isPanning: false,
-        mapExtents, startMapExtents,
-        animation: 0,
-      }, () => {
-        this._animationFrame = setTimeout(this._animation);
-      });
-    }
-  };
-
-  private _closeLargeMap = () => {
-    // istanbul ignore else
-    if (this.state.mode === MapMode.Opened && this.state.animation === 1.0) {
-      const startMapOrigin = this.state.mapOrigin;
-      const mapOrigin = this.state.origin.clone();
-      const startMapExtents = Vector3d.createFrom(this.state.mapExtents);
-      const mapExtents = this._getClosedMapSize();
-      const rect = this.state.rotateMinimapWithView || this._isViewport3D() ? this.state.extents : DrawingNavigationAid.findRotatedWindowDimensions(this.state.extents, this.state.rotation);
-      const maxRectDim = Math.max(rect.y, rect.x);
-      const maxExtentDim = Math.max(mapExtents.x, mapExtents.y);
-      const drawingZoom = maxExtentDim / (3 * maxRectDim);
-      const startDrawingZoom = this.state.drawingZoom;
-      this.setState({
-        mode: MapMode.Closed,
-        startMapOrigin, mapOrigin,
-        startDrawingZoom, drawingZoom,
-        isMoving: false, isPanning: false,
-        startMapExtents, mapExtents,
-        panningDirection: Vector3d.createZero(),
-        animation: 0,
-      }, () => {
-        this._animationFrame = setTimeout(this._animation, 16.667);
-      });
-    }
-  };
-
-  private _getPanVector = () => {
-    const is3D = this._isViewport3D();
-    const rect = this.state.rotateMinimapWithView || is3D ? this.state.extents : DrawingNavigationAid.findRotatedWindowDimensions(this.state.extents, this.state.rotation);
-
-    const mapExtents = this.state.mapExtents.scale(1 / this.state.drawingZoom);
-
-    const maxMagnitude = 80; // maximum acceleration
-    const magnitudeTravel = 30; // How far, in pixels, that magnitude increases from 0 to max acceleration
-
-    const diff = Vector3d.createFrom(this.state.origin.minus(this.state.mapOrigin));
-    const diffVector = this.state.rotateMinimapWithView || is3D ? this.state.rotation.multiplyVector(diff) : diff;
-
-    // capture any values
-    const magnitudeVector = Vector3d.create(
-      Math.max(0, Math.abs(diffVector.x) - (mapExtents.x - rect.x) / 2),
-      Math.max(0, Math.abs(diffVector.y) - (mapExtents.y - rect.y) / 2),
-    );
-    if (magnitudeVector.isAlmostZero)
-      return Vector3d.createZero();
-    const magnitude = Math.min(magnitudeVector.magnitude() * this.state.drawingZoom, magnitudeTravel) / magnitudeTravel * maxMagnitude;
-
-    const vect = Vector3d.createFrom(this.state.origin.minus(this.state.mapOrigin)); // vect will never be zero or magnitude would also be zero
-    const norm = vect.normalize();
-    return norm!.scale(magnitude); // norm is only undefined when vect is zero, in which it would have returned at magnitudeVector.isAlmostZero
-  };
-
-  private _handleWheel = (event: React.WheelEvent) => {
-    // istanbul ignore else
-    if (this.state.mode === MapMode.Opened && this.state.animation === 1) {
-      const { mapOrigin, drawingZoom } = this.state;
-      const mapSize = this._getOpenedMapSize();
-
-      const mouseX = event.clientX - this._rootOffset.right + mapSize.x / 2;
-      const mouseY = event.clientY - this._rootOffset.top - mapSize.y / 2;
-      const is3D = this._isViewport3D();
-      if (event.deltaY < 0) {
-        const zoom = drawingZoom * 1.1;
-        const vect = Vector3d.create(mouseX * 0.1 / zoom, -mouseY * 0.1 / zoom, 0);
-        const offset = this.state.rotateMinimapWithView || is3D ? this.state.rotation.multiplyTransposeVector(vect) : vect;
-        const m = mapOrigin.plus(offset);
-        this.setState({ mapOrigin: m, drawingZoom: zoom });
-      }
-      if (event.deltaY > 0) {
-        const zoom = drawingZoom / 1.1;
-        const vect = Vector3d.create(mouseX * 0.1 / drawingZoom, -mouseY * 0.1 / drawingZoom, 0);
-        const offset = this.state.rotateMinimapWithView || is3D ? this.state.rotation.multiplyTransposeVector(vect) : vect;
-        const m = mapOrigin.minus(offset);
-        this.setState({ mapOrigin: m, drawingZoom: zoom });
-      }
-    }
-  };
-
-  private _handleZoomIn = () => {
-    const zoom = this.state.drawingZoom * 1.4;
-    this.setState({ drawingZoom: zoom });
-  };
-
-  private _handleZoomOut = () => {
-    const zoom = this.state.drawingZoom / 1.4;
-    this.setState({ drawingZoom: zoom });
-  };
-
-  private _handleUnrotate = () => {
-    const startRotation = this.state.rotation;
-    const halfExtents = this.state.extents.scale(.5);
-    const offset = this.state.rotateMinimapWithView || this._isViewport3D() ? Vector3d.createZero() : this.state.rotation.multiplyTransposeVector(halfExtents).minus(halfExtents);
-    const startOrigin = this.state.origin;
-    const origin = this.state.origin.plus(offset);
-    const startMapOrigin = this.state.mapOrigin;
-    const mapOrigin = this.state.mapOrigin.plus(offset);
-    this.setState({ animation: 0, startOrigin, origin, startMapOrigin, mapOrigin, startRotation, rotation: Matrix3d.createIdentity() }, () => {
-      this._animationFrame = setTimeout(this._animation, 16.667);
-    });
-  };
-
-  /** @internal */
-  public static findRotatedWindowDimensions = (extents: Vector3d, rotation: Matrix3d) => {
-    const cos = rotation.at(0, 0);
-    const sin = rotation.at(1, 0);
-    // extents.x/y should be divided in half, but we don't have to do that immediately.
-    const cosWidth = cos * extents.x;
-    const sinHeight = sin * extents.y;
-
-    const sinWidth = cos * extents.x;
-    const cosHeight = sin * extents.y;
-
-    const a = Math.atan2(sin, cos);
-
-    if (a % Math.PI >= 0 && a % Math.PI < Math.PI / 2) {
-      const y1 = -cosHeight - sinWidth;
-      const x2 = cosWidth + sinHeight;
-      const y3 = cosHeight + sinWidth;
-      const x4 = -cosWidth - sinHeight;
-      // Instead, divide total difference
-      return Vector3d.create(Math.abs(x2 - x4) / 2, Math.abs(y1 - y3) / 2);
-    } else {
-      const x1 = -cosWidth + sinHeight;
-      const y2 = -cosHeight + sinWidth;
-      const x3 = cosWidth - sinHeight;
-      const y4 = cosHeight - sinWidth;
-      return Vector3d.create(Math.abs(x1 - x3) / 2, Math.abs(y2 - y4) / 2);
-    }
-  };
-}
-
-/** @internal */
-export interface DrawingNavigationCanvasProps {
-  view: ViewState | undefined;
-  viewId?: string;
-  origin: Point3d;
-  extents: Vector3d;
-  zoom: number;
-  rotation: Matrix3d;
-  viewManagerOverride?: ViewManager;
-  screenViewportOverride?: typeof ScreenViewport;
-  canvasSizeOverride?: boolean;
-}
-
-/** @internal */
-export class DrawingNavigationCanvas extends React.Component<DrawingNavigationCanvasProps> {
-  private _canvasElement: HTMLDivElement | null = null;
-  private _vp?: ScreenViewport;
-  public override render(): React.ReactNode {
-    return (
-      <div className="drawing-canvas"
-        data-testid="drawing-canvas"
-        ref={this._canvasElementRef}>
-      </div>
-    );
-  }
-  public override componentDidMount() {
-    if (this._canvasElement && this.props.view !== undefined) {
-      const viewManager = this.props.viewManagerOverride ? this.props.viewManagerOverride : /* istanbul ignore next */ IModelApp.viewManager;
-      /* istanbul ignore next */
-      const screenViewport = this.props.screenViewportOverride ? this.props.screenViewportOverride : /* istanbul ignore next */ ScreenViewport;
-      const previousView = viewManager.selectedView;
-      this._vp = screenViewport.create(this._canvasElement, this.props.view);
-      this.customizeViewport(this._vp);
-      viewManager.addViewport(this._vp);
-      viewManager.setSelectedView(previousView); // switch to original viewport
-      this._update();
-    }
-  }
-
-  private customizeViewport(vp: ScreenViewport): void {
-    /* istanbul ignore next */
-    if (vp.logo.style)
-      vp.logo.style.display = "none";
-    vp.viewFlags.acsTriad = false;
-  }
-
-  private _update = () => {
-    // istanbul ignore else
-    if (this._vp) {
-      const max = Math.max(this.props.extents.x, this.props.extents.y);
-      this._vp.view.extentLimits = { max, min: Constant.oneMillimeter };
-      this._vp.view.setOrigin(this.props.origin);
-      this._vp.view.setRotation(this.props.rotation);
-      this._vp.view.setExtents(this.props.extents);
-      this._vp.applyViewState(this._vp.view);
-    }
-  };
-
-  public override componentDidUpdate(oldProps: DrawingNavigationCanvasProps) {
-    const viewManager = this.props.viewManagerOverride ? this.props.viewManagerOverride : /* istanbul ignore next */ IModelApp.viewManager;
-    if (this.props.view !== undefined) {
-      if (oldProps.view !== this.props.view) {
-        const screenViewport = this.props.screenViewportOverride ? this.props.screenViewportOverride : /* istanbul ignore next */ ScreenViewport;
-        if (oldProps !== undefined && oldProps.viewId !== "" && oldProps.viewId !== this.props.viewId && this._vp) {
-          viewManager.dropViewport(this._vp, true);
-        }
-<<<<<<< HEAD
-        // istanbul ignore next
-        if (this._canvasElement &&
-          (this.props.canvasSizeOverride || (this._canvasElement.clientWidth !== 0 && this._canvasElement.clientHeight !== 0))
-        ) {
-=======
-        // istanbul ignore else
-        if (this._canvasElement && (this.props.canvasSizeOverride || ( /* istanbul ignore next */ this._canvasElement.clientWidth !== 0 && /* istanbul ignore next */ this._canvasElement.clientHeight !== 0))) {
->>>>>>> 2a985f02
-          const previousView = viewManager.selectedView;
-          this._vp = screenViewport.create(this._canvasElement, this.props.view.clone());
-          this.customizeViewport(this._vp);
-          viewManager.addViewport(this._vp);
-          viewManager.setSelectedView(previousView); // switch to original viewport
-          this._update();
-        }
-      } else if (!this.props.origin.isExactEqual(oldProps.origin) || !this.props.extents.isExactEqual(oldProps.extents) || this.props.zoom !== oldProps.zoom || !this.props.rotation.isExactEqual(oldProps.rotation)) {
-        this._update();
-      }
-    }
-  }
-
-  public override componentWillUnmount() {
-    if (this._vp) {
-      const viewManager = this.props.viewManagerOverride ? this.props.viewManagerOverride : /* istanbul ignore next */ IModelApp.viewManager;
-      viewManager.dropViewport(this._vp, true);
-    }
-  }
-
-  private _canvasElementRef = (el: HTMLDivElement | null) => {
-    this._canvasElement = el;
-  };
-
-}
+/*---------------------------------------------------------------------------------------------
+* Copyright (c) Bentley Systems, Incorporated. All rights reserved.
+* See LICENSE.md in the project root for license terms and full copyright notice.
+*--------------------------------------------------------------------------------------------*/
+/** @packageDocumentation
+ * @module NavigationAids
+ */
+
+import "./DrawingNavigationAid.scss";
+import classnames from "classnames";
+import * as React from "react";
+import * as ReactDOM from "react-dom";
+import { Constant, Geometry, Matrix3d, Point2d, Point3d, Point4d, Vector3d } from "@bentley/geometry-core";
+import { IModelApp, IModelConnection, ScreenViewport, ViewManager, Viewport, ViewState } from "@bentley/imodeljs-frontend";
+import { CommonProps } from "@bentley/ui-core";
+import { UiComponents } from "../UiComponents";
+import { ViewportComponentEvents, ViewRotationChangeEventArgs } from "../viewport/ViewportComponentEvents";
+import { SpecialKey } from "@bentley/ui-abstract";
+
+// cSpell:ignore Quaternion Quaternions unrotate
+/* eslint-disable jsx-a11y/click-events-have-key-events */
+
+/**
+ * Enum for mode that minimap is currently in
+ * @internal
+ */
+export enum MapMode {
+  Opened = "map-opened",
+  Closed = "map-closed",
+}
+
+/** Properties for the [[DrawingNavigationAid]] component
+ * @beta
+ */
+export interface DrawingNavigationAidProps extends CommonProps {
+  iModelConnection: IModelConnection;
+  viewport?: Viewport;
+
+  // used only in testing
+
+  /** @internal */
+  animationTime?: number;
+  /** @internal */
+  openSize?: Vector3d;
+  /** @internal */
+  closeSize?: Vector3d;
+  /** @internal */
+  initialMapMode?: MapMode;
+  /** @internal */
+  onAnimationEnd?: () => void;
+  /** @internal */
+  initialRotateMinimapWithView?: boolean;
+  /** @internal */
+  initialView?: ViewState;
+  /** @internal */
+  viewManagerOverride?: ViewManager;
+  /** @internal */
+  screenViewportOverride?: typeof ScreenViewport;
+}
+
+/** @internal */
+interface DrawingNavigationAidState {
+  startOrigin: Point3d;
+  origin: Point3d;
+  extents: Vector3d;
+  startRotation: Matrix3d;
+  rotation: Matrix3d;
+
+  startMapOrigin: Point3d;
+  mapOrigin: Point3d;
+  startMapExtents: Vector3d;
+  mapExtents: Vector3d;
+
+  mouseStart: Point2d;
+  panningDirection: Vector3d;
+  startDrawingZoom: number;
+  drawingZoom: number;
+
+  mode: MapMode;
+  animation: number;
+
+  isMoving: boolean;
+  isPanning: boolean;
+
+  viewId: string;
+  view: ViewState | undefined;
+
+  rotateMinimapWithView: boolean;
+}
+
+/**
+ * A Drawing Navigation Aid.
+ * @beta
+ */
+export class DrawingNavigationAid extends React.Component<DrawingNavigationAidProps, DrawingNavigationAidState> {
+  private _rootElement: HTMLDivElement | null = null;
+  private _viewContainerElement: HTMLDivElement | null = null;
+  private _viewElement: HTMLDivElement | null = null;
+  private _rootOffset: ClientRect = { left: 0, right: 0, width: 0, top: 0, bottom: 0, height: 0 };
+  private _viewport: Viewport | undefined;
+  private _animationFrame: any;
+  private _mounted: boolean = false;
+
+  /** @internal */
+  public override readonly state: Readonly<DrawingNavigationAidState>;
+
+  constructor(props: DrawingNavigationAidProps) {
+    super(props);
+    const mode = props.initialMapMode || MapMode.Closed;
+    const mapExtents = mode === MapMode.Closed ? this._getClosedMapSize() : this._getOpenedMapSize();
+    const startMapExtents = mapExtents;
+
+    this.state = {
+      startOrigin: Point3d.createZero(),
+      origin: Point3d.createZero(),
+      extents: Vector3d.create(1, 1, 1),
+      startRotation: Matrix3d.createIdentity(),
+      rotation: Matrix3d.createIdentity(),
+
+      startMapOrigin: Point3d.createZero(),
+      mapOrigin: Point3d.createZero(),
+      startMapExtents,
+      mapExtents,
+
+      mouseStart: Point2d.createZero(),
+      panningDirection: Vector3d.createZero(),
+      startDrawingZoom: 1.0,
+      drawingZoom: 1.0,
+
+      mode,
+      animation: 1.0,
+
+      viewId: props.initialView !== undefined ? props.initialView.id : "",
+      view: props.initialView,
+
+      isMoving: false,
+      isPanning: false,
+      rotateMinimapWithView: props.initialRotateMinimapWithView !== undefined ? props.initialRotateMinimapWithView : false,
+    };
+  }
+
+  /** @internal */
+  public override render(): React.ReactNode {
+    const {
+      startOrigin, origin, extents,
+      startRotation, rotation,
+      startMapOrigin, mapOrigin,
+      startMapExtents, mapExtents,
+      startDrawingZoom, drawingZoom,
+      animation,
+      viewId,
+      mode, rotateMinimapWithView,
+    } = this.state;
+
+    const a = DrawingNavigationAid._animationFn(animation);
+    const rot = Matrix3d.createFromQuaternion(Point4d.interpolateQuaternions(startRotation.toQuaternion(), a, rotation.toQuaternion()));
+    const or = startOrigin.interpolate(a, origin);
+    const map = startMapOrigin.interpolate(a, mapOrigin);
+    const sz = startMapExtents.interpolate(a, mapExtents);
+    const dz = Geometry.interpolate(startDrawingZoom, a, drawingZoom);
+
+    const rootStyle: React.CSSProperties = {
+      width: sz.x, height: sz.y,
+      ...this.props.style,
+    };
+    const is3D = this._isViewport3D();
+
+    const tOr = rotateMinimapWithView || is3D ? rotation.multiplyVector(Vector3d.createFrom(or)) : Vector3d.createFrom(or);
+    const tMap = rotateMinimapWithView || is3D ? rotation.multiplyVector(Vector3d.createFrom(map)) : Vector3d.createFrom(map);
+
+    const tPosX = (tOr.x - extents.x / 2 - tMap.x) * dz + sz.x / 2;
+    const tPosY = (-tOr.y - extents.y / 2 + tMap.y) * dz + sz.y / 2;
+    const viewWindowStyle = {
+      transform: `translate(${tPosX}px, ${tPosY}px)`,
+      height: extents.y * dz,
+      width: extents.x * dz,
+    };
+    if (!rotateMinimapWithView && !is3D)
+      viewWindowStyle.transform =
+        "matrix3d(" +
+        `${rot.at(0, 0)}, ${rot.at(1, 0)}, ${rot.at(2, 0)}, 0, ` +
+        `${rot.at(0, 1)}, ${rot.at(1, 1)}, ${rot.at(2, 1)}, 0, ` +
+        `${rot.at(0, 2)}, ${rot.at(1, 2)}, ${rot.at(2, 2)}, 0, ` +
+        `${tPosX}, ${tPosY}, 0, 1)`;
+    const isAnimating = animation !== 1 && !startMapExtents.isExactEqual(mapExtents);
+    if (mode === MapMode.Opened || isAnimating) {
+      rootStyle.position = "fixed";
+      rootStyle.right = window.innerWidth - this._rootOffset.right;
+      rootStyle.top = this._rootOffset.top;
+    }
+
+    const halfExtents = extents.scale(.5);
+    const offset = rotateMinimapWithView || is3D ? Vector3d.createZero() : rotation.multiplyTransposeVector(halfExtents).minus(halfExtents);
+
+    const unrotateLabel = UiComponents.translate("drawing.unrotate");
+    const e = sz.scale(1 / dz);
+    const halfMapExtents = e.scale(.5);
+    const mapOffset = rotateMinimapWithView || is3D ? rotation.multiplyTransposeVector(halfMapExtents) : halfMapExtents;
+    const viewManager = this.props.viewManagerOverride ? this.props.viewManagerOverride : /* istanbul ignore next */ IModelApp.viewManager;
+    const screenViewport = this.props.screenViewportOverride ? this.props.screenViewportOverride : /* istanbul ignore next */ ScreenViewport;
+    const nodes = (
+      <div className={classnames("components-drawing-navigation-aid", this.props.className)}
+        data-testid="components-drawing-navigation-aid"
+        ref={this._rootElementRef}
+        onWheel={this._handleWheel}
+        onMouseDown={this._handleDrawingMouseDown}
+        style={rootStyle}
+        role="presentation">
+        <DrawingNavigationCanvas view={this.state.view} viewManagerOverride={viewManager} screenViewportOverride={screenViewport} viewId={viewId} origin={map.plus(offset).minus(mapOffset)} extents={e} zoom={dz} rotation={rotateMinimapWithView || is3D ? rotation : Matrix3d.createIdentity()} />
+        <div className="drawing-container"
+          data-testid="drawing-container"
+          ref={this._viewContainerElementRef}>
+          <div className="drawing-view-window"
+            data-testid="drawing-view-window"
+            onMouseDown={this._handleWindowMouseDown}
+            onTouchStart={this._handleWindowTouchStart}
+            style={viewWindowStyle}
+            ref={this._viewElementRef}
+            role="presentation" />
+          {!is3D &&
+            <div className={classnames("toggle-rotate-style", "icon", "icon-rotate-left", { checked: rotateMinimapWithView })} data-testid="toggle-rotate-style"
+              style={mode === MapMode.Closed && !isAnimating ? { bottom: 2, left: 2 } : {}}
+              title={UiComponents.translate("drawing.rotateStyle")}
+              onClick={this._toggleRotationMode}
+              role="presentation" />}
+          {!rot.isIdentity &&
+            <div className="unrotate-button" data-testid="drawing-unrotate-button" style={mode === MapMode.Closed && !isAnimating ? { top: 2 } : {}} onClick={this._handleUnrotate}
+              role="button" tabIndex={-1}
+            >
+              {unrotateLabel}
+            </div>
+          }
+          {mode === MapMode.Opened && !isAnimating && <>
+            <div className="close" data-testid="drawing-close-button" onClick={this._closeLargeMap} role="button" tabIndex={-1}>
+              <div className="close-icon icon icon-sort-up" />
+            </div>
+            <div className="zoom">
+              <div className="zoom-button icon icon-add" data-testid="drawing-zoom-in-button" onClick={this._handleZoomIn} role="button" tabIndex={-1} />
+              <div className="zoom-button icon icon-remove-2" data-testid="drawing-zoom-out-button" onClick={this._handleZoomOut} role="button" tabIndex={-1} />
+            </div>
+          </>}
+        </div>
+      </div>
+    );
+    if (mode === MapMode.Closed && (animation === 1.0 || startMapExtents.isExactEqual(mapExtents))) {
+      return nodes;
+    } else {
+      let drawingPortal = document.querySelector("#components-drawing-portal");
+      if (!drawingPortal) {
+        drawingPortal = document.createElement("div");
+        drawingPortal.id = "components-drawing-portal";
+        document.body.appendChild(drawingPortal);
+      }
+      return ReactDOM.createPortal(nodes, drawingPortal);
+    }
+  }
+
+  private _isViewport3D = () => {
+    return this.state.view !== undefined && this.state.view.is3d();
+  };
+
+  private _rootElementRef = (el: HTMLDivElement | null) => {
+    this._rootElement = el;
+  };
+
+  private _viewElementRef = (el: HTMLDivElement | null) => {
+    this._viewElement = el;
+  };
+
+  private _viewContainerElementRef = (el: HTMLDivElement | null) => {
+    this._viewContainerElement = el;
+  };
+
+  private _lastTime: number | undefined;
+
+  private static _animationFn = (t: number) => t < .5 ? 2 * t ** 2 : -1 + (4 - 2 * t) * t;
+  private _animation = () => {
+    const t = Date.now();
+    const delta = this._lastTime ? t - this._lastTime : 16;
+    this._lastTime = t;
+    if (this.state.animation !== 1) {
+      const animation = Math.min(1, this.state.animation + delta / (1000 * (this.props.animationTime || 0.4)));
+      this._updateFrustum();
+
+      // istanbul ignore next
+      if (this._mounted) {
+        this.setState({ animation }, () => {
+          this._animationFrame = setTimeout(this._animation, 16.667);
+        });
+      }
+    } else {
+      this._lastTime = undefined;
+      this._animationEnd();
+    }
+  };
+
+  private _animationEnd = () => {
+    const hasViewportMoved = !this.state.origin.isAlmostEqual(this.state.startOrigin) ||
+      !this.state.rotation.isAlmostEqual(this.state.startRotation);
+    const startMapOrigin = Point3d.createFrom(this.state.mapOrigin);
+    const startMapExtents = Vector3d.createFrom(this.state.mapExtents);
+    const startDrawingZoom = this.state.drawingZoom;
+    const startOrigin = this.state.origin;
+    const startRotation = this.state.rotation;
+    // istanbul ignore next
+    if (this._mounted) {
+      this.setState({ startMapOrigin, startDrawingZoom, startOrigin, startRotation, startMapExtents }, () => {
+        // istanbul ignore else
+        if (this.props.onAnimationEnd)
+          this.props.onAnimationEnd();
+        if (hasViewportMoved)
+          this._updateFrustum(true);
+      });
+    }
+  };
+
+  private _lastPanTime: number | undefined;
+
+  private _panAnimation = () => {
+    const t = Date.now();
+    if (this._lastPanTime === undefined)
+      this._lastPanTime = t - 16.667;
+    const delta = t - this._lastPanTime;
+    this._lastPanTime = t;
+    // istanbul ignore else
+    if (!this.state.panningDirection.isAlmostZero && this.state.isMoving) {
+      const { panningDirection } = this.state;
+      const offset = panningDirection.scale(delta / 1000 / this.state.drawingZoom);
+      const mapOrigin = this.state.mapOrigin.plus(offset);
+
+      const origin = this.state.origin.plus(offset);
+      this._updateFrustum();
+      // istanbul ignore next
+      if (this._mounted) {
+        this.setState({ mapOrigin, origin, panningDirection }, () => {
+          this._animationFrame = setTimeout(this._panAnimation, 16.667);
+        });
+      }
+    } else {
+      this._lastPanTime = undefined;
+      this._updateFrustum(true);
+    }
+  };
+
+  public override componentDidMount() {
+    this._mounted = true;
+    ViewportComponentEvents.onViewRotationChangeEvent.addListener(this._handleViewRotationChangeEvent);
+    window.addEventListener("mousedown", this._handleMouseDown as any);
+    window.addEventListener("mouseup", this._handleMouseDragEnd as any);
+    window.addEventListener("mousemove", this._handleMouseDrag as any);
+    window.addEventListener("keyup", this._handleKeyUp as any);
+  }
+
+  public override componentWillUnmount() {
+    ViewportComponentEvents.onViewRotationChangeEvent.removeListener(this._handleViewRotationChangeEvent);
+    window.removeEventListener("mousedown", this._handleMouseDown as any);
+    window.removeEventListener("mouseup", this._handleMouseDragEnd as any);
+    window.removeEventListener("mousemove", this._handleMouseDrag as any);
+    window.removeEventListener("keyup", this._handleKeyUp as any);
+    clearTimeout(this._animationFrame);
+    if (this.props.onAnimationEnd)
+      this.props.onAnimationEnd();
+
+    const rt = document.getElementById("components-drawing-portal") as HTMLDivElement;
+    if (rt && rt.parentElement !== null && rt.children.length === 0) {
+      rt.parentElement.removeChild(rt);
+    }
+    this._mounted = false;
+  }
+
+  // Synchronize with rotation coming from the Viewport
+  private _handleViewRotationChangeEvent = (args: ViewRotationChangeEventArgs) => {
+    // istanbul ignore else
+    if (!this.state.isMoving && !this.state.isPanning && this.props.viewport === args.viewport) {
+      const extents = args.viewport.view.getExtents().clone();
+      const rotation = args.viewport.view.getRotation().clone();
+      const halfExtents = extents.scale(.5);
+      const offset = this.state.rotateMinimapWithView || this._isViewport3D() ? rotation.multiplyTransposeVector(halfExtents) : halfExtents;
+      const origin = args.viewport.view.getOrigin().plus(offset);
+      const deltaZoom = (this.state.extents.x - extents.x) / this.state.extents.x;
+      let drawingZoom = this.state.drawingZoom / (1 - deltaZoom);
+      const deltaOrigin = origin.minus(this.state.origin);
+      let mapOrigin = this.state.mapOrigin.plus(deltaOrigin);
+      mapOrigin = mapOrigin.plus(Vector3d.createFrom(origin.minus(mapOrigin)).scale(deltaZoom));
+      if (this.state.viewId !== args.viewport.view.id) {
+        const rect = this.state.rotateMinimapWithView || this._isViewport3D() ? extents : DrawingNavigationAid.findRotatedWindowDimensions(extents, rotation);
+        const maxRectDim = Math.max(rect.y, rect.x);
+        const maxExtentDim = Math.max(this.state.mapExtents.x, this.state.mapExtents.y);
+        drawingZoom = maxExtentDim / (3 * maxRectDim);
+        mapOrigin = origin.clone();
+        this._viewport = args.viewport;
+        this.setState({ viewId: args.viewport.view.id, view: args.viewport.view.clone() });
+      }
+      // istanbul ignore next
+      if (this._mounted) {
+        this.setState({
+          startOrigin: origin, origin, extents,
+          startRotation: rotation, rotation,
+          startMapOrigin: mapOrigin, mapOrigin,
+          startDrawingZoom: drawingZoom, drawingZoom,
+        });
+      }
+    }
+  };
+
+  private _updateFrustum = (complete: boolean = false) => {
+    const halfExtents = this.state.extents.scale(.5);
+    const offset = this.state.rotateMinimapWithView || this._isViewport3D() ? this.state.rotation.multiplyTransposeVector(halfExtents) : halfExtents;
+    const origin = this.state.origin.minus(offset);
+    ViewportComponentEvents.setDrawingViewportState(origin, this.state.rotation, complete);
+  };
+
+  private _toggleRotationMode = () => {
+    const rotateMinimapWithView = !this.state.rotateMinimapWithView;
+    this.setState({ rotateMinimapWithView }, () => {
+      if (this._viewport)
+        this._handleViewRotationChangeEvent({ viewport: this._viewport });
+    });
+  };
+
+  private _handleKeyUp = (event: React.KeyboardEvent) => {
+    // istanbul ignore else
+    if (event.key === SpecialKey.Escape && this.state.mode === MapMode.Opened) {
+      this._closeLargeMap();
+    }
+  };
+
+  private _lastClientXY: Point2d = Point2d.createZero();
+  private _processWindowDrag(movement: Point2d) {
+    const vect = Vector3d.create(movement.x / this.state.drawingZoom, -movement.y / this.state.drawingZoom, 0);
+    const offset = this.state.rotateMinimapWithView || this._isViewport3D() ? this.state.rotation.multiplyTransposeVector(vect) : vect;
+    const origin = this.state.origin.plus(offset);
+    const panningDirection = this._getPanVector();
+    const wasAlmostZero = this.state.panningDirection.isAlmostZero;
+    this.setState({ startOrigin: origin, origin, panningDirection, isPanning: false }, () => {
+      this._updateFrustum();
+      if (wasAlmostZero && !this.state.panningDirection.isAlmostZero) {
+        this._animationFrame = setTimeout(this._panAnimation, 16.667);
+      }
+    });
+  }
+  private _processWindowEndDrag() {
+    this.setState({ isMoving: false });
+    this._updateFrustum(true);
+    if (this.state.mode === MapMode.Closed) {
+      setTimeout(() => {
+        const startMapOrigin = this.state.mapOrigin;
+        const mapOrigin = this.state.origin.clone();
+        // istanbul ignore next
+        if (this._mounted) {
+          this.setState({ startMapOrigin, mapOrigin, animation: 0 }, () => {
+            this._animationFrame = setTimeout(this._animation, 16.667);
+          });
+        }
+      }, 0);
+    }
+  }
+
+  private _handleMouseDown = (event: React.MouseEvent) => {
+    // Used only to determine if mouse was moved between mousedown and mouseup
+    const mouseStart = Point2d.create(event.clientX, event.clientY);
+    this.setState({ mouseStart });
+    this._lastClientXY = Point2d.create(event.clientX, event.clientY);
+  };
+
+  private _handleDrawingMouseDown = (event: React.MouseEvent) => {
+    if (this.state.mode === MapMode.Opened) {
+      event.preventDefault();
+      this.setState({ isPanning: true });
+    }
+  };
+
+  private _handleWindowMouseDown = (event: React.MouseEvent) => {
+    event.preventDefault();
+    this.setState({ isMoving: true });
+  };
+
+  private _handleMouseDrag = (event: React.MouseEvent) => {
+    const mouse = Point2d.create(event.clientX, event.clientY);
+    const movement = mouse.minus(this._lastClientXY);
+    if (this.state.isMoving) {
+      // add scaled mouse movement
+      this._processWindowDrag(movement);
+    } else {
+      // istanbul ignore else
+      if (this.state.isPanning && this.state.mode === MapMode.Opened) {
+        const vect = Vector3d.create(movement.x / this.state.drawingZoom, -movement.y / this.state.drawingZoom, 0);
+        const offset = this.state.rotateMinimapWithView || this._isViewport3D() ? this.state.rotation.multiplyTransposeVector(vect) : vect;
+        const mapOrigin = this.state.mapOrigin.minus(offset);
+        this.setState({ startMapOrigin: mapOrigin, mapOrigin });
+      }
+    }
+    this._lastClientXY = mouse;
+  };
+
+  private _handleMouseDragEnd = (event: React.MouseEvent) => {
+    const mouse = Point2d.create(event.clientX, event.clientY);
+    if (mouse.isAlmostEqual(this.state.mouseStart) &&
+      this.state.mode === MapMode.Closed &&
+      (event.target === this._viewContainerElement || event.target === this._viewElement)) {
+      this._openLargeMap();
+    } else if (this.state.isMoving) {
+      this._processWindowEndDrag();
+    } else if (this.state.isPanning) {
+      // istanbul ignore else
+      if (this.state.mode === MapMode.Opened) {
+        event.stopPropagation();
+        this.setState({ isPanning: false });
+      }
+    } else if ((!(event.target instanceof Node) || this._rootElement && !this._rootElement.contains(event.target)) && mouse.isAlmostEqual(this.state.mouseStart)) {
+      this._closeLargeMap();
+    }
+    this._lastClientXY = Point2d.create(event.clientX, event.clientY);
+  };
+
+  // istanbul ignore next - unable to test touch
+  private _handleWindowTouchStart = (event: any) => {
+    if (1 !== event.targetTouches.length)
+      return;
+    window.addEventListener("touchmove", this._onTouchMove, false);
+    window.addEventListener("touchend", this._onTouchEnd, false);
+    const mouseStart = Point2d.create(event.targetTouches[0].clientX, event.targetTouches[0].clientY);
+    this.setState({ mouseStart });
+    this._lastClientXY = mouseStart.clone();
+    this.setState({ isMoving: true });
+  };
+
+  // istanbul ignore next - unable to test touch
+  private _onTouchMove = (event: TouchEvent) => {
+    if (1 !== event.targetTouches.length)
+      return;
+    const mouse = Point2d.create(event.targetTouches[0].clientX, event.targetTouches[0].clientY);
+    const movement = mouse.minus(this._lastClientXY);
+    // add scaled mouse movement
+    this._processWindowDrag(movement);
+    this._lastClientXY = mouse;
+  };
+
+  // istanbul ignore next - unable to test touch
+  private _onTouchEnd = (event: TouchEvent) => {
+    if (0 !== event.targetTouches.length)
+      return;
+    this._processWindowEndDrag();
+    if (0 !== event.changedTouches.length)
+      this._lastClientXY = Point2d.create(event.changedTouches[0].clientX, event.changedTouches[0].clientY); // Doesn't seem necessary...but _handleMouseDragEnd sets it...
+    window.removeEventListener("touchmove", this._onTouchMove);
+    window.removeEventListener("touchend", this._onTouchEnd);
+  };
+
+  /** @internal */
+  public static getDefaultClosedMapSize = (): Vector3d => {
+    return Vector3d.create(96, 96);
+  };
+
+  /** @internal */
+  public static getDefaultOpenedMapSize = (paddingX: number = 0, paddingY: number = 0): Vector3d => {
+    return Vector3d.create(window.innerWidth / 3 - 2 * (window.innerWidth - paddingX), window.innerHeight / 3 - 2 * paddingY);
+  };
+
+  private _getClosedMapSize = (): Vector3d => {
+    if (this.props.closeSize === undefined)
+      return DrawingNavigationAid.getDefaultClosedMapSize();
+    return this.props.closeSize;
+  };
+  private _getOpenedMapSize = (): Vector3d => {
+    if (this.props.openSize === undefined)
+      return DrawingNavigationAid.getDefaultOpenedMapSize(this._rootOffset.right, this._rootOffset.top);
+    return this.props.openSize;
+  };
+
+  private _openLargeMap = () => {
+    // istanbul ignore else
+    if (this.state.mode === MapMode.Closed && this.state.animation === 1.0) {
+      // istanbul ignore else
+      if (this._rootElement) {
+        const rect = this._rootElement.getBoundingClientRect();
+        this._rootOffset = rect;
+      }
+      const startMapExtents = Vector3d.createFrom(this.state.mapExtents);
+      const mapExtents = this._getOpenedMapSize();
+      this.setState({
+        mode: MapMode.Opened,
+        isMoving: false, isPanning: false,
+        mapExtents, startMapExtents,
+        animation: 0,
+      }, () => {
+        this._animationFrame = setTimeout(this._animation);
+      });
+    }
+  };
+
+  private _closeLargeMap = () => {
+    // istanbul ignore else
+    if (this.state.mode === MapMode.Opened && this.state.animation === 1.0) {
+      const startMapOrigin = this.state.mapOrigin;
+      const mapOrigin = this.state.origin.clone();
+      const startMapExtents = Vector3d.createFrom(this.state.mapExtents);
+      const mapExtents = this._getClosedMapSize();
+      const rect = this.state.rotateMinimapWithView || this._isViewport3D() ? this.state.extents : DrawingNavigationAid.findRotatedWindowDimensions(this.state.extents, this.state.rotation);
+      const maxRectDim = Math.max(rect.y, rect.x);
+      const maxExtentDim = Math.max(mapExtents.x, mapExtents.y);
+      const drawingZoom = maxExtentDim / (3 * maxRectDim);
+      const startDrawingZoom = this.state.drawingZoom;
+      this.setState({
+        mode: MapMode.Closed,
+        startMapOrigin, mapOrigin,
+        startDrawingZoom, drawingZoom,
+        isMoving: false, isPanning: false,
+        startMapExtents, mapExtents,
+        panningDirection: Vector3d.createZero(),
+        animation: 0,
+      }, () => {
+        this._animationFrame = setTimeout(this._animation, 16.667);
+      });
+    }
+  };
+
+  private _getPanVector = () => {
+    const is3D = this._isViewport3D();
+    const rect = this.state.rotateMinimapWithView || is3D ? this.state.extents : DrawingNavigationAid.findRotatedWindowDimensions(this.state.extents, this.state.rotation);
+
+    const mapExtents = this.state.mapExtents.scale(1 / this.state.drawingZoom);
+
+    const maxMagnitude = 80; // maximum acceleration
+    const magnitudeTravel = 30; // How far, in pixels, that magnitude increases from 0 to max acceleration
+
+    const diff = Vector3d.createFrom(this.state.origin.minus(this.state.mapOrigin));
+    const diffVector = this.state.rotateMinimapWithView || is3D ? this.state.rotation.multiplyVector(diff) : diff;
+
+    // capture any values
+    const magnitudeVector = Vector3d.create(
+      Math.max(0, Math.abs(diffVector.x) - (mapExtents.x - rect.x) / 2),
+      Math.max(0, Math.abs(diffVector.y) - (mapExtents.y - rect.y) / 2),
+    );
+    if (magnitudeVector.isAlmostZero)
+      return Vector3d.createZero();
+    const magnitude = Math.min(magnitudeVector.magnitude() * this.state.drawingZoom, magnitudeTravel) / magnitudeTravel * maxMagnitude;
+
+    const vect = Vector3d.createFrom(this.state.origin.minus(this.state.mapOrigin)); // vect will never be zero or magnitude would also be zero
+    const norm = vect.normalize();
+    return norm!.scale(magnitude); // norm is only undefined when vect is zero, in which it would have returned at magnitudeVector.isAlmostZero
+  };
+
+  private _handleWheel = (event: React.WheelEvent) => {
+    // istanbul ignore else
+    if (this.state.mode === MapMode.Opened && this.state.animation === 1) {
+      const { mapOrigin, drawingZoom } = this.state;
+      const mapSize = this._getOpenedMapSize();
+
+      const mouseX = event.clientX - this._rootOffset.right + mapSize.x / 2;
+      const mouseY = event.clientY - this._rootOffset.top - mapSize.y / 2;
+      const is3D = this._isViewport3D();
+      if (event.deltaY < 0) {
+        const zoom = drawingZoom * 1.1;
+        const vect = Vector3d.create(mouseX * 0.1 / zoom, -mouseY * 0.1 / zoom, 0);
+        const offset = this.state.rotateMinimapWithView || is3D ? this.state.rotation.multiplyTransposeVector(vect) : vect;
+        const m = mapOrigin.plus(offset);
+        this.setState({ mapOrigin: m, drawingZoom: zoom });
+      }
+      if (event.deltaY > 0) {
+        const zoom = drawingZoom / 1.1;
+        const vect = Vector3d.create(mouseX * 0.1 / drawingZoom, -mouseY * 0.1 / drawingZoom, 0);
+        const offset = this.state.rotateMinimapWithView || is3D ? this.state.rotation.multiplyTransposeVector(vect) : vect;
+        const m = mapOrigin.minus(offset);
+        this.setState({ mapOrigin: m, drawingZoom: zoom });
+      }
+    }
+  };
+
+  private _handleZoomIn = () => {
+    const zoom = this.state.drawingZoom * 1.4;
+    this.setState({ drawingZoom: zoom });
+  };
+
+  private _handleZoomOut = () => {
+    const zoom = this.state.drawingZoom / 1.4;
+    this.setState({ drawingZoom: zoom });
+  };
+
+  private _handleUnrotate = () => {
+    const startRotation = this.state.rotation;
+    const halfExtents = this.state.extents.scale(.5);
+    const offset = this.state.rotateMinimapWithView || this._isViewport3D() ? Vector3d.createZero() : this.state.rotation.multiplyTransposeVector(halfExtents).minus(halfExtents);
+    const startOrigin = this.state.origin;
+    const origin = this.state.origin.plus(offset);
+    const startMapOrigin = this.state.mapOrigin;
+    const mapOrigin = this.state.mapOrigin.plus(offset);
+    this.setState({ animation: 0, startOrigin, origin, startMapOrigin, mapOrigin, startRotation, rotation: Matrix3d.createIdentity() }, () => {
+      this._animationFrame = setTimeout(this._animation, 16.667);
+    });
+  };
+
+  /** @internal */
+  public static findRotatedWindowDimensions = (extents: Vector3d, rotation: Matrix3d) => {
+    const cos = rotation.at(0, 0);
+    const sin = rotation.at(1, 0);
+    // extents.x/y should be divided in half, but we don't have to do that immediately.
+    const cosWidth = cos * extents.x;
+    const sinHeight = sin * extents.y;
+
+    const sinWidth = cos * extents.x;
+    const cosHeight = sin * extents.y;
+
+    const a = Math.atan2(sin, cos);
+
+    if (a % Math.PI >= 0 && a % Math.PI < Math.PI / 2) {
+      const y1 = -cosHeight - sinWidth;
+      const x2 = cosWidth + sinHeight;
+      const y3 = cosHeight + sinWidth;
+      const x4 = -cosWidth - sinHeight;
+      // Instead, divide total difference
+      return Vector3d.create(Math.abs(x2 - x4) / 2, Math.abs(y1 - y3) / 2);
+    } else {
+      const x1 = -cosWidth + sinHeight;
+      const y2 = -cosHeight + sinWidth;
+      const x3 = cosWidth - sinHeight;
+      const y4 = cosHeight - sinWidth;
+      return Vector3d.create(Math.abs(x1 - x3) / 2, Math.abs(y2 - y4) / 2);
+    }
+  };
+}
+
+/** @internal */
+export interface DrawingNavigationCanvasProps {
+  view: ViewState | undefined;
+  viewId?: string;
+  origin: Point3d;
+  extents: Vector3d;
+  zoom: number;
+  rotation: Matrix3d;
+  viewManagerOverride?: ViewManager;
+  screenViewportOverride?: typeof ScreenViewport;
+  canvasSizeOverride?: boolean;
+}
+
+/** @internal */
+export class DrawingNavigationCanvas extends React.Component<DrawingNavigationCanvasProps> {
+  private _canvasElement: HTMLDivElement | null = null;
+  private _vp?: ScreenViewport;
+  public override render(): React.ReactNode {
+    return (
+      <div className="drawing-canvas"
+        data-testid="drawing-canvas"
+        ref={this._canvasElementRef}>
+      </div>
+    );
+  }
+  public override componentDidMount() {
+    if (this._canvasElement && this.props.view !== undefined) {
+      const viewManager = this.props.viewManagerOverride ? this.props.viewManagerOverride : /* istanbul ignore next */ IModelApp.viewManager;
+      /* istanbul ignore next */
+      const screenViewport = this.props.screenViewportOverride ? this.props.screenViewportOverride : /* istanbul ignore next */ ScreenViewport;
+      const previousView = viewManager.selectedView;
+      this._vp = screenViewport.create(this._canvasElement, this.props.view);
+      this.customizeViewport(this._vp);
+      viewManager.addViewport(this._vp);
+      viewManager.setSelectedView(previousView); // switch to original viewport
+      this._update();
+    }
+  }
+
+  private customizeViewport(vp: ScreenViewport): void {
+    /* istanbul ignore next */
+    if (vp.logo.style)
+      vp.logo.style.display = "none";
+    vp.viewFlags.acsTriad = false;
+  }
+
+  private _update = () => {
+    // istanbul ignore else
+    if (this._vp) {
+      const max = Math.max(this.props.extents.x, this.props.extents.y);
+      this._vp.view.extentLimits = { max, min: Constant.oneMillimeter };
+      this._vp.view.setOrigin(this.props.origin);
+      this._vp.view.setRotation(this.props.rotation);
+      this._vp.view.setExtents(this.props.extents);
+      this._vp.applyViewState(this._vp.view);
+    }
+  };
+
+  public override componentDidUpdate(oldProps: DrawingNavigationCanvasProps) {
+    const viewManager = this.props.viewManagerOverride ? this.props.viewManagerOverride : /* istanbul ignore next */ IModelApp.viewManager;
+    if (this.props.view !== undefined) {
+      if (oldProps.view !== this.props.view) {
+        const screenViewport = this.props.screenViewportOverride ? this.props.screenViewportOverride : /* istanbul ignore next */ ScreenViewport;
+        if (oldProps !== undefined && oldProps.viewId !== "" && oldProps.viewId !== this.props.viewId && this._vp) {
+          viewManager.dropViewport(this._vp, true);
+        }
+        // istanbul ignore else
+        if (this._canvasElement && (this.props.canvasSizeOverride || ( /* istanbul ignore next */ this._canvasElement.clientWidth !== 0 && /* istanbul ignore next */ this._canvasElement.clientHeight !== 0))) {
+          const previousView = viewManager.selectedView;
+          this._vp = screenViewport.create(this._canvasElement, this.props.view.clone());
+          this.customizeViewport(this._vp);
+          viewManager.addViewport(this._vp);
+          viewManager.setSelectedView(previousView); // switch to original viewport
+          this._update();
+        }
+      } else if (!this.props.origin.isExactEqual(oldProps.origin) || !this.props.extents.isExactEqual(oldProps.extents) || this.props.zoom !== oldProps.zoom || !this.props.rotation.isExactEqual(oldProps.rotation)) {
+        this._update();
+      }
+    }
+  }
+
+  public override componentWillUnmount() {
+    if (this._vp) {
+      const viewManager = this.props.viewManagerOverride ? this.props.viewManagerOverride : /* istanbul ignore next */ IModelApp.viewManager;
+      viewManager.dropViewport(this._vp, true);
+    }
+  }
+
+  private _canvasElementRef = (el: HTMLDivElement | null) => {
+    this._canvasElement = el;
+  };
+
+}