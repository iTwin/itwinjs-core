--- conflicted
+++ resolved
@@ -538,13 +538,8 @@
         sinon.stub(HTMLElement.prototype, "getBoundingClientRect").get(() => () => ({ height: 500 }));
         dataProvider = setupDataProvider("test_category", { expandCustomCategory: false });
 
-<<<<<<< HEAD
         const { baseElement, findByText } = render(
-          <VirtualizedPropertyGridWithDataProvider orientation={Orientation.Horizontal} dataProvider={dataProvider} />,
-=======
-        const { baseElement, findByText, queryByText } = render(
           <VirtualizedPropertyGridWithDataProvider {...defaultProps} dataProvider={dataProvider} />,
->>>>>>> fda81995
         );
 
         const category = await findByText("test_category");
@@ -1266,16 +1261,8 @@
       );
       await waitForElement(() => container.querySelector(".components-virtualized-property-grid"));
 
-<<<<<<< HEAD
-      rerender(<VirtualizedPropertyGridWithDataProvider
-        orientation={Orientation.Horizontal}
-        dataProvider={providerMock.object}
-      />);
+      rerender(<VirtualizedPropertyGridWithDataProvider {...defaultProps} dataProvider={providerMock.object} />);
       await waitForElement(() => container.querySelector(".components-virtualized-property-grid"));
-=======
-      rerender(<VirtualizedPropertyGridWithDataProvider {...defaultProps} dataProvider={providerMock.object} />);
-      await waitForElement(() => container.querySelector('[class="components-virtualized-property-grid"]'));
->>>>>>> fda81995
 
       expect(scrollToItemFake).to.not.have.been.called;
     });
