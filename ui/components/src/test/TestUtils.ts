<<<<<<< HEAD
/*---------------------------------------------------------------------------------------------
* Copyright (c) Bentley Systems, Incorporated. All rights reserved.
* See LICENSE.md in the project root for license terms and full copyright notice.
*--------------------------------------------------------------------------------------------*/
import { I18N } from "@itwin/core-i18n";
import {
  ArrayValue, BasePropertyEditorParams, ButtonGroupEditorParams, CustomFormattedNumberParams, DisplayMessageType,
  ImageCheckBoxParams, MessagePresenter, MessageSeverity, ParseResults,
  Primitives, PrimitiveValue, PropertyDescription, PropertyEditorInfo, PropertyEditorParamTypes, PropertyRecord, PropertyValue, PropertyValueFormat,
  StandardEditorNames, StandardTypeNames, StructValue, UiAbstract,
} from "@itwin/appui-abstract";
import { AsyncValueProcessingResult, ColumnDescription, CompositeFilterDescriptorCollection, DataControllerBase, FilterableTable, UiComponents } from "../components-react";
import { TableFilterDescriptorCollection } from "../components-react/table/columnfiltering/TableFilterDescriptorCollection";

// cSpell:ignore buttongroup

/** @internal */
export class TestUtils {
  private static _i18n?: I18N;
  private static _uiComponentsInitialized = false;

  public static get i18n(): I18N {
    if (!TestUtils._i18n) {
      // const port = process.debugPort;
      // const i18nOptions = { urlTemplate: "http://localhost:" + port + "/locales/{{lng}}/{{ns}}.json" };
      TestUtils._i18n = new I18N();
    }
    return TestUtils._i18n;
  }

  public static async initializeUiComponents() {
    if (!TestUtils._uiComponentsInitialized) {
      // This is required by our I18n module (specifically the i18next package).
      (global as any).XMLHttpRequest = require("xmlhttprequest").XMLHttpRequest; // eslint-disable-line @typescript-eslint/no-var-requires

      await UiComponents.initialize(TestUtils.i18n);
      TestUtils._uiComponentsInitialized = true;

      const mp: MessagePresenter = {
        displayMessage: (_severity: MessageSeverity, _briefMessage: HTMLElement | string, _detailedMessage?: HTMLElement | string, _messageType?: DisplayMessageType.Toast): void => { },
        displayInputFieldMessage: (_inputField: HTMLElement, _severity: MessageSeverity, _briefMessage: HTMLElement | string, _detailedMessage?: HTMLElement | string): void => { },
        closeInputFieldMessage: (): void => { },
      };
      UiAbstract.messagePresenter = mp;
    }
  }

  public static terminateUiComponents() {
    UiComponents.terminate();
    TestUtils._uiComponentsInitialized = false;
  }

  /** Waits until all async operations finish */
  public static async flushAsyncOperations() {
    return new Promise((resolve) => setTimeout(resolve));
  }

  public static createPropertyRecord(value: any, column: ColumnDescription, typename: string) {
    const v: PrimitiveValue = {
      valueFormat: PropertyValueFormat.Primitive,
      value,
      displayValue: value,
    };
    const pd: PropertyDescription = {
      typename,
      name: column.key,
      displayLabel: column.label,
    };
    column.propertyDescription = pd;
    return new PropertyRecord(v, pd);
  }

  public static createPrimitiveStringProperty(name: string, rawValue: string, displayValue: string = rawValue.toString(), editorInfo?: PropertyEditorInfo, autoExpand?: boolean) {
    const value: PrimitiveValue = {
      displayValue,
      value: rawValue,
      valueFormat: PropertyValueFormat.Primitive,
    };

    const description: PropertyDescription = {
      displayLabel: name,
      name,
      typename: StandardTypeNames.String,
    };

    if (editorInfo)
      description.editor = editorInfo;

    const property = new PropertyRecord(value, description);
    property.isReadonly = false;
    property.autoExpand = autoExpand;
    if (property.autoExpand === undefined)
      delete property.autoExpand;

    return property;
  }

  public static createMultilineTextPropertyRecord(name: string, value: string) {
    const record = TestUtils.createPrimitiveStringProperty(name, value);
    record.property.renderer = { name: "multiline" };
    return record;
  }

  public static createArrayProperty(name: string, items?: PropertyRecord[], autoExpand?: boolean) {
    if (!items)
      items = [];

    const value: ArrayValue = {
      items,
      valueFormat: PropertyValueFormat.Array,
      itemsTypeName: items.length !== 0 ? items[0].property.typename : "string",
    };

    const description: PropertyDescription = {
      displayLabel: name,
      name,
      typename: StandardTypeNames.Array,
    };
    const property = new PropertyRecord(value, description);
    property.isReadonly = false;
    property.autoExpand = autoExpand;
    return property;
  }

  public static createStructProperty(name: string, members?: { [name: string]: PropertyRecord }, autoExpand?: boolean) {
    if (!members)
      members = {};

    const value: StructValue = {
      members,
      valueFormat: PropertyValueFormat.Struct,
    };

    const description: PropertyDescription = {
      displayLabel: name,
      name,
      typename: StandardTypeNames.Struct,
    };
    const property = new PropertyRecord(value, description);
    property.isReadonly = false;
    property.autoExpand = autoExpand;
    return property;
  }

  public static createEnumStringProperty(name: string, index: string, column?: ColumnDescription) {
    const value: PrimitiveValue = {
      displayValue: "",
      value: index,
      valueFormat: PropertyValueFormat.Primitive,
    };

    const description: PropertyDescription = {
      displayLabel: name,
      name,
      typename: StandardTypeNames.Enum,
    };

    const propertyRecord = new PropertyRecord(value, description);
    propertyRecord.isReadonly = false;
    propertyRecord.property.enum = {
      choices: [
        { label: "Yellow", value: "yellow" },
        { label: "Red", value: "red" },
        { label: "Green", value: "green" },
      ],
      isStrict: false,
    };

    if (column)
      column.propertyDescription = description;

    return propertyRecord;
  }
  public static createEnumProperty(name: string, index: string | number, column?: ColumnDescription) {
    const value: PrimitiveValue = {
      displayValue: name,
      value: index,
      valueFormat: PropertyValueFormat.Primitive,
    };

    const description: PropertyDescription = {
      displayLabel: name,
      name,
      typename: StandardTypeNames.Enum,
    };

    const getChoices = async () => {
      return [
        { label: "Yellow", value: 0 },
        { label: "Red", value: 1 },
        { label: "Green", value: 2 },
        { label: "Blue", value: 3 },
      ];
    };

    const propertyRecord = new PropertyRecord(value, description);
    propertyRecord.isReadonly = false;
    propertyRecord.property.enum = { choices: getChoices(), isStrict: false };

    if (column)
      column.propertyDescription = description;

    return propertyRecord;
  }

  public static blueEnumValueIsEnabled = true;
  public static toggleBlueEnumValueEnabled() { TestUtils.blueEnumValueIsEnabled = !TestUtils.blueEnumValueIsEnabled; }
  public static addEnumButtonGroupEditorSpecification(propertyRecord: PropertyRecord) {
    propertyRecord.property.editor = {
      name: "enum-buttongroup",
      params: [{
        type: PropertyEditorParamTypes.ButtonGroupData,
        buttons: [
          { iconSpec: "icon-yellow" },
          { iconSpec: "icon-red" },
          { iconSpec: "icon-green" },
          {
            iconSpec: "icon-blue",
            isEnabledFunction: () => TestUtils.blueEnumValueIsEnabled,
          },
        ],
      } as ButtonGroupEditorParams,
      ],
    };
  }

  public static createBooleanProperty(name: string, booleanValue: boolean, editor?: string) {
    const value: PrimitiveValue = {
      displayValue: "",
      value: booleanValue,
      valueFormat: PropertyValueFormat.Primitive,
    };

    const description: PropertyDescription = {
      displayLabel: name,
      name,
      typename: StandardTypeNames.Boolean,
      editor: editor ? { name: editor } : undefined,
    };

    const propertyRecord = new PropertyRecord(value, description);
    propertyRecord.isReadonly = false;

    return propertyRecord;
  }

  public static createImageCheckBoxProperty(name: string, booleanValue: boolean) {
    const value: PrimitiveValue = {
      displayValue: "",
      value: booleanValue,
      valueFormat: PropertyValueFormat.Primitive,
    };

    const description: PropertyDescription = {
      displayLabel: name,
      name,
      typename: StandardTypeNames.Boolean,
    };
    const propertyRecord = new PropertyRecord(value, description);
    propertyRecord.property.editor = {
      name: "image-check-box",
      params: [{
        type: PropertyEditorParamTypes.CheckBoxImages,
        imageOff: "icon-visibility-hide-2",
        imageOn: "icon-visibility",
      } as ImageCheckBoxParams,
      ],
    };
    propertyRecord.isReadonly = false;
    return propertyRecord;
  }

  private static _formatLength = (numberValue: number): string => numberValue.toFixed(2);

  public static createCustomNumberProperty(propertyName: string, numVal: number, displayVal?: string, editorParams?: BasePropertyEditorParams[]) {

    const value: PrimitiveValue = {
      displayValue: displayVal,
      value: numVal,
      valueFormat: PropertyValueFormat.Primitive,
    };

    const description: PropertyDescription = {
      name: propertyName,
      displayLabel: propertyName,
      typename: StandardTypeNames.Number,
      editor: {
        name: StandardEditorNames.NumberCustom,
        params: [
          {
            type: PropertyEditorParamTypes.CustomFormattedNumber,
            formatFunction: TestUtils._formatLength,
            parseFunction: (stringValue: string): ParseResults => {
              const rtnValue = Number.parseFloat(stringValue);
              if (Number.isNaN(rtnValue)) {
                return { parseError: `Unable to parse ${stringValue} into a valid length` };
              } else {
                return { value: rtnValue };
              }
            },
          } as CustomFormattedNumberParams,
        ],
      },
    };

    if (editorParams) {
      editorParams.forEach((params: BasePropertyEditorParams) => {
        description.editor!.params!.push(params);
      });
    }

    const propertyRecord = new PropertyRecord(value, description);
    propertyRecord.isReadonly = false;
    return propertyRecord;
  }

  public static createNumericProperty(propertyName: string, numericValue: number, editorName: string, editorParams?: BasePropertyEditorParams[]) {

    const value: PrimitiveValue = {
      displayValue: "",
      value: numericValue,
      valueFormat: PropertyValueFormat.Primitive,
    };

    const description: PropertyDescription = {
      name: propertyName,
      displayLabel: propertyName,
      typename: StandardTypeNames.Number,
      editor: {
        name: editorName,
        params: editorParams,
      },
    };

    const propertyRecord = new PropertyRecord(value, description);
    propertyRecord.isReadonly = false;
    return propertyRecord;
  }

  public static createNavigationProperty(
    name: string,
    value: Primitives.InstanceKey,
    displayValue?: string,
  ): PropertyRecord {
    const property = TestUtils.createPrimitiveStringProperty(name, "", displayValue);
    property.property.typename = StandardTypeNames.Navigation;
    (property.value as PrimitiveValue).value = value;
    return property;
  }

  public static createURIProperty(
    name: string,
    value: string,
    displayValue?: string,
  ): PropertyRecord {
    const property = TestUtils.createPrimitiveStringProperty(name, value, displayValue);
    property.property.typename = StandardTypeNames.URL;
    return property;
  }
}

/** @internal */
export class TestFilterableTable implements FilterableTable {
  private _filterDescriptors = new TableFilterDescriptorCollection();
  private _columnDescriptions: ColumnDescription[];

  constructor(colDescriptions: ColumnDescription[]) {
    this._columnDescriptions = colDescriptions;
  }

  /** Gets the description of a column within the table. */
  public getColumnDescription(columnKey: string): ColumnDescription | undefined {
    return this._columnDescriptions.find((v: ColumnDescription) => v.key === columnKey);
  }

  /** Gets the filter descriptors for the table. */
  public get filterDescriptors(): CompositeFilterDescriptorCollection {
    return this._filterDescriptors;
  }

  /** Gets ECExpression to get property display value. */
  public getPropertyDisplayValueExpression(property: string): string {
    return property;
  }
}

/** @internal */
export class MineDataController extends DataControllerBase {
  public override async validateValue(_newValue: PropertyValue, _record: PropertyRecord): Promise<AsyncValueProcessingResult> {
    return { encounteredError: true, errorMessage: { severity: MessageSeverity.Error, briefMessage: "Test" } };
  }
}

export default TestUtils;   // eslint-disable-line: no-default-export
=======
/*---------------------------------------------------------------------------------------------
* Copyright (c) Bentley Systems, Incorporated. All rights reserved.
* See LICENSE.md in the project root for license terms and full copyright notice.
*--------------------------------------------------------------------------------------------*/
import { ITwinLocalization } from "@itwin/core-i18n";
import {
  ArrayValue, BasePropertyEditorParams, ButtonGroupEditorParams, CustomFormattedNumberParams, DisplayMessageType,
  ImageCheckBoxParams, MessagePresenter, MessageSeverity, ParseResults,
  Primitives, PrimitiveValue, PropertyDescription, PropertyEditorInfo, PropertyEditorParamTypes, PropertyRecord, PropertyValue, PropertyValueFormat,
  StandardEditorNames, StandardTypeNames, StructValue, UiAbstract,
} from "@itwin/appui-abstract";
import { AsyncValueProcessingResult, ColumnDescription, CompositeFilterDescriptorCollection, DataControllerBase, FilterableTable, UiComponents } from "../components-react";
import { TableFilterDescriptorCollection } from "../components-react/table/columnfiltering/TableFilterDescriptorCollection";

// cSpell:ignore buttongroup

/** @internal */
export class TestUtils {
  private static _i18n?: ITwinLocalization;
  private static _uiComponentsInitialized = false;

  public static get i18n(): ITwinLocalization {
    if (!TestUtils._i18n) {
      // const port = process.debugPort;
      // const i18nOptions = { urlTemplate: "http://localhost:" + port + "/locales/{{lng}}/{{ns}}.json" };
      TestUtils._i18n = new ITwinLocalization();
    }
    return TestUtils._i18n;
  }

  public static async initializeUiComponents() {
    if (!TestUtils._uiComponentsInitialized) {
      await UiComponents.initialize(TestUtils.i18n);
      TestUtils._uiComponentsInitialized = true;

      const mp: MessagePresenter = {
        displayMessage: (_severity: MessageSeverity, _briefMessage: HTMLElement | string, _detailedMessage?: HTMLElement | string, _messageType?: DisplayMessageType.Toast): void => { },
        displayInputFieldMessage: (_inputField: HTMLElement, _severity: MessageSeverity, _briefMessage: HTMLElement | string, _detailedMessage?: HTMLElement | string): void => { },
        closeInputFieldMessage: (): void => { },
      };
      UiAbstract.messagePresenter = mp;
    }
  }

  public static terminateUiComponents() {
    UiComponents.terminate();
    TestUtils._uiComponentsInitialized = false;
  }

  /** Waits until all async operations finish */
  public static async flushAsyncOperations() {
    return new Promise((resolve) => setTimeout(resolve));
  }

  public static createPropertyRecord(value: any, column: ColumnDescription, typename: string) {
    const v: PrimitiveValue = {
      valueFormat: PropertyValueFormat.Primitive,
      value,
      displayValue: value,
    };
    const pd: PropertyDescription = {
      typename,
      name: column.key,
      displayLabel: column.label,
    };
    column.propertyDescription = pd;
    return new PropertyRecord(v, pd);
  }

  public static createPrimitiveStringProperty(name: string, rawValue: string, displayValue: string = rawValue.toString(), editorInfo?: PropertyEditorInfo, autoExpand?: boolean) {
    const value: PrimitiveValue = {
      displayValue,
      value: rawValue,
      valueFormat: PropertyValueFormat.Primitive,
    };

    const description: PropertyDescription = {
      displayLabel: name,
      name,
      typename: StandardTypeNames.String,
    };

    if (editorInfo)
      description.editor = editorInfo;

    const property = new PropertyRecord(value, description);
    property.isReadonly = false;
    property.autoExpand = autoExpand;
    if (property.autoExpand === undefined)
      delete property.autoExpand;

    return property;
  }

  public static createMultilineTextPropertyRecord(name: string, value: string) {
    const record = TestUtils.createPrimitiveStringProperty(name, value);
    record.property.renderer = { name: "multiline" };
    return record;
  }

  public static createArrayProperty(name: string, items?: PropertyRecord[], autoExpand?: boolean) {
    if (!items)
      items = [];

    const value: ArrayValue = {
      items,
      valueFormat: PropertyValueFormat.Array,
      itemsTypeName: items.length !== 0 ? items[0].property.typename : "string",
    };

    const description: PropertyDescription = {
      displayLabel: name,
      name,
      typename: StandardTypeNames.Array,
    };
    const property = new PropertyRecord(value, description);
    property.isReadonly = false;
    property.autoExpand = autoExpand;
    return property;
  }

  public static createStructProperty(name: string, members?: { [name: string]: PropertyRecord }, autoExpand?: boolean) {
    if (!members)
      members = {};

    const value: StructValue = {
      members,
      valueFormat: PropertyValueFormat.Struct,
    };

    const description: PropertyDescription = {
      displayLabel: name,
      name,
      typename: StandardTypeNames.Struct,
    };
    const property = new PropertyRecord(value, description);
    property.isReadonly = false;
    property.autoExpand = autoExpand;
    return property;
  }

  public static createEnumStringProperty(name: string, index: string, column?: ColumnDescription) {
    const value: PrimitiveValue = {
      displayValue: "",
      value: index,
      valueFormat: PropertyValueFormat.Primitive,
    };

    const description: PropertyDescription = {
      displayLabel: name,
      name,
      typename: StandardTypeNames.Enum,
    };

    const propertyRecord = new PropertyRecord(value, description);
    propertyRecord.isReadonly = false;
    propertyRecord.property.enum = {
      choices: [
        { label: "Yellow", value: "yellow" },
        { label: "Red", value: "red" },
        { label: "Green", value: "green" },
      ],
      isStrict: false,
    };

    if (column)
      column.propertyDescription = description;

    return propertyRecord;
  }
  public static createEnumProperty(name: string, index: string | number, column?: ColumnDescription) {
    const value: PrimitiveValue = {
      displayValue: name,
      value: index,
      valueFormat: PropertyValueFormat.Primitive,
    };

    const description: PropertyDescription = {
      displayLabel: name,
      name,
      typename: StandardTypeNames.Enum,
    };

    const getChoices = async () => {
      return [
        { label: "Yellow", value: 0 },
        { label: "Red", value: 1 },
        { label: "Green", value: 2 },
        { label: "Blue", value: 3 },
      ];
    };

    const propertyRecord = new PropertyRecord(value, description);
    propertyRecord.isReadonly = false;
    propertyRecord.property.enum = { choices: getChoices(), isStrict: false };

    if (column)
      column.propertyDescription = description;

    return propertyRecord;
  }

  public static blueEnumValueIsEnabled = true;
  public static toggleBlueEnumValueEnabled() { TestUtils.blueEnumValueIsEnabled = !TestUtils.blueEnumValueIsEnabled; }
  public static addEnumButtonGroupEditorSpecification(propertyRecord: PropertyRecord) {
    propertyRecord.property.editor = {
      name: "enum-buttongroup",
      params: [{
        type: PropertyEditorParamTypes.ButtonGroupData,
        buttons: [
          { iconSpec: "icon-yellow" },
          { iconSpec: "icon-red" },
          { iconSpec: "icon-green" },
          {
            iconSpec: "icon-blue",
            isEnabledFunction: () => TestUtils.blueEnumValueIsEnabled,
          },
        ],
      } as ButtonGroupEditorParams,
      ],
    };
  }

  public static createBooleanProperty(name: string, booleanValue: boolean, editor?: string) {
    const value: PrimitiveValue = {
      displayValue: "",
      value: booleanValue,
      valueFormat: PropertyValueFormat.Primitive,
    };

    const description: PropertyDescription = {
      displayLabel: name,
      name,
      typename: StandardTypeNames.Boolean,
      editor: editor ? { name: editor } : undefined,
    };

    const propertyRecord = new PropertyRecord(value, description);
    propertyRecord.isReadonly = false;

    return propertyRecord;
  }

  public static createImageCheckBoxProperty(name: string, booleanValue: boolean) {
    const value: PrimitiveValue = {
      displayValue: "",
      value: booleanValue,
      valueFormat: PropertyValueFormat.Primitive,
    };

    const description: PropertyDescription = {
      displayLabel: name,
      name,
      typename: StandardTypeNames.Boolean,
    };
    const propertyRecord = new PropertyRecord(value, description);
    propertyRecord.property.editor = {
      name: "image-check-box",
      params: [{
        type: PropertyEditorParamTypes.CheckBoxImages,
        imageOff: "icon-visibility-hide-2",
        imageOn: "icon-visibility",
      } as ImageCheckBoxParams,
      ],
    };
    propertyRecord.isReadonly = false;
    return propertyRecord;
  }

  private static _formatLength = (numberValue: number): string => numberValue.toFixed(2);

  public static createCustomNumberProperty(propertyName: string, numVal: number, displayVal?: string, editorParams?: BasePropertyEditorParams[]) {

    const value: PrimitiveValue = {
      displayValue: displayVal,
      value: numVal,
      valueFormat: PropertyValueFormat.Primitive,
    };

    const description: PropertyDescription = {
      name: propertyName,
      displayLabel: propertyName,
      typename: StandardTypeNames.Number,
      editor: {
        name: StandardEditorNames.NumberCustom,
        params: [
          {
            type: PropertyEditorParamTypes.CustomFormattedNumber,
            formatFunction: TestUtils._formatLength,
            parseFunction: (stringValue: string): ParseResults => {
              const rtnValue = Number.parseFloat(stringValue);
              if (Number.isNaN(rtnValue)) {
                return { parseError: `Unable to parse ${stringValue} into a valid length` };
              } else {
                return { value: rtnValue };
              }
            },
          } as CustomFormattedNumberParams,
        ],
      },
    };

    if (editorParams) {
      editorParams.forEach((params: BasePropertyEditorParams) => {
        description.editor!.params!.push(params);
      });
    }

    const propertyRecord = new PropertyRecord(value, description);
    propertyRecord.isReadonly = false;
    return propertyRecord;
  }

  public static createNumericProperty(propertyName: string, numericValue: number, editorName: string, editorParams?: BasePropertyEditorParams[]) {

    const value: PrimitiveValue = {
      displayValue: "",
      value: numericValue,
      valueFormat: PropertyValueFormat.Primitive,
    };

    const description: PropertyDescription = {
      name: propertyName,
      displayLabel: propertyName,
      typename: StandardTypeNames.Number,
      editor: {
        name: editorName,
        params: editorParams,
      },
    };

    const propertyRecord = new PropertyRecord(value, description);
    propertyRecord.isReadonly = false;
    return propertyRecord;
  }

  public static createNavigationProperty(
    name: string,
    value: Primitives.InstanceKey,
    displayValue?: string,
  ): PropertyRecord {
    const property = TestUtils.createPrimitiveStringProperty(name, "", displayValue);
    property.property.typename = StandardTypeNames.Navigation;
    (property.value as PrimitiveValue).value = value;
    return property;
  }

  public static createURIProperty(
    name: string,
    value: string,
    displayValue?: string,
  ): PropertyRecord {
    const property = TestUtils.createPrimitiveStringProperty(name, value, displayValue);
    property.property.typename = StandardTypeNames.URL;
    return property;
  }
}

/** @internal */
export class TestFilterableTable implements FilterableTable {
  private _filterDescriptors = new TableFilterDescriptorCollection();
  private _columnDescriptions: ColumnDescription[];

  constructor(colDescriptions: ColumnDescription[]) {
    this._columnDescriptions = colDescriptions;
  }

  /** Gets the description of a column within the table. */
  public getColumnDescription(columnKey: string): ColumnDescription | undefined {
    return this._columnDescriptions.find((v: ColumnDescription) => v.key === columnKey);
  }

  /** Gets the filter descriptors for the table. */
  public get filterDescriptors(): CompositeFilterDescriptorCollection {
    return this._filterDescriptors;
  }

  /** Gets ECExpression to get property display value. */
  public getPropertyDisplayValueExpression(property: string): string {
    return property;
  }
}

/** @internal */
export class MineDataController extends DataControllerBase {
  public override async validateValue(_newValue: PropertyValue, _record: PropertyRecord): Promise<AsyncValueProcessingResult> {
    return { encounteredError: true, errorMessage: { severity: MessageSeverity.Error, briefMessage: "Test" } };
  }
}

export default TestUtils;   // eslint-disable-line: no-default-export
>>>>>>> 51caf2bd
<|MERGE_RESOLUTION|>--- conflicted
+++ resolved
@@ -1,9 +1,8 @@
-<<<<<<< HEAD
 /*---------------------------------------------------------------------------------------------
 * Copyright (c) Bentley Systems, Incorporated. All rights reserved.
 * See LICENSE.md in the project root for license terms and full copyright notice.
 *--------------------------------------------------------------------------------------------*/
-import { I18N } from "@itwin/core-i18n";
+import { ITwinLocalization } from "@itwin/core-i18n";
 import {
   ArrayValue, BasePropertyEditorParams, ButtonGroupEditorParams, CustomFormattedNumberParams, DisplayMessageType,
   ImageCheckBoxParams, MessagePresenter, MessageSeverity, ParseResults,
@@ -17,23 +16,20 @@
 
 /** @internal */
 export class TestUtils {
-  private static _i18n?: I18N;
+  private static _i18n?: ITwinLocalization;
   private static _uiComponentsInitialized = false;
 
-  public static get i18n(): I18N {
+  public static get i18n(): ITwinLocalization {
     if (!TestUtils._i18n) {
       // const port = process.debugPort;
       // const i18nOptions = { urlTemplate: "http://localhost:" + port + "/locales/{{lng}}/{{ns}}.json" };
-      TestUtils._i18n = new I18N();
+      TestUtils._i18n = new ITwinLocalization();
     }
     return TestUtils._i18n;
   }
 
   public static async initializeUiComponents() {
     if (!TestUtils._uiComponentsInitialized) {
-      // This is required by our I18n module (specifically the i18next package).
-      (global as any).XMLHttpRequest = require("xmlhttprequest").XMLHttpRequest; // eslint-disable-line @typescript-eslint/no-var-requires
-
       await UiComponents.initialize(TestUtils.i18n);
       TestUtils._uiComponentsInitialized = true;
 
@@ -392,397 +388,4 @@
   }
 }
 
-export default TestUtils;   // eslint-disable-line: no-default-export
-=======
-/*---------------------------------------------------------------------------------------------
-* Copyright (c) Bentley Systems, Incorporated. All rights reserved.
-* See LICENSE.md in the project root for license terms and full copyright notice.
-*--------------------------------------------------------------------------------------------*/
-import { ITwinLocalization } from "@itwin/core-i18n";
-import {
-  ArrayValue, BasePropertyEditorParams, ButtonGroupEditorParams, CustomFormattedNumberParams, DisplayMessageType,
-  ImageCheckBoxParams, MessagePresenter, MessageSeverity, ParseResults,
-  Primitives, PrimitiveValue, PropertyDescription, PropertyEditorInfo, PropertyEditorParamTypes, PropertyRecord, PropertyValue, PropertyValueFormat,
-  StandardEditorNames, StandardTypeNames, StructValue, UiAbstract,
-} from "@itwin/appui-abstract";
-import { AsyncValueProcessingResult, ColumnDescription, CompositeFilterDescriptorCollection, DataControllerBase, FilterableTable, UiComponents } from "../components-react";
-import { TableFilterDescriptorCollection } from "../components-react/table/columnfiltering/TableFilterDescriptorCollection";
-
-// cSpell:ignore buttongroup
-
-/** @internal */
-export class TestUtils {
-  private static _i18n?: ITwinLocalization;
-  private static _uiComponentsInitialized = false;
-
-  public static get i18n(): ITwinLocalization {
-    if (!TestUtils._i18n) {
-      // const port = process.debugPort;
-      // const i18nOptions = { urlTemplate: "http://localhost:" + port + "/locales/{{lng}}/{{ns}}.json" };
-      TestUtils._i18n = new ITwinLocalization();
-    }
-    return TestUtils._i18n;
-  }
-
-  public static async initializeUiComponents() {
-    if (!TestUtils._uiComponentsInitialized) {
-      await UiComponents.initialize(TestUtils.i18n);
-      TestUtils._uiComponentsInitialized = true;
-
-      const mp: MessagePresenter = {
-        displayMessage: (_severity: MessageSeverity, _briefMessage: HTMLElement | string, _detailedMessage?: HTMLElement | string, _messageType?: DisplayMessageType.Toast): void => { },
-        displayInputFieldMessage: (_inputField: HTMLElement, _severity: MessageSeverity, _briefMessage: HTMLElement | string, _detailedMessage?: HTMLElement | string): void => { },
-        closeInputFieldMessage: (): void => { },
-      };
-      UiAbstract.messagePresenter = mp;
-    }
-  }
-
-  public static terminateUiComponents() {
-    UiComponents.terminate();
-    TestUtils._uiComponentsInitialized = false;
-  }
-
-  /** Waits until all async operations finish */
-  public static async flushAsyncOperations() {
-    return new Promise((resolve) => setTimeout(resolve));
-  }
-
-  public static createPropertyRecord(value: any, column: ColumnDescription, typename: string) {
-    const v: PrimitiveValue = {
-      valueFormat: PropertyValueFormat.Primitive,
-      value,
-      displayValue: value,
-    };
-    const pd: PropertyDescription = {
-      typename,
-      name: column.key,
-      displayLabel: column.label,
-    };
-    column.propertyDescription = pd;
-    return new PropertyRecord(v, pd);
-  }
-
-  public static createPrimitiveStringProperty(name: string, rawValue: string, displayValue: string = rawValue.toString(), editorInfo?: PropertyEditorInfo, autoExpand?: boolean) {
-    const value: PrimitiveValue = {
-      displayValue,
-      value: rawValue,
-      valueFormat: PropertyValueFormat.Primitive,
-    };
-
-    const description: PropertyDescription = {
-      displayLabel: name,
-      name,
-      typename: StandardTypeNames.String,
-    };
-
-    if (editorInfo)
-      description.editor = editorInfo;
-
-    const property = new PropertyRecord(value, description);
-    property.isReadonly = false;
-    property.autoExpand = autoExpand;
-    if (property.autoExpand === undefined)
-      delete property.autoExpand;
-
-    return property;
-  }
-
-  public static createMultilineTextPropertyRecord(name: string, value: string) {
-    const record = TestUtils.createPrimitiveStringProperty(name, value);
-    record.property.renderer = { name: "multiline" };
-    return record;
-  }
-
-  public static createArrayProperty(name: string, items?: PropertyRecord[], autoExpand?: boolean) {
-    if (!items)
-      items = [];
-
-    const value: ArrayValue = {
-      items,
-      valueFormat: PropertyValueFormat.Array,
-      itemsTypeName: items.length !== 0 ? items[0].property.typename : "string",
-    };
-
-    const description: PropertyDescription = {
-      displayLabel: name,
-      name,
-      typename: StandardTypeNames.Array,
-    };
-    const property = new PropertyRecord(value, description);
-    property.isReadonly = false;
-    property.autoExpand = autoExpand;
-    return property;
-  }
-
-  public static createStructProperty(name: string, members?: { [name: string]: PropertyRecord }, autoExpand?: boolean) {
-    if (!members)
-      members = {};
-
-    const value: StructValue = {
-      members,
-      valueFormat: PropertyValueFormat.Struct,
-    };
-
-    const description: PropertyDescription = {
-      displayLabel: name,
-      name,
-      typename: StandardTypeNames.Struct,
-    };
-    const property = new PropertyRecord(value, description);
-    property.isReadonly = false;
-    property.autoExpand = autoExpand;
-    return property;
-  }
-
-  public static createEnumStringProperty(name: string, index: string, column?: ColumnDescription) {
-    const value: PrimitiveValue = {
-      displayValue: "",
-      value: index,
-      valueFormat: PropertyValueFormat.Primitive,
-    };
-
-    const description: PropertyDescription = {
-      displayLabel: name,
-      name,
-      typename: StandardTypeNames.Enum,
-    };
-
-    const propertyRecord = new PropertyRecord(value, description);
-    propertyRecord.isReadonly = false;
-    propertyRecord.property.enum = {
-      choices: [
-        { label: "Yellow", value: "yellow" },
-        { label: "Red", value: "red" },
-        { label: "Green", value: "green" },
-      ],
-      isStrict: false,
-    };
-
-    if (column)
-      column.propertyDescription = description;
-
-    return propertyRecord;
-  }
-  public static createEnumProperty(name: string, index: string | number, column?: ColumnDescription) {
-    const value: PrimitiveValue = {
-      displayValue: name,
-      value: index,
-      valueFormat: PropertyValueFormat.Primitive,
-    };
-
-    const description: PropertyDescription = {
-      displayLabel: name,
-      name,
-      typename: StandardTypeNames.Enum,
-    };
-
-    const getChoices = async () => {
-      return [
-        { label: "Yellow", value: 0 },
-        { label: "Red", value: 1 },
-        { label: "Green", value: 2 },
-        { label: "Blue", value: 3 },
-      ];
-    };
-
-    const propertyRecord = new PropertyRecord(value, description);
-    propertyRecord.isReadonly = false;
-    propertyRecord.property.enum = { choices: getChoices(), isStrict: false };
-
-    if (column)
-      column.propertyDescription = description;
-
-    return propertyRecord;
-  }
-
-  public static blueEnumValueIsEnabled = true;
-  public static toggleBlueEnumValueEnabled() { TestUtils.blueEnumValueIsEnabled = !TestUtils.blueEnumValueIsEnabled; }
-  public static addEnumButtonGroupEditorSpecification(propertyRecord: PropertyRecord) {
-    propertyRecord.property.editor = {
-      name: "enum-buttongroup",
-      params: [{
-        type: PropertyEditorParamTypes.ButtonGroupData,
-        buttons: [
-          { iconSpec: "icon-yellow" },
-          { iconSpec: "icon-red" },
-          { iconSpec: "icon-green" },
-          {
-            iconSpec: "icon-blue",
-            isEnabledFunction: () => TestUtils.blueEnumValueIsEnabled,
-          },
-        ],
-      } as ButtonGroupEditorParams,
-      ],
-    };
-  }
-
-  public static createBooleanProperty(name: string, booleanValue: boolean, editor?: string) {
-    const value: PrimitiveValue = {
-      displayValue: "",
-      value: booleanValue,
-      valueFormat: PropertyValueFormat.Primitive,
-    };
-
-    const description: PropertyDescription = {
-      displayLabel: name,
-      name,
-      typename: StandardTypeNames.Boolean,
-      editor: editor ? { name: editor } : undefined,
-    };
-
-    const propertyRecord = new PropertyRecord(value, description);
-    propertyRecord.isReadonly = false;
-
-    return propertyRecord;
-  }
-
-  public static createImageCheckBoxProperty(name: string, booleanValue: boolean) {
-    const value: PrimitiveValue = {
-      displayValue: "",
-      value: booleanValue,
-      valueFormat: PropertyValueFormat.Primitive,
-    };
-
-    const description: PropertyDescription = {
-      displayLabel: name,
-      name,
-      typename: StandardTypeNames.Boolean,
-    };
-    const propertyRecord = new PropertyRecord(value, description);
-    propertyRecord.property.editor = {
-      name: "image-check-box",
-      params: [{
-        type: PropertyEditorParamTypes.CheckBoxImages,
-        imageOff: "icon-visibility-hide-2",
-        imageOn: "icon-visibility",
-      } as ImageCheckBoxParams,
-      ],
-    };
-    propertyRecord.isReadonly = false;
-    return propertyRecord;
-  }
-
-  private static _formatLength = (numberValue: number): string => numberValue.toFixed(2);
-
-  public static createCustomNumberProperty(propertyName: string, numVal: number, displayVal?: string, editorParams?: BasePropertyEditorParams[]) {
-
-    const value: PrimitiveValue = {
-      displayValue: displayVal,
-      value: numVal,
-      valueFormat: PropertyValueFormat.Primitive,
-    };
-
-    const description: PropertyDescription = {
-      name: propertyName,
-      displayLabel: propertyName,
-      typename: StandardTypeNames.Number,
-      editor: {
-        name: StandardEditorNames.NumberCustom,
-        params: [
-          {
-            type: PropertyEditorParamTypes.CustomFormattedNumber,
-            formatFunction: TestUtils._formatLength,
-            parseFunction: (stringValue: string): ParseResults => {
-              const rtnValue = Number.parseFloat(stringValue);
-              if (Number.isNaN(rtnValue)) {
-                return { parseError: `Unable to parse ${stringValue} into a valid length` };
-              } else {
-                return { value: rtnValue };
-              }
-            },
-          } as CustomFormattedNumberParams,
-        ],
-      },
-    };
-
-    if (editorParams) {
-      editorParams.forEach((params: BasePropertyEditorParams) => {
-        description.editor!.params!.push(params);
-      });
-    }
-
-    const propertyRecord = new PropertyRecord(value, description);
-    propertyRecord.isReadonly = false;
-    return propertyRecord;
-  }
-
-  public static createNumericProperty(propertyName: string, numericValue: number, editorName: string, editorParams?: BasePropertyEditorParams[]) {
-
-    const value: PrimitiveValue = {
-      displayValue: "",
-      value: numericValue,
-      valueFormat: PropertyValueFormat.Primitive,
-    };
-
-    const description: PropertyDescription = {
-      name: propertyName,
-      displayLabel: propertyName,
-      typename: StandardTypeNames.Number,
-      editor: {
-        name: editorName,
-        params: editorParams,
-      },
-    };
-
-    const propertyRecord = new PropertyRecord(value, description);
-    propertyRecord.isReadonly = false;
-    return propertyRecord;
-  }
-
-  public static createNavigationProperty(
-    name: string,
-    value: Primitives.InstanceKey,
-    displayValue?: string,
-  ): PropertyRecord {
-    const property = TestUtils.createPrimitiveStringProperty(name, "", displayValue);
-    property.property.typename = StandardTypeNames.Navigation;
-    (property.value as PrimitiveValue).value = value;
-    return property;
-  }
-
-  public static createURIProperty(
-    name: string,
-    value: string,
-    displayValue?: string,
-  ): PropertyRecord {
-    const property = TestUtils.createPrimitiveStringProperty(name, value, displayValue);
-    property.property.typename = StandardTypeNames.URL;
-    return property;
-  }
-}
-
-/** @internal */
-export class TestFilterableTable implements FilterableTable {
-  private _filterDescriptors = new TableFilterDescriptorCollection();
-  private _columnDescriptions: ColumnDescription[];
-
-  constructor(colDescriptions: ColumnDescription[]) {
-    this._columnDescriptions = colDescriptions;
-  }
-
-  /** Gets the description of a column within the table. */
-  public getColumnDescription(columnKey: string): ColumnDescription | undefined {
-    return this._columnDescriptions.find((v: ColumnDescription) => v.key === columnKey);
-  }
-
-  /** Gets the filter descriptors for the table. */
-  public get filterDescriptors(): CompositeFilterDescriptorCollection {
-    return this._filterDescriptors;
-  }
-
-  /** Gets ECExpression to get property display value. */
-  public getPropertyDisplayValueExpression(property: string): string {
-    return property;
-  }
-}
-
-/** @internal */
-export class MineDataController extends DataControllerBase {
-  public override async validateValue(_newValue: PropertyValue, _record: PropertyRecord): Promise<AsyncValueProcessingResult> {
-    return { encounteredError: true, errorMessage: { severity: MessageSeverity.Error, briefMessage: "Test" } };
-  }
-}
-
-export default TestUtils;   // eslint-disable-line: no-default-export
->>>>>>> 51caf2bd
+export default TestUtils;   // eslint-disable-line: no-default-export