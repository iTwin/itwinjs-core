--- conflicted
+++ resolved
@@ -1,135 +1,130 @@
-/*---------------------------------------------------------------------------------------------
-* Copyright (c) Bentley Systems, Incorporated. All rights reserved.
-* See LICENSE.md in the project root for license terms and full copyright notice.
-*--------------------------------------------------------------------------------------------*/
-
-import { expect } from "chai";
-import React from "react";
-import sinon from "sinon";
-<<<<<<< HEAD
-import { cleanup, fireEvent, render, waitForElement } from "@testing-library/react";
-import { PrimitiveValue, SpecialKey } from "@bentley/ui-abstract";
-=======
-import { fireEvent, render, waitFor } from "@testing-library/react";
-import { PrimitiveValue, PropertyRecord, PropertyValue, SpecialKey } from "@bentley/ui-abstract";
->>>>>>> 09672c57
-import { EditorContainer, PropertyUpdatedArgs } from "../../ui-components/editors/EditorContainer";
-import { EnumButtonGroupEditor } from "../../ui-components/editors/EnumButtonGroupEditor";
-import TestUtils, { MineDataController } from "../TestUtils";
-import { PropertyEditorManager } from "../../ui-components/editors/PropertyEditorManager";
-
-// cSpell:ignore enumbuttongroup
-
-describe("<EnumButtonGroupEditor />", () => {
-  it("should render", () => {
-    const renderedComponent = render(<EnumButtonGroupEditor setFocus={true} />);
-    expect(renderedComponent).not.to.be.undefined;
-  });
-
-  it("editor with buttons renders correctly", async () => {
-    const record1 = TestUtils.createEnumProperty("Test", 1);
-    const record2 = TestUtils.createEnumProperty("Test", 2);
-    TestUtils.addEnumButtonGroupEditorSpecification(record1);
-    TestUtils.addEnumButtonGroupEditorSpecification(record2);
-    const renderedComponent = render(<EnumButtonGroupEditor propertyRecord={record1} />);
-    renderedComponent.rerender(<EnumButtonGroupEditor propertyRecord={record2} />);
-    expect(renderedComponent).not.to.be.undefined;
-  });
-
-  it("button press updates value and display", async () => {
-    const record = TestUtils.createEnumProperty("Test", 0);
-    TestUtils.addEnumButtonGroupEditorSpecification(record);
-
-    const originalValue = (record.value as PrimitiveValue).value as number;
-    expect(originalValue).to.be.equal(0);
-
-    const spyOnCommit = sinon.spy();
-    function handleCommit(commit: PropertyUpdatedArgs): void {
-      const newValue = (commit.newValue as PrimitiveValue).value as number;
-      expect(newValue).to.be.equal(2);
-      spyOnCommit();
-    }
-
-    const renderedComponent = render(<EnumButtonGroupEditor propertyRecord={record} onCommit={handleCommit} />);
-    expect(await waitFor(() => renderedComponent.getByTestId("Green"))).not.to.be.null;
-
-    const greenButton = renderedComponent.getByTestId("Green");
-    expect(greenButton.tagName).to.be.equal("BUTTON");
-    expect(greenButton.classList.contains("nz-is-active")).to.be.false;
-
-    fireEvent.click(greenButton);
-    await TestUtils.flushAsyncOperations();
-    expect(greenButton.classList.contains("nz-is-active")).to.be.true;
-    expect(spyOnCommit.calledOnce).to.be.true;
-  });
-
-  it("button press updates string value and display", async () => {
-    const record = TestUtils.createEnumStringProperty("Test", "red");
-    TestUtils.addEnumButtonGroupEditorSpecification(record);
-
-    const originalValue = (record.value as PrimitiveValue).value as string;
-    expect(originalValue).to.be.equal("red");
-
-    const spyOnCommit = sinon.spy();
-    function handleCommit(commit: PropertyUpdatedArgs): void {
-      const newValue = (commit.newValue as PrimitiveValue).value as string;
-      expect(newValue).to.be.equal("green");
-      spyOnCommit();
-    }
-
-    const renderedComponent = render(<EnumButtonGroupEditor propertyRecord={record} onCommit={handleCommit} />);
-    expect(await waitFor(() => renderedComponent.getByTestId("Green"))).not.to.be.null;
-    const greenButton = renderedComponent.getByTestId("Green");
-    expect(greenButton.tagName).to.be.equal("BUTTON");
-    expect(greenButton.classList.contains("nz-is-active")).to.be.false;
-
-    fireEvent.click(greenButton);
-    await TestUtils.flushAsyncOperations();
-    expect(greenButton.classList.contains("nz-is-active")).to.be.true;
-    expect(spyOnCommit.calledOnce).to.be.true;
-  });
-
-  it("test support for enable/disable button states", async () => {
-    const record = TestUtils.createEnumProperty("Test", 0);
-    TestUtils.addEnumButtonGroupEditorSpecification(record);
-
-    const renderedComponent = render(<EnumButtonGroupEditor propertyRecord={record} />);
-    expect(await waitFor(() => renderedComponent.getByTestId("Blue"))).not.to.be.null;
-    const blueButton = renderedComponent.getByTestId("Blue");
-    expect(blueButton.tagName).to.be.equal("BUTTON");
-    expect(blueButton.classList.contains("nz-is-disabled")).to.be.equal(!TestUtils.blueEnumValueIsEnabled);
-    TestUtils.toggleBlueEnumValueEnabled();
-    renderedComponent.rerender(<EnumButtonGroupEditor propertyRecord={record} />);
-    await waitFor(() => renderedComponent.getByTestId("Blue"));
-    expect(blueButton.classList.contains("nz-is-disabled")).to.be.equal(!TestUtils.blueEnumValueIsEnabled);
-  });
-
-  it("renders editor for 'enum' type and 'enum-buttongroup' editor", async () => {
-    const propertyRecord = TestUtils.createEnumProperty("Test", 1);
-    TestUtils.addEnumButtonGroupEditorSpecification(propertyRecord);
-    const renderedComponent = render(<EditorContainer propertyRecord={propertyRecord} title="abc" onCommit={() => { }} onCancel={() => { }} />);
-    expect(await waitFor(() => renderedComponent.getByTestId("Blue"))).not.to.be.null;
-    expect(renderedComponent.container.querySelector(".components-enumbuttongroup-editor")).to.not.be.null;
-  });
-
-  it("should not commit if DataController fails to validate", async () => {
-    PropertyEditorManager.registerDataController("myData", MineDataController);
-    const record = TestUtils.createEnumStringProperty("Test", "red");
-    TestUtils.addEnumButtonGroupEditorSpecification(record);
-    record.property.dataController = "myData";
-
-    const spyOnCommit = sinon.spy();
-    const renderedComponent = render(<EditorContainer propertyRecord={record} title="abc" onCommit={spyOnCommit} onCancel={() => { }} />);
-    expect(renderedComponent).not.to.be.undefined;
-
-    expect(await waitFor(() => renderedComponent.getByTestId("Green"))).not.to.be.null;
-    const greenButton = renderedComponent.getByTestId("Green");
-
-    fireEvent.keyDown(greenButton, { key: SpecialKey.Enter });
-    await TestUtils.flushAsyncOperations();
-    expect(spyOnCommit.calledOnce).to.be.false;
-
-    PropertyEditorManager.deregisterDataController("myData");
-  });
-
-});
+/*---------------------------------------------------------------------------------------------
+* Copyright (c) Bentley Systems, Incorporated. All rights reserved.
+* See LICENSE.md in the project root for license terms and full copyright notice.
+*--------------------------------------------------------------------------------------------*/
+
+import { expect } from "chai";
+import React from "react";
+import sinon from "sinon";
+import { fireEvent, render, waitFor } from "@testing-library/react";
+import { PrimitiveValue, SpecialKey } from "@bentley/ui-abstract";
+import { EditorContainer, PropertyUpdatedArgs } from "../../ui-components/editors/EditorContainer";
+import { EnumButtonGroupEditor } from "../../ui-components/editors/EnumButtonGroupEditor";
+import TestUtils, { MineDataController } from "../TestUtils";
+import { PropertyEditorManager } from "../../ui-components/editors/PropertyEditorManager";
+
+// cSpell:ignore enumbuttongroup
+
+describe("<EnumButtonGroupEditor />", () => {
+  it("should render", () => {
+    const renderedComponent = render(<EnumButtonGroupEditor setFocus={true} />);
+    expect(renderedComponent).not.to.be.undefined;
+  });
+
+  it("editor with buttons renders correctly", async () => {
+    const record1 = TestUtils.createEnumProperty("Test", 1);
+    const record2 = TestUtils.createEnumProperty("Test", 2);
+    TestUtils.addEnumButtonGroupEditorSpecification(record1);
+    TestUtils.addEnumButtonGroupEditorSpecification(record2);
+    const renderedComponent = render(<EnumButtonGroupEditor propertyRecord={record1} />);
+    renderedComponent.rerender(<EnumButtonGroupEditor propertyRecord={record2} />);
+    expect(renderedComponent).not.to.be.undefined;
+  });
+
+  it("button press updates value and display", async () => {
+    const record = TestUtils.createEnumProperty("Test", 0);
+    TestUtils.addEnumButtonGroupEditorSpecification(record);
+
+    const originalValue = (record.value as PrimitiveValue).value as number;
+    expect(originalValue).to.be.equal(0);
+
+    const spyOnCommit = sinon.spy();
+    function handleCommit(commit: PropertyUpdatedArgs): void {
+      const newValue = (commit.newValue as PrimitiveValue).value as number;
+      expect(newValue).to.be.equal(2);
+      spyOnCommit();
+    }
+
+    const renderedComponent = render(<EnumButtonGroupEditor propertyRecord={record} onCommit={handleCommit} />);
+    expect(await waitFor(() => renderedComponent.getByTestId("Green"))).not.to.be.null;
+
+    const greenButton = renderedComponent.getByTestId("Green");
+    expect(greenButton.tagName).to.be.equal("BUTTON");
+    expect(greenButton.classList.contains("nz-is-active")).to.be.false;
+
+    fireEvent.click(greenButton);
+    await TestUtils.flushAsyncOperations();
+    expect(greenButton.classList.contains("nz-is-active")).to.be.true;
+    expect(spyOnCommit.calledOnce).to.be.true;
+  });
+
+  it("button press updates string value and display", async () => {
+    const record = TestUtils.createEnumStringProperty("Test", "red");
+    TestUtils.addEnumButtonGroupEditorSpecification(record);
+
+    const originalValue = (record.value as PrimitiveValue).value as string;
+    expect(originalValue).to.be.equal("red");
+
+    const spyOnCommit = sinon.spy();
+    function handleCommit(commit: PropertyUpdatedArgs): void {
+      const newValue = (commit.newValue as PrimitiveValue).value as string;
+      expect(newValue).to.be.equal("green");
+      spyOnCommit();
+    }
+
+    const renderedComponent = render(<EnumButtonGroupEditor propertyRecord={record} onCommit={handleCommit} />);
+    expect(await waitFor(() => renderedComponent.getByTestId("Green"))).not.to.be.null;
+    const greenButton = renderedComponent.getByTestId("Green");
+    expect(greenButton.tagName).to.be.equal("BUTTON");
+    expect(greenButton.classList.contains("nz-is-active")).to.be.false;
+
+    fireEvent.click(greenButton);
+    await TestUtils.flushAsyncOperations();
+    expect(greenButton.classList.contains("nz-is-active")).to.be.true;
+    expect(spyOnCommit.calledOnce).to.be.true;
+  });
+
+  it("test support for enable/disable button states", async () => {
+    const record = TestUtils.createEnumProperty("Test", 0);
+    TestUtils.addEnumButtonGroupEditorSpecification(record);
+
+    const renderedComponent = render(<EnumButtonGroupEditor propertyRecord={record} />);
+    expect(await waitFor(() => renderedComponent.getByTestId("Blue"))).not.to.be.null;
+    const blueButton = renderedComponent.getByTestId("Blue");
+    expect(blueButton.tagName).to.be.equal("BUTTON");
+    expect(blueButton.classList.contains("nz-is-disabled")).to.be.equal(!TestUtils.blueEnumValueIsEnabled);
+    TestUtils.toggleBlueEnumValueEnabled();
+    renderedComponent.rerender(<EnumButtonGroupEditor propertyRecord={record} />);
+    await waitFor(() => renderedComponent.getByTestId("Blue"));
+    expect(blueButton.classList.contains("nz-is-disabled")).to.be.equal(!TestUtils.blueEnumValueIsEnabled);
+  });
+
+  it("renders editor for 'enum' type and 'enum-buttongroup' editor", async () => {
+    const propertyRecord = TestUtils.createEnumProperty("Test", 1);
+    TestUtils.addEnumButtonGroupEditorSpecification(propertyRecord);
+    const renderedComponent = render(<EditorContainer propertyRecord={propertyRecord} title="abc" onCommit={() => { }} onCancel={() => { }} />);
+    expect(await waitFor(() => renderedComponent.getByTestId("Blue"))).not.to.be.null;
+    expect(renderedComponent.container.querySelector(".components-enumbuttongroup-editor")).to.not.be.null;
+  });
+
+  it("should not commit if DataController fails to validate", async () => {
+    PropertyEditorManager.registerDataController("myData", MineDataController);
+    const record = TestUtils.createEnumStringProperty("Test", "red");
+    TestUtils.addEnumButtonGroupEditorSpecification(record);
+    record.property.dataController = "myData";
+
+    const spyOnCommit = sinon.spy();
+    const renderedComponent = render(<EditorContainer propertyRecord={record} title="abc" onCommit={spyOnCommit} onCancel={() => { }} />);
+    expect(renderedComponent).not.to.be.undefined;
+
+    expect(await waitFor(() => renderedComponent.getByTestId("Green"))).not.to.be.null;
+    const greenButton = renderedComponent.getByTestId("Green");
+
+    fireEvent.keyDown(greenButton, { key: SpecialKey.Enter });
+    await TestUtils.flushAsyncOperations();
+    expect(spyOnCommit.calledOnce).to.be.false;
+
+    PropertyEditorManager.deregisterDataController("myData");
+  });
+
+});