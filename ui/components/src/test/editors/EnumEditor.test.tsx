--- conflicted
+++ resolved
@@ -1,177 +1,172 @@
-/*---------------------------------------------------------------------------------------------
-* Copyright (c) Bentley Systems, Incorporated. All rights reserved.
-* See LICENSE.md in the project root for license terms and full copyright notice.
-*--------------------------------------------------------------------------------------------*/
-
-import { expect } from "chai";
-import { mount, shallow } from "enzyme";
-import * as React from "react";
-import sinon from "sinon";
-import { fireEvent, render } from "@testing-library/react";
-import { EditorContainer, PropertyUpdatedArgs } from "../../ui-components/editors/EditorContainer";
-import { EnumEditor } from "../../ui-components/editors/EnumEditor";
-import TestUtils from "../TestUtils";
-import { AsyncValueProcessingResult, DataControllerBase, PropertyEditorManager } from "../../ui-components/editors/PropertyEditorManager";
-import { PropertyRecord, PropertyValue, SpecialKey } from "@bentley/ui-abstract";
-import { OutputMessagePriority } from "@bentley/imodeljs-frontend";
-import { handleError, selectChangeValueByIndex, stubScrollIntoView } from "../test-helpers/misc";
-
-describe("<EnumEditor />", () => {
-  stubScrollIntoView();
-
-  it("should render", () => {
-    mount(<EnumEditor />);
-  });
-
-  it("renders correctly", () => {
-    shallow(<EnumEditor />).should.matchSnapshot();
-  });
-
-  it("renders correctly with style", () => {
-    shallow(<EnumEditor style={{ color: "red" }} />).should.matchSnapshot();
-  });
-
-  it("getValue returns proper value after componentDidMount & setState", async () => {
-    const record = TestUtils.createEnumProperty("Test", 0);
-    const wrapper = mount(<EnumEditor propertyRecord={record} />);
-
-    await TestUtils.flushAsyncOperations();
-    const editor = wrapper.instance() as EnumEditor;
-    expect(editor.state.selectValue).to.equal(0);
-
-    wrapper.unmount();
-  });
-
-  it("HTML select onChange updates string value", async () => {
-    const record = TestUtils.createEnumProperty("Test1", "0");
-    const spyOnCommit = sinon.spy();
-    function handleCommit(_commit: PropertyUpdatedArgs): void {
-      spyOnCommit();
-    }
-    const wrapper = render(<EnumEditor propertyRecord={record} onCommit={handleCommit} />);
-    await TestUtils.flushAsyncOperations();
-    const selectNode = wrapper.getByTestId("components-select-editor");
-    expect(selectNode).not.to.be.null;
-
-    selectChangeValueByIndex(selectNode, 1, handleError);
-    await TestUtils.flushAsyncOperations();
-    expect(spyOnCommit.calledOnce).to.be.true;
-  });
-
-  it("HTML select onChange updates numeric value", async () => {
-    const record = TestUtils.createEnumProperty("Test1", 0);
-    const spyOnCommit = sinon.spy();
-    function handleCommit(_commit: PropertyUpdatedArgs): void {
-      spyOnCommit();
-    }
-    const wrapper = render(<EnumEditor propertyRecord={record} onCommit={handleCommit} />);
-    await TestUtils.flushAsyncOperations();
-    const selectNode = wrapper.getByTestId("components-select-editor");
-    expect(selectNode).not.to.be.null;
-
-    selectChangeValueByIndex(selectNode, 1, handleError);
-    await TestUtils.flushAsyncOperations();
-    expect(spyOnCommit.calledOnce).to.be.true;
-  });
-
-  it("onCommit should not be called for escape", async () => {
-    const propertyRecord = TestUtils.createEnumProperty("Test", 0);
-    const spyOnCommit = sinon.spy();
-    function handleCommit(_commit: PropertyUpdatedArgs): void {
-      spyOnCommit();
-    }
-    const wrapper = render(<EditorContainer propertyRecord={propertyRecord} title="abc" onCommit={handleCommit} onCancel={() => { }} />);
-    await TestUtils.flushAsyncOperations();
-    const selectNode = wrapper.getByTestId("components-select-editor");
-    expect(selectNode).not.to.be.null;
-
-    fireEvent.keyDown(selectNode, { key: SpecialKey.Escape });
-    await TestUtils.flushAsyncOperations();
-    expect(spyOnCommit.called).to.be.false;
-  });
-
-  it.skip("onCommit should be called for blur", async () => {
-    const propertyRecord = TestUtils.createEnumProperty("Test", 0);
-    const spyOnCommit = sinon.spy();
-    function handleCommit(_commit: PropertyUpdatedArgs): void {
-      spyOnCommit();
-    }
-    const wrapper = mount(<EditorContainer propertyRecord={propertyRecord} title="abc" onCommit={handleCommit} onCancel={() => { }} />);
-    const selectNode = wrapper.find("select");
-    expect(selectNode.length).to.eq(1);
-
-    selectNode.simulate("blur");
-    await TestUtils.flushAsyncOperations();
-    expect(spyOnCommit.calledOnce).to.be.true;
-  });
-
-  it("componentDidUpdate updates the value", async () => {
-    const record = TestUtils.createEnumProperty("Test", 0);
-    const wrapper = mount(<EnumEditor propertyRecord={record} />);
-
-    await TestUtils.flushAsyncOperations();
-    const editor = wrapper.instance() as EnumEditor;
-    expect(editor.state.selectValue).to.equal(0);
-
-    const testValue = 1;
-    const newRecord = TestUtils.createEnumProperty("Test", testValue);
-    wrapper.setProps({ propertyRecord: newRecord });
-    await TestUtils.flushAsyncOperations();
-    expect(editor.state.selectValue).to.equal(testValue);
-
-    wrapper.unmount();
-  });
-
-  class MineDataController extends DataControllerBase {
-<<<<<<< HEAD
-    public async validateValue(_newValue: PropertyValue, _record: PropertyRecord): Promise<AsyncValueProcessingResult> {
-      return { encounteredError: true, errorMessage: { priority: OutputMessagePriority.Error, briefMessage: "Test" } };
-=======
-    public override async validateValue(_newValue: PropertyValue, _record: PropertyRecord): Promise<AsyncValueProcessingResult> {
-      return { encounteredError: true, errorMessage: { priority: OutputMessagePriority.Error, briefMessage: "Test"} };
->>>>>>> c6de2000
-    }
-  }
-
-  it("should not commit if DataController fails to validate", async () => {
-    PropertyEditorManager.registerDataController("myData", MineDataController);
-    const record = TestUtils.createEnumProperty("Test", 0);
-    record.property.dataController = "myData";
-
-    const spyOnCommit = sinon.spy();
-    const spyOnCancel = sinon.spy();
-    const renderedComponent = render(<EditorContainer propertyRecord={record} title="abc" onCommit={spyOnCommit} onCancel={spyOnCancel} />);
-    expect(renderedComponent).not.to.be.undefined;
-
-    const selectNode = renderedComponent.getByTestId("components-select-editor");
-    expect(selectNode).not.to.be.null;
-
-    fireEvent.blur(selectNode);
-    await TestUtils.flushAsyncOperations();
-    expect(spyOnCommit.called).to.be.false;
-
-    fireEvent.keyDown(selectNode, { key: SpecialKey.Escape });
-    await TestUtils.flushAsyncOperations();
-    expect(spyOnCancel.called).to.be.true;
-
-    PropertyEditorManager.deregisterDataController("myData");
-  });
-
-  it("keyDown should propagate up", async () => {
-    const propertyRecord = TestUtils.createEnumProperty("Test", 0);
-    const spyParent = sinon.spy();
-    const wrapper = render(
-      <div onKeyDown={spyParent} role="presentation">
-        <EditorContainer propertyRecord={propertyRecord} title="abc" onCommit={() => { }} onCancel={() => { }} />
-      </div>
-    );
-    await TestUtils.flushAsyncOperations();
-    const selectNode = wrapper.getByTestId("components-select-editor");
-    expect(selectNode).not.to.be.null;
-
-    fireEvent.keyDown(selectNode, { key: SpecialKey.PageDown });
-    await TestUtils.flushAsyncOperations();
-    expect(spyParent.called).to.be.true;
-  });
-
-});
+/*---------------------------------------------------------------------------------------------
+* Copyright (c) Bentley Systems, Incorporated. All rights reserved.
+* See LICENSE.md in the project root for license terms and full copyright notice.
+*--------------------------------------------------------------------------------------------*/
+
+import { expect } from "chai";
+import { mount, shallow } from "enzyme";
+import * as React from "react";
+import sinon from "sinon";
+import { fireEvent, render } from "@testing-library/react";
+import { EditorContainer, PropertyUpdatedArgs } from "../../ui-components/editors/EditorContainer";
+import { EnumEditor } from "../../ui-components/editors/EnumEditor";
+import TestUtils from "../TestUtils";
+import { AsyncValueProcessingResult, DataControllerBase, PropertyEditorManager } from "../../ui-components/editors/PropertyEditorManager";
+import { PropertyRecord, PropertyValue, SpecialKey } from "@bentley/ui-abstract";
+import { OutputMessagePriority } from "@bentley/imodeljs-frontend";
+import { handleError, selectChangeValueByIndex, stubScrollIntoView } from "../test-helpers/misc";
+
+describe("<EnumEditor />", () => {
+  stubScrollIntoView();
+
+  it("should render", () => {
+    mount(<EnumEditor />);
+  });
+
+  it("renders correctly", () => {
+    shallow(<EnumEditor />).should.matchSnapshot();
+  });
+
+  it("renders correctly with style", () => {
+    shallow(<EnumEditor style={{ color: "red" }} />).should.matchSnapshot();
+  });
+
+  it("getValue returns proper value after componentDidMount & setState", async () => {
+    const record = TestUtils.createEnumProperty("Test", 0);
+    const wrapper = mount(<EnumEditor propertyRecord={record} />);
+
+    await TestUtils.flushAsyncOperations();
+    const editor = wrapper.instance() as EnumEditor;
+    expect(editor.state.selectValue).to.equal(0);
+
+    wrapper.unmount();
+  });
+
+  it("HTML select onChange updates string value", async () => {
+    const record = TestUtils.createEnumProperty("Test1", "0");
+    const spyOnCommit = sinon.spy();
+    function handleCommit(_commit: PropertyUpdatedArgs): void {
+      spyOnCommit();
+    }
+    const wrapper = render(<EnumEditor propertyRecord={record} onCommit={handleCommit} />);
+    await TestUtils.flushAsyncOperations();
+    const selectNode = wrapper.getByTestId("components-select-editor");
+    expect(selectNode).not.to.be.null;
+
+    selectChangeValueByIndex(selectNode, 1, handleError);
+    await TestUtils.flushAsyncOperations();
+    expect(spyOnCommit.calledOnce).to.be.true;
+  });
+
+  it("HTML select onChange updates numeric value", async () => {
+    const record = TestUtils.createEnumProperty("Test1", 0);
+    const spyOnCommit = sinon.spy();
+    function handleCommit(_commit: PropertyUpdatedArgs): void {
+      spyOnCommit();
+    }
+    const wrapper = render(<EnumEditor propertyRecord={record} onCommit={handleCommit} />);
+    await TestUtils.flushAsyncOperations();
+    const selectNode = wrapper.getByTestId("components-select-editor");
+    expect(selectNode).not.to.be.null;
+
+    selectChangeValueByIndex(selectNode, 1, handleError);
+    await TestUtils.flushAsyncOperations();
+    expect(spyOnCommit.calledOnce).to.be.true;
+  });
+
+  it("onCommit should not be called for escape", async () => {
+    const propertyRecord = TestUtils.createEnumProperty("Test", 0);
+    const spyOnCommit = sinon.spy();
+    function handleCommit(_commit: PropertyUpdatedArgs): void {
+      spyOnCommit();
+    }
+    const wrapper = render(<EditorContainer propertyRecord={propertyRecord} title="abc" onCommit={handleCommit} onCancel={() => { }} />);
+    await TestUtils.flushAsyncOperations();
+    const selectNode = wrapper.getByTestId("components-select-editor");
+    expect(selectNode).not.to.be.null;
+
+    fireEvent.keyDown(selectNode, { key: SpecialKey.Escape });
+    await TestUtils.flushAsyncOperations();
+    expect(spyOnCommit.called).to.be.false;
+  });
+
+  it.skip("onCommit should be called for blur", async () => {
+    const propertyRecord = TestUtils.createEnumProperty("Test", 0);
+    const spyOnCommit = sinon.spy();
+    function handleCommit(_commit: PropertyUpdatedArgs): void {
+      spyOnCommit();
+    }
+    const wrapper = mount(<EditorContainer propertyRecord={propertyRecord} title="abc" onCommit={handleCommit} onCancel={() => { }} />);
+    const selectNode = wrapper.find("select");
+    expect(selectNode.length).to.eq(1);
+
+    selectNode.simulate("blur");
+    await TestUtils.flushAsyncOperations();
+    expect(spyOnCommit.calledOnce).to.be.true;
+  });
+
+  it("componentDidUpdate updates the value", async () => {
+    const record = TestUtils.createEnumProperty("Test", 0);
+    const wrapper = mount(<EnumEditor propertyRecord={record} />);
+
+    await TestUtils.flushAsyncOperations();
+    const editor = wrapper.instance() as EnumEditor;
+    expect(editor.state.selectValue).to.equal(0);
+
+    const testValue = 1;
+    const newRecord = TestUtils.createEnumProperty("Test", testValue);
+    wrapper.setProps({ propertyRecord: newRecord });
+    await TestUtils.flushAsyncOperations();
+    expect(editor.state.selectValue).to.equal(testValue);
+
+    wrapper.unmount();
+  });
+
+  class MineDataController extends DataControllerBase {
+    public override async validateValue(_newValue: PropertyValue, _record: PropertyRecord): Promise<AsyncValueProcessingResult> {
+      return { encounteredError: true, errorMessage: { priority: OutputMessagePriority.Error, briefMessage: "Test" } };
+    }
+  }
+
+  it("should not commit if DataController fails to validate", async () => {
+    PropertyEditorManager.registerDataController("myData", MineDataController);
+    const record = TestUtils.createEnumProperty("Test", 0);
+    record.property.dataController = "myData";
+
+    const spyOnCommit = sinon.spy();
+    const spyOnCancel = sinon.spy();
+    const renderedComponent = render(<EditorContainer propertyRecord={record} title="abc" onCommit={spyOnCommit} onCancel={spyOnCancel} />);
+    expect(renderedComponent).not.to.be.undefined;
+
+    const selectNode = renderedComponent.getByTestId("components-select-editor");
+    expect(selectNode).not.to.be.null;
+
+    fireEvent.blur(selectNode);
+    await TestUtils.flushAsyncOperations();
+    expect(spyOnCommit.called).to.be.false;
+
+    fireEvent.keyDown(selectNode, { key: SpecialKey.Escape });
+    await TestUtils.flushAsyncOperations();
+    expect(spyOnCancel.called).to.be.true;
+
+    PropertyEditorManager.deregisterDataController("myData");
+  });
+
+  it("keyDown should propagate up", async () => {
+    const propertyRecord = TestUtils.createEnumProperty("Test", 0);
+    const spyParent = sinon.spy();
+    const wrapper = render(
+      <div onKeyDown={spyParent} role="presentation">
+        <EditorContainer propertyRecord={propertyRecord} title="abc" onCommit={() => { }} onCancel={() => { }} />
+      </div>
+    );
+    await TestUtils.flushAsyncOperations();
+    const selectNode = wrapper.getByTestId("components-select-editor");
+    expect(selectNode).not.to.be.null;
+
+    fireEvent.keyDown(selectNode, { key: SpecialKey.PageDown });
+    await TestUtils.flushAsyncOperations();
+    expect(spyParent.called).to.be.true;
+  });
+
+});