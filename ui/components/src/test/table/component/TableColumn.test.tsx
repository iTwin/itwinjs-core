--- conflicted
+++ resolved
@@ -1,110 +1,3 @@
-<<<<<<< HEAD
-/*---------------------------------------------------------------------------------------------
-* Copyright (c) Bentley Systems, Incorporated. All rights reserved.
-* See LICENSE.md in the project root for license terms and full copyright notice.
-*--------------------------------------------------------------------------------------------*/
-
-import { expect } from "chai";
-import * as sinon from "sinon";
-import { StandardTypeNames } from "@itwin/appui-abstract";
-import { ReactDataGridColumn, TableColumn } from "../../../components-react/table/component/TableColumn";
-import { SimpleTableDataProvider } from "../../../components-react/table/SimpleTableDataProvider";
-import { ColumnDescription, RowItem } from "../../../components-react/table/TableDataProvider";
-import { TestFilterableTable, TestUtils } from "../../TestUtils";
-
-const columns: ColumnDescription[] = [
-  {
-    key: "lorem",
-    label: "Lorem",
-  },
-];
-
-// cSpell:ignore lorem
-
-// cSpell:disable
-const loremIpsum = [
-  "Lorem",
-  "ipsum",
-  "dolor",
-  "sit",
-  "amet,",
-  "consectetur",
-  "adipiscing",
-  "elit,",
-  "sed",
-  "do",
-];
-// cSpell:enable
-
-const createRow = (i: number) => {
-  const row: RowItem = { key: i.toString(), cells: [] };
-  const loremIndex = i % 10;
-  row.cells.push({
-    key: columns[0].key,
-    record: TestUtils.createPropertyRecord(loremIpsum[loremIndex], columns[0], StandardTypeNames.Text),
-  });
-  return row;
-};
-
-const numTestRows = 100;
-
-describe("TableColumn", () => {
-  let rows: RowItem[];
-  let dataProvider: SimpleTableDataProvider;
-  let testTable: TestFilterableTable;
-  let columnDescriptions: ColumnDescription[];
-  let filterableColumn0: TableColumn;
-  let columnDescription0: ColumnDescription;
-  const onApplyFilterSpy = sinon.spy();
-
-  const applyFilter = async (): Promise<void> => {
-    if (dataProvider.applyFilterDescriptors) {
-      await dataProvider.applyFilterDescriptors(testTable.filterDescriptors);
-      onApplyFilterSpy();
-    }
-  };
-
-  before(async () => {
-    rows = new Array<RowItem>();
-    for (let i = 1; i <= numTestRows; i++) {
-      const row = createRow(i);
-      rows.push(row);
-    }
-    testTable = new TestFilterableTable(columns);
-    dataProvider = new SimpleTableDataProvider(columns);
-    dataProvider.setItems(rows);
-    columnDescriptions = await dataProvider.getColumns();
-  });
-
-  beforeEach(async () => {
-    testTable.filterDescriptors.clear();
-    await applyFilter();
-    onApplyFilterSpy.resetHistory();
-
-    columnDescription0 = columnDescriptions[0];
-    const reactDataGridColumn0: ReactDataGridColumn = {
-      key: columnDescription0.key,
-      name: columnDescription0.label,
-    };
-    filterableColumn0 = new TableColumn(testTable, columnDescription0, reactDataGridColumn0);
-  });
-
-  describe("Distinct Values", () => {
-
-    it("getDistinctValues should return correct number of values", async () => {
-
-      let distinctValues = await filterableColumn0.getDistinctValues();
-      expect(distinctValues.values.length).to.eq(0);
-
-      filterableColumn0.dataProvider = dataProvider;
-      distinctValues = await filterableColumn0.getDistinctValues();
-      expect(distinctValues.values.length).to.eq(loremIpsum.length);
-    });
-
-  });
-
-});
-=======
 /*---------------------------------------------------------------------------------------------
 * Copyright (c) Bentley Systems, Incorporated. All rights reserved.
 * See LICENSE.md in the project root for license terms and full copyright notice.
@@ -210,5 +103,4 @@
 
   });
 
-});
->>>>>>> f67c1fca
+});