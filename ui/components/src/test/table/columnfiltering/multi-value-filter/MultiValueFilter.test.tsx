--- conflicted
+++ resolved
@@ -1,301 +1,3 @@
-<<<<<<< HEAD
-/*---------------------------------------------------------------------------------------------
-* Copyright (c) Bentley Systems, Incorporated. All rights reserved.
-* See LICENSE.md in the project root for license terms and full copyright notice.
-*--------------------------------------------------------------------------------------------*/
-import { expect } from "chai";
-import * as sinon from "sinon";
-import * as React from "react";
-import { fireEvent, render } from "@testing-library/react";
-import { MultiValueFilter } from "../../../../components-react/table/columnfiltering/multi-value-filter/MultiValueFilter";
-import { ReactDataGridColumn, TableColumn } from "../../../../components-react/table/component/TableColumn";
-import { FilterableColumn, TableDistinctValue } from "../../../../components-react/table/columnfiltering/ColumnFiltering";
-import { ColumnDescription } from "../../../../components-react/table/TableDataProvider";
-import { TestFilterableTable } from "../../../TestUtils";
-
-// cSpell:ignore columnfiltering
-
-describe("MultiValueFilter", () => {
-  let fakeTimers: sinon.SinonFakeTimers;
-  const columnDescriptions: ColumnDescription[] = [
-    {
-      key: "multi-value1",
-      label: "Multi-Value1",
-      showDistinctValueFilters: true,
-      showFieldFilters: true,
-      filterCaseSensitive: false,
-    },
-    {
-      key: "multi-value2",
-      label: "Multi-Value2",
-      showDistinctValueFilters: true,
-      showFieldFilters: true,
-      filterCaseSensitive: true,
-    },
-  ];
-  const reactDataGridColumns: ReactDataGridColumn[] = [
-    {
-      key: columnDescriptions[0].key,
-      name: columnDescriptions[0].label,
-      filterRenderer: MultiValueFilter,
-      filterable: true,
-    },
-    {
-      key: columnDescriptions[1].key,
-      name: columnDescriptions[1].label,
-      filterRenderer: MultiValueFilter,
-      filterable: true,
-    },
-  ];
-  const testTable = new TestFilterableTable(columnDescriptions);
-  const filterableColumn0: FilterableColumn = new TableColumn(testTable, columnDescriptions[0], reactDataGridColumns[0]);
-  reactDataGridColumns[0].filterableColumn = filterableColumn0;
-  const filterableColumn1: FilterableColumn = new TableColumn(testTable, columnDescriptions[1], reactDataGridColumns[1]);
-  reactDataGridColumns[1].filterableColumn = filterableColumn1;
-  reactDataGridColumns[1].filterableColumn.columnFilterDescriptor.distinctFilter.addDistinctValue("multi-value 1");
-
-  const filterValueCount = 15;
-  const getValidFilterValues = (_columnKey: string): any[] => {
-    const values: TableDistinctValue[] = [];
-    for (let index = 0; index < filterValueCount; index++) {
-      values.push({ value: `multi-value ${index + 1}`, label: `Multi-Value ${index + 1}` });
-    }
-    return values;
-  };
-
-  const testChecked = (cbs: HTMLInputElement[], testResult: number): void => {
-    let checked = 0;
-    cbs.forEach((cb) => { if (cb.checked) checked++; });
-    expect(checked).to.eq(testResult);
-  };
-
-  beforeEach(() => {
-    fakeTimers = sinon.useFakeTimers();
-  });
-
-  afterEach(() => {
-    fakeTimers.restore();
-  });
-
-  it("renders filter Ui", () => {
-    const spy = sinon.spy();
-    const component = render(<MultiValueFilter onChange={spy} column={reactDataGridColumns[0]} getValidFilterValues={getValidFilterValues} />);
-    expect(component.getByTestId("components-multi-value-filter")).to.exist;
-  });
-
-  it("clicking opens popup", () => {
-    const spy = sinon.spy();
-    const component = render(<MultiValueFilter onChange={spy} column={reactDataGridColumns[0]} getValidFilterValues={getValidFilterValues} />);
-    expect(component.getByTestId("components-multi-value-filter")).to.exist;
-
-    const button = component.container.querySelector(".components-popup-button");
-    expect(button).to.exist;
-    fireEvent.click(button!);
-
-    expect(component.queryAllByTestId("core-chk-listboxitem-checkbox").length).to.eq(filterValueCount);
-  });
-
-  it("entering Search text limits values shown", async () => {
-    const spy = sinon.spy();
-    const component = render(<MultiValueFilter onChange={spy} column={reactDataGridColumns[0]} getValidFilterValues={getValidFilterValues} />);
-    expect(component.getByTestId("components-multi-value-filter")).to.exist;
-
-    const button = component.container.querySelector(".components-popup-button");
-    expect(button).to.exist;
-    fireEvent.click(button!);
-
-    const searchBox = component.queryByTestId("core-searchbox-input") as HTMLInputElement;
-    expect(searchBox).to.exist;
-
-    let searchText = "6";
-    fireEvent.change(searchBox, { target: { value: searchText } });
-    expect(searchBox.value).to.be.equal(searchText);
-    await fakeTimers.tickAsync(500);
-    expect(component.queryAllByTestId("core-chk-listboxitem-checkbox").length).to.eq(1);
-
-    searchText = "multi-value";
-    fireEvent.change(searchBox, { target: { value: searchText } });
-    expect(searchBox.value).to.be.equal(searchText);
-    await fakeTimers.tickAsync(500);
-    expect(component.queryAllByTestId("core-chk-listboxitem-checkbox").length).to.eq(filterValueCount);
-  });
-
-  it("entering Search text limits values shown for caseSensitive", async () => {
-    const spy = sinon.spy();
-    const component = render(<MultiValueFilter onChange={spy} column={reactDataGridColumns[1]} getValidFilterValues={getValidFilterValues} />);
-    expect(component.getByTestId("components-multi-value-filter")).to.exist;
-
-    const button = component.container.querySelector(".components-popup-button");
-    expect(button).to.exist;
-    fireEvent.click(button!);
-
-    const checkboxes = component.queryAllByTestId("core-chk-listboxitem-checkbox") as HTMLInputElement[];
-    expect(checkboxes.length).to.eq(filterValueCount);
-    testChecked(checkboxes, 1);   // Because we populated the distinctFilter with one entry for reactDataGridColumns[1]
-
-    const searchBox = component.queryByTestId("core-searchbox-input") as HTMLInputElement;
-    expect(searchBox).to.exist;
-
-    let searchText = "multi-value";
-    fireEvent.change(searchBox, { target: { value: searchText } });
-    expect(searchBox.value).to.be.equal(searchText);
-    await fakeTimers.tickAsync(500);
-    expect(component.queryAllByTestId("core-chk-listboxitem-checkbox").length).to.eq(0);
-
-    searchText = "Multi-Value";
-    fireEvent.change(searchBox, { target: { value: searchText } });
-    expect(searchBox.value).to.be.equal(searchText);
-    await fakeTimers.tickAsync(500);
-    expect(component.queryAllByTestId("core-chk-listboxitem-checkbox").length).to.eq(filterValueCount);
-  });
-
-  it("checking a value then pressing Filter will filter results", async () => {
-    const spy = sinon.spy();
-    const component = render(<MultiValueFilter onChange={spy} column={reactDataGridColumns[0]} getValidFilterValues={getValidFilterValues} />);
-    expect(component.getByTestId("components-multi-value-filter")).to.exist;
-
-    const button = component.container.querySelector(".components-popup-button");
-    expect(button).to.exist;
-    fireEvent.click(button!);
-
-    const checkboxes = component.queryAllByTestId("core-chk-listboxitem-checkbox");
-    expect(checkboxes.length).to.eq(filterValueCount);
-
-    fireEvent.click(checkboxes[0]);
-    const filterButton = component.getByTestId("components-multi-value-button-filter");
-    fireEvent.click(filterButton);
-
-    spy.calledOnce.should.true;
-  });
-
-  it("checking multiple values then pressing Filter will filter results", async () => {
-    const spy = sinon.spy();
-    const component = render(<MultiValueFilter onChange={spy} column={reactDataGridColumns[0]} getValidFilterValues={getValidFilterValues} />);
-    expect(component.getByTestId("components-multi-value-filter")).to.exist;
-
-    const button = component.container.querySelector(".components-popup-button");
-    expect(button).to.exist;
-    fireEvent.click(button!);
-
-    const checkboxes = component.queryAllByTestId("core-chk-listboxitem-checkbox");
-    expect(checkboxes.length).to.eq(filterValueCount);
-
-    // Test with less than 10
-    const testCount = 4;
-    for (let index = 0; index < testCount; index++) {
-      fireEvent.click(checkboxes[index]);
-    }
-    const filterButton = component.getByTestId("components-multi-value-button-filter");
-    fireEvent.click(filterButton);
-
-    spy.calledOnce.should.true;
-  });
-
-  it("checking multiple values then pressing Filter will filter results", async () => {
-    const spy = sinon.spy();
-    const component = render(<MultiValueFilter onChange={spy} column={reactDataGridColumns[0]} getValidFilterValues={getValidFilterValues} />);
-    expect(component.getByTestId("components-multi-value-filter")).to.exist;
-
-    const button = component.container.querySelector(".components-popup-button");
-    expect(button).to.exist;
-    fireEvent.click(button!);
-
-    const checkboxes = component.queryAllByTestId("core-chk-listboxitem-checkbox");
-    expect(checkboxes.length).to.eq(filterValueCount);
-
-    // Test with more than 10
-    const testCount = 12;
-    for (let index = 0; index < testCount; index++) {
-      fireEvent.click(checkboxes[index]);
-    }
-    const filterButton = component.getByTestId("components-multi-value-button-filter");
-    fireEvent.click(filterButton);
-
-    spy.calledOnce.should.true;
-  });
-
-  it("checking a value then pressing Clear will uncheck all", async () => {
-    const spy = sinon.spy();
-    const component = render(<MultiValueFilter onChange={spy} column={reactDataGridColumns[0]} getValidFilterValues={getValidFilterValues} />);
-    expect(component.getByTestId("components-multi-value-filter")).to.exist;
-
-    const button = component.container.querySelector(".components-popup-button");
-    expect(button).to.exist;
-    fireEvent.click(button!);
-
-    const checkboxes = component.queryAllByTestId("core-chk-listboxitem-checkbox") as HTMLInputElement[];
-    expect(checkboxes.length).to.eq(filterValueCount);
-    testChecked(checkboxes, 0);
-
-    fireEvent.click(checkboxes[0]);
-    fireEvent.click(checkboxes[1]);
-    testChecked(checkboxes, 2);
-    fireEvent.click(checkboxes[1]);
-    testChecked(checkboxes, 1);
-
-    const clearButton = component.getByTestId("components-multi-value-button-clear");
-    fireEvent.click(clearButton);
-    testChecked(checkboxes, 0);
-
-    const filterButton = component.getByTestId("components-multi-value-button-filter");
-    fireEvent.click(filterButton);
-
-    spy.calledOnce.should.true;
-  });
-
-  it("pressing Cancel will not filter results", async () => {
-    const spy = sinon.spy();
-    const component = render(<MultiValueFilter onChange={spy} column={reactDataGridColumns[0]} getValidFilterValues={getValidFilterValues} />);
-    expect(component.getByTestId("components-multi-value-filter")).to.exist;
-
-    const button = component.container.querySelector(".components-popup-button");
-    expect(button).to.exist;
-    fireEvent.click(button!);
-
-    const cancelButton = component.getByTestId("components-multi-value-button-cancel");
-    fireEvent.click(cancelButton);
-
-    spy.calledOnce.should.false;
-  });
-
-  it("clicking SelectAll will select all checkboxes", async () => {
-    const spy = sinon.spy();
-    const component = render(<MultiValueFilter onChange={spy} column={reactDataGridColumns[0]} getValidFilterValues={getValidFilterValues} />);
-    expect(component.getByTestId("components-multi-value-filter")).to.exist;
-
-    const button = component.container.querySelector(".components-popup-button");
-    expect(button).to.exist;
-    fireEvent.click(button!);
-
-    const checkboxes = component.queryAllByTestId("core-chk-listboxitem-checkbox") as HTMLInputElement[];
-    expect(checkboxes.length).to.eq(filterValueCount);
-    testChecked(checkboxes, 0);
-
-    const selectAllButton = component.getByTestId("components-multi-value-filter-selectAll");
-    fireEvent.click(selectAllButton);
-    testChecked(checkboxes, filterValueCount);
-
-    fireEvent.click(checkboxes[0]);
-    testChecked(checkboxes, filterValueCount - 1);
-
-    fireEvent.click(selectAllButton);
-    testChecked(checkboxes, filterValueCount);
-
-    fireEvent.click(checkboxes[0]);
-    testChecked(checkboxes, filterValueCount - 1);
-    fireEvent.click(checkboxes[0]);
-    testChecked(checkboxes, filterValueCount);
-
-    fireEvent.click(selectAllButton);
-    testChecked(checkboxes, 0);
-
-    fireEvent.click(checkboxes[0]);
-    testChecked(checkboxes, 1);
-    fireEvent.click(checkboxes[0]);
-    testChecked(checkboxes, 0);
-  });
-});
-=======
 /*---------------------------------------------------------------------------------------------
 * Copyright (c) Bentley Systems, Incorporated. All rights reserved.
 * See LICENSE.md in the project root for license terms and full copyright notice.
@@ -592,5 +294,4 @@
     fireEvent.click(checkboxes[0]);
     testChecked(checkboxes, 0);
   });
-});
->>>>>>> f67c1fca
+});