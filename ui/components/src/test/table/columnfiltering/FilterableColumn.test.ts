<<<<<<< HEAD
/*---------------------------------------------------------------------------------------------
* Copyright (c) Bentley Systems, Incorporated. All rights reserved.
* See LICENSE.md in the project root for license terms and full copyright notice.
*--------------------------------------------------------------------------------------------*/

import { expect } from "chai";
import * as sinon from "sinon";
import { StandardTypeNames } from "@itwin/appui-abstract";
import { FilterOperator } from "../../../components-react/table/columnfiltering/ColumnFiltering";
import { TableColumnFilterDescriptor } from "../../../components-react/table/columnfiltering/TableColumnFilterDescriptor";
import { ReactDataGridColumn, TableColumn } from "../../../components-react/table/component/TableColumn";
import { SimpleTableDataProvider } from "../../../components-react/table/SimpleTableDataProvider";
import { ColumnDescription, RowItem } from "../../../components-react/table/TableDataProvider";
import { TestFilterableTable, TestUtils } from "../../TestUtils";

const columns: ColumnDescription[] = [
  {
    key: "lorem",
    label: "Lorem",
  },
  {
    key: "index",
    label: "Index",
    showDistinctValueFilters: false,
    showFieldFilters: false,
    filterCaseSensitive: true,
  },
];

// cSpell:ignore lorem

// cSpell:disable
const loremIpsum = [
  "Lorem",
  "ipsum",
  "dolor",
  "sit",
  "amet,",
  "consectetur",
  "adipiscing",
  "elit,",
  "sed",
  "do",
];
// cSpell:enable

const createRow = (i: number) => {
  const row: RowItem = { key: i.toString(), cells: [] };
  const loremIndex = i % 10;
  row.cells.push({
    key: columns[0].key,
    record: TestUtils.createPropertyRecord(loremIpsum[loremIndex], columns[0], StandardTypeNames.Text),
  });
  row.cells.push({
    key: columns[1].key,
    record: TestUtils.createPropertyRecord(i + 1, columns[1], StandardTypeNames.Number),
  });
  return row;
};

const numTestRows = 100;

describe("FilterableColumn", () => {
  let rows: RowItem[];
  let dataProvider: SimpleTableDataProvider;
  let testTable: TestFilterableTable;
  let columnDescriptions: ColumnDescription[];
  let filterableColumn0: TableColumn;
  let filterableColumn1: TableColumn;
  let columnDescription0: ColumnDescription;
  let columnDescription1: ColumnDescription;
  const onApplyFilterSpy = sinon.spy();

  const applyFilter = async (): Promise<void> => {
    if (dataProvider.applyFilterDescriptors) {
      await dataProvider.applyFilterDescriptors(testTable.filterDescriptors);
      onApplyFilterSpy();
    }
  };

  before(async () => {
    rows = new Array<RowItem>();
    for (let i = 0; i < numTestRows; i++) {
      const row = createRow(i);
      rows.push(row);
    }
    testTable = new TestFilterableTable(columns);
    dataProvider = new SimpleTableDataProvider(columns);
    dataProvider.setItems(rows);
    columnDescriptions = await dataProvider.getColumns();
  });

  beforeEach(async () => {
    testTable.filterDescriptors.clear();
    await applyFilter();
    onApplyFilterSpy.resetHistory();

    columnDescription0 = columnDescriptions[0];
    const reactDataGridColumn0: ReactDataGridColumn = {
      key: columnDescription0.key,
      name: columnDescription0.label,
    };
    filterableColumn0 = new TableColumn(testTable, columnDescription0, reactDataGridColumn0);
    columnDescription1 = columnDescriptions[1];
    const reactDataGridColumn1: ReactDataGridColumn = {
      key: columnDescription0.key,
      name: columnDescription0.label,
    };
    filterableColumn1 = new TableColumn(testTable, columnDescription1, reactDataGridColumn1);
  });

  describe("properties", () => {

    it("filterableTable should get table", () => {
      expect(filterableColumn0.filterableTable).to.eq(testTable);
    });

    it("columnFilterDescriptor should get filter description", () => {
      expect(filterableColumn0.isFilterActive).to.be.false;
      expect(filterableColumn0.columnFilterDescriptor).to.not.be.undefined;
      expect(filterableColumn0.isFilterActive).to.be.false;
    });

    it("filterMemberType should get member type", () => {
      expect(filterableColumn0.filterMemberType).to.eq(StandardTypeNames.Text);
    });

    it("showDistinctValueFilters should get proper value", () => {
      expect(filterableColumn0.showDistinctValueFilters).to.be.true;
      expect(filterableColumn1.showDistinctValueFilters).to.be.false;
    });

    it("showFieldFilters should get proper value", () => {
      expect(filterableColumn0.showFieldFilters).to.be.true;
      expect(filterableColumn1.showFieldFilters).to.be.false;
    });

  });

  describe("ColumnFilterDescriptor", () => {

    beforeEach(() => {
      filterableColumn0.columnFilterDescriptor.distinctFilter.addDistinctValue("lorem");
      filterableColumn0.columnFilterDescriptor.fieldFilter.addFieldValue("ipsum", FilterOperator.IsEqualTo);
    });

    it("column property should return the FilterableColumn", () => {
      const columnFilterDescriptor = filterableColumn0.columnFilterDescriptor as TableColumnFilterDescriptor;
      expect(columnFilterDescriptor).to.not.be.undefined;

      expect(columnFilterDescriptor.column).to.eq(filterableColumn0);
    });

    it("memberKey property should return the column key", () => {
      const columnFilterDescriptor = filterableColumn0.columnFilterDescriptor as TableColumnFilterDescriptor;
      expect(columnFilterDescriptor.memberKey).to.eq(filterableColumn0.columnDescription.key);
    });

    it("memberType property should return the column type", () => {
      const columnFilterDescriptor = filterableColumn0.columnFilterDescriptor as TableColumnFilterDescriptor;
      expect(columnFilterDescriptor.memberType).to.eq(StandardTypeNames.Text);
    });

    it("memberKey setter should set the key", () => {
      const columnFilterDescriptor = filterableColumn0.columnFilterDescriptor as TableColumnFilterDescriptor;
      columnFilterDescriptor.memberKey = "lorem";
      expect(columnFilterDescriptor.memberKey).to.eq("lorem");
      columnFilterDescriptor.memberKey = "abc";
      expect(columnFilterDescriptor.memberKey).to.eq("abc");
      columnFilterDescriptor.memberKey = "lorem";
    });

    it("memberType setter should set the type", () => {
      const columnFilterDescriptor = filterableColumn0.columnFilterDescriptor as TableColumnFilterDescriptor;
      columnFilterDescriptor.memberType = StandardTypeNames.Text;
      expect(columnFilterDescriptor.memberType).to.eq(StandardTypeNames.Text);
      columnFilterDescriptor.memberType = StandardTypeNames.Boolean;
      expect(columnFilterDescriptor.memberType).to.eq(StandardTypeNames.Boolean);
      columnFilterDescriptor.memberType = StandardTypeNames.Text;
    });

    it("getFilterExpression should return ECExpression for the descriptor", () => {
      const columnFilterDescriptor = filterableColumn0.columnFilterDescriptor as TableColumnFilterDescriptor;
      const expression = columnFilterDescriptor.getFilterExpression();
      expect(expression).to.eq(`((lorem = "lorem")) And ((lorem = "ipsum"))`);
    });

  });

  describe("DistinctValuesFilterDescriptor", () => {
    beforeEach(() => {
      filterableColumn0.columnFilterDescriptor.distinctFilter.addDistinctValue("Lorem");
      filterableColumn0.columnFilterDescriptor.distinctFilter.addDistinctValue("ipsum");
    });

    it("distinctValues should return values", () => {
      const columnFilterDescriptor = filterableColumn0.columnFilterDescriptor;
      const distinctFilter = columnFilterDescriptor.distinctFilter;
      const distinctValues = distinctFilter.distinctValues;
      expect(distinctValues.values.length).to.eq(2);
      expect(distinctValues.values[0]).to.eq("Lorem");
      expect(distinctValues.values[1]).to.eq("ipsum");
    });

    it("isFilterForColumn should return proper value", () => {
      const columnFilterDescriptor = filterableColumn0.columnFilterDescriptor;
      const distinctFilter = columnFilterDescriptor.distinctFilter;
      expect(distinctFilter.isFilterForColumn("lorem")).to.be.true;
      expect(distinctFilter.isFilterForColumn("index")).to.be.false;
    });

    it("trying to add a duplicate should not allow", () => {
      const columnFilterDescriptor = filterableColumn0.columnFilterDescriptor;
      const distinctFilter = columnFilterDescriptor.distinctFilter;
      expect(distinctFilter.distinctValues.values.length).to.eq(2);
      distinctFilter.addDistinctValue("Lorem");
      expect(distinctFilter.distinctValues.values.length).to.eq(2);
    });

    it("remove should take out correctly", () => {
      const columnFilterDescriptor = filterableColumn0.columnFilterDescriptor;
      const distinctFilter = columnFilterDescriptor.distinctFilter;
      expect(distinctFilter.distinctValues.values.length).to.eq(2);
      distinctFilter.removeDistinctValue("Lorem");
      expect(distinctFilter.distinctValues.values.length).to.eq(1);
    });

    it("trying to remove a missing value should be handled", () => {
      const columnFilterDescriptor = filterableColumn0.columnFilterDescriptor;
      const distinctFilter = columnFilterDescriptor.distinctFilter;
      expect(distinctFilter.distinctValues.values.length).to.eq(2);
      distinctFilter.removeDistinctValue(1);
      expect(distinctFilter.distinctValues.values.length).to.eq(2);
    });

    it("distinctValuesComparisonOperator should get and set", () => {
      const columnFilterDescriptor = filterableColumn0.columnFilterDescriptor;
      const distinctFilter = columnFilterDescriptor.distinctFilter;
      expect(distinctFilter.distinctValuesComparisonOperator).to.eq(FilterOperator.IsEqualTo);
      distinctFilter.distinctValuesComparisonOperator = FilterOperator.IsNotEqualTo;
      expect(distinctFilter.distinctValuesComparisonOperator).to.eq(FilterOperator.IsNotEqualTo);
      distinctFilter.distinctValuesComparisonOperator = FilterOperator.IsEqualTo;
    });

    it("getFilterExpression should return ECExpression for the descriptor", () => {
      const columnFilterDescriptor = filterableColumn0.columnFilterDescriptor;
      const distinctFilter = columnFilterDescriptor.distinctFilter;
      const expression = distinctFilter.getFilterExpression();
      expect(expression).to.eq(`(lorem = "Lorem") Or (lorem = "ipsum")`);
    });

  });

  describe("FieldFilterDescriptor", () => {
    beforeEach(() => {
      filterableColumn1.columnFilterDescriptor.fieldFilter.addFieldValue(10, FilterOperator.IsLessThan);
      filterableColumn1.columnFilterDescriptor.fieldFilter.addFieldValue(15, FilterOperator.IsEqualTo);
      filterableColumn1.columnFilterDescriptor.fieldFilter.addFieldValue(90, FilterOperator.IsGreaterThanOrEqualTo);
    });

    it("isFilterForColumn should return proper value", () => {
      const columnFilterDescriptor = filterableColumn1.columnFilterDescriptor;
      const fieldFilter = columnFilterDescriptor.fieldFilter;
      expect(fieldFilter.isFilterForColumn("index")).to.be.true;
      expect(fieldFilter.isFilterForColumn("lorem")).to.be.false;
    });

    it("trying to add a duplicate should not allow", () => {
      const columnFilterDescriptor = filterableColumn1.columnFilterDescriptor;
      const fieldFilter = columnFilterDescriptor.fieldFilter;
      expect(fieldFilter.filterDescriptorCollection.count).to.eq(3);
      fieldFilter.addFieldValue(10, FilterOperator.IsLessThan);
      expect(fieldFilter.filterDescriptorCollection.count).to.eq(3);
    });

    it("remove should take out correctly", () => {
      const columnFilterDescriptor = filterableColumn1.columnFilterDescriptor;
      const fieldFilter = columnFilterDescriptor.fieldFilter;
      expect(fieldFilter.filterDescriptorCollection.count).to.eq(3);
      fieldFilter.removeFieldValue(10, FilterOperator.IsLessThan);
      expect(fieldFilter.filterDescriptorCollection.count).to.eq(2);
    });

    it("trying to remove a missing value should be handled", () => {
      const columnFilterDescriptor = filterableColumn1.columnFilterDescriptor;
      const fieldFilter = columnFilterDescriptor.fieldFilter;
      expect(fieldFilter.filterDescriptorCollection.count).to.eq(3);
      fieldFilter.removeFieldValue(150, FilterOperator.IsEqualTo);
      expect(fieldFilter.filterDescriptorCollection.count).to.eq(3);
    });

    it("getFilterExpression should return ECExpression for the descriptor", () => {
      const columnFilterDescriptor = filterableColumn1.columnFilterDescriptor;
      const fieldFilter = columnFilterDescriptor.fieldFilter;
      const expression = fieldFilter.getFilterExpression();
      expect(expression).to.eq(`(index < "10") Or (index = "15") Or (index >= "90")`);
    });

  });

});
=======
/*---------------------------------------------------------------------------------------------
* Copyright (c) Bentley Systems, Incorporated. All rights reserved.
* See LICENSE.md in the project root for license terms and full copyright notice.
*--------------------------------------------------------------------------------------------*/
/* eslint-disable deprecation/deprecation */

import { expect } from "chai";
import * as sinon from "sinon";
import { StandardTypeNames } from "@itwin/appui-abstract";
import { FilterOperator } from "../../../components-react/table/columnfiltering/ColumnFiltering";
import { TableColumnFilterDescriptor } from "../../../components-react/table/columnfiltering/TableColumnFilterDescriptor";
import { ReactDataGridColumn, TableColumn } from "../../../components-react/table/component/TableColumn";
import { SimpleTableDataProvider } from "../../../components-react/table/SimpleTableDataProvider";
import { ColumnDescription, RowItem } from "../../../components-react/table/TableDataProvider";
import { TestFilterableTable, TestUtils } from "../../TestUtils";

const columns: ColumnDescription[] = [
  {
    key: "lorem",
    label: "Lorem",
  },
  {
    key: "index",
    label: "Index",
    showDistinctValueFilters: false,
    showFieldFilters: false,
    filterCaseSensitive: true,
  },
];

// cSpell:ignore lorem

// cSpell:disable
const loremIpsum = [
  "Lorem",
  "ipsum",
  "dolor",
  "sit",
  "amet,",
  "consectetur",
  "adipiscing",
  "elit,",
  "sed",
  "do",
];
// cSpell:enable

const createRow = (i: number) => {
  const row: RowItem = { key: i.toString(), cells: [] };
  const loremIndex = i % 10;
  row.cells.push({
    key: columns[0].key,
    record: TestUtils.createPropertyRecord(loremIpsum[loremIndex], columns[0], StandardTypeNames.Text),
  });
  row.cells.push({
    key: columns[1].key,
    record: TestUtils.createPropertyRecord(i + 1, columns[1], StandardTypeNames.Number),
  });
  return row;
};

const numTestRows = 100;

describe("FilterableColumn", () => {
  let rows: RowItem[];
  let dataProvider: SimpleTableDataProvider;
  let testTable: TestFilterableTable;
  let columnDescriptions: ColumnDescription[];
  let filterableColumn0: TableColumn;
  let filterableColumn1: TableColumn;
  let columnDescription0: ColumnDescription;
  let columnDescription1: ColumnDescription;
  const onApplyFilterSpy = sinon.spy();

  const applyFilter = async (): Promise<void> => {
    if (dataProvider.applyFilterDescriptors) {
      await dataProvider.applyFilterDescriptors(testTable.filterDescriptors);
      onApplyFilterSpy();
    }
  };

  before(async () => {
    rows = new Array<RowItem>();
    for (let i = 0; i < numTestRows; i++) {
      const row = createRow(i);
      rows.push(row);
    }
    testTable = new TestFilterableTable(columns);
    dataProvider = new SimpleTableDataProvider(columns);
    dataProvider.setItems(rows);
    columnDescriptions = await dataProvider.getColumns();
  });

  beforeEach(async () => {
    testTable.filterDescriptors.clear();
    await applyFilter();
    onApplyFilterSpy.resetHistory();

    columnDescription0 = columnDescriptions[0];
    const reactDataGridColumn0: ReactDataGridColumn = {
      key: columnDescription0.key,
      name: columnDescription0.label,
    };
    filterableColumn0 = new TableColumn(testTable, columnDescription0, reactDataGridColumn0);
    columnDescription1 = columnDescriptions[1];
    const reactDataGridColumn1: ReactDataGridColumn = {
      key: columnDescription0.key,
      name: columnDescription0.label,
    };
    filterableColumn1 = new TableColumn(testTable, columnDescription1, reactDataGridColumn1);
  });

  describe("properties", () => {

    it("filterableTable should get table", () => {
      expect(filterableColumn0.filterableTable).to.eq(testTable);
    });

    it("columnFilterDescriptor should get filter description", () => {
      expect(filterableColumn0.isFilterActive).to.be.false;
      expect(filterableColumn0.columnFilterDescriptor).to.not.be.undefined;
      expect(filterableColumn0.isFilterActive).to.be.false;
    });

    it("filterMemberType should get member type", () => {
      expect(filterableColumn0.filterMemberType).to.eq(StandardTypeNames.Text);
    });

    it("showDistinctValueFilters should get proper value", () => {
      expect(filterableColumn0.showDistinctValueFilters).to.be.true;
      expect(filterableColumn1.showDistinctValueFilters).to.be.false;
    });

    it("showFieldFilters should get proper value", () => {
      expect(filterableColumn0.showFieldFilters).to.be.true;
      expect(filterableColumn1.showFieldFilters).to.be.false;
    });

  });

  describe("ColumnFilterDescriptor", () => {

    beforeEach(() => {
      filterableColumn0.columnFilterDescriptor.distinctFilter.addDistinctValue("lorem");
      filterableColumn0.columnFilterDescriptor.fieldFilter.addFieldValue("ipsum", FilterOperator.IsEqualTo);
    });

    it("column property should return the FilterableColumn", () => {
      const columnFilterDescriptor = filterableColumn0.columnFilterDescriptor as TableColumnFilterDescriptor;
      expect(columnFilterDescriptor).to.not.be.undefined;

      expect(columnFilterDescriptor.column).to.eq(filterableColumn0);
    });

    it("memberKey property should return the column key", () => {
      const columnFilterDescriptor = filterableColumn0.columnFilterDescriptor as TableColumnFilterDescriptor;
      expect(columnFilterDescriptor.memberKey).to.eq(filterableColumn0.columnDescription.key);
    });

    it("memberType property should return the column type", () => {
      const columnFilterDescriptor = filterableColumn0.columnFilterDescriptor as TableColumnFilterDescriptor;
      expect(columnFilterDescriptor.memberType).to.eq(StandardTypeNames.Text);
    });

    it("memberKey setter should set the key", () => {
      const columnFilterDescriptor = filterableColumn0.columnFilterDescriptor as TableColumnFilterDescriptor;
      columnFilterDescriptor.memberKey = "lorem";
      expect(columnFilterDescriptor.memberKey).to.eq("lorem");
      columnFilterDescriptor.memberKey = "abc";
      expect(columnFilterDescriptor.memberKey).to.eq("abc");
      columnFilterDescriptor.memberKey = "lorem";
    });

    it("memberType setter should set the type", () => {
      const columnFilterDescriptor = filterableColumn0.columnFilterDescriptor as TableColumnFilterDescriptor;
      columnFilterDescriptor.memberType = StandardTypeNames.Text;
      expect(columnFilterDescriptor.memberType).to.eq(StandardTypeNames.Text);
      columnFilterDescriptor.memberType = StandardTypeNames.Boolean;
      expect(columnFilterDescriptor.memberType).to.eq(StandardTypeNames.Boolean);
      columnFilterDescriptor.memberType = StandardTypeNames.Text;
    });

    it("getFilterExpression should return ECExpression for the descriptor", () => {
      const columnFilterDescriptor = filterableColumn0.columnFilterDescriptor as TableColumnFilterDescriptor;
      const expression = columnFilterDescriptor.getFilterExpression();
      expect(expression).to.eq(`((lorem = "lorem")) And ((lorem = "ipsum"))`);
    });

  });

  describe("DistinctValuesFilterDescriptor", () => {
    beforeEach(() => {
      filterableColumn0.columnFilterDescriptor.distinctFilter.addDistinctValue("Lorem");
      filterableColumn0.columnFilterDescriptor.distinctFilter.addDistinctValue("ipsum");
    });

    it("distinctValues should return values", () => {
      const columnFilterDescriptor = filterableColumn0.columnFilterDescriptor;
      const distinctFilter = columnFilterDescriptor.distinctFilter;
      const distinctValues = distinctFilter.distinctValues;
      expect(distinctValues.values.length).to.eq(2);
      expect(distinctValues.values[0]).to.eq("Lorem");
      expect(distinctValues.values[1]).to.eq("ipsum");
    });

    it("isFilterForColumn should return proper value", () => {
      const columnFilterDescriptor = filterableColumn0.columnFilterDescriptor;
      const distinctFilter = columnFilterDescriptor.distinctFilter;
      expect(distinctFilter.isFilterForColumn("lorem")).to.be.true;
      expect(distinctFilter.isFilterForColumn("index")).to.be.false;
    });

    it("trying to add a duplicate should not allow", () => {
      const columnFilterDescriptor = filterableColumn0.columnFilterDescriptor;
      const distinctFilter = columnFilterDescriptor.distinctFilter;
      expect(distinctFilter.distinctValues.values.length).to.eq(2);
      distinctFilter.addDistinctValue("Lorem");
      expect(distinctFilter.distinctValues.values.length).to.eq(2);
    });

    it("remove should take out correctly", () => {
      const columnFilterDescriptor = filterableColumn0.columnFilterDescriptor;
      const distinctFilter = columnFilterDescriptor.distinctFilter;
      expect(distinctFilter.distinctValues.values.length).to.eq(2);
      distinctFilter.removeDistinctValue("Lorem");
      expect(distinctFilter.distinctValues.values.length).to.eq(1);
    });

    it("trying to remove a missing value should be handled", () => {
      const columnFilterDescriptor = filterableColumn0.columnFilterDescriptor;
      const distinctFilter = columnFilterDescriptor.distinctFilter;
      expect(distinctFilter.distinctValues.values.length).to.eq(2);
      distinctFilter.removeDistinctValue(1);
      expect(distinctFilter.distinctValues.values.length).to.eq(2);
    });

    it("distinctValuesComparisonOperator should get and set", () => {
      const columnFilterDescriptor = filterableColumn0.columnFilterDescriptor;
      const distinctFilter = columnFilterDescriptor.distinctFilter;
      expect(distinctFilter.distinctValuesComparisonOperator).to.eq(FilterOperator.IsEqualTo);
      distinctFilter.distinctValuesComparisonOperator = FilterOperator.IsNotEqualTo;
      expect(distinctFilter.distinctValuesComparisonOperator).to.eq(FilterOperator.IsNotEqualTo);
      distinctFilter.distinctValuesComparisonOperator = FilterOperator.IsEqualTo;
    });

    it("getFilterExpression should return ECExpression for the descriptor", () => {
      const columnFilterDescriptor = filterableColumn0.columnFilterDescriptor;
      const distinctFilter = columnFilterDescriptor.distinctFilter;
      const expression = distinctFilter.getFilterExpression();
      expect(expression).to.eq(`(lorem = "Lorem") Or (lorem = "ipsum")`);
    });

  });

  describe("FieldFilterDescriptor", () => {
    beforeEach(() => {
      filterableColumn1.columnFilterDescriptor.fieldFilter.addFieldValue(10, FilterOperator.IsLessThan);
      filterableColumn1.columnFilterDescriptor.fieldFilter.addFieldValue(15, FilterOperator.IsEqualTo);
      filterableColumn1.columnFilterDescriptor.fieldFilter.addFieldValue(90, FilterOperator.IsGreaterThanOrEqualTo);
    });

    it("isFilterForColumn should return proper value", () => {
      const columnFilterDescriptor = filterableColumn1.columnFilterDescriptor;
      const fieldFilter = columnFilterDescriptor.fieldFilter;
      expect(fieldFilter.isFilterForColumn("index")).to.be.true;
      expect(fieldFilter.isFilterForColumn("lorem")).to.be.false;
    });

    it("trying to add a duplicate should not allow", () => {
      const columnFilterDescriptor = filterableColumn1.columnFilterDescriptor;
      const fieldFilter = columnFilterDescriptor.fieldFilter;
      expect(fieldFilter.filterDescriptorCollection.count).to.eq(3);
      fieldFilter.addFieldValue(10, FilterOperator.IsLessThan);
      expect(fieldFilter.filterDescriptorCollection.count).to.eq(3);
    });

    it("remove should take out correctly", () => {
      const columnFilterDescriptor = filterableColumn1.columnFilterDescriptor;
      const fieldFilter = columnFilterDescriptor.fieldFilter;
      expect(fieldFilter.filterDescriptorCollection.count).to.eq(3);
      fieldFilter.removeFieldValue(10, FilterOperator.IsLessThan);
      expect(fieldFilter.filterDescriptorCollection.count).to.eq(2);
    });

    it("trying to remove a missing value should be handled", () => {
      const columnFilterDescriptor = filterableColumn1.columnFilterDescriptor;
      const fieldFilter = columnFilterDescriptor.fieldFilter;
      expect(fieldFilter.filterDescriptorCollection.count).to.eq(3);
      fieldFilter.removeFieldValue(150, FilterOperator.IsEqualTo);
      expect(fieldFilter.filterDescriptorCollection.count).to.eq(3);
    });

    it("getFilterExpression should return ECExpression for the descriptor", () => {
      const columnFilterDescriptor = filterableColumn1.columnFilterDescriptor;
      const fieldFilter = columnFilterDescriptor.fieldFilter;
      const expression = fieldFilter.getFilterExpression();
      expect(expression).to.eq(`(index < "10") Or (index = "15") Or (index >= "90")`);
    });

  });

});
>>>>>>> f67c1fca
<|MERGE_RESOLUTION|>--- conflicted
+++ resolved
@@ -1,8 +1,8 @@
-<<<<<<< HEAD
 /*---------------------------------------------------------------------------------------------
 * Copyright (c) Bentley Systems, Incorporated. All rights reserved.
 * See LICENSE.md in the project root for license terms and full copyright notice.
 *--------------------------------------------------------------------------------------------*/
+/* eslint-disable deprecation/deprecation */
 
 import { expect } from "chai";
 import * as sinon from "sinon";
@@ -299,308 +299,4 @@
 
   });
 
-});
-=======
-/*---------------------------------------------------------------------------------------------
-* Copyright (c) Bentley Systems, Incorporated. All rights reserved.
-* See LICENSE.md in the project root for license terms and full copyright notice.
-*--------------------------------------------------------------------------------------------*/
-/* eslint-disable deprecation/deprecation */
-
-import { expect } from "chai";
-import * as sinon from "sinon";
-import { StandardTypeNames } from "@itwin/appui-abstract";
-import { FilterOperator } from "../../../components-react/table/columnfiltering/ColumnFiltering";
-import { TableColumnFilterDescriptor } from "../../../components-react/table/columnfiltering/TableColumnFilterDescriptor";
-import { ReactDataGridColumn, TableColumn } from "../../../components-react/table/component/TableColumn";
-import { SimpleTableDataProvider } from "../../../components-react/table/SimpleTableDataProvider";
-import { ColumnDescription, RowItem } from "../../../components-react/table/TableDataProvider";
-import { TestFilterableTable, TestUtils } from "../../TestUtils";
-
-const columns: ColumnDescription[] = [
-  {
-    key: "lorem",
-    label: "Lorem",
-  },
-  {
-    key: "index",
-    label: "Index",
-    showDistinctValueFilters: false,
-    showFieldFilters: false,
-    filterCaseSensitive: true,
-  },
-];
-
-// cSpell:ignore lorem
-
-// cSpell:disable
-const loremIpsum = [
-  "Lorem",
-  "ipsum",
-  "dolor",
-  "sit",
-  "amet,",
-  "consectetur",
-  "adipiscing",
-  "elit,",
-  "sed",
-  "do",
-];
-// cSpell:enable
-
-const createRow = (i: number) => {
-  const row: RowItem = { key: i.toString(), cells: [] };
-  const loremIndex = i % 10;
-  row.cells.push({
-    key: columns[0].key,
-    record: TestUtils.createPropertyRecord(loremIpsum[loremIndex], columns[0], StandardTypeNames.Text),
-  });
-  row.cells.push({
-    key: columns[1].key,
-    record: TestUtils.createPropertyRecord(i + 1, columns[1], StandardTypeNames.Number),
-  });
-  return row;
-};
-
-const numTestRows = 100;
-
-describe("FilterableColumn", () => {
-  let rows: RowItem[];
-  let dataProvider: SimpleTableDataProvider;
-  let testTable: TestFilterableTable;
-  let columnDescriptions: ColumnDescription[];
-  let filterableColumn0: TableColumn;
-  let filterableColumn1: TableColumn;
-  let columnDescription0: ColumnDescription;
-  let columnDescription1: ColumnDescription;
-  const onApplyFilterSpy = sinon.spy();
-
-  const applyFilter = async (): Promise<void> => {
-    if (dataProvider.applyFilterDescriptors) {
-      await dataProvider.applyFilterDescriptors(testTable.filterDescriptors);
-      onApplyFilterSpy();
-    }
-  };
-
-  before(async () => {
-    rows = new Array<RowItem>();
-    for (let i = 0; i < numTestRows; i++) {
-      const row = createRow(i);
-      rows.push(row);
-    }
-    testTable = new TestFilterableTable(columns);
-    dataProvider = new SimpleTableDataProvider(columns);
-    dataProvider.setItems(rows);
-    columnDescriptions = await dataProvider.getColumns();
-  });
-
-  beforeEach(async () => {
-    testTable.filterDescriptors.clear();
-    await applyFilter();
-    onApplyFilterSpy.resetHistory();
-
-    columnDescription0 = columnDescriptions[0];
-    const reactDataGridColumn0: ReactDataGridColumn = {
-      key: columnDescription0.key,
-      name: columnDescription0.label,
-    };
-    filterableColumn0 = new TableColumn(testTable, columnDescription0, reactDataGridColumn0);
-    columnDescription1 = columnDescriptions[1];
-    const reactDataGridColumn1: ReactDataGridColumn = {
-      key: columnDescription0.key,
-      name: columnDescription0.label,
-    };
-    filterableColumn1 = new TableColumn(testTable, columnDescription1, reactDataGridColumn1);
-  });
-
-  describe("properties", () => {
-
-    it("filterableTable should get table", () => {
-      expect(filterableColumn0.filterableTable).to.eq(testTable);
-    });
-
-    it("columnFilterDescriptor should get filter description", () => {
-      expect(filterableColumn0.isFilterActive).to.be.false;
-      expect(filterableColumn0.columnFilterDescriptor).to.not.be.undefined;
-      expect(filterableColumn0.isFilterActive).to.be.false;
-    });
-
-    it("filterMemberType should get member type", () => {
-      expect(filterableColumn0.filterMemberType).to.eq(StandardTypeNames.Text);
-    });
-
-    it("showDistinctValueFilters should get proper value", () => {
-      expect(filterableColumn0.showDistinctValueFilters).to.be.true;
-      expect(filterableColumn1.showDistinctValueFilters).to.be.false;
-    });
-
-    it("showFieldFilters should get proper value", () => {
-      expect(filterableColumn0.showFieldFilters).to.be.true;
-      expect(filterableColumn1.showFieldFilters).to.be.false;
-    });
-
-  });
-
-  describe("ColumnFilterDescriptor", () => {
-
-    beforeEach(() => {
-      filterableColumn0.columnFilterDescriptor.distinctFilter.addDistinctValue("lorem");
-      filterableColumn0.columnFilterDescriptor.fieldFilter.addFieldValue("ipsum", FilterOperator.IsEqualTo);
-    });
-
-    it("column property should return the FilterableColumn", () => {
-      const columnFilterDescriptor = filterableColumn0.columnFilterDescriptor as TableColumnFilterDescriptor;
-      expect(columnFilterDescriptor).to.not.be.undefined;
-
-      expect(columnFilterDescriptor.column).to.eq(filterableColumn0);
-    });
-
-    it("memberKey property should return the column key", () => {
-      const columnFilterDescriptor = filterableColumn0.columnFilterDescriptor as TableColumnFilterDescriptor;
-      expect(columnFilterDescriptor.memberKey).to.eq(filterableColumn0.columnDescription.key);
-    });
-
-    it("memberType property should return the column type", () => {
-      const columnFilterDescriptor = filterableColumn0.columnFilterDescriptor as TableColumnFilterDescriptor;
-      expect(columnFilterDescriptor.memberType).to.eq(StandardTypeNames.Text);
-    });
-
-    it("memberKey setter should set the key", () => {
-      const columnFilterDescriptor = filterableColumn0.columnFilterDescriptor as TableColumnFilterDescriptor;
-      columnFilterDescriptor.memberKey = "lorem";
-      expect(columnFilterDescriptor.memberKey).to.eq("lorem");
-      columnFilterDescriptor.memberKey = "abc";
-      expect(columnFilterDescriptor.memberKey).to.eq("abc");
-      columnFilterDescriptor.memberKey = "lorem";
-    });
-
-    it("memberType setter should set the type", () => {
-      const columnFilterDescriptor = filterableColumn0.columnFilterDescriptor as TableColumnFilterDescriptor;
-      columnFilterDescriptor.memberType = StandardTypeNames.Text;
-      expect(columnFilterDescriptor.memberType).to.eq(StandardTypeNames.Text);
-      columnFilterDescriptor.memberType = StandardTypeNames.Boolean;
-      expect(columnFilterDescriptor.memberType).to.eq(StandardTypeNames.Boolean);
-      columnFilterDescriptor.memberType = StandardTypeNames.Text;
-    });
-
-    it("getFilterExpression should return ECExpression for the descriptor", () => {
-      const columnFilterDescriptor = filterableColumn0.columnFilterDescriptor as TableColumnFilterDescriptor;
-      const expression = columnFilterDescriptor.getFilterExpression();
-      expect(expression).to.eq(`((lorem = "lorem")) And ((lorem = "ipsum"))`);
-    });
-
-  });
-
-  describe("DistinctValuesFilterDescriptor", () => {
-    beforeEach(() => {
-      filterableColumn0.columnFilterDescriptor.distinctFilter.addDistinctValue("Lorem");
-      filterableColumn0.columnFilterDescriptor.distinctFilter.addDistinctValue("ipsum");
-    });
-
-    it("distinctValues should return values", () => {
-      const columnFilterDescriptor = filterableColumn0.columnFilterDescriptor;
-      const distinctFilter = columnFilterDescriptor.distinctFilter;
-      const distinctValues = distinctFilter.distinctValues;
-      expect(distinctValues.values.length).to.eq(2);
-      expect(distinctValues.values[0]).to.eq("Lorem");
-      expect(distinctValues.values[1]).to.eq("ipsum");
-    });
-
-    it("isFilterForColumn should return proper value", () => {
-      const columnFilterDescriptor = filterableColumn0.columnFilterDescriptor;
-      const distinctFilter = columnFilterDescriptor.distinctFilter;
-      expect(distinctFilter.isFilterForColumn("lorem")).to.be.true;
-      expect(distinctFilter.isFilterForColumn("index")).to.be.false;
-    });
-
-    it("trying to add a duplicate should not allow", () => {
-      const columnFilterDescriptor = filterableColumn0.columnFilterDescriptor;
-      const distinctFilter = columnFilterDescriptor.distinctFilter;
-      expect(distinctFilter.distinctValues.values.length).to.eq(2);
-      distinctFilter.addDistinctValue("Lorem");
-      expect(distinctFilter.distinctValues.values.length).to.eq(2);
-    });
-
-    it("remove should take out correctly", () => {
-      const columnFilterDescriptor = filterableColumn0.columnFilterDescriptor;
-      const distinctFilter = columnFilterDescriptor.distinctFilter;
-      expect(distinctFilter.distinctValues.values.length).to.eq(2);
-      distinctFilter.removeDistinctValue("Lorem");
-      expect(distinctFilter.distinctValues.values.length).to.eq(1);
-    });
-
-    it("trying to remove a missing value should be handled", () => {
-      const columnFilterDescriptor = filterableColumn0.columnFilterDescriptor;
-      const distinctFilter = columnFilterDescriptor.distinctFilter;
-      expect(distinctFilter.distinctValues.values.length).to.eq(2);
-      distinctFilter.removeDistinctValue(1);
-      expect(distinctFilter.distinctValues.values.length).to.eq(2);
-    });
-
-    it("distinctValuesComparisonOperator should get and set", () => {
-      const columnFilterDescriptor = filterableColumn0.columnFilterDescriptor;
-      const distinctFilter = columnFilterDescriptor.distinctFilter;
-      expect(distinctFilter.distinctValuesComparisonOperator).to.eq(FilterOperator.IsEqualTo);
-      distinctFilter.distinctValuesComparisonOperator = FilterOperator.IsNotEqualTo;
-      expect(distinctFilter.distinctValuesComparisonOperator).to.eq(FilterOperator.IsNotEqualTo);
-      distinctFilter.distinctValuesComparisonOperator = FilterOperator.IsEqualTo;
-    });
-
-    it("getFilterExpression should return ECExpression for the descriptor", () => {
-      const columnFilterDescriptor = filterableColumn0.columnFilterDescriptor;
-      const distinctFilter = columnFilterDescriptor.distinctFilter;
-      const expression = distinctFilter.getFilterExpression();
-      expect(expression).to.eq(`(lorem = "Lorem") Or (lorem = "ipsum")`);
-    });
-
-  });
-
-  describe("FieldFilterDescriptor", () => {
-    beforeEach(() => {
-      filterableColumn1.columnFilterDescriptor.fieldFilter.addFieldValue(10, FilterOperator.IsLessThan);
-      filterableColumn1.columnFilterDescriptor.fieldFilter.addFieldValue(15, FilterOperator.IsEqualTo);
-      filterableColumn1.columnFilterDescriptor.fieldFilter.addFieldValue(90, FilterOperator.IsGreaterThanOrEqualTo);
-    });
-
-    it("isFilterForColumn should return proper value", () => {
-      const columnFilterDescriptor = filterableColumn1.columnFilterDescriptor;
-      const fieldFilter = columnFilterDescriptor.fieldFilter;
-      expect(fieldFilter.isFilterForColumn("index")).to.be.true;
-      expect(fieldFilter.isFilterForColumn("lorem")).to.be.false;
-    });
-
-    it("trying to add a duplicate should not allow", () => {
-      const columnFilterDescriptor = filterableColumn1.columnFilterDescriptor;
-      const fieldFilter = columnFilterDescriptor.fieldFilter;
-      expect(fieldFilter.filterDescriptorCollection.count).to.eq(3);
-      fieldFilter.addFieldValue(10, FilterOperator.IsLessThan);
-      expect(fieldFilter.filterDescriptorCollection.count).to.eq(3);
-    });
-
-    it("remove should take out correctly", () => {
-      const columnFilterDescriptor = filterableColumn1.columnFilterDescriptor;
-      const fieldFilter = columnFilterDescriptor.fieldFilter;
-      expect(fieldFilter.filterDescriptorCollection.count).to.eq(3);
-      fieldFilter.removeFieldValue(10, FilterOperator.IsLessThan);
-      expect(fieldFilter.filterDescriptorCollection.count).to.eq(2);
-    });
-
-    it("trying to remove a missing value should be handled", () => {
-      const columnFilterDescriptor = filterableColumn1.columnFilterDescriptor;
-      const fieldFilter = columnFilterDescriptor.fieldFilter;
-      expect(fieldFilter.filterDescriptorCollection.count).to.eq(3);
-      fieldFilter.removeFieldValue(150, FilterOperator.IsEqualTo);
-      expect(fieldFilter.filterDescriptorCollection.count).to.eq(3);
-    });
-
-    it("getFilterExpression should return ECExpression for the descriptor", () => {
-      const columnFilterDescriptor = filterableColumn1.columnFilterDescriptor;
-      const fieldFilter = columnFilterDescriptor.fieldFilter;
-      const expression = fieldFilter.getFilterExpression();
-      expect(expression).to.eq(`(index < "10") Or (index = "15") Or (index >= "90")`);
-    });
-
-  });
-
-});
->>>>>>> f67c1fca
+});