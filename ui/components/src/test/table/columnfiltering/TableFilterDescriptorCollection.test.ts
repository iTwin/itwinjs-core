<<<<<<< HEAD
/*---------------------------------------------------------------------------------------------
* Copyright (c) Bentley Systems, Incorporated. All rights reserved.
* See LICENSE.md in the project root for license terms and full copyright notice.
*--------------------------------------------------------------------------------------------*/

import { expect } from "chai";
import * as sinon from "sinon";
import { SortDirection } from "@itwin/core-react";
import { StandardTypeNames } from "@itwin/appui-abstract";
import { FilterCompositionLogicalOperator, FilterOperator } from "../../../components-react/table/columnfiltering/ColumnFiltering";
import { ReactDataGridColumn, TableColumn } from "../../../components-react/table/component/TableColumn";
import { SimpleTableDataProvider } from "../../../components-react/table/SimpleTableDataProvider";
import { ColumnDescription, RowItem } from "../../../components-react/table/TableDataProvider";
import { TestFilterableTable, TestUtils } from "../../TestUtils";

const columns: ColumnDescription[] = [
  {
    key: "lorem",
    label: "Lorem",
  },
  {
    key: "index",
    label: "Index",
    showDistinctValueFilters: false,
    showFieldFilters: false,
    filterCaseSensitive: true,
  },
];

// cSpell:ignore lorem

// cSpell:disable
const loremIpsum = [
  "Lorem",
  "ipsum",
  "dolor",
  "sit",
  "amet,",
  "consectetur",
  "adipiscing",
  "elit,",
  "sed",
  "do",
];
// cSpell:enable

const createRow = (i: number) => {
  const row: RowItem = { key: i.toString(), cells: [] };
  const loremIndex = i % 10;
  row.cells.push({
    key: columns[0].key,
    record: TestUtils.createPropertyRecord(loremIpsum[loremIndex], columns[0], StandardTypeNames.Text),
  });
  row.cells.push({
    key: columns[1].key,
    record: TestUtils.createPropertyRecord(i, columns[1], StandardTypeNames.Integer),
  });
  return row;
};

const numTestRows = 100;

describe("TableFilterDescriptorCollection", () => {
  let rows: RowItem[];
  let dataProvider: SimpleTableDataProvider;
  let testTable: TestFilterableTable;
  let columnDescriptions: ColumnDescription[];
  let filterableColumn0: TableColumn;
  let filterableColumn1: TableColumn;
  let columnDescription0: ColumnDescription;
  let columnDescription1: ColumnDescription;
  const onApplyFilterSpy = sinon.spy();

  const applyFilter = async (): Promise<void> => {
    if (dataProvider.applyFilterDescriptors) {
      await dataProvider.applyFilterDescriptors(testTable.filterDescriptors);
      onApplyFilterSpy();
    }
  };

  before(async () => {
    rows = new Array<RowItem>();
    for (let i = 1; i <= numTestRows; i++) {
      const row = createRow(i);
      rows.push(row);
    }
    testTable = new TestFilterableTable(columns);
    dataProvider = new SimpleTableDataProvider(columns);
    dataProvider.setItems(rows);
    columnDescriptions = await dataProvider.getColumns();
  });

  beforeEach(async () => {
    testTable.filterDescriptors.clear();
    await applyFilter();
    onApplyFilterSpy.resetHistory();

    columnDescription0 = columnDescriptions[0];
    const reactDataGridColumn0: ReactDataGridColumn = {
      key: columnDescription0.key,
      name: columnDescription0.label,
    };
    filterableColumn0 = new TableColumn(testTable, columnDescription0, reactDataGridColumn0);
    columnDescription1 = columnDescriptions[1];
    const reactDataGridColumn1: ReactDataGridColumn = {
      key: columnDescription1.key,
      name: columnDescription1.label,
    };
    filterableColumn1 = new TableColumn(testTable, columnDescription1, reactDataGridColumn1);

    filterableColumn0.columnFilterDescriptor.distinctFilter.addDistinctValue("Lorem");
    filterableColumn0.columnFilterDescriptor.distinctFilter.addDistinctValue("ipsum");

    filterableColumn1.columnFilterDescriptor.fieldFilter.addFieldValue(10, FilterOperator.IsLessThan);
    filterableColumn1.columnFilterDescriptor.fieldFilter.addFieldValue(15, FilterOperator.IsEqualTo);
    filterableColumn1.columnFilterDescriptor.fieldFilter.addFieldValue(90, FilterOperator.IsGreaterThanOrEqualTo);
  });

  it("isColumnFilterActive should return proper value", () => {
    const filterDescriptors = testTable.filterDescriptors;
    expect(filterDescriptors.isColumnFilterActive("lorem")).to.be.true;
    expect(filterDescriptors.isColumnFilterActive("index")).to.be.true;
  });

  it("evaluateRow should return proper value - And", async () => {
    const filterDescriptors = testTable.filterDescriptors;
    filterDescriptors.logicalOperator = FilterCompositionLogicalOperator.And;
    let rowCount = await dataProvider.getRowsCount();
    expect(rowCount).to.eq(numTestRows);
    let passedCount = 0;
    for (let i = 0; i < rowCount; i++) {
      const rowItem = await dataProvider.getRow(i);
      const passed = filterDescriptors.evaluateRow(rowItem);
      if (passed)
        passedCount++;
    }
    expect(passedCount).to.eq(4);

    await dataProvider.applyFilterDescriptors(filterDescriptors);
    rowCount = await dataProvider.getRowsCount();
    expect(rowCount).to.eq(passedCount);
  });

  it("evaluateRow should return proper value - Or", async () => {
    const filterDescriptors = testTable.filterDescriptors;
    filterDescriptors.logicalOperator = FilterCompositionLogicalOperator.Or;
    let rowCount = await dataProvider.getRowsCount();
    expect(rowCount).to.eq(numTestRows);
    let passedCount = 0;
    for (let i = 0; i < rowCount; i++) {
      const rowItem = await dataProvider.getRow(i);
      const passed = filterDescriptors.evaluateRow(rowItem);
      if (passed)
        passedCount++;
    }
    expect(passedCount).to.eq(37);

    await dataProvider.applyFilterDescriptors(filterDescriptors);
    rowCount = await dataProvider.getRowsCount();
    expect(rowCount).to.eq(passedCount);

    filterDescriptors.logicalOperator = FilterCompositionLogicalOperator.And;
  });

  it("getFilterExpression should return ECExpression for the descriptor - And", () => {
    const filterDescriptors = testTable.filterDescriptors;
    filterDescriptors.logicalOperator = FilterCompositionLogicalOperator.And;
    const expression = filterDescriptors.getFilterExpression();
    expect(expression).to.eq(`(((lorem = "Lorem") Or (lorem = "ipsum"))) And (((index < "10") Or (index = "15") Or (index >= "90")))`);
  });

  it("getFilterExpression should return ECExpression for the descriptor - Or", () => {
    const filterDescriptors = testTable.filterDescriptors;
    filterDescriptors.logicalOperator = FilterCompositionLogicalOperator.Or;
    const expression = filterDescriptors.getFilterExpression();
    expect(expression).to.eq(`(((lorem = "Lorem") Or (lorem = "ipsum"))) Or (((index < "10") Or (index = "15") Or (index >= "90")))`);
  });

  it("getFilterExpression should return ECExpression for the descriptor - No Fields", () => {
    const filterDescriptors = testTable.filterDescriptors;
    filterDescriptors.logicalOperator = FilterCompositionLogicalOperator.And;
    filterableColumn1.columnFilterDescriptor.fieldFilter.clear();
    const expression = filterDescriptors.getFilterExpression();
    expect(expression).to.eq(`(((lorem = "Lorem") Or (lorem = "ipsum")))`);
  });

  it("sort column with SortDirection.Ascending after filter should not change count", async () => {
    const filterDescriptors = testTable.filterDescriptors;
    await dataProvider.applyFilterDescriptors(filterDescriptors);
    let count = await dataProvider.getRowsCount();
    expect(count).to.eq(4);

    await dataProvider.sort(0, SortDirection.Ascending);

    count = await dataProvider.getRowsCount();
    expect(count).to.eq(4);
  });

  it("sort column with SortDirection.Descending after filter should not change count", async () => {
    const filterDescriptors = testTable.filterDescriptors;
    await dataProvider.applyFilterDescriptors(filterDescriptors);
    let count = await dataProvider.getRowsCount();
    expect(count).to.eq(4);

    await dataProvider.sort(0, SortDirection.Descending);

    count = await dataProvider.getRowsCount();
    expect(count).to.eq(4);
  });

  it("sort column with SortDirection.NoSort after filter should not change count", async () => {
    const filterDescriptors = testTable.filterDescriptors;
    await dataProvider.applyFilterDescriptors(filterDescriptors);
    let count = await dataProvider.getRowsCount();
    expect(count).to.eq(4);

    await dataProvider.sort(0, SortDirection.NoSort);

    count = await dataProvider.getRowsCount();
    expect(count).to.eq(4);
  });

});
=======
/*---------------------------------------------------------------------------------------------
* Copyright (c) Bentley Systems, Incorporated. All rights reserved.
* See LICENSE.md in the project root for license terms and full copyright notice.
*--------------------------------------------------------------------------------------------*/
/* eslint-disable deprecation/deprecation */

import { expect } from "chai";
import * as sinon from "sinon";
import { SortDirection } from "@itwin/core-react";
import { StandardTypeNames } from "@itwin/appui-abstract";
import { FilterCompositionLogicalOperator, FilterOperator } from "../../../components-react/table/columnfiltering/ColumnFiltering";
import { ReactDataGridColumn, TableColumn } from "../../../components-react/table/component/TableColumn";
import { SimpleTableDataProvider } from "../../../components-react/table/SimpleTableDataProvider";
import { ColumnDescription, RowItem } from "../../../components-react/table/TableDataProvider";
import { TestFilterableTable, TestUtils } from "../../TestUtils";

const columns: ColumnDescription[] = [
  {
    key: "lorem",
    label: "Lorem",
  },
  {
    key: "index",
    label: "Index",
    showDistinctValueFilters: false,
    showFieldFilters: false,
    filterCaseSensitive: true,
  },
];

// cSpell:ignore lorem

// cSpell:disable
const loremIpsum = [
  "Lorem",
  "ipsum",
  "dolor",
  "sit",
  "amet,",
  "consectetur",
  "adipiscing",
  "elit,",
  "sed",
  "do",
];
// cSpell:enable

const createRow = (i: number) => {
  const row: RowItem = { key: i.toString(), cells: [] };
  const loremIndex = i % 10;
  row.cells.push({
    key: columns[0].key,
    record: TestUtils.createPropertyRecord(loremIpsum[loremIndex], columns[0], StandardTypeNames.Text),
  });
  row.cells.push({
    key: columns[1].key,
    record: TestUtils.createPropertyRecord(i, columns[1], StandardTypeNames.Integer),
  });
  return row;
};

const numTestRows = 100;

describe("TableFilterDescriptorCollection", () => {
  let rows: RowItem[];
  let dataProvider: SimpleTableDataProvider;
  let testTable: TestFilterableTable;
  let columnDescriptions: ColumnDescription[];
  let filterableColumn0: TableColumn;
  let filterableColumn1: TableColumn;
  let columnDescription0: ColumnDescription;
  let columnDescription1: ColumnDescription;
  const onApplyFilterSpy = sinon.spy();

  const applyFilter = async (): Promise<void> => {
    if (dataProvider.applyFilterDescriptors) {
      await dataProvider.applyFilterDescriptors(testTable.filterDescriptors);
      onApplyFilterSpy();
    }
  };

  before(async () => {
    rows = new Array<RowItem>();
    for (let i = 1; i <= numTestRows; i++) {
      const row = createRow(i);
      rows.push(row);
    }
    testTable = new TestFilterableTable(columns);
    dataProvider = new SimpleTableDataProvider(columns);
    dataProvider.setItems(rows);
    columnDescriptions = await dataProvider.getColumns();
  });

  beforeEach(async () => {
    testTable.filterDescriptors.clear();
    await applyFilter();
    onApplyFilterSpy.resetHistory();

    columnDescription0 = columnDescriptions[0];
    const reactDataGridColumn0: ReactDataGridColumn = {
      key: columnDescription0.key,
      name: columnDescription0.label,
    };
    filterableColumn0 = new TableColumn(testTable, columnDescription0, reactDataGridColumn0);
    columnDescription1 = columnDescriptions[1];
    const reactDataGridColumn1: ReactDataGridColumn = {
      key: columnDescription1.key,
      name: columnDescription1.label,
    };
    filterableColumn1 = new TableColumn(testTable, columnDescription1, reactDataGridColumn1);

    filterableColumn0.columnFilterDescriptor.distinctFilter.addDistinctValue("Lorem");
    filterableColumn0.columnFilterDescriptor.distinctFilter.addDistinctValue("ipsum");

    filterableColumn1.columnFilterDescriptor.fieldFilter.addFieldValue(10, FilterOperator.IsLessThan);
    filterableColumn1.columnFilterDescriptor.fieldFilter.addFieldValue(15, FilterOperator.IsEqualTo);
    filterableColumn1.columnFilterDescriptor.fieldFilter.addFieldValue(90, FilterOperator.IsGreaterThanOrEqualTo);
  });

  it("isColumnFilterActive should return proper value", () => {
    const filterDescriptors = testTable.filterDescriptors;
    expect(filterDescriptors.isColumnFilterActive("lorem")).to.be.true;
    expect(filterDescriptors.isColumnFilterActive("index")).to.be.true;
  });

  it("evaluateRow should return proper value - And", async () => {
    const filterDescriptors = testTable.filterDescriptors;
    filterDescriptors.logicalOperator = FilterCompositionLogicalOperator.And;
    let rowCount = await dataProvider.getRowsCount();
    expect(rowCount).to.eq(numTestRows);
    let passedCount = 0;
    for (let i = 0; i < rowCount; i++) {
      const rowItem = await dataProvider.getRow(i);
      const passed = filterDescriptors.evaluateRow(rowItem);
      if (passed)
        passedCount++;
    }
    expect(passedCount).to.eq(4);

    await dataProvider.applyFilterDescriptors(filterDescriptors);
    rowCount = await dataProvider.getRowsCount();
    expect(rowCount).to.eq(passedCount);
  });

  it("evaluateRow should return proper value - Or", async () => {
    const filterDescriptors = testTable.filterDescriptors;
    filterDescriptors.logicalOperator = FilterCompositionLogicalOperator.Or;
    let rowCount = await dataProvider.getRowsCount();
    expect(rowCount).to.eq(numTestRows);
    let passedCount = 0;
    for (let i = 0; i < rowCount; i++) {
      const rowItem = await dataProvider.getRow(i);
      const passed = filterDescriptors.evaluateRow(rowItem);
      if (passed)
        passedCount++;
    }
    expect(passedCount).to.eq(37);

    await dataProvider.applyFilterDescriptors(filterDescriptors);
    rowCount = await dataProvider.getRowsCount();
    expect(rowCount).to.eq(passedCount);

    filterDescriptors.logicalOperator = FilterCompositionLogicalOperator.And;
  });

  it("getFilterExpression should return ECExpression for the descriptor - And", () => {
    const filterDescriptors = testTable.filterDescriptors;
    filterDescriptors.logicalOperator = FilterCompositionLogicalOperator.And;
    const expression = filterDescriptors.getFilterExpression();
    expect(expression).to.eq(`(((lorem = "Lorem") Or (lorem = "ipsum"))) And (((index < "10") Or (index = "15") Or (index >= "90")))`);
  });

  it("getFilterExpression should return ECExpression for the descriptor - Or", () => {
    const filterDescriptors = testTable.filterDescriptors;
    filterDescriptors.logicalOperator = FilterCompositionLogicalOperator.Or;
    const expression = filterDescriptors.getFilterExpression();
    expect(expression).to.eq(`(((lorem = "Lorem") Or (lorem = "ipsum"))) Or (((index < "10") Or (index = "15") Or (index >= "90")))`);
  });

  it("getFilterExpression should return ECExpression for the descriptor - No Fields", () => {
    const filterDescriptors = testTable.filterDescriptors;
    filterDescriptors.logicalOperator = FilterCompositionLogicalOperator.And;
    filterableColumn1.columnFilterDescriptor.fieldFilter.clear();
    const expression = filterDescriptors.getFilterExpression();
    expect(expression).to.eq(`(((lorem = "Lorem") Or (lorem = "ipsum")))`);
  });

  it("sort column with SortDirection.Ascending after filter should not change count", async () => {
    const filterDescriptors = testTable.filterDescriptors;
    await dataProvider.applyFilterDescriptors(filterDescriptors);
    let count = await dataProvider.getRowsCount();
    expect(count).to.eq(4);

    await dataProvider.sort(0, SortDirection.Ascending);

    count = await dataProvider.getRowsCount();
    expect(count).to.eq(4);
  });

  it("sort column with SortDirection.Descending after filter should not change count", async () => {
    const filterDescriptors = testTable.filterDescriptors;
    await dataProvider.applyFilterDescriptors(filterDescriptors);
    let count = await dataProvider.getRowsCount();
    expect(count).to.eq(4);

    await dataProvider.sort(0, SortDirection.Descending);

    count = await dataProvider.getRowsCount();
    expect(count).to.eq(4);
  });

  it("sort column with SortDirection.NoSort after filter should not change count", async () => {
    const filterDescriptors = testTable.filterDescriptors;
    await dataProvider.applyFilterDescriptors(filterDescriptors);
    let count = await dataProvider.getRowsCount();
    expect(count).to.eq(4);

    await dataProvider.sort(0, SortDirection.NoSort);

    count = await dataProvider.getRowsCount();
    expect(count).to.eq(4);
  });

});
>>>>>>> f67c1fca
<|MERGE_RESOLUTION|>--- conflicted
+++ resolved
@@ -1,8 +1,8 @@
-<<<<<<< HEAD
 /*---------------------------------------------------------------------------------------------
 * Copyright (c) Bentley Systems, Incorporated. All rights reserved.
 * See LICENSE.md in the project root for license terms and full copyright notice.
 *--------------------------------------------------------------------------------------------*/
+/* eslint-disable deprecation/deprecation */
 
 import { expect } from "chai";
 import * as sinon from "sinon";
@@ -221,230 +221,4 @@
     expect(count).to.eq(4);
   });
 
-});
-=======
-/*---------------------------------------------------------------------------------------------
-* Copyright (c) Bentley Systems, Incorporated. All rights reserved.
-* See LICENSE.md in the project root for license terms and full copyright notice.
-*--------------------------------------------------------------------------------------------*/
-/* eslint-disable deprecation/deprecation */
-
-import { expect } from "chai";
-import * as sinon from "sinon";
-import { SortDirection } from "@itwin/core-react";
-import { StandardTypeNames } from "@itwin/appui-abstract";
-import { FilterCompositionLogicalOperator, FilterOperator } from "../../../components-react/table/columnfiltering/ColumnFiltering";
-import { ReactDataGridColumn, TableColumn } from "../../../components-react/table/component/TableColumn";
-import { SimpleTableDataProvider } from "../../../components-react/table/SimpleTableDataProvider";
-import { ColumnDescription, RowItem } from "../../../components-react/table/TableDataProvider";
-import { TestFilterableTable, TestUtils } from "../../TestUtils";
-
-const columns: ColumnDescription[] = [
-  {
-    key: "lorem",
-    label: "Lorem",
-  },
-  {
-    key: "index",
-    label: "Index",
-    showDistinctValueFilters: false,
-    showFieldFilters: false,
-    filterCaseSensitive: true,
-  },
-];
-
-// cSpell:ignore lorem
-
-// cSpell:disable
-const loremIpsum = [
-  "Lorem",
-  "ipsum",
-  "dolor",
-  "sit",
-  "amet,",
-  "consectetur",
-  "adipiscing",
-  "elit,",
-  "sed",
-  "do",
-];
-// cSpell:enable
-
-const createRow = (i: number) => {
-  const row: RowItem = { key: i.toString(), cells: [] };
-  const loremIndex = i % 10;
-  row.cells.push({
-    key: columns[0].key,
-    record: TestUtils.createPropertyRecord(loremIpsum[loremIndex], columns[0], StandardTypeNames.Text),
-  });
-  row.cells.push({
-    key: columns[1].key,
-    record: TestUtils.createPropertyRecord(i, columns[1], StandardTypeNames.Integer),
-  });
-  return row;
-};
-
-const numTestRows = 100;
-
-describe("TableFilterDescriptorCollection", () => {
-  let rows: RowItem[];
-  let dataProvider: SimpleTableDataProvider;
-  let testTable: TestFilterableTable;
-  let columnDescriptions: ColumnDescription[];
-  let filterableColumn0: TableColumn;
-  let filterableColumn1: TableColumn;
-  let columnDescription0: ColumnDescription;
-  let columnDescription1: ColumnDescription;
-  const onApplyFilterSpy = sinon.spy();
-
-  const applyFilter = async (): Promise<void> => {
-    if (dataProvider.applyFilterDescriptors) {
-      await dataProvider.applyFilterDescriptors(testTable.filterDescriptors);
-      onApplyFilterSpy();
-    }
-  };
-
-  before(async () => {
-    rows = new Array<RowItem>();
-    for (let i = 1; i <= numTestRows; i++) {
-      const row = createRow(i);
-      rows.push(row);
-    }
-    testTable = new TestFilterableTable(columns);
-    dataProvider = new SimpleTableDataProvider(columns);
-    dataProvider.setItems(rows);
-    columnDescriptions = await dataProvider.getColumns();
-  });
-
-  beforeEach(async () => {
-    testTable.filterDescriptors.clear();
-    await applyFilter();
-    onApplyFilterSpy.resetHistory();
-
-    columnDescription0 = columnDescriptions[0];
-    const reactDataGridColumn0: ReactDataGridColumn = {
-      key: columnDescription0.key,
-      name: columnDescription0.label,
-    };
-    filterableColumn0 = new TableColumn(testTable, columnDescription0, reactDataGridColumn0);
-    columnDescription1 = columnDescriptions[1];
-    const reactDataGridColumn1: ReactDataGridColumn = {
-      key: columnDescription1.key,
-      name: columnDescription1.label,
-    };
-    filterableColumn1 = new TableColumn(testTable, columnDescription1, reactDataGridColumn1);
-
-    filterableColumn0.columnFilterDescriptor.distinctFilter.addDistinctValue("Lorem");
-    filterableColumn0.columnFilterDescriptor.distinctFilter.addDistinctValue("ipsum");
-
-    filterableColumn1.columnFilterDescriptor.fieldFilter.addFieldValue(10, FilterOperator.IsLessThan);
-    filterableColumn1.columnFilterDescriptor.fieldFilter.addFieldValue(15, FilterOperator.IsEqualTo);
-    filterableColumn1.columnFilterDescriptor.fieldFilter.addFieldValue(90, FilterOperator.IsGreaterThanOrEqualTo);
-  });
-
-  it("isColumnFilterActive should return proper value", () => {
-    const filterDescriptors = testTable.filterDescriptors;
-    expect(filterDescriptors.isColumnFilterActive("lorem")).to.be.true;
-    expect(filterDescriptors.isColumnFilterActive("index")).to.be.true;
-  });
-
-  it("evaluateRow should return proper value - And", async () => {
-    const filterDescriptors = testTable.filterDescriptors;
-    filterDescriptors.logicalOperator = FilterCompositionLogicalOperator.And;
-    let rowCount = await dataProvider.getRowsCount();
-    expect(rowCount).to.eq(numTestRows);
-    let passedCount = 0;
-    for (let i = 0; i < rowCount; i++) {
-      const rowItem = await dataProvider.getRow(i);
-      const passed = filterDescriptors.evaluateRow(rowItem);
-      if (passed)
-        passedCount++;
-    }
-    expect(passedCount).to.eq(4);
-
-    await dataProvider.applyFilterDescriptors(filterDescriptors);
-    rowCount = await dataProvider.getRowsCount();
-    expect(rowCount).to.eq(passedCount);
-  });
-
-  it("evaluateRow should return proper value - Or", async () => {
-    const filterDescriptors = testTable.filterDescriptors;
-    filterDescriptors.logicalOperator = FilterCompositionLogicalOperator.Or;
-    let rowCount = await dataProvider.getRowsCount();
-    expect(rowCount).to.eq(numTestRows);
-    let passedCount = 0;
-    for (let i = 0; i < rowCount; i++) {
-      const rowItem = await dataProvider.getRow(i);
-      const passed = filterDescriptors.evaluateRow(rowItem);
-      if (passed)
-        passedCount++;
-    }
-    expect(passedCount).to.eq(37);
-
-    await dataProvider.applyFilterDescriptors(filterDescriptors);
-    rowCount = await dataProvider.getRowsCount();
-    expect(rowCount).to.eq(passedCount);
-
-    filterDescriptors.logicalOperator = FilterCompositionLogicalOperator.And;
-  });
-
-  it("getFilterExpression should return ECExpression for the descriptor - And", () => {
-    const filterDescriptors = testTable.filterDescriptors;
-    filterDescriptors.logicalOperator = FilterCompositionLogicalOperator.And;
-    const expression = filterDescriptors.getFilterExpression();
-    expect(expression).to.eq(`(((lorem = "Lorem") Or (lorem = "ipsum"))) And (((index < "10") Or (index = "15") Or (index >= "90")))`);
-  });
-
-  it("getFilterExpression should return ECExpression for the descriptor - Or", () => {
-    const filterDescriptors = testTable.filterDescriptors;
-    filterDescriptors.logicalOperator = FilterCompositionLogicalOperator.Or;
-    const expression = filterDescriptors.getFilterExpression();
-    expect(expression).to.eq(`(((lorem = "Lorem") Or (lorem = "ipsum"))) Or (((index < "10") Or (index = "15") Or (index >= "90")))`);
-  });
-
-  it("getFilterExpression should return ECExpression for the descriptor - No Fields", () => {
-    const filterDescriptors = testTable.filterDescriptors;
-    filterDescriptors.logicalOperator = FilterCompositionLogicalOperator.And;
-    filterableColumn1.columnFilterDescriptor.fieldFilter.clear();
-    const expression = filterDescriptors.getFilterExpression();
-    expect(expression).to.eq(`(((lorem = "Lorem") Or (lorem = "ipsum")))`);
-  });
-
-  it("sort column with SortDirection.Ascending after filter should not change count", async () => {
-    const filterDescriptors = testTable.filterDescriptors;
-    await dataProvider.applyFilterDescriptors(filterDescriptors);
-    let count = await dataProvider.getRowsCount();
-    expect(count).to.eq(4);
-
-    await dataProvider.sort(0, SortDirection.Ascending);
-
-    count = await dataProvider.getRowsCount();
-    expect(count).to.eq(4);
-  });
-
-  it("sort column with SortDirection.Descending after filter should not change count", async () => {
-    const filterDescriptors = testTable.filterDescriptors;
-    await dataProvider.applyFilterDescriptors(filterDescriptors);
-    let count = await dataProvider.getRowsCount();
-    expect(count).to.eq(4);
-
-    await dataProvider.sort(0, SortDirection.Descending);
-
-    count = await dataProvider.getRowsCount();
-    expect(count).to.eq(4);
-  });
-
-  it("sort column with SortDirection.NoSort after filter should not change count", async () => {
-    const filterDescriptors = testTable.filterDescriptors;
-    await dataProvider.applyFilterDescriptors(filterDescriptors);
-    let count = await dataProvider.getRowsCount();
-    expect(count).to.eq(4);
-
-    await dataProvider.sort(0, SortDirection.NoSort);
-
-    count = await dataProvider.getRowsCount();
-    expect(count).to.eq(4);
-  });
-
-});
->>>>>>> f67c1fca
+});