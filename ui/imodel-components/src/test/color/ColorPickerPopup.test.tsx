/*---------------------------------------------------------------------------------------------
* Copyright (c) Bentley Systems, Incorporated. All rights reserved.
* See LICENSE.md in the project root for license terms and full copyright notice.
*--------------------------------------------------------------------------------------------*/

import { expect } from "chai";
import React from "react";
import sinon from "sinon";
import { ColorByName, ColorDef } from "@itwin/core-common";
import { fireEvent, render } from "@testing-library/react";
<<<<<<< HEAD
import { RelativePosition } from "@itwin/appui-abstract";
=======
import { RelativePosition, SpecialKey } from "@bentley/ui-abstract";
>>>>>>> aeb69937
import { TestUtils } from "../TestUtils";
import { ColorPickerPopup } from "../../ui-imodel-components-react/color/ColorPickerPopup";

describe("<ColorPickerPopup/>", () => {
  const colorDef = ColorDef.create(ColorByName.blue);

  before(async () => {
    await TestUtils.initializeUiIModelComponents();
  });

  after(() => {
    TestUtils.terminateUiIModelComponents();
  });

  it("should render", () => {
    const renderedComponent = render(<ColorPickerPopup initialColor={colorDef} />);
    expect(renderedComponent).not.to.be.undefined;
    expect(renderedComponent.container.querySelector(".components-caret")).to.be.null;
  });

  it("should render with caret", () => {
    const renderedComponent = render(<ColorPickerPopup initialColor={colorDef} showCaret />);
    expect(renderedComponent).not.to.be.undefined;
    expect(renderedComponent.container.querySelector(".components-caret")).not.to.be.null;
  });

  it("button press should open popup and allow color selection", async () => {
    const spyOnColorPick = sinon.spy();

    function handleColorPick(color: ColorDef): void {
      expect(color.tbgr).to.be.equal(ColorByName.red as number);
      spyOnColorPick();
    }

    const renderedComponent = render(<ColorPickerPopup initialColor={colorDef} onColorChange={handleColorPick} showCaret />);
    expect(renderedComponent.getByTestId("components-colorpicker-popup-button")).to.exist;
    const pickerButton = renderedComponent.getByTestId("components-colorpicker-popup-button");
    expect(pickerButton.tagName).to.be.equal("BUTTON");
    expect(renderedComponent.container.querySelector(".icon-caret-down")).not.to.be.null;
    fireEvent.click(pickerButton);
    expect(renderedComponent.container.querySelector(".icon-caret-up")).not.to.be.null;

    const popupDiv = renderedComponent.getByTestId("components-colorpicker-panel");
    expect(popupDiv).not.to.be.undefined;

    if (popupDiv) {
      const colorSwatch = popupDiv.querySelector("button.components-colorpicker-panel-swatch") as HTMLElement;
      expect(colorSwatch).not.to.be.null;
      fireEvent.click(colorSwatch);
      expect(spyOnColorPick).to.be.calledOnce;
    }
  });

  it("button press should open popup and allow color selection of specified preset", async () => {
    const spyOnColorPick = sinon.spy();

    function handleColorPick(color: ColorDef): void {
      expect(color.tbgr).to.be.equal(ColorByName.green as number);
      spyOnColorPick();
    }

    const renderedComponent = render(<ColorPickerPopup initialColor={colorDef} popupPosition={RelativePosition.BottomRight} colorDefs={[ColorDef.green, ColorDef.black, ColorDef.red]} onColorChange={handleColorPick} />);
    expect(renderedComponent.getByTestId("components-colorpicker-popup-button")).to.exist;
    const pickerButton = renderedComponent.getByTestId("components-colorpicker-popup-button");
    expect(pickerButton.tagName).to.be.equal("BUTTON");
    fireEvent.click(pickerButton);

    const popupDiv = renderedComponent.getByTestId("components-colorpicker-panel");
    expect(popupDiv).not.to.be.undefined;

    if (popupDiv) {
      const colorSwatch = popupDiv.querySelector("button.components-colorpicker-panel-swatch") as HTMLElement;
      expect(colorSwatch).not.to.be.null;
      fireEvent.click(colorSwatch);
      expect(spyOnColorPick).to.be.calledOnce;
    }
  });

  it("readonly - button press should not open popup", async () => {
    const renderedComponent = render(<ColorPickerPopup initialColor={colorDef} colorDefs={[ColorDef.blue, ColorDef.black, ColorDef.red]} readonly={true} />);
    const pickerButton = renderedComponent.getByTestId("components-colorpicker-popup-button");
    expect(pickerButton.tagName).to.be.equal("BUTTON");
    fireEvent.click(pickerButton);

    const corePopupDiv = renderedComponent.queryByTestId("core-popup");
    expect(corePopupDiv).not.to.be.null;
    if (corePopupDiv)
      expect(corePopupDiv.classList.contains("visible")).to.be.false;
  });

  it("button press should open popup and allow trigger color selection when popup closed", async () => {
    const spyOnColorPopupClosed = sinon.spy();

    function handleColorPopupClosed(color: ColorDef): void {
      expect(color.tbgr).to.be.equal(ColorDef.green.tbgr);
      spyOnColorPopupClosed();
    }

    const renderedComponent = render(<ColorPickerPopup initialColor={colorDef} popupPosition={RelativePosition.BottomRight} colorDefs={[ColorDef.green, ColorDef.black, ColorDef.red]} onClose={handleColorPopupClosed} />);
    expect(renderedComponent.getByTestId("components-colorpicker-popup-button")).to.exist;
    const pickerButton = renderedComponent.getByTestId("components-colorpicker-popup-button");
    expect(pickerButton.tagName).to.be.equal("BUTTON");
    fireEvent.click(pickerButton);

    const popupDiv = renderedComponent.getByTestId("components-colorpicker-panel");
    expect(popupDiv).not.to.be.undefined;

    if (popupDiv) {
      const colorSwatch = popupDiv.querySelector("button.components-colorpicker-panel-swatch") as HTMLElement;
      expect(colorSwatch).not.to.be.null;
      fireEvent.click(colorSwatch);
    }

    fireEvent.click(pickerButton); /* close popup */
    expect(spyOnColorPopupClosed).to.be.calledOnce;
  });

  it("captureClicks property should stop mouse click propagation", async () => {
    const spyOnClick = sinon.spy();

    /* eslint-disable-next-line jsx-a11y/no-static-element-interactions, jsx-a11y/click-events-have-key-events */
    const renderedComponent = render(<div onClick={spyOnClick}>
      <ColorPickerPopup initialColor={colorDef} popupPosition={RelativePosition.BottomRight} colorDefs={[ColorDef.green, ColorDef.black, ColorDef.red]} captureClicks={true} />
    </div>);
    const pickerButton = renderedComponent.getByTestId("components-colorpicker-popup-button");
    fireEvent.click(pickerButton);
    expect(spyOnClick).not.to.be.called;

    const popupDiv = renderedComponent.getByTestId("components-colorpicker-panel");
    expect(popupDiv).not.to.be.undefined;

    if (popupDiv) {
      const colorSwatch = popupDiv.querySelector("button.components-colorpicker-panel-swatch") as HTMLElement;
      expect(colorSwatch).not.to.be.null;
      fireEvent.click(colorSwatch);
    }
    expect(spyOnClick).not.to.be.called;
  });

  it("mouse click should propagate if captureClicks not set to true", async () => {
    const spyOnClick = sinon.spy();

    /* eslint-disable-next-line jsx-a11y/no-static-element-interactions, jsx-a11y/click-events-have-key-events */
    const renderedComponent = render(<div onClick={spyOnClick}>
      <ColorPickerPopup initialColor={colorDef} popupPosition={RelativePosition.BottomRight} colorDefs={[ColorDef.green, ColorDef.black, ColorDef.red]} />
    </div>);
    const pickerButton = renderedComponent.getByTestId("components-colorpicker-popup-button");
    fireEvent.click(pickerButton);
    expect(spyOnClick).to.be.called;

    const popupDiv = renderedComponent.getByTestId("components-colorpicker-panel");
    expect(popupDiv).not.to.be.undefined;

    if (popupDiv) {
      const colorSwatch = popupDiv.querySelector("button.components-colorpicker-panel-swatch") as HTMLElement;
      expect(colorSwatch).not.to.be.null;
      fireEvent.click(colorSwatch);
    }
    expect(spyOnClick).to.be.calledTwice;
  });

  it("ensure update prop is handled", async () => {
    /* eslint-disable-next-line jsx-a11y/no-static-element-interactions, jsx-a11y/click-events-have-key-events */
    const renderedComponent = render(<div>
      <ColorPickerPopup initialColor={colorDef} popupPosition={RelativePosition.BottomRight} colorDefs={[ColorDef.green, ColorDef.black, ColorDef.red]} />
    </div>);
    let colorSwatch = renderedComponent.container.querySelector("div.components-colorpicker-button-color-swatch") as HTMLElement;
    expect(colorSwatch.style.backgroundColor).to.eql("rgb(0, 0, 255)");
    // ensure update prop is handled
    const newColorDef = ColorDef.create(ColorByName.green); // green = 0x008000,
    renderedComponent.rerender(<div><ColorPickerPopup initialColor={newColorDef} popupPosition={RelativePosition.BottomRight} colorDefs={[ColorDef.green, ColorDef.black, ColorDef.red]} /></div>);
    colorSwatch = renderedComponent.container.querySelector("div.components-colorpicker-button-color-swatch") as HTMLElement;
    expect(colorSwatch.style.backgroundColor).to.eql("rgb(0, 128, 0)");
  });

  it("ensure closing X is shown", async () => {
    const spyOnClick = sinon.spy();

    /* eslint-disable-next-line jsx-a11y/no-static-element-interactions, jsx-a11y/click-events-have-key-events */
    const renderedComponent = render(<div>
      <ColorPickerPopup initialColor={colorDef} popupPosition={RelativePosition.BottomRight}
        colorDefs={[ColorDef.green, ColorDef.black, ColorDef.red]} captureClicks={true} onClick={spyOnClick} />
    </div>);
    const pickerButton = renderedComponent.getByTestId("components-colorpicker-popup-button");
    fireEvent.click(pickerButton);

    const popupDiv = renderedComponent.getByTestId("components-colorpicker-panel");
    expect(popupDiv).not.to.be.undefined;

    const closeButton = renderedComponent.getByTestId("core-dialog-close");
    fireEvent.click(closeButton);
    await TestUtils.flushAsyncOperations();

    expect(renderedComponent.container.querySelector("button.core-dialog-close")).to.be.null;
  });

  it("ensure closing X is NOT shown", async () => {
    const spyOnClick = sinon.spy();

    /* eslint-disable-next-line jsx-a11y/no-static-element-interactions, jsx-a11y/click-events-have-key-events */
    const renderedComponent = render(<div>
      <ColorPickerPopup initialColor={colorDef} popupPosition={RelativePosition.BottomRight} hideCloseButton
        colorDefs={[ColorDef.green, ColorDef.black, ColorDef.red]} captureClicks={true} onClick={spyOnClick} />
    </div>);
    const pickerButton = renderedComponent.getByTestId("components-colorpicker-popup-button");
    fireEvent.click(pickerButton);

    const popupDiv = renderedComponent.getByTestId("components-colorpicker-panel");
    expect(popupDiv).not.to.be.undefined;

    expect(popupDiv.querySelector("button.core-dialog-close")).to.be.null;
  });

  it("ensure rgb values are shown", async () => {
    const spyOnClick = sinon.spy();
    const spyOnChange = sinon.spy();

    /* eslint-disable-next-line jsx-a11y/no-static-element-interactions, jsx-a11y/click-events-have-key-events */
    const renderedComponent = render(<div>
      <ColorPickerPopup initialColor={colorDef} popupPosition={RelativePosition.BottomRight} colorInputType="RGB"
        colorDefs={[ColorDef.green, ColorDef.black, ColorDef.red]} captureClicks={true} onClick={spyOnClick} onColorChange={spyOnChange} />
    </div>);
    const pickerButton = renderedComponent.getByTestId("components-colorpicker-popup-button");
    fireEvent.click(pickerButton);

    const popupDiv = renderedComponent.getByTestId("components-colorpicker-panel");
    expect(popupDiv).not.to.be.undefined;

    const redInput = renderedComponent.getByTestId("components-colorpicker-input-value-red");
    fireEvent.change(redInput, { target: { value: "100" } });
    expect((redInput as HTMLInputElement).value).to.eq("100");
    fireEvent.keyDown(redInput, { key: SpecialKey.Enter });
    spyOnChange.calledOnce.should.be.true;

    spyOnChange.resetHistory();
    const greenInput = renderedComponent.getByTestId("components-colorpicker-input-value-green");
    fireEvent.change(greenInput, { target: { value: "100" } });
    expect((greenInput as HTMLInputElement).value).to.eq("100");
    fireEvent.keyDown(greenInput, { key: SpecialKey.Enter });
    spyOnChange.calledOnce.should.be.true;

    spyOnChange.resetHistory();
    const blueInput = renderedComponent.getByTestId("components-colorpicker-input-value-blue");
    fireEvent.change(blueInput, { target: { value: "100" } });
    expect((blueInput as HTMLInputElement).value).to.eq("100");
    fireEvent.keyDown(blueInput, { key: SpecialKey.Enter });
    spyOnChange.calledOnce.should.be.true;
  });

  it("ensure hsl values are shown", async () => {
    const spyOnClick = sinon.spy();
    const spyOnChange = sinon.spy();

    /* eslint-disable-next-line jsx-a11y/no-static-element-interactions, jsx-a11y/click-events-have-key-events */
    const renderedComponent = render(<div>
      <ColorPickerPopup initialColor={colorDef} popupPosition={RelativePosition.BottomRight} colorInputType="HSL"
        colorDefs={[ColorDef.green, ColorDef.black, ColorDef.red]} captureClicks={true} onClick={spyOnClick} onColorChange={spyOnChange} />
    </div>);
    const pickerButton = renderedComponent.getByTestId("components-colorpicker-popup-button");
    fireEvent.click(pickerButton);

    const popupDiv = renderedComponent.getByTestId("components-colorpicker-panel");
    expect(popupDiv).not.to.be.undefined;

    const hueInput = renderedComponent.getByTestId("components-colorpicker-input-value-hue");
    fireEvent.change(hueInput, { target: { value: "100" } });
    expect((hueInput as HTMLInputElement).value).to.eq("100");
    fireEvent.keyDown(hueInput, { key: SpecialKey.Enter });
    spyOnChange.calledOnce.should.be.true;

    spyOnChange.resetHistory();
    const saturationInput = renderedComponent.getByTestId("components-colorpicker-input-value-saturation");
    fireEvent.change(saturationInput, { target: { value: "50" } });
    expect((saturationInput as HTMLInputElement).value).to.eq("50");
    fireEvent.keyDown(saturationInput, { key: SpecialKey.Enter });
    spyOnChange.calledOnce.should.be.true;

    spyOnChange.resetHistory();
    const lightnessInput = renderedComponent.getByTestId("components-colorpicker-input-value-lightness");
    fireEvent.change(lightnessInput, { target: { value: "40" } });
    expect((lightnessInput as HTMLInputElement).value).to.eq("40");
    fireEvent.keyDown(lightnessInput, { key: SpecialKey.Enter });
    spyOnChange.calledOnce.should.be.true;
  });

});
<|MERGE_RESOLUTION|>--- conflicted
+++ resolved
@@ -1,301 +1,297 @@
-/*---------------------------------------------------------------------------------------------
-* Copyright (c) Bentley Systems, Incorporated. All rights reserved.
-* See LICENSE.md in the project root for license terms and full copyright notice.
-*--------------------------------------------------------------------------------------------*/
-
-import { expect } from "chai";
-import React from "react";
-import sinon from "sinon";
-import { ColorByName, ColorDef } from "@itwin/core-common";
-import { fireEvent, render } from "@testing-library/react";
-<<<<<<< HEAD
-import { RelativePosition } from "@itwin/appui-abstract";
-=======
-import { RelativePosition, SpecialKey } from "@bentley/ui-abstract";
->>>>>>> aeb69937
-import { TestUtils } from "../TestUtils";
-import { ColorPickerPopup } from "../../ui-imodel-components-react/color/ColorPickerPopup";
-
-describe("<ColorPickerPopup/>", () => {
-  const colorDef = ColorDef.create(ColorByName.blue);
-
-  before(async () => {
-    await TestUtils.initializeUiIModelComponents();
-  });
-
-  after(() => {
-    TestUtils.terminateUiIModelComponents();
-  });
-
-  it("should render", () => {
-    const renderedComponent = render(<ColorPickerPopup initialColor={colorDef} />);
-    expect(renderedComponent).not.to.be.undefined;
-    expect(renderedComponent.container.querySelector(".components-caret")).to.be.null;
-  });
-
-  it("should render with caret", () => {
-    const renderedComponent = render(<ColorPickerPopup initialColor={colorDef} showCaret />);
-    expect(renderedComponent).not.to.be.undefined;
-    expect(renderedComponent.container.querySelector(".components-caret")).not.to.be.null;
-  });
-
-  it("button press should open popup and allow color selection", async () => {
-    const spyOnColorPick = sinon.spy();
-
-    function handleColorPick(color: ColorDef): void {
-      expect(color.tbgr).to.be.equal(ColorByName.red as number);
-      spyOnColorPick();
-    }
-
-    const renderedComponent = render(<ColorPickerPopup initialColor={colorDef} onColorChange={handleColorPick} showCaret />);
-    expect(renderedComponent.getByTestId("components-colorpicker-popup-button")).to.exist;
-    const pickerButton = renderedComponent.getByTestId("components-colorpicker-popup-button");
-    expect(pickerButton.tagName).to.be.equal("BUTTON");
-    expect(renderedComponent.container.querySelector(".icon-caret-down")).not.to.be.null;
-    fireEvent.click(pickerButton);
-    expect(renderedComponent.container.querySelector(".icon-caret-up")).not.to.be.null;
-
-    const popupDiv = renderedComponent.getByTestId("components-colorpicker-panel");
-    expect(popupDiv).not.to.be.undefined;
-
-    if (popupDiv) {
-      const colorSwatch = popupDiv.querySelector("button.components-colorpicker-panel-swatch") as HTMLElement;
-      expect(colorSwatch).not.to.be.null;
-      fireEvent.click(colorSwatch);
-      expect(spyOnColorPick).to.be.calledOnce;
-    }
-  });
-
-  it("button press should open popup and allow color selection of specified preset", async () => {
-    const spyOnColorPick = sinon.spy();
-
-    function handleColorPick(color: ColorDef): void {
-      expect(color.tbgr).to.be.equal(ColorByName.green as number);
-      spyOnColorPick();
-    }
-
-    const renderedComponent = render(<ColorPickerPopup initialColor={colorDef} popupPosition={RelativePosition.BottomRight} colorDefs={[ColorDef.green, ColorDef.black, ColorDef.red]} onColorChange={handleColorPick} />);
-    expect(renderedComponent.getByTestId("components-colorpicker-popup-button")).to.exist;
-    const pickerButton = renderedComponent.getByTestId("components-colorpicker-popup-button");
-    expect(pickerButton.tagName).to.be.equal("BUTTON");
-    fireEvent.click(pickerButton);
-
-    const popupDiv = renderedComponent.getByTestId("components-colorpicker-panel");
-    expect(popupDiv).not.to.be.undefined;
-
-    if (popupDiv) {
-      const colorSwatch = popupDiv.querySelector("button.components-colorpicker-panel-swatch") as HTMLElement;
-      expect(colorSwatch).not.to.be.null;
-      fireEvent.click(colorSwatch);
-      expect(spyOnColorPick).to.be.calledOnce;
-    }
-  });
-
-  it("readonly - button press should not open popup", async () => {
-    const renderedComponent = render(<ColorPickerPopup initialColor={colorDef} colorDefs={[ColorDef.blue, ColorDef.black, ColorDef.red]} readonly={true} />);
-    const pickerButton = renderedComponent.getByTestId("components-colorpicker-popup-button");
-    expect(pickerButton.tagName).to.be.equal("BUTTON");
-    fireEvent.click(pickerButton);
-
-    const corePopupDiv = renderedComponent.queryByTestId("core-popup");
-    expect(corePopupDiv).not.to.be.null;
-    if (corePopupDiv)
-      expect(corePopupDiv.classList.contains("visible")).to.be.false;
-  });
-
-  it("button press should open popup and allow trigger color selection when popup closed", async () => {
-    const spyOnColorPopupClosed = sinon.spy();
-
-    function handleColorPopupClosed(color: ColorDef): void {
-      expect(color.tbgr).to.be.equal(ColorDef.green.tbgr);
-      spyOnColorPopupClosed();
-    }
-
-    const renderedComponent = render(<ColorPickerPopup initialColor={colorDef} popupPosition={RelativePosition.BottomRight} colorDefs={[ColorDef.green, ColorDef.black, ColorDef.red]} onClose={handleColorPopupClosed} />);
-    expect(renderedComponent.getByTestId("components-colorpicker-popup-button")).to.exist;
-    const pickerButton = renderedComponent.getByTestId("components-colorpicker-popup-button");
-    expect(pickerButton.tagName).to.be.equal("BUTTON");
-    fireEvent.click(pickerButton);
-
-    const popupDiv = renderedComponent.getByTestId("components-colorpicker-panel");
-    expect(popupDiv).not.to.be.undefined;
-
-    if (popupDiv) {
-      const colorSwatch = popupDiv.querySelector("button.components-colorpicker-panel-swatch") as HTMLElement;
-      expect(colorSwatch).not.to.be.null;
-      fireEvent.click(colorSwatch);
-    }
-
-    fireEvent.click(pickerButton); /* close popup */
-    expect(spyOnColorPopupClosed).to.be.calledOnce;
-  });
-
-  it("captureClicks property should stop mouse click propagation", async () => {
-    const spyOnClick = sinon.spy();
-
-    /* eslint-disable-next-line jsx-a11y/no-static-element-interactions, jsx-a11y/click-events-have-key-events */
-    const renderedComponent = render(<div onClick={spyOnClick}>
-      <ColorPickerPopup initialColor={colorDef} popupPosition={RelativePosition.BottomRight} colorDefs={[ColorDef.green, ColorDef.black, ColorDef.red]} captureClicks={true} />
-    </div>);
-    const pickerButton = renderedComponent.getByTestId("components-colorpicker-popup-button");
-    fireEvent.click(pickerButton);
-    expect(spyOnClick).not.to.be.called;
-
-    const popupDiv = renderedComponent.getByTestId("components-colorpicker-panel");
-    expect(popupDiv).not.to.be.undefined;
-
-    if (popupDiv) {
-      const colorSwatch = popupDiv.querySelector("button.components-colorpicker-panel-swatch") as HTMLElement;
-      expect(colorSwatch).not.to.be.null;
-      fireEvent.click(colorSwatch);
-    }
-    expect(spyOnClick).not.to.be.called;
-  });
-
-  it("mouse click should propagate if captureClicks not set to true", async () => {
-    const spyOnClick = sinon.spy();
-
-    /* eslint-disable-next-line jsx-a11y/no-static-element-interactions, jsx-a11y/click-events-have-key-events */
-    const renderedComponent = render(<div onClick={spyOnClick}>
-      <ColorPickerPopup initialColor={colorDef} popupPosition={RelativePosition.BottomRight} colorDefs={[ColorDef.green, ColorDef.black, ColorDef.red]} />
-    </div>);
-    const pickerButton = renderedComponent.getByTestId("components-colorpicker-popup-button");
-    fireEvent.click(pickerButton);
-    expect(spyOnClick).to.be.called;
-
-    const popupDiv = renderedComponent.getByTestId("components-colorpicker-panel");
-    expect(popupDiv).not.to.be.undefined;
-
-    if (popupDiv) {
-      const colorSwatch = popupDiv.querySelector("button.components-colorpicker-panel-swatch") as HTMLElement;
-      expect(colorSwatch).not.to.be.null;
-      fireEvent.click(colorSwatch);
-    }
-    expect(spyOnClick).to.be.calledTwice;
-  });
-
-  it("ensure update prop is handled", async () => {
-    /* eslint-disable-next-line jsx-a11y/no-static-element-interactions, jsx-a11y/click-events-have-key-events */
-    const renderedComponent = render(<div>
-      <ColorPickerPopup initialColor={colorDef} popupPosition={RelativePosition.BottomRight} colorDefs={[ColorDef.green, ColorDef.black, ColorDef.red]} />
-    </div>);
-    let colorSwatch = renderedComponent.container.querySelector("div.components-colorpicker-button-color-swatch") as HTMLElement;
-    expect(colorSwatch.style.backgroundColor).to.eql("rgb(0, 0, 255)");
-    // ensure update prop is handled
-    const newColorDef = ColorDef.create(ColorByName.green); // green = 0x008000,
-    renderedComponent.rerender(<div><ColorPickerPopup initialColor={newColorDef} popupPosition={RelativePosition.BottomRight} colorDefs={[ColorDef.green, ColorDef.black, ColorDef.red]} /></div>);
-    colorSwatch = renderedComponent.container.querySelector("div.components-colorpicker-button-color-swatch") as HTMLElement;
-    expect(colorSwatch.style.backgroundColor).to.eql("rgb(0, 128, 0)");
-  });
-
-  it("ensure closing X is shown", async () => {
-    const spyOnClick = sinon.spy();
-
-    /* eslint-disable-next-line jsx-a11y/no-static-element-interactions, jsx-a11y/click-events-have-key-events */
-    const renderedComponent = render(<div>
-      <ColorPickerPopup initialColor={colorDef} popupPosition={RelativePosition.BottomRight}
-        colorDefs={[ColorDef.green, ColorDef.black, ColorDef.red]} captureClicks={true} onClick={spyOnClick} />
-    </div>);
-    const pickerButton = renderedComponent.getByTestId("components-colorpicker-popup-button");
-    fireEvent.click(pickerButton);
-
-    const popupDiv = renderedComponent.getByTestId("components-colorpicker-panel");
-    expect(popupDiv).not.to.be.undefined;
-
-    const closeButton = renderedComponent.getByTestId("core-dialog-close");
-    fireEvent.click(closeButton);
-    await TestUtils.flushAsyncOperations();
-
-    expect(renderedComponent.container.querySelector("button.core-dialog-close")).to.be.null;
-  });
-
-  it("ensure closing X is NOT shown", async () => {
-    const spyOnClick = sinon.spy();
-
-    /* eslint-disable-next-line jsx-a11y/no-static-element-interactions, jsx-a11y/click-events-have-key-events */
-    const renderedComponent = render(<div>
-      <ColorPickerPopup initialColor={colorDef} popupPosition={RelativePosition.BottomRight} hideCloseButton
-        colorDefs={[ColorDef.green, ColorDef.black, ColorDef.red]} captureClicks={true} onClick={spyOnClick} />
-    </div>);
-    const pickerButton = renderedComponent.getByTestId("components-colorpicker-popup-button");
-    fireEvent.click(pickerButton);
-
-    const popupDiv = renderedComponent.getByTestId("components-colorpicker-panel");
-    expect(popupDiv).not.to.be.undefined;
-
-    expect(popupDiv.querySelector("button.core-dialog-close")).to.be.null;
-  });
-
-  it("ensure rgb values are shown", async () => {
-    const spyOnClick = sinon.spy();
-    const spyOnChange = sinon.spy();
-
-    /* eslint-disable-next-line jsx-a11y/no-static-element-interactions, jsx-a11y/click-events-have-key-events */
-    const renderedComponent = render(<div>
-      <ColorPickerPopup initialColor={colorDef} popupPosition={RelativePosition.BottomRight} colorInputType="RGB"
-        colorDefs={[ColorDef.green, ColorDef.black, ColorDef.red]} captureClicks={true} onClick={spyOnClick} onColorChange={spyOnChange} />
-    </div>);
-    const pickerButton = renderedComponent.getByTestId("components-colorpicker-popup-button");
-    fireEvent.click(pickerButton);
-
-    const popupDiv = renderedComponent.getByTestId("components-colorpicker-panel");
-    expect(popupDiv).not.to.be.undefined;
-
-    const redInput = renderedComponent.getByTestId("components-colorpicker-input-value-red");
-    fireEvent.change(redInput, { target: { value: "100" } });
-    expect((redInput as HTMLInputElement).value).to.eq("100");
-    fireEvent.keyDown(redInput, { key: SpecialKey.Enter });
-    spyOnChange.calledOnce.should.be.true;
-
-    spyOnChange.resetHistory();
-    const greenInput = renderedComponent.getByTestId("components-colorpicker-input-value-green");
-    fireEvent.change(greenInput, { target: { value: "100" } });
-    expect((greenInput as HTMLInputElement).value).to.eq("100");
-    fireEvent.keyDown(greenInput, { key: SpecialKey.Enter });
-    spyOnChange.calledOnce.should.be.true;
-
-    spyOnChange.resetHistory();
-    const blueInput = renderedComponent.getByTestId("components-colorpicker-input-value-blue");
-    fireEvent.change(blueInput, { target: { value: "100" } });
-    expect((blueInput as HTMLInputElement).value).to.eq("100");
-    fireEvent.keyDown(blueInput, { key: SpecialKey.Enter });
-    spyOnChange.calledOnce.should.be.true;
-  });
-
-  it("ensure hsl values are shown", async () => {
-    const spyOnClick = sinon.spy();
-    const spyOnChange = sinon.spy();
-
-    /* eslint-disable-next-line jsx-a11y/no-static-element-interactions, jsx-a11y/click-events-have-key-events */
-    const renderedComponent = render(<div>
-      <ColorPickerPopup initialColor={colorDef} popupPosition={RelativePosition.BottomRight} colorInputType="HSL"
-        colorDefs={[ColorDef.green, ColorDef.black, ColorDef.red]} captureClicks={true} onClick={spyOnClick} onColorChange={spyOnChange} />
-    </div>);
-    const pickerButton = renderedComponent.getByTestId("components-colorpicker-popup-button");
-    fireEvent.click(pickerButton);
-
-    const popupDiv = renderedComponent.getByTestId("components-colorpicker-panel");
-    expect(popupDiv).not.to.be.undefined;
-
-    const hueInput = renderedComponent.getByTestId("components-colorpicker-input-value-hue");
-    fireEvent.change(hueInput, { target: { value: "100" } });
-    expect((hueInput as HTMLInputElement).value).to.eq("100");
-    fireEvent.keyDown(hueInput, { key: SpecialKey.Enter });
-    spyOnChange.calledOnce.should.be.true;
-
-    spyOnChange.resetHistory();
-    const saturationInput = renderedComponent.getByTestId("components-colorpicker-input-value-saturation");
-    fireEvent.change(saturationInput, { target: { value: "50" } });
-    expect((saturationInput as HTMLInputElement).value).to.eq("50");
-    fireEvent.keyDown(saturationInput, { key: SpecialKey.Enter });
-    spyOnChange.calledOnce.should.be.true;
-
-    spyOnChange.resetHistory();
-    const lightnessInput = renderedComponent.getByTestId("components-colorpicker-input-value-lightness");
-    fireEvent.change(lightnessInput, { target: { value: "40" } });
-    expect((lightnessInput as HTMLInputElement).value).to.eq("40");
-    fireEvent.keyDown(lightnessInput, { key: SpecialKey.Enter });
-    spyOnChange.calledOnce.should.be.true;
-  });
-
-});
+/*---------------------------------------------------------------------------------------------
+* Copyright (c) Bentley Systems, Incorporated. All rights reserved.
+* See LICENSE.md in the project root for license terms and full copyright notice.
+*--------------------------------------------------------------------------------------------*/
+
+import { expect } from "chai";
+import React from "react";
+import sinon from "sinon";
+import { ColorByName, ColorDef } from "@itwin/core-common";
+import { fireEvent, render } from "@testing-library/react";
+import { RelativePosition, SpecialKey } from "@itwin/appui-abstract";
+import { TestUtils } from "../TestUtils";
+import { ColorPickerPopup } from "../../ui-imodel-components-react/color/ColorPickerPopup";
+
+describe("<ColorPickerPopup/>", () => {
+  const colorDef = ColorDef.create(ColorByName.blue);
+
+  before(async () => {
+    await TestUtils.initializeUiIModelComponents();
+  });
+
+  after(() => {
+    TestUtils.terminateUiIModelComponents();
+  });
+
+  it("should render", () => {
+    const renderedComponent = render(<ColorPickerPopup initialColor={colorDef} />);
+    expect(renderedComponent).not.to.be.undefined;
+    expect(renderedComponent.container.querySelector(".components-caret")).to.be.null;
+  });
+
+  it("should render with caret", () => {
+    const renderedComponent = render(<ColorPickerPopup initialColor={colorDef} showCaret />);
+    expect(renderedComponent).not.to.be.undefined;
+    expect(renderedComponent.container.querySelector(".components-caret")).not.to.be.null;
+  });
+
+  it("button press should open popup and allow color selection", async () => {
+    const spyOnColorPick = sinon.spy();
+
+    function handleColorPick(color: ColorDef): void {
+      expect(color.tbgr).to.be.equal(ColorByName.red as number);
+      spyOnColorPick();
+    }
+
+    const renderedComponent = render(<ColorPickerPopup initialColor={colorDef} onColorChange={handleColorPick} showCaret />);
+    expect(renderedComponent.getByTestId("components-colorpicker-popup-button")).to.exist;
+    const pickerButton = renderedComponent.getByTestId("components-colorpicker-popup-button");
+    expect(pickerButton.tagName).to.be.equal("BUTTON");
+    expect(renderedComponent.container.querySelector(".icon-caret-down")).not.to.be.null;
+    fireEvent.click(pickerButton);
+    expect(renderedComponent.container.querySelector(".icon-caret-up")).not.to.be.null;
+
+    const popupDiv = renderedComponent.getByTestId("components-colorpicker-panel");
+    expect(popupDiv).not.to.be.undefined;
+
+    if (popupDiv) {
+      const colorSwatch = popupDiv.querySelector("button.components-colorpicker-panel-swatch") as HTMLElement;
+      expect(colorSwatch).not.to.be.null;
+      fireEvent.click(colorSwatch);
+      expect(spyOnColorPick).to.be.calledOnce;
+    }
+  });
+
+  it("button press should open popup and allow color selection of specified preset", async () => {
+    const spyOnColorPick = sinon.spy();
+
+    function handleColorPick(color: ColorDef): void {
+      expect(color.tbgr).to.be.equal(ColorByName.green as number);
+      spyOnColorPick();
+    }
+
+    const renderedComponent = render(<ColorPickerPopup initialColor={colorDef} popupPosition={RelativePosition.BottomRight} colorDefs={[ColorDef.green, ColorDef.black, ColorDef.red]} onColorChange={handleColorPick} />);
+    expect(renderedComponent.getByTestId("components-colorpicker-popup-button")).to.exist;
+    const pickerButton = renderedComponent.getByTestId("components-colorpicker-popup-button");
+    expect(pickerButton.tagName).to.be.equal("BUTTON");
+    fireEvent.click(pickerButton);
+
+    const popupDiv = renderedComponent.getByTestId("components-colorpicker-panel");
+    expect(popupDiv).not.to.be.undefined;
+
+    if (popupDiv) {
+      const colorSwatch = popupDiv.querySelector("button.components-colorpicker-panel-swatch") as HTMLElement;
+      expect(colorSwatch).not.to.be.null;
+      fireEvent.click(colorSwatch);
+      expect(spyOnColorPick).to.be.calledOnce;
+    }
+  });
+
+  it("readonly - button press should not open popup", async () => {
+    const renderedComponent = render(<ColorPickerPopup initialColor={colorDef} colorDefs={[ColorDef.blue, ColorDef.black, ColorDef.red]} readonly={true} />);
+    const pickerButton = renderedComponent.getByTestId("components-colorpicker-popup-button");
+    expect(pickerButton.tagName).to.be.equal("BUTTON");
+    fireEvent.click(pickerButton);
+
+    const corePopupDiv = renderedComponent.queryByTestId("core-popup");
+    expect(corePopupDiv).not.to.be.null;
+    if (corePopupDiv)
+      expect(corePopupDiv.classList.contains("visible")).to.be.false;
+  });
+
+  it("button press should open popup and allow trigger color selection when popup closed", async () => {
+    const spyOnColorPopupClosed = sinon.spy();
+
+    function handleColorPopupClosed(color: ColorDef): void {
+      expect(color.tbgr).to.be.equal(ColorDef.green.tbgr);
+      spyOnColorPopupClosed();
+    }
+
+    const renderedComponent = render(<ColorPickerPopup initialColor={colorDef} popupPosition={RelativePosition.BottomRight} colorDefs={[ColorDef.green, ColorDef.black, ColorDef.red]} onClose={handleColorPopupClosed} />);
+    expect(renderedComponent.getByTestId("components-colorpicker-popup-button")).to.exist;
+    const pickerButton = renderedComponent.getByTestId("components-colorpicker-popup-button");
+    expect(pickerButton.tagName).to.be.equal("BUTTON");
+    fireEvent.click(pickerButton);
+
+    const popupDiv = renderedComponent.getByTestId("components-colorpicker-panel");
+    expect(popupDiv).not.to.be.undefined;
+
+    if (popupDiv) {
+      const colorSwatch = popupDiv.querySelector("button.components-colorpicker-panel-swatch") as HTMLElement;
+      expect(colorSwatch).not.to.be.null;
+      fireEvent.click(colorSwatch);
+    }
+
+    fireEvent.click(pickerButton); /* close popup */
+    expect(spyOnColorPopupClosed).to.be.calledOnce;
+  });
+
+  it("captureClicks property should stop mouse click propagation", async () => {
+    const spyOnClick = sinon.spy();
+
+    /* eslint-disable-next-line jsx-a11y/no-static-element-interactions, jsx-a11y/click-events-have-key-events */
+    const renderedComponent = render(<div onClick={spyOnClick}>
+      <ColorPickerPopup initialColor={colorDef} popupPosition={RelativePosition.BottomRight} colorDefs={[ColorDef.green, ColorDef.black, ColorDef.red]} captureClicks={true} />
+    </div>);
+    const pickerButton = renderedComponent.getByTestId("components-colorpicker-popup-button");
+    fireEvent.click(pickerButton);
+    expect(spyOnClick).not.to.be.called;
+
+    const popupDiv = renderedComponent.getByTestId("components-colorpicker-panel");
+    expect(popupDiv).not.to.be.undefined;
+
+    if (popupDiv) {
+      const colorSwatch = popupDiv.querySelector("button.components-colorpicker-panel-swatch") as HTMLElement;
+      expect(colorSwatch).not.to.be.null;
+      fireEvent.click(colorSwatch);
+    }
+    expect(spyOnClick).not.to.be.called;
+  });
+
+  it("mouse click should propagate if captureClicks not set to true", async () => {
+    const spyOnClick = sinon.spy();
+
+    /* eslint-disable-next-line jsx-a11y/no-static-element-interactions, jsx-a11y/click-events-have-key-events */
+    const renderedComponent = render(<div onClick={spyOnClick}>
+      <ColorPickerPopup initialColor={colorDef} popupPosition={RelativePosition.BottomRight} colorDefs={[ColorDef.green, ColorDef.black, ColorDef.red]} />
+    </div>);
+    const pickerButton = renderedComponent.getByTestId("components-colorpicker-popup-button");
+    fireEvent.click(pickerButton);
+    expect(spyOnClick).to.be.called;
+
+    const popupDiv = renderedComponent.getByTestId("components-colorpicker-panel");
+    expect(popupDiv).not.to.be.undefined;
+
+    if (popupDiv) {
+      const colorSwatch = popupDiv.querySelector("button.components-colorpicker-panel-swatch") as HTMLElement;
+      expect(colorSwatch).not.to.be.null;
+      fireEvent.click(colorSwatch);
+    }
+    expect(spyOnClick).to.be.calledTwice;
+  });
+
+  it("ensure update prop is handled", async () => {
+    /* eslint-disable-next-line jsx-a11y/no-static-element-interactions, jsx-a11y/click-events-have-key-events */
+    const renderedComponent = render(<div>
+      <ColorPickerPopup initialColor={colorDef} popupPosition={RelativePosition.BottomRight} colorDefs={[ColorDef.green, ColorDef.black, ColorDef.red]} />
+    </div>);
+    let colorSwatch = renderedComponent.container.querySelector("div.components-colorpicker-button-color-swatch") as HTMLElement;
+    expect(colorSwatch.style.backgroundColor).to.eql("rgb(0, 0, 255)");
+    // ensure update prop is handled
+    const newColorDef = ColorDef.create(ColorByName.green); // green = 0x008000,
+    renderedComponent.rerender(<div><ColorPickerPopup initialColor={newColorDef} popupPosition={RelativePosition.BottomRight} colorDefs={[ColorDef.green, ColorDef.black, ColorDef.red]} /></div>);
+    colorSwatch = renderedComponent.container.querySelector("div.components-colorpicker-button-color-swatch") as HTMLElement;
+    expect(colorSwatch.style.backgroundColor).to.eql("rgb(0, 128, 0)");
+  });
+
+  it("ensure closing X is shown", async () => {
+    const spyOnClick = sinon.spy();
+
+    /* eslint-disable-next-line jsx-a11y/no-static-element-interactions, jsx-a11y/click-events-have-key-events */
+    const renderedComponent = render(<div>
+      <ColorPickerPopup initialColor={colorDef} popupPosition={RelativePosition.BottomRight}
+        colorDefs={[ColorDef.green, ColorDef.black, ColorDef.red]} captureClicks={true} onClick={spyOnClick} />
+    </div>);
+    const pickerButton = renderedComponent.getByTestId("components-colorpicker-popup-button");
+    fireEvent.click(pickerButton);
+
+    const popupDiv = renderedComponent.getByTestId("components-colorpicker-panel");
+    expect(popupDiv).not.to.be.undefined;
+
+    const closeButton = renderedComponent.getByTestId("core-dialog-close");
+    fireEvent.click(closeButton);
+    await TestUtils.flushAsyncOperations();
+
+    expect(renderedComponent.container.querySelector("button.core-dialog-close")).to.be.null;
+  });
+
+  it("ensure closing X is NOT shown", async () => {
+    const spyOnClick = sinon.spy();
+
+    /* eslint-disable-next-line jsx-a11y/no-static-element-interactions, jsx-a11y/click-events-have-key-events */
+    const renderedComponent = render(<div>
+      <ColorPickerPopup initialColor={colorDef} popupPosition={RelativePosition.BottomRight} hideCloseButton
+        colorDefs={[ColorDef.green, ColorDef.black, ColorDef.red]} captureClicks={true} onClick={spyOnClick} />
+    </div>);
+    const pickerButton = renderedComponent.getByTestId("components-colorpicker-popup-button");
+    fireEvent.click(pickerButton);
+
+    const popupDiv = renderedComponent.getByTestId("components-colorpicker-panel");
+    expect(popupDiv).not.to.be.undefined;
+
+    expect(popupDiv.querySelector("button.core-dialog-close")).to.be.null;
+  });
+
+  it("ensure rgb values are shown", async () => {
+    const spyOnClick = sinon.spy();
+    const spyOnChange = sinon.spy();
+
+    /* eslint-disable-next-line jsx-a11y/no-static-element-interactions, jsx-a11y/click-events-have-key-events */
+    const renderedComponent = render(<div>
+      <ColorPickerPopup initialColor={colorDef} popupPosition={RelativePosition.BottomRight} colorInputType="RGB"
+        colorDefs={[ColorDef.green, ColorDef.black, ColorDef.red]} captureClicks={true} onClick={spyOnClick} onColorChange={spyOnChange} />
+    </div>);
+    const pickerButton = renderedComponent.getByTestId("components-colorpicker-popup-button");
+    fireEvent.click(pickerButton);
+
+    const popupDiv = renderedComponent.getByTestId("components-colorpicker-panel");
+    expect(popupDiv).not.to.be.undefined;
+
+    const redInput = renderedComponent.getByTestId("components-colorpicker-input-value-red");
+    fireEvent.change(redInput, { target: { value: "100" } });
+    expect((redInput as HTMLInputElement).value).to.eq("100");
+    fireEvent.keyDown(redInput, { key: SpecialKey.Enter });
+    spyOnChange.calledOnce.should.be.true;
+
+    spyOnChange.resetHistory();
+    const greenInput = renderedComponent.getByTestId("components-colorpicker-input-value-green");
+    fireEvent.change(greenInput, { target: { value: "100" } });
+    expect((greenInput as HTMLInputElement).value).to.eq("100");
+    fireEvent.keyDown(greenInput, { key: SpecialKey.Enter });
+    spyOnChange.calledOnce.should.be.true;
+
+    spyOnChange.resetHistory();
+    const blueInput = renderedComponent.getByTestId("components-colorpicker-input-value-blue");
+    fireEvent.change(blueInput, { target: { value: "100" } });
+    expect((blueInput as HTMLInputElement).value).to.eq("100");
+    fireEvent.keyDown(blueInput, { key: SpecialKey.Enter });
+    spyOnChange.calledOnce.should.be.true;
+  });
+
+  it("ensure hsl values are shown", async () => {
+    const spyOnClick = sinon.spy();
+    const spyOnChange = sinon.spy();
+
+    /* eslint-disable-next-line jsx-a11y/no-static-element-interactions, jsx-a11y/click-events-have-key-events */
+    const renderedComponent = render(<div>
+      <ColorPickerPopup initialColor={colorDef} popupPosition={RelativePosition.BottomRight} colorInputType="HSL"
+        colorDefs={[ColorDef.green, ColorDef.black, ColorDef.red]} captureClicks={true} onClick={spyOnClick} onColorChange={spyOnChange} />
+    </div>);
+    const pickerButton = renderedComponent.getByTestId("components-colorpicker-popup-button");
+    fireEvent.click(pickerButton);
+
+    const popupDiv = renderedComponent.getByTestId("components-colorpicker-panel");
+    expect(popupDiv).not.to.be.undefined;
+
+    const hueInput = renderedComponent.getByTestId("components-colorpicker-input-value-hue");
+    fireEvent.change(hueInput, { target: { value: "100" } });
+    expect((hueInput as HTMLInputElement).value).to.eq("100");
+    fireEvent.keyDown(hueInput, { key: SpecialKey.Enter });
+    spyOnChange.calledOnce.should.be.true;
+
+    spyOnChange.resetHistory();
+    const saturationInput = renderedComponent.getByTestId("components-colorpicker-input-value-saturation");
+    fireEvent.change(saturationInput, { target: { value: "50" } });
+    expect((saturationInput as HTMLInputElement).value).to.eq("50");
+    fireEvent.keyDown(saturationInput, { key: SpecialKey.Enter });
+    spyOnChange.calledOnce.should.be.true;
+
+    spyOnChange.resetHistory();
+    const lightnessInput = renderedComponent.getByTestId("components-colorpicker-input-value-lightness");
+    fireEvent.change(lightnessInput, { target: { value: "40" } });
+    expect((lightnessInput as HTMLInputElement).value).to.eq("40");
+    fireEvent.keyDown(lightnessInput, { key: SpecialKey.Enter });
+    spyOnChange.calledOnce.should.be.true;
+  });
+
+});