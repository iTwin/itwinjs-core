{
  "name": "@bentley/ui-imodel-components",
  "version": "3.0.0-dev.64",
  "description": "iModel.js UI IModel Components",
  "main": "lib/ui-imodel-components.js",
  "typings": "lib/ui-imodel-components",
  "imodeljsSharedLibrary": true,
  "license": "MIT",
  "repository": {
    "type": "git",
    "url": "https://github.com/imodeljs/imodeljs/tree/master/ui/imodel-components"
  },
  "scripts": {
    "compile": "npm run build",
    "copy:assets": "cpx \"./src/**/*.*css\" ./lib && cpx \"./public/**/*\" ./lib/public",
    "pseudolocalize": "betools pseudolocalize --englishDir ./public/locales/en --out ./lib/public/locales/en-PSEUDO",
    "build": "npm run copy:assets && npm run pseudolocalize && tsc 1>&2",
    "clean": "rimraf lib .rush/temp/package-deps*.json",
    "cover": "nyc npm test",
    "docs": "betools docs --includes=../../generated-docs/extract --json=../../generated-docs/ui/ui-imodel-components/file.json --tsIndexFile=./ui-imodel-components.ts --onlyJson",
    "lint": "eslint -f visualstudio \"./src/**/*.{ts,tsx}\" 1>&2",
    "extract-api": "betools extract-api --entry=ui-imodel-components",
    "test": "mocha --config ../.mocharc.json \"./lib/test/**/*.test.js\"",
    "test:watch": "npm test -- --reporter min --watch-extensions ts,tsx --watch"
  },
  "keywords": [
    "Bentley",
    "BIM",
    "iModel"
  ],
  "author": {
    "name": "Bentley Systems, Inc.",
    "url": "http://www.bentley.com"
  },
  "peerDependencies": {
<<<<<<< HEAD
    "@bentley/bentleyjs-core": "workspace:^3.0.0-dev.63",
    "@bentley/geometry-core": "workspace:^3.0.0-dev.63",
    "@itwin/core-common": "workspace:^3.0.0-dev.63",
    "@itwin/core-frontend": "workspace:^3.0.0-dev.63",
    "@bentley/imodeljs-i18n": "workspace:^3.0.0-dev.63",
    "@bentley/imodeljs-quantity": "workspace:^3.0.0-dev.63",
    "@bentley/ui-abstract": "workspace:^3.0.0-dev.63",
    "@bentley/ui-core": "workspace:^3.0.0-dev.63",
    "@bentley/ui-components": "workspace:^3.0.0-dev.63",
=======
    "@bentley/bentleyjs-core": "workspace:^3.0.0-dev.64",
    "@bentley/geometry-core": "workspace:^3.0.0-dev.64",
    "@bentley/imodeljs-common": "workspace:^3.0.0-dev.64",
    "@bentley/imodeljs-frontend": "workspace:^3.0.0-dev.64",
    "@bentley/imodeljs-i18n": "workspace:^3.0.0-dev.64",
    "@bentley/imodeljs-quantity": "workspace:^3.0.0-dev.64",
    "@bentley/ui-abstract": "workspace:^3.0.0-dev.64",
    "@bentley/ui-core": "workspace:^3.0.0-dev.64",
    "@bentley/ui-components": "workspace:^3.0.0-dev.64",
>>>>>>> 93b8c775
    "react": "^16.8.6 || ^17.0.0",
    "react-dom": "^16.8.6 || ^17.0.0"
  },
  "//devDependencies": [
    "NOTE: All peerDependencies should also be listed as devDependencies since peerDependencies are not considered by npm install",
    "NOTE: All tools used by scripts in this package must be listed as devDependencies"
  ],
  "devDependencies": {
    "@bentley/bentleyjs-core": "workspace:*",
    "@bentley/build-tools": "workspace:*",
    "@bentley/eslint-plugin": "workspace:*",
    "@bentley/geometry-core": "workspace:*",
    "@itwin/core-common": "workspace:*",
    "@itwin/core-frontend": "workspace:*",
    "@bentley/imodeljs-i18n": "workspace:*",
    "@bentley/imodeljs-quantity": "workspace:*",
    "@bentley/ui-abstract": "workspace:*",
    "@bentley/ui-core": "workspace:*",
    "@bentley/ui-components": "workspace:*",
    "@testing-library/react": "^12.0.0",
    "@testing-library/react-hooks": "^3.2.1",
    "@testing-library/user-event": "^13.2.1",
    "@types/chai": "^4.1.4",
    "@types/chai-as-promised": "^7",
    "@types/chai-jest-snapshot": "^1.3.0",
    "@types/chai-spies": "^1.0.0",
    "@types/chai-string": "^1.4.1",
    "@types/enzyme": "3.9.3",
    "@types/faker": "^4.1.0",
    "@types/lodash": "^4.14.0",
    "@types/mocha": "^8.2.2",
    "@types/react": "^17.0.0",
    "@types/react-dom": "^17.0.0",
    "@types/sinon": "^9.0.0",
    "@types/sinon-chai": "^3.2.0",
    "chai": "^4.1.2",
    "chai-as-promised": "^7",
    "chai-jest-snapshot": "^2.0.0",
    "chai-spies": "1.0.0",
    "chai-string": "^1.5.0",
    "cpx": "^1.5.0",
    "enzyme": "^3.4.0",
    "@wojtekmaj/enzyme-adapter-react-17": "^0.6.3",
    "enzyme-to-json": "^3.3.4",
    "eslint": "^7.11.0",
    "faker": "^4.1.0",
    "ignore-styles": "^5.0.1",
    "jsdom": "^16.7.0",
    "jsdom-global": "3.0.2",
    "mocha": "^8.3.2",
    "nyc": "^15.1.0",
    "raf": "^3.4.0",
    "react": "^17.0.0",
    "react-dom": "^17.0.0",
    "react-test-renderer": "^17.0.0",
    "rimraf": "^3.0.2",
    "sinon": "^9.0.2",
    "sinon-chai": "^3.2.0",
    "ts-node": "^7.0.1",
    "tsconfig-paths": "^3.3.2",
    "typemoq": "^2.1.0",
    "typescript": "~4.3.0",
    "xmlhttprequest": "^1.8.0"
  },
  "//dependencies": [
    "NOTE: these dependencies should be only for things that DO NOT APPEAR IN THE API",
    "NOTE: core-frontend should remain UI technology agnostic, so no react/angular dependencies are allowed"
  ],
  "dependencies": {
    "@bentley/icons-generic-webfont": "^1.0.15",
    "@itwin/itwinui-css": "^0.27.0",
    "@itwin/itwinui-react": "^1.16.2",
    "callable-instance2": "1.0.0",
    "classnames": "^2.3.1",
    "eventemitter2": "^5.0.1",
    "immer": "9.0.2",
    "immutable": "^3.8.2",
    "ts-key-enum": "^2.0.0"
  },
  "nyc": {
    "extends": "./node_modules/@bentley/build-tools/.nycrc",
    "require": [
      "ignore-styles",
      "jsdom-global/register",
      "source-map-support/register",
      "ts-node/register"
    ],
    "check-coverage": true,
    "statements": 99.9,
    "branches": 99.9,
    "functions": 100,
    "lines": 99.9
  },
  "eslintConfig": {
    "plugins": [
      "@bentley"
    ],
    "extends": [
      "plugin:@bentley/ui",
      "plugin:@bentley/jsdoc"
    ]
  }
}<|MERGE_RESOLUTION|>--- conflicted
+++ resolved
@@ -33,27 +33,15 @@
     "url": "http://www.bentley.com"
   },
   "peerDependencies": {
-<<<<<<< HEAD
-    "@bentley/bentleyjs-core": "workspace:^3.0.0-dev.63",
-    "@bentley/geometry-core": "workspace:^3.0.0-dev.63",
-    "@itwin/core-common": "workspace:^3.0.0-dev.63",
-    "@itwin/core-frontend": "workspace:^3.0.0-dev.63",
-    "@bentley/imodeljs-i18n": "workspace:^3.0.0-dev.63",
-    "@bentley/imodeljs-quantity": "workspace:^3.0.0-dev.63",
-    "@bentley/ui-abstract": "workspace:^3.0.0-dev.63",
-    "@bentley/ui-core": "workspace:^3.0.0-dev.63",
-    "@bentley/ui-components": "workspace:^3.0.0-dev.63",
-=======
     "@bentley/bentleyjs-core": "workspace:^3.0.0-dev.64",
     "@bentley/geometry-core": "workspace:^3.0.0-dev.64",
-    "@bentley/imodeljs-common": "workspace:^3.0.0-dev.64",
-    "@bentley/imodeljs-frontend": "workspace:^3.0.0-dev.64",
+    "@itwin/core-common": "workspace:^3.0.0-dev.64",
+    "@itwin/core-frontend": "workspace:^3.0.0-dev.64",
     "@bentley/imodeljs-i18n": "workspace:^3.0.0-dev.64",
     "@bentley/imodeljs-quantity": "workspace:^3.0.0-dev.64",
     "@bentley/ui-abstract": "workspace:^3.0.0-dev.64",
     "@bentley/ui-core": "workspace:^3.0.0-dev.64",
     "@bentley/ui-components": "workspace:^3.0.0-dev.64",
->>>>>>> 93b8c775
     "react": "^16.8.6 || ^17.0.0",
     "react-dom": "^16.8.6 || ^17.0.0"
   },
