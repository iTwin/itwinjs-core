{
<<<<<<< HEAD
  "name": "@itwin/imodel-components-react",
  "version": "3.0.0-dev.69",
=======
  "name": "@bentley/ui-imodel-components",
  "version": "3.0.0-dev.70",
>>>>>>> 407e5cd3
  "description": "iModel.js UI IModel Components",
  "main": "lib/imodel-components-react.js",
  "typings": "lib/imodel-components-react",
  "imodeljsSharedLibrary": true,
  "license": "MIT",
  "repository": {
    "type": "git",
    "url": "https://github.com/imodeljs/imodeljs/tree/master/ui/imodel-components"
  },
  "scripts": {
    "compile": "npm run build",
    "copy:assets": "cpx \"./src/**/*.*css\" ./lib && cpx \"./public/**/*\" ./lib/public",
    "pseudolocalize": "betools pseudolocalize --englishDir ./public/locales/en --out ./lib/public/locales/en-PSEUDO",
    "build": "npm run copy:assets && npm run pseudolocalize && tsc 1>&2",
    "clean": "rimraf lib .rush/temp/package-deps*.json",
    "cover": "nyc npm test",
    "docs": "betools docs --includes=../../generated-docs/extract --json=../../generated-docs/ui/imodel-components-react/file.json --tsIndexFile=./imodel-components-react.ts --onlyJson",
    "lint": "eslint -f visualstudio \"./src/**/*.{ts,tsx}\" 1>&2",
    "extract-api": "betools extract-api --entry=imodel-components-react",
    "test": "mocha --config ../.mocharc.json \"./lib/test/**/*.test.js\"",
    "test:watch": "npm test -- --reporter min --watch-extensions ts,tsx --watch"
  },
  "keywords": [
    "Bentley",
    "BIM",
    "iModel"
  ],
  "author": {
    "name": "Bentley Systems, Inc.",
    "url": "http://www.bentley.com"
  },
  "peerDependencies": {
<<<<<<< HEAD
    "@itwin/core-bentley": "workspace:^3.0.0-dev.69",
    "@itwin/core-geometry": "workspace:^3.0.0-dev.69",
    "@itwin/core-common": "workspace:^3.0.0-dev.69",
    "@itwin/core-frontend": "workspace:^3.0.0-dev.69",
    "@itwin/core-i18n": "workspace:^3.0.0-dev.69",
    "@itwin/core-quantity": "workspace:^3.0.0-dev.69",
    "@itwin/appui-abstract": "workspace:^3.0.0-dev.69",
    "@itwin/core-react": "workspace:^3.0.0-dev.69",
    "@itwin/components-react": "workspace:^3.0.0-dev.69",
=======
    "@bentley/bentleyjs-core": "workspace:^3.0.0-dev.70",
    "@bentley/geometry-core": "workspace:^3.0.0-dev.70",
    "@bentley/imodeljs-common": "workspace:^3.0.0-dev.70",
    "@bentley/imodeljs-frontend": "workspace:^3.0.0-dev.70",
    "@bentley/imodeljs-i18n": "workspace:^3.0.0-dev.70",
    "@bentley/imodeljs-quantity": "workspace:^3.0.0-dev.70",
    "@bentley/ui-abstract": "workspace:^3.0.0-dev.70",
    "@bentley/ui-core": "workspace:^3.0.0-dev.70",
    "@bentley/ui-components": "workspace:^3.0.0-dev.70",
>>>>>>> 407e5cd3
    "react": "^16.8.6 || ^17.0.0",
    "react-dom": "^16.8.6 || ^17.0.0"
  },
  "//devDependencies": [
    "NOTE: All peerDependencies should also be listed as devDependencies since peerDependencies are not considered by npm install",
    "NOTE: All tools used by scripts in this package must be listed as devDependencies"
  ],
  "devDependencies": {
    "@itwin/core-bentley": "workspace:*",
    "@itwin/build-tools": "workspace:*",
    "@itwin/eslint-plugin": "workspace:*",
    "@itwin/core-geometry": "workspace:*",
    "@itwin/core-common": "workspace:*",
    "@itwin/core-frontend": "workspace:*",
    "@itwin/core-i18n": "workspace:*",
    "@itwin/core-quantity": "workspace:*",
    "@itwin/appui-abstract": "workspace:*",
    "@itwin/core-react": "workspace:*",
    "@itwin/components-react": "workspace:*",
    "@testing-library/react": "^12.0.0",
    "@testing-library/react-hooks": "^3.2.1",
    "@testing-library/user-event": "^13.2.1",
    "@types/chai": "^4.1.4",
    "@types/chai-as-promised": "^7",
    "@types/chai-jest-snapshot": "^1.3.0",
    "@types/chai-spies": "^1.0.0",
    "@types/chai-string": "^1.4.1",
    "@types/enzyme": "3.9.3",
    "@types/faker": "^4.1.0",
    "@types/lodash": "^4.14.0",
    "@types/mocha": "^8.2.2",
    "@types/react": "^17.0.0",
    "@types/react-dom": "^17.0.0",
    "@types/sinon": "^9.0.0",
    "@types/sinon-chai": "^3.2.0",
    "chai": "^4.1.2",
    "chai-as-promised": "^7",
    "chai-jest-snapshot": "^2.0.0",
    "chai-spies": "1.0.0",
    "chai-string": "^1.5.0",
    "cpx": "^1.5.0",
    "enzyme": "^3.4.0",
    "@wojtekmaj/enzyme-adapter-react-17": "^0.6.3",
    "enzyme-to-json": "^3.3.4",
    "eslint": "^7.11.0",
    "faker": "^4.1.0",
    "ignore-styles": "^5.0.1",
    "typescript": "^17.0.0",
    "jsdom-global": "3.0.2",
    "mocha": "^8.3.2",
    "nyc": "^15.1.0",
    "raf": "^3.4.0",
    "react": "^17.0.0",
    "react-dom": "^17.0.0",
    "react-test-renderer": "^17.0.0",
    "rimraf": "^3.0.2",
    "sinon": "^9.0.2",
    "sinon-chai": "^3.2.0",
    "ts-node": "^7.0.1",
    "tsconfig-paths": "^3.3.2",
    "typemoq": "^2.1.0",
    "typescript": "~4.4.0",
    "xmlhttprequest": "^1.8.0"
  },
  "//dependencies": [
    "NOTE: these dependencies should be only for things that DO NOT APPEAR IN THE API",
    "NOTE: core-frontend should remain UI technology agnostic, so no react/angular dependencies are allowed"
  ],
  "dependencies": {
    "@bentley/icons-generic-webfont": "^1.0.15",
    "@itwin/itwinui-css": "^0.27.0",
    "@itwin/itwinui-react": "^1.16.2",
    "callable-instance2": "1.0.0",
    "classnames": "^2.3.1",
    "eventemitter2": "^5.0.1",
    "immer": "9.0.2",
    "immutable": "^3.8.2",
    "ts-key-enum": "^2.0.0"
  },
  "nyc": {
    "extends": "./node_modules/@itwin/build-tools/.nycrc",
    "require": [
      "ignore-styles",
      "jsdom-global/register",
      "source-map-support/register",
      "ts-node/register"
    ],
    "check-coverage": true,
    "statements": 99.9,
    "branches": 99.9,
    "functions": 100,
    "lines": 99.9
  },
  "eslintConfig": {
    "plugins": [
      "@itwin"
    ],
    "extends": [
      "plugin:@itwin/ui",
      "plugin:@itwin/jsdoc"
    ]
  }
}<|MERGE_RESOLUTION|>--- conflicted
+++ resolved
@@ -1,11 +1,6 @@
 {
-<<<<<<< HEAD
   "name": "@itwin/imodel-components-react",
-  "version": "3.0.0-dev.69",
-=======
-  "name": "@bentley/ui-imodel-components",
   "version": "3.0.0-dev.70",
->>>>>>> 407e5cd3
   "description": "iModel.js UI IModel Components",
   "main": "lib/imodel-components-react.js",
   "typings": "lib/imodel-components-react",
@@ -38,27 +33,15 @@
     "url": "http://www.bentley.com"
   },
   "peerDependencies": {
-<<<<<<< HEAD
-    "@itwin/core-bentley": "workspace:^3.0.0-dev.69",
-    "@itwin/core-geometry": "workspace:^3.0.0-dev.69",
-    "@itwin/core-common": "workspace:^3.0.0-dev.69",
-    "@itwin/core-frontend": "workspace:^3.0.0-dev.69",
-    "@itwin/core-i18n": "workspace:^3.0.0-dev.69",
-    "@itwin/core-quantity": "workspace:^3.0.0-dev.69",
-    "@itwin/appui-abstract": "workspace:^3.0.0-dev.69",
-    "@itwin/core-react": "workspace:^3.0.0-dev.69",
-    "@itwin/components-react": "workspace:^3.0.0-dev.69",
-=======
-    "@bentley/bentleyjs-core": "workspace:^3.0.0-dev.70",
-    "@bentley/geometry-core": "workspace:^3.0.0-dev.70",
-    "@bentley/imodeljs-common": "workspace:^3.0.0-dev.70",
-    "@bentley/imodeljs-frontend": "workspace:^3.0.0-dev.70",
-    "@bentley/imodeljs-i18n": "workspace:^3.0.0-dev.70",
-    "@bentley/imodeljs-quantity": "workspace:^3.0.0-dev.70",
-    "@bentley/ui-abstract": "workspace:^3.0.0-dev.70",
-    "@bentley/ui-core": "workspace:^3.0.0-dev.70",
-    "@bentley/ui-components": "workspace:^3.0.0-dev.70",
->>>>>>> 407e5cd3
+    "@itwin/core-bentley": "workspace:^3.0.0-dev.70",
+    "@itwin/core-geometry": "workspace:^3.0.0-dev.70",
+    "@itwin/core-common": "workspace:^3.0.0-dev.70",
+    "@itwin/core-frontend": "workspace:^3.0.0-dev.70",
+    "@itwin/core-i18n": "workspace:^3.0.0-dev.70",
+    "@itwin/core-quantity": "workspace:^3.0.0-dev.70",
+    "@itwin/appui-abstract": "workspace:^3.0.0-dev.70",
+    "@itwin/core-react": "workspace:^3.0.0-dev.70",
+    "@itwin/components-react": "workspace:^3.0.0-dev.70",
     "react": "^16.8.6 || ^17.0.0",
     "react-dom": "^16.8.6 || ^17.0.0"
   },
