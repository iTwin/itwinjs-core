/*---------------------------------------------------------------------------------------------
* Copyright (c) Bentley Systems, Incorporated. All rights reserved.
* See LICENSE.md in the project root for license terms and full copyright notice.
*--------------------------------------------------------------------------------------------*/
@import "~@itwin/core-react/lib/cjs/core-react/z-index";
@import "~@itwin/itwinui-css/scss/style/speed";
@import "../widgetopacity";
@import "variables";

.nz-widget-floatingWidget {
  position: absolute;
  border: 1px solid $buic-background-5;
  border-radius: 3px;
  min-width: 200px;
<<<<<<< HEAD
  min-height: 80px;
  transition: opacity $iui-speed ease;
=======
  min-height: 120px;
>>>>>>> d6a92ba6

  &.nz-floating-toolsettings {
    min-height: 60px;
  }

  @include uicore-z-index(dragged-widget);
  @include nz-widget-opacity;

  &.nz-minimized {
    flex-grow: 0;

    >.nz-content {
      width: 0;
    }
  }

  &.nz-hidden {
    opacity: 0;
  }

  &.nz-dragged {
    pointer-events: none;
    opacity: $nz-dragged-widget-opacity;

    @include uicore-z-index(drag-preview);
  }

  &.nz-minimized {
    min-height: 30px;

    .nz-widget-floatingWidget_handle {
      visibility: hidden;
    }
  }
}

.nz-widget-floatingWidget_handle {
  $size: 0.5em;
  $cornerSize: 1em;

  position: absolute;

  &.nz-left,
  &.nz-right {
    height: 100%;
    width: $size;
    cursor: ew-resize;
  }

  &.nz-top,
  &.nz-bottom {
    width: 100%;
    height: $size;
    cursor: ns-resize;
  }

  &.nz-left {
    left: -$size * 0.5;
    top: 0;
  }

  &.nz-right {
    right: -$size * 0.5;
    top: 0;
  }

  &.nz-top {
    left: 0;
    top: -$size * 0.5;
  }

  &.nz-bottom {
    left: 0;
    bottom: -$size * 0.5;
  }

  &.nz-topLeft,
  &.nz-topRight,
  &.nz-bottomLeft,
  &.nz-bottomRight {
    height: $cornerSize;
    width: $cornerSize;
  }

  &.nz-topLeft {
    left: -$cornerSize * 0.3333;
    top: -$cornerSize * 0.3333;
    cursor: nwse-resize;
  }

  &.nz-topRight {
    right: -$cornerSize * 0.3333;
    top: -$cornerSize * 0.3333;
    cursor: nesw-resize;
  }

  &.nz-bottomLeft {
    left: -$cornerSize * 0.3333;
    bottom: -$cornerSize * 0.3333;
    cursor: nesw-resize;
  }

  &.nz-bottomRight {
    right: -$cornerSize * 0.3333;
    bottom: -$cornerSize * 0.3333;
    cursor: nwse-resize;
  }
}<|MERGE_RESOLUTION|>--- conflicted
+++ resolved
@@ -12,12 +12,8 @@
   border: 1px solid $buic-background-5;
   border-radius: 3px;
   min-width: 200px;
-<<<<<<< HEAD
-  min-height: 80px;
+  min-height: 120px;
   transition: opacity $iui-speed ease;
-=======
-  min-height: 120px;
->>>>>>> d6a92ba6
 
   &.nz-floating-toolsettings {
     min-height: 60px;
