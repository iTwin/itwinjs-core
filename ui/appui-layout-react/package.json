--- conflicted
+++ resolved
@@ -61,11 +61,7 @@
     "@types/enzyme": "3.9.3",
     "@types/lodash": "^4.14.0",
     "@types/mocha": "^8.2.2",
-<<<<<<< HEAD
     "@types/node": "18.7.7",
-=======
-    "@types/node": "16.11.59",
->>>>>>> 844c850c
     "@types/react": "^17.0.37",
     "@types/react-dom": "^17.0.0",
     "@types/react-transition-group": "^4.4.4",
