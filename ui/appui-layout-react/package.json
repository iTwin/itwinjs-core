{
  "name": "@itwin/appui-layout-react",
  "version": "3.1.0-dev.39",
  "description": "iTwin.js Nine-zone React UI components",
  "main": "lib/cjs/appui-layout-react.js",
  "module": "lib/esm/appui-layout-react.js",
  "typings": "lib/cjs/appui-layout-react",
  "imodeljsSharedLibrary": true,
  "license": "MIT",
  "repository": {
    "type": "git",
    "url": "https://github.com/iTwin/itwinjs-core/tree/master/ui/appui-layout-react"
  },
  "scripts": {
    "build": "npm run -s build:cjs",
    "copy:cjs": "cpx \"./src/**/*.{*css,svg}\" \"./lib/cjs\"",
    "copy:esm": "cpx \"./src/**/*.{*css,svg}\" \"./lib/esm\"",
    "build:ci": "npm run -s build && npm run -s build:esm",
    "build:cjs": "tsc 1>&2 --outDir lib/cjs && npm run -s copy:cjs",
    "build:esm": "tsc 1>&2 --module ES2020 --outDir lib/esm && npm run -s copy:esm",
    "clean": "rimraf lib .rush/temp/package-deps*.json",
    "cover": "nyc npm -s test",
    "docs": "npm run -s docs:typedoc",
    "docs:typedoc": "betools docs --includes=../../generated-docs/extract --json=../../generated-docs/ui/appui-layout-react/file.json --excludeGlob=**/declarations.d.ts --tsIndexFile=./appui-layout-react.ts --onlyJson",
    "extract-api": "betools extract-api --entry=appui-layout-react",
    "lint": "eslint -f visualstudio \"./src/**/*.{ts,tsx}\" 1>&2",
    "test": "mocha --config ../.mocharc.json \"./lib/cjs/test/**/*.test.js\"",
    "test:watch": "npm -s test -- --reporter min --watch-extensions ts,tsx --watch"
  },
  "keywords": [
    "Bentley",
    "BIM",
    "iModel"
  ],
  "author": {
    "name": "Bentley Systems, Inc.",
    "url": "http://www.bentley.com"
  },
  "peerDependencies": {
    "@itwin/appui-abstract": "workspace:^3.1.0-dev.39",
    "@itwin/core-bentley": "workspace:^3.1.0-dev.39",
    "@itwin/core-react": "workspace:^3.1.0-dev.39",
    "react": "^17.0.0",
    "react-dom": "^17.0.0"
  },
  "//devDependencies": [
    "NOTE: All peerDependencies should also be listed as devDependencies since peerDependencies are not considered by npm install",
    "NOTE: All tools used by scripts in this package must be listed as devDependencies"
  ],
  "devDependencies": {
    "@itwin/appui-abstract": "workspace:*",
    "@itwin/build-tools": "workspace:*",
    "@itwin/core-bentley": "workspace:*",
    "@itwin/core-react": "workspace:*",
    "@itwin/eslint-plugin": "workspace:*",
    "@testing-library/react": "^12.0.0",
    "@testing-library/react-hooks": "^7.0.2",
    "@types/chai": "^4.1.4",
    "@types/chai-as-promised": "^7",
    "@types/chai-jest-snapshot": "^1.3.0",
    "@types/chai-spies": "^1.0.0",
    "@types/enzyme": "3.9.3",
    "@types/mocha": "^8.2.2",
    "@types/react": "^17.0.37",
    "@types/react-dom": "^17.0.0",
    "@types/sinon": "^9.0.0",
    "@types/uuid": "^7.0.2",
    "chai": "^4.1.2",
    "chai-as-promised": "^7",
    "chai-jest-snapshot": "^2.0.0",
    "chai-spies": "1.0.0",
    "cpx2": "^3.0.0",
    "enzyme": "^3.4.0",
    "@wojtekmaj/enzyme-adapter-react-17": "^0.6.3",
    "enzyme-to-json": "^3.3.4",
    "eslint": "^7.11.0",
    "ignore-styles": "^5.0.1",
    "jsdom-global": "3.0.2",
    "mocha": "^8.3.2",
    "nyc": "^15.1.0",
    "raf": "^3.4.0",
    "react": "^17.0.0",
    "react-dom": "^17.0.0",
    "rimraf": "^3.0.2",
    "sinon": "^9.0.2",
    "sinon-chai": "^3.2.0",
    "ts-node": "^7.0.1",
    "typemoq": "^2.1.0",
    "typescript": "~4.4.0"
  },
  "//dependencies": [
    "NOTE: these dependencies should be only for things that DO NOT APPEAR IN THE API",
    "NOTE: core-frontend should remain UI technology agnostic, so no react/angular dependencies are allowed"
  ],
  "dependencies": {
<<<<<<< HEAD
    "@itwin/itwinui-css": "0.48.2",
=======
    "@itwin/itwinui-css": "0.44.2",
>>>>>>> 3970995a
    "@itwin/itwinui-react": "^1.32.0",
    "classnames": "^2.3.1",
    "immer": "9.0.6",
    "uuid": "^7.0.3"
  },
  "nyc": {
    "extends": "./node_modules/@itwin/build-tools/.nycrc",
    "require": [
      "ignore-styles",
      "jsdom-global/register",
      "source-map-support/register",
      "ts-node/register"
    ],
    "check-coverage": true,
    "statements": 100,
    "branches": 100,
    "functions": 100,
    "lines": 100
  },
  "eslintConfig": {
    "plugins": [
      "@itwin",
      "jsx-a11y"
    ],
    "extends": [
      "plugin:@itwin/ui",
      "plugin:@itwin/jsdoc"
    ],
    "rules": {
      "deprecation/deprecation": "off"
    }
  }
}<|MERGE_RESOLUTION|>--- conflicted
+++ resolved
@@ -93,11 +93,7 @@
     "NOTE: core-frontend should remain UI technology agnostic, so no react/angular dependencies are allowed"
   ],
   "dependencies": {
-<<<<<<< HEAD
     "@itwin/itwinui-css": "0.48.2",
-=======
-    "@itwin/itwinui-css": "0.44.2",
->>>>>>> 3970995a
     "@itwin/itwinui-react": "^1.32.0",
     "classnames": "^2.3.1",
     "immer": "9.0.6",
