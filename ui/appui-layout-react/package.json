{
  "name": "@itwin/appui-layout-react",
<<<<<<< HEAD
  "version": "3.0.0-dev.136",
  "description": "iTwin.js Nine-zone React UI components",
=======
  "version": "3.0.0-dev.137",
  "description": "iModel.js Nine-zone React UI components",
>>>>>>> 1519a797
  "main": "lib/cjs/appui-layout-react.js",
  "module": "lib/esm/appui-layout-react.js",
  "typings": "lib/cjs/appui-layout-react",
  "imodeljsSharedLibrary": true,
  "license": "MIT",
  "repository": {
    "type": "git",
    "url": "https://github.com/iTwin/itwinjs-core/tree/master/ui/appui-layout-react"
  },
  "scripts": {
    "build": "npm run -s build:cjs",
    "copy:cjs": "cpx \"./src/**/*.{*css,svg}\" \"./lib/cjs\"",
    "copy:esm": "cpx \"./src/**/*.{*css,svg}\" \"./lib/esm\"",
    "build:ci": "npm run -s build && npm run -s build:esm",
    "build:cjs": "tsc 1>&2 --outDir lib/cjs && npm run -s copy:cjs",
    "build:esm": "tsc 1>&2 --module ES2020 --outDir lib/esm && npm run -s copy:esm",
    "clean": "rimraf lib .rush/temp/package-deps*.json",
    "cover": "nyc npm -s test",
    "docs": "npm run -s docs:typedoc",
    "docs:typedoc": "betools docs --includes=../../generated-docs/extract --json=../../generated-docs/ui/appui-layout-react/file.json --excludeGlob=**/declarations.d.ts --tsIndexFile=./appui-layout-react.ts --onlyJson",
    "extract-api": "betools extract-api --entry=appui-layout-react",
    "lint": "eslint -f visualstudio \"./src/**/*.{ts,tsx}\" 1>&2",
    "test": "mocha --config ../.mocharc.json \"./lib/cjs/test/**/*.test.js\"",
    "test:watch": "npm -s test -- --reporter min --watch-extensions ts,tsx --watch"
  },
  "keywords": [
    "Bentley",
    "BIM",
    "iModel"
  ],
  "author": {
    "name": "Bentley Systems, Inc.",
    "url": "http://www.bentley.com"
  },
  "peerDependencies": {
    "@itwin/appui-abstract": "workspace:^3.0.0-dev.137",
    "@itwin/core-bentley": "workspace:^3.0.0-dev.137",
    "@itwin/core-react": "workspace:^3.0.0-dev.137",
    "react": "^17.0.0",
    "react-dom": "^17.0.0"
  },
  "//devDependencies": [
    "NOTE: All peerDependencies should also be listed as devDependencies since peerDependencies are not considered by npm install",
    "NOTE: All tools used by scripts in this package must be listed as devDependencies"
  ],
  "devDependencies": {
    "@itwin/appui-abstract": "workspace:*",
    "@itwin/build-tools": "workspace:*",
    "@itwin/core-bentley": "workspace:*",
    "@itwin/core-react": "workspace:*",
    "@itwin/eslint-plugin": "workspace:*",
    "@testing-library/react": "^12.0.0",
    "@testing-library/react-hooks": "^7.0.2",
    "@types/chai": "^4.1.4",
    "@types/chai-as-promised": "^7",
    "@types/chai-jest-snapshot": "^1.3.0",
    "@types/chai-spies": "^1.0.0",
    "@types/enzyme": "3.9.3",
    "@types/mocha": "^8.2.2",
    "@types/react": "17.0.31",
    "@types/react-dom": "^17.0.0",
    "@types/sinon": "^9.0.0",
    "@types/uuid": "^7.0.2",
    "chai": "^4.1.2",
    "chai-as-promised": "^7",
    "chai-jest-snapshot": "^2.0.0",
    "chai-spies": "1.0.0",
    "cpx2": "^3.0.0",
    "enzyme": "^3.4.0",
    "@wojtekmaj/enzyme-adapter-react-17": "^0.6.3",
    "enzyme-to-json": "^3.3.4",
    "eslint": "^7.11.0",
    "ignore-styles": "^5.0.1",
    "jsdom-global": "3.0.2",
    "mocha": "^8.3.2",
    "nyc": "^15.1.0",
    "raf": "^3.4.0",
    "react": "^17.0.0",
    "react-dom": "^17.0.0",
    "rimraf": "^3.0.2",
    "sinon": "^9.0.2",
    "sinon-chai": "^3.2.0",
    "ts-node": "^7.0.1",
    "typemoq": "^2.1.0",
    "typescript": "~4.4.0"
  },
  "//dependencies": [
    "NOTE: these dependencies should be only for things that DO NOT APPEAR IN THE API",
    "NOTE: core-frontend should remain UI technology agnostic, so no react/angular dependencies are allowed"
  ],
  "dependencies": {
    "@itwin/itwinui-css": "^0.37.0",
    "@itwin/itwinui-react": "^1.23.0",
    "classnames": "^2.3.1",
    "immer": "9.0.6",
    "uuid": "^7.0.3"
  },
  "nyc": {
    "extends": "./node_modules/@itwin/build-tools/.nycrc",
    "require": [
      "ignore-styles",
      "jsdom-global/register",
      "source-map-support/register",
      "ts-node/register"
    ],
    "check-coverage": true,
    "statements": 100,
    "branches": 100,
    "functions": 100,
    "lines": 100
  },
  "eslintConfig": {
    "plugins": [
      "@itwin",
      "jsx-a11y"
    ],
    "extends": [
      "plugin:@itwin/ui",
      "plugin:@itwin/jsdoc"
    ],
    "rules": {
      "deprecation/deprecation": "off"
    }
  }
}<|MERGE_RESOLUTION|>--- conflicted
+++ resolved
@@ -1,12 +1,7 @@
 {
   "name": "@itwin/appui-layout-react",
-<<<<<<< HEAD
-  "version": "3.0.0-dev.136",
+  "version": "3.0.0-dev.137",
   "description": "iTwin.js Nine-zone React UI components",
-=======
-  "version": "3.0.0-dev.137",
-  "description": "iModel.js Nine-zone React UI components",
->>>>>>> 1519a797
   "main": "lib/cjs/appui-layout-react.js",
   "module": "lib/esm/appui-layout-react.js",
   "typings": "lib/cjs/appui-layout-react",
