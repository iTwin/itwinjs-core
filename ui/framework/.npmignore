--- conflicted
+++ resolved
@@ -1,19 +1,3 @@
-<<<<<<< HEAD
-# start off ignoring everything, and then add back only the files we want
-*
-!lib/**/*.d.ts
-!lib/**/*.d.ts.map
-!lib/**/*.js
-!lib/**/*.js.map
-!lib/**/*.*css
-!lib/**/*.json
-!lib/**/*.svg
-!lib/public/**/*
-lib/public/locales/en-PSEUDO
-lib/test
-!*.md
-!rulesets/**/*
-=======
 # start off ignoring everything, and then add back only the files we want
 *
 !*.md
@@ -29,5 +13,4 @@
 
 !rulesets/**/*
 
-lib/**/test/**
->>>>>>> 4d41f4fb
+lib/**/test/**