/*---------------------------------------------------------------------------------------------
* Copyright (c) Bentley Systems, Incorporated. All rights reserved.
* See LICENSE.md in the project root for license terms and full copyright notice.
*--------------------------------------------------------------------------------------------*/
<<<<<<< HEAD
import { DialogButtonDef, DialogButtonType, DialogItem, DialogItemValue, DialogLayoutDataProvider, DialogPropertyItem, DialogPropertySyncItem, PropertyChangeResult, PropertyChangeStatus, PropertyDescription, StandardTypeNames } from "@bentley/ui-abstract";
import { fireEvent, render } from "@testing-library/react";
=======
import * as React from "react";
import { fireEvent, render } from "@testing-library/react";
import { /* ModelessDialogManager, */ UiDataProvidedDialog } from "../../appui-react";
import { DialogButtonDef, DialogButtonType, DialogItem, DialogItemValue, DialogLayoutDataProvider, DialogPropertyItem, DialogPropertySyncItem, PropertyChangeResult, PropertyChangeStatus, PropertyDescription, StandardTypeNames } from "@itwin/appui-abstract";
import TestUtils, { getButtonWithText, handleError } from "../TestUtils";
>>>>>>> 200baec2
import { expect } from "chai";
import * as React from "react";
import * as sinon from "sinon";
import { UiDataProvidedDialog } from "../../ui-framework";
import TestUtils, { getButtonWithText, handleError } from "../TestUtils";

const spyCancel = sinon.spy();
const spyOK = sinon.spy();

class TestUiDataProvider extends DialogLayoutDataProvider {
  public currentPageIndex = 0;
  public numberOfPages = 2;
  public static userPropertyName = "username";
  private static _getUserDescription = (): PropertyDescription => {
    return {
      name: TestUiDataProvider.userPropertyName,
      displayLabel: "User",
      typename: StandardTypeNames.String,
    };
  };

  private _userValue: DialogItemValue = { value: "unknown" };
  private get user(): string {
    return this._userValue.value as string;
  }
  private set user(option: string) {
    this._userValue.value = option;
  }

  public static cityPropertyName = "city";
  private static _getCityDescription = (): PropertyDescription => {
    return {
      name: TestUiDataProvider.cityPropertyName,
      displayLabel: "City",
      typename: StandardTypeNames.String,
    };
  };

  private _cityValue: DialogItemValue = { value: "unknown" };
  private get city(): string {
    return this._cityValue.value as string;
  }
  private set city(option: string) {
    this._cityValue.value = option;
  }

  // called to apply a single property value change.
  public override applyUiPropertyChange = (updatedValue: DialogPropertySyncItem): void => {
    this.processChangesInUi([updatedValue]);
  };

  /** Called by UI to inform data provider of changes.  */
  public override processChangesInUi(properties: DialogPropertyItem[]): PropertyChangeResult {
    if (properties.length > 0) {
      for (const prop of properties) {
        if (prop.propertyName === TestUiDataProvider.userPropertyName) {
          this.user = prop.value.value ? prop.value.value as string : "";
          continue;
        } else if (prop.propertyName === TestUiDataProvider.cityPropertyName) {
          this.city = prop.value.value ? prop.value.value as string : "";
          continue;
        }
      }
    }

    this.fireDialogButtonsReloadEvent();
    return { status: PropertyChangeStatus.Success };
  }

  /** Used Called by UI to request available properties when UI is manually created. */
  public override supplyDialogItems(): DialogItem[] | undefined {
    const items: DialogItem[] = [];

    items.push({ value: this._userValue, property: TestUiDataProvider._getUserDescription(), editorPosition: { rowPriority: 1, columnIndex: 1 } });
    if (this.currentPageIndex > 0) {
      items.push({ value: this._cityValue, property: TestUiDataProvider._getCityDescription(), editorPosition: { rowPriority: 2, columnIndex: 1 } });
    }
    return items;
  }

  public handleNext = () => {
    if (this.currentPageIndex < this.numberOfPages) {
      this.currentPageIndex++;
      this.reloadDialogItems();
    }
  };

  public handlePrevious = () => {
    if (this.currentPageIndex > 0) {
      this.currentPageIndex--;
      this.reloadDialogItems();
    }
  };

  public disableUserInputReplaceDescription(): void {
    const newUserValue: DialogItemValue = { value: "xxx" };
    const syncItem: DialogPropertySyncItem = { value: newUserValue, propertyName: TestUiDataProvider.userPropertyName, isDisabled: true, property: TestUiDataProvider._getUserDescription() };
    this.fireSyncPropertiesEvent([syncItem]);
  }

  public disableUserInput(): void {
    const newUserValue: DialogItemValue = { value: "xxx" };
    const syncItem: DialogPropertySyncItem = { value: newUserValue, propertyName: TestUiDataProvider.userPropertyName, isDisabled: true };
    this.fireSyncPropertiesEvent([syncItem]);
  }

  public override supplyButtonData(): DialogButtonDef[] | undefined {
    const buttons: DialogButtonDef[] = [];

    if (this.currentPageIndex > 0 && this.currentPageIndex < this.numberOfPages)
      buttons.push({ type: DialogButtonType.Previous, onClick: this.handlePrevious });

    if (this.currentPageIndex < this.numberOfPages - 1)
      buttons.push({ type: DialogButtonType.Next, onClick: this.handleNext });

    if (this.currentPageIndex === this.numberOfPages - 1) {
      buttons.push({ type: DialogButtonType.OK, onClick: spyOK, disabled: (this.user === "unknown" || this.city === "unknown") });
    }

    buttons.push({ type: DialogButtonType.Cancel, onClick: spyCancel });
    return buttons;
  }
}

describe("UiDataProvidedDialog", () => {
  before(async () => {
    await TestUtils.initializeUiFramework();
  });

  after(() => {
    TestUtils.terminateUiFramework();
  });

  describe("Modal Dialog", () => {
    it("should handle button presses", async () => {
      // const spyOnEscape = sinon.spy();
      const reactNode = <UiDataProvidedDialog
        title="My Title"
        uiDataProvider={new TestUiDataProvider()}
        isModal={true}
      />;
      const component = render(reactNode);
      let nextButton = getButtonWithText(component.container, "dialog.next", handleError);
      expect(nextButton).to.not.be.undefined;
      fireEvent.click(nextButton!);
      const previousButton = getButtonWithText(component.container, "dialog.previous", handleError);
      expect(previousButton).to.not.be.undefined;
      fireEvent.click(previousButton!);
      nextButton = getButtonWithText(component.container, "dialog.next", handleError);
      expect(nextButton).to.not.be.undefined;
      fireEvent.click(nextButton!);
      const cancelButton = getButtonWithText(component.container, "dialog.cancel", handleError);
      expect(cancelButton).to.not.be.undefined;
      fireEvent.click(cancelButton!);
      const okButton = getButtonWithText(component.container, "dialog.ok", handleError) as HTMLButtonElement;
      expect(okButton).to.not.be.undefined;
      fireEvent.click(okButton);
      const inputs = component.container.querySelectorAll("input");
      expect(okButton.disabled).to.be.true;
      expect(inputs.length).to.be.eq(2);
      inputs[0].focus();
      fireEvent.change(inputs[0], { target: { value: "test-user" } });
      inputs[0].blur();

      inputs[1].focus();
      fireEvent.change(inputs[1], { target: { value: "test-city" } });
      inputs[1].blur();
      await TestUtils.flushAsyncOperations();
      expect(okButton.disabled).to.be.false;
      fireEvent.click(okButton);
      expect(spyOK.calledOnce).to.be.true;

      component.baseElement.dispatchEvent(new KeyboardEvent("keyup", { key: "Escape" }));
      expect(spyCancel.calledOnce).to.be.true;
    });
  });

  describe("Modeless Dialog", () => {
    it("should handle button presses", async () => {
      const dataProvider = new TestUiDataProvider();
      spyOK.resetHistory();
      spyCancel.resetHistory();
      const reactNode = <UiDataProvidedDialog
        title="My Title"
        uiDataProvider={dataProvider}
        isModal={false}
        id="my-test-id"
      />;
      const component = render(reactNode);
      let nextButton = getButtonWithText(component.container, "dialog.next", handleError);
      expect(nextButton).to.not.be.undefined;
      fireEvent.click(nextButton!);
      const previousButton = getButtonWithText(component.container, "dialog.previous", handleError);
      expect(previousButton).to.not.be.undefined;
      fireEvent.click(previousButton!);
      nextButton = getButtonWithText(component.container, "dialog.next", handleError);
      expect(nextButton).to.not.be.undefined;
      fireEvent.click(nextButton!);
      const cancelButton = getButtonWithText(component.container, "dialog.cancel", handleError);
      expect(cancelButton).to.not.be.undefined;
      fireEvent.click(cancelButton!);
      const okButton = getButtonWithText(component.container, "dialog.ok", handleError) as HTMLButtonElement;
      expect(okButton).to.not.be.undefined;
      fireEvent.click(okButton);
      const inputs = component.container.querySelectorAll("input");
      expect(okButton.disabled).to.be.true;
      expect(inputs.length).to.be.eq(2);
      inputs[0].focus();
      fireEvent.change(inputs[0], { target: { value: "test-user" } });
      inputs[0].blur();

      inputs[1].focus();
      fireEvent.change(inputs[1], { target: { value: "test-city" } });
      inputs[1].blur();
      await TestUtils.flushAsyncOperations();
      expect(okButton.disabled).to.be.false;
      fireEvent.click(okButton);
      expect(spyOK.calledOnce).to.be.true;

      component.baseElement.dispatchEvent(new KeyboardEvent("keyup", { key: "Escape" }));
      expect(spyCancel.calledOnce).to.be.true;

      dataProvider.disableUserInputReplaceDescription();
      dataProvider.disableUserInput();
    });
  });

});
<|MERGE_RESOLUTION|>--- conflicted
+++ resolved
@@ -1,242 +1,234 @@
-/*---------------------------------------------------------------------------------------------
-* Copyright (c) Bentley Systems, Incorporated. All rights reserved.
-* See LICENSE.md in the project root for license terms and full copyright notice.
-*--------------------------------------------------------------------------------------------*/
-<<<<<<< HEAD
-import { DialogButtonDef, DialogButtonType, DialogItem, DialogItemValue, DialogLayoutDataProvider, DialogPropertyItem, DialogPropertySyncItem, PropertyChangeResult, PropertyChangeStatus, PropertyDescription, StandardTypeNames } from "@bentley/ui-abstract";
-import { fireEvent, render } from "@testing-library/react";
-=======
-import * as React from "react";
-import { fireEvent, render } from "@testing-library/react";
-import { /* ModelessDialogManager, */ UiDataProvidedDialog } from "../../appui-react";
-import { DialogButtonDef, DialogButtonType, DialogItem, DialogItemValue, DialogLayoutDataProvider, DialogPropertyItem, DialogPropertySyncItem, PropertyChangeResult, PropertyChangeStatus, PropertyDescription, StandardTypeNames } from "@itwin/appui-abstract";
-import TestUtils, { getButtonWithText, handleError } from "../TestUtils";
->>>>>>> 200baec2
-import { expect } from "chai";
-import * as React from "react";
-import * as sinon from "sinon";
-import { UiDataProvidedDialog } from "../../ui-framework";
-import TestUtils, { getButtonWithText, handleError } from "../TestUtils";
-
-const spyCancel = sinon.spy();
-const spyOK = sinon.spy();
-
-class TestUiDataProvider extends DialogLayoutDataProvider {
-  public currentPageIndex = 0;
-  public numberOfPages = 2;
-  public static userPropertyName = "username";
-  private static _getUserDescription = (): PropertyDescription => {
-    return {
-      name: TestUiDataProvider.userPropertyName,
-      displayLabel: "User",
-      typename: StandardTypeNames.String,
-    };
-  };
-
-  private _userValue: DialogItemValue = { value: "unknown" };
-  private get user(): string {
-    return this._userValue.value as string;
-  }
-  private set user(option: string) {
-    this._userValue.value = option;
-  }
-
-  public static cityPropertyName = "city";
-  private static _getCityDescription = (): PropertyDescription => {
-    return {
-      name: TestUiDataProvider.cityPropertyName,
-      displayLabel: "City",
-      typename: StandardTypeNames.String,
-    };
-  };
-
-  private _cityValue: DialogItemValue = { value: "unknown" };
-  private get city(): string {
-    return this._cityValue.value as string;
-  }
-  private set city(option: string) {
-    this._cityValue.value = option;
-  }
-
-  // called to apply a single property value change.
-  public override applyUiPropertyChange = (updatedValue: DialogPropertySyncItem): void => {
-    this.processChangesInUi([updatedValue]);
-  };
-
-  /** Called by UI to inform data provider of changes.  */
-  public override processChangesInUi(properties: DialogPropertyItem[]): PropertyChangeResult {
-    if (properties.length > 0) {
-      for (const prop of properties) {
-        if (prop.propertyName === TestUiDataProvider.userPropertyName) {
-          this.user = prop.value.value ? prop.value.value as string : "";
-          continue;
-        } else if (prop.propertyName === TestUiDataProvider.cityPropertyName) {
-          this.city = prop.value.value ? prop.value.value as string : "";
-          continue;
-        }
-      }
-    }
-
-    this.fireDialogButtonsReloadEvent();
-    return { status: PropertyChangeStatus.Success };
-  }
-
-  /** Used Called by UI to request available properties when UI is manually created. */
-  public override supplyDialogItems(): DialogItem[] | undefined {
-    const items: DialogItem[] = [];
-
-    items.push({ value: this._userValue, property: TestUiDataProvider._getUserDescription(), editorPosition: { rowPriority: 1, columnIndex: 1 } });
-    if (this.currentPageIndex > 0) {
-      items.push({ value: this._cityValue, property: TestUiDataProvider._getCityDescription(), editorPosition: { rowPriority: 2, columnIndex: 1 } });
-    }
-    return items;
-  }
-
-  public handleNext = () => {
-    if (this.currentPageIndex < this.numberOfPages) {
-      this.currentPageIndex++;
-      this.reloadDialogItems();
-    }
-  };
-
-  public handlePrevious = () => {
-    if (this.currentPageIndex > 0) {
-      this.currentPageIndex--;
-      this.reloadDialogItems();
-    }
-  };
-
-  public disableUserInputReplaceDescription(): void {
-    const newUserValue: DialogItemValue = { value: "xxx" };
-    const syncItem: DialogPropertySyncItem = { value: newUserValue, propertyName: TestUiDataProvider.userPropertyName, isDisabled: true, property: TestUiDataProvider._getUserDescription() };
-    this.fireSyncPropertiesEvent([syncItem]);
-  }
-
-  public disableUserInput(): void {
-    const newUserValue: DialogItemValue = { value: "xxx" };
-    const syncItem: DialogPropertySyncItem = { value: newUserValue, propertyName: TestUiDataProvider.userPropertyName, isDisabled: true };
-    this.fireSyncPropertiesEvent([syncItem]);
-  }
-
-  public override supplyButtonData(): DialogButtonDef[] | undefined {
-    const buttons: DialogButtonDef[] = [];
-
-    if (this.currentPageIndex > 0 && this.currentPageIndex < this.numberOfPages)
-      buttons.push({ type: DialogButtonType.Previous, onClick: this.handlePrevious });
-
-    if (this.currentPageIndex < this.numberOfPages - 1)
-      buttons.push({ type: DialogButtonType.Next, onClick: this.handleNext });
-
-    if (this.currentPageIndex === this.numberOfPages - 1) {
-      buttons.push({ type: DialogButtonType.OK, onClick: spyOK, disabled: (this.user === "unknown" || this.city === "unknown") });
-    }
-
-    buttons.push({ type: DialogButtonType.Cancel, onClick: spyCancel });
-    return buttons;
-  }
-}
-
-describe("UiDataProvidedDialog", () => {
-  before(async () => {
-    await TestUtils.initializeUiFramework();
-  });
-
-  after(() => {
-    TestUtils.terminateUiFramework();
-  });
-
-  describe("Modal Dialog", () => {
-    it("should handle button presses", async () => {
-      // const spyOnEscape = sinon.spy();
-      const reactNode = <UiDataProvidedDialog
-        title="My Title"
-        uiDataProvider={new TestUiDataProvider()}
-        isModal={true}
-      />;
-      const component = render(reactNode);
-      let nextButton = getButtonWithText(component.container, "dialog.next", handleError);
-      expect(nextButton).to.not.be.undefined;
-      fireEvent.click(nextButton!);
-      const previousButton = getButtonWithText(component.container, "dialog.previous", handleError);
-      expect(previousButton).to.not.be.undefined;
-      fireEvent.click(previousButton!);
-      nextButton = getButtonWithText(component.container, "dialog.next", handleError);
-      expect(nextButton).to.not.be.undefined;
-      fireEvent.click(nextButton!);
-      const cancelButton = getButtonWithText(component.container, "dialog.cancel", handleError);
-      expect(cancelButton).to.not.be.undefined;
-      fireEvent.click(cancelButton!);
-      const okButton = getButtonWithText(component.container, "dialog.ok", handleError) as HTMLButtonElement;
-      expect(okButton).to.not.be.undefined;
-      fireEvent.click(okButton);
-      const inputs = component.container.querySelectorAll("input");
-      expect(okButton.disabled).to.be.true;
-      expect(inputs.length).to.be.eq(2);
-      inputs[0].focus();
-      fireEvent.change(inputs[0], { target: { value: "test-user" } });
-      inputs[0].blur();
-
-      inputs[1].focus();
-      fireEvent.change(inputs[1], { target: { value: "test-city" } });
-      inputs[1].blur();
-      await TestUtils.flushAsyncOperations();
-      expect(okButton.disabled).to.be.false;
-      fireEvent.click(okButton);
-      expect(spyOK.calledOnce).to.be.true;
-
-      component.baseElement.dispatchEvent(new KeyboardEvent("keyup", { key: "Escape" }));
-      expect(spyCancel.calledOnce).to.be.true;
-    });
-  });
-
-  describe("Modeless Dialog", () => {
-    it("should handle button presses", async () => {
-      const dataProvider = new TestUiDataProvider();
-      spyOK.resetHistory();
-      spyCancel.resetHistory();
-      const reactNode = <UiDataProvidedDialog
-        title="My Title"
-        uiDataProvider={dataProvider}
-        isModal={false}
-        id="my-test-id"
-      />;
-      const component = render(reactNode);
-      let nextButton = getButtonWithText(component.container, "dialog.next", handleError);
-      expect(nextButton).to.not.be.undefined;
-      fireEvent.click(nextButton!);
-      const previousButton = getButtonWithText(component.container, "dialog.previous", handleError);
-      expect(previousButton).to.not.be.undefined;
-      fireEvent.click(previousButton!);
-      nextButton = getButtonWithText(component.container, "dialog.next", handleError);
-      expect(nextButton).to.not.be.undefined;
-      fireEvent.click(nextButton!);
-      const cancelButton = getButtonWithText(component.container, "dialog.cancel", handleError);
-      expect(cancelButton).to.not.be.undefined;
-      fireEvent.click(cancelButton!);
-      const okButton = getButtonWithText(component.container, "dialog.ok", handleError) as HTMLButtonElement;
-      expect(okButton).to.not.be.undefined;
-      fireEvent.click(okButton);
-      const inputs = component.container.querySelectorAll("input");
-      expect(okButton.disabled).to.be.true;
-      expect(inputs.length).to.be.eq(2);
-      inputs[0].focus();
-      fireEvent.change(inputs[0], { target: { value: "test-user" } });
-      inputs[0].blur();
-
-      inputs[1].focus();
-      fireEvent.change(inputs[1], { target: { value: "test-city" } });
-      inputs[1].blur();
-      await TestUtils.flushAsyncOperations();
-      expect(okButton.disabled).to.be.false;
-      fireEvent.click(okButton);
-      expect(spyOK.calledOnce).to.be.true;
-
-      component.baseElement.dispatchEvent(new KeyboardEvent("keyup", { key: "Escape" }));
-      expect(spyCancel.calledOnce).to.be.true;
-
-      dataProvider.disableUserInputReplaceDescription();
-      dataProvider.disableUserInput();
-    });
-  });
-
-});
+/*---------------------------------------------------------------------------------------------
+* Copyright (c) Bentley Systems, Incorporated. All rights reserved.
+* See LICENSE.md in the project root for license terms and full copyright notice.
+*--------------------------------------------------------------------------------------------*/
+import { expect } from "chai";
+import * as React from "react";
+import * as sinon from "sinon";
+import { fireEvent, render } from "@testing-library/react";
+import { DialogButtonDef, DialogButtonType, DialogItem, DialogItemValue, DialogLayoutDataProvider, DialogPropertyItem, DialogPropertySyncItem, PropertyChangeResult, PropertyChangeStatus, PropertyDescription, StandardTypeNames } from "@itwin/appui-abstract";
+import { UiDataProvidedDialog } from "../../appui-react";
+import TestUtils, { getButtonWithText, handleError } from "../TestUtils";
+
+const spyCancel = sinon.spy();
+const spyOK = sinon.spy();
+
+class TestUiDataProvider extends DialogLayoutDataProvider {
+  public currentPageIndex = 0;
+  public numberOfPages = 2;
+  public static userPropertyName = "username";
+  private static _getUserDescription = (): PropertyDescription => {
+    return {
+      name: TestUiDataProvider.userPropertyName,
+      displayLabel: "User",
+      typename: StandardTypeNames.String,
+    };
+  };
+
+  private _userValue: DialogItemValue = { value: "unknown" };
+  private get user(): string {
+    return this._userValue.value as string;
+  }
+  private set user(option: string) {
+    this._userValue.value = option;
+  }
+
+  public static cityPropertyName = "city";
+  private static _getCityDescription = (): PropertyDescription => {
+    return {
+      name: TestUiDataProvider.cityPropertyName,
+      displayLabel: "City",
+      typename: StandardTypeNames.String,
+    };
+  };
+
+  private _cityValue: DialogItemValue = { value: "unknown" };
+  private get city(): string {
+    return this._cityValue.value as string;
+  }
+  private set city(option: string) {
+    this._cityValue.value = option;
+  }
+
+  // called to apply a single property value change.
+  public override applyUiPropertyChange = (updatedValue: DialogPropertySyncItem): void => {
+    this.processChangesInUi([updatedValue]);
+  };
+
+  /** Called by UI to inform data provider of changes.  */
+  public override processChangesInUi(properties: DialogPropertyItem[]): PropertyChangeResult {
+    if (properties.length > 0) {
+      for (const prop of properties) {
+        if (prop.propertyName === TestUiDataProvider.userPropertyName) {
+          this.user = prop.value.value ? prop.value.value as string : "";
+          continue;
+        } else if (prop.propertyName === TestUiDataProvider.cityPropertyName) {
+          this.city = prop.value.value ? prop.value.value as string : "";
+          continue;
+        }
+      }
+    }
+
+    this.fireDialogButtonsReloadEvent();
+    return { status: PropertyChangeStatus.Success };
+  }
+
+  /** Used Called by UI to request available properties when UI is manually created. */
+  public override supplyDialogItems(): DialogItem[] | undefined {
+    const items: DialogItem[] = [];
+
+    items.push({ value: this._userValue, property: TestUiDataProvider._getUserDescription(), editorPosition: { rowPriority: 1, columnIndex: 1 } });
+    if (this.currentPageIndex > 0) {
+      items.push({ value: this._cityValue, property: TestUiDataProvider._getCityDescription(), editorPosition: { rowPriority: 2, columnIndex: 1 } });
+    }
+    return items;
+  }
+
+  public handleNext = () => {
+    if (this.currentPageIndex < this.numberOfPages) {
+      this.currentPageIndex++;
+      this.reloadDialogItems();
+    }
+  };
+
+  public handlePrevious = () => {
+    if (this.currentPageIndex > 0) {
+      this.currentPageIndex--;
+      this.reloadDialogItems();
+    }
+  };
+
+  public disableUserInputReplaceDescription(): void {
+    const newUserValue: DialogItemValue = { value: "xxx" };
+    const syncItem: DialogPropertySyncItem = { value: newUserValue, propertyName: TestUiDataProvider.userPropertyName, isDisabled: true, property: TestUiDataProvider._getUserDescription() };
+    this.fireSyncPropertiesEvent([syncItem]);
+  }
+
+  public disableUserInput(): void {
+    const newUserValue: DialogItemValue = { value: "xxx" };
+    const syncItem: DialogPropertySyncItem = { value: newUserValue, propertyName: TestUiDataProvider.userPropertyName, isDisabled: true };
+    this.fireSyncPropertiesEvent([syncItem]);
+  }
+
+  public override supplyButtonData(): DialogButtonDef[] | undefined {
+    const buttons: DialogButtonDef[] = [];
+
+    if (this.currentPageIndex > 0 && this.currentPageIndex < this.numberOfPages)
+      buttons.push({ type: DialogButtonType.Previous, onClick: this.handlePrevious });
+
+    if (this.currentPageIndex < this.numberOfPages - 1)
+      buttons.push({ type: DialogButtonType.Next, onClick: this.handleNext });
+
+    if (this.currentPageIndex === this.numberOfPages - 1) {
+      buttons.push({ type: DialogButtonType.OK, onClick: spyOK, disabled: (this.user === "unknown" || this.city === "unknown") });
+    }
+
+    buttons.push({ type: DialogButtonType.Cancel, onClick: spyCancel });
+    return buttons;
+  }
+}
+
+describe("UiDataProvidedDialog", () => {
+  before(async () => {
+    await TestUtils.initializeUiFramework();
+  });
+
+  after(() => {
+    TestUtils.terminateUiFramework();
+  });
+
+  describe("Modal Dialog", () => {
+    it("should handle button presses", async () => {
+      // const spyOnEscape = sinon.spy();
+      const reactNode = <UiDataProvidedDialog
+        title="My Title"
+        uiDataProvider={new TestUiDataProvider()}
+        isModal={true}
+      />;
+      const component = render(reactNode);
+      let nextButton = getButtonWithText(component.container, "dialog.next", handleError);
+      expect(nextButton).to.not.be.undefined;
+      fireEvent.click(nextButton!);
+      const previousButton = getButtonWithText(component.container, "dialog.previous", handleError);
+      expect(previousButton).to.not.be.undefined;
+      fireEvent.click(previousButton!);
+      nextButton = getButtonWithText(component.container, "dialog.next", handleError);
+      expect(nextButton).to.not.be.undefined;
+      fireEvent.click(nextButton!);
+      const cancelButton = getButtonWithText(component.container, "dialog.cancel", handleError);
+      expect(cancelButton).to.not.be.undefined;
+      fireEvent.click(cancelButton!);
+      const okButton = getButtonWithText(component.container, "dialog.ok", handleError) as HTMLButtonElement;
+      expect(okButton).to.not.be.undefined;
+      fireEvent.click(okButton);
+      const inputs = component.container.querySelectorAll("input");
+      expect(okButton.disabled).to.be.true;
+      expect(inputs.length).to.be.eq(2);
+      inputs[0].focus();
+      fireEvent.change(inputs[0], { target: { value: "test-user" } });
+      inputs[0].blur();
+
+      inputs[1].focus();
+      fireEvent.change(inputs[1], { target: { value: "test-city" } });
+      inputs[1].blur();
+      await TestUtils.flushAsyncOperations();
+      expect(okButton.disabled).to.be.false;
+      fireEvent.click(okButton);
+      expect(spyOK.calledOnce).to.be.true;
+
+      component.baseElement.dispatchEvent(new KeyboardEvent("keyup", { key: "Escape" }));
+      expect(spyCancel.calledOnce).to.be.true;
+    });
+  });
+
+  describe("Modeless Dialog", () => {
+    it("should handle button presses", async () => {
+      const dataProvider = new TestUiDataProvider();
+      spyOK.resetHistory();
+      spyCancel.resetHistory();
+      const reactNode = <UiDataProvidedDialog
+        title="My Title"
+        uiDataProvider={dataProvider}
+        isModal={false}
+        id="my-test-id"
+      />;
+      const component = render(reactNode);
+      let nextButton = getButtonWithText(component.container, "dialog.next", handleError);
+      expect(nextButton).to.not.be.undefined;
+      fireEvent.click(nextButton!);
+      const previousButton = getButtonWithText(component.container, "dialog.previous", handleError);
+      expect(previousButton).to.not.be.undefined;
+      fireEvent.click(previousButton!);
+      nextButton = getButtonWithText(component.container, "dialog.next", handleError);
+      expect(nextButton).to.not.be.undefined;
+      fireEvent.click(nextButton!);
+      const cancelButton = getButtonWithText(component.container, "dialog.cancel", handleError);
+      expect(cancelButton).to.not.be.undefined;
+      fireEvent.click(cancelButton!);
+      const okButton = getButtonWithText(component.container, "dialog.ok", handleError) as HTMLButtonElement;
+      expect(okButton).to.not.be.undefined;
+      fireEvent.click(okButton);
+      const inputs = component.container.querySelectorAll("input");
+      expect(okButton.disabled).to.be.true;
+      expect(inputs.length).to.be.eq(2);
+      inputs[0].focus();
+      fireEvent.change(inputs[0], { target: { value: "test-user" } });
+      inputs[0].blur();
+
+      inputs[1].focus();
+      fireEvent.change(inputs[1], { target: { value: "test-city" } });
+      inputs[1].blur();
+      await TestUtils.flushAsyncOperations();
+      expect(okButton.disabled).to.be.false;
+      fireEvent.click(okButton);
+      expect(spyOK.calledOnce).to.be.true;
+
+      component.baseElement.dispatchEvent(new KeyboardEvent("keyup", { key: "Escape" }));
+      expect(spyCancel.calledOnce).to.be.true;
+
+      dataProvider.disableUserInputReplaceDescription();
+      dataProvider.disableUserInput();
+    });
+  });
+
+});