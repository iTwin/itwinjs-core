/*---------------------------------------------------------------------------------------------
* Copyright (c) Bentley Systems, Incorporated. All rights reserved.
* See LICENSE.md in the project root for license terms and full copyright notice.
*--------------------------------------------------------------------------------------------*/
import { expect } from "chai";
import { shallow } from "enzyme";
import * as React from "react";
import * as sinon from "sinon";
import SplitPane from "react-split-pane";
import { MockRender } from "@bentley/imodeljs-frontend";
import { ContentLayoutProps, uifwFourQuadrants } from "@bentley/ui-abstract";
import {
  ConfigurableCreateInfo, ContentControl, ContentGroup, ContentLayout, ContentLayoutDef, ContentLayoutManager,
  ContentViewManager, CoreTools, Frontstage, FrontstageManager, FrontstageProps, FrontstageProvider,
} from "../../ui-framework";
import TestUtils, { mount } from "../TestUtils";

describe("ContentLayout", () => {

  class TestContentControl extends ContentControl {
    constructor(info: ConfigurableCreateInfo, options: any) {
      super(info, options);

      this.reactNode = <div>Test</div>;
    }
  }

  const myContentGroup: ContentGroup = new ContentGroup({
    id: "testGroup",
    preferredLayoutId: "SingleContent",
    contents: [{ id: "myContent", classId: TestContentControl, applicationData: { name: "Test" } }],
  });

  const myContentLayout: ContentLayoutDef = new ContentLayoutDef({
    id: "SingleContent",
    description: "UiFramework:tests.singleContent",
  });

  const contentGroup2: ContentGroup = new ContentGroup({
    id: "contentGroup2",
    preferredLayoutId: "FourQuadrants",
    contents: [
      { id: "one", classId: TestContentControl, applicationData: "data1" },
      { id: "two", classId: TestContentControl, applicationData: "data2" },
      { id: "three", classId: TestContentControl, applicationData: "data3" },
      { id: "four", classId: TestContentControl, applicationData: "data4" },
    ],
  });

  const contentLayout2: ContentLayoutDef = new ContentLayoutDef({
    id: "TwoHalvesVertical",
    description: "SampleApp:ContentLayoutDef.TwoHalvesVertical",
    verticalSplit: { id: "TwoHalvesVertical.VerticalSplit", percentage: 0.50, left: 0, right: 1 },
  });

  const standardContentLayout1: ContentLayoutDef = new ContentLayoutDef(uifwFourQuadrants);

  class TestFrontstage2 extends FrontstageProvider {
    public get frontstage(): React.ReactElement<FrontstageProps> {
      return (
        <Frontstage id="TestFrontstage2" defaultTool={CoreTools.selectElementCommand} defaultLayout={contentLayout2} contentGroup={contentGroup2} />
      );
    }
  }

  before(async () => {
    await TestUtils.initializeUiFramework();
    await MockRender.App.startup();
    FrontstageManager.clearFrontstageDefs();

    const frontstageProvider = new TestFrontstage2();
    FrontstageManager.addFrontstageProvider(frontstageProvider);
    await FrontstageManager.setActiveFrontstageDef(frontstageProvider.frontstageDef);
  });

  after(async () => {
    await MockRender.App.shutdown();
    TestUtils.terminateUiFramework();
  });

  it("SingleContent should render", () => {
    mount(<ContentLayout contentGroup={myContentGroup} contentLayout={myContentLayout} isInFooterMode={true} />);
  });

  it("SingleContent renders correctly", () => {
    shallow(<ContentLayout contentGroup={myContentGroup} contentLayout={myContentLayout} isInFooterMode={true} />).should.matchSnapshot();
  });

  it("TwoHalvesVertical should render", () => {
    mount(<ContentLayout contentGroup={contentGroup2} contentLayout={contentLayout2} isInFooterMode={true} />);
  });

  it("TwoHalvesVertical renders correctly", () => {
    shallow(<ContentLayout contentGroup={contentGroup2} contentLayout={contentLayout2} isInFooterMode={true} />).should.matchSnapshot();
  });

  const contentLayout3: ContentLayoutDef = new ContentLayoutDef({
    id: "TwoHalvesHorizontal",
    description: "SampleApp:ContentLayoutDef.TwoHalvesHorizontal",
    horizontalSplit: { id: "TwoHalvesHorizontal.HorizontalSplit", percentage: 0.50, top: 0, bottom: 1 },
  });

  it("TwoHalvesHorizontal should render", () => {
    mount(<ContentLayout contentGroup={contentGroup2} contentLayout={contentLayout3} isInFooterMode={false} />);
  });

  it("TwoHalvesHorizontal renders correctly", () => {
    shallow(<ContentLayout contentGroup={contentGroup2} contentLayout={contentLayout3} isInFooterMode={false} />).should.matchSnapshot();
  });

  const fourQuadrantsVerticalLayoutDef: ContentLayoutDef = new ContentLayoutDef(
    { // Four Views, two stacked on the left, two stacked on the right.
      id: "fourQuadrantsVertical",
      verticalSplit: {
        id: "fourQuadrantsVertical",
        percentage: 0.50,
        lock: true,
        minSizeLeft: 100,
        minSizeRight: 100,
        left: { horizontalSplit: { id: "fourQuadrantsRightHorizontal", percentage: 0.50, top: 0, bottom: 1, lock: true, minSizeTop: 50, minSizeBottom: 50 } },
        right: { horizontalSplit: { id: "fourQuadrantsLeftHorizontal", percentage: 0.50, top: 2, bottom: 3, lock: true, minSizeTop: 50, minSizeBottom: 50 } },
      },
    },
  );

  it("FourQuadrantsVertical should render", () => {
    mount(<ContentLayout contentGroup={contentGroup2} contentLayout={fourQuadrantsVerticalLayoutDef} isInFooterMode={false} />);
  });

  it("FourQuadrantsVertical renders correctly", () => {
    shallow(<ContentLayout contentGroup={contentGroup2} contentLayout={fourQuadrantsVerticalLayoutDef} isInFooterMode={false} />).should.matchSnapshot();
  });

  const fourQuadrantsHorizontalLayoutDef: ContentLayoutDef = new ContentLayoutDef(
    { // Four Views, two stacked on the left, two stacked on the right.
<<<<<<< HEAD
      id: "fourQuadrantsHorizontal",
=======
      id: "FourQuadrants",
>>>>>>> f6398371
      horizontalSplit: {
        id: "fourQuadrantsHorizontal",
        percentage: 0.50,
        lock: true,
        minSizeTop: 100,
        minSizeBottom: 100,
        top: { verticalSplit: { id: "fourQuadrantsTopVertical", percentage: 0.50, left: 0, right: 1, lock: true, minSizeLeft: 100, minSizeRight: 100 } },
        bottom: { verticalSplit: { id: "fourQuadrantsBottomVertical", percentage: 0.50, left: 2, right: 3, lock: true, minSizeLeft: 100, minSizeRight: 100 } },
      },
    },
  );

  it("FourQuadrantsHorizontal should render", () => {
    mount(<ContentLayout contentGroup={contentGroup2} contentLayout={fourQuadrantsHorizontalLayoutDef} isInFooterMode={false} />);
  });

  it("FourQuadrantsVertical renders correctly", () => {
    shallow(<ContentLayout contentGroup={contentGroup2} contentLayout={fourQuadrantsHorizontalLayoutDef} isInFooterMode={false} />).should.matchSnapshot();
  });

  it("ContentLayoutDiv mouse down and up", () => {
    const wrapper = mount(<ContentLayout contentGroup={myContentGroup} contentLayout={myContentLayout} isInFooterMode={true} />);
    const layoutDiv = wrapper.find("#uifw-contentlayout-div");
    layoutDiv.simulate("mouseDown");
    expect(ContentViewManager.isMouseDown).to.be.true;
    layoutDiv.simulate("mouseUp");
    expect(ContentViewManager.isMouseDown).to.be.false;
  });

  it("ContentWrapper mouse down", () => {
    const wrapper = mount(<ContentLayout contentGroup={contentGroup2} contentLayout={contentLayout2} isInFooterMode={true} />);

    const layoutWrappers = wrapper.find("div.uifw-contentlayout-wrapper");
    expect(layoutWrappers.length).to.eq(2);
    expect(wrapper.find("div.uifw-contentlayout-overlay-active").length).to.eq(1);

    layoutWrappers.at(1).simulate("mouseDown");
    wrapper.update();
    expect(wrapper.find("div.uifw-contentlayout-overlay-active").length).to.eq(1);
  });

  it("Vertical SplitPane onChanged", () => {
    const wrapper = mount(
      <div>
        <ContentLayout contentGroup={contentGroup2} contentLayout={contentLayout2} isInFooterMode={true} />
      </div>);

    const splitPanel = wrapper.find(SplitPane);
    expect(splitPanel.length).to.eq(1);

    splitPanel.prop("onChange")!(50);

    wrapper.update();
  });

  it("Horizontal SplitPane onChanged", () => {
    const wrapper = mount(
      <div>
        <ContentLayout contentGroup={contentGroup2} contentLayout={contentLayout3} isInFooterMode={true} />
      </div>);

    const splitPanel = wrapper.find(SplitPane);
    expect(splitPanel.length).to.eq(1);

    splitPanel.prop("onChange")!(50);

    wrapper.update();
  });

  // it("ContentLayoutManager.loadLayout should throw Error if ContentLayoutProps does not have an id", () => {
  //   const layoutProps: ContentLayoutProps = {
<<<<<<< HEAD
  //     id: "UiFramework:tests.singleContent",
=======
  //     id: "SingleContent",
>>>>>>> f6398371
  //     descriptionKey: "UiFramework:tests.singleContent",
  //     priority: 100,
  //   };
  //   expect(() => ContentLayoutManager.loadLayout(layoutProps)).to.throw(Error);
  // });

  it("ContentLayoutManager.setActiveLayout & refreshActiveLayout should emit onContentLayoutActivatedEvent", async () => {
    const spyMethod = sinon.spy();
    const layoutProps: ContentLayoutProps = {
<<<<<<< HEAD
      id: "UiFramework:tests.singleContent",
      description: "UiFramework:tests.singleContent",
=======
      id: "SingleContent",
      descriptionKey: "UiFramework:tests.singleContent",
      priority: 100,
>>>>>>> f6398371
    };
    const contentLayout = new ContentLayoutDef(layoutProps);
    const remove = FrontstageManager.onContentLayoutActivatedEvent.addListener(spyMethod);

    await ContentLayoutManager.setActiveLayout(contentLayout, myContentGroup);
    spyMethod.calledOnce.should.true;

    ContentLayoutManager.refreshActiveLayout();
    spyMethod.calledTwice.should.true;

    remove();
  });

  const threeRightStackedLayoutDef: ContentLayoutDef = new ContentLayoutDef(
    { // Three Views, one on the left, two stacked on the right.
      id: "ThreeRightStacked",
      description: "SampleApp:ContentLayoutDef.ThreeRightStacked",
      verticalSplit: {
        id: "ThreeRightStacked.MainVertical",
        percentage: 0.50,
        left: 0,
        right: { horizontalSplit: { id: "ThreeRightStacked.Right", percentage: 0.50, top: 1, bottom: 3 } },
      },
    },
  );

  it("ContentLayoutDef.getUsedContentIndexes should return correct indexes", () => {
    expect(myContentLayout.getUsedContentIndexes()).to.have.members([0]);
    expect(contentLayout2.getUsedContentIndexes()).to.have.members([0, 1]);
    expect(contentLayout3.getUsedContentIndexes()).to.have.members([0, 1]);
    expect(fourQuadrantsVerticalLayoutDef.getUsedContentIndexes()).to.have.members([0, 1, 2, 3]);
    expect(fourQuadrantsHorizontalLayoutDef.getUsedContentIndexes()).to.have.members([0, 1, 2, 3]);
    expect(threeRightStackedLayoutDef.getUsedContentIndexes()).to.have.members([0, 1, 3]);
    expect(standardContentLayout1.getUsedContentIndexes()).to.have.members([0, 1, 2, 3]);
  });
});
<|MERGE_RESOLUTION|>--- conflicted
+++ resolved
@@ -1,269 +1,246 @@
-/*---------------------------------------------------------------------------------------------
-* Copyright (c) Bentley Systems, Incorporated. All rights reserved.
-* See LICENSE.md in the project root for license terms and full copyright notice.
-*--------------------------------------------------------------------------------------------*/
-import { expect } from "chai";
-import { shallow } from "enzyme";
-import * as React from "react";
-import * as sinon from "sinon";
-import SplitPane from "react-split-pane";
-import { MockRender } from "@bentley/imodeljs-frontend";
-import { ContentLayoutProps, uifwFourQuadrants } from "@bentley/ui-abstract";
-import {
-  ConfigurableCreateInfo, ContentControl, ContentGroup, ContentLayout, ContentLayoutDef, ContentLayoutManager,
-  ContentViewManager, CoreTools, Frontstage, FrontstageManager, FrontstageProps, FrontstageProvider,
-} from "../../ui-framework";
-import TestUtils, { mount } from "../TestUtils";
-
-describe("ContentLayout", () => {
-
-  class TestContentControl extends ContentControl {
-    constructor(info: ConfigurableCreateInfo, options: any) {
-      super(info, options);
-
-      this.reactNode = <div>Test</div>;
-    }
-  }
-
-  const myContentGroup: ContentGroup = new ContentGroup({
-    id: "testGroup",
-    preferredLayoutId: "SingleContent",
-    contents: [{ id: "myContent", classId: TestContentControl, applicationData: { name: "Test" } }],
-  });
-
-  const myContentLayout: ContentLayoutDef = new ContentLayoutDef({
-    id: "SingleContent",
-    description: "UiFramework:tests.singleContent",
-  });
-
-  const contentGroup2: ContentGroup = new ContentGroup({
-    id: "contentGroup2",
-    preferredLayoutId: "FourQuadrants",
-    contents: [
-      { id: "one", classId: TestContentControl, applicationData: "data1" },
-      { id: "two", classId: TestContentControl, applicationData: "data2" },
-      { id: "three", classId: TestContentControl, applicationData: "data3" },
-      { id: "four", classId: TestContentControl, applicationData: "data4" },
-    ],
-  });
-
-  const contentLayout2: ContentLayoutDef = new ContentLayoutDef({
-    id: "TwoHalvesVertical",
-    description: "SampleApp:ContentLayoutDef.TwoHalvesVertical",
-    verticalSplit: { id: "TwoHalvesVertical.VerticalSplit", percentage: 0.50, left: 0, right: 1 },
-  });
-
-  const standardContentLayout1: ContentLayoutDef = new ContentLayoutDef(uifwFourQuadrants);
-
-  class TestFrontstage2 extends FrontstageProvider {
-    public get frontstage(): React.ReactElement<FrontstageProps> {
-      return (
-        <Frontstage id="TestFrontstage2" defaultTool={CoreTools.selectElementCommand} defaultLayout={contentLayout2} contentGroup={contentGroup2} />
-      );
-    }
-  }
-
-  before(async () => {
-    await TestUtils.initializeUiFramework();
-    await MockRender.App.startup();
-    FrontstageManager.clearFrontstageDefs();
-
-    const frontstageProvider = new TestFrontstage2();
-    FrontstageManager.addFrontstageProvider(frontstageProvider);
-    await FrontstageManager.setActiveFrontstageDef(frontstageProvider.frontstageDef);
-  });
-
-  after(async () => {
-    await MockRender.App.shutdown();
-    TestUtils.terminateUiFramework();
-  });
-
-  it("SingleContent should render", () => {
-    mount(<ContentLayout contentGroup={myContentGroup} contentLayout={myContentLayout} isInFooterMode={true} />);
-  });
-
-  it("SingleContent renders correctly", () => {
-    shallow(<ContentLayout contentGroup={myContentGroup} contentLayout={myContentLayout} isInFooterMode={true} />).should.matchSnapshot();
-  });
-
-  it("TwoHalvesVertical should render", () => {
-    mount(<ContentLayout contentGroup={contentGroup2} contentLayout={contentLayout2} isInFooterMode={true} />);
-  });
-
-  it("TwoHalvesVertical renders correctly", () => {
-    shallow(<ContentLayout contentGroup={contentGroup2} contentLayout={contentLayout2} isInFooterMode={true} />).should.matchSnapshot();
-  });
-
-  const contentLayout3: ContentLayoutDef = new ContentLayoutDef({
-    id: "TwoHalvesHorizontal",
-    description: "SampleApp:ContentLayoutDef.TwoHalvesHorizontal",
-    horizontalSplit: { id: "TwoHalvesHorizontal.HorizontalSplit", percentage: 0.50, top: 0, bottom: 1 },
-  });
-
-  it("TwoHalvesHorizontal should render", () => {
-    mount(<ContentLayout contentGroup={contentGroup2} contentLayout={contentLayout3} isInFooterMode={false} />);
-  });
-
-  it("TwoHalvesHorizontal renders correctly", () => {
-    shallow(<ContentLayout contentGroup={contentGroup2} contentLayout={contentLayout3} isInFooterMode={false} />).should.matchSnapshot();
-  });
-
-  const fourQuadrantsVerticalLayoutDef: ContentLayoutDef = new ContentLayoutDef(
-    { // Four Views, two stacked on the left, two stacked on the right.
-      id: "fourQuadrantsVertical",
-      verticalSplit: {
-        id: "fourQuadrantsVertical",
-        percentage: 0.50,
-        lock: true,
-        minSizeLeft: 100,
-        minSizeRight: 100,
-        left: { horizontalSplit: { id: "fourQuadrantsRightHorizontal", percentage: 0.50, top: 0, bottom: 1, lock: true, minSizeTop: 50, minSizeBottom: 50 } },
-        right: { horizontalSplit: { id: "fourQuadrantsLeftHorizontal", percentage: 0.50, top: 2, bottom: 3, lock: true, minSizeTop: 50, minSizeBottom: 50 } },
-      },
-    },
-  );
-
-  it("FourQuadrantsVertical should render", () => {
-    mount(<ContentLayout contentGroup={contentGroup2} contentLayout={fourQuadrantsVerticalLayoutDef} isInFooterMode={false} />);
-  });
-
-  it("FourQuadrantsVertical renders correctly", () => {
-    shallow(<ContentLayout contentGroup={contentGroup2} contentLayout={fourQuadrantsVerticalLayoutDef} isInFooterMode={false} />).should.matchSnapshot();
-  });
-
-  const fourQuadrantsHorizontalLayoutDef: ContentLayoutDef = new ContentLayoutDef(
-    { // Four Views, two stacked on the left, two stacked on the right.
-<<<<<<< HEAD
-      id: "fourQuadrantsHorizontal",
-=======
-      id: "FourQuadrants",
->>>>>>> f6398371
-      horizontalSplit: {
-        id: "fourQuadrantsHorizontal",
-        percentage: 0.50,
-        lock: true,
-        minSizeTop: 100,
-        minSizeBottom: 100,
-        top: { verticalSplit: { id: "fourQuadrantsTopVertical", percentage: 0.50, left: 0, right: 1, lock: true, minSizeLeft: 100, minSizeRight: 100 } },
-        bottom: { verticalSplit: { id: "fourQuadrantsBottomVertical", percentage: 0.50, left: 2, right: 3, lock: true, minSizeLeft: 100, minSizeRight: 100 } },
-      },
-    },
-  );
-
-  it("FourQuadrantsHorizontal should render", () => {
-    mount(<ContentLayout contentGroup={contentGroup2} contentLayout={fourQuadrantsHorizontalLayoutDef} isInFooterMode={false} />);
-  });
-
-  it("FourQuadrantsVertical renders correctly", () => {
-    shallow(<ContentLayout contentGroup={contentGroup2} contentLayout={fourQuadrantsHorizontalLayoutDef} isInFooterMode={false} />).should.matchSnapshot();
-  });
-
-  it("ContentLayoutDiv mouse down and up", () => {
-    const wrapper = mount(<ContentLayout contentGroup={myContentGroup} contentLayout={myContentLayout} isInFooterMode={true} />);
-    const layoutDiv = wrapper.find("#uifw-contentlayout-div");
-    layoutDiv.simulate("mouseDown");
-    expect(ContentViewManager.isMouseDown).to.be.true;
-    layoutDiv.simulate("mouseUp");
-    expect(ContentViewManager.isMouseDown).to.be.false;
-  });
-
-  it("ContentWrapper mouse down", () => {
-    const wrapper = mount(<ContentLayout contentGroup={contentGroup2} contentLayout={contentLayout2} isInFooterMode={true} />);
-
-    const layoutWrappers = wrapper.find("div.uifw-contentlayout-wrapper");
-    expect(layoutWrappers.length).to.eq(2);
-    expect(wrapper.find("div.uifw-contentlayout-overlay-active").length).to.eq(1);
-
-    layoutWrappers.at(1).simulate("mouseDown");
-    wrapper.update();
-    expect(wrapper.find("div.uifw-contentlayout-overlay-active").length).to.eq(1);
-  });
-
-  it("Vertical SplitPane onChanged", () => {
-    const wrapper = mount(
-      <div>
-        <ContentLayout contentGroup={contentGroup2} contentLayout={contentLayout2} isInFooterMode={true} />
-      </div>);
-
-    const splitPanel = wrapper.find(SplitPane);
-    expect(splitPanel.length).to.eq(1);
-
-    splitPanel.prop("onChange")!(50);
-
-    wrapper.update();
-  });
-
-  it("Horizontal SplitPane onChanged", () => {
-    const wrapper = mount(
-      <div>
-        <ContentLayout contentGroup={contentGroup2} contentLayout={contentLayout3} isInFooterMode={true} />
-      </div>);
-
-    const splitPanel = wrapper.find(SplitPane);
-    expect(splitPanel.length).to.eq(1);
-
-    splitPanel.prop("onChange")!(50);
-
-    wrapper.update();
-  });
-
-  // it("ContentLayoutManager.loadLayout should throw Error if ContentLayoutProps does not have an id", () => {
-  //   const layoutProps: ContentLayoutProps = {
-<<<<<<< HEAD
-  //     id: "UiFramework:tests.singleContent",
-=======
-  //     id: "SingleContent",
->>>>>>> f6398371
-  //     descriptionKey: "UiFramework:tests.singleContent",
-  //     priority: 100,
-  //   };
-  //   expect(() => ContentLayoutManager.loadLayout(layoutProps)).to.throw(Error);
-  // });
-
-  it("ContentLayoutManager.setActiveLayout & refreshActiveLayout should emit onContentLayoutActivatedEvent", async () => {
-    const spyMethod = sinon.spy();
-    const layoutProps: ContentLayoutProps = {
-<<<<<<< HEAD
-      id: "UiFramework:tests.singleContent",
-      description: "UiFramework:tests.singleContent",
-=======
-      id: "SingleContent",
-      descriptionKey: "UiFramework:tests.singleContent",
-      priority: 100,
->>>>>>> f6398371
-    };
-    const contentLayout = new ContentLayoutDef(layoutProps);
-    const remove = FrontstageManager.onContentLayoutActivatedEvent.addListener(spyMethod);
-
-    await ContentLayoutManager.setActiveLayout(contentLayout, myContentGroup);
-    spyMethod.calledOnce.should.true;
-
-    ContentLayoutManager.refreshActiveLayout();
-    spyMethod.calledTwice.should.true;
-
-    remove();
-  });
-
-  const threeRightStackedLayoutDef: ContentLayoutDef = new ContentLayoutDef(
-    { // Three Views, one on the left, two stacked on the right.
-      id: "ThreeRightStacked",
-      description: "SampleApp:ContentLayoutDef.ThreeRightStacked",
-      verticalSplit: {
-        id: "ThreeRightStacked.MainVertical",
-        percentage: 0.50,
-        left: 0,
-        right: { horizontalSplit: { id: "ThreeRightStacked.Right", percentage: 0.50, top: 1, bottom: 3 } },
-      },
-    },
-  );
-
-  it("ContentLayoutDef.getUsedContentIndexes should return correct indexes", () => {
-    expect(myContentLayout.getUsedContentIndexes()).to.have.members([0]);
-    expect(contentLayout2.getUsedContentIndexes()).to.have.members([0, 1]);
-    expect(contentLayout3.getUsedContentIndexes()).to.have.members([0, 1]);
-    expect(fourQuadrantsVerticalLayoutDef.getUsedContentIndexes()).to.have.members([0, 1, 2, 3]);
-    expect(fourQuadrantsHorizontalLayoutDef.getUsedContentIndexes()).to.have.members([0, 1, 2, 3]);
-    expect(threeRightStackedLayoutDef.getUsedContentIndexes()).to.have.members([0, 1, 3]);
-    expect(standardContentLayout1.getUsedContentIndexes()).to.have.members([0, 1, 2, 3]);
-  });
-});
+/*---------------------------------------------------------------------------------------------
+* Copyright (c) Bentley Systems, Incorporated. All rights reserved.
+* See LICENSE.md in the project root for license terms and full copyright notice.
+*--------------------------------------------------------------------------------------------*/
+import { expect } from "chai";
+import { shallow } from "enzyme";
+import * as React from "react";
+import * as sinon from "sinon";
+import SplitPane from "react-split-pane";
+import { MockRender } from "@bentley/imodeljs-frontend";
+import { ContentLayoutProps, uifwFourQuadrants } from "@bentley/ui-abstract";
+import {
+  ConfigurableCreateInfo, ContentControl, ContentGroup, ContentLayout, ContentLayoutDef, ContentLayoutManager,
+  ContentViewManager, CoreTools, Frontstage, FrontstageManager, FrontstageProps, FrontstageProvider,
+} from "../../ui-framework";
+import TestUtils, { mount } from "../TestUtils";
+
+describe("ContentLayout", () => {
+
+  class TestContentControl extends ContentControl {
+    constructor(info: ConfigurableCreateInfo, options: any) {
+      super(info, options);
+
+      this.reactNode = <div>Test</div>;
+    }
+  }
+
+  const myContentGroup: ContentGroup = new ContentGroup({
+    id: "testGroup",
+    preferredLayoutId: "SingleContent",
+    contents: [{ id: "myContent", classId: TestContentControl, applicationData: { name: "Test" } }],
+  });
+
+  const myContentLayout: ContentLayoutDef = new ContentLayoutDef({
+    id: "SingleContent",
+    description: "UiFramework:tests.singleContent",
+  });
+
+  const contentGroup2: ContentGroup = new ContentGroup({
+    id: "contentGroup2",
+    preferredLayoutId: "FourQuadrants",
+    contents: [
+      { id: "one", classId: TestContentControl, applicationData: "data1" },
+      { id: "two", classId: TestContentControl, applicationData: "data2" },
+      { id: "three", classId: TestContentControl, applicationData: "data3" },
+      { id: "four", classId: TestContentControl, applicationData: "data4" },
+    ],
+  });
+
+  const contentLayout2: ContentLayoutDef = new ContentLayoutDef({
+    id: "TwoHalvesVertical",
+    description: "SampleApp:ContentLayoutDef.TwoHalvesVertical",
+    verticalSplit: { id: "TwoHalvesVertical.VerticalSplit", percentage: 0.50, left: 0, right: 1 },
+  });
+
+  const standardContentLayout1: ContentLayoutDef = new ContentLayoutDef(uifwFourQuadrants);
+
+  class TestFrontstage2 extends FrontstageProvider {
+    public get frontstage(): React.ReactElement<FrontstageProps> {
+      return (
+        <Frontstage id="TestFrontstage2" defaultTool={CoreTools.selectElementCommand} defaultLayout={contentLayout2} contentGroup={contentGroup2} />
+      );
+    }
+  }
+
+  before(async () => {
+    await TestUtils.initializeUiFramework();
+    await MockRender.App.startup();
+    FrontstageManager.clearFrontstageDefs();
+
+    const frontstageProvider = new TestFrontstage2();
+    FrontstageManager.addFrontstageProvider(frontstageProvider);
+    await FrontstageManager.setActiveFrontstageDef(frontstageProvider.frontstageDef);
+  });
+
+  after(async () => {
+    await MockRender.App.shutdown();
+    TestUtils.terminateUiFramework();
+  });
+
+  it("SingleContent should render", () => {
+    mount(<ContentLayout contentGroup={myContentGroup} contentLayout={myContentLayout} isInFooterMode={true} />);
+  });
+
+  it("SingleContent renders correctly", () => {
+    shallow(<ContentLayout contentGroup={myContentGroup} contentLayout={myContentLayout} isInFooterMode={true} />).should.matchSnapshot();
+  });
+
+  it("TwoHalvesVertical should render", () => {
+    mount(<ContentLayout contentGroup={contentGroup2} contentLayout={contentLayout2} isInFooterMode={true} />);
+  });
+
+  it("TwoHalvesVertical renders correctly", () => {
+    shallow(<ContentLayout contentGroup={contentGroup2} contentLayout={contentLayout2} isInFooterMode={true} />).should.matchSnapshot();
+  });
+
+  const contentLayout3: ContentLayoutDef = new ContentLayoutDef({
+    id: "TwoHalvesHorizontal",
+    description: "SampleApp:ContentLayoutDef.TwoHalvesHorizontal",
+    horizontalSplit: { id: "TwoHalvesHorizontal.HorizontalSplit", percentage: 0.50, top: 0, bottom: 1 },
+  });
+
+  it("TwoHalvesHorizontal should render", () => {
+    mount(<ContentLayout contentGroup={contentGroup2} contentLayout={contentLayout3} isInFooterMode={false} />);
+  });
+
+  it("TwoHalvesHorizontal renders correctly", () => {
+    shallow(<ContentLayout contentGroup={contentGroup2} contentLayout={contentLayout3} isInFooterMode={false} />).should.matchSnapshot();
+  });
+
+  const fourQuadrantsVerticalLayoutDef: ContentLayoutDef = new ContentLayoutDef(
+    { // Four Views, two stacked on the left, two stacked on the right.
+      id: "fourQuadrantsVertical",
+      verticalSplit: {
+        id: "fourQuadrantsVertical",
+        percentage: 0.50,
+        lock: true,
+        minSizeLeft: 100,
+        minSizeRight: 100,
+        left: { horizontalSplit: { id: "fourQuadrantsRightHorizontal", percentage: 0.50, top: 0, bottom: 1, lock: true, minSizeTop: 50, minSizeBottom: 50 } },
+        right: { horizontalSplit: { id: "fourQuadrantsLeftHorizontal", percentage: 0.50, top: 2, bottom: 3, lock: true, minSizeTop: 50, minSizeBottom: 50 } },
+      },
+    },
+  );
+
+  it("FourQuadrantsVertical should render", () => {
+    mount(<ContentLayout contentGroup={contentGroup2} contentLayout={fourQuadrantsVerticalLayoutDef} isInFooterMode={false} />);
+  });
+
+  it("FourQuadrantsVertical renders correctly", () => {
+    shallow(<ContentLayout contentGroup={contentGroup2} contentLayout={fourQuadrantsVerticalLayoutDef} isInFooterMode={false} />).should.matchSnapshot();
+  });
+
+  const fourQuadrantsHorizontalLayoutDef: ContentLayoutDef = new ContentLayoutDef(
+    { // Four Views, two stacked on the left, two stacked on the right.
+      id: "fourQuadrantsHorizontal",
+      horizontalSplit: {
+        id: "fourQuadrantsHorizontal",
+        percentage: 0.50,
+        lock: true,
+        minSizeTop: 100,
+        minSizeBottom: 100,
+        top: { verticalSplit: { id: "fourQuadrantsTopVertical", percentage: 0.50, left: 0, right: 1, lock: true, minSizeLeft: 100, minSizeRight: 100 } },
+        bottom: { verticalSplit: { id: "fourQuadrantsBottomVertical", percentage: 0.50, left: 2, right: 3, lock: true, minSizeLeft: 100, minSizeRight: 100 } },
+      },
+    },
+  );
+
+  it("FourQuadrantsHorizontal should render", () => {
+    mount(<ContentLayout contentGroup={contentGroup2} contentLayout={fourQuadrantsHorizontalLayoutDef} isInFooterMode={false} />);
+  });
+
+  it("FourQuadrantsVertical renders correctly", () => {
+    shallow(<ContentLayout contentGroup={contentGroup2} contentLayout={fourQuadrantsHorizontalLayoutDef} isInFooterMode={false} />).should.matchSnapshot();
+  });
+
+  it("ContentLayoutDiv mouse down and up", () => {
+    const wrapper = mount(<ContentLayout contentGroup={myContentGroup} contentLayout={myContentLayout} isInFooterMode={true} />);
+    const layoutDiv = wrapper.find("#uifw-contentlayout-div");
+    layoutDiv.simulate("mouseDown");
+    expect(ContentViewManager.isMouseDown).to.be.true;
+    layoutDiv.simulate("mouseUp");
+    expect(ContentViewManager.isMouseDown).to.be.false;
+  });
+
+  it("ContentWrapper mouse down", () => {
+    const wrapper = mount(<ContentLayout contentGroup={contentGroup2} contentLayout={contentLayout2} isInFooterMode={true} />);
+
+    const layoutWrappers = wrapper.find("div.uifw-contentlayout-wrapper");
+    expect(layoutWrappers.length).to.eq(2);
+    expect(wrapper.find("div.uifw-contentlayout-overlay-active").length).to.eq(1);
+
+    layoutWrappers.at(1).simulate("mouseDown");
+    wrapper.update();
+    expect(wrapper.find("div.uifw-contentlayout-overlay-active").length).to.eq(1);
+  });
+
+  it("Vertical SplitPane onChanged", () => {
+    const wrapper = mount(
+      <div>
+        <ContentLayout contentGroup={contentGroup2} contentLayout={contentLayout2} isInFooterMode={true} />
+      </div>);
+
+    const splitPanel = wrapper.find(SplitPane);
+    expect(splitPanel.length).to.eq(1);
+
+    splitPanel.prop("onChange")!(50);
+
+    wrapper.update();
+  });
+
+  it("Horizontal SplitPane onChanged", () => {
+    const wrapper = mount(
+      <div>
+        <ContentLayout contentGroup={contentGroup2} contentLayout={contentLayout3} isInFooterMode={true} />
+      </div>);
+
+    const splitPanel = wrapper.find(SplitPane);
+    expect(splitPanel.length).to.eq(1);
+
+    splitPanel.prop("onChange")!(50);
+
+    wrapper.update();
+  });
+
+  it("ContentLayoutManager.setActiveLayout & refreshActiveLayout should emit onContentLayoutActivatedEvent", async () => {
+    const spyMethod = sinon.spy();
+    const layoutProps: ContentLayoutProps = {
+      id: "UiFramework:tests.singleContent",
+      description: "UiFramework:tests.singleContent",
+    };
+    const contentLayout = new ContentLayoutDef(layoutProps);
+    const remove = FrontstageManager.onContentLayoutActivatedEvent.addListener(spyMethod);
+
+    await ContentLayoutManager.setActiveLayout(contentLayout, myContentGroup);
+    spyMethod.calledOnce.should.true;
+
+    ContentLayoutManager.refreshActiveLayout();
+    spyMethod.calledTwice.should.true;
+
+    remove();
+  });
+
+  const threeRightStackedLayoutDef: ContentLayoutDef = new ContentLayoutDef(
+    { // Three Views, one on the left, two stacked on the right.
+      id: "ThreeRightStacked",
+      description: "SampleApp:ContentLayoutDef.ThreeRightStacked",
+      verticalSplit: {
+        id: "ThreeRightStacked.MainVertical",
+        percentage: 0.50,
+        left: 0,
+        right: { horizontalSplit: { id: "ThreeRightStacked.Right", percentage: 0.50, top: 1, bottom: 3 } },
+      },
+    },
+  );
+
+  it("ContentLayoutDef.getUsedContentIndexes should return correct indexes", () => {
+    expect(myContentLayout.getUsedContentIndexes()).to.have.members([0]);
+    expect(contentLayout2.getUsedContentIndexes()).to.have.members([0, 1]);
+    expect(contentLayout3.getUsedContentIndexes()).to.have.members([0, 1]);
+    expect(fourQuadrantsVerticalLayoutDef.getUsedContentIndexes()).to.have.members([0, 1, 2, 3]);
+    expect(fourQuadrantsHorizontalLayoutDef.getUsedContentIndexes()).to.have.members([0, 1, 2, 3]);
+    expect(threeRightStackedLayoutDef.getUsedContentIndexes()).to.have.members([0, 1, 3]);
+    expect(standardContentLayout1.getUsedContentIndexes()).to.have.members([0, 1, 2, 3]);
+  });
+});