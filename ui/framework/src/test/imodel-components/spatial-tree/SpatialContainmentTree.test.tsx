/*---------------------------------------------------------------------------------------------
* Copyright (c) Bentley Systems, Incorporated. All rights reserved.
* See LICENSE.md in the project root for license terms and full copyright notice.
*--------------------------------------------------------------------------------------------*/
import { expect } from "chai";
import * as React from "react";
import * as sinon from "sinon";
import * as moq from "typemoq";
import { IModelConnection } from "@bentley/imodeljs-frontend";
import { ECInstancesNodeKey, KeySet, StandardNodeTypes } from "@bentley/presentation-common";
import { PresentationTreeDataProvider } from "@bentley/presentation-components";
import { mockPresentationManager } from "@bentley/presentation-components/lib/test/_helpers/UiComponents";
import { Presentation, PresentationManager, SelectionChangeEvent, SelectionManager } from "@bentley/presentation-frontend";
import { PropertyRecord } from "@bentley/ui-abstract";
<<<<<<< HEAD
import { TreeDataChangesListener, TreeNodeItem } from "@bentley/ui-components";
import { render, waitFor } from "@testing-library/react";
=======
import { render, waitForElement } from "@testing-library/react";
>>>>>>> bd671396
import { SpatialContainmentTree } from "../../../ui-framework";
import TestUtils from "../../TestUtils";

describe("SpatialContainmentTree", () => {
  before(async () => {
    await TestUtils.initializeUiFramework();
  });

  after(() => {
    TestUtils.terminateUiFramework();
  });

  beforeEach(() => {
    // note: this is needed for AutoSizer used by the Tree to
    // have non-zero size and render the virtualized list
    sinon.stub(HTMLElement.prototype, "offsetHeight").get(() => 200);
    sinon.stub(HTMLElement.prototype, "offsetWidth").get(() => 200);
  });

  afterEach(() => {
    sinon.restore();
  });

  describe("<SpatialContainmentTree />", () => {
    const imodelMock = moq.Mock.ofType<IModelConnection>();
    const selectionManagerMock = moq.Mock.ofType<SelectionManager>();
    let presentationManagerMock: moq.IMock<PresentationManager>;

    const createKey = (id: string): ECInstancesNodeKey => {
      return {
        type: StandardNodeTypes.ECInstancesNode,
        instanceKeys: [{ className: "MyDomain:SomeElementType", id }],
        pathFromRoot: [],
      };
    };

    beforeEach(() => {
      sinon.stub(PresentationTreeDataProvider.prototype, "imodel").get(() =>imodelMock.object);
      sinon.stub(PresentationTreeDataProvider.prototype, "rulesetId").get(() => "");
      sinon.stub(PresentationTreeDataProvider.prototype, "dispose");
      sinon.stub(PresentationTreeDataProvider.prototype, "getFilteredNodePaths").resolves([]);
      sinon.stub(PresentationTreeDataProvider.prototype, "getNodeKey").callsFake((node: any) => node.__key);
      sinon.stub(PresentationTreeDataProvider.prototype, "getNodesCount").resolves(1);
      sinon.stub(PresentationTreeDataProvider.prototype, "getNodes").callsFake(
        async () => [{ __key: createKey("1"), label: PropertyRecord.fromString("test-node"), id: "1" }],
      );
      sinon.stub(PresentationTreeDataProvider.prototype, "loadHierarchy");

      const selectionChangeEvent = new SelectionChangeEvent();
      selectionManagerMock.setup((x) => x.selectionChange).returns(() => selectionChangeEvent);
      selectionManagerMock.setup((x) => x.getSelectionLevels(imodelMock.object)).returns(() => []);
      selectionManagerMock.setup((x) => x.getSelection(imodelMock.object, moq.It.isAny())).returns(() => new KeySet());
      selectionManagerMock.setup((x) => x.getSelection(imodelMock.object, moq.It.isAny())).returns(() => new KeySet());
      Presentation.setSelectionManager(selectionManagerMock.object);

      presentationManagerMock = mockPresentationManager().presentationManager;
      Presentation.setPresentationManager(presentationManagerMock.object);
    });

    after(() => {
      Presentation.terminate();
    });

    it("renders", async () => {
<<<<<<< HEAD
      const result = render(
        <SpatialContainmentTree iModel={imodelMock.object} dataProvider={dataProvider} />,
      );
      await waitFor(() => result.getByText("test-node"), { container: result.container });
=======
      const result = render(<SpatialContainmentTree iModel={imodelMock.object} />);
      await waitForElement(() => result.getByText("test-node"), { container: result.container });
>>>>>>> bd671396
      expect(result.baseElement).to.matchSnapshot();
    });
  });
});
<|MERGE_RESOLUTION|>--- conflicted
+++ resolved
@@ -1,97 +1,85 @@
-/*---------------------------------------------------------------------------------------------
-* Copyright (c) Bentley Systems, Incorporated. All rights reserved.
-* See LICENSE.md in the project root for license terms and full copyright notice.
-*--------------------------------------------------------------------------------------------*/
-import { expect } from "chai";
-import * as React from "react";
-import * as sinon from "sinon";
-import * as moq from "typemoq";
-import { IModelConnection } from "@bentley/imodeljs-frontend";
-import { ECInstancesNodeKey, KeySet, StandardNodeTypes } from "@bentley/presentation-common";
-import { PresentationTreeDataProvider } from "@bentley/presentation-components";
-import { mockPresentationManager } from "@bentley/presentation-components/lib/test/_helpers/UiComponents";
-import { Presentation, PresentationManager, SelectionChangeEvent, SelectionManager } from "@bentley/presentation-frontend";
-import { PropertyRecord } from "@bentley/ui-abstract";
-<<<<<<< HEAD
-import { TreeDataChangesListener, TreeNodeItem } from "@bentley/ui-components";
-import { render, waitFor } from "@testing-library/react";
-=======
-import { render, waitForElement } from "@testing-library/react";
->>>>>>> bd671396
-import { SpatialContainmentTree } from "../../../ui-framework";
-import TestUtils from "../../TestUtils";
-
-describe("SpatialContainmentTree", () => {
-  before(async () => {
-    await TestUtils.initializeUiFramework();
-  });
-
-  after(() => {
-    TestUtils.terminateUiFramework();
-  });
-
-  beforeEach(() => {
-    // note: this is needed for AutoSizer used by the Tree to
-    // have non-zero size and render the virtualized list
-    sinon.stub(HTMLElement.prototype, "offsetHeight").get(() => 200);
-    sinon.stub(HTMLElement.prototype, "offsetWidth").get(() => 200);
-  });
-
-  afterEach(() => {
-    sinon.restore();
-  });
-
-  describe("<SpatialContainmentTree />", () => {
-    const imodelMock = moq.Mock.ofType<IModelConnection>();
-    const selectionManagerMock = moq.Mock.ofType<SelectionManager>();
-    let presentationManagerMock: moq.IMock<PresentationManager>;
-
-    const createKey = (id: string): ECInstancesNodeKey => {
-      return {
-        type: StandardNodeTypes.ECInstancesNode,
-        instanceKeys: [{ className: "MyDomain:SomeElementType", id }],
-        pathFromRoot: [],
-      };
-    };
-
-    beforeEach(() => {
-      sinon.stub(PresentationTreeDataProvider.prototype, "imodel").get(() =>imodelMock.object);
-      sinon.stub(PresentationTreeDataProvider.prototype, "rulesetId").get(() => "");
-      sinon.stub(PresentationTreeDataProvider.prototype, "dispose");
-      sinon.stub(PresentationTreeDataProvider.prototype, "getFilteredNodePaths").resolves([]);
-      sinon.stub(PresentationTreeDataProvider.prototype, "getNodeKey").callsFake((node: any) => node.__key);
-      sinon.stub(PresentationTreeDataProvider.prototype, "getNodesCount").resolves(1);
-      sinon.stub(PresentationTreeDataProvider.prototype, "getNodes").callsFake(
-        async () => [{ __key: createKey("1"), label: PropertyRecord.fromString("test-node"), id: "1" }],
-      );
-      sinon.stub(PresentationTreeDataProvider.prototype, "loadHierarchy");
-
-      const selectionChangeEvent = new SelectionChangeEvent();
-      selectionManagerMock.setup((x) => x.selectionChange).returns(() => selectionChangeEvent);
-      selectionManagerMock.setup((x) => x.getSelectionLevels(imodelMock.object)).returns(() => []);
-      selectionManagerMock.setup((x) => x.getSelection(imodelMock.object, moq.It.isAny())).returns(() => new KeySet());
-      selectionManagerMock.setup((x) => x.getSelection(imodelMock.object, moq.It.isAny())).returns(() => new KeySet());
-      Presentation.setSelectionManager(selectionManagerMock.object);
-
-      presentationManagerMock = mockPresentationManager().presentationManager;
-      Presentation.setPresentationManager(presentationManagerMock.object);
-    });
-
-    after(() => {
-      Presentation.terminate();
-    });
-
-    it("renders", async () => {
-<<<<<<< HEAD
-      const result = render(
-        <SpatialContainmentTree iModel={imodelMock.object} dataProvider={dataProvider} />,
-      );
-      await waitFor(() => result.getByText("test-node"), { container: result.container });
-=======
-      const result = render(<SpatialContainmentTree iModel={imodelMock.object} />);
-      await waitForElement(() => result.getByText("test-node"), { container: result.container });
->>>>>>> bd671396
-      expect(result.baseElement).to.matchSnapshot();
-    });
-  });
-});
+/*---------------------------------------------------------------------------------------------
+* Copyright (c) Bentley Systems, Incorporated. All rights reserved.
+* See LICENSE.md in the project root for license terms and full copyright notice.
+*--------------------------------------------------------------------------------------------*/
+import { expect } from "chai";
+import * as React from "react";
+import * as sinon from "sinon";
+import * as moq from "typemoq";
+import { IModelConnection } from "@bentley/imodeljs-frontend";
+import { ECInstancesNodeKey, KeySet, StandardNodeTypes } from "@bentley/presentation-common";
+import { PresentationTreeDataProvider } from "@bentley/presentation-components";
+import { mockPresentationManager } from "@bentley/presentation-components/lib/test/_helpers/UiComponents";
+import { Presentation, PresentationManager, SelectionChangeEvent, SelectionManager } from "@bentley/presentation-frontend";
+import { PropertyRecord } from "@bentley/ui-abstract";
+import { render, waitFor } from "@testing-library/react";
+import { SpatialContainmentTree } from "../../../ui-framework";
+import TestUtils from "../../TestUtils";
+
+describe("SpatialContainmentTree", () => {
+  before(async () => {
+    await TestUtils.initializeUiFramework();
+  });
+
+  after(() => {
+    TestUtils.terminateUiFramework();
+  });
+
+  beforeEach(() => {
+    // note: this is needed for AutoSizer used by the Tree to
+    // have non-zero size and render the virtualized list
+    sinon.stub(HTMLElement.prototype, "offsetHeight").get(() => 200);
+    sinon.stub(HTMLElement.prototype, "offsetWidth").get(() => 200);
+  });
+
+  afterEach(() => {
+    sinon.restore();
+  });
+
+  describe("<SpatialContainmentTree />", () => {
+    const imodelMock = moq.Mock.ofType<IModelConnection>();
+    const selectionManagerMock = moq.Mock.ofType<SelectionManager>();
+    let presentationManagerMock: moq.IMock<PresentationManager>;
+
+    const createKey = (id: string): ECInstancesNodeKey => {
+      return {
+        type: StandardNodeTypes.ECInstancesNode,
+        instanceKeys: [{ className: "MyDomain:SomeElementType", id }],
+        pathFromRoot: [],
+      };
+    };
+
+    beforeEach(() => {
+      sinon.stub(PresentationTreeDataProvider.prototype, "imodel").get(() =>imodelMock.object);
+      sinon.stub(PresentationTreeDataProvider.prototype, "rulesetId").get(() => "");
+      sinon.stub(PresentationTreeDataProvider.prototype, "dispose");
+      sinon.stub(PresentationTreeDataProvider.prototype, "getFilteredNodePaths").resolves([]);
+      sinon.stub(PresentationTreeDataProvider.prototype, "getNodeKey").callsFake((node: any) => node.__key);
+      sinon.stub(PresentationTreeDataProvider.prototype, "getNodesCount").resolves(1);
+      sinon.stub(PresentationTreeDataProvider.prototype, "getNodes").callsFake(
+        async () => [{ __key: createKey("1"), label: PropertyRecord.fromString("test-node"), id: "1" }],
+      );
+      sinon.stub(PresentationTreeDataProvider.prototype, "loadHierarchy");
+
+      const selectionChangeEvent = new SelectionChangeEvent();
+      selectionManagerMock.setup((x) => x.selectionChange).returns(() => selectionChangeEvent);
+      selectionManagerMock.setup((x) => x.getSelectionLevels(imodelMock.object)).returns(() => []);
+      selectionManagerMock.setup((x) => x.getSelection(imodelMock.object, moq.It.isAny())).returns(() => new KeySet());
+      selectionManagerMock.setup((x) => x.getSelection(imodelMock.object, moq.It.isAny())).returns(() => new KeySet());
+      Presentation.setSelectionManager(selectionManagerMock.object);
+
+      presentationManagerMock = mockPresentationManager().presentationManager;
+      Presentation.setPresentationManager(presentationManagerMock.object);
+    });
+
+    after(() => {
+      Presentation.terminate();
+    });
+
+    it("renders", async () => {
+      const result = render(<SpatialContainmentTree iModel={imodelMock.object} />);
+      await waitFor(() => result.getByText("test-node"), { container: result.container });
+      expect(result.baseElement).to.matchSnapshot();
+    });
+  });
+});