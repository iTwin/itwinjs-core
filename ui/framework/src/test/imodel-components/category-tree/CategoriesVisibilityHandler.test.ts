--- conflicted
+++ resolved
@@ -1,492 +1,480 @@
-/*---------------------------------------------------------------------------------------------
-* Copyright (c) Bentley Systems, Incorporated. All rights reserved.
-* See LICENSE.md in the project root for license terms and full copyright notice.
-*--------------------------------------------------------------------------------------------*/
-<<<<<<< HEAD
-import { BeEvent, Id64String, using } from "@bentley/bentleyjs-core";
-import {
-  IModelConnection, PerModelCategoryVisibility, ScreenViewport, SubCategoriesCache, ViewManager, Viewport, ViewState,
-} from "@bentley/imodeljs-frontend";
-import { ECInstancesNodeKey, StandardNodeTypes } from "@bentley/presentation-common";
-import { PropertyRecord } from "@bentley/ui-abstract";
-import * as UiComponents from "@bentley/ui-components";
-=======
-import { expect } from "chai";
-import * as sinon from "sinon";
-import { BeEvent, Id64String, using } from "@itwin/core-bentley";
-import {
-  IModelConnection, PerModelCategoryVisibility, ScreenViewport, SubCategoriesCache, ViewManager, Viewport, ViewState,
-} from "@itwin/core-frontend";
-import { ECInstancesNodeKey, StandardNodeTypes } from "@itwin/presentation-common";
-import * as moq from "@itwin/presentation-common/lib/test/_helpers/Mocks";
-import { PropertyRecord } from "@itwin/appui-abstract";
-import * as UiComponents from "@itwin/components-react";
->>>>>>> 200baec2
-import { renderHook } from "@testing-library/react-hooks";
-import { expect } from "chai";
-import * as sinon from "sinon";
-import * as moq from "typemoq";
-import {
-  Category, CategoryVisibilityHandler, CategoryVisibilityHandlerParams, useCategories,
-} from "../../../appui-react/imodel-components/category-tree/CategoryVisibilityHandler";
-
-const createKey = (id: Id64String): ECInstancesNodeKey => {
-  return {
-    type: StandardNodeTypes.ECInstancesNode,
-    version: 0,
-    instanceKeys: [{ className: "MyDomain:SpatialCategory", id }],
-    pathFromRoot: [],
-  };
-};
-
-describe("CategoryVisibilityHandler", () => {
-
-  const imodelMock = moq.Mock.ofType<IModelConnection>();
-  const viewManagerMock = moq.Mock.ofType<ViewManager>();
-  const viewStateMock = moq.Mock.ofType<ViewState>();
-  const selectedViewStateMock = moq.Mock.ofType<ViewState>();
-  const selectedViewMock = moq.Mock.ofType<ScreenViewport>();
-  const subCategoriesCacheMock = moq.Mock.ofType<SubCategoriesCache>();
-  const perModelCategoryVisibilityMock = moq.Mock.ofType<PerModelCategoryVisibility.Overrides>();
-
-  const categoryNode = { id: "CategoryId", label: PropertyRecord.fromString("category-node"), autoExpand: true };
-  const subcategoryNode = { id: "SubCategoryId", label: PropertyRecord.fromString("subcategory-node"), parentId: "CategoryId" };
-  let categoryKey: ECInstancesNodeKey;
-  let subcategoryKey: ECInstancesNodeKey;
-  (categoryNode as any).__key = categoryKey = createKey(categoryNode.id);
-  (subcategoryNode as any).__key = subcategoryKey = createKey(subcategoryNode.id);
-
-  const categories: Category[] = [
-    {
-      key: "CategoryId",
-      children: ["SubCategoryId"],
-    },
-  ];
-
-  beforeEach(() => {
-    imodelMock.reset();
-    viewStateMock.reset();
-    viewManagerMock.reset();
-    selectedViewMock.reset();
-    subCategoriesCacheMock.reset();
-    perModelCategoryVisibilityMock.reset();
-
-    imodelMock.setup((x) => x.subcategories).returns(() => subCategoriesCacheMock.object);
-    subCategoriesCacheMock.setup((x) => x.getSubCategories("CategoryId")).returns(() => new Set(categories[0].children));
-    viewManagerMock.setup((x) => x.selectedView).returns(() => selectedViewMock.object);
-    selectedViewMock.setup((x) => x.view).returns(() => selectedViewStateMock.object);
-    selectedViewMock.setup((x) => x.perModelCategoryVisibility).returns(() => perModelCategoryVisibilityMock.object);
-    perModelCategoryVisibilityMock.setup((x) => x[Symbol.iterator]()).returns(() => [][Symbol.iterator]());
-  });
-
-  interface ViewportMockProps {
-    viewState?: ViewState;
-    perModelCategoryVisibility?: PerModelCategoryVisibility.Overrides;
-    onViewedCategoriesChanged?: BeEvent<(vp: Viewport) => void>;
-    onDisplayStyleChanged?: BeEvent<(vp: Viewport) => void>;
-  }
-
-  const mockViewport = (props?: ViewportMockProps) => {
-    if (!props)
-      props = {};
-    if (!props.viewState)
-      props.viewState = moq.Mock.ofType<ViewState>().object;
-    if (!props.perModelCategoryVisibility)
-      props.perModelCategoryVisibility = moq.Mock.ofType<PerModelCategoryVisibility.Overrides>().object;
-    if (!props.onDisplayStyleChanged)
-      props.onDisplayStyleChanged = new BeEvent<(vp: Viewport) => void>();
-    if (!props.onViewedCategoriesChanged)
-      props.onViewedCategoriesChanged = new BeEvent<(vp: Viewport) => void>();
-    const vpMock = moq.Mock.ofType<Viewport>();
-    vpMock.setup((x) => x.iModel).returns(() => imodelMock.object);
-    vpMock.setup((x) => x.view).returns(() => props!.viewState!);
-    vpMock.setup((x) => x.perModelCategoryVisibility).returns(() => props!.perModelCategoryVisibility!);
-    vpMock.setup((x) => x.onViewedCategoriesChanged).returns(() => props!.onViewedCategoriesChanged!);
-    vpMock.setup((x) => x.onDisplayStyleChanged).returns(() => props!.onDisplayStyleChanged!);
-    return vpMock;
-  };
-
-  const createHandler = (partialProps?: Partial<CategoryVisibilityHandlerParams>): CategoryVisibilityHandler => {
-    if (!partialProps)
-      partialProps = {};
-    const props: CategoryVisibilityHandlerParams = {
-      viewManager: partialProps.viewManager || viewManagerMock.object,
-      imodel: partialProps.imodel || imodelMock.object,
-      activeView: partialProps.activeView,
-      categories: partialProps.categories || [],
-      allViewports: partialProps.allViewports,
-    };
-    return new CategoryVisibilityHandler(props);
-  };
-
-  const mockViewManagerForEachViewport = (viewport: Viewport, times = moq.Times.once()) => {
-    viewManagerMock.reset();
-    viewManagerMock.setup((x) => x.selectedView).returns(() => selectedViewMock.object);
-    viewManagerMock
-      .setup((x) => x[Symbol.iterator]())
-      .returns(() => [viewport as ScreenViewport][Symbol.iterator]())
-      .verifiable(times);
-  };
-
-  describe("dispose", () => {
-
-    it("removes listeners from viewport events", () => {
-      const onDisplayStyleChanged = new BeEvent<(vp: Viewport) => void>();
-      const onViewedCategoriesChanged = new BeEvent<(vp: Viewport) => void>();
-      const viewport = mockViewport({ onDisplayStyleChanged, onViewedCategoriesChanged });
-      using(createHandler({ activeView: viewport.object }), (_) => { });
-      expect(onDisplayStyleChanged.numberOfListeners).to.be.eq(0);
-      expect(onViewedCategoriesChanged.numberOfListeners).to.be.eq(0);
-    });
-
-  });
-
-  describe("changeVisibility", () => {
-
-    it("calls enableCategory", async () => {
-      viewManagerMock
-        .setup((x) => x[Symbol.iterator]())
-        .returns(() => [][Symbol.iterator]());
-
-      const enableCategorySpy = sinon.spy(CategoryVisibilityHandler, "enableCategory");
-      await using(createHandler({ activeView: mockViewport().object }), async (handler) => {
-        await handler.changeVisibility(categoryNode, categoryKey, true);
-        expect(enableCategorySpy).to.be.calledWith(viewManagerMock.object, imodelMock.object, [categoryNode.id], true, true);
-      });
-    });
-
-    it("calls enableSubcategoryCategory", async () => {
-      const enableSubCategorySpy = sinon.spy(CategoryVisibilityHandler, "enableSubCategory");
-      await using(createHandler({ activeView: mockViewport().object, categories }), async (handler) => {
-        await handler.changeVisibility(subcategoryNode, subcategoryKey, false);
-        expect(enableSubCategorySpy).to.be.calledWith(viewManagerMock.object, subcategoryNode.id, false);
-      });
-    });
-
-    it("calls enableSubcategoryCategory and enableCategory to ensure that parent category is enabled", async () => {
-      const enableCategorySpy = sinon.spy(CategoryVisibilityHandler, "enableCategory");
-      const enableSubCategorySpy = sinon.spy(CategoryVisibilityHandler, "enableSubCategory");
-      await using(createHandler({ activeView: mockViewport().object, categories }), async (handler) => {
-        await handler.changeVisibility(subcategoryNode, subcategoryKey, true);
-        expect(enableCategorySpy).to.be.calledWith(viewManagerMock.object, imodelMock.object, ["CategoryId"], true, false);
-        expect(enableSubCategorySpy).to.be.calledWith(viewManagerMock.object, subcategoryNode.id, true);
-        expect(enableCategorySpy.calledBefore(enableSubCategorySpy)).to.be.true;
-      });
-    });
-
-  });
-
-  describe("getVisibilityStatus", () => {
-
-    it("calls getCategoryVisibility", () => {
-      using(createHandler({}), (handler) => {
-        const spy = sinon.stub(handler, "getCategoryVisibility");
-        handler.getVisibilityStatus(categoryNode, categoryKey);
-        expect(spy).to.be.calledWith(categoryNode.id);
-      });
-    });
-
-    it("calls getSubCategoryVisibility", () => {
-      using(createHandler({ categories }), (handler) => {
-        const spy = sinon.stub(handler, "getSubCategoryVisibility");
-        handler.getVisibilityStatus(subcategoryNode, subcategoryKey);
-        expect(spy).to.be.calledWith(subcategoryNode.id);
-      });
-    });
-
-  });
-
-  describe("getCategoryVisibility", () => {
-
-    beforeEach(() => {
-      viewStateMock.reset();
-    });
-
-    it("returns 'hidden' if active viewport is not supplied", () => {
-      using(createHandler({}), (handler) => {
-        expect(handler.getCategoryVisibility("CategoryId")).to.be.eq("hidden");
-      });
-    });
-
-    it("returns 'hidden' if category is not visible", () => {
-      viewStateMock.setup((x) => x.viewsCategory("CategoryId")).returns(() => false);
-      const viewMock = mockViewport({ viewState: viewStateMock.object });
-      using(createHandler({ activeView: viewMock.object }), (handler) => {
-        expect(handler.getCategoryVisibility("CategoryId")).to.be.eq("hidden");
-      });
-    });
-
-    it("returns 'visible' if category is visible", () => {
-      viewStateMock.setup((x) => x.viewsCategory("CategoryId")).returns(() => true);
-      const viewMock = mockViewport({ viewState: viewStateMock.object });
-      using(createHandler({ activeView: viewMock.object }), (handler) => {
-        expect(handler.getCategoryVisibility("CategoryId")).to.be.eq("visible");
-      });
-    });
-
-  });
-
-  describe("getSubCategoryVisibility", () => {
-
-    beforeEach(() => {
-      viewStateMock.reset();
-    });
-
-    it("returns 'hidden' if active viewport is not supplied", () => {
-      using(createHandler({ categories }), (handler) => {
-        expect(handler.getSubCategoryVisibility("SubCategoryId")).to.be.eq("hidden");
-      });
-    });
-
-    it("returns 'hidden' if parent category is not found", () => {
-      using(createHandler({ activeView: mockViewport().object, categories }), (handler) => {
-        expect(handler.getSubCategoryVisibility("SubCategoryWithoutParent")).to.be.eq("hidden");
-      });
-    });
-
-    it("returns 'hidden' if parent category is not visible in view", () => {
-      const viewMock = mockViewport({ viewState: viewStateMock.object });
-      viewStateMock.setup((x) => x.viewsCategory("CategoryId")).returns(() => false);
-      using(createHandler({ activeView: viewMock.object, categories }), (handler) => {
-        expect(handler.getSubCategoryVisibility("SubCategoryId")).to.be.eq("hidden");
-      });
-    });
-
-    it("returns 'hidden' if subCategory is not visible in view", () => {
-      const viewMock = mockViewport({ viewState: viewStateMock.object });
-      viewStateMock.setup((x) => x.viewsCategory("CategoryId")).returns(() => true);
-      viewMock.setup((x) => x.isSubCategoryVisible("SubCategoryId")).returns(() => false);
-      using(createHandler({ activeView: viewMock.object, categories }), (handler) => {
-        expect(handler.getSubCategoryVisibility("SubCategoryId")).to.be.eq("hidden");
-      });
-    });
-
-    it("returns 'visible' if subCategory and parent are visible in view", () => {
-      const viewMock = mockViewport({ viewState: viewStateMock.object });
-      viewStateMock.setup((x) => x.viewsCategory("CategoryId")).returns(() => true);
-      viewMock.setup((x) => x.isSubCategoryVisible("SubCategoryId")).returns(() => true);
-      using(createHandler({ activeView: viewMock.object, categories }), (handler) => {
-        expect(handler.getSubCategoryVisibility("SubCategoryId")).to.be.eq("visible");
-      });
-    });
-
-  });
-
-  describe("visibility change callback", () => {
-
-    it("calls the callback on `onDisplayStyleChanged` event", async () => {
-      const vpMock = mockViewport();
-      const onDisplayStyleChanged = new BeEvent<(vp: Viewport) => void>();
-      await using(createHandler({ activeView: mockViewport({ onDisplayStyleChanged }).object }), async (handler) => {
-        const spy = sinon.spy();
-        handler.onVisibilityChange.addListener(spy);
-        onDisplayStyleChanged.raiseEvent(vpMock.object);
-        await new Promise((resolve) => setTimeout(resolve));
-        expect(spy).to.be.calledOnce;
-      });
-    });
-
-    it("calls the callback on `onViewedCategoriesChanged` event", async () => {
-      const vpMock = mockViewport();
-      const onViewedCategoriesChanged = new BeEvent<(vp: Viewport) => void>();
-      await using(createHandler({ activeView: mockViewport({ onViewedCategoriesChanged }).object }), async (handler) => {
-        const spy = sinon.spy();
-        handler.onVisibilityChange.addListener(spy);
-        onViewedCategoriesChanged.raiseEvent(vpMock.object);
-        await new Promise((resolve) => setTimeout(resolve));
-        expect(spy).to.be.calledOnce;
-      });
-    });
-
-    it("calls the callback only once when multiple events are raised", async () => {
-      const vpMock = mockViewport();
-      const onDisplayStyleChanged = new BeEvent<(vp: Viewport) => void>();
-      const onViewedCategoriesChanged = new BeEvent<(vp: Viewport) => void>();
-      await using(createHandler({ activeView: mockViewport({ onDisplayStyleChanged, onViewedCategoriesChanged }).object }), async (handler) => {
-        const spy = sinon.spy();
-        handler.onVisibilityChange.addListener(spy);
-        onViewedCategoriesChanged.raiseEvent(vpMock.object);
-        onDisplayStyleChanged.raiseEvent(vpMock.object);
-        await new Promise((resolve) => setTimeout(resolve));
-        expect(spy).to.be.calledOnce;
-      });
-    });
-
-  });
-
-  describe("enableCategory", () => {
-
-    beforeEach(() => {
-      perModelCategoryVisibilityMock.reset();
-      selectedViewMock.reset();
-
-      selectedViewMock.setup((x) => x.view).returns(() => selectedViewStateMock.object);
-      selectedViewMock.setup((x) => x.perModelCategoryVisibility).returns(() => perModelCategoryVisibilityMock.object);
-      perModelCategoryVisibilityMock.setup((x) => x[Symbol.iterator]()).returns(() => [][Symbol.iterator]());
-    });
-
-    it("enables category", () => {
-      CategoryVisibilityHandler.enableCategory(viewManagerMock.object, imodelMock.object, ["CategoryId"], true, false, false);
-      selectedViewMock.verify((x) => x.changeCategoryDisplay(["CategoryId"], true, false), moq.Times.once());
-    });
-
-    it("disables category", () => {
-      CategoryVisibilityHandler.enableCategory(viewManagerMock.object, imodelMock.object, ["CategoryId"], false, false, false);
-      selectedViewMock.verify((x) => x.changeCategoryDisplay(["CategoryId"], false, false), moq.Times.once());
-    });
-
-    it("disables category and subcategories", () => {
-      CategoryVisibilityHandler.enableCategory(viewManagerMock.object, imodelMock.object, ["CategoryId"], false, false, true);
-      selectedViewMock.verify((x) => x.changeCategoryDisplay(["CategoryId"], false, true), moq.Times.once());
-      selectedViewMock.verify((x) => x.changeSubCategoryDisplay("SubCategoryId", false), moq.Times.once());
-    });
-
-    it("removes overrides per model when enabling category", () => {
-      const ovrs = [{ modelId: "ModelId", categoryId: "CategoryId", visible: false }];
-      perModelCategoryVisibilityMock.reset();
-      perModelCategoryVisibilityMock.setup((x) => x[Symbol.iterator]()).returns(() => ovrs[Symbol.iterator]());
-      CategoryVisibilityHandler.enableCategory(viewManagerMock.object, imodelMock.object, ["CategoryId"], true, false, false);
-      selectedViewMock.verify((x) => x.changeCategoryDisplay(["CategoryId"], true, false), moq.Times.once());
-      perModelCategoryVisibilityMock.verify((x) => x.setOverride(["ModelId"], ["CategoryId"], PerModelCategoryVisibility.Override.None), moq.Times.once());
-    });
-
-    it("does not change category state if selectedView is undefined", () => {
-      viewManagerMock.reset();
-      viewManagerMock.setup((x) => x.selectedView).returns(() => undefined);
-      CategoryVisibilityHandler.enableCategory(viewManagerMock.object, imodelMock.object, ["CategoryId"], false, false, false);
-      selectedViewMock.verify((x) => x.changeCategoryDisplay(["CategoryId"], false, false), moq.Times.never());
-    });
-
-    it("enables category in all viewports", () => {
-      viewStateMock.reset();
-      viewStateMock.setup((x) => x.is3d()).returns(() => true);
-      const otherViewMock = moq.Mock.ofType<Viewport>();
-      otherViewMock.setup((x) => x.view).returns(() => viewStateMock.object);
-      otherViewMock.setup((x) => x.perModelCategoryVisibility).returns(() => perModelCategoryVisibilityMock.object);
-      mockViewManagerForEachViewport(otherViewMock.object);
-      selectedViewStateMock.setup((x) => x.is3d()).returns(() => true);
-
-      CategoryVisibilityHandler.enableCategory(viewManagerMock.object, imodelMock.object, ["CategoryId"], true, true, false);
-      viewManagerMock.verifyAll();
-      otherViewMock.verify((x) => x.changeCategoryDisplay(["CategoryId"], true, false), moq.Times.once());
-    });
-
-    it("disables category in all viewports", () => {
-      viewStateMock.reset();
-      viewStateMock.setup((x) => x.is3d()).returns(() => true);
-      const otherViewMock = moq.Mock.ofType<Viewport>();
-      otherViewMock.setup((x) => x.view).returns(() => viewStateMock.object);
-      otherViewMock.setup((x) => x.perModelCategoryVisibility).returns(() => perModelCategoryVisibilityMock.object);
-      mockViewManagerForEachViewport(otherViewMock.object, moq.Times.exactly(2));
-      selectedViewStateMock.setup((x) => x.is3d()).returns(() => true);
-
-      CategoryVisibilityHandler.enableCategory(viewManagerMock.object, imodelMock.object, ["CategoryId"], false, true, false);
-      viewManagerMock.verifyAll();
-      otherViewMock.verify((x) => x.changeCategoryDisplay(["CategoryId"], false, false), moq.Times.once());
-    });
-
-    it("does not change category if viewport and selected view has different types", () => {
-      viewStateMock.reset();
-      viewStateMock.setup((x) => x.is3d()).returns(() => false);
-      const otherViewMock = moq.Mock.ofType<Viewport>();
-      otherViewMock.setup((x) => x.view).returns(() => viewStateMock.object);
-      otherViewMock.setup((x) => x.perModelCategoryVisibility).returns(() => perModelCategoryVisibilityMock.object);
-      mockViewManagerForEachViewport(otherViewMock.object);
-      selectedViewStateMock.setup((x) => x.is3d()).returns(() => true);
-
-      CategoryVisibilityHandler.enableCategory(viewManagerMock.object, imodelMock.object, ["CategoryId"], false, true, false);
-      otherViewMock.verify((x) => x.changeCategoryDisplay(["CategoryId"], false, false), moq.Times.never());
-    });
-
-  });
-
-  describe("enableSubCategory", () => {
-
-    beforeEach(() => {
-      selectedViewMock.reset();
-      selectedViewMock.setup((x) => x.view).returns(() => selectedViewStateMock.object);
-    });
-
-    it("enables subCategory", () => {
-      CategoryVisibilityHandler.enableSubCategory(viewManagerMock.object, "SubCategoryId", true);
-      selectedViewMock.verify((x) => x.changeSubCategoryDisplay("SubCategoryId", true), moq.Times.once());
-    });
-
-    it("disables subCategory", () => {
-      CategoryVisibilityHandler.enableSubCategory(viewManagerMock.object, "SubCategoryId", false);
-      selectedViewMock.verify((x) => x.changeSubCategoryDisplay("SubCategoryId", false), moq.Times.once());
-    });
-
-    it("does not change subCategory state if selectedView is undefined", () => {
-      viewManagerMock.reset();
-      viewManagerMock.setup((x) => x.selectedView).returns(() => undefined);
-
-      CategoryVisibilityHandler.enableSubCategory(viewManagerMock.object, "SubCategoryId", false);
-      selectedViewMock.verify((x) => x.changeSubCategoryDisplay("SubCategoryId", false), moq.Times.never());
-    });
-
-    it("enables subCategory in all viewports", () => {
-      viewStateMock.reset();
-      viewStateMock.setup((x) => x.is3d()).returns(() => true);
-      const otherViewMock = moq.Mock.ofType<Viewport>();
-      otherViewMock.setup((x) => x.view).returns(() => viewStateMock.object);
-      mockViewManagerForEachViewport(otherViewMock.object);
-      selectedViewStateMock.setup((x) => x.is3d()).returns(() => true);
-
-      CategoryVisibilityHandler.enableSubCategory(viewManagerMock.object, "SubCategoryId", true, true);
-      viewManagerMock.verifyAll();
-      otherViewMock.verify((x) => x.changeSubCategoryDisplay("SubCategoryId", true), moq.Times.once());
-    });
-
-    it("disables subCategory in all viewports", () => {
-      viewStateMock.reset();
-      viewStateMock.setup((x) => x.is3d()).returns(() => true);
-      const otherViewMock = moq.Mock.ofType<Viewport>();
-      otherViewMock.setup((x) => x.view).returns(() => viewStateMock.object);
-      mockViewManagerForEachViewport(otherViewMock.object);
-      selectedViewStateMock.setup((x) => x.is3d()).returns(() => true);
-
-      CategoryVisibilityHandler.enableSubCategory(viewManagerMock.object, "SubCategoryId", false, true);
-      viewManagerMock.verifyAll();
-      otherViewMock.verify((x) => x.changeSubCategoryDisplay("SubCategoryId", false), moq.Times.once());
-    });
-
-    it("does not change subCategory state if viewport and selectedView has different types", () => {
-      viewStateMock.reset();
-      viewStateMock.setup((x) => x.is3d()).returns(() => false);
-      const otherViewMock = moq.Mock.ofType<Viewport>();
-      otherViewMock.setup((x) => x.view).returns(() => viewStateMock.object);
-      mockViewManagerForEachViewport(otherViewMock.object);
-      selectedViewStateMock.setup((x) => x.is3d()).returns(() => true);
-
-      CategoryVisibilityHandler.enableSubCategory(viewManagerMock.object, "SubCategoryId", false, true);
-      viewManagerMock.verifyAll();
-      otherViewMock.verify((x) => x.changeSubCategoryDisplay("SubCategoryId", false), moq.Times.never());
-    });
-
-  });
-
-});
-
-describe("useCategories", () => {
-
-  afterEach(() => {
-    sinon.restore();
-  });
-
-  it("returns empty array while categories load", async () => {
-    sinon.stub(UiComponents, "useAsyncValue").returns(undefined);
-
-    const imodelMock = moq.Mock.ofType<IModelConnection>();
-    const viewManagerMock = moq.Mock.ofType<ViewManager>();
-    const { result, rerender } = renderHook(() => useCategories(viewManagerMock.object, imodelMock.object));
-
-    const initialResult = result.current;
-    expect(initialResult).to.deep.eq([]);
-
-    rerender();
-    const resultAfterRerender = result.current;
-    expect(resultAfterRerender).to.eq(initialResult);
-  });
-
-});
+/*---------------------------------------------------------------------------------------------
+* Copyright (c) Bentley Systems, Incorporated. All rights reserved.
+* See LICENSE.md in the project root for license terms and full copyright notice.
+*--------------------------------------------------------------------------------------------*/
+import { expect } from "chai";
+import * as sinon from "sinon";
+import * as moq from "typemoq";
+import { BeEvent, Id64String, using } from "@itwin/core-bentley";
+import {
+  IModelConnection, PerModelCategoryVisibility, ScreenViewport, SubCategoriesCache, ViewManager, Viewport, ViewState,
+} from "@itwin/core-frontend";
+import { ECInstancesNodeKey, StandardNodeTypes } from "@itwin/presentation-common";
+import { PropertyRecord } from "@itwin/appui-abstract";
+import * as UiComponents from "@itwin/components-react";
+import { renderHook } from "@testing-library/react-hooks";
+
+import {
+  Category, CategoryVisibilityHandler, CategoryVisibilityHandlerParams, useCategories,
+} from "../../../appui-react/imodel-components/category-tree/CategoryVisibilityHandler";
+
+const createKey = (id: Id64String): ECInstancesNodeKey => {
+  return {
+    type: StandardNodeTypes.ECInstancesNode,
+    version: 0,
+    instanceKeys: [{ className: "MyDomain:SpatialCategory", id }],
+    pathFromRoot: [],
+  };
+};
+
+describe("CategoryVisibilityHandler", () => {
+
+  const imodelMock = moq.Mock.ofType<IModelConnection>();
+  const viewManagerMock = moq.Mock.ofType<ViewManager>();
+  const viewStateMock = moq.Mock.ofType<ViewState>();
+  const selectedViewStateMock = moq.Mock.ofType<ViewState>();
+  const selectedViewMock = moq.Mock.ofType<ScreenViewport>();
+  const subCategoriesCacheMock = moq.Mock.ofType<SubCategoriesCache>();
+  const perModelCategoryVisibilityMock = moq.Mock.ofType<PerModelCategoryVisibility.Overrides>();
+
+  const categoryNode = { id: "CategoryId", label: PropertyRecord.fromString("category-node"), autoExpand: true };
+  const subcategoryNode = { id: "SubCategoryId", label: PropertyRecord.fromString("subcategory-node"), parentId: "CategoryId" };
+  let categoryKey: ECInstancesNodeKey;
+  let subcategoryKey: ECInstancesNodeKey;
+  (categoryNode as any).__key = categoryKey = createKey(categoryNode.id);
+  (subcategoryNode as any).__key = subcategoryKey = createKey(subcategoryNode.id);
+
+  const categories: Category[] = [
+    {
+      key: "CategoryId",
+      children: ["SubCategoryId"],
+    },
+  ];
+
+  beforeEach(() => {
+    imodelMock.reset();
+    viewStateMock.reset();
+    viewManagerMock.reset();
+    selectedViewMock.reset();
+    subCategoriesCacheMock.reset();
+    perModelCategoryVisibilityMock.reset();
+
+    imodelMock.setup((x) => x.subcategories).returns(() => subCategoriesCacheMock.object);
+    subCategoriesCacheMock.setup((x) => x.getSubCategories("CategoryId")).returns(() => new Set(categories[0].children));
+    viewManagerMock.setup((x) => x.selectedView).returns(() => selectedViewMock.object);
+    selectedViewMock.setup((x) => x.view).returns(() => selectedViewStateMock.object);
+    selectedViewMock.setup((x) => x.perModelCategoryVisibility).returns(() => perModelCategoryVisibilityMock.object);
+    perModelCategoryVisibilityMock.setup((x) => x[Symbol.iterator]()).returns(() => [][Symbol.iterator]());
+  });
+
+  interface ViewportMockProps {
+    viewState?: ViewState;
+    perModelCategoryVisibility?: PerModelCategoryVisibility.Overrides;
+    onViewedCategoriesChanged?: BeEvent<(vp: Viewport) => void>;
+    onDisplayStyleChanged?: BeEvent<(vp: Viewport) => void>;
+  }
+
+  const mockViewport = (props?: ViewportMockProps) => {
+    if (!props)
+      props = {};
+    if (!props.viewState)
+      props.viewState = moq.Mock.ofType<ViewState>().object;
+    if (!props.perModelCategoryVisibility)
+      props.perModelCategoryVisibility = moq.Mock.ofType<PerModelCategoryVisibility.Overrides>().object;
+    if (!props.onDisplayStyleChanged)
+      props.onDisplayStyleChanged = new BeEvent<(vp: Viewport) => void>();
+    if (!props.onViewedCategoriesChanged)
+      props.onViewedCategoriesChanged = new BeEvent<(vp: Viewport) => void>();
+    const vpMock = moq.Mock.ofType<Viewport>();
+    vpMock.setup((x) => x.iModel).returns(() => imodelMock.object);
+    vpMock.setup((x) => x.view).returns(() => props!.viewState!);
+    vpMock.setup((x) => x.perModelCategoryVisibility).returns(() => props!.perModelCategoryVisibility!);
+    vpMock.setup((x) => x.onViewedCategoriesChanged).returns(() => props!.onViewedCategoriesChanged!);
+    vpMock.setup((x) => x.onDisplayStyleChanged).returns(() => props!.onDisplayStyleChanged!);
+    return vpMock;
+  };
+
+  const createHandler = (partialProps?: Partial<CategoryVisibilityHandlerParams>): CategoryVisibilityHandler => {
+    if (!partialProps)
+      partialProps = {};
+    const props: CategoryVisibilityHandlerParams = {
+      viewManager: partialProps.viewManager || viewManagerMock.object,
+      imodel: partialProps.imodel || imodelMock.object,
+      activeView: partialProps.activeView,
+      categories: partialProps.categories || [],
+      allViewports: partialProps.allViewports,
+    };
+    return new CategoryVisibilityHandler(props);
+  };
+
+  const mockViewManagerForEachViewport = (viewport: Viewport, times = moq.Times.once()) => {
+    viewManagerMock.reset();
+    viewManagerMock.setup((x) => x.selectedView).returns(() => selectedViewMock.object);
+    viewManagerMock
+      .setup((x) => x[Symbol.iterator]())
+      .returns(() => [viewport as ScreenViewport][Symbol.iterator]())
+      .verifiable(times);
+  };
+
+  describe("dispose", () => {
+
+    it("removes listeners from viewport events", () => {
+      const onDisplayStyleChanged = new BeEvent<(vp: Viewport) => void>();
+      const onViewedCategoriesChanged = new BeEvent<(vp: Viewport) => void>();
+      const viewport = mockViewport({ onDisplayStyleChanged, onViewedCategoriesChanged });
+      using(createHandler({ activeView: viewport.object }), (_) => { });
+      expect(onDisplayStyleChanged.numberOfListeners).to.be.eq(0);
+      expect(onViewedCategoriesChanged.numberOfListeners).to.be.eq(0);
+    });
+
+  });
+
+  describe("changeVisibility", () => {
+
+    it("calls enableCategory", async () => {
+      viewManagerMock
+        .setup((x) => x[Symbol.iterator]())
+        .returns(() => [][Symbol.iterator]());
+
+      const enableCategorySpy = sinon.spy(CategoryVisibilityHandler, "enableCategory");
+      await using(createHandler({ activeView: mockViewport().object }), async (handler) => {
+        await handler.changeVisibility(categoryNode, categoryKey, true);
+        expect(enableCategorySpy).to.be.calledWith(viewManagerMock.object, imodelMock.object, [categoryNode.id], true, true);
+      });
+    });
+
+    it("calls enableSubcategoryCategory", async () => {
+      const enableSubCategorySpy = sinon.spy(CategoryVisibilityHandler, "enableSubCategory");
+      await using(createHandler({ activeView: mockViewport().object, categories }), async (handler) => {
+        await handler.changeVisibility(subcategoryNode, subcategoryKey, false);
+        expect(enableSubCategorySpy).to.be.calledWith(viewManagerMock.object, subcategoryNode.id, false);
+      });
+    });
+
+    it("calls enableSubcategoryCategory and enableCategory to ensure that parent category is enabled", async () => {
+      const enableCategorySpy = sinon.spy(CategoryVisibilityHandler, "enableCategory");
+      const enableSubCategorySpy = sinon.spy(CategoryVisibilityHandler, "enableSubCategory");
+      await using(createHandler({ activeView: mockViewport().object, categories }), async (handler) => {
+        await handler.changeVisibility(subcategoryNode, subcategoryKey, true);
+        expect(enableCategorySpy).to.be.calledWith(viewManagerMock.object, imodelMock.object, ["CategoryId"], true, false);
+        expect(enableSubCategorySpy).to.be.calledWith(viewManagerMock.object, subcategoryNode.id, true);
+        expect(enableCategorySpy.calledBefore(enableSubCategorySpy)).to.be.true;
+      });
+    });
+
+  });
+
+  describe("getVisibilityStatus", () => {
+
+    it("calls getCategoryVisibility", () => {
+      using(createHandler({}), (handler) => {
+        const spy = sinon.stub(handler, "getCategoryVisibility");
+        handler.getVisibilityStatus(categoryNode, categoryKey);
+        expect(spy).to.be.calledWith(categoryNode.id);
+      });
+    });
+
+    it("calls getSubCategoryVisibility", () => {
+      using(createHandler({ categories }), (handler) => {
+        const spy = sinon.stub(handler, "getSubCategoryVisibility");
+        handler.getVisibilityStatus(subcategoryNode, subcategoryKey);
+        expect(spy).to.be.calledWith(subcategoryNode.id);
+      });
+    });
+
+  });
+
+  describe("getCategoryVisibility", () => {
+
+    beforeEach(() => {
+      viewStateMock.reset();
+    });
+
+    it("returns 'hidden' if active viewport is not supplied", () => {
+      using(createHandler({}), (handler) => {
+        expect(handler.getCategoryVisibility("CategoryId")).to.be.eq("hidden");
+      });
+    });
+
+    it("returns 'hidden' if category is not visible", () => {
+      viewStateMock.setup((x) => x.viewsCategory("CategoryId")).returns(() => false);
+      const viewMock = mockViewport({ viewState: viewStateMock.object });
+      using(createHandler({ activeView: viewMock.object }), (handler) => {
+        expect(handler.getCategoryVisibility("CategoryId")).to.be.eq("hidden");
+      });
+    });
+
+    it("returns 'visible' if category is visible", () => {
+      viewStateMock.setup((x) => x.viewsCategory("CategoryId")).returns(() => true);
+      const viewMock = mockViewport({ viewState: viewStateMock.object });
+      using(createHandler({ activeView: viewMock.object }), (handler) => {
+        expect(handler.getCategoryVisibility("CategoryId")).to.be.eq("visible");
+      });
+    });
+
+  });
+
+  describe("getSubCategoryVisibility", () => {
+
+    beforeEach(() => {
+      viewStateMock.reset();
+    });
+
+    it("returns 'hidden' if active viewport is not supplied", () => {
+      using(createHandler({ categories }), (handler) => {
+        expect(handler.getSubCategoryVisibility("SubCategoryId")).to.be.eq("hidden");
+      });
+    });
+
+    it("returns 'hidden' if parent category is not found", () => {
+      using(createHandler({ activeView: mockViewport().object, categories }), (handler) => {
+        expect(handler.getSubCategoryVisibility("SubCategoryWithoutParent")).to.be.eq("hidden");
+      });
+    });
+
+    it("returns 'hidden' if parent category is not visible in view", () => {
+      const viewMock = mockViewport({ viewState: viewStateMock.object });
+      viewStateMock.setup((x) => x.viewsCategory("CategoryId")).returns(() => false);
+      using(createHandler({ activeView: viewMock.object, categories }), (handler) => {
+        expect(handler.getSubCategoryVisibility("SubCategoryId")).to.be.eq("hidden");
+      });
+    });
+
+    it("returns 'hidden' if subCategory is not visible in view", () => {
+      const viewMock = mockViewport({ viewState: viewStateMock.object });
+      viewStateMock.setup((x) => x.viewsCategory("CategoryId")).returns(() => true);
+      viewMock.setup((x) => x.isSubCategoryVisible("SubCategoryId")).returns(() => false);
+      using(createHandler({ activeView: viewMock.object, categories }), (handler) => {
+        expect(handler.getSubCategoryVisibility("SubCategoryId")).to.be.eq("hidden");
+      });
+    });
+
+    it("returns 'visible' if subCategory and parent are visible in view", () => {
+      const viewMock = mockViewport({ viewState: viewStateMock.object });
+      viewStateMock.setup((x) => x.viewsCategory("CategoryId")).returns(() => true);
+      viewMock.setup((x) => x.isSubCategoryVisible("SubCategoryId")).returns(() => true);
+      using(createHandler({ activeView: viewMock.object, categories }), (handler) => {
+        expect(handler.getSubCategoryVisibility("SubCategoryId")).to.be.eq("visible");
+      });
+    });
+
+  });
+
+  describe("visibility change callback", () => {
+
+    it("calls the callback on `onDisplayStyleChanged` event", async () => {
+      const vpMock = mockViewport();
+      const onDisplayStyleChanged = new BeEvent<(vp: Viewport) => void>();
+      await using(createHandler({ activeView: mockViewport({ onDisplayStyleChanged }).object }), async (handler) => {
+        const spy = sinon.spy();
+        handler.onVisibilityChange.addListener(spy);
+        onDisplayStyleChanged.raiseEvent(vpMock.object);
+        await new Promise((resolve) => setTimeout(resolve));
+        expect(spy).to.be.calledOnce;
+      });
+    });
+
+    it("calls the callback on `onViewedCategoriesChanged` event", async () => {
+      const vpMock = mockViewport();
+      const onViewedCategoriesChanged = new BeEvent<(vp: Viewport) => void>();
+      await using(createHandler({ activeView: mockViewport({ onViewedCategoriesChanged }).object }), async (handler) => {
+        const spy = sinon.spy();
+        handler.onVisibilityChange.addListener(spy);
+        onViewedCategoriesChanged.raiseEvent(vpMock.object);
+        await new Promise((resolve) => setTimeout(resolve));
+        expect(spy).to.be.calledOnce;
+      });
+    });
+
+    it("calls the callback only once when multiple events are raised", async () => {
+      const vpMock = mockViewport();
+      const onDisplayStyleChanged = new BeEvent<(vp: Viewport) => void>();
+      const onViewedCategoriesChanged = new BeEvent<(vp: Viewport) => void>();
+      await using(createHandler({ activeView: mockViewport({ onDisplayStyleChanged, onViewedCategoriesChanged }).object }), async (handler) => {
+        const spy = sinon.spy();
+        handler.onVisibilityChange.addListener(spy);
+        onViewedCategoriesChanged.raiseEvent(vpMock.object);
+        onDisplayStyleChanged.raiseEvent(vpMock.object);
+        await new Promise((resolve) => setTimeout(resolve));
+        expect(spy).to.be.calledOnce;
+      });
+    });
+
+  });
+
+  describe("enableCategory", () => {
+
+    beforeEach(() => {
+      perModelCategoryVisibilityMock.reset();
+      selectedViewMock.reset();
+
+      selectedViewMock.setup((x) => x.view).returns(() => selectedViewStateMock.object);
+      selectedViewMock.setup((x) => x.perModelCategoryVisibility).returns(() => perModelCategoryVisibilityMock.object);
+      perModelCategoryVisibilityMock.setup((x) => x[Symbol.iterator]()).returns(() => [][Symbol.iterator]());
+    });
+
+    it("enables category", () => {
+      CategoryVisibilityHandler.enableCategory(viewManagerMock.object, imodelMock.object, ["CategoryId"], true, false, false);
+      selectedViewMock.verify((x) => x.changeCategoryDisplay(["CategoryId"], true, false), moq.Times.once());
+    });
+
+    it("disables category", () => {
+      CategoryVisibilityHandler.enableCategory(viewManagerMock.object, imodelMock.object, ["CategoryId"], false, false, false);
+      selectedViewMock.verify((x) => x.changeCategoryDisplay(["CategoryId"], false, false), moq.Times.once());
+    });
+
+    it("disables category and subcategories", () => {
+      CategoryVisibilityHandler.enableCategory(viewManagerMock.object, imodelMock.object, ["CategoryId"], false, false, true);
+      selectedViewMock.verify((x) => x.changeCategoryDisplay(["CategoryId"], false, true), moq.Times.once());
+      selectedViewMock.verify((x) => x.changeSubCategoryDisplay("SubCategoryId", false), moq.Times.once());
+    });
+
+    it("removes overrides per model when enabling category", () => {
+      const ovrs = [{ modelId: "ModelId", categoryId: "CategoryId", visible: false }];
+      perModelCategoryVisibilityMock.reset();
+      perModelCategoryVisibilityMock.setup((x) => x[Symbol.iterator]()).returns(() => ovrs[Symbol.iterator]());
+      CategoryVisibilityHandler.enableCategory(viewManagerMock.object, imodelMock.object, ["CategoryId"], true, false, false);
+      selectedViewMock.verify((x) => x.changeCategoryDisplay(["CategoryId"], true, false), moq.Times.once());
+      perModelCategoryVisibilityMock.verify((x) => x.setOverride(["ModelId"], ["CategoryId"], PerModelCategoryVisibility.Override.None), moq.Times.once());
+    });
+
+    it("does not change category state if selectedView is undefined", () => {
+      viewManagerMock.reset();
+      viewManagerMock.setup((x) => x.selectedView).returns(() => undefined);
+      CategoryVisibilityHandler.enableCategory(viewManagerMock.object, imodelMock.object, ["CategoryId"], false, false, false);
+      selectedViewMock.verify((x) => x.changeCategoryDisplay(["CategoryId"], false, false), moq.Times.never());
+    });
+
+    it("enables category in all viewports", () => {
+      viewStateMock.reset();
+      viewStateMock.setup((x) => x.is3d()).returns(() => true);
+      const otherViewMock = moq.Mock.ofType<Viewport>();
+      otherViewMock.setup((x) => x.view).returns(() => viewStateMock.object);
+      otherViewMock.setup((x) => x.perModelCategoryVisibility).returns(() => perModelCategoryVisibilityMock.object);
+      mockViewManagerForEachViewport(otherViewMock.object);
+      selectedViewStateMock.setup((x) => x.is3d()).returns(() => true);
+
+      CategoryVisibilityHandler.enableCategory(viewManagerMock.object, imodelMock.object, ["CategoryId"], true, true, false);
+      viewManagerMock.verifyAll();
+      otherViewMock.verify((x) => x.changeCategoryDisplay(["CategoryId"], true, false), moq.Times.once());
+    });
+
+    it("disables category in all viewports", () => {
+      viewStateMock.reset();
+      viewStateMock.setup((x) => x.is3d()).returns(() => true);
+      const otherViewMock = moq.Mock.ofType<Viewport>();
+      otherViewMock.setup((x) => x.view).returns(() => viewStateMock.object);
+      otherViewMock.setup((x) => x.perModelCategoryVisibility).returns(() => perModelCategoryVisibilityMock.object);
+      mockViewManagerForEachViewport(otherViewMock.object, moq.Times.exactly(2));
+      selectedViewStateMock.setup((x) => x.is3d()).returns(() => true);
+
+      CategoryVisibilityHandler.enableCategory(viewManagerMock.object, imodelMock.object, ["CategoryId"], false, true, false);
+      viewManagerMock.verifyAll();
+      otherViewMock.verify((x) => x.changeCategoryDisplay(["CategoryId"], false, false), moq.Times.once());
+    });
+
+    it("does not change category if viewport and selected view has different types", () => {
+      viewStateMock.reset();
+      viewStateMock.setup((x) => x.is3d()).returns(() => false);
+      const otherViewMock = moq.Mock.ofType<Viewport>();
+      otherViewMock.setup((x) => x.view).returns(() => viewStateMock.object);
+      otherViewMock.setup((x) => x.perModelCategoryVisibility).returns(() => perModelCategoryVisibilityMock.object);
+      mockViewManagerForEachViewport(otherViewMock.object);
+      selectedViewStateMock.setup((x) => x.is3d()).returns(() => true);
+
+      CategoryVisibilityHandler.enableCategory(viewManagerMock.object, imodelMock.object, ["CategoryId"], false, true, false);
+      otherViewMock.verify((x) => x.changeCategoryDisplay(["CategoryId"], false, false), moq.Times.never());
+    });
+
+  });
+
+  describe("enableSubCategory", () => {
+
+    beforeEach(() => {
+      selectedViewMock.reset();
+      selectedViewMock.setup((x) => x.view).returns(() => selectedViewStateMock.object);
+    });
+
+    it("enables subCategory", () => {
+      CategoryVisibilityHandler.enableSubCategory(viewManagerMock.object, "SubCategoryId", true);
+      selectedViewMock.verify((x) => x.changeSubCategoryDisplay("SubCategoryId", true), moq.Times.once());
+    });
+
+    it("disables subCategory", () => {
+      CategoryVisibilityHandler.enableSubCategory(viewManagerMock.object, "SubCategoryId", false);
+      selectedViewMock.verify((x) => x.changeSubCategoryDisplay("SubCategoryId", false), moq.Times.once());
+    });
+
+    it("does not change subCategory state if selectedView is undefined", () => {
+      viewManagerMock.reset();
+      viewManagerMock.setup((x) => x.selectedView).returns(() => undefined);
+
+      CategoryVisibilityHandler.enableSubCategory(viewManagerMock.object, "SubCategoryId", false);
+      selectedViewMock.verify((x) => x.changeSubCategoryDisplay("SubCategoryId", false), moq.Times.never());
+    });
+
+    it("enables subCategory in all viewports", () => {
+      viewStateMock.reset();
+      viewStateMock.setup((x) => x.is3d()).returns(() => true);
+      const otherViewMock = moq.Mock.ofType<Viewport>();
+      otherViewMock.setup((x) => x.view).returns(() => viewStateMock.object);
+      mockViewManagerForEachViewport(otherViewMock.object);
+      selectedViewStateMock.setup((x) => x.is3d()).returns(() => true);
+
+      CategoryVisibilityHandler.enableSubCategory(viewManagerMock.object, "SubCategoryId", true, true);
+      viewManagerMock.verifyAll();
+      otherViewMock.verify((x) => x.changeSubCategoryDisplay("SubCategoryId", true), moq.Times.once());
+    });
+
+    it("disables subCategory in all viewports", () => {
+      viewStateMock.reset();
+      viewStateMock.setup((x) => x.is3d()).returns(() => true);
+      const otherViewMock = moq.Mock.ofType<Viewport>();
+      otherViewMock.setup((x) => x.view).returns(() => viewStateMock.object);
+      mockViewManagerForEachViewport(otherViewMock.object);
+      selectedViewStateMock.setup((x) => x.is3d()).returns(() => true);
+
+      CategoryVisibilityHandler.enableSubCategory(viewManagerMock.object, "SubCategoryId", false, true);
+      viewManagerMock.verifyAll();
+      otherViewMock.verify((x) => x.changeSubCategoryDisplay("SubCategoryId", false), moq.Times.once());
+    });
+
+    it("does not change subCategory state if viewport and selectedView has different types", () => {
+      viewStateMock.reset();
+      viewStateMock.setup((x) => x.is3d()).returns(() => false);
+      const otherViewMock = moq.Mock.ofType<Viewport>();
+      otherViewMock.setup((x) => x.view).returns(() => viewStateMock.object);
+      mockViewManagerForEachViewport(otherViewMock.object);
+      selectedViewStateMock.setup((x) => x.is3d()).returns(() => true);
+
+      CategoryVisibilityHandler.enableSubCategory(viewManagerMock.object, "SubCategoryId", false, true);
+      viewManagerMock.verifyAll();
+      otherViewMock.verify((x) => x.changeSubCategoryDisplay("SubCategoryId", false), moq.Times.never());
+    });
+
+  });
+
+});
+
+describe("useCategories", () => {
+
+  afterEach(() => {
+    sinon.restore();
+  });
+
+  it("returns empty array while categories load", async () => {
+    sinon.stub(UiComponents, "useAsyncValue").returns(undefined);
+
+    const imodelMock = moq.Mock.ofType<IModelConnection>();
+    const viewManagerMock = moq.Mock.ofType<ViewManager>();
+    const { result, rerender } = renderHook(() => useCategories(viewManagerMock.object, imodelMock.object));
+
+    const initialResult = result.current;
+    expect(initialResult).to.deep.eq([]);
+
+    rerender();
+    const resultAfterRerender = result.current;
+    expect(resultAfterRerender).to.eq(initialResult);
+  });
+
+});