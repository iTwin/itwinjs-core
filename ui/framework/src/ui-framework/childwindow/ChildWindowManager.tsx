--- conflicted
+++ resolved
@@ -1,219 +1,213 @@
-/*---------------------------------------------------------------------------------------------
-* Copyright (c) Bentley Systems, Incorporated. All rights reserved.
-* See LICENSE.md in the project root for license terms and full copyright notice.
-*--------------------------------------------------------------------------------------------*/
-
-/** @packageDocumentation
- * @module ChildWindowManager
- */
-
-import "./ChildWindowManager.scss";
-import * as React from "react";
-import * as ReactDOM from "react-dom";
-import { copyStyles } from "./CopyStyles";
-import { Provider } from "react-redux";
-import { UiFramework } from "../UiFramework";
-import { StateManager } from "../redux/StateManager";
-import { UiSettingsProvider } from "../uisettings/useUiSettings";
-import { PopupRenderer } from "../popup/PopupManager";
-import { ModelessDialogRenderer } from "../dialog/ModelessDialogManager";
-import { ModalDialogRenderer } from "../dialog/ModalDialogManager";
-import { CursorPopupMenu, FrameworkVersion } from "../../ui-framework";
-import { FrontstageManager } from "../frontstage/FrontstageManager";
-import { ThemeManager } from "../theme/ThemeManager";
-
-const childHtml = `<!DOCTYPE html>
-<html>
-<head>
-  <meta charset="utf-8" />
-  <style>
-    html,
-    body {
-      height: 100%;
-      width: 100%;
-      margin: 0;
-      overflow: hidden;
-    }
-    #root {
-      height: 100%;
-    }
-  </style>
-</head>
-<body>
-  <noscript>You need to enable JavaScript to run this app.</noscript>
-  <div id="root"></div>
-</body>
-</html>`;
-
-/** @beta */
-export interface OpenChildWindowInfo {
-  childWindowId: string;
-  window: Window;
-  parentWindow: Window;
-}
-
-/** @beta */
-export interface ChildWindowLocationProps {
-  width: number;
-  height: number;
-  left: number;
-  top: number;
-}
-
-/** Supports opening a child browser window from the main application window. The child window is managed by the main application
- * and is running in the same security context. The application must deliver the html file iTwinPopup.html along side its index.html.
- * See also: [Child Window Manager]($docs/learning/ui/framework/ChildWindows.md)
- * @beta */
-export class ChildWindowManager {
-  private _openChildWindows: OpenChildWindowInfo[] = [];
-
-  public get openChildWindows() {
-    return this._openChildWindows;
-  }
-
-  public findChildWindow(childWindowId: string | undefined): OpenChildWindowInfo | undefined {
-    if (undefined === childWindowId)
-      return undefined;
-
-    return this.openChildWindows.find((openWindow) => openWindow.childWindowId === childWindowId);
-  }
-
-  public findChildWindowId(contentWindow: Window | undefined | null): string | undefined {
-    if (!contentWindow)
-      return undefined;
-
-    const childWindow = this.openChildWindows.find((openWindow) => openWindow.window === contentWindow);
-    return childWindow?.childWindowId;
-  }
-
-  // istanbul ignore next
-  private renderChildWindowContents(childWindow: Window, childWindowId: string, content: React.ReactNode) {
-    const reactConnectionDiv = childWindow.document.getElementById("root");
-    if (reactConnectionDiv) {
-      // set openChildWindows now so components can use it when they mount
-      this._openChildWindows.push({
-        childWindowId,
-        window: childWindow,
-        parentWindow: window,
-      });
-
-      setTimeout(() => {
-        copyStyles(childWindow.document);
-        setImmediate(() => {
-          ReactDOM.render(
-            <Provider store={StateManager.store} >
-              <UiSettingsProvider settingsStorage={UiFramework.getUiSettingsStorage()}>
-<<<<<<< HEAD
-                <ThemeManager>
-=======
-                <FrameworkVersion version="2">
->>>>>>> e961c425
-                  <div className="uifw-child-window-container-host">
-                    <PopupRenderer />
-                    <ModalDialogRenderer />
-                    <ModelessDialogRenderer />
-                    <CursorPopupMenu />
-                    <div className="uifw-child-window-container nz-widget-widget">
-                      {content}
-                    </div>
-                  </div>
-<<<<<<< HEAD
-                </ThemeManager>
-=======
-                </FrameworkVersion>
->>>>>>> e961c425
-              </UiSettingsProvider>
-            </Provider>,
-            reactConnectionDiv
-          );
-        });
-      });
-
-      childWindow.onbeforeunload = () => {
-        const frontStageDef = FrontstageManager.activeFrontstageDef;
-        if (frontStageDef) {
-          void frontStageDef.saveChildWindowSizeAndPosition(childWindowId, childWindow).then(() => {
-            this.closeChildWindow(childWindowId, false);
-          });
-        }
-      };
-    }
-  }
-
-  /** Close all child/pop-out windows. This typically is called when the frontstage is changed. */
-  public closeAllChildWindows() {
-    // istanbul ignore next
-    this.openChildWindows.forEach((openChildWindow) => openChildWindow.window.close());
-    this._openChildWindows = [];
-  }
-
-  public closeChildWindow = (childWindowId: string, processWindowClose = true) => {
-    const windowIndex = this.openChildWindows.findIndex((openWindow) => openWindow.childWindowId === childWindowId);
-    if (-1 === windowIndex)
-      return false;
-    const childWindow = this.openChildWindows[windowIndex];
-    this.openChildWindows.splice(windowIndex, 1);
-    if (processWindowClose) {
-      childWindow.window.close();
-    } else {
-      // call the following to convert popout to docked widget
-      const frontStageDef = FrontstageManager.activeFrontstageDef;
-      frontStageDef && frontStageDef.dockPopoutWidgetContainer(childWindowId);
-    }
-    return true;
-  };
-
-  // istanbul ignore next
-  private adjustWidowLocation(location: ChildWindowLocationProps, center?: boolean): ChildWindowLocationProps {
-    const outLocation = { ...location };
-    if (0 === location.top && 0 === location.left) {
-      center = center ?? true;
-
-      // Prepare position of the new window to be centered against the 'parent' window.
-      if (center) {
-        outLocation.left =
-          window.top.outerWidth / 2 + window.top.screenX - location.width / 2;
-        outLocation.top =
-          window.top.outerHeight / 2 + window.top.screenY - location.height / 2;
-      } else {
-        if (undefined !== window.screenLeft && undefined !== window.screenTop) {
-          outLocation.top = window.screenTop + location.top;
-          outLocation.left = window.screenLeft + location.left;
-        }
-      }
-    }
-    return outLocation;
-  }
-
-  // istanbul ignore next
-  public openChildWindow(childWindowId: string, title: string, content: React.ReactNode, location: ChildWindowLocationProps, useDefaultPopoutUrl?: boolean) {
-    // first check to see if content is already open in child window
-    if (this.openChildWindows.findIndex((openWindow) => openWindow.childWindowId === childWindowId) >= 0) {
-      return false;
-    }
-
-    location = this.adjustWidowLocation(location);
-    const url = useDefaultPopoutUrl ? "/iTwinPopup.html" : "";
-    const childWindow = window.open(url, "", `width=${location.width},height=${location.height},left=${location.left},top=${location.top},menubar=no,resizable=yes,scrollbars=no,status=no,location=no`);
-    if (!childWindow)
-      return false;
-    if (0 === url.length) {
-      childWindow.document.write(childHtml);
-      this.renderChildWindowContents(childWindow, childWindowId, content);
-    } else {
-      childWindow.addEventListener("load", () => {
-        childWindow.document.title = title;
-        this.renderChildWindowContents(childWindow, childWindowId, content);
-      }, false);
-    }
-
-    window.addEventListener("beforeunload", () => {
-      const frontStageDef = FrontstageManager.activeFrontstageDef;
-      if (frontStageDef) {
-        this.closeChildWindow(childWindowId, true);
-      }
-    }, false);
-
-    return true;
-  }
-}
+/*---------------------------------------------------------------------------------------------
+* Copyright (c) Bentley Systems, Incorporated. All rights reserved.
+* See LICENSE.md in the project root for license terms and full copyright notice.
+*--------------------------------------------------------------------------------------------*/
+
+/** @packageDocumentation
+ * @module ChildWindowManager
+ */
+
+import "./ChildWindowManager.scss";
+import * as React from "react";
+import * as ReactDOM from "react-dom";
+import { copyStyles } from "./CopyStyles";
+import { Provider } from "react-redux";
+import { UiFramework } from "../UiFramework";
+import { StateManager } from "../redux/StateManager";
+import { UiSettingsProvider } from "../uisettings/useUiSettings";
+import { PopupRenderer } from "../popup/PopupManager";
+import { ModelessDialogRenderer } from "../dialog/ModelessDialogManager";
+import { ModalDialogRenderer } from "../dialog/ModalDialogManager";
+import { CursorPopupMenu, FrameworkVersion } from "../../ui-framework";
+import { FrontstageManager } from "../frontstage/FrontstageManager";
+import { ThemeManager } from "../theme/ThemeManager";
+
+const childHtml = `<!DOCTYPE html>
+<html>
+<head>
+  <meta charset="utf-8" />
+  <style>
+    html,
+    body {
+      height: 100%;
+      width: 100%;
+      margin: 0;
+      overflow: hidden;
+    }
+    #root {
+      height: 100%;
+    }
+  </style>
+</head>
+<body>
+  <noscript>You need to enable JavaScript to run this app.</noscript>
+  <div id="root"></div>
+</body>
+</html>`;
+
+/** @beta */
+export interface OpenChildWindowInfo {
+  childWindowId: string;
+  window: Window;
+  parentWindow: Window;
+}
+
+/** @beta */
+export interface ChildWindowLocationProps {
+  width: number;
+  height: number;
+  left: number;
+  top: number;
+}
+
+/** Supports opening a child browser window from the main application window. The child window is managed by the main application
+ * and is running in the same security context. The application must deliver the html file iTwinPopup.html along side its index.html.
+ * See also: [Child Window Manager]($docs/learning/ui/framework/ChildWindows.md)
+ * @beta */
+export class ChildWindowManager {
+  private _openChildWindows: OpenChildWindowInfo[] = [];
+
+  public get openChildWindows() {
+    return this._openChildWindows;
+  }
+
+  public findChildWindow(childWindowId: string | undefined): OpenChildWindowInfo | undefined {
+    if (undefined === childWindowId)
+      return undefined;
+
+    return this.openChildWindows.find((openWindow) => openWindow.childWindowId === childWindowId);
+  }
+
+  public findChildWindowId(contentWindow: Window | undefined | null): string | undefined {
+    if (!contentWindow)
+      return undefined;
+
+    const childWindow = this.openChildWindows.find((openWindow) => openWindow.window === contentWindow);
+    return childWindow?.childWindowId;
+  }
+
+  // istanbul ignore next
+  private renderChildWindowContents(childWindow: Window, childWindowId: string, content: React.ReactNode) {
+    const reactConnectionDiv = childWindow.document.getElementById("root");
+    if (reactConnectionDiv) {
+      // set openChildWindows now so components can use it when they mount
+      this._openChildWindows.push({
+        childWindowId,
+        window: childWindow,
+        parentWindow: window,
+      });
+
+      setTimeout(() => {
+        copyStyles(childWindow.document);
+        setImmediate(() => {
+          ReactDOM.render(
+            <Provider store={StateManager.store} >
+              <UiSettingsProvider settingsStorage={UiFramework.getUiSettingsStorage()}>
+                <ThemeManager>
+                  <FrameworkVersion version="2">
+                    <div className="uifw-child-window-container-host">
+                      <PopupRenderer />
+                      <ModalDialogRenderer />
+                      <ModelessDialogRenderer />
+                      <CursorPopupMenu />
+                      <div className="uifw-child-window-container nz-widget-widget">
+                        {content}
+                      </div>
+                    </div>
+                  </FrameworkVersion>
+                </ThemeManager>
+              </UiSettingsProvider>
+            </Provider>,
+            reactConnectionDiv
+          );
+        });
+      });
+
+      childWindow.onbeforeunload = () => {
+        const frontStageDef = FrontstageManager.activeFrontstageDef;
+        if (frontStageDef) {
+          void frontStageDef.saveChildWindowSizeAndPosition(childWindowId, childWindow).then(() => {
+            this.closeChildWindow(childWindowId, false);
+          });
+        }
+      };
+    }
+  }
+
+  /** Close all child/pop-out windows. This typically is called when the frontstage is changed. */
+  public closeAllChildWindows() {
+    // istanbul ignore next
+    this.openChildWindows.forEach((openChildWindow) => openChildWindow.window.close());
+    this._openChildWindows = [];
+  }
+
+  public closeChildWindow = (childWindowId: string, processWindowClose = true) => {
+    const windowIndex = this.openChildWindows.findIndex((openWindow) => openWindow.childWindowId === childWindowId);
+    if (-1 === windowIndex)
+      return false;
+    const childWindow = this.openChildWindows[windowIndex];
+    this.openChildWindows.splice(windowIndex, 1);
+    if (processWindowClose) {
+      childWindow.window.close();
+    } else {
+      // call the following to convert popout to docked widget
+      const frontStageDef = FrontstageManager.activeFrontstageDef;
+      frontStageDef && frontStageDef.dockPopoutWidgetContainer(childWindowId);
+    }
+    return true;
+  };
+
+  // istanbul ignore next
+  private adjustWidowLocation(location: ChildWindowLocationProps, center?: boolean): ChildWindowLocationProps {
+    const outLocation = { ...location };
+    if (0 === location.top && 0 === location.left) {
+      center = center ?? true;
+
+      // Prepare position of the new window to be centered against the 'parent' window.
+      if (center) {
+        outLocation.left =
+          window.top.outerWidth / 2 + window.top.screenX - location.width / 2;
+        outLocation.top =
+          window.top.outerHeight / 2 + window.top.screenY - location.height / 2;
+      } else {
+        if (undefined !== window.screenLeft && undefined !== window.screenTop) {
+          outLocation.top = window.screenTop + location.top;
+          outLocation.left = window.screenLeft + location.left;
+        }
+      }
+    }
+    return outLocation;
+  }
+
+  // istanbul ignore next
+  public openChildWindow(childWindowId: string, title: string, content: React.ReactNode, location: ChildWindowLocationProps, useDefaultPopoutUrl?: boolean) {
+    // first check to see if content is already open in child window
+    if (this.openChildWindows.findIndex((openWindow) => openWindow.childWindowId === childWindowId) >= 0) {
+      return false;
+    }
+
+    location = this.adjustWidowLocation(location);
+    const url = useDefaultPopoutUrl ? "/iTwinPopup.html" : "";
+    const childWindow = window.open(url, "", `width=${location.width},height=${location.height},left=${location.left},top=${location.top},menubar=no,resizable=yes,scrollbars=no,status=no,location=no`);
+    if (!childWindow)
+      return false;
+    if (0 === url.length) {
+      childWindow.document.write(childHtml);
+      this.renderChildWindowContents(childWindow, childWindowId, content);
+    } else {
+      childWindow.addEventListener("load", () => {
+        childWindow.document.title = title;
+        this.renderChildWindowContents(childWindow, childWindowId, content);
+      }, false);
+    }
+
+    window.addEventListener("beforeunload", () => {
+      const frontStageDef = FrontstageManager.activeFrontstageDef;
+      if (frontStageDef) {
+        this.closeChildWindow(childWindowId, true);
+      }
+    }, false);
+
+    return true;
+  }
+}