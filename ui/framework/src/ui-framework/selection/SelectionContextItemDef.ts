/*---------------------------------------------------------------------------------------------
* Copyright (c) Bentley Systems, Incorporated. All rights reserved.
* See LICENSE.md in the project root for license terms and full copyright notice.
*--------------------------------------------------------------------------------------------*/
/** @packageDocumentation
 * @module Tools
 */

import { ConditionalBooleanValue } from "@bentley/ui-abstract";
import { ContentViewManager } from "../content/ContentViewManager";
import { SessionStateActionId } from "../redux/SessionState";
import { CommandItemDef } from "../shared/CommandItemDef";
import { BaseItemState } from "../shared/ItemDefBase";
import { SyncUiEventId } from "../syncui/SyncUiEventDispatcher";
import { GroupItemDef } from "../toolbar/GroupItem";
import { UiFramework } from "../UiFramework";
import { HideIsolateEmphasizeActionHandler } from "./HideIsolateEmphasizeManager";

/** return SyncEventIds that trigger selection state function refresh.
 * @beta
 */
export function getFeatureOverrideSyncEventIds(): string[] {
  return [SyncUiEventId.ActiveContentChanged, SyncUiEventId.ActiveViewportChanged, HideIsolateEmphasizeActionHandler.hideIsolateEmphasizeUiSyncId];
}

/** return SyncEventIds that trigger selection state function refresh.
 * @beta
 */
export function getSelectionContextSyncEventIds(): string[] {
  return [SyncUiEventId.SelectionSetChanged, SyncUiEventId.ActiveContentChanged, SyncUiEventId.ActiveViewportChanged, SessionStateActionId.SetNumItemsSelected];
}

/** return SyncEventIds that trigger selection state function refresh.
 * @beta
 */
export function isNoSelectionActive(): boolean {
  const activeContentControl = ContentViewManager.getActiveContentControl();
  let selectionCount = 0;
  // istanbul ignore if
  if (!UiFramework.frameworkStateKey)
    selectionCount = UiFramework.store.getState()[UiFramework.frameworkStateKey].frameworkState.sessionState.numItemsSelected;

<<<<<<< HEAD
  // istanbul ignore next
  if (activeContentControl && activeContentControl.viewport
    && (activeContentControl.viewport.view.iModel.selectionSet.size > 0 || selectionCount > 0))
=======
  // istanbul ignore if
  if (activeContentControl && /* istanbul ignore next */ activeContentControl.viewport
    && (/* istanbul ignore next */ activeContentControl.viewport.view.iModel.selectionSet.size > 0 || /* istanbul ignore next */ selectionCount > 0))
>>>>>>> 2a985f02
    return false;
  return true;
}

/** return ConditionalBooleanValue object used to show items if selection set is active.
 * @beta
 */
export function areNoFeatureOverridesActive(): boolean {
  const activeContentControl = ContentViewManager.getActiveContentControl();
  // istanbul ignore next
  if (activeContentControl && activeContentControl.viewport)
    return !UiFramework.hideIsolateEmphasizeActionHandler.areFeatureOverridesActive(activeContentControl.viewport);

  return true;
}

/** return ConditionalBooleanValue object used to show item if feature overrides are active.
 * @beta
 */
export function getIsHiddenIfFeatureOverridesActive(): ConditionalBooleanValue {
  return new ConditionalBooleanValue(areNoFeatureOverridesActive, getFeatureOverrideSyncEventIds());
}

/** return ConditionalBooleanValue object used to show items if selection set is active.
 * @beta
 */
export function getIsHiddenIfSelectionNotActive(): ConditionalBooleanValue {
  return new ConditionalBooleanValue(isNoSelectionActive, getSelectionContextSyncEventIds());
}

/** return state with isVisible set to true is SectionSet is active.
 * @beta
 */
// istanbul ignore next
export function featureOverridesActiveStateFunc(state: Readonly<BaseItemState>): BaseItemState {
  const activeContentControl = ContentViewManager.getActiveContentControl();
  let isVisible = false;

  // istanbul ignore next
  if (activeContentControl && activeContentControl.viewport)
    isVisible = UiFramework.hideIsolateEmphasizeActionHandler.areFeatureOverridesActive(activeContentControl.viewport);

  return { ...state, isVisible };
}

/** return state with isVisible set to true is SectionSet is active.
 * @beta
 */
// istanbul ignore next
export function selectionContextStateFunc(state: Readonly<BaseItemState>): BaseItemState {
  const activeContentControl = ContentViewManager.getActiveContentControl();
  let isVisible = false;

  let selectionCount = 0;
  if (!UiFramework.frameworkStateKey)
    selectionCount = UiFramework.store.getState()[UiFramework.frameworkStateKey].frameworkState.sessionState.numItemsSelected;

  if (activeContentControl && activeContentControl.viewport && (activeContentControl.viewport.view.iModel.selectionSet.size > 0 || selectionCount > 0))
    isVisible = true;
  return { ...state, isVisible };
}

/** Utility Class that provides definitions for tools dependent on current selection. These definitions can be used to populate toolbars.
 * @public
 */
// istanbul ignore next
export class SelectionContextToolDefinitions {

  public static get isolateModelsInSelectionItemDef() {
    return new CommandItemDef({
      commandId: "UiFramework.IsolateModel",
      iconSpec: "icon-model-isolate",
      labelKey: "UiFramework:tools.isolateModels",
      execute: async () => UiFramework.hideIsolateEmphasizeActionHandler.processIsolateSelectedElementsModel(),
    });
  }

  public static get isolateCategoriesInSelectionItemDef() {
    return new CommandItemDef({
      commandId: "UiFramework.IsolateCategory",
      iconSpec: "icon-layers-isolate",
      labelKey: "UiFramework:tools.isolateCategories",
      execute: async () => UiFramework.hideIsolateEmphasizeActionHandler.processIsolateSelectedElementsCategory(),
    });
  }

  public static get isolateElementsItemDef() {
    return new CommandItemDef({
      commandId: "UiFramework.IsolateSelected",
      iconSpec: "icon-asset-isolate",
      labelKey: "UiFramework:tools.isolateSelected",
      stateSyncIds: getSelectionContextSyncEventIds(),
      stateFunc: selectionContextStateFunc,
      isHidden: getIsHiddenIfSelectionNotActive(),
      execute: async () => UiFramework.hideIsolateEmphasizeActionHandler.processIsolateSelected(),
    });
  }

  public static get isolateSelectionToolGroup() {
    return new GroupItemDef({
      groupId: "UiFramework.IsolateSelectionGroup",
      labelKey: "UiFramework:tools.isolate",
      iconSpec: "icon-isolate",
      stateSyncIds: getSelectionContextSyncEventIds(),
      stateFunc: selectionContextStateFunc,
      isHidden: getIsHiddenIfSelectionNotActive(),
      items: [this.isolateElementsItemDef, this.isolateCategoriesInSelectionItemDef, this.isolateModelsInSelectionItemDef],
      itemsInColumn: 3,
    });
  }

  public static get hideModelsInSelectionItemDef() {
    return new CommandItemDef({
      commandId: "UiFramework.HideModel",
      iconSpec: "icon-model-hide",
      labelKey: "UiFramework:tools.hideModels",
      execute: async () => UiFramework.hideIsolateEmphasizeActionHandler.processHideSelectedElementsModel(),
    });
  }

  public static get hideCategoriesInSelectionItemDef() {
    return new CommandItemDef({
      commandId: "UiFramework.HideCategory",
      iconSpec: "icon-layers-hide",
      labelKey: "UiFramework:tools.hideCategories",
      execute: async () => UiFramework.hideIsolateEmphasizeActionHandler.processHideSelectedElementsCategory(),
    });
  }

  public static get hideElementsItemDef() {
    return new CommandItemDef({
      commandId: "UiFramework.HideSelected",
      iconSpec: "icon-asset-classification-hide",
      labelKey: "UiFramework:tools.hideSelected",
      isHidden: getIsHiddenIfSelectionNotActive(),
      stateSyncIds: getSelectionContextSyncEventIds(),
      stateFunc: selectionContextStateFunc,
      execute: async () => UiFramework.hideIsolateEmphasizeActionHandler.processHideSelected(),
    });
  }

  public static get hideSectionToolGroup() {
    return new GroupItemDef({
      groupId: "UiFramework.HideSelectionGroup",
      labelKey: "UiFramework:tools.hide",
      iconSpec: "icon-visibility-hide-2",
      isHidden: getIsHiddenIfSelectionNotActive(),
      stateSyncIds: getSelectionContextSyncEventIds(),
      stateFunc: selectionContextStateFunc,
      items: [this.hideElementsItemDef, this.hideCategoriesInSelectionItemDef, this.hideModelsInSelectionItemDef],
      itemsInColumn: 3,
    });
  }

  public static get emphasizeElementsItemDef() {
    return new CommandItemDef({
      commandId: "UiFramework.EmphasizeSelected",
      iconSpec: "icon-visibility-semi-transparent",
      labelKey: "UiFramework:tools.emphasizeSelected",
      isHidden: getIsHiddenIfSelectionNotActive(),
      stateSyncIds: getSelectionContextSyncEventIds(),
      stateFunc: selectionContextStateFunc,
      execute: async () => UiFramework.hideIsolateEmphasizeActionHandler.processEmphasizeSelected(),
    });
  }

  public static get clearHideIsolateEmphasizeElementsItemDef() {
    return new CommandItemDef({
      commandId: "UiFramework.ClearHideIsolateEmphasize",
      iconSpec: "icon-visibility",
      labelKey: "UiFramework:tools.clearVisibility",
      isHidden: getIsHiddenIfFeatureOverridesActive(),
      stateSyncIds: getFeatureOverrideSyncEventIds(),
      stateFunc: featureOverridesActiveStateFunc,
      execute: async () => UiFramework.hideIsolateEmphasizeActionHandler.processClearEmphasize(),
    });
  }

}<|MERGE_RESOLUTION|>--- conflicted
+++ resolved
@@ -40,15 +40,9 @@
   if (!UiFramework.frameworkStateKey)
     selectionCount = UiFramework.store.getState()[UiFramework.frameworkStateKey].frameworkState.sessionState.numItemsSelected;
 
-<<<<<<< HEAD
-  // istanbul ignore next
-  if (activeContentControl && activeContentControl.viewport
-    && (activeContentControl.viewport.view.iModel.selectionSet.size > 0 || selectionCount > 0))
-=======
   // istanbul ignore if
   if (activeContentControl && /* istanbul ignore next */ activeContentControl.viewport
     && (/* istanbul ignore next */ activeContentControl.viewport.view.iModel.selectionSet.size > 0 || /* istanbul ignore next */ selectionCount > 0))
->>>>>>> 2a985f02
     return false;
   return true;
 }
