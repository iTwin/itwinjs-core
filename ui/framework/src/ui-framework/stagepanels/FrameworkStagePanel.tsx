--- conflicted
+++ resolved
@@ -174,15 +174,8 @@
   private setMinMaxSize() {
     const panel = getNestedStagePanelKey(this.props.location);
     const nestedPanelsManager = FrontstageManager.NineZoneManager.getNestedPanelsManager();
-<<<<<<< HEAD
-    /* istanbul ignore next */
-    this.props.minSize && (nestedPanelsManager.getPanelsManager(panel.id).getPanelManager(panel.type).minSize = this.props.minSize);
-    /* istanbul ignore next */
-    this.props.maxSize && (nestedPanelsManager.getPanelsManager(panel.id).getPanelManager(panel.type).maxSize = this.props.maxSize);
-=======
     this.props.minSize && ( /* istanbul ignore next */ nestedPanelsManager.getPanelsManager(panel.id).getPanelManager(panel.type).minSize = this.props.minSize);
     this.props.maxSize && ( /* istanbul ignore next */ nestedPanelsManager.getPanelsManager(panel.id).getPanelManager(panel.type).maxSize = this.props.maxSize);
->>>>>>> 2a985f02
   }
 
   private _handleResize = (resizeBy: number) => {
