/*---------------------------------------------------------------------------------------------
* Copyright (c) Bentley Systems, Incorporated. All rights reserved.
* See LICENSE.md in the project root for license terms and full copyright notice.
*--------------------------------------------------------------------------------------------*/
/** @packageDocumentation
 * @module ClientServices
 */

import { IModelConnection } from "@bentley/imodeljs-frontend";
import { ITwin } from "@bentley/itwin-registry-client";

/** Enumeration for iModel scope
 * @internal
 */
export enum IModelScope {
  Favorites,
  MostRecentlyUsed,
  All,
}

/** Interface for iModel information
 * @internal
 */
export interface IModelInfo {
  name: string;
  description: string;
  wsgId: string;
  createdDate: Date;
  thumbnail?: string;
  // SWB
  projectInfo: ITwin;
  status: string;
}

/** Interface for iModel version information
 * @internal
 */
export interface VersionInfo {
  name: string;
  description: string;
  createdDate: Date;
  userCreated?: string;
  changeSetId?: string;
  smallThumbnail?: string;
  largeThumbnail?: string;
}

/** Interface for iModel change set information
 * @internal
 */
export interface ChangeSetInfo {
  name: string;
  description: string;
  pushDate: Date;
  userCreated?: string;
  changeSetId?: string;
  smallThumbnail?: string;
  largeThumbnail?: string;
}

/** Interface for iModel user information
 * @internal
 */
export interface IModelUserInfo {
  id?: string;
  firstName: string;
  lastName: string;
  email: string;
}

/** Interface for iModel services
 * @internal
 */
export interface IModelServices {

   // SWB
  /** Get the iModels in a project. */
  // SWB
  getIModels(projectInfo: ITwin, top: number, skip: number): Promise<IModelInfo[]>;

  /** Open the specified version of the IModel */
<<<<<<< HEAD
  // SWB
  openIModel(contextId: string, iModelId: string, changeSetId?: string): Promise<IModelConnection>;
=======
  openIModel(iTwinId: string, iModelId: string, changeSetId?: string): Promise<IModelConnection>;
>>>>>>> 3a9b8d08

  /** Get the thumbnail for the iModel. */
  // SWB
  getThumbnail(projectId: string, iModelId: string): Promise<string | undefined>;

  /** Get the versions for the iModel. */
  getVersions(iModelId: string): Promise<VersionInfo[]>;

  /** Get the changesets for the iModel. */
  getChangeSets(iModelId: string): Promise<ChangeSetInfo[]>;

  /** Get the users that have access to a particular iModel. */
  getUsers(iModelId: string): Promise<IModelUserInfo[]>;

  /** Get the users that have access to a particular iModel. */
  getUser(iModelId: string, userId: string): Promise<IModelUserInfo[]>;

}
<|MERGE_RESOLUTION|>--- conflicted
+++ resolved
@@ -1,105 +1,100 @@
-/*---------------------------------------------------------------------------------------------
-* Copyright (c) Bentley Systems, Incorporated. All rights reserved.
-* See LICENSE.md in the project root for license terms and full copyright notice.
-*--------------------------------------------------------------------------------------------*/
-/** @packageDocumentation
- * @module ClientServices
- */
-
-import { IModelConnection } from "@bentley/imodeljs-frontend";
-import { ITwin } from "@bentley/itwin-registry-client";
-
-/** Enumeration for iModel scope
- * @internal
- */
-export enum IModelScope {
-  Favorites,
-  MostRecentlyUsed,
-  All,
-}
-
-/** Interface for iModel information
- * @internal
- */
-export interface IModelInfo {
-  name: string;
-  description: string;
-  wsgId: string;
-  createdDate: Date;
-  thumbnail?: string;
-  // SWB
-  projectInfo: ITwin;
-  status: string;
-}
-
-/** Interface for iModel version information
- * @internal
- */
-export interface VersionInfo {
-  name: string;
-  description: string;
-  createdDate: Date;
-  userCreated?: string;
-  changeSetId?: string;
-  smallThumbnail?: string;
-  largeThumbnail?: string;
-}
-
-/** Interface for iModel change set information
- * @internal
- */
-export interface ChangeSetInfo {
-  name: string;
-  description: string;
-  pushDate: Date;
-  userCreated?: string;
-  changeSetId?: string;
-  smallThumbnail?: string;
-  largeThumbnail?: string;
-}
-
-/** Interface for iModel user information
- * @internal
- */
-export interface IModelUserInfo {
-  id?: string;
-  firstName: string;
-  lastName: string;
-  email: string;
-}
-
-/** Interface for iModel services
- * @internal
- */
-export interface IModelServices {
-
-   // SWB
-  /** Get the iModels in a project. */
-  // SWB
-  getIModels(projectInfo: ITwin, top: number, skip: number): Promise<IModelInfo[]>;
-
-  /** Open the specified version of the IModel */
-<<<<<<< HEAD
-  // SWB
-  openIModel(contextId: string, iModelId: string, changeSetId?: string): Promise<IModelConnection>;
-=======
-  openIModel(iTwinId: string, iModelId: string, changeSetId?: string): Promise<IModelConnection>;
->>>>>>> 3a9b8d08
-
-  /** Get the thumbnail for the iModel. */
-  // SWB
-  getThumbnail(projectId: string, iModelId: string): Promise<string | undefined>;
-
-  /** Get the versions for the iModel. */
-  getVersions(iModelId: string): Promise<VersionInfo[]>;
-
-  /** Get the changesets for the iModel. */
-  getChangeSets(iModelId: string): Promise<ChangeSetInfo[]>;
-
-  /** Get the users that have access to a particular iModel. */
-  getUsers(iModelId: string): Promise<IModelUserInfo[]>;
-
-  /** Get the users that have access to a particular iModel. */
-  getUser(iModelId: string, userId: string): Promise<IModelUserInfo[]>;
-
-}
+/*---------------------------------------------------------------------------------------------
+* Copyright (c) Bentley Systems, Incorporated. All rights reserved.
+* See LICENSE.md in the project root for license terms and full copyright notice.
+*--------------------------------------------------------------------------------------------*/
+/** @packageDocumentation
+ * @module ClientServices
+ */
+
+import { IModelConnection } from "@bentley/imodeljs-frontend";
+import { ITwin } from "@bentley/itwin-registry-client";
+
+/** Enumeration for iModel scope
+ * @internal
+ */
+export enum IModelScope {
+  Favorites,
+  MostRecentlyUsed,
+  All,
+}
+
+/** Interface for iModel information
+ * @internal
+ */
+export interface IModelInfo {
+  name: string;
+  description: string;
+  wsgId: string;
+  createdDate: Date;
+  thumbnail?: string;
+  // SWB
+  projectInfo: ITwin;
+  status: string;
+}
+
+/** Interface for iModel version information
+ * @internal
+ */
+export interface VersionInfo {
+  name: string;
+  description: string;
+  createdDate: Date;
+  userCreated?: string;
+  changeSetId?: string;
+  smallThumbnail?: string;
+  largeThumbnail?: string;
+}
+
+/** Interface for iModel change set information
+ * @internal
+ */
+export interface ChangeSetInfo {
+  name: string;
+  description: string;
+  pushDate: Date;
+  userCreated?: string;
+  changeSetId?: string;
+  smallThumbnail?: string;
+  largeThumbnail?: string;
+}
+
+/** Interface for iModel user information
+ * @internal
+ */
+export interface IModelUserInfo {
+  id?: string;
+  firstName: string;
+  lastName: string;
+  email: string;
+}
+
+/** Interface for iModel services
+ * @internal
+ */
+export interface IModelServices {
+
+   // SWB
+  /** Get the iModels in a project. */
+  // SWB
+  getIModels(projectInfo: ITwin, top: number, skip: number): Promise<IModelInfo[]>;
+
+  /** Open the specified version of the IModel */
+  openIModel(iTwinId: string, iModelId: string, changeSetId?: string): Promise<IModelConnection>;
+
+  /** Get the thumbnail for the iModel. */
+  // SWB
+  getThumbnail(projectId: string, iModelId: string): Promise<string | undefined>;
+
+  /** Get the versions for the iModel. */
+  getVersions(iModelId: string): Promise<VersionInfo[]>;
+
+  /** Get the changesets for the iModel. */
+  getChangeSets(iModelId: string): Promise<ChangeSetInfo[]>;
+
+  /** Get the users that have access to a particular iModel. */
+  getUsers(iModelId: string): Promise<IModelUserInfo[]>;
+
+  /** Get the users that have access to a particular iModel. */
+  getUser(iModelId: string, userId: string): Promise<IModelUserInfo[]>;
+
+}