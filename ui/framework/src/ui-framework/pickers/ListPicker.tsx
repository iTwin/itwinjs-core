/*---------------------------------------------------------------------------------------------
* Copyright (c) Bentley Systems, Incorporated. All rights reserved.
* See LICENSE.md in the project root for license terms and full copyright notice.
*--------------------------------------------------------------------------------------------*/
/** @packageDocumentation
 * @module Picker
 */

import "@bentley/ui-ninezone/lib/ui-ninezone/toolbar/item/expandable/group/tool/Tool.scss";
import "./ListPicker.scss";
import classnames from "classnames";
import * as React from "react";
import { PopupItem } from "@bentley/ui-components";
import { CommonProps, Icon, SizeProps, withOnOutsideClick } from "@bentley/ui-core";
import { containHorizontally, ExpandableItem, Group, GroupColumn, Item, Panel, withContainIn } from "@bentley/ui-ninezone";
import { FrontstageManager } from "../frontstage/FrontstageManager";
import { FrameworkVersionSwitch } from "../hooks/useFrameworkVersion";
import { ToolbarDragInteractionContext } from "../toolbar/DragInteraction";
import { UiFramework } from "../UiFramework";

// eslint-disable-next-line @typescript-eslint/naming-convention
const ContainedGroup = withOnOutsideClick(withContainIn(Group), undefined, false);

/** Enum for the list picker item type
 * @beta
 */
export enum ListItemType {
  Item = 0, // eslint-disable-line @typescript-eslint/no-shadow
  Separator = 1,
  Container = 2,
}

/** List picker item
 * @beta
 */
export interface ListItem {
  [key: string]: any;
  name?: string;
  enabled: boolean;
  type?: ListItemType;
  children?: ListItem[];
}

/** Properties for the [[ListPickerBase]] component
 * @beta
 */
export interface ListPickerProps {
  title: string;
  items: ListItem[];
  iconSpec?: string | React.ReactNode;
  setEnabled: (item: ListItem, enabled: boolean) => any;
  onExpanded?: (expand: boolean) => void;
  onSizeKnown?: (size: SizeProps) => void;
}

/** State for the [[ListPickerBase]] component
 * @internal
 */
interface ListPickerState {
  expanded: boolean;
}

let lastOpenedPicker: ListPickerBase | undefined;

/** Properties for the [[ListPickerItem]] component
 * @beta
 */
export interface ListPickerItemProps extends CommonProps {
  key: any;
  isActive?: boolean;
  isFocused?: boolean;
  onClick?: () => void;
  label?: string;
}

/** List Picker Item React component
 * @beta
 */
export class ListPickerItem extends React.PureComponent<ListPickerItemProps> {
  /** Renders ListPickerItem */
  public override render() {
    const itemClassName = classnames(
      "ListPicker-item",
      this.props.isActive && "is-active",
      this.props.isFocused && "is-focused",
      this.props.className,
    );
    // TODO - if cut off, show a title
    const title: string | undefined = (this.props.label && this.props.label.length > 25) ? this.props.label : undefined;

    return (
      // eslint-disable-next-line jsx-a11y/click-events-have-key-events
      <div className={itemClassName} onClick={this.props.onClick} role="button" tabIndex={-1}>
        <div className="label" title={title}>
          {this.props.label}
        </div>
      </div>
    );
  }
}

/** Properties for the [[ExpandableSection]] component
 * @beta
 */
export interface ExpandableSectionProps extends CommonProps {
  title?: string;
  expanded?: boolean;
}

/** State for the [[ExpandableSection]] component
 * @internal
 */
interface ExpandableSectionState {
  expanded: boolean;
}

/** Expandable Section React component used by [[ListPickerBase]]
 * @beta
 */
export class ExpandableSection extends React.PureComponent<ExpandableSectionProps, ExpandableSectionState> {
  /** Creates an ExpandableSection */
  constructor(props: ExpandableSectionProps) {
    super(props);
    this.state = { expanded: !!this.props.expanded };
  }

  private _onClick = () => {
    this.setState((prevState) => ({ expanded: !prevState.expanded }));
  };

  /** Renders ExpandableSection */
  public override render() {
    const className = classnames(
      "nz-toolbar-item-expandable-group-group",
      this.props.className,
    );

    const icon = this.state.expanded ? <i className="icon icon-chevron-down" /> : <i className="icon icon-chevron-right" />;

    return (
      <Panel className={className} style={this.props.style} key={this.props.title}>
        {/* eslint-disable-next-line jsx-a11y/click-events-have-key-events */}
        <div onClick={this._onClick}
          className={this.state.expanded ? "ListPickerInnerContainer-header-expanded" : "ListPickerInnerContainer-header"}
          role="button" tabIndex={-1} aria-expanded={this.state.expanded}
        >
          <div className="ListPickerInnerContainer-header-content">
            <div className="ListPickerInnerContainer-expander">{icon}</div>
            <div className="ListPickerInnerContainer-title">{this.props.title}</div>
          </div>
        </div>
        {this.state.expanded ?
          <GroupColumn>
            {this.props.children}
          </GroupColumn> : <div />
        }
      </Panel>
    );
  }
}

function getListPanel(props: ListPickerProps): React.ReactNode {
  const expandSingleSection = (): boolean => {
    const populatedContainers = props.items.filter((item: ListItem) => {
      return (item.type === ListItemType.Container && item.children!.length !== 0);
    });
    return populatedContainers.length === 1;
  };

  const listItemToElement = (item: ListItem, itemIndex: number) => {
    switch (item.type) {
      case ListItemType.Item:
        return (
          <ListPickerItem
            {...props}
            key={itemIndex.toString()}
            label={item.name}
            isActive={item.enabled}
            onClick={
              // istanbul ignore next
              () => { props.setEnabled(item, !item.enabled); }
            }
          />
        );
      case ListItemType.Separator:
        return (
          <div key={itemIndex.toString()} className="ListPicker-separator" />
        );
      case ListItemType.Container:
        if (item.children!.length !== 0) {
          return (
            <ExpandableSection
              key={itemIndex.toString()}
              title={item.name}
              className="ListPickerInnerContainer"
              expanded={expandSingleSection()}
            >
              <GroupColumn>
                {item.children!.map(listItemToElement)}
              </GroupColumn>
            </ExpandableSection>
          );
        } else {
          return (<div key={itemIndex.toString()} />);
        }
      // istanbul ignore next
      default:
        return (<div key={itemIndex.toString()} />);
    }
  };

  return (
    <ContainedGroup
      className="ListPickerContainer"
      columns={
        <GroupColumn className="ListPicker-column">
          {props.items.map(listItemToElement)}
        </GroupColumn>}
      containFn={containHorizontally}
      title={props.title}
    />
  );
}

/**
 * List picker base class.
 * Used to provide an expandable list of items to enable/disable items.
 * @beta
 */
export class ListPickerBase extends React.PureComponent<ListPickerProps, ListPickerState> {
  private _isMounted = false;
  private _closeOnPanelOpened = true;
  private _ref = React.createRef<HTMLDivElement>();

  /** Creates a ListPickerBase */
  constructor(props: any) {
    super(props);
    this.state = {
      expanded: false,
    };
  }

  /** Minimizes the expandable component. */
  public minimize = () => {
    // istanbul ignore else
    if (this._isMounted)
      this.setState({
        expanded: false,
      });
  };

  /** Checks if ExpandableItem is expanded. */
  public isExpanded = () => {
    return this.state.expanded;
  };

  /** @internal */
  public override componentDidMount() {
    this._isMounted = true;
    FrontstageManager.onToolPanelOpenedEvent.addListener(this._handleToolPanelOpenedEvent);
  }

  /** @internal */
  public override componentWillUnmount() {
    this._isMounted = false;
    FrontstageManager.onToolPanelOpenedEvent.addListener(this._handleToolPanelOpenedEvent);
  }

  /** Renders ListPickerBase */
  public override render() {
    const icon = this.props.iconSpec ? /* istanbul ignore next */ (typeof this.props.iconSpec === "string" ?
      /* istanbul ignore next */ <Icon iconSpec={this.props.iconSpec} /> : <i className="icon uifw-item-svg-icon">{this.props.iconSpec}</i>) :
      <i className="icon icon-list" />;

    return (
      <ToolbarDragInteractionContext.Consumer>
        {(isEnabled) => {
          return (
            <ExpandableItem
              {...this.props}
              hideIndicator={isEnabled}
              panel={this.getExpandedContent()}
            >
              <div ref={this._ref}>
                <Item
                  icon={icon}
                  onClick={this._handleClick}
                  onSizeKnown={this.props.onSizeKnown}
                  title={this.props.title}
                />
              </div>
            </ExpandableItem>
          );
        }}
      </ToolbarDragInteractionContext.Consumer>
    );
  }

  /** Returns the list with the items */
  public getExpandedContent(): React.ReactNode {
    if (!this.state.expanded)
      return undefined;

    const expandSingleSection = (): boolean => {
      const populatedContainers = this.props.items.filter((item: ListItem) => {
        return (item.type === ListItemType.Container && item.children!.length !== 0);
      });
      return populatedContainers.length === 1;
    };

    const listItemToElement = (item: ListItem, itemIndex: number) => {
      switch (item.type) {
        case ListItemType.Item:
          return (
            <ListPickerItem
              {...this.props}
              key={itemIndex.toString()}
              label={item.name}
              isActive={item.enabled}
              onClick={() => { this.props.setEnabled(item, !item.enabled); }}
            />
          );
        case ListItemType.Separator:
          return (
            <div key={itemIndex.toString()} className="ListPicker-separator" />
          );
        case ListItemType.Container:
          if (item.children!.length !== 0) {
            return (
              <ExpandableSection
                key={itemIndex.toString()}
                title={item.name}
                className="ListPickerInnerContainer"
                expanded={expandSingleSection()}
              >
                <GroupColumn>
                  {item.children!.map(listItemToElement)}
                </GroupColumn>
              </ExpandableSection>
            );
          } else {
            return (<div key={itemIndex.toString()} />);
          }
        default:
          return (<div key={itemIndex.toString()} />);
      }
    };

    return (
      <ContainedGroup
        className="ListPickerContainer"
        columns={
          <GroupColumn className="ListPicker-column">
            {this.props.items.map(listItemToElement)}
          </GroupColumn>}
        containFn={containHorizontally}
        onOutsideClick={this._handleOnOutsideClick}
        title={this.props.title}
      />
    );
  }

  private _handleOnOutsideClick = (e: MouseEvent) => {
    if (!this._ref.current || !(e.target instanceof Node) || this._ref.current.contains(e.target))
      return;
    this.minimize();
    this.props.onExpanded && this.props.onExpanded(false);
  };

  private _handleToolPanelOpenedEvent = () => {
    if (!this._closeOnPanelOpened)
      return;
    this.minimize();
  };

  private _handleClick = () => {
    // istanbul ignore next
    if (!this._isMounted)
      return;

    this.setState((prevState) => {
      const expanded = !prevState.expanded;
      return {
        expanded,
      };
    }, () => {
      const expanded = this.state.expanded;
      if (expanded) {
        // Minimize any other list picker that has been opened
        // This is to mimic Bimium's behavior where pickers only close when other pickers are opened
        if (lastOpenedPicker && lastOpenedPicker !== this && lastOpenedPicker.isExpanded())
          lastOpenedPicker.minimize();

        lastOpenedPicker = this;

        this._closeOnPanelOpened = false;
        expanded && FrontstageManager.onToolPanelOpenedEvent.emit();
        this._closeOnPanelOpened = true;
      }

      this.props.onExpanded && this.props.onExpanded(expanded);
    });
  };
}

/**
 * List picker toolbar popup item.
 * Used to provide an expandable list of items to enable/disable items.
 * @beta
 */
function ListPickerPopupItem(props: ListPickerProps) {
<<<<<<< HEAD
  /* istanbul ignore next */
  const icon = props.iconSpec ? (typeof props.iconSpec === "string" ? <Icon iconSpec={props.iconSpec} /> :
=======
  const icon = props.iconSpec ? (/* istanbul ignore next */ typeof props.iconSpec === "string" ? <Icon iconSpec={props.iconSpec} /> :
>>>>>>> 2a985f02
    <i className="icon uifw-item-svg-icon">{props.iconSpec}</i>) : <Icon iconSpec="icon-list" />;

  return (
    <ToolbarDragInteractionContext.Consumer>
      {(isEnabled) => {
        return <PopupItem
          hideIndicator={isEnabled}
          icon={icon}
          title={props.title}
          panel={getListPanel(props)}
        />;
      }}
    </ToolbarDragInteractionContext.Consumer>
  );
}

/** Properties for the [[ListPicker]] component
 * @beta
 */
export interface ListPickerPropsExtended extends ListPickerProps {
  enableAllFunc?: () => void;
  disableAllFunc?: () => void;
  invertFunc?: () => void;
}

/**
 * List Picker that lets the user pick from a list of items to enable/disable
 * It also provides options to enable all, disable all and invert selection
 * @beta
 */
export class ListPicker extends React.Component<ListPickerPropsExtended> {
  public static get Key_All() { return -3; }
  public static get Key_None() { return -2; }
  public static get Key_Invert() { return -1; }
  public static get Key_Separator() { return -4; }

  /** Creates a ListPicker */
  constructor(props: ListPickerPropsExtended) {
    super(props);
  }

  // Creates an array of items containing the separator and special requests (all, none, invert)
  private createItems(items: ListItem[]): ListItem[] {
    const newItems: ListItem[] = [];

    // Create special buttons (All/None/Invert)
    if (this.props.enableAllFunc) {
      let allEnabled = true;
      items.map((item: ListItem) => { allEnabled = allEnabled && item.enabled; });
      newItems.push({ key: ListPicker.Key_All, name: UiFramework.translate("pickerButtons.all"), enabled: allEnabled, type: ListItemType.Item });
    }
    if (this.props.disableAllFunc) {
      let allDisabled = false;
      items.map((item: ListItem) => { allDisabled = allDisabled || item.enabled; });
      newItems.push({ key: ListPicker.Key_None, name: UiFramework.translate("pickerButtons.none"), enabled: !allDisabled, type: ListItemType.Item });
    }
    if (this.props.invertFunc) {
      newItems.push({ key: ListPicker.Key_Invert, name: UiFramework.translate("pickerButtons.invert"), enabled: false, type: ListItemType.Item });
    }
    if (this.props.enableAllFunc || this.props.disableAllFunc || this.props.invertFunc) {
      newItems.push({ key: ListPicker.Key_Separator, name: UiFramework.translate("pickerButtons.separator"), enabled: false, type: ListItemType.Separator });
    }

    // Push items
    items.map((item) => { newItems.push(item); });
    return newItems;
  }

  /**
   * Checks if item is a special item.
   * @param item Item to check
   */
  public isSpecialItem(item: ListItem) {
    return item.key === ListPicker.Key_All || item.key === ListPicker.Key_Invert || item.key === ListPicker.Key_None || item.type !== ListItemType.Item || item.key === ListPicker.Key_Separator;
  }

  // Handle enabling/disabling the items
  // This will call the this.props.setEnabled function to provide the parent with a chance to process it
  private _setEnabled = (item: ListItem, enabled: boolean) => {
    if (this.isSpecialItem(item)) {
      switch (item.key) {
        case ListPicker.Key_All: {
          // istanbul ignore else
          if (this.props.enableAllFunc)
            this.props.enableAllFunc();
          return;
        }
        case ListPicker.Key_None: {
          // istanbul ignore else
          if (this.props.disableAllFunc)
            this.props.disableAllFunc();
          return;
        }
        case ListPicker.Key_Invert: {
          // istanbul ignore else
          if (this.props.invertFunc)
            this.props.invertFunc();
          return;
        }
      }
    }

    // Call on parent to do processing of the item
    this.props.setEnabled(item, enabled);
  };

  /** Renders ListPicker */
  public override render() {
    return (
      <FrameworkVersionSwitch
        v1={
          <ListPickerBase
            {...this.props}
            title={this.props.title}
            setEnabled={this._setEnabled}
            onExpanded={this.props.onExpanded}
            items={this.createItems(this.props.items)}
            iconSpec={this.props.iconSpec}
          />
        }
        v2={
          <ListPickerPopupItem
            {...this.props}
            title={this.props.title}
            setEnabled={this._setEnabled}
            onExpanded={this.props.onExpanded}
            items={this.createItems(this.props.items)}
            iconSpec={this.props.iconSpec}
          />
        }
      />
    );
  }
}
<|MERGE_RESOLUTION|>--- conflicted
+++ resolved
@@ -1,551 +1,546 @@
-/*---------------------------------------------------------------------------------------------
-* Copyright (c) Bentley Systems, Incorporated. All rights reserved.
-* See LICENSE.md in the project root for license terms and full copyright notice.
-*--------------------------------------------------------------------------------------------*/
-/** @packageDocumentation
- * @module Picker
- */
-
-import "@bentley/ui-ninezone/lib/ui-ninezone/toolbar/item/expandable/group/tool/Tool.scss";
-import "./ListPicker.scss";
-import classnames from "classnames";
-import * as React from "react";
-import { PopupItem } from "@bentley/ui-components";
-import { CommonProps, Icon, SizeProps, withOnOutsideClick } from "@bentley/ui-core";
-import { containHorizontally, ExpandableItem, Group, GroupColumn, Item, Panel, withContainIn } from "@bentley/ui-ninezone";
-import { FrontstageManager } from "../frontstage/FrontstageManager";
-import { FrameworkVersionSwitch } from "../hooks/useFrameworkVersion";
-import { ToolbarDragInteractionContext } from "../toolbar/DragInteraction";
-import { UiFramework } from "../UiFramework";
-
-// eslint-disable-next-line @typescript-eslint/naming-convention
-const ContainedGroup = withOnOutsideClick(withContainIn(Group), undefined, false);
-
-/** Enum for the list picker item type
- * @beta
- */
-export enum ListItemType {
-  Item = 0, // eslint-disable-line @typescript-eslint/no-shadow
-  Separator = 1,
-  Container = 2,
-}
-
-/** List picker item
- * @beta
- */
-export interface ListItem {
-  [key: string]: any;
-  name?: string;
-  enabled: boolean;
-  type?: ListItemType;
-  children?: ListItem[];
-}
-
-/** Properties for the [[ListPickerBase]] component
- * @beta
- */
-export interface ListPickerProps {
-  title: string;
-  items: ListItem[];
-  iconSpec?: string | React.ReactNode;
-  setEnabled: (item: ListItem, enabled: boolean) => any;
-  onExpanded?: (expand: boolean) => void;
-  onSizeKnown?: (size: SizeProps) => void;
-}
-
-/** State for the [[ListPickerBase]] component
- * @internal
- */
-interface ListPickerState {
-  expanded: boolean;
-}
-
-let lastOpenedPicker: ListPickerBase | undefined;
-
-/** Properties for the [[ListPickerItem]] component
- * @beta
- */
-export interface ListPickerItemProps extends CommonProps {
-  key: any;
-  isActive?: boolean;
-  isFocused?: boolean;
-  onClick?: () => void;
-  label?: string;
-}
-
-/** List Picker Item React component
- * @beta
- */
-export class ListPickerItem extends React.PureComponent<ListPickerItemProps> {
-  /** Renders ListPickerItem */
-  public override render() {
-    const itemClassName = classnames(
-      "ListPicker-item",
-      this.props.isActive && "is-active",
-      this.props.isFocused && "is-focused",
-      this.props.className,
-    );
-    // TODO - if cut off, show a title
-    const title: string | undefined = (this.props.label && this.props.label.length > 25) ? this.props.label : undefined;
-
-    return (
-      // eslint-disable-next-line jsx-a11y/click-events-have-key-events
-      <div className={itemClassName} onClick={this.props.onClick} role="button" tabIndex={-1}>
-        <div className="label" title={title}>
-          {this.props.label}
-        </div>
-      </div>
-    );
-  }
-}
-
-/** Properties for the [[ExpandableSection]] component
- * @beta
- */
-export interface ExpandableSectionProps extends CommonProps {
-  title?: string;
-  expanded?: boolean;
-}
-
-/** State for the [[ExpandableSection]] component
- * @internal
- */
-interface ExpandableSectionState {
-  expanded: boolean;
-}
-
-/** Expandable Section React component used by [[ListPickerBase]]
- * @beta
- */
-export class ExpandableSection extends React.PureComponent<ExpandableSectionProps, ExpandableSectionState> {
-  /** Creates an ExpandableSection */
-  constructor(props: ExpandableSectionProps) {
-    super(props);
-    this.state = { expanded: !!this.props.expanded };
-  }
-
-  private _onClick = () => {
-    this.setState((prevState) => ({ expanded: !prevState.expanded }));
-  };
-
-  /** Renders ExpandableSection */
-  public override render() {
-    const className = classnames(
-      "nz-toolbar-item-expandable-group-group",
-      this.props.className,
-    );
-
-    const icon = this.state.expanded ? <i className="icon icon-chevron-down" /> : <i className="icon icon-chevron-right" />;
-
-    return (
-      <Panel className={className} style={this.props.style} key={this.props.title}>
-        {/* eslint-disable-next-line jsx-a11y/click-events-have-key-events */}
-        <div onClick={this._onClick}
-          className={this.state.expanded ? "ListPickerInnerContainer-header-expanded" : "ListPickerInnerContainer-header"}
-          role="button" tabIndex={-1} aria-expanded={this.state.expanded}
-        >
-          <div className="ListPickerInnerContainer-header-content">
-            <div className="ListPickerInnerContainer-expander">{icon}</div>
-            <div className="ListPickerInnerContainer-title">{this.props.title}</div>
-          </div>
-        </div>
-        {this.state.expanded ?
-          <GroupColumn>
-            {this.props.children}
-          </GroupColumn> : <div />
-        }
-      </Panel>
-    );
-  }
-}
-
-function getListPanel(props: ListPickerProps): React.ReactNode {
-  const expandSingleSection = (): boolean => {
-    const populatedContainers = props.items.filter((item: ListItem) => {
-      return (item.type === ListItemType.Container && item.children!.length !== 0);
-    });
-    return populatedContainers.length === 1;
-  };
-
-  const listItemToElement = (item: ListItem, itemIndex: number) => {
-    switch (item.type) {
-      case ListItemType.Item:
-        return (
-          <ListPickerItem
-            {...props}
-            key={itemIndex.toString()}
-            label={item.name}
-            isActive={item.enabled}
-            onClick={
-              // istanbul ignore next
-              () => { props.setEnabled(item, !item.enabled); }
-            }
-          />
-        );
-      case ListItemType.Separator:
-        return (
-          <div key={itemIndex.toString()} className="ListPicker-separator" />
-        );
-      case ListItemType.Container:
-        if (item.children!.length !== 0) {
-          return (
-            <ExpandableSection
-              key={itemIndex.toString()}
-              title={item.name}
-              className="ListPickerInnerContainer"
-              expanded={expandSingleSection()}
-            >
-              <GroupColumn>
-                {item.children!.map(listItemToElement)}
-              </GroupColumn>
-            </ExpandableSection>
-          );
-        } else {
-          return (<div key={itemIndex.toString()} />);
-        }
-      // istanbul ignore next
-      default:
-        return (<div key={itemIndex.toString()} />);
-    }
-  };
-
-  return (
-    <ContainedGroup
-      className="ListPickerContainer"
-      columns={
-        <GroupColumn className="ListPicker-column">
-          {props.items.map(listItemToElement)}
-        </GroupColumn>}
-      containFn={containHorizontally}
-      title={props.title}
-    />
-  );
-}
-
-/**
- * List picker base class.
- * Used to provide an expandable list of items to enable/disable items.
- * @beta
- */
-export class ListPickerBase extends React.PureComponent<ListPickerProps, ListPickerState> {
-  private _isMounted = false;
-  private _closeOnPanelOpened = true;
-  private _ref = React.createRef<HTMLDivElement>();
-
-  /** Creates a ListPickerBase */
-  constructor(props: any) {
-    super(props);
-    this.state = {
-      expanded: false,
-    };
-  }
-
-  /** Minimizes the expandable component. */
-  public minimize = () => {
-    // istanbul ignore else
-    if (this._isMounted)
-      this.setState({
-        expanded: false,
-      });
-  };
-
-  /** Checks if ExpandableItem is expanded. */
-  public isExpanded = () => {
-    return this.state.expanded;
-  };
-
-  /** @internal */
-  public override componentDidMount() {
-    this._isMounted = true;
-    FrontstageManager.onToolPanelOpenedEvent.addListener(this._handleToolPanelOpenedEvent);
-  }
-
-  /** @internal */
-  public override componentWillUnmount() {
-    this._isMounted = false;
-    FrontstageManager.onToolPanelOpenedEvent.addListener(this._handleToolPanelOpenedEvent);
-  }
-
-  /** Renders ListPickerBase */
-  public override render() {
-    const icon = this.props.iconSpec ? /* istanbul ignore next */ (typeof this.props.iconSpec === "string" ?
-      /* istanbul ignore next */ <Icon iconSpec={this.props.iconSpec} /> : <i className="icon uifw-item-svg-icon">{this.props.iconSpec}</i>) :
-      <i className="icon icon-list" />;
-
-    return (
-      <ToolbarDragInteractionContext.Consumer>
-        {(isEnabled) => {
-          return (
-            <ExpandableItem
-              {...this.props}
-              hideIndicator={isEnabled}
-              panel={this.getExpandedContent()}
-            >
-              <div ref={this._ref}>
-                <Item
-                  icon={icon}
-                  onClick={this._handleClick}
-                  onSizeKnown={this.props.onSizeKnown}
-                  title={this.props.title}
-                />
-              </div>
-            </ExpandableItem>
-          );
-        }}
-      </ToolbarDragInteractionContext.Consumer>
-    );
-  }
-
-  /** Returns the list with the items */
-  public getExpandedContent(): React.ReactNode {
-    if (!this.state.expanded)
-      return undefined;
-
-    const expandSingleSection = (): boolean => {
-      const populatedContainers = this.props.items.filter((item: ListItem) => {
-        return (item.type === ListItemType.Container && item.children!.length !== 0);
-      });
-      return populatedContainers.length === 1;
-    };
-
-    const listItemToElement = (item: ListItem, itemIndex: number) => {
-      switch (item.type) {
-        case ListItemType.Item:
-          return (
-            <ListPickerItem
-              {...this.props}
-              key={itemIndex.toString()}
-              label={item.name}
-              isActive={item.enabled}
-              onClick={() => { this.props.setEnabled(item, !item.enabled); }}
-            />
-          );
-        case ListItemType.Separator:
-          return (
-            <div key={itemIndex.toString()} className="ListPicker-separator" />
-          );
-        case ListItemType.Container:
-          if (item.children!.length !== 0) {
-            return (
-              <ExpandableSection
-                key={itemIndex.toString()}
-                title={item.name}
-                className="ListPickerInnerContainer"
-                expanded={expandSingleSection()}
-              >
-                <GroupColumn>
-                  {item.children!.map(listItemToElement)}
-                </GroupColumn>
-              </ExpandableSection>
-            );
-          } else {
-            return (<div key={itemIndex.toString()} />);
-          }
-        default:
-          return (<div key={itemIndex.toString()} />);
-      }
-    };
-
-    return (
-      <ContainedGroup
-        className="ListPickerContainer"
-        columns={
-          <GroupColumn className="ListPicker-column">
-            {this.props.items.map(listItemToElement)}
-          </GroupColumn>}
-        containFn={containHorizontally}
-        onOutsideClick={this._handleOnOutsideClick}
-        title={this.props.title}
-      />
-    );
-  }
-
-  private _handleOnOutsideClick = (e: MouseEvent) => {
-    if (!this._ref.current || !(e.target instanceof Node) || this._ref.current.contains(e.target))
-      return;
-    this.minimize();
-    this.props.onExpanded && this.props.onExpanded(false);
-  };
-
-  private _handleToolPanelOpenedEvent = () => {
-    if (!this._closeOnPanelOpened)
-      return;
-    this.minimize();
-  };
-
-  private _handleClick = () => {
-    // istanbul ignore next
-    if (!this._isMounted)
-      return;
-
-    this.setState((prevState) => {
-      const expanded = !prevState.expanded;
-      return {
-        expanded,
-      };
-    }, () => {
-      const expanded = this.state.expanded;
-      if (expanded) {
-        // Minimize any other list picker that has been opened
-        // This is to mimic Bimium's behavior where pickers only close when other pickers are opened
-        if (lastOpenedPicker && lastOpenedPicker !== this && lastOpenedPicker.isExpanded())
-          lastOpenedPicker.minimize();
-
-        lastOpenedPicker = this;
-
-        this._closeOnPanelOpened = false;
-        expanded && FrontstageManager.onToolPanelOpenedEvent.emit();
-        this._closeOnPanelOpened = true;
-      }
-
-      this.props.onExpanded && this.props.onExpanded(expanded);
-    });
-  };
-}
-
-/**
- * List picker toolbar popup item.
- * Used to provide an expandable list of items to enable/disable items.
- * @beta
- */
-function ListPickerPopupItem(props: ListPickerProps) {
-<<<<<<< HEAD
-  /* istanbul ignore next */
-  const icon = props.iconSpec ? (typeof props.iconSpec === "string" ? <Icon iconSpec={props.iconSpec} /> :
-=======
-  const icon = props.iconSpec ? (/* istanbul ignore next */ typeof props.iconSpec === "string" ? <Icon iconSpec={props.iconSpec} /> :
->>>>>>> 2a985f02
-    <i className="icon uifw-item-svg-icon">{props.iconSpec}</i>) : <Icon iconSpec="icon-list" />;
-
-  return (
-    <ToolbarDragInteractionContext.Consumer>
-      {(isEnabled) => {
-        return <PopupItem
-          hideIndicator={isEnabled}
-          icon={icon}
-          title={props.title}
-          panel={getListPanel(props)}
-        />;
-      }}
-    </ToolbarDragInteractionContext.Consumer>
-  );
-}
-
-/** Properties for the [[ListPicker]] component
- * @beta
- */
-export interface ListPickerPropsExtended extends ListPickerProps {
-  enableAllFunc?: () => void;
-  disableAllFunc?: () => void;
-  invertFunc?: () => void;
-}
-
-/**
- * List Picker that lets the user pick from a list of items to enable/disable
- * It also provides options to enable all, disable all and invert selection
- * @beta
- */
-export class ListPicker extends React.Component<ListPickerPropsExtended> {
-  public static get Key_All() { return -3; }
-  public static get Key_None() { return -2; }
-  public static get Key_Invert() { return -1; }
-  public static get Key_Separator() { return -4; }
-
-  /** Creates a ListPicker */
-  constructor(props: ListPickerPropsExtended) {
-    super(props);
-  }
-
-  // Creates an array of items containing the separator and special requests (all, none, invert)
-  private createItems(items: ListItem[]): ListItem[] {
-    const newItems: ListItem[] = [];
-
-    // Create special buttons (All/None/Invert)
-    if (this.props.enableAllFunc) {
-      let allEnabled = true;
-      items.map((item: ListItem) => { allEnabled = allEnabled && item.enabled; });
-      newItems.push({ key: ListPicker.Key_All, name: UiFramework.translate("pickerButtons.all"), enabled: allEnabled, type: ListItemType.Item });
-    }
-    if (this.props.disableAllFunc) {
-      let allDisabled = false;
-      items.map((item: ListItem) => { allDisabled = allDisabled || item.enabled; });
-      newItems.push({ key: ListPicker.Key_None, name: UiFramework.translate("pickerButtons.none"), enabled: !allDisabled, type: ListItemType.Item });
-    }
-    if (this.props.invertFunc) {
-      newItems.push({ key: ListPicker.Key_Invert, name: UiFramework.translate("pickerButtons.invert"), enabled: false, type: ListItemType.Item });
-    }
-    if (this.props.enableAllFunc || this.props.disableAllFunc || this.props.invertFunc) {
-      newItems.push({ key: ListPicker.Key_Separator, name: UiFramework.translate("pickerButtons.separator"), enabled: false, type: ListItemType.Separator });
-    }
-
-    // Push items
-    items.map((item) => { newItems.push(item); });
-    return newItems;
-  }
-
-  /**
-   * Checks if item is a special item.
-   * @param item Item to check
-   */
-  public isSpecialItem(item: ListItem) {
-    return item.key === ListPicker.Key_All || item.key === ListPicker.Key_Invert || item.key === ListPicker.Key_None || item.type !== ListItemType.Item || item.key === ListPicker.Key_Separator;
-  }
-
-  // Handle enabling/disabling the items
-  // This will call the this.props.setEnabled function to provide the parent with a chance to process it
-  private _setEnabled = (item: ListItem, enabled: boolean) => {
-    if (this.isSpecialItem(item)) {
-      switch (item.key) {
-        case ListPicker.Key_All: {
-          // istanbul ignore else
-          if (this.props.enableAllFunc)
-            this.props.enableAllFunc();
-          return;
-        }
-        case ListPicker.Key_None: {
-          // istanbul ignore else
-          if (this.props.disableAllFunc)
-            this.props.disableAllFunc();
-          return;
-        }
-        case ListPicker.Key_Invert: {
-          // istanbul ignore else
-          if (this.props.invertFunc)
-            this.props.invertFunc();
-          return;
-        }
-      }
-    }
-
-    // Call on parent to do processing of the item
-    this.props.setEnabled(item, enabled);
-  };
-
-  /** Renders ListPicker */
-  public override render() {
-    return (
-      <FrameworkVersionSwitch
-        v1={
-          <ListPickerBase
-            {...this.props}
-            title={this.props.title}
-            setEnabled={this._setEnabled}
-            onExpanded={this.props.onExpanded}
-            items={this.createItems(this.props.items)}
-            iconSpec={this.props.iconSpec}
-          />
-        }
-        v2={
-          <ListPickerPopupItem
-            {...this.props}
-            title={this.props.title}
-            setEnabled={this._setEnabled}
-            onExpanded={this.props.onExpanded}
-            items={this.createItems(this.props.items)}
-            iconSpec={this.props.iconSpec}
-          />
-        }
-      />
-    );
-  }
-}
+/*---------------------------------------------------------------------------------------------
+* Copyright (c) Bentley Systems, Incorporated. All rights reserved.
+* See LICENSE.md in the project root for license terms and full copyright notice.
+*--------------------------------------------------------------------------------------------*/
+/** @packageDocumentation
+ * @module Picker
+ */
+
+import "@bentley/ui-ninezone/lib/ui-ninezone/toolbar/item/expandable/group/tool/Tool.scss";
+import "./ListPicker.scss";
+import classnames from "classnames";
+import * as React from "react";
+import { PopupItem } from "@bentley/ui-components";
+import { CommonProps, Icon, SizeProps, withOnOutsideClick } from "@bentley/ui-core";
+import { containHorizontally, ExpandableItem, Group, GroupColumn, Item, Panel, withContainIn } from "@bentley/ui-ninezone";
+import { FrontstageManager } from "../frontstage/FrontstageManager";
+import { FrameworkVersionSwitch } from "../hooks/useFrameworkVersion";
+import { ToolbarDragInteractionContext } from "../toolbar/DragInteraction";
+import { UiFramework } from "../UiFramework";
+
+// eslint-disable-next-line @typescript-eslint/naming-convention
+const ContainedGroup = withOnOutsideClick(withContainIn(Group), undefined, false);
+
+/** Enum for the list picker item type
+ * @beta
+ */
+export enum ListItemType {
+  Item = 0, // eslint-disable-line @typescript-eslint/no-shadow
+  Separator = 1,
+  Container = 2,
+}
+
+/** List picker item
+ * @beta
+ */
+export interface ListItem {
+  [key: string]: any;
+  name?: string;
+  enabled: boolean;
+  type?: ListItemType;
+  children?: ListItem[];
+}
+
+/** Properties for the [[ListPickerBase]] component
+ * @beta
+ */
+export interface ListPickerProps {
+  title: string;
+  items: ListItem[];
+  iconSpec?: string | React.ReactNode;
+  setEnabled: (item: ListItem, enabled: boolean) => any;
+  onExpanded?: (expand: boolean) => void;
+  onSizeKnown?: (size: SizeProps) => void;
+}
+
+/** State for the [[ListPickerBase]] component
+ * @internal
+ */
+interface ListPickerState {
+  expanded: boolean;
+}
+
+let lastOpenedPicker: ListPickerBase | undefined;
+
+/** Properties for the [[ListPickerItem]] component
+ * @beta
+ */
+export interface ListPickerItemProps extends CommonProps {
+  key: any;
+  isActive?: boolean;
+  isFocused?: boolean;
+  onClick?: () => void;
+  label?: string;
+}
+
+/** List Picker Item React component
+ * @beta
+ */
+export class ListPickerItem extends React.PureComponent<ListPickerItemProps> {
+  /** Renders ListPickerItem */
+  public override render() {
+    const itemClassName = classnames(
+      "ListPicker-item",
+      this.props.isActive && "is-active",
+      this.props.isFocused && "is-focused",
+      this.props.className,
+    );
+    // TODO - if cut off, show a title
+    const title: string | undefined = (this.props.label && this.props.label.length > 25) ? this.props.label : undefined;
+
+    return (
+      // eslint-disable-next-line jsx-a11y/click-events-have-key-events
+      <div className={itemClassName} onClick={this.props.onClick} role="button" tabIndex={-1}>
+        <div className="label" title={title}>
+          {this.props.label}
+        </div>
+      </div>
+    );
+  }
+}
+
+/** Properties for the [[ExpandableSection]] component
+ * @beta
+ */
+export interface ExpandableSectionProps extends CommonProps {
+  title?: string;
+  expanded?: boolean;
+}
+
+/** State for the [[ExpandableSection]] component
+ * @internal
+ */
+interface ExpandableSectionState {
+  expanded: boolean;
+}
+
+/** Expandable Section React component used by [[ListPickerBase]]
+ * @beta
+ */
+export class ExpandableSection extends React.PureComponent<ExpandableSectionProps, ExpandableSectionState> {
+  /** Creates an ExpandableSection */
+  constructor(props: ExpandableSectionProps) {
+    super(props);
+    this.state = { expanded: !!this.props.expanded };
+  }
+
+  private _onClick = () => {
+    this.setState((prevState) => ({ expanded: !prevState.expanded }));
+  };
+
+  /** Renders ExpandableSection */
+  public override render() {
+    const className = classnames(
+      "nz-toolbar-item-expandable-group-group",
+      this.props.className,
+    );
+
+    const icon = this.state.expanded ? <i className="icon icon-chevron-down" /> : <i className="icon icon-chevron-right" />;
+
+    return (
+      <Panel className={className} style={this.props.style} key={this.props.title}>
+        {/* eslint-disable-next-line jsx-a11y/click-events-have-key-events */}
+        <div onClick={this._onClick}
+          className={this.state.expanded ? "ListPickerInnerContainer-header-expanded" : "ListPickerInnerContainer-header"}
+          role="button" tabIndex={-1} aria-expanded={this.state.expanded}
+        >
+          <div className="ListPickerInnerContainer-header-content">
+            <div className="ListPickerInnerContainer-expander">{icon}</div>
+            <div className="ListPickerInnerContainer-title">{this.props.title}</div>
+          </div>
+        </div>
+        {this.state.expanded ?
+          <GroupColumn>
+            {this.props.children}
+          </GroupColumn> : <div />
+        }
+      </Panel>
+    );
+  }
+}
+
+function getListPanel(props: ListPickerProps): React.ReactNode {
+  const expandSingleSection = (): boolean => {
+    const populatedContainers = props.items.filter((item: ListItem) => {
+      return (item.type === ListItemType.Container && item.children!.length !== 0);
+    });
+    return populatedContainers.length === 1;
+  };
+
+  const listItemToElement = (item: ListItem, itemIndex: number) => {
+    switch (item.type) {
+      case ListItemType.Item:
+        return (
+          <ListPickerItem
+            {...props}
+            key={itemIndex.toString()}
+            label={item.name}
+            isActive={item.enabled}
+            onClick={
+              // istanbul ignore next
+              () => { props.setEnabled(item, !item.enabled); }
+            }
+          />
+        );
+      case ListItemType.Separator:
+        return (
+          <div key={itemIndex.toString()} className="ListPicker-separator" />
+        );
+      case ListItemType.Container:
+        if (item.children!.length !== 0) {
+          return (
+            <ExpandableSection
+              key={itemIndex.toString()}
+              title={item.name}
+              className="ListPickerInnerContainer"
+              expanded={expandSingleSection()}
+            >
+              <GroupColumn>
+                {item.children!.map(listItemToElement)}
+              </GroupColumn>
+            </ExpandableSection>
+          );
+        } else {
+          return (<div key={itemIndex.toString()} />);
+        }
+      // istanbul ignore next
+      default:
+        return (<div key={itemIndex.toString()} />);
+    }
+  };
+
+  return (
+    <ContainedGroup
+      className="ListPickerContainer"
+      columns={
+        <GroupColumn className="ListPicker-column">
+          {props.items.map(listItemToElement)}
+        </GroupColumn>}
+      containFn={containHorizontally}
+      title={props.title}
+    />
+  );
+}
+
+/**
+ * List picker base class.
+ * Used to provide an expandable list of items to enable/disable items.
+ * @beta
+ */
+export class ListPickerBase extends React.PureComponent<ListPickerProps, ListPickerState> {
+  private _isMounted = false;
+  private _closeOnPanelOpened = true;
+  private _ref = React.createRef<HTMLDivElement>();
+
+  /** Creates a ListPickerBase */
+  constructor(props: any) {
+    super(props);
+    this.state = {
+      expanded: false,
+    };
+  }
+
+  /** Minimizes the expandable component. */
+  public minimize = () => {
+    // istanbul ignore else
+    if (this._isMounted)
+      this.setState({
+        expanded: false,
+      });
+  };
+
+  /** Checks if ExpandableItem is expanded. */
+  public isExpanded = () => {
+    return this.state.expanded;
+  };
+
+  /** @internal */
+  public override componentDidMount() {
+    this._isMounted = true;
+    FrontstageManager.onToolPanelOpenedEvent.addListener(this._handleToolPanelOpenedEvent);
+  }
+
+  /** @internal */
+  public override componentWillUnmount() {
+    this._isMounted = false;
+    FrontstageManager.onToolPanelOpenedEvent.addListener(this._handleToolPanelOpenedEvent);
+  }
+
+  /** Renders ListPickerBase */
+  public override render() {
+    const icon = this.props.iconSpec ? /* istanbul ignore next */ (typeof this.props.iconSpec === "string" ?
+      /* istanbul ignore next */ <Icon iconSpec={this.props.iconSpec} /> : <i className="icon uifw-item-svg-icon">{this.props.iconSpec}</i>) :
+      <i className="icon icon-list" />;
+
+    return (
+      <ToolbarDragInteractionContext.Consumer>
+        {(isEnabled) => {
+          return (
+            <ExpandableItem
+              {...this.props}
+              hideIndicator={isEnabled}
+              panel={this.getExpandedContent()}
+            >
+              <div ref={this._ref}>
+                <Item
+                  icon={icon}
+                  onClick={this._handleClick}
+                  onSizeKnown={this.props.onSizeKnown}
+                  title={this.props.title}
+                />
+              </div>
+            </ExpandableItem>
+          );
+        }}
+      </ToolbarDragInteractionContext.Consumer>
+    );
+  }
+
+  /** Returns the list with the items */
+  public getExpandedContent(): React.ReactNode {
+    if (!this.state.expanded)
+      return undefined;
+
+    const expandSingleSection = (): boolean => {
+      const populatedContainers = this.props.items.filter((item: ListItem) => {
+        return (item.type === ListItemType.Container && item.children!.length !== 0);
+      });
+      return populatedContainers.length === 1;
+    };
+
+    const listItemToElement = (item: ListItem, itemIndex: number) => {
+      switch (item.type) {
+        case ListItemType.Item:
+          return (
+            <ListPickerItem
+              {...this.props}
+              key={itemIndex.toString()}
+              label={item.name}
+              isActive={item.enabled}
+              onClick={() => { this.props.setEnabled(item, !item.enabled); }}
+            />
+          );
+        case ListItemType.Separator:
+          return (
+            <div key={itemIndex.toString()} className="ListPicker-separator" />
+          );
+        case ListItemType.Container:
+          if (item.children!.length !== 0) {
+            return (
+              <ExpandableSection
+                key={itemIndex.toString()}
+                title={item.name}
+                className="ListPickerInnerContainer"
+                expanded={expandSingleSection()}
+              >
+                <GroupColumn>
+                  {item.children!.map(listItemToElement)}
+                </GroupColumn>
+              </ExpandableSection>
+            );
+          } else {
+            return (<div key={itemIndex.toString()} />);
+          }
+        default:
+          return (<div key={itemIndex.toString()} />);
+      }
+    };
+
+    return (
+      <ContainedGroup
+        className="ListPickerContainer"
+        columns={
+          <GroupColumn className="ListPicker-column">
+            {this.props.items.map(listItemToElement)}
+          </GroupColumn>}
+        containFn={containHorizontally}
+        onOutsideClick={this._handleOnOutsideClick}
+        title={this.props.title}
+      />
+    );
+  }
+
+  private _handleOnOutsideClick = (e: MouseEvent) => {
+    if (!this._ref.current || !(e.target instanceof Node) || this._ref.current.contains(e.target))
+      return;
+    this.minimize();
+    this.props.onExpanded && this.props.onExpanded(false);
+  };
+
+  private _handleToolPanelOpenedEvent = () => {
+    if (!this._closeOnPanelOpened)
+      return;
+    this.minimize();
+  };
+
+  private _handleClick = () => {
+    // istanbul ignore next
+    if (!this._isMounted)
+      return;
+
+    this.setState((prevState) => {
+      const expanded = !prevState.expanded;
+      return {
+        expanded,
+      };
+    }, () => {
+      const expanded = this.state.expanded;
+      if (expanded) {
+        // Minimize any other list picker that has been opened
+        // This is to mimic Bimium's behavior where pickers only close when other pickers are opened
+        if (lastOpenedPicker && lastOpenedPicker !== this && lastOpenedPicker.isExpanded())
+          lastOpenedPicker.minimize();
+
+        lastOpenedPicker = this;
+
+        this._closeOnPanelOpened = false;
+        expanded && FrontstageManager.onToolPanelOpenedEvent.emit();
+        this._closeOnPanelOpened = true;
+      }
+
+      this.props.onExpanded && this.props.onExpanded(expanded);
+    });
+  };
+}
+
+/**
+ * List picker toolbar popup item.
+ * Used to provide an expandable list of items to enable/disable items.
+ * @beta
+ */
+function ListPickerPopupItem(props: ListPickerProps) {
+  const icon = props.iconSpec ? (/* istanbul ignore next */ typeof props.iconSpec === "string" ? <Icon iconSpec={props.iconSpec} /> :
+    <i className="icon uifw-item-svg-icon">{props.iconSpec}</i>) : <Icon iconSpec="icon-list" />;
+
+  return (
+    <ToolbarDragInteractionContext.Consumer>
+      {(isEnabled) => {
+        return <PopupItem
+          hideIndicator={isEnabled}
+          icon={icon}
+          title={props.title}
+          panel={getListPanel(props)}
+        />;
+      }}
+    </ToolbarDragInteractionContext.Consumer>
+  );
+}
+
+/** Properties for the [[ListPicker]] component
+ * @beta
+ */
+export interface ListPickerPropsExtended extends ListPickerProps {
+  enableAllFunc?: () => void;
+  disableAllFunc?: () => void;
+  invertFunc?: () => void;
+}
+
+/**
+ * List Picker that lets the user pick from a list of items to enable/disable
+ * It also provides options to enable all, disable all and invert selection
+ * @beta
+ */
+export class ListPicker extends React.Component<ListPickerPropsExtended> {
+  public static get Key_All() { return -3; }
+  public static get Key_None() { return -2; }
+  public static get Key_Invert() { return -1; }
+  public static get Key_Separator() { return -4; }
+
+  /** Creates a ListPicker */
+  constructor(props: ListPickerPropsExtended) {
+    super(props);
+  }
+
+  // Creates an array of items containing the separator and special requests (all, none, invert)
+  private createItems(items: ListItem[]): ListItem[] {
+    const newItems: ListItem[] = [];
+
+    // Create special buttons (All/None/Invert)
+    if (this.props.enableAllFunc) {
+      let allEnabled = true;
+      items.map((item: ListItem) => { allEnabled = allEnabled && item.enabled; });
+      newItems.push({ key: ListPicker.Key_All, name: UiFramework.translate("pickerButtons.all"), enabled: allEnabled, type: ListItemType.Item });
+    }
+    if (this.props.disableAllFunc) {
+      let allDisabled = false;
+      items.map((item: ListItem) => { allDisabled = allDisabled || item.enabled; });
+      newItems.push({ key: ListPicker.Key_None, name: UiFramework.translate("pickerButtons.none"), enabled: !allDisabled, type: ListItemType.Item });
+    }
+    if (this.props.invertFunc) {
+      newItems.push({ key: ListPicker.Key_Invert, name: UiFramework.translate("pickerButtons.invert"), enabled: false, type: ListItemType.Item });
+    }
+    if (this.props.enableAllFunc || this.props.disableAllFunc || this.props.invertFunc) {
+      newItems.push({ key: ListPicker.Key_Separator, name: UiFramework.translate("pickerButtons.separator"), enabled: false, type: ListItemType.Separator });
+    }
+
+    // Push items
+    items.map((item) => { newItems.push(item); });
+    return newItems;
+  }
+
+  /**
+   * Checks if item is a special item.
+   * @param item Item to check
+   */
+  public isSpecialItem(item: ListItem) {
+    return item.key === ListPicker.Key_All || item.key === ListPicker.Key_Invert || item.key === ListPicker.Key_None || item.type !== ListItemType.Item || item.key === ListPicker.Key_Separator;
+  }
+
+  // Handle enabling/disabling the items
+  // This will call the this.props.setEnabled function to provide the parent with a chance to process it
+  private _setEnabled = (item: ListItem, enabled: boolean) => {
+    if (this.isSpecialItem(item)) {
+      switch (item.key) {
+        case ListPicker.Key_All: {
+          // istanbul ignore else
+          if (this.props.enableAllFunc)
+            this.props.enableAllFunc();
+          return;
+        }
+        case ListPicker.Key_None: {
+          // istanbul ignore else
+          if (this.props.disableAllFunc)
+            this.props.disableAllFunc();
+          return;
+        }
+        case ListPicker.Key_Invert: {
+          // istanbul ignore else
+          if (this.props.invertFunc)
+            this.props.invertFunc();
+          return;
+        }
+      }
+    }
+
+    // Call on parent to do processing of the item
+    this.props.setEnabled(item, enabled);
+  };
+
+  /** Renders ListPicker */
+  public override render() {
+    return (
+      <FrameworkVersionSwitch
+        v1={
+          <ListPickerBase
+            {...this.props}
+            title={this.props.title}
+            setEnabled={this._setEnabled}
+            onExpanded={this.props.onExpanded}
+            items={this.createItems(this.props.items)}
+            iconSpec={this.props.iconSpec}
+          />
+        }
+        v2={
+          <ListPickerPopupItem
+            {...this.props}
+            title={this.props.title}
+            setEnabled={this._setEnabled}
+            onExpanded={this.props.onExpanded}
+            items={this.createItems(this.props.items)}
+            iconSpec={this.props.iconSpec}
+          />
+        }
+      />
+    );
+  }
+}