/*---------------------------------------------------------------------------------------------
* Copyright (c) Bentley Systems, Incorporated. All rights reserved.
* See LICENSE.md in the project root for license terms and full copyright notice.
*--------------------------------------------------------------------------------------------*/
/** @packageDocumentation
 * @module Utilities
 */

// cSpell:ignore configurableui clientservices

import { Store } from "redux";
import { AccessToken, GuidString, Logger, ProcessDetector } from "@itwin/core-bentley";
import { isFrontendAuthorizationClient } from "@bentley/frontend-authorization-client";
import { Localization, RpcActivity } from "@itwin/core-common";
import { IModelApp, IModelConnection, SnapMode, ViewState } from "@itwin/core-frontend";
import { Presentation } from "@itwin/presentation-frontend";
import { TelemetryEvent } from "@bentley/telemetry-client";
import { getClassName, UiAbstract, UiError } from "@itwin/appui-abstract";
import { LocalSettingsStorage, SettingsManager, UiEvent, UiSettingsStorage } from "@itwin/core-react";
import { UiIModelComponents } from "@itwin/imodel-components-react";
import { BackstageManager } from "./backstage/BackstageManager";
import { ChildWindowManager } from "./childwindow/ChildWindowManager";
import { ConfigurableUiManager } from "./configurableui/ConfigurableUiManager";
import { ConfigurableUiActionId } from "./configurableui/state";
import { FrameworkState } from "./redux/FrameworkState";
import { CursorMenuData, PresentationSelectionScope, SessionStateActionId } from "./redux/SessionState";
import { StateManager } from "./redux/StateManager";
import { HideIsolateEmphasizeActionHandler, HideIsolateEmphasizeManager } from "./selection/HideIsolateEmphasizeManager";
import { SyncUiEventDispatcher, SyncUiEventId } from "./syncui/SyncUiEventDispatcher";
import { SYSTEM_PREFERRED_COLOR_THEME, WIDGET_OPACITY_DEFAULT } from "./theme/ThemeManager";
import * as keyinPaletteTools from "./tools/KeyinPaletteTools";
import * as openSettingTools from "./tools/OpenSettingsTool";
import * as restoreLayoutTools from "./tools/RestoreLayoutTool";
import * as toolSettingTools from "./tools/ToolSettingsTools";
import { UserInfo } from "./UserInfo";
import { UiShowHideManager, UiShowHideSettingsProvider } from "./utils/UiShowHideManager";
import { WidgetManager } from "./widgets/WidgetManager";

// cSpell:ignore Mobi

/** Interface to be implemented but any classes that wants to load their user settings when the UiSetting storage class is set.
 * @public
 */
export interface UserSettingsProvider {
  /** Unique provider Id */
  providerId: string;
  /** Function to load settings from settings storage */
  loadUserSettings(storage: UiSettingsStorage): Promise<void>;
}

/** UiVisibility Event Args interface.
 * @public
 */
export interface UiVisibilityEventArgs {
  visible: boolean;
}

/** UiVisibility Event class.
 * @public
 */
export class UiVisibilityChangedEvent extends UiEvent<UiVisibilityEventArgs> { }

/** FrameworkVersion Changed Event Args interface.
 * @internal
 */
export interface FrameworkVersionChangedEventArgs {
  oldVersion: string;
  version: string;
}

/** FrameworkVersion Changed Event class.
 * @internal
 */
export class FrameworkVersionChangedEvent extends UiEvent<FrameworkVersionChangedEventArgs> { }

/** TrackingTime time argument used by our feature tracking manager as an option argument to the TelemetryClient
 * @internal
 */
export interface TrackingTime {
  startTime: Date;
  endTime: Date;
}

/**
 * Manages the Redux store, localization service and iModel, Project and Login services for the ui-framework package.
 * @public
 */
export class UiFramework {
  private static _initialized = false;
<<<<<<< HEAD
  private static _iModelServices?: IModelServices;
  private static _localization?: Localization;
=======
  private static _i18n?: I18N;
>>>>>>> 25a0f89f
  private static _store?: Store<any>;
  private static _complaint = "UiFramework not initialized";
  private static _frameworkStateKeyInStore: string = "frameworkState";  // default name
  private static _backstageManager?: BackstageManager;
  private static _widgetManager?: WidgetManager;
  private static _uiVersion = "";
  private static _hideIsolateEmphasizeActionHandler?: HideIsolateEmphasizeActionHandler;
  private static _uiSettingsStorage: UiSettingsStorage = new LocalSettingsStorage(); // this provides a default storage location for settings
  private static _settingsManager?: SettingsManager;
  private static _uiSettingsProviderRegistry: Map<string, UserSettingsProvider> = new Map<string, UserSettingsProvider>();
  private static _PopupWindowManager = new ChildWindowManager();
  public static useDefaultPopoutUrl = false;

  /** @public */
  public static get childWindowManager(): ChildWindowManager {
    return UiFramework._PopupWindowManager;
  }

  /** Registers class that will be informed when the UserSettingsStorage location has been set or changed. This allows
   * classes to load any previously saved settings from the new storage location. Common storage locations are the browser's
   * local storage, or the iTwin Product Settings cloud storage available via the SettingsAdmin see `IModelApp.settingsAdmin`.
   * @beta
   */
  public static registerUserSettingsProvider(entry: UserSettingsProvider) {
    if (this._uiSettingsProviderRegistry.has(entry.providerId))
      return false;

    this._uiSettingsProviderRegistry.set(entry.providerId, entry);
    return true;
  }

  /** Get Show Ui event.
   * @public
   */
  public static readonly onUiVisibilityChanged = new UiVisibilityChangedEvent();

  /** Get FrameworkVersion Changed event.
   * @internal
   */
  public static readonly onFrameworkVersionChangedEvent = new FrameworkVersionChangedEvent();

  /**
   * Called by the application to initialize the UiFramework. Also initializes UIIModelComponents, UiComponents, UiCore and UiAbstract.
   * @param store The single Redux store created by the host application. If this is `undefined` then it is assumed that the [[StateManager]] is being used to provide the Redux store.
   * @param localization The internationalization service created by the application. Defaults to IModelApp.localization.
   * @param frameworkStateKey The name of the key used by the app when adding the UiFramework state into the Redux store. If not defined "frameworkState" is assumed. This value is ignored if [[StateManager]] is being used. The StateManager use "frameworkState".
   */
  public static async initialize(store: Store<any> | undefined, localization?: Localization, frameworkStateKey?: string): Promise<void> {
    return this.initializeEx(store, localization, frameworkStateKey);
  }

  /**
   * Called by the application to initialize the UiFramework. Also initializes UIIModelComponents, UiComponents, UiCore and UiAbstract.
   * @param store The single Redux store created by the host application. If this is `undefined` then it is assumed that the [[StateManager]] is being used to provide the Redux store.
   * @param localization The internationalization service created by the application. Defaults to IModelApp.localization.
   * @param frameworkStateKey The name of the key used by the app when adding the UiFramework state into the Redux store. If not defined "frameworkState" is assumed. This value is ignored if [[StateManager]] is being used. The StateManager use "frameworkState".
   *
   * @internal
   */
<<<<<<< HEAD
  public static async initializeEx(store: Store<any> | undefined, localization?: Localization, frameworkStateKey?: string, iModelServices?: IModelServices): Promise<void> {
=======
  public static async initializeEx(store: Store<any> | undefined, i18n?: I18N, frameworkStateKey?: string): Promise<void> {
>>>>>>> 25a0f89f
    if (UiFramework._initialized) {
      Logger.logInfo(UiFramework.loggerCategory(UiFramework), `UiFramework.initialize already called`);
      return;
    }

    // if store is undefined then the StateManager class should have been initialized by parent app and the apps default set of reducer registered with it.
    UiFramework._store = store;
    UiFramework._localization = localization || IModelApp.localization;
    // ignore setting _frameworkStateKeyInStore if not using store
    if (frameworkStateKey && store)
      UiFramework._frameworkStateKeyInStore = frameworkStateKey;

    // set up namespace and register all tools from package
    const frameworkNamespace = UiFramework._localization.registerNamespace(UiFramework.localizationNamespace);
    [
      restoreLayoutTools,
      keyinPaletteTools,
      openSettingTools,
      toolSettingTools,
    ].forEach((tool) => IModelApp.tools.registerModule(tool, this.localizationNamespace));

    UiFramework._backstageManager = new BackstageManager();
    UiFramework._hideIsolateEmphasizeActionHandler = new HideIsolateEmphasizeManager();  // this allows user to override the default HideIsolateEmphasizeManager implementation.
    UiFramework._widgetManager = new WidgetManager();

    UiFramework.onFrameworkVersionChangedEvent.addListener(UiFramework._handleFrameworkVersionChangedEvent);

    const oidcClient = IModelApp.authorizationClient;
    // istanbul ignore next
    if (isFrontendAuthorizationClient(oidcClient)) {
      oidcClient.onAccessTokenChanged.addListener(UiFramework._handleUserStateChanged);
    }

    // Initialize ui-imodel-components, ui-components, ui-core & ui-abstract
    await UiIModelComponents.initialize(UiFramework._localization);

    UiFramework.settingsManager.onSettingsProvidersChanged.addListener(() => {
      SyncUiEventDispatcher.dispatchSyncUiEvent(SyncUiEventId.SettingsProvidersChanged);
    });

    // Initialize the MessagePresenter interface in UiAbstract for Editor notifications
    UiAbstract.messagePresenter = IModelApp.notifications;

    UiFramework._initialized = true;

    // initialize any standalone settings providers that don't need to have defaults set by iModelApp
    UiShowHideSettingsProvider.initialize();

    ConfigurableUiManager.initialize();

    return frameworkNamespace;
  }

  /** Un-registers the UiFramework internationalization service namespace */
  public static terminate() {
    UiFramework._store = undefined;
    UiFramework._frameworkStateKeyInStore = "frameworkState";

<<<<<<< HEAD
    if (UiFramework._localization)
      UiFramework._localization.unregisterNamespace(UiFramework.localizationNamespace);
    UiFramework._localization = undefined;
    UiFramework._iModelServices = undefined;
=======
    if (UiFramework._i18n)
      UiFramework._i18n.unregisterNamespace(UiFramework.i18nNamespace);
    UiFramework._i18n = undefined;
>>>>>>> 25a0f89f
    UiFramework._backstageManager = undefined;
    UiFramework._widgetManager = undefined;
    UiFramework._hideIsolateEmphasizeActionHandler = undefined;
    UiFramework._settingsManager = undefined;

    UiFramework.onFrameworkVersionChangedEvent.removeListener(UiFramework._handleFrameworkVersionChangedEvent);

    UiIModelComponents.terminate();
    UiFramework._initialized = false;
  }

  /** Determines if UiFramework has been initialized */
  public static get initialized(): boolean { return UiFramework._initialized; }

  /** Property that returns the SettingManager used by AppUI-based applications.
   *  @public */
  public static get settingsManager() {
    if (undefined === UiFramework._settingsManager)
      UiFramework._settingsManager = new SettingsManager();
    return UiFramework._settingsManager;
  }

  /** @public */
  public static get frameworkStateKey(): string {
    return UiFramework._frameworkStateKeyInStore;
  }

  /** The UiFramework state maintained by Redux
   * @public
   */
  public static get frameworkState(): FrameworkState | undefined {
    try {
      // eslint-disable-next-line dot-notation
      return UiFramework.store.getState()[UiFramework.frameworkStateKey];
    } catch (_e) {
      return undefined;
    }
  }

  /** The Redux store */
  public static get store(): Store<any> {
    if (UiFramework._store)
      return UiFramework._store;

    // istanbul ignore else
    if (!StateManager.isInitialized(true))
      throw new UiError(UiFramework.loggerCategory(this), UiFramework._complaint);

    // istanbul ignore next
    return StateManager.store;
  }

  /** The internationalization service created by the app. */
  public static get localization(): Localization {
    if (!UiFramework._localization)
      throw new UiError(UiFramework.loggerCategory(this), UiFramework._complaint);
    return UiFramework._localization;
  }

  /** The internationalization service namespace. */
  public static get localizationNamespace(): string {
    return "UiFramework";
  }

  /** @public */
  public static get backstageManager(): BackstageManager {
    // istanbul ignore next
    if (!UiFramework._backstageManager)
      throw new UiError(UiFramework.loggerCategory(this), UiFramework._complaint);
    return UiFramework._backstageManager;
  }

  /** @alpha */
  public static get hideIsolateEmphasizeActionHandler(): HideIsolateEmphasizeActionHandler {
    // istanbul ignore next
    if (!UiFramework._hideIsolateEmphasizeActionHandler)
      throw new UiError(UiFramework.loggerCategory(this), UiFramework._complaint);
    return UiFramework._hideIsolateEmphasizeActionHandler;
  }

  /** @alpha */
  public static setHideIsolateEmphasizeActionHandler(handler: HideIsolateEmphasizeActionHandler | undefined) {
    // istanbul ignore else
    if (handler)
      UiFramework._hideIsolateEmphasizeActionHandler = handler;
    else
      UiFramework._hideIsolateEmphasizeActionHandler = new HideIsolateEmphasizeManager();
  }

  /** @alpha */
  public static get widgetManager(): WidgetManager {
    // istanbul ignore next
    if (!UiFramework._widgetManager)
      throw new UiError(UiFramework.loggerCategory(this), UiFramework._complaint);
    return UiFramework._widgetManager;
  }

  /** Calls localization.getLocalizedStringWithNamespace with the "UiFramework" namespace. Do NOT include the namespace in the key.
   * @internal
   */
  public static translate(key: string | string[]): string {
    return UiFramework.localization.getLocalizedStringWithNamespace(UiFramework.localizationNamespace, key);
  }

  /** @internal */
  public static get packageName(): string {
    return "appui-react";
  }

  /** @internal */
  public static loggerCategory(obj: any): string {
    const className = getClassName(obj);
    const category = UiFramework.packageName + (className ? `.${className}` : "");
    return category;
  }

  public static dispatchActionToStore(type: string, payload: any, immediateSync = false) {
    UiFramework.store.dispatch({ type, payload });
    if (immediateSync)
      SyncUiEventDispatcher.dispatchImmediateSyncUiEvent(type);
    else
      SyncUiEventDispatcher.dispatchSyncUiEvent(type);
  }

  public static setAccudrawSnapMode(snapMode: SnapMode) {
    UiFramework.dispatchActionToStore(ConfigurableUiActionId.SetSnapMode, snapMode, true);
  }

  public static getAccudrawSnapMode(): SnapMode {
    return UiFramework.frameworkState ? UiFramework.frameworkState.configurableUiState.snapMode : /* istanbul ignore next */ SnapMode.NearestKeypoint;
  }

  public static getActiveSelectionScope(): string {
    return UiFramework.frameworkState ? UiFramework.frameworkState.sessionState.activeSelectionScope : /* istanbul ignore next */ "element";
  }

  public static setActiveSelectionScope(selectionScopeId: string): void {
    // istanbul ignore else
    if (UiFramework.frameworkState) {
      const foundIndex = UiFramework.frameworkState.sessionState.availableSelectionScopes.findIndex((selectionScope: PresentationSelectionScope) => selectionScope.id === selectionScopeId);
      if (-1 !== foundIndex) {
        const scope = UiFramework.frameworkState.sessionState.availableSelectionScopes[foundIndex];
        UiFramework.dispatchActionToStore(SessionStateActionId.SetSelectionScope, scope.id);
        Presentation.selection.scopes.activeScope = scope.id;
      }
    }
  }

  /** @public */
  public static openCursorMenu(menuData: CursorMenuData | undefined): void {
    UiFramework.dispatchActionToStore(SessionStateActionId.UpdateCursorMenu, menuData);
  }

  /** @public */
  public static closeCursorMenu(): void {
    UiFramework.dispatchActionToStore(SessionStateActionId.UpdateCursorMenu, undefined);
  }

  /** @public */
  public static getCursorMenuData(): CursorMenuData | undefined {
    return UiFramework.frameworkState ? UiFramework.frameworkState.sessionState.cursorMenuData : /* istanbul ignore next */ undefined;
  }

  public static getActiveIModelId(): string {
    return UiFramework.frameworkState ? UiFramework.frameworkState.sessionState.iModelId : /* istanbul ignore next */  "";
  }

  public static setActiveIModelId(iModelId: string): void {
    UiFramework.dispatchActionToStore(SessionStateActionId.SetActiveIModelId, iModelId);
  }

  public static setIModelConnection(iModelConnection: IModelConnection | undefined, immediateSync = false) {
    const oldConnection = UiFramework.getIModelConnection();
    if (oldConnection !== iModelConnection) {
      iModelConnection && SyncUiEventDispatcher.initializeConnectionEvents(iModelConnection);
      oldConnection && undefined === iModelConnection && SyncUiEventDispatcher.clearConnectionEvents(oldConnection);
      UiFramework.dispatchActionToStore(SessionStateActionId.SetIModelConnection, iModelConnection, immediateSync);
    }
  }

  public static getIModelConnection(): IModelConnection | undefined {
    return UiFramework.frameworkState ? UiFramework.frameworkState.sessionState.iModelConnection : /* istanbul ignore next */  undefined;
  }

  /** @public */
  public static async setUiSettingsStorage(storage: UiSettingsStorage, immediateSync = false) {
    if (UiFramework._uiSettingsStorage === storage)
      return;

    UiFramework._uiSettingsStorage = storage;

    // let any registered providers to load values from the new storage location
    const providerKeys = [...this._uiSettingsProviderRegistry.keys()];
    for await (const key of providerKeys) {
      await this._uiSettingsProviderRegistry.get(key)!.loadUserSettings(storage);
    }

    // istanbul ignore next
    if (immediateSync)
      SyncUiEventDispatcher.dispatchImmediateSyncUiEvent(SyncUiEventId.UiSettingsChanged);
    else
      SyncUiEventDispatcher.dispatchSyncUiEvent(SyncUiEventId.UiSettingsChanged);
  }

  /** @public */
  public static getUiSettingsStorage(): UiSettingsStorage {
    return UiFramework._uiSettingsStorage;
  }

  /** @public */
  public static setUserInfo(userInfo: UserInfo | undefined, immediateSync = false) {
    UiFramework.dispatchActionToStore(SessionStateActionId.SetUserInfo, userInfo, immediateSync);
  }

  /** @public */
  public static getUserInfo(): UserInfo | undefined {
    return UiFramework.frameworkState ? UiFramework.frameworkState.sessionState.userInfo : /* istanbul ignore next */  undefined;
  }

  public static setDefaultIModelViewportControlId(iModelViewportControlId: string, immediateSync = false) {
    UiFramework.dispatchActionToStore(SessionStateActionId.SetDefaultIModelViewportControlId, iModelViewportControlId, immediateSync);
  }

  public static getDefaultIModelViewportControlId(): string | undefined {
    return UiFramework.frameworkState ? UiFramework.frameworkState.sessionState.defaultIModelViewportControlId : /* istanbul ignore next */  undefined;
  }

  public static setDefaultViewId(viewId: string, immediateSync = false) {
    UiFramework.dispatchActionToStore(SessionStateActionId.SetDefaultViewId, viewId, immediateSync);
  }

  public static getDefaultViewId(): string | undefined {
    return UiFramework.frameworkState ? UiFramework.frameworkState.sessionState.defaultViewId : /* istanbul ignore next */  undefined;
  }

  public static setDefaultViewState(viewState: ViewState, immediateSync = false) {
    UiFramework.dispatchActionToStore(SessionStateActionId.SetDefaultViewState, viewState, immediateSync);
  }
  public static getDefaultViewState(): ViewState | undefined {
    return UiFramework.frameworkState ? UiFramework.frameworkState.sessionState.defaultViewState : /* istanbul ignore next */  undefined;
  }

  /** @public */
  public static getAvailableSelectionScopes(): PresentationSelectionScope[] {
    return UiFramework.frameworkState ?
      UiFramework.frameworkState.sessionState.availableSelectionScopes :
      /* istanbul ignore next */
      [{ id: "element", label: "Element" } as PresentationSelectionScope];
  }

  public static getIsUiVisible() {
    return UiShowHideManager.isUiVisible;
  }

  public static setIsUiVisible(visible: boolean) {
    if (UiShowHideManager.isUiVisible !== visible) {
      UiShowHideManager.isUiVisible = visible;
      UiFramework.onUiVisibilityChanged.emit({ visible });
    }
  }

  public static setColorTheme(theme: string) {
    if (UiFramework.getColorTheme() === theme)
      return;

    UiFramework.dispatchActionToStore(ConfigurableUiActionId.SetTheme, theme, true);
  }

  public static getColorTheme(): string {
    return UiFramework.frameworkState ? UiFramework.frameworkState.configurableUiState.theme : /* istanbul ignore next */ SYSTEM_PREFERRED_COLOR_THEME;
  }

  public static setWidgetOpacity(opacity: number) {
    if (UiFramework.getWidgetOpacity() === opacity)
      return;

    UiFramework.dispatchActionToStore(ConfigurableUiActionId.SetWidgetOpacity, opacity, true);
  }

  public static getWidgetOpacity(): number {
    return UiFramework.frameworkState ? UiFramework.frameworkState.configurableUiState.widgetOpacity : /* istanbul ignore next */ WIDGET_OPACITY_DEFAULT;
  }

  public static isMobile() {  // eslint-disable-line @itwin/prefer-get
    return ProcessDetector.isMobileBrowser;
  }

  /** Returns the Ui Version.
   * @public
   */
  public static get uiVersion(): string {
    return UiFramework.frameworkState ? UiFramework.frameworkState.configurableUiState.frameworkVersion : this._uiVersion;
  }

  public static setUiVersion(version: string) {
    if (UiFramework.uiVersion === version)
      return;

    UiFramework.dispatchActionToStore(ConfigurableUiActionId.SetFrameworkVersion, version === "1" ? "1" : "2", true);
  }

  public static get useDragInteraction(): boolean {
    return UiFramework.frameworkState ? UiFramework.frameworkState.configurableUiState.useDragInteraction : false;
  }

  public static setUseDragInteraction(useDragInteraction: boolean) {
    UiFramework.dispatchActionToStore(ConfigurableUiActionId.SetDragInteraction, useDragInteraction, true);
  }

  /** Send logging message to the telemetry system
   * @internal
   */
  // istanbul ignore next
  public static async postTelemetry(eventName: string, eventId?: GuidString, iTwinId?: GuidString, iModeId?: GuidString, changeSetId?: string, time?: TrackingTime, additionalProperties?: { [key: string]: any }): Promise<void> {
    if (!IModelApp.authorizationClient)
      return;
    const activity: RpcActivity = {
      sessionId: IModelApp.sessionId,
      activityId: "",
      applicationId: IModelApp.applicationId,
      applicationVersion: IModelApp.applicationVersion,
      accessToken: (await IModelApp.authorizationClient.getAccessToken()) ?? "",
    };
    const telemetryEvent = new TelemetryEvent(eventName, eventId, iTwinId, iModeId, changeSetId, time, additionalProperties);
    await IModelApp.telemetry.postTelemetry(activity, telemetryEvent);
  }
  private static _handleFrameworkVersionChangedEvent = (args: FrameworkVersionChangedEventArgs) => {
    // Log Ui Version used
    Logger.logInfo(UiFramework.loggerCategory(UiFramework), `Ui Version changed to ${args.version} `);
    // eslint-disable-next-line @typescript-eslint/no-floating-promises
    UiFramework.postTelemetry(`Ui Version changed to ${args.version} `, "F2772C81-962D-4755-807C-2D675A5FF399");
    UiFramework.setUiVersion(args.version);
  };

  // istanbul ignore next
  private static _handleUserStateChanged = (accessToken: AccessToken) => {
    if (accessToken === "") {
      ConfigurableUiManager.closeUi();
    }
  };

  /** Determines whether a ContextMenu is open
   * @alpha
   * */
  public static get isContextMenuOpen(): boolean {
    const contextMenu = document.querySelector("div.core-context-menu-opened");
    return contextMenu !== null && contextMenu !== undefined;
  }

}<|MERGE_RESOLUTION|>--- conflicted
+++ resolved
@@ -87,12 +87,7 @@
  */
 export class UiFramework {
   private static _initialized = false;
-<<<<<<< HEAD
-  private static _iModelServices?: IModelServices;
   private static _localization?: Localization;
-=======
-  private static _i18n?: I18N;
->>>>>>> 25a0f89f
   private static _store?: Store<any>;
   private static _complaint = "UiFramework not initialized";
   private static _frameworkStateKeyInStore: string = "frameworkState";  // default name
@@ -152,11 +147,7 @@
    *
    * @internal
    */
-<<<<<<< HEAD
-  public static async initializeEx(store: Store<any> | undefined, localization?: Localization, frameworkStateKey?: string, iModelServices?: IModelServices): Promise<void> {
-=======
-  public static async initializeEx(store: Store<any> | undefined, i18n?: I18N, frameworkStateKey?: string): Promise<void> {
->>>>>>> 25a0f89f
+  public static async initializeEx(store: Store<any> | undefined, localization?: Localization, frameworkStateKey?: string): Promise<void> {
     if (UiFramework._initialized) {
       Logger.logInfo(UiFramework.loggerCategory(UiFramework), `UiFramework.initialize already called`);
       return;
@@ -215,16 +206,9 @@
     UiFramework._store = undefined;
     UiFramework._frameworkStateKeyInStore = "frameworkState";
 
-<<<<<<< HEAD
     if (UiFramework._localization)
       UiFramework._localization.unregisterNamespace(UiFramework.localizationNamespace);
     UiFramework._localization = undefined;
-    UiFramework._iModelServices = undefined;
-=======
-    if (UiFramework._i18n)
-      UiFramework._i18n.unregisterNamespace(UiFramework.i18nNamespace);
-    UiFramework._i18n = undefined;
->>>>>>> 25a0f89f
     UiFramework._backstageManager = undefined;
     UiFramework._widgetManager = undefined;
     UiFramework._hideIsolateEmphasizeActionHandler = undefined;
