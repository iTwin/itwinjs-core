{
  "name": "@itwin/imodel-components-react",
<<<<<<< HEAD
  "version": "3.0.0-dev.128",
  "description": "iTwin.js UI IModel Components",
=======
  "version": "3.0.0-dev.129",
  "description": "iModel.js UI IModel Components",
>>>>>>> a37078a2
  "main": "lib/cjs/imodel-components-react.js",
  "module": "lib/esm/imodel-components-react.js",
  "typings": "lib/cjs/imodel-components-react",
  "imodeljsSharedLibrary": true,
  "license": "MIT",
  "repository": {
    "type": "git",
    "url": "https://github.com/iTwin/itwinjs-core/tree/master/ui/imodel-components-react"
  },
  "scripts": {
    "build": "npm run -s copy:locale && npm run -s build:cjs",
    "build:ci": "npm run -s build && npm run -s build:esm",
    "build:cjs": "tsc 1>&2 --outDir lib/cjs && npm run -s copy:cjs",
    "build:esm": "tsc 1>&2 --module ES2020 --outDir lib/esm && npm run -s copy:esm",
    "copy:locale": "cpx \"./public/**/*\" ./lib/public",
    "copy:cjs": "cpx \"./src/**/*.*css\" ./lib/cjs",
    "copy:esm": "cpx \"./src/**/*.*css\" ./lib/esm",
    "pseudolocalize": "betools pseudolocalize --englishDir ./public/locales/en --out ./public/locales/en-PSEUDO",
    "clean": "rimraf lib .rush/temp/package-deps*.json",
    "cover": "nyc npm -s test",
    "docs": "betools docs --includes=../../generated-docs/extract --json=../../generated-docs/ui/imodel-components-react/file.json --tsIndexFile=./imodel-components-react.ts --onlyJson",
    "lint": "eslint -f visualstudio \"./src/**/*.{ts,tsx}\" 1>&2",
    "extract-api": "betools extract-api --entry=imodel-components-react",
    "test": "mocha --config ../.mocharc.json \"./lib/cjs/test/**/*.test.js\"",
    "test:watch": "npm -s test -- --reporter min --watch-extensions ts,tsx --watch"
  },
  "keywords": [
    "Bentley",
    "BIM",
    "iModel"
  ],
  "author": {
    "name": "Bentley Systems, Inc.",
    "url": "http://www.bentley.com"
  },
  "peerDependencies": {
<<<<<<< HEAD
    "@itwin/appui-abstract": "workspace:^3.0.0-dev.128",
    "@itwin/components-react": "workspace:^3.0.0-dev.128",
    "@itwin/core-bentley": "workspace:^3.0.0-dev.128",
    "@itwin/core-common": "workspace:^3.0.0-dev.128",
    "@itwin/core-frontend": "workspace:^3.0.0-dev.128",
    "@itwin/core-geometry": "workspace:^3.0.0-dev.128",
    "@itwin/core-quantity": "workspace:^3.0.0-dev.128",
    "@itwin/core-react": "workspace:^3.0.0-dev.128",
=======
    "@itwin/core-bentley": "workspace:^3.0.0-dev.129",
    "@itwin/core-geometry": "workspace:^3.0.0-dev.129",
    "@itwin/core-common": "workspace:^3.0.0-dev.129",
    "@itwin/core-frontend": "workspace:^3.0.0-dev.129",
    "@itwin/core-i18n": "workspace:^3.0.0-dev.129",
    "@itwin/core-quantity": "workspace:^3.0.0-dev.129",
    "@itwin/appui-abstract": "workspace:^3.0.0-dev.129",
    "@itwin/core-react": "workspace:^3.0.0-dev.129",
    "@itwin/components-react": "workspace:^3.0.0-dev.129",
>>>>>>> a37078a2
    "react": "^17.0.0",
    "react-dom": "^17.0.0"
  },
  "//devDependencies": [
    "NOTE: All peerDependencies should also be listed as devDependencies since peerDependencies are not considered by npm install",
    "NOTE: All tools used by scripts in this package must be listed as devDependencies"
  ],
  "devDependencies": {
    "@itwin/appui-abstract": "workspace:*",
    "@itwin/build-tools": "workspace:*",
    "@itwin/components-react": "workspace:*",
    "@itwin/core-bentley": "workspace:*",
    "@itwin/core-common": "workspace:*",
    "@itwin/core-frontend": "workspace:*",
    "@itwin/core-geometry": "workspace:*",
    "@itwin/core-quantity": "workspace:*",
    "@itwin/core-react": "workspace:*",
    "@itwin/eslint-plugin": "workspace:*",
    "@testing-library/react": "^12.0.0",
    "@testing-library/react-hooks": "^7.0.2",
    "@testing-library/user-event": "^13.2.1",
    "@types/chai": "^4.1.4",
    "@types/chai-as-promised": "^7",
    "@types/chai-jest-snapshot": "^1.3.0",
    "@types/chai-spies": "^1.0.0",
    "@types/chai-string": "^1.4.1",
    "@types/enzyme": "3.9.3",
    "@types/faker": "^4.1.0",
    "@types/lodash": "^4.14.0",
    "@types/mocha": "^8.2.2",
    "@types/react": "17.0.31",
    "@types/react-dom": "^17.0.0",
    "@types/sinon": "^9.0.0",
    "@types/sinon-chai": "^3.2.0",
    "chai": "^4.1.2",
    "chai-as-promised": "^7",
    "chai-jest-snapshot": "^2.0.0",
    "chai-spies": "1.0.0",
    "chai-string": "^1.5.0",
    "cpx2": "^3.0.0",
    "enzyme": "^3.4.0",
    "@wojtekmaj/enzyme-adapter-react-17": "^0.6.3",
    "enzyme-to-json": "^3.3.4",
    "eslint": "^7.11.0",
    "faker": "^4.1.0",
    "ignore-styles": "^5.0.1",
    "jsdom": "^17.0.0",
    "jsdom-global": "3.0.2",
    "mocha": "^8.3.2",
    "nyc": "^15.1.0",
    "raf": "^3.4.0",
    "react": "^17.0.0",
    "react-dom": "^17.0.0",
    "react-test-renderer": "^17.0.0",
    "rimraf": "^3.0.2",
    "sinon": "^9.0.2",
    "sinon-chai": "^3.2.0",
    "ts-node": "^7.0.1",
    "typemoq": "^2.1.0",
    "typescript": "~4.4.0",
    "xmlhttprequest": "^1.8.0"
  },
  "//dependencies": [
    "NOTE: these dependencies should be only for things that DO NOT APPEAR IN THE API",
    "NOTE: core-frontend should remain UI technology agnostic, so no react/angular dependencies are allowed"
  ],
  "dependencies": {
    "@bentley/icons-generic-webfont": "^1.0.15",
    "@itwin/itwinui-css": "^0.37.0",
    "@itwin/itwinui-react": "^1.23.0",
    "callable-instance2": "1.0.0",
    "classnames": "^2.3.1",
    "eventemitter2": "^5.0.1",
    "immer": "9.0.6",
    "immutable": "^3.8.2",
    "ts-key-enum": "^2.0.0"
  },
  "nyc": {
    "extends": "./node_modules/@itwin/build-tools/.nycrc",
    "require": [
      "ignore-styles",
      "jsdom-global/register",
      "source-map-support/register",
      "ts-node/register"
    ],
    "check-coverage": true,
    "statements": 99.9,
    "branches": 99.9,
    "functions": 100,
    "lines": 99.9
  },
  "eslintConfig": {
    "plugins": [
      "@itwin"
    ],
    "extends": [
      "plugin:@itwin/ui",
      "plugin:@itwin/jsdoc"
    ]
  }
}<|MERGE_RESOLUTION|>--- conflicted
+++ resolved
@@ -1,12 +1,7 @@
 {
   "name": "@itwin/imodel-components-react",
-<<<<<<< HEAD
-  "version": "3.0.0-dev.128",
+  "version": "3.0.0-dev.129",
   "description": "iTwin.js UI IModel Components",
-=======
-  "version": "3.0.0-dev.129",
-  "description": "iModel.js UI IModel Components",
->>>>>>> a37078a2
   "main": "lib/cjs/imodel-components-react.js",
   "module": "lib/esm/imodel-components-react.js",
   "typings": "lib/cjs/imodel-components-react",
@@ -43,26 +38,14 @@
     "url": "http://www.bentley.com"
   },
   "peerDependencies": {
-<<<<<<< HEAD
-    "@itwin/appui-abstract": "workspace:^3.0.0-dev.128",
-    "@itwin/components-react": "workspace:^3.0.0-dev.128",
-    "@itwin/core-bentley": "workspace:^3.0.0-dev.128",
-    "@itwin/core-common": "workspace:^3.0.0-dev.128",
-    "@itwin/core-frontend": "workspace:^3.0.0-dev.128",
-    "@itwin/core-geometry": "workspace:^3.0.0-dev.128",
-    "@itwin/core-quantity": "workspace:^3.0.0-dev.128",
-    "@itwin/core-react": "workspace:^3.0.0-dev.128",
-=======
+    "@itwin/appui-abstract": "workspace:^3.0.0-dev.129",
+    "@itwin/components-react": "workspace:^3.0.0-dev.129",
     "@itwin/core-bentley": "workspace:^3.0.0-dev.129",
-    "@itwin/core-geometry": "workspace:^3.0.0-dev.129",
     "@itwin/core-common": "workspace:^3.0.0-dev.129",
     "@itwin/core-frontend": "workspace:^3.0.0-dev.129",
-    "@itwin/core-i18n": "workspace:^3.0.0-dev.129",
+    "@itwin/core-geometry": "workspace:^3.0.0-dev.129",
     "@itwin/core-quantity": "workspace:^3.0.0-dev.129",
-    "@itwin/appui-abstract": "workspace:^3.0.0-dev.129",
     "@itwin/core-react": "workspace:^3.0.0-dev.129",
-    "@itwin/components-react": "workspace:^3.0.0-dev.129",
->>>>>>> a37078a2
     "react": "^17.0.0",
     "react-dom": "^17.0.0"
   },
