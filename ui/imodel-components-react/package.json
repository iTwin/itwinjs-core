--- conflicted
+++ resolved
@@ -114,11 +114,7 @@
   ],
   "dependencies": {
     "@bentley/icons-generic-webfont": "^1.0.15",
-<<<<<<< HEAD
     "@itwin/itwinui-css": "0.48.2",
-=======
-    "@itwin/itwinui-css": "0.44.2",
->>>>>>> 3970995a
     "@itwin/itwinui-react": "^1.32.0",
     "callable-instance2": "1.0.0",
     "classnames": "^2.3.1",
