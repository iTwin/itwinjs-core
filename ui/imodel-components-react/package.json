--- conflicted
+++ resolved
@@ -1,10 +1,6 @@
 {
   "name": "@itwin/imodel-components-react",
-<<<<<<< HEAD
   "version": "4.0.0-dev.1",
-=======
-  "version": "3.4.0-dev.43",
->>>>>>> 844c850c
   "description": "iTwin.js UI IModel Components",
   "main": "lib/cjs/imodel-components-react.js",
   "module": "lib/esm/imodel-components-react.js",
@@ -41,25 +37,14 @@
     "url": "http://www.bentley.com"
   },
   "peerDependencies": {
-<<<<<<< HEAD
     "@itwin/appui-abstract": "workspace:^4.0.0-dev.1",
     "@itwin/components-react": "workspace:^4.0.0-dev.1",
-    "@itwin/core-bentley": "workspace:^3.4.0-dev.14",
-    "@itwin/core-common": "workspace:^3.4.0-dev.14",
-    "@itwin/core-frontend": "workspace:^3.4.0-dev.14",
-    "@itwin/core-geometry": "workspace:^3.4.0-dev.14",
-    "@itwin/core-quantity": "workspace:^3.4.0-dev.14",
-    "@itwin/core-react": "workspace:^4.0.0-dev.1",
-=======
-    "@itwin/appui-abstract": "workspace:^3.4.0-dev.43",
-    "@itwin/components-react": "workspace:^3.4.0-dev.43",
     "@itwin/core-bentley": "workspace:^3.4.0-dev.43",
     "@itwin/core-common": "workspace:^3.4.0-dev.43",
     "@itwin/core-frontend": "workspace:^3.4.0-dev.43",
     "@itwin/core-geometry": "workspace:^3.4.0-dev.43",
     "@itwin/core-quantity": "workspace:^3.4.0-dev.43",
-    "@itwin/core-react": "workspace:^3.4.0-dev.43",
->>>>>>> 844c850c
+    "@itwin/core-react": "workspace:^4.0.0-dev.1",
     "react": "^17.0.0",
     "react-dom": "^17.0.0"
   },
