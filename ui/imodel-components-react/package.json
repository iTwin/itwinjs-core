--- conflicted
+++ resolved
@@ -1,10 +1,6 @@
 {
   "name": "@itwin/imodel-components-react",
-<<<<<<< HEAD
-  "version": "3.0.0-dev.128",
-=======
   "version": "3.0.0-dev.136",
->>>>>>> e519a0de
   "description": "iTwin.js UI IModel Components",
   "main": "lib/cjs/imodel-components-react.js",
   "module": "lib/esm/imodel-components-react.js",
