{
  "name": "@itwin/imodel-components-react",
<<<<<<< HEAD
  "version": "3.5.0-dev.50",
=======
  "version": "3.5.0-dev.63",
>>>>>>> b3234bf8
  "description": "iTwin.js UI IModel Components",
  "main": "lib/cjs/imodel-components-react.js",
  "module": "lib/esm/imodel-components-react.js",
  "typings": "lib/cjs/imodel-components-react",
  "license": "MIT",
  "repository": {
    "type": "git",
    "url": "https://github.com/iTwin/itwinjs-core/tree/master/ui/imodel-components-react"
  },
  "scripts": {
    "build": "npm run -s copy:locale && npm run -s build:cjs",
    "build:ci": "npm run -s build && npm run -s build:esm",
    "build:cjs": "tsc 1>&2 --outDir lib/cjs && npm run -s copy:cjs",
    "build:esm": "tsc 1>&2 --module ES2020 --outDir lib/esm && npm run -s copy:esm",
    "copy:locale": "cpx \"./public/**/*\" ./lib/public",
    "copy:cjs": "cpx \"./src/**/*.*css\" ./lib/cjs",
    "copy:esm": "cpx \"./src/**/*.*css\" ./lib/esm",
    "pseudolocalize": "betools pseudolocalize --englishDir ./public/locales/en --out ./public/locales/en-PSEUDO",
    "clean": "rimraf lib .rush/temp/package-deps*.json",
    "cover": "nyc npm -s test",
    "docs": "betools docs --includes=../../generated-docs/extract --json=../../generated-docs/ui/imodel-components-react/file.json --tsIndexFile=./imodel-components-react.ts --onlyJson",
    "lint": "eslint -f visualstudio \"./src/**/*.{ts,tsx}\" 1>&2",
    "extract-api": "betools extract-api --entry=imodel-components-react",
    "test": "mocha --config ../.mocharc.json \"./lib/cjs/test/**/*.test.js\"",
    "test:watch": "npm -s test -- --reporter min --watch-extensions ts,tsx --watch"
  },
  "keywords": [
    "Bentley",
    "BIM",
    "iModel"
  ],
  "author": {
    "name": "Bentley Systems, Inc.",
    "url": "http://www.bentley.com"
  },
  "peerDependencies": {
<<<<<<< HEAD
    "@itwin/appui-abstract": "workspace:^3.5.0-dev.50",
    "@itwin/components-react": "workspace:^3.5.0-dev.50",
    "@itwin/core-bentley": "workspace:^3.5.0-dev.50",
    "@itwin/core-common": "workspace:^3.5.0-dev.50",
    "@itwin/core-frontend": "workspace:^3.5.0-dev.50",
    "@itwin/core-geometry": "workspace:^3.5.0-dev.50",
    "@itwin/core-quantity": "workspace:^3.5.0-dev.50",
    "@itwin/core-react": "workspace:^3.5.0-dev.50",
=======
    "@itwin/appui-abstract": "workspace:^3.5.0-dev.63",
    "@itwin/components-react": "workspace:^3.5.0-dev.63",
    "@itwin/core-bentley": "workspace:^3.5.0-dev.63",
    "@itwin/core-common": "workspace:^3.5.0-dev.63",
    "@itwin/core-frontend": "workspace:^3.5.0-dev.63",
    "@itwin/core-geometry": "workspace:^3.5.0-dev.63",
    "@itwin/core-quantity": "workspace:^3.5.0-dev.63",
    "@itwin/core-react": "workspace:^3.5.0-dev.63",
>>>>>>> b3234bf8
    "react": "^17.0.0",
    "react-dom": "^17.0.0"
  },
  "//devDependencies": [
    "NOTE: All peerDependencies should also be listed as devDependencies since peerDependencies are not considered by npm install",
    "NOTE: All tools used by scripts in this package must be listed as devDependencies"
  ],
  "devDependencies": {
    "@itwin/appui-abstract": "workspace:*",
    "@itwin/build-tools": "workspace:*",
    "@itwin/components-react": "workspace:*",
    "@itwin/core-bentley": "workspace:*",
    "@itwin/core-common": "workspace:*",
    "@itwin/core-frontend": "workspace:*",
    "@itwin/core-geometry": "workspace:*",
    "@itwin/core-quantity": "workspace:*",
    "@itwin/core-react": "workspace:*",
    "@itwin/eslint-plugin": "workspace:*",
    "@testing-library/dom": "^8.11.2",
    "@testing-library/react": "^12.0.0",
    "@testing-library/react-hooks": "^7.0.2",
    "@testing-library/user-event": "^14.4.2",
    "@types/chai": "4.3.1",
    "@types/chai-as-promised": "^7",
    "@types/chai-jest-snapshot": "^1.3.0",
    "@types/chai-spies": "^1.0.0",
    "@types/chai-string": "^1.4.1",
    "@types/enzyme": "3.9.3",
    "@types/faker": "^4.1.0",
    "@types/lodash": "^4.14.0",
    "@types/mocha": "^8.2.2",
    "@types/node": "18.11.5",
    "@types/react": "^17.0.37",
    "@types/react-dom": "^17.0.0",
    "@types/sinon": "^9.0.0",
    "@types/sinon-chai": "^3.2.0",
    "chai": "^4.1.2",
    "chai-as-promised": "^7",
    "chai-jest-snapshot": "^2.0.0",
    "chai-spies": "1.0.0",
    "chai-string": "^1.5.0",
    "cpx2": "^3.0.0",
    "enzyme": "3.10.0",
    "@wojtekmaj/enzyme-adapter-react-17": "^0.6.3",
    "enzyme-to-json": "^3.3.4",
    "eslint": "^7.11.0",
    "faker": "^4.1.0",
    "ignore-styles": "^5.0.1",
    "jsdom": "^19.0.0",
    "jsdom-global": "3.0.2",
    "mocha": "^10.0.0",
    "nyc": "^15.1.0",
    "raf": "^3.4.0",
    "react": "^17.0.0",
    "react-dom": "^17.0.0",
    "react-test-renderer": "^17.0.0",
    "rimraf": "^3.0.2",
    "sinon": "^9.0.2",
    "sinon-chai": "^3.2.0",
    "ts-node": "^10.8.2",
    "typemoq": "^2.1.0",
    "typescript": "~4.4.0",
    "xmlhttprequest": "^1.8.0"
  },
  "//dependencies": [
    "NOTE: these dependencies should be only for things that DO NOT APPEAR IN THE API",
    "NOTE: core-frontend should remain UI technology agnostic, so no react/angular dependencies are allowed"
  ],
  "dependencies": {
    "@bentley/icons-generic-webfont": "^1.0.15",
    "@itwin/itwinui-css": "0.x",
    "@itwin/itwinui-react": "~1.42.0",
    "callable-instance2": "1.0.0",
    "classnames": "^2.3.1",
    "eventemitter2": "^5.0.1",
    "immer": "9.0.6",
    "immutable": "^3.8.2",
    "ts-key-enum": "^2.0.0"
  },
  "nyc": {
    "extends": "./node_modules/@itwin/build-tools/.nycrc",
    "require": [
      "ignore-styles",
      "jsdom-global/register",
      "source-map-support/register",
      "ts-node/register"
    ],
    "check-coverage": true,
    "statements": 99.9,
    "branches": 99.9,
    "functions": 100,
    "lines": 99.9
  },
  "eslintConfig": {
    "plugins": [
      "@itwin"
    ],
    "extends": [
      "plugin:@itwin/ui",
      "plugin:@itwin/jsdoc"
    ]
  }
}<|MERGE_RESOLUTION|>--- conflicted
+++ resolved
@@ -1,10 +1,6 @@
 {
   "name": "@itwin/imodel-components-react",
-<<<<<<< HEAD
-  "version": "3.5.0-dev.50",
-=======
   "version": "3.5.0-dev.63",
->>>>>>> b3234bf8
   "description": "iTwin.js UI IModel Components",
   "main": "lib/cjs/imodel-components-react.js",
   "module": "lib/esm/imodel-components-react.js",
@@ -41,16 +37,6 @@
     "url": "http://www.bentley.com"
   },
   "peerDependencies": {
-<<<<<<< HEAD
-    "@itwin/appui-abstract": "workspace:^3.5.0-dev.50",
-    "@itwin/components-react": "workspace:^3.5.0-dev.50",
-    "@itwin/core-bentley": "workspace:^3.5.0-dev.50",
-    "@itwin/core-common": "workspace:^3.5.0-dev.50",
-    "@itwin/core-frontend": "workspace:^3.5.0-dev.50",
-    "@itwin/core-geometry": "workspace:^3.5.0-dev.50",
-    "@itwin/core-quantity": "workspace:^3.5.0-dev.50",
-    "@itwin/core-react": "workspace:^3.5.0-dev.50",
-=======
     "@itwin/appui-abstract": "workspace:^3.5.0-dev.63",
     "@itwin/components-react": "workspace:^3.5.0-dev.63",
     "@itwin/core-bentley": "workspace:^3.5.0-dev.63",
@@ -59,7 +45,6 @@
     "@itwin/core-geometry": "workspace:^3.5.0-dev.63",
     "@itwin/core-quantity": "workspace:^3.5.0-dev.63",
     "@itwin/core-react": "workspace:^3.5.0-dev.63",
->>>>>>> b3234bf8
     "react": "^17.0.0",
     "react-dom": "^17.0.0"
   },
