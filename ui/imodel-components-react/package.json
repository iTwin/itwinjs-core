{
  "name": "@itwin/imodel-components-react",
<<<<<<< HEAD
  "version": "3.4.0-dev.43",
=======
  "version": "3.4.0-dev.49",
>>>>>>> 34654961
  "description": "iTwin.js UI IModel Components",
  "main": "lib/cjs/imodel-components-react.js",
  "module": "lib/esm/imodel-components-react.js",
  "typings": "lib/cjs/imodel-components-react",
  "license": "MIT",
  "repository": {
    "type": "git",
    "url": "https://github.com/iTwin/itwinjs-core/tree/master/ui/imodel-components-react"
  },
  "scripts": {
    "build": "npm run -s copy:locale && npm run -s build:cjs",
    "build:ci": "npm run -s build && npm run -s build:esm",
    "build:cjs": "tsc 1>&2 --outDir lib/cjs && npm run -s copy:cjs",
    "build:esm": "tsc 1>&2 --module ES2020 --outDir lib/esm && npm run -s copy:esm",
    "copy:locale": "cpx \"./public/**/*\" ./lib/public",
    "copy:cjs": "cpx \"./src/**/*.*css\" ./lib/cjs",
    "copy:esm": "cpx \"./src/**/*.*css\" ./lib/esm",
    "pseudolocalize": "betools pseudolocalize --englishDir ./public/locales/en --out ./public/locales/en-PSEUDO",
    "clean": "rimraf lib .rush/temp/package-deps*.json",
    "cover": "nyc npm -s test",
    "docs": "betools docs --includes=../../generated-docs/extract --json=../../generated-docs/ui/imodel-components-react/file.json --tsIndexFile=./imodel-components-react.ts --onlyJson",
    "lint": "eslint -f visualstudio \"./src/**/*.{ts,tsx}\" 1>&2",
    "extract-api": "betools extract-api --entry=imodel-components-react",
    "test": "mocha --config ../.mocharc.json \"./lib/cjs/test/**/*.test.js\"",
    "test:watch": "npm -s test -- --reporter min --watch-extensions ts,tsx --watch"
  },
  "keywords": [
    "Bentley",
    "BIM",
    "iModel"
  ],
  "author": {
    "name": "Bentley Systems, Inc.",
    "url": "http://www.bentley.com"
  },
  "peerDependencies": {
<<<<<<< HEAD
    "@itwin/appui-abstract": "workspace:^3.4.0-dev.43",
    "@itwin/components-react": "workspace:^3.4.0-dev.43",
    "@itwin/core-bentley": "workspace:^3.4.0-dev.43",
    "@itwin/core-common": "workspace:^3.4.0-dev.43",
    "@itwin/core-frontend": "workspace:^3.4.0-dev.43",
    "@itwin/core-geometry": "workspace:^3.4.0-dev.43",
    "@itwin/core-quantity": "workspace:^3.4.0-dev.43",
    "@itwin/core-react": "workspace:^3.4.0-dev.43",
=======
    "@itwin/appui-abstract": "workspace:^3.4.0-dev.49",
    "@itwin/components-react": "workspace:^3.4.0-dev.49",
    "@itwin/core-bentley": "workspace:^3.4.0-dev.49",
    "@itwin/core-common": "workspace:^3.4.0-dev.49",
    "@itwin/core-frontend": "workspace:^3.4.0-dev.49",
    "@itwin/core-geometry": "workspace:^3.4.0-dev.49",
    "@itwin/core-quantity": "workspace:^3.4.0-dev.49",
    "@itwin/core-react": "workspace:^3.4.0-dev.49",
>>>>>>> 34654961
    "react": "^17.0.0",
    "react-dom": "^17.0.0"
  },
  "//devDependencies": [
    "NOTE: All peerDependencies should also be listed as devDependencies since peerDependencies are not considered by npm install",
    "NOTE: All tools used by scripts in this package must be listed as devDependencies"
  ],
  "devDependencies": {
    "@itwin/appui-abstract": "workspace:*",
    "@itwin/build-tools": "workspace:*",
    "@itwin/components-react": "workspace:*",
    "@itwin/core-bentley": "workspace:*",
    "@itwin/core-common": "workspace:*",
    "@itwin/core-frontend": "workspace:*",
    "@itwin/core-geometry": "workspace:*",
    "@itwin/core-quantity": "workspace:*",
    "@itwin/core-react": "workspace:*",
    "@itwin/eslint-plugin": "workspace:*",
    "@testing-library/dom": "^8.11.2",
    "@testing-library/react": "^12.0.0",
    "@testing-library/react-hooks": "^7.0.2",
    "@testing-library/user-event": "^14.4.2",
    "@types/chai": "4.3.1",
    "@types/chai-as-promised": "^7",
    "@types/chai-jest-snapshot": "^1.3.0",
    "@types/chai-spies": "^1.0.0",
    "@types/chai-string": "^1.4.1",
    "@types/enzyme": "3.9.3",
    "@types/faker": "^4.1.0",
    "@types/lodash": "^4.14.0",
    "@types/mocha": "^8.2.2",
    "@types/node": "16.11.59",
    "@types/react": "^17.0.37",
    "@types/react-dom": "^17.0.0",
    "@types/sinon": "^9.0.0",
    "@types/sinon-chai": "^3.2.0",
    "chai": "^4.1.2",
    "chai-as-promised": "^7",
    "chai-jest-snapshot": "^2.0.0",
    "chai-spies": "1.0.0",
    "chai-string": "^1.5.0",
    "cpx2": "^3.0.0",
    "enzyme": "3.10.0",
    "@wojtekmaj/enzyme-adapter-react-17": "^0.6.3",
    "enzyme-to-json": "^3.3.4",
    "eslint": "^7.11.0",
    "faker": "^4.1.0",
    "ignore-styles": "^5.0.1",
    "jsdom": "^19.0.0",
    "jsdom-global": "3.0.2",
    "mocha": "^10.0.0",
    "nyc": "^15.1.0",
    "raf": "^3.4.0",
    "react": "^17.0.0",
    "react-dom": "^17.0.0",
    "react-test-renderer": "^17.0.0",
    "rimraf": "^3.0.2",
    "sinon": "^9.0.2",
    "sinon-chai": "^3.2.0",
    "ts-node": "^10.8.2",
    "typemoq": "^2.1.0",
    "typescript": "~4.4.0",
    "xmlhttprequest": "^1.8.0"
  },
  "//dependencies": [
    "NOTE: these dependencies should be only for things that DO NOT APPEAR IN THE API",
    "NOTE: core-frontend should remain UI technology agnostic, so no react/angular dependencies are allowed"
  ],
  "dependencies": {
    "@bentley/icons-generic-webfont": "^1.0.15",
    "@itwin/itwinui-css": "0.x",
    "@itwin/itwinui-react": "~1.42.0",
    "callable-instance2": "1.0.0",
    "classnames": "^2.3.1",
    "eventemitter2": "^5.0.1",
    "immer": "9.0.6",
    "immutable": "^3.8.2",
    "ts-key-enum": "^2.0.0"
  },
  "nyc": {
    "extends": "./node_modules/@itwin/build-tools/.nycrc",
    "require": [
      "ignore-styles",
      "jsdom-global/register",
      "source-map-support/register",
      "ts-node/register"
    ],
    "check-coverage": true,
    "statements": 99.9,
    "branches": 99.9,
    "functions": 100,
    "lines": 99.9
  },
  "eslintConfig": {
    "plugins": [
      "@itwin"
    ],
    "extends": [
      "plugin:@itwin/ui",
      "plugin:@itwin/jsdoc"
    ]
  }
}<|MERGE_RESOLUTION|>--- conflicted
+++ resolved
@@ -1,10 +1,6 @@
 {
   "name": "@itwin/imodel-components-react",
-<<<<<<< HEAD
-  "version": "3.4.0-dev.43",
-=======
   "version": "3.4.0-dev.49",
->>>>>>> 34654961
   "description": "iTwin.js UI IModel Components",
   "main": "lib/cjs/imodel-components-react.js",
   "module": "lib/esm/imodel-components-react.js",
@@ -41,16 +37,6 @@
     "url": "http://www.bentley.com"
   },
   "peerDependencies": {
-<<<<<<< HEAD
-    "@itwin/appui-abstract": "workspace:^3.4.0-dev.43",
-    "@itwin/components-react": "workspace:^3.4.0-dev.43",
-    "@itwin/core-bentley": "workspace:^3.4.0-dev.43",
-    "@itwin/core-common": "workspace:^3.4.0-dev.43",
-    "@itwin/core-frontend": "workspace:^3.4.0-dev.43",
-    "@itwin/core-geometry": "workspace:^3.4.0-dev.43",
-    "@itwin/core-quantity": "workspace:^3.4.0-dev.43",
-    "@itwin/core-react": "workspace:^3.4.0-dev.43",
-=======
     "@itwin/appui-abstract": "workspace:^3.4.0-dev.49",
     "@itwin/components-react": "workspace:^3.4.0-dev.49",
     "@itwin/core-bentley": "workspace:^3.4.0-dev.49",
@@ -59,7 +45,6 @@
     "@itwin/core-geometry": "workspace:^3.4.0-dev.49",
     "@itwin/core-quantity": "workspace:^3.4.0-dev.49",
     "@itwin/core-react": "workspace:^3.4.0-dev.49",
->>>>>>> 34654961
     "react": "^17.0.0",
     "react-dom": "^17.0.0"
   },
