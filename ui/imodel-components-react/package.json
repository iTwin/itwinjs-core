{
  "name": "@itwin/imodel-components-react",
  "version": "3.2.0-dev.69",
  "description": "iTwin.js UI IModel Components",
  "main": "lib/cjs/imodel-components-react.js",
  "module": "lib/esm/imodel-components-react.js",
  "typings": "lib/cjs/imodel-components-react",
  "license": "MIT",
  "repository": {
    "type": "git",
    "url": "https://github.com/iTwin/itwinjs-core/tree/master/ui/imodel-components-react"
  },
  "scripts": {
    "build": "npm run -s copy:locale && npm run -s build:cjs",
    "build:ci": "npm run -s build && npm run -s build:esm",
    "build:cjs": "tsc 1>&2 --outDir lib/cjs && npm run -s copy:cjs",
    "build:esm": "tsc 1>&2 --module ES2020 --outDir lib/esm && npm run -s copy:esm",
    "copy:locale": "cpx \"./public/**/*\" ./lib/public",
    "copy:cjs": "cpx \"./src/**/*.*css\" ./lib/cjs",
    "copy:esm": "cpx \"./src/**/*.*css\" ./lib/esm",
    "pseudolocalize": "betools pseudolocalize --englishDir ./public/locales/en --out ./public/locales/en-PSEUDO",
    "clean": "rimraf lib .rush/temp/package-deps*.json",
    "cover": "nyc npm -s test",
    "docs": "betools docs --includes=../../generated-docs/extract --json=../../generated-docs/ui/imodel-components-react/file.json --tsIndexFile=./imodel-components-react.ts --onlyJson",
    "lint": "eslint -f visualstudio \"./src/**/*.{ts,tsx}\" 1>&2",
    "extract-api": "betools extract-api --entry=imodel-components-react",
    "test": "mocha --config ../.mocharc.json \"./lib/cjs/test/**/*.test.js\"",
    "test:watch": "npm -s test -- --reporter min --watch-extensions ts,tsx --watch"
  },
  "keywords": [
    "Bentley",
    "BIM",
    "iModel"
  ],
  "author": {
    "name": "Bentley Systems, Inc.",
    "url": "http://www.bentley.com"
  },
  "peerDependencies": {
    "@itwin/appui-abstract": "workspace:^3.2.0-dev.69",
    "@itwin/components-react": "workspace:^3.2.0-dev.69",
    "@itwin/core-bentley": "workspace:^3.2.0-dev.69",
    "@itwin/core-common": "workspace:^3.2.0-dev.69",
    "@itwin/core-frontend": "workspace:^3.2.0-dev.69",
    "@itwin/core-geometry": "workspace:^3.2.0-dev.69",
    "@itwin/core-quantity": "workspace:^3.2.0-dev.69",
    "@itwin/core-react": "workspace:^3.2.0-dev.69",
    "react": "^17.0.0",
    "react-dom": "^17.0.0"
  },
  "//devDependencies": [
    "NOTE: All peerDependencies should also be listed as devDependencies since peerDependencies are not considered by npm install",
    "NOTE: All tools used by scripts in this package must be listed as devDependencies"
  ],
  "devDependencies": {
    "@itwin/appui-abstract": "workspace:*",
    "@itwin/build-tools": "workspace:*",
    "@itwin/components-react": "workspace:*",
    "@itwin/core-bentley": "workspace:*",
    "@itwin/core-common": "workspace:*",
    "@itwin/core-frontend": "workspace:*",
    "@itwin/core-geometry": "workspace:*",
    "@itwin/core-quantity": "workspace:*",
    "@itwin/core-react": "workspace:*",
    "@itwin/eslint-plugin": "workspace:*",
    "@testing-library/dom": "^8.11.2",
    "@testing-library/react": "^12.0.0",
    "@testing-library/react-hooks": "^7.0.2",
    "@testing-library/user-event": "^13.2.1",
    "@types/chai": "^4.1.4",
    "@types/chai-as-promised": "^7",
    "@types/chai-jest-snapshot": "^1.3.0",
    "@types/chai-spies": "^1.0.0",
    "@types/chai-string": "^1.4.1",
    "@types/enzyme": "3.9.3",
    "@types/faker": "^4.1.0",
    "@types/lodash": "^4.14.0",
    "@types/mocha": "^8.2.2",
    "@types/node": "14.14.31",
    "@types/react": "^17.0.37",
    "@types/react-dom": "^17.0.0",
    "@types/sinon": "^9.0.0",
    "@types/sinon-chai": "^3.2.0",
    "chai": "^4.1.2",
    "chai-as-promised": "^7",
    "chai-jest-snapshot": "^2.0.0",
    "chai-spies": "1.0.0",
    "chai-string": "^1.5.0",
    "cpx2": "^3.0.0",
    "enzyme": "^3.4.0",
    "@wojtekmaj/enzyme-adapter-react-17": "^0.6.3",
    "enzyme-to-json": "^3.3.4",
    "eslint": "^7.11.0",
    "faker": "^4.1.0",
    "ignore-styles": "^5.0.1",
    "jsdom": "^19.0.0",
<<<<<<< HEAD
    "global-jsdom": "8.4.0",
=======
    "jsdom-global": "3.0.2",
>>>>>>> bdd260ea
    "mocha": "^8.3.2",
    "nyc": "^15.1.0",
    "raf": "^3.4.0",
    "react": "^17.0.0",
    "react-dom": "^17.0.0",
    "react-test-renderer": "^17.0.0",
    "rimraf": "^3.0.2",
    "sinon": "^9.0.2",
    "sinon-chai": "^3.2.0",
    "ts-node": "^10.4.0",
    "typemoq": "^2.1.0",
    "typescript": "~4.4.0",
    "xmlhttprequest": "^1.8.0"
  },
  "//dependencies": [
    "NOTE: these dependencies should be only for things that DO NOT APPEAR IN THE API",
    "NOTE: core-frontend should remain UI technology agnostic, so no react/angular dependencies are allowed"
  ],
  "dependencies": {
    "@bentley/icons-generic-webfont": "^1.0.15",
    "@itwin/itwinui-css": "0.x",
    "@itwin/itwinui-react": "^1.32.0",
    "callable-instance2": "1.0.0",
    "classnames": "^2.3.1",
    "eventemitter2": "^5.0.1",
    "immer": "9.0.6",
    "immutable": "^3.8.2",
    "ts-key-enum": "^2.0.0"
  },
  "nyc": {
    "extends": "./node_modules/@itwin/build-tools/.nycrc",
    "require": [
      "ignore-styles",
      "global-jsdom/register",
      "source-map-support/register",
      "ts-node/register"
    ],
    "check-coverage": true,
    "statements": 99.9,
    "branches": 99.9,
    "functions": 100,
    "lines": 99.9
  },
  "eslintConfig": {
    "plugins": [
      "@itwin"
    ],
    "extends": [
      "plugin:@itwin/ui",
      "plugin:@itwin/jsdoc"
    ]
  }
}<|MERGE_RESOLUTION|>--- conflicted
+++ resolved
@@ -94,11 +94,7 @@
     "faker": "^4.1.0",
     "ignore-styles": "^5.0.1",
     "jsdom": "^19.0.0",
-<<<<<<< HEAD
-    "global-jsdom": "8.4.0",
-=======
     "jsdom-global": "3.0.2",
->>>>>>> bdd260ea
     "mocha": "^8.3.2",
     "nyc": "^15.1.0",
     "raf": "^3.4.0",
