--- conflicted
+++ resolved
@@ -1,10 +1,6 @@
 {
   "name": "@itwin/appui-abstract",
-<<<<<<< HEAD
-  "version": "3.0.0-dev.128",
-=======
   "version": "3.0.0-dev.136",
->>>>>>> e519a0de
   "description": "iTwin.js UI abstractions",
   "main": "lib/cjs/appui-abstract.js",
   "module": "lib/esm/appui-abstract.js",
