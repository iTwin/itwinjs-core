--- conflicted
+++ resolved
@@ -1,10 +1,6 @@
 {
   "name": "@itwin/appui-abstract",
-<<<<<<< HEAD
   "version": "4.0.0-dev.1",
-=======
-  "version": "3.4.0-dev.14",
->>>>>>> af5c6c6c
   "description": "iTwin.js UI abstractions",
   "main": "lib/cjs/appui-abstract.js",
   "module": "lib/esm/appui-abstract.js",
