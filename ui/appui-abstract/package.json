--- conflicted
+++ resolved
@@ -1,12 +1,7 @@
 {
   "name": "@itwin/appui-abstract",
-<<<<<<< HEAD
-  "version": "3.0.0-dev.128",
+  "version": "3.0.0-dev.129",
   "description": "iTwin.js UI abstractions",
-=======
-  "version": "3.0.0-dev.129",
-  "description": "iModel.js UI abstractions",
->>>>>>> a37078a2
   "main": "lib/cjs/appui-abstract.js",
   "module": "lib/esm/appui-abstract.js",
   "typings": "lib/cjs/appui-abstract",
