--- conflicted
+++ resolved
@@ -51,11 +51,7 @@
     "@types/chai-jest-snapshot": "^1.3.0",
     "@types/chai-spies": "^1.0.0",
     "@types/mocha": "^8.2.2",
-<<<<<<< HEAD
     "@types/node": "18.7.7",
-=======
-    "@types/node": "16.11.59",
->>>>>>> 844c850c
     "@types/sinon": "^9.0.0",
     "@types/sinon-chai": "^3.2.0",
     "chai": "^4.1.2",
