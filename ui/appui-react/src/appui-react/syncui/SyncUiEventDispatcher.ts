/*---------------------------------------------------------------------------------------------
* Copyright (c) Bentley Systems, Incorporated. All rights reserved.
* See LICENSE.md in the project root for license terms and full copyright notice.
*--------------------------------------------------------------------------------------------*/
/** @packageDocumentation
 * @module SyncUi
 */

import { UiEventDispatcher, UiSyncEvent, UiSyncEventArgs } from "@itwin/appui-abstract";
import { Logger } from "@itwin/core-bentley";
import { IModelApp, IModelConnection, SelectedViewportChangedArgs, SelectionSetEvent } from "@itwin/core-frontend";
import { getInstancesCount, SelectionScope } from "@itwin/presentation-common";
import { ISelectionProvider, Presentation, SelectionChangeEventArgs } from "@itwin/presentation-frontend";
// cSpell:ignore configurableui
import { Backstage } from "../backstage/Backstage";
import { PresentationSelectionScope, SessionStateActionId } from "../redux/SessionState";
import { UiFramework } from "../UiFramework";
import { WorkflowManager } from "../workflow/Workflow";

// cSpell:ignore activecontentchanged, activitymessageupdated, activitymessagecancelled, backstagecloseevent, backstageevent, contentlayoutactivated, contentcontrolactivated,
// cSpell:ignore elementtooltipchanged, frontstageactivated, inputfieldmessageadded, inputfieldmessageremoved, modalfrontstagechanged, modaldialogchanged
// cSpell:ignore navigationaidactivated, notificationmessageadded, toolactivated, taskactivated, widgetstatechanged, workflowactivated frontstageactivating
// cSpell:ignore frontstageready activeviewportchanged selectionsetchanged presentationselectionchanged viewstatechanged
// cSpell:ignore accudrawcompassmodechanged accudrawfieldlockchanged accudrawrotationchanged uisettingschanged

/** Event Id used to sync UI components. Used to refresh visibility or enable state of control.
 * @public
 */
export enum SyncUiEventId {
  /** AccuDraw compass mode has changed. */
  AccuDrawCompassModeChanged = "accudrawcompassmodechanged",
  /** AccuDraw rotation has changed. */
  AccuDrawRotationChanged = "accudrawrotationchanged",
  /** The active content as maintained by the ContentViewManager has changed. */
  ActiveContentChanged = "activecontentchanged",
  /** The active view maintained by the ViewManager has changed. */
  ActiveViewportChanged = "activeviewportchanged",
  /** Backstage has been closed.
   * @deprecated Use BackstageEvent instead
   */
  BackstageCloseEvent = "backstagecloseevent",
  /** Backstage has been closed. */
  BackstageEvent = "backstageevent",
  /** A Content Layout has been activated.  */
  ContentLayoutActivated = "contentlayoutactivated",
  /** A Content Control maintained by FrontstageManager has been activated. */
  ContentControlActivated = "contentcontrolactivated",
  /** A Frontstage is activating. */
  FrontstageActivating = "frontstageactivating",
  /** A Frontstage has been activated and the content has been assigned. */
  FrontstageReady = "frontstageready",
  /** A Modal Frontstage has been opened or closed. */
  ModalFrontstageChanged = "modalfrontstagechanged",
  /** A Modal Dialog has been opened or closed. */
  ModalDialogChanged = "modaldialogchanged",
  /** A NavigationAid has been activated. */
  NavigationAidActivated = "navigationaidactivated",
  /** An InteractiveTool has been activated via the ToolAdmin. */
  ToolActivated = "toolactivated",
  /** A Task has been activated.
<<<<<<< HEAD
   * @deprecated */
=======
   * @deprecated in 3.0. Task is obsolete. */
>>>>>>> 82faad19
  TaskActivated = "taskactivated",
  /** The state of a Widget has changed. */
  WidgetStateChanged = "widgetstatechanged",
  /** A Workflow has been activated.
<<<<<<< HEAD
   * @deprecated */
=======
   * @deprecated in 3.0. Workflow is obsolete. */
>>>>>>> 82faad19
  WorkflowActivated = "workflowactivated",
  /** The SelectionSet for the active IModelConnection has changed. */
  SelectionSetChanged = "selectionsetchanged",
  /** The list of settings providers registered with SettingsManager has changed. */
  SettingsProvidersChanged = "settingsproviderschanged",
  /** The current view state has changed (used by view undo/redo toolbar buttons). */
  ViewStateChanged = "viewstatechanged",
  /** The current object the reads and write UI State has changed. */
  UiStateStorageChanged = "uistatestoragechanged",
  ShowHideManagerSettingChange = "show-hide-setting-change",
  /** The list of feature overrides applied has been changed
   * @alpha
  */
  FeatureOverridesChanged = "featureoverrideschanged"
}

/** SyncUi Event arguments. Contains a set of lower case event Ids.
 * @public @deprecated use UiSyncEventArgs in appui-abstract instead
 */
export type SyncUiEventArgs = UiSyncEventArgs;

/** SyncUi Event class.
 * @public @deprecated use UiSyncEvent in appui-abstract instead
 */
export type SyncUiEvent = UiSyncEvent;

/** This class is used to send eventIds to interested UI components so the component can determine if it needs
 * to refresh its display by calling setState on itself.
 * @public
 */
export class SyncUiEventDispatcher {
  private static _uiEventDispatcher = new UiEventDispatcher();
  private static _unregisterListenerFunc?: () => void;
  private static _unregisterListenerFuncs: Array<() => void> = [];
  private static initialized = false;

  /** @internal - used for testing only */
  /* istanbul ignore next */
  public static setTimeoutPeriod(period: number): void {
    SyncUiEventDispatcher._uiEventDispatcher.setTimeoutPeriod(period);
  }

  /** Return set of event ids that will be sent to listeners/. */
  public static get syncEventIds(): Set<string> {
    return SyncUiEventDispatcher._uiEventDispatcher.syncEventIds;
  }

  /** Return SyncUiEvent so callers can register an event callback. */
  // eslint-disable-next-line deprecation/deprecation
  public static get onSyncUiEvent(): SyncUiEvent {
    return SyncUiEventDispatcher._uiEventDispatcher.onSyncUiEvent;
  }

  /** Immediately trigger sync event processing. */
  public static dispatchImmediateSyncUiEvent(eventId: string): void {
    SyncUiEventDispatcher._uiEventDispatcher.dispatchImmediateSyncUiEvent(eventId);
  }

  /** Save eventId in Set for processing. */
  public static dispatchSyncUiEvent(eventId: string): void {
    if (0 === SyncUiEventDispatcher._uiEventDispatcher.timeoutPeriod) {
      Logger.logInfo(UiFramework.loggerCategory(this), `[dispatchSyncUiEvent] not processed because timeoutPeriod=0`);
      return;
    }
    SyncUiEventDispatcher._uiEventDispatcher.dispatchSyncUiEvent(eventId);
  }

  /** Save multiple eventIds in Set for processing. */
  public static dispatchSyncUiEvents(eventIds: string[]): void {
    // istanbul ignore if
    if (0 === SyncUiEventDispatcher._uiEventDispatcher.timeoutPeriod) {
      Logger.logInfo(UiFramework.loggerCategory(this), `[dispatchSyncUiEvents] not processed because _timeoutPeriod=0`);
    }
    SyncUiEventDispatcher._uiEventDispatcher.dispatchSyncUiEvents(eventIds);
  }

  /** Checks to see if an eventId of interest is contained in the set of eventIds */
  public static hasEventOfInterest(eventIds: Set<string>, idsOfInterest: string[]) {
    return SyncUiEventDispatcher._uiEventDispatcher.hasEventOfInterest(eventIds, idsOfInterest);
  }

  // istanbul ignore next
  private static _dispatchViewChange() {
    SyncUiEventDispatcher._uiEventDispatcher.dispatchSyncUiEvent(SyncUiEventId.ViewStateChanged);
  }

  // istanbul ignore next
  private static _dispatchFeatureOverridesChange() {
    SyncUiEventDispatcher._uiEventDispatcher.dispatchSyncUiEvent(SyncUiEventId.FeatureOverridesChanged);
  }

  /** Initializes the Monitoring of Events that trigger dispatching sync events */
  public static initialize() {
    // clear any registered listeners - this should only be encountered in unit test scenarios
    this._unregisterListenerFuncs.forEach((unregisterListenerFunc) => unregisterListenerFunc());

    this._unregisterListenerFuncs.push(UiFramework.frontstages.onContentControlActivatedEvent.addListener(() => {
      SyncUiEventDispatcher.dispatchSyncUiEvent(SyncUiEventId.ContentControlActivated);
    }));

    this._unregisterListenerFuncs.push(UiFramework.frontstages.onContentLayoutActivatedEvent.addListener(() => {
      SyncUiEventDispatcher._uiEventDispatcher.dispatchSyncUiEvent(SyncUiEventId.ContentLayoutActivated);
    }));

    this._unregisterListenerFuncs.push(UiFramework.frontstages.onFrontstageActivatedEvent.addListener(() => {
      SyncUiEventDispatcher._uiEventDispatcher.dispatchSyncUiEvent(SyncUiEventId.FrontstageActivating);
    }));

    this._unregisterListenerFuncs.push(UiFramework.frontstages.onFrontstageReadyEvent.addListener(() => {
      SyncUiEventDispatcher._uiEventDispatcher.dispatchSyncUiEvent(SyncUiEventId.FrontstageReady);
    }));

    this._unregisterListenerFuncs.push(UiFramework.frontstages.onModalFrontstageChangedEvent.addListener(() => {
      SyncUiEventDispatcher._uiEventDispatcher.dispatchSyncUiEvent(SyncUiEventId.ModalFrontstageChanged);
    }));

    this._unregisterListenerFuncs.push(UiFramework.frontstages.onNavigationAidActivatedEvent.addListener(() => {
      SyncUiEventDispatcher._uiEventDispatcher.dispatchSyncUiEvent(SyncUiEventId.NavigationAidActivated);
    }));

    this._unregisterListenerFuncs.push(UiFramework.frontstages.onToolActivatedEvent.addListener(() => {
      SyncUiEventDispatcher._uiEventDispatcher.dispatchSyncUiEvent(SyncUiEventId.ToolActivated);
    }));

    this._unregisterListenerFuncs.push(UiFramework.frontstages.onWidgetStateChangedEvent.addListener(() => {
      SyncUiEventDispatcher._uiEventDispatcher.dispatchSyncUiEvent(SyncUiEventId.WidgetStateChanged);
    }));

    this._unregisterListenerFuncs.push(Backstage.onBackstageEvent.addListener(() => { // eslint-disable-line deprecation/deprecation
      SyncUiEventDispatcher._uiEventDispatcher.dispatchSyncUiEvent(SyncUiEventId.BackstageEvent);
    }));

    this._unregisterListenerFuncs.push(WorkflowManager.onTaskActivatedEvent.addListener(() => { // eslint-disable-line deprecation/deprecation
      SyncUiEventDispatcher._uiEventDispatcher.dispatchSyncUiEvent(SyncUiEventId.TaskActivated); // eslint-disable-line deprecation/deprecation
    }));

    this._unregisterListenerFuncs.push(WorkflowManager.onWorkflowActivatedEvent.addListener(() => { // eslint-disable-line deprecation/deprecation
      SyncUiEventDispatcher._uiEventDispatcher.dispatchSyncUiEvent(SyncUiEventId.WorkflowActivated); // eslint-disable-line deprecation/deprecation
    }));

    this._unregisterListenerFuncs.push(UiFramework.content.onActiveContentChangedEvent.addListener(() => {
      SyncUiEventDispatcher._uiEventDispatcher.dispatchSyncUiEvent(SyncUiEventId.ActiveContentChanged);
    }));

    // istanbul ignore else
    if (IModelApp && IModelApp.viewManager) {
      this._unregisterListenerFuncs.push(IModelApp.viewManager.onSelectedViewportChanged.addListener((args: SelectedViewportChangedArgs) => {
        SyncUiEventDispatcher._uiEventDispatcher.dispatchSyncUiEvent(SyncUiEventId.ActiveViewportChanged);

        // if this is the first view being opened up start the default tool so tool admin is happy.
        if (undefined === args.previous) {
          IModelApp.toolAdmin.startDefaultTool();// eslint-disable-line @typescript-eslint/no-floating-promises
        } else {
          // istanbul ignore next
          if (args.previous.onViewChanged && typeof args.previous.onViewChanged.removeListener === "function")  // not set during unit test
            args.previous.onViewChanged.removeListener(SyncUiEventDispatcher._dispatchViewChange);
          // istanbul ignore next
          if (args.previous.onFeatureOverridesChanged && typeof args.previous.onFeatureOverridesChanged.removeListener === "function")  // not set during unit test
            args.previous.onFeatureOverridesChanged.removeListener(SyncUiEventDispatcher._dispatchFeatureOverridesChange);
        }
        // istanbul ignore next
        if (args.current) {
          if (args.current.onViewChanged && typeof args.current.onViewChanged.addListener === "function") // not set during unit test
            args.current.onViewChanged.addListener(SyncUiEventDispatcher._dispatchViewChange);
          // istanbul ignore next
          if (args.current.onFeatureOverridesChanged && typeof args.current.onFeatureOverridesChanged.addListener === "function") // not set during unit test
            args.current.onFeatureOverridesChanged.addListener(SyncUiEventDispatcher._dispatchFeatureOverridesChange);
        }
      }));
    }
  }

  private static selectionChangedHandler(_ev: SelectionSetEvent) {
    SyncUiEventDispatcher._uiEventDispatcher.dispatchSyncUiEvent(SyncUiEventId.SelectionSetChanged);
  }

  /** This should be called by IModelApp when the active IModelConnection is closed. */
  public static clearConnectionEvents(iModelConnection: IModelConnection) {
    iModelConnection.selectionSet.onChanged.removeListener(SyncUiEventDispatcher.selectionChangedHandler);
    SyncUiEventDispatcher._unregisterListenerFunc && SyncUiEventDispatcher._unregisterListenerFunc();
  }

  /** This should be called by IModelApp when the active IModelConnection is established. */
  public static initializeConnectionEvents(iModelConnection: IModelConnection) {
    if (SyncUiEventDispatcher._unregisterListenerFunc)
      SyncUiEventDispatcher._unregisterListenerFunc();

    if (iModelConnection.isBlankConnection() || !iModelConnection.isOpen) {
      UiFramework.dispatchActionToStore(SessionStateActionId.SetNumItemsSelected, 0);
      return;
    }

    iModelConnection.selectionSet.onChanged.removeListener(SyncUiEventDispatcher.selectionChangedHandler);
    iModelConnection.selectionSet.onChanged.addListener(SyncUiEventDispatcher.selectionChangedHandler);
    (iModelConnection.iModelId) ? UiFramework.setActiveIModelId(iModelConnection.iModelId) : /* istanbul ignore next */ "";

    // listen for changes from presentation rules selection manager (this is done once an iModelConnection is available to ensure Presentation.selection is valid)
    SyncUiEventDispatcher._unregisterListenerFunc = Presentation.selection.selectionChange.addListener((args: SelectionChangeEventArgs, provider: ISelectionProvider) => {
      // istanbul ignore if
      if (args.level !== 0) {
        // don't need to handle sub-selections
        return;
      }
      const selection = provider.getSelection(args.imodel, args.level);
      const numSelected = getInstancesCount(selection);
      UiFramework.dispatchActionToStore(SessionStateActionId.SetNumItemsSelected, numSelected);
    });

    try {
      Presentation.selection.scopes.getSelectionScopes(iModelConnection).then((availableScopes: SelectionScope[]) => { // eslint-disable-line @typescript-eslint/no-floating-promises
        // istanbul ignore else
        if (availableScopes) {
          const presentationScopes: PresentationSelectionScope[] = [];
          availableScopes.map((scope) => presentationScopes.push(scope));
          UiFramework.dispatchActionToStore(SessionStateActionId.SetAvailableSelectionScopes, presentationScopes);
        }
      });

      const activeSelectionScope = Presentation.selection.scopes.activeScope;
      if (activeSelectionScope) {
        if (typeof (activeSelectionScope) === "object") {
          UiFramework.dispatchActionToStore(SessionStateActionId.SetSelectionScope, activeSelectionScope.id);
        } else {
          UiFramework.dispatchActionToStore(SessionStateActionId.SetSelectionScope, activeSelectionScope);
        }
      }
    } catch {}

  }

}<|MERGE_RESOLUTION|>--- conflicted
+++ resolved
@@ -58,20 +58,12 @@
   /** An InteractiveTool has been activated via the ToolAdmin. */
   ToolActivated = "toolactivated",
   /** A Task has been activated.
-<<<<<<< HEAD
-   * @deprecated */
-=======
    * @deprecated in 3.0. Task is obsolete. */
->>>>>>> 82faad19
   TaskActivated = "taskactivated",
   /** The state of a Widget has changed. */
   WidgetStateChanged = "widgetstatechanged",
   /** A Workflow has been activated.
-<<<<<<< HEAD
-   * @deprecated */
-=======
    * @deprecated in 3.0. Workflow is obsolete. */
->>>>>>> 82faad19
   WorkflowActivated = "workflowactivated",
   /** The SelectionSet for the active IModelConnection has changed. */
   SelectionSetChanged = "selectionsetchanged",
@@ -298,7 +290,7 @@
           UiFramework.dispatchActionToStore(SessionStateActionId.SetSelectionScope, activeSelectionScope);
         }
       }
-    } catch {}
+    } catch { }
 
   }
 
