--- conflicted
+++ resolved
@@ -130,23 +130,9 @@
   public static get onPanelSizeChangedEvent() { return internal.onPanelSizeChangedEvent; }
 
   /** Get Nine-zone State Manager.
-<<<<<<< HEAD
-     * @deprecated Used in UI1.0 only.
+     * @deprecated in 3.6. Used in UI1.0 only.
      */
   public static get NineZoneManager() { return internal.NineZoneManager; }
-=======
-   * @deprecated in 3.6. Used in UI1.0 only.
-   */
-  public static get NineZoneManager() {
-    const id = FrontstageManager.activeFrontstageId;
-    let manager = FrontstageManager._nineZoneManagers.get(id);
-    if (!manager) {
-      manager = new NineZoneManager();
-      FrontstageManager._nineZoneManagers.set(id, manager);
-    }
-    return manager;
-  }
->>>>>>> 525b74a3
 
   /** Clears the Frontstage map.
      */
