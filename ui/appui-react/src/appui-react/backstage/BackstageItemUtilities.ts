--- conflicted
+++ resolved
@@ -10,51 +10,12 @@
 import { BackstageActionItem, BackstageItemType, BackstageStageLauncher } from "./BackstageItem";
 import { BackstageItemProps, BackstageItemState } from "./BackstageItemProps";
 
-<<<<<<< HEAD
 /** Utilities for creating and maintaining backstage items
  * @beta
  */
 export class BackstageItemUtilities {
   /** Creates a stage launcher backstage item. */
   public static createStageLauncher = (frontstageId: string, groupPriority: number, itemPriority: number, label: string, subtitle?: string, iconSpec?: string, overrides?: Partial<BackstageStageLauncher>): BackstageStageLauncher => ({
-=======
-/** Used to specify the item type added to the backstage menu.
- * @beta
- * @deprecated in 3.0. Use [BackstageItemType]($appui-abstract) instead
- */
-export enum BackstageItemType {
-  /** Item that executes an action function */
-  ActionItem = 1,
-  /** Item that activate a stage. */
-  StageLauncher = 2,
-}
-
-/** Describes the data needed to insert an action button into the backstage menu.
- * @beta
- * @deprecated in 3.0. Use [BackstageActionItem]($appui-abstract) instead
- */
-export interface BackstageActionItem extends UIA_BackstageActionItem {
-  readonly type: BackstageItemType.ActionItem; // eslint-disable-line deprecation/deprecation
-}
-
-/** Describes the data needed to insert an action button into the backstage menu.
- * @beta
- * @deprecated in 3.0. Use [BackstageStageLauncher]($appui-abstract) instead
- */
-export interface BackstageStageLauncher extends UIA_BackstageStageLauncher {
-  readonly type: BackstageItemType.StageLauncher; // eslint-disable-line deprecation/deprecation
-}
-
-/** Utilities for creating and maintaining backstage items
- * @beta @deprecated in 3.0.
- */
-export class BackstageItemUtilities {
-  /** Creates a stage launcher backstage item
-   * @beta
-   * @deprecated in 3.0. Use [BackstageItemUtilities.createStageLauncher]($appui-abstract) instead
-   */
-  public static createStageLauncher = (frontstageId: string, groupPriority: number, itemPriority: number, label: string, subtitle?: string, iconSpec?: string, overrides?: Partial<BackstageStageLauncher>): BackstageStageLauncher => ({ // eslint-disable-line deprecation/deprecation
->>>>>>> b2babf7b
     groupPriority,
     icon: iconSpec,
     id: frontstageId,
@@ -66,16 +27,8 @@
     ...overrides,
   });
 
-<<<<<<< HEAD
   /** Creates an action backstage item. */
   public static createActionItem = (itemId: string, groupPriority: number, itemPriority: number, execute: () => void, label: string, subtitle?: string, iconSpec?: string, overrides?: Partial<BackstageActionItem>): BackstageActionItem => ({
-=======
-  /** Creates an action backstage item
-   * @beta
-   * @deprecated in 3.0. Use [BackstageItemUtilities.createActionItem]($appui-abstract) instead
-   */
-  public static createActionItem = (itemId: string, groupPriority: number, itemPriority: number, execute: () => void, label: string, subtitle?: string, iconSpec?: string, overrides?: Partial<BackstageActionItem>): BackstageActionItem => ({ // eslint-disable-line deprecation/deprecation
->>>>>>> b2babf7b
     execute,
     groupPriority,
     icon: iconSpec,
@@ -88,7 +41,7 @@
   });
 
   /** Helper method to set backstage item state from props.
-   * @deprecated
+   * @deprecated in 3.6.
    */
   public static getBackstageItemStateFromProps = (props: BackstageItemProps): BackstageItemState => { // eslint-disable-line deprecation/deprecation
     const labelSpec = PropsHelper.getStringSpec(props.label, props.labelKey);
