--- conflicted
+++ resolved
@@ -11,13 +11,8 @@
 import "./ContentLayout.scss";
 import classnames from "classnames";
 import * as React from "react";
-<<<<<<< HEAD
 import { SplitPane } from "./split-pane/SplitPane";
-import { CommonProps, Orientation, UiEvent } from "@itwin/core-react";
-=======
-import SplitPane from "react-split-pane";
 import { CommonProps, Orientation } from "@itwin/core-react";
->>>>>>> 8b491028
 import { FrontstageManager } from "../frontstage/FrontstageManager";
 import { UiShowHideManager } from "../utils/UiShowHideManager";
 import { ContentGroup } from "./ContentGroup";
