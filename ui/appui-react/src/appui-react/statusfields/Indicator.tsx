/*---------------------------------------------------------------------------------------------
* Copyright (c) Bentley Systems, Incorporated. All rights reserved.
* See LICENSE.md in the project root for license terms and full copyright notice.
*--------------------------------------------------------------------------------------------*/
/** @packageDocumentation
 * @module StatusBar
 */

import "./Indicator.scss";
import classnames from "classnames";
import * as React from "react";
import { ConditionalStringValue, StatusBarLabelSide } from "@itwin/appui-abstract";
import { CommonProps, Icon } from "@itwin/core-react";
import { FooterPopup, FooterPopupContentType } from "@itwin/appui-layout-react";

/** Properties of [[Indicator]] component. */
interface IndicatorProps extends CommonProps {
  /** Label of balloon icon. @deprecated use label */
  balloonLabel?: string;
<<<<<<< HEAD
  /** Dialog to display in popup when indication is clicked. */
=======
  /** Dialog to display in popup when indicator is clicked. */
>>>>>>> 90324829
  dialog?: React.ReactChild;
  /** Icon to use in the footer. @deprecated use iconSpec */
  iconName?: string;
  /** specification for Icon, overrides iconName specification */
  iconSpec?: string | ConditionalStringValue;
  /** Describes if the indicator label is visible. */
  isLabelVisible?: boolean;
  /** Indicator label. */
  label?: string;
  /** Side to display label. */
  labelSide?: StatusBarLabelSide;
  /** Function called when indicator is clicked. */
  onClick?: () => void;
  /** If dialog prop is set, used to determine initial state. */
  opened?: boolean;
  /** Describes whether the footer is in footer or widget mode. */
  isInFooterMode?: boolean;
  /** Tooltip text if not specified label is used */
  toolTip?: string;
  /** ContentType is used to determine color of popup arrow. If not set defaults to FooterPopupContentType.Dialog */
  contentType?: FooterPopupContentType;
}

/** General-purpose [[Footer]] indicator. Shows an icon and supports an optional popup dialog.
 * @beta
 */
export function Indicator(props: IndicatorProps) {
  const { className, contentType, dialog, iconName, iconSpec, isInFooterMode, isLabelVisible, label, labelSide, onClick, opened, style, toolTip } = props;
  const hasClickAction = React.useMemo(() => !!onClick || !!dialog, [dialog, onClick]);
  const [isOpen, setIsOpen] = React.useState(!!opened);
  const handleOnIndicatorClick = React.useCallback(() => {
    if (dialog) {
      setIsOpen(!isOpen);
    }
    onClick && onClick();
  }, [dialog, isOpen, onClick]);
  const inFooter = React.useMemo(() => false === isInFooterMode ? false : true, [isInFooterMode]);
  const target = React.useRef<HTMLDivElement>(null);
  const icon = React.useMemo(() => iconSpec ?? iconName, [iconSpec, iconName]);
  const title = React.useMemo(() => toolTip ?? label, [toolTip, label]);
  const classNames = classnames(
    "uifw-footer-label-left", "uifw-footer-indicator",
    inFooter && "nz-footer-mode",
    hasClickAction && "uifw-footer-action",
    labelSide === StatusBarLabelSide.Right && "uifw-footer-label-reversed",
    className);
  return (

    <>
      {/* eslint-disable-next-line jsx-a11y/click-events-have-key-events */}
      <div ref={target}
        role="button" tabIndex={-1}
        className={classNames}
        title={title}
        style={style}
        onClick={handleOnIndicatorClick}
      >
        {isLabelVisible && label && <span>{ConditionalStringValue.getValue(label)}</span>}
        {icon && <div className="uifw-indicator-icon"><Icon iconSpec={icon} /></div>}
      </div>
      {dialog && <FooterPopup contentType={contentType}
        target={target.current}
        onClose={() => setIsOpen(false)}
        isOpen={isOpen}>
        {dialog}
      </FooterPopup>}
    </>
  );
}<|MERGE_RESOLUTION|>--- conflicted
+++ resolved
@@ -17,11 +17,7 @@
 interface IndicatorProps extends CommonProps {
   /** Label of balloon icon. @deprecated use label */
   balloonLabel?: string;
-<<<<<<< HEAD
-  /** Dialog to display in popup when indication is clicked. */
-=======
   /** Dialog to display in popup when indicator is clicked. */
->>>>>>> 90324829
   dialog?: React.ReactChild;
   /** Icon to use in the footer. @deprecated use iconSpec */
   iconName?: string;
