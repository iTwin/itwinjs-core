--- conflicted
+++ resolved
@@ -20,11 +20,7 @@
 import { WidgetControl } from "./WidgetControl";
 import { WidgetProps } from "./WidgetProps";
 import { StatusBarWidgetComposerControl } from "./StatusBarWidgetComposerControl";
-<<<<<<< HEAD
-import { IconHelper, IconSpec } from "@itwin/core-react";
-=======
-import { SizeProps } from "@itwin/core-react";
->>>>>>> e62bc4ab
+import { IconHelper, IconSpec, SizeProps } from "@itwin/core-react";
 
 const widgetStateNameMap = new Map<WidgetState, string>([
   [WidgetState.Closed, "Closed"],
