/*---------------------------------------------------------------------------------------------
* Copyright (c) Bentley Systems, Incorporated. All rights reserved.
* See LICENSE.md in the project root for license terms and full copyright notice.
*--------------------------------------------------------------------------------------------*/
import { expect } from "chai";
import * as React from "react";
import { fireEvent, render } from "@testing-library/react";
import { SpecialKey } from "@itwin/appui-abstract";
import { getUiSettingsManagerEntry, UiSettingsPage } from "../../appui-react/settings/ui/UiSettingsPage";
import TestUtils, { handleError, selectChangeValueByText, storageMock, stubScrollIntoView } from "../TestUtils";
import { UiFramework } from "../../appui-react/UiFramework";
import { ColorTheme } from "../../appui-react/theme/ThemeManager";
import { IModelApp, NoRenderApp } from "@itwin/core-frontend";
import { EmptyLocalization } from "@itwin/core-common";

describe("UiSettingsPage", () => {
  const localStorageToRestore = Object.getOwnPropertyDescriptor(window, "localStorage")!;
  let localStorageMock = storageMock();

  before(async () => {
    await NoRenderApp.startup({ localization: new EmptyLocalization() });
  });

  after(async () => {
    await IModelApp.shutdown();
  });

  beforeEach(async () => {
    // create a new mock each run so there are no "stored values"
    localStorageMock = storageMock();
    await TestUtils.initializeUiFramework();
    UiFramework.setUiVersion("1"); // eslint-disable-line deprecation/deprecation
    await TestUtils.flushAsyncOperations();
    Object.defineProperty(window, "localStorage", {
      get: () => localStorageMock,
    });
  });

  afterEach(() => {
    TestUtils.terminateUiFramework();
    Object.defineProperty(window, "localStorage", localStorageToRestore);
  });

  stubScrollIntoView();

  function getInputBySpanTitle(titleSpan: HTMLElement) {
    const settingsItemDiv = titleSpan.parentElement?.parentElement;
    expect(settingsItemDiv).not.to.be.undefined;
    return settingsItemDiv!.querySelector("input");
  }

  it("renders using getUiSettingsManagerEntry (V1)", async () => {
    const tabEntry = getUiSettingsManagerEntry(10, false); // eslint-disable-line deprecation/deprecation
    const wrapper = render(tabEntry.page);
    expect(wrapper).not.to.be.undefined;
    expect(wrapper.container.querySelectorAll("span.title").length).to.eq(3);
    wrapper.unmount();
  });

  // function getSelectBySpanTitle(titleSpan: HTMLElement) {
  //   const settingsItemDiv = titleSpan.parentElement?.parentElement;
  //   expect(settingsItemDiv).not.to.be.undefined;
  //   return settingsItemDiv!.querySelector("select");
  // }

  it("renders without version option (V1) set theme", async () => {
<<<<<<< HEAD
    const wrapper = render(<UiSettingsPage allowSettingUiFrameworkVersion={false} />);
    // wrapper.debug();
=======
    const wrapper = render(<UiSettingsPage allowSettingUiFrameworkVersion={false} />); // eslint-disable-line deprecation/deprecation
>>>>>>> 3875551b
    expect(wrapper).not.to.be.undefined;

    // const themeSpan = wrapper.getByText("settings.uiSettingsPage.themeTitle");
    // const themeSelect = getSelectBySpanTitle(themeSpan);
    // expect(themeSelect).not.to.be.null;
    // await TestUtils.flushAsyncOperations();
    // fireEvent.change(themeSelect!, { target: { value: "dark" } });
    // await TestUtils.flushAsyncOperations();
    // expect(themeSelect!.value).to.be.eq("dark");
    // fireEvent.change(themeSelect!, { target: { value: "light" } });
    // await TestUtils.flushAsyncOperations();
    // expect(themeSelect!.value).to.be.eq("light");

    const selectButton = wrapper.getByTestId("select-theme");
    selectChangeValueByText(selectButton, "settings.uiSettingsPage.dark", handleError);
    await TestUtils.flushAsyncOperations();
    expect(UiFramework.getColorTheme()).to.eq(ColorTheme.Dark);
    selectChangeValueByText(selectButton, "settings.uiSettingsPage.light", handleError);
    await TestUtils.flushAsyncOperations();
    expect(UiFramework.getColorTheme()).to.eq(ColorTheme.Light);

    wrapper.unmount();
  });

  it("renders without version option (V1) set widget opacity", async () => {
    UiFramework.setUiVersion("1"); // eslint-disable-line deprecation/deprecation
    await TestUtils.flushAsyncOperations();

    const wrapper = render(<UiSettingsPage allowSettingUiFrameworkVersion={false} />); // eslint-disable-line deprecation/deprecation
    expect(wrapper).not.to.be.undefined;
    const thumb = wrapper.container.ownerDocument.querySelector(".iui-slider-thumb");
    expect(thumb).to.exist;
    fireEvent.keyDown(thumb!, { key: SpecialKey.ArrowRight });
    await TestUtils.flushAsyncOperations();
    let widgetOpacity = UiFramework.getWidgetOpacity();
    expect (widgetOpacity).greaterThan(.9);
    await TestUtils.flushAsyncOperations();
    // trigger sync event processing
    UiFramework.setWidgetOpacity(.5);
    await TestUtils.flushAsyncOperations();
    widgetOpacity = UiFramework.getWidgetOpacity();
    expect (widgetOpacity).equals(.5);
    wrapper.unmount();
  });

  it("renders without version option (V2) set toolbar opacity", async () => {
    UiFramework.setUiVersion("2"); // eslint-disable-line deprecation/deprecation
    await TestUtils.flushAsyncOperations();

    const wrapper = render(<UiSettingsPage allowSettingUiFrameworkVersion={false} />); // eslint-disable-line deprecation/deprecation
    expect(wrapper).not.to.be.undefined;
    const thumb = wrapper.container.ownerDocument.querySelectorAll(".iui-slider-thumb");
    expect(thumb[0]).to.exist;
    fireEvent.keyDown(thumb[0]!, { key: SpecialKey.ArrowRight });
    await TestUtils.flushAsyncOperations();
    let toolbarOpacity = UiFramework.getToolbarOpacity();
    expect (toolbarOpacity).greaterThan(.5);
    await TestUtils.flushAsyncOperations();
    // trigger sync event processing
    UiFramework.setToolbarOpacity(.9);
    await TestUtils.flushAsyncOperations();
    toolbarOpacity = UiFramework.getToolbarOpacity();
    expect (toolbarOpacity).equals(.9);
    wrapper.unmount();
  });

  it("renders without version option (V1) toggle auto-hide", async () => {
    UiFramework.setUiVersion("1"); // eslint-disable-line deprecation/deprecation
    await TestUtils.flushAsyncOperations();

    const wrapper = render(<UiSettingsPage allowSettingUiFrameworkVersion={false} />); // eslint-disable-line deprecation/deprecation
    expect(wrapper).not.to.be.undefined;
    const autoHideSpan = wrapper.getByText("settings.uiSettingsPage.autoHideTitle");
    const checkbox = getInputBySpanTitle(autoHideSpan);
    expect(checkbox).not.to.be.null;
    fireEvent.click(checkbox!);
    await TestUtils.flushAsyncOperations();
    expect(checkbox?.checked).to.be.false; // defaults to true so this should make if false
    fireEvent.click(checkbox!);
    await TestUtils.flushAsyncOperations();
    expect(checkbox?.checked).to.be.true;
    expect(wrapper.container.querySelectorAll("span.title").length).to.eq(3);
    wrapper.unmount();
  });

  it("renders with version option (V1)", async () => {
    UiFramework.setUiVersion("1"); // eslint-disable-line deprecation/deprecation
    await TestUtils.flushAsyncOperations();

    const wrapper = render(<UiSettingsPage allowSettingUiFrameworkVersion={true} />); // eslint-disable-line deprecation/deprecation
    expect(wrapper).not.to.be.undefined;
    expect(wrapper.container.querySelectorAll("span.title").length).to.eq(4);

    const titleSpan = wrapper.getByText("settings.uiSettingsPage.newUiTitle");
    const checkbox = getInputBySpanTitle(titleSpan);
    expect(checkbox).not.to.be.null;
    fireEvent.click(checkbox!);
    await TestUtils.flushAsyncOperations();
    expect(wrapper.container.querySelectorAll("span.title").length).to.eq(12);

    wrapper.unmount();
  });

  it("renders without version option (V2) toggle drag interaction", async () => {
    UiFramework.setUiVersion("2"); // eslint-disable-line deprecation/deprecation
    await TestUtils.flushAsyncOperations();
    const wrapper = render(<UiSettingsPage allowSettingUiFrameworkVersion={false} />); // eslint-disable-line deprecation/deprecation
    expect(wrapper).not.to.be.undefined;

    const titleSpan = wrapper.getByText("settings.uiSettingsPage.dragInteractionTitle");
    const checkbox = getInputBySpanTitle(titleSpan);
    fireEvent.click(checkbox!);
    await TestUtils.flushAsyncOperations();
    expect(checkbox?.checked).to.be.true;
    fireEvent.click(checkbox!);
    await TestUtils.flushAsyncOperations();
    expect(checkbox?.checked).to.be.false;
    wrapper.unmount();
  });

  it("renders without version option (V2) toggle useProximityOpacity", async () => {
    UiFramework.setUiVersion("2"); // eslint-disable-line deprecation/deprecation
    await TestUtils.flushAsyncOperations();
    const wrapper = render(<UiSettingsPage allowSettingUiFrameworkVersion={false} />); // eslint-disable-line deprecation/deprecation
    expect(wrapper).not.to.be.undefined;

    const titleSpan = wrapper.getByText("settings.uiSettingsPage.useProximityOpacityTitle");
    const checkbox = getInputBySpanTitle(titleSpan);
    fireEvent.click(checkbox!);
    await TestUtils.flushAsyncOperations();
    expect(checkbox?.checked).to.be.true; // latest default value
    fireEvent.click(checkbox!);
    await TestUtils.flushAsyncOperations();
    expect(checkbox?.checked).to.be.false;
    wrapper.unmount();
  });

  it("renders without version option (V2) toggle snapWidgetOpacity", async () => {
    UiFramework.setUiVersion("2"); // eslint-disable-line deprecation/deprecation
    await TestUtils.flushAsyncOperations();
    const wrapper = render(<UiSettingsPage allowSettingUiFrameworkVersion={false} />); // eslint-disable-line deprecation/deprecation
    expect(wrapper).not.to.be.undefined;

    const titleSpan = wrapper.getByText("settings.uiSettingsPage.snapWidgetOpacityTitle");
    const checkbox = getInputBySpanTitle(titleSpan);
    fireEvent.click(checkbox!);
    await TestUtils.flushAsyncOperations();
    expect(checkbox?.checked).to.be.true;
    fireEvent.click(checkbox!);
    await TestUtils.flushAsyncOperations();
    expect(checkbox?.checked).to.be.false;
    wrapper.unmount();
  });

  it("renders showWidgetIcon toggle", async () => {
    UiFramework.setUiVersion("2"); // eslint-disable-line deprecation/deprecation
    await TestUtils.flushAsyncOperations();
    const wrapper = render(<UiSettingsPage allowSettingUiFrameworkVersion={false} />); // eslint-disable-line deprecation/deprecation
    expect(wrapper).not.to.be.undefined;

    const titleSpan = wrapper.getByText("settings.uiSettingsPage.widgetIconTitle");
    const checkbox = getInputBySpanTitle(titleSpan);
    fireEvent.click(checkbox!);
    await TestUtils.flushAsyncOperations();
    expect(checkbox?.checked).to.be.false;
    fireEvent.click(checkbox!);
    await TestUtils.flushAsyncOperations();
    expect(checkbox?.checked).to.be.true;
    wrapper.unmount();
  });

  it("renders with version option (V2) toggle ui-version", async () => {
    UiFramework.setUiVersion("2"); // eslint-disable-line deprecation/deprecation
    await TestUtils.flushAsyncOperations();
    const wrapper = render(<UiSettingsPage allowSettingUiFrameworkVersion={true} />); // eslint-disable-line deprecation/deprecation
    expect(wrapper).not.to.be.undefined;
    expect(wrapper.container.querySelectorAll("span.title").length).to.eq(12);
    const uiVersionSpan = wrapper.getByText("settings.uiSettingsPage.newUiTitle");
    const checkbox = getInputBySpanTitle(uiVersionSpan);

    fireEvent.click(checkbox!);
    await TestUtils.flushAsyncOperations();
    expect(wrapper.container.querySelectorAll("span.title").length).to.eq(4);

    fireEvent.click(checkbox!);
    await TestUtils.flushAsyncOperations();
    expect(wrapper.container.querySelectorAll("span.title").length).to.eq(12);

    wrapper.unmount();
  });

  it("renders animateToolSettings toggle", async () => {
    UiFramework.setUiVersion("2"); // eslint-disable-line deprecation/deprecation
    await TestUtils.flushAsyncOperations();
    const wrapper = render(<UiSettingsPage allowSettingUiFrameworkVersion={false} />); // eslint-disable-line deprecation/deprecation
    expect(wrapper).not.to.be.undefined;

    const titleSpan = wrapper.getByText("settings.uiSettingsPage.animateToolSettingsTitle");
    const checkbox = getInputBySpanTitle(titleSpan);
    fireEvent.click(checkbox!);
    await TestUtils.flushAsyncOperations();
    expect(checkbox?.checked).to.be.true;
    fireEvent.click(checkbox!);
    await TestUtils.flushAsyncOperations();
    expect(checkbox?.checked).to.be.false;
    wrapper.unmount();
  });

  it("renders useToolAsToolSettingsLabel toggle", async () => {
    UiFramework.setUiVersion("2"); // eslint-disable-line deprecation/deprecation
    await TestUtils.flushAsyncOperations();
    const wrapper = render(<UiSettingsPage allowSettingUiFrameworkVersion={false} />); // eslint-disable-line deprecation/deprecation
    expect(wrapper).not.to.be.undefined;

    const titleSpan = wrapper.getByText("settings.uiSettingsPage.useToolAsToolSettingsLabelTitle");
    const checkbox = getInputBySpanTitle(titleSpan);
    fireEvent.click(checkbox!);
    await TestUtils.flushAsyncOperations();
    expect(checkbox?.checked).to.be.true;
    fireEvent.click(checkbox!);
    await TestUtils.flushAsyncOperations();
    expect(checkbox?.checked).to.be.false;
    wrapper.unmount();
  });

});<|MERGE_RESOLUTION|>--- conflicted
+++ resolved
@@ -64,12 +64,7 @@
   // }
 
   it("renders without version option (V1) set theme", async () => {
-<<<<<<< HEAD
-    const wrapper = render(<UiSettingsPage allowSettingUiFrameworkVersion={false} />);
-    // wrapper.debug();
-=======
-    const wrapper = render(<UiSettingsPage allowSettingUiFrameworkVersion={false} />); // eslint-disable-line deprecation/deprecation
->>>>>>> 3875551b
+    const wrapper = render(<UiSettingsPage allowSettingUiFrameworkVersion={false} />); // eslint-disable-line deprecation/deprecation
     expect(wrapper).not.to.be.undefined;
 
     // const themeSpan = wrapper.getByText("settings.uiSettingsPage.themeTitle");
@@ -105,13 +100,13 @@
     fireEvent.keyDown(thumb!, { key: SpecialKey.ArrowRight });
     await TestUtils.flushAsyncOperations();
     let widgetOpacity = UiFramework.getWidgetOpacity();
-    expect (widgetOpacity).greaterThan(.9);
+    expect(widgetOpacity).greaterThan(.9);
     await TestUtils.flushAsyncOperations();
     // trigger sync event processing
     UiFramework.setWidgetOpacity(.5);
     await TestUtils.flushAsyncOperations();
     widgetOpacity = UiFramework.getWidgetOpacity();
-    expect (widgetOpacity).equals(.5);
+    expect(widgetOpacity).equals(.5);
     wrapper.unmount();
   });
 
@@ -126,13 +121,13 @@
     fireEvent.keyDown(thumb[0]!, { key: SpecialKey.ArrowRight });
     await TestUtils.flushAsyncOperations();
     let toolbarOpacity = UiFramework.getToolbarOpacity();
-    expect (toolbarOpacity).greaterThan(.5);
+    expect(toolbarOpacity).greaterThan(.5);
     await TestUtils.flushAsyncOperations();
     // trigger sync event processing
     UiFramework.setToolbarOpacity(.9);
     await TestUtils.flushAsyncOperations();
     toolbarOpacity = UiFramework.getToolbarOpacity();
-    expect (toolbarOpacity).equals(.9);
+    expect(toolbarOpacity).equals(.9);
     wrapper.unmount();
   });
 
