/*---------------------------------------------------------------------------------------------
* Copyright (c) Bentley Systems, Incorporated. All rights reserved.
* See LICENSE.md in the project root for license terms and full copyright notice.
*--------------------------------------------------------------------------------------------*/
import * as React from "react";
import { expect } from "chai";
import * as sinon from "sinon";
import * as moq from "typemoq";
import { Provider } from "react-redux";
import { render } from "@testing-library/react";
import { Logger } from "@itwin/core-bentley";
import { WidgetState } from "@itwin/appui-abstract";
import { Size } from "@itwin/core-react";
import { IModelApp, IModelConnection, MockRender, ScreenViewport, SpatialViewState } from "@itwin/core-frontend";
import {
  ConfigurableCreateInfo, ConfigurableUiContent, CoreTools, FrontstageManager,
  ModalFrontstageRequestedCloseEventArgs, RestoreFrontstageLayoutTool, SettingsModalFrontstage,
  ToolSettingsManager, ToolUiProvider, UiFramework,
} from "../../appui-react";
import TestUtils, { storageMock } from "../TestUtils";
import { TestFrontstage, TestFrontstage2, TestFrontstage3 } from "./FrontstageTestUtils";
import { EmptyLocalization } from "@itwin/core-common";

const mySessionStorage = storageMock();

const propertyDescriptorToRestore = Object.getOwnPropertyDescriptor(window, "sessionStorage")!;

describe("FrontstageManager", () => {
  before(async () => {
    Object.defineProperty(window, "sessionStorage", {
      get: () => mySessionStorage,
    });

    await TestUtils.initializeUiFramework();
<<<<<<< HEAD
    UiFramework.setUiVersion("1");
    await MockRender.App.startup({ localization: new EmptyLocalization() });
=======
    UiFramework.setUiVersion("1"); // eslint-disable-line deprecation/deprecation
    await MockRender.App.startup();
>>>>>>> 3875551b

    FrontstageManager.initialize();
    FrontstageManager.clearFrontstageProviders();
  });

  after(async () => {
    await MockRender.App.shutdown();
    TestUtils.terminateUiFramework();

    // restore the overriden property getter
    Object.defineProperty(window, "sessionStorage", propertyDescriptorToRestore);
  });

  it("initialized should return true", () => {
    expect(FrontstageManager.isInitialized).to.be.true;
  });

  it("findWidget should return undefined when no active frontstage", async () => {
    await FrontstageManager.setActiveFrontstageDef(undefined);
    expect(FrontstageManager.findWidget("xyz")).to.be.undefined;
  });

  it("setActiveFrontstage should set active frontstage", async () => {
    const frontstageProvider = new TestFrontstage();
    FrontstageManager.addFrontstageProvider(frontstageProvider);
    expect(FrontstageManager.hasFrontstage(frontstageProvider.frontstage.props.id)).to.be.true;
    const frontstageDef = await FrontstageManager.getFrontstageDef(frontstageProvider.frontstage.props.id);

    expect(frontstageDef).to.not.be.undefined;
    if (frontstageDef) {
      expect(FrontstageManager.hasFrontstage(frontstageDef.id)).to.be.true;
      await FrontstageManager.setActiveFrontstage(frontstageDef.id);
      expect(FrontstageManager.activeFrontstageId).to.eq(frontstageDef.id);
      expect(frontstageDef.applicationData).to.not.be.undefined; // eslint-disable-line deprecation/deprecation
    }
  });

  it("setActiveModalFrontstage from backstage item", async () => {
    const handleFrontstageCloseRequested = ({ stageCloseFunc }: ModalFrontstageRequestedCloseEventArgs) => {
      stageCloseFunc();
    };

    // since we are not really displaying modal stage add listener to mimic the close processing
    const removeListener = FrontstageManager.onCloseModalFrontstageRequestedEvent.addListener(handleFrontstageCloseRequested);

    expect(FrontstageManager.activeModalFrontstage).to.be.undefined;
    const backstageItem = SettingsModalFrontstage.getBackstageActionItem(100, 10);
    backstageItem.execute();
    expect(FrontstageManager.activeModalFrontstage).to.not.be.undefined;
    FrontstageManager.closeModalFrontstage();
    await TestUtils.flushAsyncOperations();

    expect(FrontstageManager.activeModalFrontstage).to.be.undefined;
    removeListener();
  });

  it("should emit onFrontstageRestoreLayoutEvent", async () => {
    const spy = sinon.spy(FrontstageManager.onFrontstageRestoreLayoutEvent, "emit");

    const frontstageProvider = new TestFrontstage();
    FrontstageManager.addFrontstageProvider(frontstageProvider);
    const frontstageDef = await FrontstageManager.getFrontstageDef(frontstageProvider.frontstage.props.id);

    expect(FrontstageManager.activeModalFrontstage).to.be.undefined;
    expect(frontstageDef).to.not.be.undefined;
    if (frontstageDef) {
      await FrontstageManager.setActiveFrontstage(frontstageDef.id);
      expect(FrontstageManager.activeFrontstageId).to.eq(frontstageDef.id);
      expect(frontstageDef.applicationData).to.not.be.undefined; // eslint-disable-line deprecation/deprecation

      const tool = new RestoreFrontstageLayoutTool();
      await tool.parseAndRun(frontstageDef.id);
      spy.calledOnce.should.true;
      spy.resetHistory();

      // call without id to use active stage
      await tool.parseAndRun();
      spy.calledOnce.should.true;
      spy.resetHistory();

      // call without invalid id
      await tool.parseAndRun("bad-id");
      spy.calledOnce.should.false;
    }
  });

  it("setActiveFrontstage should log Error on invalid id", async () => {
    const spyMethod = sinon.spy(Logger, "logError");
    await FrontstageManager.setActiveFrontstage("xyz");
    spyMethod.calledOnce.should.true;
  });

  it("setWidgetState should find and set widget state", async () => {
    const frontstageProvider = new TestFrontstage();
    FrontstageManager.addFrontstageProvider(frontstageProvider);
    const frontstageDef = await FrontstageManager.getFrontstageDef(frontstageProvider.frontstage.props.id);
    await FrontstageManager.setActiveFrontstageDef(frontstageDef);

    const widgetDef = FrontstageManager.findWidget("widget1");
    expect(widgetDef).to.not.be.undefined;

    if (widgetDef) {
      expect(widgetDef.isVisible).to.eq(true);
      expect(FrontstageManager.setWidgetState("widget1", WidgetState.Hidden)).to.be.true;
      expect(widgetDef.isVisible).to.eq(false);
    }
  });

  it("setActiveFrontstage should set active frontstage", async () => {
    const frontstageProvider = new TestFrontstage2();
    FrontstageManager.addFrontstageProvider(frontstageProvider);
    const frontstageDef = await FrontstageManager.getFrontstageDef(frontstageProvider.frontstage.props.id);

    expect(frontstageDef).to.not.be.undefined;
    if (frontstageDef) {
      // make sure zones defined by new names are properly placed into the proper spot in frontstageDef
      expect(frontstageDef.getZoneDef(1)).not.to.be.undefined; // eslint-disable-line deprecation/deprecation
      expect(frontstageDef.getZoneDef(2)).not.to.be.undefined; // eslint-disable-line deprecation/deprecation
      expect(frontstageDef.getZoneDef(8)).not.to.be.undefined; // eslint-disable-line deprecation/deprecation
      expect(frontstageDef.getZoneDef(3)).to.be.undefined; // eslint-disable-line deprecation/deprecation
      await FrontstageManager.setActiveFrontstage(frontstageDef.id);
      expect(FrontstageManager.activeFrontstageId).to.eq(frontstageDef.id);
    }
  });

  it("deactivateFrontstageDef should set active frontstage to undefined", async () => {
    const frontstageProvider = new TestFrontstage();
    FrontstageManager.addFrontstageProvider(frontstageProvider);
    const frontstageDef = await FrontstageManager.getFrontstageDef(frontstageProvider.frontstage.props.id);

    await FrontstageManager.setActiveFrontstageDef(frontstageDef);
    expect(FrontstageManager.activeFrontstageDef).to.eq(frontstageDef);

    await FrontstageManager.deactivateFrontstageDef();
    expect(FrontstageManager.activeFrontstageDef).to.be.undefined;
  });

  it("setWidgetState returns false on invalid id", () => {
    expect(FrontstageManager.setWidgetState("xyz", WidgetState.Closed)).to.be.false;
  });

  it("findWidget returns undefined on invalid id", () => {
    expect(FrontstageManager.findWidget("xyz")).to.be.undefined;
  });

  describe("Executing a tool should set activeToolId", () => {
    const viewportMock = moq.Mock.ofType<ScreenViewport>();

    before(() => {
      const spatialViewStateMock = moq.Mock.ofType<SpatialViewState>();
      spatialViewStateMock.setup((view) => view.is3d()).returns(() => true);
      spatialViewStateMock.setup((view) => view.classFullName).returns(() => "BisCore:SpatialViewDefinition");
      viewportMock.reset();
      viewportMock.setup((viewport) => viewport.view).returns(() => spatialViewStateMock.object);

      FrontstageManager.isInitialized = false;
      FrontstageManager.initialize();
      // eslint-disable-next-line @typescript-eslint/no-floating-promises
      IModelApp.viewManager.setSelectedView(viewportMock.object);
    });

    it("CoreTools.selectElementCommand", async () => {
      const item = CoreTools.selectElementCommand;
      item.execute();
      setImmediate(async () => {
        await TestUtils.flushAsyncOperations();
        expect(FrontstageManager.activeToolId).to.eq(item.toolId);
      });
    });

    it("trigger tool settings reload", () => {
      class ToolUiProviderMock extends ToolUiProvider {
        constructor(info: ConfigurableCreateInfo, options: any) {
          super(info, options);
        }
      }

      const activeToolSettingsProvider = new ToolUiProviderMock(new ConfigurableCreateInfo("test", "test", "test"), undefined);
      sinon.stub(FrontstageManager, "activeToolSettingsProvider").get(() => activeToolSettingsProvider);

      ToolSettingsManager.onReloadToolSettingsProperties.emit();
    });

  });

  describe("ConfigurableUiContent", () => {
    before(() => {
      const imodelConnectionMock = moq.Mock.ofType<IModelConnection>();
      imodelConnectionMock.setup((x) => x.iModelId).returns(() => "dummyImodelId");
      sinon.stub(UiFramework, "getIModelConnection").get(() => imodelConnectionMock.object);
    });

    it("mouse moves should be handled for frontstage tracking", async () => {
      const fakeTimers = sinon.useFakeTimers();
      render(<Provider store={TestUtils.store} >
        <ConfigurableUiContent idleTimeout={100} intervalTimeout={100} />
      </Provider>);

      const divContainer = document.getElementById("uifw-configurableui-wrapper")!;

      const spyDeactivated = sinon.spy();
      FrontstageManager.onFrontstageDeactivatedEvent.addListener(spyDeactivated);

      const frontstageProvider = new TestFrontstage3();
      FrontstageManager.addFrontstageProvider(frontstageProvider);
      const frontstageDef = await FrontstageManager.getFrontstageDef(frontstageProvider.frontstage.props.id);
      await FrontstageManager.setActiveFrontstageDef(frontstageDef);
      expect(FrontstageManager.activeFrontstageDef).to.eq(frontstageDef);

      fakeTimers.tick(200);

      divContainer.dispatchEvent(new MouseEvent("mousemove", { bubbles: true, cancelable: true, view: window, buttons: 1 }));
      divContainer.dispatchEvent(new MouseEvent("mousemove", { bubbles: true, cancelable: true, view: window, buttons: 1 }));

      fakeTimers.tick(200);
      fakeTimers.restore();

      divContainer.dispatchEvent(new MouseEvent("mousemove", { bubbles: true, cancelable: true, view: window, buttons: 1 }));
      divContainer.dispatchEvent(new MouseEvent("mousemove", { bubbles: true, cancelable: true, view: window, buttons: 1 }));

      await FrontstageManager.deactivateFrontstageDef();
      expect(FrontstageManager.activeFrontstageDef).to.be.undefined;
      spyDeactivated.calledOnce.should.true;
    });

  });

  describe("nineZoneSize", () => {
    let nineZoneSize: typeof FrontstageManager.nineZoneSize;

    before(() => {
      nineZoneSize = FrontstageManager.nineZoneSize;
    });

    afterEach(() => {
      FrontstageManager.nineZoneSize = nineZoneSize;
    });

    it("should set nineZoneSize", () => {
      FrontstageManager.nineZoneSize = new Size(10, 20);
      FrontstageManager.nineZoneSize.width.should.eq(10);
      FrontstageManager.nineZoneSize.height.should.eq(20);
    });
  });
});<|MERGE_RESOLUTION|>--- conflicted
+++ resolved
@@ -32,13 +32,8 @@
     });
 
     await TestUtils.initializeUiFramework();
-<<<<<<< HEAD
-    UiFramework.setUiVersion("1");
+    UiFramework.setUiVersion("1"); // eslint-disable-line deprecation/deprecation
     await MockRender.App.startup({ localization: new EmptyLocalization() });
-=======
-    UiFramework.setUiVersion("1"); // eslint-disable-line deprecation/deprecation
-    await MockRender.App.startup();
->>>>>>> 3875551b
 
     FrontstageManager.initialize();
     FrontstageManager.clearFrontstageProviders();
