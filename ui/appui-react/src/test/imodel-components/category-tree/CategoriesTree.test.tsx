/*---------------------------------------------------------------------------------------------
* Copyright (c) Bentley Systems, Incorporated. All rights reserved.
* See LICENSE.md in the project root for license terms and full copyright notice.
*--------------------------------------------------------------------------------------------*/
import { assert, expect } from "chai";
import * as React from "react";
import * as sinon from "sinon";
import * as moq from "typemoq";
<<<<<<< HEAD
import { BeEvent, Id64String } from "@itwin/core-bentley";
import { IModelConnection, MockRender, ScreenViewport, SpatialViewState, SubCategoriesCache, ViewManager, Viewport } from "@itwin/core-frontend";
=======
import { BeEvent, Id64, Id64String } from "@itwin/core-bentley";
import { IModelConnection, ScreenViewport, SnapshotConnection, SpatialViewState, SubCategoriesCache, ViewManager, Viewport } from "@itwin/core-frontend";
>>>>>>> fe6bb81f
import { ECInstancesNodeKey, KeySet, LabelDefinition, Node, NodePathElement, StandardNodeTypes } from "@itwin/presentation-common";
import { IPresentationTreeDataProvider, PresentationTreeDataProvider } from "@itwin/presentation-components";
import { mockPresentationManager } from "@itwin/presentation-components/lib/cjs/test";
import { Presentation, PresentationManager, RulesetVariablesManager, SelectionChangeEvent, SelectionManager } from "@itwin/presentation-frontend";
import {
  HierarchyBuilder,
  HierarchyCacheMode, IModelTestUtility, initialize as initializePresentationTesting, terminate as terminatePresentationTesting,
} from "@itwin/presentation-testing";
import { PropertyRecord } from "@itwin/appui-abstract";
import { TreeDataChangesListener, TreeNodeItem } from "@itwin/components-react";
import { fireEvent, render, waitFor } from "@testing-library/react";
import { CategoryTree, RULESET_CATEGORIES, toggleAllCategories } from "../../../appui-react/imodel-components/category-tree/CategoriesTree";
import { CategoryVisibilityHandler } from "../../../appui-react/imodel-components/category-tree/CategoryVisibilityHandler";
import { VisibilityChangeListener } from "../../../appui-react/imodel-components/VisibilityTreeEventHandler";
import TestUtils from "../../TestUtils";
import { CategoryProps, IModel } from "@itwin/core-common";

describe("CategoryTree", () => {

  describe("#unit", () => {
    const sizeProps = { width: 200, height: 200 };

<<<<<<< HEAD
  before(async () => {
    await TestUtils.initializeUiFramework();
    await MockRender.App.startup();
  });

  after(async () => {
    await MockRender.App.shutdown();
    TestUtils.terminateUiFramework();
    Presentation.terminate();
  });
=======
    before(async () => {
      await TestUtils.initializeUiFramework();
    });

    after(() => {
      TestUtils.terminateUiFramework();
      Presentation.terminate();
    });
>>>>>>> fe6bb81f

    afterEach(() => {
      sinon.restore();
    });

    const imodelMock = moq.Mock.ofType<IModelConnection>();
    const selectionManagerMock = moq.Mock.ofType<SelectionManager>();
    let presentationManagerMock: moq.IMock<PresentationManager>;
    let rulesetVariablesMock: moq.IMock<RulesetVariablesManager>;
    const viewportMock = moq.Mock.ofType<Viewport>();
    const viewStateMock = moq.Mock.ofType<SpatialViewState>();
    const viewManagerMock = moq.Mock.ofType<ViewManager>();

    beforeEach(() => {
      viewManagerMock.reset();
      imodelMock.reset();
      selectionManagerMock.reset();
      viewportMock.reset();
      viewStateMock.reset();

      const selectionChangeEvent = new SelectionChangeEvent();
      selectionManagerMock.setup((x) => x.selectionChange).returns(() => selectionChangeEvent);
      selectionManagerMock.setup((x) => x.getSelectionLevels(imodelMock.object)).returns(() => []);
      selectionManagerMock.setup((x) => x.getSelection(imodelMock.object, moq.It.isAny())).returns(() => new KeySet());
      Presentation.setSelectionManager(selectionManagerMock.object);

      const mocks = mockPresentationManager();
      presentationManagerMock = mocks.presentationManager;
      rulesetVariablesMock = mocks.rulesetVariablesManager;
      Presentation.setPresentationManager(presentationManagerMock.object);

      async function* generator() {
        return;
      }

      imodelMock.setup((x) => x.query(moq.It.isAny(), moq.It.isAny(), moq.It.isAny())).returns(() => generator());
      viewportMock.setup((x) => x.view).returns(() => viewStateMock.object);
      viewStateMock.setup((x) => x.is3d()).returns(() => true);

    });

    const createKey = (id: Id64String): ECInstancesNodeKey => {
      return {
        type: StandardNodeTypes.ECInstancesNode,
        version: 0,
        instanceKeys: [{ className: "MyDomain:SpatialCategory", id }],
        pathFromRoot: [],
      };
    };

<<<<<<< HEAD
    it("should have expected structure", async () => {
      setupDataProvider([{ id: "test", label: PropertyRecord.fromString("test-node") }]);
      const result = render(
        <CategoryTree
          {...sizeProps}
          viewManager={viewManagerMock.object}
          iModel={imodelMock.object}
          activeView={viewportMock.object}
          categoryVisibilityHandler={visibilityHandler.object}
        />,
      );
      let node: HTMLElement;
      await waitFor(() => node = result.getByText("test-node"));
      const tree = result.getByRole("tree");
      const item = result.getByRole("treeitem");
      const check = result.getByRole("checkbox");
      expect(tree.contains(item)).to.be.true;
      expect(item.contains(check)).to.be.true;
      expect(item.contains(node!)).to.be.true;
    });
=======
    describe("<CategoryTree />", () => {
      const visibilityHandler = moq.Mock.ofType<CategoryVisibilityHandler>();
>>>>>>> fe6bb81f

      beforeEach(() => {
        sinon.stub(PresentationTreeDataProvider.prototype, "imodel").get(() => imodelMock.object);
        sinon.stub(PresentationTreeDataProvider.prototype, "rulesetId").get(() => "");
        sinon.stub(PresentationTreeDataProvider.prototype, "dispose");
        sinon.stub(PresentationTreeDataProvider.prototype, "getFilteredNodePaths").resolves([]);
        sinon.stub(PresentationTreeDataProvider.prototype, "getNodeKey").callsFake((node: any) => node.__key);
        sinon.stub(PresentationTreeDataProvider.prototype, "getNodesCount").resolves(0);
        sinon.stub(PresentationTreeDataProvider.prototype, "getNodes").resolves([]);

        resetVisibilityHandlerMock();
        visibilityHandler.setup((x) => x.getVisibilityStatus(moq.It.isAny(), moq.It.isAny())).returns(() => ({ state: "visible", isDisabled: false }));
      });

      const setupDataProvider = (nodes: TreeNodeItem[]) => {
        (PresentationTreeDataProvider.prototype.getNodesCount as any).restore();
        sinon.stub(PresentationTreeDataProvider.prototype, "getNodesCount").resolves(nodes.length);

        (PresentationTreeDataProvider.prototype.getNodes as any).restore();
        sinon.stub(PresentationTreeDataProvider.prototype, "getNodes").callsFake(
          async () => nodes.map((n) => ({ __key: createKey(n.id), ...n })),
        );
      };

      const resetVisibilityHandlerMock = () => {
        visibilityHandler.reset();
        visibilityHandler.setup((x) => x.onVisibilityChange).returns(() => new BeEvent<VisibilityChangeListener>());
      };

      it("should match snapshot", async () => {
        setupDataProvider([{ id: "test", label: PropertyRecord.fromString("test-node") }]);
        const result = render(
          <CategoryTree
            {...sizeProps}
            viewManager={viewManagerMock.object}
            iModel={imodelMock.object}
            activeView={viewportMock.object}
            categoryVisibilityHandler={visibilityHandler.object}
          />,
        );
        await waitFor(() => result.getByText("test-node"));
        expect(result.baseElement).to.matchSnapshot();
      });

      it("renders without viewport", async () => {
        setupDataProvider([{ id: "test", label: PropertyRecord.fromString("test-node") }]);
        const result = render(
          <CategoryTree
            {...sizeProps}
            viewManager={viewManagerMock.object}
            iModel={imodelMock.object}
            categoryVisibilityHandler={visibilityHandler.object}
          />,
        );
        await waitFor(() => result.getByText("test-node"));
      });

      it("takes open view from viewManager", async () => {
        const screenViewportMock = moq.Mock.ofType<ScreenViewport>();
        screenViewportMock.setup((x) => x.view).returns(() => viewStateMock.object);
        viewManagerMock.setup((x) => x.getFirstOpenView()).returns(() => screenViewportMock.object);
        render(
          <CategoryTree
            {...sizeProps}
            viewManager={viewManagerMock.object}
            iModel={imodelMock.object}
            categoryVisibilityHandler={visibilityHandler.object}
          />,
        );
        viewManagerMock.verify((x) => x.getFirstOpenView(), moq.Times.once());
      });

      it("sets ruleset variable 'ViewType' to '3d'", async () => {
        viewStateMock.reset();
        viewStateMock.setup((x) => x.is3d()).returns(() => true);
        render(
          <CategoryTree
            {...sizeProps}
            viewManager={viewManagerMock.object}
            iModel={imodelMock.object}
            activeView={viewportMock.object}
            categoryVisibilityHandler={visibilityHandler.object}
          />,
        );
        rulesetVariablesMock.verify(async (x) => x.setString("ViewType", "3d"), moq.Times.once());
      });

      it("sets ruleset variable 'ViewType' to '2d'", async () => {
        viewStateMock.reset();
        viewStateMock.setup((x) => x.is3d()).returns(() => false);
        render(
          <CategoryTree
            {...sizeProps}
            viewManager={viewManagerMock.object}
            iModel={imodelMock.object}
            activeView={viewportMock.object}
            categoryVisibilityHandler={visibilityHandler.object}
          />,
        );
        rulesetVariablesMock.verify(async (x) => x.setString("ViewType", "2d"), moq.Times.once());
      });

      it("renders checked checkbox if category is visible", async () => {
        setupDataProvider([{ id: "test", label: PropertyRecord.fromString("test-node") }]);
        resetVisibilityHandlerMock();
        visibilityHandler.setup((x) => x.getVisibilityStatus(moq.It.isAny(), moq.It.isAny())).returns(() => ({ state: "visible", isDisabled: false }));
        const result = render(
          <CategoryTree
            {...sizeProps}
            viewManager={viewManagerMock.object}
            iModel={imodelMock.object}
            activeView={viewportMock.object}
            categoryVisibilityHandler={visibilityHandler.object}
          />,
        );
        const node = await waitFor(() => result.getByTestId("tree-node"));
        const cb = node.querySelector("input");
        expect(cb!.checked).to.be.true;
      });

      describe("categories", () => {
        it("disables category when enabled category checkbox is unchecked", async () => {
          setupDataProvider([{ id: "test", label: PropertyRecord.fromString("test-node") }]);
          resetVisibilityHandlerMock();
          visibilityHandler.setup((x) => x.getVisibilityStatus(moq.It.isAny(), moq.It.isAny())).returns(() => ({ state: "visible", isDisabled: false }));
          visibilityHandler.setup(async (x) => x.changeVisibility(moq.It.isAny(), moq.It.isAny(), false)).returns(async () => { });
          const result = render(
            <CategoryTree
              {...sizeProps}
              viewManager={viewManagerMock.object}
              iModel={imodelMock.object}
              activeView={viewportMock.object}
              categoryVisibilityHandler={visibilityHandler.object}
            />,
          );
          const node = await waitFor(() => result.getByTestId("tree-node"));
          const cb = node.querySelector("input");
          fireEvent.click(cb!);
          visibilityHandler.verify(async (x) => x.changeVisibility(moq.It.isAny(), moq.It.isAny(), false), moq.Times.once());
        });

        it("enabled category when disabled category checkbox is unchecked", async () => {
          setupDataProvider([{ id: "test", label: PropertyRecord.fromString("test-node") }]);
          resetVisibilityHandlerMock();
          visibilityHandler.setup((x) => x.getVisibilityStatus(moq.It.isAny(), moq.It.isAny())).returns(() => ({ state: "hidden", isDisabled: false }));
          visibilityHandler.setup(async (x) => x.changeVisibility(moq.It.isAny(), moq.It.isAny(), true)).returns(async () => { });
          const result = render(
            <CategoryTree
              {...sizeProps}
              viewManager={viewManagerMock.object}
              iModel={imodelMock.object}
              activeView={viewportMock.object}
              categoryVisibilityHandler={visibilityHandler.object}
            />,
          );
          const node = await waitFor(() => result.getByTestId("tree-node"));
          const cb = node.querySelector("input");
          fireEvent.click(cb!);
          visibilityHandler.verify(async (x) => x.changeVisibility(moq.It.isAny(), moq.It.isAny(), true), moq.Times.once());
        });

      });

      describe("subcategories", () => {
        let categoryNode: TreeNodeItem;
        let subcategoryNode: TreeNodeItem;

        beforeEach(() => {
          categoryNode = { id: "categoryId", label: PropertyRecord.fromString("category-node"), autoExpand: true };
          subcategoryNode = { id: "subcategoryId", label: PropertyRecord.fromString("subcategory-node"), parentId: "categoryId" };
          (categoryNode as any).__key = createKey(categoryNode.id);
          (subcategoryNode as any).__key = createKey(subcategoryNode.id);

          (PresentationTreeDataProvider.prototype.getNodesCount as any).restore();
          sinon.stub(PresentationTreeDataProvider.prototype, "getNodesCount").resolves(1);

          (PresentationTreeDataProvider.prototype.getNodes as any).restore();
          sinon.stub(PresentationTreeDataProvider.prototype, "getNodes").callsFake(
            async (parent) => parent === categoryNode ? [subcategoryNode] : [categoryNode],
          );
        });

        const getSubCategoryNode = (elements: HTMLElement[]) => {
          expect(elements.length).to.be.eq(2);
          return elements[1];
        };

        it("renders checked checkbox if subcategory is enabled", async () => {
          resetVisibilityHandlerMock();
          visibilityHandler.setup((x) => x.getVisibilityStatus(moq.It.isAny(), moq.It.isAny())).returns(() => ({ state: "visible", isDisabled: false }));
          const result = render(
            <CategoryTree
              {...sizeProps}
              viewManager={viewManagerMock.object}
              iModel={imodelMock.object}
              activeView={viewportMock.object}
              categoryVisibilityHandler={visibilityHandler.object}
            />,
          );
          const node = await waitFor(() => getSubCategoryNode(result.getAllByTestId("tree-node")));
          const cb = node.querySelector("input");
          expect(cb!.checked).to.be.true;
        });

        it("disables subCategory when enabled subCategory checkbox is unchecked", async () => {
          resetVisibilityHandlerMock();
          visibilityHandler.setup((x) => x.getVisibilityStatus(moq.It.isAny(), moq.It.isAny())).returns(() => ({ state: "visible", isDisabled: false }));
          visibilityHandler.setup(async (x) => x.changeVisibility(moq.It.isAny(), moq.It.isAny(), false)).returns(async () => { });
          const result = render(
            <CategoryTree
              {...sizeProps}
              viewManager={viewManagerMock.object}
              iModel={imodelMock.object}
              activeView={viewportMock.object}
              categoryVisibilityHandler={visibilityHandler.object}
            />,
          );
          const node = await waitFor(() => getSubCategoryNode(result.getAllByTestId("tree-node")));
          const cb = node.querySelector("input");
          fireEvent.click(cb!);
          visibilityHandler.verify(async (x) => x.changeVisibility(subcategoryNode, moq.It.isAny(), false), moq.Times.once());
        });

        it("enabled subCategory when disabled subCategory checkbox is checked", async () => {
          resetVisibilityHandlerMock();
          visibilityHandler.setup((x) => x.getVisibilityStatus(moq.It.isAny(), moq.It.isAny())).returns(() => ({ state: "hidden", isDisabled: false }));
          visibilityHandler.setup(async (x) => x.changeVisibility(moq.It.isAny(), moq.It.isAny(), true)).returns(async () => { });
          const result = render(
            <CategoryTree
              {...sizeProps}
              viewManager={viewManagerMock.object}
              iModel={imodelMock.object}
              activeView={viewportMock.object}
              categoryVisibilityHandler={visibilityHandler.object}
            />,
          );
          const node = await waitFor(() => getSubCategoryNode(result.getAllByTestId("tree-node")));
          const cb = node.querySelector("input");
          fireEvent.click(cb!);
          visibilityHandler.verify(async (x) => x.changeVisibility(subcategoryNode, moq.It.isAny(), true), moq.Times.once());
        });

      });

      describe("filtering", () => {
        beforeEach(() => {
          resetVisibilityHandlerMock();
          (PresentationTreeDataProvider.prototype.getNodeKey as any).restore();
          sinon.stub(PresentationTreeDataProvider.prototype, "getNodeKey").callsFake(
            (node) => (node as any)["__presentation-components/key"],
          );
          visibilityHandler.setup(async (x) => x.getVisibilityStatus(moq.It.isAny(), moq.It.isAny())).returns(async () => ({ state: "hidden" }));
        });

        it("filters nodes", async () => {
          const filteredNode: Node = {
            key: createKey("filtered-node"),
            label: LabelDefinition.fromLabelString("filtered-node"),
          };
          const filterValue: NodePathElement[] = [{ node: filteredNode, children: [], index: 0 }];
          (PresentationTreeDataProvider.prototype.getFilteredNodePaths as any).restore();
          sinon.stub(PresentationTreeDataProvider.prototype, "getFilteredNodePaths").resolves(filterValue);

          const result = render(
            <CategoryTree
              {...sizeProps}
              viewManager={viewManagerMock.object}
              iModel={imodelMock.object}
              categoryVisibilityHandler={visibilityHandler.object}
              filterInfo={{ filter: "filtered-node", activeMatchIndex: 0 }}
            />,
          );
          await result.findByText("filtered-node");
        });

        it("invokes onFilterApplied callback", async () => {
          const filteredNode: Node = {
            key: createKey("filtered-node"),
            label: LabelDefinition.fromLabelString("filtered-node"),
          };
          const filterValue: NodePathElement[] = [{ node: filteredNode, children: [], index: 0 }];
          (PresentationTreeDataProvider.prototype.getFilteredNodePaths as any).restore();
          sinon.stub(PresentationTreeDataProvider.prototype, "getFilteredNodePaths").resolves(filterValue);
          const spy = sinon.spy();

          const result = render(
            <CategoryTree
              {...sizeProps}
              viewManager={viewManagerMock.object}
              iModel={imodelMock.object}
              categoryVisibilityHandler={visibilityHandler.object}
              filterInfo={{ filter: "filtered-node", activeMatchIndex: 0 }}
              onFilterApplied={spy}
            />,
          );
          await result.findByText("filtered-node");

          expect(spy).to.be.calledOnce;
        });

        it("renders VisibilityTreeNoFilteredData", async () => {
          const result = render(<CategoryTree
            {...sizeProps}
            viewManager={viewManagerMock.object}
            iModel={imodelMock.object}
            categoryVisibilityHandler={visibilityHandler.object}
            filterInfo={{ filter: "filtered-node1", activeMatchIndex: 0 }}
          />);

          await waitFor(() => result.getByText("categoriesTree.noCategoryFound"));
        });
      });

    });

    describe("toggleAllCategories", () => {
      const subcategoriesCacheMock = moq.Mock.ofType<SubCategoriesCache>();
      let enableAllStub: sinon.SinonStub<[ViewManager, IModelConnection, string[], boolean, boolean, (boolean | undefined)?], void>;

      beforeEach(() => {
        enableAllStub = sinon.stub(CategoryVisibilityHandler, "enableCategory");
        subcategoriesCacheMock.reset();
        imodelMock.reset();
        async function* generator() {
          yield { id: "CategoryId" };
          return;
        }

        imodelMock.setup((x) => x.query(moq.It.isAny(), moq.It.isAny(), moq.It.isAny())).returns(() => generator());
        imodelMock.setup((x) => x.subcategories).returns(() => subcategoriesCacheMock.object);
      });

      it("enables all categories", async () => {
        await toggleAllCategories(viewManagerMock.object, imodelMock.object, true, viewportMock.object);
        expect(enableAllStub).to.be.calledWith(viewManagerMock.object, imodelMock.object, ["CategoryId"], true);
      });

      it("disables all categories", async () => {
        await toggleAllCategories(viewManagerMock.object, imodelMock.object, false, viewportMock.object);
        expect(enableAllStub).to.be.calledWith(viewManagerMock.object, imodelMock.object, ["CategoryId"], false);
      });

      describe("with filtered dataProvider", () => {
        let dataProvider: IPresentationTreeDataProvider;
        let testNode: TreeNodeItem;

        beforeEach(() => {
          testNode = { id: "filteredNodeId", label: PropertyRecord.fromString("test-node") };
          dataProvider = {
            imodel: imodelMock.object,
            rulesetId: "",
            onTreeNodeChanged: new BeEvent<TreeDataChangesListener>(),
            dispose: () => { },
            getFilteredNodePaths: async () => [],
            getNodeKey: (node: TreeNodeItem) => (node as any).__key,
            getNodesCount: async () => 1,
            getNodes: async () => [{ ...testNode, __key: createKey(testNode.id) }],
          };
        });

        it("enables all categories", async () => {
          await toggleAllCategories(viewManagerMock.object, imodelMock.object, true, viewportMock.object, true, dataProvider);
          expect(enableAllStub).to.be.calledWith(viewManagerMock.object, imodelMock.object, [testNode.id], true);
        });

        it("disables all categories", async () => {
          await toggleAllCategories(viewManagerMock.object, imodelMock.object, false, viewportMock.object, true, dataProvider);
          expect(enableAllStub).to.be.calledWith(viewManagerMock.object, imodelMock.object, [testNode.id], false);
        });
      });
    });
  });

  describe("#integration", () => {
    beforeEach(async () => {
      await initializePresentationTesting({
        backendProps: {
          caching: {
            hierarchies: {
              mode: HierarchyCacheMode.Memory,
            },
          },
        },
      });
    });

    afterEach(async () => {
      await terminatePresentationTesting();
    });

    it("does not show private 3d categories", async () => {
      const testUtility = new IModelTestUtility();

      testUtility.createIModel();
      testUtility.addPhysicalModel();

      // Insert a SpatialCategory
      const spatialCategoryProps: CategoryProps = {
        classFullName: "BisCore:SpatialCategory",
        model: IModel.dictionaryId,
        code: testUtility.getSpatialCategoryCode("Test SpatialCategory"),
      };
      const spatialCategoryId: Id64String = testUtility.addSpatialCategory(spatialCategoryProps);
      assert.isTrue(Id64.isValidId64(spatialCategoryId));

      // Insert a private SpatialCategory
      const privateSpatialCategoryProps: CategoryProps = {
        classFullName: "BisCore:SpatialCategory",
        model: IModel.dictionaryId,
        code: testUtility.getSpatialCategoryCode("Test private SpatialCategory"),
        isPrivate: true,
      };
      const privateSpatialCategoryId: Id64String = testUtility.addSpatialCategory(privateSpatialCategoryProps);
      assert.isTrue(Id64.isValidId64(privateSpatialCategoryId));

      testUtility.addPhysicalObject(spatialCategoryId);
      testUtility.addPhysicalObject(privateSpatialCategoryId);
      testUtility.closeIModel();

      await Presentation.presentation.vars(RULESET_CATEGORIES.id).setString("ViewType", "3d");
      const openedIModel = await SnapshotConnection.openFile(testUtility.outputFile);
      const hierarchyBuilder = new HierarchyBuilder({ imodel: openedIModel });
      const hierarchy = await hierarchyBuilder.createHierarchy(RULESET_CATEGORIES);

      expect(hierarchy).to.matchSnapshot();
    });

    it("does not show private 2d categories", async () => {
      const testUtility = new IModelTestUtility();

      testUtility.createIModel();
      testUtility.addDrawingModel();

      // Insert a DrawingCategory
      const drawingCategoryProps: CategoryProps = {
        classFullName: "BisCore:DrawingCategory",
        model: IModel.dictionaryId,
        code: testUtility.getDrawingCategoryCode("Test DrawingCategory"),
      };
      const drawingCategoryId: Id64String = testUtility.addDrawingCategory(drawingCategoryProps);
      assert.isTrue(Id64.isValidId64(drawingCategoryId));

      // Insert a private DrawingCategory
      const privateDrawingCategoryProps: CategoryProps = {
        classFullName: "BisCore:DrawingCategory",
        model: IModel.dictionaryId,
        code: testUtility.getDrawingCategoryCode("Test private DrawingCategory"),
        isPrivate: true,
      };
      const privateDrawingCategoryId: Id64String = testUtility.addDrawingCategory(privateDrawingCategoryProps);
      assert.isTrue(Id64.isValidId64(privateDrawingCategoryId));

      testUtility.addDrawingGraphic(drawingCategoryId);
      testUtility.addDrawingGraphic(privateDrawingCategoryId);
      testUtility.closeIModel();

      await Presentation.presentation.vars(RULESET_CATEGORIES.id).setString("ViewType", "2d");
      const openedIModel = await SnapshotConnection.openFile(testUtility.outputFile);
      const hierarchyBuilder = new HierarchyBuilder({ imodel: openedIModel });
      const hierarchy = await hierarchyBuilder.createHierarchy(RULESET_CATEGORIES);

      expect(hierarchy).to.matchSnapshot();
    });
  });
});<|MERGE_RESOLUTION|>--- conflicted
+++ resolved
@@ -6,13 +6,8 @@
 import * as React from "react";
 import * as sinon from "sinon";
 import * as moq from "typemoq";
-<<<<<<< HEAD
-import { BeEvent, Id64String } from "@itwin/core-bentley";
-import { IModelConnection, MockRender, ScreenViewport, SpatialViewState, SubCategoriesCache, ViewManager, Viewport } from "@itwin/core-frontend";
-=======
 import { BeEvent, Id64, Id64String } from "@itwin/core-bentley";
-import { IModelConnection, ScreenViewport, SnapshotConnection, SpatialViewState, SubCategoriesCache, ViewManager, Viewport } from "@itwin/core-frontend";
->>>>>>> fe6bb81f
+import { IModelConnection, MockRender, ScreenViewport, SnapshotConnection, SpatialViewState, SubCategoriesCache, ViewManager, Viewport } from "@itwin/core-frontend";
 import { ECInstancesNodeKey, KeySet, LabelDefinition, Node, NodePathElement, StandardNodeTypes } from "@itwin/presentation-common";
 import { IPresentationTreeDataProvider, PresentationTreeDataProvider } from "@itwin/presentation-components";
 import { mockPresentationManager } from "@itwin/presentation-components/lib/cjs/test";
@@ -35,27 +30,16 @@
   describe("#unit", () => {
     const sizeProps = { width: 200, height: 200 };
 
-<<<<<<< HEAD
-  before(async () => {
-    await TestUtils.initializeUiFramework();
-    await MockRender.App.startup();
-  });
-
-  after(async () => {
-    await MockRender.App.shutdown();
-    TestUtils.terminateUiFramework();
-    Presentation.terminate();
-  });
-=======
     before(async () => {
       await TestUtils.initializeUiFramework();
-    });
-
-    after(() => {
+      await MockRender.App.startup();
+    });
+
+    after(async () => {
+      await MockRender.App.shutdown();
       TestUtils.terminateUiFramework();
       Presentation.terminate();
     });
->>>>>>> fe6bb81f
 
     afterEach(() => {
       sinon.restore();
@@ -106,31 +90,8 @@
       };
     };
 
-<<<<<<< HEAD
-    it("should have expected structure", async () => {
-      setupDataProvider([{ id: "test", label: PropertyRecord.fromString("test-node") }]);
-      const result = render(
-        <CategoryTree
-          {...sizeProps}
-          viewManager={viewManagerMock.object}
-          iModel={imodelMock.object}
-          activeView={viewportMock.object}
-          categoryVisibilityHandler={visibilityHandler.object}
-        />,
-      );
-      let node: HTMLElement;
-      await waitFor(() => node = result.getByText("test-node"));
-      const tree = result.getByRole("tree");
-      const item = result.getByRole("treeitem");
-      const check = result.getByRole("checkbox");
-      expect(tree.contains(item)).to.be.true;
-      expect(item.contains(check)).to.be.true;
-      expect(item.contains(node!)).to.be.true;
-    });
-=======
     describe("<CategoryTree />", () => {
       const visibilityHandler = moq.Mock.ofType<CategoryVisibilityHandler>();
->>>>>>> fe6bb81f
 
       beforeEach(() => {
         sinon.stub(PresentationTreeDataProvider.prototype, "imodel").get(() => imodelMock.object);
@@ -160,7 +121,7 @@
         visibilityHandler.setup((x) => x.onVisibilityChange).returns(() => new BeEvent<VisibilityChangeListener>());
       };
 
-      it("should match snapshot", async () => {
+      it("should have expected structure", async () => {
         setupDataProvider([{ id: "test", label: PropertyRecord.fromString("test-node") }]);
         const result = render(
           <CategoryTree
@@ -171,8 +132,14 @@
             categoryVisibilityHandler={visibilityHandler.object}
           />,
         );
-        await waitFor(() => result.getByText("test-node"));
-        expect(result.baseElement).to.matchSnapshot();
+        let node: HTMLElement;
+        await waitFor(() => node = result.getByText("test-node"));
+        const tree = result.getByRole("tree");
+        const item = result.getByRole("treeitem");
+        const check = result.getByRole("checkbox");
+        expect(tree.contains(item)).to.be.true;
+        expect(item.contains(check)).to.be.true;
+        expect(item.contains(node!)).to.be.true;
       });
 
       it("renders without viewport", async () => {
@@ -595,4 +562,96 @@
       expect(hierarchy).to.matchSnapshot();
     });
   });
+
+  describe("#integration", () => {
+    beforeEach(async () => {
+      await initializePresentationTesting({
+        backendProps: {
+          caching: {
+            hierarchies: {
+              mode: HierarchyCacheMode.Memory,
+            },
+          },
+        },
+      });
+    });
+
+    afterEach(async () => {
+      await terminatePresentationTesting();
+    });
+
+    it("does not show private 3d categories", async () => {
+      const testUtility = new IModelTestUtility();
+
+      testUtility.createIModel();
+      testUtility.addPhysicalModel();
+
+      // Insert a SpatialCategory
+      const spatialCategoryProps: CategoryProps = {
+        classFullName: "BisCore:SpatialCategory",
+        model: IModel.dictionaryId,
+        code: testUtility.getSpatialCategoryCode("Test SpatialCategory"),
+      };
+      const spatialCategoryId: Id64String = testUtility.addSpatialCategory(spatialCategoryProps);
+      assert.isTrue(Id64.isValidId64(spatialCategoryId));
+
+      // Insert a private SpatialCategory
+      const privateSpatialCategoryProps: CategoryProps = {
+        classFullName: "BisCore:SpatialCategory",
+        model: IModel.dictionaryId,
+        code: testUtility.getSpatialCategoryCode("Test private SpatialCategory"),
+        isPrivate: true,
+      };
+      const privateSpatialCategoryId: Id64String = testUtility.addSpatialCategory(privateSpatialCategoryProps);
+      assert.isTrue(Id64.isValidId64(privateSpatialCategoryId));
+
+      testUtility.addPhysicalObject(spatialCategoryId);
+      testUtility.addPhysicalObject(privateSpatialCategoryId);
+      testUtility.closeIModel();
+
+      await Presentation.presentation.vars(RULESET_CATEGORIES.id).setString("ViewType", "3d");
+      const openedIModel = await SnapshotConnection.openFile(testUtility.outputFile);
+      const hierarchyBuilder = new HierarchyBuilder({ imodel: openedIModel });
+      const hierarchy = await hierarchyBuilder.createHierarchy(RULESET_CATEGORIES);
+
+      expect(hierarchy).to.matchSnapshot();
+    });
+
+    it("does not show private 2d categories", async () => {
+      const testUtility = new IModelTestUtility();
+
+      testUtility.createIModel();
+      testUtility.addDrawingModel();
+
+      // Insert a DrawingCategory
+      const drawingCategoryProps: CategoryProps = {
+        classFullName: "BisCore:DrawingCategory",
+        model: IModel.dictionaryId,
+        code: testUtility.getDrawingCategoryCode("Test DrawingCategory"),
+      };
+      const drawingCategoryId: Id64String = testUtility.addDrawingCategory(drawingCategoryProps);
+      assert.isTrue(Id64.isValidId64(drawingCategoryId));
+
+      // Insert a private DrawingCategory
+      const privateDrawingCategoryProps: CategoryProps = {
+        classFullName: "BisCore:DrawingCategory",
+        model: IModel.dictionaryId,
+        code: testUtility.getDrawingCategoryCode("Test private DrawingCategory"),
+        isPrivate: true,
+      };
+      const privateDrawingCategoryId: Id64String = testUtility.addDrawingCategory(privateDrawingCategoryProps);
+      assert.isTrue(Id64.isValidId64(privateDrawingCategoryId));
+
+      testUtility.addDrawingGraphic(drawingCategoryId);
+      testUtility.addDrawingGraphic(privateDrawingCategoryId);
+      testUtility.closeIModel();
+
+      await Presentation.presentation.vars(RULESET_CATEGORIES.id).setString("ViewType", "2d");
+      const openedIModel = await SnapshotConnection.openFile(testUtility.outputFile);
+      const hierarchyBuilder = new HierarchyBuilder({ imodel: openedIModel });
+      const hierarchy = await hierarchyBuilder.createHierarchy(RULESET_CATEGORIES);
+
+      expect(hierarchy).to.matchSnapshot();
+    });
+  });
 });