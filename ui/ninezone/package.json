{
  "name": "@bentley/ui-ninezone",
  "version": "2.18.0-dev.20",
  "description": "iModel.js Nine-zone React UI components",
  "main": "lib/ui-ninezone.js",
  "typings": "lib/ui-ninezone",
  "imodeljsSharedLibrary": true,
  "license": "MIT",
  "repository": {
    "type": "git",
    "url": "https://github.com/imodeljs/imodeljs/tree/master/ui/ninezone"
  },
  "scripts": {
    "compile": "npm run build",
    "copy:assets": "cpx \"./src/**/*.{*css,svg}\" \"./lib\"",
    "build": "npm run copy:assets && tsc 1>&2",
    "clean": "rimraf lib .rush/temp/package-deps*.json",
    "cover": "nyc npm test",
    "docs": "npm run docs:typedoc",
    "docs:typedoc": "betools docs --includes=../../generated-docs/extract --json=../../generated-docs/ui/ui-ninezone/file.json --tsIndexFile=./ui-ninezone.ts --onlyJson",
    "extract-api": "betools extract-api --entry=ui-ninezone",
    "lint": "eslint -f visualstudio \"./src/**/*.{ts,tsx}\" 1>&2",
    "test": "mocha --config ../.mocharc.json \"./lib/test/**/*.test.js\"",
    "test:watch": "npm test -- --reporter min --watch-extensions ts,tsx --watch"
  },
  "keywords": [
    "Bentley",
    "BIM",
    "iModel"
  ],
  "author": {
    "name": "Bentley Systems, Inc.",
    "url": "http://www.bentley.com"
  },
  "peerDependencies": {
    "@bentley/bentleyjs-core": "workspace:^2.18.0-dev.20",
    "@bentley/ui-abstract": "workspace:^2.18.0-dev.20",
    "@bentley/ui-core": "workspace:^2.18.0-dev.20",
    "react": "^16.8.0",
    "react-dom": "^16.8.0"
  },
  "//devDependencies": [
    "NOTE: All peerDependencies should also be listed as devDependencies since peerDependencies are not considered by npm install",
    "NOTE: All tools used by scripts in this package must be listed as devDependencies"
  ],
  "devDependencies": {
    "@bentley/bentleyjs-core": "workspace:*",
    "@bentley/build-tools": "workspace:*",
    "@bentley/eslint-plugin": "workspace:*",
<<<<<<< HEAD
    "@bentley/react-scripts": "4.0.3-dev.2",
=======
    "@bentley/react-scripts": "3.4.13",
>>>>>>> 666e52f8
    "@bentley/ui-abstract": "workspace:*",
    "@bentley/ui-core": "workspace:*",
    "@testing-library/react": "^8.0.1",
    "@testing-library/react-hooks": "^3.2.1",
    "@types/chai": "^4.1.4",
    "@types/chai-as-promised": "^7",
    "@types/chai-jest-snapshot": "^1.3.0",
    "@types/chai-spies": "^1.0.0",
    "@types/enzyme": "3.9.3",
    "@types/mocha": "^8.2.2",
    "@types/react": "16.9.43",
    "@types/react-dom": "^16.8.0",
    "@types/sinon": "^9.0.0",
    "@types/testing-library__react-hooks": "^3.1.0",
    "@types/uuid": "^7.0.2",
    "chai": "^4.1.2",
    "chai-as-promised": "^7",
    "chai-jest-snapshot": "^2.0.0",
    "chai-spies": "1.0.0",
    "cpx": "^1.5.0",
    "enzyme": "^3.4.0",
    "enzyme-adapter-react-16": "^1.15.5",
    "enzyme-to-json": "^3.3.4",
    "eslint": "^7.11.0",
    "ignore-styles": "^5.0.1",
    "jsdom": "^11.12.0",
    "jsdom-global": "3.0.2",
    "mocha": "^8.3.2",
    "nyc": "^15.1.0",
    "raf": "^3.4.0",
    "react": "^16.8.0",
    "react-dom": "^16.8.0",
    "rimraf": "^3.0.2",
    "sinon": "^9.0.2",
    "sinon-chai": "^3.2.0",
    "ts-node": "^7.0.1",
    "typemoq": "^2.1.0",
    "typescript": "~4.1.0"
  },
  "//dependencies": [
    "NOTE: these dependencies should be only for things that DO NOT APPEAR IN THE API",
    "NOTE: imodeljs-frontend should remain UI technology agnostic, so no react/angular dependencies are allowed"
  ],
  "dependencies": {
    "classnames": "^2.3.1",
    "immer": "^9.0.1",
    "svg-sprite-loader": "4.2.1",
    "uuid": "^7.0.3"
  },
  "nyc": {
    "extends": "./node_modules/@bentley/build-tools/.nycrc",
    "require": [
      "ignore-styles",
      "jsdom-global/register",
      "source-map-support/register",
      "ts-node/register"
    ],
    "check-coverage": true,
    "statements": 100,
    "branches": 100,
    "functions": 100,
    "lines": 100
  },
  "eslintConfig": {
    "plugins": [
      "@bentley",
      "jsx-a11y"
    ],
    "extends": [
      "plugin:@bentley/ui",
      "plugin:@bentley/jsdoc"
    ]
  }
}<|MERGE_RESOLUTION|>--- conflicted
+++ resolved
@@ -47,11 +47,7 @@
     "@bentley/bentleyjs-core": "workspace:*",
     "@bentley/build-tools": "workspace:*",
     "@bentley/eslint-plugin": "workspace:*",
-<<<<<<< HEAD
     "@bentley/react-scripts": "4.0.3-dev.2",
-=======
-    "@bentley/react-scripts": "3.4.13",
->>>>>>> 666e52f8
     "@bentley/ui-abstract": "workspace:*",
     "@bentley/ui-core": "workspace:*",
     "@testing-library/react": "^8.0.1",
