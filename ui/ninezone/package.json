--- conflicted
+++ resolved
@@ -44,19 +44,11 @@
     "NOTE: All tools used by scripts in this package must be listed as devDependencies"
   ],
   "devDependencies": {
-<<<<<<< HEAD
     "@bentley/build-tools": "workspace:*",
     "@bentley/eslint-plugin": "workspace:*",
     "@bentley/ui-abstract": "workspace:*",
     "@bentley/ui-core": "workspace:*",
     "@bentley/bentleyjs-core": "workspace:*",
-=======
-    "@bentley/build-tools": "2.17.0-dev.15",
-    "@bentley/eslint-plugin": "2.17.0-dev.15",
-    "@bentley/ui-abstract": "2.17.0-dev.15",
-    "@bentley/ui-core": "2.17.0-dev.15",
-    "@bentley/bentleyjs-core": "2.17.0-dev.15",
->>>>>>> 19a86423
     "@testing-library/react": "^8.0.1",
     "@testing-library/react-hooks": "^3.2.1",
     "@bentley/react-scripts": "3.4.9",
