--- conflicted
+++ resolved
@@ -15,17 +15,10 @@
     "copy:assets": "cpx \"./src/**/*.{*css,svg}\" \"./lib\"",
     "build": "npm run -s copy:assets && tsc 1>&2",
     "clean": "rimraf lib .rush/temp/package-deps*.json",
-<<<<<<< HEAD
     "cover": "nyc npm -s test",
     "docs": "npm run -s docs:typedoc",
-    "docs:typedoc": "betools docs --includes=../../generated-docs/extract --json=../../generated-docs/ui/ui-ninezone/file.json --tsIndexFile=./ui-ninezone.ts --onlyJson",
-    "extract-api": "betools extract-api --entry=ui-ninezone",
-=======
-    "cover": "nyc npm test",
-    "docs": "npm run docs:typedoc",
     "docs:typedoc": "betools docs --includes=../../generated-docs/extract --json=../../generated-docs/ui/appui-layout-react/file.json --tsIndexFile=./appui-layout-react.ts --onlyJson",
     "extract-api": "betools extract-api --entry=appui-layout-react",
->>>>>>> 5575e60a
     "lint": "eslint -f visualstudio \"./src/**/*.{ts,tsx}\" 1>&2",
     "test": "mocha --config ../.mocharc.json \"./lib/test/**/*.test.js\"",
     "test:watch": "npm -s test -- --reporter min --watch-extensions ts,tsx --watch"
