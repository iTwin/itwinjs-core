--- conflicted
+++ resolved
@@ -33,17 +33,11 @@
     "url": "http://www.bentley.com"
   },
   "peerDependencies": {
-<<<<<<< HEAD
-    "@bentley/bentleyjs-core": "workspace:^2.17.0-dev.30",
-    "@bentley/ui-abstract": "workspace:^2.17.0-dev.30",
-    "@bentley/ui-core": "workspace:^2.17.0-dev.30",
-    "@itwin/itwinui-css": "^0.18.1",
-    "@itwin/itwinui-react": "^1.7.1",
-=======
     "@bentley/bentleyjs-core": "workspace:^2.18.0-dev.0",
     "@bentley/ui-abstract": "workspace:^2.18.0-dev.0",
     "@bentley/ui-core": "workspace:^2.18.0-dev.0",
->>>>>>> 8d3b18b9
+    "@itwin/itwinui-css": "^0.18.1",
+    "@itwin/itwinui-react": "^1.7.2",
     "react": "^16.8.0",
     "react-dom": "^16.8.0"
   },
