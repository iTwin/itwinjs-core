--- conflicted
+++ resolved
@@ -44,22 +44,14 @@
     "NOTE: All tools used by scripts in this package must be listed as devDependencies"
   ],
   "devDependencies": {
-<<<<<<< HEAD
-    "@bentley/build-tools": "2.16.0-dev.30",
-    "@bentley/eslint-plugin": "2.16.0-dev.30",
-    "@bentley/ui-abstract": "2.16.0-dev.30",
-    "@bentley/ui-core": "2.16.0-dev.30",
-    "@bentley/bentleyjs-core": "2.16.0-dev.30",
-    "@bentley/react-scripts": "3.4.9",
-=======
     "@bentley/build-tools": "2.17.0-dev.1",
     "@bentley/eslint-plugin": "2.17.0-dev.1",
     "@bentley/ui-abstract": "2.17.0-dev.1",
     "@bentley/ui-core": "2.17.0-dev.1",
     "@bentley/bentleyjs-core": "2.17.0-dev.1",
->>>>>>> 1c4d30d5
     "@testing-library/react": "^8.0.1",
     "@testing-library/react-hooks": "^3.2.1",
+    "@bentley/react-scripts": "3.4.9",
     "@types/chai": "^4.1.4",
     "@types/chai-as-promised": "^7",
     "@types/chai-jest-snapshot": "^1.3.0",
