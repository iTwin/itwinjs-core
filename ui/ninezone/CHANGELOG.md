--- conflicted
+++ resolved
@@ -1,15 +1,11 @@
 # Change Log - @bentley/ui-ninezone
 
-<<<<<<< HEAD
-This log was last generated on Thu, 09 Sep 2021 21:04:58 GMT and should not be manually modified.
-=======
 This log was last generated on Wed, 15 Sep 2021 18:06:47 GMT and should not be manually modified.
 
 ## 2.19.12
 Wed, 15 Sep 2021 18:06:47 GMT
 
 _Version update only_
->>>>>>> 2fc3f051
 
 ## 2.19.11
 Thu, 09 Sep 2021 21:04:58 GMT
@@ -184,7 +180,7 @@
 
 - Update unit tests for resizeObserver fix.
 - Update test to account for different number of calls to getBoundingClientRect.
-- Update to latest classnames package 
+- Update to latest classnames package
 
 ## 2.15.6
 Wed, 26 May 2021 15:55:19 GMT
@@ -515,7 +511,7 @@
 - lock down @types/react version at 16.9.43 to prevent build error from csstype dependency
 - Added Table component keyboard row selection. Miscellaneous a11y fixes.
 - Switch to ESLint
-- Add drop shadow to toolsettings overflow popup.  
+- Add drop shadow to toolsettings overflow popup.
 - Close widget overflow popup when tab is clicked.
 - Add corner resize handles to floating widgets.
 - Add preferredPanelWidgetSize to TabState.
@@ -622,7 +618,7 @@
 - TOC for UI 2.0 Docs, @alpha to @beta, Components Examples
 - Ability to drag docked tool settings to widget mode.
 - Support for floating widget targets.
-- Fix safe area insets for bottom zones w/o footer. 
+- Fix safe area insets for bottom zones w/o footer.
 - Keep active tab visible.
 - Reparent widget content when dragging widget around.
 - Floating widget stacking order.
