--- conflicted
+++ resolved
@@ -2,17 +2,11 @@
 * Copyright (c) Bentley Systems, Incorporated. All rights reserved.
 * See LICENSE.md in the project root for license terms and full copyright notice.
 *--------------------------------------------------------------------------------------------*/
-import { act, fireEvent, render } from "@testing-library/react";
 import * as React from "react";
 import * as sinon from "sinon";
-<<<<<<< HEAD
-import { addFloatingWidget, addTab, createNineZoneState, FloatingWidget, getResizeBy, NineZoneDispatch } from "../../ui-ninezone";
-import { TestNineZoneProvider } from "../Providers";
-=======
 import { act, fireEvent, render } from "@testing-library/react";
 import { addFloatingWidget, addTab, createNineZoneState, FloatingWidget, getResizeBy, NineZoneDispatch } from "../../appui-layout-react";
-import { NineZoneProvider } from "../Providers";
->>>>>>> 200baec2
+import { TestNineZoneProvider } from "../Providers";
 
 describe("FloatingWidget", () => {
   it("should render", () => {
