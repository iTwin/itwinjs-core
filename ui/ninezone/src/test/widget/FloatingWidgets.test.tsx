/*---------------------------------------------------------------------------------------------
* Copyright (c) Bentley Systems, Incorporated. All rights reserved.
* See LICENSE.md in the project root for license terms and full copyright notice.
*--------------------------------------------------------------------------------------------*/
import { render } from "@testing-library/react";
<<<<<<< HEAD
import * as React from "react";
import { addFloatingWidget, addTab, createNineZoneState, FloatingWidgets } from "../../ui-ninezone";
import { TestNineZoneProvider } from "../Providers";
=======
import { addFloatingWidget, addTab, createNineZoneState, FloatingWidgets } from "../../appui-layout-react";
import { NineZoneProvider } from "../Providers";
>>>>>>> 200baec2

describe("FloatingWidgets", () => {
  it("should render", () => {
    let nineZone = createNineZoneState();
    nineZone = addFloatingWidget(nineZone, "w1", ["t1"]);
    nineZone = addTab(nineZone, "t1");
    const { container } = render(
      <TestNineZoneProvider
        state={nineZone}
      >
        <FloatingWidgets />
      </TestNineZoneProvider>,
    );
    container.firstChild!.should.matchSnapshot();
  });
});<|MERGE_RESOLUTION|>--- conflicted
+++ resolved
@@ -3,14 +3,9 @@
 * See LICENSE.md in the project root for license terms and full copyright notice.
 *--------------------------------------------------------------------------------------------*/
 import { render } from "@testing-library/react";
-<<<<<<< HEAD
 import * as React from "react";
-import { addFloatingWidget, addTab, createNineZoneState, FloatingWidgets } from "../../ui-ninezone";
+import { addFloatingWidget, addTab, createNineZoneState, FloatingWidgets } from "../../appui-layout-react";
 import { TestNineZoneProvider } from "../Providers";
-=======
-import { addFloatingWidget, addTab, createNineZoneState, FloatingWidgets } from "../../appui-layout-react";
-import { NineZoneProvider } from "../Providers";
->>>>>>> 200baec2
 
 describe("FloatingWidgets", () => {
   it("should render", () => {
