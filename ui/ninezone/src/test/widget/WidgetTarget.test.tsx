/*---------------------------------------------------------------------------------------------
* Copyright (c) Bentley Systems, Incorporated. All rights reserved.
* See LICENSE.md in the project root for license terms and full copyright notice.
*--------------------------------------------------------------------------------------------*/
import { act, fireEvent, render } from "@testing-library/react";
import * as React from "react";
import * as sinon from "sinon";
<<<<<<< HEAD
import { addPanelWidget, createNineZoneState, CursorTypeContext, DragManager, PanelSideContext, WidgetTarget } from "../../ui-ninezone";
import { createDragStartArgs, TestNineZoneProvider } from "../Providers";
=======
import { act, fireEvent, render } from "@testing-library/react";
import { addPanelWidget, createNineZoneState, CursorTypeContext, DragManager, PanelSideContext, WidgetTarget } from "../../appui-layout-react";
import { createDragStartArgs, NineZoneProvider } from "../Providers";
>>>>>>> 200baec2

describe("WidgetTarget", () => {
  it("should render with cursor type", () => {
    let nineZone = createNineZoneState();
    nineZone = addPanelWidget(nineZone, "left", "w1", ["t1"]);
    const { container } = render(
      <TestNineZoneProvider
        state={nineZone}
        dispatch={sinon.spy()}
      >
        <PanelSideContext.Provider value="left">
          <CursorTypeContext.Provider value="grabbing">
            <WidgetTarget
              widgetIndex={0}
            />
          </CursorTypeContext.Provider>
        </PanelSideContext.Provider>
      </TestNineZoneProvider>,
    );
    container.firstChild!.should.matchSnapshot();
  });

  it("should render targeted", () => {
    const dragManager = React.createRef<DragManager>();
    let nineZone = createNineZoneState();
    nineZone = addPanelWidget(nineZone, "left", "w1", ["t1"]);
    const { container } = render(
      <TestNineZoneProvider
        state={nineZone}
        dispatch={sinon.spy()}
        dragManagerRef={dragManager}
      >
        <PanelSideContext.Provider value="left">
          <WidgetTarget
            widgetIndex={0}
          />
        </PanelSideContext.Provider>
      </TestNineZoneProvider>,
    );
    const target = container.getElementsByClassName("nz-widget-widgetTarget")[0];
    sinon.stub(document, "elementFromPoint").returns(target);
    act(() => {
      dragManager.current!.handleDragStart(createDragStartArgs());
      fireEvent.mouseMove(target);
    });
    container.firstChild!.should.matchSnapshot();
  });
});<|MERGE_RESOLUTION|>--- conflicted
+++ resolved
@@ -2,17 +2,11 @@
 * Copyright (c) Bentley Systems, Incorporated. All rights reserved.
 * See LICENSE.md in the project root for license terms and full copyright notice.
 *--------------------------------------------------------------------------------------------*/
-import { act, fireEvent, render } from "@testing-library/react";
 import * as React from "react";
 import * as sinon from "sinon";
-<<<<<<< HEAD
-import { addPanelWidget, createNineZoneState, CursorTypeContext, DragManager, PanelSideContext, WidgetTarget } from "../../ui-ninezone";
-import { createDragStartArgs, TestNineZoneProvider } from "../Providers";
-=======
 import { act, fireEvent, render } from "@testing-library/react";
 import { addPanelWidget, createNineZoneState, CursorTypeContext, DragManager, PanelSideContext, WidgetTarget } from "../../appui-layout-react";
-import { createDragStartArgs, NineZoneProvider } from "../Providers";
->>>>>>> 200baec2
+import { createDragStartArgs, TestNineZoneProvider } from "../Providers";
 
 describe("WidgetTarget", () => {
   it("should render with cursor type", () => {
