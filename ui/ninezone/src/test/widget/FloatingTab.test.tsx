<<<<<<< HEAD
/*---------------------------------------------------------------------------------------------
* Copyright (c) Bentley Systems, Incorporated. All rights reserved.
* See LICENSE.md in the project root for license terms and full copyright notice.
*--------------------------------------------------------------------------------------------*/
import produce from "immer";
import * as React from "react";
import * as sinon from "sinon";
import { Point } from "@itwin/core-react";
import { act, fireEvent, render } from "@testing-library/react";
import {
  addPanelWidget, addTab, createDraggedTabState, createNineZoneState, DragManager, FloatingTab, NineZoneDispatch,
} from "../../appui-layout-react";
import { createDragItemInfo, NineZoneProvider } from "../Providers";

describe("FloatingTab", () => {
  it("should render", () => {
    let nineZone = createNineZoneState();
    nineZone = addPanelWidget(nineZone, "left", "w1", ["t1"]);
    nineZone = addTab(nineZone, "t1", { label: "tab 1" });
    nineZone = produce(nineZone, (draft) => {
      draft.draggedTab = createDraggedTabState("t1", {
        position: new Point(10, 20).toProps(),
      });
    });
    const { container } = render(
      <NineZoneProvider
        state={nineZone}
      >
        <FloatingTab />
      </NineZoneProvider>,
    );
    container.firstChild!.should.matchSnapshot();
  });

  it("should dispatch WIDGET_TAB_DRAG", () => {
    const dragManager = React.createRef<DragManager>();
    const dispatch = sinon.stub<NineZoneDispatch>();
    let nineZone = createNineZoneState();
    nineZone = addPanelWidget(nineZone, "left", "w1", ["t1"]);
    nineZone = addTab(nineZone, "t1", { label: "tab 1" });
    nineZone = produce(nineZone, (draft) => {
      draft.draggedTab = createDraggedTabState("t1", {
        position: new Point(10, 20).toProps(),
      });
    });
    render(
      <NineZoneProvider
        state={nineZone}
        dispatch={dispatch}
        dragManagerRef={dragManager}
      >
        <FloatingTab />
      </NineZoneProvider>,
    );
    act(() => {
      dragManager.current!.handleDragStart({
        info: createDragItemInfo(),
        item: {
          type: "tab",
          id: "t1",
        },
      });
      fireEvent.mouseMove(document);
    });
    dispatch.calledOnceWithExactly(sinon.match({
      type: "WIDGET_TAB_DRAG",
    })).should.true;
  });

  it("should dispatch WIDGET_TAB_DRAG_END with tab target", () => {
    const dragManager = React.createRef<DragManager>();
    const dispatch = sinon.stub<NineZoneDispatch>();
    let nineZone = createNineZoneState();
    nineZone = addPanelWidget(nineZone, "left", "w1", ["t1"]);
    nineZone = addTab(nineZone, "t1", { label: "tab 1" });
    nineZone = produce(nineZone, (draft) => {
      draft.draggedTab = createDraggedTabState("t1", {
        position: new Point(10, 20).toProps(),
      });
    });
    render(
      <NineZoneProvider
        state={nineZone}
        dispatch={dispatch}
        dragManagerRef={dragManager}
      >
        <FloatingTab />
      </NineZoneProvider>,
    );
    act(() => {
      dragManager.current!.handleDragStart({
        info: createDragItemInfo(),
        item: {
          type: "tab",
          id: "t1",
        },
      });
      fireEvent.mouseUp(document);
    });
    dispatch.calledOnceWithExactly(sinon.match({
      type: "WIDGET_TAB_DRAG_END",
      id: "t1",
      target: {
        type: "floatingWidget",
      },
    })).should.true;
  });

  it("should dispatch WIDGET_TAB_DRAG_END with floatingWidget target", () => {
    const dragManager = React.createRef<DragManager>();
    const dispatch = sinon.stub<NineZoneDispatch>();
    let nineZone = createNineZoneState();
    nineZone = addPanelWidget(nineZone, "left", "w1", ["t1"]);
    nineZone = addTab(nineZone, "t1", { label: "tab 1" });
    nineZone = produce(nineZone, (draft) => {
      draft.draggedTab = createDraggedTabState("t1", {
        position: new Point(10, 20).toProps(),
      });
    });
    render(
      <NineZoneProvider
        state={nineZone}
        dispatch={dispatch}
        dragManagerRef={dragManager}
      >
        <FloatingTab />
      </NineZoneProvider>,
    );
    act(() => {
      dragManager.current!.handleDragStart({
        info: createDragItemInfo(),
        item: {
          type: "tab",
          id: "t1",
        },
      });
      dragManager.current!.handleTargetChanged({
        type: "tab",
        tabIndex: 0,
        widgetId: "w1",
      });
      fireEvent.mouseUp(document);
    });
    dispatch.calledOnceWithExactly(sinon.match({
      type: "WIDGET_TAB_DRAG_END",
      id: "t1",
      target: {
        type: "tab",
      },
    })).should.true;
  });

  it("should dispatch WIDGET_TAB_DRAG_END with panel target", () => {
    const dragManager = React.createRef<DragManager>();
    const dispatch = sinon.stub<NineZoneDispatch>();
    let nineZone = createNineZoneState();
    nineZone = addPanelWidget(nineZone, "left", "w1", ["t1"]);
    nineZone = addTab(nineZone, "t1", { label: "tab 1" });
    nineZone = produce(nineZone, (draft) => {
      draft.draggedTab = createDraggedTabState("t1", {
        position: new Point(10, 20).toProps(),
      });
    });
    render(
      <NineZoneProvider
        state={nineZone}
        dispatch={dispatch}
        dragManagerRef={dragManager}
      >
        <FloatingTab />
      </NineZoneProvider>,
    );
    act(() => {
      dragManager.current!.handleDragStart({
        info: createDragItemInfo(),
        item: {
          type: "tab",
          id: "t1",
        },
      });
      dragManager.current!.handleTargetChanged({
        type: "panel",
        side: "left",
      });
      fireEvent.mouseUp(document);
    });
    dispatch.calledOnceWithExactly(sinon.match({
      type: "WIDGET_TAB_DRAG_END",
      id: "t1",
      target: {
        type: "panel",
      },
    })).should.true;
  });
});
=======
/*---------------------------------------------------------------------------------------------
* Copyright (c) Bentley Systems, Incorporated. All rights reserved.
* See LICENSE.md in the project root for license terms and full copyright notice.
*--------------------------------------------------------------------------------------------*/
import produce from "immer";
import * as React from "react";
import * as sinon from "sinon";
import { Point } from "@itwin/core-react";
import { act, fireEvent, render } from "@testing-library/react";
import {
  addPanelWidget, addTab, createDraggedTabState, createNineZoneState, DragManager, FloatingTab, NineZoneDispatch,
} from "../../appui-layout-react";
import { createDragItemInfo, TestNineZoneProvider } from "../Providers";

describe("FloatingTab", () => {
  it("should render", () => {
    let nineZone = createNineZoneState();
    nineZone = addPanelWidget(nineZone, "left", "w1", ["t1"]);
    nineZone = addTab(nineZone, "t1", { label: "tab 1" });
    nineZone = produce(nineZone, (draft) => {
      draft.draggedTab = createDraggedTabState("t1", {
        position: new Point(10, 20).toProps(),
      });
    });
    const { container } = render(
      <TestNineZoneProvider
        state={nineZone}
      >
        <FloatingTab />
      </TestNineZoneProvider>,
    );
    container.firstChild!.should.matchSnapshot();
  });

  it("should dispatch WIDGET_TAB_DRAG", () => {
    const dragManager = React.createRef<DragManager>();
    const dispatch = sinon.stub<NineZoneDispatch>();
    let nineZone = createNineZoneState();
    nineZone = addPanelWidget(nineZone, "left", "w1", ["t1"]);
    nineZone = addTab(nineZone, "t1", { label: "tab 1" });
    nineZone = produce(nineZone, (draft) => {
      draft.draggedTab = createDraggedTabState("t1", {
        position: new Point(10, 20).toProps(),
      });
    });
    render(
      <TestNineZoneProvider
        state={nineZone}
        dispatch={dispatch}
        dragManagerRef={dragManager}
      >
        <FloatingTab />
      </TestNineZoneProvider>,
    );
    act(() => {
      dragManager.current!.handleDragStart({
        info: createDragItemInfo(),
        item: {
          type: "tab",
          id: "t1",
        },
      });
      fireEvent.mouseMove(document);
    });
    dispatch.calledOnceWithExactly(sinon.match({
      type: "WIDGET_TAB_DRAG",
    })).should.true;
  });

  it("should dispatch WIDGET_TAB_DRAG_END with tab target", () => {
    const dragManager = React.createRef<DragManager>();
    const dispatch = sinon.stub<NineZoneDispatch>();
    let nineZone = createNineZoneState();
    nineZone = addPanelWidget(nineZone, "left", "w1", ["t1"]);
    nineZone = addTab(nineZone, "t1", { label: "tab 1" });
    nineZone = produce(nineZone, (draft) => {
      draft.draggedTab = createDraggedTabState("t1", {
        position: new Point(10, 20).toProps(),
      });
    });
    render(
      <TestNineZoneProvider
        state={nineZone}
        dispatch={dispatch}
        dragManagerRef={dragManager}
      >
        <FloatingTab />
      </TestNineZoneProvider>,
    );
    act(() => {
      dragManager.current!.handleDragStart({
        info: createDragItemInfo(),
        item: {
          type: "tab",
          id: "t1",
        },
      });
      fireEvent.mouseUp(document);
    });
    dispatch.calledOnceWithExactly(sinon.match({
      type: "WIDGET_TAB_DRAG_END",
      id: "t1",
      target: {
        type: "floatingWidget",
      },
    })).should.true;
  });

  it("should dispatch WIDGET_TAB_DRAG_END with floatingWidget target", () => {
    const dragManager = React.createRef<DragManager>();
    const dispatch = sinon.stub<NineZoneDispatch>();
    let nineZone = createNineZoneState();
    nineZone = addPanelWidget(nineZone, "left", "w1", ["t1"]);
    nineZone = addTab(nineZone, "t1", { label: "tab 1" });
    nineZone = produce(nineZone, (draft) => {
      draft.draggedTab = createDraggedTabState("t1", {
        position: new Point(10, 20).toProps(),
      });
    });
    render(
      <TestNineZoneProvider
        state={nineZone}
        dispatch={dispatch}
        dragManagerRef={dragManager}
      >
        <FloatingTab />
      </TestNineZoneProvider>,
    );
    act(() => {
      dragManager.current!.handleDragStart({
        info: createDragItemInfo(),
        item: {
          type: "tab",
          id: "t1",
        },
      });
      dragManager.current!.handleTargetChanged({
        type: "tab",
        tabIndex: 0,
        widgetId: "w1",
      });
      fireEvent.mouseUp(document);
    });
    dispatch.calledOnceWithExactly(sinon.match({
      type: "WIDGET_TAB_DRAG_END",
      id: "t1",
      target: {
        type: "tab",
      },
    })).should.true;
  });

  it("should dispatch WIDGET_TAB_DRAG_END with panel target", () => {
    const dragManager = React.createRef<DragManager>();
    const dispatch = sinon.stub<NineZoneDispatch>();
    let nineZone = createNineZoneState();
    nineZone = addPanelWidget(nineZone, "left", "w1", ["t1"]);
    nineZone = addTab(nineZone, "t1", { label: "tab 1" });
    nineZone = produce(nineZone, (draft) => {
      draft.draggedTab = createDraggedTabState("t1", {
        position: new Point(10, 20).toProps(),
      });
    });
    render(
      <TestNineZoneProvider
        state={nineZone}
        dispatch={dispatch}
        dragManagerRef={dragManager}
      >
        <FloatingTab />
      </TestNineZoneProvider>,
    );
    act(() => {
      dragManager.current!.handleDragStart({
        info: createDragItemInfo(),
        item: {
          type: "tab",
          id: "t1",
        },
      });
      dragManager.current!.handleTargetChanged({
        type: "panel",
        side: "left",
      });
      fireEvent.mouseUp(document);
    });
    dispatch.calledOnceWithExactly(sinon.match({
      type: "WIDGET_TAB_DRAG_END",
      id: "t1",
      target: {
        type: "panel",
      },
    })).should.true;
  });
});
>>>>>>> 4d41f4fb
<|MERGE_RESOLUTION|>--- conflicted
+++ resolved
@@ -1,200 +1,3 @@
-<<<<<<< HEAD
-/*---------------------------------------------------------------------------------------------
-* Copyright (c) Bentley Systems, Incorporated. All rights reserved.
-* See LICENSE.md in the project root for license terms and full copyright notice.
-*--------------------------------------------------------------------------------------------*/
-import produce from "immer";
-import * as React from "react";
-import * as sinon from "sinon";
-import { Point } from "@itwin/core-react";
-import { act, fireEvent, render } from "@testing-library/react";
-import {
-  addPanelWidget, addTab, createDraggedTabState, createNineZoneState, DragManager, FloatingTab, NineZoneDispatch,
-} from "../../appui-layout-react";
-import { createDragItemInfo, NineZoneProvider } from "../Providers";
-
-describe("FloatingTab", () => {
-  it("should render", () => {
-    let nineZone = createNineZoneState();
-    nineZone = addPanelWidget(nineZone, "left", "w1", ["t1"]);
-    nineZone = addTab(nineZone, "t1", { label: "tab 1" });
-    nineZone = produce(nineZone, (draft) => {
-      draft.draggedTab = createDraggedTabState("t1", {
-        position: new Point(10, 20).toProps(),
-      });
-    });
-    const { container } = render(
-      <NineZoneProvider
-        state={nineZone}
-      >
-        <FloatingTab />
-      </NineZoneProvider>,
-    );
-    container.firstChild!.should.matchSnapshot();
-  });
-
-  it("should dispatch WIDGET_TAB_DRAG", () => {
-    const dragManager = React.createRef<DragManager>();
-    const dispatch = sinon.stub<NineZoneDispatch>();
-    let nineZone = createNineZoneState();
-    nineZone = addPanelWidget(nineZone, "left", "w1", ["t1"]);
-    nineZone = addTab(nineZone, "t1", { label: "tab 1" });
-    nineZone = produce(nineZone, (draft) => {
-      draft.draggedTab = createDraggedTabState("t1", {
-        position: new Point(10, 20).toProps(),
-      });
-    });
-    render(
-      <NineZoneProvider
-        state={nineZone}
-        dispatch={dispatch}
-        dragManagerRef={dragManager}
-      >
-        <FloatingTab />
-      </NineZoneProvider>,
-    );
-    act(() => {
-      dragManager.current!.handleDragStart({
-        info: createDragItemInfo(),
-        item: {
-          type: "tab",
-          id: "t1",
-        },
-      });
-      fireEvent.mouseMove(document);
-    });
-    dispatch.calledOnceWithExactly(sinon.match({
-      type: "WIDGET_TAB_DRAG",
-    })).should.true;
-  });
-
-  it("should dispatch WIDGET_TAB_DRAG_END with tab target", () => {
-    const dragManager = React.createRef<DragManager>();
-    const dispatch = sinon.stub<NineZoneDispatch>();
-    let nineZone = createNineZoneState();
-    nineZone = addPanelWidget(nineZone, "left", "w1", ["t1"]);
-    nineZone = addTab(nineZone, "t1", { label: "tab 1" });
-    nineZone = produce(nineZone, (draft) => {
-      draft.draggedTab = createDraggedTabState("t1", {
-        position: new Point(10, 20).toProps(),
-      });
-    });
-    render(
-      <NineZoneProvider
-        state={nineZone}
-        dispatch={dispatch}
-        dragManagerRef={dragManager}
-      >
-        <FloatingTab />
-      </NineZoneProvider>,
-    );
-    act(() => {
-      dragManager.current!.handleDragStart({
-        info: createDragItemInfo(),
-        item: {
-          type: "tab",
-          id: "t1",
-        },
-      });
-      fireEvent.mouseUp(document);
-    });
-    dispatch.calledOnceWithExactly(sinon.match({
-      type: "WIDGET_TAB_DRAG_END",
-      id: "t1",
-      target: {
-        type: "floatingWidget",
-      },
-    })).should.true;
-  });
-
-  it("should dispatch WIDGET_TAB_DRAG_END with floatingWidget target", () => {
-    const dragManager = React.createRef<DragManager>();
-    const dispatch = sinon.stub<NineZoneDispatch>();
-    let nineZone = createNineZoneState();
-    nineZone = addPanelWidget(nineZone, "left", "w1", ["t1"]);
-    nineZone = addTab(nineZone, "t1", { label: "tab 1" });
-    nineZone = produce(nineZone, (draft) => {
-      draft.draggedTab = createDraggedTabState("t1", {
-        position: new Point(10, 20).toProps(),
-      });
-    });
-    render(
-      <NineZoneProvider
-        state={nineZone}
-        dispatch={dispatch}
-        dragManagerRef={dragManager}
-      >
-        <FloatingTab />
-      </NineZoneProvider>,
-    );
-    act(() => {
-      dragManager.current!.handleDragStart({
-        info: createDragItemInfo(),
-        item: {
-          type: "tab",
-          id: "t1",
-        },
-      });
-      dragManager.current!.handleTargetChanged({
-        type: "tab",
-        tabIndex: 0,
-        widgetId: "w1",
-      });
-      fireEvent.mouseUp(document);
-    });
-    dispatch.calledOnceWithExactly(sinon.match({
-      type: "WIDGET_TAB_DRAG_END",
-      id: "t1",
-      target: {
-        type: "tab",
-      },
-    })).should.true;
-  });
-
-  it("should dispatch WIDGET_TAB_DRAG_END with panel target", () => {
-    const dragManager = React.createRef<DragManager>();
-    const dispatch = sinon.stub<NineZoneDispatch>();
-    let nineZone = createNineZoneState();
-    nineZone = addPanelWidget(nineZone, "left", "w1", ["t1"]);
-    nineZone = addTab(nineZone, "t1", { label: "tab 1" });
-    nineZone = produce(nineZone, (draft) => {
-      draft.draggedTab = createDraggedTabState("t1", {
-        position: new Point(10, 20).toProps(),
-      });
-    });
-    render(
-      <NineZoneProvider
-        state={nineZone}
-        dispatch={dispatch}
-        dragManagerRef={dragManager}
-      >
-        <FloatingTab />
-      </NineZoneProvider>,
-    );
-    act(() => {
-      dragManager.current!.handleDragStart({
-        info: createDragItemInfo(),
-        item: {
-          type: "tab",
-          id: "t1",
-        },
-      });
-      dragManager.current!.handleTargetChanged({
-        type: "panel",
-        side: "left",
-      });
-      fireEvent.mouseUp(document);
-    });
-    dispatch.calledOnceWithExactly(sinon.match({
-      type: "WIDGET_TAB_DRAG_END",
-      id: "t1",
-      target: {
-        type: "panel",
-      },
-    })).should.true;
-  });
-});
-=======
 /*---------------------------------------------------------------------------------------------
 * Copyright (c) Bentley Systems, Incorporated. All rights reserved.
 * See LICENSE.md in the project root for license terms and full copyright notice.
@@ -389,5 +192,4 @@
       },
     })).should.true;
   });
-});
->>>>>>> 4d41f4fb
+});