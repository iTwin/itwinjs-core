--- conflicted
+++ resolved
@@ -1,294 +1,3 @@
-<<<<<<< HEAD
-/*---------------------------------------------------------------------------------------------
-* Copyright (c) Bentley Systems, Incorporated. All rights reserved.
-* See LICENSE.md in the project root for license terms and full copyright notice.
-*--------------------------------------------------------------------------------------------*/
-import produce from "immer";
-import * as React from "react";
-import * as sinon from "sinon";
-import { Rectangle } from "@itwin/core-react";
-import { act, fireEvent, render } from "@testing-library/react";
-import { renderHook } from "@testing-library/react-hooks";
-import {
-  addFloatingWidget, addPanelWidget, addTab, createFloatingWidgetState, createNineZoneState, FloatingWidget, NineZoneDispatch, PanelStateContext,
-  PanelTarget, useDrag, WidgetIdContext, WidgetTabTarget,
-} from "../../appui-layout-react";
-import * as NineZoneModule from "../../appui-layout-react/base/NineZone";
-import { NineZoneProvider } from "../Providers";
-
-describe("WidgetTitleBar", () => {
-  it("should dispatch WIDGET_DRAG_END", () => {
-    const dispatch = sinon.stub<NineZoneDispatch>();
-    let nineZone = createNineZoneState();
-    nineZone = addFloatingWidget(nineZone, "w1", ["t1"], {
-      bounds: new Rectangle(0, 100, 200, 400).toProps(),
-    });
-    nineZone = addTab(nineZone, "t1");
-    const { container } = render(
-      <NineZoneProvider
-        state={nineZone}
-        dispatch={dispatch}
-      >
-        <FloatingWidget
-          floatingWidget={nineZone.floatingWidgets.byId.w1!}
-          widget={nineZone.widgets.w1}
-        />
-      </NineZoneProvider>,
-    );
-    const titleBar = container.getElementsByClassName("nz-widget-tabBar")[0];
-    const handle = titleBar.getElementsByClassName("nz-handle")[0];
-    act(() => {
-      fireEvent.mouseDown(handle);
-      fireEvent.mouseMove(document);
-      dispatch.reset();
-      fireEvent.mouseUp(document);
-    });
-    dispatch.calledOnceWithExactly(sinon.match({
-      type: "WIDGET_DRAG_END",
-      floatingWidgetId: "w1",
-      target: {
-        type: "floatingWidget",
-      },
-    })).should.true;
-  });
-
-  it("should dispatch FLOATING_WIDGET_CLEAR_USER_SIZED", () => {
-    const fakeTimers = sinon.useFakeTimers();
-
-    const dispatch = sinon.stub<NineZoneDispatch>();
-    let nineZone = createNineZoneState();
-    nineZone = addPanelWidget(nineZone, "left", "w1", ["t1"]);
-    nineZone = addTab(nineZone, "t1");
-    nineZone = produce(nineZone, (stateDraft) => {
-      stateDraft.panels.left.widgets = [];
-      stateDraft.floatingWidgets.byId.w1 = createFloatingWidgetState("w1", {
-        bounds: new Rectangle(0, 100, 200, 400).toProps(),
-        userSized: true,
-      });
-    });
-    const { container } = render(
-      <NineZoneProvider
-        state={nineZone}
-        dispatch={dispatch}
-      >
-        <FloatingWidget
-          floatingWidget={nineZone.floatingWidgets.byId.w1!}
-          widget={nineZone.widgets.w1}
-        />
-      </NineZoneProvider>,
-    );
-    const titleBar = container.getElementsByClassName("nz-widget-tabBar")[0];
-    const handle = titleBar.getElementsByClassName("nz-handle")[0];
-
-    act(() => {
-      fireEvent.mouseDown(handle);
-      fireEvent.mouseUp(handle);
-      fireEvent.mouseDown(handle);
-      dispatch.reset();
-      fireEvent.mouseUp(handle);
-      fakeTimers.tick(300);
-    });
-    dispatch.calledOnceWithExactly(sinon.match({
-      type: "FLOATING_WIDGET_CLEAR_USER_SIZED",
-      id: "w1",
-    })).should.true;
-  });
-
-  it("should dispatch WIDGET_DRAG_END with tab target", () => {
-    const dispatch = sinon.stub<NineZoneDispatch>();
-    let nineZone = createNineZoneState();
-    nineZone = addFloatingWidget(nineZone, "w1", ["t1"], {
-      bounds: new Rectangle(0, 100, 200, 400).toProps(),
-    });
-    nineZone = addPanelWidget(nineZone, "left", "w2", ["t2"]);
-    nineZone = addTab(nineZone, "t1");
-    nineZone = addTab(nineZone, "t2");
-    const { container } = render(
-      <NineZoneProvider
-        state={nineZone}
-        dispatch={dispatch}
-      >
-        <WidgetIdContext.Provider value="w2">
-          <WidgetTabTarget tabIndex={0} first />
-        </WidgetIdContext.Provider>
-        <FloatingWidget
-          floatingWidget={nineZone.floatingWidgets.byId.w1!}
-          widget={nineZone.widgets.w1}
-        />
-      </NineZoneProvider>,
-    );
-    const titleBar = container.getElementsByClassName("nz-widget-tabBar")[0];
-    const handle = titleBar.getElementsByClassName("nz-handle")[0];
-    const target = container.getElementsByClassName("nz-widget-tabTarget")[0];
-
-    sinon.stub(document, "elementFromPoint").returns(target);
-
-    act(() => {
-      fireEvent.mouseDown(handle);
-      fireEvent.mouseMove(target);
-      dispatch.reset();
-      fireEvent.mouseUp(document);
-    });
-    sinon.assert.calledOnceWithExactly(dispatch, sinon.match({
-      type: "WIDGET_DRAG_END",
-      floatingWidgetId: "w1",
-      target: sinon.match({
-        tabIndex: 0,
-        type: "tab",
-        widgetId: "w2",
-      }),
-    }));
-  });
-
-  it("should dispatch WIDGET_DRAG_END with panel target", () => {
-    sinon.stub(NineZoneModule, "getUniqueId").returns("newId");
-    const dispatch = sinon.stub<NineZoneDispatch>();
-    let nineZone = createNineZoneState();
-    nineZone = addPanelWidget(nineZone, "left", "w1", ["t1"]);
-    nineZone = addTab(nineZone, "t1");
-    nineZone = produce(nineZone, (stateDraft) => {
-      stateDraft.panels.left.widgets = [];
-      stateDraft.floatingWidgets.byId.w1 = createFloatingWidgetState("w1", {
-        bounds: new Rectangle(0, 100, 200, 400).toProps(),
-      });
-    });
-    const { container } = render(
-      <NineZoneProvider
-        state={nineZone}
-        dispatch={dispatch}
-      >
-        <FloatingWidget
-          floatingWidget={nineZone.floatingWidgets.byId.w1!}
-          widget={nineZone.widgets.w1}
-        />
-        <PanelStateContext.Provider value={nineZone.panels.right}>
-          <PanelTarget />
-        </PanelStateContext.Provider>
-      </NineZoneProvider>,
-    );
-    const titleBar = container.getElementsByClassName("nz-widget-tabBar")[0];
-    const handle = titleBar.getElementsByClassName("nz-handle")[0];
-    const target = container.getElementsByClassName("nz-widgetPanels-panelTarget")[0];
-    sinon.stub(document, "elementFromPoint").returns(target);
-    act(() => {
-      fireEvent.mouseDown(handle);
-      fireEvent.mouseMove(target);
-      dispatch.reset();
-      fireEvent.mouseUp(document);
-    });
-    dispatch.calledOnceWithExactly(sinon.match({
-      type: "WIDGET_DRAG_END",
-      floatingWidgetId: "w1",
-      target: {
-        newWidgetId: "newId",
-        side: "right",
-        type: "panel",
-      },
-    })).should.true;
-  });
-
-  it("should dispatch FLOATING_WIDGET_BRING_TO_FRONT", () => {
-    const dispatch = sinon.stub<NineZoneDispatch>();
-    let nineZone = createNineZoneState();
-    nineZone = addPanelWidget(nineZone, "left", "w1", ["t1"]);
-    nineZone = addTab(nineZone, "t1");
-    nineZone = produce(nineZone, (stateDraft) => {
-      stateDraft.panels.left.widgets = [];
-      stateDraft.floatingWidgets.byId.w1 = createFloatingWidgetState("w1", {
-        bounds: new Rectangle(0, 100, 200, 400).toProps(),
-      });
-    });
-    const { container } = render(
-      <NineZoneProvider
-        state={nineZone}
-        dispatch={dispatch}
-      >
-        <FloatingWidget
-          floatingWidget={nineZone.floatingWidgets.byId.w1!}
-          widget={nineZone.widgets.w1}
-        />
-      </NineZoneProvider>,
-    );
-    const titleBar = container.getElementsByClassName("nz-widget-tabBar")[0];
-    const handle = titleBar.getElementsByClassName("nz-handle")[0];
-    act(() => {
-      fireEvent.touchStart(handle, {
-        touches: [{}],
-      });
-    });
-    dispatch.calledOnceWithExactly(sinon.match({
-      type: "FLOATING_WIDGET_BRING_TO_FRONT",
-      id: "w1",
-    })).should.true;
-  });
-});
-
-describe("useDrag", () => {
-  it("should start drag action after timeout", () => {
-    const fakeTimers = sinon.useFakeTimers();
-    const spy = sinon.stub<Required<Parameters<typeof useDrag>>[0]>();
-    const { result } = renderHook(() => useDrag(spy));
-    act(() => {
-      const instance = document.createElement("div");
-      result.current(instance);
-      fireEvent.mouseDown(instance);
-      fakeTimers.tick(300);
-    });
-    spy.calledOnce.should.true;
-  });
-
-  it("should start drag on pointer move", () => {
-    const spy = sinon.stub<Required<Parameters<typeof useDrag>>[0]>();
-    const { result } = renderHook(() => useDrag(spy));
-    act(() => {
-      const instance = document.createElement("div");
-      result.current(instance);
-      fireEvent.mouseDown(instance);
-      fireEvent.mouseMove(document);
-    });
-    spy.calledOnce.should.true;
-  });
-
-  it("should not start drag on subsequent pointer move", () => {
-    const spy = sinon.stub<Required<Parameters<typeof useDrag>>[0]>();
-    const { result } = renderHook(() => useDrag(spy));
-    act(() => {
-      const instance = document.createElement("div");
-      result.current(instance);
-      fireEvent.mouseDown(instance);
-      fireEvent.mouseMove(document);
-      spy.resetHistory();
-      fireEvent.mouseMove(document);
-    });
-    spy.notCalled.should.true;
-  });
-
-  it("should report drag action", () => {
-    const spy = sinon.stub<Required<Parameters<typeof useDrag>>[1]>();
-    const { result } = renderHook(() => useDrag(undefined, spy));
-    act(() => {
-      const instance = document.createElement("div");
-      result.current(instance);
-      fireEvent.mouseDown(instance);
-      fireEvent.mouseMove(document);
-      fireEvent.mouseMove(document);
-    });
-    spy.calledOnce.should.true;
-  });
-
-  it("should report drag end action", () => {
-    const spy = sinon.stub<Required<Parameters<typeof useDrag>>[2]>();
-    const { result } = renderHook(() => useDrag(undefined, undefined, spy));
-    act(() => {
-      const instance = document.createElement("div");
-      result.current(instance);
-      fireEvent.mouseDown(instance);
-      fireEvent.mouseUp(document);
-    });
-    spy.calledOnce.should.true;
-  });
-});
-=======
 /*---------------------------------------------------------------------------------------------
 * Copyright (c) Bentley Systems, Incorporated. All rights reserved.
 * See LICENSE.md in the project root for license terms and full copyright notice.
@@ -577,5 +286,4 @@
     });
     spy.calledOnce.should.true;
   });
-});
->>>>>>> 4d41f4fb
+});