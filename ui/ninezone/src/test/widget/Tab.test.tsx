/*---------------------------------------------------------------------------------------------
* Copyright (c) Bentley Systems, Incorporated. All rights reserved.
* See LICENSE.md in the project root for license terms and full copyright notice.
*--------------------------------------------------------------------------------------------*/
import { act, fireEvent, render } from "@testing-library/react";
import * as React from "react";
import * as sinon from "sinon";
import {
  addPanelWidget, addTab, createNineZoneState, FloatingWidgetIdContext, NineZoneDispatch, PanelSideContext, WidgetContext, WidgetOverflowContext, WidgetStateContext,
  WidgetTab, WidgetTabProvider, WidgetTabsEntryContext,
<<<<<<< HEAD
} from "../../ui-ninezone";
import { TestNineZoneProvider } from "../Providers";
=======
} from "../../appui-layout-react";
import { NineZoneProvider } from "../Providers";
>>>>>>> 200baec2

describe("WidgetTab", () => {
  it("should render active", () => {
    let nineZone = createNineZoneState();
    nineZone = addPanelWidget(nineZone, "left", "w1", ["t1"]);
    nineZone = addTab(nineZone, "t1");
    const { container } = render(
      <TestNineZoneProvider
        state={nineZone}
      >
        <WidgetStateContext.Provider value={nineZone.widgets.w1}>
          <WidgetTabsEntryContext.Provider value={{
            lastNotOverflown: false,
          }}>
            <WidgetTabProvider
              tab={nineZone.tabs.t1}
            />
          </WidgetTabsEntryContext.Provider>
        </WidgetStateContext.Provider>
      </TestNineZoneProvider>,
    );
    container.firstChild!.should.matchSnapshot();
  });

  it("should render overflown", () => {
    let nineZone = createNineZoneState();
    nineZone = addPanelWidget(nineZone, "left", "w1", ["t1"]);
    nineZone = addTab(nineZone, "t1");
    const { container } = render(
      <TestNineZoneProvider
        state={nineZone}
      >
        <WidgetStateContext.Provider value={nineZone.widgets.w1}>
          <WidgetTabsEntryContext.Provider value={{
            lastNotOverflown: false,
          }}>
            <WidgetTabProvider tab={nineZone.tabs.t1} />
          </WidgetTabsEntryContext.Provider>
        </WidgetStateContext.Provider>
      </TestNineZoneProvider>,
    );
    container.firstChild!.should.matchSnapshot();
  });

  it("should render minimized", () => {
    let nineZone = createNineZoneState();
    nineZone = addPanelWidget(nineZone, "left", "w1", ["t1"], { minimized: true });
    nineZone = addTab(nineZone, "t1");
    const { container } = render(
      <TestNineZoneProvider
        state={nineZone}
      >
        <WidgetStateContext.Provider value={nineZone.widgets.w1}>
          <WidgetTabsEntryContext.Provider value={{
            lastNotOverflown: false,
          }}>
            <WidgetTabProvider tab={nineZone.tabs.t1} />
          </WidgetTabsEntryContext.Provider>
        </WidgetStateContext.Provider>
      </TestNineZoneProvider>,
    );
    container.firstChild!.should.matchSnapshot();
  });

  it("should render first inactive", () => {
    let nineZone = createNineZoneState();
    nineZone = addPanelWidget(nineZone, "left", "w1", ["t1"]);
    nineZone = addTab(nineZone, "t1");
    const { container } = render(
      <TestNineZoneProvider
        state={nineZone}
      >
        <WidgetStateContext.Provider value={nineZone.widgets.w1}>
          <WidgetTabsEntryContext.Provider value={{
            lastNotOverflown: false,
          }}>
            <WidgetTabProvider tab={nineZone.tabs.t1} firstInactive />
          </WidgetTabsEntryContext.Provider>
        </WidgetStateContext.Provider>
      </TestNineZoneProvider>,
    );
    container.firstChild!.should.matchSnapshot();
  });

  it("should render last not overflown", () => {
    let nineZone = createNineZoneState();
    nineZone = addPanelWidget(nineZone, "left", "w1", ["t1"]);
    nineZone = addTab(nineZone, "t1");
    const { container } = render(
      <TestNineZoneProvider
        state={nineZone}
      >
        <WidgetStateContext.Provider value={nineZone.widgets.w1}>
          <WidgetTabsEntryContext.Provider value={{
            lastNotOverflown: true,
          }}>
            <WidgetTabProvider tab={nineZone.tabs.t1} />
          </WidgetTabsEntryContext.Provider>
        </WidgetStateContext.Provider>
      </TestNineZoneProvider>,
    );
    container.firstChild!.should.matchSnapshot();
  });

  it("should render badge", () => {
    let nineZone = createNineZoneState();
    nineZone = addPanelWidget(nineZone, "left", "w1", ["t1"]);
    nineZone = addTab(nineZone, "t1");
    const { container } = render(
      <TestNineZoneProvider
        state={nineZone}
        tab={<WidgetTab badge="Badge" />}
      >
        <WidgetStateContext.Provider value={nineZone.widgets.w1}>
          <WidgetTabsEntryContext.Provider value={{
            lastNotOverflown: false,
          }}>
            <WidgetTabProvider
              tab={nineZone.tabs.t1}
            />
          </WidgetTabsEntryContext.Provider>
        </WidgetStateContext.Provider>
      </TestNineZoneProvider>,
    );
    container.firstChild!.should.matchSnapshot();
  });

  it("should dispatch WIDGET_TAB_CLICK", () => {
    const fakeTimers = sinon.useFakeTimers();
    const dispatch = sinon.stub<NineZoneDispatch>();
    let nineZone = createNineZoneState();
    nineZone = addPanelWidget(nineZone, "left", "w1", ["t1"]);
    nineZone = addTab(nineZone, "t1");
    const close = sinon.spy();
    render(
      <TestNineZoneProvider
        state={nineZone}
        dispatch={dispatch}
      >
        <PanelSideContext.Provider value="left">
          <WidgetStateContext.Provider value={nineZone.widgets.w1}>
            <WidgetTabsEntryContext.Provider value={{
              lastNotOverflown: false,
            }}>
              <WidgetOverflowContext.Provider value={{ close }}>
                <WidgetTabProvider tab={nineZone.tabs.t1} />
              </WidgetOverflowContext.Provider>
            </WidgetTabsEntryContext.Provider>
          </WidgetStateContext.Provider>
        </PanelSideContext.Provider>
      </TestNineZoneProvider>,
    );
    const tab = document.getElementsByClassName("nz-widget-tab")[0];
    act(() => {
      fireEvent.mouseDown(tab);
      fireEvent.mouseUp(tab);
      fakeTimers.tick(300);
    });
    dispatch.calledOnceWithExactly(sinon.match({
      type: "WIDGET_TAB_CLICK",
      side: "left",
      widgetId: "w1",
      id: "t1",
    })).should.true;
    close.calledOnceWithExactly().should.true;
  });

  it("should dispatch WIDGET_TAB_DOUBLE_CLICK", () => {
    const fakeTimers = sinon.useFakeTimers();
    const dispatch = sinon.stub<NineZoneDispatch>();
    let nineZone = createNineZoneState();
    nineZone = addPanelWidget(nineZone, "left", "w1", ["t1"]);
    nineZone = addTab(nineZone, "t1");
    const close = sinon.spy();
    render(
      <TestNineZoneProvider
        state={nineZone}
        dispatch={dispatch}
      >
        <PanelSideContext.Provider value="left">
          <WidgetStateContext.Provider value={nineZone.widgets.w1}>
            <WidgetTabsEntryContext.Provider value={{
              lastNotOverflown: false,
            }}>
              <WidgetOverflowContext.Provider value={{ close }}>
                <WidgetTabProvider tab={nineZone.tabs.t1} />
              </WidgetOverflowContext.Provider>
            </WidgetTabsEntryContext.Provider>
          </WidgetStateContext.Provider>
        </PanelSideContext.Provider>
      </TestNineZoneProvider>,
    );
    const tab = document.getElementsByClassName("nz-widget-tab")[0];
    act(() => {
      fireEvent.mouseDown(tab);
      fireEvent.mouseUp(tab);
      fireEvent.mouseDown(tab);
      fireEvent.mouseUp(tab);
      fakeTimers.tick(300);
    });
    dispatch.calledOnceWithExactly(sinon.match({
      type: "WIDGET_TAB_DOUBLE_CLICK",
      side: "left",
      widgetId: "w1",
      id: "t1",
    })).should.true;
    close.calledOnceWithExactly().should.true;
  });

  it("should dispatch WIDGET_TAB_DRAG_START on pointer move", () => {
    const dispatch = sinon.stub<NineZoneDispatch>();
    let nineZone = createNineZoneState();
    nineZone = addPanelWidget(nineZone, "left", "w1", ["t1"]);
    nineZone = addTab(nineZone, "t1");
    const close = sinon.spy();
    render(
      <TestNineZoneProvider
        state={nineZone}
        dispatch={dispatch}
      >
        <WidgetContext.Provider value={{ measure: () => ({ height: 0, width: 0 }) }}>
          <WidgetStateContext.Provider value={nineZone.widgets.w1}>
            <WidgetOverflowContext.Provider value={{ close }}>
              <WidgetTabProvider tab={nineZone.tabs.t1} />
            </WidgetOverflowContext.Provider>
          </WidgetStateContext.Provider>
        </WidgetContext.Provider>
      </TestNineZoneProvider>,
    );
    const tab = document.getElementsByClassName("nz-widget-tab")[0];
    act(() => {
      fireEvent.mouseDown(tab);
      fireEvent.mouseMove(document, { clientX: 10, clientY: 10 });
    });
    dispatch.calledOnceWithExactly(sinon.match({
      type: "WIDGET_TAB_DRAG_START",
      widgetId: "w1",
      id: "t1",
    })).should.true;
    close.calledOnceWithExactly().should.true;
  });

  it("should not dispatch WIDGET_TAB_DRAG_START on pointer move if pointer moved less than 10px", () => {
    const dispatch = sinon.stub<NineZoneDispatch>();
    let nineZone = createNineZoneState();
    nineZone = addPanelWidget(nineZone, "left", "w1", ["t1"]);
    nineZone = addTab(nineZone, "t1");
    render(
      <TestNineZoneProvider
        state={nineZone}
        dispatch={dispatch}
      >
        <WidgetStateContext.Provider value={nineZone.widgets.w1}>
          <WidgetTabProvider tab={nineZone.tabs.t1} />
        </WidgetStateContext.Provider>
      </TestNineZoneProvider>,
    );
    const tab = document.getElementsByClassName("nz-widget-tab")[0];
    act(() => {
      fireEvent.mouseDown(tab);
      fireEvent.mouseMove(document, { clientX: 5, clientY: 0 });
    });
    dispatch.notCalled.should.true;
  });

  it("should not dispatch WIDGET_TAB_DRAG_START w/o initial pointer position", () => {
    const fakeTimers = sinon.useFakeTimers();
    const dispatch = sinon.stub<NineZoneDispatch>();
    let nineZone = createNineZoneState();
    nineZone = addPanelWidget(nineZone, "left", "w1", ["t1"]);
    nineZone = addTab(nineZone, "t1");
    render(
      <TestNineZoneProvider
        state={nineZone}
        dispatch={dispatch}
      >
        <WidgetContext.Provider value={{ measure: () => ({ height: 0, width: 0 }) }}>
          <WidgetStateContext.Provider value={nineZone.widgets.w1}>
            <WidgetTabProvider tab={nineZone.tabs.t1} />
          </WidgetStateContext.Provider>
        </WidgetContext.Provider>
      </TestNineZoneProvider>,
    );
    const tab = document.getElementsByClassName("nz-widget-tab")[0];
    act(() => {
      fireEvent.mouseDown(tab);
      fakeTimers.tick(300);
      dispatch.resetHistory();
      fireEvent.mouseMove(document, { clientX: 20 });
    });
    dispatch.notCalled.should.true;
  });

  it("should dispatch FLOATING_WIDGET_BRING_TO_FRONT", () => {
    const dispatch = sinon.stub<NineZoneDispatch>();
    let nineZone = createNineZoneState();
    nineZone = addPanelWidget(nineZone, "left", "w1", ["t1"]);
    nineZone = addTab(nineZone, "t1");
    render(
      <TestNineZoneProvider
        state={nineZone}
        dispatch={dispatch}
      >
        <FloatingWidgetIdContext.Provider value="fw1">
          <WidgetStateContext.Provider value={nineZone.widgets.w1}>
            <WidgetTabProvider tab={nineZone.tabs.t1} />
          </WidgetStateContext.Provider>
        </FloatingWidgetIdContext.Provider>
      </TestNineZoneProvider>,
    );
    const tab = document.getElementsByClassName("nz-widget-tab")[0];
    act(() => {
      fireEvent.touchStart(tab, {
        touches: [{}],
      });
    });
    dispatch.calledOnceWithExactly(sinon.match({
      type: "FLOATING_WIDGET_BRING_TO_FRONT",
      id: "fw1",
    })).should.true;
  });
});<|MERGE_RESOLUTION|>--- conflicted
+++ resolved
@@ -2,19 +2,14 @@
 * Copyright (c) Bentley Systems, Incorporated. All rights reserved.
 * See LICENSE.md in the project root for license terms and full copyright notice.
 *--------------------------------------------------------------------------------------------*/
-import { act, fireEvent, render } from "@testing-library/react";
 import * as React from "react";
 import * as sinon from "sinon";
+import { act, fireEvent, render } from "@testing-library/react";
 import {
   addPanelWidget, addTab, createNineZoneState, FloatingWidgetIdContext, NineZoneDispatch, PanelSideContext, WidgetContext, WidgetOverflowContext, WidgetStateContext,
   WidgetTab, WidgetTabProvider, WidgetTabsEntryContext,
-<<<<<<< HEAD
-} from "../../ui-ninezone";
+} from "../../appui-layout-react";
 import { TestNineZoneProvider } from "../Providers";
-=======
-} from "../../appui-layout-react";
-import { NineZoneProvider } from "../Providers";
->>>>>>> 200baec2
 
 describe("WidgetTab", () => {
   it("should render active", () => {
