--- conflicted
+++ resolved
@@ -6,13 +6,8 @@
 import { shallow } from "enzyme";
 import * as React from "react";
 import * as sinon from "sinon";
-<<<<<<< HEAD
-import * as timerModule from "@bentley/ui-core/lib/cjs/ui-core/utils/Timer";
-import { Toast } from "../../../ui-ninezone";
-=======
-import * as timerModule from "@itwin/core-react/lib/core-react/utils/Timer";
+import * as timerModule from "@itwin/core-react/lib/cjs/core-react/utils/Timer";
 import { Toast } from "../../../appui-layout-react";
->>>>>>> 200baec2
 import { createRect, mount } from "../../Utils";
 
 describe("<Toast />", () => {
