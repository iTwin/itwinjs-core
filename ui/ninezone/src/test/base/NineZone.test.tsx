--- conflicted
+++ resolved
@@ -8,13 +8,8 @@
 import * as React from "react";
 import * as sinon from "sinon";
 import { createNineZoneState, handleToCursorType, MeasureContext, NineZone, NineZoneDispatch, NineZoneLabels, NineZoneLabelsContext, sideToCursorType, useLabel } from "../../ui-ninezone";
-<<<<<<< HEAD
 import { TestNineZoneProvider } from "../Providers";
-import { createBoundingClientRect, createDOMRect, flushAsyncOperations, ResizeObserverMock } from "../Utils";
-=======
-import { NineZoneProvider } from "../Providers";
 import { createRect, flushAsyncOperations, ResizeObserverMock } from "../Utils";
->>>>>>> 21842b9d
 
 describe("<NineZone />", () => {
   it("renders correctly", () => {
