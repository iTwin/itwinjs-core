--- conflicted
+++ resolved
@@ -5,13 +5,8 @@
 import { shallow } from "enzyme";
 import * as React from "react";
 import * as sinon from "sinon";
-<<<<<<< HEAD
-import * as useTargetedModule from "@bentley/ui-core/lib/cjs/ui-core/utils/hooks/useTargeted";
-import { BackArrow } from "../../../../../ui-ninezone";
-=======
-import * as useTargetedModule from "@itwin/core-react/lib/core-react/utils/hooks/useTargeted";
+import * as useTargetedModule from "@itwin/core-react/lib/cjs/core-react/utils/hooks/useTargeted";
 import { BackArrow } from "../../../../../appui-layout-react";
->>>>>>> 200baec2
 import { mount } from "../../../../Utils";
 
 describe("<BackArrow />", () => {
