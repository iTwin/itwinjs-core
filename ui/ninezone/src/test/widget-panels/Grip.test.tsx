--- conflicted
+++ resolved
@@ -2,29 +2,17 @@
 * Copyright (c) Bentley Systems, Incorporated. All rights reserved.
 * See LICENSE.md in the project root for license terms and full copyright notice.
 *--------------------------------------------------------------------------------------------*/
-<<<<<<< HEAD
-import { Rectangle } from "@bentley/ui-core";
-=======
 import produce from "immer";
 import * as React from "react";
 import * as sinon from "sinon";
 import { Rectangle } from "@itwin/core-react";
->>>>>>> 200baec2
 import { fireEvent, render } from "@testing-library/react";
 import { renderHook } from "@testing-library/react-hooks";
-import produce from "immer";
-import * as React from "react";
-import * as sinon from "sinon";
 import {
   addPanelWidget, createNineZoneState, createPanelsState, createVerticalPanelState, DragManager,
   NineZoneDispatch, PanelSide, PanelStateContext, useResizeGrip, WidgetPanelContext, WidgetPanelGrip,
-<<<<<<< HEAD
-} from "../../ui-ninezone";
+} from "../../appui-layout-react";
 import { createDragItemInfo, TestNineZoneProvider, TestNineZoneProviderProps } from "../Providers";
-=======
-} from "../../appui-layout-react";
-import { createDragItemInfo, NineZoneProvider, NineZoneProviderProps } from "../Providers";
->>>>>>> 200baec2
 
 describe("WidgetPanelGrip", () => {
   const wrapper = (props: any) => <WidgetPanelContext.Provider
