/*---------------------------------------------------------------------------------------------
* Copyright (c) Bentley Systems, Incorporated. All rights reserved.
* See LICENSE.md in the project root for license terms and full copyright notice.
*--------------------------------------------------------------------------------------------*/
import { fireEvent } from "@testing-library/react";
import { renderHook } from "@testing-library/react-hooks";
<<<<<<< HEAD
import * as React from "react";
import * as sinon from "sinon";
import { createNineZoneState, createPanelsState, createVerticalPanelState, NineZoneDispatch, usePanelsAutoCollapse } from "../../ui-ninezone";
import { setRefValue, TestNineZoneProvider } from "../Providers";
=======
import { createNineZoneState, createPanelsState, createVerticalPanelState, NineZoneDispatch, usePanelsAutoCollapse } from "../../appui-layout-react";
import { NineZoneProvider, setRefValue } from "../Providers";
>>>>>>> 200baec2

describe("usePanelsAutoCollapse", () => {
  it("should collapse unpinned panels", () => {
    const dispatch = sinon.stub<NineZoneDispatch>();
    const nineZone = createNineZoneState({
      panels: createPanelsState({
        right: createVerticalPanelState("right", {
          pinned: false,
        }),
      }),
    });
    const { result } = renderHook(() => usePanelsAutoCollapse(), {
      wrapper: (props: any) => <TestNineZoneProvider // eslint-disable-line react/display-name
        dispatch={dispatch}
        state={nineZone}
        {...props}
      />,
    });
    const element = document.createElement("div");
    setRefValue(result.current, element);

    fireEvent.mouseDown(element);

    sinon.assert.calledOnceWithExactly(dispatch, {
      type: "PANEL_SET_COLLAPSED",
      side: "right",
      collapsed: true,
    });
  });
});<|MERGE_RESOLUTION|>--- conflicted
+++ resolved
@@ -2,17 +2,12 @@
 * Copyright (c) Bentley Systems, Incorporated. All rights reserved.
 * See LICENSE.md in the project root for license terms and full copyright notice.
 *--------------------------------------------------------------------------------------------*/
+import * as React from "react";
+import * as sinon from "sinon";
 import { fireEvent } from "@testing-library/react";
 import { renderHook } from "@testing-library/react-hooks";
-<<<<<<< HEAD
-import * as React from "react";
-import * as sinon from "sinon";
-import { createNineZoneState, createPanelsState, createVerticalPanelState, NineZoneDispatch, usePanelsAutoCollapse } from "../../ui-ninezone";
+import { createNineZoneState, createPanelsState, createVerticalPanelState, NineZoneDispatch, usePanelsAutoCollapse } from "../../appui-layout-react";
 import { setRefValue, TestNineZoneProvider } from "../Providers";
-=======
-import { createNineZoneState, createPanelsState, createVerticalPanelState, NineZoneDispatch, usePanelsAutoCollapse } from "../../appui-layout-react";
-import { NineZoneProvider, setRefValue } from "../Providers";
->>>>>>> 200baec2
 
 describe("usePanelsAutoCollapse", () => {
   it("should collapse unpinned panels", () => {
