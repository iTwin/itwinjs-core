/*---------------------------------------------------------------------------------------------
* Copyright (c) Bentley Systems, Incorporated. All rights reserved.
* See LICENSE.md in the project root for license terms and full copyright notice.
*--------------------------------------------------------------------------------------------*/
import { Size } from "@bentley/ui-core";
import { fireEvent, render } from "@testing-library/react";
import { act, renderHook } from "@testing-library/react-hooks";
import { should } from "chai";
import produce from "immer";
import * as React from "react";
import * as sinon from "sinon";
import {
  addPanelWidget, addTab, createHorizontalPanelState, createNineZoneState, createPanelsState, DraggedPanelSideContext, DragManager, NineZoneDispatch,
  NineZoneState, PanelSide, PanelStateContext, useAnimatePanelWidgets, WidgetPanelProvider
} from "../../ui-ninezone";
<<<<<<< HEAD
import { createDragItemInfo, setRefValue, TestNineZoneProvider } from "../Providers";
import { createDOMRect } from "../Utils";
=======
import { createDragItemInfo, NineZoneProvider, setRefValue } from "../Providers";
>>>>>>> 21842b9d

describe("WidgetPanelProvider", () => {
  it("should render vertical", () => {
    let nineZone = createNineZoneState();
    nineZone = addPanelWidget(nineZone, "left", "w1", ["t1"]);
    nineZone = addTab(nineZone, "t1");
    nineZone = produce(nineZone, (stateDraft) => {
      stateDraft.panels.left.size = 200;
    });
    const { container } = render(
      <TestNineZoneProvider
        state={nineZone}
      >
        <WidgetPanelProvider
          side="left"
        />
      </TestNineZoneProvider>,
    );
    container.firstChild!.should.matchSnapshot();
  });

  it("should render horizontal", () => {
    let nineZone = createNineZoneState();
    nineZone = addPanelWidget(nineZone, "top", "w1", ["t1"]);
    nineZone = addTab(nineZone, "t1");
    nineZone = produce(nineZone, (stateDraft) => {
      stateDraft.panels.top.size = 200;
    });
    const { container } = render(
      <TestNineZoneProvider
        state={nineZone}
      >
        <WidgetPanelProvider
          side="top"
        />
      </TestNineZoneProvider>,
    );
    container.firstChild!.should.matchSnapshot();
  });

  it("should render collapsed", () => {
    let nineZone = createNineZoneState();
    nineZone = addPanelWidget(nineZone, "left", "w1", ["t1"]);
    nineZone = addTab(nineZone, "t1");
    nineZone = produce(nineZone, (stateDraft) => {
      stateDraft.panels.left.collapsed = true;
    });
    const { container } = render(
      <TestNineZoneProvider
        state={nineZone}
      >
        <WidgetPanelProvider
          side="left"
        />
      </TestNineZoneProvider>,
    );
    container.firstChild!.should.matchSnapshot();
  });

  it("should render captured", () => {
    let nineZone = createNineZoneState();
    nineZone = addPanelWidget(nineZone, "left", "w1", ["t1"]);
    nineZone = addTab(nineZone, "t1");
    const { container } = render(
      <TestNineZoneProvider
        state={nineZone}
      >
        <DraggedPanelSideContext.Provider value="left">
          <WidgetPanelProvider
            side="left"
          />
        </DraggedPanelSideContext.Provider>
      </TestNineZoneProvider>,
    );
    container.firstChild!.should.matchSnapshot();
  });

  it("should render spanned", () => {
    let nineZone = createNineZoneState();
    nineZone = addPanelWidget(nineZone, "top", "w1", ["t1"]);
    nineZone = addTab(nineZone, "t1");
    nineZone = produce(nineZone, (stateDraft) => {
      stateDraft.panels.top.span = true;
    });
    const { container } = render(
      <TestNineZoneProvider
        state={nineZone}
      >
        <WidgetPanelProvider
          side="top"
        />
      </TestNineZoneProvider>,
    );
    container.firstChild!.should.matchSnapshot();
  });

  it("should render with top spanned", () => {
    let nineZone = createNineZoneState({
      panels: createPanelsState({
        top: createHorizontalPanelState("top", {
          span: true,
        }),
      }),
    });
    nineZone = addPanelWidget(nineZone, "left", "w1", ["t1"]);
    nineZone = addTab(nineZone, "t1");
    const { container } = render(
      <TestNineZoneProvider
        state={nineZone}
      >
        <WidgetPanelProvider
          side="left"
        />
      </TestNineZoneProvider>,
    );
    container.firstChild!.should.matchSnapshot();
  });

  it("should render with span bottom", () => {
    let nineZone = createNineZoneState({
      panels: createPanelsState({
        bottom: createHorizontalPanelState("bottom", {
          span: true,
        }),
      }),
    });
    nineZone = addPanelWidget(nineZone, "left", "w1", ["t1"]);
    nineZone = addTab(nineZone, "t1");
    const { container } = render(
      <TestNineZoneProvider
        state={nineZone}
      >
        <WidgetPanelProvider
          side="left"
        />
      </TestNineZoneProvider>,
    );
    container.firstChild!.should.matchSnapshot();
  });

  it("should dispatch PANEL_INITIALIZE", () => {
    const dispatch = sinon.stub<NineZoneDispatch>();
    let nineZone = createNineZoneState();
    nineZone = addPanelWidget(nineZone, "left", "w1", ["t1"]);
    nineZone = addTab(nineZone, "t1");
    sinon.stub(Element.prototype, "getBoundingClientRect").returns(DOMRect.fromRect({ width: 300 }));
    render(
      <TestNineZoneProvider
        state={nineZone}
        dispatch={dispatch}
      >
        <WidgetPanelProvider
          side="left"
        />
      </TestNineZoneProvider>,
    );
    dispatch.calledOnceWithExactly(sinon.match({
      type: "PANEL_INITIALIZE",
      side: "left",
      size: 300,
    })).should.true;
  });

  it("should render multiple widgets", () => {
    let nineZone = createNineZoneState();
    nineZone = addPanelWidget(nineZone, "left", "w1", ["t1"]);
    nineZone = addPanelWidget(nineZone, "left", "w2", ["t2"]);
    nineZone = addTab(nineZone, "t1");
    nineZone = addTab(nineZone, "t2");
    const { container } = render(
      <TestNineZoneProvider
        state={nineZone}
      >
        <WidgetPanelProvider
          side="left"
        />
      </TestNineZoneProvider>,
    );
    container.firstChild!.should.matchSnapshot();
  });

  it("should transition when collapsed", () => {
    const fakeTimers = sinon.useFakeTimers();
    let nineZone = createNineZoneState();
    nineZone = addPanelWidget(nineZone, "left", "w1", ["t1"]);
    nineZone = addTab(nineZone, "t1");
    const { container, rerender } = render(
      <WidgetPanelProvider
        side="left"
      />,
      {
        wrapper: (props) => <TestNineZoneProvider state={nineZone} {...props} />,  // eslint-disable-line react/display-name
      },
    );

    const panel = container.getElementsByClassName("nz-widgetPanels-panel")[0] as HTMLElement;
    Array.from(panel.classList.values()).should.not.contain("nz-transition");

    nineZone = produce(nineZone, (draft) => {
      draft.panels.left.collapsed = true;
    });

    sinon.stub(panel, "getBoundingClientRect")
      .onFirstCall().returns(DOMRect.fromRect({ width: 200 }))
      .onSecondCall().returns(DOMRect.fromRect({ width: 300 }));

    rerender(<WidgetPanelProvider
      side="left"
    />);

    // Invoke raf callbacks.
    fakeTimers.tick(1);

    Array.from(panel.classList.values()).should.contain("nz-transition");
    panel.style.width.should.eq("300px");

    fireEvent.transitionEnd(panel);
    Array.from(panel.classList.values()).should.not.contain("nz-transition");
  });

  it("should transition to panel size when opened", () => {
    const fakeTimers = sinon.useFakeTimers();
    let nineZone = createNineZoneState();
    nineZone = addPanelWidget(nineZone, "left", "w1", ["t1"]);
    nineZone = addTab(nineZone, "t1");
    nineZone = produce(nineZone, (draft) => {
      draft.panels.left.size = 200;
      draft.panels.left.collapsed = true;
    });
    const { container, rerender } = render(
      <WidgetPanelProvider
        side="left"
      />,
      {
        wrapper: (props) => <TestNineZoneProvider state={nineZone} {...props} />,  // eslint-disable-line react/display-name
      },
    );

    const panel = container.getElementsByClassName("nz-widgetPanels-panel")[0] as HTMLElement;

    nineZone = produce(nineZone, (draft) => {
      draft.panels.left.collapsed = false;
    });

    sinon.stub(panel, "getBoundingClientRect")
      .onFirstCall().returns(DOMRect.fromRect({ width: 200 }))
      .onSecondCall().returns(DOMRect.fromRect({ width: 300 }));

    rerender(<WidgetPanelProvider
      side="left"
    />);

    // Invoke raf callbacks.
    fakeTimers.tick(1);

    Array.from(panel.classList.values()).should.contain("nz-transition");
    panel.style.width.should.eq("300px");
  });

  it("should transition when size changes", () => {
    const fakeTimers = sinon.useFakeTimers();
    let nineZone = createNineZoneState();
    nineZone = addPanelWidget(nineZone, "left", "w1", ["t1"]);
    nineZone = addTab(nineZone, "t1");
    nineZone = produce(nineZone, (draft) => {
      draft.panels.left.size = 200;
    });
    const { container, rerender } = render(
      <WidgetPanelProvider
        side="left"
      />,
      {
        wrapper: (props) => <TestNineZoneProvider state={nineZone} {...props} />,  // eslint-disable-line react/display-name
      },
    );

    const panel = container.getElementsByClassName("nz-widgetPanels-panel")[0] as HTMLElement;

    nineZone = produce(nineZone, (draft) => {
      draft.panels.left.size = 300;
    });

    sinon.stub(panel, "getBoundingClientRect")
      .onFirstCall().returns(DOMRect.fromRect({ width: 200 }))
      .onSecondCall().returns(DOMRect.fromRect({ width: 300 }));

    rerender(<WidgetPanelProvider
      side="left"
    />);

    // Invoke raf callbacks.
    fakeTimers.tick(1);

    Array.from(panel.classList.values()).should.contain("nz-transition");
    panel.style.width.should.eq("300px");
  });

  it("should restart transition when initializing", () => {
    const fakeTimers = sinon.useFakeTimers();
    let nineZone = createNineZoneState();
    nineZone = addPanelWidget(nineZone, "left", "w1", ["t1"]);
    nineZone = addTab(nineZone, "t1");
    nineZone = produce(nineZone, (draft) => {
      draft.panels.left.size = 200;
    });

    const stub = sinon.stub(HTMLElement.prototype, "getBoundingClientRect").returns(DOMRect.fromRect({ width: 100 }));
    const dispatch: NineZoneDispatch = (action) => {
      if (action.type === "PANEL_INITIALIZE") {
        nineZone = produce(nineZone, (draft) => {
          draft.panels.left.size = 150;
        });

        stub.reset();
        stub
          .onFirstCall().returns(DOMRect.fromRect({ width: 200 }))
          .returns(DOMRect.fromRect({ width: 400 }));

        rerender(<WidgetPanelProvider
          side="left"
        />);
      }
    };
    const { container, rerender } = render(
      <WidgetPanelProvider
        side="left"
      />,
      {
        wrapper: (props) => <TestNineZoneProvider state={nineZone} dispatch={dispatch} {...props} />,  // eslint-disable-line react/display-name
      },
    );

    const panel = container.getElementsByClassName("nz-widgetPanels-panel")[0] as HTMLElement;

    nineZone = produce(nineZone, (draft) => {
      draft.panels.left.size = undefined;
    });

    rerender(<WidgetPanelProvider
      side="left"
    />);

    panel.style.width.should.eq("100px");

    // Invoke raf callbacks.
    fakeTimers.tick(1);

    Array.from(panel.classList.values()).should.contain("nz-transition");
    panel.style.width.should.eq("400px");
  });

  it("should not transition when resizing", () => {
    const dragManager = React.createRef<DragManager>();
    let nineZone = createNineZoneState();
    nineZone = addPanelWidget(nineZone, "left", "w1", ["t1"]);
    nineZone = addTab(nineZone, "t1");
    nineZone = produce(nineZone, (draft) => {
      draft.panels.left.size = 200;
    });

    const { container, rerender } = render(
      <WidgetPanelProvider
        side="left"
      />,
      {
        wrapper: (props) => <TestNineZoneProvider // eslint-disable-line react/display-name
          state={nineZone}
          dragManagerRef={dragManager}
          {...props}
        />,
      },
    );

    const panel = container.getElementsByClassName("nz-widgetPanels-panel")[0] as HTMLElement;

    nineZone = produce(nineZone, (draft) => {
      draft.panels.left.size = 300;
    });
    dragManager.current!.handleDragStart({
      info: createDragItemInfo(),
      item: {
        type: "panelGrip",
        id: "left",
      },
    });

    rerender(<WidgetPanelProvider
      side="left"
    />);

    Array.from(panel.classList.values()).should.not.contain("nz-transition");
    panel.style.width.should.eq("300px");
  });

  it("should not resize when collapsing", () => {
    const fakeTimers = sinon.useFakeTimers();
    let nineZone = createNineZoneState();
    nineZone = addPanelWidget(nineZone, "left", "w1", ["t1"]);
    nineZone = addTab(nineZone, "t1");
    nineZone = produce(nineZone, (draft) => {
      draft.panels.left.size = 200;
    });

    const { container, rerender } = render(
      <WidgetPanelProvider
        side="left"
      />,
      {
        wrapper: (props) => <TestNineZoneProvider // eslint-disable-line react/display-name
          state={nineZone}
          {...props}
        />,
      },
    );
    const panel = container.getElementsByClassName("nz-widgetPanels-panel")[0] as HTMLElement;

    nineZone = produce(nineZone, (draft) => {
      draft.panels.left.collapsed = true;
    });
    const stub = sinon.stub(panel, "getBoundingClientRect");
    stub
      .onFirstCall().returns(DOMRect.fromRect({ width: 200 }))
      .onSecondCall().returns(DOMRect.fromRect({ width: 0 }));

    rerender(<WidgetPanelProvider
      side="left"
    />);

    // Invoke raf callbacks.
    fakeTimers.tick(1);

    Array.from(panel.classList.values()).should.contain("nz-transition");
    panel.style.width.should.eq("0px");

    stub.reset();
    stub.returns(DOMRect.fromRect({ width: 400 }));
    nineZone = produce(nineZone, (draft) => {
      draft.panels.left.size = 400;
    });
    rerender(<WidgetPanelProvider
      side="left"
    />);

    Array.from(panel.classList.values()).should.contain("nz-transition");
    panel.style.width.should.eq("0px");
  });

  it("should not transition when from === to", () => {
    let nineZone = createNineZoneState();
    nineZone = addPanelWidget(nineZone, "left", "w1", ["t1"]);
    nineZone = addTab(nineZone, "t1");
    nineZone = produce(nineZone, (draft) => {
      draft.panels.left.size = 200;
    });

    const { container, rerender } = render(
      <WidgetPanelProvider
        side="left"
      />,
      {
        wrapper: (props) => <TestNineZoneProvider // eslint-disable-line react/display-name
          state={nineZone}
          {...props}
        />,
      },
    );

    const panel = container.getElementsByClassName("nz-widgetPanels-panel")[0] as HTMLElement;
    nineZone = produce(nineZone, (draft) => {
      draft.panels.left.size = 300;
    });
    sinon.stub(panel, "getBoundingClientRect").returns(DOMRect.fromRect({ width: 200 }));

    rerender(<WidgetPanelProvider
      side="left"
    />);

    Array.from(panel.classList.values()).should.not.contain("nz-transition");
    panel.style.width.should.eq("300px");
  });

  it("should persist content size when collapsing", () => {
    const fakeTimers = sinon.useFakeTimers();
    let nineZone = createNineZoneState();
    nineZone = addPanelWidget(nineZone, "top", "w1", ["t1"]);
    nineZone = addTab(nineZone, "t1");

    const { container, rerender } = render(
      <WidgetPanelProvider
        side="top"
      />,
      {
        wrapper: (props) => <TestNineZoneProvider // eslint-disable-line react/display-name
          state={nineZone}
          {...props}
        />,
      },
    );

    const panel = container.getElementsByClassName("nz-widgetPanels-panel")[0] as HTMLElement;
    const content = panel.getElementsByClassName("nz-content")[0] as HTMLElement;
    nineZone = produce(nineZone, (draft) => {
      draft.panels.top.collapsed = true;
    });
    sinon.stub(panel, "getBoundingClientRect")
      .onFirstCall().returns(DOMRect.fromRect({ height: 200 }))
      .onSecondCall().returns(DOMRect.fromRect({ height: 0 }));
    rerender(<WidgetPanelProvider
      side="top"
    />);

    // Invoke raf callbacks.
    fakeTimers.tick(1);

    Array.from(panel.classList.values()).should.contain("nz-transition");
    panel.style.height.should.eq("0px");
    content.style.minHeight.should.eq("200px");
  });

  it("should measure panel bounds when resizing", () => {
    let nineZone = createNineZoneState();
    nineZone = addPanelWidget(nineZone, "left", "w1", ["t1"]);
    nineZone = addTab(nineZone, "t1");
    nineZone = produce(nineZone, (draft) => {
      draft.panels.left.size = 200;
      draft.panels.left.collapsed = true;
    });
    const { container } = render(
      <WidgetPanelProvider
        side="left"
      />,
      {
        wrapper: (props) => <TestNineZoneProvider state={nineZone} {...props} />,  // eslint-disable-line react/display-name
      },
    );

    const panel = container.getElementsByClassName("nz-widgetPanels-panel")[0];
    const spy = sinon.spy(panel, "getBoundingClientRect");

    const grip = container.getElementsByClassName("nz-widgetPanels-grip")[0];
    const handle = grip.getElementsByClassName("nz-handle")[0];
    fireEvent.mouseDown(handle);
    fireEvent.mouseMove(handle);

    sinon.assert.called(spy);
  });
});

describe("useAnimatePanelWidgets", () => {
  interface WrapperProps {
    children?: React.ReactNode;
    state?: NineZoneState;
    side?: PanelSide;
    onAfterRender?(): void;
  }

  function Wrapper({
    children,
    onAfterRender,
    state = createNineZoneState(),
    side = "left",
  }: WrapperProps) {
    React.useLayoutEffect(() => {
      onAfterRender && onAfterRender();
    });
    return (
      <TestNineZoneProvider
        state={state}
      >
        <PanelStateContext.Provider value={state.panels[side]}>
          {children}
        </PanelStateContext.Provider>
      </TestNineZoneProvider>
    );
  }
  const wrapper = Wrapper;

  it("should transition when widget is added", () => {
    const fakeTimers = sinon.useFakeTimers();

    let state = createNineZoneState();
    state = addPanelWidget(state, "left", "w1", ["t1"]);
    state = addTab(state, "t1");
    state = addTab(state, "t2");
    const { result, rerender } = renderHook(() => useAnimatePanelWidgets(), {
      initialProps: {
        state,
      },
      wrapper,
    });

    const w1 = {
      measure: () => new Size(),
    };
    const w2 = {
      measure: () => new Size(),
    };
    sinon.stub(w1, "measure")
      .onFirstCall().returns(new Size(0, 600))
      .onSecondCall().callsFake(() => {
        // New widget ref is only set in layout effect
        setRefValue(result.current.getRef("w2"), w2);
        return new Size(0, 400);
      });
    sinon.stub(w2, "measure").returns(new Size(0, 200));

    setRefValue(result.current.getRef("w1"), w1);

    state = addPanelWidget(state, "left", "w2", ["t2"]);
    rerender({ state });

    "init".should.eq(result.current.transition);
    Number(600).should.eq(result.current.sizes.w1);
    Number(0).should.eq(result.current.sizes.w2);

    // Invoke raf callbacks.
    fakeTimers.tick(1);

    "transition".should.eq(result.current.transition);
    Number(400).should.eq(result.current.sizes.w1);
    Number(200).should.eq(result.current.sizes.w2);

    result.current.handleTransitionEnd();

    should().not.exist(result.current.transition);
    should().not.exist(result.current.sizes.w1);
    should().not.exist(result.current.sizes.w2);
  });

  it("should transition when widget is removed", () => {
    let state = createNineZoneState();
    state = addPanelWidget(state, "left", "w1", ["t1"]);
    state = addPanelWidget(state, "left", "w2", ["t2"]);
    state = addPanelWidget(state, "left", "w3", ["t3"]);
    state = addTab(state, "t1");
    state = addTab(state, "t2");
    state = addTab(state, "t3");
    const { result, rerender } = renderHook(() => useAnimatePanelWidgets(), {
      initialProps: {
        state,
      },
      wrapper,
    });

    const w1 = {
      measure: () => new Size(),
    };
    const w2 = {
      measure: () => new Size(),
    };
    const w3 = {
      measure: () => new Size(),
    };
    sinon.stub(w1, "measure")
      .onFirstCall().returns(new Size(0, 300))
      .onSecondCall().returns(new Size(0, 200));
    sinon.stub(w2, "measure")
      .onFirstCall().returns(new Size(0, 300))
      .onSecondCall().returns(new Size(0, 700));
    sinon.stub(w3, "measure").returns(new Size(0, 300));

    setRefValue(result.current.getRef("w1"), w1);
    setRefValue(result.current.getRef("w2"), w2);
    setRefValue(result.current.getRef("w3"), w3);

    state = produce(state, (draft) => {
      draft.panels.left.widgets = ["w1", "w2"];
    });

    rerender({ state });
    "init".should.eq(result.current.transition);
    Number(300).should.eq(result.current.sizes.w1);
    Number(600).should.eq(result.current.sizes.w2);
  });

  it("should transition when first widget is removed", () => {
    const side: PanelSide = "top";
    let state = createNineZoneState();
    state = addPanelWidget(state, side, "w1", ["t1"]);
    state = addPanelWidget(state, side, "w2", ["t2"]);
    state = addPanelWidget(state, side, "w3", ["t3"]);
    state = addTab(state, "t1");
    state = addTab(state, "t2");
    state = addTab(state, "t3");
    const { result, rerender } = renderHook(() => useAnimatePanelWidgets(), {
      initialProps: {
        state,
        side,
      },
      wrapper,
    });

    const w1 = {
      measure: () => new Size(),
    };
    const w2 = {
      measure: () => new Size(),
    };
    const w3 = {
      measure: () => new Size(),
    };
    sinon.stub(w1, "measure").returns(new Size(300, 0));
    sinon.stub(w2, "measure")
      .onFirstCall().returns(new Size(300, 0))
      .onSecondCall().returns(new Size(700, 0));
    sinon.stub(w3, "measure")
      .onFirstCall().returns(new Size(300, 0))
      .onSecondCall().returns(new Size(200, 0));

    setRefValue(result.current.getRef("w1"), w1);
    setRefValue(result.current.getRef("w2"), w2);
    setRefValue(result.current.getRef("w3"), w3);

    state = produce(state, (draft) => {
      draft.panels[side].widgets = ["w2", "w3"];
    });

    rerender({
      state,
      side,
    });
    "init".should.eq(result.current.transition);
    Number(600).should.eq(result.current.sizes.w2);
    Number(300).should.eq(result.current.sizes.w3);
  });

  it("should fill upper not minimized widget when widget is removed", () => {
    let state = createNineZoneState();
    state = addPanelWidget(state, "left", "w1", ["t1"]);
    state = addPanelWidget(state, "left", "w2", ["t2"], { minimized: true });
    state = addPanelWidget(state, "left", "w3", ["t3"]);
    state = addTab(state, "t1");
    state = addTab(state, "t2");
    state = addTab(state, "t3");
    const { result, rerender } = renderHook(() => useAnimatePanelWidgets(), {
      initialProps: {
        state,
      },
      wrapper,
    });

    const w1 = {
      measure: () => new Size(),
    };
    const w2 = {
      measure: () => new Size(),
    };
    const w3 = {
      measure: () => new Size(),
    };
    sinon.stub(w1, "measure")
      .onFirstCall().returns(new Size(0, 300))
      .onSecondCall().returns(new Size(0, 200));
    sinon.stub(w2, "measure")
      .onFirstCall().returns(new Size(0, 300))
      .onSecondCall().returns(new Size(0, 700));
    sinon.stub(w3, "measure").returns(new Size(0, 300));

    setRefValue(result.current.getRef("w1"), w1);
    setRefValue(result.current.getRef("w2"), w2);
    setRefValue(result.current.getRef("w3"), w3);

    state = produce(state, (draft) => {
      draft.panels.left.widgets = ["w1", "w2"];
    });

    rerender({ state });
    "init".should.eq(result.current.transition);
    Number(600).should.eq(result.current.sizes.w1);
    Number(300).should.eq(result.current.sizes.w2);
  });

  it("should fill lower not minimized widget when widget is removed", () => {
    let state = createNineZoneState();
    state = addPanelWidget(state, "left", "w1", ["t1"]);
    state = addPanelWidget(state, "left", "w2", ["t2"], { minimized: true });
    state = addPanelWidget(state, "left", "w3", ["t3"]);
    state = addTab(state, "t1");
    state = addTab(state, "t2");
    state = addTab(state, "t3");
    const { result, rerender } = renderHook(() => useAnimatePanelWidgets(), {
      initialProps: {
        state,
      },
      wrapper,
    });

    const w1 = {
      measure: () => new Size(),
    };
    const w2 = {
      measure: () => new Size(),
    };
    const w3 = {
      measure: () => new Size(),
    };
    sinon.stub(w1, "measure").returns(new Size(0, 300));

    sinon.stub(w2, "measure")
      .onFirstCall().returns(new Size(0, 300))
      .onSecondCall().returns(new Size(0, 700));
    sinon.stub(w3, "measure")
      .onFirstCall().returns(new Size(0, 300))
      .onSecondCall().returns(new Size(0, 200));

    setRefValue(result.current.getRef("w1"), w1);
    setRefValue(result.current.getRef("w2"), w2);
    setRefValue(result.current.getRef("w3"), w3);

    state = produce(state, (draft) => {
      draft.panels.left.widgets = ["w2", "w3"];
    });

    rerender({ state });
    "init".should.eq(result.current.transition);
    Number(300).should.eq(result.current.sizes.w2);
    Number(600).should.eq(result.current.sizes.w3);
  });

  it("should not fail when last widget is removed", () => {
    let state = createNineZoneState();
    state = addPanelWidget(state, "left", "w1", ["t1"]);
    state = addTab(state, "t1");
    const { result, rerender } = renderHook(() => useAnimatePanelWidgets(), {
      initialProps: {
        state,
      },
      wrapper,
    });

    const w1 = {
      measure: () => new Size(),
    };

    setRefValue(result.current.getRef("w1"), w1);

    state = produce(state, (draft) => {
      draft.panels.left.widgets = [];
    });

    (() => rerender({ state })).should.not.throw();
  });

  it("should not transition when from and to sizes are equal", () => {
    let state = createNineZoneState();
    state = addPanelWidget(state, "left", "w1", ["t1"]);
    state = addPanelWidget(state, "left", "w2", ["t2"]);
    state = addPanelWidget(state, "left", "w3", ["t3"]);
    state = addTab(state, "t1");
    state = addTab(state, "t2");
    state = addTab(state, "t3");
    const { result, rerender } = renderHook(() => useAnimatePanelWidgets(), {
      initialProps: {
        state,
      },
      wrapper,
    });

    const w1 = {
      measure: () => new Size(),
    };
    const w2 = {
      measure: () => new Size(),
    };
    const w3 = {
      measure: () => new Size(),
    };
    sinon.stub(w1, "measure")
      .onFirstCall().returns(new Size(0, 300))
      .onSecondCall().returns(new Size(0, 300));
    sinon.stub(w2, "measure")
      .onFirstCall().returns(new Size(0, 300))
      .onSecondCall().returns(new Size(0, 600));
    sinon.stub(w3, "measure").returns(new Size(0, 300));

    setRefValue(result.current.getRef("w1"), w1);
    setRefValue(result.current.getRef("w2"), w2);
    setRefValue(result.current.getRef("w3"), w3);

    state = produce(state, (draft) => {
      draft.panels.left.widgets = ["w1", "w2"];
    });

    rerender({
      state,
    });
    should().not.exist(result.current.transition);
    should().not.exist(result.current.sizes.w1);
    should().not.exist(result.current.sizes.w2);
  });

  it("should init transition when handleBeforeTransition and handlePrepareTransition are invoked", () => {
    let state = createNineZoneState();
    state = addPanelWidget(state, "left", "w1", ["t1"]);
    state = addPanelWidget(state, "left", "w2", ["t2"]);
    state = addTab(state, "t1");
    state = addTab(state, "t2");
    const { result } = renderHook(() => useAnimatePanelWidgets(), {
      initialProps: {
        state,
      },
      wrapper,
    });

    const w1 = {
      measure: () => new Size(),
    };
    const w2 = {
      measure: () => new Size(),
    };
    sinon.stub(w1, "measure")
      .onFirstCall().returns(new Size(0, 300))
      .onSecondCall().returns(new Size(0, 200));
    sinon.stub(w2, "measure")
      .onFirstCall().returns(new Size(0, 600))
      .onSecondCall().returns(new Size(0, 700));

    setRefValue(result.current.getRef("w1"), w1);
    setRefValue(result.current.getRef("w2"), w2);

    // eslint-disable-next-line @typescript-eslint/no-floating-promises
    act(() => {
      result.current.handleBeforeTransition();
      result.current.handlePrepareTransition();
    });

    "init".should.eq(result.current.transition);
    Number(300).should.eq(result.current.sizes.w1);
    Number(600).should.eq(result.current.sizes.w2);
  });

  it("should not init transition with handlePrepareTransition when ref is unset", () => {
    let state = createNineZoneState();
    state = addPanelWidget(state, "left", "w1", ["t1"]);
    state = addPanelWidget(state, "left", "w2", ["t2"]);
    state = addTab(state, "t1");
    state = addTab(state, "t2");
    const { result } = renderHook(() => useAnimatePanelWidgets(), {
      initialProps: {
        state,
      },
      wrapper,
    });

    const w1 = {
      measure: () => new Size(),
    };
    const w2 = {
      measure: () => new Size(),
    };
    sinon.stub(w1, "measure")
      .onFirstCall().returns(new Size(0, 300))
      .onSecondCall().returns(new Size(0, 200));
    sinon.stub(w2, "measure")
      .onFirstCall().returns(new Size(0, 600))
      .onSecondCall().returns(new Size(0, 700));

    setRefValue(result.current.getRef("w1"), w1);

    // eslint-disable-next-line @typescript-eslint/no-floating-promises
    act(() => {
      result.current.handleBeforeTransition();
      result.current.handlePrepareTransition();
    });

    should().not.exist(result.current.transition);
  });

  it("should not init transition when ref is unset", () => {
    let state = createNineZoneState();
    state = addPanelWidget(state, "left", "w1", ["t1"]);
    state = addTab(state, "t1");
    state = addTab(state, "t2");
    const { result, rerender } = renderHook(() => useAnimatePanelWidgets(), {
      initialProps: {
        state,
      },
      wrapper,
    });

    const w1 = {
      measure: () => new Size(),
    };
    const w2 = {
      measure: () => new Size(),
    };
    sinon.stub(w1, "measure")
      .onFirstCall().returns(new Size(0, 300))
      .onSecondCall().returns(new Size(0, 200));
    sinon.stub(w2, "measure")
      .onFirstCall().returns(new Size(0, 600))
      .onSecondCall().returns(new Size(0, 700));

    setRefValue(result.current.getRef("w1"), w1);

    state = addPanelWidget(state, "left", "w2", ["t2"]);
    rerender({ state });

    should().not.exist(result.current.transition);
  });

  it("should not re-measure on same render pass if panel.widgets have changed", () => {
    let state = createNineZoneState();
    state = addPanelWidget(state, "left", "w1", ["t1"]);
    state = addPanelWidget(state, "left", "w2", ["t2"]);
    state = addTab(state, "t1");
    state = addTab(state, "t2");

    const { result, rerender } = renderHook(() => useAnimatePanelWidgets(), {
      initialProps: {
        onAfterRender: () => { },
        state,
      },
      wrapper,
    });

    const w1 = {
      measure: () => new Size(),
    };
    const w2 = {
      measure: () => new Size(),
    };
    setRefValue(result.current.getRef("w1"), w1);
    setRefValue(result.current.getRef("w2"), w2);

    state = produce(state, (draft) => {
      draft.panels.left.widgets = ["w1"];
    });

    const onAfterRender = () => {
      spy.resetHistory();
      result.current.handleBeforeTransition();
    };

    const spy = sinon.spy(w1, "measure");
    rerender({ state, onAfterRender });

    sinon.assert.notCalled(spy);
  });
});
<|MERGE_RESOLUTION|>--- conflicted
+++ resolved
@@ -1,1061 +1,1056 @@
-/*---------------------------------------------------------------------------------------------
-* Copyright (c) Bentley Systems, Incorporated. All rights reserved.
-* See LICENSE.md in the project root for license terms and full copyright notice.
-*--------------------------------------------------------------------------------------------*/
-import { Size } from "@bentley/ui-core";
-import { fireEvent, render } from "@testing-library/react";
-import { act, renderHook } from "@testing-library/react-hooks";
-import { should } from "chai";
-import produce from "immer";
-import * as React from "react";
-import * as sinon from "sinon";
-import {
-  addPanelWidget, addTab, createHorizontalPanelState, createNineZoneState, createPanelsState, DraggedPanelSideContext, DragManager, NineZoneDispatch,
-  NineZoneState, PanelSide, PanelStateContext, useAnimatePanelWidgets, WidgetPanelProvider
-} from "../../ui-ninezone";
-<<<<<<< HEAD
-import { createDragItemInfo, setRefValue, TestNineZoneProvider } from "../Providers";
-import { createDOMRect } from "../Utils";
-=======
-import { createDragItemInfo, NineZoneProvider, setRefValue } from "../Providers";
->>>>>>> 21842b9d
-
-describe("WidgetPanelProvider", () => {
-  it("should render vertical", () => {
-    let nineZone = createNineZoneState();
-    nineZone = addPanelWidget(nineZone, "left", "w1", ["t1"]);
-    nineZone = addTab(nineZone, "t1");
-    nineZone = produce(nineZone, (stateDraft) => {
-      stateDraft.panels.left.size = 200;
-    });
-    const { container } = render(
-      <TestNineZoneProvider
-        state={nineZone}
-      >
-        <WidgetPanelProvider
-          side="left"
-        />
-      </TestNineZoneProvider>,
-    );
-    container.firstChild!.should.matchSnapshot();
-  });
-
-  it("should render horizontal", () => {
-    let nineZone = createNineZoneState();
-    nineZone = addPanelWidget(nineZone, "top", "w1", ["t1"]);
-    nineZone = addTab(nineZone, "t1");
-    nineZone = produce(nineZone, (stateDraft) => {
-      stateDraft.panels.top.size = 200;
-    });
-    const { container } = render(
-      <TestNineZoneProvider
-        state={nineZone}
-      >
-        <WidgetPanelProvider
-          side="top"
-        />
-      </TestNineZoneProvider>,
-    );
-    container.firstChild!.should.matchSnapshot();
-  });
-
-  it("should render collapsed", () => {
-    let nineZone = createNineZoneState();
-    nineZone = addPanelWidget(nineZone, "left", "w1", ["t1"]);
-    nineZone = addTab(nineZone, "t1");
-    nineZone = produce(nineZone, (stateDraft) => {
-      stateDraft.panels.left.collapsed = true;
-    });
-    const { container } = render(
-      <TestNineZoneProvider
-        state={nineZone}
-      >
-        <WidgetPanelProvider
-          side="left"
-        />
-      </TestNineZoneProvider>,
-    );
-    container.firstChild!.should.matchSnapshot();
-  });
-
-  it("should render captured", () => {
-    let nineZone = createNineZoneState();
-    nineZone = addPanelWidget(nineZone, "left", "w1", ["t1"]);
-    nineZone = addTab(nineZone, "t1");
-    const { container } = render(
-      <TestNineZoneProvider
-        state={nineZone}
-      >
-        <DraggedPanelSideContext.Provider value="left">
-          <WidgetPanelProvider
-            side="left"
-          />
-        </DraggedPanelSideContext.Provider>
-      </TestNineZoneProvider>,
-    );
-    container.firstChild!.should.matchSnapshot();
-  });
-
-  it("should render spanned", () => {
-    let nineZone = createNineZoneState();
-    nineZone = addPanelWidget(nineZone, "top", "w1", ["t1"]);
-    nineZone = addTab(nineZone, "t1");
-    nineZone = produce(nineZone, (stateDraft) => {
-      stateDraft.panels.top.span = true;
-    });
-    const { container } = render(
-      <TestNineZoneProvider
-        state={nineZone}
-      >
-        <WidgetPanelProvider
-          side="top"
-        />
-      </TestNineZoneProvider>,
-    );
-    container.firstChild!.should.matchSnapshot();
-  });
-
-  it("should render with top spanned", () => {
-    let nineZone = createNineZoneState({
-      panels: createPanelsState({
-        top: createHorizontalPanelState("top", {
-          span: true,
-        }),
-      }),
-    });
-    nineZone = addPanelWidget(nineZone, "left", "w1", ["t1"]);
-    nineZone = addTab(nineZone, "t1");
-    const { container } = render(
-      <TestNineZoneProvider
-        state={nineZone}
-      >
-        <WidgetPanelProvider
-          side="left"
-        />
-      </TestNineZoneProvider>,
-    );
-    container.firstChild!.should.matchSnapshot();
-  });
-
-  it("should render with span bottom", () => {
-    let nineZone = createNineZoneState({
-      panels: createPanelsState({
-        bottom: createHorizontalPanelState("bottom", {
-          span: true,
-        }),
-      }),
-    });
-    nineZone = addPanelWidget(nineZone, "left", "w1", ["t1"]);
-    nineZone = addTab(nineZone, "t1");
-    const { container } = render(
-      <TestNineZoneProvider
-        state={nineZone}
-      >
-        <WidgetPanelProvider
-          side="left"
-        />
-      </TestNineZoneProvider>,
-    );
-    container.firstChild!.should.matchSnapshot();
-  });
-
-  it("should dispatch PANEL_INITIALIZE", () => {
-    const dispatch = sinon.stub<NineZoneDispatch>();
-    let nineZone = createNineZoneState();
-    nineZone = addPanelWidget(nineZone, "left", "w1", ["t1"]);
-    nineZone = addTab(nineZone, "t1");
-    sinon.stub(Element.prototype, "getBoundingClientRect").returns(DOMRect.fromRect({ width: 300 }));
-    render(
-      <TestNineZoneProvider
-        state={nineZone}
-        dispatch={dispatch}
-      >
-        <WidgetPanelProvider
-          side="left"
-        />
-      </TestNineZoneProvider>,
-    );
-    dispatch.calledOnceWithExactly(sinon.match({
-      type: "PANEL_INITIALIZE",
-      side: "left",
-      size: 300,
-    })).should.true;
-  });
-
-  it("should render multiple widgets", () => {
-    let nineZone = createNineZoneState();
-    nineZone = addPanelWidget(nineZone, "left", "w1", ["t1"]);
-    nineZone = addPanelWidget(nineZone, "left", "w2", ["t2"]);
-    nineZone = addTab(nineZone, "t1");
-    nineZone = addTab(nineZone, "t2");
-    const { container } = render(
-      <TestNineZoneProvider
-        state={nineZone}
-      >
-        <WidgetPanelProvider
-          side="left"
-        />
-      </TestNineZoneProvider>,
-    );
-    container.firstChild!.should.matchSnapshot();
-  });
-
-  it("should transition when collapsed", () => {
-    const fakeTimers = sinon.useFakeTimers();
-    let nineZone = createNineZoneState();
-    nineZone = addPanelWidget(nineZone, "left", "w1", ["t1"]);
-    nineZone = addTab(nineZone, "t1");
-    const { container, rerender } = render(
-      <WidgetPanelProvider
-        side="left"
-      />,
-      {
-        wrapper: (props) => <TestNineZoneProvider state={nineZone} {...props} />,  // eslint-disable-line react/display-name
-      },
-    );
-
-    const panel = container.getElementsByClassName("nz-widgetPanels-panel")[0] as HTMLElement;
-    Array.from(panel.classList.values()).should.not.contain("nz-transition");
-
-    nineZone = produce(nineZone, (draft) => {
-      draft.panels.left.collapsed = true;
-    });
-
-    sinon.stub(panel, "getBoundingClientRect")
-      .onFirstCall().returns(DOMRect.fromRect({ width: 200 }))
-      .onSecondCall().returns(DOMRect.fromRect({ width: 300 }));
-
-    rerender(<WidgetPanelProvider
-      side="left"
-    />);
-
-    // Invoke raf callbacks.
-    fakeTimers.tick(1);
-
-    Array.from(panel.classList.values()).should.contain("nz-transition");
-    panel.style.width.should.eq("300px");
-
-    fireEvent.transitionEnd(panel);
-    Array.from(panel.classList.values()).should.not.contain("nz-transition");
-  });
-
-  it("should transition to panel size when opened", () => {
-    const fakeTimers = sinon.useFakeTimers();
-    let nineZone = createNineZoneState();
-    nineZone = addPanelWidget(nineZone, "left", "w1", ["t1"]);
-    nineZone = addTab(nineZone, "t1");
-    nineZone = produce(nineZone, (draft) => {
-      draft.panels.left.size = 200;
-      draft.panels.left.collapsed = true;
-    });
-    const { container, rerender } = render(
-      <WidgetPanelProvider
-        side="left"
-      />,
-      {
-        wrapper: (props) => <TestNineZoneProvider state={nineZone} {...props} />,  // eslint-disable-line react/display-name
-      },
-    );
-
-    const panel = container.getElementsByClassName("nz-widgetPanels-panel")[0] as HTMLElement;
-
-    nineZone = produce(nineZone, (draft) => {
-      draft.panels.left.collapsed = false;
-    });
-
-    sinon.stub(panel, "getBoundingClientRect")
-      .onFirstCall().returns(DOMRect.fromRect({ width: 200 }))
-      .onSecondCall().returns(DOMRect.fromRect({ width: 300 }));
-
-    rerender(<WidgetPanelProvider
-      side="left"
-    />);
-
-    // Invoke raf callbacks.
-    fakeTimers.tick(1);
-
-    Array.from(panel.classList.values()).should.contain("nz-transition");
-    panel.style.width.should.eq("300px");
-  });
-
-  it("should transition when size changes", () => {
-    const fakeTimers = sinon.useFakeTimers();
-    let nineZone = createNineZoneState();
-    nineZone = addPanelWidget(nineZone, "left", "w1", ["t1"]);
-    nineZone = addTab(nineZone, "t1");
-    nineZone = produce(nineZone, (draft) => {
-      draft.panels.left.size = 200;
-    });
-    const { container, rerender } = render(
-      <WidgetPanelProvider
-        side="left"
-      />,
-      {
-        wrapper: (props) => <TestNineZoneProvider state={nineZone} {...props} />,  // eslint-disable-line react/display-name
-      },
-    );
-
-    const panel = container.getElementsByClassName("nz-widgetPanels-panel")[0] as HTMLElement;
-
-    nineZone = produce(nineZone, (draft) => {
-      draft.panels.left.size = 300;
-    });
-
-    sinon.stub(panel, "getBoundingClientRect")
-      .onFirstCall().returns(DOMRect.fromRect({ width: 200 }))
-      .onSecondCall().returns(DOMRect.fromRect({ width: 300 }));
-
-    rerender(<WidgetPanelProvider
-      side="left"
-    />);
-
-    // Invoke raf callbacks.
-    fakeTimers.tick(1);
-
-    Array.from(panel.classList.values()).should.contain("nz-transition");
-    panel.style.width.should.eq("300px");
-  });
-
-  it("should restart transition when initializing", () => {
-    const fakeTimers = sinon.useFakeTimers();
-    let nineZone = createNineZoneState();
-    nineZone = addPanelWidget(nineZone, "left", "w1", ["t1"]);
-    nineZone = addTab(nineZone, "t1");
-    nineZone = produce(nineZone, (draft) => {
-      draft.panels.left.size = 200;
-    });
-
-    const stub = sinon.stub(HTMLElement.prototype, "getBoundingClientRect").returns(DOMRect.fromRect({ width: 100 }));
-    const dispatch: NineZoneDispatch = (action) => {
-      if (action.type === "PANEL_INITIALIZE") {
-        nineZone = produce(nineZone, (draft) => {
-          draft.panels.left.size = 150;
-        });
-
-        stub.reset();
-        stub
-          .onFirstCall().returns(DOMRect.fromRect({ width: 200 }))
-          .returns(DOMRect.fromRect({ width: 400 }));
-
-        rerender(<WidgetPanelProvider
-          side="left"
-        />);
-      }
-    };
-    const { container, rerender } = render(
-      <WidgetPanelProvider
-        side="left"
-      />,
-      {
-        wrapper: (props) => <TestNineZoneProvider state={nineZone} dispatch={dispatch} {...props} />,  // eslint-disable-line react/display-name
-      },
-    );
-
-    const panel = container.getElementsByClassName("nz-widgetPanels-panel")[0] as HTMLElement;
-
-    nineZone = produce(nineZone, (draft) => {
-      draft.panels.left.size = undefined;
-    });
-
-    rerender(<WidgetPanelProvider
-      side="left"
-    />);
-
-    panel.style.width.should.eq("100px");
-
-    // Invoke raf callbacks.
-    fakeTimers.tick(1);
-
-    Array.from(panel.classList.values()).should.contain("nz-transition");
-    panel.style.width.should.eq("400px");
-  });
-
-  it("should not transition when resizing", () => {
-    const dragManager = React.createRef<DragManager>();
-    let nineZone = createNineZoneState();
-    nineZone = addPanelWidget(nineZone, "left", "w1", ["t1"]);
-    nineZone = addTab(nineZone, "t1");
-    nineZone = produce(nineZone, (draft) => {
-      draft.panels.left.size = 200;
-    });
-
-    const { container, rerender } = render(
-      <WidgetPanelProvider
-        side="left"
-      />,
-      {
-        wrapper: (props) => <TestNineZoneProvider // eslint-disable-line react/display-name
-          state={nineZone}
-          dragManagerRef={dragManager}
-          {...props}
-        />,
-      },
-    );
-
-    const panel = container.getElementsByClassName("nz-widgetPanels-panel")[0] as HTMLElement;
-
-    nineZone = produce(nineZone, (draft) => {
-      draft.panels.left.size = 300;
-    });
-    dragManager.current!.handleDragStart({
-      info: createDragItemInfo(),
-      item: {
-        type: "panelGrip",
-        id: "left",
-      },
-    });
-
-    rerender(<WidgetPanelProvider
-      side="left"
-    />);
-
-    Array.from(panel.classList.values()).should.not.contain("nz-transition");
-    panel.style.width.should.eq("300px");
-  });
-
-  it("should not resize when collapsing", () => {
-    const fakeTimers = sinon.useFakeTimers();
-    let nineZone = createNineZoneState();
-    nineZone = addPanelWidget(nineZone, "left", "w1", ["t1"]);
-    nineZone = addTab(nineZone, "t1");
-    nineZone = produce(nineZone, (draft) => {
-      draft.panels.left.size = 200;
-    });
-
-    const { container, rerender } = render(
-      <WidgetPanelProvider
-        side="left"
-      />,
-      {
-        wrapper: (props) => <TestNineZoneProvider // eslint-disable-line react/display-name
-          state={nineZone}
-          {...props}
-        />,
-      },
-    );
-    const panel = container.getElementsByClassName("nz-widgetPanels-panel")[0] as HTMLElement;
-
-    nineZone = produce(nineZone, (draft) => {
-      draft.panels.left.collapsed = true;
-    });
-    const stub = sinon.stub(panel, "getBoundingClientRect");
-    stub
-      .onFirstCall().returns(DOMRect.fromRect({ width: 200 }))
-      .onSecondCall().returns(DOMRect.fromRect({ width: 0 }));
-
-    rerender(<WidgetPanelProvider
-      side="left"
-    />);
-
-    // Invoke raf callbacks.
-    fakeTimers.tick(1);
-
-    Array.from(panel.classList.values()).should.contain("nz-transition");
-    panel.style.width.should.eq("0px");
-
-    stub.reset();
-    stub.returns(DOMRect.fromRect({ width: 400 }));
-    nineZone = produce(nineZone, (draft) => {
-      draft.panels.left.size = 400;
-    });
-    rerender(<WidgetPanelProvider
-      side="left"
-    />);
-
-    Array.from(panel.classList.values()).should.contain("nz-transition");
-    panel.style.width.should.eq("0px");
-  });
-
-  it("should not transition when from === to", () => {
-    let nineZone = createNineZoneState();
-    nineZone = addPanelWidget(nineZone, "left", "w1", ["t1"]);
-    nineZone = addTab(nineZone, "t1");
-    nineZone = produce(nineZone, (draft) => {
-      draft.panels.left.size = 200;
-    });
-
-    const { container, rerender } = render(
-      <WidgetPanelProvider
-        side="left"
-      />,
-      {
-        wrapper: (props) => <TestNineZoneProvider // eslint-disable-line react/display-name
-          state={nineZone}
-          {...props}
-        />,
-      },
-    );
-
-    const panel = container.getElementsByClassName("nz-widgetPanels-panel")[0] as HTMLElement;
-    nineZone = produce(nineZone, (draft) => {
-      draft.panels.left.size = 300;
-    });
-    sinon.stub(panel, "getBoundingClientRect").returns(DOMRect.fromRect({ width: 200 }));
-
-    rerender(<WidgetPanelProvider
-      side="left"
-    />);
-
-    Array.from(panel.classList.values()).should.not.contain("nz-transition");
-    panel.style.width.should.eq("300px");
-  });
-
-  it("should persist content size when collapsing", () => {
-    const fakeTimers = sinon.useFakeTimers();
-    let nineZone = createNineZoneState();
-    nineZone = addPanelWidget(nineZone, "top", "w1", ["t1"]);
-    nineZone = addTab(nineZone, "t1");
-
-    const { container, rerender } = render(
-      <WidgetPanelProvider
-        side="top"
-      />,
-      {
-        wrapper: (props) => <TestNineZoneProvider // eslint-disable-line react/display-name
-          state={nineZone}
-          {...props}
-        />,
-      },
-    );
-
-    const panel = container.getElementsByClassName("nz-widgetPanels-panel")[0] as HTMLElement;
-    const content = panel.getElementsByClassName("nz-content")[0] as HTMLElement;
-    nineZone = produce(nineZone, (draft) => {
-      draft.panels.top.collapsed = true;
-    });
-    sinon.stub(panel, "getBoundingClientRect")
-      .onFirstCall().returns(DOMRect.fromRect({ height: 200 }))
-      .onSecondCall().returns(DOMRect.fromRect({ height: 0 }));
-    rerender(<WidgetPanelProvider
-      side="top"
-    />);
-
-    // Invoke raf callbacks.
-    fakeTimers.tick(1);
-
-    Array.from(panel.classList.values()).should.contain("nz-transition");
-    panel.style.height.should.eq("0px");
-    content.style.minHeight.should.eq("200px");
-  });
-
-  it("should measure panel bounds when resizing", () => {
-    let nineZone = createNineZoneState();
-    nineZone = addPanelWidget(nineZone, "left", "w1", ["t1"]);
-    nineZone = addTab(nineZone, "t1");
-    nineZone = produce(nineZone, (draft) => {
-      draft.panels.left.size = 200;
-      draft.panels.left.collapsed = true;
-    });
-    const { container } = render(
-      <WidgetPanelProvider
-        side="left"
-      />,
-      {
-        wrapper: (props) => <TestNineZoneProvider state={nineZone} {...props} />,  // eslint-disable-line react/display-name
-      },
-    );
-
-    const panel = container.getElementsByClassName("nz-widgetPanels-panel")[0];
-    const spy = sinon.spy(panel, "getBoundingClientRect");
-
-    const grip = container.getElementsByClassName("nz-widgetPanels-grip")[0];
-    const handle = grip.getElementsByClassName("nz-handle")[0];
-    fireEvent.mouseDown(handle);
-    fireEvent.mouseMove(handle);
-
-    sinon.assert.called(spy);
-  });
-});
-
-describe("useAnimatePanelWidgets", () => {
-  interface WrapperProps {
-    children?: React.ReactNode;
-    state?: NineZoneState;
-    side?: PanelSide;
-    onAfterRender?(): void;
-  }
-
-  function Wrapper({
-    children,
-    onAfterRender,
-    state = createNineZoneState(),
-    side = "left",
-  }: WrapperProps) {
-    React.useLayoutEffect(() => {
-      onAfterRender && onAfterRender();
-    });
-    return (
-      <TestNineZoneProvider
-        state={state}
-      >
-        <PanelStateContext.Provider value={state.panels[side]}>
-          {children}
-        </PanelStateContext.Provider>
-      </TestNineZoneProvider>
-    );
-  }
-  const wrapper = Wrapper;
-
-  it("should transition when widget is added", () => {
-    const fakeTimers = sinon.useFakeTimers();
-
-    let state = createNineZoneState();
-    state = addPanelWidget(state, "left", "w1", ["t1"]);
-    state = addTab(state, "t1");
-    state = addTab(state, "t2");
-    const { result, rerender } = renderHook(() => useAnimatePanelWidgets(), {
-      initialProps: {
-        state,
-      },
-      wrapper,
-    });
-
-    const w1 = {
-      measure: () => new Size(),
-    };
-    const w2 = {
-      measure: () => new Size(),
-    };
-    sinon.stub(w1, "measure")
-      .onFirstCall().returns(new Size(0, 600))
-      .onSecondCall().callsFake(() => {
-        // New widget ref is only set in layout effect
-        setRefValue(result.current.getRef("w2"), w2);
-        return new Size(0, 400);
-      });
-    sinon.stub(w2, "measure").returns(new Size(0, 200));
-
-    setRefValue(result.current.getRef("w1"), w1);
-
-    state = addPanelWidget(state, "left", "w2", ["t2"]);
-    rerender({ state });
-
-    "init".should.eq(result.current.transition);
-    Number(600).should.eq(result.current.sizes.w1);
-    Number(0).should.eq(result.current.sizes.w2);
-
-    // Invoke raf callbacks.
-    fakeTimers.tick(1);
-
-    "transition".should.eq(result.current.transition);
-    Number(400).should.eq(result.current.sizes.w1);
-    Number(200).should.eq(result.current.sizes.w2);
-
-    result.current.handleTransitionEnd();
-
-    should().not.exist(result.current.transition);
-    should().not.exist(result.current.sizes.w1);
-    should().not.exist(result.current.sizes.w2);
-  });
-
-  it("should transition when widget is removed", () => {
-    let state = createNineZoneState();
-    state = addPanelWidget(state, "left", "w1", ["t1"]);
-    state = addPanelWidget(state, "left", "w2", ["t2"]);
-    state = addPanelWidget(state, "left", "w3", ["t3"]);
-    state = addTab(state, "t1");
-    state = addTab(state, "t2");
-    state = addTab(state, "t3");
-    const { result, rerender } = renderHook(() => useAnimatePanelWidgets(), {
-      initialProps: {
-        state,
-      },
-      wrapper,
-    });
-
-    const w1 = {
-      measure: () => new Size(),
-    };
-    const w2 = {
-      measure: () => new Size(),
-    };
-    const w3 = {
-      measure: () => new Size(),
-    };
-    sinon.stub(w1, "measure")
-      .onFirstCall().returns(new Size(0, 300))
-      .onSecondCall().returns(new Size(0, 200));
-    sinon.stub(w2, "measure")
-      .onFirstCall().returns(new Size(0, 300))
-      .onSecondCall().returns(new Size(0, 700));
-    sinon.stub(w3, "measure").returns(new Size(0, 300));
-
-    setRefValue(result.current.getRef("w1"), w1);
-    setRefValue(result.current.getRef("w2"), w2);
-    setRefValue(result.current.getRef("w3"), w3);
-
-    state = produce(state, (draft) => {
-      draft.panels.left.widgets = ["w1", "w2"];
-    });
-
-    rerender({ state });
-    "init".should.eq(result.current.transition);
-    Number(300).should.eq(result.current.sizes.w1);
-    Number(600).should.eq(result.current.sizes.w2);
-  });
-
-  it("should transition when first widget is removed", () => {
-    const side: PanelSide = "top";
-    let state = createNineZoneState();
-    state = addPanelWidget(state, side, "w1", ["t1"]);
-    state = addPanelWidget(state, side, "w2", ["t2"]);
-    state = addPanelWidget(state, side, "w3", ["t3"]);
-    state = addTab(state, "t1");
-    state = addTab(state, "t2");
-    state = addTab(state, "t3");
-    const { result, rerender } = renderHook(() => useAnimatePanelWidgets(), {
-      initialProps: {
-        state,
-        side,
-      },
-      wrapper,
-    });
-
-    const w1 = {
-      measure: () => new Size(),
-    };
-    const w2 = {
-      measure: () => new Size(),
-    };
-    const w3 = {
-      measure: () => new Size(),
-    };
-    sinon.stub(w1, "measure").returns(new Size(300, 0));
-    sinon.stub(w2, "measure")
-      .onFirstCall().returns(new Size(300, 0))
-      .onSecondCall().returns(new Size(700, 0));
-    sinon.stub(w3, "measure")
-      .onFirstCall().returns(new Size(300, 0))
-      .onSecondCall().returns(new Size(200, 0));
-
-    setRefValue(result.current.getRef("w1"), w1);
-    setRefValue(result.current.getRef("w2"), w2);
-    setRefValue(result.current.getRef("w3"), w3);
-
-    state = produce(state, (draft) => {
-      draft.panels[side].widgets = ["w2", "w3"];
-    });
-
-    rerender({
-      state,
-      side,
-    });
-    "init".should.eq(result.current.transition);
-    Number(600).should.eq(result.current.sizes.w2);
-    Number(300).should.eq(result.current.sizes.w3);
-  });
-
-  it("should fill upper not minimized widget when widget is removed", () => {
-    let state = createNineZoneState();
-    state = addPanelWidget(state, "left", "w1", ["t1"]);
-    state = addPanelWidget(state, "left", "w2", ["t2"], { minimized: true });
-    state = addPanelWidget(state, "left", "w3", ["t3"]);
-    state = addTab(state, "t1");
-    state = addTab(state, "t2");
-    state = addTab(state, "t3");
-    const { result, rerender } = renderHook(() => useAnimatePanelWidgets(), {
-      initialProps: {
-        state,
-      },
-      wrapper,
-    });
-
-    const w1 = {
-      measure: () => new Size(),
-    };
-    const w2 = {
-      measure: () => new Size(),
-    };
-    const w3 = {
-      measure: () => new Size(),
-    };
-    sinon.stub(w1, "measure")
-      .onFirstCall().returns(new Size(0, 300))
-      .onSecondCall().returns(new Size(0, 200));
-    sinon.stub(w2, "measure")
-      .onFirstCall().returns(new Size(0, 300))
-      .onSecondCall().returns(new Size(0, 700));
-    sinon.stub(w3, "measure").returns(new Size(0, 300));
-
-    setRefValue(result.current.getRef("w1"), w1);
-    setRefValue(result.current.getRef("w2"), w2);
-    setRefValue(result.current.getRef("w3"), w3);
-
-    state = produce(state, (draft) => {
-      draft.panels.left.widgets = ["w1", "w2"];
-    });
-
-    rerender({ state });
-    "init".should.eq(result.current.transition);
-    Number(600).should.eq(result.current.sizes.w1);
-    Number(300).should.eq(result.current.sizes.w2);
-  });
-
-  it("should fill lower not minimized widget when widget is removed", () => {
-    let state = createNineZoneState();
-    state = addPanelWidget(state, "left", "w1", ["t1"]);
-    state = addPanelWidget(state, "left", "w2", ["t2"], { minimized: true });
-    state = addPanelWidget(state, "left", "w3", ["t3"]);
-    state = addTab(state, "t1");
-    state = addTab(state, "t2");
-    state = addTab(state, "t3");
-    const { result, rerender } = renderHook(() => useAnimatePanelWidgets(), {
-      initialProps: {
-        state,
-      },
-      wrapper,
-    });
-
-    const w1 = {
-      measure: () => new Size(),
-    };
-    const w2 = {
-      measure: () => new Size(),
-    };
-    const w3 = {
-      measure: () => new Size(),
-    };
-    sinon.stub(w1, "measure").returns(new Size(0, 300));
-
-    sinon.stub(w2, "measure")
-      .onFirstCall().returns(new Size(0, 300))
-      .onSecondCall().returns(new Size(0, 700));
-    sinon.stub(w3, "measure")
-      .onFirstCall().returns(new Size(0, 300))
-      .onSecondCall().returns(new Size(0, 200));
-
-    setRefValue(result.current.getRef("w1"), w1);
-    setRefValue(result.current.getRef("w2"), w2);
-    setRefValue(result.current.getRef("w3"), w3);
-
-    state = produce(state, (draft) => {
-      draft.panels.left.widgets = ["w2", "w3"];
-    });
-
-    rerender({ state });
-    "init".should.eq(result.current.transition);
-    Number(300).should.eq(result.current.sizes.w2);
-    Number(600).should.eq(result.current.sizes.w3);
-  });
-
-  it("should not fail when last widget is removed", () => {
-    let state = createNineZoneState();
-    state = addPanelWidget(state, "left", "w1", ["t1"]);
-    state = addTab(state, "t1");
-    const { result, rerender } = renderHook(() => useAnimatePanelWidgets(), {
-      initialProps: {
-        state,
-      },
-      wrapper,
-    });
-
-    const w1 = {
-      measure: () => new Size(),
-    };
-
-    setRefValue(result.current.getRef("w1"), w1);
-
-    state = produce(state, (draft) => {
-      draft.panels.left.widgets = [];
-    });
-
-    (() => rerender({ state })).should.not.throw();
-  });
-
-  it("should not transition when from and to sizes are equal", () => {
-    let state = createNineZoneState();
-    state = addPanelWidget(state, "left", "w1", ["t1"]);
-    state = addPanelWidget(state, "left", "w2", ["t2"]);
-    state = addPanelWidget(state, "left", "w3", ["t3"]);
-    state = addTab(state, "t1");
-    state = addTab(state, "t2");
-    state = addTab(state, "t3");
-    const { result, rerender } = renderHook(() => useAnimatePanelWidgets(), {
-      initialProps: {
-        state,
-      },
-      wrapper,
-    });
-
-    const w1 = {
-      measure: () => new Size(),
-    };
-    const w2 = {
-      measure: () => new Size(),
-    };
-    const w3 = {
-      measure: () => new Size(),
-    };
-    sinon.stub(w1, "measure")
-      .onFirstCall().returns(new Size(0, 300))
-      .onSecondCall().returns(new Size(0, 300));
-    sinon.stub(w2, "measure")
-      .onFirstCall().returns(new Size(0, 300))
-      .onSecondCall().returns(new Size(0, 600));
-    sinon.stub(w3, "measure").returns(new Size(0, 300));
-
-    setRefValue(result.current.getRef("w1"), w1);
-    setRefValue(result.current.getRef("w2"), w2);
-    setRefValue(result.current.getRef("w3"), w3);
-
-    state = produce(state, (draft) => {
-      draft.panels.left.widgets = ["w1", "w2"];
-    });
-
-    rerender({
-      state,
-    });
-    should().not.exist(result.current.transition);
-    should().not.exist(result.current.sizes.w1);
-    should().not.exist(result.current.sizes.w2);
-  });
-
-  it("should init transition when handleBeforeTransition and handlePrepareTransition are invoked", () => {
-    let state = createNineZoneState();
-    state = addPanelWidget(state, "left", "w1", ["t1"]);
-    state = addPanelWidget(state, "left", "w2", ["t2"]);
-    state = addTab(state, "t1");
-    state = addTab(state, "t2");
-    const { result } = renderHook(() => useAnimatePanelWidgets(), {
-      initialProps: {
-        state,
-      },
-      wrapper,
-    });
-
-    const w1 = {
-      measure: () => new Size(),
-    };
-    const w2 = {
-      measure: () => new Size(),
-    };
-    sinon.stub(w1, "measure")
-      .onFirstCall().returns(new Size(0, 300))
-      .onSecondCall().returns(new Size(0, 200));
-    sinon.stub(w2, "measure")
-      .onFirstCall().returns(new Size(0, 600))
-      .onSecondCall().returns(new Size(0, 700));
-
-    setRefValue(result.current.getRef("w1"), w1);
-    setRefValue(result.current.getRef("w2"), w2);
-
-    // eslint-disable-next-line @typescript-eslint/no-floating-promises
-    act(() => {
-      result.current.handleBeforeTransition();
-      result.current.handlePrepareTransition();
-    });
-
-    "init".should.eq(result.current.transition);
-    Number(300).should.eq(result.current.sizes.w1);
-    Number(600).should.eq(result.current.sizes.w2);
-  });
-
-  it("should not init transition with handlePrepareTransition when ref is unset", () => {
-    let state = createNineZoneState();
-    state = addPanelWidget(state, "left", "w1", ["t1"]);
-    state = addPanelWidget(state, "left", "w2", ["t2"]);
-    state = addTab(state, "t1");
-    state = addTab(state, "t2");
-    const { result } = renderHook(() => useAnimatePanelWidgets(), {
-      initialProps: {
-        state,
-      },
-      wrapper,
-    });
-
-    const w1 = {
-      measure: () => new Size(),
-    };
-    const w2 = {
-      measure: () => new Size(),
-    };
-    sinon.stub(w1, "measure")
-      .onFirstCall().returns(new Size(0, 300))
-      .onSecondCall().returns(new Size(0, 200));
-    sinon.stub(w2, "measure")
-      .onFirstCall().returns(new Size(0, 600))
-      .onSecondCall().returns(new Size(0, 700));
-
-    setRefValue(result.current.getRef("w1"), w1);
-
-    // eslint-disable-next-line @typescript-eslint/no-floating-promises
-    act(() => {
-      result.current.handleBeforeTransition();
-      result.current.handlePrepareTransition();
-    });
-
-    should().not.exist(result.current.transition);
-  });
-
-  it("should not init transition when ref is unset", () => {
-    let state = createNineZoneState();
-    state = addPanelWidget(state, "left", "w1", ["t1"]);
-    state = addTab(state, "t1");
-    state = addTab(state, "t2");
-    const { result, rerender } = renderHook(() => useAnimatePanelWidgets(), {
-      initialProps: {
-        state,
-      },
-      wrapper,
-    });
-
-    const w1 = {
-      measure: () => new Size(),
-    };
-    const w2 = {
-      measure: () => new Size(),
-    };
-    sinon.stub(w1, "measure")
-      .onFirstCall().returns(new Size(0, 300))
-      .onSecondCall().returns(new Size(0, 200));
-    sinon.stub(w2, "measure")
-      .onFirstCall().returns(new Size(0, 600))
-      .onSecondCall().returns(new Size(0, 700));
-
-    setRefValue(result.current.getRef("w1"), w1);
-
-    state = addPanelWidget(state, "left", "w2", ["t2"]);
-    rerender({ state });
-
-    should().not.exist(result.current.transition);
-  });
-
-  it("should not re-measure on same render pass if panel.widgets have changed", () => {
-    let state = createNineZoneState();
-    state = addPanelWidget(state, "left", "w1", ["t1"]);
-    state = addPanelWidget(state, "left", "w2", ["t2"]);
-    state = addTab(state, "t1");
-    state = addTab(state, "t2");
-
-    const { result, rerender } = renderHook(() => useAnimatePanelWidgets(), {
-      initialProps: {
-        onAfterRender: () => { },
-        state,
-      },
-      wrapper,
-    });
-
-    const w1 = {
-      measure: () => new Size(),
-    };
-    const w2 = {
-      measure: () => new Size(),
-    };
-    setRefValue(result.current.getRef("w1"), w1);
-    setRefValue(result.current.getRef("w2"), w2);
-
-    state = produce(state, (draft) => {
-      draft.panels.left.widgets = ["w1"];
-    });
-
-    const onAfterRender = () => {
-      spy.resetHistory();
-      result.current.handleBeforeTransition();
-    };
-
-    const spy = sinon.spy(w1, "measure");
-    rerender({ state, onAfterRender });
-
-    sinon.assert.notCalled(spy);
-  });
-});
+/*---------------------------------------------------------------------------------------------
+* Copyright (c) Bentley Systems, Incorporated. All rights reserved.
+* See LICENSE.md in the project root for license terms and full copyright notice.
+*--------------------------------------------------------------------------------------------*/
+import { Size } from "@bentley/ui-core";
+import { fireEvent, render } from "@testing-library/react";
+import { act, renderHook } from "@testing-library/react-hooks";
+import { should } from "chai";
+import produce from "immer";
+import * as React from "react";
+import * as sinon from "sinon";
+import {
+  addPanelWidget, addTab, createHorizontalPanelState, createNineZoneState, createPanelsState, DraggedPanelSideContext, DragManager, NineZoneDispatch,
+  NineZoneState, PanelSide, PanelStateContext, useAnimatePanelWidgets, WidgetPanelProvider
+} from "../../ui-ninezone";
+import { createDragItemInfo, setRefValue, TestNineZoneProvider } from "../Providers";
+
+describe("WidgetPanelProvider", () => {
+  it("should render vertical", () => {
+    let nineZone = createNineZoneState();
+    nineZone = addPanelWidget(nineZone, "left", "w1", ["t1"]);
+    nineZone = addTab(nineZone, "t1");
+    nineZone = produce(nineZone, (stateDraft) => {
+      stateDraft.panels.left.size = 200;
+    });
+    const { container } = render(
+      <TestNineZoneProvider
+        state={nineZone}
+      >
+        <WidgetPanelProvider
+          side="left"
+        />
+      </TestNineZoneProvider>,
+    );
+    container.firstChild!.should.matchSnapshot();
+  });
+
+  it("should render horizontal", () => {
+    let nineZone = createNineZoneState();
+    nineZone = addPanelWidget(nineZone, "top", "w1", ["t1"]);
+    nineZone = addTab(nineZone, "t1");
+    nineZone = produce(nineZone, (stateDraft) => {
+      stateDraft.panels.top.size = 200;
+    });
+    const { container } = render(
+      <TestNineZoneProvider
+        state={nineZone}
+      >
+        <WidgetPanelProvider
+          side="top"
+        />
+      </TestNineZoneProvider>,
+    );
+    container.firstChild!.should.matchSnapshot();
+  });
+
+  it("should render collapsed", () => {
+    let nineZone = createNineZoneState();
+    nineZone = addPanelWidget(nineZone, "left", "w1", ["t1"]);
+    nineZone = addTab(nineZone, "t1");
+    nineZone = produce(nineZone, (stateDraft) => {
+      stateDraft.panels.left.collapsed = true;
+    });
+    const { container } = render(
+      <TestNineZoneProvider
+        state={nineZone}
+      >
+        <WidgetPanelProvider
+          side="left"
+        />
+      </TestNineZoneProvider>,
+    );
+    container.firstChild!.should.matchSnapshot();
+  });
+
+  it("should render captured", () => {
+    let nineZone = createNineZoneState();
+    nineZone = addPanelWidget(nineZone, "left", "w1", ["t1"]);
+    nineZone = addTab(nineZone, "t1");
+    const { container } = render(
+      <TestNineZoneProvider
+        state={nineZone}
+      >
+        <DraggedPanelSideContext.Provider value="left">
+          <WidgetPanelProvider
+            side="left"
+          />
+        </DraggedPanelSideContext.Provider>
+      </TestNineZoneProvider>,
+    );
+    container.firstChild!.should.matchSnapshot();
+  });
+
+  it("should render spanned", () => {
+    let nineZone = createNineZoneState();
+    nineZone = addPanelWidget(nineZone, "top", "w1", ["t1"]);
+    nineZone = addTab(nineZone, "t1");
+    nineZone = produce(nineZone, (stateDraft) => {
+      stateDraft.panels.top.span = true;
+    });
+    const { container } = render(
+      <TestNineZoneProvider
+        state={nineZone}
+      >
+        <WidgetPanelProvider
+          side="top"
+        />
+      </TestNineZoneProvider>,
+    );
+    container.firstChild!.should.matchSnapshot();
+  });
+
+  it("should render with top spanned", () => {
+    let nineZone = createNineZoneState({
+      panels: createPanelsState({
+        top: createHorizontalPanelState("top", {
+          span: true,
+        }),
+      }),
+    });
+    nineZone = addPanelWidget(nineZone, "left", "w1", ["t1"]);
+    nineZone = addTab(nineZone, "t1");
+    const { container } = render(
+      <TestNineZoneProvider
+        state={nineZone}
+      >
+        <WidgetPanelProvider
+          side="left"
+        />
+      </TestNineZoneProvider>,
+    );
+    container.firstChild!.should.matchSnapshot();
+  });
+
+  it("should render with span bottom", () => {
+    let nineZone = createNineZoneState({
+      panels: createPanelsState({
+        bottom: createHorizontalPanelState("bottom", {
+          span: true,
+        }),
+      }),
+    });
+    nineZone = addPanelWidget(nineZone, "left", "w1", ["t1"]);
+    nineZone = addTab(nineZone, "t1");
+    const { container } = render(
+      <TestNineZoneProvider
+        state={nineZone}
+      >
+        <WidgetPanelProvider
+          side="left"
+        />
+      </TestNineZoneProvider>,
+    );
+    container.firstChild!.should.matchSnapshot();
+  });
+
+  it("should dispatch PANEL_INITIALIZE", () => {
+    const dispatch = sinon.stub<NineZoneDispatch>();
+    let nineZone = createNineZoneState();
+    nineZone = addPanelWidget(nineZone, "left", "w1", ["t1"]);
+    nineZone = addTab(nineZone, "t1");
+    sinon.stub(Element.prototype, "getBoundingClientRect").returns(DOMRect.fromRect({ width: 300 }));
+    render(
+      <TestNineZoneProvider
+        state={nineZone}
+        dispatch={dispatch}
+      >
+        <WidgetPanelProvider
+          side="left"
+        />
+      </TestNineZoneProvider>,
+    );
+    dispatch.calledOnceWithExactly(sinon.match({
+      type: "PANEL_INITIALIZE",
+      side: "left",
+      size: 300,
+    })).should.true;
+  });
+
+  it("should render multiple widgets", () => {
+    let nineZone = createNineZoneState();
+    nineZone = addPanelWidget(nineZone, "left", "w1", ["t1"]);
+    nineZone = addPanelWidget(nineZone, "left", "w2", ["t2"]);
+    nineZone = addTab(nineZone, "t1");
+    nineZone = addTab(nineZone, "t2");
+    const { container } = render(
+      <TestNineZoneProvider
+        state={nineZone}
+      >
+        <WidgetPanelProvider
+          side="left"
+        />
+      </TestNineZoneProvider>,
+    );
+    container.firstChild!.should.matchSnapshot();
+  });
+
+  it("should transition when collapsed", () => {
+    const fakeTimers = sinon.useFakeTimers();
+    let nineZone = createNineZoneState();
+    nineZone = addPanelWidget(nineZone, "left", "w1", ["t1"]);
+    nineZone = addTab(nineZone, "t1");
+    const { container, rerender } = render(
+      <WidgetPanelProvider
+        side="left"
+      />,
+      {
+        wrapper: (props) => <TestNineZoneProvider state={nineZone} {...props} />,  // eslint-disable-line react/display-name
+      },
+    );
+
+    const panel = container.getElementsByClassName("nz-widgetPanels-panel")[0] as HTMLElement;
+    Array.from(panel.classList.values()).should.not.contain("nz-transition");
+
+    nineZone = produce(nineZone, (draft) => {
+      draft.panels.left.collapsed = true;
+    });
+
+    sinon.stub(panel, "getBoundingClientRect")
+      .onFirstCall().returns(DOMRect.fromRect({ width: 200 }))
+      .onSecondCall().returns(DOMRect.fromRect({ width: 300 }));
+
+    rerender(<WidgetPanelProvider
+      side="left"
+    />);
+
+    // Invoke raf callbacks.
+    fakeTimers.tick(1);
+
+    Array.from(panel.classList.values()).should.contain("nz-transition");
+    panel.style.width.should.eq("300px");
+
+    fireEvent.transitionEnd(panel);
+    Array.from(panel.classList.values()).should.not.contain("nz-transition");
+  });
+
+  it("should transition to panel size when opened", () => {
+    const fakeTimers = sinon.useFakeTimers();
+    let nineZone = createNineZoneState();
+    nineZone = addPanelWidget(nineZone, "left", "w1", ["t1"]);
+    nineZone = addTab(nineZone, "t1");
+    nineZone = produce(nineZone, (draft) => {
+      draft.panels.left.size = 200;
+      draft.panels.left.collapsed = true;
+    });
+    const { container, rerender } = render(
+      <WidgetPanelProvider
+        side="left"
+      />,
+      {
+        wrapper: (props) => <TestNineZoneProvider state={nineZone} {...props} />,  // eslint-disable-line react/display-name
+      },
+    );
+
+    const panel = container.getElementsByClassName("nz-widgetPanels-panel")[0] as HTMLElement;
+
+    nineZone = produce(nineZone, (draft) => {
+      draft.panels.left.collapsed = false;
+    });
+
+    sinon.stub(panel, "getBoundingClientRect")
+      .onFirstCall().returns(DOMRect.fromRect({ width: 200 }))
+      .onSecondCall().returns(DOMRect.fromRect({ width: 300 }));
+
+    rerender(<WidgetPanelProvider
+      side="left"
+    />);
+
+    // Invoke raf callbacks.
+    fakeTimers.tick(1);
+
+    Array.from(panel.classList.values()).should.contain("nz-transition");
+    panel.style.width.should.eq("300px");
+  });
+
+  it("should transition when size changes", () => {
+    const fakeTimers = sinon.useFakeTimers();
+    let nineZone = createNineZoneState();
+    nineZone = addPanelWidget(nineZone, "left", "w1", ["t1"]);
+    nineZone = addTab(nineZone, "t1");
+    nineZone = produce(nineZone, (draft) => {
+      draft.panels.left.size = 200;
+    });
+    const { container, rerender } = render(
+      <WidgetPanelProvider
+        side="left"
+      />,
+      {
+        wrapper: (props) => <TestNineZoneProvider state={nineZone} {...props} />,  // eslint-disable-line react/display-name
+      },
+    );
+
+    const panel = container.getElementsByClassName("nz-widgetPanels-panel")[0] as HTMLElement;
+
+    nineZone = produce(nineZone, (draft) => {
+      draft.panels.left.size = 300;
+    });
+
+    sinon.stub(panel, "getBoundingClientRect")
+      .onFirstCall().returns(DOMRect.fromRect({ width: 200 }))
+      .onSecondCall().returns(DOMRect.fromRect({ width: 300 }));
+
+    rerender(<WidgetPanelProvider
+      side="left"
+    />);
+
+    // Invoke raf callbacks.
+    fakeTimers.tick(1);
+
+    Array.from(panel.classList.values()).should.contain("nz-transition");
+    panel.style.width.should.eq("300px");
+  });
+
+  it("should restart transition when initializing", () => {
+    const fakeTimers = sinon.useFakeTimers();
+    let nineZone = createNineZoneState();
+    nineZone = addPanelWidget(nineZone, "left", "w1", ["t1"]);
+    nineZone = addTab(nineZone, "t1");
+    nineZone = produce(nineZone, (draft) => {
+      draft.panels.left.size = 200;
+    });
+
+    const stub = sinon.stub(HTMLElement.prototype, "getBoundingClientRect").returns(DOMRect.fromRect({ width: 100 }));
+    const dispatch: NineZoneDispatch = (action) => {
+      if (action.type === "PANEL_INITIALIZE") {
+        nineZone = produce(nineZone, (draft) => {
+          draft.panels.left.size = 150;
+        });
+
+        stub.reset();
+        stub
+          .onFirstCall().returns(DOMRect.fromRect({ width: 200 }))
+          .returns(DOMRect.fromRect({ width: 400 }));
+
+        rerender(<WidgetPanelProvider
+          side="left"
+        />);
+      }
+    };
+    const { container, rerender } = render(
+      <WidgetPanelProvider
+        side="left"
+      />,
+      {
+        wrapper: (props) => <TestNineZoneProvider state={nineZone} dispatch={dispatch} {...props} />,  // eslint-disable-line react/display-name
+      },
+    );
+
+    const panel = container.getElementsByClassName("nz-widgetPanels-panel")[0] as HTMLElement;
+
+    nineZone = produce(nineZone, (draft) => {
+      draft.panels.left.size = undefined;
+    });
+
+    rerender(<WidgetPanelProvider
+      side="left"
+    />);
+
+    panel.style.width.should.eq("100px");
+
+    // Invoke raf callbacks.
+    fakeTimers.tick(1);
+
+    Array.from(panel.classList.values()).should.contain("nz-transition");
+    panel.style.width.should.eq("400px");
+  });
+
+  it("should not transition when resizing", () => {
+    const dragManager = React.createRef<DragManager>();
+    let nineZone = createNineZoneState();
+    nineZone = addPanelWidget(nineZone, "left", "w1", ["t1"]);
+    nineZone = addTab(nineZone, "t1");
+    nineZone = produce(nineZone, (draft) => {
+      draft.panels.left.size = 200;
+    });
+
+    const { container, rerender } = render(
+      <WidgetPanelProvider
+        side="left"
+      />,
+      {
+        wrapper: (props) => <TestNineZoneProvider // eslint-disable-line react/display-name
+          state={nineZone}
+          dragManagerRef={dragManager}
+          {...props}
+        />,
+      },
+    );
+
+    const panel = container.getElementsByClassName("nz-widgetPanels-panel")[0] as HTMLElement;
+
+    nineZone = produce(nineZone, (draft) => {
+      draft.panels.left.size = 300;
+    });
+    dragManager.current!.handleDragStart({
+      info: createDragItemInfo(),
+      item: {
+        type: "panelGrip",
+        id: "left",
+      },
+    });
+
+    rerender(<WidgetPanelProvider
+      side="left"
+    />);
+
+    Array.from(panel.classList.values()).should.not.contain("nz-transition");
+    panel.style.width.should.eq("300px");
+  });
+
+  it("should not resize when collapsing", () => {
+    const fakeTimers = sinon.useFakeTimers();
+    let nineZone = createNineZoneState();
+    nineZone = addPanelWidget(nineZone, "left", "w1", ["t1"]);
+    nineZone = addTab(nineZone, "t1");
+    nineZone = produce(nineZone, (draft) => {
+      draft.panels.left.size = 200;
+    });
+
+    const { container, rerender } = render(
+      <WidgetPanelProvider
+        side="left"
+      />,
+      {
+        wrapper: (props) => <TestNineZoneProvider // eslint-disable-line react/display-name
+          state={nineZone}
+          {...props}
+        />,
+      },
+    );
+    const panel = container.getElementsByClassName("nz-widgetPanels-panel")[0] as HTMLElement;
+
+    nineZone = produce(nineZone, (draft) => {
+      draft.panels.left.collapsed = true;
+    });
+    const stub = sinon.stub(panel, "getBoundingClientRect");
+    stub
+      .onFirstCall().returns(DOMRect.fromRect({ width: 200 }))
+      .onSecondCall().returns(DOMRect.fromRect({ width: 0 }));
+
+    rerender(<WidgetPanelProvider
+      side="left"
+    />);
+
+    // Invoke raf callbacks.
+    fakeTimers.tick(1);
+
+    Array.from(panel.classList.values()).should.contain("nz-transition");
+    panel.style.width.should.eq("0px");
+
+    stub.reset();
+    stub.returns(DOMRect.fromRect({ width: 400 }));
+    nineZone = produce(nineZone, (draft) => {
+      draft.panels.left.size = 400;
+    });
+    rerender(<WidgetPanelProvider
+      side="left"
+    />);
+
+    Array.from(panel.classList.values()).should.contain("nz-transition");
+    panel.style.width.should.eq("0px");
+  });
+
+  it("should not transition when from === to", () => {
+    let nineZone = createNineZoneState();
+    nineZone = addPanelWidget(nineZone, "left", "w1", ["t1"]);
+    nineZone = addTab(nineZone, "t1");
+    nineZone = produce(nineZone, (draft) => {
+      draft.panels.left.size = 200;
+    });
+
+    const { container, rerender } = render(
+      <WidgetPanelProvider
+        side="left"
+      />,
+      {
+        wrapper: (props) => <TestNineZoneProvider // eslint-disable-line react/display-name
+          state={nineZone}
+          {...props}
+        />,
+      },
+    );
+
+    const panel = container.getElementsByClassName("nz-widgetPanels-panel")[0] as HTMLElement;
+    nineZone = produce(nineZone, (draft) => {
+      draft.panels.left.size = 300;
+    });
+    sinon.stub(panel, "getBoundingClientRect").returns(DOMRect.fromRect({ width: 200 }));
+
+    rerender(<WidgetPanelProvider
+      side="left"
+    />);
+
+    Array.from(panel.classList.values()).should.not.contain("nz-transition");
+    panel.style.width.should.eq("300px");
+  });
+
+  it("should persist content size when collapsing", () => {
+    const fakeTimers = sinon.useFakeTimers();
+    let nineZone = createNineZoneState();
+    nineZone = addPanelWidget(nineZone, "top", "w1", ["t1"]);
+    nineZone = addTab(nineZone, "t1");
+
+    const { container, rerender } = render(
+      <WidgetPanelProvider
+        side="top"
+      />,
+      {
+        wrapper: (props) => <TestNineZoneProvider // eslint-disable-line react/display-name
+          state={nineZone}
+          {...props}
+        />,
+      },
+    );
+
+    const panel = container.getElementsByClassName("nz-widgetPanels-panel")[0] as HTMLElement;
+    const content = panel.getElementsByClassName("nz-content")[0] as HTMLElement;
+    nineZone = produce(nineZone, (draft) => {
+      draft.panels.top.collapsed = true;
+    });
+    sinon.stub(panel, "getBoundingClientRect")
+      .onFirstCall().returns(DOMRect.fromRect({ height: 200 }))
+      .onSecondCall().returns(DOMRect.fromRect({ height: 0 }));
+    rerender(<WidgetPanelProvider
+      side="top"
+    />);
+
+    // Invoke raf callbacks.
+    fakeTimers.tick(1);
+
+    Array.from(panel.classList.values()).should.contain("nz-transition");
+    panel.style.height.should.eq("0px");
+    content.style.minHeight.should.eq("200px");
+  });
+
+  it("should measure panel bounds when resizing", () => {
+    let nineZone = createNineZoneState();
+    nineZone = addPanelWidget(nineZone, "left", "w1", ["t1"]);
+    nineZone = addTab(nineZone, "t1");
+    nineZone = produce(nineZone, (draft) => {
+      draft.panels.left.size = 200;
+      draft.panels.left.collapsed = true;
+    });
+    const { container } = render(
+      <WidgetPanelProvider
+        side="left"
+      />,
+      {
+        wrapper: (props) => <TestNineZoneProvider state={nineZone} {...props} />,  // eslint-disable-line react/display-name
+      },
+    );
+
+    const panel = container.getElementsByClassName("nz-widgetPanels-panel")[0];
+    const spy = sinon.spy(panel, "getBoundingClientRect");
+
+    const grip = container.getElementsByClassName("nz-widgetPanels-grip")[0];
+    const handle = grip.getElementsByClassName("nz-handle")[0];
+    fireEvent.mouseDown(handle);
+    fireEvent.mouseMove(handle);
+
+    sinon.assert.called(spy);
+  });
+});
+
+describe("useAnimatePanelWidgets", () => {
+  interface WrapperProps {
+    children?: React.ReactNode;
+    state?: NineZoneState;
+    side?: PanelSide;
+    onAfterRender?(): void;
+  }
+
+  function Wrapper({
+    children,
+    onAfterRender,
+    state = createNineZoneState(),
+    side = "left",
+  }: WrapperProps) {
+    React.useLayoutEffect(() => {
+      onAfterRender && onAfterRender();
+    });
+    return (
+      <TestNineZoneProvider
+        state={state}
+      >
+        <PanelStateContext.Provider value={state.panels[side]}>
+          {children}
+        </PanelStateContext.Provider>
+      </TestNineZoneProvider>
+    );
+  }
+  const wrapper = Wrapper;
+
+  it("should transition when widget is added", () => {
+    const fakeTimers = sinon.useFakeTimers();
+
+    let state = createNineZoneState();
+    state = addPanelWidget(state, "left", "w1", ["t1"]);
+    state = addTab(state, "t1");
+    state = addTab(state, "t2");
+    const { result, rerender } = renderHook(() => useAnimatePanelWidgets(), {
+      initialProps: {
+        state,
+      },
+      wrapper,
+    });
+
+    const w1 = {
+      measure: () => new Size(),
+    };
+    const w2 = {
+      measure: () => new Size(),
+    };
+    sinon.stub(w1, "measure")
+      .onFirstCall().returns(new Size(0, 600))
+      .onSecondCall().callsFake(() => {
+        // New widget ref is only set in layout effect
+        setRefValue(result.current.getRef("w2"), w2);
+        return new Size(0, 400);
+      });
+    sinon.stub(w2, "measure").returns(new Size(0, 200));
+
+    setRefValue(result.current.getRef("w1"), w1);
+
+    state = addPanelWidget(state, "left", "w2", ["t2"]);
+    rerender({ state });
+
+    "init".should.eq(result.current.transition);
+    Number(600).should.eq(result.current.sizes.w1);
+    Number(0).should.eq(result.current.sizes.w2);
+
+    // Invoke raf callbacks.
+    fakeTimers.tick(1);
+
+    "transition".should.eq(result.current.transition);
+    Number(400).should.eq(result.current.sizes.w1);
+    Number(200).should.eq(result.current.sizes.w2);
+
+    result.current.handleTransitionEnd();
+
+    should().not.exist(result.current.transition);
+    should().not.exist(result.current.sizes.w1);
+    should().not.exist(result.current.sizes.w2);
+  });
+
+  it("should transition when widget is removed", () => {
+    let state = createNineZoneState();
+    state = addPanelWidget(state, "left", "w1", ["t1"]);
+    state = addPanelWidget(state, "left", "w2", ["t2"]);
+    state = addPanelWidget(state, "left", "w3", ["t3"]);
+    state = addTab(state, "t1");
+    state = addTab(state, "t2");
+    state = addTab(state, "t3");
+    const { result, rerender } = renderHook(() => useAnimatePanelWidgets(), {
+      initialProps: {
+        state,
+      },
+      wrapper,
+    });
+
+    const w1 = {
+      measure: () => new Size(),
+    };
+    const w2 = {
+      measure: () => new Size(),
+    };
+    const w3 = {
+      measure: () => new Size(),
+    };
+    sinon.stub(w1, "measure")
+      .onFirstCall().returns(new Size(0, 300))
+      .onSecondCall().returns(new Size(0, 200));
+    sinon.stub(w2, "measure")
+      .onFirstCall().returns(new Size(0, 300))
+      .onSecondCall().returns(new Size(0, 700));
+    sinon.stub(w3, "measure").returns(new Size(0, 300));
+
+    setRefValue(result.current.getRef("w1"), w1);
+    setRefValue(result.current.getRef("w2"), w2);
+    setRefValue(result.current.getRef("w3"), w3);
+
+    state = produce(state, (draft) => {
+      draft.panels.left.widgets = ["w1", "w2"];
+    });
+
+    rerender({ state });
+    "init".should.eq(result.current.transition);
+    Number(300).should.eq(result.current.sizes.w1);
+    Number(600).should.eq(result.current.sizes.w2);
+  });
+
+  it("should transition when first widget is removed", () => {
+    const side: PanelSide = "top";
+    let state = createNineZoneState();
+    state = addPanelWidget(state, side, "w1", ["t1"]);
+    state = addPanelWidget(state, side, "w2", ["t2"]);
+    state = addPanelWidget(state, side, "w3", ["t3"]);
+    state = addTab(state, "t1");
+    state = addTab(state, "t2");
+    state = addTab(state, "t3");
+    const { result, rerender } = renderHook(() => useAnimatePanelWidgets(), {
+      initialProps: {
+        state,
+        side,
+      },
+      wrapper,
+    });
+
+    const w1 = {
+      measure: () => new Size(),
+    };
+    const w2 = {
+      measure: () => new Size(),
+    };
+    const w3 = {
+      measure: () => new Size(),
+    };
+    sinon.stub(w1, "measure").returns(new Size(300, 0));
+    sinon.stub(w2, "measure")
+      .onFirstCall().returns(new Size(300, 0))
+      .onSecondCall().returns(new Size(700, 0));
+    sinon.stub(w3, "measure")
+      .onFirstCall().returns(new Size(300, 0))
+      .onSecondCall().returns(new Size(200, 0));
+
+    setRefValue(result.current.getRef("w1"), w1);
+    setRefValue(result.current.getRef("w2"), w2);
+    setRefValue(result.current.getRef("w3"), w3);
+
+    state = produce(state, (draft) => {
+      draft.panels[side].widgets = ["w2", "w3"];
+    });
+
+    rerender({
+      state,
+      side,
+    });
+    "init".should.eq(result.current.transition);
+    Number(600).should.eq(result.current.sizes.w2);
+    Number(300).should.eq(result.current.sizes.w3);
+  });
+
+  it("should fill upper not minimized widget when widget is removed", () => {
+    let state = createNineZoneState();
+    state = addPanelWidget(state, "left", "w1", ["t1"]);
+    state = addPanelWidget(state, "left", "w2", ["t2"], { minimized: true });
+    state = addPanelWidget(state, "left", "w3", ["t3"]);
+    state = addTab(state, "t1");
+    state = addTab(state, "t2");
+    state = addTab(state, "t3");
+    const { result, rerender } = renderHook(() => useAnimatePanelWidgets(), {
+      initialProps: {
+        state,
+      },
+      wrapper,
+    });
+
+    const w1 = {
+      measure: () => new Size(),
+    };
+    const w2 = {
+      measure: () => new Size(),
+    };
+    const w3 = {
+      measure: () => new Size(),
+    };
+    sinon.stub(w1, "measure")
+      .onFirstCall().returns(new Size(0, 300))
+      .onSecondCall().returns(new Size(0, 200));
+    sinon.stub(w2, "measure")
+      .onFirstCall().returns(new Size(0, 300))
+      .onSecondCall().returns(new Size(0, 700));
+    sinon.stub(w3, "measure").returns(new Size(0, 300));
+
+    setRefValue(result.current.getRef("w1"), w1);
+    setRefValue(result.current.getRef("w2"), w2);
+    setRefValue(result.current.getRef("w3"), w3);
+
+    state = produce(state, (draft) => {
+      draft.panels.left.widgets = ["w1", "w2"];
+    });
+
+    rerender({ state });
+    "init".should.eq(result.current.transition);
+    Number(600).should.eq(result.current.sizes.w1);
+    Number(300).should.eq(result.current.sizes.w2);
+  });
+
+  it("should fill lower not minimized widget when widget is removed", () => {
+    let state = createNineZoneState();
+    state = addPanelWidget(state, "left", "w1", ["t1"]);
+    state = addPanelWidget(state, "left", "w2", ["t2"], { minimized: true });
+    state = addPanelWidget(state, "left", "w3", ["t3"]);
+    state = addTab(state, "t1");
+    state = addTab(state, "t2");
+    state = addTab(state, "t3");
+    const { result, rerender } = renderHook(() => useAnimatePanelWidgets(), {
+      initialProps: {
+        state,
+      },
+      wrapper,
+    });
+
+    const w1 = {
+      measure: () => new Size(),
+    };
+    const w2 = {
+      measure: () => new Size(),
+    };
+    const w3 = {
+      measure: () => new Size(),
+    };
+    sinon.stub(w1, "measure").returns(new Size(0, 300));
+
+    sinon.stub(w2, "measure")
+      .onFirstCall().returns(new Size(0, 300))
+      .onSecondCall().returns(new Size(0, 700));
+    sinon.stub(w3, "measure")
+      .onFirstCall().returns(new Size(0, 300))
+      .onSecondCall().returns(new Size(0, 200));
+
+    setRefValue(result.current.getRef("w1"), w1);
+    setRefValue(result.current.getRef("w2"), w2);
+    setRefValue(result.current.getRef("w3"), w3);
+
+    state = produce(state, (draft) => {
+      draft.panels.left.widgets = ["w2", "w3"];
+    });
+
+    rerender({ state });
+    "init".should.eq(result.current.transition);
+    Number(300).should.eq(result.current.sizes.w2);
+    Number(600).should.eq(result.current.sizes.w3);
+  });
+
+  it("should not fail when last widget is removed", () => {
+    let state = createNineZoneState();
+    state = addPanelWidget(state, "left", "w1", ["t1"]);
+    state = addTab(state, "t1");
+    const { result, rerender } = renderHook(() => useAnimatePanelWidgets(), {
+      initialProps: {
+        state,
+      },
+      wrapper,
+    });
+
+    const w1 = {
+      measure: () => new Size(),
+    };
+
+    setRefValue(result.current.getRef("w1"), w1);
+
+    state = produce(state, (draft) => {
+      draft.panels.left.widgets = [];
+    });
+
+    (() => rerender({ state })).should.not.throw();
+  });
+
+  it("should not transition when from and to sizes are equal", () => {
+    let state = createNineZoneState();
+    state = addPanelWidget(state, "left", "w1", ["t1"]);
+    state = addPanelWidget(state, "left", "w2", ["t2"]);
+    state = addPanelWidget(state, "left", "w3", ["t3"]);
+    state = addTab(state, "t1");
+    state = addTab(state, "t2");
+    state = addTab(state, "t3");
+    const { result, rerender } = renderHook(() => useAnimatePanelWidgets(), {
+      initialProps: {
+        state,
+      },
+      wrapper,
+    });
+
+    const w1 = {
+      measure: () => new Size(),
+    };
+    const w2 = {
+      measure: () => new Size(),
+    };
+    const w3 = {
+      measure: () => new Size(),
+    };
+    sinon.stub(w1, "measure")
+      .onFirstCall().returns(new Size(0, 300))
+      .onSecondCall().returns(new Size(0, 300));
+    sinon.stub(w2, "measure")
+      .onFirstCall().returns(new Size(0, 300))
+      .onSecondCall().returns(new Size(0, 600));
+    sinon.stub(w3, "measure").returns(new Size(0, 300));
+
+    setRefValue(result.current.getRef("w1"), w1);
+    setRefValue(result.current.getRef("w2"), w2);
+    setRefValue(result.current.getRef("w3"), w3);
+
+    state = produce(state, (draft) => {
+      draft.panels.left.widgets = ["w1", "w2"];
+    });
+
+    rerender({
+      state,
+    });
+    should().not.exist(result.current.transition);
+    should().not.exist(result.current.sizes.w1);
+    should().not.exist(result.current.sizes.w2);
+  });
+
+  it("should init transition when handleBeforeTransition and handlePrepareTransition are invoked", () => {
+    let state = createNineZoneState();
+    state = addPanelWidget(state, "left", "w1", ["t1"]);
+    state = addPanelWidget(state, "left", "w2", ["t2"]);
+    state = addTab(state, "t1");
+    state = addTab(state, "t2");
+    const { result } = renderHook(() => useAnimatePanelWidgets(), {
+      initialProps: {
+        state,
+      },
+      wrapper,
+    });
+
+    const w1 = {
+      measure: () => new Size(),
+    };
+    const w2 = {
+      measure: () => new Size(),
+    };
+    sinon.stub(w1, "measure")
+      .onFirstCall().returns(new Size(0, 300))
+      .onSecondCall().returns(new Size(0, 200));
+    sinon.stub(w2, "measure")
+      .onFirstCall().returns(new Size(0, 600))
+      .onSecondCall().returns(new Size(0, 700));
+
+    setRefValue(result.current.getRef("w1"), w1);
+    setRefValue(result.current.getRef("w2"), w2);
+
+    // eslint-disable-next-line @typescript-eslint/no-floating-promises
+    act(() => {
+      result.current.handleBeforeTransition();
+      result.current.handlePrepareTransition();
+    });
+
+    "init".should.eq(result.current.transition);
+    Number(300).should.eq(result.current.sizes.w1);
+    Number(600).should.eq(result.current.sizes.w2);
+  });
+
+  it("should not init transition with handlePrepareTransition when ref is unset", () => {
+    let state = createNineZoneState();
+    state = addPanelWidget(state, "left", "w1", ["t1"]);
+    state = addPanelWidget(state, "left", "w2", ["t2"]);
+    state = addTab(state, "t1");
+    state = addTab(state, "t2");
+    const { result } = renderHook(() => useAnimatePanelWidgets(), {
+      initialProps: {
+        state,
+      },
+      wrapper,
+    });
+
+    const w1 = {
+      measure: () => new Size(),
+    };
+    const w2 = {
+      measure: () => new Size(),
+    };
+    sinon.stub(w1, "measure")
+      .onFirstCall().returns(new Size(0, 300))
+      .onSecondCall().returns(new Size(0, 200));
+    sinon.stub(w2, "measure")
+      .onFirstCall().returns(new Size(0, 600))
+      .onSecondCall().returns(new Size(0, 700));
+
+    setRefValue(result.current.getRef("w1"), w1);
+
+    // eslint-disable-next-line @typescript-eslint/no-floating-promises
+    act(() => {
+      result.current.handleBeforeTransition();
+      result.current.handlePrepareTransition();
+    });
+
+    should().not.exist(result.current.transition);
+  });
+
+  it("should not init transition when ref is unset", () => {
+    let state = createNineZoneState();
+    state = addPanelWidget(state, "left", "w1", ["t1"]);
+    state = addTab(state, "t1");
+    state = addTab(state, "t2");
+    const { result, rerender } = renderHook(() => useAnimatePanelWidgets(), {
+      initialProps: {
+        state,
+      },
+      wrapper,
+    });
+
+    const w1 = {
+      measure: () => new Size(),
+    };
+    const w2 = {
+      measure: () => new Size(),
+    };
+    sinon.stub(w1, "measure")
+      .onFirstCall().returns(new Size(0, 300))
+      .onSecondCall().returns(new Size(0, 200));
+    sinon.stub(w2, "measure")
+      .onFirstCall().returns(new Size(0, 600))
+      .onSecondCall().returns(new Size(0, 700));
+
+    setRefValue(result.current.getRef("w1"), w1);
+
+    state = addPanelWidget(state, "left", "w2", ["t2"]);
+    rerender({ state });
+
+    should().not.exist(result.current.transition);
+  });
+
+  it("should not re-measure on same render pass if panel.widgets have changed", () => {
+    let state = createNineZoneState();
+    state = addPanelWidget(state, "left", "w1", ["t1"]);
+    state = addPanelWidget(state, "left", "w2", ["t2"]);
+    state = addTab(state, "t1");
+    state = addTab(state, "t2");
+
+    const { result, rerender } = renderHook(() => useAnimatePanelWidgets(), {
+      initialProps: {
+        onAfterRender: () => { },
+        state,
+      },
+      wrapper,
+    });
+
+    const w1 = {
+      measure: () => new Size(),
+    };
+    const w2 = {
+      measure: () => new Size(),
+    };
+    setRefValue(result.current.getRef("w1"), w1);
+    setRefValue(result.current.getRef("w2"), w2);
+
+    state = produce(state, (draft) => {
+      draft.panels.left.widgets = ["w1"];
+    });
+
+    const onAfterRender = () => {
+      spy.resetHistory();
+      result.current.handleBeforeTransition();
+    };
+
+    const spy = sinon.spy(w1, "measure");
+    rerender({ state, onAfterRender });
+
+    sinon.assert.notCalled(spy);
+  });
+});