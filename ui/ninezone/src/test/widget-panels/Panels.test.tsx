/*---------------------------------------------------------------------------------------------
* Copyright (c) Bentley Systems, Incorporated. All rights reserved.
* See LICENSE.md in the project root for license terms and full copyright notice.
*--------------------------------------------------------------------------------------------*/
import { render } from "@testing-library/react";
<<<<<<< HEAD
import * as React from "react";
import { addPanelWidget, addTab, createNineZoneState, WidgetPanels } from "../../ui-ninezone";
import { TestNineZoneProvider } from "../Providers";
=======
import { addPanelWidget, addTab, createNineZoneState, WidgetPanels } from "../../appui-layout-react";
import { NineZoneProvider } from "../Providers";
>>>>>>> 200baec2

describe("WidgetPanels", () => {
  it("should render", () => {
    const { container } = render(
      <TestNineZoneProvider>
        <WidgetPanels />
      </TestNineZoneProvider>,
    );
    container.firstChild!.should.matchSnapshot();
  });

  it("should render widget content", () => {
    let nineZone = createNineZoneState();
    nineZone = addPanelWidget(nineZone, "left", "w1", ["t1"]);
    nineZone = addTab(nineZone, "t1");
    const { container } = render(
      <TestNineZoneProvider
        state={nineZone}
        widgetContent={<div>Hello World!</div>}
      >
        <WidgetPanels />
      </TestNineZoneProvider>,
    );
    container.firstChild!.should.matchSnapshot();
  });
});<|MERGE_RESOLUTION|>--- conflicted
+++ resolved
@@ -2,15 +2,10 @@
 * Copyright (c) Bentley Systems, Incorporated. All rights reserved.
 * See LICENSE.md in the project root for license terms and full copyright notice.
 *--------------------------------------------------------------------------------------------*/
+import * as React from "react";
 import { render } from "@testing-library/react";
-<<<<<<< HEAD
-import * as React from "react";
-import { addPanelWidget, addTab, createNineZoneState, WidgetPanels } from "../../ui-ninezone";
+import { addPanelWidget, addTab, createNineZoneState, WidgetPanels } from "../../appui-layout-react";
 import { TestNineZoneProvider } from "../Providers";
-=======
-import { addPanelWidget, addTab, createNineZoneState, WidgetPanels } from "../../appui-layout-react";
-import { NineZoneProvider } from "../Providers";
->>>>>>> 200baec2
 
 describe("WidgetPanels", () => {
   it("should render", () => {
