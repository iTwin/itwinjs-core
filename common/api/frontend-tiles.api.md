## API Report File for "@itwin/frontend-tiles"

> Do not edit this file. It is a report generated by [API Extractor](https://api-extractor.com/).

```ts

import { AccessToken } from '@itwin/core-bentley';
import { IModelConnection } from '@itwin/core-frontend';

// @beta
export type ComputeSpatialTilesetBaseUrl = (iModel: IModelConnection) => Promise<URL | undefined>;

// @beta
export interface DataSource {
    changeId?: string;
    id: string;
    iTwinId: string;
    type: string;
}

// @beta
export interface FrontendTilesOptions {
    computeSpatialTilesetBaseUrl?: ComputeSpatialTilesetBaseUrl;
    enableCDN?: boolean;
    // @internal
    enableEdges?: boolean;
    maxLevelsToSkip?: number;
    // @internal
    useIndexedDBCache?: boolean;
}

// @internal
export const frontendTilesOptions: {
    maxLevelsToSkip: number;
    enableEdges: boolean;
    useIndexedDBCache: boolean;
};

// @beta
<<<<<<< HEAD
export interface GraphicRepresentation {
    dataSource: DataSource;
    displayName: string;
    format: GraphicRepresentationFormat;
    representationId: string;
    status: GraphicRepresentationStatus;
    url?: string;
}
=======
export type GraphicRepresentation = {
    displayName: string;
    representationId: string;
    status: GraphicRepresentationStatus;
    format: GraphicRepresentationFormat;
    dataSource: DataSource;
} & ({
    status: Omit<GraphicRepresentationStatus, GraphicRepresentationStatus.Complete>;
    url?: string;
} | {
    status: GraphicRepresentationStatus.Complete;
    url: string;
});
>>>>>>> 69f226b7

// @beta
export type GraphicRepresentationFormat = "IMDL" | "3DTILES" | string;

// @beta
export enum GraphicRepresentationStatus {
    // (undocumented)
    Complete = "Complete",
    // (undocumented)
    Failed = "Failed",
    // (undocumented)
    InProgress = "In progress",
    // (undocumented)
    NotStarted = "Not started"
}

// @beta
export function initializeFrontendTiles(options: FrontendTilesOptions): void;

// @beta
export interface MeshExport {
    // (undocumented)
    displayName: string;
    // (undocumented)
    id: string;
    // (undocumented)
    _links: {
        mesh: {
            href: string;
        };
    };
    // (undocumented)
    request: {
        iModelId: string;
        changesetId: string;
        exportType: string;
        geometryOptions: any;
        viewDefinitionFilter: any;
    };
    // (undocumented)
    status: string;
}

// @internal
export interface MeshExports {
    // (undocumented)
    exports: MeshExport[];
    // (undocumented)
    _links: {
        next?: {
            href: string;
        };
    };
}

// @beta
export function obtainGraphicRepresentationUrl(args: ObtainGraphicRepresentationUrlArgs): Promise<URL | undefined>;
<<<<<<< HEAD

// @beta
export interface ObtainGraphicRepresentationUrlArgs {
    accessToken: AccessToken;
    dataSource: DataSource;
    enableCDN?: boolean;
    format: GraphicRepresentationFormat;
    requireExactVersion?: boolean;
    sessionId: string;
    urlPrefix?: string;
}

// @beta
export function obtainIModelTilesetUrl(args: ObtainIModelTilesetUrlArgs): Promise<URL | undefined>;

// @beta
=======

// @beta
export interface ObtainGraphicRepresentationUrlArgs {
    accessToken: AccessToken;
    dataSource: DataSource;
    enableCDN?: boolean;
    format: GraphicRepresentationFormat;
    requireExactVersion?: boolean;
    sessionId: string;
    urlPrefix?: string;
}

// @beta
export function obtainIModelTilesetUrl(args: ObtainIModelTilesetUrlArgs): Promise<URL | undefined>;

// @beta
>>>>>>> 69f226b7
export interface ObtainIModelTilesetUrlArgs {
    accessToken: AccessToken;
    enableCDN?: boolean;
    iModel: IModelConnection;
    requireExactChangeset?: boolean;
    urlPrefix?: string;
}

// @beta
export function obtainMeshExportTilesetUrl(args: ObtainMeshExportTilesetUrlArgs): Promise<URL | undefined>;

// @beta
export type ObtainMeshExportTilesetUrlArgs = ObtainIModelTilesetUrlArgs;

// @beta
export function queryGraphicRepresentations(args: QueryGraphicRepresentationsArgs): AsyncIterableIterator<GraphicRepresentation>;

// @beta
export interface QueryGraphicRepresentationsArgs {
    accessToken: AccessToken;
    dataSource: DataSource;
    enableCDN?: boolean;
    format: GraphicRepresentationFormat;
    includeIncomplete?: boolean;
    sessionId: string;
    urlPrefix?: string;
}

// @beta
export function queryMeshExports(args: QueryMeshExportsArgs): AsyncIterableIterator<MeshExport>;

// @beta
export interface QueryMeshExportsArgs {
    accessToken: AccessToken;
    changesetId?: string;
    enableCDN?: boolean;
    iModelId: string;
    includeIncomplete?: boolean;
    iTwinId: string;
    urlPrefix?: string;
}

// (No @packageDocumentation comment for this package)

```<|MERGE_RESOLUTION|>--- conflicted
+++ resolved
@@ -37,16 +37,6 @@
 };
 
 // @beta
-<<<<<<< HEAD
-export interface GraphicRepresentation {
-    dataSource: DataSource;
-    displayName: string;
-    format: GraphicRepresentationFormat;
-    representationId: string;
-    status: GraphicRepresentationStatus;
-    url?: string;
-}
-=======
 export type GraphicRepresentation = {
     displayName: string;
     representationId: string;
@@ -60,7 +50,6 @@
     status: GraphicRepresentationStatus.Complete;
     url: string;
 });
->>>>>>> 69f226b7
 
 // @beta
 export type GraphicRepresentationFormat = "IMDL" | "3DTILES" | string;
@@ -118,7 +107,6 @@
 
 // @beta
 export function obtainGraphicRepresentationUrl(args: ObtainGraphicRepresentationUrlArgs): Promise<URL | undefined>;
-<<<<<<< HEAD
 
 // @beta
 export interface ObtainGraphicRepresentationUrlArgs {
@@ -135,24 +123,6 @@
 export function obtainIModelTilesetUrl(args: ObtainIModelTilesetUrlArgs): Promise<URL | undefined>;
 
 // @beta
-=======
-
-// @beta
-export interface ObtainGraphicRepresentationUrlArgs {
-    accessToken: AccessToken;
-    dataSource: DataSource;
-    enableCDN?: boolean;
-    format: GraphicRepresentationFormat;
-    requireExactVersion?: boolean;
-    sessionId: string;
-    urlPrefix?: string;
-}
-
-// @beta
-export function obtainIModelTilesetUrl(args: ObtainIModelTilesetUrlArgs): Promise<URL | undefined>;
-
-// @beta
->>>>>>> 69f226b7
 export interface ObtainIModelTilesetUrlArgs {
     accessToken: AccessToken;
     enableCDN?: boolean;
