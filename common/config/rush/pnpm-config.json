--- conflicted
+++ resolved
@@ -10,12 +10,8 @@
     ]
   },
   "globalOverrides": {
-<<<<<<< HEAD
-    "rollup-plugin-copy>globby": "^11.0.0" // https://github.com/vladshcherbin/rollup-plugin-copy/issues/77
-=======
-    "cross-spawn": "^7.0.5", // https://github.com/advisories/GHSA-3xgq-45jj-v275 npm-run-all>cross-spawn
+    "rollup-plugin-copy>globby": "^11.0.0", // https://github.com/vladshcherbin/rollup-plugin-copy/issues/77
     "elliptic": "^6.6.1" // https://github.com/advisories/GHSA-vjh7-7g9h-fjfh crypto-browserify>browserify-sign>elliptic
->>>>>>> 37f3cffd
   },
   // A list of temporary advisories excluded from the High and Critical list.
   // Warning this should only be used as a temporary measure to avoid build failures
