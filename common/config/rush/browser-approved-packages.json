--- conflicted
+++ resolved
@@ -68,11 +68,7 @@
     },
     {
       "name": "@bentley/imodeljs-native",
-<<<<<<< HEAD
-      "allowedCategories": [ "backend", "internal" ]
-=======
-      "allowedCategories": [ "backend" ]
->>>>>>> b3234bf8
+      "allowedCategories": [ "backend" ]
     },
     {
       "name": "@bentley/plant-custom-attributes-schema",
@@ -496,11 +492,7 @@
     },
     {
       "name": "buffer",
-<<<<<<< HEAD
-      "allowedCategories": [ "common", "integration-testing", "internal" ]
-=======
-      "allowedCategories": [ "integration-testing", "internal" ]
->>>>>>> b3234bf8
+      "allowedCategories": [ "integration-testing", "internal" ]
     },
     {
       "name": "cache-require-paths",
@@ -775,13 +767,6 @@
       "allowedCategories": [ "backend" ]
     },
     {
-<<<<<<< HEAD
-      "name": "istanbul-instrumenter-loader",
-      "allowedCategories": [ "internal" ]
-    },
-    {
-=======
->>>>>>> b3234bf8
       "name": "js-base64",
       "allowedCategories": [ "backend", "common" ]
     },
@@ -990,13 +975,6 @@
       "allowedCategories": [ "frontend" ]
     },
     {
-<<<<<<< HEAD
-      "name": "recursive-readdir",
-      "allowedCategories": [ "tools" ]
-    },
-    {
-=======
->>>>>>> b3234bf8
       "name": "redux",
       "allowedCategories": [ "frontend", "internal" ]
     },
@@ -1061,13 +1039,6 @@
       "allowedCategories": [ "internal" ]
     },
     {
-<<<<<<< HEAD
-      "name": "string_decoder",
-      "allowedCategories": [ "common" ]
-    },
-    {
-=======
->>>>>>> b3234bf8
       "name": "superagent",
       "allowedCategories": [ "backend", "frontend" ]
     },
