--- conflicted
+++ resolved
@@ -421,13 +421,10 @@
     {
       "name": "almost-equal",
       "allowedCategories": [ "common" ]
-<<<<<<< HEAD
     },
     {
       "name": "assert",
       "allowedCategories": [ "integration-testing", "internal" ]
-=======
->>>>>>> dc42b4b0
     },
     {
       "name": "autoprefixer",
@@ -444,7 +441,6 @@
     {
       "name": "body-parser",
       "allowedCategories": [ "internal" ]
-<<<<<<< HEAD
     },
     {
       "name": "browserify-zlib",
@@ -453,12 +449,6 @@
     {
       "name": "buffer",
       "allowedCategories": [ "common", "integration-testing", "internal" ]
-=======
-    },
-    {
-      "name": "buffer",
-      "allowedCategories": [ "common", "internal" ]
->>>>>>> dc42b4b0
     },
     {
       "name": "cache-require-paths",
@@ -687,13 +677,10 @@
     {
       "name": "got",
       "allowedCategories": [ "common" ]
-<<<<<<< HEAD
     },
     {
       "name": "https-browserify",
       "allowedCategories": [ "internal" ]
-=======
->>>>>>> dc42b4b0
     },
     {
       "name": "i18next",
@@ -817,11 +804,7 @@
     },
     {
       "name": "null-loader",
-<<<<<<< HEAD
-      "allowedCategories": [ "backend", "integration-testing", "internal" ]
-=======
       "allowedCategories": [ "backend", "integration-testing", "internal", "tools" ]
->>>>>>> dc42b4b0
     },
     {
       "name": "nyc",
@@ -838,13 +821,10 @@
     {
       "name": "openid-client",
       "allowedCategories": [ "integration-testing" ]
-<<<<<<< HEAD
     },
     {
       "name": "path-browserify",
       "allowedCategories": [ "integration-testing", "internal" ]
-=======
->>>>>>> dc42b4b0
     },
     {
       "name": "postcss-flexbugs-fixes",
@@ -949,13 +929,10 @@
     {
       "name": "react-window",
       "allowedCategories": [ "frontend" ]
-<<<<<<< HEAD
-=======
     },
     {
       "name": "readline",
       "allowedCategories": [ "tools" ]
->>>>>>> dc42b4b0
     },
     {
       "name": "recursive-readdir",
@@ -1012,7 +989,6 @@
     {
       "name": "spdy",
       "allowedCategories": [ "internal" ]
-<<<<<<< HEAD
     },
     {
       "name": "stream-browserify",
@@ -1021,8 +997,6 @@
     {
       "name": "stream-http",
       "allowedCategories": [ "internal" ]
-=======
->>>>>>> dc42b4b0
     },
     {
       "name": "string_decoder",
@@ -1091,24 +1065,18 @@
     {
       "name": "webpack-cli",
       "allowedCategories": [ "integration-testing", "internal" ]
-<<<<<<< HEAD
-=======
     },
     {
       "name": "webpack-core",
       "allowedCategories": [ "internal" ]
->>>>>>> dc42b4b0
     },
     {
       "name": "webpack-filter-warnings-plugin",
       "allowedCategories": [ "tools" ]
-<<<<<<< HEAD
-=======
     },
     {
       "name": "webpack-sources",
       "allowedCategories": [ "tools" ]
->>>>>>> dc42b4b0
     },
     {
       "name": "wms-capabilities",
