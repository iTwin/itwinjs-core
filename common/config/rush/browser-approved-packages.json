--- conflicted
+++ resolved
@@ -1,1958 +1,1086 @@
-// DO NOT ADD COMMENTS IN THIS FILE.  They will be lost when the Rush tool resaves it.
-{
-  "$schema": "https://developer.microsoft.com/json-schemas/rush/v5/approved-packages.schema.json",
-  "packages": [
-    {
-      "name": "@axe-core/react",
-      "allowedCategories": [
-        "internal"
-      ]
-    },
-    {
-      "name": "@azure/storage-blob",
-      "allowedCategories": [
-        "backend"
-      ]
-    },
-    {
-      "name": "@babel/core",
-      "allowedCategories": [
-        "tools"
-      ]
-    },
-    {
-      "name": "@bentley/backend-itwin-client",
-      "allowedCategories": [
-        "backend",
-        "integration-testing",
-        "internal",
-        "tools"
-      ]
-    },
-    {
-      "name": "@bentley/backend-webpack-tools",
-      "allowedCategories": [
-        "internal"
-      ]
-    },
-    {
-      "name": "@bentley/bentleyjs-core",
-      "allowedCategories": [
-        "backend",
-        "common",
-        "edit",
-        "extensions",
-        "frontend",
-        "integration-testing",
-        "internal",
-        "tools"
-      ]
-    },
-    {
-      "name": "@bentley/build-tools",
-      "allowedCategories": [
-        "backend",
-        "common",
-        "edit",
-        "extensions",
-        "frontend",
-        "integration-testing",
-        "internal",
-        "tools"
-      ]
-    },
-    {
-      "name": "@bentley/certa",
-      "allowedCategories": [
-        "common",
-        "edit",
-        "frontend",
-        "integration-testing",
-        "internal",
-        "tools"
-      ]
-    },
-    {
-      "name": "@bentley/context-registry-client",
-      "allowedCategories": [
-        "backend",
-        "common",
-        "frontend",
-        "integration-testing",
-        "internal"
-      ]
-    },
-    {
-      "name": "@bentley/ecschema-locaters",
-      "allowedCategories": [
-        "tools"
-      ]
-    },
-    {
-      "name": "@bentley/ecschema-metadata",
-      "allowedCategories": [
-        "backend",
-        "common",
-        "integration-testing",
-        "tools"
-      ]
-    },
-    {
-      "name": "@bentley/ecschema-rpcinterface-common",
-      "allowedCategories": [
-        "backend",
-        "integration-testing"
-      ]
-    },
-    {
-      "name": "@bentley/electron-manager",
-      "allowedCategories": [
-        "internal"
-      ]
-    },
-    {
-      "name": "@bentley/eslint-plugin",
-      "allowedCategories": [
-        "backend",
-        "common",
-        "edit",
-        "extensions",
-        "frontend",
-        "integration-testing",
-        "internal",
-        "tools"
-      ]
-    },
-    {
-      "name": "@bentley/express-server",
-      "allowedCategories": [
-        "integration-testing",
-        "internal"
-      ]
-    },
-    {
-      "name": "@bentley/extension-client",
-      "allowedCategories": [
-        "frontend"
-      ]
-    },
-    {
-      "name": "@bentley/extension-webpack-tools",
-      "allowedCategories": [
-        "extensions",
-        "frontend",
-        "internal"
-      ]
-    },
-    {
-      "name": "@bentley/frontend-authorization-client",
-      "allowedCategories": [
-        "backend",
-        "common",
-        "frontend",
-        "integration-testing",
-        "internal",
-        "tools"
-      ]
-    },
-    {
-      "name": "@bentley/frontend-devtools",
-      "allowedCategories": [
-        "internal"
-      ]
-    },
-    {
-      "name": "@bentley/geometry-core",
-      "allowedCategories": [
-        "backend",
-        "common",
-        "edit",
-        "extensions",
-        "frontend",
-        "integration-testing",
-        "internal",
-        "tools"
-      ]
-    },
-    {
-      "name": "@bentley/hypermodeling-frontend",
-      "allowedCategories": [
-        "internal"
-      ]
-    },
-    {
-      "name": "@bentley/icons-generic",
-      "allowedCategories": [
-        "frontend",
-        "internal"
-      ]
-    },
-    {
-      "name": "@bentley/icons-generic-webfont",
-      "allowedCategories": [
-        "frontend",
-        "internal"
-      ]
-    },
-    {
-      "name": "@bentley/imodelhub-client",
-      "allowedCategories": [
-        "backend",
-        "common",
-        "frontend",
-        "integration-testing",
-        "internal",
-        "tools"
-      ]
-    },
-    {
-      "name": "@bentley/imodeljs-backend",
-      "allowedCategories": [
-        "backend",
-        "edit",
-        "integration-testing",
-        "internal",
-        "tools"
-      ]
-    },
-    {
-      "name": "@bentley/imodeljs-common",
-      "allowedCategories": [
-        "backend",
-        "common",
-        "edit",
-        "extensions",
-        "frontend",
-        "integration-testing",
-        "internal",
-        "tools"
-      ]
-    },
-    {
-      "name": "@bentley/imodeljs-editor-backend",
-      "allowedCategories": [
-        "internal"
-      ]
-    },
-    {
-      "name": "@bentley/imodeljs-editor-common",
-      "allowedCategories": [
-        "edit",
-        "internal"
-      ]
-    },
-    {
-      "name": "@bentley/imodeljs-editor-frontend",
-      "allowedCategories": [
-        "internal"
-      ]
-    },
-    {
-      "name": "@bentley/imodeljs-frontend",
-      "allowedCategories": [
-        "backend",
-        "edit",
-        "extensions",
-        "frontend",
-        "integration-testing",
-        "internal",
-        "tools"
-      ]
-    },
-    {
-      "name": "@bentley/imodeljs-i18n",
-      "allowedCategories": [
-        "backend",
-        "common",
-        "edit",
-        "extensions",
-        "frontend",
-        "integration-testing",
-        "internal"
-      ]
-    },
-    {
-      "name": "@bentley/imodeljs-markup",
-      "allowedCategories": [
-        "frontend",
-        "internal"
-      ]
-    },
-    {
-      "name": "@bentley/imodeljs-native",
-      "allowedCategories": [
-        "backend"
-      ]
-    },
-    {
-      "name": "@bentley/imodeljs-quantity",
-      "allowedCategories": [
-        "backend",
-        "common",
-        "extensions",
-        "frontend",
-        "integration-testing",
-        "internal"
-      ]
-    },
-    {
-      "name": "@bentley/itwin-client",
-      "allowedCategories": [
-        "backend",
-        "common",
-        "extensions",
-        "frontend",
-        "integration-testing",
-        "internal",
-        "tools"
-      ]
-    },
-    {
-      "name": "@bentley/linear-referencing-common",
-      "allowedCategories": [
-        "backend"
-      ]
-    },
-    {
-      "name": "@bentley/map-layers",
-      "allowedCategories": [
-        "internal"
-      ]
-    },
-    {
-      "name": "@bentley/mobile-manager",
-      "allowedCategories": [
-        "internal"
-      ]
-    },
-    {
-      "name": "@bentley/oidc-signin-tool",
-      "allowedCategories": [
-        "backend",
-        "common",
-        "integration-testing",
-        "internal"
-      ]
-    },
-    {
-      "name": "@bentley/orbitgt-core",
-      "allowedCategories": [
-        "frontend",
-        "internal"
-      ]
-    },
-    {
-      "name": "@bentley/perf-tools",
-      "allowedCategories": [
-        "backend",
-        "internal"
-      ]
-    },
-    {
-      "name": "@bentley/presentation-backend",
-      "allowedCategories": [
-        "integration-testing",
-        "internal",
-        "tools"
-      ]
-    },
-    {
-      "name": "@bentley/presentation-common",
-      "allowedCategories": [
-        "backend",
-        "extensions",
-        "frontend",
-        "integration-testing",
-        "internal",
-        "tools"
-      ]
-    },
-    {
-      "name": "@bentley/presentation-components",
-      "allowedCategories": [
-        "frontend",
-        "internal",
-        "tools"
-      ]
-    },
-    {
-      "name": "@bentley/presentation-frontend",
-      "allowedCategories": [
-        "frontend",
-        "integration-testing",
-        "internal",
-        "tools"
-      ]
-    },
-    {
-      "name": "@bentley/presentation-testing",
-      "allowedCategories": [
-        "frontend",
-        "internal"
-      ]
-    },
-    {
-      "name": "@bentley/product-settings-client",
-      "allowedCategories": [
-        "frontend",
-        "internal"
-      ]
-    },
-    {
-      "name": "@bentley/react-scripts",
-      "allowedCategories": [
-        "extensions",
-        "frontend",
-        "internal"
-      ]
-    },
-    {
-      "name": "@bentley/reality-data-client",
-      "allowedCategories": [
-        "frontend"
-      ]
-    },
-    {
-      "name": "@bentley/telemetry-client",
-      "allowedCategories": [
-        "backend",
-        "common",
-        "frontend",
-        "integration-testing"
-      ]
-    },
-    {
-      "name": "@bentley/ui-abstract",
-      "allowedCategories": [
-        "edit",
-        "extensions",
-        "frontend",
-        "internal",
-        "tools"
-      ]
-    },
-    {
-      "name": "@bentley/ui-components",
-      "allowedCategories": [
-        "extensions",
-        "frontend",
-        "internal",
-        "tools"
-      ]
-    },
-    {
-      "name": "@bentley/ui-core",
-      "allowedCategories": [
-        "extensions",
-        "frontend",
-        "internal"
-      ]
-    },
-    {
-      "name": "@bentley/ui-framework",
-      "allowedCategories": [
-        "extensions",
-        "internal"
-      ]
-    },
-    {
-      "name": "@bentley/ui-imodel-components",
-      "allowedCategories": [
-        "extensions",
-        "frontend",
-        "internal"
-      ]
-    },
-    {
-      "name": "@bentley/ui-ninezone",
-      "allowedCategories": [
-        "extensions",
-        "frontend",
-        "internal"
-      ]
-    },
-    {
-      "name": "@bentley/units-schema",
-      "allowedCategories": [
-        "backend",
-        "common"
-      ]
-    },
-    {
-      "name": "@bentley/usage-logging-client",
-      "allowedCategories": [
-        "backend",
-        "frontend"
-      ]
-    },
-    {
-      "name": "@bentley/webgl-compatibility",
-      "allowedCategories": [
-        "frontend",
-        "internal"
-      ]
-    },
-    {
-      "name": "@bentley/webpack-tools-core",
-      "allowedCategories": [
-        "tools"
-      ]
-    },
-    {
-      "name": "@itwin/itwinui-css",
-      "allowedCategories": [
-        "extensions",
-        "frontend",
-        "internal"
-      ]
-    },
-    {
-      "name": "@itwin/itwinui-react",
-      "allowedCategories": [
-        "extensions",
-        "frontend",
-        "internal"
-      ]
-    },
-    {
-      "name": "@microsoft/api-extractor",
-      "allowedCategories": [
-        "tools"
-      ]
-    },
-    {
-      "name": "@openid/appauth",
-      "allowedCategories": [
-        "backend"
-      ]
-    },
-    {
-      "name": "@svgdotjs/svg.js",
-      "allowedCategories": [
-        "frontend"
-      ]
-    },
-    {
-      "name": "@svgr/webpack",
-      "allowedCategories": [
-        "tools"
-      ]
-    },
-    {
-      "name": "@testing-library/react",
-      "allowedCategories": [
-        "extensions",
-        "frontend"
-      ]
-    },
-    {
-      "name": "@testing-library/react-hooks",
-      "allowedCategories": [
-        "extensions",
-        "frontend",
-        "internal"
-      ]
-    },
-    {
-      "name": "@testing-library/user-event",
-      "allowedCategories": [ "frontend" ]
-    },
-    {
-      "name": "@typescript-eslint/eslint-plugin",
-      "allowedCategories": [
-        "tools"
-      ]
-    },
-    {
-      "name": "@typescript-eslint/parser",
-      "allowedCategories": [
-        "tools"
-      ]
-    },
-    {
-      "name": "@typescript-eslint/typescript-estree",
-      "allowedCategories": [
-        "tools"
-      ]
-    },
-    {
-      "name": "@ungap/url-search-params",
-      "allowedCategories": [
-        "common"
-      ]
-    },
-    {
-      "name": "@wojtekmaj/enzyme-adapter-react-17",
-      "allowedCategories": [ "extensions", "frontend" ]
-    },
-    {
-      "name": "agentkeepalive",
-      "allowedCategories": [
-        "backend"
-      ]
-    },
-    {
-      "name": "almost-equal",
-      "allowedCategories": [
-        "backend",
-        "common"
-      ]
-    },
-    {
-      "name": "applicationinsights",
-      "allowedCategories": [
-        "backend"
-      ]
-    },
-    {
-      "name": "autoprefixer",
-      "allowedCategories": [
-        "internal"
-      ]
-    },
-    {
-      "name": "azurite",
-      "allowedCategories": [
-        "backend"
-      ]
-    },
-    {
-      "name": "babel-loader",
-      "allowedCategories": [
-        "tools"
-      ]
-    },
-    {
-      "name": "babel-plugin-named-asset-import",
-      "allowedCategories": [
-        "tools"
-      ]
-    },
-    {
-      "name": "babel-preset-react-app",
-      "allowedCategories": [
-        "tools"
-      ]
-    },
-    {
-      "name": "benchmark",
-      "allowedCategories": [
-        "backend",
-        "common"
-      ]
-    },
-    {
-      "name": "body-parser",
-      "allowedCategories": [
-        "internal"
-      ]
-    },
-    {
-      "name": "browserslist",
-      "allowedCategories": [
-        "tools"
-      ]
-    },
-    {
-      "name": "cache-require-paths",
-      "allowedCategories": [
-        "internal"
-      ]
-    },
-    {
-      "name": "callable-instance2",
-      "allowedCategories": [
-        "frontend"
-      ]
-    },
-    {
-      "name": "case-sensitive-paths-webpack-plugin",
-      "allowedCategories": [
-        "tools"
-      ]
-    },
-    {
-      "name": "chai",
-      "allowedCategories": [
-        "backend",
-        "common",
-        "edit",
-        "extensions",
-        "frontend",
-        "integration-testing",
-        "internal",
-        "tools"
-      ]
-    },
-    {
-      "name": "chai-as-promised",
-      "allowedCategories": [
-        "backend",
-        "common",
-        "edit",
-        "extensions",
-        "frontend",
-        "integration-testing",
-        "internal",
-        "tools"
-      ]
-    },
-    {
-      "name": "chai-jest-snapshot",
-      "allowedCategories": [
-        "backend",
-        "common",
-        "extensions",
-        "frontend",
-        "internal",
-        "tools"
-      ]
-    },
-    {
-      "name": "chai-spies",
-      "allowedCategories": [
-        "extensions",
-        "frontend"
-      ]
-    },
-    {
-      "name": "chai-string",
-      "allowedCategories": [
-        "frontend",
-        "tools"
-      ]
-    },
-    {
-      "name": "chai-subset",
-      "allowedCategories": [
-        "backend",
-        "common",
-        "frontend",
-        "internal"
-      ]
-    },
-    {
-      "name": "chalk",
-      "allowedCategories": [
-        "tools"
-      ]
-    },
-    {
-      "name": "child_process",
-      "allowedCategories": [
-        "internal"
-      ]
-    },
-    {
-      "name": "chrome-launcher",
-      "allowedCategories": [
-        "internal"
-      ]
-    },
-    {
-      "name": "classnames",
-      "allowedCategories": [
-        "extensions",
-        "frontend",
-        "internal"
-      ]
-    },
-    {
-      "name": "commander",
-      "allowedCategories": [
-        "tools"
-      ]
-    },
-    {
-      "name": "concurrently",
-      "allowedCategories": [
-        "tools"
-      ]
-    },
-    {
-      "name": "copy-webpack-plugin",
-      "allowedCategories": [
-        "tools"
-      ]
-    },
-    {
-      "name": "cpx",
-      "allowedCategories": [
-        "backend",
-        "common",
-        "edit",
-        "extensions",
-        "frontend",
-        "integration-testing",
-        "internal",
-        "tools"
-      ]
-    },
-    {
-      "name": "cross-env",
-      "allowedCategories": [
-        "backend",
-        "common",
-        "frontend",
-        "internal",
-        "tools"
-      ]
-    },
-    {
-      "name": "cross-spawn",
-      "allowedCategories": [
-        "tools"
-      ]
-    },
-    {
-      "name": "css-loader",
-      "allowedCategories": [
-        "tools"
-      ]
-    },
-    {
-      "name": "debug",
-      "allowedCategories": [
-        "common"
-      ]
-    },
-    {
-      "name": "deep-assign",
-      "allowedCategories": [
-        "backend",
-        "common",
-        "integration-testing"
-      ]
-    },
-    {
-      "name": "deep-equal",
-      "allowedCategories": [
-        "backend",
-        "common",
-        "frontend",
-        "internal"
-      ]
-    },
-    {
-      "name": "detect-port",
-      "allowedCategories": [
-        "tools"
-      ]
-    },
-    {
-      "name": "dompurify",
-      "allowedCategories": [
-        "frontend"
-      ]
-    },
-    {
-      "name": "dotenv",
-      "allowedCategories": [
-        "backend",
-        "common",
-        "integration-testing",
-        "internal",
-        "tools"
-      ]
-    },
-    {
-      "name": "dotenv-expand",
-      "allowedCategories": [
-        "backend",
-        "common",
-        "integration-testing",
-        "internal",
-        "tools"
-      ]
-    },
-    {
-      "name": "electron",
-      "allowedCategories": [
-        "backend",
-        "edit",
-        "internal",
-        "tools"
-      ]
-    },
-    {
-      "name": "enzyme",
-      "allowedCategories": [
-        "extensions",
-        "frontend"
-      ]
-    },
-    {
-<<<<<<< HEAD
-      "name": "enzyme-adapter-react-16",
-      "allowedCategories": [
-        "extensions",
-        "frontend"
-      ]
-    },
-    {
-=======
->>>>>>> 09672c57
-      "name": "enzyme-to-json",
-      "allowedCategories": [
-        "extensions",
-        "frontend"
-      ]
-    },
-    {
-      "name": "eslint",
-      "allowedCategories": [
-        "backend",
-        "common",
-        "edit",
-        "extensions",
-        "frontend",
-        "integration-testing",
-        "internal",
-        "tools"
-      ]
-    },
-    {
-      "name": "eslint-import-resolver-node",
-      "allowedCategories": [
-        "tools"
-      ]
-    },
-    {
-      "name": "eslint-import-resolver-typescript",
-      "allowedCategories": [
-        "tools"
-      ]
-    },
-    {
-      "name": "eslint-plugin-deprecation",
-      "allowedCategories": [
-        "tools"
-      ]
-    },
-    {
-      "name": "eslint-plugin-import",
-      "allowedCategories": [
-        "tools"
-      ]
-    },
-    {
-      "name": "eslint-plugin-jam3",
-      "allowedCategories": [
-        "tools"
-      ]
-    },
-    {
-      "name": "eslint-plugin-jsdoc",
-      "allowedCategories": [
-        "tools"
-      ]
-    },
-    {
-      "name": "eslint-plugin-jsx-a11y",
-      "allowedCategories": [
-        "tools"
-      ]
-    },
-    {
-      "name": "eslint-plugin-prefer-arrow",
-      "allowedCategories": [
-        "tools"
-      ]
-    },
-    {
-      "name": "eslint-plugin-react",
-      "allowedCategories": [
-        "tools"
-      ]
-    },
-    {
-      "name": "eslint-plugin-react-hooks",
-      "allowedCategories": [
-        "tools"
-      ]
-    },
-    {
-      "name": "event-stream",
-      "allowedCategories": [
-        "backend"
-      ]
-    },
-    {
-      "name": "eventemitter2",
-      "allowedCategories": [
-        "frontend"
-      ]
-    },
-    {
-      "name": "express",
-      "allowedCategories": [
-        "backend",
-        "internal",
-        "tools"
-      ]
-    },
-    {
-      "name": "faker",
-      "allowedCategories": [
-        "backend",
-        "common",
-        "frontend",
-        "internal",
-        "tools"
-      ]
-    },
-    {
-      "name": "fast-deep-equal",
-      "allowedCategories": [
-        "frontend"
-      ]
-    },
-    {
-      "name": "fast-sort",
-      "allowedCategories": [
-        "frontend"
-      ]
-    },
-    {
-      "name": "file-loader",
-      "allowedCategories": [
-        "tools"
-      ]
-    },
-    {
-      "name": "file-saver",
-      "allowedCategories": [
-        "frontend"
-      ]
-    },
-    {
-      "name": "findup",
-      "allowedCategories": [
-        "tools"
-      ]
-    },
-    {
-      "name": "flatbuffers",
-      "allowedCategories": [
-        "common"
-      ]
-    },
-    {
-      "name": "form-data",
-      "allowedCategories": [
-        "backend"
-      ]
-    },
-    {
-      "name": "fs-extra",
-      "allowedCategories": [
-        "backend",
-        "integration-testing",
-        "internal",
-        "tools"
-      ]
-    },
-    {
-      "name": "fs-write-stream-atomic",
-      "allowedCategories": [
-        "backend"
-      ]
-    },
-    {
-      "name": "fuse.js",
-      "allowedCategories": [
-        "frontend",
-        "internal"
-      ]
-    },
-    {
-      "name": "glob",
-      "allowedCategories": [
-        "backend",
-        "edit",
-        "frontend",
-        "internal",
-        "tools"
-      ]
-    },
-    {
-      "name": "got",
-      "allowedCategories": [
-        "backend"
-      ]
-    },
-    {
-      "name": "highlight.js",
-      "allowedCategories": [
-        "internal"
-      ]
-    },
-    {
-      "name": "https-proxy-agent",
-      "allowedCategories": [
-        "backend"
-      ]
-    },
-    {
-      "name": "i18next",
-      "allowedCategories": [
-        "frontend",
-        "internal"
-      ]
-    },
-    {
-      "name": "i18next-browser-languagedetector",
-      "allowedCategories": [
-        "frontend",
-        "internal"
-      ]
-    },
-    {
-      "name": "i18next-node-fs-backend",
-      "allowedCategories": [
-        "backend",
-        "common"
-      ]
-    },
-    {
-      "name": "i18next-xhr-backend",
-      "allowedCategories": [
-        "frontend",
-        "internal"
-      ]
-    },
-    {
-      "name": "ignore-styles",
-      "allowedCategories": [
-        "frontend",
-        "internal",
-        "tools"
-      ]
-    },
-    {
-      "name": "immer",
-      "allowedCategories": [
-        "frontend",
-        "internal"
-      ]
-    },
-    {
-      "name": "immutable",
-      "allowedCategories": [
-        "frontend"
-      ]
-    },
-    {
-      "name": "inspire-tree",
-      "allowedCategories": [
-        "frontend"
-      ]
-    },
-    {
-      "name": "internal-tools",
-      "allowedCategories": [
-        "backend",
-        "common",
-        "integration-testing",
-        "internal",
-        "tools"
-      ]
-    },
-    {
-      "name": "istanbul-instrumenter-loader",
-      "allowedCategories": [
-        "internal"
-      ]
-    },
-    {
-      "name": "js-base64",
-      "allowedCategories": [
-        "backend",
-        "common",
-        "integration-testing",
-        "internal"
-      ]
-    },
-    {
-      "name": "jsdom",
-      "allowedCategories": [
-        "extensions",
-        "frontend"
-      ]
-    },
-    {
-      "name": "jsdom-global",
-      "allowedCategories": [
-        "extensions",
-        "frontend",
-        "internal",
-        "tools"
-      ]
-    },
-    {
-      "name": "json-schema-faker",
-      "allowedCategories": [
-        "common"
-      ]
-    },
-    {
-      "name": "jsonc-parser",
-      "allowedCategories": [
-        "tools"
-      ]
-    },
-    {
-      "name": "jsonpath",
-      "allowedCategories": [
-        "common"
-      ]
-    },
-    {
-      "name": "jsonwebtoken",
-      "allowedCategories": [
-        "backend"
-      ]
-    },
-    {
-      "name": "linkify-it",
-      "allowedCategories": [
-        "frontend"
-      ]
-    },
-    {
-      "name": "lodash",
-      "allowedCategories": [
-        "common",
-        "frontend",
-        "tools"
-      ]
-    },
-    {
-      "name": "lolex",
-      "allowedCategories": [
-        "backend"
-      ]
-    },
-    {
-      "name": "lorem-ipsum",
-      "allowedCategories": [
-        "internal"
-      ]
-    },
-    {
-      "name": "make-dir",
-      "allowedCategories": [
-        "tools"
-      ]
-    },
-    {
-      "name": "memfs",
-      "allowedCategories": [
-        "tools"
-      ]
-    },
-    {
-      "name": "micro-memoize",
-      "allowedCategories": [
-        "frontend"
-      ]
-    },
-    {
-      "name": "mini-css-extract-plugin",
-      "allowedCategories": [
-        "tools"
-      ]
-    },
-    {
-      "name": "mkdirp",
-      "allowedCategories": [
-        "backend"
-      ]
-    },
-    {
-      "name": "mocha",
-      "allowedCategories": [
-        "backend",
-        "common",
-        "edit",
-        "extensions",
-        "frontend",
-        "integration-testing",
-        "internal",
-        "tools"
-      ]
-    },
-    {
-      "name": "mocha-junit-reporter",
-      "allowedCategories": [
-        "tools"
-      ]
-    },
-    {
-      "name": "multiparty",
-      "allowedCategories": [
-        "backend"
-      ]
-    },
-    {
-      "name": "nock",
-      "allowedCategories": [
-        "backend",
-        "common",
-        "integration-testing",
-        "internal"
-      ]
-    },
-    {
-      "name": "nodemon",
-      "allowedCategories": [
-        "tools"
-      ]
-    },
-    {
-      "name": "npm-run-all",
-      "allowedCategories": [
-        "backend",
-        "integration-testing",
-        "internal"
-      ]
-    },
-    {
-      "name": "null-loader",
-      "allowedCategories": [
-        "backend",
-        "integration-testing",
-        "internal",
-        "tools"
-      ]
-    },
-    {
-      "name": "nyc",
-      "allowedCategories": [
-        "backend",
-        "common",
-        "extensions",
-        "frontend",
-        "integration-testing",
-        "internal",
-        "tools"
-      ]
-    },
-    {
-      "name": "object-hash",
-      "allowedCategories": [
-        "backend"
-      ]
-    },
-    {
-      "name": "oidc-client",
-      "allowedCategories": [
-        "frontend"
-      ]
-    },
-    {
-      "name": "open",
-      "allowedCategories": [
-        "backend"
-      ]
-    },
-    {
-      "name": "openid-client",
-      "allowedCategories": [
-        "backend",
-        "integration-testing",
-        "tools"
-      ]
-    },
-    {
-      "name": "postcss-flexbugs-fixes",
-      "allowedCategories": [
-        "internal",
-        "tools"
-      ]
-    },
-    {
-      "name": "postcss-loader",
-      "allowedCategories": [
-        "internal",
-        "tools"
-      ]
-    },
-    {
-      "name": "postcss-normalize",
-      "allowedCategories": [
-        "tools"
-      ]
-    },
-    {
-      "name": "postcss-preset-env",
-      "allowedCategories": [
-        "tools"
-      ]
-    },
-    {
-      "name": "postcss-safe-parser",
-      "allowedCategories": [
-        "tools"
-      ]
-    },
-    {
-      "name": "proper-lockfile",
-      "allowedCategories": [
-        "backend"
-      ]
-    },
-    {
-      "name": "puppeteer",
-      "allowedCategories": [
-        "integration-testing",
-        "tools"
-      ]
-    },
-    {
-      "name": "qs",
-      "allowedCategories": [
-        "common"
-      ]
-    },
-    {
-      "name": "raf",
-      "allowedCategories": [
-        "frontend"
-      ]
-    },
-    {
-      "name": "raf-schd",
-      "allowedCategories": [
-        "internal"
-      ]
-    },
-    {
-      "name": "react",
-      "allowedCategories": [
-        "extensions",
-        "frontend",
-        "internal"
-      ]
-    },
-    {
-      "name": "react-autosuggest",
-      "allowedCategories": [
-        "frontend"
-      ]
-    },
-    {
-      "name": "react-beautiful-dnd",
-      "allowedCategories": [
-        "extensions",
-        "internal"
-      ]
-    },
-    {
-      "name": "react-data-grid",
-      "allowedCategories": [
-        "frontend"
-      ]
-    },
-    {
-      "name": "react-dev-utils",
-      "allowedCategories": [
-        "tools"
-      ]
-    },
-    {
-      "name": "react-dnd",
-      "allowedCategories": [
-        "frontend"
-      ]
-    },
-    {
-      "name": "react-dnd-html5-backend",
-      "allowedCategories": [
-        "frontend"
-      ]
-    },
-    {
-      "name": "react-dnd-test-backend",
-      "allowedCategories": [
-        "frontend"
-      ]
-    },
-    {
-      "name": "react-dnd-test-utils",
-      "allowedCategories": [
-        "frontend"
-      ]
-    },
-    {
-      "name": "react-dom",
-      "allowedCategories": [
-        "extensions",
-        "frontend",
-        "internal"
-      ]
-    },
-    {
-      "name": "react-dom-instance",
-      "allowedCategories": [ "frontend" ]
-    },
-    {
-      "name": "react-highlight-words",
-      "allowedCategories": [
-        "frontend"
-      ]
-    },
-    {
-      "name": "react-markdown",
-      "allowedCategories": [
-        "internal"
-      ]
-    },
-    {
-      "name": "react-redux",
-      "allowedCategories": [
-        "frontend",
-        "internal"
-      ]
-    },
-    {
-      "name": "react-router-dom",
-      "allowedCategories": [
-        "internal"
-      ]
-    },
-    {
-      "name": "react-select",
-      "allowedCategories": [
-        "extensions",
-        "frontend",
-        "internal"
-      ]
-    },
-    {
-      "name": "react-select-event",
-      "allowedCategories": [
-        "frontend"
-      ]
-    },
-    {
-      "name": "react-split-pane",
-      "allowedCategories": [
-        "frontend"
-      ]
-    },
-    {
-      "name": "react-test-renderer",
-      "allowedCategories": [
-        "frontend",
-        "internal"
-      ]
-    },
-    {
-      "name": "react-virtualized",
-      "allowedCategories": [
-        "frontend"
-      ]
-    },
-    {
-      "name": "react-virtualized-auto-sizer",
-      "allowedCategories": [
-        "frontend"
-      ]
-    },
-    {
-      "name": "react-window",
-      "allowedCategories": [
-        "frontend"
-      ]
-    },
-    {
-      "name": "readline",
-      "allowedCategories": [
-        "tools"
-      ]
-    },
-    {
-      "name": "rect-dom-instance",
-      "allowedCategories": [ "frontend" ]
-    },
-    {
-      "name": "recursive-readdir",
-      "allowedCategories": [
-        "tools"
-      ]
-    },
-    {
-      "name": "redux",
-      "allowedCategories": [
-        "frontend",
-        "internal"
-      ]
-    },
-    {
-      "name": "require-dir",
-      "allowedCategories": [
-        "tools"
-      ]
-    },
-    {
-      "name": "resize-observer-polyfill",
-      "allowedCategories": [
-        "frontend"
-      ]
-    },
-    {
-      "name": "resolve",
-      "allowedCategories": [
-        "tools"
-      ]
-    },
-    {
-      "name": "resolve-url-loader",
-      "allowedCategories": [
-        "tools"
-      ]
-    },
-    {
-      "name": "rimraf",
-      "allowedCategories": [
-        "backend",
-        "common",
-        "edit",
-        "extensions",
-        "frontend",
-        "integration-testing",
-        "internal",
-        "tools"
-      ]
-    },
-    {
-      "name": "rxjs",
-      "allowedCategories": [
-        "frontend"
-      ]
-    },
-    {
-      "name": "sass",
-      "allowedCategories": [
-        "tools"
-      ]
-    },
-    {
-      "name": "sass-loader",
-      "allowedCategories": [
-        "tools"
-      ]
-    },
-    {
-      "name": "save",
-      "allowedCategories": [
-        "internal"
-      ]
-    },
-    {
-      "name": "semver",
-      "allowedCategories": [
-        "backend",
-        "common",
-        "frontend",
-        "internal"
-      ]
-    },
-    {
-      "name": "serve-handler",
-      "allowedCategories": [
-        "internal"
-      ]
-    },
-    {
-      "name": "shortid",
-      "allowedCategories": [
-        "frontend"
-      ]
-    },
-    {
-      "name": "sinon",
-      "allowedCategories": [
-        "backend",
-        "common",
-        "edit",
-        "extensions",
-        "frontend",
-        "internal",
-        "tools"
-      ]
-    },
-    {
-      "name": "sinon-chai",
-      "allowedCategories": [
-        "backend",
-        "common",
-        "extensions",
-        "frontend",
-        "internal",
-        "tools"
-      ]
-    },
-    {
-      "name": "source-map-loader",
-      "allowedCategories": [
-        "backend",
-        "common",
-        "edit",
-        "frontend",
-        "integration-testing",
-        "internal",
-        "tools"
-      ]
-    },
-    {
-      "name": "source-map-support",
-      "allowedCategories": [
-        "backend",
-        "edit",
-        "tools"
-      ]
-    },
-    {
-      "name": "spdy",
-      "allowedCategories": [
-        "internal"
-      ]
-    },
-    {
-      "name": "stream-buffers",
-      "allowedCategories": [
-        "backend"
-      ]
-    },
-    {
-      "name": "style-loader",
-      "allowedCategories": [
-        "tools"
-      ]
-    },
-    {
-      "name": "superagent",
-      "allowedCategories": [
-        "common"
-      ]
-    },
-    {
-      "name": "supertest",
-      "allowedCategories": [
-        "backend"
-      ]
-    },
-    {
-      "name": "svg-sprite-loader",
-      "allowedCategories": [
-        "extensions",
-        "frontend",
-        "internal",
-        "tools"
-      ]
-    },
-    {
-      "name": "symlink-dir",
-      "allowedCategories": [
-        "internal"
-      ]
-    },
-    {
-      "name": "terser-webpack-plugin",
-      "allowedCategories": [
-        "tools"
-      ]
-    },
-    {
-      "name": "tree-kill",
-      "allowedCategories": [
-        "tools"
-      ]
-    },
-    {
-      "name": "ts-key-enum",
-      "allowedCategories": [
-        "frontend"
-      ]
-    },
-    {
-      "name": "ts-loader",
-      "allowedCategories": [
-        "tools"
-      ]
-    },
-    {
-      "name": "ts-node",
-      "allowedCategories": [
-        "frontend",
-        "tools"
-      ]
-    },
-    {
-      "name": "tsconfig-paths",
-      "allowedCategories": [
-        "frontend",
-        "tools"
-      ]
-    },
-    {
-      "name": "typedoc",
-      "allowedCategories": [
-        "tools"
-      ]
-    },
-    {
-      "name": "typedoc-plugin-external-module-name",
-      "allowedCategories": [
-        "tools"
-      ]
-    },
-    {
-      "name": "typedoc-plugin-internal-external",
-      "allowedCategories": [
-        "tools"
-      ]
-    },
-    {
-      "name": "typemoq",
-      "allowedCategories": [
-        "backend",
-        "common",
-        "frontend",
-        "internal",
-        "tools"
-      ]
-    },
-    {
-      "name": "typescript",
-      "allowedCategories": [
-        "backend",
-        "common",
-        "edit",
-        "extensions",
-        "frontend",
-        "integration-testing",
-        "internal",
-        "tools"
-      ]
-    },
-    {
-      "name": "typescript-json-schema",
-      "allowedCategories": [
-        "common"
-      ]
-    },
-    {
-      "name": "url-loader",
-      "allowedCategories": [
-        "tools"
-      ]
-    },
-    {
-      "name": "username",
-      "allowedCategories": [
-        "backend"
-      ]
-    },
-    {
-      "name": "uuid",
-      "allowedCategories": [
-        "frontend",
-        "tools"
-      ]
-    },
-    {
-      "name": "webpack",
-      "allowedCategories": [
-        "backend",
-        "common",
-        "frontend",
-        "integration-testing",
-        "internal",
-        "tools"
-      ]
-    },
-    {
-      "name": "webpack-cli",
-      "allowedCategories": [
-        "integration-testing"
-      ]
-    },
-    {
-      "name": "webpack-core",
-      "allowedCategories": [
-        "internal"
-      ]
-    },
-    {
-      "name": "webpack-filter-warnings-plugin",
-      "allowedCategories": [
-        "tools"
-      ]
-    },
-    {
-      "name": "webpack-sources",
-      "allowedCategories": [
-        "tools"
-      ]
-    },
-    {
-      "name": "wms-capabilities",
-      "allowedCategories": [
-        "frontend"
-      ]
-    },
-    {
-      "name": "ws",
-      "allowedCategories": [
-        "backend"
-      ]
-    },
-    {
-      "name": "xml-js",
-      "allowedCategories": [
-        "frontend"
-      ]
-    },
-    {
-      "name": "xmldom",
-      "allowedCategories": [
-        "backend",
-        "common",
-        "tools"
-      ]
-    },
-    {
-      "name": "xmlhttprequest",
-      "allowedCategories": [
-        "backend",
-        "common",
-        "extensions",
-        "frontend",
-        "internal"
-      ]
-    },
-    {
-      "name": "xpath",
-      "allowedCategories": [
-        "common"
-      ]
-    },
-    {
-      "name": "yargonaut",
-      "allowedCategories": [
-        "tools"
-      ]
-    },
-    {
-      "name": "yargs",
-      "allowedCategories": [
-        "common",
-        "internal",
-        "tools"
-      ]
-    }
-  ]
-}+// DO NOT ADD COMMENTS IN THIS FILE.  They will be lost when the Rush tool resaves it.
+{
+  "$schema": "https://developer.microsoft.com/json-schemas/rush/v5/approved-packages.schema.json",
+  "packages": [
+    {
+      "name": "@axe-core/react",
+      "allowedCategories": [ "internal" ]
+    },
+    {
+      "name": "@azure/storage-blob",
+      "allowedCategories": [ "backend" ]
+    },
+    {
+      "name": "@babel/core",
+      "allowedCategories": [ "tools" ]
+    },
+    {
+      "name": "@bentley/backend-itwin-client",
+      "allowedCategories": [ "backend", "integration-testing", "internal", "tools" ]
+    },
+    {
+      "name": "@bentley/backend-webpack-tools",
+      "allowedCategories": [ "internal" ]
+    },
+    {
+      "name": "@bentley/bentleyjs-core",
+      "allowedCategories": [ "backend", "common", "edit", "extensions", "frontend", "integration-testing", "internal", "tools" ]
+    },
+    {
+      "name": "@bentley/build-tools",
+      "allowedCategories": [ "backend", "common", "edit", "extensions", "frontend", "integration-testing", "internal", "tools" ]
+    },
+    {
+      "name": "@bentley/certa",
+      "allowedCategories": [ "common", "edit", "frontend", "integration-testing", "internal", "tools" ]
+    },
+    {
+      "name": "@bentley/context-registry-client",
+      "allowedCategories": [ "backend", "common", "frontend", "integration-testing", "internal" ]
+    },
+    {
+      "name": "@bentley/ecschema-locaters",
+      "allowedCategories": [ "tools" ]
+    },
+    {
+      "name": "@bentley/ecschema-metadata",
+      "allowedCategories": [ "backend", "common", "integration-testing", "tools" ]
+    },
+    {
+      "name": "@bentley/ecschema-rpcinterface-common",
+      "allowedCategories": [ "backend", "integration-testing" ]
+    },
+    {
+      "name": "@bentley/electron-manager",
+      "allowedCategories": [ "internal" ]
+    },
+    {
+      "name": "@bentley/eslint-plugin",
+      "allowedCategories": [ "backend", "common", "edit", "extensions", "frontend", "integration-testing", "internal", "tools" ]
+    },
+    {
+      "name": "@bentley/express-server",
+      "allowedCategories": [ "integration-testing", "internal" ]
+    },
+    {
+      "name": "@bentley/extension-client",
+      "allowedCategories": [ "frontend" ]
+    },
+    {
+      "name": "@bentley/extension-webpack-tools",
+      "allowedCategories": [ "extensions", "frontend", "internal" ]
+    },
+    {
+      "name": "@bentley/frontend-authorization-client",
+      "allowedCategories": [ "backend", "common", "frontend", "integration-testing", "internal", "tools" ]
+    },
+    {
+      "name": "@bentley/frontend-devtools",
+      "allowedCategories": [ "internal" ]
+    },
+    {
+      "name": "@bentley/geometry-core",
+      "allowedCategories": [ "backend", "common", "edit", "extensions", "frontend", "integration-testing", "internal", "tools" ]
+    },
+    {
+      "name": "@bentley/hypermodeling-frontend",
+      "allowedCategories": [ "internal" ]
+    },
+    {
+      "name": "@bentley/icons-generic",
+      "allowedCategories": [ "frontend", "internal" ]
+    },
+    {
+      "name": "@bentley/icons-generic-webfont",
+      "allowedCategories": [ "frontend", "internal" ]
+    },
+    {
+      "name": "@bentley/imodelhub-client",
+      "allowedCategories": [ "backend", "common", "frontend", "integration-testing", "internal", "tools" ]
+    },
+    {
+      "name": "@bentley/imodeljs-backend",
+      "allowedCategories": [ "backend", "edit", "integration-testing", "internal", "tools" ]
+    },
+    {
+      "name": "@bentley/imodeljs-common",
+      "allowedCategories": [ "backend", "common", "edit", "extensions", "frontend", "integration-testing", "internal", "tools" ]
+    },
+    {
+      "name": "@bentley/imodeljs-editor-backend",
+      "allowedCategories": [ "internal" ]
+    },
+    {
+      "name": "@bentley/imodeljs-editor-common",
+      "allowedCategories": [ "edit", "internal" ]
+    },
+    {
+      "name": "@bentley/imodeljs-editor-frontend",
+      "allowedCategories": [ "internal" ]
+    },
+    {
+      "name": "@bentley/imodeljs-frontend",
+      "allowedCategories": [ "backend", "edit", "extensions", "frontend", "integration-testing", "internal", "tools" ]
+    },
+    {
+      "name": "@bentley/imodeljs-i18n",
+      "allowedCategories": [ "backend", "common", "edit", "extensions", "frontend", "integration-testing", "internal" ]
+    },
+    {
+      "name": "@bentley/imodeljs-markup",
+      "allowedCategories": [ "frontend", "internal" ]
+    },
+    {
+      "name": "@bentley/imodeljs-native",
+      "allowedCategories": [ "backend" ]
+    },
+    {
+      "name": "@bentley/imodeljs-quantity",
+      "allowedCategories": [ "backend", "common", "extensions", "frontend", "integration-testing", "internal" ]
+    },
+    {
+      "name": "@bentley/itwin-client",
+      "allowedCategories": [ "backend", "common", "extensions", "frontend", "integration-testing", "internal", "tools" ]
+    },
+    {
+      "name": "@bentley/linear-referencing-common",
+      "allowedCategories": [ "backend" ]
+    },
+    {
+      "name": "@bentley/map-layers",
+      "allowedCategories": [ "internal" ]
+    },
+    {
+      "name": "@bentley/mobile-manager",
+      "allowedCategories": [ "internal" ]
+    },
+    {
+      "name": "@bentley/oidc-signin-tool",
+      "allowedCategories": [ "backend", "common", "integration-testing", "internal" ]
+    },
+    {
+      "name": "@bentley/orbitgt-core",
+      "allowedCategories": [ "frontend", "internal" ]
+    },
+    {
+      "name": "@bentley/perf-tools",
+      "allowedCategories": [ "backend", "internal" ]
+    },
+    {
+      "name": "@bentley/presentation-backend",
+      "allowedCategories": [ "integration-testing", "internal", "tools" ]
+    },
+    {
+      "name": "@bentley/presentation-common",
+      "allowedCategories": [ "backend", "extensions", "frontend", "integration-testing", "internal", "tools" ]
+    },
+    {
+      "name": "@bentley/presentation-components",
+      "allowedCategories": [ "frontend", "internal", "tools" ]
+    },
+    {
+      "name": "@bentley/presentation-frontend",
+      "allowedCategories": [ "frontend", "integration-testing", "internal", "tools" ]
+    },
+    {
+      "name": "@bentley/presentation-testing",
+      "allowedCategories": [ "frontend", "internal" ]
+    },
+    {
+      "name": "@bentley/product-settings-client",
+      "allowedCategories": [ "frontend", "internal" ]
+    },
+    {
+      "name": "@bentley/react-scripts",
+      "allowedCategories": [ "extensions", "frontend", "internal" ]
+    },
+    {
+      "name": "@bentley/reality-data-client",
+      "allowedCategories": [ "frontend" ]
+    },
+    {
+      "name": "@bentley/telemetry-client",
+      "allowedCategories": [ "backend", "common", "frontend", "integration-testing" ]
+    },
+    {
+      "name": "@bentley/ui-abstract",
+      "allowedCategories": [ "edit", "extensions", "frontend", "internal", "tools" ]
+    },
+    {
+      "name": "@bentley/ui-components",
+      "allowedCategories": [ "extensions", "frontend", "internal", "tools" ]
+    },
+    {
+      "name": "@bentley/ui-core",
+      "allowedCategories": [ "extensions", "frontend", "internal" ]
+    },
+    {
+      "name": "@bentley/ui-framework",
+      "allowedCategories": [ "extensions", "internal" ]
+    },
+    {
+      "name": "@bentley/ui-imodel-components",
+      "allowedCategories": [ "extensions", "frontend", "internal" ]
+    },
+    {
+      "name": "@bentley/ui-ninezone",
+      "allowedCategories": [ "extensions", "frontend", "internal" ]
+    },
+    {
+      "name": "@bentley/units-schema",
+      "allowedCategories": [ "backend", "common" ]
+    },
+    {
+      "name": "@bentley/usage-logging-client",
+      "allowedCategories": [ "backend", "frontend" ]
+    },
+    {
+      "name": "@bentley/webgl-compatibility",
+      "allowedCategories": [ "frontend", "internal" ]
+    },
+    {
+      "name": "@bentley/webpack-tools-core",
+      "allowedCategories": [ "tools" ]
+    },
+    {
+      "name": "@itwin/itwinui-css",
+      "allowedCategories": [ "extensions", "frontend", "internal" ]
+    },
+    {
+      "name": "@itwin/itwinui-react",
+      "allowedCategories": [ "extensions", "frontend", "internal" ]
+    },
+    {
+      "name": "@microsoft/api-extractor",
+      "allowedCategories": [ "tools" ]
+    },
+    {
+      "name": "@openid/appauth",
+      "allowedCategories": [ "backend" ]
+    },
+    {
+      "name": "@svgdotjs/svg.js",
+      "allowedCategories": [ "frontend" ]
+    },
+    {
+      "name": "@svgr/webpack",
+      "allowedCategories": [ "tools" ]
+    },
+    {
+      "name": "@testing-library/react",
+      "allowedCategories": [ "extensions", "frontend" ]
+    },
+    {
+      "name": "@testing-library/react-hooks",
+      "allowedCategories": [ "extensions", "frontend", "internal" ]
+    },
+    {
+      "name": "@testing-library/user-event",
+      "allowedCategories": [ "frontend" ]
+    },
+    {
+      "name": "@typescript-eslint/eslint-plugin",
+      "allowedCategories": [ "tools" ]
+    },
+    {
+      "name": "@typescript-eslint/parser",
+      "allowedCategories": [ "tools" ]
+    },
+    {
+      "name": "@typescript-eslint/typescript-estree",
+      "allowedCategories": [ "tools" ]
+    },
+    {
+      "name": "@ungap/url-search-params",
+      "allowedCategories": [ "common" ]
+    },
+    {
+      "name": "@wojtekmaj/enzyme-adapter-react-17",
+      "allowedCategories": [ "extensions", "frontend" ]
+    },
+    {
+      "name": "agentkeepalive",
+      "allowedCategories": [ "backend" ]
+    },
+    {
+      "name": "almost-equal",
+      "allowedCategories": [ "backend", "common" ]
+    },
+    {
+      "name": "applicationinsights",
+      "allowedCategories": [ "backend" ]
+    },
+    {
+      "name": "autoprefixer",
+      "allowedCategories": [ "internal" ]
+    },
+    {
+      "name": "azurite",
+      "allowedCategories": [ "backend" ]
+    },
+    {
+      "name": "babel-loader",
+      "allowedCategories": [ "tools" ]
+    },
+    {
+      "name": "babel-plugin-named-asset-import",
+      "allowedCategories": [ "tools" ]
+    },
+    {
+      "name": "babel-preset-react-app",
+      "allowedCategories": [ "tools" ]
+    },
+    {
+      "name": "benchmark",
+      "allowedCategories": [ "backend", "common" ]
+    },
+    {
+      "name": "body-parser",
+      "allowedCategories": [ "internal" ]
+    },
+    {
+      "name": "browserslist",
+      "allowedCategories": [ "tools" ]
+    },
+    {
+      "name": "cache-require-paths",
+      "allowedCategories": [ "internal" ]
+    },
+    {
+      "name": "callable-instance2",
+      "allowedCategories": [ "frontend" ]
+    },
+    {
+      "name": "case-sensitive-paths-webpack-plugin",
+      "allowedCategories": [ "tools" ]
+    },
+    {
+      "name": "chai",
+      "allowedCategories": [ "backend", "common", "edit", "extensions", "frontend", "integration-testing", "internal", "tools" ]
+    },
+    {
+      "name": "chai-as-promised",
+      "allowedCategories": [ "backend", "common", "edit", "extensions", "frontend", "integration-testing", "internal", "tools" ]
+    },
+    {
+      "name": "chai-jest-snapshot",
+      "allowedCategories": [ "backend", "common", "extensions", "frontend", "internal", "tools" ]
+    },
+    {
+      "name": "chai-spies",
+      "allowedCategories": [ "extensions", "frontend" ]
+    },
+    {
+      "name": "chai-string",
+      "allowedCategories": [ "frontend", "tools" ]
+    },
+    {
+      "name": "chai-subset",
+      "allowedCategories": [ "backend", "common", "frontend", "internal" ]
+    },
+    {
+      "name": "chalk",
+      "allowedCategories": [ "tools" ]
+    },
+    {
+      "name": "child_process",
+      "allowedCategories": [ "internal" ]
+    },
+    {
+      "name": "chrome-launcher",
+      "allowedCategories": [ "internal" ]
+    },
+    {
+      "name": "classnames",
+      "allowedCategories": [ "extensions", "frontend", "internal" ]
+    },
+    {
+      "name": "commander",
+      "allowedCategories": [ "tools" ]
+    },
+    {
+      "name": "concurrently",
+      "allowedCategories": [ "tools" ]
+    },
+    {
+      "name": "copy-webpack-plugin",
+      "allowedCategories": [ "tools" ]
+    },
+    {
+      "name": "cpx",
+      "allowedCategories": [ "backend", "common", "edit", "extensions", "frontend", "integration-testing", "internal", "tools" ]
+    },
+    {
+      "name": "cross-env",
+      "allowedCategories": [ "backend", "common", "frontend", "internal", "tools" ]
+    },
+    {
+      "name": "cross-spawn",
+      "allowedCategories": [ "tools" ]
+    },
+    {
+      "name": "css-loader",
+      "allowedCategories": [ "tools" ]
+    },
+    {
+      "name": "debug",
+      "allowedCategories": [ "common" ]
+    },
+    {
+      "name": "deep-assign",
+      "allowedCategories": [ "backend", "common", "integration-testing" ]
+    },
+    {
+      "name": "deep-equal",
+      "allowedCategories": [ "backend", "common", "frontend", "internal" ]
+    },
+    {
+      "name": "detect-port",
+      "allowedCategories": [ "tools" ]
+    },
+    {
+      "name": "dompurify",
+      "allowedCategories": [ "frontend" ]
+    },
+    {
+      "name": "dotenv",
+      "allowedCategories": [ "backend", "common", "integration-testing", "internal", "tools" ]
+    },
+    {
+      "name": "dotenv-expand",
+      "allowedCategories": [ "backend", "common", "integration-testing", "internal", "tools" ]
+    },
+    {
+      "name": "electron",
+      "allowedCategories": [ "backend", "edit", "internal", "tools" ]
+    },
+    {
+      "name": "enzyme",
+      "allowedCategories": [ "extensions", "frontend" ]
+    },
+    {
+      "name": "enzyme-adapter-react-16",
+      "allowedCategories": [ "frontend" ]
+    },
+    {
+      "name": "enzyme-to-json",
+      "allowedCategories": [ "extensions", "frontend" ]
+    },
+    {
+      "name": "eslint",
+      "allowedCategories": [ "backend", "common", "edit", "extensions", "frontend", "integration-testing", "internal", "tools" ]
+    },
+    {
+      "name": "eslint-import-resolver-node",
+      "allowedCategories": [ "tools" ]
+    },
+    {
+      "name": "eslint-import-resolver-typescript",
+      "allowedCategories": [ "tools" ]
+    },
+    {
+      "name": "eslint-plugin-deprecation",
+      "allowedCategories": [ "tools" ]
+    },
+    {
+      "name": "eslint-plugin-import",
+      "allowedCategories": [ "tools" ]
+    },
+    {
+      "name": "eslint-plugin-jam3",
+      "allowedCategories": [ "tools" ]
+    },
+    {
+      "name": "eslint-plugin-jsdoc",
+      "allowedCategories": [ "tools" ]
+    },
+    {
+      "name": "eslint-plugin-jsx-a11y",
+      "allowedCategories": [ "tools" ]
+    },
+    {
+      "name": "eslint-plugin-prefer-arrow",
+      "allowedCategories": [ "tools" ]
+    },
+    {
+      "name": "eslint-plugin-react",
+      "allowedCategories": [ "tools" ]
+    },
+    {
+      "name": "eslint-plugin-react-hooks",
+      "allowedCategories": [ "tools" ]
+    },
+    {
+      "name": "event-stream",
+      "allowedCategories": [ "backend" ]
+    },
+    {
+      "name": "eventemitter2",
+      "allowedCategories": [ "frontend" ]
+    },
+    {
+      "name": "express",
+      "allowedCategories": [ "backend", "internal", "tools" ]
+    },
+    {
+      "name": "faker",
+      "allowedCategories": [ "backend", "common", "frontend", "internal", "tools" ]
+    },
+    {
+      "name": "fast-deep-equal",
+      "allowedCategories": [ "frontend" ]
+    },
+    {
+      "name": "fast-sort",
+      "allowedCategories": [ "frontend" ]
+    },
+    {
+      "name": "file-loader",
+      "allowedCategories": [ "tools" ]
+    },
+    {
+      "name": "file-saver",
+      "allowedCategories": [ "frontend" ]
+    },
+    {
+      "name": "findup",
+      "allowedCategories": [ "tools" ]
+    },
+    {
+      "name": "flatbuffers",
+      "allowedCategories": [ "common" ]
+    },
+    {
+      "name": "form-data",
+      "allowedCategories": [ "backend" ]
+    },
+    {
+      "name": "fs-extra",
+      "allowedCategories": [ "backend", "integration-testing", "internal", "tools" ]
+    },
+    {
+      "name": "fs-write-stream-atomic",
+      "allowedCategories": [ "backend" ]
+    },
+    {
+      "name": "fuse.js",
+      "allowedCategories": [ "frontend", "internal" ]
+    },
+    {
+      "name": "glob",
+      "allowedCategories": [ "backend", "edit", "frontend", "internal", "tools" ]
+    },
+    {
+      "name": "got",
+      "allowedCategories": [ "backend" ]
+    },
+    {
+      "name": "highlight.js",
+      "allowedCategories": [ "internal" ]
+    },
+    {
+      "name": "https-proxy-agent",
+      "allowedCategories": [ "backend" ]
+    },
+    {
+      "name": "i18next",
+      "allowedCategories": [ "frontend", "internal" ]
+    },
+    {
+      "name": "i18next-browser-languagedetector",
+      "allowedCategories": [ "frontend", "internal" ]
+    },
+    {
+      "name": "i18next-node-fs-backend",
+      "allowedCategories": [ "backend", "common" ]
+    },
+    {
+      "name": "i18next-xhr-backend",
+      "allowedCategories": [ "frontend", "internal" ]
+    },
+    {
+      "name": "ignore-styles",
+      "allowedCategories": [ "frontend", "internal", "tools" ]
+    },
+    {
+      "name": "immer",
+      "allowedCategories": [ "frontend", "internal" ]
+    },
+    {
+      "name": "immutable",
+      "allowedCategories": [ "frontend" ]
+    },
+    {
+      "name": "inspire-tree",
+      "allowedCategories": [ "frontend" ]
+    },
+    {
+      "name": "internal-tools",
+      "allowedCategories": [ "backend", "common", "integration-testing", "internal", "tools" ]
+    },
+    {
+      "name": "istanbul-instrumenter-loader",
+      "allowedCategories": [ "internal" ]
+    },
+    {
+      "name": "js-base64",
+      "allowedCategories": [ "backend", "common", "integration-testing", "internal" ]
+    },
+    {
+      "name": "jsdom",
+      "allowedCategories": [ "extensions", "frontend" ]
+    },
+    {
+      "name": "jsdom-global",
+      "allowedCategories": [ "extensions", "frontend", "internal", "tools" ]
+    },
+    {
+      "name": "json-schema-faker",
+      "allowedCategories": [ "common" ]
+    },
+    {
+      "name": "jsonc-parser",
+      "allowedCategories": [ "tools" ]
+    },
+    {
+      "name": "jsonpath",
+      "allowedCategories": [ "common" ]
+    },
+    {
+      "name": "jsonwebtoken",
+      "allowedCategories": [ "backend" ]
+    },
+    {
+      "name": "linkify-it",
+      "allowedCategories": [ "frontend" ]
+    },
+    {
+      "name": "lodash",
+      "allowedCategories": [ "common", "frontend", "tools" ]
+    },
+    {
+      "name": "lolex",
+      "allowedCategories": [ "backend" ]
+    },
+    {
+      "name": "lorem-ipsum",
+      "allowedCategories": [ "internal" ]
+    },
+    {
+      "name": "make-dir",
+      "allowedCategories": [ "tools" ]
+    },
+    {
+      "name": "memfs",
+      "allowedCategories": [ "tools" ]
+    },
+    {
+      "name": "micro-memoize",
+      "allowedCategories": [ "frontend" ]
+    },
+    {
+      "name": "mini-css-extract-plugin",
+      "allowedCategories": [ "tools" ]
+    },
+    {
+      "name": "mkdirp",
+      "allowedCategories": [ "backend" ]
+    },
+    {
+      "name": "mocha",
+      "allowedCategories": [ "backend", "common", "edit", "extensions", "frontend", "integration-testing", "internal", "tools" ]
+    },
+    {
+      "name": "mocha-junit-reporter",
+      "allowedCategories": [ "tools" ]
+    },
+    {
+      "name": "multiparty",
+      "allowedCategories": [ "backend" ]
+    },
+    {
+      "name": "nock",
+      "allowedCategories": [ "backend", "common", "integration-testing", "internal" ]
+    },
+    {
+      "name": "nodemon",
+      "allowedCategories": [ "tools" ]
+    },
+    {
+      "name": "npm-run-all",
+      "allowedCategories": [ "backend", "integration-testing", "internal" ]
+    },
+    {
+      "name": "null-loader",
+      "allowedCategories": [ "backend", "integration-testing", "internal", "tools" ]
+    },
+    {
+      "name": "nyc",
+      "allowedCategories": [ "backend", "common", "extensions", "frontend", "integration-testing", "internal", "tools" ]
+    },
+    {
+      "name": "object-hash",
+      "allowedCategories": [ "backend" ]
+    },
+    {
+      "name": "oidc-client",
+      "allowedCategories": [ "frontend" ]
+    },
+    {
+      "name": "open",
+      "allowedCategories": [ "backend" ]
+    },
+    {
+      "name": "openid-client",
+      "allowedCategories": [ "backend", "integration-testing", "tools" ]
+    },
+    {
+      "name": "postcss-flexbugs-fixes",
+      "allowedCategories": [ "internal", "tools" ]
+    },
+    {
+      "name": "postcss-loader",
+      "allowedCategories": [ "internal", "tools" ]
+    },
+    {
+      "name": "postcss-normalize",
+      "allowedCategories": [ "tools" ]
+    },
+    {
+      "name": "postcss-preset-env",
+      "allowedCategories": [ "tools" ]
+    },
+    {
+      "name": "postcss-safe-parser",
+      "allowedCategories": [ "tools" ]
+    },
+    {
+      "name": "proper-lockfile",
+      "allowedCategories": [ "backend" ]
+    },
+    {
+      "name": "puppeteer",
+      "allowedCategories": [ "integration-testing", "tools" ]
+    },
+    {
+      "name": "qs",
+      "allowedCategories": [ "common" ]
+    },
+    {
+      "name": "raf",
+      "allowedCategories": [ "frontend" ]
+    },
+    {
+      "name": "raf-schd",
+      "allowedCategories": [ "internal" ]
+    },
+    {
+      "name": "react",
+      "allowedCategories": [ "extensions", "frontend", "internal" ]
+    },
+    {
+      "name": "react-autosuggest",
+      "allowedCategories": [ "frontend" ]
+    },
+    {
+      "name": "react-beautiful-dnd",
+      "allowedCategories": [ "extensions", "internal" ]
+    },
+    {
+      "name": "react-data-grid",
+      "allowedCategories": [ "frontend" ]
+    },
+    {
+      "name": "react-dev-utils",
+      "allowedCategories": [ "tools" ]
+    },
+    {
+      "name": "react-dnd",
+      "allowedCategories": [ "frontend" ]
+    },
+    {
+      "name": "react-dnd-html5-backend",
+      "allowedCategories": [ "frontend" ]
+    },
+    {
+      "name": "react-dnd-test-backend",
+      "allowedCategories": [ "frontend" ]
+    },
+    {
+      "name": "react-dnd-test-utils",
+      "allowedCategories": [ "frontend" ]
+    },
+    {
+      "name": "react-dom",
+      "allowedCategories": [ "extensions", "frontend", "internal" ]
+    },
+    {
+      "name": "react-dom-instance",
+      "allowedCategories": [ "frontend" ]
+    },
+    {
+      "name": "react-highlight-words",
+      "allowedCategories": [ "frontend" ]
+    },
+    {
+      "name": "react-markdown",
+      "allowedCategories": [ "internal" ]
+    },
+    {
+      "name": "react-redux",
+      "allowedCategories": [ "frontend", "internal" ]
+    },
+    {
+      "name": "react-router-dom",
+      "allowedCategories": [ "internal" ]
+    },
+    {
+      "name": "react-select",
+      "allowedCategories": [ "extensions", "frontend", "internal" ]
+    },
+    {
+      "name": "react-select-event",
+      "allowedCategories": [ "frontend" ]
+    },
+    {
+      "name": "react-split-pane",
+      "allowedCategories": [ "frontend" ]
+    },
+    {
+      "name": "react-test-renderer",
+      "allowedCategories": [ "frontend", "internal" ]
+    },
+    {
+      "name": "react-virtualized",
+      "allowedCategories": [ "frontend" ]
+    },
+    {
+      "name": "react-virtualized-auto-sizer",
+      "allowedCategories": [ "frontend" ]
+    },
+    {
+      "name": "react-window",
+      "allowedCategories": [ "frontend" ]
+    },
+    {
+      "name": "readline",
+      "allowedCategories": [ "tools" ]
+    },
+    {
+      "name": "rect-dom-instance",
+      "allowedCategories": [ "frontend" ]
+    },
+    {
+      "name": "recursive-readdir",
+      "allowedCategories": [ "tools" ]
+    },
+    {
+      "name": "redux",
+      "allowedCategories": [ "frontend", "internal" ]
+    },
+    {
+      "name": "require-dir",
+      "allowedCategories": [ "tools" ]
+    },
+    {
+      "name": "resize-observer-polyfill",
+      "allowedCategories": [ "frontend" ]
+    },
+    {
+      "name": "resolve",
+      "allowedCategories": [ "tools" ]
+    },
+    {
+      "name": "resolve-url-loader",
+      "allowedCategories": [ "tools" ]
+    },
+    {
+      "name": "rimraf",
+      "allowedCategories": [ "backend", "common", "edit", "extensions", "frontend", "integration-testing", "internal", "tools" ]
+    },
+    {
+      "name": "rxjs",
+      "allowedCategories": [ "frontend" ]
+    },
+    {
+      "name": "sass",
+      "allowedCategories": [ "tools" ]
+    },
+    {
+      "name": "sass-loader",
+      "allowedCategories": [ "tools" ]
+    },
+    {
+      "name": "save",
+      "allowedCategories": [ "internal" ]
+    },
+    {
+      "name": "semver",
+      "allowedCategories": [ "backend", "common", "frontend", "internal" ]
+    },
+    {
+      "name": "serve-handler",
+      "allowedCategories": [ "internal" ]
+    },
+    {
+      "name": "shortid",
+      "allowedCategories": [ "frontend" ]
+    },
+    {
+      "name": "sinon",
+      "allowedCategories": [ "backend", "common", "edit", "extensions", "frontend", "internal", "tools" ]
+    },
+    {
+      "name": "sinon-chai",
+      "allowedCategories": [ "backend", "common", "extensions", "frontend", "internal", "tools" ]
+    },
+    {
+      "name": "source-map-loader",
+      "allowedCategories": [ "backend", "common", "edit", "frontend", "integration-testing", "internal", "tools" ]
+    },
+    {
+      "name": "source-map-support",
+      "allowedCategories": [ "backend", "edit", "tools" ]
+    },
+    {
+      "name": "spdy",
+      "allowedCategories": [ "internal" ]
+    },
+    {
+      "name": "stream-buffers",
+      "allowedCategories": [ "backend" ]
+    },
+    {
+      "name": "style-loader",
+      "allowedCategories": [ "tools" ]
+    },
+    {
+      "name": "superagent",
+      "allowedCategories": [ "common" ]
+    },
+    {
+      "name": "supertest",
+      "allowedCategories": [ "backend" ]
+    },
+    {
+      "name": "svg-sprite-loader",
+      "allowedCategories": [ "extensions", "frontend", "internal", "tools" ]
+    },
+    {
+      "name": "symlink-dir",
+      "allowedCategories": [ "internal" ]
+    },
+    {
+      "name": "terser-webpack-plugin",
+      "allowedCategories": [ "tools" ]
+    },
+    {
+      "name": "tree-kill",
+      "allowedCategories": [ "tools" ]
+    },
+    {
+      "name": "ts-key-enum",
+      "allowedCategories": [ "frontend" ]
+    },
+    {
+      "name": "ts-loader",
+      "allowedCategories": [ "tools" ]
+    },
+    {
+      "name": "ts-node",
+      "allowedCategories": [ "frontend", "tools" ]
+    },
+    {
+      "name": "tsconfig-paths",
+      "allowedCategories": [ "frontend", "tools" ]
+    },
+    {
+      "name": "typedoc",
+      "allowedCategories": [ "tools" ]
+    },
+    {
+      "name": "typedoc-plugin-external-module-name",
+      "allowedCategories": [ "tools" ]
+    },
+    {
+      "name": "typedoc-plugin-internal-external",
+      "allowedCategories": [ "tools" ]
+    },
+    {
+      "name": "typemoq",
+      "allowedCategories": [ "backend", "common", "frontend", "internal", "tools" ]
+    },
+    {
+      "name": "typescript",
+      "allowedCategories": [ "backend", "common", "edit", "extensions", "frontend", "integration-testing", "internal", "tools" ]
+    },
+    {
+      "name": "typescript-json-schema",
+      "allowedCategories": [ "common" ]
+    },
+    {
+      "name": "url-loader",
+      "allowedCategories": [ "tools" ]
+    },
+    {
+      "name": "username",
+      "allowedCategories": [ "backend" ]
+    },
+    {
+      "name": "uuid",
+      "allowedCategories": [ "frontend", "tools" ]
+    },
+    {
+      "name": "webpack",
+      "allowedCategories": [ "backend", "common", "frontend", "integration-testing", "internal", "tools" ]
+    },
+    {
+      "name": "webpack-cli",
+      "allowedCategories": [ "integration-testing" ]
+    },
+    {
+      "name": "webpack-core",
+      "allowedCategories": [ "internal" ]
+    },
+    {
+      "name": "webpack-filter-warnings-plugin",
+      "allowedCategories": [ "tools" ]
+    },
+    {
+      "name": "webpack-sources",
+      "allowedCategories": [ "tools" ]
+    },
+    {
+      "name": "wms-capabilities",
+      "allowedCategories": [ "frontend" ]
+    },
+    {
+      "name": "ws",
+      "allowedCategories": [ "backend" ]
+    },
+    {
+      "name": "xml-js",
+      "allowedCategories": [ "frontend" ]
+    },
+    {
+      "name": "xmldom",
+      "allowedCategories": [ "backend", "common", "tools" ]
+    },
+    {
+      "name": "xmlhttprequest",
+      "allowedCategories": [ "backend", "common", "extensions", "frontend", "internal" ]
+    },
+    {
+      "name": "xpath",
+      "allowedCategories": [ "common" ]
+    },
+    {
+      "name": "yargonaut",
+      "allowedCategories": [ "tools" ]
+    },
+    {
+      "name": "yargs",
+      "allowedCategories": [ "common", "internal", "tools" ]
+    }
+  ]
+}