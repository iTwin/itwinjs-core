--- conflicted
+++ resolved
@@ -1,13 +1,3 @@
-<<<<<<< HEAD
-[
-  {
-    "policyName": "prerelease-monorepo-lockStep",
-    "definitionName": "lockStepVersion",
-    "version": "3.0.0-dev.78",
-    "nextBump": "prerelease"
-  }
-]
-=======
 [
   {
     "policyName": "prerelease-monorepo-lockStep",
@@ -15,5 +5,4 @@
     "version": "3.0.0-dev.79",
     "nextBump": "prerelease"
   }
-]
->>>>>>> e3b0c14e
+]