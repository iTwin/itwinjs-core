[
  {
    "policyName": "prerelease-monorepo-lockStep",
    "definitionName": "lockStepVersion",
<<<<<<< HEAD
    "version": "4.9.3",
=======
    "version": "5.0.0-dev.0",
>>>>>>> 62721a0e
    "nextBump": "prerelease"
  }
]<|MERGE_RESOLUTION|>--- conflicted
+++ resolved
@@ -2,11 +2,7 @@
   {
     "policyName": "prerelease-monorepo-lockStep",
     "definitionName": "lockStepVersion",
-<<<<<<< HEAD
-    "version": "4.9.3",
-=======
     "version": "5.0.0-dev.0",
->>>>>>> 62721a0e
     "nextBump": "prerelease"
   }
 ]