[
  {
    "policyName": "prerelease-monorepo-lockStep",
    "definitionName": "lockStepVersion",
<<<<<<< HEAD
    "version": "3.0.0-dev.56",
=======
    "version": "3.0.0-dev.58",
>>>>>>> 2fc3f051
    "nextBump": "prerelease"
  }
]
<|MERGE_RESOLUTION|>--- conflicted
+++ resolved
@@ -1,12 +1,8 @@
-[
-  {
-    "policyName": "prerelease-monorepo-lockStep",
-    "definitionName": "lockStepVersion",
-<<<<<<< HEAD
-    "version": "3.0.0-dev.56",
-=======
-    "version": "3.0.0-dev.58",
->>>>>>> 2fc3f051
-    "nextBump": "prerelease"
-  }
-]
+[
+  {
+    "policyName": "prerelease-monorepo-lockStep",
+    "definitionName": "lockStepVersion",
+    "version": "3.0.0-dev.58",
+    "nextBump": "prerelease"
+  }
+]