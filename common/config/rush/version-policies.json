--- conflicted
+++ resolved
@@ -1,12 +1,8 @@
-[
-  {
-    "policyName": "prerelease-monorepo-lockStep",
-    "definitionName": "lockStepVersion",
-<<<<<<< HEAD
-    "version": "2.13.0-dev.6",
-=======
-    "version": "2.13.0-dev.7",
->>>>>>> 1af8fb8a
-    "nextBump": "prerelease"
-  }
+[
+  {
+    "policyName": "prerelease-monorepo-lockStep",
+    "definitionName": "lockStepVersion",
+    "version": "2.13.0-dev.7",
+    "nextBump": "prerelease"
+  }
 ]