{
  "$schema": "https://developer.microsoft.com/json-schemas/rush/v5/common-versions.schema.json",
  "preferredVersions": {
<<<<<<< HEAD
    "@types/react": "^17.0.0",
=======
    "@types/react": "16.9.43",
    "axe-core": "4.1.2",
>>>>>>> 1ae61b8a
    "event-stream": "~4.0.1",
    "flatbuffers": "~1.12.0",
    "lint-staged": "^10.2.11",
    "object-is": "1.0.2",
    "ssri": "^6.0.1",
    "tsutils": "~3.17.1",
    "typescript": "~4.3.0"
  }
}<|MERGE_RESOLUTION|>--- conflicted
+++ resolved
@@ -1,18 +1,14 @@
-{
-  "$schema": "https://developer.microsoft.com/json-schemas/rush/v5/common-versions.schema.json",
-  "preferredVersions": {
-<<<<<<< HEAD
-    "@types/react": "^17.0.0",
-=======
-    "@types/react": "16.9.43",
-    "axe-core": "4.1.2",
->>>>>>> 1ae61b8a
-    "event-stream": "~4.0.1",
-    "flatbuffers": "~1.12.0",
-    "lint-staged": "^10.2.11",
-    "object-is": "1.0.2",
-    "ssri": "^6.0.1",
-    "tsutils": "~3.17.1",
-    "typescript": "~4.3.0"
-  }
+{
+  "$schema": "https://developer.microsoft.com/json-schemas/rush/v5/common-versions.schema.json",
+  "preferredVersions": {
+    "@types/react": "^17.0.0",
+    "axe-core": "4.1.2",
+    "event-stream": "~4.0.1",
+    "flatbuffers": "~1.12.0",
+    "lint-staged": "^10.2.11",
+    "object-is": "1.0.2",
+    "ssri": "^6.0.1",
+    "tsutils": "~3.17.1",
+    "typescript": "~4.3.0"
+  }
 }