lockfileVersion: 5.4

importers:

  .:
    specifiers: {}

  ../../core/backend:
    specifiers:
      '@bentley/imodeljs-native': 4.2.5
      '@itwin/build-tools': workspace:*
      '@itwin/cloud-agnostic-core': ^2.1.0
      '@itwin/core-bentley': workspace:*
      '@itwin/core-common': workspace:*
      '@itwin/core-geometry': workspace:*
      '@itwin/core-telemetry': workspace:*
      '@itwin/core-webpack-tools': workspace:*
      '@itwin/ecsql-common': workspace:*
      '@itwin/eslint-plugin': 4.0.0-dev.44
      '@itwin/object-storage-azure': ^2.1.0
      '@itwin/object-storage-core': ^2.1.0
      '@opentelemetry/api': 1.0.4
      '@types/chai': 4.3.1
      '@types/chai-as-promised': ^7
      '@types/fs-extra': ^4.0.7
      '@types/mocha': ^8.2.2
      '@types/multiparty': ^0.0.31
      '@types/node': 18.16.1
      '@types/semver': 7.3.10
      '@types/sinon': ^10.0.15
      '@types/touch': ^3.1.2
      '@types/ws': ^7.0.0
      chai: ^4.3.10
      chai-as-promised: ^7
      cpx2: ^3.0.0
      dotenv: ^10.0.0
      dotenv-expand: ^5.1.0
      eslint: ^8.44.0
      form-data: ^2.3.2
      fs-extra: ^8.1.0
      internal-tools: workspace:*
      inversify: ~6.0.1
      json5: ^2.2.3
      mocha: ^10.0.0
      multiparty: ^4.2.1
      null-loader: ^4.0.1
      nyc: ^15.1.0
      reflect-metadata: ^0.1.13
      rimraf: ^3.0.2
      semver: ^7.3.5
      sinon: ^15.0.4
      source-map-loader: ^4.0.0
      touch: ^3.1.0
      typescript: ~5.0.2
      webpack: ^5.76.0
      ws: ^7.5.3
    dependencies:
      '@bentley/imodeljs-native': 4.2.5
      '@itwin/cloud-agnostic-core': 2.1.0_scz6qrwecfbbxg4vskopkl3a7u
      '@itwin/core-telemetry': link:../telemetry
      '@itwin/object-storage-azure': 2.1.0_scz6qrwecfbbxg4vskopkl3a7u
      '@itwin/object-storage-core': 2.1.0_scz6qrwecfbbxg4vskopkl3a7u
      form-data: 2.5.1
      fs-extra: 8.1.0
      inversify: 6.0.1
      json5: 2.2.3
      multiparty: 4.2.3
      reflect-metadata: 0.1.13
      semver: 7.5.4
      touch: 3.1.0
      ws: 7.5.9
    devDependencies:
      '@itwin/build-tools': link:../../tools/build
      '@itwin/core-bentley': link:../bentley
      '@itwin/core-common': link:../common
      '@itwin/core-geometry': link:../geometry
      '@itwin/core-webpack-tools': link:../../tools/webpack-core
      '@itwin/ecsql-common': link:../ecsql/common
      '@itwin/eslint-plugin': 4.0.0-dev.44_5l66jx2oduai5ryf3y7wwu3np4
      '@opentelemetry/api': 1.0.4
      '@types/chai': 4.3.1
      '@types/chai-as-promised': 7.1.6
      '@types/fs-extra': 4.0.13
      '@types/mocha': 8.2.3
      '@types/multiparty': 0.0.31
      '@types/node': 18.16.1
      '@types/semver': 7.3.10
      '@types/sinon': 10.0.18
      '@types/touch': 3.1.3
      '@types/ws': 7.4.7
      chai: 4.3.10
      chai-as-promised: 7.1.1_chai@4.3.10
      cpx2: 3.0.2
      dotenv: 10.0.0
      dotenv-expand: 5.1.0
      eslint: 8.50.0
      internal-tools: link:../../tools/internal
      mocha: 10.2.0
      null-loader: 4.0.1_webpack@5.88.2
      nyc: 15.1.0
      rimraf: 3.0.2
      sinon: 15.2.0
      source-map-loader: 4.0.1_webpack@5.88.2
      typescript: 5.0.4
      webpack: 5.88.2

  ../../core/bentley:
    specifiers:
      '@itwin/build-tools': workspace:*
      '@itwin/eslint-plugin': 4.0.0-dev.44
      '@opentelemetry/api': 1.0.4
      '@types/chai': 4.3.1
      '@types/chai-as-promised': ^7
      '@types/mocha': ^8.2.2
      '@types/node': 18.16.1
      chai: ^4.3.10
      chai-as-promised: ^7
      eslint: ^8.44.0
      mocha: ^10.0.0
      nyc: ^15.1.0
      rimraf: ^3.0.2
      typescript: ~5.0.2
    devDependencies:
      '@itwin/build-tools': link:../../tools/build
      '@itwin/eslint-plugin': 4.0.0-dev.44_5l66jx2oduai5ryf3y7wwu3np4
      '@opentelemetry/api': 1.0.4
      '@types/chai': 4.3.1
      '@types/chai-as-promised': 7.1.6
      '@types/mocha': 8.2.3
      '@types/node': 18.16.1
      chai: 4.3.10
      chai-as-promised: 7.1.1_chai@4.3.10
      eslint: 8.50.0
      mocha: 10.2.0
      nyc: 15.1.0
      rimraf: 3.0.2
      typescript: 5.0.4

  ../../core/common:
    specifiers:
      '@itwin/build-tools': workspace:*
      '@itwin/core-bentley': workspace:*
      '@itwin/core-geometry': workspace:*
      '@itwin/eslint-plugin': 4.0.0-dev.44
      '@itwin/object-storage-core': ^2.1.0
      '@types/chai': 4.3.1
      '@types/flatbuffers': ~1.10.0
      '@types/mocha': ^8.2.2
      '@types/node': 18.16.1
      chai: ^4.3.10
      eslint: ^8.44.0
      flatbuffers: ~1.12.0
      js-base64: ^3.6.1
      mocha: ^10.0.0
      nyc: ^15.1.0
      rimraf: ^3.0.2
      typescript: ~5.0.2
    dependencies:
      flatbuffers: 1.12.0
      js-base64: 3.7.5
    devDependencies:
      '@itwin/build-tools': link:../../tools/build
      '@itwin/core-bentley': link:../bentley
      '@itwin/core-geometry': link:../geometry
<<<<<<< HEAD
      '@itwin/eslint-plugin': 4.0.0-dev.44_xaiy4vqh4w4prx7ej54h3ywmza
=======
      '@itwin/eslint-plugin': 4.0.0-dev.44_5l66jx2oduai5ryf3y7wwu3np4
>>>>>>> 06a287b5
      '@itwin/object-storage-core': 2.1.0
      '@types/chai': 4.3.1
      '@types/flatbuffers': 1.10.1
      '@types/mocha': 8.2.3
      '@types/node': 18.16.1
      chai: 4.3.10
      eslint: 8.50.0
      mocha: 10.2.0
      nyc: 15.1.0
      rimraf: 3.0.2
      typescript: 5.0.4

  ../../core/ecschema-editing:
    specifiers:
      '@bentley/units-schema': ^1.0.5
      '@itwin/build-tools': workspace:*
      '@itwin/core-bentley': workspace:*
      '@itwin/core-common': workspace:*
      '@itwin/core-quantity': workspace:*
      '@itwin/ecschema-metadata': workspace:*
      '@itwin/eslint-plugin': 4.0.0-dev.44
      '@types/almost-equal': 1.1.0
      '@types/benchmark': ^2.1.0
      '@types/chai': 4.3.1
      '@types/chai-as-promised': ^7
      '@types/mocha': ^8.2.2
      '@types/node': 18.16.1
      '@types/sinon': ^10.0.15
      '@xmldom/xmldom': ~0.8.5
      benchmark: ^2.1.4
      chai: ^4.3.10
      chai-as-promised: ^7
      cpx2: ^3.0.0
      eslint: ^8.44.0
      mocha: ^10.0.0
      nyc: ^15.1.0
      rimraf: ^3.0.2
      sinon: ^15.0.4
      typescript: ~5.0.2
    devDependencies:
      '@bentley/units-schema': 1.0.7
      '@itwin/build-tools': link:../../tools/build
      '@itwin/core-bentley': link:../bentley
      '@itwin/core-common': link:../common
      '@itwin/core-quantity': link:../quantity
      '@itwin/ecschema-metadata': link:../ecschema-metadata
      '@itwin/eslint-plugin': 4.0.0-dev.44_5l66jx2oduai5ryf3y7wwu3np4
      '@types/almost-equal': 1.1.0
      '@types/benchmark': 2.1.3
      '@types/chai': 4.3.1
      '@types/chai-as-promised': 7.1.6
      '@types/mocha': 8.2.3
      '@types/node': 18.16.1
      '@types/sinon': 10.0.18
      '@xmldom/xmldom': 0.8.10
      benchmark: 2.1.4
      chai: 4.3.10
      chai-as-promised: 7.1.1_chai@4.3.10
      cpx2: 3.0.2
      eslint: 8.50.0
      mocha: 10.2.0
      nyc: 15.1.0
      rimraf: 3.0.2
      sinon: 15.2.0
      typescript: 5.0.4

  ../../core/ecschema-locaters:
    specifiers:
      '@bentley/aec-units-schema': ^1.0.3
      '@bentley/architectural-physical-schema': ^1.0.3
      '@bentley/bis-core-schema': ^1.0.15
      '@bentley/bis-custom-attributes-schema': ^1.0.0
      '@bentley/construction-schema': ^1.0.4
      '@bentley/core-custom-attributes-schema': ^1.0.3
      '@bentley/ecdb-map-schema': ^2.0.1
      '@bentley/ecdb-schema-policies-schema': ^1.0.1
      '@bentley/formats-schema': ^1.0.0
      '@bentley/linear-referencing-schema': ^2.0.3
      '@bentley/physical-material-schema': ^1.0.2
      '@bentley/plant-custom-attributes-schema': ^1.0.1
      '@bentley/quantity-takeoffs-aspects-schema': ^1.0.1
      '@bentley/spatial-composition-schema': ^1.0.1
      '@bentley/structural-physical-schema': ^1.0.1
      '@bentley/units-schema': ^1.0.5
      '@itwin/build-tools': workspace:*
      '@itwin/ecschema-metadata': workspace:*
      '@itwin/eslint-plugin': 4.0.0-dev.44
      '@types/chai': 4.3.1
      '@types/chai-as-promised': ^7
      '@types/fs-extra': ^4.0.7
      '@types/glob': ^5.0.35
      '@types/mocha': ^8.2.2
      '@types/node': 18.16.1
      '@types/sinon': ^10.0.15
      '@xmldom/xmldom': ~0.8.5
      chai: ^4.3.10
      chai-as-promised: ^7
      cpx2: ^3.0.0
      eslint: ^8.44.0
      fs-extra: ^8.1.0
      glob: ^7.1.2
      mocha: ^10.0.0
      nyc: ^15.1.0
      rimraf: ^3.0.2
      sinon: ^15.0.4
      typescript: ~5.0.2
    dependencies:
      '@xmldom/xmldom': 0.8.10
      fs-extra: 8.1.0
      glob: 7.2.3
    devDependencies:
      '@bentley/aec-units-schema': 1.0.3
      '@bentley/architectural-physical-schema': 1.0.3
      '@bentley/bis-core-schema': 1.0.16
      '@bentley/bis-custom-attributes-schema': 1.0.0
      '@bentley/construction-schema': 1.0.4
      '@bentley/core-custom-attributes-schema': 1.0.3
      '@bentley/ecdb-map-schema': 2.0.1
      '@bentley/ecdb-schema-policies-schema': 1.0.1
      '@bentley/formats-schema': 1.0.0
      '@bentley/linear-referencing-schema': 2.0.3
      '@bentley/physical-material-schema': 1.0.2
      '@bentley/plant-custom-attributes-schema': 1.0.1
      '@bentley/quantity-takeoffs-aspects-schema': 1.0.2
      '@bentley/spatial-composition-schema': 1.0.1
      '@bentley/structural-physical-schema': 1.0.1
      '@bentley/units-schema': 1.0.7
      '@itwin/build-tools': link:../../tools/build
      '@itwin/ecschema-metadata': link:../ecschema-metadata
      '@itwin/eslint-plugin': 4.0.0-dev.44_5l66jx2oduai5ryf3y7wwu3np4
      '@types/chai': 4.3.1
      '@types/chai-as-promised': 7.1.6
      '@types/fs-extra': 4.0.13
      '@types/glob': 5.0.38
      '@types/mocha': 8.2.3
      '@types/node': 18.16.1
      '@types/sinon': 10.0.18
      chai: 4.3.10
      chai-as-promised: 7.1.1_chai@4.3.10
      cpx2: 3.0.2
      eslint: 8.50.0
      mocha: 10.2.0
      nyc: 15.1.0
      rimraf: 3.0.2
      sinon: 15.2.0
      typescript: 5.0.4

  ../../core/ecschema-metadata:
    specifiers:
      '@bentley/units-schema': ^1.0.5
      '@itwin/build-tools': workspace:*
      '@itwin/core-bentley': workspace:*
      '@itwin/core-quantity': workspace:*
      '@itwin/eslint-plugin': 4.0.0-dev.44
      '@types/almost-equal': 1.1.0
      '@types/benchmark': ^2.1.0
      '@types/chai': 4.3.1
      '@types/chai-as-promised': ^7
      '@types/mocha': ^8.2.2
      '@types/node': 18.16.1
      '@types/sinon': ^10.0.15
      '@xmldom/xmldom': ~0.8.5
      almost-equal: ^1.1.0
      benchmark: ^2.1.4
      chai: ^4.3.10
      chai-as-promised: ^7
      cpx2: ^3.0.0
      eslint: ^8.44.0
      mocha: ^10.0.0
      nyc: ^15.1.0
      rimraf: ^3.0.2
      sinon: ^15.0.4
      typescript: ~5.0.2
    dependencies:
      almost-equal: 1.1.0
    devDependencies:
      '@bentley/units-schema': 1.0.7
      '@itwin/build-tools': link:../../tools/build
      '@itwin/core-bentley': link:../bentley
      '@itwin/core-quantity': link:../quantity
      '@itwin/eslint-plugin': 4.0.0-dev.44_5l66jx2oduai5ryf3y7wwu3np4
      '@types/almost-equal': 1.1.0
      '@types/benchmark': 2.1.3
      '@types/chai': 4.3.1
      '@types/chai-as-promised': 7.1.6
      '@types/mocha': 8.2.3
      '@types/node': 18.16.1
      '@types/sinon': 10.0.18
      '@xmldom/xmldom': 0.8.10
      benchmark: 2.1.4
      chai: 4.3.10
      chai-as-promised: 7.1.1_chai@4.3.10
      cpx2: 3.0.2
      eslint: 8.50.0
      mocha: 10.2.0
      nyc: 15.1.0
      rimraf: 3.0.2
      sinon: 15.2.0
      typescript: 5.0.4

  ../../core/ecschema-rpc/common:
    specifiers:
      '@itwin/build-tools': workspace:*
      '@itwin/core-bentley': workspace:*
      '@itwin/core-common': workspace:*
      '@itwin/core-geometry': workspace:*
      '@itwin/ecschema-metadata': workspace:*
      '@itwin/eslint-plugin': 4.0.0-dev.44
      eslint: ^8.44.0
      rimraf: ^3.0.2
      typescript: ~5.0.2
    devDependencies:
      '@itwin/build-tools': link:../../../tools/build
      '@itwin/core-bentley': link:../../bentley
      '@itwin/core-common': link:../../common
      '@itwin/core-geometry': link:../../geometry
      '@itwin/ecschema-metadata': link:../../ecschema-metadata
      '@itwin/eslint-plugin': 4.0.0-dev.44_5l66jx2oduai5ryf3y7wwu3np4
      eslint: 8.50.0
      rimraf: 3.0.2
      typescript: 5.0.4

  ../../core/ecschema-rpc/impl:
    specifiers:
      '@itwin/build-tools': workspace:*
      '@itwin/core-backend': workspace:*
      '@itwin/core-bentley': workspace:*
      '@itwin/core-common': workspace:*
      '@itwin/core-geometry': workspace:*
      '@itwin/ecschema-metadata': workspace:*
      '@itwin/ecschema-rpcinterface-common': workspace:*
      '@itwin/eslint-plugin': 4.0.0-dev.44
      eslint: ^8.44.0
      rimraf: ^3.0.2
      typescript: ~5.0.2
    devDependencies:
      '@itwin/build-tools': link:../../../tools/build
      '@itwin/core-backend': link:../../backend
      '@itwin/core-bentley': link:../../bentley
      '@itwin/core-common': link:../../common
      '@itwin/core-geometry': link:../../geometry
      '@itwin/ecschema-metadata': link:../../ecschema-metadata
      '@itwin/ecschema-rpcinterface-common': link:../common
      '@itwin/eslint-plugin': 4.0.0-dev.44_5l66jx2oduai5ryf3y7wwu3np4
      eslint: 8.50.0
      rimraf: 3.0.2
      typescript: 5.0.4

  ../../core/ecsql/common:
    specifiers:
      '@itwin/build-tools': workspace:*
      '@itwin/core-bentley': workspace:*
      '@types/chai': 4.3.1
      '@types/mocha': ^8.2.2
      '@types/node': 18.16.1
      chai: ^4.3.10
      eslint: ^8.44.0
      mocha: ^10.0.0
      nyc: ^15.1.0
      rimraf: ^3.0.2
      typescript: ~5.0.2
    dependencies:
      '@itwin/core-bentley': link:../../bentley
    devDependencies:
      '@itwin/build-tools': link:../../../tools/build
      '@types/chai': 4.3.1
      '@types/mocha': 8.2.3
      '@types/node': 18.16.1
      chai: 4.3.10
      eslint: 8.50.0
      mocha: 10.2.0
      nyc: 15.1.0
      rimraf: 3.0.2
      typescript: 5.0.4

  ../../core/electron:
    specifiers:
      '@itwin/build-tools': workspace:*
      '@itwin/certa': workspace:*
      '@itwin/core-backend': workspace:*
      '@itwin/core-bentley': workspace:*
      '@itwin/core-common': workspace:*
      '@itwin/core-frontend': workspace:*
      '@itwin/eslint-plugin': 4.0.0-dev.44
      '@openid/appauth': ^1.2.6
      '@types/chai': 4.3.1
      '@types/mocha': ^8.2.2
      '@types/node': 18.16.1
      chai: ^4.3.10
      electron: ^26.2.1
      eslint: ^8.44.0
      glob: ^7.1.2
      mocha: ^10.0.0
      open: ^7.0.0
      rimraf: ^3.0.2
      source-map-loader: ^4.0.0
      typescript: ~5.0.2
      username: ^5.1.0
      webpack: ^5.76.0
      webpack-cli: ^5.0.1
    dependencies:
      '@openid/appauth': 1.3.1
      open: 7.4.2
      username: 5.1.0
    devDependencies:
      '@itwin/build-tools': link:../../tools/build
      '@itwin/certa': link:../../tools/certa
      '@itwin/core-backend': link:../backend
      '@itwin/core-bentley': link:../bentley
      '@itwin/core-common': link:../common
      '@itwin/core-frontend': link:../frontend
      '@itwin/eslint-plugin': 4.0.0-dev.44_5l66jx2oduai5ryf3y7wwu3np4
      '@types/chai': 4.3.1
      '@types/mocha': 8.2.3
      '@types/node': 18.16.1
      chai: 4.3.10
      electron: 26.3.0
      eslint: 8.50.0
      glob: 7.2.3
      mocha: 10.2.0
      rimraf: 3.0.2
      source-map-loader: 4.0.1_webpack@5.88.2
      typescript: 5.0.4
      webpack: 5.88.2_webpack-cli@5.1.4
      webpack-cli: 5.1.4_webpack@5.88.2

  ../../core/express-server:
    specifiers:
      '@itwin/build-tools': workspace:*
      '@itwin/core-backend': workspace:*
      '@itwin/core-common': workspace:*
      '@itwin/eslint-plugin': 4.0.0-dev.44
      '@types/body-parser': ^1.17.0
      '@types/chai': 4.3.1
      '@types/express': ^4.16.1
      '@types/express-ws': ^3.0.1
      '@types/mocha': ^8.2.2
      '@types/node': 18.16.1
      '@types/sinon': ^10.0.15
      '@types/supertest': ^2.0.4
      chai: ^4.3.10
      eslint: ^8.44.0
      express: ^4.16.3
      express-ws: ^5.0.2
      mocha: ^10.0.0
      nyc: ^15.1.0
      rimraf: ^3.0.2
      sinon: ^15.0.4
      supertest: ^3.0.0
      typescript: ~5.0.2
    dependencies:
      express: 4.18.2
      express-ws: 5.0.2_express@4.18.2
    devDependencies:
      '@itwin/build-tools': link:../../tools/build
      '@itwin/core-backend': link:../backend
      '@itwin/core-common': link:../common
      '@itwin/eslint-plugin': 4.0.0-dev.44_5l66jx2oduai5ryf3y7wwu3np4
      '@types/body-parser': 1.19.3
      '@types/chai': 4.3.1
      '@types/express': 4.17.18
      '@types/express-ws': 3.0.2
      '@types/mocha': 8.2.3
      '@types/node': 18.16.1
      '@types/sinon': 10.0.18
      '@types/supertest': 2.0.14
      chai: 4.3.10
      eslint: 8.50.0
      mocha: 10.2.0
      nyc: 15.1.0
      rimraf: 3.0.2
      sinon: 15.2.0
      supertest: 3.4.2
      typescript: 5.0.4

  ../../core/extension:
    specifiers:
      '@itwin/build-tools': workspace:*
      '@itwin/core-common': workspace:*
      '@itwin/core-frontend': workspace:*
      '@itwin/eslint-plugin': 4.0.0-dev.44
      eslint: ^8.44.0
      rimraf: ^3.0.2
      typescript: ~5.0.2
    dependencies:
      '@itwin/core-common': link:../common
      '@itwin/core-frontend': link:../frontend
    devDependencies:
      '@itwin/build-tools': link:../../tools/build
      '@itwin/eslint-plugin': 4.0.0-dev.44_5l66jx2oduai5ryf3y7wwu3np4
      eslint: 8.50.0
      rimraf: 3.0.2
      typescript: 5.0.4

  ../../core/frontend:
    specifiers:
      '@itwin/appui-abstract': workspace:*
      '@itwin/build-tools': workspace:*
      '@itwin/certa': workspace:*
      '@itwin/cloud-agnostic-core': ^2.1.0
      '@itwin/core-bentley': workspace:*
      '@itwin/core-common': workspace:*
      '@itwin/core-geometry': workspace:*
      '@itwin/core-i18n': workspace:*
      '@itwin/core-orbitgt': workspace:*
      '@itwin/core-quantity': workspace:*
      '@itwin/core-telemetry': workspace:*
      '@itwin/eslint-plugin': 4.0.0-dev.44
      '@itwin/object-storage-core': ^2.1.0
      '@itwin/webgl-compatibility': workspace:*
      '@loaders.gl/core': ^3.1.6
      '@loaders.gl/draco': ^3.1.6
      '@types/chai': 4.3.1
      '@types/chai-as-promised': ^7
      '@types/mocha': ^8.2.2
      '@types/node': 18.16.1
      '@types/sinon': ^10.0.15
      babel-loader: ~8.2.5
      babel-plugin-istanbul: ~6.1.1
      chai: ^4.3.10
      chai-as-promised: ^7
      cpx2: ^3.0.0
      eslint: ^8.44.0
      fuse.js: ^3.3.0
      glob: ^7.1.2
      mocha: ^10.0.0
      nyc: ^15.1.0
      rimraf: ^3.0.2
      sinon: ^15.0.4
      source-map-loader: ^4.0.0
      typemoq: ^2.1.0
      typescript: ~5.0.2
      webpack: ^5.76.0
      wms-capabilities: 0.4.0
    dependencies:
      '@itwin/cloud-agnostic-core': 2.1.0
      '@itwin/core-i18n': link:../i18n
      '@itwin/core-telemetry': link:../telemetry
      '@itwin/object-storage-core': 2.1.0
      '@itwin/webgl-compatibility': link:../webgl-compatibility
      '@loaders.gl/core': 3.4.14
      '@loaders.gl/draco': 3.4.14
      fuse.js: 3.6.1
      wms-capabilities: 0.4.0
    devDependencies:
      '@itwin/appui-abstract': link:../../ui/appui-abstract
      '@itwin/build-tools': link:../../tools/build
      '@itwin/certa': link:../../tools/certa
      '@itwin/core-bentley': link:../bentley
      '@itwin/core-common': link:../common
      '@itwin/core-geometry': link:../geometry
      '@itwin/core-orbitgt': link:../orbitgt
      '@itwin/core-quantity': link:../quantity
      '@itwin/eslint-plugin': 4.0.0-dev.44_5l66jx2oduai5ryf3y7wwu3np4
      '@types/chai': 4.3.1
      '@types/chai-as-promised': 7.1.6
      '@types/mocha': 8.2.3
      '@types/node': 18.16.1
      '@types/sinon': 10.0.18
      babel-loader: 8.2.5_webpack@5.88.2
      babel-plugin-istanbul: 6.1.1
      chai: 4.3.10
      chai-as-promised: 7.1.1_chai@4.3.10
      cpx2: 3.0.2
      eslint: 8.50.0
      glob: 7.2.3
      mocha: 10.2.0
      nyc: 15.1.0
      rimraf: 3.0.2
      sinon: 15.2.0
      source-map-loader: 4.0.1_webpack@5.88.2
      typemoq: 2.1.0
      typescript: 5.0.4
      webpack: 5.88.2

  ../../core/frontend-devtools:
    specifiers:
      '@itwin/build-tools': workspace:*
      '@itwin/core-bentley': workspace:*
      '@itwin/core-common': workspace:*
      '@itwin/core-frontend': workspace:*
      '@itwin/core-geometry': workspace:*
      '@itwin/eslint-plugin': 4.0.0-dev.44
      '@types/file-saver': ^2.0.1
      '@types/node': 18.16.1
      cpx2: ^3.0.0
      eslint: ^8.44.0
      file-saver: ^2.0.2
      rimraf: ^3.0.2
      typescript: ~5.0.2
    dependencies:
      '@itwin/core-bentley': link:../bentley
      '@itwin/core-common': link:../common
      '@itwin/core-frontend': link:../frontend
      '@itwin/core-geometry': link:../geometry
      file-saver: 2.0.5
    devDependencies:
      '@itwin/build-tools': link:../../tools/build
      '@itwin/eslint-plugin': 4.0.0-dev.44_5l66jx2oduai5ryf3y7wwu3np4
      '@types/file-saver': 2.0.5
      '@types/node': 18.16.1
      cpx2: 3.0.2
      eslint: 8.50.0
      rimraf: 3.0.2
      typescript: 5.0.4

  ../../core/geometry:
    specifiers:
      '@itwin/build-tools': workspace:*
      '@itwin/core-bentley': workspace:*
      '@itwin/eslint-plugin': 4.0.0-dev.44
      '@types/chai': 4.3.1
      '@types/flatbuffers': ~1.10.0
      '@types/mocha': ^8.2.2
      '@types/node': 18.16.1
      chai: ^4.3.10
      debug: ^2.6.9
      eslint: ^8.44.0
      flatbuffers: ~1.12.0
      mocha: ^10.0.0
      nyc: ^15.1.0
      rimraf: ^3.0.2
      typescript: ~5.0.2
    dependencies:
      '@itwin/core-bentley': link:../bentley
      flatbuffers: 1.12.0
    devDependencies:
      '@itwin/build-tools': link:../../tools/build
      '@itwin/eslint-plugin': 4.0.0-dev.44_5l66jx2oduai5ryf3y7wwu3np4
      '@types/chai': 4.3.1
      '@types/flatbuffers': 1.10.1
      '@types/mocha': 8.2.3
      '@types/node': 18.16.1
      chai: 4.3.10
      debug: 2.6.9
      eslint: 8.50.0
      mocha: 10.2.0
      nyc: 15.1.0
      rimraf: 3.0.2
      typescript: 5.0.4

  ../../core/hypermodeling:
    specifiers:
      '@itwin/appui-abstract': workspace:*
      '@itwin/build-tools': workspace:*
      '@itwin/certa': workspace:*
      '@itwin/core-bentley': workspace:*
      '@itwin/core-common': workspace:*
      '@itwin/core-frontend': workspace:*
      '@itwin/core-geometry': workspace:*
      '@itwin/eslint-plugin': 4.0.0-dev.44
      '@types/chai': 4.3.1
      '@types/mocha': ^8.2.2
      '@types/node': 18.16.1
      babel-loader: ~8.2.5
      babel-plugin-istanbul: ~6.1.1
      chai: ^4.3.10
      cpx2: ^3.0.0
      eslint: ^8.44.0
      glob: ^7.1.2
      mocha: ^10.0.0
      nyc: ^15.1.0
      rimraf: ^3.0.2
      source-map-loader: ^4.0.0
      typescript: ~5.0.2
      webpack: ^5.76.0
    dependencies:
      '@itwin/appui-abstract': link:../../ui/appui-abstract
    devDependencies:
      '@itwin/build-tools': link:../../tools/build
      '@itwin/certa': link:../../tools/certa
      '@itwin/core-bentley': link:../bentley
      '@itwin/core-common': link:../common
      '@itwin/core-frontend': link:../frontend
      '@itwin/core-geometry': link:../geometry
      '@itwin/eslint-plugin': 4.0.0-dev.44_5l66jx2oduai5ryf3y7wwu3np4
      '@types/chai': 4.3.1
      '@types/mocha': 8.2.3
      '@types/node': 18.16.1
      babel-loader: 8.2.5_webpack@5.88.2
      babel-plugin-istanbul: 6.1.1
      chai: 4.3.10
      cpx2: 3.0.2
      eslint: 8.50.0
      glob: 7.2.3
      mocha: 10.2.0
      nyc: 15.1.0
      rimraf: 3.0.2
      source-map-loader: 4.0.1_webpack@5.88.2
      typescript: 5.0.4
      webpack: 5.88.2

  ../../core/i18n:
    specifiers:
      '@itwin/build-tools': workspace:*
      '@itwin/certa': workspace:*
      '@itwin/core-bentley': workspace:*
      '@itwin/core-common': workspace:*
      '@itwin/eslint-plugin': 4.0.0-dev.44
      '@types/chai': 4.3.1
      '@types/i18next': ^8.4.2
      '@types/i18next-browser-languagedetector': ^2.0.1
      '@types/mocha': ^8.2.2
      '@types/node': 18.16.1
      babel-loader: ~8.2.5
      babel-plugin-istanbul: ~6.1.1
      chai: ^4.3.10
      eslint: ^8.44.0
      glob: ^7.1.2
      i18next: ^21.9.1
      i18next-browser-languagedetector: ^6.1.2
      i18next-http-backend: ^1.4.4
      rimraf: ^3.0.2
      source-map-loader: ^4.0.0
      typescript: ~5.0.2
      webpack: ^5.76.0
      webpack-cli: ^5.0.1
    dependencies:
      i18next: 21.10.0
      i18next-browser-languagedetector: 6.1.8
      i18next-http-backend: 1.4.5
    devDependencies:
      '@itwin/build-tools': link:../../tools/build
      '@itwin/certa': link:../../tools/certa
      '@itwin/core-bentley': link:../bentley
      '@itwin/core-common': link:../common
      '@itwin/eslint-plugin': 4.0.0-dev.44_5l66jx2oduai5ryf3y7wwu3np4
      '@types/chai': 4.3.1
      '@types/i18next': 8.4.6
      '@types/i18next-browser-languagedetector': 2.0.2
      '@types/mocha': 8.2.3
      '@types/node': 18.16.1
      babel-loader: 8.2.5_webpack@5.88.2
      babel-plugin-istanbul: 6.1.1
      chai: 4.3.10
      eslint: 8.50.0
      glob: 7.2.3
      rimraf: 3.0.2
      source-map-loader: 4.0.1_webpack@5.88.2
      typescript: 5.0.4
      webpack: 5.88.2_webpack-cli@5.1.4
      webpack-cli: 5.1.4_webpack@5.88.2

  ../../core/markup:
    specifiers:
      '@itwin/build-tools': workspace:*
      '@itwin/certa': workspace:*
      '@itwin/core-bentley': workspace:*
      '@itwin/core-common': workspace:*
      '@itwin/core-frontend': workspace:*
      '@itwin/core-geometry': workspace:*
      '@itwin/eslint-plugin': 4.0.0-dev.44
      '@svgdotjs/svg.js': 3.0.13
      '@types/chai': 4.3.1
      '@types/mocha': ^8.2.2
      '@types/node': 18.16.1
      babel-loader: ~8.2.5
      babel-plugin-istanbul: ~6.1.1
      chai: ^4.3.10
      cpx2: ^3.0.0
      eslint: ^8.44.0
      glob: ^7.1.2
      mocha: ^10.0.0
      nyc: ^15.1.0
      rimraf: ^3.0.2
      source-map-loader: ^4.0.0
      typescript: ~5.0.2
      webpack: ^5.76.0
    dependencies:
      '@svgdotjs/svg.js': 3.0.13
    devDependencies:
      '@itwin/build-tools': link:../../tools/build
      '@itwin/certa': link:../../tools/certa
      '@itwin/core-bentley': link:../bentley
      '@itwin/core-common': link:../common
      '@itwin/core-frontend': link:../frontend
      '@itwin/core-geometry': link:../geometry
      '@itwin/eslint-plugin': 4.0.0-dev.44_5l66jx2oduai5ryf3y7wwu3np4
      '@types/chai': 4.3.1
      '@types/mocha': 8.2.3
      '@types/node': 18.16.1
      babel-loader: 8.2.5_webpack@5.88.2
      babel-plugin-istanbul: 6.1.1
      chai: 4.3.10
      cpx2: 3.0.2
      eslint: 8.50.0
      glob: 7.2.3
      mocha: 10.2.0
      nyc: 15.1.0
      rimraf: 3.0.2
      source-map-loader: 4.0.1_webpack@5.88.2
      typescript: 5.0.4
      webpack: 5.88.2

  ../../core/mobile:
    specifiers:
      '@itwin/build-tools': workspace:*
      '@itwin/core-backend': workspace:*
      '@itwin/core-bentley': workspace:*
      '@itwin/core-common': workspace:*
      '@itwin/core-frontend': workspace:*
      '@itwin/eslint-plugin': 4.0.0-dev.44
      '@types/chai': 4.3.1
      '@types/fs-extra': ^4.0.7
      '@types/lodash': ^4.14.0
      '@types/mocha': ^8.2.2
      '@types/node': 18.16.1
      '@types/superagent': ^4.1.14
      '@types/ws': ^7.0.0
      chai: ^4.3.10
      chai-as-promised: ^7
      dotenv: ^10.0.0
      dotenv-expand: ^5.1.0
      eslint: ^8.44.0
      lodash: ^4.17.10
      mocha: ^10.0.0
      rimraf: ^3.0.2
      superagent: ^7.1.5
      typescript: ~5.0.2
      ws: ^7.5.3
    dependencies:
      lodash: 4.17.21
      superagent: 7.1.6
      ws: 7.5.9
    devDependencies:
      '@itwin/build-tools': link:../../tools/build
      '@itwin/core-backend': link:../backend
      '@itwin/core-bentley': link:../bentley
      '@itwin/core-common': link:../common
      '@itwin/core-frontend': link:../frontend
      '@itwin/eslint-plugin': 4.0.0-dev.44_5l66jx2oduai5ryf3y7wwu3np4
      '@types/chai': 4.3.1
      '@types/fs-extra': 4.0.13
      '@types/lodash': 4.14.199
      '@types/mocha': 8.2.3
      '@types/node': 18.16.1
      '@types/superagent': 4.1.19
      '@types/ws': 7.4.7
      chai: 4.3.10
      chai-as-promised: 7.1.1_chai@4.3.10
      dotenv: 10.0.0
      dotenv-expand: 5.1.0
      eslint: 8.50.0
      mocha: 10.2.0
      rimraf: 3.0.2
      typescript: 5.0.4

  ../../core/orbitgt:
    specifiers:
      '@itwin/build-tools': workspace:*
      '@itwin/core-bentley': workspace:*
      '@itwin/eslint-plugin': 4.0.0-dev.44
      '@types/chai': 4.3.1
      '@types/mocha': ^8.2.2
      '@types/node': 18.16.1
      chai: ^4.3.10
      cpx2: ^3.0.0
      debug: ^2.6.9
      eslint: ^8.44.0
      mocha: ^10.0.0
      nyc: ^15.1.0
      rimraf: ^3.0.2
      typescript: ~5.0.2
    devDependencies:
      '@itwin/build-tools': link:../../tools/build
      '@itwin/core-bentley': link:../bentley
      '@itwin/eslint-plugin': 4.0.0-dev.44_5l66jx2oduai5ryf3y7wwu3np4
      '@types/chai': 4.3.1
      '@types/mocha': 8.2.3
      '@types/node': 18.16.1
      chai: 4.3.10
      cpx2: 3.0.2
      debug: 2.6.9
      eslint: 8.50.0
      mocha: 10.2.0
      nyc: 15.1.0
      rimraf: 3.0.2
      typescript: 5.0.4

  ../../core/quantity:
    specifiers:
      '@itwin/build-tools': workspace:*
      '@itwin/core-bentley': workspace:*
      '@itwin/eslint-plugin': 4.0.0-dev.44
      '@types/chai': 4.3.1
      '@types/chai-as-promised': ^7
      '@types/glob': ^5.0.35
      '@types/mocha': ^8.2.2
      '@types/node': 18.16.1
      '@types/sinon': ^10.0.15
      chai: ^4.3.10
      chai-as-promised: ^7
      eslint: ^8.44.0
      mocha: ^10.0.0
      nyc: ^15.1.0
      rimraf: ^3.0.2
      sinon: ^15.0.4
      typescript: ~5.0.2
    devDependencies:
      '@itwin/build-tools': link:../../tools/build
      '@itwin/core-bentley': link:../bentley
      '@itwin/eslint-plugin': 4.0.0-dev.44_5l66jx2oduai5ryf3y7wwu3np4
      '@types/chai': 4.3.1
      '@types/chai-as-promised': 7.1.6
      '@types/glob': 5.0.38
      '@types/mocha': 8.2.3
      '@types/node': 18.16.1
      '@types/sinon': 10.0.18
      chai: 4.3.10
      chai-as-promised: 7.1.1_chai@4.3.10
      eslint: 8.50.0
      mocha: 10.2.0
      nyc: 15.1.0
      rimraf: 3.0.2
      sinon: 15.2.0
      typescript: 5.0.4

  ../../core/telemetry:
    specifiers:
      '@itwin/build-tools': workspace:*
      '@itwin/certa': workspace:*
      '@itwin/core-bentley': workspace:*
      '@itwin/core-common': workspace:*
      '@itwin/eslint-plugin': 4.0.0-dev.44
      '@types/chai': 4.3.1
      '@types/mocha': ^8.2.2
      '@types/node': 18.16.1
      chai: ^4.3.10
      eslint: ^8.44.0
      mocha: ^10.0.0
      rimraf: ^3.0.2
      source-map-loader: ^4.0.0
      typescript: ~5.0.2
      webpack: ^5.76.0
    dependencies:
      '@itwin/core-bentley': link:../bentley
      '@itwin/core-common': link:../common
    devDependencies:
      '@itwin/build-tools': link:../../tools/build
      '@itwin/certa': link:../../tools/certa
      '@itwin/eslint-plugin': 4.0.0-dev.44_5l66jx2oduai5ryf3y7wwu3np4
      '@types/chai': 4.3.1
      '@types/mocha': 8.2.3
      '@types/node': 18.16.1
      chai: 4.3.10
      eslint: 8.50.0
      mocha: 10.2.0
      rimraf: 3.0.2
      source-map-loader: 4.0.1_webpack@5.88.2
      typescript: 5.0.4
      webpack: 5.88.2

  ../../core/webgl-compatibility:
    specifiers:
      '@itwin/build-tools': workspace:*
      '@itwin/certa': workspace:*
      '@itwin/core-bentley': workspace:*
      '@itwin/eslint-plugin': 4.0.0-dev.44
      '@types/chai': 4.3.1
      '@types/mocha': ^8.2.2
      '@types/node': 18.16.1
      babel-loader: ~8.2.5
      babel-plugin-istanbul: ~6.1.1
      chai: ^4.3.10
      eslint: ^8.44.0
      glob: ^7.1.2
      mocha: ^10.0.0
      rimraf: ^3.0.2
      source-map-loader: ^4.0.0
      typescript: ~5.0.2
      webpack: ^5.76.0
    dependencies:
      '@itwin/core-bentley': link:../bentley
    devDependencies:
      '@itwin/build-tools': link:../../tools/build
      '@itwin/certa': link:../../tools/certa
      '@itwin/eslint-plugin': 4.0.0-dev.44_5l66jx2oduai5ryf3y7wwu3np4
      '@types/chai': 4.3.1
      '@types/mocha': 8.2.3
      '@types/node': 18.16.1
      babel-loader: 8.2.5_webpack@5.88.2
      babel-plugin-istanbul: 6.1.1
      chai: 4.3.10
      eslint: 8.50.0
      glob: 7.2.3
      mocha: 10.2.0
      rimraf: 3.0.2
      source-map-loader: 4.0.1_webpack@5.88.2
      typescript: 5.0.4
      webpack: 5.88.2

  ../../domains/analytical/backend:
    specifiers:
      '@itwin/build-tools': workspace:*
      '@itwin/core-backend': workspace:*
      '@itwin/core-bentley': workspace:*
      '@itwin/core-common': workspace:*
      '@itwin/eslint-plugin': 4.0.0-dev.44
      '@types/chai': 4.3.1
      '@types/fs-extra': ^4.0.7
      '@types/mocha': ^8.2.2
      '@types/node': 18.16.1
      '@types/semver': 7.3.10
      chai: ^4.3.10
      cpx2: ^3.0.0
      eslint: ^8.44.0
      mocha: ^10.0.0
      nyc: ^15.1.0
      rimraf: ^3.0.2
      semver: ^7.3.5
      typescript: ~5.0.2
    devDependencies:
      '@itwin/build-tools': link:../../../tools/build
      '@itwin/core-backend': link:../../../core/backend
      '@itwin/core-bentley': link:../../../core/bentley
      '@itwin/core-common': link:../../../core/common
      '@itwin/eslint-plugin': 4.0.0-dev.44_5l66jx2oduai5ryf3y7wwu3np4
      '@types/chai': 4.3.1
      '@types/fs-extra': 4.0.13
      '@types/mocha': 8.2.3
      '@types/node': 18.16.1
      '@types/semver': 7.3.10
      chai: 4.3.10
      cpx2: 3.0.2
      eslint: 8.50.0
      mocha: 10.2.0
      nyc: 15.1.0
      rimraf: 3.0.2
      semver: 7.5.4
      typescript: 5.0.4

  ../../domains/linear-referencing/backend:
    specifiers:
      '@itwin/build-tools': workspace:*
      '@itwin/core-backend': workspace:*
      '@itwin/core-bentley': workspace:*
      '@itwin/core-common': workspace:*
      '@itwin/eslint-plugin': 4.0.0-dev.44
      '@itwin/linear-referencing-common': workspace:*
      '@types/chai': 4.3.1
      '@types/fs-extra': ^4.0.7
      '@types/mocha': ^8.2.2
      '@types/node': 18.16.1
      chai: ^4.3.10
      cpx2: ^3.0.0
      eslint: ^8.44.0
      mocha: ^10.0.0
      nyc: ^15.1.0
      rimraf: ^3.0.2
      typescript: ~5.0.2
    devDependencies:
      '@itwin/build-tools': link:../../../tools/build
      '@itwin/core-backend': link:../../../core/backend
      '@itwin/core-bentley': link:../../../core/bentley
      '@itwin/core-common': link:../../../core/common
      '@itwin/eslint-plugin': 4.0.0-dev.44_5l66jx2oduai5ryf3y7wwu3np4
      '@itwin/linear-referencing-common': link:../common
      '@types/chai': 4.3.1
      '@types/fs-extra': 4.0.13
      '@types/mocha': 8.2.3
      '@types/node': 18.16.1
      chai: 4.3.10
      cpx2: 3.0.2
      eslint: 8.50.0
      mocha: 10.2.0
      nyc: 15.1.0
      rimraf: 3.0.2
      typescript: 5.0.4

  ../../domains/linear-referencing/common:
    specifiers:
      '@itwin/build-tools': workspace:*
      '@itwin/core-bentley': workspace:*
      '@itwin/core-common': workspace:*
      '@itwin/eslint-plugin': 4.0.0-dev.44
      '@types/chai': 4.3.1
      '@types/fs-extra': ^4.0.7
      '@types/mocha': ^8.2.2
      chai: ^4.3.10
      eslint: ^8.44.0
      mocha: ^10.0.0
      nyc: ^15.1.0
      rimraf: ^3.0.2
      typescript: ~5.0.2
    devDependencies:
      '@itwin/build-tools': link:../../../tools/build
      '@itwin/core-bentley': link:../../../core/bentley
      '@itwin/core-common': link:../../../core/common
      '@itwin/eslint-plugin': 4.0.0-dev.44_5l66jx2oduai5ryf3y7wwu3np4
      '@types/chai': 4.3.1
      '@types/fs-extra': 4.0.13
      '@types/mocha': 8.2.3
      chai: 4.3.10
      eslint: 8.50.0
      mocha: 10.2.0
      nyc: 15.1.0
      rimraf: 3.0.2
      typescript: 5.0.4

  ../../domains/physical-material/backend:
    specifiers:
      '@itwin/build-tools': workspace:*
      '@itwin/core-backend': workspace:*
      '@itwin/core-bentley': workspace:*
      '@itwin/core-common': workspace:*
      '@itwin/eslint-plugin': 4.0.0-dev.44
      '@types/chai': 4.3.1
      '@types/fs-extra': ^4.0.7
      '@types/mocha': ^8.2.2
      '@types/node': 18.16.1
      chai: ^4.3.10
      eslint: ^8.44.0
      mocha: ^10.0.0
      nyc: ^15.1.0
      rimraf: ^3.0.2
      typescript: ~5.0.2
    devDependencies:
      '@itwin/build-tools': link:../../../tools/build
      '@itwin/core-backend': link:../../../core/backend
      '@itwin/core-bentley': link:../../../core/bentley
      '@itwin/core-common': link:../../../core/common
      '@itwin/eslint-plugin': 4.0.0-dev.44_5l66jx2oduai5ryf3y7wwu3np4
      '@types/chai': 4.3.1
      '@types/fs-extra': 4.0.13
      '@types/mocha': 8.2.3
      '@types/node': 18.16.1
      chai: 4.3.10
      eslint: 8.50.0
      mocha: 10.2.0
      nyc: 15.1.0
      rimraf: 3.0.2
      typescript: 5.0.4

  ../../editor/backend:
    specifiers:
      '@itwin/build-tools': workspace:*
      '@itwin/core-backend': workspace:*
      '@itwin/core-bentley': workspace:*
      '@itwin/core-common': workspace:*
      '@itwin/core-geometry': workspace:*
      '@itwin/editor-common': workspace:*
      '@itwin/eslint-plugin': 4.0.0-dev.44
      eslint: ^8.44.0
      rimraf: ^3.0.2
      typescript: ~5.0.2
    dependencies:
      '@itwin/editor-common': link:../common
    devDependencies:
      '@itwin/build-tools': link:../../tools/build
      '@itwin/core-backend': link:../../core/backend
      '@itwin/core-bentley': link:../../core/bentley
      '@itwin/core-common': link:../../core/common
      '@itwin/core-geometry': link:../../core/geometry
      '@itwin/eslint-plugin': 4.0.0-dev.44_5l66jx2oduai5ryf3y7wwu3np4
      eslint: 8.50.0
      rimraf: 3.0.2
      typescript: 5.0.4

  ../../editor/common:
    specifiers:
      '@itwin/build-tools': workspace:*
      '@itwin/core-bentley': workspace:*
      '@itwin/core-common': workspace:*
      '@itwin/core-geometry': workspace:*
      '@itwin/eslint-plugin': 4.0.0-dev.44
      '@types/chai': 4.3.1
      '@types/mocha': ^8.2.2
      '@types/node': 18.16.1
      chai: ^4.3.10
      eslint: ^8.44.0
      mocha: ^10.0.0
      rimraf: ^3.0.2
      typescript: ~5.0.2
    devDependencies:
      '@itwin/build-tools': link:../../tools/build
      '@itwin/core-bentley': link:../../core/bentley
      '@itwin/core-common': link:../../core/common
      '@itwin/core-geometry': link:../../core/geometry
      '@itwin/eslint-plugin': 4.0.0-dev.44_5l66jx2oduai5ryf3y7wwu3np4
      '@types/chai': 4.3.1
      '@types/mocha': 8.2.3
      '@types/node': 18.16.1
      chai: 4.3.10
      eslint: 8.50.0
      mocha: 10.2.0
      rimraf: 3.0.2
      typescript: 5.0.4

  ../../editor/frontend:
    specifiers:
      '@itwin/appui-abstract': workspace:*
      '@itwin/build-tools': workspace:*
      '@itwin/certa': workspace:*
      '@itwin/core-bentley': workspace:*
      '@itwin/core-common': workspace:*
      '@itwin/core-frontend': workspace:*
      '@itwin/core-geometry': workspace:*
      '@itwin/editor-common': workspace:*
      '@itwin/eslint-plugin': 4.0.0-dev.44
      cpx2: ^3.0.0
      eslint: ^8.44.0
      rimraf: ^3.0.2
      typescript: ~5.0.2
    dependencies:
      '@itwin/editor-common': link:../common
    devDependencies:
      '@itwin/appui-abstract': link:../../ui/appui-abstract
      '@itwin/build-tools': link:../../tools/build
      '@itwin/certa': link:../../tools/certa
      '@itwin/core-bentley': link:../../core/bentley
      '@itwin/core-common': link:../../core/common
      '@itwin/core-frontend': link:../../core/frontend
      '@itwin/core-geometry': link:../../core/geometry
      '@itwin/eslint-plugin': 4.0.0-dev.44_5l66jx2oduai5ryf3y7wwu3np4
      cpx2: 3.0.2
      eslint: 8.50.0
      rimraf: 3.0.2
      typescript: 5.0.4

  ../../example-code/app:
    specifiers:
      '@itwin/build-tools': workspace:*
      '@itwin/core-backend': workspace:*
      '@itwin/core-bentley': workspace:*
      '@itwin/core-common': workspace:*
      '@itwin/core-electron': workspace:*
      '@itwin/core-frontend': workspace:*
      '@itwin/core-geometry': workspace:*
      '@itwin/eslint-plugin': 4.0.0-dev.44
      '@itwin/oidc-signin-tool': ~3.6.0
      '@types/chai': 4.3.1
      '@types/mocha': ^8.2.2
      '@types/node': 18.16.1
      chai: ^4.3.10
      cpx2: ^3.0.0
      electron: ^26.2.1
      eslint: ^8.44.0
      mocha: ^10.0.0
      rimraf: ^3.0.2
      typescript: ~5.0.2
    dependencies:
      '@itwin/core-backend': link:../../core/backend
      '@itwin/core-bentley': link:../../core/bentley
      '@itwin/core-common': link:../../core/common
      '@itwin/core-electron': link:../../core/electron
      '@itwin/core-frontend': link:../../core/frontend
      '@itwin/core-geometry': link:../../core/geometry
      electron: 26.3.0
    devDependencies:
      '@itwin/build-tools': link:../../tools/build
      '@itwin/eslint-plugin': 4.0.0-dev.44_5l66jx2oduai5ryf3y7wwu3np4
      '@itwin/oidc-signin-tool': 3.6.1_mw7ijh7naa3fttho2b5zv6acpm
      '@types/chai': 4.3.1
      '@types/mocha': 8.2.3
      '@types/node': 18.16.1
      chai: 4.3.10
      cpx2: 3.0.2
      eslint: 8.50.0
      mocha: 10.2.0
      rimraf: 3.0.2
      typescript: 5.0.4

  ../../example-code/snippets:
    specifiers:
      '@itwin/build-tools': workspace:*
      '@itwin/core-backend': workspace:*
      '@itwin/core-bentley': workspace:*
      '@itwin/core-common': workspace:*
      '@itwin/core-extension': workspace:*
      '@itwin/core-frontend': workspace:*
      '@itwin/core-geometry': workspace:*
      '@itwin/ecschema-editing': workspace:*
      '@itwin/ecschema-locaters': workspace:*
      '@itwin/ecschema-metadata': workspace:*
      '@itwin/eslint-plugin': 4.0.0-dev.44
      '@itwin/imodel-transformer': ^0.1.1
      '@itwin/itwins-client': ^1.2.0
      '@itwin/oidc-signin-tool': ~3.6.0
      '@itwin/service-authorization': ^0.6.3
      '@types/chai': 4.3.1
      '@types/chai-as-promised': ^7
      '@types/fs-extra': ^4.0.7
      '@types/mocha': ^8.2.2
      '@types/node': 18.16.1
      '@xmldom/xmldom': ~0.8.5
      chai: ^4.3.10
      chai-as-promised: ^7
      cpx2: ^3.0.0
      eslint: ^8.44.0
      fs-extra: ^8.1.0
      mocha: ^10.0.0
      rimraf: ^3.0.2
      typescript: ~5.0.2
    dependencies:
      '@itwin/core-backend': link:../../core/backend
      '@itwin/core-bentley': link:../../core/bentley
      '@itwin/core-common': link:../../core/common
      '@itwin/core-extension': link:../../core/extension
      '@itwin/core-frontend': link:../../core/frontend
      '@itwin/core-geometry': link:../../core/geometry
      '@itwin/ecschema-editing': link:../../core/ecschema-editing
      '@itwin/ecschema-locaters': link:../../core/ecschema-locaters
      '@itwin/ecschema-metadata': link:../../core/ecschema-metadata
      '@itwin/imodel-transformer': 0.1.16_weqmipkhmjm5vfy37lv47aijmu
      '@itwin/itwins-client': 1.2.0
      '@itwin/service-authorization': 0.6.3_mdtbcqczpmeuv6yjzfaigjndwi
      '@xmldom/xmldom': 0.8.10
      fs-extra: 8.1.0
    devDependencies:
      '@itwin/build-tools': link:../../tools/build
      '@itwin/eslint-plugin': 4.0.0-dev.44_5l66jx2oduai5ryf3y7wwu3np4
      '@itwin/oidc-signin-tool': 3.6.1_mdtbcqczpmeuv6yjzfaigjndwi
      '@types/chai': 4.3.1
      '@types/chai-as-promised': 7.1.6
      '@types/fs-extra': 4.0.13
      '@types/mocha': 8.2.3
      '@types/node': 18.16.1
      chai: 4.3.10
      chai-as-promised: 7.1.1_chai@4.3.10
      cpx2: 3.0.2
      eslint: 8.50.0
      mocha: 10.2.0
      rimraf: 3.0.2
      typescript: 5.0.4

  ../../extensions/frontend-tiles:
    specifiers:
      '@itwin/build-tools': workspace:*
      '@itwin/certa': workspace:*
      '@itwin/core-bentley': workspace:*
      '@itwin/core-common': workspace:*
      '@itwin/core-frontend': workspace:*
      '@itwin/core-geometry': workspace:*
      '@itwin/eslint-plugin': 4.0.0-dev.44
      '@types/chai': 4.3.1
      '@types/chai-as-promised': ^7
      '@types/mocha': ^8.2.2
      '@types/node': 18.16.1
      '@types/sinon': ^10.0.15
      babel-loader: ~8.2.5
      babel-plugin-istanbul: ~6.1.1
      chai: ^4.3.10
      chai-as-promised: ^7
      eslint: ^8.44.0
      glob: ^7.1.2
      mocha: ^10.0.0
      rimraf: ^3.0.2
      sinon: ^15.0.4
      source-map-loader: ^4.0.0
      typescript: ~5.0.2
      webpack: ^5.76.0
    devDependencies:
      '@itwin/build-tools': link:../../tools/build
      '@itwin/certa': link:../../tools/certa
      '@itwin/core-bentley': link:../../core/bentley
      '@itwin/core-common': link:../../core/common
      '@itwin/core-frontend': link:../../core/frontend
      '@itwin/core-geometry': link:../../core/geometry
      '@itwin/eslint-plugin': 4.0.0-dev.44_5l66jx2oduai5ryf3y7wwu3np4
      '@types/chai': 4.3.1
      '@types/chai-as-promised': 7.1.6
      '@types/mocha': 8.2.3
      '@types/node': 18.16.1
      '@types/sinon': 10.0.18
      babel-loader: 8.2.5_webpack@5.88.2
      babel-plugin-istanbul: 6.1.1
      chai: 4.3.10
      chai-as-promised: 7.1.1_chai@4.3.10
      eslint: 8.50.0
      glob: 7.2.3
      mocha: 10.2.0
      rimraf: 3.0.2
      sinon: 15.2.0
      source-map-loader: 4.0.1_webpack@5.88.2
      typescript: 5.0.4
      webpack: 5.88.2

  ../../extensions/map-layers-auth:
    specifiers:
      '@itwin/build-tools': workspace:*
      '@itwin/core-bentley': workspace:*
      '@itwin/core-common': workspace:*
      '@itwin/core-frontend': workspace:*
      '@itwin/eslint-plugin': 4.0.0-dev.44
      '@types/chai': 4.3.1
      '@types/mocha': ^8.2.2
      '@types/sinon': ^10.0.15
      '@types/sinon-chai': ^3.2.0
      chai: ^4.3.10
      eslint: ^8.44.0
      ignore-styles: ^5.0.1
      jsdom: ^19.0.0
      jsdom-global: 3.0.2
      mocha: ^10.0.0
      nyc: ^15.1.0
      rimraf: ^3.0.2
      sinon: ^15.0.4
      sinon-chai: ^3.2.0
      source-map-support: ^0.5.6
      typescript: ~5.0.2
    devDependencies:
      '@itwin/build-tools': link:../../tools/build
      '@itwin/core-bentley': link:../../core/bentley
      '@itwin/core-common': link:../../core/common
      '@itwin/core-frontend': link:../../core/frontend
      '@itwin/eslint-plugin': 4.0.0-dev.44_5l66jx2oduai5ryf3y7wwu3np4
      '@types/chai': 4.3.1
      '@types/mocha': 8.2.3
      '@types/sinon': 10.0.18
      '@types/sinon-chai': 3.2.10
      chai: 4.3.10
      eslint: 8.50.0
      ignore-styles: 5.0.1
      jsdom: 19.0.0
      jsdom-global: 3.0.2_jsdom@19.0.0
      mocha: 10.2.0
      nyc: 15.1.0
      rimraf: 3.0.2
      sinon: 15.2.0
      sinon-chai: 3.7.0_chai@4.3.10+sinon@15.2.0
      source-map-support: 0.5.21
      typescript: 5.0.4

  ../../extensions/map-layers-formats:
    specifiers:
      '@itwin/appui-abstract': workspace:*
      '@itwin/build-tools': workspace:*
      '@itwin/core-bentley': workspace:*
      '@itwin/core-common': workspace:*
      '@itwin/core-frontend': workspace:*
      '@itwin/core-geometry': workspace:*
      '@itwin/eslint-plugin': 4.0.0-dev.44
      '@types/chai': 4.3.1
      '@types/chai-as-promised': ^7
      '@types/google-protobuf': ~3.15.6
      '@types/mocha': ^8.2.2
      '@types/sinon': ^10.0.15
      '@types/sinon-chai': ^3.2.0
      chai: ^4.3.10
      chai-as-promised: ^7
      cpx2: ^3.0.0
      eslint: ^8.44.0
      google-protobuf: ~3.20.1
      ignore-styles: ^5.0.1
      jsdom: ^19.0.0
      jsdom-global: 3.0.2
      mocha: ^10.0.0
      nyc: ^15.1.0
      rimraf: ^3.0.2
      sinon: ^15.0.4
      sinon-chai: ^3.2.0
      source-map-support: ^0.5.6
      typemoq: ^2.1.0
      typescript: ~5.0.2
    dependencies:
      google-protobuf: 3.20.1
    devDependencies:
      '@itwin/appui-abstract': link:../../ui/appui-abstract
      '@itwin/build-tools': link:../../tools/build
      '@itwin/core-bentley': link:../../core/bentley
      '@itwin/core-common': link:../../core/common
      '@itwin/core-frontend': link:../../core/frontend
      '@itwin/core-geometry': link:../../core/geometry
      '@itwin/eslint-plugin': 4.0.0-dev.44_5l66jx2oduai5ryf3y7wwu3np4
      '@types/chai': 4.3.1
      '@types/chai-as-promised': 7.1.6
      '@types/google-protobuf': 3.15.7
      '@types/mocha': 8.2.3
      '@types/sinon': 10.0.18
      '@types/sinon-chai': 3.2.10
      chai: 4.3.10
      chai-as-promised: 7.1.1_chai@4.3.10
      cpx2: 3.0.2
      eslint: 8.50.0
      ignore-styles: 5.0.1
      jsdom: 19.0.0
      jsdom-global: 3.0.2_jsdom@19.0.0
      mocha: 10.2.0
      nyc: 15.1.0
      rimraf: 3.0.2
      sinon: 15.2.0
      sinon-chai: 3.7.0_chai@4.3.10+sinon@15.2.0
      source-map-support: 0.5.21
      typemoq: 2.1.0
      typescript: 5.0.4

  ../../extensions/test-extension:
    specifiers:
      '@itwin/build-tools': workspace:*
      '@itwin/core-extension': workspace:*
      '@itwin/eslint-plugin': 4.0.0-dev.44
      buffer: ^6.0.3
      esbuild: ^0.13.8
      eslint: ^8.44.0
      rimraf: ^3.0.2
      typescript: ~5.0.2
      url: ^0.11.0
    dependencies:
      '@itwin/core-extension': link:../../core/extension
      buffer: 6.0.3
      url: 0.11.3
    devDependencies:
      '@itwin/build-tools': link:../../tools/build
      '@itwin/eslint-plugin': 4.0.0-dev.44_5l66jx2oduai5ryf3y7wwu3np4
      esbuild: 0.13.15
      eslint: 8.50.0
      rimraf: 3.0.2
      typescript: 5.0.4

  ../../full-stack-tests/backend:
    specifiers:
      '@azure/storage-blob': ^12.7.0
      '@bentley/aec-units-schema': ^1.0.3
      '@bentley/cif-bridge-schema': ^1.0.5
      '@bentley/cif-common-schema': ^1.0.3
      '@bentley/cif-geometric-rules-schema': ^1.0.1
      '@bentley/cif-hydraulic-analysis-schema': ^1.0.3
      '@bentley/cif-hydraulic-results-schema': ^1.0.3
      '@bentley/cif-quantity-takeoffs-schema': ^1.0.1
      '@bentley/cif-rail-schema': ^1.0.2
      '@bentley/cif-roads-schema': ^1.0.1
      '@bentley/cif-subsurface-conflict-analysis-schema': ^1.0.3
      '@bentley/cif-subsurface-schema': ^1.0.3
      '@bentley/cif-units-schema': ^1.0.1
      '@bentley/plant-custom-attributes-schema': ^1.0.1
      '@bentley/process-functional-schema': ^1.0.1
      '@bentley/process-physical-schema': ^1.0.2
      '@bentley/quantity-takeoffs-aspects-schema': ^1.0.1
      '@bentley/road-rail-units-schema': ^1.0.1
      '@itwin/build-tools': workspace:*
      '@itwin/core-backend': workspace:*
      '@itwin/core-bentley': workspace:*
      '@itwin/core-common': workspace:*
      '@itwin/core-geometry': workspace:*
      '@itwin/ecschema-metadata': workspace:*
      '@itwin/eslint-plugin': 4.0.0-dev.44
      '@itwin/imodels-access-backend': ^3.0.0
      '@itwin/imodels-client-authoring': ^3.0.0
      '@itwin/itwins-client': ^1.2.0
      '@itwin/oidc-signin-tool': ~3.6.0
      '@itwin/perf-tools': workspace:*
      '@types/chai': 4.3.1
      '@types/chai-as-promised': ^7
      '@types/fs-extra': ^4.0.7
      '@types/mocha': ^8.2.2
      '@types/sinon': ^10.0.15
      azurite: ^3.24.0
      chai: ^4.3.10
      chai-as-promised: ^7
      cpx2: ^3.0.0
      dotenv: ^10.0.0
      dotenv-expand: ^5.1.0
      eslint: ^8.44.0
      fs-extra: ^8.1.0
      internal-tools: workspace:*
      mkdirp: ^1.0.4
      mocha: ^10.0.0
      npm-run-all: ^4.1.5
      nyc: ^15.1.0
      rimraf: ^3.0.2
      sinon: ^15.0.4
      typescript: ~5.0.2
    dependencies:
      '@azure/storage-blob': 12.16.0
      '@bentley/aec-units-schema': 1.0.3
      '@bentley/cif-bridge-schema': 1.0.10
      '@bentley/cif-common-schema': 1.0.6
      '@bentley/cif-geometric-rules-schema': 1.0.5
      '@bentley/cif-hydraulic-analysis-schema': 1.0.6
      '@bentley/cif-hydraulic-results-schema': 1.0.6
      '@bentley/cif-quantity-takeoffs-schema': 1.0.1
      '@bentley/cif-rail-schema': 1.0.5
      '@bentley/cif-roads-schema': 1.0.3
      '@bentley/cif-subsurface-conflict-analysis-schema': 1.0.6
      '@bentley/cif-subsurface-schema': 1.0.8
      '@bentley/cif-units-schema': 1.0.4
      '@bentley/plant-custom-attributes-schema': 1.0.1
      '@bentley/process-functional-schema': 1.0.1
      '@bentley/process-physical-schema': 1.0.2
      '@bentley/quantity-takeoffs-aspects-schema': 1.0.2
      '@bentley/road-rail-units-schema': 1.0.1
      '@itwin/core-backend': link:../../core/backend
      '@itwin/core-bentley': link:../../core/bentley
      '@itwin/core-common': link:../../core/common
      '@itwin/core-geometry': link:../../core/geometry
      '@itwin/ecschema-metadata': link:../../core/ecschema-metadata
      '@itwin/imodels-access-backend': 3.1.1_wj555zckjupkhkzyssqqpl4sei
      '@itwin/imodels-client-authoring': 3.1.0
      '@itwin/itwins-client': 1.2.0
      '@itwin/oidc-signin-tool': 3.6.1_mdtbcqczpmeuv6yjzfaigjndwi
      '@itwin/perf-tools': link:../../tools/perf-tools
      azurite: 3.26.0
      chai: 4.3.10
      chai-as-promised: 7.1.1_chai@4.3.10
      cpx2: 3.0.2
      dotenv: 10.0.0
      dotenv-expand: 5.1.0
      eslint: 8.50.0
      fs-extra: 8.1.0
      mocha: 10.2.0
      nyc: 15.1.0
      rimraf: 3.0.2
      sinon: 15.2.0
    devDependencies:
      '@itwin/build-tools': link:../../tools/build
      '@itwin/eslint-plugin': 4.0.0-dev.44_5l66jx2oduai5ryf3y7wwu3np4
      '@types/chai': 4.3.1
      '@types/chai-as-promised': 7.1.6
      '@types/fs-extra': 4.0.13
      '@types/mocha': 8.2.3
      '@types/sinon': 10.0.18
      internal-tools: link:../../tools/internal
      mkdirp: 1.0.4
      npm-run-all: 4.1.5
      typescript: 5.0.4

  ../../full-stack-tests/core:
    specifiers:
      '@azure/storage-blob': ^12.7.0
      '@itwin/browser-authorization': ^1.0.1
      '@itwin/build-tools': workspace:*
      '@itwin/certa': workspace:*
      '@itwin/core-backend': workspace:*
      '@itwin/core-bentley': workspace:*
      '@itwin/core-common': workspace:*
      '@itwin/core-electron': workspace:*
      '@itwin/core-frontend': workspace:*
      '@itwin/core-geometry': workspace:*
      '@itwin/core-markup': workspace:*
      '@itwin/ecschema-metadata': workspace:*
      '@itwin/ecschema-rpcinterface-common': workspace:*
      '@itwin/ecschema-rpcinterface-impl': workspace:*
      '@itwin/ecsql-common': workspace:*
      '@itwin/editor-backend': workspace:*
      '@itwin/editor-common': workspace:*
      '@itwin/editor-frontend': workspace:*
      '@itwin/electron-authorization': ^0.14.1
      '@itwin/eslint-plugin': 4.0.0-dev.44
      '@itwin/express-server': workspace:*
      '@itwin/hypermodeling-frontend': workspace:*
      '@itwin/imodels-access-backend': ^3.0.0
      '@itwin/imodels-access-frontend': ^3.0.0
      '@itwin/imodels-client-authoring': ^3.0.0
      '@itwin/imodels-client-management': ^3.0.0
      '@itwin/itwins-client': ^1.2.0
      '@itwin/object-storage-core': ^2.1.0
      '@itwin/oidc-signin-tool': ~3.6.0
      '@itwin/reality-data-client': 1.1.0
      '@types/chai': 4.3.1
      '@types/chai-as-promised': ^7
      '@types/fs-extra': ^4.0.7
      '@types/mocha': ^8.2.2
      '@types/node': 18.16.1
      '@types/sinon': ^10.0.15
      '@types/sinon-chai': ^3.2.0
      assert: ^2.0.0
      azurite: ^3.24.0
      babel-loader: ~8.2.5
      babel-plugin-istanbul: ~6.1.1
      browserify-zlib: ^0.2.0
      chai: ^4.3.10
      chai-as-promised: ^7
      crypto-browserify: 3.12.0
      dotenv: ^10.0.0
      dotenv-expand: ^5.1.0
      electron: ^26.2.1
      eslint: ^8.44.0
      fs-extra: ^8.1.0
      glob: ^7.1.2
      https-browserify: ^1.0.0
      internal-tools: workspace:*
      mkdirp: ^1.0.4
      nock: ^12.0.3
      npm-run-all: ^4.1.5
      null-loader: ^4.0.1
      nyc: ^15.1.0
      path-browserify: ^1.0.1
      rimraf: ^3.0.2
      sinon: ^15.0.4
      sinon-chai: ^3.2.0
      source-map-loader: ^4.0.0
      stream-browserify: ^3.0.0
      stream-http: ^3.2.0
      typescript: ~5.0.2
      webpack: ^5.76.0
      webpack-cli: ^5.0.1
    dependencies:
      '@azure/storage-blob': 12.16.0
      '@itwin/browser-authorization': 1.0.1_67wltvhdskk2oee2c3z2o4tfly
      '@itwin/core-backend': link:../../core/backend
      '@itwin/core-bentley': link:../../core/bentley
      '@itwin/core-common': link:../../core/common
      '@itwin/core-electron': link:../../core/electron
      '@itwin/core-frontend': link:../../core/frontend
      '@itwin/core-geometry': link:../../core/geometry
      '@itwin/core-markup': link:../../core/markup
      '@itwin/ecschema-metadata': link:../../core/ecschema-metadata
      '@itwin/ecschema-rpcinterface-common': link:../../core/ecschema-rpc/common
      '@itwin/ecschema-rpcinterface-impl': link:../../core/ecschema-rpc/impl
      '@itwin/ecsql-common': link:../../core/ecsql/common
      '@itwin/editor-backend': link:../../editor/backend
      '@itwin/editor-common': link:../../editor/common
      '@itwin/editor-frontend': link:../../editor/frontend
      '@itwin/electron-authorization': 0.14.1_poazcgcl7ckg2qhuzm6ogbt57e
      '@itwin/express-server': link:../../core/express-server
      '@itwin/hypermodeling-frontend': link:../../core/hypermodeling
      '@itwin/imodels-access-backend': 3.1.1_wj555zckjupkhkzyssqqpl4sei
      '@itwin/imodels-access-frontend': 3.1.1_ueafa4slb6ohrhyf7kbp6egmha
      '@itwin/imodels-client-authoring': 3.1.0
      '@itwin/imodels-client-management': 3.1.0
      '@itwin/reality-data-client': 1.1.0_mdtbcqczpmeuv6yjzfaigjndwi
      azurite: 3.26.0
      chai: 4.3.10
      chai-as-promised: 7.1.1_chai@4.3.10
      electron: 26.3.0
      fs-extra: 8.1.0
      sinon: 15.2.0
      sinon-chai: 3.7.0_chai@4.3.10+sinon@15.2.0
    devDependencies:
      '@itwin/build-tools': link:../../tools/build
      '@itwin/certa': link:../../tools/certa
      '@itwin/eslint-plugin': 4.0.0-dev.44_5l66jx2oduai5ryf3y7wwu3np4
      '@itwin/itwins-client': 1.2.0
      '@itwin/object-storage-core': 2.1.0
<<<<<<< HEAD
      '@itwin/oidc-signin-tool': 3.6.1_y7qbfqj25iik67jw2wovgyleam
=======
      '@itwin/oidc-signin-tool': 3.6.1_mw7ijh7naa3fttho2b5zv6acpm
>>>>>>> 06a287b5
      '@types/chai': 4.3.1
      '@types/chai-as-promised': 7.1.6
      '@types/fs-extra': 4.0.13
      '@types/mocha': 8.2.3
      '@types/node': 18.16.1
      '@types/sinon': 10.0.18
      '@types/sinon-chai': 3.2.10
      assert: 2.1.0
      babel-loader: 8.2.5_webpack@5.88.2
      babel-plugin-istanbul: 6.1.1
      browserify-zlib: 0.2.0
      crypto-browserify: 3.12.0
      dotenv: 10.0.0
      dotenv-expand: 5.1.0
      eslint: 8.50.0
      glob: 7.2.3
      https-browserify: 1.0.0
      internal-tools: link:../../tools/internal
      mkdirp: 1.0.4
      nock: 12.0.3
      npm-run-all: 4.1.5
      null-loader: 4.0.1_webpack@5.88.2
      nyc: 15.1.0
      path-browserify: 1.0.1
      rimraf: 3.0.2
      source-map-loader: 4.0.1_webpack@5.88.2
      stream-browserify: 3.0.0
      stream-http: 3.2.0
      typescript: 5.0.4
      webpack: 5.88.2_webpack-cli@5.1.4
      webpack-cli: 5.1.4_webpack@5.88.2

  ../../full-stack-tests/ecschema-rpc-interface:
    specifiers:
      '@itwin/build-tools': workspace:*
      '@itwin/certa': workspace:*
      '@itwin/core-backend': workspace:*
      '@itwin/core-bentley': workspace:*
      '@itwin/core-common': workspace:*
      '@itwin/core-frontend': workspace:*
      '@itwin/core-geometry': workspace:*
      '@itwin/core-quantity': workspace:*
      '@itwin/ecschema-metadata': workspace:*
      '@itwin/ecschema-rpcinterface-common': workspace:*
      '@itwin/ecschema-rpcinterface-impl': workspace:*
      '@itwin/eslint-plugin': 4.0.0-dev.44
      '@itwin/express-server': workspace:*
      '@itwin/imodels-access-backend': ^3.0.0
      '@itwin/imodels-access-frontend': ^3.0.0
      '@itwin/imodels-client-authoring': ^3.0.0
      '@itwin/imodels-client-management': ^3.0.0
      '@itwin/itwins-client': ^1.2.0
      '@itwin/oidc-signin-tool': ~3.6.0
      '@itwin/presentation-common': workspace:*
      '@itwin/presentation-frontend': workspace:*
      '@types/chai': 4.3.1
      '@types/chai-as-promised': ^7
      '@types/mocha': ^8.2.2
      '@types/node': 18.16.1
      assert: ^2.0.0
      browserify-zlib: ^0.2.0
      chai: ^4.3.10
      chai-as-promised: ^7
      cpx2: ^3.0.0
      dotenv: ^10.0.0
      dotenv-expand: ^5.1.0
      eslint: ^8.44.0
      glob: ^7.1.2
      internal-tools: workspace:*
      mocha: ^10.0.0
      npm-run-all: ^4.1.5
      null-loader: ^4.0.1
      openid-client: ^4.7.4
      path-browserify: ^1.0.1
      rimraf: ^3.0.2
      source-map-loader: ^4.0.0
      stream-browserify: ^3.0.0
      typescript: ~5.0.2
      webpack: ^5.76.0
      webpack-cli: ^5.0.1
    dependencies:
      '@itwin/build-tools': link:../../tools/build
      '@itwin/certa': link:../../tools/certa
      '@itwin/core-bentley': link:../../core/bentley
      '@itwin/core-common': link:../../core/common
      '@itwin/core-frontend': link:../../core/frontend
      '@itwin/core-geometry': link:../../core/geometry
      '@itwin/core-quantity': link:../../core/quantity
      '@itwin/ecschema-metadata': link:../../core/ecschema-metadata
      '@itwin/ecschema-rpcinterface-common': link:../../core/ecschema-rpc/common
      '@itwin/ecschema-rpcinterface-impl': link:../../core/ecschema-rpc/impl
      '@itwin/imodels-access-backend': 3.1.1_wj555zckjupkhkzyssqqpl4sei
      '@itwin/imodels-access-frontend': 3.1.1_ueafa4slb6ohrhyf7kbp6egmha
      '@itwin/imodels-client-authoring': 3.1.0
      '@itwin/imodels-client-management': 3.1.0
      '@itwin/oidc-signin-tool': 3.6.1_mdtbcqczpmeuv6yjzfaigjndwi
      '@itwin/presentation-common': link:../../presentation/common
      '@itwin/presentation-frontend': link:../../presentation/frontend
      chai: 4.3.10
      chai-as-promised: 7.1.1_chai@4.3.10
      dotenv: 10.0.0
      dotenv-expand: 5.1.0
      mocha: 10.2.0
      openid-client: 4.9.1
    devDependencies:
      '@itwin/core-backend': link:../../core/backend
      '@itwin/eslint-plugin': 4.0.0-dev.44_5l66jx2oduai5ryf3y7wwu3np4
      '@itwin/express-server': link:../../core/express-server
      '@itwin/itwins-client': 1.2.0
      '@types/chai': 4.3.1
      '@types/chai-as-promised': 7.1.6
      '@types/mocha': 8.2.3
      '@types/node': 18.16.1
      assert: 2.1.0
      browserify-zlib: 0.2.0
      cpx2: 3.0.2
      eslint: 8.50.0
      glob: 7.2.3
      internal-tools: link:../../tools/internal
      npm-run-all: 4.1.5
      null-loader: 4.0.1_webpack@5.88.2
      path-browserify: 1.0.1
      rimraf: 3.0.2
      source-map-loader: 4.0.1_webpack@5.88.2
      stream-browserify: 3.0.0
      typescript: 5.0.4
      webpack: 5.88.2_webpack-cli@5.1.4
      webpack-cli: 5.1.4_webpack@5.88.2

  ../../full-stack-tests/presentation:
    specifiers:
      '@itwin/build-tools': workspace:*
      '@itwin/core-backend': workspace:*
      '@itwin/core-bentley': workspace:*
      '@itwin/core-common': workspace:*
      '@itwin/core-frontend': workspace:*
      '@itwin/core-geometry': workspace:*
      '@itwin/core-i18n': workspace:*
      '@itwin/core-quantity': workspace:*
      '@itwin/eslint-plugin': 4.0.0-dev.44
      '@itwin/oidc-signin-tool': ~3.6.0
      '@itwin/presentation-backend': workspace:*
      '@itwin/presentation-common': workspace:*
      '@itwin/presentation-frontend': workspace:*
      '@types/chai': 4.3.1
      '@types/chai-as-promised': ^7
      '@types/chai-jest-snapshot': ^1.3.0
      '@types/chai-subset': 1.3.1
      '@types/cpx2': npm:@types/cpx@1.5.2
      '@types/deep-equal': ^1
      '@types/faker': ^4.1.0
      '@types/mocha': ^8.2.2
      '@types/node': 18.16.1
      '@types/rimraf': ^2.0.2
      '@types/sinon': ^10.0.15
      '@types/sinon-chai': ^3.2.0
      cache-require-paths: ^0.3.0
      chai: ^4.3.10
      chai-as-promised: ^7
      chai-jest-snapshot: ^2.0.0
      chai-subset: 1.6.0
      cpx2: ^3.0.0
      cross-env: ^5.1.4
      deep-equal: ^1
      dotenv: ^10.0.0
      dotenv-expand: ^5.1.0
      eslint: ^8.44.0
      faker: ^4.1.0
      fast-sort: ^3.0.2
      i18next-http-backend: ^1.4.4
      internal-tools: workspace:*
      jsdom: ^19.0.0
      jsdom-global: 3.0.2
      mocha: ^10.0.0
      rimraf: ^3.0.2
      sanitize-filename: ^1.6.3
      sinon: ^15.0.4
      sinon-chai: ^3.2.0
      source-map-support: ^0.5.6
      typemoq: ^2.1.0
      typescript: ~5.0.2
    dependencies:
      '@itwin/core-backend': link:../../core/backend
      '@itwin/core-bentley': link:../../core/bentley
      '@itwin/core-common': link:../../core/common
      '@itwin/core-frontend': link:../../core/frontend
      '@itwin/core-geometry': link:../../core/geometry
      '@itwin/core-i18n': link:../../core/i18n
      '@itwin/core-quantity': link:../../core/quantity
      '@itwin/oidc-signin-tool': 3.6.1_mdtbcqczpmeuv6yjzfaigjndwi
      '@itwin/presentation-backend': link:../../presentation/backend
      '@itwin/presentation-common': link:../../presentation/common
      '@itwin/presentation-frontend': link:../../presentation/frontend
      '@types/chai': 4.3.1
      '@types/chai-as-promised': 7.1.6
      '@types/chai-jest-snapshot': 1.3.6
      '@types/chai-subset': 1.3.1
      '@types/cpx2': /@types/cpx/1.5.2
      '@types/deep-equal': 1.0.2
      '@types/faker': 4.1.12
      '@types/mocha': 8.2.3
      '@types/node': 18.16.1
      '@types/rimraf': 2.0.5
      '@types/sinon': 10.0.18
      '@types/sinon-chai': 3.2.10
      chai: 4.3.10
      chai-as-promised: 7.1.1_chai@4.3.10
      chai-jest-snapshot: 2.0.0_chai@4.3.10
      chai-subset: 1.6.0
      cpx2: 3.0.2
      deep-equal: 1.1.1
      faker: 4.1.0
      fast-sort: 3.4.0
      mocha: 10.2.0
      rimraf: 3.0.2
      sinon: 15.2.0
      sinon-chai: 3.7.0_chai@4.3.10+sinon@15.2.0
      source-map-support: 0.5.21
      typemoq: 2.1.0
    devDependencies:
      '@itwin/build-tools': link:../../tools/build
      '@itwin/eslint-plugin': 4.0.0-dev.44_5l66jx2oduai5ryf3y7wwu3np4
      cache-require-paths: 0.3.0
      cross-env: 5.2.1
      dotenv: 10.0.0
      dotenv-expand: 5.1.0
      eslint: 8.50.0
      i18next-http-backend: 1.4.5
      internal-tools: link:../../tools/internal
      jsdom: 19.0.0
      jsdom-global: 3.0.2_jsdom@19.0.0
      sanitize-filename: 1.6.3
      typescript: 5.0.4

  ../../full-stack-tests/rpc:
    specifiers:
      '@itwin/build-tools': workspace:*
      '@itwin/certa': workspace:*
      '@itwin/core-backend': workspace:*
      '@itwin/core-bentley': workspace:*
      '@itwin/core-common': workspace:*
      '@itwin/core-electron': workspace:*
      '@itwin/core-frontend': workspace:*
      '@itwin/core-mobile': workspace:*
      '@itwin/eslint-plugin': 4.0.0-dev.44
      '@itwin/express-server': workspace:*
      '@types/chai': 4.3.1
      '@types/express': ^4.16.1
      '@types/mocha': ^8.2.2
      '@types/node': 18.16.1
      '@types/semver': 7.3.10
      '@types/spdy': ^3.4.4
      assert: ^2.0.0
      browserify-zlib: ^0.2.0
      buffer: ^6.0.3
      chai: ^4.3.10
      electron: ^26.2.1
      eslint: ^8.44.0
      express: ^4.16.3
      glob: ^7.1.2
      null-loader: ^4.0.1
      rimraf: ^3.0.2
      semver: ^7.3.5
      source-map-loader: ^4.0.0
      spdy: ^4.0.1
      stream-browserify: ^3.0.0
      typescript: ~5.0.2
      webpack: ^5.76.0
      webpack-cli: ^5.0.1
    dependencies:
      '@itwin/core-backend': link:../../core/backend
      '@itwin/core-bentley': link:../../core/bentley
      '@itwin/core-common': link:../../core/common
      '@itwin/core-electron': link:../../core/electron
      '@itwin/core-frontend': link:../../core/frontend
      '@itwin/core-mobile': link:../../core/mobile
      '@itwin/express-server': link:../../core/express-server
      electron: 26.3.0
      express: 4.18.2
      semver: 7.5.4
      spdy: 4.0.2
    devDependencies:
      '@itwin/build-tools': link:../../tools/build
      '@itwin/certa': link:../../tools/certa
      '@itwin/eslint-plugin': 4.0.0-dev.44_5l66jx2oduai5ryf3y7wwu3np4
      '@types/chai': 4.3.1
      '@types/express': 4.17.18
      '@types/mocha': 8.2.3
      '@types/node': 18.16.1
      '@types/semver': 7.3.10
      '@types/spdy': 3.4.6
      assert: 2.1.0
      browserify-zlib: 0.2.0
      buffer: 6.0.3
      chai: 4.3.10
      eslint: 8.50.0
      glob: 7.2.3
      null-loader: 4.0.1_webpack@5.88.2
      rimraf: 3.0.2
      source-map-loader: 4.0.1_webpack@5.88.2
      stream-browserify: 3.0.0
      typescript: 5.0.4
      webpack: 5.88.2_webpack-cli@5.1.4
      webpack-cli: 5.1.4_webpack@5.88.2

  ../../full-stack-tests/rpc-interface:
    specifiers:
      '@itwin/build-tools': workspace:*
      '@itwin/certa': workspace:*
      '@itwin/core-backend': workspace:*
      '@itwin/core-bentley': workspace:*
      '@itwin/core-common': workspace:*
      '@itwin/core-frontend': workspace:*
      '@itwin/core-geometry': workspace:*
      '@itwin/core-quantity': workspace:*
      '@itwin/eslint-plugin': 4.0.0-dev.44
      '@itwin/express-server': workspace:*
      '@itwin/imodels-access-backend': ^3.0.0
      '@itwin/imodels-access-frontend': ^3.0.0
      '@itwin/imodels-client-authoring': ^3.0.0
      '@itwin/imodels-client-management': ^3.0.0
      '@itwin/itwins-client': ^1.2.0
      '@itwin/oidc-signin-tool': ~3.6.0
      '@itwin/presentation-backend': workspace:*
      '@itwin/presentation-common': workspace:*
      '@itwin/presentation-frontend': workspace:*
      '@itwin/service-authorization': ^0.6.3
      '@types/chai': 4.3.1
      '@types/chai-as-promised': ^7
      '@types/mocha': ^8.2.2
      '@types/node': 18.16.1
      assert: ^2.0.0
      browserify-zlib: ^0.2.0
      buffer: ^6.0.3
      chai: ^4.3.10
      chai-as-promised: ^7
      cpx2: ^3.0.0
      dotenv: ^10.0.0
      dotenv-expand: ^5.1.0
      eslint: ^8.44.0
      glob: ^7.1.2
      internal-tools: workspace:*
      mocha: ^10.0.0
      npm-run-all: ^4.1.5
      null-loader: ^4.0.1
      openid-client: ^4.7.4
      path-browserify: ^1.0.1
      rimraf: ^3.0.2
      source-map-loader: ^4.0.0
      stream-browserify: ^3.0.0
      typescript: ~5.0.2
      webpack: ^5.76.0
      webpack-cli: ^5.0.1
    dependencies:
      '@itwin/build-tools': link:../../tools/build
      '@itwin/certa': link:../../tools/certa
      '@itwin/core-bentley': link:../../core/bentley
      '@itwin/core-common': link:../../core/common
      '@itwin/core-frontend': link:../../core/frontend
      '@itwin/core-geometry': link:../../core/geometry
      '@itwin/core-quantity': link:../../core/quantity
      '@itwin/eslint-plugin': 4.0.0-dev.44_5l66jx2oduai5ryf3y7wwu3np4
      '@itwin/imodels-access-backend': 3.1.1_wj555zckjupkhkzyssqqpl4sei
      '@itwin/imodels-access-frontend': 3.1.1_ueafa4slb6ohrhyf7kbp6egmha
      '@itwin/imodels-client-authoring': 3.1.0
      '@itwin/imodels-client-management': 3.1.0
      '@itwin/oidc-signin-tool': 3.6.1_mdtbcqczpmeuv6yjzfaigjndwi
      '@itwin/presentation-common': link:../../presentation/common
      '@itwin/presentation-frontend': link:../../presentation/frontend
      '@itwin/service-authorization': 0.6.3_mdtbcqczpmeuv6yjzfaigjndwi
      chai: 4.3.10
      chai-as-promised: 7.1.1_chai@4.3.10
      dotenv: 10.0.0
      dotenv-expand: 5.1.0
      mocha: 10.2.0
      openid-client: 4.9.1
    devDependencies:
      '@itwin/core-backend': link:../../core/backend
      '@itwin/express-server': link:../../core/express-server
      '@itwin/itwins-client': 1.2.0
      '@itwin/presentation-backend': link:../../presentation/backend
      '@types/chai': 4.3.1
      '@types/chai-as-promised': 7.1.6
      '@types/mocha': 8.2.3
      '@types/node': 18.16.1
      assert: 2.1.0
      browserify-zlib: 0.2.0
      buffer: 6.0.3
      cpx2: 3.0.2
      eslint: 8.50.0
      glob: 7.2.3
      internal-tools: link:../../tools/internal
      npm-run-all: 4.1.5
      null-loader: 4.0.1_webpack@5.88.2
      path-browserify: 1.0.1
      rimraf: 3.0.2
      source-map-loader: 4.0.1_webpack@5.88.2
      stream-browserify: 3.0.0
      typescript: 5.0.4
      webpack: 5.88.2_webpack-cli@5.1.4
      webpack-cli: 5.1.4_webpack@5.88.2

  ../../presentation/backend:
    specifiers:
      '@itwin/build-tools': workspace:*
      '@itwin/core-backend': workspace:*
      '@itwin/core-bentley': workspace:*
      '@itwin/core-common': workspace:*
      '@itwin/core-quantity': workspace:*
      '@itwin/ecschema-metadata': workspace:*
      '@itwin/eslint-plugin': 4.0.0-dev.44
      '@itwin/presentation-common': workspace:*
      '@types/chai': 4.3.1
      '@types/chai-as-promised': ^7
      '@types/chai-jest-snapshot': ^1.3.0
      '@types/chai-subset': 1.3.1
      '@types/deep-equal': ^1
      '@types/faker': ^4.1.0
      '@types/lolex': ^2.1.2
      '@types/mocha': ^8.2.2
      '@types/node': 18.16.1
      '@types/object-hash': ^1.3.0
      '@types/semver': 7.3.10
      '@types/sinon': ^10.0.15
      '@types/sinon-chai': ^3.2.0
      chai: ^4.3.10
      chai-as-promised: ^7
      chai-jest-snapshot: ^2.0.0
      chai-subset: 1.6.0
      cpx2: ^3.0.0
      cross-env: ^5.1.4
      deep-equal: ^1
      eslint: ^8.44.0
      faker: ^4.1.0
      lolex: ^2.7.1
      mocha: ^10.0.0
      nyc: ^15.1.0
      object-hash: ^1.3.1
      rimraf: ^3.0.2
      semver: ^7.3.5
      sinon: ^15.0.4
      sinon-chai: ^3.2.0
      typemoq: ^2.1.0
      typescript: ~5.0.2
    dependencies:
      object-hash: 1.3.1
      semver: 7.5.4
    devDependencies:
      '@itwin/build-tools': link:../../tools/build
      '@itwin/core-backend': link:../../core/backend
      '@itwin/core-bentley': link:../../core/bentley
      '@itwin/core-common': link:../../core/common
      '@itwin/core-quantity': link:../../core/quantity
      '@itwin/ecschema-metadata': link:../../core/ecschema-metadata
      '@itwin/eslint-plugin': 4.0.0-dev.44_5l66jx2oduai5ryf3y7wwu3np4
      '@itwin/presentation-common': link:../common
      '@types/chai': 4.3.1
      '@types/chai-as-promised': 7.1.6
      '@types/chai-jest-snapshot': 1.3.6
      '@types/chai-subset': 1.3.1
      '@types/deep-equal': 1.0.2
      '@types/faker': 4.1.12
      '@types/lolex': 2.1.3
      '@types/mocha': 8.2.3
      '@types/node': 18.16.1
      '@types/object-hash': 1.3.4
      '@types/semver': 7.3.10
      '@types/sinon': 10.0.18
      '@types/sinon-chai': 3.2.10
      chai: 4.3.10
      chai-as-promised: 7.1.1_chai@4.3.10
      chai-jest-snapshot: 2.0.0_chai@4.3.10
      chai-subset: 1.6.0
      cpx2: 3.0.2
      cross-env: 5.2.1
      deep-equal: 1.1.1
      eslint: 8.50.0
      faker: 4.1.0
      lolex: 2.7.5
      mocha: 10.2.0
      nyc: 15.1.0
      rimraf: 3.0.2
      sinon: 15.2.0
      sinon-chai: 3.7.0_chai@4.3.10+sinon@15.2.0
      typemoq: 2.1.0
      typescript: 5.0.4

  ../../presentation/common:
    specifiers:
      '@itwin/build-tools': workspace:*
      '@itwin/core-bentley': workspace:*
      '@itwin/core-common': workspace:*
      '@itwin/core-quantity': workspace:*
      '@itwin/ecschema-metadata': workspace:*
      '@itwin/eslint-plugin': 4.0.0-dev.44
      '@types/chai': 4.3.1
      '@types/chai-as-promised': ^7
      '@types/chai-jest-snapshot': ^1.3.0
      '@types/chai-subset': 1.3.1
      '@types/deep-equal': ^1
      '@types/faker': ^4.1.0
      '@types/mocha': ^8.2.2
      '@types/sinon': ^10.0.15
      '@types/sinon-chai': ^3.2.0
      '@types/source-map-support': ^0.4.0
      chai: ^4.3.10
      chai-as-promised: ^7
      chai-jest-snapshot: ^2.0.0
      chai-subset: 1.6.0
      cpx2: ^3.0.0
      cross-env: ^5.1.4
      deep-equal: ^1
      eslint: ^8.44.0
      faker: ^4.1.0
      json-schema-faker: 0.5.0-rc16
      mocha: ^10.0.0
      nyc: ^15.1.0
      rimraf: ^3.0.2
      sinon: ^15.0.4
      sinon-chai: ^3.2.0
      typemoq: ^2.1.0
      typescript: ~5.0.2
      typescript-json-schema: ^0.55.0
      yargs: ^17.4.0
    devDependencies:
      '@itwin/build-tools': link:../../tools/build
      '@itwin/core-bentley': link:../../core/bentley
      '@itwin/core-common': link:../../core/common
      '@itwin/core-quantity': link:../../core/quantity
      '@itwin/ecschema-metadata': link:../../core/ecschema-metadata
      '@itwin/eslint-plugin': 4.0.0-dev.44_5l66jx2oduai5ryf3y7wwu3np4
      '@types/chai': 4.3.1
      '@types/chai-as-promised': 7.1.6
      '@types/chai-jest-snapshot': 1.3.6
      '@types/chai-subset': 1.3.1
      '@types/deep-equal': 1.0.2
      '@types/faker': 4.1.12
      '@types/mocha': 8.2.3
      '@types/sinon': 10.0.18
      '@types/sinon-chai': 3.2.10
      '@types/source-map-support': 0.4.2
      chai: 4.3.10
      chai-as-promised: 7.1.1_chai@4.3.10
      chai-jest-snapshot: 2.0.0_chai@4.3.10
      chai-subset: 1.6.0
      cpx2: 3.0.2
      cross-env: 5.2.1
      deep-equal: 1.1.1
      eslint: 8.50.0
      faker: 4.1.0
      json-schema-faker: 0.5.0-rc16
      mocha: 10.2.0
      nyc: 15.1.0
      rimraf: 3.0.2
      sinon: 15.2.0
      sinon-chai: 3.7.0_chai@4.3.10+sinon@15.2.0
      typemoq: 2.1.0
      typescript: 5.0.4
      typescript-json-schema: 0.55.0
      yargs: 17.7.2

  ../../presentation/frontend:
    specifiers:
      '@itwin/build-tools': workspace:*
      '@itwin/core-bentley': workspace:*
      '@itwin/core-common': workspace:*
      '@itwin/core-frontend': workspace:*
      '@itwin/core-i18n': workspace:*
      '@itwin/core-quantity': workspace:*
      '@itwin/ecschema-metadata': workspace:*
      '@itwin/eslint-plugin': 4.0.0-dev.44
      '@itwin/presentation-common': workspace:*
      '@types/chai': 4.3.1
      '@types/chai-as-promised': ^7
      '@types/chai-jest-snapshot': ^1.3.0
      '@types/deep-equal': ^1
      '@types/faker': ^4.1.0
      '@types/mocha': ^8.2.2
      '@types/node': 18.16.1
      '@types/sinon': ^10.0.15
      '@types/sinon-chai': ^3.2.0
      chai: ^4.3.10
      chai-as-promised: ^7
      chai-jest-snapshot: ^2.0.0
      cpx2: ^3.0.0
      cross-env: ^5.1.4
      deep-equal: ^1
      eslint: ^8.44.0
      faker: ^4.1.0
      jsdom: ^19.0.0
      jsdom-global: 3.0.2
      mocha: ^10.0.0
      nyc: ^15.1.0
      rimraf: ^3.0.2
      sinon: ^15.0.4
      sinon-chai: ^3.2.0
      source-map-support: ^0.5.6
      typemoq: ^2.1.0
      typescript: ~5.0.2
    devDependencies:
      '@itwin/build-tools': link:../../tools/build
      '@itwin/core-bentley': link:../../core/bentley
      '@itwin/core-common': link:../../core/common
      '@itwin/core-frontend': link:../../core/frontend
      '@itwin/core-i18n': link:../../core/i18n
      '@itwin/core-quantity': link:../../core/quantity
      '@itwin/ecschema-metadata': link:../../core/ecschema-metadata
      '@itwin/eslint-plugin': 4.0.0-dev.44_5l66jx2oduai5ryf3y7wwu3np4
      '@itwin/presentation-common': link:../common
      '@types/chai': 4.3.1
      '@types/chai-as-promised': 7.1.6
      '@types/chai-jest-snapshot': 1.3.6
      '@types/deep-equal': 1.0.2
      '@types/faker': 4.1.12
      '@types/mocha': 8.2.3
      '@types/node': 18.16.1
      '@types/sinon': 10.0.18
      '@types/sinon-chai': 3.2.10
      chai: 4.3.10
      chai-as-promised: 7.1.1_chai@4.3.10
      chai-jest-snapshot: 2.0.0_chai@4.3.10
      cpx2: 3.0.2
      cross-env: 5.2.1
      deep-equal: 1.1.1
      eslint: 8.50.0
      faker: 4.1.0
      jsdom: 19.0.0
      jsdom-global: 3.0.2_jsdom@19.0.0
      mocha: 10.2.0
      nyc: 15.1.0
      rimraf: 3.0.2
      sinon: 15.2.0
      sinon-chai: 3.7.0_chai@4.3.10+sinon@15.2.0
      source-map-support: 0.5.21
      typemoq: 2.1.0
      typescript: 5.0.4

  ../../test-apps/display-performance-test-app:
    specifiers:
      '@itwin/appui-abstract': workspace:*
      '@itwin/browser-authorization': ^1.0.1
      '@itwin/build-tools': workspace:*
      '@itwin/core-backend': workspace:*
      '@itwin/core-bentley': workspace:*
      '@itwin/core-common': workspace:*
      '@itwin/core-electron': workspace:*
      '@itwin/core-frontend': workspace:*
      '@itwin/core-geometry': workspace:*
      '@itwin/core-mobile': workspace:*
      '@itwin/core-quantity': workspace:*
      '@itwin/electron-authorization': ^0.14.1
      '@itwin/eslint-plugin': 4.0.0-dev.44
      '@itwin/frontend-tiles': workspace:*
      '@itwin/hypermodeling-frontend': workspace:*
      '@itwin/imodels-access-backend': ^3.0.0
      '@itwin/imodels-access-frontend': ^3.0.0
      '@itwin/imodels-client-authoring': ^3.0.0
      '@itwin/imodels-client-management': ^3.0.0
      '@itwin/oidc-signin-tool': ~3.6.0
      '@itwin/perf-tools': workspace:*
      '@itwin/reality-data-client': 1.1.0
      '@types/body-parser': ^1.17.0
      '@types/express': ^4.16.1
      '@types/node': 18.16.1
      body-parser: ^1.18.2
      browserslist-to-esbuild: ^1.2.0
      child_process: ^1.0.2
      chrome-launcher: ^0.15.0
      cpx2: ^3.0.0
      cross-env: ^5.1.4
      dotenv: ^10.0.0
      dotenv-expand: ^5.1.0
      electron: ^26.2.1
      esbuild-plugin-external-global: ^1.0.1
      eslint: ^8.44.0
      express: ^4.16.3
      internal-tools: workspace:*
      npm-run-all: ^4.1.5
      null-loader: ^4.0.1
      react: ^18.0.0
      rimraf: ^3.0.2
      rollup-plugin-copy: ^3.4.0
      rollup-plugin-ignore: ^1.0.10
      rollup-plugin-visualizer: ^5.9.2
      rollup-plugin-webpack-stats: ^0.2.0
      typescript: ~5.0.2
      vite: ^4.4.9
      vite-plugin-env-compatible: ^1.1.1
      vite-plugin-inspect: ^0.7.28
      webpack: ^5.76.0
    dependencies:
      '@itwin/appui-abstract': link:../../ui/appui-abstract
      '@itwin/browser-authorization': 1.0.1_67wltvhdskk2oee2c3z2o4tfly
      '@itwin/core-backend': link:../../core/backend
      '@itwin/core-bentley': link:../../core/bentley
      '@itwin/core-common': link:../../core/common
      '@itwin/core-electron': link:../../core/electron
      '@itwin/core-frontend': link:../../core/frontend
      '@itwin/core-geometry': link:../../core/geometry
      '@itwin/core-mobile': link:../../core/mobile
      '@itwin/core-quantity': link:../../core/quantity
      '@itwin/electron-authorization': 0.14.1_poazcgcl7ckg2qhuzm6ogbt57e
      '@itwin/frontend-tiles': link:../../extensions/frontend-tiles
      '@itwin/hypermodeling-frontend': link:../../core/hypermodeling
      '@itwin/imodels-access-backend': 3.1.1_wj555zckjupkhkzyssqqpl4sei
      '@itwin/imodels-access-frontend': 3.1.1_ueafa4slb6ohrhyf7kbp6egmha
      '@itwin/imodels-client-authoring': 3.1.0
      '@itwin/imodels-client-management': 3.1.0
      '@itwin/oidc-signin-tool': 3.6.1_mw7ijh7naa3fttho2b5zv6acpm
      '@itwin/reality-data-client': 1.1.0_mdtbcqczpmeuv6yjzfaigjndwi
      body-parser: 1.20.2
    devDependencies:
      '@itwin/build-tools': link:../../tools/build
      '@itwin/eslint-plugin': 4.0.0-dev.44_5l66jx2oduai5ryf3y7wwu3np4
      '@itwin/perf-tools': link:../../tools/perf-tools
      '@types/body-parser': 1.19.3
      '@types/express': 4.17.18
      '@types/node': 18.16.1
      browserslist-to-esbuild: 1.2.0
      child_process: 1.0.2
      chrome-launcher: 0.15.2
      cpx2: 3.0.2
      cross-env: 5.2.1
      dotenv: 10.0.0
      dotenv-expand: 5.1.0
      electron: 26.3.0
      esbuild-plugin-external-global: 1.0.1
      eslint: 8.50.0
      express: 4.18.2
      internal-tools: link:../../tools/internal
      npm-run-all: 4.1.5
      null-loader: 4.0.1_webpack@5.88.2
      react: 18.2.0
      rimraf: 3.0.2
      rollup-plugin-copy: 3.5.0
      rollup-plugin-ignore: 1.0.10
      rollup-plugin-visualizer: 5.9.2
<<<<<<< HEAD
      rollup-plugin-webpack-stats: 0.2.0
=======
      rollup-plugin-webpack-stats: 0.2.1
>>>>>>> 06a287b5
      typescript: 5.0.4
      vite: 4.4.11_@types+node@18.16.1
      vite-plugin-env-compatible: 1.1.1
<<<<<<< HEAD
      vite-plugin-inspect: 0.7.33_vite@4.4.9
=======
      vite-plugin-inspect: 0.7.40_vite@4.4.11
>>>>>>> 06a287b5
      webpack: 5.88.2

  ../../test-apps/display-test-app:
    specifiers:
      '@bentley/icons-generic': ^1.0.34
      '@bentley/icons-generic-webfont': ^1.0.34
      '@itwin/appui-abstract': workspace:*
      '@itwin/backend-webpack-tools': workspace:*
      '@itwin/browser-authorization': ^1.0.1
      '@itwin/build-tools': workspace:*
      '@itwin/core-backend': workspace:*
      '@itwin/core-bentley': workspace:*
      '@itwin/core-common': workspace:*
      '@itwin/core-electron': workspace:*
      '@itwin/core-frontend': workspace:*
      '@itwin/core-geometry': workspace:*
      '@itwin/core-i18n': workspace:*
      '@itwin/core-markup': workspace:*
      '@itwin/core-mobile': workspace:*
      '@itwin/core-quantity': workspace:*
      '@itwin/core-webpack-tools': workspace:*
      '@itwin/editor-backend': workspace:*
      '@itwin/editor-common': workspace:*
      '@itwin/editor-frontend': workspace:*
      '@itwin/electron-authorization': ^0.14.1
      '@itwin/eslint-plugin': 4.0.0-dev.44
      '@itwin/frontend-devtools': workspace:*
      '@itwin/frontend-tiles': workspace:*
      '@itwin/hypermodeling-frontend': workspace:*
      '@itwin/imodels-access-backend': ^3.0.0
      '@itwin/imodels-access-frontend': ^3.0.0
      '@itwin/imodels-client-authoring': ^3.0.0
      '@itwin/imodels-client-management': ^3.0.0
      '@itwin/map-layers-formats': workspace:*
      '@itwin/object-storage-core': ^2.1.0
      '@itwin/reality-data-client': 1.1.0
      '@itwin/webgl-compatibility': workspace:*
      '@types/express': ^4.16.1
      '@types/express-ws': ^3.0.1
      '@types/fs-extra': ^4.0.7
      body-parser: ^1.18.2
      browserslist-to-esbuild: ^1.2.0
      child_process: ^1.0.2
      cpx2: ^3.0.0
      cross-env: ^5.1.4
      dotenv: ^10.0.0
      dotenv-expand: ^5.1.0
      electron: ^26.2.1
      esbuild-plugin-external-global: ^1.0.1
      eslint: ^8.44.0
      express: ^4.16.3
      express-ws: ^5.0.2
      fs-extra: ^8.1.0
      internal-tools: workspace:*
      node-simctl: ~7.1.4
      npm-run-all: ^4.1.5
      null-loader: ^4.0.1
      react: ^18.0.0
      rimraf: ^3.0.2
      rollup-plugin-copy: ^3.4.0
      rollup-plugin-ignore: ^1.0.10
      rollup-plugin-visualizer: ^5.9.2
      rollup-plugin-webpack-stats: ^0.2.0
      ts-node: ^10.8.2
      typescript: ~5.0.2
      vhacd-js: ^0.0.1
      vite: ^4.4.9
      vite-plugin-env-compatible: ^1.1.1
      vite-plugin-inspect: ^0.7.28
      webpack: ^5.76.0
    dependencies:
      '@bentley/icons-generic': 1.0.34
      '@bentley/icons-generic-webfont': 1.0.34
      '@itwin/appui-abstract': link:../../ui/appui-abstract
      '@itwin/browser-authorization': 1.0.1_67wltvhdskk2oee2c3z2o4tfly
      '@itwin/core-backend': link:../../core/backend
      '@itwin/core-bentley': link:../../core/bentley
      '@itwin/core-common': link:../../core/common
      '@itwin/core-electron': link:../../core/electron
      '@itwin/core-frontend': link:../../core/frontend
      '@itwin/core-geometry': link:../../core/geometry
      '@itwin/core-i18n': link:../../core/i18n
      '@itwin/core-markup': link:../../core/markup
      '@itwin/core-mobile': link:../../core/mobile
      '@itwin/core-quantity': link:../../core/quantity
      '@itwin/editor-backend': link:../../editor/backend
      '@itwin/editor-common': link:../../editor/common
      '@itwin/editor-frontend': link:../../editor/frontend
      '@itwin/electron-authorization': 0.14.1_poazcgcl7ckg2qhuzm6ogbt57e
      '@itwin/frontend-devtools': link:../../core/frontend-devtools
      '@itwin/frontend-tiles': link:../../extensions/frontend-tiles
      '@itwin/hypermodeling-frontend': link:../../core/hypermodeling
      '@itwin/imodels-access-backend': 3.1.1_wj555zckjupkhkzyssqqpl4sei
      '@itwin/imodels-access-frontend': 3.1.1_ueafa4slb6ohrhyf7kbp6egmha
      '@itwin/imodels-client-authoring': 3.1.0
      '@itwin/imodels-client-management': 3.1.0
      '@itwin/map-layers-formats': link:../../extensions/map-layers-formats
      '@itwin/object-storage-core': 2.1.0
<<<<<<< HEAD
      '@itwin/reality-data-client': 0.9.0_mdtbcqczpmeuv6yjzfaigjndwi
=======
      '@itwin/reality-data-client': 1.1.0_mdtbcqczpmeuv6yjzfaigjndwi
>>>>>>> 06a287b5
      '@itwin/webgl-compatibility': link:../../core/webgl-compatibility
      body-parser: 1.20.2
      vhacd-js: 0.0.1
    devDependencies:
      '@itwin/backend-webpack-tools': link:../../tools/backend-webpack
      '@itwin/build-tools': link:../../tools/build
      '@itwin/core-webpack-tools': link:../../tools/webpack-core
      '@itwin/eslint-plugin': 4.0.0-dev.44_5l66jx2oduai5ryf3y7wwu3np4
      '@types/express': 4.17.18
      '@types/express-ws': 3.0.2
      '@types/fs-extra': 4.0.13
      browserslist-to-esbuild: 1.2.0
      child_process: 1.0.2
      cpx2: 3.0.2
      cross-env: 5.2.1
      dotenv: 10.0.0
      dotenv-expand: 5.1.0
      electron: 26.3.0
      esbuild-plugin-external-global: 1.0.1
      eslint: 8.50.0
      express: 4.18.2
      express-ws: 5.0.2_express@4.18.2
      fs-extra: 8.1.0
      internal-tools: link:../../tools/internal
      node-simctl: 7.1.17
      npm-run-all: 4.1.5
      null-loader: 4.0.1_webpack@5.88.2
      react: 18.2.0
      rimraf: 3.0.2
      rollup-plugin-copy: 3.5.0
      rollup-plugin-ignore: 1.0.10
      rollup-plugin-visualizer: 5.9.2
<<<<<<< HEAD
      rollup-plugin-webpack-stats: 0.2.0
=======
      rollup-plugin-webpack-stats: 0.2.1
>>>>>>> 06a287b5
      ts-node: 10.9.1_typescript@5.0.4
      typescript: 5.0.4
      vite: 4.4.11
      vite-plugin-env-compatible: 1.1.1
<<<<<<< HEAD
      vite-plugin-inspect: 0.7.33_vite@4.4.9
=======
      vite-plugin-inspect: 0.7.40_vite@4.4.11
>>>>>>> 06a287b5
      webpack: 5.88.2

  ../../test-apps/export-gltf:
    specifiers:
      '@itwin/build-tools': workspace:*
      '@itwin/core-backend': workspace:*
      '@itwin/core-bentley': workspace:*
      '@itwin/core-common': workspace:*
      '@itwin/core-geometry': workspace:*
      '@itwin/eslint-plugin': 4.0.0-dev.44
      '@types/node': 18.16.1
      '@types/yargs': 17.0.19
      eslint: ^8.44.0
      rimraf: ^3.0.2
      typescript: ~5.0.2
      yargs: ^17.4.0
    dependencies:
      '@itwin/core-backend': link:../../core/backend
      '@itwin/core-bentley': link:../../core/bentley
      '@itwin/core-common': link:../../core/common
      '@itwin/core-geometry': link:../../core/geometry
      yargs: 17.7.2
    devDependencies:
      '@itwin/build-tools': link:../../tools/build
      '@itwin/eslint-plugin': 4.0.0-dev.44_5l66jx2oduai5ryf3y7wwu3np4
      '@types/node': 18.16.1
      '@types/yargs': 17.0.19
      eslint: 8.50.0
      rimraf: 3.0.2
      typescript: 5.0.4

  ../../test-apps/imjs-importer:
    specifiers:
      '@itwin/build-tools': workspace:*
      '@itwin/core-backend': workspace:*
      '@itwin/core-bentley': workspace:*
      '@itwin/core-common': workspace:*
      '@itwin/core-geometry': workspace:*
      '@itwin/eslint-plugin': 4.0.0-dev.44
      '@types/chai': 4.3.1
      '@types/mocha': ^8.2.2
      '@types/node': 18.16.1
      '@types/yargs': 17.0.19
      chai: ^4.3.10
      eslint: ^8.44.0
      mocha: ^10.0.0
      rimraf: ^3.0.2
      typescript: ~5.0.2
      yargs: ^17.4.0
    dependencies:
      '@itwin/core-backend': link:../../core/backend
      '@itwin/core-bentley': link:../../core/bentley
      '@itwin/core-common': link:../../core/common
      '@itwin/core-geometry': link:../../core/geometry
      chai: 4.3.10
      yargs: 17.7.2
    devDependencies:
      '@itwin/build-tools': link:../../tools/build
      '@itwin/eslint-plugin': 4.0.0-dev.44_5l66jx2oduai5ryf3y7wwu3np4
      '@types/chai': 4.3.1
      '@types/mocha': 8.2.3
      '@types/node': 18.16.1
      '@types/yargs': 17.0.19
      eslint: 8.50.0
      mocha: 10.2.0
      rimraf: 3.0.2
      typescript: 5.0.4

  ../../test-apps/imodel-from-geojson:
    specifiers:
      '@itwin/build-tools': workspace:*
      '@itwin/core-backend': workspace:*
      '@itwin/core-bentley': workspace:*
      '@itwin/core-common': workspace:*
      '@itwin/core-geometry': workspace:*
      '@itwin/eslint-plugin': 4.0.0-dev.44
      '@types/fs-extra': ^4.0.7
      '@types/lodash': ^4.14.0
      '@types/node': 18.16.1
      '@types/yargs': 17.0.19
      eslint: ^8.44.0
      fs-extra: ^8.1.0
      rimraf: ^3.0.2
      typescript: ~5.0.2
      yargs: ^17.4.0
    dependencies:
      '@itwin/core-backend': link:../../core/backend
      '@itwin/core-bentley': link:../../core/bentley
      '@itwin/core-common': link:../../core/common
      '@itwin/core-geometry': link:../../core/geometry
      fs-extra: 8.1.0
      yargs: 17.7.2
    devDependencies:
      '@itwin/build-tools': link:../../tools/build
      '@itwin/eslint-plugin': 4.0.0-dev.44_5l66jx2oduai5ryf3y7wwu3np4
      '@types/fs-extra': 4.0.13
      '@types/lodash': 4.14.199
      '@types/node': 18.16.1
      '@types/yargs': 17.0.19
      eslint: 8.50.0
      rimraf: 3.0.2
      typescript: 5.0.4

  ../../test-apps/imodel-from-orbitgt:
    specifiers:
      '@itwin/build-tools': workspace:*
      '@itwin/core-backend': workspace:*
      '@itwin/core-bentley': workspace:*
      '@itwin/core-common': workspace:*
      '@itwin/core-geometry': workspace:*
      '@itwin/core-orbitgt': workspace:*
      '@itwin/eslint-plugin': 4.0.0-dev.44
      '@types/fs-extra': ^4.0.7
      '@types/node': 18.16.1
      '@types/yargs': 17.0.19
      eslint: ^8.44.0
      rimraf: ^3.0.2
      typescript: ~5.0.2
      yargs: ^17.4.0
    dependencies:
      '@itwin/core-backend': link:../../core/backend
      '@itwin/core-bentley': link:../../core/bentley
      '@itwin/core-common': link:../../core/common
      '@itwin/core-geometry': link:../../core/geometry
      '@itwin/core-orbitgt': link:../../core/orbitgt
      yargs: 17.7.2
    devDependencies:
      '@itwin/build-tools': link:../../tools/build
      '@itwin/eslint-plugin': 4.0.0-dev.44_5l66jx2oduai5ryf3y7wwu3np4
      '@types/fs-extra': 4.0.13
      '@types/node': 18.16.1
      '@types/yargs': 17.0.19
      eslint: 8.50.0
      rimraf: 3.0.2
      typescript: 5.0.4

  ../../test-apps/imodel-from-reality-model:
    specifiers:
      '@itwin/build-tools': workspace:*
      '@itwin/core-backend': workspace:*
      '@itwin/core-bentley': workspace:*
      '@itwin/core-common': workspace:*
      '@itwin/core-geometry': workspace:*
      '@itwin/eslint-plugin': 4.0.0-dev.44
      '@types/fs-extra': ^4.0.7
      '@types/lodash': ^4.14.0
      '@types/node': 18.16.1
      '@types/yargs': 17.0.19
      eslint: ^8.44.0
      fs-extra: ^8.1.0
      rimraf: ^3.0.2
      typescript: ~5.0.2
      yargs: ^17.4.0
    dependencies:
      '@itwin/core-backend': link:../../core/backend
      '@itwin/core-bentley': link:../../core/bentley
      '@itwin/core-common': link:../../core/common
      '@itwin/core-geometry': link:../../core/geometry
      fs-extra: 8.1.0
      yargs: 17.7.2
    devDependencies:
      '@itwin/build-tools': link:../../tools/build
      '@itwin/eslint-plugin': 4.0.0-dev.44_5l66jx2oduai5ryf3y7wwu3np4
      '@types/fs-extra': 4.0.13
      '@types/lodash': 4.14.199
      '@types/node': 18.16.1
      '@types/yargs': 17.0.19
      eslint: 8.50.0
      rimraf: 3.0.2
      typescript: 5.0.4

  ../../tools/backend-webpack:
    specifiers:
      '@itwin/build-tools': workspace:*
      '@itwin/core-webpack-tools': workspace:*
      case-sensitive-paths-webpack-plugin: ^2.1.2
      chalk: ^3.0.0
      concurrently: ^3.6.1
      fs-extra: ^8.1.0
      glob: ^7.1.2
      nodemon: ^2.0.4
      rimraf: ^3.0.2
      webpack: ^5.76.0
      yargonaut: ^1.1.2
      yargs: ^17.4.0
    dependencies:
      '@itwin/build-tools': link:../build
      '@itwin/core-webpack-tools': link:../webpack-core
      case-sensitive-paths-webpack-plugin: 2.4.0
      chalk: 3.0.0
      concurrently: 3.6.1
      fs-extra: 8.1.0
      glob: 7.2.3
      nodemon: 2.0.22
      webpack: 5.88.2
      yargonaut: 1.1.4
      yargs: 17.7.2
    devDependencies:
      rimraf: 3.0.2

  ../../tools/build:
    specifiers:
      '@itwin/eslint-plugin': 4.0.0-dev.44
      '@microsoft/api-extractor': ~7.36.4
      '@types/node': 18.16.1
      chalk: ^3.0.0
      cpx2: ^3.0.0
      cross-spawn: ^7.0.1
      eslint: ^8.44.0
      fs-extra: ^8.1.0
      glob: ^7.1.2
      mocha: ^10.0.0
      mocha-junit-reporter: ^2.0.2
      rimraf: ^3.0.2
      tree-kill: ^1.2.0
      typedoc: ^0.23.28
      typedoc-plugin-merge-modules: ^4.0.1
      typescript: ~5.0.2
      wtfnode: ^0.9.1
      yargs: ^17.4.0
    dependencies:
      '@microsoft/api-extractor': 7.36.4_@types+node@18.16.1
      chalk: 3.0.0
      cpx2: 3.0.2
      cross-spawn: 7.0.3
      fs-extra: 8.1.0
      glob: 7.2.3
      mocha: 10.2.0
      mocha-junit-reporter: 2.2.1_mocha@10.2.0
      rimraf: 3.0.2
      tree-kill: 1.2.2
      typedoc: 0.23.28_typescript@5.0.4
      typedoc-plugin-merge-modules: 4.1.0_typedoc@0.23.28
      typescript: 5.0.4
      wtfnode: 0.9.1
      yargs: 17.7.2
    devDependencies:
      '@itwin/eslint-plugin': 4.0.0-dev.44_5l66jx2oduai5ryf3y7wwu3np4
      '@types/node': 18.16.1
      eslint: 8.50.0

  ../../tools/certa:
    specifiers:
      '@itwin/build-tools': workspace:*
      '@itwin/eslint-plugin': 4.0.0-dev.44
      '@types/chai': 4.3.1
      '@types/detect-port': ~1.1.0
      '@types/express': ^4.16.1
      '@types/lodash': ^4.14.0
      '@types/mocha': ^8.2.2
      '@types/node': 18.16.1
      '@types/yargs': 17.0.19
      canonical-path: ^1.0.0
      detect-port: ~1.3.0
      electron: ^26.2.1
      eslint: ^8.44.0
      express: ^4.16.3
      jsonc-parser: ~2.0.3
      lodash: ^4.17.10
      mocha: ^10.0.0
      nyc: ^15.1.0
      playwright: ~1.35.1
      rimraf: ^3.0.2
      source-map-support: ^0.5.6
      typescript: ~5.0.2
      yargs: ^17.4.0
    dependencies:
      canonical-path: 1.0.0
      detect-port: 1.3.0
      express: 4.18.2
      jsonc-parser: 2.0.3
      lodash: 4.17.21
      mocha: 10.2.0
      playwright: 1.35.1
      source-map-support: 0.5.21
      yargs: 17.7.2
    devDependencies:
      '@itwin/build-tools': link:../build
      '@itwin/eslint-plugin': 4.0.0-dev.44_5l66jx2oduai5ryf3y7wwu3np4
      '@types/chai': 4.3.1
      '@types/detect-port': 1.1.0
      '@types/express': 4.17.18
      '@types/lodash': 4.14.199
      '@types/mocha': 8.2.3
      '@types/node': 18.16.1
      '@types/yargs': 17.0.19
      electron: 26.3.0
      eslint: 8.50.0
      nyc: 15.1.0
      rimraf: 3.0.2
      typescript: 5.0.4

  ../../tools/ecschema2ts:
    specifiers:
      '@itwin/build-tools': workspace:*
      '@itwin/core-backend': workspace:*
      '@itwin/core-bentley': workspace:*
      '@itwin/core-common': workspace:*
      '@itwin/core-geometry': workspace:*
      '@itwin/ecschema-locaters': workspace:*
      '@itwin/ecschema-metadata': workspace:*
      '@itwin/eslint-plugin': 4.0.0-dev.44
      '@types/chai': 4.3.1
      '@types/chai-string': ^1.4.1
      '@types/fs-extra': ^4.0.7
      '@types/mocha': ^8.2.2
      '@types/node': 18.16.1
      '@xmldom/xmldom': ~0.8.5
      chai: ^4.3.10
      chai-string: ^1.5.0
      chalk: ^3.0.0
      commander: ^2.14.1
      cpx2: ^3.0.0
      eslint: ^8.44.0
      fs-extra: ^8.1.0
      mocha: ^10.0.0
      nyc: ^15.1.0
      rimraf: ^3.0.2
      source-map-support: ^0.5.6
      typescript: ~5.0.2
    dependencies:
      '@itwin/core-backend': link:../../core/backend
      '@itwin/core-bentley': link:../../core/bentley
      '@itwin/core-common': link:../../core/common
      '@itwin/core-geometry': link:../../core/geometry
      '@itwin/ecschema-locaters': link:../../core/ecschema-locaters
      '@itwin/ecschema-metadata': link:../../core/ecschema-metadata
      '@xmldom/xmldom': 0.8.10
      chai-string: 1.5.0_chai@4.3.10
      chalk: 3.0.0
      commander: 2.20.3
      fs-extra: 8.1.0
    devDependencies:
      '@itwin/build-tools': link:../build
      '@itwin/eslint-plugin': 4.0.0-dev.44_5l66jx2oduai5ryf3y7wwu3np4
      '@types/chai': 4.3.1
      '@types/chai-string': 1.4.3
      '@types/fs-extra': 4.0.13
      '@types/mocha': 8.2.3
      '@types/node': 18.16.1
      chai: 4.3.10
      cpx2: 3.0.2
      eslint: 8.50.0
      mocha: 10.2.0
      nyc: 15.1.0
      rimraf: 3.0.2
      source-map-support: 0.5.21
      typescript: 5.0.4

  ../../tools/internal:
    specifiers:
      '@itwin/build-tools': workspace:*
      glob: ^7.1.2
      mocha: ^10.0.0
      yargs: ^17.4.0
    dependencies:
      yargs: 17.7.2
    devDependencies:
      '@itwin/build-tools': link:../build
      glob: 7.2.3
      mocha: 10.2.0

  ../../tools/perf-tools:
    specifiers:
      '@itwin/build-tools': workspace:*
      '@itwin/eslint-plugin': 4.0.0-dev.44
      '@types/fs-extra': ^4.0.7
      eslint: ^8.44.0
      fs-extra: ^8.1.0
      rimraf: ^3.0.2
      typescript: ~5.0.2
    dependencies:
      fs-extra: 8.1.0
    devDependencies:
      '@itwin/build-tools': link:../build
      '@itwin/eslint-plugin': 4.0.0-dev.44_5l66jx2oduai5ryf3y7wwu3np4
      '@types/fs-extra': 4.0.13
      eslint: 8.50.0
      rimraf: 3.0.2
      typescript: 5.0.4

  ../../tools/webpack-core:
    specifiers:
      '@itwin/build-tools': workspace:*
      '@itwin/eslint-plugin': 4.0.0-dev.44
      '@types/chai': 4.3.1
      '@types/chai-as-promised': ^7
      '@types/chai-jest-snapshot': ^1.3.0
      '@types/fs-extra': ^4.0.7
      '@types/glob': ^5.0.35
      '@types/mocha': ^8.2.2
      '@types/node': 18.16.1
      chai: ^4.3.10
      chai-as-promised: ^7
      chai-jest-snapshot: ^2.0.0
      chalk: ^3.0.0
      copy-webpack-plugin: ^11.0.0
      cpx2: ^3.0.0
      eslint: ^8.44.0
      file-loader: ^6.2.0
      findup: 0.1.5
      fs-extra: ^8.1.0
      glob: ^7.1.2
      lodash: ^4.17.10
      memfs: ^3.2.2
      mocha: ^10.0.0
      nyc: ^15.1.0
      resolve: 1.19.0
      rimraf: ^3.0.2
      source-map-loader: ^4.0.0
      typescript: ~5.0.2
      webpack: ^5.76.0
    dependencies:
      chalk: 3.0.0
      copy-webpack-plugin: 11.0.0_webpack@5.88.2
      file-loader: 6.2.0_webpack@5.88.2
      findup: 0.1.5
      fs-extra: 8.1.0
      glob: 7.2.3
      lodash: 4.17.21
      resolve: 1.19.0
      source-map-loader: 4.0.1_webpack@5.88.2
    devDependencies:
      '@itwin/build-tools': link:../build
      '@itwin/eslint-plugin': 4.0.0-dev.44_5l66jx2oduai5ryf3y7wwu3np4
      '@types/chai': 4.3.1
      '@types/chai-as-promised': 7.1.6
      '@types/chai-jest-snapshot': 1.3.6
      '@types/fs-extra': 4.0.13
      '@types/glob': 5.0.38
      '@types/mocha': 8.2.3
      '@types/node': 18.16.1
      chai: 4.3.10
      chai-as-promised: 7.1.1_chai@4.3.10
      chai-jest-snapshot: 2.0.0_chai@4.3.10
      cpx2: 3.0.2
      eslint: 8.50.0
      memfs: 3.6.0
      mocha: 10.2.0
      nyc: 15.1.0
      rimraf: 3.0.2
      typescript: 5.0.4
      webpack: 5.88.2

  ../../ui/appui-abstract:
    specifiers:
      '@itwin/build-tools': workspace:*
      '@itwin/certa': workspace:*
      '@itwin/core-bentley': workspace:*
      '@itwin/eslint-plugin': 4.0.0-dev.44
      '@types/chai': 4.3.1
      '@types/mocha': ^8.2.2
      '@types/node': 18.16.1
      '@types/sinon': ^10.0.15
      '@types/sinon-chai': ^3.2.0
      babel-loader: ~8.2.5
      babel-plugin-istanbul: ~6.1.1
      chai: ^4.3.10
      cpx2: ^3.0.0
      eslint: ^8.44.0
      glob: ^7.1.2
      ignore-styles: ^5.0.1
      mocha: ^10.0.0
      raf: ^3.4.0
      rimraf: ^3.0.2
      sinon: ^15.0.4
      sinon-chai: ^3.2.0
      source-map-loader: ^4.0.0
      typescript: ~5.0.2
      webpack: ^5.76.0
    devDependencies:
      '@itwin/build-tools': link:../../tools/build
      '@itwin/certa': link:../../tools/certa
      '@itwin/core-bentley': link:../../core/bentley
      '@itwin/eslint-plugin': 4.0.0-dev.44_5l66jx2oduai5ryf3y7wwu3np4
      '@types/chai': 4.3.1
      '@types/mocha': 8.2.3
      '@types/node': 18.16.1
      '@types/sinon': 10.0.18
      '@types/sinon-chai': 3.2.10
      babel-loader: 8.2.5_webpack@5.88.2
      babel-plugin-istanbul: 6.1.1
      chai: 4.3.10
      cpx2: 3.0.2
      eslint: 8.50.0
      glob: 7.2.3
      ignore-styles: 5.0.1
      mocha: 10.2.0
      raf: 3.4.1
      rimraf: 3.0.2
      sinon: 15.2.0
      sinon-chai: 3.7.0_chai@4.3.10+sinon@15.2.0
      source-map-loader: 4.0.1_webpack@5.88.2
      typescript: 5.0.4
      webpack: 5.88.2

  ../../utils/workspace-editor:
    specifiers:
      '@itwin/build-tools': workspace:*
      '@itwin/core-backend': workspace:*
      '@itwin/core-bentley': workspace:*
      '@itwin/core-common': workspace:*
      '@itwin/eslint-plugin': 4.0.0-dev.44
      '@types/chai': 4.3.1
      '@types/glob': ^5.0.35
      '@types/mocha': ^8.2.2
      '@types/yargs': 17.0.19
      eslint: ^8.44.0
      glob: ^7.1.2
      mocha: ^10.0.0
      rimraf: ^3.0.2
      typescript: ~5.0.2
      yargs: ^17.4.0
    dependencies:
      '@itwin/core-backend': link:../../core/backend
      '@itwin/core-bentley': link:../../core/bentley
      '@itwin/core-common': link:../../core/common
      glob: 7.2.3
      yargs: 17.7.2
    devDependencies:
      '@itwin/build-tools': link:../../tools/build
      '@itwin/eslint-plugin': 4.0.0-dev.44_5l66jx2oduai5ryf3y7wwu3np4
      '@types/chai': 4.3.1
      '@types/glob': 5.0.38
      '@types/mocha': 8.2.3
      '@types/yargs': 17.0.19
      eslint: 8.50.0
      mocha: 10.2.0
      rimraf: 3.0.2
      typescript: 5.0.4

packages:

  /@aashutoshrathi/word-wrap/1.2.6:
    resolution: {integrity: sha512-1Yjs2SvM8TflER/OD3cOjhWWOZb58A2t7wpE2S9XfBYTiIl+XFhQG2bjy4Pu1I+EAlCNUzRDYDdFwFYUKvXcIA==}
    engines: {node: '>=0.10.0'}

  /@ampproject/remapping/2.2.1:
    resolution: {integrity: sha512-lFMjJTrFL3j7L9yBxwYfCq2k6qqwHyzuUl/XBnif78PWTJYyL/dfowQHWE3sp6U6ZzqWiiIZnpTMO96zhkjwtg==}
    engines: {node: '>=6.0.0'}
    dependencies:
      '@jridgewell/gen-mapping': 0.3.3
      '@jridgewell/trace-mapping': 0.3.19

  /@antfu/utils/0.7.6:
    resolution: {integrity: sha512-pvFiLP2BeOKA/ZOS6jxx4XhKzdVLHDhGlFEaZ2flWWYf2xOqVniqpk38I04DFRyz+L0ASggl7SkItTc+ZLju4w==}
    dev: true

  /@azure/abort-controller/1.1.0:
    resolution: {integrity: sha512-TrRLIoSQVzfAJX9H1JeFjzAoDGcoK1IYX1UImfceTZpsyYfWr09Ss1aHW1y5TrrR3iq6RZLBwJ3E24uwPhwahw==}
    engines: {node: '>=12.0.0'}
    dependencies:
      tslib: 2.6.2
    dev: false

  /@azure/core-auth/1.5.0:
    resolution: {integrity: sha512-udzoBuYG1VBoHVohDTrvKjyzel34zt77Bhp7dQntVGGD0ehVq48owENbBG8fIgkHRNUBQH5k1r0hpoMu5L8+kw==}
    engines: {node: '>=14.0.0'}
    dependencies:
      '@azure/abort-controller': 1.1.0
      '@azure/core-util': 1.5.0
      tslib: 2.6.2
    dev: false

  /@azure/core-client/1.7.3:
    resolution: {integrity: sha512-kleJ1iUTxcO32Y06dH9Pfi9K4U+Tlb111WXEnbt7R/ne+NLRwppZiTGJuTD5VVoxTMK5NTbEtm5t2vcdNCFe2g==}
    engines: {node: '>=14.0.0'}
    dependencies:
      '@azure/abort-controller': 1.1.0
      '@azure/core-auth': 1.5.0
      '@azure/core-rest-pipeline': 1.12.1
      '@azure/core-tracing': 1.0.1
      '@azure/core-util': 1.5.0
      '@azure/logger': 1.0.4
      tslib: 2.6.2
    transitivePeerDependencies:
      - supports-color
    dev: false

  /@azure/core-http-compat/1.3.0:
    resolution: {integrity: sha512-ZN9avruqbQ5TxopzG3ih3KRy52n8OAbitX3fnZT5go4hzu0J+KVPSzkL+Wt3hpJpdG8WIfg1sBD1tWkgUdEpBA==}
    engines: {node: '>=12.0.0'}
    dependencies:
      '@azure/abort-controller': 1.1.0
      '@azure/core-client': 1.7.3
      '@azure/core-rest-pipeline': 1.12.1
    transitivePeerDependencies:
      - supports-color
    dev: false

  /@azure/core-http/2.3.2:
    resolution: {integrity: sha512-Z4dfbglV9kNZO177CNx4bo5ekFuYwwsvjLiKdZI4r84bYGv3irrbQz7JC3/rUfFH2l4T/W6OFleJaa2X0IaQqw==}
    engines: {node: '>=14.0.0'}
    dependencies:
      '@azure/abort-controller': 1.1.0
      '@azure/core-auth': 1.5.0
      '@azure/core-tracing': 1.0.0-preview.13
      '@azure/core-util': 1.5.0
      '@azure/logger': 1.0.4
      '@types/node-fetch': 2.6.6
      '@types/tunnel': 0.0.3
      form-data: 4.0.0
      node-fetch: 2.7.0
      process: 0.11.10
      tough-cookie: 4.1.3
      tslib: 2.6.2
      tunnel: 0.0.6
      uuid: 8.3.2
      xml2js: 0.5.0
    transitivePeerDependencies:
      - encoding
    dev: false

  /@azure/core-http/3.0.3:
    resolution: {integrity: sha512-QMib3wXotJMFhHgmJBPUF9YsyErw34H0XDFQd9CauH7TPB+RGcyl9Ayy7iURtJB04ngXhE6YwrQsWDXlSLrilg==}
    engines: {node: '>=14.0.0'}
    dependencies:
      '@azure/abort-controller': 1.1.0
      '@azure/core-auth': 1.5.0
      '@azure/core-tracing': 1.0.0-preview.13
      '@azure/core-util': 1.5.0
      '@azure/logger': 1.0.4
      '@types/node-fetch': 2.6.6
      '@types/tunnel': 0.0.3
      form-data: 4.0.0
      node-fetch: 2.7.0
      process: 0.11.10
      tslib: 2.6.2
      tunnel: 0.0.6
      uuid: 8.3.2
      xml2js: 0.5.0
    transitivePeerDependencies:
      - encoding
    dev: false

  /@azure/core-lro/2.5.4:
    resolution: {integrity: sha512-3GJiMVH7/10bulzOKGrrLeG/uCBH/9VtxqaMcB9lIqAeamI/xYQSHJL/KcsLDuH+yTjYpro/u6D/MuRe4dN70Q==}
    engines: {node: '>=14.0.0'}
    dependencies:
      '@azure/abort-controller': 1.1.0
      '@azure/core-util': 1.5.0
      '@azure/logger': 1.0.4
      tslib: 2.6.2
    dev: false

  /@azure/core-paging/1.5.0:
    resolution: {integrity: sha512-zqWdVIt+2Z+3wqxEOGzR5hXFZ8MGKK52x4vFLw8n58pR6ZfKRx3EXYTxTaYxYHc/PexPUTyimcTWFJbji9Z6Iw==}
    engines: {node: '>=14.0.0'}
    dependencies:
      tslib: 2.6.2
    dev: false

  /@azure/core-rest-pipeline/1.12.1:
    resolution: {integrity: sha512-SsyWQ+T5MFQRX+M8H/66AlaI6HyCbQStGfFngx2fuiW+vKI2DkhtOvbYodPyf9fOe/ARLWWc3ohX54lQ5Kmaog==}
    engines: {node: '>=14.0.0'}
    dependencies:
      '@azure/abort-controller': 1.1.0
      '@azure/core-auth': 1.5.0
      '@azure/core-tracing': 1.0.1
      '@azure/core-util': 1.5.0
      '@azure/logger': 1.0.4
      form-data: 4.0.0
      http-proxy-agent: 5.0.0
      https-proxy-agent: 5.0.1
      tslib: 2.6.2
    transitivePeerDependencies:
      - supports-color
    dev: false

  /@azure/core-tracing/1.0.0-preview.13:
    resolution: {integrity: sha512-KxDlhXyMlh2Jhj2ykX6vNEU0Vou4nHr025KoSEiz7cS3BNiHNaZcdECk/DmLkEB0as5T7b/TpRcehJ5yV6NeXQ==}
    engines: {node: '>=12.0.0'}
    dependencies:
      '@opentelemetry/api': 1.0.4
      tslib: 2.6.2
    dev: false

  /@azure/core-tracing/1.0.1:
    resolution: {integrity: sha512-I5CGMoLtX+pI17ZdiFJZgxMJApsK6jjfm85hpgp3oazCdq5Wxgh4wMr7ge/TTWW1B5WBuvIOI1fMU/FrOAMKrw==}
    engines: {node: '>=12.0.0'}
    dependencies:
      tslib: 2.6.2
    dev: false

  /@azure/core-util/1.5.0:
    resolution: {integrity: sha512-GZBpVFDtQ/15hW1OgBcRdT4Bl7AEpcEZqLfbAvOtm1CQUncKWiYapFHVD588hmlV27NbOOtSm3cnLF3lvoHi4g==}
    engines: {node: '>=14.0.0'}
    dependencies:
      '@azure/abort-controller': 1.1.0
      tslib: 2.6.2
    dev: false

  /@azure/identity/2.1.0:
    resolution: {integrity: sha512-BPDz1sK7Ul9t0l9YKLEa8PHqWU4iCfhGJ+ELJl6c8CP3TpJt2urNCbm0ZHsthmxRsYoMPbz2Dvzj30zXZVmAFw==}
    engines: {node: '>=12.0.0'}
    dependencies:
      '@azure/abort-controller': 1.1.0
      '@azure/core-auth': 1.5.0
      '@azure/core-client': 1.7.3
      '@azure/core-rest-pipeline': 1.12.1
      '@azure/core-tracing': 1.0.1
      '@azure/core-util': 1.5.0
      '@azure/logger': 1.0.4
      '@azure/msal-browser': 2.38.2
      '@azure/msal-common': 7.6.0
      '@azure/msal-node': 1.18.3
      events: 3.3.0
      jws: 4.0.0
      open: 8.4.2
      stoppable: 1.1.0
      tslib: 2.6.2
      uuid: 8.3.2
    transitivePeerDependencies:
      - supports-color
    dev: false

  /@azure/keyvault-keys/4.7.2:
    resolution: {integrity: sha512-VdIH6PjbQ3J5ntK+xeI8eOe1WsDxF9ndXw8BPR/9MZVnIj0vQNtNCS6gpR7EFQeGcs8XjzMfHm0AvKGErobqJQ==}
    engines: {node: '>=14.0.0'}
    dependencies:
      '@azure/abort-controller': 1.1.0
      '@azure/core-auth': 1.5.0
      '@azure/core-client': 1.7.3
      '@azure/core-http-compat': 1.3.0
      '@azure/core-lro': 2.5.4
      '@azure/core-paging': 1.5.0
      '@azure/core-rest-pipeline': 1.12.1
      '@azure/core-tracing': 1.0.1
      '@azure/core-util': 1.5.0
      '@azure/logger': 1.0.4
      tslib: 2.6.2
    transitivePeerDependencies:
      - supports-color
    dev: false

  /@azure/logger/1.0.4:
    resolution: {integrity: sha512-ustrPY8MryhloQj7OWGe+HrYx+aoiOxzbXTtgblbV3xwCqpzUK36phH3XNHQKj3EPonyFUuDTfR3qFhTEAuZEg==}
    engines: {node: '>=14.0.0'}
    dependencies:
      tslib: 2.6.2
    dev: false

  /@azure/ms-rest-js/1.11.2:
    resolution: {integrity: sha512-2AyQ1IKmLGKW7DU3/x3TsTBzZLcbC9YRI+yuDPuXAQrv3zar340K9wsxU413kHFIDjkWNCo9T0w5VtwcyWxhbQ==}
    dependencies:
      '@azure/core-auth': 1.5.0
      axios: 0.21.4
      form-data: 2.5.1
      tough-cookie: 2.5.0
      tslib: 1.14.1
      tunnel: 0.0.6
      uuid: 3.4.0
      xml2js: 0.4.23
    transitivePeerDependencies:
      - debug
    dev: false

  /@azure/msal-browser/2.38.2:
    resolution: {integrity: sha512-71BeIn2we6LIgMplwCSaMq5zAwmalyJR3jFcVOZxNVfQ1saBRwOD+P77nLs5vrRCedVKTq8RMFhIOdpMLNno0A==}
    engines: {node: '>=0.8.0'}
    dependencies:
      '@azure/msal-common': 13.3.0
    dev: false

  /@azure/msal-common/13.3.0:
    resolution: {integrity: sha512-/VFWTicjcJbrGp3yQP7A24xU95NiDMe23vxIU1U6qdRPFsprMDNUohMudclnd+WSHE4/McqkZs/nUU3sAKkVjg==}
    engines: {node: '>=0.8.0'}
    dev: false

  /@azure/msal-common/7.6.0:
    resolution: {integrity: sha512-XqfbglUTVLdkHQ8F9UQJtKseRr3sSnr9ysboxtoswvaMVaEfvyLtMoHv9XdKUfOc0qKGzNgRFd9yRjIWVepl6Q==}
    engines: {node: '>=0.8.0'}
    dev: false

  /@azure/msal-node/1.18.3:
    resolution: {integrity: sha512-lI1OsxNbS/gxRD4548Wyj22Dk8kS7eGMwD9GlBZvQmFV8FJUXoXySL1BiNzDsHUE96/DS/DHmA+F73p1Dkcktg==}
    engines: {node: 10 || 12 || 14 || 16 || 18}
    dependencies:
      '@azure/msal-common': 13.3.0
      jsonwebtoken: 9.0.2
      uuid: 8.3.2
    dev: false

  /@azure/storage-blob/12.13.0:
    resolution: {integrity: sha512-t3Q2lvBMJucgTjQcP5+hvEJMAsJSk0qmAnjDLie2td017IiduZbbC9BOcFfmwzR6y6cJdZOuewLCNFmEx9IrXA==}
    engines: {node: '>=14.0.0'}
    dependencies:
      '@azure/abort-controller': 1.1.0
      '@azure/core-http': 3.0.3
      '@azure/core-lro': 2.5.4
      '@azure/core-paging': 1.5.0
      '@azure/core-tracing': 1.0.0-preview.13
      '@azure/logger': 1.0.4
      events: 3.3.0
      tslib: 2.6.2
    transitivePeerDependencies:
      - encoding
    dev: false

  /@azure/storage-blob/12.16.0:
    resolution: {integrity: sha512-jz33rUSUGUB65FgYrTRgRDjG6hdPHwfvHe+g/UrwVG8MsyLqSxg9TaW7Yuhjxu1v1OZ5xam2NU6+IpCN0xJO8Q==}
    engines: {node: '>=14.0.0'}
    dependencies:
      '@azure/abort-controller': 1.1.0
      '@azure/core-http': 3.0.3
      '@azure/core-lro': 2.5.4
      '@azure/core-paging': 1.5.0
      '@azure/core-tracing': 1.0.0-preview.13
      '@azure/logger': 1.0.4
      events: 3.3.0
      tslib: 2.6.2
    transitivePeerDependencies:
      - encoding
    dev: false

  /@azure/storage-blob/12.7.0:
    resolution: {integrity: sha512-7YEWEx03Us/YBxthzBv788R7jokwpCD5KcIsvtE5xRaijNX9o80KXpabhEwLR9DD9nmt/AlU/c1R+aXydgCduQ==}
    engines: {node: '>=8.0.0'}
    dependencies:
      '@azure/abort-controller': 1.1.0
      '@azure/core-http': 2.3.2
      '@azure/core-lro': 2.5.4
      '@azure/core-paging': 1.5.0
      '@azure/core-tracing': 1.0.0-preview.13
      '@azure/logger': 1.0.4
      events: 3.3.0
      tslib: 2.6.2
    transitivePeerDependencies:
      - encoding
    dev: false

  /@babel/code-frame/7.22.13:
    resolution: {integrity: sha512-XktuhWlJ5g+3TJXc5upd9Ks1HutSArik6jf2eAjYFyIOf4ej3RN+184cZbzDvbPnuTJIUhPKKJE3cIsYTiAT3w==}
    engines: {node: '>=6.9.0'}
    dependencies:
      '@babel/highlight': 7.22.20
      chalk: 2.4.2

  /@babel/compat-data/7.22.20:
    resolution: {integrity: sha512-BQYjKbpXjoXwFW5jGqiizJQQT/aC7pFm9Ok1OWssonuguICi264lbgMzRp2ZMmRSlfkX6DsWDDcsrctK8Rwfiw==}
    engines: {node: '>=6.9.0'}

  /@babel/core/7.23.0:
    resolution: {integrity: sha512-97z/ju/Jy1rZmDxybphrBuI+jtJjFVoz7Mr9yUQVVVi+DNZE333uFQeMOqcCIy1x3WYBIbWftUSLmbNXNT7qFQ==}
    engines: {node: '>=6.9.0'}
    dependencies:
      '@ampproject/remapping': 2.2.1
      '@babel/code-frame': 7.22.13
      '@babel/generator': 7.23.0
      '@babel/helper-compilation-targets': 7.22.15
      '@babel/helper-module-transforms': 7.23.0_@babel+core@7.23.0
      '@babel/helpers': 7.23.1
      '@babel/parser': 7.23.0
      '@babel/template': 7.22.15
      '@babel/traverse': 7.23.0
      '@babel/types': 7.23.0
      convert-source-map: 2.0.0
      debug: 4.3.4
      gensync: 1.0.0-beta.2
      json5: 2.2.3
      semver: 6.3.1
    transitivePeerDependencies:
      - supports-color

  /@babel/generator/7.23.0:
    resolution: {integrity: sha512-lN85QRR+5IbYrMWM6Y4pE/noaQtg4pNiqeNGX60eqOfo6gtEj6uw/JagelB8vVztSd7R6M5n1+PQkDbHbBRU4g==}
    engines: {node: '>=6.9.0'}
    dependencies:
      '@babel/types': 7.23.0
      '@jridgewell/gen-mapping': 0.3.3
      '@jridgewell/trace-mapping': 0.3.19
      jsesc: 2.5.2

  /@babel/helper-compilation-targets/7.22.15:
    resolution: {integrity: sha512-y6EEzULok0Qvz8yyLkCvVX+02ic+By2UdOhylwUOvOn9dvYc9mKICJuuU1n1XBI02YWsNsnrY1kc6DVbjcXbtw==}
    engines: {node: '>=6.9.0'}
    dependencies:
      '@babel/compat-data': 7.22.20
      '@babel/helper-validator-option': 7.22.15
      browserslist: 4.22.1
      lru-cache: 5.1.1
      semver: 6.3.1

  /@babel/helper-environment-visitor/7.22.20:
    resolution: {integrity: sha512-zfedSIzFhat/gFhWfHtgWvlec0nqB9YEIVrpuwjruLlXfUSnA8cJB0miHKwqDnQ7d32aKo2xt88/xZptwxbfhA==}
    engines: {node: '>=6.9.0'}

  /@babel/helper-function-name/7.23.0:
    resolution: {integrity: sha512-OErEqsrxjZTJciZ4Oo+eoZqeW9UIiOcuYKRJA4ZAgV9myA+pOXhhmpfNCKjEH/auVfEYVFJ6y1Tc4r0eIApqiw==}
    engines: {node: '>=6.9.0'}
    dependencies:
      '@babel/template': 7.22.15
      '@babel/types': 7.23.0

  /@babel/helper-hoist-variables/7.22.5:
    resolution: {integrity: sha512-wGjk9QZVzvknA6yKIUURb8zY3grXCcOZt+/7Wcy8O2uctxhplmUPkOdlgoNhmdVee2c92JXbf1xpMtVNbfoxRw==}
    engines: {node: '>=6.9.0'}
    dependencies:
      '@babel/types': 7.23.0

  /@babel/helper-module-imports/7.22.15:
    resolution: {integrity: sha512-0pYVBnDKZO2fnSPCrgM/6WMc7eS20Fbok+0r88fp+YtWVLZrp4CkafFGIp+W0VKw4a22sgebPT99y+FDNMdP4w==}
    engines: {node: '>=6.9.0'}
    dependencies:
      '@babel/types': 7.23.0

  /@babel/helper-module-transforms/7.23.0_@babel+core@7.23.0:
    resolution: {integrity: sha512-WhDWw1tdrlT0gMgUJSlX0IQvoO1eN279zrAUbVB+KpV2c3Tylz8+GnKOLllCS6Z/iZQEyVYxhZVUdPTqs2YYPw==}
    engines: {node: '>=6.9.0'}
    peerDependencies:
      '@babel/core': ^7.0.0
    peerDependenciesMeta:
      '@babel/core':
        optional: true
    dependencies:
      '@babel/core': 7.23.0
      '@babel/helper-environment-visitor': 7.22.20
      '@babel/helper-module-imports': 7.22.15
      '@babel/helper-simple-access': 7.22.5
      '@babel/helper-split-export-declaration': 7.22.6
      '@babel/helper-validator-identifier': 7.22.20

  /@babel/helper-plugin-utils/7.22.5:
    resolution: {integrity: sha512-uLls06UVKgFG9QD4OeFYLEGteMIAa5kpTPcFL28yuCIIzsf6ZyKZMllKVOCZFhiZ5ptnwX4mtKdWCBE/uT4amg==}
    engines: {node: '>=6.9.0'}
    dev: true

  /@babel/helper-simple-access/7.22.5:
    resolution: {integrity: sha512-n0H99E/K+Bika3++WNL17POvo4rKWZ7lZEp1Q+fStVbUi8nxPQEBOlTmCOxW/0JsS56SKKQ+ojAe2pHKJHN35w==}
    engines: {node: '>=6.9.0'}
    dependencies:
      '@babel/types': 7.23.0

  /@babel/helper-split-export-declaration/7.22.6:
    resolution: {integrity: sha512-AsUnxuLhRYsisFiaJwvp1QF+I3KjD5FOxut14q/GzovUe6orHLesW2C7d754kRm53h5gqrz6sFl6sxc4BVtE/g==}
    engines: {node: '>=6.9.0'}
    dependencies:
      '@babel/types': 7.23.0

  /@babel/helper-string-parser/7.22.5:
    resolution: {integrity: sha512-mM4COjgZox8U+JcXQwPijIZLElkgEpO5rsERVDJTc2qfCDfERyob6k5WegS14SX18IIjv+XD+GrqNumY5JRCDw==}
    engines: {node: '>=6.9.0'}

  /@babel/helper-validator-identifier/7.22.20:
    resolution: {integrity: sha512-Y4OZ+ytlatR8AI+8KZfKuL5urKp7qey08ha31L8b3BwewJAoJamTzyvxPR/5D+KkdJCGPq/+8TukHBlY10FX9A==}
    engines: {node: '>=6.9.0'}

  /@babel/helper-validator-option/7.22.15:
    resolution: {integrity: sha512-bMn7RmyFjY/mdECUbgn9eoSY4vqvacUnS9i9vGAGttgFWesO6B4CYWA7XlpbWgBt71iv/hfbPlynohStqnu5hA==}
    engines: {node: '>=6.9.0'}

  /@babel/helpers/7.23.1:
    resolution: {integrity: sha512-chNpneuK18yW5Oxsr+t553UZzzAs3aZnFm4bxhebsNTeshrC95yA7l5yl7GBAG+JG1rF0F7zzD2EixK9mWSDoA==}
    engines: {node: '>=6.9.0'}
    dependencies:
      '@babel/template': 7.22.15
      '@babel/traverse': 7.23.0
      '@babel/types': 7.23.0
    transitivePeerDependencies:
      - supports-color

  /@babel/highlight/7.22.20:
    resolution: {integrity: sha512-dkdMCN3py0+ksCgYmGG8jKeGA/8Tk+gJwSYYlFGxG5lmhfKNoAy004YpLxpS1W2J8m/EK2Ew+yOs9pVRwO89mg==}
    engines: {node: '>=6.9.0'}
    dependencies:
      '@babel/helper-validator-identifier': 7.22.20
      chalk: 2.4.2
      js-tokens: 4.0.0

  /@babel/parser/7.23.0:
    resolution: {integrity: sha512-vvPKKdMemU85V9WE/l5wZEmImpCtLqbnTvqDS2U1fJ96KrxoW7KrXhNsNCblQlg8Ck4b85yxdTyelsMUgFUXiw==}
    engines: {node: '>=6.0.0'}
    hasBin: true

  /@babel/runtime/7.23.1:
    resolution: {integrity: sha512-hC2v6p8ZSI/W0HUzh3V8C5g+NwSKzKPtJwSpTjwl0o297GP9+ZLQSkdvHz46CM3LqyoXxq+5G9komY+eSqSO0g==}
    engines: {node: '>=6.9.0'}
    dependencies:
      regenerator-runtime: 0.14.0

  /@babel/template/7.22.15:
    resolution: {integrity: sha512-QPErUVm4uyJa60rkI73qneDacvdvzxshT3kksGqlGWYdOTIUOwJ7RDUL8sGqslY1uXWSL6xMFKEXDS3ox2uF0w==}
    engines: {node: '>=6.9.0'}
    dependencies:
      '@babel/code-frame': 7.22.13
      '@babel/parser': 7.23.0
      '@babel/types': 7.23.0

  /@babel/traverse/7.23.0:
    resolution: {integrity: sha512-t/QaEvyIoIkwzpiZ7aoSKK8kObQYeF7T2v+dazAYCb8SXtp58zEVkWW7zAnju8FNKNdr4ScAOEDmMItbyOmEYw==}
    engines: {node: '>=6.9.0'}
    dependencies:
      '@babel/code-frame': 7.22.13
      '@babel/generator': 7.23.0
      '@babel/helper-environment-visitor': 7.22.20
      '@babel/helper-function-name': 7.23.0
      '@babel/helper-hoist-variables': 7.22.5
      '@babel/helper-split-export-declaration': 7.22.6
      '@babel/parser': 7.23.0
      '@babel/types': 7.23.0
      debug: 4.3.4
      globals: 11.12.0
    transitivePeerDependencies:
      - supports-color

  /@babel/types/7.23.0:
    resolution: {integrity: sha512-0oIyUfKoI3mSqMvsxBdclDwxXKXAUA8v/apZbc+iSyARYou1o8ZGDxbUYyLFoW2arqS2jDGqJuZvv1d/io1axg==}
    engines: {node: '>=6.9.0'}
    dependencies:
      '@babel/helper-string-parser': 7.22.5
      '@babel/helper-validator-identifier': 7.22.20
      to-fast-properties: 2.0.0

  /@bentley/aec-units-schema/1.0.3:
    resolution: {integrity: sha512-Rpc+g75LZfDaapej3OBUOx67p5vOi9xF34gAhfWlmdm2cWeMZzjkjzVLR/Fn8NMdvhn/QS8HRAVLlXLSOtm6kg==}

  /@bentley/architectural-physical-schema/1.0.3:
    resolution: {integrity: sha512-KwOyb8anB6W/FCywiRX54nRDFy5o9wDb1zUr3CJvtsDhGuOpBvqsHVRkTGLqkW1gyIbZxn6LUmeW4z5ggd9Zvg==}
    dev: true

  /@bentley/bis-core-schema/1.0.16:
    resolution: {integrity: sha512-c/swQLDNN9ptNKICqLfGTjE8BhhA4C/dHkgCg9WtDap0LE3c5BRBUIkFLzZFsptcsqiiI5QS9Nusi+fwNNoxTA==}
    dev: true

  /@bentley/bis-custom-attributes-schema/1.0.0:
    resolution: {integrity: sha512-AKhv7Y6CDR+p9yvwlgqjR82OsSexeCpeIZbGmjUA6WG36Jq/Jq/aHFdwvE8xU9ff41bMSn8qxWmUcqmCstDf9g==}
    dev: true

  /@bentley/cif-bridge-schema/1.0.10:
    resolution: {integrity: sha512-j6CtEbZOyyUCDq7opOvfJFYKdPCR2CBRdpPf0S8VjeuL1MnY/HiiTDstilB4iHnWe5WLP82E57hCXCN0/D7YRw==}
    dev: false

  /@bentley/cif-common-schema/1.0.6:
    resolution: {integrity: sha512-5Vz0lWzI7y+Lxg758+Jl/JFpXBVuqKjG40GBhkoEJcBdVSvUnJYGckM3zYZVObcl7qJNxyyluKjljVHeNrF4zA==}
    dev: false

  /@bentley/cif-geometric-rules-schema/1.0.5:
    resolution: {integrity: sha512-POg+vCeEtTq9eFv+7zzklGPVc+g7ctuSx3M+lNQCxgI55T6hZw2uUzkCGDhHe39WgJx+QgHyz/l7qPh2Zs/7BA==}
    dev: false

  /@bentley/cif-hydraulic-analysis-schema/1.0.6:
    resolution: {integrity: sha512-QBOOBwv8/YhGXJWSE5qFm3BFjWdQ+3hRSP+cQxV31iiUM0NKr75SKhnTvtkE4++Ud2C7cDfvB4b9+MzXKvYy6w==}
    dev: false

  /@bentley/cif-hydraulic-results-schema/1.0.6:
    resolution: {integrity: sha512-1fI2f64HaXBOvZkwhqjPOREwSF7v9G+CRlxYjAy8ceX6ENMN+b+BMxaYtAH9XryFCgaszyjOtg/qoRhB7LhFnA==}
    dev: false

  /@bentley/cif-quantity-takeoffs-schema/1.0.1:
    resolution: {integrity: sha512-NlrEv0zl3xO/vLnKz5JJ4N2ix2cxMLtUBscfFGxsUOAFjv0CaLlgPicAJDjIiKTSzTfXlAhRq7WPzBOnZjKmXA==}
    dev: false

  /@bentley/cif-rail-schema/1.0.5:
    resolution: {integrity: sha512-eq661+NDiRHwkXNPDNnLU293Rx5P+U6rO206AfFkU7Y04p5j5PvSm6yt7xa0ihOs0sRBIT3fb0Tto6ktI8s+FA==}
    dev: false

  /@bentley/cif-roads-schema/1.0.3:
    resolution: {integrity: sha512-X/fuFRYdGqC84eidvEdXixKSGwyYWiRd2FebyNpC5AGeTux52yH9HM39syJi6zI40M6mgGYqO6ytt1/UG+EUpQ==}
    dev: false

  /@bentley/cif-subsurface-conflict-analysis-schema/1.0.6:
    resolution: {integrity: sha512-IEsh7UmzLRV1JxFD4gWbL/4o+YnZkmqo/JxPFAgdnSDJvxU93Ki6DffClrHGFp0ZoFHYJwVC06Sc9ZvwiF7ghA==}
    dev: false

  /@bentley/cif-subsurface-schema/1.0.8:
    resolution: {integrity: sha512-5ZnuB5URiBKy9DI27JzEUJvTX/lcuHO/YfYefxtzbb5Os8fn8tuZJaFDX8pcGMY+XWPgf1wbt8Lam/6zBkgVCw==}
    dev: false

  /@bentley/cif-units-schema/1.0.4:
    resolution: {integrity: sha512-rHbBSBRgRn/FRVZGdYyIy8ve5XSDE3VHy0Lk+6wjJx0nldfjWvG++522GVDNB9n6jW6llgSqvWIrgf+wxOYEyQ==}
    dev: false

  /@bentley/construction-schema/1.0.4:
    resolution: {integrity: sha512-VuR/K6odSLBXPtUoyX0v4m1l0MLw/pyeX2b1DuMHlnOMS9/Ub9oi6BgMbwOYUslWP8Bxw4HcFoiR8F4aPasmaw==}
    dev: true

  /@bentley/core-custom-attributes-schema/1.0.3:
    resolution: {integrity: sha512-FrKkgkuMgc85o8Ag8/5YGh7MnwCD19tgJiAmktjlZo43ZxfsiwE+iu+SJzfLsYCDYb6Z3KcRb5O5l4dA0Dp6uA==}
    dev: true

  /@bentley/ecdb-map-schema/2.0.1:
    resolution: {integrity: sha512-0bCFSwZ8y04faGm+QNGnau4ivzupXjbjL0rp4Q9l7JQ5ymzh12iNevaxq9Yv0MvFldJNCgBDWlb7tHvAlo6o5w==}
    dev: true

  /@bentley/ecdb-schema-policies-schema/1.0.1:
    resolution: {integrity: sha512-R5edmcpJVKYCf0+8/phDS5Uf0CxZPVj7gc3MEW+uZ8O+Z2O7ezS1HWlYfZ8WdN+SyDUSBf6jVAwLqn0cgqatXw==}
    dev: true

  /@bentley/formats-schema/1.0.0:
    resolution: {integrity: sha512-uaKHwBnVGQ7UCROAgOg+h+IFYkBEwShi4yD7AIb2DrdG3dw77MrFJfiALKk1MTvDo6TNjPE5wB6JlMYsNRbWhg==}
    dev: true

  /@bentley/icons-generic-webfont/1.0.34:
    resolution: {integrity: sha512-5zZgs+himE2vjf39CVlDXMHCFAwSfcoORqJBk3Vji8QVCF8AIX4IX2DO6HlsIAM7szxMNqhz1kd07Xfppro6MA==}
    dev: false

  /@bentley/icons-generic/1.0.34:
    resolution: {integrity: sha512-IIs1wDcY2oZ8tJ3EZRw0U51M+0ZL3MvwoDYYmhUXaa9/UZqpFoOyLBGaxjirQteWXqTIMm3mFvmC+Nbn1ok4Iw==}
    dev: false

  /@bentley/imodeljs-native/4.2.5:
    resolution: {integrity: sha512-fmjUQulMGp9gUaUJEPiUOrm5T5F2C1QGbBomo0r4wYfkU6UoltfRMIwXLG4KnhBljShoErIfobNL4JxK2VYWrw==}
    requiresBuild: true
    dev: false

  /@bentley/linear-referencing-schema/2.0.3:
    resolution: {integrity: sha512-2pFIEN4BS7alIDhGous6N2icKAS8ZhVBfoWB8WvSFaYnneGv5YwbbXl46qATDdPO5jUFezkW6uVxdpp1eOgUHQ==}
    dev: true

  /@bentley/physical-material-schema/1.0.2:
    resolution: {integrity: sha512-QKebFqgzInISjge3ljUgopsP+3ZCttHMDHast/mxwNvu9oNkFFdfa7RmhkeRrpSQ9TuiDDF8Ax+wRYVdx/7tdA==}
    dev: true

  /@bentley/plant-custom-attributes-schema/1.0.1:
    resolution: {integrity: sha512-RS45hmfj2Tz7HPTkSfxL9J3VWAyKMFyFNkThr4C/aL2dz3dBx5xmFtI8J+ngQncRNjN21jitDRxVV7bj91qNnQ==}

  /@bentley/process-functional-schema/1.0.1:
    resolution: {integrity: sha512-3vGBu2TcLwH5ZONzLPdAA1BH+usowxneSgldbawya6fLEvuhuqyUmrm3eCqhxo1SM9wolF/BFdclRd5Ktb7W9w==}
    dev: false

  /@bentley/process-physical-schema/1.0.2:
    resolution: {integrity: sha512-u4u3L83JaxI/2NfWHVMWYUUi4CP9sIA7sJXiioJQgSgnz+hXZOb+KPe3t+6YH7CAgv30lTUWOYMMtqJTXd016A==}
    dev: false

  /@bentley/quantity-takeoffs-aspects-schema/1.0.2:
    resolution: {integrity: sha512-VN4q2W6hQ7NbEdPmfkD8/dH4xT81lN4PFx5QVUvtvGCdsoNVqy/KHaD3s6hGERnN4Y5nKkVOKjK8dkT1ca+F5Q==}

  /@bentley/road-rail-units-schema/1.0.1:
    resolution: {integrity: sha512-7vHunp5SZrxiCErMhibOmbO1DYCx1Fm3pJZ4SYBAJBtEDbmkdI8yrhcNf6PRYHBpTsfbzdWeOWCcG1A4zulY/A==}
    dev: false

  /@bentley/spatial-composition-schema/1.0.1:
    resolution: {integrity: sha512-ldAGnxs2zsjzCWG2jFtcZ0IMuNvTUM5e9JV38EsFMWbdIjXmZaX+Tx/t2vDEUgOqfCvo4Fb98YKpdclJcnSDrw==}
    dev: true

  /@bentley/structural-physical-schema/1.0.1:
    resolution: {integrity: sha512-ND+R4BwoZlOhq0nNgF82v87LhtVW9Oydl6+ExezqPn3G3CdBjoPkTzT7LDVyXX7cOOIQOD3efvwOWBiGh3sShQ==}
    dev: true

  /@bentley/units-schema/1.0.7:
    resolution: {integrity: sha512-yVPl8DLeD0sczWp1AFnKR+4+whQRvYgJupToQUOFUrlCGeVCvzyJw+mp38ciO3tRdWYZmW/k7lOx/by1hAiyrg==}
    dev: true

  /@colors/colors/1.5.0:
    resolution: {integrity: sha512-ooWCrlZP11i8GImSjTHYHLkvFDP48nS4+204nGb1RiX/WXYHmJA2III9/e2DWVabCESdW7hBAEzHRqUn9OUVvQ==}
    engines: {node: '>=0.1.90'}
    dev: false

  /@cspotcode/source-map-support/0.8.1:
    resolution: {integrity: sha512-IchNf6dN4tHoMFIn/7OE8LWZ19Y6q/67Bmf6vnGREv8RSbBVb9LPJxEcnwrcwX6ixSvaiGoomAUvu4YSxXrVgw==}
    engines: {node: '>=12'}
    dependencies:
      '@jridgewell/trace-mapping': 0.3.9
    dev: true

  /@dabh/diagnostics/2.0.3:
    resolution: {integrity: sha512-hrlQOIi7hAfzsMqlGSFyVucrx38O+j6wiGOf//H2ecvIEqYN4ADBSS2iLMh5UFyDunCNniUIPk/q3riFv45xRA==}
    dependencies:
      colorspace: 1.1.4
      enabled: 2.0.0
      kuler: 2.0.0
    dev: false

  /@discoveryjs/json-ext/0.5.7:
    resolution: {integrity: sha512-dBVuXR082gk3jsFp7Rd/JI4kytwGHecnCoTtXFb7DB6CNHp4rg5k1bhg0nWdLGLnOV71lmDzGQaLMy8iPLY0pw==}
    engines: {node: '>=10.0.0'}
    dev: true

  /@electron/get/2.0.3:
    resolution: {integrity: sha512-Qkzpg2s9GnVV2I2BjRksUi43U5e6+zaQMcjoJy0C+C5oxaKl+fmckGDQFtRpZpZV0NQekuZZ+tGz7EA9TVnQtQ==}
    engines: {node: '>=12'}
    dependencies:
      debug: 4.3.4
      env-paths: 2.2.1
      fs-extra: 8.1.0
      got: 11.8.6
      progress: 2.0.3
      semver: 6.3.1
      sumchecker: 3.0.1
    optionalDependencies:
      global-agent: 3.0.0
    transitivePeerDependencies:
      - supports-color

  /@es-joy/jsdoccomment/0.38.0:
    resolution: {integrity: sha512-TFac4Bnv0ZYNkEeDnOWHQhaS1elWlvOCQxH06iHeu5iffs+hCaLVIZJwF+FqksQi68R4i66Pu+4DfFGvble+Uw==}
    engines: {node: '>=16'}
    dependencies:
      comment-parser: 1.3.1
      esquery: 1.5.0
      jsdoc-type-pratt-parser: 4.0.0

  /@esbuild/android-arm/0.18.20:
    resolution: {integrity: sha512-fyi7TDI/ijKKNZTUJAQqiG5T7YjJXgnzkURqmGj13C6dCqckZBLdl4h7bkhHt/t0WP+zO9/zwroDvANaOqO5Sw==}
    engines: {node: '>=12'}
    cpu: [arm]
    os: [android]
    requiresBuild: true
    dev: true
    optional: true

  /@esbuild/android-arm64/0.18.20:
    resolution: {integrity: sha512-Nz4rJcchGDtENV0eMKUNa6L12zz2zBDXuhj/Vjh18zGqB44Bi7MBMSXjgunJgjRhCmKOjnPuZp4Mb6OKqtMHLQ==}
    engines: {node: '>=12'}
    cpu: [arm64]
    os: [android]
    requiresBuild: true
    dev: true
    optional: true

  /@esbuild/android-x64/0.18.20:
    resolution: {integrity: sha512-8GDdlePJA8D6zlZYJV/jnrRAi6rOiNaCC/JclcXpB+KIuvfBN4owLtgzY2bsxnx666XjJx2kDPUmnTtR8qKQUg==}
    engines: {node: '>=12'}
    cpu: [x64]
    os: [android]
    requiresBuild: true
    dev: true
    optional: true

  /@esbuild/darwin-arm64/0.18.20:
    resolution: {integrity: sha512-bxRHW5kHU38zS2lPTPOyuyTm+S+eobPUnTNkdJEfAddYgEcll4xkT8DB9d2008DtTbl7uJag2HuE5NZAZgnNEA==}
    engines: {node: '>=12'}
    cpu: [arm64]
    os: [darwin]
    requiresBuild: true
    dev: true
    optional: true

  /@esbuild/darwin-x64/0.18.20:
    resolution: {integrity: sha512-pc5gxlMDxzm513qPGbCbDukOdsGtKhfxD1zJKXjCCcU7ju50O7MeAZ8c4krSJcOIJGFR+qx21yMMVYwiQvyTyQ==}
    engines: {node: '>=12'}
    cpu: [x64]
    os: [darwin]
    requiresBuild: true
    dev: true
    optional: true

  /@esbuild/freebsd-arm64/0.18.20:
    resolution: {integrity: sha512-yqDQHy4QHevpMAaxhhIwYPMv1NECwOvIpGCZkECn8w2WFHXjEwrBn3CeNIYsibZ/iZEUemj++M26W3cNR5h+Tw==}
    engines: {node: '>=12'}
    cpu: [arm64]
    os: [freebsd]
    requiresBuild: true
    dev: true
    optional: true

  /@esbuild/freebsd-x64/0.18.20:
    resolution: {integrity: sha512-tgWRPPuQsd3RmBZwarGVHZQvtzfEBOreNuxEMKFcd5DaDn2PbBxfwLcj4+aenoh7ctXcbXmOQIn8HI6mCSw5MQ==}
    engines: {node: '>=12'}
    cpu: [x64]
    os: [freebsd]
    requiresBuild: true
    dev: true
    optional: true

  /@esbuild/linux-arm/0.18.20:
    resolution: {integrity: sha512-/5bHkMWnq1EgKr1V+Ybz3s1hWXok7mDFUMQ4cG10AfW3wL02PSZi5kFpYKrptDsgb2WAJIvRcDm+qIvXf/apvg==}
    engines: {node: '>=12'}
    cpu: [arm]
    os: [linux]
    requiresBuild: true
    dev: true
    optional: true

  /@esbuild/linux-arm64/0.18.20:
    resolution: {integrity: sha512-2YbscF+UL7SQAVIpnWvYwM+3LskyDmPhe31pE7/aoTMFKKzIc9lLbyGUpmmb8a8AixOL61sQ/mFh3jEjHYFvdA==}
    engines: {node: '>=12'}
    cpu: [arm64]
    os: [linux]
    requiresBuild: true
    dev: true
    optional: true

  /@esbuild/linux-ia32/0.18.20:
    resolution: {integrity: sha512-P4etWwq6IsReT0E1KHU40bOnzMHoH73aXp96Fs8TIT6z9Hu8G6+0SHSw9i2isWrD2nbx2qo5yUqACgdfVGx7TA==}
    engines: {node: '>=12'}
    cpu: [ia32]
    os: [linux]
    requiresBuild: true
    dev: true
    optional: true

  /@esbuild/linux-loong64/0.18.20:
    resolution: {integrity: sha512-nXW8nqBTrOpDLPgPY9uV+/1DjxoQ7DoB2N8eocyq8I9XuqJ7BiAMDMf9n1xZM9TgW0J8zrquIb/A7s3BJv7rjg==}
    engines: {node: '>=12'}
    cpu: [loong64]
    os: [linux]
    requiresBuild: true
    dev: true
    optional: true

  /@esbuild/linux-mips64el/0.18.20:
    resolution: {integrity: sha512-d5NeaXZcHp8PzYy5VnXV3VSd2D328Zb+9dEq5HE6bw6+N86JVPExrA6O68OPwobntbNJ0pzCpUFZTo3w0GyetQ==}
    engines: {node: '>=12'}
    cpu: [mips64el]
    os: [linux]
    requiresBuild: true
    dev: true
    optional: true

  /@esbuild/linux-ppc64/0.18.20:
    resolution: {integrity: sha512-WHPyeScRNcmANnLQkq6AfyXRFr5D6N2sKgkFo2FqguP44Nw2eyDlbTdZwd9GYk98DZG9QItIiTlFLHJHjxP3FA==}
    engines: {node: '>=12'}
    cpu: [ppc64]
    os: [linux]
    requiresBuild: true
    dev: true
    optional: true

  /@esbuild/linux-riscv64/0.18.20:
    resolution: {integrity: sha512-WSxo6h5ecI5XH34KC7w5veNnKkju3zBRLEQNY7mv5mtBmrP/MjNBCAlsM2u5hDBlS3NGcTQpoBvRzqBcRtpq1A==}
    engines: {node: '>=12'}
    cpu: [riscv64]
    os: [linux]
    requiresBuild: true
    dev: true
    optional: true

  /@esbuild/linux-s390x/0.18.20:
    resolution: {integrity: sha512-+8231GMs3mAEth6Ja1iK0a1sQ3ohfcpzpRLH8uuc5/KVDFneH6jtAJLFGafpzpMRO6DzJ6AvXKze9LfFMrIHVQ==}
    engines: {node: '>=12'}
    cpu: [s390x]
    os: [linux]
    requiresBuild: true
    dev: true
    optional: true

  /@esbuild/linux-x64/0.18.20:
    resolution: {integrity: sha512-UYqiqemphJcNsFEskc73jQ7B9jgwjWrSayxawS6UVFZGWrAAtkzjxSqnoclCXxWtfwLdzU+vTpcNYhpn43uP1w==}
    engines: {node: '>=12'}
    cpu: [x64]
    os: [linux]
    requiresBuild: true
    dev: true
    optional: true

  /@esbuild/netbsd-x64/0.18.20:
    resolution: {integrity: sha512-iO1c++VP6xUBUmltHZoMtCUdPlnPGdBom6IrO4gyKPFFVBKioIImVooR5I83nTew5UOYrk3gIJhbZh8X44y06A==}
    engines: {node: '>=12'}
    cpu: [x64]
    os: [netbsd]
    requiresBuild: true
    dev: true
    optional: true

  /@esbuild/openbsd-x64/0.18.20:
    resolution: {integrity: sha512-e5e4YSsuQfX4cxcygw/UCPIEP6wbIL+se3sxPdCiMbFLBWu0eiZOJ7WoD+ptCLrmjZBK1Wk7I6D/I3NglUGOxg==}
    engines: {node: '>=12'}
    cpu: [x64]
    os: [openbsd]
    requiresBuild: true
    dev: true
    optional: true

  /@esbuild/sunos-x64/0.18.20:
    resolution: {integrity: sha512-kDbFRFp0YpTQVVrqUd5FTYmWo45zGaXe0X8E1G/LKFC0v8x0vWrhOWSLITcCn63lmZIxfOMXtCfti/RxN/0wnQ==}
    engines: {node: '>=12'}
    cpu: [x64]
    os: [sunos]
    requiresBuild: true
    dev: true
    optional: true

  /@esbuild/win32-arm64/0.18.20:
    resolution: {integrity: sha512-ddYFR6ItYgoaq4v4JmQQaAI5s7npztfV4Ag6NrhiaW0RrnOXqBkgwZLofVTlq1daVTQNhtI5oieTvkRPfZrePg==}
    engines: {node: '>=12'}
    cpu: [arm64]
    os: [win32]
    requiresBuild: true
    dev: true
    optional: true

  /@esbuild/win32-ia32/0.18.20:
    resolution: {integrity: sha512-Wv7QBi3ID/rROT08SABTS7eV4hX26sVduqDOTe1MvGMjNd3EjOz4b7zeexIR62GTIEKrfJXKL9LFxTYgkyeu7g==}
    engines: {node: '>=12'}
    cpu: [ia32]
    os: [win32]
    requiresBuild: true
    dev: true
    optional: true

  /@esbuild/win32-x64/0.18.20:
    resolution: {integrity: sha512-kTdfRcSiDfQca/y9QIkng02avJ+NCaQvrMejlsB3RRv5sE9rRoeBPISaZpKxHELzRxZyLvNts1P27W3wV+8geQ==}
    engines: {node: '>=12'}
    cpu: [x64]
    os: [win32]
    requiresBuild: true
    dev: true
    optional: true

  /@eslint-community/eslint-utils/4.4.0_eslint@8.50.0:
    resolution: {integrity: sha512-1/sA4dwrzBAyeUoQ6oxahHKmrZvsnLCg4RfxW3ZFGGmQkSNQPFNLV9CUEFQP1x9EYXHTo5p6xdhZM1Ne9p/AfA==}
    engines: {node: ^12.22.0 || ^14.17.0 || >=16.0.0}
    peerDependencies:
      eslint: ^6.0.0 || ^7.0.0 || >=8.0.0
    dependencies:
      eslint: 8.50.0
      eslint-visitor-keys: 3.4.3

  /@eslint-community/regexpp/4.9.1:
    resolution: {integrity: sha512-Y27x+MBLjXa+0JWDhykM3+JE+il3kHKAEqabfEWq3SDhZjLYb6/BHL/JKFnH3fe207JaXkyDo685Oc2Glt6ifA==}
    engines: {node: ^12.0.0 || ^14.0.0 || >=16.0.0}

  /@eslint/eslintrc/2.1.2:
    resolution: {integrity: sha512-+wvgpDsrB1YqAMdEUCcnTlpfVBH7Vqn6A/NT3D8WVXFIaKMlErPIZT3oCIAVCOtarRpMtelZLqJeU3t7WY6X6g==}
    engines: {node: ^12.22.0 || ^14.17.0 || >=16.0.0}
    dependencies:
      ajv: 6.12.6
      debug: 4.3.4
      espree: 9.6.1
      globals: 13.23.0
      ignore: 5.2.4
      import-fresh: 3.3.0
      js-yaml: 4.1.0
      minimatch: 3.1.2
      strip-json-comments: 3.1.1
    transitivePeerDependencies:
      - supports-color

  /@eslint/js/8.50.0:
    resolution: {integrity: sha512-NCC3zz2+nvYd+Ckfh87rA47zfu2QsQpvc6k1yzTk+b9KzRj0wkGa8LSoGOXN6Zv4lRf/EIoZ80biDh9HOI+RNQ==}
    engines: {node: ^12.22.0 || ^14.17.0 || >=16.0.0}

  /@humanwhocodes/config-array/0.11.11:
    resolution: {integrity: sha512-N2brEuAadi0CcdeMXUkhbZB84eskAc8MEX1By6qEchoVywSgXPIjou4rYsl0V3Hj0ZnuGycGCjdNgockbzeWNA==}
    engines: {node: '>=10.10.0'}
    dependencies:
      '@humanwhocodes/object-schema': 1.2.1
      debug: 4.3.4
      minimatch: 3.1.2
    transitivePeerDependencies:
      - supports-color

  /@humanwhocodes/module-importer/1.0.1:
    resolution: {integrity: sha512-bxveV4V8v5Yb4ncFTT3rPSgZBOpCkjfK0y4oVVVJwIuDVBRMDXrPyXRL988i5ap9m9bnyEEjWfm5WkBmtffLfA==}
    engines: {node: '>=12.22'}

  /@humanwhocodes/object-schema/1.2.1:
    resolution: {integrity: sha512-ZnQMnLV4e7hDlUvw8H+U8ASL02SS2Gn6+9Ac3wGGLIe7+je2AeAOxPY+izIPJDfFDb7eDjev0Us8MO1iFRN8hA==}

  /@isaacs/cliui/8.0.2:
    resolution: {integrity: sha512-O8jcjabXaleOG9DQ0+ARXWZBTfnP4WNAqzuiJK7ll44AmxGKv/J2M4TPjxjY3znBCfvBXFzucm1twdyFybFqEA==}
    engines: {node: '>=12'}
    dependencies:
      string-width: 5.1.2
      string-width-cjs: /string-width/4.2.3
      strip-ansi: 7.1.0
      strip-ansi-cjs: /strip-ansi/6.0.1
      wrap-ansi: 8.1.0
      wrap-ansi-cjs: /wrap-ansi/7.0.0
    dev: true

  /@istanbuljs/load-nyc-config/1.1.0:
    resolution: {integrity: sha512-VjeHSlIzpv/NyD3N0YuHfXOPDIixcA1q2ZV98wsMqcYlPmv2n3Yb2lYP9XMElnaFVXg5A7YLTeLu6V84uQDjmQ==}
    engines: {node: '>=8'}
    dependencies:
      camelcase: 5.3.1
      find-up: 4.1.0
      get-package-type: 0.1.0
      js-yaml: 3.14.1
      resolve-from: 5.0.0

  /@istanbuljs/schema/0.1.3:
    resolution: {integrity: sha512-ZXRY4jNvVgSVQ8DL3LTcakaAtXwTVUxE81hslsyD2AtoXW/wVob10HkOJ1X/pAlcI7D+2YoZKg5do8G/w6RYgA==}
    engines: {node: '>=8'}

  /@itwin/browser-authorization/1.0.1_67wltvhdskk2oee2c3z2o4tfly:
    resolution: {integrity: sha512-UqPhiFuNrjhlDdPvUZXd3zULbmdGQ2GyMGOsLLdR+/DctRkEy6asxcaf10v/qBdEBhH7IF8TjA4vS0GWvbSVfg==}
    peerDependencies:
      '@itwin/core-bentley': ^3.3.0 || ^4.0.0
    dependencies:
      '@itwin/core-bentley': link:../../core/bentley
      '@itwin/core-common': 4.1.7_67wltvhdskk2oee2c3z2o4tfly
      oidc-client-ts: 2.3.0
    transitivePeerDependencies:
      - '@itwin/core-geometry'
    dev: false

  /@itwin/certa/3.7.14:
    resolution: {integrity: sha512-6xelOyEuTQyJr3Nd5X/7dU7Zx8SllvkJpXF54mwHyvq3vL5XqRhHJP6a1IyCzZ+4ExnZm3dcEJXHNyKXf/75xQ==}
    hasBin: true
    peerDependencies:
      electron: '>=14.0.0 <18.0.0 || >=22.0.0 <24.0.0'
    peerDependenciesMeta:
      electron:
        optional: true
    dependencies:
      detect-port: 1.3.0
      express: 4.18.2
      jsonc-parser: 2.0.3
      lodash: 4.17.21
      mocha: 10.2.0
      puppeteer: 15.5.0
      source-map-support: 0.5.21
      yargs: 17.7.2
    transitivePeerDependencies:
      - bufferutil
      - encoding
      - supports-color
      - utf-8-validate

  /@itwin/certa/3.7.14_electron@26.3.0:
    resolution: {integrity: sha512-6xelOyEuTQyJr3Nd5X/7dU7Zx8SllvkJpXF54mwHyvq3vL5XqRhHJP6a1IyCzZ+4ExnZm3dcEJXHNyKXf/75xQ==}
    hasBin: true
    peerDependencies:
      electron: '>=14.0.0 <18.0.0 || >=22.0.0 <24.0.0'
    peerDependenciesMeta:
      electron:
        optional: true
    dependencies:
      detect-port: 1.3.0
      electron: 26.3.0
      express: 4.18.2
      jsonc-parser: 2.0.3
      lodash: 4.17.21
      mocha: 10.2.0
      puppeteer: 15.5.0
      source-map-support: 0.5.21
      yargs: 17.7.2
    transitivePeerDependencies:
      - bufferutil
      - encoding
      - supports-color
      - utf-8-validate

  /@itwin/cloud-agnostic-core/1.6.0:
    resolution: {integrity: sha512-IKj3lxaVQqGezz7bkFjKEf9g7Bk4i2cu2aCJsd9HnV2gn79lo8oU0UiPJ+kuVtMsEcN/yRq/EXk/IR/VnNkLKA==}
    engines: {node: '>=12.20 <19.0.0'}
    dependencies:
      inversify: 5.0.5
      reflect-metadata: 0.1.13
    dev: false

  /@itwin/cloud-agnostic-core/2.1.0:
    resolution: {integrity: sha512-nVFJ55+sj3IExsXwPXJwtud2cK1+5gYsS1Q96Vz6pBQ1rn84i22JUwGmlBrvf3Em6obseBaDQ6GCRA4aUpAjgQ==}
    engines: {node: '>=12.20 <19.0.0'}
    peerDependencies:
      inversify: ^6.0.1
      reflect-metadata: ^0.1.13

  /@itwin/cloud-agnostic-core/2.1.0_scz6qrwecfbbxg4vskopkl3a7u:
    resolution: {integrity: sha512-nVFJ55+sj3IExsXwPXJwtud2cK1+5gYsS1Q96Vz6pBQ1rn84i22JUwGmlBrvf3Em6obseBaDQ6GCRA4aUpAjgQ==}
    engines: {node: '>=12.20 <19.0.0'}
    peerDependencies:
      inversify: ^6.0.1
      reflect-metadata: ^0.1.13
    dependencies:
      inversify: 6.0.1
      reflect-metadata: 0.1.13
    dev: false

  /@itwin/core-common/4.1.7_67wltvhdskk2oee2c3z2o4tfly:
    resolution: {integrity: sha512-i352GmipU2ULbPQugYT1veICt3rTsXhysRfQurbIGd17sb2h/YOQp0cfm7e0lAJCtmieS19u/B2VEXKV64vGEg==}
    peerDependencies:
      '@itwin/core-bentley': ^4.1.7
      '@itwin/core-geometry': ^4.1.7
    dependencies:
      '@itwin/core-bentley': link:../../core/bentley
      '@itwin/core-geometry': link:../../core/geometry
      flatbuffers: 1.12.0
      js-base64: 3.7.5
    dev: false

<<<<<<< HEAD
  /@itwin/electron-authorization/0.14.1_jyyqjsjn3zzjkls5batjdji7ni:
=======
  /@itwin/electron-authorization/0.14.1_poazcgcl7ckg2qhuzm6ogbt57e:
>>>>>>> 06a287b5
    resolution: {integrity: sha512-NslwCLw129obJHBRMcV/MdykqbD7d93SKTYOOBdaEab2T2niGCmCTJAOkjcWiZZMU0SwmjyxmY9iqdZjvvIqCA==}
    peerDependencies:
      '@itwin/core-bentley': ^3.3.0 || ^4.0.0
      electron: '>=23.0.0 <25.0.0'
    dependencies:
      '@itwin/core-bentley': link:../../core/bentley
      '@itwin/core-common': 4.1.7_67wltvhdskk2oee2c3z2o4tfly
      '@openid/appauth': 1.3.1
      electron: 26.3.0
      keytar: 7.9.0
      username: 5.1.0
    transitivePeerDependencies:
      - '@itwin/core-geometry'
      - debug
    dev: false

  /@itwin/eslint-plugin/4.0.0-dev.44_5l66jx2oduai5ryf3y7wwu3np4:
    resolution: {integrity: sha512-71OXjYjVLgyvFhdGiCzimpvdh/kbL8UKG4f83rIG80RwPnzN3Sf45F4v2S4ldWt339BPBmG2ogOOhGXHzlcjRA==}
    hasBin: true
    peerDependencies:
      eslint: ^8.36.0
      typescript: ^3.7.0 || ^4.0.0 || ^5.0.0
    dependencies:
      '@typescript-eslint/eslint-plugin': 5.55.0_2ddsi2qzj2nv5p3ya4hnlnkz3a
      '@typescript-eslint/parser': 5.55.0_5l66jx2oduai5ryf3y7wwu3np4
      eslint: 8.50.0
      eslint-import-resolver-node: 0.3.4
      eslint-import-resolver-typescript: 2.7.1_mc36sq7crv2v5vtlozlclqwu5e
      eslint-plugin-deprecation: 1.5.0_5l66jx2oduai5ryf3y7wwu3np4
      eslint-plugin-import: 2.28.1_eslint@8.50.0
      eslint-plugin-jam3: 0.2.3
      eslint-plugin-jsdoc: 43.2.0_eslint@8.50.0
      eslint-plugin-jsx-a11y: 6.7.1_eslint@8.50.0
      eslint-plugin-prefer-arrow: 1.2.3_eslint@8.50.0
      eslint-plugin-react: 7.33.2_eslint@8.50.0
      eslint-plugin-react-hooks: 4.6.0_eslint@8.50.0
      typescript: 5.0.4
    transitivePeerDependencies:
      - supports-color

  /@itwin/imodel-transformer/0.1.16_weqmipkhmjm5vfy37lv47aijmu:
    resolution: {integrity: sha512-TVa1bZHSgE7nZ6UzXZq0zrDtR0va0rTA265GH7QmxgFD+sXZxUzODWd3SIp55NPNH+A7F9Bs/hLY4/HlB708vA==}
    engines: {node: ^18.0.0}
    peerDependencies:
      '@itwin/core-backend': 3.6.0 - 4.0.999
      '@itwin/core-bentley': 3.6.0 - 4.0.999
      '@itwin/core-common': 3.6.0 - 4.0.999
      '@itwin/core-geometry': 3.6.0 - 4.0.999
      '@itwin/ecschema-metadata': 3.6.0 - 4.0.999
    dependencies:
      '@itwin/core-backend': link:../../core/backend
      '@itwin/core-bentley': link:../../core/bentley
      '@itwin/core-common': link:../../core/common
      '@itwin/core-geometry': link:../../core/geometry
      '@itwin/core-quantity': link:../../core/quantity
      '@itwin/ecschema-metadata': link:../../core/ecschema-metadata
      semver: 7.5.4
    dev: false

  /@itwin/imodels-access-backend/3.1.1_wj555zckjupkhkzyssqqpl4sei:
    resolution: {integrity: sha512-OXQ1NGqO49XKUYsmuo/tDXNd4Zj+nqDc64McZKlcMSeJlVlZg8pWBqPYZehsVg7I16ns7NSiuftWO+iWx4R/KA==}
    peerDependencies:
      '@itwin/core-backend': ^3.6.0
      '@itwin/core-bentley': ^3.6.0
      '@itwin/core-common': ^3.6.0
    dependencies:
      '@azure/abort-controller': 1.1.0
      '@itwin/core-backend': link:../../core/backend
      '@itwin/core-bentley': link:../../core/bentley
      '@itwin/core-common': link:../../core/common
      '@itwin/imodels-client-authoring': 3.1.0
      axios: 0.21.4
    transitivePeerDependencies:
      - debug
      - encoding
    dev: false

  /@itwin/imodels-access-frontend/3.1.1_ueafa4slb6ohrhyf7kbp6egmha:
    resolution: {integrity: sha512-JUVq7R7ZbBNLYLHQOcr2P3EBlBzpLx/1iTOXGFbINVsmys/8qkJiE1zfiO+zPKyNxqqLE6ItBnik6OihcRPx1A==}
    peerDependencies:
      '@itwin/core-bentley': ^3.6.0
      '@itwin/core-common': ^3.6.0
      '@itwin/core-frontend': ^3.6.0
    dependencies:
      '@itwin/core-bentley': link:../../core/bentley
      '@itwin/core-common': link:../../core/common
      '@itwin/core-frontend': link:../../core/frontend
      '@itwin/imodels-client-management': 3.1.0
    transitivePeerDependencies:
      - debug
    dev: false

  /@itwin/imodels-client-authoring/3.1.0:
    resolution: {integrity: sha512-VwBH1Q3ZwIrFuUqYX0zEVak2KdYIREE5Tb5OMcytxkhq6nLLQPO126eNqDhepfD+iRws2XL6Apqj6fbqeJKu5g==}
    dependencies:
      '@azure/storage-blob': 12.7.0
      '@itwin/imodels-client-management': 3.1.0
      '@itwin/object-storage-azure': 1.6.0
      '@itwin/object-storage-core': 1.6.0
    transitivePeerDependencies:
      - debug
      - encoding
    dev: false

  /@itwin/imodels-client-management/3.1.0:
    resolution: {integrity: sha512-HA/CkuUEfZeJFQrptmhLxlXNwY+hCEMRno0PsWR6avp+QLo3qzsJdyQsetbh7EJweUuM/IWGH0sDe1Q26jQIew==}
    dependencies:
      axios: 0.21.4
    transitivePeerDependencies:
      - debug
    dev: false

  /@itwin/itwins-client/1.2.0:
    resolution: {integrity: sha512-J0yksZPMVYYp8KotRJ8u7uzz8zBIFq8gqDamBDtG2hy8Uv0MnoYDooPoFOR7zhm3JNdjMrb4Vcz0Z+ZwJ7GoRg==}
    dependencies:
      axios: 0.25.0
    transitivePeerDependencies:
      - debug

  /@itwin/object-storage-azure/1.6.0:
    resolution: {integrity: sha512-b0rxhn0NAFY1alOEGMAUaJtK8WG7xoJPDOVjuA8nC7zFcxxtP2VOsSOauuie2zzL3GDi9OU6vywR3gAcJcTZww==}
    engines: {node: '>=12.20 <19.0.0'}
    dependencies:
      '@azure/core-paging': 1.5.0
      '@azure/storage-blob': 12.13.0
      '@itwin/cloud-agnostic-core': 1.6.0
      '@itwin/object-storage-core': 1.6.0
      inversify: 5.0.5
      reflect-metadata: 0.1.13
    transitivePeerDependencies:
      - debug
      - encoding
    dev: false

  /@itwin/object-storage-azure/2.1.0_scz6qrwecfbbxg4vskopkl3a7u:
    resolution: {integrity: sha512-AX5EdNojsdVr5qlNfwGUks5gU0F3h0uByfxN9WWPxDng/9TNzB5DTZCJKQrhBh0nhxdePJwjX9iZsu5s7veC8Q==}
    engines: {node: '>=12.20 <19.0.0'}
    peerDependencies:
      inversify: ^6.0.1
      reflect-metadata: ^0.1.13
    dependencies:
      '@azure/core-paging': 1.5.0
      '@azure/storage-blob': 12.13.0
      '@itwin/cloud-agnostic-core': 2.1.0_scz6qrwecfbbxg4vskopkl3a7u
      '@itwin/object-storage-core': 2.1.0_scz6qrwecfbbxg4vskopkl3a7u
      inversify: 6.0.1
      reflect-metadata: 0.1.13
    transitivePeerDependencies:
      - debug
      - encoding
    dev: false

  /@itwin/object-storage-core/1.6.0:
    resolution: {integrity: sha512-6X6YZ5E/kSJJlKQm7+xluzBGBGPILlEmEfzBgEcDqEwABS214OcKU74kW5mfrB6AiNXKZ2RkxfafW/ZpYi24fg==}
    engines: {node: '>=12.20 <19.0.0'}
    dependencies:
      '@itwin/cloud-agnostic-core': 1.6.0
      axios: 0.27.2
      inversify: 5.0.5
      reflect-metadata: 0.1.13
    transitivePeerDependencies:
      - debug
    dev: false

  /@itwin/object-storage-core/2.1.0:
    resolution: {integrity: sha512-0zapV7KDn3NXeOAMoTUoiSiIuQQXUIn8IuLxLExEMoJ8xiG7JsFRWW1tm0Q9Lj095f/stT3V0TOvl4dw1G8pAA==}
    engines: {node: '>=12.20 <19.0.0'}
    peerDependencies:
      inversify: ^6.0.1
      reflect-metadata: ^0.1.13
    dependencies:
      '@itwin/cloud-agnostic-core': 2.1.0
      axios: 0.27.2
    transitivePeerDependencies:
      - debug

  /@itwin/object-storage-core/2.1.0_scz6qrwecfbbxg4vskopkl3a7u:
    resolution: {integrity: sha512-0zapV7KDn3NXeOAMoTUoiSiIuQQXUIn8IuLxLExEMoJ8xiG7JsFRWW1tm0Q9Lj095f/stT3V0TOvl4dw1G8pAA==}
    engines: {node: '>=12.20 <19.0.0'}
    peerDependencies:
      inversify: ^6.0.1
      reflect-metadata: ^0.1.13
    dependencies:
      '@itwin/cloud-agnostic-core': 2.1.0_scz6qrwecfbbxg4vskopkl3a7u
      axios: 0.27.2
      inversify: 6.0.1
      reflect-metadata: 0.1.13
    transitivePeerDependencies:
      - debug
    dev: false

  /@itwin/oidc-signin-tool/3.6.1_mdtbcqczpmeuv6yjzfaigjndwi:
    resolution: {integrity: sha512-4M391FMMwPuRVZSC8DAtLlWlWMDwAVigI8ZY5gvPkHTOOHSAKPxFxZD/zXsySJ3Rn+tFNpP6DctU6OVxrYolRQ==}
    peerDependencies:
      '@itwin/core-bentley': ^3.3.0
    dependencies:
      '@itwin/certa': 3.7.14
      '@itwin/core-bentley': link:../../core/bentley
      dotenv: 10.0.0
      dotenv-expand: 5.1.0
      openid-client: 4.9.1
      puppeteer: 13.7.0
    transitivePeerDependencies:
      - bufferutil
      - electron
      - encoding
      - supports-color
      - utf-8-validate

  /@itwin/oidc-signin-tool/3.6.1_mw7ijh7naa3fttho2b5zv6acpm:
    resolution: {integrity: sha512-4M391FMMwPuRVZSC8DAtLlWlWMDwAVigI8ZY5gvPkHTOOHSAKPxFxZD/zXsySJ3Rn+tFNpP6DctU6OVxrYolRQ==}
    peerDependencies:
      '@itwin/core-bentley': ^3.3.0
    dependencies:
      '@itwin/certa': 3.7.14_electron@26.3.0
      '@itwin/core-bentley': link:../../core/bentley
      dotenv: 10.0.0
      dotenv-expand: 5.1.0
      openid-client: 4.9.1
      puppeteer: 13.7.0
    transitivePeerDependencies:
      - bufferutil
      - electron
      - encoding
      - supports-color
      - utf-8-validate

  /@itwin/reality-data-client/1.1.0_mdtbcqczpmeuv6yjzfaigjndwi:
    resolution: {integrity: sha512-mPcBFaufYjmwO+PqmPlFe6GD8PyN8phIbZZvt5QUwgRJI/B/oE6pYDJrvIaFG8D2slDOc3nlbQKbk8vTnBWQ9A==}
    peerDependencies:
      '@itwin/core-bentley': ^4.0.0
    dependencies:
      '@itwin/core-bentley': link:../../core/bentley
      '@itwin/core-common': link:../../core/common
      '@itwin/core-geometry': link:../../core/geometry
      axios: 1.5.1
    transitivePeerDependencies:
      - debug
    dev: false

  /@itwin/service-authorization/0.6.3_mdtbcqczpmeuv6yjzfaigjndwi:
    resolution: {integrity: sha512-dJgNADV4eo76epyef0Qr3E1zvC2VhmLs6eDtyJC2stlEHq/aFwtZvhsHlGelgsEOKab/HqY8X6TDEWJ/gK0eew==}
    peerDependencies:
      '@itwin/core-bentley': ^3.0.0
    dependencies:
      '@itwin/core-bentley': link:../../core/bentley
      jsonwebtoken: 9.0.2
      jwks-rsa: 2.1.5
      openid-client: 4.9.1
    transitivePeerDependencies:
      - supports-color
    dev: false

  /@jridgewell/gen-mapping/0.3.3:
    resolution: {integrity: sha512-HLhSWOLRi875zjjMG/r+Nv0oCW8umGb0BgEhyX3dDX3egwZtB8PqLnjz3yedt8R5StBrzcg4aBpnh8UA9D1BoQ==}
    engines: {node: '>=6.0.0'}
    dependencies:
      '@jridgewell/set-array': 1.1.2
      '@jridgewell/sourcemap-codec': 1.4.15
      '@jridgewell/trace-mapping': 0.3.19

  /@jridgewell/resolve-uri/3.1.1:
    resolution: {integrity: sha512-dSYZh7HhCDtCKm4QakX0xFpsRDqjjtZf/kjI/v3T3Nwt5r8/qz/M19F9ySyOqU94SXBmeG9ttTul+YnR4LOxFA==}
    engines: {node: '>=6.0.0'}

  /@jridgewell/set-array/1.1.2:
    resolution: {integrity: sha512-xnkseuNADM0gt2bs+BvhO0p78Mk762YnZdsuzFV018NoG1Sj1SCQvpSqa7XUaTam5vAGasABV9qXASMKnFMwMw==}
    engines: {node: '>=6.0.0'}

  /@jridgewell/source-map/0.3.5:
    resolution: {integrity: sha512-UTYAUj/wviwdsMfzoSJspJxbkH5o1snzwX0//0ENX1u/55kkZZkcTZP6u9bwKGkv+dkk9at4m1Cpt0uY80kcpQ==}
    dependencies:
      '@jridgewell/gen-mapping': 0.3.3
      '@jridgewell/trace-mapping': 0.3.19

  /@jridgewell/sourcemap-codec/1.4.15:
    resolution: {integrity: sha512-eF2rxCRulEKXHTRiDrDy6erMYWqNw4LPdQ8UQA4huuxaQsVeRPFl2oM8oDGxMFhJUWZf9McpLtJasDDZb/Bpeg==}

  /@jridgewell/trace-mapping/0.3.19:
    resolution: {integrity: sha512-kf37QtfW+Hwx/buWGMPcR60iF9ziHa6r/CZJIHbmcm4+0qrXiVdxegAH0F6yddEVQ7zdkjcGCgCzUu+BcbhQxw==}
    dependencies:
      '@jridgewell/resolve-uri': 3.1.1
      '@jridgewell/sourcemap-codec': 1.4.15

  /@jridgewell/trace-mapping/0.3.9:
    resolution: {integrity: sha512-3Belt6tdc8bPgAtbcmdtNJlirVoTmEb5e2gC94PnkwEW9jI6CAHUeoG85tjWP5WquqfavoMtMwiG4P926ZKKuQ==}
    dependencies:
      '@jridgewell/resolve-uri': 3.1.1
      '@jridgewell/sourcemap-codec': 1.4.15
    dev: true

  /@js-joda/core/5.5.3:
    resolution: {integrity: sha512-7dqNYwG8gCt4hfg5PKgM7xLEcgSBcx/UgC92OMnhMmvAnq11QzDFPrxUkNR/u5kn17WWLZ8beZ4A3Qrz4pZcmQ==}
    dev: false

  /@loaders.gl/core/3.4.14:
    resolution: {integrity: sha512-5PFcjv7xC8AYL17juDMrvo8n0Fcwg9s8F4BaM2YCNUsb9RCI2SmLuIFJMcx1GgHO5vL0WiTIKO+JT4n1FuNR6w==}
    dependencies:
      '@babel/runtime': 7.23.1
      '@loaders.gl/loader-utils': 3.4.14
      '@loaders.gl/worker-utils': 3.4.14
      '@probe.gl/log': 4.0.4
    dev: false

  /@loaders.gl/draco/3.4.14:
    resolution: {integrity: sha512-HwNFFt+dKZqFtzI0uVGvRkudFEZXxybJ+ZRsNkBbzAWoMM5L1TpuLs6DPsqPQUIT9HXNHzov18cZI0gK5bTJpg==}
    dependencies:
      '@babel/runtime': 7.23.1
      '@loaders.gl/loader-utils': 3.4.14
      '@loaders.gl/schema': 3.4.14
      '@loaders.gl/worker-utils': 3.4.14
      draco3d: 1.5.5
    dev: false

  /@loaders.gl/loader-utils/3.4.14:
    resolution: {integrity: sha512-HCTY2/F83RLbZWcTvWLVJ1vke3dl6Bye20HU1AqkA37J2vzHwOZ8kj6eee8eeSkIkf7VIFwjyhVJxe0flQE/Bw==}
    dependencies:
      '@babel/runtime': 7.23.1
      '@loaders.gl/worker-utils': 3.4.14
      '@probe.gl/stats': 4.0.4
    dev: false

  /@loaders.gl/schema/3.4.14:
    resolution: {integrity: sha512-r6BEDfUvbvzgUnh/MtkR5RzrkIwo1x1jtPFRTSJVsIZO7arXXlu3blffuv5ppEkKpNZ1Xzd9WtHp/JIkuctsmw==}
    dependencies:
      '@types/geojson': 7946.0.11
    dev: false

  /@loaders.gl/worker-utils/3.4.14:
    resolution: {integrity: sha512-PUSwxoAYbskisXd0KfYEQ902b0igBA2UAWdP6PzPvY+tJmobfh74dTNwrrBQ1rGXQxxmGx6zc6/ksX6mlIzIrg==}
    dependencies:
      '@babel/runtime': 7.23.1
    dev: false

  /@microsoft/api-extractor-model/7.27.6_@types+node@18.16.1:
    resolution: {integrity: sha512-eiCnlayyum1f7fS2nA9pfIod5VCNR1G+Tq84V/ijDrKrOFVa598BLw145nCsGDMoFenV6ajNi2PR5WCwpAxW6Q==}
    dependencies:
      '@microsoft/tsdoc': 0.14.2
      '@microsoft/tsdoc-config': 0.16.2
      '@rushstack/node-core-library': 3.59.7_@types+node@18.16.1
    transitivePeerDependencies:
      - '@types/node'
    dev: false

  /@microsoft/api-extractor/7.36.4_@types+node@18.16.1:
    resolution: {integrity: sha512-21UECq8C/8CpHT23yiqTBQ10egKUacIpxkPyYR7hdswo/M5yTWdBvbq+77YC9uPKQJOUfOD1FImBQ1DzpsdeQQ==}
    hasBin: true
    dependencies:
      '@microsoft/api-extractor-model': 7.27.6_@types+node@18.16.1
      '@microsoft/tsdoc': 0.14.2
      '@microsoft/tsdoc-config': 0.16.2
      '@rushstack/node-core-library': 3.59.7_@types+node@18.16.1
      '@rushstack/rig-package': 0.4.1
      '@rushstack/ts-command-line': 4.15.2
      colors: 1.2.5
      lodash: 4.17.21
      resolve: 1.22.6
      semver: 7.5.4
      source-map: 0.6.1
      typescript: 5.0.4
    transitivePeerDependencies:
      - '@types/node'
    dev: false

  /@microsoft/tsdoc-config/0.16.2:
    resolution: {integrity: sha512-OGiIzzoBLgWWR0UdRJX98oYO+XKGf7tiK4Zk6tQ/E4IJqGCe7dvkTvgDZV5cFJUzLGDOjeAXrnZoA6QkVySuxw==}
    dependencies:
      '@microsoft/tsdoc': 0.14.2
      ajv: 6.12.6
      jju: 1.4.0
      resolve: 1.19.0
    dev: false

  /@microsoft/tsdoc/0.14.2:
    resolution: {integrity: sha512-9b8mPpKrfeGRuhFH5iO1iwCLeIIsV6+H1sRfxbkoGXIyQE2BTsPd9zqSqQJ+pv5sJ/hT5M1zvOFL02MnEezFug==}
    dev: false

  /@nodelib/fs.scandir/2.1.5:
    resolution: {integrity: sha512-vq24Bq3ym5HEQm2NKCr3yXDwjc7vTsEThRDnkp2DK9p1uqLR+DHurm/NOTo0KG7HYHU7eppKZj3MyqYuMBf62g==}
    engines: {node: '>= 8'}
    dependencies:
      '@nodelib/fs.stat': 2.0.5
      run-parallel: 1.2.0

  /@nodelib/fs.stat/2.0.5:
    resolution: {integrity: sha512-RkhPPp2zrqDAQA/2jNhnztcPAlv64XdhIp7a7454A5ovI7Bukxgt7MX7udwAu3zg1DcpPU0rz3VV1SeaqvY4+A==}
    engines: {node: '>= 8'}

  /@nodelib/fs.walk/1.2.8:
    resolution: {integrity: sha512-oGB+UxlgWcgQkgwo8GcEGwemoTFt3FIO9ababBmaGwXIoBKZ+GTy0pP185beGg7Llih/NSHSV2XAs1lnznocSg==}
    engines: {node: '>= 8'}
    dependencies:
      '@nodelib/fs.scandir': 2.1.5
      fastq: 1.15.0

  /@openid/appauth/1.3.1:
    resolution: {integrity: sha512-e54kpi219wES2ijPzeHe1kMnT8VKH8YeTd1GAn9BzVBmutz3tBgcG1y8a4pziNr4vNjFnuD4W446Ua7ELnNDiA==}
    dependencies:
      '@types/base64-js': 1.3.0
      '@types/jquery': 3.5.21
      base64-js: 1.5.1
      follow-redirects: 1.15.3
      form-data: 4.0.0
      opener: 1.5.2
    transitivePeerDependencies:
      - debug
    dev: false

  /@opentelemetry/api/1.0.4:
    resolution: {integrity: sha512-BuJuXRSJNQ3QoKA6GWWDyuLpOUck+9hAXNMCnrloc1aWVoy6Xq6t9PUV08aBZ4Lutqq2LEHM486bpZqoViScog==}
    engines: {node: '>=8.0.0'}

  /@panva/asn1.js/1.0.0:
    resolution: {integrity: sha512-UdkG3mLEqXgnlKsWanWcgb6dOjUzJ+XC5f+aWw30qrtjxeNUSfKX1cd5FBzOaXQumoe9nIqeZUvrRJS03HCCtw==}
    engines: {node: '>=10.13.0'}

  /@pkgjs/parseargs/0.11.0:
    resolution: {integrity: sha512-+1VkjdD0QBLPodGrJUeqarH8VAIvQODIbwh9XpP5Syisf7YoQgsJKPNFoqqLQlu+VQ/tVSshMR6loPMn8U+dPg==}
    engines: {node: '>=14'}
    requiresBuild: true
    dev: true
    optional: true

  /@polka/url/1.0.0-next.23:
    resolution: {integrity: sha512-C16M+IYz0rgRhWZdCmK+h58JMv8vijAA61gmz2rspCSwKwzBebpdcsiUmwrtJRdphuY30i6BSLEOP8ppbNLyLg==}
    dev: true

  /@probe.gl/env/4.0.4:
    resolution: {integrity: sha512-sYNGqesDfWD6dFP5oNZtTeFA4Z6ak5T4a8BNPdNhoqy7PK9w70JHrb6mv+RKWqKXq33KiwCDWL7fYxx2HuEH2w==}
    dependencies:
      '@babel/runtime': 7.23.1
    dev: false

  /@probe.gl/log/4.0.4:
    resolution: {integrity: sha512-WpmXl6njlBMwrm8HBh/b4kSp/xnY1VVmeT4PWUKF+RkVbFuKQbsU11dA1IxoMd7gSY+5DGIwxGfAv1H5OMzA4A==}
    dependencies:
      '@babel/runtime': 7.23.1
      '@probe.gl/env': 4.0.4
    dev: false

  /@probe.gl/stats/4.0.4:
    resolution: {integrity: sha512-SDuSY/D4yDL6LQDa69l/GCcnZLRiGYdyvYkxWb0CgnzTPdPrcdrzGkzkvpC3zsA4fEFw2smlDje370QGHwlisg==}
    dependencies:
      '@babel/runtime': 7.23.1
    dev: false

<<<<<<< HEAD
  /@rollup/pluginutils/5.0.2:
    resolution: {integrity: sha512-pTd9rIsP92h+B6wWwFbW8RkZv4hiR/xKsqre4SIuAOaOEQRxi0lqLke9k2/7WegC85GgUs9pjmOjCUi3In4vwA==}
=======
  /@rollup/pluginutils/5.0.5:
    resolution: {integrity: sha512-6aEYR910NyP73oHiJglti74iRyOwgFU4x3meH/H8OJx6Ry0j6cOVZ5X/wTvub7G7Ao6qaHBEaNsV3GLJkSsF+Q==}
>>>>>>> 06a287b5
    engines: {node: '>=14.0.0'}
    peerDependencies:
      rollup: ^1.20.0||^2.0.0||^3.0.0||^4.0.0
    peerDependenciesMeta:
      rollup:
        optional: true
    dependencies:
      '@types/estree': 1.0.2
      estree-walker: 2.0.2
      picomatch: 2.3.1
    dev: true

  /@rushstack/node-core-library/3.59.7_@types+node@18.16.1:
    resolution: {integrity: sha512-ln1Drq0h+Hwa1JVA65x5mlSgUrBa1uHL+V89FqVWQgXd1vVIMhrtqtWGQrhTnFHxru5ppX+FY39VWELF/FjQCw==}
    peerDependencies:
      '@types/node': '*'
    peerDependenciesMeta:
      '@types/node':
        optional: true
    dependencies:
      '@types/node': 18.16.1
      colors: 1.2.5
      fs-extra: 7.0.1
      import-lazy: 4.0.0
      jju: 1.4.0
      resolve: 1.22.6
      semver: 7.5.4
      z-schema: 5.0.5
    dev: false

  /@rushstack/rig-package/0.4.1:
    resolution: {integrity: sha512-AGRwpqlXNSp9LhUSz4HKI9xCluqQDt/obsQFdv/NYIekF3pTTPzc+HbQsIsjVjYnJ3DcmxOREVMhvrMEjpiq6g==}
    dependencies:
      resolve: 1.22.6
      strip-json-comments: 3.1.1
    dev: false

  /@rushstack/ts-command-line/4.15.2:
    resolution: {integrity: sha512-5+C2uoJY8b+odcZD6coEe2XNC4ZjGB4vCMESbqW/8DHRWC/qIHfANdmN9F1wz/lAgxz72i7xRoVtPY2j7e4gpQ==}
    dependencies:
      '@types/argparse': 1.0.38
      argparse: 1.0.10
      colors: 1.2.5
      string-argv: 0.3.2
    dev: false

  /@sindresorhus/is/4.6.0:
    resolution: {integrity: sha512-t09vSN3MdfsyCHoFcTRCH/iUtG7OJ0CsjzB8cjAmKc/va/kIgeDI/TxsigdncE/4be734m0cvIYwNaV4i2XqAw==}
    engines: {node: '>=10'}

  /@sinonjs/commons/2.0.0:
    resolution: {integrity: sha512-uLa0j859mMrg2slwQYdO/AkrOfmH+X6LTVmNTS9CqexuE2IvVORIkSpJLqePAbEnKJ77aMmCwr1NUZ57120Xcg==}
    dependencies:
      type-detect: 4.0.8

  /@sinonjs/commons/3.0.0:
    resolution: {integrity: sha512-jXBtWAF4vmdNmZgD5FoKsVLv3rPgDnLgPbU84LIJ3otV44vJlDRokVng5v8NFJdCf/da9legHcKaRuZs4L7faA==}
    dependencies:
      type-detect: 4.0.8

  /@sinonjs/fake-timers/10.3.0:
    resolution: {integrity: sha512-V4BG07kuYSUkTCSBHG8G8TNhM+F19jXFWnQtzj+we8DrkpSBCee9Z3Ms8yiGer/dlmhe35/Xdgyo3/0rQKg7YA==}
    dependencies:
      '@sinonjs/commons': 3.0.0

  /@sinonjs/samsam/8.0.0:
    resolution: {integrity: sha512-Bp8KUVlLp8ibJZrnvq2foVhP0IVX2CIprMJPK0vqGqgrDa0OHVKeZyBykqskkrdxV6yKBPmGasO8LVjAKR3Gew==}
    dependencies:
      '@sinonjs/commons': 2.0.0
      lodash.get: 4.4.2
      type-detect: 4.0.8

  /@sinonjs/text-encoding/0.7.2:
    resolution: {integrity: sha512-sXXKG+uL9IrKqViTtao2Ws6dy0znu9sOaP1di/jKGW1M6VssO8vlpXCQcpZ+jisQ1tTFAC5Jo/EOzFbggBagFQ==}

  /@svgdotjs/svg.js/3.0.13:
    resolution: {integrity: sha512-Ix3dobG2DvdK5f2SHtZdiiLwi+G0RDuDfwA4tZ1eqTGoiopia8JIfeWGeA0h2frFHcLDXnYvNiVGtW4y6cSDig==}
    dev: false

  /@szmarczak/http-timer/4.0.6:
    resolution: {integrity: sha512-4BAffykYOgO+5nzBWYwE3W90sBgLJoUPRWWcL8wlyiM8IB8ipJz3UMJ9KXQd1RKQXpKp8Tutn80HZtWsu2u76w==}
    engines: {node: '>=10'}
    dependencies:
      defer-to-connect: 2.0.1

  /@tootallnate/once/2.0.0:
    resolution: {integrity: sha512-XCuKFP5PS55gnMVu3dty8KPatLqUoy/ZYzDzAGCQ8JNFCkLXzmI7vNHCR+XpbZaMWQK/vQubr7PkYq8g470J/A==}
    engines: {node: '>= 10'}

  /@tsconfig/node10/1.0.9:
    resolution: {integrity: sha512-jNsYVVxU8v5g43Erja32laIDHXeoNvFEpX33OK4d6hljo3jDhCBDhx5dhCCTMWUojscpAagGiRkBKxpdl9fxqA==}
    dev: true

  /@tsconfig/node12/1.0.11:
    resolution: {integrity: sha512-cqefuRsh12pWyGsIoBKJA9luFu3mRxCA+ORZvA4ktLSzIuCUtWVxGIuXigEwO5/ywWFMZ2QEGKWvkZG1zDMTag==}
    dev: true

  /@tsconfig/node14/1.0.3:
    resolution: {integrity: sha512-ysT8mhdixWK6Hw3i1V2AeRqZ5WfXg1G43mqoYlM2nc6388Fq5jcXyr5mRsqViLx/GJYdoL0bfXD8nmF+Zn/Iow==}
    dev: true

  /@tsconfig/node16/1.0.4:
    resolution: {integrity: sha512-vxhUy4J8lyeyinH7Azl1pdd43GJhZH/tP2weN8TntQblOY+A0XbT8DJk1/oCPuOOyg/Ja757rG0CgHcWC8OfMA==}
    dev: true

  /@types/almost-equal/1.1.0:
    resolution: {integrity: sha512-yNHeyIo9wrVvK2YIWPBZsh10w06jXX1vBD2JnGxel4fQ+v/skYXjpzSvZ2rxpEAsyyzmxy+VXgk0DLoFM0u7fg==}
    dev: true

  /@types/argparse/1.0.38:
    resolution: {integrity: sha512-ebDJ9b0e702Yr7pWgB0jzm+CX4Srzz8RcXtLJDJB+BSccqMa36uyH/zUsSYao5+BD1ytv3k3rPYCq4mAE1hsXA==}
    dev: false

  /@types/base64-js/1.3.0:
    resolution: {integrity: sha512-ZmI0sZGAUNXUfMWboWwi4LcfpoVUYldyN6Oe0oJ5cCsHDU/LlRq8nQKPXhYLOx36QYSW9bNIb1vvRrD6K7Llgw==}
    dev: false

  /@types/benchmark/2.1.3:
    resolution: {integrity: sha512-psuUawgwIy/hSjO4AUDiPBJhJx72e3cBL+YzmVK/5ofRJC02R0NmvrSenGRuSmJc++0j95y2T01xKKNz50FGZw==}
    dev: true

  /@types/bluebird/3.5.39:
    resolution: {integrity: sha512-0h2lKudcFwHih8NHAgt/uyAIUQDO0AdfJYlWBXD8r+gFDulUi2CMZoQSh2Q5ol1FMaHV9k7/4HtcbA8ABtexmA==}
    dev: true

  /@types/body-parser/1.19.3:
    resolution: {integrity: sha512-oyl4jvAfTGX9Bt6Or4H9ni1Z447/tQuxnZsytsCaExKlmJiU8sFgnIBRzJUpKwB5eWn9HuBYlUlVA74q/yN0eQ==}
    dependencies:
      '@types/connect': 3.4.36
      '@types/node': 18.16.1

  /@types/cacheable-request/6.0.3:
    resolution: {integrity: sha512-IQ3EbTzGxIigb1I3qPZc1rWJnH0BmSKv5QYTalEwweFvyBDLSAe24zP0le/hyi7ecGfZVlIVAg4BZqb8WBwKqw==}
    dependencies:
      '@types/http-cache-semantics': 4.0.2
      '@types/keyv': 3.1.4
      '@types/node': 18.16.1
      '@types/responselike': 1.0.1

  /@types/chai-as-promised/7.1.6:
    resolution: {integrity: sha512-cQLhk8fFarRVZAXUQV1xEnZgMoPxqKojBvRkqPCKPQCzEhpbbSKl1Uu75kDng7k5Ln6LQLUmNBjLlFthCgm1NA==}
    dependencies:
      '@types/chai': 4.3.1

  /@types/chai-jest-snapshot/1.3.6:
    resolution: {integrity: sha512-S/VXP6JKgoJVHafH4Z1FWyCXxaHVYNPj7EMYdW1go8hXVeQkmwY0mqyTCN/nL/Zu2tuRb9MkDaLqST7suVnbjw==}
    dependencies:
      '@types/chai': 4.3.1
      '@types/mocha': 8.2.3

  /@types/chai-string/1.4.3:
    resolution: {integrity: sha512-bLp5xMQ7Ml0fWa05IPpLjIznTkNbuBE3GtRTzKrp0d10IavlBFcu9vXP2liWaXta79unO693q3kuRxD7g2YYGw==}
    dependencies:
      '@types/chai': 4.3.1
    dev: true

  /@types/chai-subset/1.3.1:
    resolution: {integrity: sha512-Aof+FLfWzBPzDgJ2uuBuPNOBHVx9Siyw4vmOcsMgsuxX1nfUWSlzpq4pdvQiaBgGjGS7vP/Oft5dpJbX4krT1A==}
    dependencies:
      '@types/chai': 4.3.1

  /@types/chai/4.3.1:
    resolution: {integrity: sha512-/zPMqDkzSZ8t3VtxOa4KPq7uzzW978M9Tvh+j7GHKuo6k6GTLxPJ4J5gE5cjfJ26pnXst0N5Hax8Sr0T2Mi9zQ==}

  /@types/connect/3.4.36:
    resolution: {integrity: sha512-P63Zd/JUGq+PdrM1lv0Wv5SBYeA2+CORvbrXbngriYY0jzLUWfQMQQxOhjONEz/wlHOAxOdY7CY65rgQdTjq2w==}
    dependencies:
      '@types/node': 18.16.1

  /@types/cookiejar/2.1.2:
    resolution: {integrity: sha512-t73xJJrvdTjXrn4jLS9VSGRbz0nUY3cl2DMGDU48lKl+HR9dbbjW2A9r3g40VA++mQpy6uuHg33gy7du2BKpog==}
    dev: true

  /@types/cpx/1.5.2:
    resolution: {integrity: sha512-CL9DbTAdf5NYcbYpBTli6JxVIpCAhJp1FeQiXd9SNjbC4o9k6McnHkU0FHgj9UYoN7TVX3poaaBrwFabTY7Skw==}
    dependencies:
      '@types/node': 18.16.1
    dev: false

  /@types/debug/4.1.9:
    resolution: {integrity: sha512-8Hz50m2eoS56ldRlepxSBa6PWEVCtzUo/92HgLc2qTMnotJNIm7xP+UZhyWoYsyOdd5dxZ+NZLb24rsKyFs2ow==}
    dependencies:
      '@types/ms': 0.7.32
    dev: false

  /@types/deep-equal/1.0.2:
    resolution: {integrity: sha512-pjMMQWhqEKL/rxzUWQKpnbM2oFhRIx4kJ/7mH7MtbJWOA0yrZK0h4WA+RgKa70IHS9amWT7+jvmVmEcL2nXm3A==}

  /@types/detect-port/1.1.0:
    resolution: {integrity: sha512-hN/DSlHo2R1LQtle6dPyprULgn2P0sEZsuCwwOkW6apfExwEEGsGRj59C3VPnmTgi83CN2IxpuxvnyAMPYe8cg==}
    dev: true

  /@types/eslint-scope/3.7.5:
    resolution: {integrity: sha512-JNvhIEyxVW6EoMIFIvj93ZOywYFatlpu9deeH6eSx6PE3WHYvHaQtmHmQeNw7aA81bYGBPPQqdtBm6b1SsQMmA==}
    dependencies:
      '@types/eslint': 8.44.3
      '@types/estree': 1.0.2

  /@types/eslint/8.44.3:
    resolution: {integrity: sha512-iM/WfkwAhwmPff3wZuPLYiHX18HI24jU8k1ZSH7P8FHwxTjZ2P6CoX2wnF43oprR+YXJM6UUxATkNvyv/JHd+g==}
    dependencies:
      '@types/estree': 1.0.2
      '@types/json-schema': 7.0.13

  /@types/estree/1.0.2:
    resolution: {integrity: sha512-VeiPZ9MMwXjO32/Xu7+OwflfmeoRwkE/qzndw42gGtgJwZopBnzy2gD//NN1+go1mADzkDcqf/KnFRSjTJ8xJA==}

  /@types/express-serve-static-core/4.17.37:
    resolution: {integrity: sha512-ZohaCYTgGFcOP7u6aJOhY9uIZQgZ2vxC2yWoArY+FeDXlqeH66ZVBjgvg+RLVAS/DWNq4Ap9ZXu1+SUQiiWYMg==}
    dependencies:
      '@types/node': 18.16.1
      '@types/qs': 6.9.8
      '@types/range-parser': 1.2.5
      '@types/send': 0.17.2

  /@types/express-ws/3.0.2:
    resolution: {integrity: sha512-aEQja6rD/8DHFKqyNm9wwc/0/ZU2nQz2TMTWZgW9fRg7SOegYPJ/hOFKh+NPQC5CEo82QZxMZX4GDG54wp48kg==}
    dependencies:
      '@types/express': 4.17.18
      '@types/express-serve-static-core': 4.17.37
      '@types/ws': 7.4.7
    dev: true

  /@types/express/4.17.18:
    resolution: {integrity: sha512-Sxv8BSLLgsBYmcnGdGjjEjqET2U+AKAdCRODmMiq02FgjwuV75Ut85DRpvFjyw/Mk0vgUOliGRU0UUmuuZHByQ==}
    dependencies:
      '@types/body-parser': 1.19.3
      '@types/express-serve-static-core': 4.17.37
      '@types/qs': 6.9.8
      '@types/serve-static': 1.15.3

  /@types/faker/4.1.12:
    resolution: {integrity: sha512-0MEyzJrLLs1WaOCx9ULK6FzdCSj2EuxdSP9kvuxxdBEGujZYUOZ4vkPXdgu3dhyg/pOdn7VCatelYX7k0YShlA==}

  /@types/file-saver/2.0.5:
    resolution: {integrity: sha512-zv9kNf3keYegP5oThGLaPk8E081DFDuwfqjtiTzm6PoxChdJ1raSuADf2YGCVIyrSynLrgc8JWv296s7Q7pQSQ==}
    dev: true

  /@types/flatbuffers/1.10.1:
    resolution: {integrity: sha512-Ljv5jhGc+SwSKZLuj9zkXkQXby6oX4VYWFgYIZqeXPvxzdgyBqJN9+u7d406XDow7ohulSxB8XhosLXN1dANKQ==}
    dev: true

  /@types/fs-extra/4.0.13:
    resolution: {integrity: sha512-rMZ7c4t5/EQc2FD7OTbS5XPHCR4hUSVwkiTN0/CXaLDTwxE3IPNMrCKEroLDSYB0K7UTpEH6TAcN30ff+MJw9w==}
    dependencies:
      '@types/node': 18.16.1
    dev: true

  /@types/fs-extra/8.1.3:
    resolution: {integrity: sha512-7IdV01N0u/CaVO0fuY1YmEg14HQN3+EW8mpNgg6NEfxEl/lzCa5OxlBu3iFsCAdamnYOcTQ7oEi43Xc/67Rgzw==}
    dependencies:
      '@types/node': 18.16.1
    dev: true

  /@types/geojson/7946.0.11:
    resolution: {integrity: sha512-L7A0AINMXQpVwxHJ4jxD6/XjZ4NDufaRlUJHjNIFKYUFBH1SvOW+neaqb0VTRSLW5suSrSu19ObFEFnfNcr+qg==}
    dev: false

  /@types/glob/5.0.38:
    resolution: {integrity: sha512-rTtf75rwyP9G2qO5yRpYtdJ6aU1QqEhWbtW55qEgquEDa6bXW0s2TWZfDm02GuppjEozOWG/F2UnPq5hAQb+gw==}
    dependencies:
      '@types/minimatch': 5.1.2
      '@types/node': 18.16.1

  /@types/glob/7.2.0:
    resolution: {integrity: sha512-ZUxbzKl0IfJILTS6t7ip5fQQM/J3TJYubDm3nMbgubNNYS62eXeUpoLUC8/7fJNiFYHTrGPQn7hspDUzIHX3UA==}
    dependencies:
      '@types/minimatch': 5.1.2
      '@types/node': 18.16.1
    dev: true

  /@types/google-protobuf/3.15.7:
    resolution: {integrity: sha512-pIEMnb04J60c5eExVLUY/R4eWT5QEQ5cC792JOSfDI3kLjaKC4TjdgMp3xIrN1vxbi2Zk8LcscTm0VaNrIdniA==}
    dev: true

  /@types/http-cache-semantics/4.0.2:
    resolution: {integrity: sha512-FD+nQWA2zJjh4L9+pFXqWOi0Hs1ryBCfI+985NjluQ1p8EYtoLvjLOKidXBtZ4/IcxDX4o8/E8qDS3540tNliw==}

  /@types/http-errors/2.0.2:
    resolution: {integrity: sha512-lPG6KlZs88gef6aD85z3HNkztpj7w2R7HmR3gygjfXCQmsLloWNARFkMuzKiiY8FGdh1XDpgBdrSf4aKDiA7Kg==}

  /@types/i18next-browser-languagedetector/2.0.2:
    resolution: {integrity: sha512-5KhnWbUIfncsFQvZO2/k0P4qqvWpI8Isd3wa/56zVqORl9db3J+aPFgoeO0FN8oKozaT+s0U9RoQnSlqI5YRhw==}
    dev: true

  /@types/i18next/8.4.6:
    resolution: {integrity: sha512-ZiSCqW8j9/gQCYixz1nMhyCprSGh3rwdyX+FHAzEN+bMCmc7yCYjNutl6jvMYSxSIGeL0CLEXPM8Nlk2lE0t5w==}
    dev: true

  /@types/jquery/3.5.21:
    resolution: {integrity: sha512-BgCalH4OX2JcjbnD9E86L+WeN6IcCGZle+Iy0I6eOMuraAfcMb0Z1x9E51rC2Dqq+m8KexEoDBW6GIJxUPmLEg==}
    dependencies:
      '@types/sizzle': 2.3.4
    dev: false

  /@types/json-schema/7.0.13:
    resolution: {integrity: sha512-RbSSoHliUbnXj3ny0CNFOoxrIDV6SUGyStHsvDqosw6CkdPV8TtWGlfecuK4ToyMEAql6pzNxgCFKanovUzlgQ==}

  /@types/json5/0.0.29:
    resolution: {integrity: sha512-dRLjCWHYg4oaA77cxO64oO+7JwCwnIzkZPdrrC71jQmQtlhM556pwKo5bUzqvZndkVbeFLIIi+9TC40JNF5hNQ==}

  /@types/jsonwebtoken/8.5.9:
    resolution: {integrity: sha512-272FMnFGzAVMGtu9tkr29hRL6bZj4Zs1KZNeHLnKqAvp06tAIcarTMwOh8/8bz4FmKRcMxZhZNeUAQsNLoiPhg==}
    dependencies:
      '@types/node': 18.16.1
    dev: false

  /@types/keyv/3.1.4:
    resolution: {integrity: sha512-BQ5aZNSCpj7D6K2ksrRCTmKRLEpnPvWDiLPfoGyhZ++8YtiK9d/3DBKPJgry359X/P1PfruyYwvnvwFjuEiEIg==}
    dependencies:
      '@types/node': 18.16.1

  /@types/lodash/4.14.199:
    resolution: {integrity: sha512-Vrjz5N5Ia4SEzWWgIVwnHNEnb1UE1XMkvY5DGXrAeOGE9imk0hgTHh5GyDjLDJi9OTCn9oo9dXH1uToK1VRfrg==}
    dev: true

  /@types/lolex/2.1.3:
    resolution: {integrity: sha512-nEipOLYyZJ4RKHCg7tlR37ewFy91oggmip2MBzPdVQ8QhTFqjcRhE8R0t4tfpDnSlxGWHoEGJl0UCC4kYhqoiw==}
    dev: true

  /@types/mime/1.3.3:
    resolution: {integrity: sha512-Ys+/St+2VF4+xuY6+kDIXGxbNRO0mesVg0bbxEfB97Od1Vjpjx9KD1qxs64Gcb3CWPirk9Xe+PT4YiiHQ9T+eg==}

  /@types/mime/3.0.2:
    resolution: {integrity: sha512-Wj+fqpTLtTbG7c0tH47dkahefpLKEbB+xAZuLq7b4/IDHPl/n6VoXcyUQ2bypFlbSwvCr0y+bD4euTTqTJsPxQ==}

  /@types/minimatch/5.1.2:
    resolution: {integrity: sha512-K0VQKziLUWkVKiRVrx4a40iPaxTUefQmjtkQofBkYRcoaaL/8rhwDWww9qWbrgicNOgnpIsMxyNIUM4+n6dUIA==}

  /@types/mocha/8.2.3:
    resolution: {integrity: sha512-ekGvFhFgrc2zYQoX4JeZPmVzZxw6Dtllga7iGHzfbYIYkAMUx/sAFP2GdFpLff+vdHXu5fl7WX9AT+TtqYcsyw==}

  /@types/ms/0.7.32:
    resolution: {integrity: sha512-xPSg0jm4mqgEkNhowKgZFBNtwoEwF6gJ4Dhww+GFpm3IgtNseHQZ5IqdNwnquZEoANxyDAKDRAdVo4Z72VvD/g==}
    dev: false

  /@types/multiparty/0.0.31:
    resolution: {integrity: sha512-cAFkeGKH55zJiYUjvXznQ3IdShi15VPcaDYxTm9a/lvLhD5dZgSrS+FmQvdS1/vFVIEolFGM1eZCB1avVpiN3w==}
    dependencies:
      '@types/node': 18.16.1
    dev: true

  /@types/node-fetch/2.6.6:
    resolution: {integrity: sha512-95X8guJYhfqiuVVhRFxVQcf4hW/2bCuoPwDasMf/531STFoNoWTT7YDnWdXHEZKqAGUigmpG31r2FE70LwnzJw==}
    dependencies:
      '@types/node': 18.16.1
      form-data: 4.0.0
    dev: false

  /@types/node/16.18.57:
    resolution: {integrity: sha512-piPoDozdPaX1hNWFJQzzgWqE40gh986VvVx/QO9RU4qYRE55ld7iepDVgZ3ccGUw0R4wge0Oy1dd+3xOQNkkUQ==}
    dev: true

  /@types/node/18.16.1:
    resolution: {integrity: sha512-DZxSZWXxFfOlx7k7Rv4LAyiMroaxa3Ly/7OOzZO8cBNho0YzAi4qlbrx8W27JGqG57IgR/6J7r+nOJWw6kcvZA==}

  /@types/object-hash/1.3.4:
    resolution: {integrity: sha512-xFdpkAkikBgqBdG9vIlsqffDV8GpvnPEzs0IUtr1v3BEB97ijsFQ4RXVbUZwjFThhB4MDSTUfvmxUD5PGx0wXA==}
    dev: true

  /@types/qs/6.9.8:
    resolution: {integrity: sha512-u95svzDlTysU5xecFNTgfFG5RUWu1A9P0VzgpcIiGZA9iraHOdSzcxMxQ55DyeRaGCSxQi7LxXDI4rzq/MYfdg==}

  /@types/range-parser/1.2.5:
    resolution: {integrity: sha512-xrO9OoVPqFuYyR/loIHjnbvvyRZREYKLjxV4+dY6v3FQR3stQ9ZxIGkaclF7YhI9hfjpuTbu14hZEy94qKLtOA==}

  /@types/responselike/1.0.1:
    resolution: {integrity: sha512-TiGnitEDxj2X0j+98Eqk5lv/Cij8oHd32bU4D/Yw6AOq7vvTk0gSD2GPj0G/HkvhMoVsdlhYF4yqqlyPBTM6Sg==}
    dependencies:
      '@types/node': 18.16.1

  /@types/rimraf/2.0.5:
    resolution: {integrity: sha512-YyP+VfeaqAyFmXoTh3HChxOQMyjByRMsHU7kc5KOJkSlXudhMhQIALbYV7rHh/l8d2lX3VUQzprrcAgWdRuU8g==}
    dependencies:
      '@types/glob': 5.0.38
      '@types/node': 18.16.1
    dev: false

  /@types/semver/7.3.10:
    resolution: {integrity: sha512-zsv3fsC7S84NN6nPK06u79oWgrPVd0NvOyqgghV1haPaFcVxIrP4DLomRwGAXk0ui4HZA7mOcSFL98sMVW9viw==}
    dev: true

  /@types/semver/7.5.3:
    resolution: {integrity: sha512-OxepLK9EuNEIPxWNME+C6WwbRAOOI2o2BaQEGzz5Lu2e4Z5eDnEo+/aVEDMIXywoJitJ7xWd641wrGLZdtwRyw==}

  /@types/send/0.17.2:
    resolution: {integrity: sha512-aAG6yRf6r0wQ29bkS+x97BIs64ZLxeE/ARwyS6wrldMm3C1MdKwCcnnEwMC1slI8wuxJOpiUH9MioC0A0i+GJw==}
    dependencies:
      '@types/mime': 1.3.3
      '@types/node': 18.16.1

  /@types/serve-static/1.15.3:
    resolution: {integrity: sha512-yVRvFsEMrv7s0lGhzrggJjNOSmZCdgCjw9xWrPr/kNNLp6FaDfMC1KaYl3TSJ0c58bECwNBMoQrZJ8hA8E1eFg==}
    dependencies:
      '@types/http-errors': 2.0.2
      '@types/mime': 3.0.2
      '@types/node': 18.16.1

  /@types/sinon-chai/3.2.10:
    resolution: {integrity: sha512-D+VFqUjMqeku/FGl4Ioo+fDeWOaIfbZ6Oj+glgFUgz5m5RJ4kgCER3FdV1uvhmEt0A+FRz+juPdybFlg5Hxfow==}
    dependencies:
      '@types/chai': 4.3.1
      '@types/sinon': 10.0.18

  /@types/sinon/10.0.18:
    resolution: {integrity: sha512-OpQC9ug8BcnNxue2WF5aTruMaDRFn6NyfaE4DmAKOlQMn54b7CnCvDFV3wj5fk/HbSSTYmOYs2bTb5ShANjyQg==}
    dependencies:
      '@types/sinonjs__fake-timers': 8.1.3

  /@types/sinonjs__fake-timers/8.1.3:
    resolution: {integrity: sha512-4g+2YyWe0Ve+LBh+WUm1697PD0Kdi6coG1eU0YjQbwx61AZ8XbEpL1zIT6WjuUKrCMCROpEaYQPDjBnDouBVAQ==}

  /@types/sizzle/2.3.4:
    resolution: {integrity: sha512-jA2llq2zNkg8HrALI7DtWzhALcVH0l7i89yhY3iBdOz6cBPeACoFq+fkQrjHA39t1hnSFOboZ7A/AY5MMZSlag==}
    dev: false

  /@types/source-map-support/0.4.2:
    resolution: {integrity: sha512-GbGWx39O8NdUHSChdrU0XeigBAgu1Teg3llwE0slSVcH2qISaQT70ftAiH+h4HIt3VIObFU34PSpXIKJuXCybQ==}
    dependencies:
      '@types/node': 18.16.1
    dev: true

  /@types/spdy/3.4.6:
    resolution: {integrity: sha512-1WacgtGIz6wBeipqFerJMqMGjPFNDrjneBaUy1Vco/kFyLYon1CaaUgILfsdq/i6LJTSNM58/aUBTgdt9TUN6A==}
    dependencies:
      '@types/node': 18.16.1
    dev: true

  /@types/superagent/4.1.19:
    resolution: {integrity: sha512-McM1mlc7PBZpCaw0fw/36uFqo0YeA6m8JqoyE4OfqXsZCIg0hPP2xdE6FM7r6fdprDZHlJwDpydUj1R++93hCA==}
    dependencies:
      '@types/cookiejar': 2.1.2
      '@types/node': 18.16.1
    dev: true

  /@types/supertest/2.0.14:
    resolution: {integrity: sha512-Q900DeeHNFF3ZYYepf/EyJfZDA2JrnWLaSQ0YNV7+2GTo8IlJzauEnDGhya+hauncpBYTYGpVHwGdssJeAQ7eA==}
    dependencies:
      '@types/superagent': 4.1.19
    dev: true

  /@types/touch/3.1.3:
    resolution: {integrity: sha512-Mu3buOMmoFAJJgu5Z+9sRZSlVn9sGoPEadDAyGh9D/onL+qD6/RrbNZggsvNqVan30sjTorTXhJLOg/OMCgqYQ==}
    dependencies:
      '@types/node': 18.16.1
    dev: true

  /@types/triple-beam/1.3.3:
    resolution: {integrity: sha512-6tOUG+nVHn0cJbVp25JFayS5UE6+xlbcNF9Lo9mU7U0zk3zeUShZied4YEQZjy1JBF043FSkdXw8YkUJuVtB5g==}
    dev: false

  /@types/tunnel/0.0.3:
    resolution: {integrity: sha512-sOUTGn6h1SfQ+gbgqC364jLFBw2lnFqkgF3q0WovEHRLMrVD1sd5aufqi/aJObLekJO+Aq5z646U4Oxy6shXMA==}
    dependencies:
      '@types/node': 18.16.1
    dev: false

  /@types/validator/13.11.2:
    resolution: {integrity: sha512-nIKVVQKT6kGKysnNt+xLobr+pFJNssJRi2s034wgWeFBUx01fI8BeHTW2TcRp7VcFu9QCYG8IlChTuovcm0oKQ==}
    dev: false

  /@types/ws/7.4.7:
    resolution: {integrity: sha512-JQbbmxZTZehdc2iszGKs5oC3NFnjeay7mtAWrdt7qNtAVK0g19muApzAy4bm9byz79xa2ZnO/BOBC2R8RC5Lww==}
    dependencies:
      '@types/node': 18.16.1
    dev: true

  /@types/yargs-parser/21.0.1:
    resolution: {integrity: sha512-axdPBuLuEJt0c4yI5OZssC19K2Mq1uKdrfZBzuxLvaztgqUtFYZUNw7lETExPYJR9jdEoIg4mb7RQKRQzOkeGQ==}
    dev: true

  /@types/yargs/17.0.19:
    resolution: {integrity: sha512-cAx3qamwaYX9R0fzOIZAlFpo4A+1uBVCxqpKz9D26uTF4srRXaGTTsikQmaotCtNdbhzyUH7ft6p9ktz9s6UNQ==}
    dependencies:
      '@types/yargs-parser': 21.0.1
    dev: true

  /@types/yauzl/2.10.1:
    resolution: {integrity: sha512-CHzgNU3qYBnp/O4S3yv2tXPlvMTq0YWSTVg2/JYLqWZGHwwgJGAwd00poay/11asPq8wLFwHzubyInqHIFmmiw==}
    requiresBuild: true
    dependencies:
      '@types/node': 18.16.1
    optional: true

  /@typescript-eslint/eslint-plugin/5.55.0_2ddsi2qzj2nv5p3ya4hnlnkz3a:
    resolution: {integrity: sha512-IZGc50rtbjk+xp5YQoJvmMPmJEYoC53SiKPXyqWfv15XoD2Y5Kju6zN0DwlmaGJp1Iw33JsWJcQ7nw0lGCGjVg==}
    engines: {node: ^12.22.0 || ^14.17.0 || >=16.0.0}
    peerDependencies:
      '@typescript-eslint/parser': ^5.0.0
      eslint: ^6.0.0 || ^7.0.0 || ^8.0.0
      typescript: '*'
    peerDependenciesMeta:
      '@typescript-eslint/parser':
        optional: true
      typescript:
        optional: true
    dependencies:
      '@eslint-community/regexpp': 4.9.1
      '@typescript-eslint/parser': 5.55.0_5l66jx2oduai5ryf3y7wwu3np4
      '@typescript-eslint/scope-manager': 5.55.0
      '@typescript-eslint/type-utils': 5.55.0_5l66jx2oduai5ryf3y7wwu3np4
      '@typescript-eslint/utils': 5.55.0_5l66jx2oduai5ryf3y7wwu3np4
      debug: 4.3.4
      eslint: 8.50.0
      grapheme-splitter: 1.0.4
      ignore: 5.2.4
      natural-compare-lite: 1.4.0
      semver: 7.5.4
      tsutils: 3.21.0_typescript@5.0.4
      typescript: 5.0.4
    transitivePeerDependencies:
      - supports-color

  /@typescript-eslint/parser/5.55.0_5l66jx2oduai5ryf3y7wwu3np4:
    resolution: {integrity: sha512-ppvmeF7hvdhUUZWSd2EEWfzcFkjJzgNQzVST22nzg958CR+sphy8A6K7LXQZd6V75m1VKjp+J4g/PCEfSCmzhw==}
    engines: {node: ^12.22.0 || ^14.17.0 || >=16.0.0}
    peerDependencies:
      eslint: ^6.0.0 || ^7.0.0 || ^8.0.0
      typescript: '*'
    peerDependenciesMeta:
      typescript:
        optional: true
    dependencies:
      '@typescript-eslint/scope-manager': 5.55.0
      '@typescript-eslint/types': 5.55.0
      '@typescript-eslint/typescript-estree': 5.55.0_typescript@5.0.4
      debug: 4.3.4
      eslint: 8.50.0
      typescript: 5.0.4
    transitivePeerDependencies:
      - supports-color

  /@typescript-eslint/scope-manager/5.55.0:
    resolution: {integrity: sha512-OK+cIO1ZGhJYNCL//a3ROpsd83psf4dUJ4j7pdNVzd5DmIk+ffkuUIX2vcZQbEW/IR41DYsfJTB19tpCboxQuw==}
    engines: {node: ^12.22.0 || ^14.17.0 || >=16.0.0}
    dependencies:
      '@typescript-eslint/types': 5.55.0
      '@typescript-eslint/visitor-keys': 5.55.0

  /@typescript-eslint/scope-manager/5.62.0:
    resolution: {integrity: sha512-VXuvVvZeQCQb5Zgf4HAxc04q5j+WrNAtNh9OwCsCgpKqESMTu3tF/jhZ3xG6T4NZwWl65Bg8KuS2uEvhSfLl0w==}
    engines: {node: ^12.22.0 || ^14.17.0 || >=16.0.0}
    dependencies:
      '@typescript-eslint/types': 5.62.0
      '@typescript-eslint/visitor-keys': 5.62.0

  /@typescript-eslint/type-utils/5.55.0_5l66jx2oduai5ryf3y7wwu3np4:
    resolution: {integrity: sha512-ObqxBgHIXj8rBNm0yh8oORFrICcJuZPZTqtAFh0oZQyr5DnAHZWfyw54RwpEEH+fD8suZaI0YxvWu5tYE/WswA==}
    engines: {node: ^12.22.0 || ^14.17.0 || >=16.0.0}
    peerDependencies:
      eslint: '*'
      typescript: '*'
    peerDependenciesMeta:
      typescript:
        optional: true
    dependencies:
      '@typescript-eslint/typescript-estree': 5.55.0_typescript@5.0.4
      '@typescript-eslint/utils': 5.55.0_5l66jx2oduai5ryf3y7wwu3np4
      debug: 4.3.4
      eslint: 8.50.0
      tsutils: 3.21.0_typescript@5.0.4
      typescript: 5.0.4
    transitivePeerDependencies:
      - supports-color

  /@typescript-eslint/types/5.55.0:
    resolution: {integrity: sha512-M4iRh4AG1ChrOL6Y+mETEKGeDnT7Sparn6fhZ5LtVJF1909D5O4uqK+C5NPbLmpfZ0XIIxCdwzKiijpZUOvOug==}
    engines: {node: ^12.22.0 || ^14.17.0 || >=16.0.0}

  /@typescript-eslint/types/5.62.0:
    resolution: {integrity: sha512-87NVngcbVXUahrRTqIK27gD2t5Cu1yuCXxbLcFtCzZGlfyVWWh8mLHkoxzjsB6DDNnvdL+fW8MiwPEJyGJQDgQ==}
    engines: {node: ^12.22.0 || ^14.17.0 || >=16.0.0}

  /@typescript-eslint/typescript-estree/5.55.0_typescript@5.0.4:
    resolution: {integrity: sha512-I7X4A9ovA8gdpWMpr7b1BN9eEbvlEtWhQvpxp/yogt48fy9Lj3iE3ild/1H3jKBBIYj5YYJmS2+9ystVhC7eaQ==}
    engines: {node: ^12.22.0 || ^14.17.0 || >=16.0.0}
    peerDependencies:
      typescript: '*'
    peerDependenciesMeta:
      typescript:
        optional: true
    dependencies:
      '@typescript-eslint/types': 5.55.0
      '@typescript-eslint/visitor-keys': 5.55.0
      debug: 4.3.4
      globby: 11.1.0
      is-glob: 4.0.3
      semver: 7.5.4
      tsutils: 3.21.0_typescript@5.0.4
      typescript: 5.0.4
    transitivePeerDependencies:
      - supports-color

  /@typescript-eslint/typescript-estree/5.62.0_typescript@5.0.4:
    resolution: {integrity: sha512-CmcQ6uY7b9y694lKdRB8FEel7JbU/40iSAPomu++SjLMntB+2Leay2LO6i8VnJk58MtE9/nQSFIH6jpyRWyYzA==}
    engines: {node: ^12.22.0 || ^14.17.0 || >=16.0.0}
    peerDependencies:
      typescript: '*'
    peerDependenciesMeta:
      typescript:
        optional: true
    dependencies:
      '@typescript-eslint/types': 5.62.0
      '@typescript-eslint/visitor-keys': 5.62.0
      debug: 4.3.4
      globby: 11.1.0
      is-glob: 4.0.3
      semver: 7.5.4
      tsutils: 3.21.0_typescript@5.0.4
      typescript: 5.0.4
    transitivePeerDependencies:
      - supports-color

  /@typescript-eslint/utils/5.55.0_5l66jx2oduai5ryf3y7wwu3np4:
    resolution: {integrity: sha512-FkW+i2pQKcpDC3AY6DU54yl8Lfl14FVGYDgBTyGKB75cCwV3KpkpTMFi9d9j2WAJ4271LR2HeC5SEWF/CZmmfw==}
    engines: {node: ^12.22.0 || ^14.17.0 || >=16.0.0}
    peerDependencies:
      eslint: ^6.0.0 || ^7.0.0 || ^8.0.0
    dependencies:
      '@eslint-community/eslint-utils': 4.4.0_eslint@8.50.0
      '@types/json-schema': 7.0.13
      '@types/semver': 7.5.3
      '@typescript-eslint/scope-manager': 5.55.0
      '@typescript-eslint/types': 5.55.0
      '@typescript-eslint/typescript-estree': 5.55.0_typescript@5.0.4
      eslint: 8.50.0
      eslint-scope: 5.1.1
      semver: 7.5.4
    transitivePeerDependencies:
      - supports-color
      - typescript

  /@typescript-eslint/utils/5.62.0_5l66jx2oduai5ryf3y7wwu3np4:
    resolution: {integrity: sha512-n8oxjeb5aIbPFEtmQxQYOLI0i9n5ySBEY/ZEHHZqKQSFnxio1rv6dthascc9dLuwrL0RC5mPCxB7vnAVGAYWAQ==}
    engines: {node: ^12.22.0 || ^14.17.0 || >=16.0.0}
    peerDependencies:
      eslint: ^6.0.0 || ^7.0.0 || ^8.0.0
    dependencies:
      '@eslint-community/eslint-utils': 4.4.0_eslint@8.50.0
      '@types/json-schema': 7.0.13
      '@types/semver': 7.5.3
      '@typescript-eslint/scope-manager': 5.62.0
      '@typescript-eslint/types': 5.62.0
      '@typescript-eslint/typescript-estree': 5.62.0_typescript@5.0.4
      eslint: 8.50.0
      eslint-scope: 5.1.1
      semver: 7.5.4
    transitivePeerDependencies:
      - supports-color
      - typescript

  /@typescript-eslint/visitor-keys/5.55.0:
    resolution: {integrity: sha512-q2dlHHwWgirKh1D3acnuApXG+VNXpEY5/AwRxDVuEQpxWaB0jCDe0jFMVMALJ3ebSfuOVE8/rMS+9ZOYGg1GWw==}
    engines: {node: ^12.22.0 || ^14.17.0 || >=16.0.0}
    dependencies:
      '@typescript-eslint/types': 5.55.0
      eslint-visitor-keys: 3.4.3

  /@typescript-eslint/visitor-keys/5.62.0:
    resolution: {integrity: sha512-07ny+LHRzQXepkGg6w0mFY41fVUNBrL2Roj/++7V1txKugfjm/Ci/qSND03r2RhlJhJYMcTn9AhhSSqQp0Ysyw==}
    engines: {node: ^12.22.0 || ^14.17.0 || >=16.0.0}
    dependencies:
      '@typescript-eslint/types': 5.62.0
      eslint-visitor-keys: 3.4.3

  /@webassemblyjs/ast/1.11.6:
    resolution: {integrity: sha512-IN1xI7PwOvLPgjcf180gC1bqn3q/QaOCwYUahIOhbYUu8KA/3tw2RT/T0Gidi1l7Hhj5D/INhJxiICObqpMu4Q==}
    dependencies:
      '@webassemblyjs/helper-numbers': 1.11.6
      '@webassemblyjs/helper-wasm-bytecode': 1.11.6

  /@webassemblyjs/floating-point-hex-parser/1.11.6:
    resolution: {integrity: sha512-ejAj9hfRJ2XMsNHk/v6Fu2dGS+i4UaXBXGemOfQ/JfQ6mdQg/WXtwleQRLLS4OvfDhv8rYnVwH27YJLMyYsxhw==}

  /@webassemblyjs/helper-api-error/1.11.6:
    resolution: {integrity: sha512-o0YkoP4pVu4rN8aTJgAyj9hC2Sv5UlkzCHhxqWj8butaLvnpdc2jOwh4ewE6CX0txSfLn/UYaV/pheS2Txg//Q==}

  /@webassemblyjs/helper-buffer/1.11.6:
    resolution: {integrity: sha512-z3nFzdcp1mb8nEOFFk8DrYLpHvhKC3grJD2ardfKOzmbmJvEf/tPIqCY+sNcwZIY8ZD7IkB2l7/pqhUhqm7hLA==}

  /@webassemblyjs/helper-numbers/1.11.6:
    resolution: {integrity: sha512-vUIhZ8LZoIWHBohiEObxVm6hwP034jwmc9kuq5GdHZH0wiLVLIPcMCdpJzG4C11cHoQ25TFIQj9kaVADVX7N3g==}
    dependencies:
      '@webassemblyjs/floating-point-hex-parser': 1.11.6
      '@webassemblyjs/helper-api-error': 1.11.6
      '@xtuc/long': 4.2.2

  /@webassemblyjs/helper-wasm-bytecode/1.11.6:
    resolution: {integrity: sha512-sFFHKwcmBprO9e7Icf0+gddyWYDViL8bpPjJJl0WHxCdETktXdmtWLGVzoHbqUcY4Be1LkNfwTmXOJUFZYSJdA==}

  /@webassemblyjs/helper-wasm-section/1.11.6:
    resolution: {integrity: sha512-LPpZbSOwTpEC2cgn4hTydySy1Ke+XEu+ETXuoyvuyezHO3Kjdu90KK95Sh9xTbmjrCsUwvWwCOQQNta37VrS9g==}
    dependencies:
      '@webassemblyjs/ast': 1.11.6
      '@webassemblyjs/helper-buffer': 1.11.6
      '@webassemblyjs/helper-wasm-bytecode': 1.11.6
      '@webassemblyjs/wasm-gen': 1.11.6

  /@webassemblyjs/ieee754/1.11.6:
    resolution: {integrity: sha512-LM4p2csPNvbij6U1f19v6WR56QZ8JcHg3QIJTlSwzFcmx6WSORicYj6I63f9yU1kEUtrpG+kjkiIAkevHpDXrg==}
    dependencies:
      '@xtuc/ieee754': 1.2.0

  /@webassemblyjs/leb128/1.11.6:
    resolution: {integrity: sha512-m7a0FhE67DQXgouf1tbN5XQcdWoNgaAuoULHIfGFIEVKA6tu/edls6XnIlkmS6FrXAquJRPni3ZZKjw6FSPjPQ==}
    dependencies:
      '@xtuc/long': 4.2.2

  /@webassemblyjs/utf8/1.11.6:
    resolution: {integrity: sha512-vtXf2wTQ3+up9Zsg8sa2yWiQpzSsMyXj0qViVP6xKGCUT8p8YJ6HqI7l5eCnWx1T/FYdsv07HQs2wTFbbof/RA==}

  /@webassemblyjs/wasm-edit/1.11.6:
    resolution: {integrity: sha512-Ybn2I6fnfIGuCR+Faaz7YcvtBKxvoLV3Lebn1tM4o/IAJzmi9AWYIPWpyBfU8cC+JxAO57bk4+zdsTjJR+VTOw==}
    dependencies:
      '@webassemblyjs/ast': 1.11.6
      '@webassemblyjs/helper-buffer': 1.11.6
      '@webassemblyjs/helper-wasm-bytecode': 1.11.6
      '@webassemblyjs/helper-wasm-section': 1.11.6
      '@webassemblyjs/wasm-gen': 1.11.6
      '@webassemblyjs/wasm-opt': 1.11.6
      '@webassemblyjs/wasm-parser': 1.11.6
      '@webassemblyjs/wast-printer': 1.11.6

  /@webassemblyjs/wasm-gen/1.11.6:
    resolution: {integrity: sha512-3XOqkZP/y6B4F0PBAXvI1/bky7GryoogUtfwExeP/v7Nzwo1QLcq5oQmpKlftZLbT+ERUOAZVQjuNVak6UXjPA==}
    dependencies:
      '@webassemblyjs/ast': 1.11.6
      '@webassemblyjs/helper-wasm-bytecode': 1.11.6
      '@webassemblyjs/ieee754': 1.11.6
      '@webassemblyjs/leb128': 1.11.6
      '@webassemblyjs/utf8': 1.11.6

  /@webassemblyjs/wasm-opt/1.11.6:
    resolution: {integrity: sha512-cOrKuLRE7PCe6AsOVl7WasYf3wbSo4CeOk6PkrjS7g57MFfVUF9u6ysQBBODX0LdgSvQqRiGz3CXvIDKcPNy4g==}
    dependencies:
      '@webassemblyjs/ast': 1.11.6
      '@webassemblyjs/helper-buffer': 1.11.6
      '@webassemblyjs/wasm-gen': 1.11.6
      '@webassemblyjs/wasm-parser': 1.11.6

  /@webassemblyjs/wasm-parser/1.11.6:
    resolution: {integrity: sha512-6ZwPeGzMJM3Dqp3hCsLgESxBGtT/OeCvCZ4TA1JUPYgmhAx38tTPR9JaKy0S5H3evQpO/h2uWs2j6Yc/fjkpTQ==}
    dependencies:
      '@webassemblyjs/ast': 1.11.6
      '@webassemblyjs/helper-api-error': 1.11.6
      '@webassemblyjs/helper-wasm-bytecode': 1.11.6
      '@webassemblyjs/ieee754': 1.11.6
      '@webassemblyjs/leb128': 1.11.6
      '@webassemblyjs/utf8': 1.11.6

  /@webassemblyjs/wast-printer/1.11.6:
    resolution: {integrity: sha512-JM7AhRcE+yW2GWYaKeHL5vt4xqee5N2WcezptmgyhNS+ScggqcT1OtXykhAb13Sn5Yas0j2uv9tHgrjwvzAP4A==}
    dependencies:
      '@webassemblyjs/ast': 1.11.6
      '@xtuc/long': 4.2.2

  /@webpack-cli/configtest/2.1.1_w46lltld4evug5kpkz4iei6qt4:
    resolution: {integrity: sha512-wy0mglZpDSiSS0XHrVR+BAdId2+yxPSoJW8fsna3ZpYSlufjvxnP4YbKTCBZnNIcGN4r6ZPXV55X4mYExOfLmw==}
    engines: {node: '>=14.15.0'}
    peerDependencies:
      webpack: 5.x.x
      webpack-cli: 5.x.x
    dependencies:
      webpack: 5.88.2_webpack-cli@5.1.4
      webpack-cli: 5.1.4_webpack@5.88.2
    dev: true

  /@webpack-cli/info/2.0.2_w46lltld4evug5kpkz4iei6qt4:
    resolution: {integrity: sha512-zLHQdI/Qs1UyT5UBdWNqsARasIA+AaF8t+4u2aS2nEpBQh2mWIVb8qAklq0eUENnC5mOItrIB4LiS9xMtph18A==}
    engines: {node: '>=14.15.0'}
    peerDependencies:
      webpack: 5.x.x
      webpack-cli: 5.x.x
    dependencies:
      webpack: 5.88.2_webpack-cli@5.1.4
      webpack-cli: 5.1.4_webpack@5.88.2
    dev: true

  /@webpack-cli/serve/2.0.5_w46lltld4evug5kpkz4iei6qt4:
    resolution: {integrity: sha512-lqaoKnRYBdo1UgDX8uF24AfGMifWK19TxPmM5FHc2vAGxrJ/qtyUyFBWoY1tISZdelsQ5fBcOusifo5o5wSJxQ==}
    engines: {node: '>=14.15.0'}
    peerDependencies:
      webpack: 5.x.x
      webpack-cli: 5.x.x
      webpack-dev-server: '*'
    peerDependenciesMeta:
      webpack-dev-server:
        optional: true
    dependencies:
      webpack: 5.88.2_webpack-cli@5.1.4
      webpack-cli: 5.1.4_webpack@5.88.2
    dev: true

  /@xmldom/xmldom/0.8.10:
    resolution: {integrity: sha512-2WALfTl4xo2SkGCYRt6rDTFfk9R1czmBvUQy12gK2KuRKIpWEhcbbzy8EZXtz/jkRqHX8bFEc6FC1HjX4TUWYw==}
    engines: {node: '>=10.0.0'}

  /@xtuc/ieee754/1.2.0:
    resolution: {integrity: sha512-DX8nKgqcGwsc0eJSqYt5lwP4DH5FlHnmuWWBRy7X0NcaGR0ZtuyeESgMwTYVEtxmsNGY+qit4QYT/MIYTOTPeA==}

  /@xtuc/long/4.2.2:
    resolution: {integrity: sha512-NuHqBY1PB/D8xU6s/thBgOAiAP7HOYDQ32+BFZILJ8ivkUkAHQnWfn6WhL79Owj1qmUnoN/YPhktdIoucipkAQ==}

  /abab/2.0.6:
    resolution: {integrity: sha512-j2afSsaIENvHZN2B8GOpF566vZ5WVk5opAiMTvWgaQT8DkbOqsTfvNAvHoRGU2zzP8cPoqys+xHTRDWW8L+/BA==}

  /abbrev/1.1.1:
    resolution: {integrity: sha512-nne9/IiQ/hzIhY6pdDnbBtz7DjPTKrY00P/zvPSm5pOFkl6xuGrGnXn/VtTNNfNtAfZ9/1RtehkszU9qcTii0Q==}
    dev: false

  /abort-controller/3.0.0:
    resolution: {integrity: sha512-h8lQ8tacZYnR3vNQTgibj+tODHI5/+l06Au2Pcriv/Gmet0eaj4TwWH41sO9wnHDiQsEj19q0drzdWdeAHtweg==}
    engines: {node: '>=6.5'}
    dependencies:
      event-target-shim: 5.0.1

  /accepts/1.3.8:
    resolution: {integrity: sha512-PYAthTa2m2VKxuvSD3DPC/Gy+U+sOA1LAuT8mkmRuvw+NACSaeXEQ+NHcVF7rONl6qcaxV3Uuemwawk+7+SJLw==}
    engines: {node: '>= 0.6'}
    dependencies:
      mime-types: 2.1.35
      negotiator: 0.6.3

  /acorn-globals/6.0.0:
    resolution: {integrity: sha512-ZQl7LOWaF5ePqqcX4hLuv/bLXYQNfNWw2c0/yX/TsPRKamzHcTGQnlCjHT3TsmkOUVEPS3crCxiPfdzE/Trlhg==}
    dependencies:
      acorn: 7.4.1
      acorn-walk: 7.2.0
    dev: true

  /acorn-import-assertions/1.9.0_acorn@8.10.0:
    resolution: {integrity: sha512-cmMwop9x+8KFhxvKrKfPYmN6/pKTYYHBqLa0DfvVZcKMJWNyWLnaqND7dx/qn66R7ewM1UX5XMaDVP5wlVTaVA==}
    peerDependencies:
      acorn: ^8
    dependencies:
      acorn: 8.10.0

  /acorn-jsx/5.3.2_acorn@8.10.0:
    resolution: {integrity: sha512-rq9s+JNhf0IChjtDXxllJ7g41oZk5SlXtp0LHwyA5cejwn7vKmKp4pPri6YEePv2PU65sAsegbXtIinmDFDXgQ==}
    peerDependencies:
      acorn: ^6.0.0 || ^7.0.0 || ^8.0.0
    dependencies:
      acorn: 8.10.0

  /acorn-walk/7.2.0:
    resolution: {integrity: sha512-OPdCF6GsMIP+Az+aWfAAOEt2/+iVDKE7oy6lJ098aoe59oAmK76qV6Gw60SbZ8jHuG2wH058GF4pLFbYamYrVA==}
    engines: {node: '>=0.4.0'}
    dev: true

  /acorn-walk/8.2.0:
    resolution: {integrity: sha512-k+iyHEuPgSw6SbuDpGQM+06HQUa04DZ3o+F6CSzXMvvI5KMvnaEqXe+YVe555R9nn6GPt404fos4wcgpw12SDA==}
    engines: {node: '>=0.4.0'}
    dev: true

  /acorn/7.4.1:
    resolution: {integrity: sha512-nQyp0o1/mNdbTO1PO6kHkwSrmgZ0MT/jCCpNiwbUjGoRN4dlBhqJtoQuCnEOKzgTVwg0ZWiCoQy6SxMebQVh8A==}
    engines: {node: '>=0.4.0'}
    hasBin: true
    dev: true

  /acorn/8.10.0:
    resolution: {integrity: sha512-F0SAmZ8iUtS//m8DmCTA0jlh6TDKkHQyK6xc6V4KDTyZKA9dnvX9/3sRTVQrWm79glUAZbnmmNcdYwUIHWVybw==}
    engines: {node: '>=0.4.0'}
    hasBin: true

  /address/1.2.2:
    resolution: {integrity: sha512-4B/qKCfeE/ODUaAUpSwfzazo5x29WD4r3vXiWsB7I2mSDAihwEqKO+g8GELZUQSSAo5e1XTYh3ZVfLyxBc12nA==}
    engines: {node: '>= 10.0.0'}

  /agent-base/6.0.2:
    resolution: {integrity: sha512-RZNwNclF7+MS/8bDg70amg32dyeZGZxiDuQmZxKLAlQjr3jGyLx+4Kkk58UO7D2QdgFIQCovuSuZESne6RG6XQ==}
    engines: {node: '>= 6.0.0'}
    dependencies:
      debug: 4.3.4
    transitivePeerDependencies:
      - supports-color

  /aggregate-error/3.1.0:
    resolution: {integrity: sha512-4I7Td01quW/RpocfNayFdFVk1qSuoh0E7JrbRJ16nH01HhKFQ88INq9Sd+nd72zqRySlr9BmDA8xlEJ6vJMrYA==}
    engines: {node: '>=8'}
    dependencies:
      clean-stack: 2.2.0
      indent-string: 4.0.0

  /ajv-formats/2.1.1:
    resolution: {integrity: sha512-Wx0Kx52hxE7C18hkMEggYlEifqWZtYaRgouJor+WMdPnQyEK13vgEWyVNup7SoeeoLMsr4kf5h6dOW11I15MUA==}
    peerDependenciesMeta:
      ajv:
        optional: true
    dependencies:
      ajv: 8.12.0
    dev: false

  /ajv-keywords/3.5.2_ajv@6.12.6:
    resolution: {integrity: sha512-5p6WTN0DdTGVQk6VjcEju19IgaHudalcfabD7yhDGeA6bcQnmL+CpveLJq/3hvfwd1aof6L386Ougkx6RfyMIQ==}
    peerDependencies:
      ajv: ^6.9.1
    dependencies:
      ajv: 6.12.6

  /ajv-keywords/5.1.0_ajv@8.12.0:
    resolution: {integrity: sha512-YCS/JNFAUyr5vAuhk1DWm1CBxRHW9LbJ2ozWeemrIqpbsqKjHVxYPyi5GC0rjZIT5JxJ3virVTS8wk4i/Z+krw==}
    peerDependencies:
      ajv: ^8.8.2
    dependencies:
      ajv: 8.12.0
      fast-deep-equal: 3.1.3
    dev: false

  /ajv/6.12.6:
    resolution: {integrity: sha512-j3fVLgvTo527anyYyJOGTYJbG+vnnQYvE0m5mmkc1TK+nxAppkCLMIL0aZ4dblVCNoGShhm+kzE4ZUykBoMg4g==}
    dependencies:
      fast-deep-equal: 3.1.3
      fast-json-stable-stringify: 2.1.0
      json-schema-traverse: 0.4.1
      uri-js: 4.4.1

  /ajv/8.12.0:
    resolution: {integrity: sha512-sRu1kpcO9yLtYxBKvqfTeh9KzZEwO3STyX1HT+4CaDzC6HpTGYhIhPIzj9XuKU7KYDwnaeh5hcOwjy1QuJzBPA==}
    dependencies:
      fast-deep-equal: 3.1.3
      json-schema-traverse: 1.0.0
      require-from-string: 2.0.2
      uri-js: 4.4.1
    dev: false

  /almost-equal/1.1.0:
    resolution: {integrity: sha512-0V/PkoculFl5+0Lp47JoxUcO0xSxhIBvm+BxHdD/OgXNmdRpRHCFnKVuUoWyS9EzQP+otSGv0m9Lb4yVkQBn2A==}
    dev: false

  /ansi-colors/4.1.1:
    resolution: {integrity: sha512-JoX0apGbHaUJBNl6yF+p6JAFYZ666/hhCGKN5t9QFjbJQKUU/g8MNbFDbvfrgKXvI1QpZplPOnwIo99lX/AAmA==}
    engines: {node: '>=6'}

  /ansi-regex/2.1.1:
    resolution: {integrity: sha512-TIGnTpdo+E3+pCyAluZvtED5p5wCqLdezCyhPZzKPcxvFplEt4i+W7OONCKgeZFT3+y5NZZfOOS/Bdcanm1MYA==}
    engines: {node: '>=0.10.0'}
    dev: false

  /ansi-regex/3.0.1:
    resolution: {integrity: sha512-+O9Jct8wf++lXxxFc4hc8LsjaSq0HFzzL7cVsw8pRDIPdjKD2mT4ytDZlLuSBZ4cLKZFXIrMGO7DbQCtMJJMKw==}
    engines: {node: '>=4'}

  /ansi-regex/5.0.1:
    resolution: {integrity: sha512-quJQXlTSUGL2LH9SUXo8VwsY4soanhgo6LNSm84E1LBcE8s3O0wpdiRzyR9z/ZZJMlMWv37qOOb9pdJlMUEKFQ==}
    engines: {node: '>=8'}

  /ansi-regex/6.0.1:
    resolution: {integrity: sha512-n5M855fKb2SsfMIiFFoVrABHJC8QtHwVx+mHWP3QcEqBHYienj5dHSgjbxtC0WEZXYt4wcD6zrQElDPhFuZgfA==}
    engines: {node: '>=12'}
    dev: true

  /ansi-sequence-parser/1.1.1:
    resolution: {integrity: sha512-vJXt3yiaUL4UU546s3rPXlsry/RnM730G1+HkpKE012AN0sx1eOrxSu95oKDIonskeLTijMgqWZ3uDEe3NFvyg==}
    dev: false

  /ansi-styles/2.2.1:
    resolution: {integrity: sha512-kmCevFghRiWM7HB5zTPULl4r9bVFSWjz62MhqizDGUrq2NWuNMQyuv4tHHoKJHs69M/MF64lEcHdYIocrdWQYA==}
    engines: {node: '>=0.10.0'}
    dev: false

  /ansi-styles/3.2.1:
    resolution: {integrity: sha512-VT0ZI6kZRdTh8YyJw3SMbYm/u+NqfsAxEpWO0Pf9sq8/e94WxxOpPKx9FR1FlyCtOVDNOQ+8ntlqFxiRc+r5qA==}
    engines: {node: '>=4'}
    dependencies:
      color-convert: 1.9.3

  /ansi-styles/4.3.0:
    resolution: {integrity: sha512-zbB9rCJAT1rbjiVDb2hqKFHNYLxgtk8NURxZ3IZwD3F6NtxbXZQCnnSi1Lkx+IDohdPlFp222wVALIheZJQSEg==}
    engines: {node: '>=8'}
    dependencies:
      color-convert: 2.0.1

  /ansi-styles/6.2.1:
    resolution: {integrity: sha512-bN798gFfQX+viw3R7yrGWRqnrN2oRkEkUjjl4JNn4E8GxxbjtG3FbrEIIY3l8/hrwUwIeCZvi4QuOTP4MErVug==}
    engines: {node: '>=12'}
    dev: true

  /anymatch/3.1.3:
    resolution: {integrity: sha512-KMReFUr0B4t+D+OBkjR3KYqvocp2XaSzO55UcB6mgQMd3KbcE+mWTyvVV7D/zsdEbNnV6acZUutkiHQXvTr1Rw==}
    engines: {node: '>= 8'}
    dependencies:
      normalize-path: 3.0.0
      picomatch: 2.3.1

  /append-transform/2.0.0:
    resolution: {integrity: sha512-7yeyCEurROLQJFv5Xj4lEGTy0borxepjFv1g22oAdqFu//SrAlDl1O1Nxx15SH1RoliUml6p8dwJW9jvZughhg==}
    engines: {node: '>=8'}
    dependencies:
      default-require-extensions: 3.0.1

  /aproba/2.0.0:
    resolution: {integrity: sha512-lYe4Gx7QT+MKGbDsA+Z+he/Wtef0BiwDOlK/XkBrdfsh9J/jPPXbX0tE9x9cl27Tmu5gg3QUbUrQYa/y+KOHPQ==}
    dev: true

  /archy/1.0.0:
    resolution: {integrity: sha512-Xg+9RwCg/0p32teKdGMPTPnVXKD0w3DfHnFTficozsAgsvq2XenPJq/MYpzzQ/v8zrOyJn6Ds39VA4JIDwFfqw==}

  /are-docs-informative/0.0.2:
    resolution: {integrity: sha512-ixiS0nLNNG5jNQzgZJNoUpBKdo9yTYZMGJ+QgT2jmjR7G7+QHRCc4v6LQ3NgE7EBJq+o0ams3waJwkrlBom8Ig==}
    engines: {node: '>=14'}

  /are-we-there-yet/4.0.1:
    resolution: {integrity: sha512-2zuA+jpOYBRgoBCfa+fB87Rk0oGJjDX6pxGzqH6f33NzUhG25Xur6R0u0Z9VVAq8Z5JvQpQI6j6rtonuivC8QA==}
    engines: {node: ^14.17.0 || ^16.13.0 || >=18.0.0}
    dependencies:
      delegates: 1.0.0
      readable-stream: 4.4.2
    dev: true

  /arg/4.1.3:
    resolution: {integrity: sha512-58S9QDqG0Xx27YwPSt9fJxivjYl432YCwfDMfZ+71RAqUrZef7LrKQZ3LHLOwCS4FLNBplP533Zx895SeOCHvA==}
    dev: true

  /argparse/1.0.10:
    resolution: {integrity: sha512-o5Roy6tNG4SL/FOkCAN6RzjiakZS25RLYFrcMttJqbdd8BWrnA+fGz57iN5Pb06pvBGvl5gQ0B48dJlslXvoTg==}
    dependencies:
      sprintf-js: 1.0.3

  /argparse/2.0.1:
    resolution: {integrity: sha512-8+9WqebbFzpX9OR+Wa6O29asIogeRMzcGtAINdpMHHyAg10f05aSFVBbcEqGf/PXw1EjAZ+q2/bEBg3DvurK3Q==}

  /args/5.0.3:
    resolution: {integrity: sha512-h6k/zfFgusnv3i5TU08KQkVKuCPBtL/PWQbWkHUxvJrZ2nAyeaUupneemcrgn1xmqxPQsPIzwkUhOpoqPDRZuA==}
    engines: {node: '>= 6.0.0'}
    dependencies:
      camelcase: 5.0.0
      chalk: 2.4.2
      leven: 2.1.0
      mri: 1.1.4
    dev: false

  /aria-query/5.3.0:
    resolution: {integrity: sha512-b0P0sZPKtyu8HkeRAfCq0IfURZK+SuwMjY1UXGBU27wpAiTwQAIlq56IbIO+ytk/JjS1fMR14ee5WBBfKi5J6A==}
    dependencies:
      dequal: 2.0.3

  /array-buffer-byte-length/1.0.0:
    resolution: {integrity: sha512-LPuwb2P+NrQw3XhxGc36+XSvuBPopovXYTR9Ew++Du9Yb/bx5AzBfrIsBoj0EZUifjQU+sHL21sseZ3jerWO/A==}
    dependencies:
      call-bind: 1.0.2
      is-array-buffer: 3.0.2

  /array-flatten/1.1.1:
    resolution: {integrity: sha512-PCVAQswWemu6UdxsDFFX/+gVeYqKAod3D3UVm91jHwynguOwAvYPhx8nNlM++NqRcK6CxxpUafjmhIdKiHibqg==}

  /array-includes/3.1.7:
    resolution: {integrity: sha512-dlcsNBIiWhPkHdOEEKnehA+RNUWDc4UqFtnIXU4uuYDPtA4LDkr7qip2p0VvFAEXNDr0yWZ9PJyIRiGjRLQzwQ==}
    engines: {node: '>= 0.4'}
    dependencies:
      call-bind: 1.0.2
      define-properties: 1.2.1
      es-abstract: 1.22.2
      get-intrinsic: 1.2.1
      is-string: 1.0.7

  /array-union/2.1.0:
    resolution: {integrity: sha512-HGyxoOTYUyCM6stUe6EJgnd4EoewAI7zMdfqO+kGjnlZmBDz/cR5pf8r/cR4Wq60sL/p0IkcjUEEPwS3GFrIyw==}
    engines: {node: '>=8'}

  /array.prototype.findlastindex/1.2.3:
    resolution: {integrity: sha512-LzLoiOMAxvy+Gd3BAq3B7VeIgPdo+Q8hthvKtXybMvRV0jrXfJM/t8mw7nNlpEcVlVUnCnM2KSX4XU5HmpodOA==}
    engines: {node: '>= 0.4'}
    dependencies:
      call-bind: 1.0.2
      define-properties: 1.2.1
      es-abstract: 1.22.2
      es-shim-unscopables: 1.0.0
      get-intrinsic: 1.2.1

  /array.prototype.flat/1.3.2:
    resolution: {integrity: sha512-djYB+Zx2vLewY8RWlNCUdHjDXs2XOgm602S9E7P/UpHgfeHL00cRiIF+IN/G/aUJ7kGPb6yO/ErDI5V2s8iycA==}
    engines: {node: '>= 0.4'}
    dependencies:
      call-bind: 1.0.2
      define-properties: 1.2.1
      es-abstract: 1.22.2
      es-shim-unscopables: 1.0.0

  /array.prototype.flatmap/1.3.2:
    resolution: {integrity: sha512-Ewyx0c9PmpcsByhSW4r+9zDU7sGjFc86qf/kKtuSCRdhfbk0SNLLkaT5qvcHnRGgc5NP/ly/y+qkXkqONX54CQ==}
    engines: {node: '>= 0.4'}
    dependencies:
      call-bind: 1.0.2
      define-properties: 1.2.1
      es-abstract: 1.22.2
      es-shim-unscopables: 1.0.0

  /array.prototype.tosorted/1.1.2:
    resolution: {integrity: sha512-HuQCHOlk1Weat5jzStICBCd83NxiIMwqDg/dHEsoefabn/hJRj5pVdWcPUSpRrwhwxZOsQassMpgN/xRYFBMIg==}
    dependencies:
      call-bind: 1.0.2
      define-properties: 1.2.1
      es-abstract: 1.22.2
      es-shim-unscopables: 1.0.0
      get-intrinsic: 1.2.1

  /arraybuffer.prototype.slice/1.0.2:
    resolution: {integrity: sha512-yMBKppFur/fbHu9/6USUe03bZ4knMYiwFBcyiaXB8Go0qNehwX6inYPzK9U0NeQvGxKthcmHcaR8P5MStSRBAw==}
    engines: {node: '>= 0.4'}
    dependencies:
      array-buffer-byte-length: 1.0.0
      call-bind: 1.0.2
      define-properties: 1.2.1
      es-abstract: 1.22.2
      get-intrinsic: 1.2.1
      is-array-buffer: 3.0.2
      is-shared-array-buffer: 1.0.2

  /asap/2.0.6:
    resolution: {integrity: sha512-BSHWgDSAiKs50o2Re8ppvp3seVHXSRM44cdSsT9FfNEUUZLOGWVCsiWaRPWM1Znn+mqZ1OfVZ3z3DWEzSp7hRA==}
    dev: false

  /asn1.js/5.4.1:
    resolution: {integrity: sha512-+I//4cYPccV8LdmBLiX8CYvf9Sp3vQsrqu2QNXRcrbiWvcx/UdlFiqUJJzxRQxgsZmvhXhn4cSKeSmoFjVdupA==}
    dependencies:
      bn.js: 4.12.0
      inherits: 2.0.4
      minimalistic-assert: 1.0.1
      safer-buffer: 2.1.2
    dev: true

  /assert/2.1.0:
    resolution: {integrity: sha512-eLHpSK/Y4nhMJ07gDaAzoX/XAKS8PSaojml3M0DM4JpV1LAi5JOJ/p6H/XWrl8L+DzVEvVCW1z3vWAaB9oTsQw==}
    dependencies:
      call-bind: 1.0.2
      is-nan: 1.3.2
      object-is: 1.1.5
      object.assign: 4.1.4
      util: 0.12.5
    dev: true

  /assertion-error/1.1.0:
    resolution: {integrity: sha512-jgsaNduz+ndvGyFt3uSuWqvy4lCnIJiovtouQN5JZHOKCS2QuhEdbcQHFhVksz2N2U9hXJo8odG7ETyWlEeuDw==}

  /ast-types-flow/0.0.7:
    resolution: {integrity: sha512-eBvWn1lvIApYMhzQMsu9ciLfkBY499mFZlNqG+/9WR7PVlroQw0vG30cOQQbaKz3sCEc44TAOu2ykzqXSNnwag==}

  /async/3.2.4:
    resolution: {integrity: sha512-iAB+JbDEGXhyIUavoDl9WP/Jj106Kz9DEn1DPgYw5ruDn0e3Wgi3sKFm55sASdGBNOQB8F59d9qQ7deqrHA8wQ==}
    dev: false

  /asyncbox/2.9.4:
    resolution: {integrity: sha512-TCuA73K6Gvn+5tFGsWf4jc+PsR9RmYXw/AF0mv+CRB3VhHLjqHh/w9gPvYILnV0RcRFfjADHtzZexpxWlsP3Tg==}
    engines: {node: '>=10'}
    dependencies:
      '@babel/runtime': 7.23.1
      '@types/bluebird': 3.5.39
      bluebird: 3.7.2
      lodash: 4.17.21
      source-map-support: 0.5.21
    dev: true

  /asynciterator.prototype/1.0.0:
    resolution: {integrity: sha512-wwHYEIS0Q80f5mosx3L/dfG5t5rjEa9Ft51GTaNt862EnpyGHpgz2RkZvLPp1oF5TnAiTohkEKVEu8pQPJI7Vg==}
    dependencies:
      has-symbols: 1.0.3

  /asynckit/0.4.0:
    resolution: {integrity: sha512-Oei9OH4tRh0YqU3GxhX79dM/mwVgvbZJaSNaRk+bshkj0S5cfHcgYakreBjrHwatXKbz+IoIdYLxrKim2MjW0Q==}

  /available-typed-arrays/1.0.5:
    resolution: {integrity: sha512-DMD0KiN46eipeziST1LPP/STfDU0sufISXmjSgvVsoU2tqxctQeASejWcfNtxYKqETM1UxQ8sp2OrSBWpHY6sw==}
    engines: {node: '>= 0.4'}

  /axe-core/4.8.2:
    resolution: {integrity: sha512-/dlp0fxyM3R8YW7MFzaHWXrf4zzbr0vaYb23VBFCl83R7nWNPg/yaQw2Dc8jzCMmDVLhSdzH8MjrsuIUuvX+6g==}
    engines: {node: '>=4'}

  /axios/0.21.4:
    resolution: {integrity: sha512-ut5vewkiu8jjGBdqpM44XxjuCjq9LAKeHVmoVfHVzy8eHgxxq8SbAVQNovDA8mVi05kP0Ea/n/UzcSHcTJQfNg==}
    dependencies:
      follow-redirects: 1.15.3
    transitivePeerDependencies:
      - debug
    dev: false

  /axios/0.25.0:
    resolution: {integrity: sha512-cD8FOb0tRH3uuEe6+evtAbgJtfxr7ly3fQjYcMcuPlgkwVS9xboaVIpcDV+cYQe+yGykgwZCs1pzjntcGa6l5g==}
    dependencies:
      follow-redirects: 1.15.3
    transitivePeerDependencies:
      - debug

  /axios/0.27.2:
    resolution: {integrity: sha512-t+yRIyySRTp/wua5xEr+z1q60QmLq8ABsS5O9Me1AsE5dfKqgnCFzwiCZZ/cGNd1lq4/7akDWMxdhVlucjmnOQ==}
    dependencies:
      follow-redirects: 1.15.3
      form-data: 4.0.0
    transitivePeerDependencies:
      - debug

  /axios/1.5.1:
    resolution: {integrity: sha512-Q28iYCWzNHjAm+yEAot5QaAMxhMghWLFVf7rRdwhUI+c2jix2DUXjAHXVi+s1ibs3mjPO/cCgbA++3BjD0vP/A==}
    dependencies:
      follow-redirects: 1.15.3
      form-data: 4.0.0
      proxy-from-env: 1.1.0
    transitivePeerDependencies:
      - debug
    dev: false

  /axobject-query/3.2.1:
    resolution: {integrity: sha512-jsyHu61e6N4Vbz/v18DHwWYKK0bSWLqn47eeDSKPB7m8tqMHF9YJ+mhIk2lVteyZrY8tnSj/jHOv4YiTCuCJgg==}
    dependencies:
      dequal: 2.0.3

  /azurite/3.26.0:
    resolution: {integrity: sha512-IbSj6Q0xLfTLdZP2XHu8jn61g9015+GTej88WdP04RUJ+N2zPwA5NwPfcJZqfVVUybf6lsSNS3/hU0kPBi69CQ==}
    engines: {node: '>=10.0.0', vscode: ^1.39.0}
    hasBin: true
    dependencies:
      '@azure/ms-rest-js': 1.11.2
      args: 5.0.3
      axios: 0.27.2
      etag: 1.8.1
      express: 4.18.2
      fs-extra: 11.1.1
      glob-to-regexp: 0.4.1
      jsonwebtoken: 9.0.2
      lokijs: 1.5.12
      morgan: 1.10.0
      multistream: 2.1.1
      mysql2: 3.6.1
      rimraf: 3.0.2
      sequelize: 6.33.0_fdvzitmxlfmnzg36ntlxmyb62e
      stoppable: 1.1.0
      tedious: 16.4.1
      to-readable-stream: 2.1.0
      tslib: 2.6.2
      uri-templates: 0.2.0
      uuid: 3.4.0
      winston: 3.10.0
      xml2js: 0.6.2
    transitivePeerDependencies:
      - debug
      - ibm_db
      - mariadb
      - oracledb
      - pg
      - pg-hstore
      - snowflake-sdk
      - sqlite3
      - supports-color
    dev: false

  /babel-loader/8.2.5_webpack@5.88.2:
    resolution: {integrity: sha512-OSiFfH89LrEMiWd4pLNqGz4CwJDtbs2ZVc+iGu2HrkRfPxId9F2anQj38IxWpmRfsUY0aBZYi1EFcd3mhtRMLQ==}
    engines: {node: '>= 8.9'}
    peerDependencies:
      '@babel/core': ^7.0.0
      webpack: '>=2'
    peerDependenciesMeta:
      '@babel/core':
        optional: true
    dependencies:
      find-cache-dir: 3.3.2
      loader-utils: 2.0.4
      make-dir: 3.1.0
      schema-utils: 2.7.1
      webpack: 5.88.2
    dev: true

  /babel-plugin-istanbul/6.1.1:
    resolution: {integrity: sha512-Y1IQok9821cC9onCx5otgFfRm7Lm+I+wwxOx738M/WLPZ9Q42m4IG5W0FNX8WLL2gYMZo3JkuXIH2DOpWM+qwA==}
    engines: {node: '>=8'}
    dependencies:
      '@babel/helper-plugin-utils': 7.22.5
      '@istanbuljs/load-nyc-config': 1.1.0
      '@istanbuljs/schema': 0.1.3
      istanbul-lib-instrument: 5.2.1
      test-exclude: 6.0.0
    transitivePeerDependencies:
      - supports-color
    dev: true

  /balanced-match/1.0.2:
    resolution: {integrity: sha512-3oSeUO0TMV67hN1AmbXsK4yaqU7tjiHlbxRDZOpH0KW9+CeX4bRAaX0Anxt0tx2MrpRpWwQaPwIlISEJhYU5Pw==}

  /base64-js/1.5.1:
    resolution: {integrity: sha512-AKpaYlHn8t4SVbOHCy+b5+KKgvR4vrsD8vbvrbiQJps7fKDTkjkDry6ji0rUJjC0kzbNePLwzxq8iypo41qeWA==}

  /basic-auth/2.0.1:
    resolution: {integrity: sha512-NF+epuEdnUYVlGuhaxbbq+dvJttwLnGY+YixlXlME5KpQ5W3CnXA5cVTneY3SPbPDRkcjMbifrwmFYcClgOZeg==}
    engines: {node: '>= 0.8'}
    dependencies:
      safe-buffer: 5.1.2
    dev: false

  /benchmark/2.1.4:
    resolution: {integrity: sha512-l9MlfN4M1K/H2fbhfMy3B7vJd6AGKJVQn2h6Sg/Yx+KckoUA7ewS5Vv6TjSq18ooE1kS9hhAlQRH3AkXIh/aOQ==}
    dependencies:
      lodash: 4.17.21
      platform: 1.3.6
    dev: true

  /big-integer/1.6.51:
    resolution: {integrity: sha512-GPEid2Y9QU1Exl1rpO9B2IPJGHPSupF5GnVIP0blYvNOMer2bTvSWs1jGOUg04hTmu67nmLsQ9TBo1puaotBHg==}
    engines: {node: '>=0.6'}
    dev: true

  /big.js/5.2.2:
    resolution: {integrity: sha512-vyL2OymJxmarO8gxMr0mhChsO9QGwhynfuu4+MHTAW6czfq9humCB7rKpUjDd9YUiDPU4mzpyupFSvOClAwbmQ==}

  /binary-extensions/2.2.0:
    resolution: {integrity: sha512-jDctJ/IVQbZoJykoeHbhXpOlNBqGNcwXJKJog42E5HDPUwQTSdjCHdihjj0DlnheQ7blbT6dHOafNAiS8ooQKA==}
    engines: {node: '>=8'}

  /bl/4.1.0:
    resolution: {integrity: sha512-1W07cM9gS6DcLperZfFSj+bWLtaPGSOHWhPiGzXmvVJbRLdG82sH/Kn8EtW1VqWVA54AKf2h5k5BbnIbwF3h6w==}
    dependencies:
      buffer: 5.7.1
      inherits: 2.0.4
      readable-stream: 3.6.2

  /bl/6.0.7:
    resolution: {integrity: sha512-9FNh0IvlWSU5C9BCDhw0IovmhuqevzBX1AME7BdFHNDMfOju4NmwRWoBrfz5Srs+JNBhxfjrPLxZSnDotgSs9A==}
    dependencies:
      buffer: 6.0.3
      inherits: 2.0.4
      readable-stream: 4.4.2
    dev: false

  /bluebird/3.7.2:
    resolution: {integrity: sha512-XpNj6GDQzdfW+r2Wnn7xiSAd7TM3jzkxGXBGTtWKuSXv1xUV+azxAm8jdWZN06QTQk+2N2XB9jRDkvbmQmcRtg==}
    dev: true

  /bn.js/4.12.0:
    resolution: {integrity: sha512-c98Bf3tPniI+scsdk237ku1Dc3ujXQTSgyiPUDEOe7tRkhrqridvh8klBv0HCEso1OLOYcHuCv/cS6DNxKH+ZA==}
    dev: true

  /bn.js/5.2.1:
    resolution: {integrity: sha512-eXRvHzWyYPBuB4NBy0cmYQjGitUrtqwbvlzP3G6VFnNRbsZQIxQ10PbKKHt8gZ/HW/D/747aDl+QkDqg3KQLMQ==}
    dev: true

  /body-parser/1.20.1:
    resolution: {integrity: sha512-jWi7abTbYwajOytWCQc37VulmWiRae5RyTpaCyDcS5/lMdtwSz5lOpDE67srw/HYe35f1z3fDQw+3txg7gNtWw==}
    engines: {node: '>= 0.8', npm: 1.2.8000 || >= 1.4.16}
    dependencies:
      bytes: 3.1.2
      content-type: 1.0.5
      debug: 2.6.9
      depd: 2.0.0
      destroy: 1.2.0
      http-errors: 2.0.0
      iconv-lite: 0.4.24
      on-finished: 2.4.1
      qs: 6.11.0
      raw-body: 2.5.1
      type-is: 1.6.18
      unpipe: 1.0.0

  /body-parser/1.20.2:
    resolution: {integrity: sha512-ml9pReCu3M61kGlqoTm2umSXTlRTuGTx0bfYj+uIUKKYycG5NtSbeetV3faSU6R7ajOPw0g/J1PvK4qNy7s5bA==}
    engines: {node: '>= 0.8', npm: 1.2.8000 || >= 1.4.16}
    dependencies:
      bytes: 3.1.2
      content-type: 1.0.5
      debug: 2.6.9
      depd: 2.0.0
      destroy: 1.2.0
      http-errors: 2.0.0
      iconv-lite: 0.4.24
      on-finished: 2.4.1
      qs: 6.11.0
      raw-body: 2.5.2
      type-is: 1.6.18
      unpipe: 1.0.0
    dev: false

  /boolean/3.2.0:
    resolution: {integrity: sha512-d0II/GO9uf9lfUHH2BQsjxzRJZBdsjgsBiW4BvhWk/3qoKwQFjIDVN19PfX8F2D/r9PCMTtLWjYVCFrpeYUzsw==}
    optional: true

  /bplist-parser/0.2.0:
    resolution: {integrity: sha512-z0M+byMThzQmD9NILRniCUXYsYpjwnlO8N5uCFaCqIOpqRsJCrQL9NK3JsD67CN5a08nF5oIL2bD6loTdHOuKw==}
    engines: {node: '>= 5.10.0'}
    dependencies:
      big-integer: 1.6.51
    dev: true

  /brace-expansion/1.1.11:
    resolution: {integrity: sha512-iCuPHDFgrHX7H2vEI/5xpz07zSHB00TpugqhmYtVmMO6518mCuRMoOYFldEBl0g187ufozdaHgWKcYFb61qGiA==}
    dependencies:
      balanced-match: 1.0.2
      concat-map: 0.0.1

  /brace-expansion/2.0.1:
    resolution: {integrity: sha512-XnAIvQ8eM+kC6aULx6wuQiwVsnzsi9d3WxzV3FpWTGA19F621kwdbsAcFKXgKUHZWsy+mY6iL1sHTxWEFCytDA==}
    dependencies:
      balanced-match: 1.0.2

  /braces/3.0.2:
    resolution: {integrity: sha512-b8um+L1RzM3WDSzvhm6gIz1yfTbBt6YTlcEKAvsmqCZZFw46z626lVj9j1yEPW33H5H+lBQpZMP1k8l+78Ha0A==}
    engines: {node: '>=8'}
    dependencies:
      fill-range: 7.0.1

  /brorand/1.1.0:
    resolution: {integrity: sha512-cKV8tMCEpQs4hK/ik71d6LrPOnpkpGBR0wzxqr68g2m/LB2GxVYQroAjMJZRVM1Y4BCjCKc3vAamxSzOY2RP+w==}
    dev: true

  /browser-process-hrtime/1.0.0:
    resolution: {integrity: sha512-9o5UecI3GhkpM6DrXr69PblIuWxPKk9Y0jHBRhdocZ2y7YECBFCsHm79Pr3OyR2AvjhDkabFJaDJMYRazHgsow==}
    dev: true

  /browser-stdout/1.3.1:
    resolution: {integrity: sha512-qhAVI1+Av2X7qelOfAIYwXONood6XlZE/fXaBSmW/T5SzLAmCgzi+eiWE7fUvbHaeNBQH13UftjpXxsfLkMpgw==}

  /browserify-aes/1.2.0:
    resolution: {integrity: sha512-+7CHXqGuspUn/Sl5aO7Ea0xWGAtETPXNSAjHo48JfLdPWcMng33Xe4znFvQweqc/uzk5zSOI3H52CYnjCfb5hA==}
    dependencies:
      buffer-xor: 1.0.3
      cipher-base: 1.0.4
      create-hash: 1.2.0
      evp_bytestokey: 1.0.3
      inherits: 2.0.4
      safe-buffer: 5.2.1
    dev: true

  /browserify-cipher/1.0.1:
    resolution: {integrity: sha512-sPhkz0ARKbf4rRQt2hTpAHqn47X3llLkUGn+xEJzLjwY8LRs2p0v7ljvI5EyoRO/mexrNunNECisZs+gw2zz1w==}
    dependencies:
      browserify-aes: 1.2.0
      browserify-des: 1.0.2
      evp_bytestokey: 1.0.3
    dev: true

  /browserify-des/1.0.2:
    resolution: {integrity: sha512-BioO1xf3hFwz4kc6iBhI3ieDFompMhrMlnDFC4/0/vd5MokpuAc3R+LYbwTA9A5Yc9pq9UYPqffKpW2ObuwX5A==}
    dependencies:
      cipher-base: 1.0.4
      des.js: 1.1.0
      inherits: 2.0.4
      safe-buffer: 5.2.1
    dev: true

  /browserify-rsa/4.1.0:
    resolution: {integrity: sha512-AdEER0Hkspgno2aR97SAf6vi0y0k8NuOpGnVH3O99rcA5Q6sh8QxcngtHuJ6uXwnfAXNM4Gn1Gb7/MV1+Ymbog==}
    dependencies:
      bn.js: 5.2.1
      randombytes: 2.1.0
    dev: true

  /browserify-sign/4.2.1:
    resolution: {integrity: sha512-/vrA5fguVAKKAVTNJjgSm1tRQDHUU6DbwO9IROu/0WAzC8PKhucDSh18J0RMvVeHAn5puMd+QHC2erPRNf8lmg==}
    dependencies:
      bn.js: 5.2.1
      browserify-rsa: 4.1.0
      create-hash: 1.2.0
      create-hmac: 1.1.7
      elliptic: 6.5.4
      inherits: 2.0.4
      parse-asn1: 5.1.6
      readable-stream: 3.6.2
      safe-buffer: 5.2.1
    dev: true

  /browserify-zlib/0.2.0:
    resolution: {integrity: sha512-Z942RysHXmJrhqk88FmKBVq/v5tqmSkDz7p54G/MGyjMnCFFnC79XWNbg+Vta8W6Wb2qtSZTSxIGkJrRpCFEiA==}
    dependencies:
      pako: 1.0.11
    dev: true

  /browserslist-to-esbuild/1.2.0:
    resolution: {integrity: sha512-ftrrbI/VHBgEnmnSyhkqvQVMp6jAKybfs0qMIlm7SLBrQTGMsdCIP4q3BoKeLsZTBQllIQtY9kbxgRYV2WU47g==}
    engines: {node: '>=12'}
    dependencies:
      browserslist: 4.22.1
    dev: true

  /browserslist/4.22.1:
    resolution: {integrity: sha512-FEVc202+2iuClEhZhrWy6ZiAcRLvNMyYcxZ8raemul1DYVOVdFsbqckWLdsixQZCpJlwe77Z3UTalE7jsjnKfQ==}
    engines: {node: ^6 || ^7 || ^8 || ^9 || ^10 || ^11 || ^12 || >=13.7}
    hasBin: true
    dependencies:
      caniuse-lite: 1.0.30001546
      electron-to-chromium: 1.4.543
      node-releases: 2.0.13
      update-browserslist-db: 1.0.13_browserslist@4.22.1

  /buffer-crc32/0.2.13:
    resolution: {integrity: sha512-VO9Ht/+p3SN7SKWqcrgEzjGbRSJYTx+Q1pTQC0wrWqHx0vpJraQ6GtHx8tvcg1rlK1byhU5gccxgOgj7B0TDkQ==}

  /buffer-equal-constant-time/1.0.1:
    resolution: {integrity: sha512-zRpUiDwd/xk6ADqPMATG8vc9VPrkck7T07OIx0gnjmJAnHnTVXNQG3vfvWNuiZIkwu9KrKdA1iJKfsfTVxE6NA==}
    dev: false

  /buffer-from/1.1.2:
    resolution: {integrity: sha512-E+XQCRwSbaaiChtv6k6Dwgc+bx+Bs6vuKJHHl5kox/BaKbhiXzqQOwK4cO22yElGp2OCmjwVhT3HmxgyPGnJfQ==}

  /buffer-xor/1.0.3:
    resolution: {integrity: sha512-571s0T7nZWK6vB67HI5dyUF7wXiNcfaPPPTl6zYCNApANjIvYJTg7hlud/+cJpdAhS7dVzqMLmfhfHR3rAcOjQ==}
    dev: true

  /buffer/5.7.1:
    resolution: {integrity: sha512-EHcyIPBQ4BSGlvjB16k5KgAJ27CIsHY/2JBmCRReo48y9rQ3MaUzWX3KVlBa4U7MyX02HdVj0K7C3WaB3ju7FQ==}
    dependencies:
      base64-js: 1.5.1
      ieee754: 1.2.1

  /buffer/6.0.3:
    resolution: {integrity: sha512-FTiCpNxtwiZZHEZbcbTIcZjERVICn9yq/pDFkTl95/AxzD1naBctN7YO68riM/gLSDY7sdrMby8hofADYuuqOA==}
    dependencies:
      base64-js: 1.5.1
      ieee754: 1.2.1

  /builtin-status-codes/3.0.0:
    resolution: {integrity: sha512-HpGFw18DgFWlncDfjTa2rcQ4W88O1mC8e8yZ2AvQY5KDaktSTwo+KRf6nHK6FRI5FyRyb/5T6+TSxfP7QyGsmQ==}
    dev: true

  /bundle-name/3.0.0:
    resolution: {integrity: sha512-PKA4BeSvBpQKQ8iPOGCSiell+N8P+Tf1DlwqmYhpe2gAhKPHn8EYOxVT+ShuGmhg8lN8XiSlS80yiExKXrURlw==}
    engines: {node: '>=12'}
    dependencies:
      run-applescript: 5.0.0
    dev: true

  /bytes/3.1.2:
    resolution: {integrity: sha512-/Nf7TyzTx6S3yRJObOAV7956r8cr2+Oj8AC5dt8wSP3BQAoeX58NoHyCU8P8zGkNXStjTSi6fzO6F0pBdcYbEg==}
    engines: {node: '>= 0.8'}

  /cache-require-paths/0.3.0:
    resolution: {integrity: sha512-HKlzq/UL6KNlOynm4qGcSAQIRv0EpD+GlypeUEN9dwil46Rm458tsVPQ/QME/iogUzWtbHEFw2r2BF4mBBJeGw==}
    dev: true

  /cacheable-lookup/5.0.4:
    resolution: {integrity: sha512-2/kNscPhpcxrOigMZzbiWF7dz8ilhb/nIHU3EyZiXWXpeq/au8qJ8VhdftMkty3n7Gj6HIGalQG8oiBNB3AJgA==}
    engines: {node: '>=10.6.0'}

  /cacheable-request/7.0.4:
    resolution: {integrity: sha512-v+p6ongsrp0yTGbJXjgxPow2+DL93DASP4kXCDKb8/bwRtt9OEF3whggkkDkGNzgcWy2XaF4a8nZglC7uElscg==}
    engines: {node: '>=8'}
    dependencies:
      clone-response: 1.0.3
      get-stream: 5.2.0
      http-cache-semantics: 4.1.1
      keyv: 4.5.3
      lowercase-keys: 2.0.0
      normalize-url: 6.1.0
      responselike: 2.0.1

  /caching-transform/4.0.0:
    resolution: {integrity: sha512-kpqOvwXnjjN44D89K5ccQC+RUrsy7jB/XLlRrx0D7/2HNcTPqzsb6XgYoErwko6QsV184CA2YgS1fxDiiDZMWA==}
    engines: {node: '>=8'}
    dependencies:
      hasha: 5.2.2
      make-dir: 3.1.0
      package-hash: 4.0.0
      write-file-atomic: 3.0.3

  /call-bind/1.0.2:
    resolution: {integrity: sha512-7O+FbCihrB5WGbFYesctwmTKae6rOiIzmz1icreWJ+0aA7LJfuqhEso2T9ncpcFtzMQtzXf2QGGueWJGTYsqrA==}
    dependencies:
      function-bind: 1.1.1
      get-intrinsic: 1.2.1

  /call-me-maybe/1.0.2:
    resolution: {integrity: sha512-HpX65o1Hnr9HH25ojC1YGs7HCQLq0GCOibSaWER0eNpgJ/Z1MZv2mTc7+xh6WOPxbRVcmgbv4hGU+uSQ/2xFZQ==}
    dev: true

  /callsites/3.1.0:
    resolution: {integrity: sha512-P8BjAsXvZS+VIDUI11hHCQEv74YT67YUi5JJFNWIqL235sBmjX4+qx9Muvls5ivyNENctx46xQLQ3aTuE7ssaQ==}
    engines: {node: '>=6'}

  /camelcase/5.0.0:
    resolution: {integrity: sha512-faqwZqnWxbxn+F1d399ygeamQNy3lPp/H9H6rNrqYh4FSVCtcY+3cub1MxA8o9mDd55mM8Aghuu/kuyYA6VTsA==}
    engines: {node: '>=6'}
    dev: false

  /camelcase/5.3.1:
    resolution: {integrity: sha512-L28STB170nwWS63UjtlEOE3dldQApaJXZkOI1uMFfzf3rRuPegHaHesyee+YxQ+W6SvRDQV6UrdOdRiR153wJg==}
    engines: {node: '>=6'}

  /camelcase/6.3.0:
    resolution: {integrity: sha512-Gmy6FhYlCY7uOElZUSbxo2UCDH8owEk996gkbrpsgGtrJLM3J7jGxl9Ic7Qwwj4ivOE5AWZWRMecDdF7hqGjFA==}
    engines: {node: '>=10'}

  /caniuse-lite/1.0.30001546:
    resolution: {integrity: sha512-zvtSJwuQFpewSyRrI3AsftF6rM0X80mZkChIt1spBGEvRglCrjTniXvinc8JKRoqTwXAgvqTImaN9igfSMtUBw==}

  /canonical-path/1.0.0:
    resolution: {integrity: sha512-feylzsbDxi1gPZ1IjystzIQZagYYLvfKrSuygUCgf7z6x790VEzze5QEkdSV1U58RA7Hi0+v6fv4K54atOzATg==}
    dev: false

  /case-sensitive-paths-webpack-plugin/2.4.0:
    resolution: {integrity: sha512-roIFONhcxog0JSSWbvVAh3OocukmSgpqOH6YpMkCvav/ySIV3JKg4Dc8vYtQjYi/UxpNE36r/9v+VqTQqgkYmw==}
    engines: {node: '>=4'}
    dev: false

  /chai-as-promised/7.1.1_chai@4.3.10:
    resolution: {integrity: sha512-azL6xMoi+uxu6z4rhWQ1jbdUhOMhis2PvscD/xjLqNMkv3BPPp2JyyuTHOrf9BOosGpNQ11v6BKv/g57RXbiaA==}
    peerDependencies:
      chai: '>= 2.1.2 < 5'
    dependencies:
      chai: 4.3.10
      check-error: 1.0.3

  /chai-jest-snapshot/2.0.0_chai@4.3.10:
    resolution: {integrity: sha512-u8jZZjw/0G1t5A8wDfH6K7DAVfMg3g0dsw9wKQURNUyrZX96VojHNrFMmLirq1m0kOvC5icgL/Qh/fu1MZyvUw==}
    peerDependencies:
      chai: '>=1.9.0'
    dependencies:
      chai: 4.3.10
      jest-snapshot: 21.2.1
      lodash.values: 4.3.0

  /chai-string/1.5.0_chai@4.3.10:
    resolution: {integrity: sha512-sydDC3S3pNAQMYwJrs6dQX0oBQ6KfIPuOZ78n7rocW0eJJlsHPh2t3kwW7xfwYA/1Bf6/arGtSUo16rxR2JFlw==}
    peerDependencies:
      chai: ^4.1.2
    dependencies:
      chai: 4.3.10
    dev: false

  /chai-subset/1.6.0:
    resolution: {integrity: sha512-K3d+KmqdS5XKW5DWPd5sgNffL3uxdDe+6GdnJh3AYPhwnBGRY5urfvfcbRtWIvvpz+KxkL9FeBB6MZewLUNwug==}
    engines: {node: '>=4'}

  /chai/4.3.10:
    resolution: {integrity: sha512-0UXG04VuVbruMUYbJ6JctvH0YnC/4q3/AkT18q4NaITo91CUm0liMS9VqzT9vZhVQ/1eqPanMWjBM+Juhfb/9g==}
    engines: {node: '>=4'}
    dependencies:
      assertion-error: 1.1.0
      check-error: 1.0.3
      deep-eql: 4.1.3
      get-func-name: 2.0.2
      loupe: 2.3.6
      pathval: 1.1.1
      type-detect: 4.0.8

  /chalk/1.1.3:
    resolution: {integrity: sha512-U3lRVLMSlsCfjqYPbLyVv11M9CPW4I728d6TCKMAOJueEeB9/8o+eSsMnxPJD+Q+K909sdESg7C+tIkoH6on1A==}
    engines: {node: '>=0.10.0'}
    dependencies:
      ansi-styles: 2.2.1
      escape-string-regexp: 1.0.5
      has-ansi: 2.0.0
      strip-ansi: 3.0.1
      supports-color: 2.0.0
    dev: false

  /chalk/2.4.2:
    resolution: {integrity: sha512-Mti+f9lpJNcwF4tWV8/OrTTtF1gZi+f8FqlyAdouralcFWFQWF2+NgCHShjkCb+IFBLq9buZwE1xckQU4peSuQ==}
    engines: {node: '>=4'}
    dependencies:
      ansi-styles: 3.2.1
      escape-string-regexp: 1.0.5
      supports-color: 5.5.0

  /chalk/3.0.0:
    resolution: {integrity: sha512-4D3B6Wf41KOYRFdszmDqMCGq5VV/uMAB273JILmO+3jAlh8X4qDtdtgCR3fxtbLEMzSx22QdhnDcJvu2u1fVwg==}
    engines: {node: '>=8'}
    dependencies:
      ansi-styles: 4.3.0
      supports-color: 7.2.0
    dev: false

  /chalk/4.1.2:
    resolution: {integrity: sha512-oKnbhFyRIXpUuez8iBMmyEa4nbj4IOQyuhc/wy9kY7/WVPcwIO9VA668Pu8RkO7+0G76SLROeyw9CpQ061i4mA==}
    engines: {node: '>=10'}
    dependencies:
      ansi-styles: 4.3.0
      supports-color: 7.2.0

  /charenc/0.0.2:
    resolution: {integrity: sha512-yrLQ/yVUFXkzg7EDQsPieE/53+0RlaWTs+wBrvW36cyilJ2SaDWfl4Yj7MtLTXleV9uEKefbAGUPv2/iWSooRA==}
    dev: false

  /check-error/1.0.3:
    resolution: {integrity: sha512-iKEoDYaRmd1mxM90a2OEfWhjsjPpYPuQ+lMYsoxB126+t8fw7ySEO48nmDg5COTjxDI65/Y2OWpeEHk3ZOe8zg==}
    dependencies:
      get-func-name: 2.0.2

  /child_process/1.0.2:
    resolution: {integrity: sha512-Wmza/JzL0SiWz7kl6MhIKT5ceIlnFPJX+lwUGj7Clhy5MMldsSoJR0+uvRzOS5Kv45Mq7t1PoE8TsOA9bzvb6g==}
    dev: true

  /chokidar/3.5.3:
    resolution: {integrity: sha512-Dr3sfKRP6oTcjf2JmUmFJfeVMvXBdegxB0iVQ5eb2V10uFJUCAS8OByZdVAyVb8xXNz3GjjTgj9kLWsZTqE6kw==}
    engines: {node: '>= 8.10.0'}
    dependencies:
      anymatch: 3.1.3
      braces: 3.0.2
      glob-parent: 5.1.2
      is-binary-path: 2.1.0
      is-glob: 4.0.3
      normalize-path: 3.0.0
      readdirp: 3.6.0
    optionalDependencies:
      fsevents: 2.3.3

  /chownr/1.1.4:
    resolution: {integrity: sha512-jJ0bqzaylmJtVnNgzTeSOs8DPavpbYgEr/b0YL8/2GO3xJEhInFmhKMUnEJQjZumK7KXGFhUy89PrsJWlakBVg==}

  /chrome-launcher/0.15.2:
    resolution: {integrity: sha512-zdLEwNo3aUVzIhKhTtXfxhdvZhUghrnmkvcAq2NoDd+LeOHKf03H5jwZ8T/STsAlzyALkBVK552iaG1fGf1xVQ==}
    engines: {node: '>=12.13.0'}
    hasBin: true
    dependencies:
      '@types/node': 18.16.1
      escape-string-regexp: 4.0.0
      is-wsl: 2.2.0
      lighthouse-logger: 1.4.2
    dev: true

  /chrome-trace-event/1.0.3:
    resolution: {integrity: sha512-p3KULyQg4S7NIHixdwbGX+nFHkoBiA4YQmyWtjb8XngSKV124nJmRysgAeujbUVb15vh+RvFUfCPqU7rXk+hZg==}
    engines: {node: '>=6.0'}

  /cipher-base/1.0.4:
    resolution: {integrity: sha512-Kkht5ye6ZGmwv40uUDZztayT2ThLQGfnj/T71N/XzeZeo3nf8foyW7zGTsPYkEya3m5f3cAypH+qe7YOrM1U2Q==}
    dependencies:
      inherits: 2.0.4
      safe-buffer: 5.2.1
    dev: true

  /circular-json/0.3.3:
    resolution: {integrity: sha512-UZK3NBx2Mca+b5LsG7bY183pHWt5Y1xts4P3Pz7ENTwGVnJOUWbRb3ocjvX7hx9tq/yTAdclXm9sZ38gNuem4A==}
    deprecated: CircularJSON is in maintenance only, flatted is its successor.

  /clean-stack/2.2.0:
    resolution: {integrity: sha512-4diC9HaTE+KRAMWhDhrGOECgWZxoevMc5TlkObMqNSsVU62PYzXZ/SMTjzyGAFF1YusgxGcSWTEXBhp0CPwQ1A==}
    engines: {node: '>=6'}

  /cliui/6.0.0:
    resolution: {integrity: sha512-t6wbgtoCXvAzst7QgXxJYqPt0usEfbgQdftEPbLL/cvv6HPE5VgvqCuAIDR0NgU52ds6rFwqrgakNLrHEjCbrQ==}
    dependencies:
      string-width: 4.2.3
      strip-ansi: 6.0.1
      wrap-ansi: 6.2.0

  /cliui/7.0.4:
    resolution: {integrity: sha512-OcRE68cOsVMXp1Yvonl/fzkQOyjLSu/8bhPDfQt0e0/Eb283TKP20Fs2MqoPsr9SwA595rRCA+QMzYc9nBP+JQ==}
    dependencies:
      string-width: 4.2.3
      strip-ansi: 6.0.1
      wrap-ansi: 7.0.0

  /cliui/8.0.1:
    resolution: {integrity: sha512-BSeNnyus75C4//NQ9gQt1/csTXyo/8Sb+afLAkzAptFuMsod9HFokGNudZpi/oQV73hnVK+sR+5PVRMd+Dr7YQ==}
    engines: {node: '>=12'}
    dependencies:
      string-width: 4.2.3
      strip-ansi: 6.0.1
      wrap-ansi: 7.0.0

  /clone-deep/4.0.1:
    resolution: {integrity: sha512-neHB9xuzh/wk0dIHweyAXv2aPGZIVk3pLMe+/RNzINf17fe0OG96QroktYAUm7SM1PBnzTabaLboqqxDyMU+SQ==}
    engines: {node: '>=6'}
    dependencies:
      is-plain-object: 2.0.4
      kind-of: 6.0.3
      shallow-clone: 3.0.1
    dev: true

  /clone-response/1.0.3:
    resolution: {integrity: sha512-ROoL94jJH2dUVML2Y/5PEDNaSHgeOdSDicUyS7izcF63G6sTc/FTjLub4b8Il9S8S0beOfYt0TaA5qvFK+w0wA==}
    dependencies:
      mimic-response: 1.0.1

  /co/4.6.0:
    resolution: {integrity: sha512-QVb0dM5HvG+uaxitm8wONl7jltx8dqhfU33DcqtOZcLSVIKSDDLDi7+0LbAKiyI8hD9u42m2YxXSkMGWThaecQ==}
    engines: {iojs: '>= 1.0.0', node: '>= 0.12.0'}

  /color-convert/1.9.3:
    resolution: {integrity: sha512-QfAUtd+vFdAtFQcC8CCyYt1fYWxSqAiK2cSD6zDB8N3cpsEBAvRxp9zOGg6G/SHHJYAT88/az/IuDGALsNVbGg==}
    dependencies:
      color-name: 1.1.3

  /color-convert/2.0.1:
    resolution: {integrity: sha512-RRECPsj7iu/xb5oKYcsFHSppFNnsj/52OVTRKb4zP5onXwVF3zVmmToNcOfGC+CRDpfK/U584fMg38ZHCaElKQ==}
    engines: {node: '>=7.0.0'}
    dependencies:
      color-name: 1.1.4

  /color-name/1.1.3:
    resolution: {integrity: sha512-72fSenhMw2HZMTVHeCA9KCmpEIbzWiQsjN+BHcBbS9vr1mtt+vJjPdksIBNUmKAW8TFUDPJK5SUU3QhE9NEXDw==}

  /color-name/1.1.4:
    resolution: {integrity: sha512-dOy+3AuW3a2wNbZHIuMZpTcgjGuLU/uBL/ubcZF9OXbDo8ff4O8yVp5Bf0efS8uEoYo5q4Fx7dY9OgQGXgAsQA==}

  /color-string/1.9.1:
    resolution: {integrity: sha512-shrVawQFojnZv6xM40anx4CkoDP+fZsw/ZerEMsW/pyzsRbElpsL/DBVW7q3ExxwusdNXI3lXpuhEZkzs8p5Eg==}
    dependencies:
      color-name: 1.1.4
      simple-swizzle: 0.2.2
    dev: false

  /color-support/1.1.3:
    resolution: {integrity: sha512-qiBjkpbMLO/HL68y+lh4q0/O1MZFj2RX6X/KmMa3+gJD3z+WwI1ZzDHysvqHGS3mP6mznPckpXmw1nI9cJjyRg==}
    hasBin: true
    dev: true

  /color/3.2.1:
    resolution: {integrity: sha512-aBl7dZI9ENN6fUGC7mWpMTPNHmWUSNan9tuWN6ahh5ZLNk9baLJOnSMlrQkHcrfFgz2/RigjUVAjdx36VcemKA==}
    dependencies:
      color-convert: 1.9.3
      color-string: 1.9.1
    dev: false

  /colorette/1.4.0:
    resolution: {integrity: sha512-Y2oEozpomLn7Q3HFP7dpww7AtMJplbM9lGZP6RDfHqmbeRjiwRg4n6VM6j4KLmRke85uWEI7JqF17f3pqdRA0g==}
    dev: true

  /colorette/2.0.20:
    resolution: {integrity: sha512-IfEDxwoWIjkeXL1eXcDiow4UbKjhLdq6/EuSVR9GMN7KVH3r9gQ83e73hsz1Nd1T3ijd5xv1wcWRYO+D6kCI2w==}
    dev: true

  /colors/0.6.2:
    resolution: {integrity: sha512-OsSVtHK8Ir8r3+Fxw/b4jS1ZLPXkV6ZxDRJQzeD7qo0SqMXWrHDM71DgYzPMHY8SFJ0Ao+nNU2p1MmwdzKqPrw==}
    engines: {node: '>=0.1.90'}
    dev: false

  /colors/1.2.5:
    resolution: {integrity: sha512-erNRLao/Y3Fv54qUa0LBB+//Uf3YwMUmdJinN20yMXm9zdKKqH9wt7R9IIVZ+K7ShzfpLV/Zg8+VyrBJYB4lpg==}
    engines: {node: '>=0.1.90'}
    dev: false

  /colorspace/1.1.4:
    resolution: {integrity: sha512-BgvKJiuVu1igBUF2kEjRCZXol6wiiGbY5ipL/oVPwm0BL9sIpMIzM8IK7vwuxIIzOXMV3Ey5w+vxhm0rR/TN8w==}
    dependencies:
      color: 3.2.1
      text-hex: 1.0.0
    dev: false

  /combined-stream/1.0.8:
    resolution: {integrity: sha512-FQN4MRfuJeHf7cBbBMJFXhKSDq+2kAArBlmRBvcvFE5BB1HZKXtSFASDhdlz9zOYwxh8lDdnvmMOe/+5cdoEdg==}
    engines: {node: '>= 0.8'}
    dependencies:
      delayed-stream: 1.0.0

  /commander/10.0.1:
    resolution: {integrity: sha512-y4Mg2tXshplEbSGzx7amzPwKKOCGuoSRP/CjEdwwk0FOGlUbq6lKuoyDZTNZkmxHdJtp54hdfY/JUrdL7Xfdug==}
    engines: {node: '>=14'}
    dev: true

  /commander/2.1.0:
    resolution: {integrity: sha512-J2wnb6TKniXNOtoHS8TSrG9IOQluPrsmyAJ8oCUJOBmv+uLBCyPYAZkD2jFvw2DCzIXNnISIM01NIvr35TkBMQ==}
    engines: {node: '>= 0.6.x'}
    dev: false

  /commander/2.20.3:
    resolution: {integrity: sha512-GpVkmM8vF2vQUkj2LvZmD35JxeJOLCwJ9cUkugyk2nuhbv3+mJvpLYYt+0+USMxE+oj+ey/lJEnhZw75x/OMcQ==}

  /commander/2.6.0:
    resolution: {integrity: sha512-PhbTMT+ilDXZKqH8xbvuUY2ZEQNef0Q7DKxgoEKb4ccytsdvVVJmYqR0sGbi96nxU6oGrwEIQnclpK2NBZuQlg==}
    engines: {node: '>= 0.6.x'}
    dev: false

  /commander/9.5.0:
    resolution: {integrity: sha512-KRs7WVDKg86PWiuAqhDrAQnTXZKraVcCc6vFdL14qrZ/DcWwuRo7VoiYXalXO7S5GKpqYiVEwCbgFDfxNHKJBQ==}
    engines: {node: ^12.20.0 || >=14}
    requiresBuild: true
    dev: false
    optional: true

  /comment-parser/1.3.1:
    resolution: {integrity: sha512-B52sN2VNghyq5ofvUsqZjmk6YkihBX5vMSChmSK9v4ShjKf3Vk5Xcmgpw4o+iIgtrnM/u5FiMpz9VKb8lpBveA==}
    engines: {node: '>= 12.0.0'}

  /commondir/1.0.1:
    resolution: {integrity: sha512-W9pAhw0ja1Edb5GVdIF1mjZw/ASI0AlShXM83UUGe2DVr5TdAPEA1OA8m/g8zWp9x6On7gqufY+FatDbC3MDQg==}

  /component-emitter/1.3.0:
    resolution: {integrity: sha512-Rd3se6QB+sO1TwqZjscQrurpEPIfO0/yYnSin6Q/rD3mOutHvUrCAhJub3r90uNb+SESBuE0QYoB90YdfatsRg==}

  /concat-map/0.0.1:
    resolution: {integrity: sha512-/Srv4dswyQNBfohGpz9o6Yb3Gz3SrUDqBH5rTuhGR7ahtlbYKnVxw2bCFMRljaA7EXHaXZ8wsHdodFvbkhKmqg==}

  /concurrently/3.6.1:
    resolution: {integrity: sha512-/+ugz+gwFSEfTGUxn0KHkY+19XPRTXR8+7oUK/HxgiN1n7FjeJmkrbSiXAJfyQ0zORgJYPaenmymwon51YXH9Q==}
    engines: {node: '>=4.0.0'}
    hasBin: true
    dependencies:
      chalk: 2.4.2
      commander: 2.6.0
      date-fns: 1.30.1
      lodash: 4.17.21
      read-pkg: 3.0.0
      rx: 2.3.24
      spawn-command: 0.0.2-1
      supports-color: 3.2.3
      tree-kill: 1.2.2
    dev: false

  /console-control-strings/1.1.0:
    resolution: {integrity: sha512-ty/fTekppD2fIwRvnZAVdeOiGd1c7YXEixbgJTNzqcxJWKQnjJ/V1bNEEE6hygpM3WjwHFUVK6HTjWSzV4a8sQ==}
    dev: true

  /content-disposition/0.5.4:
    resolution: {integrity: sha512-FveZTNuGw04cxlAiWbzi6zTAL/lhehaWbTtgluJh4/E95DqMwTmha3KZN1aAWA8cFIhHzMZUvLevkw5Rqk+tSQ==}
    engines: {node: '>= 0.6'}
    dependencies:
      safe-buffer: 5.2.1

  /content-type/1.0.5:
    resolution: {integrity: sha512-nTjqfcBFEipKdXCv4YDQWCfmcLZKm81ldF0pAopTvyrFGVbcR6P/VAAd5G7N+0tTr8QqiU0tFadD6FK4NtJwOA==}
    engines: {node: '>= 0.6'}

  /convert-source-map/1.9.0:
    resolution: {integrity: sha512-ASFBup0Mz1uyiIjANan1jzLQami9z1PoYSZCiiYW2FczPbenXc45FZdBZLzOT+r6+iciuEModtmCti+hjaAk0A==}

  /convert-source-map/2.0.0:
    resolution: {integrity: sha512-Kvp459HrV2FEJ1CAsi1Ku+MY3kasH19TFykTz2xWmMeq6bk2NU3XXvfJ+Q61m0xktWwt+1HSYf3JZsTms3aRJg==}

  /cookie-signature/1.0.6:
    resolution: {integrity: sha512-QADzlaHc8icV8I7vbaJXJwod9HWYp8uCqf1xa4OfNu1T7JVxQIrUgOWtHdNDtPiywmFbiS12VjotIXLrKM3orQ==}

  /cookie/0.5.0:
    resolution: {integrity: sha512-YZ3GUyn/o8gfKJlnlX7g7xq4gyO6OSuhGPKaaGssGB2qgDUS0gPgtTvoyZLTt9Ab6dC4hfc9dV5arkvc/OCmrw==}
    engines: {node: '>= 0.6'}

  /cookiejar/2.1.4:
    resolution: {integrity: sha512-LDx6oHrK+PhzLKJU9j5S7/Y3jM/mUHvD/DeI1WQmJn652iPC5Y4TBzC9l+5OMOXlyTTA+SmVUPm0HQUwpD5Jqw==}

  /copy-webpack-plugin/11.0.0_webpack@5.88.2:
    resolution: {integrity: sha512-fX2MWpamkW0hZxMEg0+mYnA40LTosOSa5TqZ9GYIBzyJa9C3QUaMPSE2xAi/buNr8u89SfD9wHSQVBzrRa/SOQ==}
    engines: {node: '>= 14.15.0'}
    peerDependencies:
      webpack: ^5.1.0
    dependencies:
      fast-glob: 3.3.1
      glob-parent: 6.0.2
      globby: 13.2.2
      normalize-path: 3.0.0
      schema-utils: 4.2.0
      serialize-javascript: 6.0.1
      webpack: 5.88.2
    dev: false

  /core-util-is/1.0.3:
    resolution: {integrity: sha512-ZQBvi1DcpJ4GDqanjucZ2Hj3wEO5pZDS89BWbkcrvdxksJorwUDDZamX9ldFkp9aw2lmBDLgkObEA4DWNJ9FYQ==}

  /cpx2/3.0.2:
    resolution: {integrity: sha512-xVmdulZJVGSV+c8KkZ9IQY+RgyL9sGeVqScI2e7NtsEY9SVKcQXM4v0/9OLU0W0YtL9nmmqrtWjs5rpvgHn9Hg==}
    engines: {node: '>=6.5'}
    hasBin: true
    dependencies:
      co: 4.6.0
      debounce: 1.2.1
      debug: 4.3.4
      duplexer: 0.1.2
      fs-extra: 10.1.0
      glob: 7.2.3
      glob2base: 0.0.12
      minimatch: 3.1.2
      resolve: 1.19.0
      safe-buffer: 5.2.1
      shell-quote: 1.8.1
      subarg: 1.0.0
    transitivePeerDependencies:
      - supports-color

  /create-ecdh/4.0.4:
    resolution: {integrity: sha512-mf+TCx8wWc9VpuxfP2ht0iSISLZnt0JgWlrOKZiNqyUZWnjIaCIVNQArMHnCZKfEYRg6IM7A+NeJoN8gf/Ws0A==}
    dependencies:
      bn.js: 4.12.0
      elliptic: 6.5.4
    dev: true

  /create-hash/1.2.0:
    resolution: {integrity: sha512-z00bCGNHDG8mHAkP7CtT1qVu+bFQUPjYq/4Iv3C3kWjTFV10zIjfSoeqXo9Asws8gwSHDGj/hl2u4OGIjapeCg==}
    dependencies:
      cipher-base: 1.0.4
      inherits: 2.0.4
      md5.js: 1.3.5
      ripemd160: 2.0.2
      sha.js: 2.4.11
    dev: true

  /create-hmac/1.1.7:
    resolution: {integrity: sha512-MJG9liiZ+ogc4TzUwuvbER1JRdgvUFSB5+VR/g5h82fGaIRWMWddtKBHi7/sVhfjQZ6SehlyhvQYrcYkaUIpLg==}
    dependencies:
      cipher-base: 1.0.4
      create-hash: 1.2.0
      inherits: 2.0.4
      ripemd160: 2.0.2
      safe-buffer: 5.2.1
      sha.js: 2.4.11
    dev: true

  /create-require/1.1.1:
    resolution: {integrity: sha512-dcKFX3jn0MpIaXjisoRvexIJVEKzaq7z2rZKxf+MSr9TkdmHmsU4m2lcLojrj/FHl8mk5VxMmYA+ftRkP/3oKQ==}
    dev: true

  /cross-env/5.2.1:
    resolution: {integrity: sha512-1yHhtcfAd1r4nwQgknowuUNfIT9E8dOMMspC36g45dN+iD1blloi7xp8X/xAIDnjHWyt1uQ8PHk2fkNaym7soQ==}
    engines: {node: '>=4.0'}
    hasBin: true
    dependencies:
      cross-spawn: 6.0.5
    dev: true

  /cross-fetch/3.1.5:
    resolution: {integrity: sha512-lvb1SBsI0Z7GDwmuid+mU3kWVBwTVUbe7S0H52yaaAdQOXq2YktTCZdlAcNKFzE6QtRz0snpw9bNiPeOIkkQvw==}
    dependencies:
      node-fetch: 2.6.7
    transitivePeerDependencies:
      - encoding

  /cross-spawn/6.0.5:
    resolution: {integrity: sha512-eTVLrBSt7fjbDygz805pMnstIs2VTBNkRm0qxZd+M7A5XDdxVRWO5MxGBXZhjY4cqLYLdtrGqRf8mBPmzwSpWQ==}
    engines: {node: '>=4.8'}
    dependencies:
      nice-try: 1.0.5
      path-key: 2.0.1
      semver: 5.7.2
      shebang-command: 1.2.0
      which: 1.3.1

  /cross-spawn/7.0.3:
    resolution: {integrity: sha512-iRDPJKUPVEND7dHPO8rkbOnPpyDygcDFtWjpeWNCgy8WP2rXcxXL8TskReQl6OrB2G7+UJrags1q15Fudc7G6w==}
    engines: {node: '>= 8'}
    dependencies:
      path-key: 3.1.1
      shebang-command: 2.0.0
      which: 2.0.2

  /crypt/0.0.2:
    resolution: {integrity: sha512-mCxBlsHFYh9C+HVpiEacem8FEBnMXgU9gy4zmNC+SXAZNB/1idgp/aulFJ4FgCi7GPEVbfyng092GqL2k2rmow==}
    dev: false

  /crypto-browserify/3.12.0:
    resolution: {integrity: sha512-fz4spIh+znjO2VjL+IdhEpRJ3YN6sMzITSBijk6FK2UvTqruSQW+/cCZTSNsMiZNvUeq0CqurF+dAbyiGOY6Wg==}
    dependencies:
      browserify-cipher: 1.0.1
      browserify-sign: 4.2.1
      create-ecdh: 4.0.4
      create-hash: 1.2.0
      create-hmac: 1.1.7
      diffie-hellman: 5.0.3
      inherits: 2.0.4
      pbkdf2: 3.1.2
      public-encrypt: 4.0.3
      randombytes: 2.1.0
      randomfill: 1.0.4
    dev: true

  /crypto-js/4.1.1:
    resolution: {integrity: sha512-o2JlM7ydqd3Qk9CA0L4NL6mTzU2sdx96a+oOfPu8Mkl/PK51vSyoi8/rQ8NknZtk44vq15lmhAj9CIAGwgeWKw==}
    dev: false

  /cssom/0.3.8:
    resolution: {integrity: sha512-b0tGHbfegbhPJpxpiBPU2sCkigAqtM9O121le6bbOlgyV+NyGyCmVfJ6QW9eRjz8CpNfWEOYBIMIGRYkLwsIYg==}
    dev: true

  /cssom/0.5.0:
    resolution: {integrity: sha512-iKuQcq+NdHqlAcwUY0o/HL69XQrUaQdMjmStJ8JFmUaiiQErlhrmuigkg/CU4E2J0IyUKUrMAgl36TvN67MqTw==}
    dev: true

  /cssstyle/2.3.0:
    resolution: {integrity: sha512-AZL67abkUzIuvcHqk7c09cezpGNcxUxU4Ioi/05xHk4DQeTkWmGYftIE6ctU6AEt+Gn4n1lDStOtj7FKycP71A==}
    engines: {node: '>=8'}
    dependencies:
      cssom: 0.3.8
    dev: true

  /damerau-levenshtein/1.0.8:
    resolution: {integrity: sha512-sdQSFB7+llfUcQHUQO3+B8ERRj0Oa4w9POWMI/puGtuf7gFywGmkaLCElnudfTiKZV+NvHqL0ifzdrI8Ro7ESA==}

  /data-urls/3.0.2:
    resolution: {integrity: sha512-Jy/tj3ldjZJo63sVAvg6LHt2mHvl4V6AgRAmNDtLdm7faqtsx+aJG42rsyCo9JCoRVKwPFzKlIPx3DIibwSIaQ==}
    engines: {node: '>=12'}
    dependencies:
      abab: 2.0.6
      whatwg-mimetype: 3.0.0
      whatwg-url: 11.0.0
    dev: true

  /date-fns/1.30.1:
    resolution: {integrity: sha512-hBSVCvSmWC+QypYObzwGOd9wqdDpOt+0wl0KbU+R+uuZBS1jN8VsD1ss3irQDknRj5NvxiTF6oj/nDRnN/UQNw==}
    dev: false

  /debounce/1.2.1:
    resolution: {integrity: sha512-XRRe6Glud4rd/ZGQfiV1ruXSfbvfJedlV9Y6zOlP+2K04vBYiJEte6stfFkCP03aMnY5tsipamumUjL14fofug==}

  /debug/2.6.9:
    resolution: {integrity: sha512-bC7ElrdJaJnPbAP+1EotYvqZsb3ecl5wi6Bfi6BJTUcNowp6cvspg0jXznRTKDjm/E7AdgFBVeAPVMNcKGsHMA==}
    dependencies:
      ms: 2.0.0

  /debug/3.2.7:
    resolution: {integrity: sha512-CFjzYYAi4ThfiQvizrFQevTTXHtnCqWfe7x1AhgEscTz6ZbLbfoLRLPugTQyBth6f8ZERVUSyWHFD/7Wu4t1XQ==}
    dependencies:
      ms: 2.1.3

  /debug/4.3.4:
    resolution: {integrity: sha512-PRWFHuSU3eDtQJPvnNY7Jcket1j0t5OuOsFzPPzsekD52Zl8qUfFIPEiswXqIvHWGVHOgX+7G/vCNNhehwxfkQ==}
    engines: {node: '>=6.0'}
    peerDependencies:
      supports-color: '*'
    peerDependenciesMeta:
      supports-color:
        optional: true
    dependencies:
      ms: 2.1.2

  /debug/4.3.4_supports-color@8.1.1:
    resolution: {integrity: sha512-PRWFHuSU3eDtQJPvnNY7Jcket1j0t5OuOsFzPPzsekD52Zl8qUfFIPEiswXqIvHWGVHOgX+7G/vCNNhehwxfkQ==}
    engines: {node: '>=6.0'}
    peerDependencies:
      supports-color: '*'
    peerDependenciesMeta:
      supports-color:
        optional: true
    dependencies:
      ms: 2.1.2
      supports-color: 8.1.1

  /decamelize/1.2.0:
    resolution: {integrity: sha512-z2S+W9X73hAUUki+N+9Za2lBlun89zigOyGrsax+KUQ6wKW4ZoWpEYBkGhQjwAjjDCkWxhY0VKEhk8wzY7F5cA==}
    engines: {node: '>=0.10.0'}

  /decamelize/4.0.0:
    resolution: {integrity: sha512-9iE1PgSik9HeIIw2JO94IidnE3eBoQrFJ3w7sFuzSX4DpmZ3v5sZpUiV5Swcf6mQEF+Y0ru8Neo+p+nyh2J+hQ==}
    engines: {node: '>=10'}

  /decimal.js/10.4.3:
    resolution: {integrity: sha512-VBBaLc1MgL5XpzgIP7ny5Z6Nx3UrRkIViUkPUdtl9aya5amy3De1gsUUSB1g3+3sExYNjCAsAznmukyxCb1GRA==}
    dev: true

  /decompress-response/6.0.0:
    resolution: {integrity: sha512-aW35yZM6Bb/4oJlZncMH2LCoZtJXTRxES17vE3hoRiowU2kWHaJKFkSBDnDR+cm9J+9QhXmREyIfv0pji9ejCQ==}
    engines: {node: '>=10'}
    dependencies:
      mimic-response: 3.1.0

  /deep-eql/4.1.3:
    resolution: {integrity: sha512-WaEtAOpRA1MQ0eohqZjpGD8zdI0Ovsm8mmFhaDN8dvDZzyoUMcYDnf5Y6iu7HTXxf8JDS23qWa4a+hKCDyOPzw==}
    engines: {node: '>=6'}
    dependencies:
      type-detect: 4.0.8

  /deep-equal/1.1.1:
    resolution: {integrity: sha512-yd9c5AdiqVcR+JjcwUQb9DkhJc8ngNr0MahEBGvDiJw8puWab2yZlh+nkasOnZP+EGTAP6rRp2JzJhJZzvNF8g==}
    dependencies:
      is-arguments: 1.1.1
      is-date-object: 1.0.5
      is-regex: 1.1.4
      object-is: 1.0.2
      object-keys: 1.1.1
      regexp.prototype.flags: 1.5.1

  /deep-extend/0.6.0:
    resolution: {integrity: sha512-LOHxIOaPYdHlJRtCQfDIVZtfw/ufM8+rVj649RIHzcm/vGwQRXFt6OPqIFWsm2XEMrNIEtWR64sY1LEKD2vAOA==}
    engines: {node: '>=4.0.0'}
    dev: false

  /deep-is/0.1.4:
    resolution: {integrity: sha512-oIPzksmTg4/MriiaYGO+okXDT7ztn/w3Eptv/+gSIdMdKsJo0u4CfYNFJPy+4SKMuCqGw2wxnA+URMg3t8a/bQ==}

  /default-browser-id/3.0.0:
    resolution: {integrity: sha512-OZ1y3y0SqSICtE8DE4S8YOE9UZOJ8wO16fKWVP5J1Qz42kV9jcnMVFrEE/noXb/ss3Q4pZIH79kxofzyNNtUNA==}
    engines: {node: '>=12'}
    dependencies:
      bplist-parser: 0.2.0
      untildify: 4.0.0
    dev: true

  /default-browser/4.0.0:
    resolution: {integrity: sha512-wX5pXO1+BrhMkSbROFsyxUm0i/cJEScyNhA4PPxc41ICuv05ZZB/MX28s8aZx6xjmatvebIapF6hLEKEcpneUA==}
    engines: {node: '>=14.16'}
    dependencies:
      bundle-name: 3.0.0
      default-browser-id: 3.0.0
      execa: 7.2.0
      titleize: 3.0.0
    dev: true

  /default-require-extensions/3.0.1:
    resolution: {integrity: sha512-eXTJmRbm2TIt9MgWTsOH1wEuhew6XGZcMeGKCtLedIg/NCsg1iBePXkceTdK4Fii7pzmN9tGsZhKzZ4h7O/fxw==}
    engines: {node: '>=8'}
    dependencies:
      strip-bom: 4.0.0

  /defer-to-connect/2.0.1:
    resolution: {integrity: sha512-4tvttepXG1VaYGrRibk5EwJd1t4udunSOVMdLSAL6mId1ix438oPwPZMALY41FCijukO1L0twNcGsdzS7dHgDg==}
    engines: {node: '>=10'}

  /define-data-property/1.1.0:
    resolution: {integrity: sha512-UzGwzcjyv3OtAvolTj1GoyNYzfFR+iqbGjcnBEENZVCpM4/Ng1yhGNvS3lR/xDS74Tb2wGG9WzNSNIOS9UVb2g==}
    engines: {node: '>= 0.4'}
    dependencies:
      get-intrinsic: 1.2.1
      gopd: 1.0.1
      has-property-descriptors: 1.0.0

  /define-lazy-prop/2.0.0:
    resolution: {integrity: sha512-Ds09qNh8yw3khSjiJjiUInaGX9xlqZDY7JVryGxdxV7NPeuqQfplOpQ66yJFZut3jLa5zOwkXw1g9EI2uKh4Og==}
    engines: {node: '>=8'}

  /define-lazy-prop/3.0.0:
    resolution: {integrity: sha512-N+MeXYoqr3pOgn8xfyRPREN7gHakLYjhsHhWGT3fWAiL4IkAt0iDw14QiiEm2bE30c5XX5q0FtAA3CK5f9/BUg==}
    engines: {node: '>=12'}
    dev: true

  /define-properties/1.2.1:
    resolution: {integrity: sha512-8QmQKqEASLd5nx0U1B1okLElbUuuttJ/AnYmRXbbbGDWh6uS208EjD4Xqq/I9wK7u0v6O08XhTWnt5XtEbR6Dg==}
    engines: {node: '>= 0.4'}
    dependencies:
      define-data-property: 1.1.0
      has-property-descriptors: 1.0.0
      object-keys: 1.1.1

  /delayed-stream/1.0.0:
    resolution: {integrity: sha512-ZySD7Nf91aLB0RxL4KGrKHBXl7Eds1DAmEdcoVawXnLD7SDhpNgtuII2aAkg7a7QS41jxPSZ17p4VdGnMHk3MQ==}
    engines: {node: '>=0.4.0'}

  /delegates/1.0.0:
    resolution: {integrity: sha512-bd2L678uiWATM6m5Z1VzNCErI3jiGzt6HGY8OVICs40JQq/HALfbyNJmp0UDakEY4pMMaN0Ly5om/B1VI/+xfQ==}
    dev: true

  /denque/2.1.0:
    resolution: {integrity: sha512-HVQE3AAb/pxF8fQAoiqpvg9i3evqug3hoiwakOyZAwJm+6vZehbkYXZ0l4JxS+I3QxM97v5aaRNhj8v5oBhekw==}
    engines: {node: '>=0.10'}
    dev: false

  /depd/1.1.2:
    resolution: {integrity: sha512-7emPTl6Dpo6JRXOXjLRxck+FlLRX5847cLKEn00PLAgc3g2hTZZgr+e4c2v6QpSmLeFP3n5yUo7ft6avBK/5jQ==}
    engines: {node: '>= 0.6'}
    dev: false

  /depd/2.0.0:
    resolution: {integrity: sha512-g7nH6P6dyDioJogAAGprGpCtVImJhpPk/roCzdb3fIh61/s/nPsfR6onyMwkCAR/OlC3yBC0lESvUoQEAssIrw==}
    engines: {node: '>= 0.8'}

  /dequal/2.0.3:
    resolution: {integrity: sha512-0je+qPKHEMohvfRTCEo3CrPG6cAzAYgmzKyxRiYSSDkS6eGJdyVJm7WaYA5ECaAD9wLB2T4EEeymA5aFVcYXCA==}
    engines: {node: '>=6'}

  /des.js/1.1.0:
    resolution: {integrity: sha512-r17GxjhUCjSRy8aiJpr8/UadFIzMzJGexI3Nmz4ADi9LYSFx4gTBp80+NaX/YsXWWLhpZ7v/v/ubEc/bCNfKwg==}
    dependencies:
      inherits: 2.0.4
      minimalistic-assert: 1.0.1
    dev: true

  /destroy/1.2.0:
    resolution: {integrity: sha512-2sJGJTaXIIaR1w4iJSNoN0hnMY7Gpc/n8D4qSCJw8QqFWXf7cuAgnEHxBpweaVcPevC2l3KpjYCx3NypQQgaJg==}
    engines: {node: '>= 0.8', npm: 1.2.8000 || >= 1.4.16}

  /detect-libc/2.0.2:
    resolution: {integrity: sha512-UX6sGumvvqSaXgdKGUsgZWqcUyIXZ/vZTrlRT/iobiKhGL0zL4d3osHj3uqllWJK+i+sixDS/3COVEOFbupFyw==}
    engines: {node: '>=8'}
    dev: false

  /detect-node/2.1.0:
    resolution: {integrity: sha512-T0NIuQpnTvFDATNuHN5roPwSBG83rFsuO+MXXH9/3N1eFbn4wcPjttvjMLEPWJ0RGUYgQE7cGgS3tNxbqCGM7g==}

  /detect-port/1.3.0:
    resolution: {integrity: sha512-E+B1gzkl2gqxt1IhUzwjrxBKRqx1UzC3WLONHinn8S3T6lwV/agVCyitiFOsGJ/eYuEUBvD71MZHy3Pv1G9doQ==}
    engines: {node: '>= 4.2.1'}
    hasBin: true
    dependencies:
      address: 1.2.2
      debug: 2.6.9

  /devtools-protocol/0.0.1019158:
    resolution: {integrity: sha512-wvq+KscQ7/6spEV7czhnZc9RM/woz1AY+/Vpd8/h2HFMwJSdTliu7f/yr1A6vDdJfKICZsShqsYpEQbdhg8AFQ==}

  /devtools-protocol/0.0.981744:
    resolution: {integrity: sha512-0cuGS8+jhR67Fy7qG3i3Pc7Aw494sb9yG9QgpG97SFVWwolgYjlhJg7n+UaHxOQT30d1TYu/EYe9k01ivLErIg==}

  /dezalgo/1.0.4:
    resolution: {integrity: sha512-rXSP0bf+5n0Qonsb+SVVfNfIsimO4HEtmnIpPHY8Q1UCzKlQrDMfdobr8nJOOsRgWCyMRqeSBQzmWUMq7zvVig==}
    dependencies:
      asap: 2.0.6
      wrappy: 1.0.2
    dev: false

  /diff/3.5.0:
    resolution: {integrity: sha512-A46qtFgd+g7pDZinpnwiRJtxbC1hpgf0uzP3iG89scHk0AUC7A1TGxf5OiiOUv/JMZR8GOt8hL900hV0bOy5xA==}
    engines: {node: '>=0.3.1'}

  /diff/4.0.2:
    resolution: {integrity: sha512-58lmxKSA4BNyLz+HHMUzlOEpg09FV+ev6ZMe3vJihgdxzgcwZ8VoEEPmALCZG9LmqfVoNMMKpttIYTVG6uDY7A==}
    engines: {node: '>=0.3.1'}
    dev: true

  /diff/5.0.0:
    resolution: {integrity: sha512-/VTCrvm5Z0JGty/BWHljh+BAiw3IK+2j87NGMu8Nwc/f48WoDAC395uomO9ZD117ZOBaHmkX1oyLvkVM/aIT3w==}
    engines: {node: '>=0.3.1'}

  /diff/5.1.0:
    resolution: {integrity: sha512-D+mk+qE8VC/PAUrlAU34N+VfXev0ghe5ywmpqrawphmVZc1bEfn56uo9qpyGp1p4xpzOHkSW4ztBd6L7Xx4ACw==}
    engines: {node: '>=0.3.1'}

  /diffie-hellman/5.0.3:
    resolution: {integrity: sha512-kqag/Nl+f3GwyK25fhUMYj81BUOrZ9IuJsjIcDE5icNM9FJHAVm3VcUDxdLPoQtTuUylWm6ZIknYJwwaPxsUzg==}
    dependencies:
      bn.js: 4.12.0
      miller-rabin: 4.0.1
      randombytes: 2.1.0
    dev: true

  /dir-glob/3.0.1:
    resolution: {integrity: sha512-WkrWp9GR4KXfKGYzOLmTuGVi1UWFfws377n9cc55/tb6DuqyF6pcQ5AbiHEshaDpY9v6oaSr2XCDidGmMwdzIA==}
    engines: {node: '>=8'}
    dependencies:
      path-type: 4.0.0

  /doctrine/2.1.0:
    resolution: {integrity: sha512-35mSku4ZXK0vfCuHEDAwt55dg2jNajHZ1odvF+8SSr82EsZY4QmXfuWso8oEd8zRhVObSN18aM0CjSdoBX7zIw==}
    engines: {node: '>=0.10.0'}
    dependencies:
      esutils: 2.0.3

  /doctrine/3.0.0:
    resolution: {integrity: sha512-yS+Q5i3hBf7GBkd4KG8a7eBNNWNGLTaEwwYWUijIYM7zrlYDM0BFXHjjPWlWZ1Rg7UaddZeIDmi9jF3HmqiQ2w==}
    engines: {node: '>=6.0.0'}
    dependencies:
      esutils: 2.0.3

  /domexception/4.0.0:
    resolution: {integrity: sha512-A2is4PLG+eeSfoTMA95/s4pvAoSo2mKtiM5jlHkAVewmiO8ISFTFKZjH7UAM1Atli/OT/7JHOrJRJiMKUZKYBw==}
    engines: {node: '>=12'}
    dependencies:
      webidl-conversions: 7.0.0
    dev: true

  /dotenv-expand/5.1.0:
    resolution: {integrity: sha512-YXQl1DSa4/PQyRfgrv6aoNjhasp/p4qs9FjJ4q4cQk+8m4r6k4ZSiEyytKG8f8W9gi8WsQtIObNmKd+tMzNTmA==}

  /dotenv/10.0.0:
    resolution: {integrity: sha512-rlBi9d8jpv9Sf1klPjNfFAuWDjKLwTIJJ/VxtoTwIR6hnZxcEOQCZg2oIL3MWBYw5GpUDKOEnND7LXTbIpQ03Q==}
    engines: {node: '>=10'}

  /dottie/2.0.6:
    resolution: {integrity: sha512-iGCHkfUc5kFekGiqhe8B/mdaurD+lakO9txNnTvKtA6PISrw86LgqHvRzWYPyoE2Ph5aMIrCw9/uko6XHTKCwA==}
    dev: false

  /draco3d/1.5.5:
    resolution: {integrity: sha512-JVuNV0EJzD3LBYhGyIXJLeBID/EVtmFO1ZNhAYflTgiMiAJlbhXQmRRda/azjc8MRVMHh0gqGhiqHUo5dIXM8Q==}
    dev: false

  /drange/1.1.1:
    resolution: {integrity: sha512-pYxfDYpued//QpnLIm4Avk7rsNtAtQkUES2cwAYSvD/wd2pKD71gN2Ebj3e7klzXwjocvE8c5vx/1fxwpqmSxA==}
    engines: {node: '>=4'}
    dev: true

  /duplexer/0.1.2:
    resolution: {integrity: sha512-jtD6YG370ZCIi/9GTaJKQxWTZD045+4R4hTk/x1UyoqadyJ9x9CgSi1RlVDQF8U2sxLLSnFkCaMihqljHIWgMg==}

  /eastasianwidth/0.2.0:
    resolution: {integrity: sha512-I88TYZWc9XiYHRQ4/3c5rjjfgkjhLyW2luGIheGERbNQ6OY7yTybanSpDXZa8y7VUP9YmDcYa+eyq4ca7iLqWA==}
    dev: true

  /ecdsa-sig-formatter/1.0.11:
    resolution: {integrity: sha512-nagl3RYrbNv6kQkeJIpt6NJZy8twLB/2vtz6yN9Z4vRKHN4/QZJIEbqohALSgwKdnksuY3k5Addp5lg8sVoVcQ==}
    dependencies:
      safe-buffer: 5.2.1
    dev: false

  /ee-first/1.1.1:
    resolution: {integrity: sha512-WMwm9LhRUo+WUaRN+vRuETqG89IgZphVSNkdFgeb6sS/E4OrDIN7t48CAewSHXc6C8lefD8KKfr5vY61brQlow==}

  /electron-to-chromium/1.4.543:
    resolution: {integrity: sha512-t2ZP4AcGE0iKCCQCBx/K2426crYdxD3YU6l0uK2EO3FZH0pbC4pFz/sZm2ruZsND6hQBTcDWWlo/MLpiOdif5g==}

  /electron/26.3.0:
    resolution: {integrity: sha512-7ZpvSHu+jmqialSvywTZnOQZZGLqlyj+yV5HGDrEzFnMiFaXBRpbByHgoUhaExJ/8t/0xKQjKlMRAY65w+zNZQ==}
    engines: {node: '>= 12.20.55'}
    hasBin: true
    requiresBuild: true
    dependencies:
      '@electron/get': 2.0.3
      '@types/node': 18.16.1
      extract-zip: 2.0.1
    transitivePeerDependencies:
      - supports-color

  /elliptic/6.5.4:
    resolution: {integrity: sha512-iLhC6ULemrljPZb+QutR5TQGB+pdW6KGD5RSegS+8sorOZT+rdQFbsQFJgvN3eRqNALqJer4oQ16YvJHlU8hzQ==}
    dependencies:
      bn.js: 4.12.0
      brorand: 1.1.0
      hash.js: 1.1.7
      hmac-drbg: 1.0.1
      inherits: 2.0.4
      minimalistic-assert: 1.0.1
      minimalistic-crypto-utils: 1.0.1
    dev: true

  /emoji-regex/8.0.0:
    resolution: {integrity: sha512-MSjYzcWNOA0ewAHpz0MxpYFvwg6yjy1NG3xteoqz644VCo/RPgnr1/GGt+ic3iJTzQ8Eu3TdM14SawnVUmGE6A==}

  /emoji-regex/9.2.2:
    resolution: {integrity: sha512-L18DaJsXSUk2+42pv8mLs5jJT2hqFkFE4j21wOmgbUqsZ2hL72NsUU785g9RXgo3s0ZNgVl42TiHp3ZtOv/Vyg==}

  /emojis-list/3.0.0:
    resolution: {integrity: sha512-/kyM18EfinwXZbno9FyUGeFh87KC8HRQBQGildHZbEuRyWFOmv1U10o9BBp8XVZDVNNuQKyIGIu5ZYAAXJ0V2Q==}
    engines: {node: '>= 4'}

  /enabled/2.0.0:
    resolution: {integrity: sha512-AKrN98kuwOzMIdAizXGI86UFBoo26CL21UM763y1h/GMSJ4/OHU9k2YlsmBpyScFo/wbLzWQJBMCW4+IO3/+OQ==}
    dev: false

  /encodeurl/1.0.2:
    resolution: {integrity: sha512-TPJXq8JqFaVYm2CWmPvnP2Iyo4ZSM7/QKcSmuMLDObfpH5fi7RUGmd/rTDf+rut/saiDiQEeVTNgAmJEdAOx0w==}
    engines: {node: '>= 0.8'}

  /end-of-stream/1.4.4:
    resolution: {integrity: sha512-+uw1inIHVPQoaVuHzRyXd21icM+cnt4CzD5rW+NC1wjOUSTOs+Te7FOv7AhN7vS9x/oIyhLP5PR1H+phQAHu5Q==}
    dependencies:
      once: 1.4.0

  /enhanced-resolve/5.15.0:
    resolution: {integrity: sha512-LXYT42KJ7lpIKECr2mAXIaMldcNCh/7E0KBKOu4KSfkHmP+mZmSs+8V5gBAqisWBy0OO4W5Oyys0GO1Y8KtdKg==}
    engines: {node: '>=10.13.0'}
    dependencies:
      graceful-fs: 4.2.11
      tapable: 2.2.1

  /env-paths/2.2.1:
    resolution: {integrity: sha512-+h1lkLKhZMTYjog1VEpJNG7NZJWcuc2DDk/qsqSTRRCOXiLjeQ1d1/udrUGhqMxUgAlwKNZ0cf2uqan5GLuS2A==}
    engines: {node: '>=6'}

  /envinfo/7.10.0:
    resolution: {integrity: sha512-ZtUjZO6l5mwTHvc1L9+1q5p/R3wTopcfqMW8r5t8SJSKqeVI/LtajORwRFEKpEFuekjD0VBjwu1HMxL4UalIRw==}
    engines: {node: '>=4'}
    hasBin: true
    dev: true

  /error-ex/1.3.2:
    resolution: {integrity: sha512-7dFHNmqeFSEt2ZBsCriorKnn3Z2pj+fd9kmI6QoWw4//DL+icEBfc0U7qJCisqrTsKTjw4fNFy2pW9OqStD84g==}
    dependencies:
      is-arrayish: 0.2.1

  /error-stack-parser-es/0.1.1:
    resolution: {integrity: sha512-g/9rfnvnagiNf+DRMHEVGuGuIBlCIMDFoTA616HaP2l9PlCjGjVhD98PNbVSJvmK4TttqT5mV5tInMhoFgi+aA==}
    dev: true

  /es-abstract/1.22.2:
    resolution: {integrity: sha512-YoxfFcDmhjOgWPWsV13+2RNjq1F6UQnfs+8TftwNqtzlmFzEXvlUwdrNrYeaizfjQzRMxkZ6ElWMOJIFKdVqwA==}
    engines: {node: '>= 0.4'}
    dependencies:
      array-buffer-byte-length: 1.0.0
      arraybuffer.prototype.slice: 1.0.2
      available-typed-arrays: 1.0.5
      call-bind: 1.0.2
      es-set-tostringtag: 2.0.1
      es-to-primitive: 1.2.1
      function.prototype.name: 1.1.6
      get-intrinsic: 1.2.1
      get-symbol-description: 1.0.0
      globalthis: 1.0.3
      gopd: 1.0.1
      has: 1.0.4
      has-property-descriptors: 1.0.0
      has-proto: 1.0.1
      has-symbols: 1.0.3
      internal-slot: 1.0.5
      is-array-buffer: 3.0.2
      is-callable: 1.2.7
      is-negative-zero: 2.0.2
      is-regex: 1.1.4
      is-shared-array-buffer: 1.0.2
      is-string: 1.0.7
      is-typed-array: 1.1.12
      is-weakref: 1.0.2
      object-inspect: 1.12.3
      object-keys: 1.1.1
      object.assign: 4.1.4
      regexp.prototype.flags: 1.5.1
      safe-array-concat: 1.0.1
      safe-regex-test: 1.0.0
      string.prototype.trim: 1.2.8
      string.prototype.trimend: 1.0.7
      string.prototype.trimstart: 1.0.7
      typed-array-buffer: 1.0.0
      typed-array-byte-length: 1.0.0
      typed-array-byte-offset: 1.0.0
      typed-array-length: 1.0.4
      unbox-primitive: 1.0.2
      which-typed-array: 1.1.11

  /es-aggregate-error/1.0.11:
    resolution: {integrity: sha512-DCiZiNlMlbvofET/cE55My387NiLvuGToBEZDdK9U2G3svDCjL8WOgO5Il6lO83nQ8qmag/R9nArdpaFQ/m3lA==}
    engines: {node: '>= 0.4'}
    dependencies:
      define-data-property: 1.1.0
      define-properties: 1.2.1
      es-abstract: 1.22.2
      function-bind: 1.1.1
      get-intrinsic: 1.2.1
      globalthis: 1.0.3
      has-property-descriptors: 1.0.0
      set-function-name: 2.0.1
    dev: false

  /es-iterator-helpers/1.0.15:
    resolution: {integrity: sha512-GhoY8uYqd6iwUl2kgjTm4CZAf6oo5mHK7BPqx3rKgx893YSsy0LGHV6gfqqQvZt/8xM8xeOnfXBCfqclMKkJ5g==}
    dependencies:
      asynciterator.prototype: 1.0.0
      call-bind: 1.0.2
      define-properties: 1.2.1
      es-abstract: 1.22.2
      es-set-tostringtag: 2.0.1
      function-bind: 1.1.1
      get-intrinsic: 1.2.1
      globalthis: 1.0.3
      has-property-descriptors: 1.0.0
      has-proto: 1.0.1
      has-symbols: 1.0.3
      internal-slot: 1.0.5
      iterator.prototype: 1.1.2
      safe-array-concat: 1.0.1

  /es-module-lexer/1.3.1:
    resolution: {integrity: sha512-JUFAyicQV9mXc3YRxPnDlrfBKpqt6hUYzz9/boprUJHs4e4KVr3XwOF70doO6gwXUor6EWZJAyWAfKki84t20Q==}

  /es-set-tostringtag/2.0.1:
    resolution: {integrity: sha512-g3OMbtlwY3QewlqAiMLI47KywjWZoEytKr8pf6iTC8uJq5bIAH52Z9pnQ8pVL6whrCto53JZDuUIsifGeLorTg==}
    engines: {node: '>= 0.4'}
    dependencies:
      get-intrinsic: 1.2.1
      has: 1.0.4
      has-tostringtag: 1.0.0

  /es-shim-unscopables/1.0.0:
    resolution: {integrity: sha512-Jm6GPcCdC30eMLbZ2x8z2WuRwAws3zTBBKuusffYVUrNj/GVSUAZ+xKMaUpfNDR5IbyNA5LJbaecoUVbmUcB1w==}
    dependencies:
      has: 1.0.4

  /es-to-primitive/1.2.1:
    resolution: {integrity: sha512-QCOllgZJtaUo9miYBcLChTUaHNjJF3PYs1VidD7AwiEj1kYxKeQTctLAezAOH5ZKRH0g2IgPn6KwB4IT8iRpvA==}
    engines: {node: '>= 0.4'}
    dependencies:
      is-callable: 1.2.7
      is-date-object: 1.0.5
      is-symbol: 1.0.4

  /es6-error/4.1.1:
    resolution: {integrity: sha512-Um/+FxMr9CISWh0bi5Zv0iOD+4cFh5qLeks1qhAopKVAJw3drgKbKySikp7wGhDL0HPeaja0P5ULZrxLkniUVg==}

  /esbuild-android-arm64/0.13.15:
    resolution: {integrity: sha512-m602nft/XXeO8YQPUDVoHfjyRVPdPgjyyXOxZ44MK/agewFFkPa8tUo6lAzSWh5Ui5PB4KR9UIFTSBKh/RrCmg==}
    cpu: [arm64]
    os: [android]
    requiresBuild: true
    dev: true
    optional: true

  /esbuild-darwin-64/0.13.15:
    resolution: {integrity: sha512-ihOQRGs2yyp7t5bArCwnvn2Atr6X4axqPpEdCFPVp7iUj4cVSdisgvEKdNR7yH3JDjW6aQDw40iQFoTqejqxvQ==}
    cpu: [x64]
    os: [darwin]
    requiresBuild: true
    dev: true
    optional: true

  /esbuild-darwin-arm64/0.13.15:
    resolution: {integrity: sha512-i1FZssTVxUqNlJ6cBTj5YQj4imWy3m49RZRnHhLpefFIh0To05ow9DTrXROTE1urGTQCloFUXTX8QfGJy1P8dQ==}
    cpu: [arm64]
    os: [darwin]
    requiresBuild: true
    dev: true
    optional: true

  /esbuild-freebsd-64/0.13.15:
    resolution: {integrity: sha512-G3dLBXUI6lC6Z09/x+WtXBXbOYQZ0E8TDBqvn7aMaOCzryJs8LyVXKY4CPnHFXZAbSwkCbqiPuSQ1+HhrNk7EA==}
    cpu: [x64]
    os: [freebsd]
    requiresBuild: true
    dev: true
    optional: true

  /esbuild-freebsd-arm64/0.13.15:
    resolution: {integrity: sha512-KJx0fzEDf1uhNOZQStV4ujg30WlnwqUASaGSFPhznLM/bbheu9HhqZ6mJJZM32lkyfGJikw0jg7v3S0oAvtvQQ==}
    cpu: [arm64]
    os: [freebsd]
    requiresBuild: true
    dev: true
    optional: true

  /esbuild-linux-32/0.13.15:
    resolution: {integrity: sha512-ZvTBPk0YWCLMCXiFmD5EUtB30zIPvC5Itxz0mdTu/xZBbbHJftQgLWY49wEPSn2T/TxahYCRDWun5smRa0Tu+g==}
    cpu: [ia32]
    os: [linux]
    requiresBuild: true
    dev: true
    optional: true

  /esbuild-linux-64/0.13.15:
    resolution: {integrity: sha512-eCKzkNSLywNeQTRBxJRQ0jxRCl2YWdMB3+PkWFo2BBQYC5mISLIVIjThNtn6HUNqua1pnvgP5xX0nHbZbPj5oA==}
    cpu: [x64]
    os: [linux]
    requiresBuild: true
    dev: true
    optional: true

  /esbuild-linux-arm/0.13.15:
    resolution: {integrity: sha512-wUHttDi/ol0tD8ZgUMDH8Ef7IbDX+/UsWJOXaAyTdkT7Yy9ZBqPg8bgB/Dn3CZ9SBpNieozrPRHm0BGww7W/jA==}
    cpu: [arm]
    os: [linux]
    requiresBuild: true
    dev: true
    optional: true

  /esbuild-linux-arm64/0.13.15:
    resolution: {integrity: sha512-bYpuUlN6qYU9slzr/ltyLTR9YTBS7qUDymO8SV7kjeNext61OdmqFAzuVZom+OLW1HPHseBfJ/JfdSlx8oTUoA==}
    cpu: [arm64]
    os: [linux]
    requiresBuild: true
    dev: true
    optional: true

  /esbuild-linux-mips64le/0.13.15:
    resolution: {integrity: sha512-KlVjIG828uFPyJkO/8gKwy9RbXhCEUeFsCGOJBepUlpa7G8/SeZgncUEz/tOOUJTcWMTmFMtdd3GElGyAtbSWg==}
    cpu: [mips64el]
    os: [linux]
    requiresBuild: true
    dev: true
    optional: true

  /esbuild-linux-ppc64le/0.13.15:
    resolution: {integrity: sha512-h6gYF+OsaqEuBjeesTBtUPw0bmiDu7eAeuc2OEH9S6mV9/jPhPdhOWzdeshb0BskRZxPhxPOjqZ+/OqLcxQwEQ==}
    cpu: [ppc64]
    os: [linux]
    requiresBuild: true
    dev: true
    optional: true

  /esbuild-netbsd-64/0.13.15:
    resolution: {integrity: sha512-3+yE9emwoevLMyvu+iR3rsa+Xwhie7ZEHMGDQ6dkqP/ndFzRHkobHUKTe+NCApSqG5ce2z4rFu+NX/UHnxlh3w==}
    cpu: [x64]
    os: [netbsd]
    requiresBuild: true
    dev: true
    optional: true

  /esbuild-openbsd-64/0.13.15:
    resolution: {integrity: sha512-wTfvtwYJYAFL1fSs8yHIdf5GEE4NkbtbXtjLWjM3Cw8mmQKqsg8kTiqJ9NJQe5NX/5Qlo7Xd9r1yKMMkHllp5g==}
    cpu: [x64]
    os: [openbsd]
    requiresBuild: true
    dev: true
    optional: true

  /esbuild-plugin-external-global/1.0.1:
    resolution: {integrity: sha512-NDzYHRoShpvLqNcrgV8ZQh61sMIFAry5KLTQV83BPG5iTXCCu7h72SCfJ97bW0GqtuqDD/1aqLbKinI/rNgUsg==}
    dev: true

  /esbuild-sunos-64/0.13.15:
    resolution: {integrity: sha512-lbivT9Bx3t1iWWrSnGyBP9ODriEvWDRiweAs69vI+miJoeKwHWOComSRukttbuzjZ8r1q0mQJ8Z7yUsDJ3hKdw==}
    cpu: [x64]
    os: [sunos]
    requiresBuild: true
    dev: true
    optional: true

  /esbuild-windows-32/0.13.15:
    resolution: {integrity: sha512-fDMEf2g3SsJ599MBr50cY5ve5lP1wyVwTe6aLJsM01KtxyKkB4UT+fc5MXQFn3RLrAIAZOG+tHC+yXObpSn7Nw==}
    cpu: [ia32]
    os: [win32]
    requiresBuild: true
    dev: true
    optional: true

  /esbuild-windows-64/0.13.15:
    resolution: {integrity: sha512-9aMsPRGDWCd3bGjUIKG/ZOJPKsiztlxl/Q3C1XDswO6eNX/Jtwu4M+jb6YDH9hRSUflQWX0XKAfWzgy5Wk54JQ==}
    cpu: [x64]
    os: [win32]
    requiresBuild: true
    dev: true
    optional: true

  /esbuild-windows-arm64/0.13.15:
    resolution: {integrity: sha512-zzvyCVVpbwQQATaf3IG8mu1IwGEiDxKkYUdA4FpoCHi1KtPa13jeScYDjlW0Qh+ebWzpKfR2ZwvqAQkSWNcKjA==}
    cpu: [arm64]
    os: [win32]
    requiresBuild: true
    dev: true
    optional: true

  /esbuild/0.13.15:
    resolution: {integrity: sha512-raCxt02HBKv8RJxE8vkTSCXGIyKHdEdGfUmiYb8wnabnaEmHzyW7DCHb5tEN0xU8ryqg5xw54mcwnYkC4x3AIw==}
    hasBin: true
    requiresBuild: true
    optionalDependencies:
      esbuild-android-arm64: 0.13.15
      esbuild-darwin-64: 0.13.15
      esbuild-darwin-arm64: 0.13.15
      esbuild-freebsd-64: 0.13.15
      esbuild-freebsd-arm64: 0.13.15
      esbuild-linux-32: 0.13.15
      esbuild-linux-64: 0.13.15
      esbuild-linux-arm: 0.13.15
      esbuild-linux-arm64: 0.13.15
      esbuild-linux-mips64le: 0.13.15
      esbuild-linux-ppc64le: 0.13.15
      esbuild-netbsd-64: 0.13.15
      esbuild-openbsd-64: 0.13.15
      esbuild-sunos-64: 0.13.15
      esbuild-windows-32: 0.13.15
      esbuild-windows-64: 0.13.15
      esbuild-windows-arm64: 0.13.15
    dev: true

  /esbuild/0.18.20:
    resolution: {integrity: sha512-ceqxoedUrcayh7Y7ZX6NdbbDzGROiyVBgC4PriJThBKSVPWnnFHZAkfI1lJT8QFkOwH4qOS2SJkS4wvpGl8BpA==}
    engines: {node: '>=12'}
    hasBin: true
    requiresBuild: true
    optionalDependencies:
      '@esbuild/android-arm': 0.18.20
      '@esbuild/android-arm64': 0.18.20
      '@esbuild/android-x64': 0.18.20
      '@esbuild/darwin-arm64': 0.18.20
      '@esbuild/darwin-x64': 0.18.20
      '@esbuild/freebsd-arm64': 0.18.20
      '@esbuild/freebsd-x64': 0.18.20
      '@esbuild/linux-arm': 0.18.20
      '@esbuild/linux-arm64': 0.18.20
      '@esbuild/linux-ia32': 0.18.20
      '@esbuild/linux-loong64': 0.18.20
      '@esbuild/linux-mips64el': 0.18.20
      '@esbuild/linux-ppc64': 0.18.20
      '@esbuild/linux-riscv64': 0.18.20
      '@esbuild/linux-s390x': 0.18.20
      '@esbuild/linux-x64': 0.18.20
      '@esbuild/netbsd-x64': 0.18.20
      '@esbuild/openbsd-x64': 0.18.20
      '@esbuild/sunos-x64': 0.18.20
      '@esbuild/win32-arm64': 0.18.20
      '@esbuild/win32-ia32': 0.18.20
      '@esbuild/win32-x64': 0.18.20
    dev: true

  /escalade/3.1.1:
    resolution: {integrity: sha512-k0er2gUkLf8O0zKJiAhmkTnJlTvINGv7ygDNPbeIsX/TJjGJZHuh9B2UxbsaEkmlEo9MfhrSzmhIlhRlI2GXnw==}
    engines: {node: '>=6'}

  /escape-html/1.0.3:
    resolution: {integrity: sha512-NiSupZ4OeuGwr68lGIeym/ksIZMJodUGOSCZ/FSnTxcrekbvqrgdUxlJOMpijaKZVjAJrWrGs/6Jy8OMuyj9ow==}

  /escape-string-regexp/1.0.5:
    resolution: {integrity: sha512-vbRorB5FUQWvla16U8R/qgaFIya2qGzwDrNmCZuYKrbdSUMG6I1ZCGQRefkRVhuOkIGVne7BQ35DSfo1qvJqFg==}
    engines: {node: '>=0.8.0'}

  /escape-string-regexp/4.0.0:
    resolution: {integrity: sha512-TtpcNJ3XAzx3Gq8sWRzJaVajRs0uVxA2YAkdb1jm2YkPz4G6egUFAyA3n5vtEIZefPk5Wa4UXbKuS5fKkJWdgA==}
    engines: {node: '>=10'}

  /escodegen/1.14.3:
    resolution: {integrity: sha512-qFcX0XJkdg+PB3xjZZG/wKSuT1PnQWx57+TVSjIMmILd2yC/6ByYElPwJnslDsuWuSAp4AwJGumarAAmJch5Kw==}
    engines: {node: '>=4.0'}
    hasBin: true
    dependencies:
      esprima: 4.0.1
      estraverse: 4.3.0
      esutils: 2.0.3
      optionator: 0.8.3
    optionalDependencies:
      source-map: 0.6.1
    dev: true

  /escodegen/2.1.0:
    resolution: {integrity: sha512-2NlIDTwUWJN0mRPQOdtQBzbUHvdGY2P1VXSyU83Q3xKxM7WHX2Ql8dKq782Q9TgQUNOLEzEYu9bzLNj1q88I5w==}
    engines: {node: '>=6.0'}
    hasBin: true
    dependencies:
      esprima: 4.0.1
      estraverse: 5.3.0
      esutils: 2.0.3
    optionalDependencies:
      source-map: 0.6.1
    dev: true

  /eslint-import-resolver-node/0.3.4:
    resolution: {integrity: sha512-ogtf+5AB/O+nM6DIeBUNr2fuT7ot9Qg/1harBfBtaP13ekEWFQEEMP94BCB7zaNW3gyY+8SHYF00rnqYwXKWOA==}
    dependencies:
      debug: 2.6.9
      resolve: 1.19.0

  /eslint-import-resolver-node/0.3.9:
    resolution: {integrity: sha512-WFj2isz22JahUv+B788TlO3N6zL3nNJGU8CcZbPZvVEkBPaJdCV4vy5wyghty5ROFbCRnm132v8BScu5/1BQ8g==}
    dependencies:
      debug: 3.2.7
      is-core-module: 2.13.0
      resolve: 1.22.6

  /eslint-import-resolver-typescript/2.7.1_mc36sq7crv2v5vtlozlclqwu5e:
    resolution: {integrity: sha512-00UbgGwV8bSgUv34igBDbTOtKhqoRMy9bFjNehT40bXg6585PNIct8HhXZ0SybqB9rWtXj9crcku8ndDn/gIqQ==}
    engines: {node: '>=4'}
    peerDependencies:
      eslint: '*'
      eslint-plugin-import: '*'
    dependencies:
      debug: 4.3.4
      eslint: 8.50.0
      eslint-plugin-import: 2.28.1_eslint@8.50.0
      glob: 7.2.3
      is-glob: 4.0.3
      resolve: 1.22.6
      tsconfig-paths: 3.14.2
    transitivePeerDependencies:
      - supports-color

  /eslint-module-utils/2.8.0_eslint@8.50.0:
    resolution: {integrity: sha512-aWajIYfsqCKRDgUfjEXNN/JlrzauMuSEy5sbd7WXbtW3EH6A6MpwEh42c7qD+MqQo9QMJ6fWLAeIJynx0g6OAw==}
    engines: {node: '>=4'}
    peerDependencies:
      eslint: '*'
    peerDependenciesMeta:
      eslint:
        optional: true
    dependencies:
      debug: 3.2.7
      eslint: 8.50.0

  /eslint-plugin-deprecation/1.5.0_5l66jx2oduai5ryf3y7wwu3np4:
    resolution: {integrity: sha512-mRcssI/tLROueBQ6yf4LnnGTijbMsTCPIpbRbPj5R5wGYVCpk1zDmAS0SEkgcUDXOPc22qMNFR24Qw7vSPrlTA==}
    peerDependencies:
      eslint: ^6.0.0 || ^7.0.0 || ^8.0.0
      typescript: ^3.7.5 || ^4.0.0 || ^5.0.0
    dependencies:
      '@typescript-eslint/utils': 5.62.0_5l66jx2oduai5ryf3y7wwu3np4
      eslint: 8.50.0
      tslib: 2.6.2
      tsutils: 3.21.0_typescript@5.0.4
      typescript: 5.0.4
    transitivePeerDependencies:
      - supports-color

  /eslint-plugin-import/2.28.1_eslint@8.50.0:
    resolution: {integrity: sha512-9I9hFlITvOV55alzoKBI+K9q74kv0iKMeY6av5+umsNwayt59fz692daGyjR+oStBQgx6nwR9rXldDev3Clw+A==}
    engines: {node: '>=4'}
    peerDependencies:
      eslint: ^2 || ^3 || ^4 || ^5 || ^6 || ^7.2.0 || ^8
    dependencies:
      array-includes: 3.1.7
      array.prototype.findlastindex: 1.2.3
      array.prototype.flat: 1.3.2
      array.prototype.flatmap: 1.3.2
      debug: 3.2.7
      doctrine: 2.1.0
      eslint: 8.50.0
      eslint-import-resolver-node: 0.3.9
      eslint-module-utils: 2.8.0_eslint@8.50.0
      has: 1.0.4
      is-core-module: 2.13.0
      is-glob: 4.0.3
      minimatch: 3.1.2
      object.fromentries: 2.0.7
      object.groupby: 1.0.1
      object.values: 1.1.7
      semver: 6.3.1
      tsconfig-paths: 3.14.2

  /eslint-plugin-jam3/0.2.3:
    resolution: {integrity: sha512-aW1L8C96fsRji0c8ZAgqtJVIu5p2IaNbeT2kuHNS6p5tontAVK1yP1W4ECjq3BHOv/GgAWvBVIx7kQI0kG2Rew==}
    engines: {node: '>=4'}
    dependencies:
      doctrine: 2.1.0
      has: 1.0.4
      requireindex: 1.1.0

  /eslint-plugin-jsdoc/43.2.0_eslint@8.50.0:
    resolution: {integrity: sha512-Hst7XUfqh28UmPD52oTXmjaRN3d0KrmOZdgtp4h9/VHUJD3Evoo82ZGXi1TtRDWgWhvqDIRI63O49H0eH7NrZQ==}
    engines: {node: '>=16'}
    peerDependencies:
      eslint: ^7.0.0 || ^8.0.0
    dependencies:
      '@es-joy/jsdoccomment': 0.38.0
      are-docs-informative: 0.0.2
      comment-parser: 1.3.1
      debug: 4.3.4
      escape-string-regexp: 4.0.0
      eslint: 8.50.0
      esquery: 1.5.0
      semver: 7.5.4
      spdx-expression-parse: 3.0.1
    transitivePeerDependencies:
      - supports-color

  /eslint-plugin-jsx-a11y/6.7.1_eslint@8.50.0:
    resolution: {integrity: sha512-63Bog4iIethyo8smBklORknVjB0T2dwB8Mr/hIC+fBS0uyHdYYpzM/Ed+YC8VxTjlXHEWFOdmgwcDn1U2L9VCA==}
    engines: {node: '>=4.0'}
    peerDependencies:
      eslint: ^3 || ^4 || ^5 || ^6 || ^7 || ^8
    dependencies:
      '@babel/runtime': 7.23.1
      aria-query: 5.3.0
      array-includes: 3.1.7
      array.prototype.flatmap: 1.3.2
      ast-types-flow: 0.0.7
      axe-core: 4.8.2
      axobject-query: 3.2.1
      damerau-levenshtein: 1.0.8
      emoji-regex: 9.2.2
      eslint: 8.50.0
      has: 1.0.4
      jsx-ast-utils: 3.3.5
      language-tags: 1.0.5
      minimatch: 3.1.2
      object.entries: 1.1.7
      object.fromentries: 2.0.7
      semver: 6.3.1

  /eslint-plugin-prefer-arrow/1.2.3_eslint@8.50.0:
    resolution: {integrity: sha512-J9I5PKCOJretVuiZRGvPQxCbllxGAV/viI20JO3LYblAodofBxyMnZAJ+WGeClHgANnSJberTNoFWWjrWKBuXQ==}
    peerDependencies:
      eslint: '>=2.0.0'
    dependencies:
      eslint: 8.50.0

  /eslint-plugin-react-hooks/4.6.0_eslint@8.50.0:
    resolution: {integrity: sha512-oFc7Itz9Qxh2x4gNHStv3BqJq54ExXmfC+a1NjAta66IAN87Wu0R/QArgIS9qKzX3dXKPI9H5crl9QchNMY9+g==}
    engines: {node: '>=10'}
    peerDependencies:
      eslint: ^3.0.0 || ^4.0.0 || ^5.0.0 || ^6.0.0 || ^7.0.0 || ^8.0.0-0
    dependencies:
      eslint: 8.50.0

  /eslint-plugin-react/7.33.2_eslint@8.50.0:
    resolution: {integrity: sha512-73QQMKALArI8/7xGLNI/3LylrEYrlKZSb5C9+q3OtOewTnMQi5cT+aE9E41sLCmli3I9PGGmD1yiZydyo4FEPw==}
    engines: {node: '>=4'}
    peerDependencies:
      eslint: ^3 || ^4 || ^5 || ^6 || ^7 || ^8
    dependencies:
      array-includes: 3.1.7
      array.prototype.flatmap: 1.3.2
      array.prototype.tosorted: 1.1.2
      doctrine: 2.1.0
      es-iterator-helpers: 1.0.15
      eslint: 8.50.0
      estraverse: 5.3.0
      jsx-ast-utils: 3.3.5
      minimatch: 3.1.2
      object.entries: 1.1.7
      object.fromentries: 2.0.7
      object.hasown: 1.1.3
      object.values: 1.1.7
      prop-types: 15.8.1
      resolve: 2.0.0-next.4
      semver: 6.3.1
      string.prototype.matchall: 4.0.10

  /eslint-scope/5.1.1:
    resolution: {integrity: sha512-2NxwbF/hZ0KpepYN0cNbo+FN6XoK7GaHlQhgx/hIZl6Va0bF45RQOOwhLIy8lQDbuCiadSLCBnH2CFYquit5bw==}
    engines: {node: '>=8.0.0'}
    dependencies:
      esrecurse: 4.3.0
      estraverse: 4.3.0

  /eslint-scope/7.2.2:
    resolution: {integrity: sha512-dOt21O7lTMhDM+X9mB4GX+DZrZtCUJPL/wlcTqxyrx5IvO0IYtILdtrQGQp+8n5S0gwSVmOf9NQrjMOgfQZlIg==}
    engines: {node: ^12.22.0 || ^14.17.0 || >=16.0.0}
    dependencies:
      esrecurse: 4.3.0
      estraverse: 5.3.0

  /eslint-visitor-keys/3.4.3:
    resolution: {integrity: sha512-wpc+LXeiyiisxPlEkUzU6svyS1frIO3Mgxj1fdy7Pm8Ygzguax2N3Fa/D/ag1WqbOprdI+uY6wMUl8/a2G+iag==}
    engines: {node: ^12.22.0 || ^14.17.0 || >=16.0.0}

  /eslint/8.50.0:
    resolution: {integrity: sha512-FOnOGSuFuFLv/Sa+FDVRZl4GGVAAFFi8LecRsI5a1tMO5HIE8nCm4ivAlzt4dT3ol/PaaGC0rJEEXQmHJBGoOg==}
    engines: {node: ^12.22.0 || ^14.17.0 || >=16.0.0}
    hasBin: true
    dependencies:
      '@eslint-community/eslint-utils': 4.4.0_eslint@8.50.0
      '@eslint-community/regexpp': 4.9.1
      '@eslint/eslintrc': 2.1.2
      '@eslint/js': 8.50.0
      '@humanwhocodes/config-array': 0.11.11
      '@humanwhocodes/module-importer': 1.0.1
      '@nodelib/fs.walk': 1.2.8
      ajv: 6.12.6
      chalk: 4.1.2
      cross-spawn: 7.0.3
      debug: 4.3.4
      doctrine: 3.0.0
      escape-string-regexp: 4.0.0
      eslint-scope: 7.2.2
      eslint-visitor-keys: 3.4.3
      espree: 9.6.1
      esquery: 1.5.0
      esutils: 2.0.3
      fast-deep-equal: 3.1.3
      file-entry-cache: 6.0.1
      find-up: 5.0.0
      glob-parent: 6.0.2
      globals: 13.23.0
      graphemer: 1.4.0
      ignore: 5.2.4
      imurmurhash: 0.1.4
      is-glob: 4.0.3
      is-path-inside: 3.0.3
      js-yaml: 4.1.0
      json-stable-stringify-without-jsonify: 1.0.1
      levn: 0.4.1
      lodash.merge: 4.6.2
      minimatch: 3.1.2
      natural-compare: 1.4.0
      optionator: 0.9.3
      strip-ansi: 6.0.1
      text-table: 0.2.0
    transitivePeerDependencies:
      - supports-color

  /espree/9.6.1:
    resolution: {integrity: sha512-oruZaFkjorTpF32kDSI5/75ViwGeZginGGy2NoOSg3Q9bnwlnmDm4HLnkl0RE3n+njDXR037aY1+x58Z/zFdwQ==}
    engines: {node: ^12.22.0 || ^14.17.0 || >=16.0.0}
    dependencies:
      acorn: 8.10.0
      acorn-jsx: 5.3.2_acorn@8.10.0
      eslint-visitor-keys: 3.4.3

  /esprima/1.2.2:
    resolution: {integrity: sha512-+JpPZam9w5DuJ3Q67SqsMGtiHKENSMRVoxvArfJZK01/BfLEObtZ6orJa/MtoGNR/rfMgp5837T41PAmTwAv/A==}
    engines: {node: '>=0.4.0'}
    hasBin: true
    dev: true

  /esprima/4.0.1:
    resolution: {integrity: sha512-eGuFFw7Upda+g4p+QHvnW0RyTX/SVeJBDM/gCtMARO0cLuT2HcEKnTPvhjV6aGeqrCB/sbNop0Kszm0jsaWU4A==}
    engines: {node: '>=4'}
    hasBin: true

  /esquery/1.5.0:
    resolution: {integrity: sha512-YQLXUplAwJgCydQ78IMJywZCceoqk1oH01OERdSAJc/7U2AylwjhSCLDEtqwg811idIS/9fIU5GjG73IgjKMVg==}
    engines: {node: '>=0.10'}
    dependencies:
      estraverse: 5.3.0

  /esrecurse/4.3.0:
    resolution: {integrity: sha512-KmfKL3b6G+RXvP8N1vr3Tq1kL/oCFgn2NYXEtqP8/L3pKapUA4G8cFVaoF3SU323CD4XypR/ffioHmkti6/Tag==}
    engines: {node: '>=4.0'}
    dependencies:
      estraverse: 5.3.0

  /estraverse/4.3.0:
    resolution: {integrity: sha512-39nnKffWz8xN1BU/2c79n9nB9HDzo0niYUqx6xyqUnyoAnQyyWpOTdZEeiCch8BBu515t4wp9ZmgVfVhn9EBpw==}
    engines: {node: '>=4.0'}

  /estraverse/5.3.0:
    resolution: {integrity: sha512-MMdARuVEQziNTeJD8DgMqmhwR11BRQ/cBP+pLtYdSTnf3MIO8fFeiINEbX36ZdNlfU/7A9f3gUw49B3oQsvwBA==}
    engines: {node: '>=4.0'}

  /estree-walker/2.0.2:
    resolution: {integrity: sha512-Rfkk/Mp/DL7JVje3u18FxFujQlTNR2q6QfMSMB7AvCBx91NGj/ba3kCfza0f6dVDbw7YlRf/nDrn7pQrCCyQ/w==}
    dev: true

  /esutils/2.0.3:
    resolution: {integrity: sha512-kVscqXk4OCp68SZ0dkgEKVi6/8ij300KBWTJq32P/dYeWTSwK41WyTxalN1eRmA5Z9UU/LX9D7FWSmV9SAYx6g==}
    engines: {node: '>=0.10.0'}

  /etag/1.8.1:
    resolution: {integrity: sha512-aIL5Fx7mawVa300al2BnEE4iNvo1qETxLrPI/o05L7z6go7fCw1J6EQmbK4FmJ2AS7kgVF/KEZWufBfdClMcPg==}
    engines: {node: '>= 0.6'}

  /event-target-shim/5.0.1:
    resolution: {integrity: sha512-i/2XbnSz/uxRCU6+NdVJgKWDTM427+MqYbkQzD321DuCQJUqOuJKIA0IM2+W2xtYHdKOmZ4dR6fExsd4SXL+WQ==}
    engines: {node: '>=6'}

  /events/3.3.0:
    resolution: {integrity: sha512-mQw+2fkQbALzQ7V0MY0IqdnXNOeTtP4r0lN9z7AAawCXgqea7bDii20AYrIBrFd/Hx0M2Ocz6S111CaFkUcb0Q==}
    engines: {node: '>=0.8.x'}

  /evp_bytestokey/1.0.3:
    resolution: {integrity: sha512-/f2Go4TognH/KvCISP7OUsHn85hT9nUkxxA9BEWxFn+Oj9o8ZNLm/40hdlgSLyuOimsrTKLUMEorQexp/aPQeA==}
    dependencies:
      md5.js: 1.3.5
      safe-buffer: 5.2.1
    dev: true

  /execa/1.0.0:
    resolution: {integrity: sha512-adbxcyWV46qiHyvSp50TKt05tB4tK3HcmF7/nxfAdhnox83seTDbwnaqKO4sXRy7roHAIFqJP/Rw/AuEbX61LA==}
    engines: {node: '>=6'}
    dependencies:
      cross-spawn: 6.0.5
      get-stream: 4.1.0
      is-stream: 1.1.0
      npm-run-path: 2.0.2
      p-finally: 1.0.0
      signal-exit: 3.0.7
      strip-eof: 1.0.0
    dev: false

  /execa/5.1.1:
    resolution: {integrity: sha512-8uSpZZocAZRBAPIEINJj3Lo9HyGitllczc27Eh5YYojjMFMn8yHMDMaUHE2Jqfq05D/wucwI4JGURyXt1vchyg==}
    engines: {node: '>=10'}
    dependencies:
      cross-spawn: 7.0.3
      get-stream: 6.0.1
      human-signals: 2.1.0
      is-stream: 2.0.1
      merge-stream: 2.0.0
      npm-run-path: 4.0.1
      onetime: 5.1.2
      signal-exit: 3.0.7
      strip-final-newline: 2.0.0
    dev: true

  /execa/7.2.0:
    resolution: {integrity: sha512-UduyVP7TLB5IcAQl+OzLyLcS/l32W/GLg+AhHJ+ow40FOk2U3SAllPwR44v4vmdFwIWqpdwxxpQbF1n5ta9seA==}
    engines: {node: ^14.18.0 || ^16.14.0 || >=18.0.0}
    dependencies:
      cross-spawn: 7.0.3
      get-stream: 6.0.1
      human-signals: 4.3.1
      is-stream: 3.0.0
      merge-stream: 2.0.0
      npm-run-path: 5.1.0
      onetime: 6.0.0
      signal-exit: 3.0.7
      strip-final-newline: 3.0.0
    dev: true

  /expand-template/2.0.3:
    resolution: {integrity: sha512-XYfuKMvj4O35f/pOXLObndIRvyQ+/+6AhODh+OKWj9S9498pHHn/IMszH+gt0fBCRWMNfk1ZSp5x3AifmnI2vg==}
    engines: {node: '>=6'}
    dev: false

  /express-ws/5.0.2_express@4.18.2:
    resolution: {integrity: sha512-0uvmuk61O9HXgLhGl3QhNSEtRsQevtmbL94/eILaliEADZBHZOQUAiHFrGPrgsjikohyrmSG5g+sCfASTt0lkQ==}
    engines: {node: '>=4.5.0'}
    peerDependencies:
      express: ^4.0.0 || ^5.0.0-alpha.1
    dependencies:
      express: 4.18.2
      ws: 7.5.9
    transitivePeerDependencies:
      - bufferutil
      - utf-8-validate

  /express/4.18.2:
    resolution: {integrity: sha512-5/PsL6iGPdfQ/lKM1UuielYgv3BUoJfz1aUwU9vHZ+J7gyvwdQXFEBIEIaxeGf0GIcreATNyBExtalisDbuMqQ==}
    engines: {node: '>= 0.10.0'}
    dependencies:
      accepts: 1.3.8
      array-flatten: 1.1.1
      body-parser: 1.20.1
      content-disposition: 0.5.4
      content-type: 1.0.5
      cookie: 0.5.0
      cookie-signature: 1.0.6
      debug: 2.6.9
      depd: 2.0.0
      encodeurl: 1.0.2
      escape-html: 1.0.3
      etag: 1.8.1
      finalhandler: 1.2.0
      fresh: 0.5.2
      http-errors: 2.0.0
      merge-descriptors: 1.0.1
      methods: 1.1.2
      on-finished: 2.4.1
      parseurl: 1.3.3
      path-to-regexp: 0.1.7
      proxy-addr: 2.0.7
      qs: 6.11.0
      range-parser: 1.2.1
      safe-buffer: 5.2.1
      send: 0.18.0
      serve-static: 1.15.0
      setprototypeof: 1.2.0
      statuses: 2.0.1
      type-is: 1.6.18
      utils-merge: 1.0.1
      vary: 1.1.2

  /extend/3.0.2:
    resolution: {integrity: sha512-fjquC59cD7CyW6urNXK0FBufkZcoiGG80wTuPujX590cB5Ttln20E2UB4S/WARVqhXffZl2LNgS+gQdPIIim/g==}
    dev: true

  /extract-zip/2.0.1:
    resolution: {integrity: sha512-GDhU9ntwuKyGXdZBUgTIe+vXnWj0fppUEtMDL0+idd5Sta8TGpHssn/eusA9mrPr9qNDym6SxAYZjNvCn/9RBg==}
    engines: {node: '>= 10.17.0'}
    hasBin: true
    dependencies:
      debug: 4.3.4
      get-stream: 5.2.0
      yauzl: 2.10.0
    optionalDependencies:
      '@types/yauzl': 2.10.1
    transitivePeerDependencies:
      - supports-color

  /faker/4.1.0:
    resolution: {integrity: sha512-ILKg69P6y/D8/wSmDXw35Ly0re8QzQ8pMfBCflsGiZG2ZjMUNLYNexA6lz5pkmJlepVdsiDFUxYAzPQ9/+iGLA==}

  /fast-deep-equal/3.1.3:
    resolution: {integrity: sha512-f3qQ9oQy9j2AhBe/H9VC91wLmKBCCU/gDOnKNAYG5hswO7BLKj09Hc5HYNz9cGI++xlpDCIgDaitVs03ATR84Q==}

  /fast-glob/3.3.1:
    resolution: {integrity: sha512-kNFPyjhh5cKjrUltxs+wFx+ZkbRaxxmZ+X0ZU31SOsxCEtP9VPgtq2teZw1DebupL5GmDaNQ6yKMMVcM41iqDg==}
    engines: {node: '>=8.6.0'}
    dependencies:
      '@nodelib/fs.stat': 2.0.5
      '@nodelib/fs.walk': 1.2.8
      glob-parent: 5.1.2
      merge2: 1.4.1
      micromatch: 4.0.5

  /fast-json-stable-stringify/2.1.0:
    resolution: {integrity: sha512-lhd/wF+Lk98HZoTCtlVraHtfh5XYijIjalXck7saUtuanSDyLMxnHhSXEDJqHxD7msR8D0uCmqlkwjCV8xvwHw==}

  /fast-levenshtein/2.0.6:
    resolution: {integrity: sha512-DCXu6Ifhqcks7TZKY3Hxp3y6qphY5SJZmrWMDrKcERSOXWQdMhU9Ig/PYrzyw/ul9jOIyh0N4M0tbC5hodg8dw==}

  /fast-safe-stringify/2.1.1:
    resolution: {integrity: sha512-W+KJc2dmILlPplD/H4K9l9LcAHAfPtP6BY84uVLXQ6Evcz9Lcg33Y2z1IVblT6xdY54PXYVHEv+0Wpq8Io6zkA==}
    dev: false

  /fast-sort/3.4.0:
    resolution: {integrity: sha512-c/cMBGA5mH3OYjaXedtLIM3hQjv+KuZuiD2QEH5GofNOZeQVDIYIN7Okc2AW1KPhk44g5PTZnXp8t2lOMl8qhQ==}
    dev: false

  /fastest-levenshtein/1.0.16:
    resolution: {integrity: sha512-eRnCtTTtGZFpQCwhJiUOuxPQWRXVKYDn0b2PeHfXL6/Zi53SLAzAHfVhVWK2AryC/WH05kGfxhFIPvTF0SXQzg==}
    engines: {node: '>= 4.9.1'}
    dev: true

  /fastq/1.15.0:
    resolution: {integrity: sha512-wBrocU2LCXXa+lWBt8RoIRD89Fi8OdABODa/kEnyeyjS5aZO5/GNvI5sEINADqP/h8M29UHTHUb53sUu5Ihqdw==}
    dependencies:
      reusify: 1.0.4

  /fd-slicer/1.1.0:
    resolution: {integrity: sha512-cE1qsB/VwyQozZ+q1dGxR8LBYNZeofhEdUNGSMbQD3Gw2lAzX9Zb3uIU6Ebc/Fmyjo9AWWfnn0AUCHqtevs/8g==}
    dependencies:
      pend: 1.2.0

  /fecha/4.2.3:
    resolution: {integrity: sha512-OP2IUU6HeYKJi3i0z4A19kHMQoLVs4Hc+DPqqxI2h/DPZHTm/vjsfC6P0b4jCMy14XizLBqvndQ+UilD7707Jw==}
    dev: false

  /figlet/1.6.0:
    resolution: {integrity: sha512-31EQGhCEITv6+hi2ORRPyn3bulaV9Fl4xOdR169cBzH/n1UqcxsiSB/noo6SJdD7Kfb1Ljit+IgR1USvF/XbdA==}
    engines: {node: '>= 0.4.0'}
    hasBin: true
    dev: false

  /file-entry-cache/6.0.1:
    resolution: {integrity: sha512-7Gps/XWymbLk2QLYK4NzpMOrYjMhdIxXuIvy2QBsLE6ljuodKvdkWs/cpyJJ3CVIVpH0Oi1Hvg1ovbMzLdFBBg==}
    engines: {node: ^10.12.0 || >=12.0.0}
    dependencies:
      flat-cache: 3.1.0

  /file-loader/6.2.0_webpack@5.88.2:
    resolution: {integrity: sha512-qo3glqyTa61Ytg4u73GultjHGjdRyig3tG6lPtyX/jOEJvHif9uB0/OCI2Kif6ctF3caQTW2G5gym21oAsI4pw==}
    engines: {node: '>= 10.13.0'}
    peerDependencies:
      webpack: ^4.0.0 || ^5.0.0
    dependencies:
      loader-utils: 2.0.4
      schema-utils: 3.3.0
      webpack: 5.88.2
    dev: false

  /file-saver/2.0.5:
    resolution: {integrity: sha512-P9bmyZ3h/PRG+Nzga+rbdI4OEpNDzAVyy74uVO9ATgzLK6VtAsYybF/+TOCvrc0MO793d6+42lLyZTw7/ArVzA==}
    dev: false

  /fill-range/7.0.1:
    resolution: {integrity: sha512-qOo9F+dMUmC2Lcb4BbVvnKJxTPjCm+RRpe4gDuGrzkL7mEVl/djYSu2OdQ2Pa302N4oqkSg9ir6jaLWJ2USVpQ==}
    engines: {node: '>=8'}
    dependencies:
      to-regex-range: 5.0.1

  /finalhandler/1.2.0:
    resolution: {integrity: sha512-5uXcUVftlQMFnWC9qu/svkWv3GTd2PfUhK/3PLkYNAe7FbqJMt3515HaxE6eRL74GdsriiwujiawdaB1BpEISg==}
    engines: {node: '>= 0.8'}
    dependencies:
      debug: 2.6.9
      encodeurl: 1.0.2
      escape-html: 1.0.3
      on-finished: 2.4.1
      parseurl: 1.3.3
      statuses: 2.0.1
      unpipe: 1.0.0

  /find-cache-dir/3.3.2:
    resolution: {integrity: sha512-wXZV5emFEjrridIgED11OoUKLxiYjAcqot/NJdAkOhlJ+vGzwhOAfcG5OX1jP+S0PcjEn8bdMJv+g2jwQ3Onig==}
    engines: {node: '>=8'}
    dependencies:
      commondir: 1.0.1
      make-dir: 3.1.0
      pkg-dir: 4.2.0

  /find-index/0.1.1:
    resolution: {integrity: sha512-uJ5vWrfBKMcE6y2Z8834dwEZj9mNGxYa3t3I53OwFeuZ8D9oc2E5zcsrkuhX6h4iYrjhiv0T3szQmxlAV9uxDg==}

  /find-up/4.1.0:
    resolution: {integrity: sha512-PpOwAdQ/YlXQ2vj8a3h8IipDuYRi3wceVQQGYWxNINccq40Anw7BlsEXCMbt1Zt+OLA6Fq9suIpIWD0OsnISlw==}
    engines: {node: '>=8'}
    dependencies:
      locate-path: 5.0.0
      path-exists: 4.0.0

  /find-up/5.0.0:
    resolution: {integrity: sha512-78/PXT1wlLLDgTzDs7sjq9hzz0vXD+zn+7wypEe4fXQxCmdmqfGsEPQxmiCSQI3ajFV91bVSsvNtrJRiW6nGng==}
    engines: {node: '>=10'}
    dependencies:
      locate-path: 6.0.0
      path-exists: 4.0.0

  /findup/0.1.5:
    resolution: {integrity: sha512-Udxo3C9A6alt2GZ2MNsgnIvX7De0V3VGxeP/x98NSVgSlizcDHdmJza61LI7zJy4OEtSiJyE72s0/+tBl5/ZxA==}
    engines: {node: '>=0.6'}
    hasBin: true
    dependencies:
      colors: 0.6.2
      commander: 2.1.0
    dev: false

  /flat-cache/3.1.0:
    resolution: {integrity: sha512-OHx4Qwrrt0E4jEIcI5/Xb+f+QmJYNj2rrK8wiIdQOIrB9WrrJL8cjZvXdXuBTkkEwEqLycb5BeZDV1o2i9bTew==}
    engines: {node: '>=12.0.0'}
    dependencies:
      flatted: 3.2.9
      keyv: 4.5.3
      rimraf: 3.0.2

  /flat/5.0.2:
    resolution: {integrity: sha512-b6suED+5/3rTpUBdG1gupIl8MPFCAMA0QXwmljLhvCUKcUvdE4gWky9zpuGCcXHOsz4J9wPGNWq6OKpmIzz3hQ==}
    hasBin: true

  /flatbuffers/1.12.0:
    resolution: {integrity: sha512-c7CZADjRcl6j0PlvFy0ZqXQ67qSEZfrVPynmnL+2zPc+NtMvrF8Y0QceMo7QqnSPc7+uWjUIAbvCQ5WIKlMVdQ==}
    dev: false

  /flatted/3.2.9:
    resolution: {integrity: sha512-36yxDn5H7OFZQla0/jFJmbIKTdZAQHngCedGxiMmpNfEZM0sdEeT+WczLQrjK6D7o2aiyLYDnkw0R3JK0Qv1RQ==}

  /fn.name/1.1.0:
    resolution: {integrity: sha512-GRnmB5gPyJpAhTQdSZTSp9uaPSvl09KoYcMQtsB9rQoOmzs9dH6ffeccH+Z+cv6P68Hu5bC6JjRh4Ah/mHSNRw==}
    dev: false

  /follow-redirects/1.15.3:
    resolution: {integrity: sha512-1VzOtuEM8pC9SFU1E+8KfTjZyMztRsgEfwQl44z8A25uy13jSzTj6dyK2Df52iV0vgHCfBwLhDWevLn95w5v6Q==}
    engines: {node: '>=4.0'}
    peerDependencies:
      debug: '*'
    peerDependenciesMeta:
      debug:
        optional: true

  /for-each/0.3.3:
    resolution: {integrity: sha512-jqYfLp7mo9vIyQf8ykW2v7A+2N4QjeCeI5+Dz9XraiO1ign81wjiH7Fb9vSOWvQfNtmSa4H2RoQTrrXivdUZmw==}
    dependencies:
      is-callable: 1.2.7

  /foreground-child/2.0.0:
    resolution: {integrity: sha512-dCIq9FpEcyQyXKCkyzmlPTFNgrCzPudOe+mhvJU5zAtlBnGVy2yKxtfsxK2tQBThwq225jcvBjpw1Gr40uzZCA==}
    engines: {node: '>=8.0.0'}
    dependencies:
      cross-spawn: 7.0.3
      signal-exit: 3.0.7

  /foreground-child/3.1.1:
    resolution: {integrity: sha512-TMKDUnIte6bfb5nWv7V/caI169OHgvwjb7V4WkeUvbQQdjr5rWKqHFiKWb/fcOwB+CzBT+qbWjvj+DVwRskpIg==}
    engines: {node: '>=14'}
    dependencies:
      cross-spawn: 7.0.3
      signal-exit: 4.1.0
    dev: true

  /form-data/2.5.1:
    resolution: {integrity: sha512-m21N3WOmEEURgk6B9GLOE4RuWOFf28Lhh9qGYeNlGq4VDXUlJy2th2slBNU8Gp8EzloYZOibZJ7t5ecIrFSjVA==}
    engines: {node: '>= 0.12'}
    dependencies:
      asynckit: 0.4.0
      combined-stream: 1.0.8
      mime-types: 2.1.35

  /form-data/4.0.0:
    resolution: {integrity: sha512-ETEklSGi5t0QMZuiXoA/Q6vcnxcLQP5vdugSpuAyi6SVGi2clPPp+xgEhuMaHC+zGgn31Kd235W35f7Hykkaww==}
    engines: {node: '>= 6'}
    dependencies:
      asynckit: 0.4.0
      combined-stream: 1.0.8
      mime-types: 2.1.35

  /format-util/1.0.5:
    resolution: {integrity: sha512-varLbTj0e0yVyRpqQhuWV+8hlePAgaoFRhNFj50BNjEIrw1/DphHSObtqwskVCPWNgzwPoQrZAbfa/SBiicNeg==}
    dev: true

  /formidable/1.2.6:
    resolution: {integrity: sha512-KcpbcpuLNOwrEjnbpMC0gS+X8ciDoZE1kkqzat4a8vrprf+s9pKNQ/QIwWfbfs4ltgmFl3MD177SNTkve3BwGQ==}
    deprecated: 'Please upgrade to latest, formidable@v2 or formidable@v3! Check these notes: https://bit.ly/2ZEqIau'
    dev: true

  /formidable/2.1.2:
    resolution: {integrity: sha512-CM3GuJ57US06mlpQ47YcunuUZ9jpm8Vx+P2CGt2j7HpgkKZO/DJYQ0Bobim8G6PFQmK5lOqOOdUXboU+h73A4g==}
    dependencies:
      dezalgo: 1.0.4
      hexoid: 1.0.0
      once: 1.4.0
      qs: 6.11.2
    dev: false

  /forwarded/0.2.0:
    resolution: {integrity: sha512-buRG0fpBtRHSTCOASe6hD258tEubFoRLb4ZNA6NxMVHNw2gOcwHo9wyablzMzOA5z9xA9L1KNjk/Nt6MT9aYow==}
    engines: {node: '>= 0.6'}

  /fresh/0.5.2:
    resolution: {integrity: sha512-zJ2mQYM18rEFOudeV4GShTGIQ7RbzA7ozbU9I/XBpm7kqgMywgmylMwXHxZJmkVoYkna9d2pVXVXPdYTP9ej8Q==}
    engines: {node: '>= 0.6'}

  /fromentries/1.3.2:
    resolution: {integrity: sha512-cHEpEQHUg0f8XdtZCc2ZAhrHzKzT0MrFUTcvx+hfxYu7rGMDc5SKoXFh+n4YigxsHXRzc6OrCshdR1bWH6HHyg==}

  /fs-constants/1.0.0:
    resolution: {integrity: sha512-y6OAwoSIf7FyjMIv94u+b5rdheZEjzR63GTyZJm5qh4Bi+2YgwLCcI/fPFZkL5PSixOt6ZNKm+w+Hfp/Bciwow==}

  /fs-extra/10.1.0:
    resolution: {integrity: sha512-oRXApq54ETRj4eMiFzGnHWGy+zo5raudjuxN0b8H7s/RU2oW0Wvsx9O0ACRN/kRq9E8Vu/ReskGB5o3ji+FzHQ==}
    engines: {node: '>=12'}
    dependencies:
      graceful-fs: 4.2.11
      jsonfile: 6.1.0
      universalify: 2.0.0

  /fs-extra/11.1.1:
    resolution: {integrity: sha512-MGIE4HOvQCeUCzmlHs0vXpih4ysz4wg9qiSAu6cd42lVwPbTM1TjV7RusoyQqMmk/95gdQZX72u+YW+c3eEpFQ==}
    engines: {node: '>=14.14'}
    dependencies:
      graceful-fs: 4.2.11
      jsonfile: 6.1.0
      universalify: 2.0.0

  /fs-extra/7.0.1:
    resolution: {integrity: sha512-YJDaCJZEnBmcbw13fvdAM9AwNOJwOzrE4pqMqBq5nFiEqXUqHwlK4B+3pUw6JNvfSPtX05xFHtYy/1ni01eGCw==}
    engines: {node: '>=6 <7 || >=8'}
    dependencies:
      graceful-fs: 4.2.11
      jsonfile: 4.0.0
      universalify: 0.1.2
    dev: false

  /fs-extra/8.1.0:
    resolution: {integrity: sha512-yhlQgA6mnOJUKOsRUFsgJdQCvkKhcz8tlZG5HBQfReYZy46OwLcY+Zia0mtdHsOo9y/hP+CxMN0TU9QxoOtG4g==}
    engines: {node: '>=6 <7 || >=8'}
    dependencies:
      graceful-fs: 4.2.11
      jsonfile: 4.0.0
      universalify: 0.1.2

  /fs-monkey/1.0.5:
    resolution: {integrity: sha512-8uMbBjrhzW76TYgEV27Y5E//W2f/lTFmx78P2w19FZSxarhI/798APGQyuGCwmkNxgwGRhrLfvWyLBvNtuOmew==}
    dev: true

  /fs.realpath/1.0.0:
    resolution: {integrity: sha512-OO0pH2lK6a0hZnAdau5ItzHPI6pUlvI7jMVnxUQRtw4owF2wk8lOSabtGDCTP4Ggrg2MbGnWO9X8K1t4+fGMDw==}

  /fsevents/2.3.3:
    resolution: {integrity: sha512-5xoDfX+fL7faATnagmWPpbFtwh/R77WmMMqqHGS65C3vvB0YHrgF+B1YmZ3441tMj5n63k0212XNoJwzlhffQw==}
    engines: {node: ^8.16.0 || ^10.6.0 || >=11.0.0}
    os: [darwin]
    requiresBuild: true
    optional: true

  /function-bind/1.1.1:
    resolution: {integrity: sha512-yIovAzMX49sF8Yl58fSCWJ5svSLuaibPxXQJFLmBObTuCr0Mf1KiPopGM9NiFjiYBCbfaa2Fh6breQ6ANVTI0A==}

  /function.prototype.name/1.1.6:
    resolution: {integrity: sha512-Z5kx79swU5P27WEayXM1tBi5Ze/lbIyiNgU3qyXUOf9b2rgXYyF9Dy9Cx+IQv/Lc8WCG6L82zwUPpSS9hGehIg==}
    engines: {node: '>= 0.4'}
    dependencies:
      call-bind: 1.0.2
      define-properties: 1.2.1
      es-abstract: 1.22.2
      functions-have-names: 1.2.3

  /functions-have-names/1.2.3:
    resolution: {integrity: sha512-xckBUXyTIqT97tq2x2AMb+g163b5JFysYk0x4qxNFwbfQkmNZoiRHb6sPzI9/QV33WeuvVYBUIiD4NzNIyqaRQ==}

  /fuse.js/3.6.1:
    resolution: {integrity: sha512-hT9yh/tiinkmirKrlv4KWOjztdoZo1mx9Qh4KvWqC7isoXwdUY3PNWUxceF4/qO9R6riA2C29jdTOeQOIROjgw==}
    engines: {node: '>=6'}
    dev: false

  /gauge/5.0.1:
    resolution: {integrity: sha512-CmykPMJGuNan/3S4kZOpvvPYSNqSHANiWnh9XcMU2pSjtBfF0XzZ2p1bFAxTbnFxyBuPxQYHhzwaoOmUdqzvxQ==}
    engines: {node: ^14.17.0 || ^16.13.0 || >=18.0.0}
    dependencies:
      aproba: 2.0.0
      color-support: 1.1.3
      console-control-strings: 1.1.0
      has-unicode: 2.0.1
      signal-exit: 4.1.0
      string-width: 4.2.3
      strip-ansi: 6.0.1
      wide-align: 1.1.5
    dev: true

  /generate-function/2.3.1:
    resolution: {integrity: sha512-eeB5GfMNeevm/GRYq20ShmsaGcmI81kIX2K9XQx5miC8KdHaC6Jm0qQ8ZNeGOi7wYB8OsdxKs+Y2oVuTFuVwKQ==}
    dependencies:
      is-property: 1.0.2
    dev: false

  /gensync/1.0.0-beta.2:
    resolution: {integrity: sha512-3hN7NaskYvMDLQY55gnW3NQ+mesEAepTqlg+VEbj7zzqEMBVNhzcGYYeqFo/TlYz6eQiFcp1HcsCZO+nGgS8zg==}
    engines: {node: '>=6.9.0'}

  /get-caller-file/2.0.5:
    resolution: {integrity: sha512-DyFP3BM/3YHTQOCUL/w0OZHR0lpKeGrxotcHWcqNEdnltqFwXVfhEBQ94eIo34AfQpo0rGki4cyIiftY06h2Fg==}
    engines: {node: 6.* || 8.* || >= 10.*}

  /get-func-name/2.0.2:
    resolution: {integrity: sha512-8vXOvuE167CtIc3OyItco7N/dpRtBbYOsPsXCz7X/PMnlGjYjSGuZJgM1Y7mmew7BKf9BqvLX2tnOVy1BBUsxQ==}

  /get-intrinsic/1.2.1:
    resolution: {integrity: sha512-2DcsyfABl+gVHEfCOaTrWgyt+tb6MSEGmKq+kI5HwLbIYgjgmMcV8KQ41uaKz1xxUcn9tJtgFbQUEVcEbd0FYw==}
    dependencies:
      function-bind: 1.1.1
      has: 1.0.4
      has-proto: 1.0.1
      has-symbols: 1.0.3

  /get-package-type/0.1.0:
    resolution: {integrity: sha512-pjzuKtY64GYfWizNAJ0fr9VqttZkNiK2iS430LtIHzjBEr6bX8Am2zm4sW4Ro5wjWW5cAlRL1qAMTcXbjNAO2Q==}
    engines: {node: '>=8.0.0'}

  /get-stream/4.1.0:
    resolution: {integrity: sha512-GMat4EJ5161kIy2HevLlr4luNjBgvmj413KaQA7jt4V8B4RDsfpHk7WQ9GVqfYyyx8OS/L66Kox+rJRNklLK7w==}
    engines: {node: '>=6'}
    dependencies:
      pump: 3.0.0
    dev: false

  /get-stream/5.2.0:
    resolution: {integrity: sha512-nBF+F1rAZVCu/p7rjzgA+Yb4lfYXrpl7a6VmJrU8wF9I1CKvP/QwPNZHnOlwbTkY6dvtFIzFMSyQXbLoTQPRpA==}
    engines: {node: '>=8'}
    dependencies:
      pump: 3.0.0

  /get-stream/6.0.1:
    resolution: {integrity: sha512-ts6Wi+2j3jQjqi70w5AlN8DFnkSwC+MqmxEzdEALB2qXZYV3X/b1CTfgPLGJNMeAWxdPfU8FO1ms3NUfaHCPYg==}
    engines: {node: '>=10'}
    dev: true

  /get-symbol-description/1.0.0:
    resolution: {integrity: sha512-2EmdH1YvIQiZpltCNgkuiUnyukzxM/R6NDJX31Ke3BG1Nq5b0S2PhX59UKi9vZpPDQVdqn+1IcaAwnzTT5vCjw==}
    engines: {node: '>= 0.4'}
    dependencies:
      call-bind: 1.0.2
      get-intrinsic: 1.2.1

  /github-from-package/0.0.0:
    resolution: {integrity: sha512-SyHy3T1v2NUXn29OsWdxmK6RwHD+vkj3v8en8AOBZ1wBQ/hCAQ5bAQTD02kW4W9tUp/3Qh6J8r9EvntiyCmOOw==}
    dev: false

  /glob-parent/5.1.2:
    resolution: {integrity: sha512-AOIgSQCepiJYwP3ARnGx+5VnTu2HBYdzbGP45eLw1vr3zB3vZLeyed1sC9hnbcOc9/SrMyM5RPQrkGz4aS9Zow==}
    engines: {node: '>= 6'}
    dependencies:
      is-glob: 4.0.3

  /glob-parent/6.0.2:
    resolution: {integrity: sha512-XxwI8EOhVQgWp6iDL+3b0r86f4d6AX6zSU55HfB4ydCEuXLXc5FcYeOu+nnGftS4TEju/11rt4KJPTMgbfmv4A==}
    engines: {node: '>=10.13.0'}
    dependencies:
      is-glob: 4.0.3

  /glob-to-regexp/0.4.1:
    resolution: {integrity: sha512-lkX1HJXwyMcprw/5YUZc2s7DrpAiHB21/V+E1rHUrVNokkvB6bqMzT0VfV6/86ZNabt1k14YOIaT7nDvOX3Iiw==}

  /glob/10.3.10:
    resolution: {integrity: sha512-fa46+tv1Ak0UPK1TOy/pZrIybNNt4HCv7SDzwyfiOZkvZLEbjsZkJBPtDHVshZjbecAoAGSC20MjLDG/qr679g==}
    engines: {node: '>=16 || 14 >=14.17'}
    hasBin: true
    dependencies:
      foreground-child: 3.1.1
      jackspeak: 2.3.6
      minimatch: 9.0.3
      minipass: 7.0.4
      path-scurry: 1.10.1
    dev: true

  /glob/7.2.0:
    resolution: {integrity: sha512-lmLf6gtyrPq8tTjSmrO94wBeQbFR3HbLHbuyD69wuyQkImp2hWqMGB47OX65FBkPffO641IP9jWa1z4ivqG26Q==}
    dependencies:
      fs.realpath: 1.0.0
      inflight: 1.0.6
      inherits: 2.0.4
      minimatch: 3.1.2
      once: 1.4.0
      path-is-absolute: 1.0.1

  /glob/7.2.3:
    resolution: {integrity: sha512-nFR0zLpU2YCaRxwoCJvL6UvCH2JFyFVIvwTLsIf21AuHlMskA1hhTdk+LlYJtOlYt9v6dvszD2BGRqBL+iQK9Q==}
    dependencies:
      fs.realpath: 1.0.0
      inflight: 1.0.6
      inherits: 2.0.4
      minimatch: 3.1.2
      once: 1.4.0
      path-is-absolute: 1.0.1

  /glob2base/0.0.12:
    resolution: {integrity: sha512-ZyqlgowMbfj2NPjxaZZ/EtsXlOch28FRXgMd64vqZWk1bT9+wvSRLYD1om9M7QfQru51zJPAT17qXm4/zd+9QA==}
    engines: {node: '>= 0.10'}
    dependencies:
      find-index: 0.1.1

  /global-agent/3.0.0:
    resolution: {integrity: sha512-PT6XReJ+D07JvGoxQMkT6qji/jVNfX/h364XHZOWeRzy64sSFr+xJ5OX7LI3b4MPQzdL4H8Y8M0xzPpsVMwA8Q==}
    engines: {node: '>=10.0'}
    requiresBuild: true
    dependencies:
      boolean: 3.2.0
      es6-error: 4.1.1
      matcher: 3.0.0
      roarr: 2.15.4
      semver: 7.5.4
      serialize-error: 7.0.1
    optional: true

  /globals/11.12.0:
    resolution: {integrity: sha512-WOBp/EEGUiIsJSp7wcv/y6MO+lV9UoncWqxuFfm8eBwzWNgyfBd6Gz+IeKQ9jCmyhoH99g15M3T+QaVHFjizVA==}
    engines: {node: '>=4'}

  /globals/13.23.0:
    resolution: {integrity: sha512-XAmF0RjlrjY23MA51q3HltdlGxUpXPvg0GioKiD9X6HD28iMjo2dKC8Vqwm7lne4GNr78+RHTfliktR6ZH09wA==}
    engines: {node: '>=8'}
    dependencies:
      type-fest: 0.20.2

  /globalthis/1.0.3:
    resolution: {integrity: sha512-sFdI5LyBiNTHjRd7cGPWapiHWMOXKyuBNX/cWJ3NfzrZQVa8GI/8cofCl74AOVqq9W5kNmguTIzJ/1s2gyI9wA==}
    engines: {node: '>= 0.4'}
    dependencies:
      define-properties: 1.2.1

  /globby/10.0.1:
    resolution: {integrity: sha512-sSs4inE1FB2YQiymcmTv6NWENryABjUNPeWhOvmn4SjtKybglsyPZxFB3U1/+L1bYi0rNZDqCLlHyLYDl1Pq5A==}
    engines: {node: '>=8'}
    dependencies:
      '@types/glob': 7.2.0
      array-union: 2.1.0
      dir-glob: 3.0.1
      fast-glob: 3.3.1
      glob: 7.2.3
      ignore: 5.2.4
      merge2: 1.4.1
      slash: 3.0.0
    dev: true

  /globby/11.1.0:
    resolution: {integrity: sha512-jhIXaOzy1sb8IyocaruWSn1TjmnBVs8Ayhcy83rmxNJ8q2uWKCAj3CnJY+KpGSXCueAPc0i05kVvVKtP1t9S3g==}
    engines: {node: '>=10'}
    dependencies:
      array-union: 2.1.0
      dir-glob: 3.0.1
      fast-glob: 3.3.1
      ignore: 5.2.4
      merge2: 1.4.1
      slash: 3.0.0

  /globby/13.2.2:
    resolution: {integrity: sha512-Y1zNGV+pzQdh7H39l9zgB4PJqjRNqydvdYCDG4HFXM4XuvSaQQlEc91IU1yALL8gUTDomgBAfz3XJdmUS+oo0w==}
    engines: {node: ^12.20.0 || ^14.13.1 || >=16.0.0}
    dependencies:
      dir-glob: 3.0.1
      fast-glob: 3.3.1
      ignore: 5.2.4
      merge2: 1.4.1
      slash: 4.0.0
    dev: false

  /google-protobuf/3.20.1:
    resolution: {integrity: sha512-XMf1+O32FjYIV3CYu6Tuh5PNbfNEU5Xu22X+Xkdb/DUexFlCzhvv7d5Iirm4AOwn8lv4al1YvIhzGrg2j9Zfzw==}
    dev: false

  /gopd/1.0.1:
    resolution: {integrity: sha512-d65bNlIadxvpb/A2abVdlqKqV563juRnZ1Wtk6s1sIR8uNsXR70xqIzVqxVf1eTqDunwT2MkczEeaezCKTZhwA==}
    dependencies:
      get-intrinsic: 1.2.1

  /got/11.8.6:
    resolution: {integrity: sha512-6tfZ91bOr7bOXnK7PRDCGBLa1H4U080YHNaAQ2KsMGlLEzRbk44nsZF2E1IeRc3vtJHPVbKCYgdFbaGO2ljd8g==}
    engines: {node: '>=10.19.0'}
    dependencies:
      '@sindresorhus/is': 4.6.0
      '@szmarczak/http-timer': 4.0.6
      '@types/cacheable-request': 6.0.3
      '@types/responselike': 1.0.1
      cacheable-lookup: 5.0.4
      cacheable-request: 7.0.4
      decompress-response: 6.0.0
      http2-wrapper: 1.0.3
      lowercase-keys: 2.0.0
      p-cancelable: 2.1.1
      responselike: 2.0.1

  /graceful-fs/4.2.11:
    resolution: {integrity: sha512-RbJ5/jmFcNNCcDV5o9eTnBLJ/HszWV0P73bc+Ff4nS/rJj+YaS6IGyiOL0VoBYX+l1Wrl3k63h/KrH+nhJ0XvQ==}

  /grapheme-splitter/1.0.4:
    resolution: {integrity: sha512-bzh50DW9kTPM00T8y4o8vQg89Di9oLJVLW/KaOGIXJWP/iqCN6WKYkbNOF04vFLJhwcpYUh9ydh/+5vpOqV4YQ==}

  /graphemer/1.4.0:
    resolution: {integrity: sha512-EtKwoO6kxCL9WO5xipiHTZlSzBm7WLT627TqC/uVRd0HKmq8NXyebnNYxDoBi7wt8eTWrUrKXCOVaFq9x1kgag==}

  /handle-thing/2.0.1:
    resolution: {integrity: sha512-9Qn4yBxelxoh2Ow62nP+Ka/kMnOXRi8BXnRaUwezLNhqelnN49xKz4F/dPP8OYLxLxq6JDtZb2i9XznUQbNPTg==}
    dev: false

  /has-ansi/2.0.0:
    resolution: {integrity: sha512-C8vBJ8DwUCx19vhm7urhTuUsr4/IyP6l4VzNQDv+ryHQObW3TTTp9yB68WpYgRe2bbaGuZ/se74IqFeVnMnLZg==}
    engines: {node: '>=0.10.0'}
    dependencies:
      ansi-regex: 2.1.1
    dev: false

  /has-bigints/1.0.2:
    resolution: {integrity: sha512-tSvCKtBr9lkF0Ex0aQiP9N+OpV4zi2r/Nee5VkRDbaqv35RLYMzbwQfFSZZH0kR+Rd6302UJZ2p/bJCEoR3VoQ==}

  /has-flag/1.0.0:
    resolution: {integrity: sha512-DyYHfIYwAJmjAjSSPKANxI8bFY9YtFrgkAfinBojQ8YJTOuOuav64tMUJv584SES4xl74PmuaevIyaLESHdTAA==}
    engines: {node: '>=0.10.0'}
    dev: false

  /has-flag/3.0.0:
    resolution: {integrity: sha512-sKJf1+ceQBr4SMkvQnBDNDtf4TXpVhVGateu0t918bl30FnbE2m4vNLX+VWe/dpjlb+HugGYzW7uQXH98HPEYw==}
    engines: {node: '>=4'}

  /has-flag/4.0.0:
    resolution: {integrity: sha512-EykJT/Q1KjTWctppgIAgfSO0tKVuZUjhgMr17kqTumMl6Afv3EISleU7qZUzoXDFTAHTDC4NOoG/ZxU3EvlMPQ==}
    engines: {node: '>=8'}

  /has-property-descriptors/1.0.0:
    resolution: {integrity: sha512-62DVLZGoiEBDHQyqG4w9xCuZ7eJEwNmJRWw2VY84Oedb7WFcA27fiEVe8oUQx9hAUJ4ekurquucTGwsyO1XGdQ==}
    dependencies:
      get-intrinsic: 1.2.1

  /has-proto/1.0.1:
    resolution: {integrity: sha512-7qE+iP+O+bgF9clE5+UoBFzE65mlBiVj3tKCrlNQ0Ogwm0BjpT/gK4SlLYDMybDh5I3TCTKnPPa0oMG7JDYrhg==}
    engines: {node: '>= 0.4'}

  /has-symbols/1.0.3:
    resolution: {integrity: sha512-l3LCuF6MgDNwTDKkdYGEihYjt5pRPbEg46rtlmnSPlUbgmB8LOIrKJbYYFBSbnPaJexMKtiPO8hmeRjRz2Td+A==}
    engines: {node: '>= 0.4'}

  /has-tostringtag/1.0.0:
    resolution: {integrity: sha512-kFjcSNhnlGV1kyoGk7OXKSawH5JOb/LzUc5w9B02hOTO0dfFRjbHQKvg1d6cf3HbeUmtU9VbbV3qzZ2Teh97WQ==}
    engines: {node: '>= 0.4'}
    dependencies:
      has-symbols: 1.0.3

  /has-unicode/2.0.1:
    resolution: {integrity: sha512-8Rf9Y83NBReMnx0gFzA8JImQACstCYWUplepDa9xprwwtmgEZUF0h/i5xSA625zB/I37EtrswSST6OXxwaaIJQ==}
    dev: true

  /has/1.0.4:
    resolution: {integrity: sha512-qdSAmqLF6209RFj4VVItywPMbm3vWylknmB3nvNiUIs72xAimcM8nVYxYr7ncvZq5qzk9MKIZR8ijqD/1QuYjQ==}
    engines: {node: '>= 0.4.0'}

  /hash-base/3.1.0:
    resolution: {integrity: sha512-1nmYp/rhMDiE7AYkDw+lLwlAzz0AntGIe51F3RfFfEqyQ3feY2eI/NcwC6umIQVOASPMsWJLJScWKSSvzL9IVA==}
    engines: {node: '>=4'}
    dependencies:
      inherits: 2.0.4
      readable-stream: 3.6.2
      safe-buffer: 5.2.1
    dev: true

  /hash.js/1.1.7:
    resolution: {integrity: sha512-taOaskGt4z4SOANNseOviYDvjEJinIkRgmp7LbKP2YTTmVxWBl87s/uzK9r+44BclBSp2X7K1hqeNfz9JbBeXA==}
    dependencies:
      inherits: 2.0.4
      minimalistic-assert: 1.0.1
    dev: true

  /hasha/5.2.2:
    resolution: {integrity: sha512-Hrp5vIK/xr5SkeN2onO32H0MgNZ0f17HRNH39WfL0SYUNOTZ5Lz1TJ8Pajo/87dYGEFlLMm7mIc/k/s6Bvz9HQ==}
    engines: {node: '>=8'}
    dependencies:
      is-stream: 2.0.1
      type-fest: 0.8.1

  /he/1.2.0:
    resolution: {integrity: sha512-F/1DnUGPopORZi0ni+CvrCgHQ5FyEAHRLSApuYWMmrbSwoN2Mn/7k+Gl38gJnR7yyDZk6WLXwiGod1JOWNDKGw==}
    hasBin: true

  /hexoid/1.0.0:
    resolution: {integrity: sha512-QFLV0taWQOZtvIRIAdBChesmogZrtuXvVWsFHZTk2SU+anspqZ2vMnoLg7IE1+Uk16N19APic1BuF8bC8c2m5g==}
    engines: {node: '>=8'}
    dev: false

  /hmac-drbg/1.0.1:
    resolution: {integrity: sha512-Tti3gMqLdZfhOQY1Mzf/AanLiqh1WTiJgEj26ZuYQ9fbkLomzGchCws4FyrSd4VkpBfiNhaE1On+lOz894jvXg==}
    dependencies:
      hash.js: 1.1.7
      minimalistic-assert: 1.0.1
      minimalistic-crypto-utils: 1.0.1
    dev: true

  /hosted-git-info/2.8.9:
    resolution: {integrity: sha512-mxIDAb9Lsm6DoOJ7xH+5+X4y1LU/4Hi50L9C5sIswK3JzULS4bwk1FvjdBgvYR4bzT4tuUQiC15FE2f5HbLvYw==}

  /hpack.js/2.1.6:
    resolution: {integrity: sha512-zJxVehUdMGIKsRaNt7apO2Gqp0BdqW5yaiGHXXmbpvxgBYVZnAql+BJb4RO5ad2MgpbZKn5G6nMnegrH1FcNYQ==}
    dependencies:
      inherits: 2.0.4
      obuf: 1.1.2
      readable-stream: 2.3.8
      wbuf: 1.7.3
    dev: false

  /html-encoding-sniffer/3.0.0:
    resolution: {integrity: sha512-oWv4T4yJ52iKrufjnyZPkrN0CH3QnrUqdB6In1g5Fe1mia8GmF36gnfNySxoZtxD5+NmYw1EElVXiBk93UeskA==}
    engines: {node: '>=12'}
    dependencies:
      whatwg-encoding: 2.0.0
    dev: true

  /html-escaper/2.0.2:
    resolution: {integrity: sha512-H2iMtd0I4Mt5eYiapRdIDjp+XzelXQ0tFE4JS7YFwFevXXMmOp9myNrUvCg0D6ws8iqkRPBfKHgbwig1SmlLfg==}

  /http-cache-semantics/4.1.1:
    resolution: {integrity: sha512-er295DKPVsV82j5kw1Gjt+ADA/XYHsajl82cGNQG2eyoPkvgUhX+nDIyelzhIWbbsXP39EHcI6l5tYs2FYqYXQ==}

  /http-deceiver/1.2.7:
    resolution: {integrity: sha512-LmpOGxTfbpgtGVxJrj5k7asXHCgNZp5nLfp+hWc8QQRqtb7fUy6kRY3BO1h9ddF6yIPYUARgxGOwB42DnxIaNw==}
    dev: false

  /http-errors/1.8.1:
    resolution: {integrity: sha512-Kpk9Sm7NmI+RHhnj6OIWDI1d6fIoFAtFt9RLaTMRlg/8w49juAStsrBgp0Dp4OdxdVbRIeKhtCUvoi/RuAhO4g==}
    engines: {node: '>= 0.6'}
    dependencies:
      depd: 1.1.2
      inherits: 2.0.4
      setprototypeof: 1.2.0
      statuses: 1.5.0
      toidentifier: 1.0.1
    dev: false

  /http-errors/2.0.0:
    resolution: {integrity: sha512-FtwrG/euBzaEjYeRqOgly7G0qviiXoJWnvEH2Z1plBdXgbyjv34pHTSb9zoeHMyDy33+DWy5Wt9Wo+TURtOYSQ==}
    engines: {node: '>= 0.8'}
    dependencies:
      depd: 2.0.0
      inherits: 2.0.4
      setprototypeof: 1.2.0
      statuses: 2.0.1
      toidentifier: 1.0.1

  /http-proxy-agent/5.0.0:
    resolution: {integrity: sha512-n2hY8YdoRE1i7r6M0w9DIw5GgZN0G25P8zLCRQ8rjXtTU3vsNFBI/vWK/UIeE6g5MUUz6avwAPXmL6Fy9D/90w==}
    engines: {node: '>= 6'}
    dependencies:
      '@tootallnate/once': 2.0.0
      agent-base: 6.0.2
      debug: 4.3.4
    transitivePeerDependencies:
      - supports-color

  /http2-wrapper/1.0.3:
    resolution: {integrity: sha512-V+23sDMr12Wnz7iTcDeJr3O6AIxlnvT/bmaAAAP/Xda35C90p9599p0F1eHR/N1KILWSoWVAiOMFjBBXaXSMxg==}
    engines: {node: '>=10.19.0'}
    dependencies:
      quick-lru: 5.1.1
      resolve-alpn: 1.2.1

  /https-browserify/1.0.0:
    resolution: {integrity: sha512-J+FkSdyD+0mA0N+81tMotaRMfSL9SGi+xpD3T6YApKsc3bGSXJlfXri3VyFOeYkfLRQisDk1W+jIFFKBeUBbBg==}
    dev: true

  /https-proxy-agent/5.0.1:
    resolution: {integrity: sha512-dFcAjpTQFgoLMzC2VwU+C/CbS7uRL0lWmxDITmqm7C+7F0Odmj6s9l6alZc6AELXhrnggM2CeWSXHGOdX2YtwA==}
    engines: {node: '>= 6'}
    dependencies:
      agent-base: 6.0.2
      debug: 4.3.4
    transitivePeerDependencies:
      - supports-color

  /human-signals/2.1.0:
    resolution: {integrity: sha512-B4FFZ6q/T2jhhksgkbEW3HBvWIfDW85snkQgawt07S7J5QXTk6BkNV+0yAeZrM5QpMAdYlocGoljn0sJ/WQkFw==}
    engines: {node: '>=10.17.0'}
    dev: true

  /human-signals/4.3.1:
    resolution: {integrity: sha512-nZXjEF2nbo7lIw3mgYjItAfgQXog3OjJogSbKa2CQIIvSGWcKgeJnQlNXip6NglNzYH45nSRiEVimMvYL8DDqQ==}
    engines: {node: '>=14.18.0'}
    dev: true

  /i18next-browser-languagedetector/6.1.8:
    resolution: {integrity: sha512-Svm+MduCElO0Meqpj1kJAriTC6OhI41VhlT/A0UPjGoPZBhAHIaGE5EfsHlTpgdH09UVX7rcc72pSDDBeKSQQA==}
    dependencies:
      '@babel/runtime': 7.23.1
    dev: false

  /i18next-http-backend/1.4.5:
    resolution: {integrity: sha512-tLuHWuLWl6CmS07o+UB6EcQCaUjrZ1yhdseIN7sfq0u7phsMePJ8pqlGhIAdRDPF/q7ooyo5MID5DRFBCH+x5w==}
    dependencies:
      cross-fetch: 3.1.5
    transitivePeerDependencies:
      - encoding

  /i18next/21.10.0:
    resolution: {integrity: sha512-YeuIBmFsGjUfO3qBmMOc0rQaun4mIpGKET5WDwvu8lU7gvwpcariZLNtL0Fzj+zazcHUrlXHiptcFhBMFaxzfg==}
    dependencies:
      '@babel/runtime': 7.23.1
    dev: false

  /iconv-lite/0.4.24:
    resolution: {integrity: sha512-v3MXnZAcvnywkTUEZomIActle7RXXeedOR31wwl7VlyoXO4Qi9arvSenNQWne1TcRwhCL1HwLI21bEqdpj8/rA==}
    engines: {node: '>=0.10.0'}
    dependencies:
      safer-buffer: 2.1.2

  /iconv-lite/0.6.3:
    resolution: {integrity: sha512-4fCk79wshMdzMp2rH06qWrJE4iolqLhCUH+OiuIgU++RB0+94NlDL81atO7GX55uUKueo0txHNtvEyI6D7WdMw==}
    engines: {node: '>=0.10.0'}
    dependencies:
      safer-buffer: 2.1.2

  /ieee754/1.2.1:
    resolution: {integrity: sha512-dcyqhDvX1C46lXZcVqCpK+FtMRQVdIMN6/Df5js2zouUsqG7I6sFxitIC+7KYK29KdXOLHdu9zL4sFnoVQnqaA==}

  /ignore-by-default/1.0.1:
    resolution: {integrity: sha512-Ius2VYcGNk7T90CppJqcIkS5ooHUZyIQK+ClZfMfMNFEF9VSE73Fq+906u/CWu92x4gzZMWOwfFYckPObzdEbA==}
    dev: false

  /ignore-styles/5.0.1:
    resolution: {integrity: sha512-gQQmIznCETPLEzfg1UH4Cs2oRq+HBPl8quroEUNXT8oybEG7/0lqI3dGgDSRry6B9HcCXw3PVkFFS0FF3CMddg==}
    dev: true

  /ignore/5.2.4:
    resolution: {integrity: sha512-MAb38BcSbH0eHNBxn7ql2NH/kX33OkB3lZ1BNdh7ENeRChHTYsTvWrMubiIAMNS2llXEEgZ1MUOBtXChP3kaFQ==}
    engines: {node: '>= 4'}

  /import-fresh/3.3.0:
    resolution: {integrity: sha512-veYYhQa+D1QBKznvhUHxb8faxlrwUnxseDAbAp457E0wLNio2bOSKnjYDhMj+YiAq61xrMGhQk9iXVk5FzgQMw==}
    engines: {node: '>=6'}
    dependencies:
      parent-module: 1.0.1
      resolve-from: 4.0.0

  /import-lazy/4.0.0:
    resolution: {integrity: sha512-rKtvo6a868b5Hu3heneU+L4yEQ4jYKLtjpnPeUdK7h0yzXGmyBTypknlkCvHFBqfX9YlorEiMM6Dnq/5atfHkw==}
    engines: {node: '>=8'}
    dev: false

  /import-local/3.1.0:
    resolution: {integrity: sha512-ASB07uLtnDs1o6EHjKpX34BKYDSqnFerfTOJL2HvMqF70LnxpjkzDB8J44oT9pu4AMPkQwf8jl6szgvNd2tRIg==}
    engines: {node: '>=8'}
    hasBin: true
    dependencies:
      pkg-dir: 4.2.0
      resolve-cwd: 3.0.0
    dev: true

  /imurmurhash/0.1.4:
    resolution: {integrity: sha512-JmXMZ6wuvDmLiHEml9ykzqO6lwFbof0GG4IkcGaENdCRDDmMVnny7s5HsIgHCbaq0w2MyPhDqkhTUgS2LU2PHA==}
    engines: {node: '>=0.8.19'}

  /indent-string/4.0.0:
    resolution: {integrity: sha512-EdDDZu4A2OyIK7Lr/2zG+w5jmbuk1DVBnEwREQvBzspBJkCEbRa8GxU1lghYcaGJCnRWibjDXlq779X1/y5xwg==}
    engines: {node: '>=8'}

  /inflection/1.13.4:
    resolution: {integrity: sha512-6I/HUDeYFfuNCVS3td055BaXBwKYuzw7K3ExVMStBowKo9oOAMJIXIHvdyR3iboTCp1b+1i5DSkIZTcwIktuDw==}
    engines: {'0': node >= 0.4.0}
    dev: false

  /inflight/1.0.6:
    resolution: {integrity: sha512-k92I/b08q4wvFscXCLvqfsHCrjrF7yiXsQuIVvVE7N82W3+aqpzuUdBbfhWcy/FZR3/4IgflMgKLOsvPDrGCJA==}
    dependencies:
      once: 1.4.0
      wrappy: 1.0.2

  /inherits/2.0.4:
    resolution: {integrity: sha512-k/vGaX4/Yla3WzyMCvTQOXYeIHvqOKtnqBduzTHpzpQZzAskKMhZ2K+EnBiSM9zGSoIFeMpXKxa4dYeZIQqewQ==}

  /ini/1.3.8:
    resolution: {integrity: sha512-JV/yugV2uzW5iMRSiZAyDtQd+nxtUnjeLt0acNdw98kKLrvuRVyB80tsREOE7yvGVgalhZ6RNXCmEHkUKBKxew==}
    dev: false

  /internal-slot/1.0.5:
    resolution: {integrity: sha512-Y+R5hJrzs52QCG2laLn4udYVnxsfny9CpOhNhUvk/SSSVyF6T27FzRbF0sroPidSu3X8oEAkOn2K804mjpt6UQ==}
    engines: {node: '>= 0.4'}
    dependencies:
      get-intrinsic: 1.2.1
      has: 1.0.4
      side-channel: 1.0.4

  /interpret/3.1.1:
    resolution: {integrity: sha512-6xwYfHbajpoF0xLW+iwLkhwgvLoZDfjYfoFNu8ftMoXINzwuymNLd9u/KmwtdT2GbR+/Cz66otEGEVVUHX9QLQ==}
    engines: {node: '>=10.13.0'}
    dev: true

  /inversify/5.0.5:
    resolution: {integrity: sha512-60QsfPz8NAU/GZqXu8hJ+BhNf/C/c+Hp0eDc6XMIJTxBiP36AQyyQKpBkOVTLWBFDQWYVHpbbEuIsHu9dLuJDA==}
    dev: false

  /inversify/6.0.1:
    resolution: {integrity: sha512-B3ex30927698TJENHR++8FfEaJGqoWOgI6ZY5Ht/nLUsFCwHn6akbwtnUAPCgUepAnTpe2qHxhDNjoKLyz6rgQ==}
    dev: false

  /ipaddr.js/1.9.1:
    resolution: {integrity: sha512-0KI/607xoxSToH7GjN1FfSbLoU0+btTicjsQSWQlh/hZykN8KpmMf7uYwPW3R+akZ6R/w18ZlXSHBYXiYUPO3g==}
    engines: {node: '>= 0.10'}

  /is-arguments/1.1.1:
    resolution: {integrity: sha512-8Q7EARjzEnKpt/PCD7e1cgUS0a6X8u5tdSiMqXhojOdoV9TsMsiO+9VLC5vAmO8N7/GmXn7yjR8qnA6bVAEzfA==}
    engines: {node: '>= 0.4'}
    dependencies:
      call-bind: 1.0.2
      has-tostringtag: 1.0.0

  /is-array-buffer/3.0.2:
    resolution: {integrity: sha512-y+FyyR/w8vfIRq4eQcM1EYgSTnmHXPqaF+IgzgraytCFq5Xh8lllDVmAZolPJiZttZLeFSINPYMaEJ7/vWUa1w==}
    dependencies:
      call-bind: 1.0.2
      get-intrinsic: 1.2.1
      is-typed-array: 1.1.12

  /is-arrayish/0.2.1:
    resolution: {integrity: sha512-zz06S8t0ozoDXMG+ube26zeCTNXcKIPJZJi8hBrF4idCLms4CG9QtK7qBl1boi5ODzFpjswb5JPmHCbMpjaYzg==}

  /is-arrayish/0.3.2:
    resolution: {integrity: sha512-eVRqCvVlZbuw3GrM63ovNSNAeA1K16kaR/LRY/92w0zxQ5/1YzwblUX652i4Xs9RwAGjW9d9y6X88t8OaAJfWQ==}
    dev: false

  /is-async-function/2.0.0:
    resolution: {integrity: sha512-Y1JXKrfykRJGdlDwdKlLpLyMIiWqWvuSd17TvZk68PLAOGOoF4Xyav1z0Xhoi+gCYjZVeC5SI+hYFOfvXmGRCA==}
    engines: {node: '>= 0.4'}
    dependencies:
      has-tostringtag: 1.0.0

  /is-bigint/1.0.4:
    resolution: {integrity: sha512-zB9CruMamjym81i2JZ3UMn54PKGsQzsJeo6xvN3HJJ4CAsQNB6iRutp2To77OfCNuoxspsIhzaPoO1zyCEhFOg==}
    dependencies:
      has-bigints: 1.0.2

  /is-binary-path/2.1.0:
    resolution: {integrity: sha512-ZMERYes6pDydyuGidse7OsHxtbI7WVeUEozgR/g7rd0xUimYNlvZRE/K2MgZTjWy725IfelLeVcEM97mmtRGXw==}
    engines: {node: '>=8'}
    dependencies:
      binary-extensions: 2.2.0

  /is-boolean-object/1.1.2:
    resolution: {integrity: sha512-gDYaKHJmnj4aWxyj6YHyXVpdQawtVLHU5cb+eztPGczf6cjuTdwve5ZIEfgXqH4e57An1D1AKf8CZ3kYrQRqYA==}
    engines: {node: '>= 0.4'}
    dependencies:
      call-bind: 1.0.2
      has-tostringtag: 1.0.0

  /is-buffer/1.1.6:
    resolution: {integrity: sha512-NcdALwpXkTm5Zvvbk7owOUSvVvBKDgKP5/ewfXEznmQFfs4ZRmanOeKBTjRVjka3QFoN6XJ+9F3USqfHqTaU5w==}
    dev: false

  /is-callable/1.2.7:
    resolution: {integrity: sha512-1BC0BVFhS/p0qtw6enp8e+8OD0UrK0oFLztSjNzhcKA3WDuJxxAPXzPuPtKkjEY9UUoEWlX/8fgKeu2S8i9JTA==}
    engines: {node: '>= 0.4'}

  /is-core-module/2.13.0:
    resolution: {integrity: sha512-Z7dk6Qo8pOCp3l4tsX2C5ZVas4V+UxwQodwZhLopL91TX8UyyHEXafPcyoeeWuLrwzHcr3igO78wNLwHJHsMCQ==}
    dependencies:
      has: 1.0.4

  /is-date-object/1.0.5:
    resolution: {integrity: sha512-9YQaSxsAiSwcvS33MBk3wTCVnWK+HhF8VZR2jRxehM16QcVOdHqPn4VPHmRK4lSr38n9JriurInLcP90xsYNfQ==}
    engines: {node: '>= 0.4'}
    dependencies:
      has-tostringtag: 1.0.0

  /is-docker/2.2.1:
    resolution: {integrity: sha512-F+i2BKsFrH66iaUFc0woD8sLy8getkwTwtOBjvs56Cx4CgJDeKQeqfz8wAYiSb8JOprWhHH5p77PbmYCvvUuXQ==}
    engines: {node: '>=8'}
    hasBin: true

  /is-docker/3.0.0:
    resolution: {integrity: sha512-eljcgEDlEns/7AXFosB5K/2nCM4P7FQPkGc/DWLy5rmFEWvZayGrik1d9/QIY5nJ4f9YsVvBkA6kJpHn9rISdQ==}
    engines: {node: ^12.20.0 || ^14.13.1 || >=16.0.0}
    hasBin: true
    dev: true

  /is-extglob/2.1.1:
    resolution: {integrity: sha512-SbKbANkN603Vi4jEZv49LeVJMn4yGwsbzZworEoyEiutsN3nJYdbO36zfhGJ6QEDpOZIFkDtnq5JRxmvl3jsoQ==}
    engines: {node: '>=0.10.0'}

  /is-finalizationregistry/1.0.2:
    resolution: {integrity: sha512-0by5vtUJs8iFQb5TYUHHPudOR+qXYIMKtiUzvLIZITZUjknFmziyBJuLhVRc+Ds0dREFlskDNJKYIdIzu/9pfw==}
    dependencies:
      call-bind: 1.0.2

  /is-fullwidth-code-point/3.0.0:
    resolution: {integrity: sha512-zymm5+u+sCsSWyD9qNaejV3DFvhCKclKdizYaJUuHA83RLjb7nSuGnddCHGv0hk+KY7BMAlsWeK4Ueg6EV6XQg==}
    engines: {node: '>=8'}

  /is-generator-function/1.0.10:
    resolution: {integrity: sha512-jsEjy9l3yiXEQ+PsXdmBwEPcOxaXWLspKdplFUVI9vq1iZgIekeC0L167qeu86czQaxed3q/Uzuw0swL0irL8A==}
    engines: {node: '>= 0.4'}
    dependencies:
      has-tostringtag: 1.0.0

  /is-glob/4.0.3:
    resolution: {integrity: sha512-xelSayHH36ZgE7ZWhli7pW34hNbNl8Ojv5KVmkJD4hBdD3th8Tfk9vYasLM+mXWOZhFkgZfxhLSnrwRr4elSSg==}
    engines: {node: '>=0.10.0'}
    dependencies:
      is-extglob: 2.1.1

  /is-inside-container/1.0.0:
    resolution: {integrity: sha512-KIYLCCJghfHZxqjYBE7rEy0OBuTd5xCHS7tHVgvCLkx7StIoaxwNW3hCALgEUjFfeRk+MG/Qxmp/vtETEF3tRA==}
    engines: {node: '>=14.16'}
    hasBin: true
    dependencies:
      is-docker: 3.0.0
    dev: true

  /is-map/2.0.2:
    resolution: {integrity: sha512-cOZFQQozTha1f4MxLFzlgKYPTyj26picdZTx82hbc/Xf4K/tZOOXSCkMvU4pKioRXGDLJRn0GM7Upe7kR721yg==}

  /is-nan/1.3.2:
    resolution: {integrity: sha512-E+zBKpQ2t6MEo1VsonYmluk9NxGrbzpeeLC2xIViuO2EjU2xsXsBPwTr3Ykv9l08UYEVEdWeRZNouaZqF6RN0w==}
    engines: {node: '>= 0.4'}
    dependencies:
      call-bind: 1.0.2
      define-properties: 1.2.1
    dev: true

  /is-negative-zero/2.0.2:
    resolution: {integrity: sha512-dqJvarLawXsFbNDeJW7zAz8ItJ9cd28YufuuFzh0G8pNHjJMnY08Dv7sYX2uF5UpQOwieAeOExEYAWWfu7ZZUA==}
    engines: {node: '>= 0.4'}

  /is-number-object/1.0.7:
    resolution: {integrity: sha512-k1U0IRzLMo7ZlYIfzRu23Oh6MiIFasgpb9X76eqfFZAqwH44UI4KTBvBYIZ1dSL9ZzChTB9ShHfLkR4pdW5krQ==}
    engines: {node: '>= 0.4'}
    dependencies:
      has-tostringtag: 1.0.0

  /is-number/7.0.0:
    resolution: {integrity: sha512-41Cifkg6e8TylSpdtTpeLVMqvSBEVzTttHvERD741+pnZ8ANv0004MRL43QKPDlK9cGvNp6NZWZUBlbGXYxxng==}
    engines: {node: '>=0.12.0'}

  /is-path-inside/3.0.3:
    resolution: {integrity: sha512-Fd4gABb+ycGAmKou8eMftCupSir5lRxqf4aD/vd0cD2qc4HL07OjCeuHMr8Ro4CoMaeCKDB0/ECBOVWjTwUvPQ==}
    engines: {node: '>=8'}

  /is-plain-obj/2.1.0:
    resolution: {integrity: sha512-YWnfyRwxL/+SsrWYfOpUtz5b3YD+nyfkHvjbcanzk8zgyO4ASD67uVMRt8k5bM4lLMDnXfriRhOpemw+NfT1eA==}
    engines: {node: '>=8'}

  /is-plain-object/2.0.4:
    resolution: {integrity: sha512-h5PpgXkWitc38BBMYawTYMWJHFZJVnBquFE57xFpjB8pJFiF6gZ+bU+WyI/yqXiFR5mdLsgYNaPe8uao6Uv9Og==}
    engines: {node: '>=0.10.0'}
    dependencies:
      isobject: 3.0.1
    dev: true

  /is-plain-object/3.0.1:
    resolution: {integrity: sha512-Xnpx182SBMrr/aBik8y+GuR4U1L9FqMSojwDQwPMmxyC6bvEqly9UBCxhauBF5vNh2gwWJNX6oDV7O+OM4z34g==}
    engines: {node: '>=0.10.0'}
    dev: true

  /is-potential-custom-element-name/1.0.1:
    resolution: {integrity: sha512-bCYeRA2rVibKZd+s2625gGnGF/t7DSqDs4dP7CrLA1m7jKWz6pps0LpYLJN8Q64HtmPKJ1hrN3nzPNKFEKOUiQ==}
    dev: true

  /is-property/1.0.2:
    resolution: {integrity: sha512-Ks/IoX00TtClbGQr4TWXemAnktAQvYB7HzcCxDGqEZU6oCmb2INHuOoKxbtR+HFkmYWBKv/dOZtGRiAjDhj92g==}
    dev: false

  /is-regex/1.1.4:
    resolution: {integrity: sha512-kvRdxDsxZjhzUX07ZnLydzS1TU/TJlTUHHY4YLL87e37oUA49DfkLqgy+VjFocowy29cKvcSiu+kIv728jTTVg==}
    engines: {node: '>= 0.4'}
    dependencies:
      call-bind: 1.0.2
      has-tostringtag: 1.0.0

  /is-set/2.0.2:
    resolution: {integrity: sha512-+2cnTEZeY5z/iXGbLhPrOAaK/Mau5k5eXq9j14CpRTftq0pAJu2MwVRSZhyZWBzx3o6X795Lz6Bpb6R0GKf37g==}

  /is-shared-array-buffer/1.0.2:
    resolution: {integrity: sha512-sqN2UDu1/0y6uvXyStCOzyhAjCSlHceFoMKJW8W9EU9cvic/QdsZ0kEU93HEy3IUEFZIiH/3w+AH/UQbPHNdhA==}
    dependencies:
      call-bind: 1.0.2

  /is-stream/1.1.0:
    resolution: {integrity: sha512-uQPm8kcs47jx38atAcWTVxyltQYoPT68y9aWYdV6yWXSyW8mzSat0TL6CiWdZeCdF3KrAvpVtnHbTv4RN+rqdQ==}
    engines: {node: '>=0.10.0'}
    dev: false

  /is-stream/2.0.1:
    resolution: {integrity: sha512-hFoiJiTl63nn+kstHGBtewWSKnQLpyb155KHheA1l39uvtO9nWIop1p3udqPcUd/xbF1VLMO4n7OI6p7RbngDg==}
    engines: {node: '>=8'}

  /is-stream/3.0.0:
    resolution: {integrity: sha512-LnQR4bZ9IADDRSkvpqMGvt/tEJWclzklNgSw48V5EAaAeDd6qGvN8ei6k5p0tvxSR171VmGyHuTiAOfxAbr8kA==}
    engines: {node: ^12.20.0 || ^14.13.1 || >=16.0.0}
    dev: true

  /is-string/1.0.7:
    resolution: {integrity: sha512-tE2UXzivje6ofPW7l23cjDOMa09gb7xlAqG6jG5ej6uPV32TlWP3NKPigtaGeHNu9fohccRYvIiZMfOOnOYUtg==}
    engines: {node: '>= 0.4'}
    dependencies:
      has-tostringtag: 1.0.0

  /is-symbol/1.0.4:
    resolution: {integrity: sha512-C/CPBqKWnvdcxqIARxyOh4v1UUEOCHpgDa0WYgpKDFMszcrPcffg5uhwSgPCLD2WWxmq6isisz87tzT01tuGhg==}
    engines: {node: '>= 0.4'}
    dependencies:
      has-symbols: 1.0.3

  /is-typed-array/1.1.12:
    resolution: {integrity: sha512-Z14TF2JNG8Lss5/HMqt0//T9JeHXttXy5pH/DBU4vi98ozO2btxzq9MwYDZYnKwU8nRsz/+GVFVRDq3DkVuSPg==}
    engines: {node: '>= 0.4'}
    dependencies:
      which-typed-array: 1.1.11

  /is-typedarray/1.0.0:
    resolution: {integrity: sha512-cyA56iCMHAh5CdzjJIa4aohJyeO1YbwLi3Jc35MmRU6poroFjIGZzUzupGiRPOjgHg9TLu43xbpwXk523fMxKA==}

  /is-unicode-supported/0.1.0:
    resolution: {integrity: sha512-knxG2q4UC3u8stRGyAVJCOdxFmv5DZiRcdlIaAQXAbSfJya+OhopNotLQrstBhququ4ZpuKbDc/8S6mgXgPFPw==}
    engines: {node: '>=10'}

  /is-weakmap/2.0.1:
    resolution: {integrity: sha512-NSBR4kH5oVj1Uwvv970ruUkCV7O1mzgVFO4/rev2cLRda9Tm9HrL70ZPut4rOHgY0FNrUu9BCbXA2sdQ+x0chA==}

  /is-weakref/1.0.2:
    resolution: {integrity: sha512-qctsuLZmIQ0+vSSMfoVvyFe2+GSEvnmZ2ezTup1SBse9+twCCeial6EEi3Nc2KFcf6+qz2FBPnjXsk8xhKSaPQ==}
    dependencies:
      call-bind: 1.0.2

  /is-weakset/2.0.2:
    resolution: {integrity: sha512-t2yVvttHkQktwnNNmBQ98AhENLdPUTDTE21uPqAQ0ARwQfGeQKRVS0NNurH7bTf7RrvcVn1OOge45CnBeHCSmg==}
    dependencies:
      call-bind: 1.0.2
      get-intrinsic: 1.2.1

  /is-windows/1.0.2:
    resolution: {integrity: sha512-eXK1UInq2bPmjyX6e3VHIzMLobc4J94i4AWn+Hpq3OU5KkrRC96OAcR3PRJ/pGu6m8TRnBHP9dkXQVsT/COVIA==}
    engines: {node: '>=0.10.0'}

  /is-wsl/2.2.0:
    resolution: {integrity: sha512-fKzAra0rGJUUBwGBgNkHZuToZcn+TtXHpeCgmkMJMMYx1sQDYaCSyjJBSCa2nH1DGm7s3n1oBnohoVTBaN7Lww==}
    engines: {node: '>=8'}
    dependencies:
      is-docker: 2.2.1

  /isarray/0.0.1:
    resolution: {integrity: sha512-D2S+3GLxWH+uhrNEcoh/fnmYeP8E8/zHl644d/jdA0g2uyXvy3sb0qxotE+ne0LtccHknQzWwZEzhak7oJ0COQ==}

  /isarray/1.0.0:
    resolution: {integrity: sha512-VLghIWNM6ELQzo7zwmcg0NmTVyWKYjvIeM83yjp0wRDTmUnrM678fQbcKBo6n2CJEF0szoG//ytg+TKla89ALQ==}

  /isarray/2.0.5:
    resolution: {integrity: sha512-xHjhDr3cNBK0BzdUJSPXZntQUx/mwMS5Rw4A7lPJ90XGAO6ISP/ePDNuo0vhqOZU+UD5JoodwCAAoZQd3FeAKw==}

  /isexe/2.0.0:
    resolution: {integrity: sha512-RHxMLp9lnKHGHRng9QFhRCMbYAcVpn69smSGcq3f36xjgVVWThj4qqLbTLlq7Ssj8B+fIQ1EuCEGI2lKsyQeIw==}

  /isobject/3.0.1:
    resolution: {integrity: sha512-WhB9zCku7EGTj/HQQRz5aUQEUeoQZH2bWcltRErOpymJ4boYE6wL9Tbr23krRPSZ+C5zqNSrSw+Cc7sZZ4b7vg==}
    engines: {node: '>=0.10.0'}
    dev: true

  /istanbul-lib-coverage/3.2.0:
    resolution: {integrity: sha512-eOeJ5BHCmHYvQK7xt9GkdHuzuCGS1Y6g9Gvnx3Ym33fz/HpLRYxiS0wHNr+m/MBC8B647Xt608vCDEvhl9c6Mw==}
    engines: {node: '>=8'}

  /istanbul-lib-hook/3.0.0:
    resolution: {integrity: sha512-Pt/uge1Q9s+5VAZ+pCo16TYMWPBIl+oaNIjgLQxcX0itS6ueeaA+pEfThZpH8WxhFgCiEb8sAJY6MdUKgiIWaQ==}
    engines: {node: '>=8'}
    dependencies:
      append-transform: 2.0.0

  /istanbul-lib-instrument/4.0.3:
    resolution: {integrity: sha512-BXgQl9kf4WTCPCCpmFGoJkz/+uhvm7h7PFKUYxh7qarQd3ER33vHG//qaE8eN25l07YqZPpHXU9I09l/RD5aGQ==}
    engines: {node: '>=8'}
    dependencies:
      '@babel/core': 7.23.0
      '@istanbuljs/schema': 0.1.3
      istanbul-lib-coverage: 3.2.0
      semver: 6.3.1
    transitivePeerDependencies:
      - supports-color

  /istanbul-lib-instrument/5.2.1:
    resolution: {integrity: sha512-pzqtp31nLv/XFOzXGuvhCb8qhjmTVo5vjVk19XE4CRlSWz0KoeJ3bw9XsA7nOp9YBf4qHjwBxkDzKcME/J29Yg==}
    engines: {node: '>=8'}
    dependencies:
      '@babel/core': 7.23.0
      '@babel/parser': 7.23.0
      '@istanbuljs/schema': 0.1.3
      istanbul-lib-coverage: 3.2.0
      semver: 6.3.1
    transitivePeerDependencies:
      - supports-color
    dev: true

  /istanbul-lib-processinfo/2.0.3:
    resolution: {integrity: sha512-NkwHbo3E00oybX6NGJi6ar0B29vxyvNwoC7eJ4G4Yq28UfY758Hgn/heV8VRFhevPED4LXfFz0DQ8z/0kw9zMg==}
    engines: {node: '>=8'}
    dependencies:
      archy: 1.0.0
      cross-spawn: 7.0.3
      istanbul-lib-coverage: 3.2.0
      p-map: 3.0.0
      rimraf: 3.0.2
      uuid: 8.3.2

  /istanbul-lib-report/3.0.1:
    resolution: {integrity: sha512-GCfE1mtsHGOELCU8e/Z7YWzpmybrx/+dSTfLrvY8qRmaY6zXTKWn6WQIjaAFw069icm6GVMNkgu0NzI4iPZUNw==}
    engines: {node: '>=10'}
    dependencies:
      istanbul-lib-coverage: 3.2.0
      make-dir: 4.0.0
      supports-color: 7.2.0

  /istanbul-lib-source-maps/4.0.1:
    resolution: {integrity: sha512-n3s8EwkdFIJCG3BPKBYvskgXGoy88ARzvegkitk60NxRdwltLOTaH7CUiMRXvwYorl0Q712iEjcWB+fK/MrWVw==}
    engines: {node: '>=10'}
    dependencies:
      debug: 4.3.4
      istanbul-lib-coverage: 3.2.0
      source-map: 0.6.1
    transitivePeerDependencies:
      - supports-color

  /istanbul-reports/3.1.6:
    resolution: {integrity: sha512-TLgnMkKg3iTDsQ9PbPTdpfAK2DzjF9mqUG7RMgcQl8oFjad8ob4laGxv5XV5U9MAfx8D6tSJiUyuAwzLicaxlg==}
    engines: {node: '>=8'}
    dependencies:
      html-escaper: 2.0.2
      istanbul-lib-report: 3.0.1

  /iterator.prototype/1.1.2:
    resolution: {integrity: sha512-DR33HMMr8EzwuRL8Y9D3u2BMj8+RqSE850jfGu59kS7tbmPLzGkZmVSfyCFSDxuZiEY6Rzt3T2NA/qU+NwVj1w==}
    dependencies:
      define-properties: 1.2.1
      get-intrinsic: 1.2.1
      has-symbols: 1.0.3
      reflect.getprototypeof: 1.0.4
      set-function-name: 2.0.1

  /jackspeak/2.3.6:
    resolution: {integrity: sha512-N3yCS/NegsOBokc8GAdM8UcmfsKiSS8cipheD/nivzr700H+nsMOxJjQnvwOcRYVuFkdH0wGUvW2WbXGmrZGbQ==}
    engines: {node: '>=14'}
    dependencies:
      '@isaacs/cliui': 8.0.2
    optionalDependencies:
      '@pkgjs/parseargs': 0.11.0
    dev: true

  /jest-diff/21.2.1:
    resolution: {integrity: sha512-E5fu6r7PvvPr5qAWE1RaUwIh/k6Zx/3OOkZ4rk5dBJkEWRrUuSgbMt2EO8IUTPTd6DOqU3LW6uTIwX5FRvXoFA==}
    dependencies:
      chalk: 2.4.2
      diff: 3.5.0
      jest-get-type: 21.2.0
      pretty-format: 21.2.1

  /jest-get-type/21.2.0:
    resolution: {integrity: sha512-y2fFw3C+D0yjNSDp7ab1kcd6NUYfy3waPTlD8yWkAtiocJdBRQqNoRqVfMNxgj+IjT0V5cBIHJO0z9vuSSZ43Q==}

  /jest-matcher-utils/21.2.1:
    resolution: {integrity: sha512-kn56My+sekD43dwQPrXBl9Zn9tAqwoy25xxe7/iY4u+mG8P3ALj5IK7MLHZ4Mi3xW7uWVCjGY8cm4PqgbsqMCg==}
    dependencies:
      chalk: 2.4.2
      jest-get-type: 21.2.0
      pretty-format: 21.2.1

  /jest-snapshot/21.2.1:
    resolution: {integrity: sha512-bpaeBnDpdqaRTzN8tWg0DqOTo2DvD3StOemxn67CUd1p1Po+BUpvePAp44jdJ7Pxcjfg+42o4NHw1SxdCA2rvg==}
    dependencies:
      chalk: 2.4.2
      jest-diff: 21.2.1
      jest-matcher-utils: 21.2.1
      mkdirp: 0.5.6
      natural-compare: 1.4.0
      pretty-format: 21.2.1

  /jest-worker/27.5.1:
    resolution: {integrity: sha512-7vuh85V5cdDofPyxn58nrPjBktZo0u9x1g8WtjQol+jZDaE+fhN+cIvTj11GndBnMnyfrUOG1sZQxCdjKh+DKg==}
    engines: {node: '>= 10.13.0'}
    dependencies:
      '@types/node': 18.16.1
      merge-stream: 2.0.0
      supports-color: 8.1.1

  /jju/1.4.0:
    resolution: {integrity: sha512-8wb9Yw966OSxApiCt0K3yNJL8pnNeIv+OEq2YMidz4FKP6nonSRoOXc80iXY4JaN2FC11B9qsNmDsm+ZOfMROA==}
    dev: false

  /jose/2.0.6:
    resolution: {integrity: sha512-FVoPY7SflDodE4lknJmbAHSUjLCzE2H1F6MS0RYKMQ8SR+lNccpMf8R4eqkNYyyUjR5qZReOzZo5C5YiHOCjjg==}
    engines: {node: '>=10.13.0 < 13 || >=13.7.0'}
    dependencies:
      '@panva/asn1.js': 1.0.0

  /js-base64/3.7.5:
    resolution: {integrity: sha512-3MEt5DTINKqfScXKfJFrRbxkrnk2AxPWGBL/ycjz4dK8iqiSJ06UxD8jh8xuh6p10TX4t2+7FsBYVxxQbMg+qA==}
    dev: false

  /js-md4/0.3.2:
    resolution: {integrity: sha512-/GDnfQYsltsjRswQhN9fhv3EMw2sCpUdrdxyWDOUK7eyD++r3gRhzgiQgc/x4MAv2i1iuQ4lxO5mvqM3vj4bwA==}
    dev: false

  /js-tokens/4.0.0:
    resolution: {integrity: sha512-RdJUflcE3cUzKiMqQgsCu06FPu9UdIJO0beYbPhHN4k6apgJtifcoCtT9bcxOpYBtpD2kCM6Sbzg4CausW/PKQ==}

  /js-yaml/3.14.1:
    resolution: {integrity: sha512-okMH7OXXJ7YrN9Ok3/SXrnu4iX9yOk+25nqX4imS2npuvTYDmo/QEZoqwZkYaIDk3jVvBOTOIEgEhaLOynBS9g==}
    hasBin: true
    dependencies:
      argparse: 1.0.10
      esprima: 4.0.1

  /js-yaml/4.1.0:
    resolution: {integrity: sha512-wpxZs9NoxZaJESJGIZTyDEaYpl0FKSA+FB9aJiyemKhMwkxQg63h4T1KJgUGHpTqPDNRcmmYLugrRjJlBtWvRA==}
    hasBin: true
    dependencies:
      argparse: 2.0.1

  /jsbi/4.3.0:
    resolution: {integrity: sha512-SnZNcinB4RIcnEyZqFPdGPVgrg2AcnykiBy0sHVJQKHYeaLUvi3Exj+iaPpLnFVkDPZIV4U0yvgC9/R4uEAZ9g==}
    dev: false

  /jsdoc-type-pratt-parser/4.0.0:
    resolution: {integrity: sha512-YtOli5Cmzy3q4dP26GraSOeAhqecewG04hoO8DY56CH4KJ9Fvv5qKWUCCo3HZob7esJQHCv6/+bnTy72xZZaVQ==}
    engines: {node: '>=12.0.0'}

  /jsdom-global/3.0.2_jsdom@19.0.0:
    resolution: {integrity: sha512-t1KMcBkz/pT5JrvcJbpUR2u/w1kO9jXctaaGJ0vZDzwFnIvGWw9IDSRciT83kIs8Bnw4qpOl8bQK08V01YgMPg==}
    peerDependencies:
      jsdom: '>=10.0.0'
    dependencies:
      jsdom: 19.0.0
    dev: true

  /jsdom/19.0.0:
    resolution: {integrity: sha512-RYAyjCbxy/vri/CfnjUWJQQtZ3LKlLnDqj+9XLNnJPgEGeirZs3hllKR20re8LUZ6o1b1X4Jat+Qd26zmP41+A==}
    engines: {node: '>=12'}
    peerDependencies:
      canvas: ^2.5.0
    peerDependenciesMeta:
      canvas:
        optional: true
    dependencies:
      abab: 2.0.6
      acorn: 8.10.0
      acorn-globals: 6.0.0
      cssom: 0.5.0
      cssstyle: 2.3.0
      data-urls: 3.0.2
      decimal.js: 10.4.3
      domexception: 4.0.0
      escodegen: 2.1.0
      form-data: 4.0.0
      html-encoding-sniffer: 3.0.0
      http-proxy-agent: 5.0.0
      https-proxy-agent: 5.0.1
      is-potential-custom-element-name: 1.0.1
      nwsapi: 2.2.7
      parse5: 6.0.1
      saxes: 5.0.1
      symbol-tree: 3.2.4
      tough-cookie: 4.1.3
      w3c-hr-time: 1.0.2
      w3c-xmlserializer: 3.0.0
      webidl-conversions: 7.0.0
      whatwg-encoding: 2.0.0
      whatwg-mimetype: 3.0.0
      whatwg-url: 10.0.0
      ws: 8.14.2
      xml-name-validator: 4.0.0
    transitivePeerDependencies:
      - bufferutil
      - supports-color
      - utf-8-validate
    dev: true

  /jsesc/2.5.2:
    resolution: {integrity: sha512-OYu7XEzjkCQ3C5Ps3QIZsQfNpqoJyZZA99wd9aWd05NCtC5pWOkShK2mkL6HXQR6/Cy2lbNdPlZBpuQHXE63gA==}
    engines: {node: '>=4'}
    hasBin: true

  /json-buffer/3.0.1:
    resolution: {integrity: sha512-4bV5BfR2mqfQTJm+V5tPPdf+ZpuhiIvTuAB5g8kcrXOZpTT/QwwVRWBywX1ozr6lEuPdbHxwaJlm9G6mI2sfSQ==}

  /json-parse-better-errors/1.0.2:
    resolution: {integrity: sha512-mrqyZKfX5EhL7hvqcV6WG1yYjnjeuYDzDhhcAAUrq8Po85NBQBJP+ZDUT75qZQ98IkUoBqdkExkukOU7Ts2wrw==}

  /json-parse-even-better-errors/2.3.1:
    resolution: {integrity: sha512-xyFwyhro/JEof6Ghe2iz2NcXoj2sloNsWr/XsERDK/oiPCfaNhl5ONfp+jQdAZRQQ0IJWNzH9zIZF7li91kh2w==}

  /json-schema-faker/0.5.0-rc16:
    resolution: {integrity: sha512-pDGpYWf3UjwhEBDfRot8q9eWQdekTb2BmykpX0QCqSV/pkniyIWnRa8+/oUWyK4h+1wRqUKoKx14JqIIrTW9LA==}
    dependencies:
      json-schema-ref-parser: 5.1.3
      jsonpath: 1.1.1
      randexp: 0.5.3
    dev: true

  /json-schema-ref-parser/5.1.3:
    resolution: {integrity: sha512-CpDFlBwz/6la78hZxyB9FECVKGYjIIl3Ms3KLqFj99W7IIb7D00/RDgc++IGB4BBALl0QRhh5m4q5WNSopvLtQ==}
    deprecated: Please switch to @apidevtools/json-schema-ref-parser
    dependencies:
      call-me-maybe: 1.0.2
      debug: 3.2.7
      js-yaml: 3.14.1
      ono: 4.0.11
    dev: true

  /json-schema-traverse/0.4.1:
    resolution: {integrity: sha512-xbbCH5dCYU5T8LcEhhuh7HJ88HXuW3qsI3Y0zOZFKfZEHcpWiHU/Jxzk629Brsab/mMiHQti9wMP+845RPe3Vg==}

  /json-schema-traverse/1.0.0:
    resolution: {integrity: sha512-NM8/P9n3XjXhIZn1lLhkFaACTOURQXjWhV4BA/RnOv8xvgqtqpAX9IO4mRQxSx1Rlo4tqzeqb0sOlruaOy3dug==}
    dev: false

  /json-stable-stringify-without-jsonify/1.0.1:
    resolution: {integrity: sha512-Bdboy+l7tA3OGW6FjyFHWkP5LuByj1Tk33Ljyq0axyzdk9//JSi2u3fP1QSmd1KNwq6VOKYGlAu87CisVir6Pw==}

  /json-stringify-safe/5.0.1:
    resolution: {integrity: sha512-ZClg6AaYvamvYEE82d3Iyd3vSSIjQ+odgjaTzRuO3s7toCdFKczob2i0zCh7JE8kWn17yvAWhUVxvqGwUalsRA==}

  /json5/1.0.2:
    resolution: {integrity: sha512-g1MWMLBiz8FKi1e4w0UyVL3w+iJceWAFBAaBnnGKOpNa5f8TLktkbre1+s6oICydWAm+HRUGTmI+//xv2hvXYA==}
    hasBin: true
    dependencies:
      minimist: 1.2.8

  /json5/2.2.3:
    resolution: {integrity: sha512-XmOWe7eyHYH14cLdVPoyg+GOH3rYX++KpzrylJwSW98t3Nk+U8XOl8FWKOgwtzdb8lXGf6zYwDUzeHMWfxasyg==}
    engines: {node: '>=6'}
    hasBin: true

  /jsonc-parser/2.0.3:
    resolution: {integrity: sha512-WJi9y9ABL01C8CxTKxRRQkkSpY/x2bo4Gy0WuiZGrInxQqgxQpvkBCLNcDYcHOSdhx4ODgbFcgAvfL49C+PHgQ==}

  /jsonc-parser/3.2.0:
    resolution: {integrity: sha512-gfFQZrcTc8CnKXp6Y4/CBT3fTc0OVuDofpre4aEeEpSBPV5X5v4+Vmx+8snU7RLPrNHPKSgLxGo9YuQzz20o+w==}
    dev: false

  /jsonfile/4.0.0:
    resolution: {integrity: sha512-m6F1R3z8jjlf2imQHS2Qez5sjKWQzbuuhuJ/FKYFRZvPE3PuHcSMVZzfsLhGVOkfd20obL5SWEBew5ShlquNxg==}
    optionalDependencies:
      graceful-fs: 4.2.11

  /jsonfile/6.1.0:
    resolution: {integrity: sha512-5dgndWOriYSm5cnYaJNhalLNDKOqFwyDB/rr1E9ZsGciGvKPs8R2xYGCacuf3z6K1YKDz182fd+fY3cn3pMqXQ==}
    dependencies:
      universalify: 2.0.0
    optionalDependencies:
      graceful-fs: 4.2.11

  /jsonpath/1.1.1:
    resolution: {integrity: sha512-l6Cg7jRpixfbgoWgkrl77dgEj8RPvND0wMH6TwQmi9Qs4TFfS9u5cUFnbeKTwj5ga5Y3BTGGNI28k117LJ009w==}
    dependencies:
      esprima: 1.2.2
      static-eval: 2.0.2
      underscore: 1.12.1
    dev: true

  /jsonwebtoken/9.0.2:
    resolution: {integrity: sha512-PRp66vJ865SSqOlgqS8hujT5U4AOgMfhrwYIuIhfKaoSCZcirrmASQr8CX7cUg+RMih+hgznrjp99o+W4pJLHQ==}
    engines: {node: '>=12', npm: '>=6'}
    dependencies:
      jws: 3.2.2
      lodash.includes: 4.3.0
      lodash.isboolean: 3.0.3
      lodash.isinteger: 4.0.4
      lodash.isnumber: 3.0.3
      lodash.isplainobject: 4.0.6
      lodash.isstring: 4.0.1
      lodash.once: 4.1.1
      ms: 2.1.3
      semver: 7.5.4
    dev: false

  /jsx-ast-utils/3.3.5:
    resolution: {integrity: sha512-ZZow9HBI5O6EPgSJLUb8n2NKgmVWTwCvHGwFuJlMjvLFqlGG6pjirPhtdsseaLZjSibD8eegzmYpUZwoIlj2cQ==}
    engines: {node: '>=4.0'}
    dependencies:
      array-includes: 3.1.7
      array.prototype.flat: 1.3.2
      object.assign: 4.1.4
      object.values: 1.1.7

  /just-extend/4.2.1:
    resolution: {integrity: sha512-g3UB796vUFIY90VIv/WX3L2c8CS2MdWUww3CNrYmqza1Fg0DURc2K/O4YrnklBdQarSJ/y8JnJYDGc+1iumQjg==}

  /jwa/1.4.1:
    resolution: {integrity: sha512-qiLX/xhEEFKUAJ6FiBMbes3w9ATzyk5W7Hvzpa/SLYdxNtng+gcurvrI7TbACjIXlsJyr05/S1oUhZrc63evQA==}
    dependencies:
      buffer-equal-constant-time: 1.0.1
      ecdsa-sig-formatter: 1.0.11
      safe-buffer: 5.2.1
    dev: false

  /jwa/2.0.0:
    resolution: {integrity: sha512-jrZ2Qx916EA+fq9cEAeCROWPTfCwi1IVHqT2tapuqLEVVDKFDENFw1oL+MwrTvH6msKxsd1YTDVw6uKEcsrLEA==}
    dependencies:
      buffer-equal-constant-time: 1.0.1
      ecdsa-sig-formatter: 1.0.11
      safe-buffer: 5.2.1
    dev: false

  /jwks-rsa/2.1.5:
    resolution: {integrity: sha512-IODtn1SwEm7n6GQZnQLY0oxKDrMh7n/jRH1MzE8mlxWMrh2NnMyOsXTebu8vJ1qCpmuTJcL4DdiE0E4h8jnwsA==}
    engines: {node: '>=10 < 13 || >=14'}
    dependencies:
      '@types/express': 4.17.18
      '@types/jsonwebtoken': 8.5.9
      debug: 4.3.4
      jose: 2.0.6
      limiter: 1.1.5
      lru-memoizer: 2.2.0
    transitivePeerDependencies:
      - supports-color
    dev: false

  /jws/3.2.2:
    resolution: {integrity: sha512-YHlZCB6lMTllWDtSPHz/ZXTsi8S00usEV6v1tjq8tOUZzw7DpSDWVXjXDre6ed1w/pd495ODpHZYSdkRTsa0HA==}
    dependencies:
      jwa: 1.4.1
      safe-buffer: 5.2.1
    dev: false

  /jws/4.0.0:
    resolution: {integrity: sha512-KDncfTmOZoOMTFG4mBlG0qUIOlc03fmzH+ru6RgYVZhPkyiy/92Owlt/8UEN+a4TXR1FQetfIpJE8ApdvdVxTg==}
    dependencies:
      jwa: 2.0.0
      safe-buffer: 5.2.1
    dev: false

  /jwt-decode/3.1.2:
    resolution: {integrity: sha512-UfpWE/VZn0iP50d8cz9NrZLM9lSWhcJ+0Gt/nm4by88UL+J1SiKN8/5dkjMmbEzwL2CAe+67GsegCbIKtbp75A==}
    dev: false

  /keytar/7.9.0:
    resolution: {integrity: sha512-VPD8mtVtm5JNtA2AErl6Chp06JBfy7diFQ7TQQhdpWOl6MrCRB+eRbvAZUsbGQS9kiMq0coJsy0W0vHpDCkWsQ==}
    requiresBuild: true
    dependencies:
      node-addon-api: 4.3.0
      prebuild-install: 7.1.1
    dev: false

  /keyv/4.5.3:
    resolution: {integrity: sha512-QCiSav9WaX1PgETJ+SpNnx2PRRapJ/oRSXM4VO5OGYGSjrxbKPVFVhB3l2OCbLCk329N8qyAtsJjSjvVBWzEug==}
    dependencies:
      json-buffer: 3.0.1

  /kind-of/6.0.3:
    resolution: {integrity: sha512-dcS1ul+9tmeD95T+x28/ehLgd9mENa3LsvDTtzm3vyBEO7RPptvAD+t44WVXaUjTBRcrpFeFlC8WCruUR456hw==}
    engines: {node: '>=0.10.0'}
    dev: true

  /kuler/2.0.0:
    resolution: {integrity: sha512-Xq9nH7KlWZmXAtodXDDRE7vs6DU1gTU8zYDHDiWLSip45Egwq3plLHzPn27NgvzL2r1LMPC1vdqh98sQxtqj4A==}
    dev: false

  /language-subtag-registry/0.3.22:
    resolution: {integrity: sha512-tN0MCzyWnoz/4nHS6uxdlFWoUZT7ABptwKPQ52Ea7URk6vll88bWBVhodtnlfEuCcKWNGoc+uGbw1cwa9IKh/w==}

  /language-tags/1.0.5:
    resolution: {integrity: sha512-qJhlO9cGXi6hBGKoxEG/sKZDAHD5Hnu9Hs4WbOY3pCWXDhw0N8x1NenNzm2EnNLkLkk7J2SdxAkDSbb6ftT+UQ==}
    dependencies:
      language-subtag-registry: 0.3.22

  /leven/2.1.0:
    resolution: {integrity: sha512-nvVPLpIHUxCUoRLrFqTgSxXJ614d8AgQoWl7zPe/2VadE8+1dpU3LBhowRuBAcuwruWtOdD8oYC9jDNJjXDPyA==}
    engines: {node: '>=0.10.0'}
    dev: false

  /levn/0.3.0:
    resolution: {integrity: sha512-0OO4y2iOHix2W6ujICbKIaEQXvFQHue65vUG3pb5EUomzPI90z9hsA1VsO/dbIIpC53J8gxM9Q4Oho0jrCM/yA==}
    engines: {node: '>= 0.8.0'}
    dependencies:
      prelude-ls: 1.1.2
      type-check: 0.3.2
    dev: true

  /levn/0.4.1:
    resolution: {integrity: sha512-+bT2uH4E5LGE7h/n3evcS/sQlJXCpIp6ym8OWJ5eV6+67Dsql/LaaT7qJBAt2rzfoa/5QBGBhxDix1dMt2kQKQ==}
    engines: {node: '>= 0.8.0'}
    dependencies:
      prelude-ls: 1.2.1
      type-check: 0.4.0

  /lighthouse-logger/1.4.2:
    resolution: {integrity: sha512-gPWxznF6TKmUHrOQjlVo2UbaL2EJ71mb2CCeRs/2qBpi4L/g4LUVc9+3lKQ6DTUZwJswfM7ainGrLO1+fOqa2g==}
    dependencies:
      debug: 2.6.9
      marky: 1.2.5
    dev: true

  /limiter/1.1.5:
    resolution: {integrity: sha512-FWWMIEOxz3GwUI4Ts/IvgVy6LPvoMPgjMdQ185nN6psJyBJ4yOpzqm695/h5umdLJg2vW3GR5iG11MAkR2AzJA==}
    dev: false

  /load-json-file/4.0.0:
    resolution: {integrity: sha512-Kx8hMakjX03tiGTLAIdJ+lL0htKnXjEZN6hk/tozf/WOuYGdZBJrZ+rCJRbVCugsjB3jMLn9746NsQIf5VjBMw==}
    engines: {node: '>=4'}
    dependencies:
      graceful-fs: 4.2.11
      parse-json: 4.0.0
      pify: 3.0.0
      strip-bom: 3.0.0

  /loader-runner/4.3.0:
    resolution: {integrity: sha512-3R/1M+yS3j5ou80Me59j7F9IMs4PXs3VqRrm0TU3AbKPxlmpoY1TNscJV/oGJXo8qCatFGTfDbY6W6ipGOYXfg==}
    engines: {node: '>=6.11.5'}

  /loader-utils/2.0.4:
    resolution: {integrity: sha512-xXqpXoINfFhgua9xiqD8fPFHgkoq1mmmpE92WlDbm9rNRd/EbRb+Gqf908T2DMfuHjjJlksiK2RbHVOdD/MqSw==}
    engines: {node: '>=8.9.0'}
    dependencies:
      big.js: 5.2.2
      emojis-list: 3.0.0
      json5: 2.2.3

  /locate-path/5.0.0:
    resolution: {integrity: sha512-t7hw9pI+WvuwNJXwk5zVHpyhIqzg2qTlklJOf0mVxGSbe3Fp2VieZcduNYjaLDoy6p9uGpQEGWG87WpMKlNq8g==}
    engines: {node: '>=8'}
    dependencies:
      p-locate: 4.1.0

  /locate-path/6.0.0:
    resolution: {integrity: sha512-iPZK6eYjbxRu3uB4/WZ3EsEIMJFMqAoopl3R+zuq0UjcAm/MO6KCweDgPfP3elTztoKP3KtnVHxTn2NHBSDVUw==}
    engines: {node: '>=10'}
    dependencies:
      p-locate: 5.0.0

  /lodash.clonedeep/4.5.0:
    resolution: {integrity: sha512-H5ZhCF25riFd9uB5UCkVKo61m3S/xZk1x4wA6yp/L3RFP6Z/eHH1ymQcGLo7J3GMPfm0V/7m1tryHuGVxpqEBQ==}
    dev: false

  /lodash.flattendeep/4.4.0:
    resolution: {integrity: sha512-uHaJFihxmJcEX3kT4I23ABqKKalJ/zDrDg0lsFtc1h+3uw49SIJ5beyhx5ExVRti3AvKoOJngIj7xz3oylPdWQ==}

  /lodash.get/4.4.2:
    resolution: {integrity: sha512-z+Uw/vLuy6gQe8cfaFWD7p0wVv8fJl3mbzXh33RS+0oW2wvUqiRXiQ69gLWSLpgB5/6sU+r6BlQR0MBILadqTQ==}

  /lodash.includes/4.3.0:
    resolution: {integrity: sha512-W3Bx6mdkRTGtlJISOvVD/lbqjTlPPUDTMnlXZFnVwi9NKJ6tiAk6LVdlhZMm17VZisqhKcgzpO5Wz91PCt5b0w==}
    dev: false

  /lodash.isboolean/3.0.3:
    resolution: {integrity: sha512-Bz5mupy2SVbPHURB98VAcw+aHh4vRV5IPNhILUCsOzRmsTmSQ17jIuqopAentWoehktxGd9e/hbIXq980/1QJg==}
    dev: false

  /lodash.isequal/4.5.0:
    resolution: {integrity: sha512-pDo3lu8Jhfjqls6GkMgpahsF9kCyayhgykjyLMNFTKWrpVdAQtYyB4muAMWozBB4ig/dtWAmsMxLEI8wuz+DYQ==}
    dev: false

  /lodash.isinteger/4.0.4:
    resolution: {integrity: sha512-DBwtEWN2caHQ9/imiNeEA5ys1JoRtRfY3d7V9wkqtbycnAmTvRRmbHKDV4a0EYc678/dia0jrte4tjYwVBaZUA==}
    dev: false

  /lodash.isnumber/3.0.3:
    resolution: {integrity: sha512-QYqzpfwO3/CWf3XP+Z+tkQsfaLL/EnUlXWVkIk5FUPc4sBdTehEqZONuyRt2P67PXAk+NXmTBcc97zw9t1FQrw==}
    dev: false

  /lodash.isplainobject/4.0.6:
    resolution: {integrity: sha512-oSXzaWypCMHkPC3NvBEaPHf0KsA5mvPrOPgQWDsbg8n7orZ290M0BmC/jgRZ4vcJ6DTAhjrsSYgdsW/F+MFOBA==}
    dev: false

  /lodash.isstring/4.0.1:
    resolution: {integrity: sha512-0wJxfxH1wgO3GrbuP+dTTk7op+6L41QCXbGINEmD+ny/G/eCqGzxyCsh7159S+mgDDcoarnBw6PC1PS5+wUGgw==}
    dev: false

  /lodash.merge/4.6.2:
    resolution: {integrity: sha512-0KpjqXRVvrYyCsX1swR/XTK0va6VQkQM6MNo7PqW77ByjAhoARA8EfrP1N4+KlKj8YS0ZUCtRT/YUuhyYDujIQ==}

  /lodash.once/4.1.1:
    resolution: {integrity: sha512-Sb487aTOCr9drQVL8pIxOzVhafOjZN9UU54hiN8PU3uAiSV7lx1yYNpbNmex2PK6dSJoNTSJUUswT651yww3Mg==}
    dev: false

  /lodash.values/4.3.0:
    resolution: {integrity: sha512-r0RwvdCv8id9TUblb/O7rYPwVy6lerCbcawrfdo9iC/1t1wsNMJknO79WNBgwkH0hIeJ08jmvvESbFpNb4jH0Q==}

  /lodash/4.17.21:
    resolution: {integrity: sha512-v2kDEe57lecTulaDIuNTPy3Ry4gLGJ6Z1O3vE1krgXZNrsQ+LFTGHVxVjcXPs17LhbZVGedAJv8XZ1tvj5FvSg==}

  /log-symbols/4.1.0:
    resolution: {integrity: sha512-8XPvpAA8uyhfteu8pIvQxpJZ7SYYdpUivZpGy6sFsBuKRY/7rQGavedeB8aK+Zkyq6upMFVL/9AW6vOYzfRyLg==}
    engines: {node: '>=10'}
    dependencies:
      chalk: 4.1.2
      is-unicode-supported: 0.1.0

  /logform/2.5.1:
    resolution: {integrity: sha512-9FyqAm9o9NKKfiAKfZoYo9bGXXuwMkxQiQttkT4YjjVtQVIQtK6LmVtlxmCaFswo6N4AfEkHqZTV0taDtPotNg==}
    dependencies:
      '@colors/colors': 1.5.0
      '@types/triple-beam': 1.3.3
      fecha: 4.2.3
      ms: 2.1.3
      safe-stable-stringify: 2.4.3
      triple-beam: 1.4.1
    dev: false

  /lokijs/1.5.12:
    resolution: {integrity: sha512-Q5ALD6JiS6xAUWCwX3taQmgwxyveCtIIuL08+ml0nHwT3k0S/GIFJN+Hd38b1qYIMaE5X++iqsqWVksz7SYW+Q==}
    dev: false

  /lolex/2.7.5:
    resolution: {integrity: sha512-l9x0+1offnKKIzYVjyXU2SiwhXDLekRzKyhnbyldPHvC7BvLPVpdNUNR2KeMAiCN2D/kLNttZgQD5WjSxuBx3Q==}
    dev: true

  /long/5.2.3:
    resolution: {integrity: sha512-lcHwpNoggQTObv5apGNCTdJrO69eHOZMi4BNC+rTLER8iHAqGrUVeLh/irVIM7zTw2bOXA8T6uNPeujwOLg/2Q==}
    dev: false

  /loose-envify/1.4.0:
    resolution: {integrity: sha512-lyuxPGr/Wfhrlem2CL/UcnUc1zcqKAImBDzukY7Y5F/yQiNdko6+fRLevlw1HgMySw7f611UIY408EtxRSoK3Q==}
    hasBin: true
    dependencies:
      js-tokens: 4.0.0

  /loupe/2.3.6:
    resolution: {integrity: sha512-RaPMZKiMy8/JruncMU5Bt6na1eftNoo++R4Y+N2FrxkDVTrGvcyzFTsaGif4QTeKESheMGegbhw6iUAq+5A8zA==}
    dependencies:
      get-func-name: 2.0.2

  /lowercase-keys/2.0.0:
    resolution: {integrity: sha512-tqNXrS78oMOE73NMxK4EMLQsQowWf8jKooH9g7xPavRT706R6bkQJ6DY2Te7QukaZsulxa30wQ7bk0pm4XiHmA==}
    engines: {node: '>=8'}

  /lru-cache/10.0.1:
    resolution: {integrity: sha512-IJ4uwUTi2qCccrioU6g9g/5rvvVl13bsdczUUcqbciD9iLr095yj8DQKdObriEvuNSx325N1rV1O0sJFszx75g==}
    engines: {node: 14 || >=16.14}
    dev: true

  /lru-cache/4.0.2:
    resolution: {integrity: sha512-uQw9OqphAGiZhkuPlpFGmdTU2tEuhxTourM/19qGJrxBPHAr/f8BT1a0i/lOclESnGatdJG/UCkP9kZB/Lh1iw==}
    dependencies:
      pseudomap: 1.0.2
      yallist: 2.1.2
    dev: false

  /lru-cache/5.1.1:
    resolution: {integrity: sha512-KpNARQA3Iwv+jTA0utUVVbrh+Jlrr1Fv0e56GGzAFOXN7dk/FviaDW8LHmK52DlcH4WP2n6gI8vN1aesBFgo9w==}
    dependencies:
      yallist: 3.1.1

  /lru-cache/6.0.0:
    resolution: {integrity: sha512-Jo6dJ04CmSjuznwJSS3pUeWmd/H0ffTlkXXgwZi+eq1UCmqQwCh+eLsYOYCwY991i2Fah4h1BEMCx4qThGbsiA==}
    engines: {node: '>=10'}
    dependencies:
      yallist: 4.0.0

  /lru-cache/7.18.3:
    resolution: {integrity: sha512-jumlc0BIUrS3qJGgIkWZsyfAM7NCWiBcCDhnd+3NNM5KbBmLTgHVfWBcg6W+rLUsIpzpERPsvwUP7CckAQSOoA==}
    engines: {node: '>=12'}
    dev: false

  /lru-cache/8.0.5:
    resolution: {integrity: sha512-MhWWlVnuab1RG5/zMRRcVGXZLCXrZTgfwMikgzCegsPnG62yDQo5JnqKkrK4jO5iKqDAZGItAqN5CtKBCBWRUA==}
    engines: {node: '>=16.14'}
    dev: false

  /lru-memoizer/2.2.0:
    resolution: {integrity: sha512-QfOZ6jNkxCcM/BkIPnFsqDhtrazLRsghi9mBwFAzol5GCvj4EkFT899Za3+QwikCg5sRX8JstioBDwOxEyzaNw==}
    dependencies:
      lodash.clonedeep: 4.5.0
      lru-cache: 4.0.2
    dev: false

  /lunr/2.3.9:
    resolution: {integrity: sha512-zTU3DaZaF3Rt9rhN3uBMGQD3dD2/vFQqnvZCDv4dl5iOzq2IZQqTxu90r4E5J+nP70J3ilqVCrbho2eWaeW8Ow==}
    dev: false

  /make-dir/3.1.0:
    resolution: {integrity: sha512-g3FeP20LNwhALb/6Cz6Dd4F2ngze0jz7tbzrD2wAV+o9FeNHe4rL+yK2md0J/fiSf1sa1ADhXqi5+oVwOM/eGw==}
    engines: {node: '>=8'}
    dependencies:
      semver: 6.3.1

  /make-dir/4.0.0:
    resolution: {integrity: sha512-hXdUTZYIVOt1Ex//jAQi+wTZZpUpwBj/0QsOzqegb3rGMMeJiSEu5xLHnYfBrRV4RH2+OCSOO95Is/7x1WJ4bw==}
    engines: {node: '>=10'}
    dependencies:
      semver: 7.5.4

  /make-error/1.3.6:
    resolution: {integrity: sha512-s8UhlNe7vPKomQhC1qFelMokr/Sc3AgNbso3n74mVPA5LTZwkB9NlXf4XPamLxJE8h0gh73rM94xvwRT2CVInw==}

  /map-age-cleaner/0.1.3:
    resolution: {integrity: sha512-bJzx6nMoP6PDLPBFmg7+xRKeFZvFboMrGlxmNj9ClvX53KrmvM5bXFXEWjbz4cz1AFn+jWJ9z/DJSz7hrs0w3w==}
    engines: {node: '>=6'}
    dependencies:
      p-defer: 1.0.0
    dev: false

  /marked/4.3.0:
    resolution: {integrity: sha512-PRsaiG84bK+AMvxziE/lCFss8juXjNaWzVbN5tXAm4XjeaS9NAHhop+PjQxz2A9h8Q4M/xGmzP8vqNwy6JeK0A==}
    engines: {node: '>= 12'}
    hasBin: true
    dev: false

  /marky/1.2.5:
    resolution: {integrity: sha512-q9JtQJKjpsVxCRVgQ+WapguSbKC3SQ5HEzFGPAJMStgh3QjCawp00UKv3MTTAArTmGmmPUvllHZoNbZ3gs0I+Q==}
    dev: true

  /matcher/3.0.0:
    resolution: {integrity: sha512-OkeDaAZ/bQCxeFAozM55PKcKU0yJMPGifLwV4Qgjitu+5MoAfSQN4lsLJeXZ1b8w0x+/Emda6MZgXS1jvsapng==}
    engines: {node: '>=10'}
    dependencies:
      escape-string-regexp: 4.0.0
    optional: true

  /md5.js/1.3.5:
    resolution: {integrity: sha512-xitP+WxNPcTTOgnTJcrhM0xvdPepipPSf3I8EIpGKeFLjt3PlJLIDG3u8EX53ZIubkb+5U2+3rELYpEhHhzdkg==}
    dependencies:
      hash-base: 3.1.0
      inherits: 2.0.4
      safe-buffer: 5.2.1
    dev: true

  /md5/2.3.0:
    resolution: {integrity: sha512-T1GITYmFaKuO91vxyoQMFETst+O71VUPEU3ze5GNzDm0OWdP8v1ziTaAEPUr/3kLsY3Sftgz242A1SetQiDL7g==}
    dependencies:
      charenc: 0.0.2
      crypt: 0.0.2
      is-buffer: 1.1.6
    dev: false

  /media-typer/0.3.0:
    resolution: {integrity: sha512-dq+qelQ9akHpcOl/gUVRTxVIOkAJ1wR3QAvb4RsVjS8oVoFjDGTc679wJYmUmknUF5HwMLOgb5O+a3KxfWapPQ==}
    engines: {node: '>= 0.6'}

  /mem/4.3.0:
    resolution: {integrity: sha512-qX2bG48pTqYRVmDB37rn/6PT7LcR8T7oAX3bf99u1Tt1nzxYfxkgqDwUwolPlXweM0XzBOBFzSx4kfp7KP1s/w==}
    engines: {node: '>=6'}
    dependencies:
      map-age-cleaner: 0.1.3
      mimic-fn: 2.1.0
      p-is-promise: 2.1.0
    dev: false

  /memfs/3.6.0:
    resolution: {integrity: sha512-EGowvkkgbMcIChjMTMkESFDbZeSh8xZ7kNSF0hAiAN4Jh6jgHCRS0Ga/+C8y6Au+oqpezRHCfPsmJ2+DwAgiwQ==}
    engines: {node: '>= 4.0.0'}
    deprecated: this will be v4
    dependencies:
      fs-monkey: 1.0.5
    dev: true

  /memorystream/0.3.1:
    resolution: {integrity: sha512-S3UwM3yj5mtUSEfP41UZmt/0SCoVYUcU1rkXv+BQ5Ig8ndL4sPoJNBUJERafdPb5jjHJGuMgytgKvKIf58XNBw==}
    engines: {node: '>= 0.10.0'}
    dev: true

  /merge-descriptors/1.0.1:
    resolution: {integrity: sha512-cCi6g3/Zr1iqQi6ySbseM1Xvooa98N0w31jzUYrXPX2xqObmFGHJ0tQ5u74H3mVh7wLouTseZyYIq39g8cNp1w==}

  /merge-stream/2.0.0:
    resolution: {integrity: sha512-abv/qOcuPfk3URPfDzmZU1LKmuw8kT+0nIHvKrKgFrwifol/doWcdA4ZqsWQ8ENrFKkd67Mfpo/LovbIUsbt3w==}

  /merge2/1.4.1:
    resolution: {integrity: sha512-8q7VEgMJW4J8tcfVPy8g09NcQwZdbwFEqhe/WZkoIzjn/3TGDwtOCYtXGxA3O8tPzpczCCDgv+P2P5y00ZJOOg==}
    engines: {node: '>= 8'}

  /methods/1.1.2:
    resolution: {integrity: sha512-iclAHeNqNm68zFtnZ0e+1L2yUIdvzNoauKU4WBA3VvH/vPFieF7qfRlwUZU+DA9P9bPXIS90ulxoUoCH23sV2w==}
    engines: {node: '>= 0.6'}

  /micromatch/4.0.5:
    resolution: {integrity: sha512-DMy+ERcEW2q8Z2Po+WNXuw3c5YaUSFjAO5GsJqfEl7UjvtIuFKO6ZrKvcItdy98dwFI2N1tg3zNIdKaQT+aNdA==}
    engines: {node: '>=8.6'}
    dependencies:
      braces: 3.0.2
      picomatch: 2.3.1

  /miller-rabin/4.0.1:
    resolution: {integrity: sha512-115fLhvZVqWwHPbClyntxEVfVDfl9DLLTuJvq3g2O/Oxi8AiNouAHvDSzHS0viUJc+V5vm3eq91Xwqn9dp4jRA==}
    hasBin: true
    dependencies:
      bn.js: 4.12.0
      brorand: 1.1.0
    dev: true

  /mime-db/1.52.0:
    resolution: {integrity: sha512-sPU4uV7dYlvtWJxwwxHD0PuihVNiE7TyAbQ5SWxDCB9mUYvOgroQOwYQQOKPJ8CIbE+1ETVlOoK1UC2nU3gYvg==}
    engines: {node: '>= 0.6'}

  /mime-types/2.1.35:
    resolution: {integrity: sha512-ZDY+bPm5zTTF+YpCrAU9nK0UgICYPT0QtT1NZWFv4s++TNkcgVaT0g6+4R2uI4MjQjzysHB1zxuWL50hzaeXiw==}
    engines: {node: '>= 0.6'}
    dependencies:
      mime-db: 1.52.0

  /mime/1.6.0:
    resolution: {integrity: sha512-x0Vn8spI+wuJ1O6S7gnbaQg8Pxh4NNHb7KSINmEWKiPE4RKOplvijn+NkmYmmRgP68mc70j2EbeTFRsrswaQeg==}
    engines: {node: '>=4'}
    hasBin: true

  /mime/2.6.0:
    resolution: {integrity: sha512-USPkMeET31rOMiarsBNIHZKLGgvKc/LrjofAnBlOttf5ajRvqiRA8QsenbcooctK6d6Ts6aqZXBA+XbkKthiQg==}
    engines: {node: '>=4.0.0'}
    hasBin: true
    dev: false

  /mimic-fn/2.1.0:
    resolution: {integrity: sha512-OqbOk5oEQeAZ8WXWydlu9HJjz9WVdEIvamMCcXmuqUYjTknH/sqsWvhQ3vgwKFRR1HpjvNBKQ37nbJgYzGqGcg==}
    engines: {node: '>=6'}

  /mimic-fn/4.0.0:
    resolution: {integrity: sha512-vqiC06CuhBTUdZH+RYl8sFrL096vA45Ok5ISO6sE/Mr1jRbGH4Csnhi8f3wKVl7x8mO4Au7Ir9D3Oyv1VYMFJw==}
    engines: {node: '>=12'}
    dev: true

  /mimic-response/1.0.1:
    resolution: {integrity: sha512-j5EctnkH7amfV/q5Hgmoal1g2QHFJRraOtmx0JpIqkxhBhI/lJSl1nMpQ45hVarwNETOoWEimndZ4QK0RHxuxQ==}
    engines: {node: '>=4'}

  /mimic-response/3.1.0:
    resolution: {integrity: sha512-z0yWI+4FDrrweS8Zmt4Ej5HdJmky15+L2e6Wgn3+iK5fWzb6T3fhNFq2+MeTRb064c6Wr4N/wv0DzQTjNzHNGQ==}
    engines: {node: '>=10'}

  /minimalistic-assert/1.0.1:
    resolution: {integrity: sha512-UtJcAD4yEaGtjPezWuO9wC4nwUnVH/8/Im3yEHQP4b67cXlD/Qr9hdITCU1xDbSEXg2XKNaP8jsReV7vQd00/A==}

  /minimalistic-crypto-utils/1.0.1:
    resolution: {integrity: sha512-JIYlbt6g8i5jKfJ3xz7rF0LXmv2TkDxBLUkiBeZ7bAx4GnnNMr8xFpGnOxn6GhTEHx3SjRrZEoU+j04prX1ktg==}
    dev: true

  /minimatch/3.1.2:
    resolution: {integrity: sha512-J7p63hRiAjw1NDEww1W7i37+ByIrOWO5XQQAzZ3VOcL0PNybwpfmV/N05zFAzwQ9USyEcX6t3UO+K5aqBQOIHw==}
    dependencies:
      brace-expansion: 1.1.11

  /minimatch/5.0.1:
    resolution: {integrity: sha512-nLDxIFRyhDblz3qMuq+SoRZED4+miJ/G+tdDrjkkkRnjAsBexeGpgjLEQ0blJy7rHhR2b93rhQY4SvyWu9v03g==}
    engines: {node: '>=10'}
    dependencies:
      brace-expansion: 2.0.1

  /minimatch/7.4.6:
    resolution: {integrity: sha512-sBz8G/YjVniEz6lKPNpKxXwazJe4c19fEfV2GDMX6AjFz+MX9uDWIZW8XreVhkFW3fkIdTv/gxWr/Kks5FFAVw==}
    engines: {node: '>=10'}
    dependencies:
      brace-expansion: 2.0.1
    dev: false

  /minimatch/9.0.3:
    resolution: {integrity: sha512-RHiac9mvaRw0x3AYRgDC1CxAP7HTcNrrECeA8YYJeWnpo+2Q5CegtZjaotWTWxDG3UeGA1coE05iH1mPjT/2mg==}
    engines: {node: '>=16 || 14 >=14.17'}
    dependencies:
      brace-expansion: 2.0.1
    dev: true

  /minimist/1.2.8:
    resolution: {integrity: sha512-2yyAR8qBkN3YuheJanUpWC5U3bb5osDywNB8RzDVlDwDHbocAJveqqj1u8+SVD7jkWT4yvsHCpWqqWqAxb0zCA==}

  /minipass/7.0.4:
    resolution: {integrity: sha512-jYofLM5Dam9279rdkWzqHozUo4ybjdZmCsDHePy5V/PbBcVMiSZR97gmAy45aqi8CK1lG2ECd356FU86avfwUQ==}
    engines: {node: '>=16 || 14 >=14.17'}
    dev: true

  /mkdirp-classic/0.5.3:
    resolution: {integrity: sha512-gKLcREMhtuZRwRAfqP3RFW+TK4JqApVBtOIftVgjuABpAtpxhPGaDcfvbhNvD0B8iD1oUr/txX35NjcaY6Ns/A==}

  /mkdirp/0.5.6:
    resolution: {integrity: sha512-FP+p8RB8OWpF3YZBCrP5gtADmtXApB5AMLn+vdyA+PyxCjrCs00mjyUozssO33cwDeT3wNGdLxJ5M//YqtHAJw==}
    hasBin: true
    dependencies:
      minimist: 1.2.8

  /mkdirp/1.0.4:
    resolution: {integrity: sha512-vVqVZQyf3WLx2Shd0qJ9xuvqgAyKPLAiqITEtqW0oIUjzo3PePDd6fW9iFz30ef7Ysp/oiWqbhszeGWW2T6Gzw==}
    engines: {node: '>=10'}
    hasBin: true
    dev: true

  /mkdirp/3.0.1:
    resolution: {integrity: sha512-+NsyUUAZDmo6YVHzL/stxSu3t9YS1iljliy3BSDrXJ/dkn1KYdmtZODGGjLcc9XLgVVpH4KshHB8XmZgMhaBXg==}
    engines: {node: '>=10'}
    hasBin: true
    dev: false

  /mocha-junit-reporter/2.2.1_mocha@10.2.0:
    resolution: {integrity: sha512-iDn2tlKHn8Vh8o4nCzcUVW4q7iXp7cC4EB78N0cDHIobLymyHNwe0XG8HEHHjc3hJlXm0Vy6zcrxaIhnI2fWmw==}
    peerDependencies:
      mocha: '>=2.2.5'
    dependencies:
      debug: 4.3.4
      md5: 2.3.0
      mkdirp: 3.0.1
      mocha: 10.2.0
      strip-ansi: 6.0.1
      xml: 1.0.1
    transitivePeerDependencies:
      - supports-color
    dev: false

  /mocha/10.2.0:
    resolution: {integrity: sha512-IDY7fl/BecMwFHzoqF2sg/SHHANeBoMMXFlS9r0OXKDssYE1M5O43wUY/9BVPeIvfH2zmEbBfseqN9gBQZzXkg==}
    engines: {node: '>= 14.0.0'}
    hasBin: true
    dependencies:
      ansi-colors: 4.1.1
      browser-stdout: 1.3.1
      chokidar: 3.5.3
      debug: 4.3.4_supports-color@8.1.1
      diff: 5.0.0
      escape-string-regexp: 4.0.0
      find-up: 5.0.0
      glob: 7.2.0
      he: 1.2.0
      js-yaml: 4.1.0
      log-symbols: 4.1.0
      minimatch: 5.0.1
      ms: 2.1.3
      nanoid: 3.3.3
      serialize-javascript: 6.0.0
      strip-json-comments: 3.1.1
      supports-color: 8.1.1
      workerpool: 6.2.1
      yargs: 16.2.0
      yargs-parser: 20.2.4
      yargs-unparser: 2.0.0

  /moment-timezone/0.5.43:
    resolution: {integrity: sha512-72j3aNyuIsDxdF1i7CEgV2FfxM1r6aaqJyLB2vwb33mXYyoyLly+F1zbWqhA3/bVIoJ4szlUoMbUnVdid32NUQ==}
    dependencies:
      moment: 2.29.4
    dev: false

  /moment/2.29.4:
    resolution: {integrity: sha512-5LC9SOxjSc2HF6vO2CyuTDNivEdoz2IvyJJGj6X8DJ0eFyfszE0QiEd+iXmBvUP3WHxSjFH/vIsA0EN00cgr8w==}
    dev: false

  /morgan/1.10.0:
    resolution: {integrity: sha512-AbegBVI4sh6El+1gNwvD5YIck7nSA36weD7xvIxG4in80j/UoK8AEGaWnnz8v1GxonMCltmlNs5ZKbGvl9b1XQ==}
    engines: {node: '>= 0.8.0'}
    dependencies:
      basic-auth: 2.0.1
      debug: 2.6.9
      depd: 2.0.0
      on-finished: 2.3.0
      on-headers: 1.0.2
    dev: false

  /mri/1.1.4:
    resolution: {integrity: sha512-6y7IjGPm8AzlvoUrwAaw1tLnUBudaS3752vcd8JtrpGGQn+rXIe63LFVHm/YMwtqAuh+LJPCFdlLYPWM1nYn6w==}
    engines: {node: '>=4'}
    dev: false

  /mrmime/1.0.1:
    resolution: {integrity: sha512-hzzEagAgDyoU1Q6yg5uI+AorQgdvMCur3FcKf7NhMKWsaYg+RnbTyHRa/9IlLF9rf455MOCtcqqrQQ83pPP7Uw==}
    engines: {node: '>=10'}
    dev: true

  /ms/2.0.0:
    resolution: {integrity: sha512-Tpp60P6IUJDTuOq/5Z8cdskzJujfwqfOTkrwIwj7IRISpnkJnT6SyJ4PCPnGMoFjC9ddhal5KVIYtAt97ix05A==}

  /ms/2.1.2:
    resolution: {integrity: sha512-sGkPx+VjMtmA6MX27oA4FBFELFCZZ4S4XqeGOXCv68tT+jb3vk/RyaKWP0PTKyWtmLSM0b+adUTEvbs1PEaH2w==}

  /ms/2.1.3:
    resolution: {integrity: sha512-6FlzubTLZG3J2a/NVCAleEhjzq5oxgHyaCU9yYXvcLsvoVaHJq/s5xXI6/XXP6tz7R9xAOtHnSO/tXtF3WRTlA==}

  /multiparty/4.2.3:
    resolution: {integrity: sha512-Ak6EUJZuhGS8hJ3c2fY6UW5MbkGUPMBEGd13djUzoY/BHqV/gTuFWtC6IuVA7A2+v3yjBS6c4or50xhzTQZImQ==}
    engines: {node: '>= 0.10'}
    dependencies:
      http-errors: 1.8.1
      safe-buffer: 5.2.1
      uid-safe: 2.1.5
    dev: false

  /multistream/2.1.1:
    resolution: {integrity: sha512-xasv76hl6nr1dEy3lPvy7Ej7K/Lx3O/FCvwge8PeVJpciPPoNCbaANcNiBug3IpdvTveZUcAV0DJzdnUDMesNQ==}
    dependencies:
      inherits: 2.0.4
      readable-stream: 2.3.8
    dev: false

  /mysql2/3.6.1:
    resolution: {integrity: sha512-O7FXjLtNkjcMBpLURwkXIhyVbX9i4lq4nNRCykPNOXfceq94kJ0miagmTEGCZieuO8JtwtXaZ41U6KT4eF9y3g==}
    engines: {node: '>= 8.0'}
    dependencies:
      denque: 2.1.0
      generate-function: 2.3.1
      iconv-lite: 0.6.3
      long: 5.2.3
      lru-cache: 8.0.5
      named-placeholders: 1.1.3
      seq-queue: 0.0.5
      sqlstring: 2.3.3
    dev: false

  /named-placeholders/1.1.3:
    resolution: {integrity: sha512-eLoBxg6wE/rZkJPhU/xRX1WTpkFEwDJEN96oxFrTsqBdbT5ec295Q+CoHrL9IT0DipqKhmGcaZmwOt8OON5x1w==}
    engines: {node: '>=12.0.0'}
    dependencies:
      lru-cache: 7.18.3
    dev: false

  /nanoid/3.3.3:
    resolution: {integrity: sha512-p1sjXuopFs0xg+fPASzQ28agW1oHD7xDsd9Xkf3T15H3c/cifrFHVwrh74PdoklAPi+i7MdRsE47vm2r6JoB+w==}
    engines: {node: ^10 || ^12 || ^13.7 || ^14 || >=15.0.1}
    hasBin: true

  /nanoid/3.3.6:
    resolution: {integrity: sha512-BGcqMMJuToF7i1rt+2PWSNVnWIkGCU78jBG3RxO/bZlnZPK2Cmi2QaffxGO/2RvWi9sL+FAiRiXMgsyxQ1DIDA==}
    engines: {node: ^10 || ^12 || ^13.7 || ^14 || >=15.0.1}
    hasBin: true
    dev: true

  /napi-build-utils/1.0.2:
    resolution: {integrity: sha512-ONmRUqK7zj7DWX0D9ADe03wbwOBZxNAfF20PlGfCWQcD3+/MakShIHrMqx9YwPTfxDdF1zLeL+RGZiR9kGMLdg==}
    dev: false

  /native-duplexpair/1.0.0:
    resolution: {integrity: sha512-E7QQoM+3jvNtlmyfqRZ0/U75VFgCls+fSkbml2MpgWkWyz3ox8Y58gNhfuziuQYGNNQAbFZJQck55LHCnCK6CA==}
    dev: false

  /natural-compare-lite/1.4.0:
    resolution: {integrity: sha512-Tj+HTDSJJKaZnfiuw+iaF9skdPpTo2GtEly5JHnWV/hfv2Qj/9RKsGISQtLh2ox3l5EAGw487hnBee0sIJ6v2g==}

  /natural-compare/1.4.0:
    resolution: {integrity: sha512-OWND8ei3VtNC9h7V60qff3SVobHr996CTwgxubgyQYEpg290h9J0buyECNNJexkFm5sOajh5G116RYA1c8ZMSw==}

  /negotiator/0.6.3:
    resolution: {integrity: sha512-+EUsqGPLsM+j/zdChZjsnX51g4XrHFOIXwfnCVPGlQk/k5giakcKsuxCObBRu6DSm9opw/O6slWbJdghQM4bBg==}
    engines: {node: '>= 0.6'}

  /neo-async/2.6.2:
    resolution: {integrity: sha512-Yd3UES5mWCSqR+qNT93S3UoYUkqAZ9lLg8a7g9rimsWmYGK8cVToA4/sF3RrshdyV3sAGMXVUmpMYOw+dLpOuw==}

  /nice-try/1.0.5:
    resolution: {integrity: sha512-1nh45deeb5olNY7eX82BkPO7SSxR5SSYJiPTrTdFUVYwAl8CKMA5N9PjTYkHiRjisVcxcQ1HXdLhx2qxxJzLNQ==}

  /nise/5.1.4:
    resolution: {integrity: sha512-8+Ib8rRJ4L0o3kfmyVCL7gzrohyDe0cMFTBa2d364yIrEGMEoetznKJx899YxjybU6bL9SQkYPSBBs1gyYs8Xg==}
    dependencies:
      '@sinonjs/commons': 2.0.0
      '@sinonjs/fake-timers': 10.3.0
      '@sinonjs/text-encoding': 0.7.2
      just-extend: 4.2.1
      path-to-regexp: 1.8.0

  /nock/12.0.3:
    resolution: {integrity: sha512-QNb/j8kbFnKCiyqi9C5DD0jH/FubFGj5rt9NQFONXwQm3IPB0CULECg/eS3AU1KgZb/6SwUa4/DTRKhVxkGABw==}
    engines: {node: '>= 10.13'}
    dependencies:
      debug: 4.3.4
      json-stringify-safe: 5.0.1
      lodash: 4.17.21
      propagate: 2.0.1
    transitivePeerDependencies:
      - supports-color
    dev: true

  /node-abi/3.47.0:
    resolution: {integrity: sha512-2s6B2CWZM//kPgwnuI0KrYwNjfdByE25zvAaEpq9IH4zcNsarH8Ihu/UuX6XMPEogDAxkuUFeZn60pXNHAqn3A==}
    engines: {node: '>=10'}
    dependencies:
      semver: 7.5.4
    dev: false

  /node-abort-controller/3.1.1:
    resolution: {integrity: sha512-AGK2yQKIjRuqnc6VkX2Xj5d+QW8xZ87pa1UK6yA6ouUyuxfHuMP6umE5QK7UmTeOAymo+Zx1Fxiuw9rVx8taHQ==}
    dev: false

  /node-addon-api/4.3.0:
    resolution: {integrity: sha512-73sE9+3UaLYYFmDsFZnqCInzPyh3MqIwZO9cw58yIqAZhONrrabrYyYe3TuIqtIiOuTXVhsGau8hcrhhwSsDIQ==}
    dev: false

  /node-fetch/2.6.7:
    resolution: {integrity: sha512-ZjMPFEfVx5j+y2yF35Kzx5sF7kDzxuDj6ziH4FFbOp87zKDZNx8yExJIb05OGF4Nlt9IHFIMBkRl41VdvcNdbQ==}
    engines: {node: 4.x || >=6.0.0}
    peerDependencies:
      encoding: ^0.1.0
    peerDependenciesMeta:
      encoding:
        optional: true
    dependencies:
      whatwg-url: 5.0.0

  /node-fetch/2.7.0:
    resolution: {integrity: sha512-c4FRfUm/dbcWZ7U+1Wq0AwCyFL+3nt2bEw05wfxSz+DWpWsitgmSgYmy2dQdWyKC1694ELPqMs/YzUSNozLt8A==}
    engines: {node: 4.x || >=6.0.0}
    peerDependencies:
      encoding: ^0.1.0
    peerDependenciesMeta:
      encoding:
        optional: true
    dependencies:
      whatwg-url: 5.0.0
    dev: false

  /node-preload/0.2.1:
    resolution: {integrity: sha512-RM5oyBy45cLEoHqCeh+MNuFAxO0vTFBLskvQbOKnEE7YTTSN4tbN8QWDIPQ6L+WvKsB/qLEGpYe2ZZ9d4W9OIQ==}
    engines: {node: '>=8'}
    dependencies:
      process-on-spawn: 1.0.0

  /node-releases/2.0.13:
    resolution: {integrity: sha512-uYr7J37ae/ORWdZeQ1xxMJe3NtdmqMC/JZK+geofDrkLUApKRHPd18/TxtBOJ4A0/+uUIliorNrfYV6s1b02eQ==}

  /node-simctl/7.1.17:
    resolution: {integrity: sha512-Wjxd8ycizPwSjaoNBlCLxSyixEWv0dWLaRpU5WuMVEOMAgc3FiFpj8XHLPKQ8B68AWSBWMeZcDCDuN03hoJJmA==}
    engines: {node: '>=14', npm: '>=8'}
    dependencies:
      '@babel/runtime': 7.23.1
      asyncbox: 2.9.4
      bluebird: 3.7.2
      lodash: 4.17.21
      npmlog: 7.0.1
      rimraf: 5.0.5
      semver: 7.5.4
      source-map-support: 0.5.21
      teen_process: 2.0.41
      uuid: 9.0.1
      which: 3.0.1
    dev: true

  /nodemon/2.0.22:
    resolution: {integrity: sha512-B8YqaKMmyuCO7BowF1Z1/mkPqLk6cs/l63Ojtd6otKjMx47Dq1utxfRxcavH1I7VSaL8n5BUaoutadnsX3AAVQ==}
    engines: {node: '>=8.10.0'}
    hasBin: true
    dependencies:
      chokidar: 3.5.3
      debug: 3.2.7
      ignore-by-default: 1.0.1
      minimatch: 3.1.2
      pstree.remy: 1.1.8
      semver: 5.7.2
      simple-update-notifier: 1.1.0
      supports-color: 5.5.0
      touch: 3.1.0
      undefsafe: 2.0.5
    dev: false

  /nopt/1.0.10:
    resolution: {integrity: sha512-NWmpvLSqUrgrAC9HCuxEvb+PSloHpqVu+FqcO4eeF2h5qYRhA7ev6KvelyQAKtegUbC6RypJnlEOhd8vloNKYg==}
    hasBin: true
    dependencies:
      abbrev: 1.1.1
    dev: false

  /normalize-package-data/2.5.0:
    resolution: {integrity: sha512-/5CMN3T0R4XTj4DcGaexo+roZSdSFW/0AOOTROrjxzCG1wrWXEsGbRKevjlIL+ZDE4sZlJr5ED4YW0yqmkK+eA==}
    dependencies:
      hosted-git-info: 2.8.9
      resolve: 1.19.0
      semver: 5.7.2
      validate-npm-package-license: 3.0.4

  /normalize-path/3.0.0:
    resolution: {integrity: sha512-6eZs5Ls3WtCisHWp9S2GUy8dqkpGi4BVSz3GaqiE6ezub0512ESztXUwUB6C6IKbQkY2Pnb/mD4WYojCRwcwLA==}
    engines: {node: '>=0.10.0'}

  /normalize-url/6.1.0:
    resolution: {integrity: sha512-DlL+XwOy3NxAQ8xuC0okPgK46iuVNAK01YN7RueYBqqFeGsBjV9XmCAzAdgt+667bCl5kPh9EqKKDwnaPG1I7A==}
    engines: {node: '>=10'}

  /npm-run-all/4.1.5:
    resolution: {integrity: sha512-Oo82gJDAVcaMdi3nuoKFavkIHBRVqQ1qvMb+9LHk/cF4P6B2m8aP04hGf7oL6wZ9BuGwX1onlLhpuoofSyoQDQ==}
    engines: {node: '>= 4'}
    hasBin: true
    dependencies:
      ansi-styles: 3.2.1
      chalk: 2.4.2
      cross-spawn: 6.0.5
      memorystream: 0.3.1
      minimatch: 3.1.2
      pidtree: 0.3.1
      read-pkg: 3.0.0
      shell-quote: 1.8.1
      string.prototype.padend: 3.1.5
    dev: true

  /npm-run-path/2.0.2:
    resolution: {integrity: sha512-lJxZYlT4DW/bRUtFh1MQIWqmLwQfAxnqWG4HhEdjMlkrJYnJn0Jrr2u3mgxqaWsdiBc76TYkTG/mhrnYTuzfHw==}
    engines: {node: '>=4'}
    dependencies:
      path-key: 2.0.1
    dev: false

  /npm-run-path/4.0.1:
    resolution: {integrity: sha512-S48WzZW777zhNIrn7gxOlISNAqi9ZC/uQFnRdbeIHhZhCA6UqpkOT8T1G7BvfdgP4Er8gF4sUbaS0i7QvIfCWw==}
    engines: {node: '>=8'}
    dependencies:
      path-key: 3.1.1
    dev: true

  /npm-run-path/5.1.0:
    resolution: {integrity: sha512-sJOdmRGrY2sjNTRMbSvluQqg+8X7ZK61yvzBEIDhz4f8z1TZFYABsqjjCBd/0PUNE9M6QDgHJXQkGUEm7Q+l9Q==}
    engines: {node: ^12.20.0 || ^14.13.1 || >=16.0.0}
    dependencies:
      path-key: 4.0.0
    dev: true

  /npmlog/7.0.1:
    resolution: {integrity: sha512-uJ0YFk/mCQpLBt+bxN88AKd+gyqZvZDbtiNxk6Waqcj2aPRyfVx8ITawkyQynxUagInjdYT1+qj4NfA5KJJUxg==}
    engines: {node: ^14.17.0 || ^16.13.0 || >=18.0.0}
    dependencies:
      are-we-there-yet: 4.0.1
      console-control-strings: 1.1.0
      gauge: 5.0.1
      set-blocking: 2.0.0
    dev: true

  /null-loader/4.0.1_webpack@5.88.2:
    resolution: {integrity: sha512-pxqVbi4U6N26lq+LmgIbB5XATP0VdZKOG25DhHi8btMmJJefGArFyDg1yc4U3hWCJbMqSrw0qyrz1UQX+qYXqg==}
    engines: {node: '>= 10.13.0'}
    peerDependencies:
      webpack: ^4.0.0 || ^5.0.0
    dependencies:
      loader-utils: 2.0.4
      schema-utils: 3.3.0
      webpack: 5.88.2
    dev: true

  /nwsapi/2.2.7:
    resolution: {integrity: sha512-ub5E4+FBPKwAZx0UwIQOjYWGHTEq5sPqHQNRN8Z9e4A7u3Tj1weLJsL59yH9vmvqEtBHaOmT6cYQKIZOxp35FQ==}
    dev: true

  /nyc/15.1.0:
    resolution: {integrity: sha512-jMW04n9SxKdKi1ZMGhvUTHBN0EICCRkHemEoE5jm6mTYcqcdas0ATzgUgejlQUHMvpnOZqGB5Xxsv9KxJW1j8A==}
    engines: {node: '>=8.9'}
    hasBin: true
    dependencies:
      '@istanbuljs/load-nyc-config': 1.1.0
      '@istanbuljs/schema': 0.1.3
      caching-transform: 4.0.0
      convert-source-map: 1.9.0
      decamelize: 1.2.0
      find-cache-dir: 3.3.2
      find-up: 4.1.0
      foreground-child: 2.0.0
      get-package-type: 0.1.0
      glob: 7.2.3
      istanbul-lib-coverage: 3.2.0
      istanbul-lib-hook: 3.0.0
      istanbul-lib-instrument: 4.0.3
      istanbul-lib-processinfo: 2.0.3
      istanbul-lib-report: 3.0.1
      istanbul-lib-source-maps: 4.0.1
      istanbul-reports: 3.1.6
      make-dir: 3.1.0
      node-preload: 0.2.1
      p-map: 3.0.0
      process-on-spawn: 1.0.0
      resolve-from: 5.0.0
      rimraf: 3.0.2
      signal-exit: 3.0.7
      spawn-wrap: 2.0.0
      test-exclude: 6.0.0
      yargs: 15.4.1
    transitivePeerDependencies:
      - supports-color

  /object-assign/4.1.1:
    resolution: {integrity: sha512-rJgTQnkUnH1sFw8yT6VSU3zD3sWmu6sZhIseY8VX+GRu3P6F7Fu+JNDoXfklElbLJSnc3FUQHVe4cU5hj+BcUg==}
    engines: {node: '>=0.10.0'}

  /object-hash/1.3.1:
    resolution: {integrity: sha512-OSuu/pU4ENM9kmREg0BdNrUDIl1heYa4mBZacJc+vVWz4GtAwu7jO8s4AIt2aGRUTqxykpWzI3Oqnsm13tTMDA==}
    engines: {node: '>= 0.10.0'}
    dev: false

  /object-hash/2.2.0:
    resolution: {integrity: sha512-gScRMn0bS5fH+IuwyIFgnh9zBdo4DV+6GhygmWM9HyNJSgS0hScp1f5vjtm7oIIOiT9trXrShAkLFSc2IqKNgw==}
    engines: {node: '>= 6'}

  /object-inspect/1.12.3:
    resolution: {integrity: sha512-geUvdk7c+eizMNUDkRpW1wJwgfOiOeHbxBR/hLXK1aT6zmVSO0jsQcs7fj6MGw89jC/cjGfLcNOrtMYtGqm81g==}

  /object-is/1.0.2:
    resolution: {integrity: sha512-Epah+btZd5wrrfjkJZq1AOB9O6OxUQto45hzFd7lXGrpHPGE0W1k+426yrZV+k6NJOzLNNW/nVsmZdIWsAqoOQ==}
    engines: {node: '>= 0.4'}

  /object-is/1.1.5:
    resolution: {integrity: sha512-3cyDsyHgtmi7I7DfSSI2LDp6SK2lwvtbg0p0R1e0RvTqF5ceGx+K2dfSjm1bKDMVCFEDAQvy+o8c6a7VujOddw==}
    engines: {node: '>= 0.4'}
    dependencies:
      call-bind: 1.0.2
      define-properties: 1.2.1
    dev: true

  /object-keys/1.1.1:
    resolution: {integrity: sha512-NuAESUOUMrlIXOfHKzD6bpPu3tYt3xvjNdRIQ+FeT0lNb4K8WR70CaDxhuNguS2XG+GjkyMwOzsN5ZktImfhLA==}
    engines: {node: '>= 0.4'}

  /object.assign/4.1.4:
    resolution: {integrity: sha512-1mxKf0e58bvyjSCtKYY4sRe9itRk3PJpquJOjeIkz885CczcI4IvJJDLPS72oowuSh+pBxUFROpX+TU++hxhZQ==}
    engines: {node: '>= 0.4'}
    dependencies:
      call-bind: 1.0.2
      define-properties: 1.2.1
      has-symbols: 1.0.3
      object-keys: 1.1.1

  /object.entries/1.1.7:
    resolution: {integrity: sha512-jCBs/0plmPsOnrKAfFQXRG2NFjlhZgjjcBLSmTnEhU8U6vVTsVe8ANeQJCHTl3gSsI4J+0emOoCgoKlmQPMgmA==}
    engines: {node: '>= 0.4'}
    dependencies:
      call-bind: 1.0.2
      define-properties: 1.2.1
      es-abstract: 1.22.2

  /object.fromentries/2.0.7:
    resolution: {integrity: sha512-UPbPHML6sL8PI/mOqPwsH4G6iyXcCGzLin8KvEPenOZN5lpCNBZZQ+V62vdjB1mQHrmqGQt5/OJzemUA+KJmEA==}
    engines: {node: '>= 0.4'}
    dependencies:
      call-bind: 1.0.2
      define-properties: 1.2.1
      es-abstract: 1.22.2

  /object.groupby/1.0.1:
    resolution: {integrity: sha512-HqaQtqLnp/8Bn4GL16cj+CUYbnpe1bh0TtEaWvybszDG4tgxCJuRpV8VGuvNaI1fAnI4lUJzDG55MXcOH4JZcQ==}
    dependencies:
      call-bind: 1.0.2
      define-properties: 1.2.1
      es-abstract: 1.22.2
      get-intrinsic: 1.2.1

  /object.hasown/1.1.3:
    resolution: {integrity: sha512-fFI4VcYpRHvSLXxP7yiZOMAd331cPfd2p7PFDVbgUsYOfCT3tICVqXWngbjr4m49OvsBwUBQ6O2uQoJvy3RexA==}
    dependencies:
      define-properties: 1.2.1
      es-abstract: 1.22.2

  /object.values/1.1.7:
    resolution: {integrity: sha512-aU6xnDFYT3x17e/f0IiiwlGPTy2jzMySGfUB4fq6z7CV8l85CWHDk5ErhyhpfDHhrOMwGFhSQkhMGHaIotA6Ng==}
    engines: {node: '>= 0.4'}
    dependencies:
      call-bind: 1.0.2
      define-properties: 1.2.1
      es-abstract: 1.22.2

  /obuf/1.1.2:
    resolution: {integrity: sha512-PX1wu0AmAdPqOL1mWhqmlOd8kOIZQwGZw6rh7uby9fTc5lhaOWFLX3I6R1hrF9k3zUY40e6igsLGkDXK92LJNg==}
    dev: false

  /oidc-client-ts/2.3.0:
    resolution: {integrity: sha512-7RUKU+TJFQo+4X9R50IGJAIDF18uRBaFXyZn4VVCfwmwbSUhKcdDnw4zgeut3uEXkiD3NqURq+d88sDPxjf1FA==}
    engines: {node: '>=12.13.0'}
    dependencies:
      crypto-js: 4.1.1
      jwt-decode: 3.1.2
    dev: false

  /oidc-token-hash/5.0.3:
    resolution: {integrity: sha512-IF4PcGgzAr6XXSff26Sk/+P4KZFJVuHAJZj3wgO3vX2bMdNVp/QXTP3P7CEm9V1IdG8lDLY3HhiqpsE/nOwpPw==}
    engines: {node: ^10.13.0 || >=12.0.0}

  /on-finished/2.3.0:
    resolution: {integrity: sha512-ikqdkGAAyf/X/gPhXGvfgAytDZtDbr+bkNUJ0N9h5MI/dmdgCs3l6hoHrcUv41sRKew3jIwrp4qQDXiK99Utww==}
    engines: {node: '>= 0.8'}
    dependencies:
      ee-first: 1.1.1
    dev: false

  /on-finished/2.4.1:
    resolution: {integrity: sha512-oVlzkg3ENAhCk2zdv7IJwd/QUD4z2RxRwpkcGY8psCVcCYZNq4wYnVWALHM+brtuJjePWiYF/ClmuDr8Ch5+kg==}
    engines: {node: '>= 0.8'}
    dependencies:
      ee-first: 1.1.1

  /on-headers/1.0.2:
    resolution: {integrity: sha512-pZAE+FJLoyITytdqK0U5s+FIpjN0JP3OzFi/u8Rx+EV5/W+JTWGXG8xFzevE7AjBfDqHv/8vL8qQsIhHnqRkrA==}
    engines: {node: '>= 0.8'}
    dev: false

  /once/1.4.0:
    resolution: {integrity: sha512-lNaJgI+2Q5URQBkccEKHTQOPaXdUxnZZElQTZY0MFUAuaEqe1E+Nyvgdz/aIyNi6Z9MzO5dv1H8n58/GELp3+w==}
    dependencies:
      wrappy: 1.0.2

  /one-time/1.0.0:
    resolution: {integrity: sha512-5DXOiRKwuSEcQ/l0kGCF6Q3jcADFv5tSmRaJck/OqkVFcOzutB134KRSfF0xDrL39MNnqxbHBbUUcjZIhTgb2g==}
    dependencies:
      fn.name: 1.1.0
    dev: false

  /onetime/5.1.2:
    resolution: {integrity: sha512-kbpaSSGJTWdAY5KPVeMOKXSrPtr8C8C7wodJbcsd51jRnmD+GZu8Y0VoU6Dm5Z4vWr0Ig/1NKuWRKf7j5aaYSg==}
    engines: {node: '>=6'}
    dependencies:
      mimic-fn: 2.1.0
    dev: true

  /onetime/6.0.0:
    resolution: {integrity: sha512-1FlR+gjXK7X+AsAHso35MnyN5KqGwJRi/31ft6x0M194ht7S+rWAvd7PHss9xSKMzE0asv1pyIHaJYq+BbacAQ==}
    engines: {node: '>=12'}
    dependencies:
      mimic-fn: 4.0.0
    dev: true

  /ono/4.0.11:
    resolution: {integrity: sha512-jQ31cORBFE6td25deYeD80wxKBMj+zBmHTrVxnc6CKhx8gho6ipmWM5zj/oeoqioZ99yqBls9Z/9Nss7J26G2g==}
    dependencies:
      format-util: 1.0.5
    dev: true

  /open/7.4.2:
    resolution: {integrity: sha512-MVHddDVweXZF3awtlAS+6pgKLlm/JgxZ90+/NBurBoQctVOOB/zDdVjcyPzQ+0laDGbsWgrRkflI65sQeOgT9Q==}
    engines: {node: '>=8'}
    dependencies:
      is-docker: 2.2.1
      is-wsl: 2.2.0
    dev: false

  /open/8.4.2:
    resolution: {integrity: sha512-7x81NCL719oNbsq/3mh+hVrAWmFuEYUqrq/Iw3kUzH8ReypT9QQ0BLoJS7/G9k6N81XjW4qHWtjWwe/9eLy1EQ==}
    engines: {node: '>=12'}
    dependencies:
      define-lazy-prop: 2.0.0
      is-docker: 2.2.1
      is-wsl: 2.2.0

  /open/9.1.0:
    resolution: {integrity: sha512-OS+QTnw1/4vrf+9hh1jc1jnYjzSG4ttTBB8UxOwAnInG3Uo4ssetzC1ihqaIHjLJnA5GGlRl6QlZXOTQhRBUvg==}
    engines: {node: '>=14.16'}
    dependencies:
      default-browser: 4.0.0
      define-lazy-prop: 3.0.0
      is-inside-container: 1.0.0
      is-wsl: 2.2.0
    dev: true

  /opener/1.5.2:
    resolution: {integrity: sha512-ur5UIdyw5Y7yEj9wLzhqXiy6GZ3Mwx0yGI+5sMn2r0N0v3cKJvUmFH5yPP+WXh9e0xfyzyJX95D8l088DNFj7A==}
    hasBin: true
    dev: false

  /openid-client/4.9.1:
    resolution: {integrity: sha512-DYUF07AHjI3QDKqKbn2F7RqozT4hyi4JvmpodLrq0HHoNP7t/AjeG/uqiBK1/N2PZSAQEThVjDLHSmJN4iqu/w==}
    engines: {node: ^10.19.0 || >=12.0.0 < 13 || >=13.7.0 < 14 || >= 14.2.0}
    dependencies:
      aggregate-error: 3.1.0
      got: 11.8.6
      jose: 2.0.6
      lru-cache: 6.0.0
      make-error: 1.3.6
      object-hash: 2.2.0
      oidc-token-hash: 5.0.3

  /optionator/0.8.3:
    resolution: {integrity: sha512-+IW9pACdk3XWmmTXG8m3upGUJst5XRGzxMRjXzAuJ1XnIFNvfhjjIuYkDvysnPQ7qzqVzLt78BCruntqRhWQbA==}
    engines: {node: '>= 0.8.0'}
    dependencies:
      deep-is: 0.1.4
      fast-levenshtein: 2.0.6
      levn: 0.3.0
      prelude-ls: 1.1.2
      type-check: 0.3.2
      word-wrap: 1.2.5
    dev: true

  /optionator/0.9.3:
    resolution: {integrity: sha512-JjCoypp+jKn1ttEFExxhetCKeJt9zhAgAve5FXHixTvFDW/5aEktX9bufBKLRRMdU7bNtpLfcGu94B3cdEJgjg==}
    engines: {node: '>= 0.8.0'}
    dependencies:
      '@aashutoshrathi/word-wrap': 1.2.6
      deep-is: 0.1.4
      fast-levenshtein: 2.0.6
      levn: 0.4.1
      prelude-ls: 1.2.1
      type-check: 0.4.0

  /p-cancelable/2.1.1:
    resolution: {integrity: sha512-BZOr3nRQHOntUjTrH8+Lh54smKHoHyur8We1V8DSMVrl5A2malOOwuJRnKRDjSnkoeBh4at6BwEnb5I7Jl31wg==}
    engines: {node: '>=8'}

  /p-defer/1.0.0:
    resolution: {integrity: sha512-wB3wfAxZpk2AzOfUMJNL+d36xothRSyj8EXOa4f6GMqYDN9BJaaSISbsk+wS9abmnebVw95C2Kb5t85UmpCxuw==}
    engines: {node: '>=4'}
    dev: false

  /p-finally/1.0.0:
    resolution: {integrity: sha512-LICb2p9CB7FS+0eR1oqWnHhp0FljGLZCWBE9aix0Uye9W8LTQPwMTYVGWQWIw9RdQiDg4+epXQODwIYJtSJaow==}
    engines: {node: '>=4'}
    dev: false

  /p-is-promise/2.1.0:
    resolution: {integrity: sha512-Y3W0wlRPK8ZMRbNq97l4M5otioeA5lm1z7bkNkxCka8HSPjR0xRWmpCmc9utiaLP9Jb1eD8BgeIxTW4AIF45Pg==}
    engines: {node: '>=6'}
    dev: false

  /p-limit/2.3.0:
    resolution: {integrity: sha512-//88mFWSJx8lxCzwdAABTJL2MyWB12+eIY7MDL2SqLmAkeKU9qxRvWuSyTjm3FUmpBEMuFfckAIqEaVGUDxb6w==}
    engines: {node: '>=6'}
    dependencies:
      p-try: 2.2.0

  /p-limit/3.1.0:
    resolution: {integrity: sha512-TYOanM3wGwNGsZN2cVTYPArw454xnXj5qmWF1bEoAc4+cU/ol7GVh7odevjp1FNHduHc3KZMcFduxU5Xc6uJRQ==}
    engines: {node: '>=10'}
    dependencies:
      yocto-queue: 0.1.0

  /p-locate/4.1.0:
    resolution: {integrity: sha512-R79ZZ/0wAxKGu3oYMlz8jy/kbhsNrS7SKZ7PxEHBgJ5+F2mtFW2fK2cOtBh1cHYkQsbzFV7I+EoRKe6Yt0oK7A==}
    engines: {node: '>=8'}
    dependencies:
      p-limit: 2.3.0

  /p-locate/5.0.0:
    resolution: {integrity: sha512-LaNjtRWUBY++zB5nE/NwcaoMylSPk+S+ZHNB1TzdbMJMny6dynpAGt7X/tl/QYq3TIeE6nxHppbo2LGymrG5Pw==}
    engines: {node: '>=10'}
    dependencies:
      p-limit: 3.1.0

  /p-map/3.0.0:
    resolution: {integrity: sha512-d3qXVTF/s+W+CdJ5A29wywV2n8CQQYahlgz2bFiA+4eVNJbHJodPZ+/gXwPGh0bOqA+j8S+6+ckmvLGPk1QpxQ==}
    engines: {node: '>=8'}
    dependencies:
      aggregate-error: 3.1.0

  /p-try/2.2.0:
    resolution: {integrity: sha512-R4nPAVTAU0B9D35/Gk3uJf/7XYbQcyohSKdvAxIRSNghFl4e71hVoGnBNQz9cWaXxO2I10KTC+3jMdvvoKw6dQ==}
    engines: {node: '>=6'}

  /package-hash/4.0.0:
    resolution: {integrity: sha512-whdkPIooSu/bASggZ96BWVvZTRMOFxnyUG5PnTSGKoJE2gd5mbVNmR2Nj20QFzxYYgAXpoqC+AiXzl+UMRh7zQ==}
    engines: {node: '>=8'}
    dependencies:
      graceful-fs: 4.2.11
      hasha: 5.2.2
      lodash.flattendeep: 4.4.0
      release-zalgo: 1.0.0

  /pako/1.0.11:
    resolution: {integrity: sha512-4hLB8Py4zZce5s4yd9XzopqwVv/yGNhV1Bl8NTmCq1763HeK2+EwVTv+leGeL13Dnh2wfbqowVPXCIO0z4taYw==}
    dev: true

  /parent-module/1.0.1:
    resolution: {integrity: sha512-GQ2EWRpQV8/o+Aw8YqtfZZPfNRWZYkbidE9k5rpl/hC3vtHHBfGm2Ifi6qWV+coDGkrUKZAxE3Lot5kcsRlh+g==}
    engines: {node: '>=6'}
    dependencies:
      callsites: 3.1.0

  /parent-require/1.0.0:
    resolution: {integrity: sha512-2MXDNZC4aXdkkap+rBBMv0lUsfJqvX5/2FiYYnfCnorZt3Pk06/IOR5KeaoghgS2w07MLWgjbsnyaq6PdHn2LQ==}
    engines: {node: '>= 0.4.0'}
    dev: false

  /parse-asn1/5.1.6:
    resolution: {integrity: sha512-RnZRo1EPU6JBnra2vGHj0yhp6ebyjBZpmUCLHWiFhxlzvBCCpAuZ7elsBp1PVAbQN0/04VD/19rfzlBSwLstMw==}
    dependencies:
      asn1.js: 5.4.1
      browserify-aes: 1.2.0
      evp_bytestokey: 1.0.3
      pbkdf2: 3.1.2
      safe-buffer: 5.2.1
    dev: true

  /parse-json/4.0.0:
    resolution: {integrity: sha512-aOIos8bujGN93/8Ox/jPLh7RwVnPEysynVFE+fQZyg6jKELEHwzgKdLRFHUgXJL6kylijVSBC4BvN9OmsB48Rw==}
    engines: {node: '>=4'}
    dependencies:
      error-ex: 1.3.2
      json-parse-better-errors: 1.0.2

  /parse5/6.0.1:
    resolution: {integrity: sha512-Ofn/CTFzRGTTxwpNEs9PP93gXShHcTq255nzRYSKe8AkVpZY7e1fpmTfOyoIvjP5HG7Z2ZM7VS9PPhQGW2pOpw==}
    dev: true

  /parseurl/1.3.3:
    resolution: {integrity: sha512-CiyeOxFT/JZyN5m0z9PfXw4SCBJ6Sygz1Dpl0wqjlhDEGGBP1GnsUVEL0p63hoG1fcj3fHynXi9NYO4nWOL+qQ==}
    engines: {node: '>= 0.8'}

  /path-browserify/1.0.1:
    resolution: {integrity: sha512-b7uo2UCUOYZcnF/3ID0lulOJi/bafxa1xPe7ZPsammBSpjSWQkjNxlt635YGS2MiR9GjvuXCtz2emr3jbsz98g==}
    dev: true

  /path-equal/1.2.5:
    resolution: {integrity: sha512-i73IctDr3F2W+bsOWDyyVm/lqsXO47aY9nsFZUjTT/aljSbkxHxxCoyZ9UUrM8jK0JVod+An+rl48RCsvWM+9g==}
    dev: true

  /path-exists/4.0.0:
    resolution: {integrity: sha512-ak9Qy5Q7jYb2Wwcey5Fpvg2KoAc/ZIhLSLOSBmRmygPsGwkVVt0fZa0qrtMz+m6tJTAHfZQ8FnmB4MG4LWy7/w==}
    engines: {node: '>=8'}

  /path-is-absolute/1.0.1:
    resolution: {integrity: sha512-AVbw3UJ2e9bq64vSaS9Am0fje1Pa8pbGqTTsmXfaIiMpnr5DlDhfJOuLj9Sf95ZPVDAUerDfEk88MPmPe7UCQg==}
    engines: {node: '>=0.10.0'}

  /path-key/2.0.1:
    resolution: {integrity: sha512-fEHGKCSmUSDPv4uoj8AlD+joPlq3peND+HRYyxFz4KPw4z926S/b8rIuFs2FYJg3BwsxJf6A9/3eIdLaYC+9Dw==}
    engines: {node: '>=4'}

  /path-key/3.1.1:
    resolution: {integrity: sha512-ojmeN0qd+y0jszEtoY48r0Peq5dwMEkIlCOu6Q5f41lfkswXuKtYrhgoTpLnyIcHm24Uhqx+5Tqm2InSwLhE6Q==}
    engines: {node: '>=8'}

  /path-key/4.0.0:
    resolution: {integrity: sha512-haREypq7xkM7ErfgIyA0z+Bj4AGKlMSdlQE2jvJo6huWD1EdkKYV+G/T4nq0YEF2vgTT8kqMFKo1uHn950r4SQ==}
    engines: {node: '>=12'}
    dev: true

  /path-parse/1.0.7:
    resolution: {integrity: sha512-LDJzPVEEEPR+y48z93A0Ed0yXb8pAByGWo/k5YYdYgpY2/2EsOsksJrq7lOHxryrVOn1ejG6oAp8ahvOIQD8sw==}

  /path-scurry/1.10.1:
    resolution: {integrity: sha512-MkhCqzzBEpPvxxQ71Md0b1Kk51W01lrYvlMzSUaIzNsODdd7mqhiimSZlr+VegAz5Z6Vzt9Xg2ttE//XBhH3EQ==}
    engines: {node: '>=16 || 14 >=14.17'}
    dependencies:
      lru-cache: 10.0.1
      minipass: 7.0.4
    dev: true

  /path-to-regexp/0.1.7:
    resolution: {integrity: sha512-5DFkuoqlv1uYQKxy8omFBeJPQcdoE07Kv2sferDCrAq1ohOU+MSDswDIbnx3YAM60qIOnYa53wBhXW0EbMonrQ==}

  /path-to-regexp/1.8.0:
    resolution: {integrity: sha512-n43JRhlUKUAlibEJhPeir1ncUID16QnEjNpwzNdO3Lm4ywrBpBZ5oLD0I6br9evr1Y9JTqwRtAh7JLoOzAQdVA==}
    dependencies:
      isarray: 0.0.1

  /path-type/3.0.0:
    resolution: {integrity: sha512-T2ZUsdZFHgA3u4e5PfPbjd7HDDpxPnQb5jN0SrDsjNSuVXHJqtwTnWqG0B1jZrgmJ/7lj1EmVIByWt1gxGkWvg==}
    engines: {node: '>=4'}
    dependencies:
      pify: 3.0.0

  /path-type/4.0.0:
    resolution: {integrity: sha512-gDKb8aZMDeD/tZWs9P6+q0J9Mwkdl6xMV8TjnGP3qJVJ06bdMgkbBlLU8IdfOsIsFz2BW1rNVT3XuNEl8zPAvw==}
    engines: {node: '>=8'}

  /pathval/1.1.1:
    resolution: {integrity: sha512-Dp6zGqpTdETdR63lehJYPeIOqpiNBNtc7BpWSLrOje7UaIsE5aY92r/AunQA7rsXvet3lrJ3JnZX29UPTKXyKQ==}

  /pbkdf2/3.1.2:
    resolution: {integrity: sha512-iuh7L6jA7JEGu2WxDwtQP1ddOpaJNC4KlDEFfdQajSGgGPNi4OyDc2R7QnbY2bR9QjBVGwgvTdNJZoE7RaxUMA==}
    engines: {node: '>=0.12'}
    dependencies:
      create-hash: 1.2.0
      create-hmac: 1.1.7
      ripemd160: 2.0.2
      safe-buffer: 5.2.1
      sha.js: 2.4.11
    dev: true

  /pend/1.2.0:
    resolution: {integrity: sha512-F3asv42UuXchdzt+xXqfW1OGlVBe+mxa2mqI0pg5yAHZPvFmY3Y6drSf/GQ1A86WgWEN9Kzh/WrgKa6iGcHXLg==}

  /performance-now/2.1.0:
    resolution: {integrity: sha512-7EAHlyLHI56VEIdK57uwHdHKIaAGbnXPiw0yWbarQZOKaKpvUIgW0jWRVLiatnM+XXlSwsanIBH/hzGMJulMow==}
    dev: true

  /pg-connection-string/2.6.2:
    resolution: {integrity: sha512-ch6OwaeaPYcova4kKZ15sbJ2hKb/VP48ZD2gE7i1J+L4MspCtBMAx8nMgz7bksc7IojCIIWuEhHibSMFH8m8oA==}
    dev: false

  /picocolors/1.0.0:
    resolution: {integrity: sha512-1fygroTLlHu66zi26VoTDv8yRgm0Fccecssto+MhsZ0D/DGW2sm8E8AjW7NU5VVTRt5GxbeZ5qBuJr+HyLYkjQ==}

  /picomatch/2.3.1:
    resolution: {integrity: sha512-JU3teHTNjmE2VCGFzuY8EXzCDVwEqB2a8fsIvwaStHhAWJEeVd1o1QD80CU6+ZdEXXSLbSsuLwJjkCBWqRQUVA==}
    engines: {node: '>=8.6'}

  /pidtree/0.3.1:
    resolution: {integrity: sha512-qQbW94hLHEqCg7nhby4yRC7G2+jYHY4Rguc2bjw7Uug4GIJuu1tvf2uHaZv5Q8zdt+WKJ6qK1FOI6amaWUo5FA==}
    engines: {node: '>=0.10'}
    hasBin: true
    dev: true

  /pify/3.0.0:
    resolution: {integrity: sha512-C3FsVNH1udSEX48gGX1xfvwTWfsYWj5U+8/uK15BGzIGrKoUpghX8hWZwa/OFnakBiiVNmBvemTJR5mcy7iPcg==}
    engines: {node: '>=4'}

  /pkg-dir/4.2.0:
    resolution: {integrity: sha512-HRDzbaKjC+AOWVXxAU/x54COGeIv9eb+6CkDSQoNTt4XyWoIJvuPsXizxu/Fr23EiekbtZwmh1IcIG/l/a10GQ==}
    engines: {node: '>=8'}
    dependencies:
      find-up: 4.1.0

  /platform/1.3.6:
    resolution: {integrity: sha512-fnWVljUchTro6RiCFvCXBbNhJc2NijN7oIQxbwsyL0buWJPG85v81ehlHI9fXrJsMNgTofEoWIQeClKpgxFLrg==}
    dev: true

  /playwright-core/1.35.1:
    resolution: {integrity: sha512-pNXb6CQ7OqmGDRspEjlxE49w+4YtR6a3X6mT1hZXeJHWmsEz7SunmvZeiG/+y1yyMZdHnnn73WKYdtV1er0Xyg==}
    engines: {node: '>=16'}
    hasBin: true
    dev: false

  /playwright/1.35.1:
    resolution: {integrity: sha512-NbwBeGJLu5m7VGM0+xtlmLAH9VUfWwYOhUi/lSEDyGg46r1CA9RWlvoc5yywxR9AzQb0mOCm7bWtOXV7/w43ZA==}
    engines: {node: '>=16'}
    hasBin: true
    requiresBuild: true
    dependencies:
      playwright-core: 1.35.1
    dev: false

  /postcss/8.4.31:
    resolution: {integrity: sha512-PS08Iboia9mts/2ygV3eLpY5ghnUcfLV/EXTOW1E2qYxJKGGBUtNjN76FYHnMs36RmARn41bC0AZmn+rR0OVpQ==}
    engines: {node: ^10 || ^12 || >=14}
    dependencies:
      nanoid: 3.3.6
      picocolors: 1.0.0
      source-map-js: 1.0.2
    dev: true

  /postinstall-build/5.0.3:
    resolution: {integrity: sha512-vPvPe8TKgp4FLgY3+DfxCE5PIfoXBK2lyLfNCxsRbDsV6vS4oU5RG/IWxrblMn6heagbnMED3MemUQllQ2bQUg==}
    deprecated: postinstall-build's behavior is now built into npm! You should migrate off of postinstall-build and use the new `prepare` lifecycle script with npm 5.0.0 or greater.
    hasBin: true

  /prebuild-install/7.1.1:
    resolution: {integrity: sha512-jAXscXWMcCK8GgCoHOfIr0ODh5ai8mj63L2nWrjuAgXE6tDyYGnx4/8o/rCgU+B4JSyZBKbeZqzhtwtC3ovxjw==}
    engines: {node: '>=10'}
    hasBin: true
    dependencies:
      detect-libc: 2.0.2
      expand-template: 2.0.3
      github-from-package: 0.0.0
      minimist: 1.2.8
      mkdirp-classic: 0.5.3
      napi-build-utils: 1.0.2
      node-abi: 3.47.0
      pump: 3.0.0
      rc: 1.2.8
      simple-get: 4.0.1
      tar-fs: 2.1.1
      tunnel-agent: 0.6.0
    dev: false

  /prelude-ls/1.1.2:
    resolution: {integrity: sha512-ESF23V4SKG6lVSGZgYNpbsiaAkdab6ZgOxe52p7+Kid3W3u3bxR4Vfd/o21dmN7jSt0IwgZ4v5MUd26FEtXE9w==}
    engines: {node: '>= 0.8.0'}
    dev: true

  /prelude-ls/1.2.1:
    resolution: {integrity: sha512-vkcDPrRZo1QZLbn5RLGPpg/WmIQ65qoWWhcGKf/b5eplkkarX0m9z8ppCat4mlOqUsWpyNuYgO3VRyrYHSzX5g==}
    engines: {node: '>= 0.8.0'}

  /pretty-format/21.2.1:
    resolution: {integrity: sha512-ZdWPGYAnYfcVP8yKA3zFjCn8s4/17TeYH28MXuC8vTp0o21eXjbFGcOAXZEaDaOFJjc3h2qa7HQNHNshhvoh2A==}
    dependencies:
      ansi-regex: 3.0.1
      ansi-styles: 3.2.1

  /process-nextick-args/2.0.1:
    resolution: {integrity: sha512-3ouUOpQhtgrbOa17J7+uxOTpITYWaGP7/AhoR3+A+/1e9skrzelGi/dXzEYyvbxubEF6Wn2ypscTKiKJFFn1ag==}

  /process-on-spawn/1.0.0:
    resolution: {integrity: sha512-1WsPDsUSMmZH5LeMLegqkPDrsGgsWwk1Exipy2hvB0o/F0ASzbpIctSCcZIK1ykJvtTJULEH+20WOFjMvGnCTg==}
    engines: {node: '>=8'}
    dependencies:
      fromentries: 1.3.2

  /process/0.11.10:
    resolution: {integrity: sha512-cdGef/drWFoydD1JsMzuFf8100nZl+GT+yacc2bEced5f9Rjk4z+WtFUTBu9PhOi9j/jfmBPu0mMEY4wIdAF8A==}
    engines: {node: '>= 0.6.0'}

  /progress/2.0.3:
    resolution: {integrity: sha512-7PiHtLll5LdnKIMw100I+8xJXR5gW2QwWYkT6iJva0bXitZKa/XMrSbdmg3r2Xnaidz9Qumd0VPaMrZlF9V9sA==}
    engines: {node: '>=0.4.0'}

  /prop-types/15.8.1:
    resolution: {integrity: sha512-oj87CgZICdulUohogVAR7AjlC0327U4el4L6eAvOqCeudMDVU0NThNaV+b9Df4dXgSP1gXMTnPdhfe/2qDH5cg==}
    dependencies:
      loose-envify: 1.4.0
      object-assign: 4.1.1
      react-is: 16.13.1

  /propagate/2.0.1:
    resolution: {integrity: sha512-vGrhOavPSTz4QVNuBNdcNXePNdNMaO1xj9yBeH1ScQPjk/rhg9sSlCXPhMkFuaNNW/syTvYqsnbIJxMBfRbbag==}
    engines: {node: '>= 8'}
    dev: true

  /proxy-addr/2.0.7:
    resolution: {integrity: sha512-llQsMLSUDUPT44jdrU/O37qlnifitDP+ZwrmmZcoSKyLKvtZxpyV0n2/bD/N4tBAAZ/gJEdZU7KMraoK1+XYAg==}
    engines: {node: '>= 0.10'}
    dependencies:
      forwarded: 0.2.0
      ipaddr.js: 1.9.1

  /proxy-from-env/1.1.0:
    resolution: {integrity: sha512-D+zkORCbA9f1tdWRK0RaCR3GPv50cMxcrz4X8k5LTSUD1Dkw47mKJEZQNunItRTkWwgtaUSo1RVFRIG9ZXiFYg==}

  /pseudomap/1.0.2:
    resolution: {integrity: sha512-b/YwNhb8lk1Zz2+bXXpS/LK9OisiZZ1SNsSLxN1x2OXVEhW2Ckr/7mWE5vrC1ZTiJlD9g19jWszTmJsB+oEpFQ==}
    dev: false

  /psl/1.9.0:
    resolution: {integrity: sha512-E/ZsdU4HLs/68gYzgGTkMicWTLPdAftJLfJFlLUAAKZGkStNU72sZjT66SnMDVOfOWY/YAoiD7Jxa9iHvngcag==}

  /pstree.remy/1.1.8:
    resolution: {integrity: sha512-77DZwxQmxKnu3aR542U+X8FypNzbfJ+C5XQDk3uWjWxn6151aIMGthWYRXTqT1E5oJvg+ljaa2OJi+VfvCOQ8w==}
    dev: false

  /public-encrypt/4.0.3:
    resolution: {integrity: sha512-zVpa8oKZSz5bTMTFClc1fQOnyyEzpl5ozpi1B5YcvBrdohMjH2rfsBtyXcuNuwjsDIXmBYlF2N5FlJYhR29t8Q==}
    dependencies:
      bn.js: 4.12.0
      browserify-rsa: 4.1.0
      create-hash: 1.2.0
      parse-asn1: 5.1.6
      randombytes: 2.1.0
      safe-buffer: 5.2.1
    dev: true

  /pump/3.0.0:
    resolution: {integrity: sha512-LwZy+p3SFs1Pytd/jYct4wpv49HiYCqd9Rlc5ZVdk0V+8Yzv6jR5Blk3TRmPL1ft69TxP0IMZGJ+WPFU2BFhww==}
    dependencies:
      end-of-stream: 1.4.4
      once: 1.4.0

  /punycode/1.4.1:
    resolution: {integrity: sha512-jmYNElW7yvO7TV33CjSmvSiE2yco3bV2czu/OzDKdMNVZQWfxCblURLhf+47syQRBntjfLdd/H0egrzIG+oaFQ==}
    dev: false

  /punycode/2.3.0:
    resolution: {integrity: sha512-rRV+zQD8tVFys26lAGR9WUuS4iUAngJScM+ZRSKtvl5tKeZ2t5bvdNFdNHBW9FWR4guGHlgmsZ1G7BSm2wTbuA==}
    engines: {node: '>=6'}

  /puppeteer/13.7.0:
    resolution: {integrity: sha512-U1uufzBjz3+PkpCxFrWzh4OrMIdIb2ztzCu0YEPfRHjHswcSwHZswnK+WdsOQJsRV8WeTg3jLhJR4D867+fjsA==}
    engines: {node: '>=10.18.1'}
    deprecated: < 19.4.0 is no longer supported
    requiresBuild: true
    dependencies:
      cross-fetch: 3.1.5
      debug: 4.3.4
      devtools-protocol: 0.0.981744
      extract-zip: 2.0.1
      https-proxy-agent: 5.0.1
      pkg-dir: 4.2.0
      progress: 2.0.3
      proxy-from-env: 1.1.0
      rimraf: 3.0.2
      tar-fs: 2.1.1
      unbzip2-stream: 1.4.3
      ws: 8.5.0
    transitivePeerDependencies:
      - bufferutil
      - encoding
      - supports-color
      - utf-8-validate

  /puppeteer/15.5.0:
    resolution: {integrity: sha512-+vZPU8iBSdCx1Kn5hHas80fyo0TiVyMeqLGv/1dygX2HKhAZjO9YThadbRTCoTYq0yWw+w/CysldPsEekDtjDQ==}
    engines: {node: '>=14.1.0'}
    deprecated: < 19.4.0 is no longer supported
    requiresBuild: true
    dependencies:
      cross-fetch: 3.1.5
      debug: 4.3.4
      devtools-protocol: 0.0.1019158
      extract-zip: 2.0.1
      https-proxy-agent: 5.0.1
      pkg-dir: 4.2.0
      progress: 2.0.3
      proxy-from-env: 1.1.0
      rimraf: 3.0.2
      tar-fs: 2.1.1
      unbzip2-stream: 1.4.3
      ws: 8.8.0
    transitivePeerDependencies:
      - bufferutil
      - encoding
      - supports-color
      - utf-8-validate

  /qs/6.11.0:
    resolution: {integrity: sha512-MvjoMCJwEarSbUYk5O+nmoSzSutSsTwF85zcHPQ9OrlFoZOYIjaqBAJIqIXjptyD5vThxGq52Xu/MaJzRkIk4Q==}
    engines: {node: '>=0.6'}
    dependencies:
      side-channel: 1.0.4

  /qs/6.11.2:
    resolution: {integrity: sha512-tDNIz22aBzCDxLtVH++VnTfzxlfeK5CbqohpSqpJgj1Wg/cQbStNAz3NuqCs5vV+pjBsK4x4pN9HlVh7rcYRiA==}
    engines: {node: '>=0.6'}
    dependencies:
      side-channel: 1.0.4

  /querystringify/2.2.0:
    resolution: {integrity: sha512-FIqgj2EUvTa7R50u0rGsyTftzjYmv/a3hO345bZNrqabNqjtgiDMgmo4mkUjd+nzU5oF3dClKqFIPUKybUyqoQ==}

  /queue-microtask/1.2.3:
    resolution: {integrity: sha512-NuaNSa6flKT5JaSYQzJok04JzTL1CA6aGhv5rfLW3PgqA+M2ChpZQnAC8h8i4ZFkBS8X5RqkDBHA7r4hej3K9A==}

  /quick-lru/5.1.1:
    resolution: {integrity: sha512-WuyALRjWPDGtt/wzJiadO5AXY+8hZ80hVpe6MyivgraREW751X3SbhRvG3eLKOYN+8VEvqLcf3wdnt44Z4S4SA==}
    engines: {node: '>=10'}

  /raf/3.4.1:
    resolution: {integrity: sha512-Sq4CW4QhwOHE8ucn6J34MqtZCeWFP2aQSmrlroYgqAV1PjStIhJXxYuTgUIfkEk7zTLjmIjLmU5q+fbD1NnOJA==}
    dependencies:
      performance-now: 2.1.0
    dev: true

  /randexp/0.5.3:
    resolution: {integrity: sha512-U+5l2KrcMNOUPYvazA3h5ekF80FHTUG+87SEAmHZmolh1M+i/WyTCxVzmi+tidIa1tM4BSe8g2Y/D3loWDjj+w==}
    engines: {node: '>=4'}
    dependencies:
      drange: 1.1.1
      ret: 0.2.2
    dev: true

  /random-bytes/1.0.0:
    resolution: {integrity: sha512-iv7LhNVO047HzYR3InF6pUcUsPQiHTM1Qal51DcGSuZFBil1aBBWG5eHPNek7bvILMaYJ/8RU1e8w1AMdHmLQQ==}
    engines: {node: '>= 0.8'}
    dev: false

  /randombytes/2.1.0:
    resolution: {integrity: sha512-vYl3iOX+4CKUWuxGi9Ukhie6fsqXqS9FE2Zaic4tNFD2N2QQaXOMFbuKK4QmDHC0JO6B1Zp41J0LpT0oR68amQ==}
    dependencies:
      safe-buffer: 5.2.1

  /randomfill/1.0.4:
    resolution: {integrity: sha512-87lcbR8+MhcWcUiQ+9e+Rwx8MyR2P7qnt15ynUlbm3TU/fjbgz4GsvfSUDTemtCCtVCqb4ZcEFlyPNTh9bBTLw==}
    dependencies:
      randombytes: 2.1.0
      safe-buffer: 5.2.1
    dev: true

  /range-parser/1.2.1:
    resolution: {integrity: sha512-Hrgsx+orqoygnmhFbKaHE6c296J+HTAQXoxEF6gNupROmmGJRoyzfG3ccAveqCBrwr/2yxQ5BVd/GTl5agOwSg==}
    engines: {node: '>= 0.6'}

  /raw-body/2.5.1:
    resolution: {integrity: sha512-qqJBtEyVgS0ZmPGdCFPWJ3FreoqvG4MVQln/kCgF7Olq95IbOp0/BWyMwbdtn4VTvkM8Y7khCQ2Xgk/tcrCXig==}
    engines: {node: '>= 0.8'}
    dependencies:
      bytes: 3.1.2
      http-errors: 2.0.0
      iconv-lite: 0.4.24
      unpipe: 1.0.0

  /raw-body/2.5.2:
    resolution: {integrity: sha512-8zGqypfENjCIqGhgXToC8aB2r7YrBX+AQAfIPs/Mlk+BtPTztOvTS01NRW/3Eh60J+a48lt8qsCzirQ6loCVfA==}
    engines: {node: '>= 0.8'}
    dependencies:
      bytes: 3.1.2
      http-errors: 2.0.0
      iconv-lite: 0.4.24
      unpipe: 1.0.0
    dev: false

  /rc/1.2.8:
    resolution: {integrity: sha512-y3bGgqKj3QBdxLbLkomlohkvsA8gdAiUQlSBJnBhfn+BPxg4bc62d8TcBW15wavDfgexCgccckhcZvywyQYPOw==}
    hasBin: true
    dependencies:
      deep-extend: 0.6.0
      ini: 1.3.8
      minimist: 1.2.8
      strip-json-comments: 2.0.1
    dev: false

  /react-is/16.13.1:
    resolution: {integrity: sha512-24e6ynE2H+OKt4kqsOvNd8kBpV65zoxbA4BVsEOB3ARVWQki/DHzaUoC5KuON/BiccDaCCTZBuOcfZs70kR8bQ==}

  /react/18.2.0:
    resolution: {integrity: sha512-/3IjMdb2L9QbBdWiW5e3P2/npwMBaU9mHCSCUzNln0ZCYbcfTsGbTJrU/kGemdH2IWmB2ioZ+zkxtmq6g09fGQ==}
    engines: {node: '>=0.10.0'}
    dependencies:
      loose-envify: 1.4.0
    dev: true

  /read-pkg/3.0.0:
    resolution: {integrity: sha512-BLq/cCO9two+lBgiTYNqD6GdtK8s4NpaWrl6/rCO9w0TUS8oJl7cmToOZfRYllKTISY6nt1U7jQ53brmKqY6BA==}
    engines: {node: '>=4'}
    dependencies:
      load-json-file: 4.0.0
      normalize-package-data: 2.5.0
      path-type: 3.0.0

  /readable-stream/2.3.8:
    resolution: {integrity: sha512-8p0AUk4XODgIewSi0l8Epjs+EVnWiK7NoDIEGU0HhE7+ZyY8D1IMY7odu5lRrFXGg71L15KG8QrPmum45RTtdA==}
    dependencies:
      core-util-is: 1.0.3
      inherits: 2.0.4
      isarray: 1.0.0
      process-nextick-args: 2.0.1
      safe-buffer: 5.1.2
      string_decoder: 1.1.1
      util-deprecate: 1.0.2

  /readable-stream/3.6.2:
    resolution: {integrity: sha512-9u/sniCrY3D5WdsERHzHE4G2YCXqoG5FTHUiCC4SIbr6XcLZBY05ya9EKjYek9O5xOAwjGq+1JdGBAS7Q9ScoA==}
    engines: {node: '>= 6'}
    dependencies:
      inherits: 2.0.4
      string_decoder: 1.3.0
      util-deprecate: 1.0.2

  /readable-stream/4.4.2:
    resolution: {integrity: sha512-Lk/fICSyIhodxy1IDK2HazkeGjSmezAWX2egdtJnYhtzKEsBPJowlI6F6LPb5tqIQILrMbx22S5o3GuJavPusA==}
    engines: {node: ^12.22.0 || ^14.17.0 || >=16.0.0}
    dependencies:
      abort-controller: 3.0.0
      buffer: 6.0.3
      events: 3.3.0
      process: 0.11.10
      string_decoder: 1.3.0

  /readdirp/3.6.0:
    resolution: {integrity: sha512-hOS089on8RduqdbhvQ5Z37A0ESjsqz6qnRcffsMU3495FuTdqSm+7bhJ29JvIOsBDEEnan5DPu9t3To9VRlMzA==}
    engines: {node: '>=8.10.0'}
    dependencies:
      picomatch: 2.3.1

  /rechoir/0.8.0:
    resolution: {integrity: sha512-/vxpCXddiX8NGfGO/mTafwjq4aFa/71pvamip0++IQk3zG8cbCj0fifNPrjjF1XMXUne91jL9OoxmdykoEtifQ==}
    engines: {node: '>= 10.13.0'}
    dependencies:
      resolve: 1.22.6
    dev: true

  /reflect-metadata/0.1.13:
    resolution: {integrity: sha512-Ts1Y/anZELhSsjMcU605fU9RE4Oi3p5ORujwbIKXfWa+0Zxs510Qrmrce5/Jowq3cHSZSJqBjypxmHarc+vEWg==}
    dev: false
<<<<<<< HEAD
=======

  /reflect.getprototypeof/1.0.4:
    resolution: {integrity: sha512-ECkTw8TmJwW60lOTR+ZkODISW6RQ8+2CL3COqtiJKLd6MmB45hN51HprHFziKLGkAuTGQhBb91V8cy+KHlaCjw==}
    engines: {node: '>= 0.4'}
    dependencies:
      call-bind: 1.0.2
      define-properties: 1.2.1
      es-abstract: 1.22.2
      get-intrinsic: 1.2.1
      globalthis: 1.0.3
      which-builtin-type: 1.1.3
>>>>>>> 06a287b5

  /regenerator-runtime/0.14.0:
    resolution: {integrity: sha512-srw17NI0TUWHuGa5CFGGmhfNIeja30WMBfbslPNhf6JrqQlLN5gcrvig1oqPxiVaXb0oW0XRKtH6Nngs5lKCIA==}

  /regexp.prototype.flags/1.5.1:
    resolution: {integrity: sha512-sy6TXMN+hnP/wMy+ISxg3krXx7BAtWVO4UouuCN/ziM9UEne0euamVNafDfvC83bRNr95y0V5iijeDQFUNpvrg==}
    engines: {node: '>= 0.4'}
    dependencies:
      call-bind: 1.0.2
      define-properties: 1.2.1
      set-function-name: 2.0.1

  /release-zalgo/1.0.0:
    resolution: {integrity: sha512-gUAyHVHPPC5wdqX/LG4LWtRYtgjxyX78oanFNTMMyFEfOqdC54s3eE82imuWKbOeqYht2CrNf64Qb8vgmmtZGA==}
    engines: {node: '>=4'}
    dependencies:
      es6-error: 4.1.1

  /require-directory/2.1.1:
    resolution: {integrity: sha512-fGxEI7+wsG9xrvdjsrlmL22OMTTiHRwAMroiEeMgq8gzoLC/PQr7RsRDSTLUg/bZAZtF+TVIkHc6/4RIKrui+Q==}
    engines: {node: '>=0.10.0'}

  /require-from-string/2.0.2:
    resolution: {integrity: sha512-Xf0nWe6RseziFMu+Ap9biiUbmplq6S9/p+7w7YXP/JBHhrUDDUhwa+vANyubuqfZWTveU//DYVGsDG7RKL/vEw==}
    engines: {node: '>=0.10.0'}
    dev: false

  /require-main-filename/2.0.0:
    resolution: {integrity: sha512-NKN5kMDylKuldxYLSUfrbo5Tuzh4hd+2E8NPPX02mZtn1VuREQToYe/ZdlJy+J3uCpfaiGF05e7B8W0iXbQHmg==}

  /requireindex/1.1.0:
    resolution: {integrity: sha512-LBnkqsDE7BZKvqylbmn7lTIVdpx4K/QCduRATpO5R+wtPmky/a8pN1bO2D6wXppn1497AJF9mNjqAXr6bdl9jg==}
    engines: {node: '>=0.10.5'}

  /requires-port/1.0.0:
    resolution: {integrity: sha512-KigOCHcocU3XODJxsu8i/j8T9tzT4adHiecwORRQ0ZZFcp7ahwXuRU1m+yuO90C5ZUyGeGfocHDI14M3L3yDAQ==}

  /resolve-alpn/1.2.1:
    resolution: {integrity: sha512-0a1F4l73/ZFZOakJnQ3FvkJ2+gSTQWz/r2KE5OdDY0TxPm5h4GkqkWWfM47T7HsbnOtcJVEF4epCVy6u7Q3K+g==}

  /resolve-cwd/3.0.0:
    resolution: {integrity: sha512-OrZaX2Mb+rJCpH/6CpSqt9xFVpN++x01XnN2ie9g6P5/3xelLAkXWVADpdz1IHD/KFfEXyE6V0U01OQ3UO2rEg==}
    engines: {node: '>=8'}
    dependencies:
      resolve-from: 5.0.0
    dev: true

  /resolve-from/4.0.0:
    resolution: {integrity: sha512-pb/MYmXstAkysRFx8piNI1tGFNQIFA3vkE3Gq4EuA1dF6gHp/+vgZqsCGJapvy8N3Q+4o7FwvquPJcnZ7RYy4g==}
    engines: {node: '>=4'}

  /resolve-from/5.0.0:
    resolution: {integrity: sha512-qYg9KP24dD5qka9J47d0aVky0N+b4fTU89LN9iDnjB5waksiC49rvMB0PrUJQGoTmH50XPiqOvAjDfaijGxYZw==}
    engines: {node: '>=8'}

  /resolve/1.19.0:
    resolution: {integrity: sha512-rArEXAgsBG4UgRGcynxWIWKFvh/XZCcS8UJdHhwy91zwAvCZIbcs+vAbflgBnNjYMs/i/i+/Ux6IZhML1yPvxg==}
    dependencies:
      is-core-module: 2.13.0
      path-parse: 1.0.7

  /resolve/1.22.6:
    resolution: {integrity: sha512-njhxM7mV12JfufShqGy3Rz8j11RPdLy4xi15UurGJeoHLfJpVXKdh3ueuOqbYUcDZnffr6X739JBo5LzyahEsw==}
    hasBin: true
    dependencies:
      is-core-module: 2.13.0
      path-parse: 1.0.7
      supports-preserve-symlinks-flag: 1.0.0

  /resolve/2.0.0-next.4:
    resolution: {integrity: sha512-iMDbmAWtfU+MHpxt/I5iWI7cY6YVEZUQ3MBgPQ++XD1PELuJHIl82xBmObyP2KyQmkNB2dsqF7seoQQiAn5yDQ==}
    hasBin: true
    dependencies:
      is-core-module: 2.13.0
      path-parse: 1.0.7
      supports-preserve-symlinks-flag: 1.0.0

  /responselike/2.0.1:
    resolution: {integrity: sha512-4gl03wn3hj1HP3yzgdI7d3lCkF95F21Pz4BPGvKHinyQzALR5CapwC8yIi0Rh58DEMQ/SguC03wFj2k0M/mHhw==}
    dependencies:
      lowercase-keys: 2.0.0

  /ret/0.2.2:
    resolution: {integrity: sha512-M0b3YWQs7R3Z917WRQy1HHA7Ba7D8hvZg6UE5mLykJxQVE2ju0IXbGlaHPPlkY+WN7wFP+wUMXmBFA0aV6vYGQ==}
    engines: {node: '>=4'}
    dev: true

  /retry-as-promised/7.0.4:
    resolution: {integrity: sha512-XgmCoxKWkDofwH8WddD0w85ZfqYz+ZHlr5yo+3YUCfycWawU56T5ckWXsScsj5B8tqUcIG67DxXByo3VUgiAdA==}
    dev: false

  /reusify/1.0.4:
    resolution: {integrity: sha512-U9nH88a3fc/ekCF1l0/UP1IosiuIjyTh7hBvXVMHYgVcfGvt897Xguj2UOLDeI5BG2m7/uwyaLVT6fbtCwTyzw==}
    engines: {iojs: '>=1.0.0', node: '>=0.10.0'}

  /rimraf/3.0.2:
    resolution: {integrity: sha512-JZkJMZkAGFFPP2YqXZXPbMlMBgsxzE8ILs4lMIX/2o0L9UBw9O/Y3o6wFw/i9YLapcUJWwqbi3kdxIPdC62TIA==}
    hasBin: true
    dependencies:
      glob: 7.2.3

  /rimraf/5.0.5:
    resolution: {integrity: sha512-CqDakW+hMe/Bz202FPEymy68P+G50RfMQK+Qo5YUqc9SPipvbGjCGKd0RSKEelbsfQuw3g5NZDSrlZZAJurH1A==}
    engines: {node: '>=14'}
    hasBin: true
    dependencies:
      glob: 10.3.10
    dev: true

  /ripemd160/2.0.2:
    resolution: {integrity: sha512-ii4iagi25WusVoiC4B4lq7pbXfAp3D9v5CwfkY33vffw2+pkDjY1D8GaN7spsxvCSx8dkPqOZCEZyfxcmJG2IA==}
    dependencies:
      hash-base: 3.1.0
      inherits: 2.0.4
    dev: true

  /roarr/2.15.4:
    resolution: {integrity: sha512-CHhPh+UNHD2GTXNYhPWLnU8ONHdI+5DI+4EYIAOaiD63rHeYlZvyh8P+in5999TTSFgUYuKUAjzRI4mdh/p+2A==}
    engines: {node: '>=8.0'}
    dependencies:
      boolean: 3.2.0
      detect-node: 2.1.0
      globalthis: 1.0.3
      json-stringify-safe: 5.0.1
      semver-compare: 1.0.0
      sprintf-js: 1.1.3
    optional: true

  /rollup-plugin-copy/3.5.0:
    resolution: {integrity: sha512-wI8D5dvYovRMx/YYKtUNt3Yxaw4ORC9xo6Gt9t22kveWz1enG9QrhVlagzwrxSC455xD1dHMKhIJkbsQ7d48BA==}
    engines: {node: '>=8.3'}
    dependencies:
      '@types/fs-extra': 8.1.3
      colorette: 1.4.0
      fs-extra: 8.1.0
      globby: 10.0.1
      is-plain-object: 3.0.1
    dev: true

  /rollup-plugin-ignore/1.0.10:
    resolution: {integrity: sha512-VsbnfwwaTv2Dxl2onubetX/3RnSnplNnjdix0hvF8y2YpqdzlZrjIq6zkcuVJ08XysS8zqW3gt3ORBndFDgsrg==}
    dev: true

  /rollup-plugin-visualizer/5.9.2:
    resolution: {integrity: sha512-waHktD5mlWrYFrhOLbti4YgQCn1uR24nYsNuXxg7LkPH8KdTXVWR9DNY1WU0QqokyMixVXJS4J04HNrVTMP01A==}
    engines: {node: '>=14'}
    hasBin: true
    peerDependencies:
      rollup: 2.x || 3.x
    peerDependenciesMeta:
      rollup:
        optional: true
    dependencies:
      open: 8.4.2
      picomatch: 2.3.1
      source-map: 0.7.4
      yargs: 17.7.2
    dev: true

<<<<<<< HEAD
  /rollup-plugin-webpack-stats/0.2.0:
    resolution: {integrity: sha512-WDQ9ra6qWjeH/7D3q7lY/r5i9/HPt8OlZvvoQzS7Jdarh2v5+Fgw1BdAU2pBW0LB26J+vNYwdEdyJnkBhbQ2PQ==}
=======
  /rollup-plugin-webpack-stats/0.2.1:
    resolution: {integrity: sha512-vKCIbX2DQMyxC7KFsrqgAwzk49I7Nt8b+4sHJ0Z3JT9FyPyb2OlcqxNykQshTGtMrx9H5dKNjZGuA4FaMs3Txw==}
>>>>>>> 06a287b5
    engines: {node: '>=14'}
    peerDependencies:
      rollup: ^3.0.0
    dev: true

  /rollup/3.29.4:
    resolution: {integrity: sha512-oWzmBZwvYrU0iJHtDmhsm662rC15FRXmcjCk1xD771dFDx5jJ02ufAQQTn0etB2emNk4J9EZg/yWKpsn9BWGRw==}
    engines: {node: '>=14.18.0', npm: '>=8.0.0'}
    hasBin: true
    optionalDependencies:
      fsevents: 2.3.3
    dev: true

  /run-applescript/5.0.0:
    resolution: {integrity: sha512-XcT5rBksx1QdIhlFOCtgZkB99ZEouFZ1E2Kc2LHqNW13U3/74YGdkQRmThTwxy4QIyookibDKYZOPqX//6BlAg==}
    engines: {node: '>=12'}
    dependencies:
      execa: 5.1.1
    dev: true

  /run-parallel/1.2.0:
    resolution: {integrity: sha512-5l4VyZR86LZ/lDxZTR6jqL8AFE2S0IFLMP26AbjsLVADxHdhB/c0GUsH+y39UfCi3dzz8OlQuPmnaJOMoDHQBA==}
    dependencies:
      queue-microtask: 1.2.3

  /rx/2.3.24:
    resolution: {integrity: sha512-Ue4ZB7Dzbn2I9sIj8ws536nOP2S53uypyCkCz9q0vlYD5Kn6/pu4dE+wt2ZfFzd9m73hiYKnnCb1OyKqc+MRkg==}
    dev: false

  /safe-array-concat/1.0.1:
    resolution: {integrity: sha512-6XbUAseYE2KtOuGueyeobCySj9L4+66Tn6KQMOPQJrAJEowYKW/YR/MGJZl7FdydUdaFu4LYyDZjxf4/Nmo23Q==}
    engines: {node: '>=0.4'}
    dependencies:
      call-bind: 1.0.2
      get-intrinsic: 1.2.1
      has-symbols: 1.0.3
      isarray: 2.0.5

  /safe-buffer/5.1.2:
    resolution: {integrity: sha512-Gd2UZBJDkXlY7GbJxfsE8/nvKkUEU1G38c1siN6QP6a9PT9MmHB8GnpscSmMJSoF8LOIrt8ud/wPtojys4G6+g==}

  /safe-buffer/5.2.1:
    resolution: {integrity: sha512-rp3So07KcdmmKbGvgaNxQSJr7bGVSVk5S9Eq1F+ppbRo70+YeaDxkw5Dd8NPN+GD6bjnYm2VuPuCXmpuYvmCXQ==}

  /safe-regex-test/1.0.0:
    resolution: {integrity: sha512-JBUUzyOgEwXQY1NuPtvcj/qcBDbDmEvWufhlnXZIm75DEHp+afM1r1ujJpJsV/gSM4t59tpDyPi1sd6ZaPFfsA==}
    dependencies:
      call-bind: 1.0.2
      get-intrinsic: 1.2.1
      is-regex: 1.1.4

  /safe-stable-stringify/2.4.3:
    resolution: {integrity: sha512-e2bDA2WJT0wxseVd4lsDP4+3ONX6HpMXQa1ZhFQ7SU+GjvORCmShbCMltrtIDfkYhVHrOcPtj+KhmDBdPdZD1g==}
    engines: {node: '>=10'}

  /safer-buffer/2.1.2:
    resolution: {integrity: sha512-YZo3K82SD7Riyi0E1EQPojLz7kpepnSQI9IyPbHHg1XXXevb5dJI7tpyN2ADxGcQbHG7vcyRHk0cbwqcQriUtg==}

  /sanitize-filename/1.6.3:
    resolution: {integrity: sha512-y/52Mcy7aw3gRm7IrcGDFx/bCk4AhRh2eI9luHOQM86nZsqwiRkkq2GekHXBBD+SmPidc8i2PqtYZl+pWJ8Oeg==}
    dependencies:
      truncate-utf8-bytes: 1.0.2
    dev: true

  /sax/1.3.0:
    resolution: {integrity: sha512-0s+oAmw9zLl1V1cS9BtZN7JAd0cW5e0QH4W3LWEK6a4LaLEA2OTpGYWDY+6XasBLtz6wkm3u1xRw95mRuJ59WA==}
    dev: false

  /saxes/5.0.1:
    resolution: {integrity: sha512-5LBh1Tls8c9xgGjw3QrMwETmTMVk0oFgvrFSvWx62llR2hcEInrKNZ2GZCCuuy2lvWrdl5jhbpeqc5hRYKFOcw==}
    engines: {node: '>=10'}
    dependencies:
      xmlchars: 2.2.0
    dev: true

  /schema-utils/2.7.1:
    resolution: {integrity: sha512-SHiNtMOUGWBQJwzISiVYKu82GiV4QYGePp3odlY1tuKO7gPtphAT5R/py0fA6xtbgLL/RvtJZnU9b8s0F1q0Xg==}
    engines: {node: '>= 8.9.0'}
    dependencies:
      '@types/json-schema': 7.0.13
      ajv: 6.12.6
      ajv-keywords: 3.5.2_ajv@6.12.6
    dev: true

  /schema-utils/3.3.0:
    resolution: {integrity: sha512-pN/yOAvcC+5rQ5nERGuwrjLlYvLTbCibnZ1I7B1LaiAz9BRBlE9GMgE/eqV30P7aJQUf7Ddimy/RsbYO/GrVGg==}
    engines: {node: '>= 10.13.0'}
    dependencies:
      '@types/json-schema': 7.0.13
      ajv: 6.12.6
      ajv-keywords: 3.5.2_ajv@6.12.6

  /schema-utils/4.2.0:
    resolution: {integrity: sha512-L0jRsrPpjdckP3oPug3/VxNKt2trR8TcabrM6FOAAlvC/9Phcmm+cuAgTlxBqdBR1WJx7Naj9WHw+aOmheSVbw==}
    engines: {node: '>= 12.13.0'}
    dependencies:
      '@types/json-schema': 7.0.13
      ajv: 8.12.0
      ajv-formats: 2.1.1
      ajv-keywords: 5.1.0_ajv@8.12.0
    dev: false

  /select-hose/2.0.0:
    resolution: {integrity: sha512-mEugaLK+YfkijB4fx0e6kImuJdCIt2LxCRcbEYPqRGCs4F2ogyfZU5IAZRdjCP8JPq2AtdNoC/Dux63d9Kiryg==}
    dev: false

  /semver-compare/1.0.0:
    resolution: {integrity: sha512-YM3/ITh2MJ5MtzaM429anh+x2jiLVjqILF4m4oyQB18W7Ggea7BfqdH/wGMK7dDiMghv/6WG7znWMwUDzJiXow==}
    optional: true

  /semver/5.7.2:
    resolution: {integrity: sha512-cBznnQ9KjJqU67B52RMC65CMarK2600WFnbkcaiwWq3xy/5haFJlshgnpjovMVJ+Hff49d8GEn0b87C5pDQ10g==}
    hasBin: true

  /semver/6.3.1:
    resolution: {integrity: sha512-BR7VvDCVHO+q2xBEWskxS6DJE1qRnb7DxzUrogb71CWoSficBxYsiAGd+Kl0mmq/MprG9yArRkyrQxTO6XjMzA==}
    hasBin: true

  /semver/7.0.0:
    resolution: {integrity: sha512-+GB6zVA9LWh6zovYQLALHwv5rb2PHGlJi3lfiqIHxR0uuwCgefcOJc59v9fv1w8GbStwxuuqqAjI9NMAOOgq1A==}
    hasBin: true
    dev: false

  /semver/7.5.4:
    resolution: {integrity: sha512-1bCSESV6Pv+i21Hvpxp3Dx+pSD8lIPt8uVjRrxAUt/nbswYc+tK6Y2btiULjd4+fnq15PX+nqQDC7Oft7WkwcA==}
    engines: {node: '>=10'}
    hasBin: true
    dependencies:
      lru-cache: 6.0.0

  /send/0.18.0:
    resolution: {integrity: sha512-qqWzuOjSFOuqPjFe4NOsMLafToQQwBSOEpS+FwEt3A2V3vKubTquT3vmLTQpFgMXp8AlFWFuP1qKaJZOtPpVXg==}
    engines: {node: '>= 0.8.0'}
    dependencies:
      debug: 2.6.9
      depd: 2.0.0
      destroy: 1.2.0
      encodeurl: 1.0.2
      escape-html: 1.0.3
      etag: 1.8.1
      fresh: 0.5.2
      http-errors: 2.0.0
      mime: 1.6.0
      ms: 2.1.3
      on-finished: 2.4.1
      range-parser: 1.2.1
      statuses: 2.0.1

  /seq-queue/0.0.5:
    resolution: {integrity: sha512-hr3Wtp/GZIc/6DAGPDcV4/9WoZhjrkXsi5B/07QgX8tsdc6ilr7BFM6PM6rbdAX1kFSDYeZGLipIZZKyQP0O5Q==}
    dev: false

  /sequelize-pool/7.1.0:
    resolution: {integrity: sha512-G9c0qlIWQSK29pR/5U2JF5dDQeqqHRragoyahj/Nx4KOOQ3CPPfzxnfqFPCSB7x5UgjOgnZ61nSxz+fjDpRlJg==}
    engines: {node: '>= 10.0.0'}
    dev: false

  /sequelize/6.33.0_fdvzitmxlfmnzg36ntlxmyb62e:
    resolution: {integrity: sha512-GkeCbqgaIcpyZ1EyXrDNIwktbfMldHAGOVXHGM4x8bxGSRAOql5htDWofPvwpfL/FoZ59CaFmfO3Mosv1lDbQw==}
    engines: {node: '>=10.0.0'}
    peerDependencies:
      ibm_db: '*'
      mariadb: '*'
      mysql2: '*'
      oracledb: '*'
      pg: '*'
      pg-hstore: '*'
      snowflake-sdk: '*'
      sqlite3: '*'
      tedious: '*'
    peerDependenciesMeta:
      ibm_db:
        optional: true
      mariadb:
        optional: true
      mysql2:
        optional: true
      oracledb:
        optional: true
      pg:
        optional: true
      pg-hstore:
        optional: true
      snowflake-sdk:
        optional: true
      sqlite3:
        optional: true
      tedious:
        optional: true
    dependencies:
      '@types/debug': 4.1.9
      '@types/validator': 13.11.2
      debug: 4.3.4
      dottie: 2.0.6
      inflection: 1.13.4
      lodash: 4.17.21
      moment: 2.29.4
      moment-timezone: 0.5.43
      mysql2: 3.6.1
      pg-connection-string: 2.6.2
      retry-as-promised: 7.0.4
      semver: 7.5.4
      sequelize-pool: 7.1.0
      tedious: 16.4.1
      toposort-class: 1.0.1
      uuid: 8.3.2
      validator: 13.11.0
      wkx: 0.5.0
    transitivePeerDependencies:
      - supports-color
    dev: false

  /serialize-error/7.0.1:
    resolution: {integrity: sha512-8I8TjW5KMOKsZQTvoxjuSIa7foAwPWGOts+6o7sgjz41/qMD9VQHEDxi6PBvK2l0MXUmqZyNpUK+T2tQaaElvw==}
    engines: {node: '>=10'}
    dependencies:
      type-fest: 0.13.1
    optional: true

  /serialize-javascript/6.0.0:
    resolution: {integrity: sha512-Qr3TosvguFt8ePWqsvRfrKyQXIiW+nGbYpy8XK24NQHE83caxWt+mIymTT19DGFbNWNLfEwsrkSmN64lVWB9ag==}
    dependencies:
      randombytes: 2.1.0

  /serialize-javascript/6.0.1:
    resolution: {integrity: sha512-owoXEFjWRllis8/M1Q+Cw5k8ZH40e3zhp/ovX+Xr/vi1qj6QesbyXXViFbpNvWvPNAD62SutwEXavefrLJWj7w==}
    dependencies:
      randombytes: 2.1.0

  /serve-static/1.15.0:
    resolution: {integrity: sha512-XGuRDNjXUijsUL0vl6nSD7cwURuzEgglbOaFuZM9g3kwDXOWVTck0jLzjPzGD+TazWbboZYu52/9/XPdUgne9g==}
    engines: {node: '>= 0.8.0'}
    dependencies:
      encodeurl: 1.0.2
      escape-html: 1.0.3
      parseurl: 1.3.3
      send: 0.18.0

  /set-blocking/2.0.0:
    resolution: {integrity: sha512-KiKBS8AnWGEyLzofFfmvKwpdPzqiy16LvQfK3yv/fVH7Bj13/wl3JSR1J+rfgRE9q7xUJK4qvgS8raSOeLUehw==}

  /set-function-name/2.0.1:
    resolution: {integrity: sha512-tMNCiqYVkXIZgc2Hnoy2IvC/f8ezc5koaRFkCjrpWzGpCd3qbZXPzVy9MAZzK1ch/X0jvSkojys3oqJN0qCmdA==}
    engines: {node: '>= 0.4'}
    dependencies:
      define-data-property: 1.1.0
      functions-have-names: 1.2.3
      has-property-descriptors: 1.0.0

  /setprototypeof/1.2.0:
    resolution: {integrity: sha512-E5LDX7Wrp85Kil5bhZv46j8jOeboKq5JMmYM3gVGdGH8xFpPWXUMsNrlODCrkoxMEeNi/XZIwuRvY4XNwYMJpw==}

  /sha.js/2.4.11:
    resolution: {integrity: sha512-QMEp5B7cftE7APOjk5Y6xgrbWu+WkLVQwk8JNjZ8nKRciZaByEW6MubieAiToS7+dwvrjGhH8jRXz3MVd0AYqQ==}
    hasBin: true
    dependencies:
      inherits: 2.0.4
      safe-buffer: 5.2.1
    dev: true

  /shallow-clone/3.0.1:
    resolution: {integrity: sha512-/6KqX+GVUdqPuPPd2LxDDxzX6CAbjJehAAOKlNpqqUpAqPM6HeL8f+o3a+JsyGjn2lv0WY8UsTgUJjU9Ok55NA==}
    engines: {node: '>=8'}
    dependencies:
      kind-of: 6.0.3
    dev: true

  /shebang-command/1.2.0:
    resolution: {integrity: sha512-EV3L1+UQWGor21OmnvojK36mhg+TyIKDh3iFBKBohr5xeXIhNBcx8oWdgkTEEQ+BEFFYdLRuqMfd5L84N1V5Vg==}
    engines: {node: '>=0.10.0'}
    dependencies:
      shebang-regex: 1.0.0

  /shebang-command/2.0.0:
    resolution: {integrity: sha512-kHxr2zZpYtdmrN1qDjrrX/Z1rR1kG8Dx+gkpK1G4eXmvXswmcE1hTWBWYUzlraYw1/yZp6YuDY77YtvbN0dmDA==}
    engines: {node: '>=8'}
    dependencies:
      shebang-regex: 3.0.0

  /shebang-regex/1.0.0:
    resolution: {integrity: sha512-wpoSFAxys6b2a2wHZ1XpDSgD7N9iVjg29Ph9uV/uaP9Ex/KXlkTZTeddxDPSYQpgvzKLGJke2UU0AzoGCjNIvQ==}
    engines: {node: '>=0.10.0'}

  /shebang-regex/3.0.0:
    resolution: {integrity: sha512-7++dFhtcx3353uBaq8DDR4NuxBetBzC7ZQOhmTQInHEd6bSrXdiEyzCvG07Z44UYdLShWUyXt5M/yhz8ekcb1A==}
    engines: {node: '>=8'}

  /shell-quote/1.8.1:
    resolution: {integrity: sha512-6j1W9l1iAs/4xYBI1SYOVZyFcCis9b4KCLQ8fgAGG07QvzaRLVVRQvAy85yNmmZSjYjg4MWh4gNvlPujU/5LpA==}

  /shiki/0.14.4:
    resolution: {integrity: sha512-IXCRip2IQzKwxArNNq1S+On4KPML3Yyn8Zzs/xRgcgOWIr8ntIK3IKzjFPfjy/7kt9ZMjc+FItfqHRBg8b6tNQ==}
    dependencies:
      ansi-sequence-parser: 1.1.1
      jsonc-parser: 3.2.0
      vscode-oniguruma: 1.7.0
      vscode-textmate: 8.0.0
    dev: false

  /side-channel/1.0.4:
    resolution: {integrity: sha512-q5XPytqFEIKHkGdiMIrY10mvLRvnQh42/+GoBlFW3b2LXLE2xxJpZFdm94we0BaoV3RwJyGqg5wS7epxTv0Zvw==}
    dependencies:
      call-bind: 1.0.2
      get-intrinsic: 1.2.1
      object-inspect: 1.12.3

  /signal-exit/3.0.7:
    resolution: {integrity: sha512-wnD2ZE+l+SPC/uoS0vXeE9L1+0wuaMqKlfz9AMUo38JsyLSBWSFcHR1Rri62LZc12vLr1gb3jl7iwQhgwpAbGQ==}

  /signal-exit/4.1.0:
    resolution: {integrity: sha512-bzyZ1e88w9O1iNJbKnOlvYTrWPDl46O1bG0D3XInv+9tkPrxrN8jUUTiFlDkkmKWgn1M6CfIA13SuGqOa9Korw==}
    engines: {node: '>=14'}
    dev: true

  /simple-concat/1.0.1:
    resolution: {integrity: sha512-cSFtAPtRhljv69IK0hTVZQ+OfE9nePi/rtJmw5UjHeVyVroEqJXP1sFztKUy1qU+xvz3u/sfYJLa947b7nAN2Q==}
    dev: false

  /simple-get/4.0.1:
    resolution: {integrity: sha512-brv7p5WgH0jmQJr1ZDDfKDOSeWWg+OVypG99A/5vYGPqJ6pxiaHLy8nxtFjBA7oMa01ebA9gfh1uMCFqOuXxvA==}
    dependencies:
      decompress-response: 6.0.0
      once: 1.4.0
      simple-concat: 1.0.1
    dev: false

  /simple-swizzle/0.2.2:
    resolution: {integrity: sha512-JA//kQgZtbuY83m+xT+tXJkmJncGMTFT+C+g2h2R9uxkYIrE2yy9sgmcLhCnw57/WSD+Eh3J97FPEDFnbXnDUg==}
    dependencies:
      is-arrayish: 0.3.2
    dev: false

  /simple-update-notifier/1.1.0:
    resolution: {integrity: sha512-VpsrsJSUcJEseSbMHkrsrAVSdvVS5I96Qo1QAQ4FxQ9wXFcB+pjj7FB7/us9+GcgfW4ziHtYMc1J0PLczb55mg==}
    engines: {node: '>=8.10.0'}
    dependencies:
      semver: 7.0.0
    dev: false

  /sinon-chai/3.7.0_chai@4.3.10+sinon@15.2.0:
    resolution: {integrity: sha512-mf5NURdUaSdnatJx3uhoBOrY9dtL19fiOtAdT1Azxg3+lNJFiuN0uzaU3xX1LeAfL17kHQhTAJgpsfhbMJMY2g==}
    peerDependencies:
      chai: ^4.0.0
      sinon: '>=4.0.0'
    dependencies:
      chai: 4.3.10
      sinon: 15.2.0

  /sinon/15.2.0:
    resolution: {integrity: sha512-nPS85arNqwBXaIsFCkolHjGIkFo+Oxu9vbgmBJizLAhqe6P2o3Qmj3KCUoRkfhHtvgDhZdWD3risLHAUJ8npjw==}
    dependencies:
      '@sinonjs/commons': 3.0.0
      '@sinonjs/fake-timers': 10.3.0
      '@sinonjs/samsam': 8.0.0
      diff: 5.1.0
      nise: 5.1.4
      supports-color: 7.2.0

  /sirv/2.0.3:
    resolution: {integrity: sha512-O9jm9BsID1P+0HOi81VpXPoDxYP374pkOLzACAoyUQ/3OUVndNpsz6wMnY2z+yOxzbllCKZrM+9QrWsv4THnyA==}
    engines: {node: '>= 10'}
    dependencies:
      '@polka/url': 1.0.0-next.23
      mrmime: 1.0.1
      totalist: 3.0.1
    dev: true

  /slash/3.0.0:
    resolution: {integrity: sha512-g9Q1haeby36OSStwb4ntCGGGaKsaVSjQ68fBxoQcutl5fS1vuY18H3wSt3jFyFtrkx+Kz0V1G85A4MyAdDMi2Q==}
    engines: {node: '>=8'}

  /slash/4.0.0:
    resolution: {integrity: sha512-3dOsAHXXUkQTpOYcoAxLIorMTp4gIQr5IW3iVb7A7lFIp0VHhnynm9izx6TssdrIcVIESAlVjtnO2K8bg+Coew==}
    engines: {node: '>=12'}
    dev: false

  /source-map-js/1.0.2:
    resolution: {integrity: sha512-R0XvVJ9WusLiqTCEiGCmICCMplcCkIwwR11mOSD9CR5u+IXYdiseeEuXCVAjS54zqwkLcPNnmU4OeJ6tUrWhDw==}
    engines: {node: '>=0.10.0'}

  /source-map-loader/4.0.1_webpack@5.88.2:
    resolution: {integrity: sha512-oqXpzDIByKONVY8g1NUPOTQhe0UTU5bWUl32GSkqK2LjJj0HmwTMVKxcUip0RgAYhY1mqgOxjbQM48a0mmeNfA==}
    engines: {node: '>= 14.15.0'}
    peerDependencies:
      webpack: ^5.72.1
    dependencies:
      abab: 2.0.6
      iconv-lite: 0.6.3
      source-map-js: 1.0.2
      webpack: 5.88.2

  /source-map-support/0.5.21:
    resolution: {integrity: sha512-uBHU3L3czsIyYXKX88fdrGovxdSCoTGDRZ6SYXtSRxLZUzHg5P/66Ht6uoUlHu9EZod+inXhKo3qQgwXUT/y1w==}
    dependencies:
      buffer-from: 1.1.2
      source-map: 0.6.1

  /source-map/0.6.1:
    resolution: {integrity: sha512-UjgapumWlbMhkBgzT7Ykc5YXUT46F0iKu8SGXq0bcwP5dz/h0Plj6enJqjz1Zbq2l5WaqYnrVbwWOWMyF3F47g==}
    engines: {node: '>=0.10.0'}

  /source-map/0.7.4:
    resolution: {integrity: sha512-l3BikUxvPOcn5E74dZiq5BGsTb5yEwhaTSzccU6t4sDOH8NWJCstKO5QT2CvtFoK6F0saL7p9xHAqHOlCPJygA==}
    engines: {node: '>= 8'}
    dev: true

  /spawn-command/0.0.2-1:
    resolution: {integrity: sha512-n98l9E2RMSJ9ON1AKisHzz7V42VDiBQGY6PB1BwRglz99wpVsSuGzQ+jOi6lFXBGVTCrRpltvjm+/XA+tpeJrg==}
    dev: false

  /spawn-wrap/2.0.0:
    resolution: {integrity: sha512-EeajNjfN9zMnULLwhZZQU3GWBoFNkbngTUPfaawT4RkMiviTxcX0qfhVbGey39mfctfDHkWtuecgQ8NJcyQWHg==}
    engines: {node: '>=8'}
    dependencies:
      foreground-child: 2.0.0
      is-windows: 1.0.2
      make-dir: 3.1.0
      rimraf: 3.0.2
      signal-exit: 3.0.7
      which: 2.0.2

  /spdx-correct/3.2.0:
    resolution: {integrity: sha512-kN9dJbvnySHULIluDHy32WHRUu3Og7B9sbY7tsFLctQkIqnMh3hErYgdMjTYuqmcXX+lK5T1lnUt3G7zNswmZA==}
    dependencies:
      spdx-expression-parse: 3.0.1
      spdx-license-ids: 3.0.16

  /spdx-exceptions/2.3.0:
    resolution: {integrity: sha512-/tTrYOC7PPI1nUAgx34hUpqXuyJG+DTHJTnIULG4rDygi4xu/tfgmq1e1cIRwRzwZgo4NLySi+ricLkZkw4i5A==}

  /spdx-expression-parse/3.0.1:
    resolution: {integrity: sha512-cbqHunsQWnJNE6KhVSMsMeH5H/L9EpymbzqTQ3uLwNCLZ1Q481oWaofqH7nO6V07xlXwY6PhQdQ2IedWx/ZK4Q==}
    dependencies:
      spdx-exceptions: 2.3.0
      spdx-license-ids: 3.0.16

  /spdx-license-ids/3.0.16:
    resolution: {integrity: sha512-eWN+LnM3GR6gPu35WxNgbGl8rmY1AEmoMDvL/QD6zYmPWgywxWqJWNdLGT+ke8dKNWrcYgYjPpG5gbTfghP8rw==}

  /spdy-transport/3.0.0:
    resolution: {integrity: sha512-hsLVFE5SjA6TCisWeJXFKniGGOpBgMLmerfO2aCyCU5s7nJ/rpAepqmFifv/GCbSbueEeAJJnmSQ2rKC/g8Fcw==}
    dependencies:
      debug: 4.3.4
      detect-node: 2.1.0
      hpack.js: 2.1.6
      obuf: 1.1.2
      readable-stream: 3.6.2
      wbuf: 1.7.3
    transitivePeerDependencies:
      - supports-color
    dev: false

  /spdy/4.0.2:
    resolution: {integrity: sha512-r46gZQZQV+Kl9oItvl1JZZqJKGr+oEkB08A6BzkiR7593/7IbtuncXHd2YoYeTsG4157ZssMu9KYvUHLcjcDoA==}
    engines: {node: '>=6.0.0'}
    dependencies:
      debug: 4.3.4
      handle-thing: 2.0.1
      http-deceiver: 1.2.7
      select-hose: 2.0.0
      spdy-transport: 3.0.0
    transitivePeerDependencies:
      - supports-color
    dev: false

  /sprintf-js/1.0.3:
    resolution: {integrity: sha512-D9cPgkvLlV3t3IzL0D0YLvGA9Ahk4PcvVwUbN0dSGr1aP0Nrt4AEnTUbuGvquEC0mA64Gqt1fzirlRs5ibXx8g==}

  /sprintf-js/1.1.3:
    resolution: {integrity: sha512-Oo+0REFV59/rz3gfJNKQiBlwfHaSESl1pcGyABQsnnIfWOFt6JNj5gCog2U6MLZ//IGYD+nA8nI+mTShREReaA==}

  /sqlstring/2.3.3:
    resolution: {integrity: sha512-qC9iz2FlN7DQl3+wjwn3802RTyjCx7sDvfQEXchwa6CWOx07/WVfh91gBmQ9fahw8snwGEWU3xGzOt4tFyHLxg==}
    engines: {node: '>= 0.6'}
    dev: false

  /stack-trace/0.0.10:
    resolution: {integrity: sha512-KGzahc7puUKkzyMt+IqAep+TVNbKP+k2Lmwhub39m1AsTSkaDutx56aDCo+HLDzf/D26BIHTJWNiTG1KAJiQCg==}
    dev: false

  /static-eval/2.0.2:
    resolution: {integrity: sha512-N/D219Hcr2bPjLxPiV+TQE++Tsmrady7TqAJugLy7Xk1EumfDWS/f5dtBbkRCGE7wKKXuYockQoj8Rm2/pVKyg==}
    dependencies:
      escodegen: 1.14.3
    dev: true

  /statuses/1.5.0:
    resolution: {integrity: sha512-OpZ3zP+jT1PI7I8nemJX4AKmAX070ZkYPVWV/AaKTJl+tXCTGyVdC1a4SL8RUQYEwk/f34ZX8UTykN68FwrqAA==}
    engines: {node: '>= 0.6'}
    dev: false

  /statuses/2.0.1:
    resolution: {integrity: sha512-RwNA9Z/7PrK06rYLIzFMlaF+l73iwpzsqRIFgbMLbTcLD6cOao82TaWefPXQvB2fOC4AjuYSEndS7N/mTCbkdQ==}
    engines: {node: '>= 0.8'}

  /stoppable/1.1.0:
    resolution: {integrity: sha512-KXDYZ9dszj6bzvnEMRYvxgeTHU74QBFL54XKtP3nyMuJ81CFYtABZ3bAzL2EdFUaEwJOBOgENyFj3R7oTzDyyw==}
    engines: {node: '>=4', npm: '>=6'}
    dev: false

  /stream-browserify/3.0.0:
    resolution: {integrity: sha512-H73RAHsVBapbim0tU2JwwOiXUj+fikfiaoYAKHF3VJfA0pe2BCzkhAHBlLG6REzE+2WNZcxOXjK7lkso+9euLA==}
    dependencies:
      inherits: 2.0.4
      readable-stream: 3.6.2
    dev: true

  /stream-http/3.2.0:
    resolution: {integrity: sha512-Oq1bLqisTyK3TSCXpPbT4sdeYNdmyZJv1LxpEm2vu1ZhK89kSE5YXwZc3cWk0MagGaKriBh9mCFbVGtO+vY29A==}
    dependencies:
      builtin-status-codes: 3.0.0
      inherits: 2.0.4
      readable-stream: 3.6.2
      xtend: 4.0.2
    dev: true

  /string-argv/0.3.2:
    resolution: {integrity: sha512-aqD2Q0144Z+/RqG52NeHEkZauTAUWJO8c6yTftGJKO3Tja5tUgIfmIl6kExvhtxSDP7fXB6DvzkfMpCd/F3G+Q==}
    engines: {node: '>=0.6.19'}
    dev: false

  /string-width/4.2.3:
    resolution: {integrity: sha512-wKyQRQpjJ0sIp62ErSZdGsjMJWsap5oRNihHhu6G7JVO/9jIB6UyevL+tXuOqrng8j/cxKTWyWUwvSTriiZz/g==}
    engines: {node: '>=8'}
    dependencies:
      emoji-regex: 8.0.0
      is-fullwidth-code-point: 3.0.0
      strip-ansi: 6.0.1

  /string-width/5.1.2:
    resolution: {integrity: sha512-HnLOCR3vjcY8beoNLtcjZ5/nxn2afmME6lhrDrebokqMap+XbeW8n9TXpPDOqdGK5qcI3oT0GKTW6wC7EMiVqA==}
    engines: {node: '>=12'}
    dependencies:
      eastasianwidth: 0.2.0
      emoji-regex: 9.2.2
      strip-ansi: 7.1.0
    dev: true

  /string.prototype.matchall/4.0.10:
    resolution: {integrity: sha512-rGXbGmOEosIQi6Qva94HUjgPs9vKW+dkG7Y8Q5O2OYkWL6wFaTRZO8zM4mhP94uX55wgyrXzfS2aGtGzUL7EJQ==}
    dependencies:
      call-bind: 1.0.2
      define-properties: 1.2.1
      es-abstract: 1.22.2
      get-intrinsic: 1.2.1
      has-symbols: 1.0.3
      internal-slot: 1.0.5
      regexp.prototype.flags: 1.5.1
      set-function-name: 2.0.1
      side-channel: 1.0.4

  /string.prototype.padend/3.1.5:
    resolution: {integrity: sha512-DOB27b/2UTTD+4myKUFh+/fXWcu/UDyASIXfg+7VzoCNNGOfWvoyU/x5pvVHr++ztyt/oSYI1BcWBBG/hmlNjA==}
    engines: {node: '>= 0.4'}
    dependencies:
      call-bind: 1.0.2
      define-properties: 1.2.1
      es-abstract: 1.22.2
    dev: true

  /string.prototype.trim/1.2.8:
    resolution: {integrity: sha512-lfjY4HcixfQXOfaqCvcBuOIapyaroTXhbkfJN3gcB1OtyupngWK4sEET9Knd0cXd28kTUqu/kHoV4HKSJdnjiQ==}
    engines: {node: '>= 0.4'}
    dependencies:
      call-bind: 1.0.2
      define-properties: 1.2.1
      es-abstract: 1.22.2

  /string.prototype.trimend/1.0.7:
    resolution: {integrity: sha512-Ni79DqeB72ZFq1uH/L6zJ+DKZTkOtPIHovb3YZHQViE+HDouuU4mBrLOLDn5Dde3RF8qw5qVETEjhu9locMLvA==}
    dependencies:
      call-bind: 1.0.2
      define-properties: 1.2.1
      es-abstract: 1.22.2

  /string.prototype.trimstart/1.0.7:
    resolution: {integrity: sha512-NGhtDFu3jCEm7B4Fy0DpLewdJQOZcQ0rGbwQ/+stjnrp2i+rlKeCvos9hOIeCmqwratM47OBxY7uFZzjxHXmrg==}
    dependencies:
      call-bind: 1.0.2
      define-properties: 1.2.1
      es-abstract: 1.22.2

  /string_decoder/1.1.1:
    resolution: {integrity: sha512-n/ShnvDi6FHbbVfviro+WojiFzv+s8MPMHBczVePfUpDJLwoLT0ht1l4YwBCbi8pJAveEEdnkHyPyTP/mzRfwg==}
    dependencies:
      safe-buffer: 5.1.2

  /string_decoder/1.3.0:
    resolution: {integrity: sha512-hkRX8U1WjJFd8LsDJ2yQ/wWWxaopEsABU1XfkM8A+j0+85JAGppt16cr1Whg6KIbb4okU6Mql6BOj+uup/wKeA==}
    dependencies:
      safe-buffer: 5.2.1

  /strip-ansi/3.0.1:
    resolution: {integrity: sha512-VhumSSbBqDTP8p2ZLKj40UjBCV4+v8bUSEpUb4KjRgWk9pbqGF4REFj6KEagidb2f/M6AzC0EmFyDNGaw9OCzg==}
    engines: {node: '>=0.10.0'}
    dependencies:
      ansi-regex: 2.1.1
    dev: false

  /strip-ansi/6.0.1:
    resolution: {integrity: sha512-Y38VPSHcqkFrCpFnQ9vuSXmquuv5oXOKpGeT6aGrr3o3Gc9AlVa6JBfUSOCnbxGGZF+/0ooI7KrPuUSztUdU5A==}
    engines: {node: '>=8'}
    dependencies:
      ansi-regex: 5.0.1

  /strip-ansi/7.1.0:
    resolution: {integrity: sha512-iq6eVVI64nQQTRYq2KtEg2d2uU7LElhTJwsH4YzIHZshxlgZms/wIc4VoDQTlG/IvVIrBKG06CrZnp0qv7hkcQ==}
    engines: {node: '>=12'}
    dependencies:
      ansi-regex: 6.0.1
    dev: true

  /strip-bom/3.0.0:
    resolution: {integrity: sha512-vavAMRXOgBVNF6nyEEmL3DBK19iRpDcoIwW+swQ+CbGiu7lju6t+JklA1MHweoWtadgt4ISVUsXLyDq34ddcwA==}
    engines: {node: '>=4'}

  /strip-bom/4.0.0:
    resolution: {integrity: sha512-3xurFv5tEgii33Zi8Jtp55wEIILR9eh34FAW00PZf+JnSsTmV/ioewSgQl97JHvgjoRGwPShsWm+IdrxB35d0w==}
    engines: {node: '>=8'}

  /strip-eof/1.0.0:
    resolution: {integrity: sha512-7FCwGGmx8mD5xQd3RPUvnSpUXHM3BWuzjtpD4TXsfcZ9EL4azvVVUscFYwD9nx8Kh+uCBC00XBtAykoMHwTh8Q==}
    engines: {node: '>=0.10.0'}
    dev: false

  /strip-final-newline/2.0.0:
    resolution: {integrity: sha512-BrpvfNAE3dcvq7ll3xVumzjKjZQ5tI1sEUIKr3Uoks0XUl45St3FlatVqef9prk4jRDzhW6WZg+3bk93y6pLjA==}
    engines: {node: '>=6'}
    dev: true

  /strip-final-newline/3.0.0:
    resolution: {integrity: sha512-dOESqjYr96iWYylGObzd39EuNTa5VJxyvVAEm5Jnh7KGo75V43Hk1odPQkNDyXNmUR6k+gEiDVXnjB8HJ3crXw==}
    engines: {node: '>=12'}
    dev: true

  /strip-json-comments/2.0.1:
    resolution: {integrity: sha512-4gB8na07fecVVkOI6Rs4e7T6NOTki5EmL7TUduTs6bu3EdnSycntVJ4re8kgZA+wx9IueI2Y11bfbgwtzuE0KQ==}
    engines: {node: '>=0.10.0'}
    dev: false

  /strip-json-comments/3.1.1:
    resolution: {integrity: sha512-6fPc+R4ihwqP6N/aIv2f1gMH8lOVtWQHoqC4yK6oSDVVocumAsfCqjkXnqiYMhmMwS/mEHLp7Vehlt3ql6lEig==}
    engines: {node: '>=8'}

  /subarg/1.0.0:
    resolution: {integrity: sha512-RIrIdRY0X1xojthNcVtgT9sjpOGagEUKpZdgBUi054OEPFo282yg+zE+t1Rj3+RqKq2xStL7uUHhY+AjbC4BXg==}
    dependencies:
      minimist: 1.2.8

  /sumchecker/3.0.1:
    resolution: {integrity: sha512-MvjXzkz/BOfyVDkG0oFOtBxHX2u3gKbMHIF/dXblZsgD3BWOFLmHovIpZY7BykJdAjcqRCBi1WYBNdEC9yI7vg==}
    engines: {node: '>= 8.0'}
    dependencies:
      debug: 4.3.4
    transitivePeerDependencies:
      - supports-color

  /superagent/3.8.3:
    resolution: {integrity: sha512-GLQtLMCoEIK4eDv6OGtkOoSMt3D+oq0y3dsxMuYuDvaNUvuT8eFBuLmfR0iYYzHC1e8hpzC6ZsxbuP6DIalMFA==}
    engines: {node: '>= 4.0'}
    deprecated: Please upgrade to v7.0.2+ of superagent.  We have fixed numerous issues with streams, form-data, attach(), filesystem errors not bubbling up (ENOENT on attach()), and all tests are now passing.  See the releases tab for more information at <https://github.com/visionmedia/superagent/releases>.
    dependencies:
      component-emitter: 1.3.0
      cookiejar: 2.1.4
      debug: 3.2.7
      extend: 3.0.2
      form-data: 2.5.1
      formidable: 1.2.6
      methods: 1.1.2
      mime: 1.6.0
      qs: 6.11.2
      readable-stream: 2.3.8
    dev: true

  /superagent/7.1.6:
    resolution: {integrity: sha512-gZkVCQR1gy/oUXr+kxJMLDjla434KmSOKbx5iGD30Ql+AkJQ/YlPKECJy2nhqOsHLjGHzoDTXNSjhnvWhzKk7g==}
    engines: {node: '>=6.4.0 <13 || >=14'}
    deprecated: Please downgrade to v7.1.5 if you need IE/ActiveXObject support OR upgrade to v8.0.0 as we no longer support IE and published an incorrect patch version (see https://github.com/visionmedia/superagent/issues/1731)
    dependencies:
      component-emitter: 1.3.0
      cookiejar: 2.1.4
      debug: 4.3.4
      fast-safe-stringify: 2.1.1
      form-data: 4.0.0
      formidable: 2.1.2
      methods: 1.1.2
      mime: 2.6.0
      qs: 6.11.2
      readable-stream: 3.6.2
      semver: 7.5.4
    transitivePeerDependencies:
      - supports-color
    dev: false

  /supertest/3.4.2:
    resolution: {integrity: sha512-WZWbwceHUo2P36RoEIdXvmqfs47idNNZjCuJOqDz6rvtkk8ym56aU5oglORCpPeXGxT7l9rkJ41+O1lffQXYSA==}
    engines: {node: '>=6.0.0'}
    dependencies:
      methods: 1.1.2
      superagent: 3.8.3
    dev: true

  /supports-color/2.0.0:
    resolution: {integrity: sha512-KKNVtd6pCYgPIKU4cp2733HWYCpplQhddZLBUryaAHou723x+FRzQ5Df824Fj+IyyuiQTRoub4SnIFfIcrp70g==}
    engines: {node: '>=0.8.0'}
    dev: false

  /supports-color/3.2.3:
    resolution: {integrity: sha512-Jds2VIYDrlp5ui7t8abHN2bjAu4LV/q4N2KivFPpGH0lrka0BMq/33AmECUXlKPcHigkNaqfXRENFju+rlcy+A==}
    engines: {node: '>=0.8.0'}
    dependencies:
      has-flag: 1.0.0
    dev: false

  /supports-color/5.5.0:
    resolution: {integrity: sha512-QjVjwdXIt408MIiAqCX4oUKsgU2EqAGzs2Ppkm4aQYbjm+ZEWEcW4SfFNTr4uMNZma0ey4f5lgLrkB0aX0QMow==}
    engines: {node: '>=4'}
    dependencies:
      has-flag: 3.0.0

  /supports-color/7.2.0:
    resolution: {integrity: sha512-qpCAvRl9stuOHveKsn7HncJRvv501qIacKzQlO/+Lwxc9+0q2wLyv4Dfvt80/DPn2pqOBsJdDiogXGR9+OvwRw==}
    engines: {node: '>=8'}
    dependencies:
      has-flag: 4.0.0

  /supports-color/8.1.1:
    resolution: {integrity: sha512-MpUEN2OodtUzxvKQl72cUF7RQ5EiHsGvSsVG0ia9c5RbWGL2CI4C7EpPS8UTBIplnlzZiNuV56w+FuNxy3ty2Q==}
    engines: {node: '>=10'}
    dependencies:
      has-flag: 4.0.0

  /supports-preserve-symlinks-flag/1.0.0:
    resolution: {integrity: sha512-ot0WnXS9fgdkgIcePe6RHNk1WA8+muPa6cSjeR3V8K27q9BB1rTE3R1p7Hv0z1ZyAc8s6Vvv8DIyWf681MAt0w==}
    engines: {node: '>= 0.4'}

  /symbol-tree/3.2.4:
    resolution: {integrity: sha512-9QNk5KwDF+Bvz+PyObkmSYjI5ksVUYtjW7AU22r2NKcfLJcXp96hkDWU3+XndOsUb+AQ9QhfzfCT2O+CNWT5Tw==}
    dev: true

  /tapable/2.2.1:
    resolution: {integrity: sha512-GNzQvQTOIP6RyTfE2Qxb8ZVlNmw0n88vp1szwWRimP02mnTsx3Wtn5qRdqY9w2XduFNUgvOwhNnQsjwCp+kqaQ==}
    engines: {node: '>=6'}

  /tar-fs/2.1.1:
    resolution: {integrity: sha512-V0r2Y9scmbDRLCNex/+hYzvp/zyYjvFbHPNgVTKfQvVrb6guiE/fxP+XblDNR011utopbkex2nM4dHNV6GDsng==}
    dependencies:
      chownr: 1.1.4
      mkdirp-classic: 0.5.3
      pump: 3.0.0
      tar-stream: 2.2.0

  /tar-stream/2.2.0:
    resolution: {integrity: sha512-ujeqbceABgwMZxEJnk2HDY2DlnUZ+9oEcb1KzTVfYHio0UE6dG71n60d8D2I4qNvleWrrXpmjpt7vZeF1LnMZQ==}
    engines: {node: '>=6'}
    dependencies:
      bl: 4.1.0
      end-of-stream: 1.4.4
      fs-constants: 1.0.0
      inherits: 2.0.4
      readable-stream: 3.6.2

  /tedious/16.4.1:
    resolution: {integrity: sha512-WwRkGs7N5jFiHhD7uyLHnZ9rCmOfYytEHZhE/vyU56mxzFB3+xHd4WV+DssLwuc1piJqDI54vHDi6SRACOGu8g==}
    engines: {node: '>=16'}
    dependencies:
      '@azure/identity': 2.1.0
      '@azure/keyvault-keys': 4.7.2
      '@js-joda/core': 5.5.3
      bl: 6.0.7
      es-aggregate-error: 1.0.11
      iconv-lite: 0.6.3
      js-md4: 0.3.2
      jsbi: 4.3.0
      native-duplexpair: 1.0.0
      node-abort-controller: 3.1.1
      punycode: 2.3.0
      sprintf-js: 1.1.3
    transitivePeerDependencies:
      - supports-color
    dev: false

  /teen_process/2.0.41:
    resolution: {integrity: sha512-7ydr3R4zudspnIxLkmhmvDwOQCgkRH2UpmF7lYBm9aY7qPsBKlOhkb/XbR7BBm2pjgoY1MMFiV87Eg1wMuSF8g==}
    engines: {node: ^14.17.0 || ^16.13.0 || >=18.0.0, npm: '>=8'}
    dependencies:
      bluebird: 3.7.2
      lodash: 4.17.21
      shell-quote: 1.8.1
      source-map-support: 0.5.21
    dev: true

  /terser-webpack-plugin/5.3.9_webpack@5.88.2:
    resolution: {integrity: sha512-ZuXsqE07EcggTWQjXUj+Aot/OMcD0bMKGgF63f7UxYcu5/AJF53aIpK1YoP5xR9l6s/Hy2b+t1AM0bLNPRuhwA==}
    engines: {node: '>= 10.13.0'}
    peerDependencies:
      '@swc/core': '*'
      esbuild: '*'
      uglify-js: '*'
      webpack: ^5.1.0
    peerDependenciesMeta:
      '@swc/core':
        optional: true
      esbuild:
        optional: true
      uglify-js:
        optional: true
    dependencies:
      '@jridgewell/trace-mapping': 0.3.19
      jest-worker: 27.5.1
      schema-utils: 3.3.0
      serialize-javascript: 6.0.1
      terser: 5.21.0
      webpack: 5.88.2

  /terser/5.21.0:
    resolution: {integrity: sha512-WtnFKrxu9kaoXuiZFSGrcAvvBqAdmKx0SFNmVNYdJamMu9yyN3I/QF0FbH4QcqJQ+y1CJnzxGIKH0cSj+FGYRw==}
    engines: {node: '>=10'}
    hasBin: true
    dependencies:
      '@jridgewell/source-map': 0.3.5
      acorn: 8.10.0
      commander: 2.20.3
      source-map-support: 0.5.21

  /test-exclude/6.0.0:
    resolution: {integrity: sha512-cAGWPIyOHU6zlmg88jwm7VRyXnMN7iV68OGAbYDk/Mh/xC/pzVPlQtY6ngoIH/5/tciuhGfvESU8GrHrcxD56w==}
    engines: {node: '>=8'}
    dependencies:
      '@istanbuljs/schema': 0.1.3
      glob: 7.2.3
      minimatch: 3.1.2

  /text-hex/1.0.0:
    resolution: {integrity: sha512-uuVGNWzgJ4yhRaNSiubPY7OjISw4sw4E5Uv0wbjp+OzcbmVU/rsT8ujgcXJhn9ypzsgr5vlzpPqP+MBBKcGvbg==}
    dev: false

  /text-table/0.2.0:
    resolution: {integrity: sha512-N+8UisAXDGk8PFXP4HAzVR9nbfmVJ3zYLAWiTIoqC5v5isinhr+r5uaO8+7r3BMfuNIufIsA7RdpVgacC2cSpw==}

  /through/2.3.8:
    resolution: {integrity: sha512-w89qg7PI8wAdvX60bMDP+bFoD5Dvhm9oLheFp5O4a2QF0cSBGsBX4qZmadPMvVqlLJBBci+WqGGOAPvcDeNSVg==}

  /titleize/3.0.0:
    resolution: {integrity: sha512-KxVu8EYHDPBdUYdKZdKtU2aj2XfEx9AfjXxE/Aj0vT06w2icA09Vus1rh6eSu1y01akYg6BjIK/hxyLJINoMLQ==}
    engines: {node: '>=12'}
    dev: true

  /to-fast-properties/2.0.0:
    resolution: {integrity: sha512-/OaKK0xYrs3DmxRYqL/yDc+FxFUVYhDlXMhRmv3z915w2HF1tnN1omB354j8VUGO/hbRzyD6Y3sA7v7GS/ceog==}
    engines: {node: '>=4'}

  /to-readable-stream/2.1.0:
    resolution: {integrity: sha512-o3Qa6DGg1CEXshSdvWNX2sN4QHqg03SPq7U6jPXRahlQdl5dK8oXjkU/2/sGrnOZKeGV1zLSO8qPwyKklPPE7w==}
    engines: {node: '>=8'}
    dev: false

  /to-regex-range/5.0.1:
    resolution: {integrity: sha512-65P7iz6X5yEr1cwcgvQxbbIw7Uk3gOy5dIdtZ4rDveLqhrdJP+Li/Hx6tyK0NEb+2GCyneCMJiGqrADCSNk8sQ==}
    engines: {node: '>=8.0'}
    dependencies:
      is-number: 7.0.0

  /toidentifier/1.0.1:
    resolution: {integrity: sha512-o5sSPKEkg/DIQNmH43V0/uerLrpzVedkUh8tGNvaeXpfpuwjKenlSox/2O/BTlZUtEe+JG7s5YhEz608PlAHRA==}
    engines: {node: '>=0.6'}

  /toposort-class/1.0.1:
    resolution: {integrity: sha512-OsLcGGbYF3rMjPUf8oKktyvCiUxSbqMMS39m33MAjLTC1DVIH6x3WSt63/M77ihI09+Sdfk1AXvfhCEeUmC7mg==}
    dev: false

  /totalist/3.0.1:
    resolution: {integrity: sha512-sf4i37nQ2LBx4m3wB74y+ubopq6W/dIzXg0FDGjsYnZHVa1Da8FH853wlL2gtUhg+xJXjfk3kUZS3BRoQeoQBQ==}
    engines: {node: '>=6'}
    dev: true

  /touch/3.1.0:
    resolution: {integrity: sha512-WBx8Uy5TLtOSRtIq+M03/sKDrXCLHxwDcquSP2c43Le03/9serjQBIztjRz6FkJez9D/hleyAXTBGLwwZUw9lA==}
    hasBin: true
    dependencies:
      nopt: 1.0.10
    dev: false

  /tough-cookie/2.5.0:
    resolution: {integrity: sha512-nlLsUzgm1kfLXSXfRZMc1KLAugd4hqJHDTvc2hDIwS3mZAfMEuMbc03SujMF+GEcpaX/qboeycw6iO8JwVv2+g==}
    engines: {node: '>=0.8'}
    dependencies:
      psl: 1.9.0
      punycode: 2.3.0
    dev: false

  /tough-cookie/4.1.3:
    resolution: {integrity: sha512-aX/y5pVRkfRnfmuX+OdbSdXvPe6ieKX/G2s7e98f4poJHnqH3281gDPm/metm6E/WRamfx7WC4HUqkWHfQHprw==}
    engines: {node: '>=6'}
    dependencies:
      psl: 1.9.0
      punycode: 2.3.0
      universalify: 0.2.0
      url-parse: 1.5.10

  /tr46/0.0.3:
    resolution: {integrity: sha512-N3WMsuqV66lT30CrXNbEjx4GEwlow3v6rr4mCcv6prnfwhS01rkgyFdjPNBYd9br7LpXV1+Emh01fHnq2Gdgrw==}

  /tr46/3.0.0:
    resolution: {integrity: sha512-l7FvfAHlcmulp8kr+flpQZmVwtu7nfRV7NZujtN0OqES8EL4O4e0qqzL0DC5gAvx/ZC/9lk6rhcUwYvkBnBnYA==}
    engines: {node: '>=12'}
    dependencies:
      punycode: 2.3.0
    dev: true

  /tree-kill/1.2.2:
    resolution: {integrity: sha512-L0Orpi8qGpRG//Nd+H90vFB+3iHnue1zSSGmNOOCh1GLJ7rUKVwV2HvijphGQS2UmhUZewS9VgvxYIdgr+fG1A==}
    hasBin: true
    dev: false

  /triple-beam/1.4.1:
    resolution: {integrity: sha512-aZbgViZrg1QNcG+LULa7nhZpJTZSLm/mXnHXnbAbjmN5aSa0y7V+wvv6+4WaBtpISJzThKy+PIPxc1Nq1EJ9mg==}
    engines: {node: '>= 14.0.0'}
    dev: false

  /truncate-utf8-bytes/1.0.2:
    resolution: {integrity: sha512-95Pu1QXQvruGEhv62XCMO3Mm90GscOCClvrIUwCM0PYOXK3kaF3l3sIHxx71ThJfcbM2O5Au6SO3AWCSEfW4mQ==}
    dependencies:
      utf8-byte-length: 1.0.4
    dev: true

  /ts-node/10.9.1_ldyvffsfygaoxt4xphn4boninq:
    resolution: {integrity: sha512-NtVysVPkxxrwFGUUxGYhfux8k78pQB3JqYBXlLRZgdGUqTO5wU/UyHop5p70iEbGhB7q5KmiZiU0Y3KlJrScEw==}
    hasBin: true
    peerDependencies:
      '@swc/core': '>=1.2.50'
      '@swc/wasm': '>=1.2.50'
      '@types/node': '*'
      typescript: '>=2.7'
    peerDependenciesMeta:
      '@swc/core':
        optional: true
      '@swc/wasm':
        optional: true
      '@types/node':
        optional: true
    dependencies:
      '@cspotcode/source-map-support': 0.8.1
      '@tsconfig/node10': 1.0.9
      '@tsconfig/node12': 1.0.11
      '@tsconfig/node14': 1.0.3
      '@tsconfig/node16': 1.0.4
      '@types/node': 16.18.57
      acorn: 8.10.0
      acorn-walk: 8.2.0
      arg: 4.1.3
      create-require: 1.1.1
      diff: 4.0.2
      make-error: 1.3.6
      typescript: 4.8.4
      v8-compile-cache-lib: 3.0.1
      yn: 3.1.1
    dev: true

  /ts-node/10.9.1_typescript@5.0.4:
    resolution: {integrity: sha512-NtVysVPkxxrwFGUUxGYhfux8k78pQB3JqYBXlLRZgdGUqTO5wU/UyHop5p70iEbGhB7q5KmiZiU0Y3KlJrScEw==}
    hasBin: true
    peerDependencies:
      '@swc/core': '>=1.2.50'
      '@swc/wasm': '>=1.2.50'
      '@types/node': '*'
      typescript: '>=2.7'
    peerDependenciesMeta:
      '@swc/core':
        optional: true
      '@swc/wasm':
        optional: true
      '@types/node':
        optional: true
    dependencies:
      '@cspotcode/source-map-support': 0.8.1
      '@tsconfig/node10': 1.0.9
      '@tsconfig/node12': 1.0.11
      '@tsconfig/node14': 1.0.3
      '@tsconfig/node16': 1.0.4
      acorn: 8.10.0
      acorn-walk: 8.2.0
      arg: 4.1.3
      create-require: 1.1.1
      diff: 4.0.2
      make-error: 1.3.6
      typescript: 5.0.4
      v8-compile-cache-lib: 3.0.1
      yn: 3.1.1
    dev: true

  /tsconfig-paths/3.14.2:
    resolution: {integrity: sha512-o/9iXgCYc5L/JxCHPe3Hvh8Q/2xm5Z+p18PESBU6Ff33695QnCHBEjcytY2q19ua7Mbl/DavtBOLq+oG0RCL+g==}
    dependencies:
      '@types/json5': 0.0.29
      json5: 1.0.2
      minimist: 1.2.8
      strip-bom: 3.0.0

  /tslib/1.14.1:
    resolution: {integrity: sha512-Xni35NKzjgMrwevysHTCArtLDpPvye8zV/0E4EyYn43P7/7qvQwPh9BGkHewbMulVntbigmcT7rdX3BNo9wRJg==}

  /tslib/2.6.2:
    resolution: {integrity: sha512-AEYxH93jGFPn/a2iVAwW87VuUIkR1FVUKB77NwMF7nBTDkDrrT/Hpt/IrCJ0QXhW27jTBDcf5ZY7w6RiqTMw2Q==}

  /tsutils/3.21.0_typescript@5.0.4:
    resolution: {integrity: sha512-mHKK3iUXL+3UF6xL5k0PEhKRUBKPBCv/+RkEOpjRWxxx27KKRBmmA60A9pgOUvMi8GKhRMPEmjBRPzs2W7O1OA==}
    engines: {node: '>= 6'}
    peerDependencies:
      typescript: '>=2.8.0 || >= 3.2.0-dev || >= 3.3.0-dev || >= 3.4.0-dev || >= 3.5.0-dev || >= 3.6.0-dev || >= 3.6.0-beta || >= 3.7.0-dev || >= 3.7.0-beta'
    dependencies:
      tslib: 1.14.1
      typescript: 5.0.4

  /tunnel-agent/0.6.0:
    resolution: {integrity: sha512-McnNiV1l8RYeY8tBgEpuodCC1mLUdbSN+CYBL7kJsJNInOP8UjDDEwdk6Mw60vdLLrr5NHKZhMAOSrR2NZuQ+w==}
    dependencies:
      safe-buffer: 5.2.1
    dev: false

  /tunnel/0.0.6:
    resolution: {integrity: sha512-1h/Lnq9yajKY2PEbBadPXj3VxsDDu844OnaAo52UVmIzIvwwtBPIuNvkjuzBlTWpfJyUbG3ez0KSBibQkj4ojg==}
    engines: {node: '>=0.6.11 <=0.7.0 || >=0.7.3'}
    dev: false

  /type-check/0.3.2:
    resolution: {integrity: sha512-ZCmOJdvOWDBYJlzAoFkC+Q0+bUyEOS1ltgp1MGU03fqHG+dbi9tBFU2Rd9QKiDZFAYrhPh2JUf7rZRIuHRKtOg==}
    engines: {node: '>= 0.8.0'}
    dependencies:
      prelude-ls: 1.1.2
    dev: true

  /type-check/0.4.0:
    resolution: {integrity: sha512-XleUoc9uwGXqjWwXaUTZAmzMcFZ5858QA2vvx1Ur5xIcixXIP+8LnFDgRplU30us6teqdlskFfu+ae4K79Ooew==}
    engines: {node: '>= 0.8.0'}
    dependencies:
      prelude-ls: 1.2.1

  /type-detect/4.0.8:
    resolution: {integrity: sha512-0fr/mIH1dlO+x7TlcMy+bIDqKPsw/70tVyeHW787goQjhmqaZe10uwLujubK9q9Lg6Fiho1KUKDYz0Z7k7g5/g==}
    engines: {node: '>=4'}

  /type-fest/0.13.1:
    resolution: {integrity: sha512-34R7HTnG0XIJcBSn5XhDd7nNFPRcXYRZrBB2O2jdKqYODldSzBAqzsWoZYYvduky73toYS/ESqxPvkDf/F0XMg==}
    engines: {node: '>=10'}
    optional: true

  /type-fest/0.20.2:
    resolution: {integrity: sha512-Ne+eE4r0/iWnpAxD852z3A+N0Bt5RN//NjJwRd2VFHEmrywxf5vsZlh4R6lixl6B+wz/8d+maTSAkN1FIkI3LQ==}
    engines: {node: '>=10'}

  /type-fest/0.8.1:
    resolution: {integrity: sha512-4dbzIzqvjtgiM5rw1k5rEHtBANKmdudhGyBEajN01fEyhaAIhsoKNy6y7+IN93IfpFtwY9iqi7kD+xwKhQsNJA==}
    engines: {node: '>=8'}

  /type-is/1.6.18:
    resolution: {integrity: sha512-TkRKr9sUTxEH8MdfuCSP7VizJyzRNMjj2J2do2Jr3Kym598JVdEksuzPQCnlFPW4ky9Q+iA+ma9BGm06XQBy8g==}
    engines: {node: '>= 0.6'}
    dependencies:
      media-typer: 0.3.0
      mime-types: 2.1.35

  /typed-array-buffer/1.0.0:
    resolution: {integrity: sha512-Y8KTSIglk9OZEr8zywiIHG/kmQ7KWyjseXs1CbSo8vC42w7hg2HgYTxSWwP0+is7bWDc1H+Fo026CpHFwm8tkw==}
    engines: {node: '>= 0.4'}
    dependencies:
      call-bind: 1.0.2
      get-intrinsic: 1.2.1
      is-typed-array: 1.1.12

  /typed-array-byte-length/1.0.0:
    resolution: {integrity: sha512-Or/+kvLxNpeQ9DtSydonMxCx+9ZXOswtwJn17SNLvhptaXYDJvkFFP5zbfU/uLmvnBJlI4yrnXRxpdWH/M5tNA==}
    engines: {node: '>= 0.4'}
    dependencies:
      call-bind: 1.0.2
      for-each: 0.3.3
      has-proto: 1.0.1
      is-typed-array: 1.1.12

  /typed-array-byte-offset/1.0.0:
    resolution: {integrity: sha512-RD97prjEt9EL8YgAgpOkf3O4IF9lhJFr9g0htQkm0rchFp/Vx7LW5Q8fSXXub7BXAODyUQohRMyOc3faCPd0hg==}
    engines: {node: '>= 0.4'}
    dependencies:
      available-typed-arrays: 1.0.5
      call-bind: 1.0.2
      for-each: 0.3.3
      has-proto: 1.0.1
      is-typed-array: 1.1.12

  /typed-array-length/1.0.4:
    resolution: {integrity: sha512-KjZypGq+I/H7HI5HlOoGHkWUUGq+Q0TPhQurLbyrVrvnKTBgzLhIJ7j6J/XTQOi0d1RjyZ0wdas8bKs2p0x3Ng==}
    dependencies:
      call-bind: 1.0.2
      for-each: 0.3.3
      is-typed-array: 1.1.12

  /typedarray-to-buffer/3.1.5:
    resolution: {integrity: sha512-zdu8XMNEDepKKR+XYOXAVPtWui0ly0NtohUscw+UmaHiAWT8hrV1rr//H6V+0DvJ3OQ19S979M0laLfX8rm82Q==}
    dependencies:
      is-typedarray: 1.0.0

  /typedoc-plugin-merge-modules/4.1.0_typedoc@0.23.28:
    resolution: {integrity: sha512-0Qax5eSaiP86zX9LlQQWANjtgkMfSHt6/LRDsWXfK45Ifc3lrgjZG4ieE87BMi3p12r/F0qW9sHQRB18tIs0fg==}
    peerDependencies:
      typedoc: 0.23.x || 0.24.x
    dependencies:
      typedoc: 0.23.28_typescript@5.0.4
    dev: false

  /typedoc/0.23.28_typescript@5.0.4:
    resolution: {integrity: sha512-9x1+hZWTHEQcGoP7qFmlo4unUoVJLB0H/8vfO/7wqTnZxg4kPuji9y3uRzEu0ZKez63OJAUmiGhUrtukC6Uj3w==}
    engines: {node: '>= 14.14'}
    hasBin: true
    peerDependencies:
      typescript: 4.6.x || 4.7.x || 4.8.x || 4.9.x || 5.0.x
    dependencies:
      lunr: 2.3.9
      marked: 4.3.0
      minimatch: 7.4.6
      shiki: 0.14.4
      typescript: 5.0.4
    dev: false

  /typemoq/2.1.0:
    resolution: {integrity: sha512-DtRNLb7x8yCTv/KHlwes+NI+aGb4Vl1iPC63Hhtcvk1DpxSAZzKWQv0RQFY0jX2Uqj0SDBNl8Na4e6MV6TNDgw==}
    engines: {node: '>=6.0.0'}
    requiresBuild: true
    dependencies:
      circular-json: 0.3.3
      lodash: 4.17.21
      postinstall-build: 5.0.3

  /typescript-json-schema/0.55.0:
    resolution: {integrity: sha512-BXaivYecUdiXWWNiUqXgY6A9cMWerwmhtO+lQE7tDZGs7Mf38sORDeQZugfYOZOHPZ9ulsD+w0LWjFDOQoXcwg==}
    hasBin: true
    dependencies:
      '@types/json-schema': 7.0.13
      '@types/node': 16.18.57
      glob: 7.2.3
      path-equal: 1.2.5
      safe-stable-stringify: 2.4.3
      ts-node: 10.9.1_ldyvffsfygaoxt4xphn4boninq
      typescript: 4.8.4
      yargs: 17.7.2
    transitivePeerDependencies:
      - '@swc/core'
      - '@swc/wasm'
    dev: true

  /typescript/4.8.4:
    resolution: {integrity: sha512-QCh+85mCy+h0IGff8r5XWzOVSbBO+KfeYrMQh7NJ58QujwcE22u+NUSmUxqF+un70P9GXKxa2HCNiTTMJknyjQ==}
    engines: {node: '>=4.2.0'}
    hasBin: true
    dev: true

  /typescript/5.0.4:
    resolution: {integrity: sha512-cW9T5W9xY37cc+jfEnaUvX91foxtHkza3Nw3wkoF4sSlKn0MONdkdEndig/qPBWXNkmplh3NzayQzCiHM4/hqw==}
    engines: {node: '>=12.20'}
    hasBin: true

  /uid-safe/2.1.5:
    resolution: {integrity: sha512-KPHm4VL5dDXKz01UuEd88Df+KzynaohSL9fBh096KWAxSKZQDI2uBrVqtvRM4rwrIrRRKsdLNML/lnaaVSRioA==}
    engines: {node: '>= 0.8'}
    dependencies:
      random-bytes: 1.0.0
    dev: false

  /unbox-primitive/1.0.2:
    resolution: {integrity: sha512-61pPlCD9h51VoreyJ0BReideM3MDKMKnh6+V9L08331ipq6Q8OFXZYiqP6n/tbHx4s5I9uRhcye6BrbkizkBDw==}
    dependencies:
      call-bind: 1.0.2
      has-bigints: 1.0.2
      has-symbols: 1.0.3
      which-boxed-primitive: 1.0.2

  /unbzip2-stream/1.4.3:
    resolution: {integrity: sha512-mlExGW4w71ebDJviH16lQLtZS32VKqsSfk80GCfUlwT/4/hNRFsoscrF/c++9xinkMzECL1uL9DDwXqFWkruPg==}
    dependencies:
      buffer: 5.7.1
      through: 2.3.8

  /undefsafe/2.0.5:
    resolution: {integrity: sha512-WxONCrssBM8TSPRqN5EmsjVrsv4A8X12J4ArBiiayv3DyyG3ZlIg6yysuuSYdZsVz3TKcTg2fd//Ujd4CHV1iA==}
    dev: false

  /underscore/1.12.1:
    resolution: {integrity: sha512-hEQt0+ZLDVUMhebKxL4x1BTtDY7bavVofhZ9KZ4aI26X9SRaE+Y3m83XUL1UP2jn8ynjndwCCpEHdUG+9pP1Tw==}
    dev: true

  /universalify/0.1.2:
    resolution: {integrity: sha512-rBJeI5CXAlmy1pV+617WB9J63U6XcazHHF2f2dbJix4XzpUF0RS3Zbj0FGIOCAva5P/d/GBOYaACQ1w+0azUkg==}
    engines: {node: '>= 4.0.0'}

  /universalify/0.2.0:
    resolution: {integrity: sha512-CJ1QgKmNg3CwvAv/kOFmtnEN05f0D/cn9QntgNOQlQF9dgvVTHj3t+8JPdjqawCHk7V/KA+fbUqzZ9XWhcqPUg==}
    engines: {node: '>= 4.0.0'}

  /universalify/2.0.0:
    resolution: {integrity: sha512-hAZsKq7Yy11Zu1DE0OzWjw7nnLZmJZYTDZZyEFHZdUhV8FkH5MCfoU1XMaxXovpyW5nq5scPqq0ZDP9Zyl04oQ==}
    engines: {node: '>= 10.0.0'}

  /unpipe/1.0.0:
    resolution: {integrity: sha512-pjy2bYhSsufwWlKwPc+l3cN7+wuJlK6uz0YdJEOlQDbl6jo/YlPi4mb8agUkVC8BF7V8NuzeyPNqRksA3hztKQ==}
    engines: {node: '>= 0.8'}

  /untildify/4.0.0:
    resolution: {integrity: sha512-KK8xQ1mkzZeg9inewmFVDNkg3l5LUhoq9kN6iWYB/CC9YMG8HA+c1Q8HwDe6dEX7kErrEVNVBO3fWsVq5iDgtw==}
    engines: {node: '>=8'}
    dev: true

  /update-browserslist-db/1.0.13_browserslist@4.22.1:
    resolution: {integrity: sha512-xebP81SNcPuNpPP3uzeW1NYXxI3rxyJzF3pD6sH4jE7o/IX+WtSpwnVU+qIsDPyk0d3hmFQ7mjqc6AtV604hbg==}
    hasBin: true
    peerDependencies:
      browserslist: '>= 4.21.0'
    dependencies:
      browserslist: 4.22.1
      escalade: 3.1.1
      picocolors: 1.0.0

  /uri-js/4.4.1:
    resolution: {integrity: sha512-7rKUyy33Q1yc98pQ1DAmLtwX109F7TIfWlW1Ydo8Wl1ii1SeHieeh0HHfPeL2fMXK6z0s8ecKs9frCuLJvndBg==}
    dependencies:
      punycode: 2.3.0

  /uri-templates/0.2.0:
    resolution: {integrity: sha512-EWkjYEN0L6KOfEoOH6Wj4ghQqU7eBZMJqRHQnxQAq+dSEzRPClkWjf8557HkWQXF6BrAUoLSAyy9i3RVTliaNg==}
    dev: false

  /url-parse/1.5.10:
    resolution: {integrity: sha512-WypcfiRhfeUP9vvF0j6rw0J3hrWrw6iZv3+22h6iRMJ/8z1Tj6XfLP4DsUix5MhMPnXpiHDoKyoZ/bdCkwBCiQ==}
    dependencies:
      querystringify: 2.2.0
      requires-port: 1.0.0

  /url/0.11.3:
    resolution: {integrity: sha512-6hxOLGfZASQK/cijlZnZJTq8OXAkt/3YGfQX45vvMYXpZoo8NdWZcY73K108Jf759lS1Bv/8wXnHDTSz17dSRw==}
    dependencies:
      punycode: 1.4.1
      qs: 6.11.2
    dev: false

  /username/5.1.0:
    resolution: {integrity: sha512-PCKbdWw85JsYMvmCv5GH3kXmM66rCd9m1hBEDutPNv94b/pqCMT4NtcKyeWYvLFiE8b+ha1Jdl8XAaUdPn5QTg==}
    engines: {node: '>=8'}
    dependencies:
      execa: 1.0.0
      mem: 4.3.0
    dev: false

  /utf8-byte-length/1.0.4:
    resolution: {integrity: sha512-4+wkEYLBbWxqTahEsWrhxepcoVOJ+1z5PGIjPZxRkytcdSUaNjIjBM7Xn8E+pdSuV7SzvWovBFA54FO0JSoqhA==}
    dev: true

  /util-deprecate/1.0.2:
    resolution: {integrity: sha512-EPD5q1uXyFxJpCrLnCc1nHnq3gOa6DZBocAIiI2TaSCA7VCJ1UJDMagCzIkXNsUYfD1daK//LTEQ8xiIbrHtcw==}

  /util/0.12.5:
    resolution: {integrity: sha512-kZf/K6hEIrWHI6XqOFUiiMa+79wE/D8Q+NCNAWclkyg3b4d2k7s0QGepNjiABc+aR3N1PAyHL7p6UcLY6LmrnA==}
    dependencies:
      inherits: 2.0.4
      is-arguments: 1.1.1
      is-generator-function: 1.0.10
      is-typed-array: 1.1.12
      which-typed-array: 1.1.11
    dev: true

  /utils-merge/1.0.1:
    resolution: {integrity: sha512-pMZTvIkT1d+TFGvDOqodOclx0QWkkgi6Tdoa8gC8ffGAAqz9pzPTZWAybbsHHoED/ztMtkv/VoYTYyShUn81hA==}
    engines: {node: '>= 0.4.0'}

  /uuid/3.4.0:
    resolution: {integrity: sha512-HjSDRw6gZE5JMggctHBcjVak08+KEVhSIiDzFnT9S9aegmp85S/bReBVTb4QTFaRNptJ9kuYaNhnbNEOkbKb/A==}
    deprecated: Please upgrade  to version 7 or higher.  Older versions may use Math.random() in certain circumstances, which is known to be problematic.  See https://v8.dev/blog/math-random for details.
    hasBin: true
    dev: false

  /uuid/8.3.2:
    resolution: {integrity: sha512-+NYs2QeMWy+GWFOEm9xnn6HCDp0l7QBD7ml8zLUmJ+93Q5NF0NocErnwkTkXVFNiX3/fpC6afS8Dhb/gz7R7eg==}
    hasBin: true

  /uuid/9.0.1:
    resolution: {integrity: sha512-b+1eJOlsR9K8HJpow9Ok3fiWOWSIcIzXodvv0rQjVoOVNpWMpxf1wZNpt4y9h10odCNrqnYp1OBzRktckBe3sA==}
    hasBin: true
    dev: true

  /v8-compile-cache-lib/3.0.1:
    resolution: {integrity: sha512-wa7YjyUGfNZngI/vtK0UHAN+lgDCxBPCylVXGp0zu59Fz5aiGtNXaq3DhIov063MorB+VfufLh3JlF2KdTK3xg==}
    dev: true

  /validate-npm-package-license/3.0.4:
    resolution: {integrity: sha512-DpKm2Ui/xN7/HQKCtpZxoRWBhZ9Z0kqtygG8XCgNQ8ZlDnxuQmWhj566j8fN4Cu3/JmbhsDo7fcAJq4s9h27Ew==}
    dependencies:
      spdx-correct: 3.2.0
      spdx-expression-parse: 3.0.1

  /validator/13.11.0:
    resolution: {integrity: sha512-Ii+sehpSfZy+At5nPdnyMhx78fEoPDkR2XW/zimHEL3MyGJQOCQ7WeP20jPYRz7ZCpcKLB21NxuXHF3bxjStBQ==}
    engines: {node: '>= 0.10'}
    dev: false

  /vary/1.1.2:
    resolution: {integrity: sha512-BNGbWLfd0eUPabhkXUVm0j8uuvREyTh5ovRa/dyow/BqAbZJyC+5fU+IzQOzmAKzYqYRAISoRhdQr3eIZ/PXqg==}
    engines: {node: '>= 0.8'}

  /vhacd-js/0.0.1:
    resolution: {integrity: sha512-UfFbxWkl59mjtMX1z5AhWxGu91RdHK67JOHyfgIUA/gk+XD30djG6XJgEpVY65X4W/a04U9urWQnlLjsWwlgKA==}
    dev: false

  /vite-plugin-env-compatible/1.1.1:
    resolution: {integrity: sha512-4lqhBWhOzP+SaCPoCVdmpM5cXzjKQV5jgFauxea488oOeElXo/kw6bXkMIooZhrh9q7gclTl8en6N9NmnqUwRQ==}
    dev: true

<<<<<<< HEAD
  /vite-plugin-inspect/0.7.33_vite@4.4.9:
    resolution: {integrity: sha512-cQRLQKa/+Ua++5hN0IZfqNn1JYXBg2eCQOSUatPTwhXMO7nwfSvhhSc45E1nXfBBEhzLLOxgr1OdbDu55PiDDA==}
=======
  /vite-plugin-inspect/0.7.40_vite@4.4.11:
    resolution: {integrity: sha512-tsfva6MCg0ch6ckReWHvJ/9xf/zjTuJvakONf2qcMBB/iu9JqiRixfxMa/yLGrlNaBe6fUZHOVhtN2Me3Kthow==}
>>>>>>> 06a287b5
    engines: {node: '>=14'}
    peerDependencies:
      '@nuxt/kit': '*'
      vite: ^3.1.0 || ^4.0.0
    peerDependenciesMeta:
      '@nuxt/kit':
        optional: true
    dependencies:
<<<<<<< HEAD
      '@antfu/utils': 0.7.5
      '@rollup/pluginutils': 5.0.2
=======
      '@antfu/utils': 0.7.6
      '@rollup/pluginutils': 5.0.5
>>>>>>> 06a287b5
      debug: 4.3.4
      error-stack-parser-es: 0.1.1
      fs-extra: 11.1.1
      open: 9.1.0
      picocolors: 1.0.0
      sirv: 2.0.3
      vite: 4.4.11_@types+node@18.16.1
    transitivePeerDependencies:
      - rollup
      - supports-color
    dev: true

  /vite/4.4.11:
    resolution: {integrity: sha512-ksNZJlkcU9b0lBwAGZGGaZHCMqHsc8OpgtoYhsQ4/I2v5cnpmmmqe5pM4nv/4Hn6G/2GhTdj0DhZh2e+Er1q5A==}
    engines: {node: ^14.18.0 || >=16.0.0}
    hasBin: true
    peerDependencies:
      '@types/node': '>= 14'
      less: '*'
      lightningcss: ^1.21.0
      sass: '*'
      stylus: '*'
      sugarss: '*'
      terser: ^5.4.0
    peerDependenciesMeta:
      '@types/node':
        optional: true
      less:
        optional: true
      lightningcss:
        optional: true
      sass:
        optional: true
      stylus:
        optional: true
      sugarss:
        optional: true
      terser:
        optional: true
    dependencies:
      esbuild: 0.18.20
      postcss: 8.4.31
      rollup: 3.29.4
    optionalDependencies:
      fsevents: 2.3.3
    dev: true

  /vite/4.4.11_@types+node@18.16.1:
    resolution: {integrity: sha512-ksNZJlkcU9b0lBwAGZGGaZHCMqHsc8OpgtoYhsQ4/I2v5cnpmmmqe5pM4nv/4Hn6G/2GhTdj0DhZh2e+Er1q5A==}
    engines: {node: ^14.18.0 || >=16.0.0}
    hasBin: true
    peerDependencies:
      '@types/node': '>= 14'
      less: '*'
      lightningcss: ^1.21.0
      sass: '*'
      stylus: '*'
      sugarss: '*'
      terser: ^5.4.0
    peerDependenciesMeta:
      '@types/node':
        optional: true
      less:
        optional: true
      lightningcss:
        optional: true
      sass:
        optional: true
      stylus:
        optional: true
      sugarss:
        optional: true
      terser:
        optional: true
    dependencies:
      '@types/node': 18.16.1
      esbuild: 0.18.20
      postcss: 8.4.31
      rollup: 3.29.4
    optionalDependencies:
      fsevents: 2.3.3
    dev: true

  /vscode-oniguruma/1.7.0:
    resolution: {integrity: sha512-L9WMGRfrjOhgHSdOYgCt/yRMsXzLDJSL7BPrOZt73gU0iWO4mpqzqQzOz5srxqTvMBaR0XZTSrVWo4j55Rc6cA==}
    dev: false

  /vscode-textmate/8.0.0:
    resolution: {integrity: sha512-AFbieoL7a5LMqcnOF04ji+rpXadgOXnZsxQr//r83kLPr7biP7am3g9zbaZIaBGwBRWeSvoMD4mgPdX3e4NWBg==}
    dev: false

  /w3c-hr-time/1.0.2:
    resolution: {integrity: sha512-z8P5DvDNjKDoFIHK7q8r8lackT6l+jo/Ye3HOle7l9nICP9lf1Ci25fy9vHd0JOWewkIFzXIEig3TdKT7JQ5fQ==}
    deprecated: Use your platform's native performance.now() and performance.timeOrigin.
    dependencies:
      browser-process-hrtime: 1.0.0
    dev: true

  /w3c-xmlserializer/3.0.0:
    resolution: {integrity: sha512-3WFqGEgSXIyGhOmAFtlicJNMjEps8b1MG31NCA0/vOF9+nKMUW1ckhi9cnNHmf88Rzw5V+dwIwsm2C7X8k9aQg==}
    engines: {node: '>=12'}
    dependencies:
      xml-name-validator: 4.0.0
    dev: true

  /watchpack/2.4.0:
    resolution: {integrity: sha512-Lcvm7MGST/4fup+ifyKi2hjyIAwcdI4HRgtvTpIUxBRhB+RFtUh8XtDOxUfctVCnhVi+QQj49i91OyvzkJl6cg==}
    engines: {node: '>=10.13.0'}
    dependencies:
      glob-to-regexp: 0.4.1
      graceful-fs: 4.2.11

  /wbuf/1.7.3:
    resolution: {integrity: sha512-O84QOnr0icsbFGLS0O3bI5FswxzRr8/gHwWkDlQFskhSPryQXvrTMxjxGP4+iWYoauLoBvfDpkrOauZ+0iZpDA==}
    dependencies:
      minimalistic-assert: 1.0.1
    dev: false

  /webidl-conversions/3.0.1:
    resolution: {integrity: sha512-2JAn3z8AR6rjK8Sm8orRC0h/bcl/DqL7tRPdGZ4I1CjdF+EaMLmYxBHyXuKL849eucPFhvBoxMsflfOb8kxaeQ==}

  /webidl-conversions/7.0.0:
    resolution: {integrity: sha512-VwddBukDzu71offAQR975unBIGqfKZpM+8ZX6ySk8nYhVoo5CYaZyzt3YBvYtRtO+aoGlqxPg/B87NGVZ/fu6g==}
    engines: {node: '>=12'}
    dev: true

  /webpack-cli/5.1.4_webpack@5.88.2:
    resolution: {integrity: sha512-pIDJHIEI9LR0yxHXQ+Qh95k2EvXpWzZ5l+d+jIo+RdSm9MiHfzazIxwwni/p7+x4eJZuvG1AJwgC4TNQ7NRgsg==}
    engines: {node: '>=14.15.0'}
    hasBin: true
    peerDependencies:
      '@webpack-cli/generators': '*'
      webpack: 5.x.x
      webpack-bundle-analyzer: '*'
      webpack-dev-server: '*'
    peerDependenciesMeta:
      '@webpack-cli/generators':
        optional: true
      webpack-bundle-analyzer:
        optional: true
      webpack-dev-server:
        optional: true
    dependencies:
      '@discoveryjs/json-ext': 0.5.7
      '@webpack-cli/configtest': 2.1.1_w46lltld4evug5kpkz4iei6qt4
      '@webpack-cli/info': 2.0.2_w46lltld4evug5kpkz4iei6qt4
      '@webpack-cli/serve': 2.0.5_w46lltld4evug5kpkz4iei6qt4
      colorette: 2.0.20
      commander: 10.0.1
      cross-spawn: 7.0.3
      envinfo: 7.10.0
      fastest-levenshtein: 1.0.16
      import-local: 3.1.0
      interpret: 3.1.1
      rechoir: 0.8.0
      webpack: 5.88.2_webpack-cli@5.1.4
      webpack-merge: 5.9.0
    dev: true

  /webpack-merge/5.9.0:
    resolution: {integrity: sha512-6NbRQw4+Sy50vYNTw7EyOn41OZItPiXB8GNv3INSoe3PSFaHJEz3SHTrYVaRm2LilNGnFUzh0FAwqPEmU/CwDg==}
    engines: {node: '>=10.0.0'}
    dependencies:
      clone-deep: 4.0.1
      wildcard: 2.0.1
    dev: true

  /webpack-sources/3.2.3:
    resolution: {integrity: sha512-/DyMEOrDgLKKIG0fmvtz+4dUX/3Ghozwgm6iPp8KRhvn+eQf9+Q7GWxVNMk3+uCPWfdXYC4ExGBckIXdFEfH1w==}
    engines: {node: '>=10.13.0'}

  /webpack/5.88.2:
    resolution: {integrity: sha512-JmcgNZ1iKj+aiR0OvTYtWQqJwq37Pf683dY9bVORwVbUrDhLhdn/PlO2sHsFHPkj7sHNQF3JwaAkp49V+Sq1tQ==}
    engines: {node: '>=10.13.0'}
    hasBin: true
    peerDependencies:
      webpack-cli: '*'
    peerDependenciesMeta:
      webpack-cli:
        optional: true
    dependencies:
      '@types/eslint-scope': 3.7.5
      '@types/estree': 1.0.2
      '@webassemblyjs/ast': 1.11.6
      '@webassemblyjs/wasm-edit': 1.11.6
      '@webassemblyjs/wasm-parser': 1.11.6
      acorn: 8.10.0
      acorn-import-assertions: 1.9.0_acorn@8.10.0
      browserslist: 4.22.1
      chrome-trace-event: 1.0.3
      enhanced-resolve: 5.15.0
      es-module-lexer: 1.3.1
      eslint-scope: 5.1.1
      events: 3.3.0
      glob-to-regexp: 0.4.1
      graceful-fs: 4.2.11
      json-parse-even-better-errors: 2.3.1
      loader-runner: 4.3.0
      mime-types: 2.1.35
      neo-async: 2.6.2
      schema-utils: 3.3.0
      tapable: 2.2.1
      terser-webpack-plugin: 5.3.9_webpack@5.88.2
      watchpack: 2.4.0
      webpack-sources: 3.2.3
    transitivePeerDependencies:
      - '@swc/core'
      - esbuild
      - uglify-js

  /webpack/5.88.2_webpack-cli@5.1.4:
    resolution: {integrity: sha512-JmcgNZ1iKj+aiR0OvTYtWQqJwq37Pf683dY9bVORwVbUrDhLhdn/PlO2sHsFHPkj7sHNQF3JwaAkp49V+Sq1tQ==}
    engines: {node: '>=10.13.0'}
    hasBin: true
    peerDependencies:
      webpack-cli: '*'
    peerDependenciesMeta:
      webpack-cli:
        optional: true
    dependencies:
      '@types/eslint-scope': 3.7.5
      '@types/estree': 1.0.2
      '@webassemblyjs/ast': 1.11.6
      '@webassemblyjs/wasm-edit': 1.11.6
      '@webassemblyjs/wasm-parser': 1.11.6
      acorn: 8.10.0
      acorn-import-assertions: 1.9.0_acorn@8.10.0
      browserslist: 4.22.1
      chrome-trace-event: 1.0.3
      enhanced-resolve: 5.15.0
      es-module-lexer: 1.3.1
      eslint-scope: 5.1.1
      events: 3.3.0
      glob-to-regexp: 0.4.1
      graceful-fs: 4.2.11
      json-parse-even-better-errors: 2.3.1
      loader-runner: 4.3.0
      mime-types: 2.1.35
      neo-async: 2.6.2
      schema-utils: 3.3.0
      tapable: 2.2.1
      terser-webpack-plugin: 5.3.9_webpack@5.88.2
      watchpack: 2.4.0
      webpack-cli: 5.1.4_webpack@5.88.2
      webpack-sources: 3.2.3
    transitivePeerDependencies:
      - '@swc/core'
      - esbuild
      - uglify-js
    dev: true

  /whatwg-encoding/2.0.0:
    resolution: {integrity: sha512-p41ogyeMUrw3jWclHWTQg1k05DSVXPLcVxRTYsXUk+ZooOCZLcoYgPZ/HL/D/N+uQPOtcp1me1WhBEaX02mhWg==}
    engines: {node: '>=12'}
    dependencies:
      iconv-lite: 0.6.3
    dev: true

  /whatwg-mimetype/3.0.0:
    resolution: {integrity: sha512-nt+N2dzIutVRxARx1nghPKGv1xHikU7HKdfafKkLNLindmPU/ch3U31NOCGGA/dmPcmb1VlofO0vnKAcsm0o/Q==}
    engines: {node: '>=12'}
    dev: true

  /whatwg-url/10.0.0:
    resolution: {integrity: sha512-CLxxCmdUby142H5FZzn4D8ikO1cmypvXVQktsgosNy4a4BHrDHeciBBGZhb0bNoR5/MltoCatso+vFjjGx8t0w==}
    engines: {node: '>=12'}
    dependencies:
      tr46: 3.0.0
      webidl-conversions: 7.0.0
    dev: true

  /whatwg-url/11.0.0:
    resolution: {integrity: sha512-RKT8HExMpoYx4igMiVMY83lN6UeITKJlBQ+vR/8ZJ8OCdSiN3RwCq+9gH0+Xzj0+5IrM6i4j/6LuvzbZIQgEcQ==}
    engines: {node: '>=12'}
    dependencies:
      tr46: 3.0.0
      webidl-conversions: 7.0.0
    dev: true

  /whatwg-url/5.0.0:
    resolution: {integrity: sha512-saE57nupxk6v3HY35+jzBwYa0rKSy0XR8JSxZPwgLr7ys0IBzhGviA1/TUGJLmSVqs8pb9AnvICXEuOHLprYTw==}
    dependencies:
      tr46: 0.0.3
      webidl-conversions: 3.0.1

  /which-boxed-primitive/1.0.2:
    resolution: {integrity: sha512-bwZdv0AKLpplFY2KZRX6TvyuN7ojjr7lwkg6ml0roIy9YeuSr7JS372qlNW18UQYzgYK9ziGcerWqZOmEn9VNg==}
    dependencies:
      is-bigint: 1.0.4
      is-boolean-object: 1.1.2
      is-number-object: 1.0.7
      is-string: 1.0.7
      is-symbol: 1.0.4

  /which-builtin-type/1.1.3:
    resolution: {integrity: sha512-YmjsSMDBYsM1CaFiayOVT06+KJeXf0o5M/CAd4o1lTadFAtacTUM49zoYxr/oroopFDfhvN6iEcBxUyc3gvKmw==}
    engines: {node: '>= 0.4'}
    dependencies:
      function.prototype.name: 1.1.6
      has-tostringtag: 1.0.0
      is-async-function: 2.0.0
      is-date-object: 1.0.5
      is-finalizationregistry: 1.0.2
      is-generator-function: 1.0.10
      is-regex: 1.1.4
      is-weakref: 1.0.2
      isarray: 2.0.5
      which-boxed-primitive: 1.0.2
      which-collection: 1.0.1
      which-typed-array: 1.1.11

  /which-collection/1.0.1:
    resolution: {integrity: sha512-W8xeTUwaln8i3K/cY1nGXzdnVZlidBcagyNFtBdD5kxnb4TvGKR7FfSIS3mYpwWS1QUCutfKz8IY8RjftB0+1A==}
    dependencies:
      is-map: 2.0.2
      is-set: 2.0.2
      is-weakmap: 2.0.1
      is-weakset: 2.0.2

  /which-module/2.0.1:
    resolution: {integrity: sha512-iBdZ57RDvnOR9AGBhML2vFZf7h8vmBjhoaZqODJBFWHVtKkDmKuHai3cx5PgVMrX5YDNp27AofYbAwctSS+vhQ==}

  /which-typed-array/1.1.11:
    resolution: {integrity: sha512-qe9UWWpkeG5yzZ0tNYxDmd7vo58HDBc39mZ0xWWpolAGADdFOzkfamWLDxkOWcvHQKVmdTyQdLD4NOfjLWTKew==}
    engines: {node: '>= 0.4'}
    dependencies:
      available-typed-arrays: 1.0.5
      call-bind: 1.0.2
      for-each: 0.3.3
      gopd: 1.0.1
      has-tostringtag: 1.0.0

  /which/1.3.1:
    resolution: {integrity: sha512-HxJdYWq1MTIQbJ3nw0cqssHoTNU267KlrDuGZ1WYlxDStUtKUhOaJmh112/TZmHxxUfuJqPXSOm7tDyas0OSIQ==}
    hasBin: true
    dependencies:
      isexe: 2.0.0

  /which/2.0.2:
    resolution: {integrity: sha512-BLI3Tl1TW3Pvl70l3yq3Y64i+awpwXqsGBYWkkqMtnbXgrMD+yj7rhW0kuEDxzJaYXGjEW5ogapKNMEKNMjibA==}
    engines: {node: '>= 8'}
    hasBin: true
    dependencies:
      isexe: 2.0.0

  /which/3.0.1:
    resolution: {integrity: sha512-XA1b62dzQzLfaEOSQFTCOd5KFf/1VSzZo7/7TUjnya6u0vGGKzU96UQBZTAThCb2j4/xjBAyii1OhRLJEivHvg==}
    engines: {node: ^14.17.0 || ^16.13.0 || >=18.0.0}
    hasBin: true
    dependencies:
      isexe: 2.0.0
    dev: true

  /wide-align/1.1.5:
    resolution: {integrity: sha512-eDMORYaPNZ4sQIuuYPDHdQvf4gyCF9rEEV/yPxGfwPkRodwEgiMUUXTx/dex+Me0wxx53S+NgUHaP7y3MGlDmg==}
    dependencies:
      string-width: 4.2.3
    dev: true

  /wildcard/2.0.1:
    resolution: {integrity: sha512-CC1bOL87PIWSBhDcTrdeLo6eGT7mCFtrg0uIJtqJUFyK+eJnzl8A1niH56uu7KMa5XFrtiV+AQuHO3n7DsHnLQ==}
    dev: true

  /winston-transport/4.5.0:
    resolution: {integrity: sha512-YpZzcUzBedhlTAfJg6vJDlyEai/IFMIVcaEZZyl3UXIl4gmqRpU7AE89AHLkbzLUsv0NVmw7ts+iztqKxxPW1Q==}
    engines: {node: '>= 6.4.0'}
    dependencies:
      logform: 2.5.1
      readable-stream: 3.6.2
      triple-beam: 1.4.1
    dev: false

  /winston/3.10.0:
    resolution: {integrity: sha512-nT6SIDaE9B7ZRO0u3UvdrimG0HkB7dSTAgInQnNR2SOPJ4bvq5q79+pXLftKmP52lJGW15+H5MCK0nM9D3KB/g==}
    engines: {node: '>= 12.0.0'}
    dependencies:
      '@colors/colors': 1.5.0
      '@dabh/diagnostics': 2.0.3
      async: 3.2.4
      is-stream: 2.0.1
      logform: 2.5.1
      one-time: 1.0.0
      readable-stream: 3.6.2
      safe-stable-stringify: 2.4.3
      stack-trace: 0.0.10
      triple-beam: 1.4.1
      winston-transport: 4.5.0
    dev: false

  /wkx/0.5.0:
    resolution: {integrity: sha512-Xng/d4Ichh8uN4l0FToV/258EjMGU9MGcA0HV2d9B/ZpZB3lqQm7nkOdZdm5GhKtLLhAE7PiVQwN4eN+2YJJUg==}
    dependencies:
      '@types/node': 18.16.1
    dev: false

  /wms-capabilities/0.4.0:
    resolution: {integrity: sha512-dGe1SQ4GySIfsmGF+yk07QRsed0DgJJkPpimbmehE9nGXLqIGhbpi6pNk71YENqupLPSqcABDrKZ1UqepOhCyA==}
    hasBin: true
    dependencies:
      minimist: 1.2.8
    dev: false

  /word-wrap/1.2.5:
    resolution: {integrity: sha512-BN22B5eaMMI9UMtjrGd5g5eCYPpCPDUy0FJXbYsaT5zYxjFOckS53SQDE3pWkVoWpHXVb3BrYcEN4Twa55B5cA==}
    engines: {node: '>=0.10.0'}
    dev: true

  /workerpool/6.2.1:
    resolution: {integrity: sha512-ILEIE97kDZvF9Wb9f6h5aXK4swSlKGUcOEGiIYb2OOu/IrDU9iwj0fD//SsA6E5ibwJxpEvhullJY4Sl4GcpAw==}

  /wrap-ansi/6.2.0:
    resolution: {integrity: sha512-r6lPcBGxZXlIcymEu7InxDMhdW0KDxpLgoFLcguasxCaJ/SOIZwINatK9KY/tf+ZrlywOKU0UDj3ATXUBfxJXA==}
    engines: {node: '>=8'}
    dependencies:
      ansi-styles: 4.3.0
      string-width: 4.2.3
      strip-ansi: 6.0.1

  /wrap-ansi/7.0.0:
    resolution: {integrity: sha512-YVGIj2kamLSTxw6NsZjoBxfSwsn0ycdesmc4p+Q21c5zPuZ1pl+NfxVdxPtdHvmNVOQ6XSYG4AUtyt/Fi7D16Q==}
    engines: {node: '>=10'}
    dependencies:
      ansi-styles: 4.3.0
      string-width: 4.2.3
      strip-ansi: 6.0.1

  /wrap-ansi/8.1.0:
    resolution: {integrity: sha512-si7QWI6zUMq56bESFvagtmzMdGOtoxfR+Sez11Mobfc7tm+VkUckk9bW2UeffTGVUbOksxmSw0AA2gs8g71NCQ==}
    engines: {node: '>=12'}
    dependencies:
      ansi-styles: 6.2.1
      string-width: 5.1.2
      strip-ansi: 7.1.0
    dev: true

  /wrappy/1.0.2:
    resolution: {integrity: sha512-l4Sp/DRseor9wL6EvV2+TuQn63dMkPjZ/sp9XkghTEbV9KlPS1xUsZ3u7/IQO4wxtcFB4bgpQPRcR3QCvezPcQ==}

  /write-file-atomic/3.0.3:
    resolution: {integrity: sha512-AvHcyZ5JnSfq3ioSyjrBkH9yW4m7Ayk8/9My/DD9onKeu/94fwrMocemO2QAJFAlnnDN+ZDS+ZjAR5ua1/PV/Q==}
    dependencies:
      imurmurhash: 0.1.4
      is-typedarray: 1.0.0
      signal-exit: 3.0.7
      typedarray-to-buffer: 3.1.5

  /ws/7.5.9:
    resolution: {integrity: sha512-F+P9Jil7UiSKSkppIiD94dN07AwvFixvLIj1Og1Rl9GGMuNipJnV9JzjD6XuqmAeiswGvUmNLjr5cFuXwNS77Q==}
    engines: {node: '>=8.3.0'}
    peerDependencies:
      bufferutil: ^4.0.1
      utf-8-validate: ^5.0.2
    peerDependenciesMeta:
      bufferutil:
        optional: true
      utf-8-validate:
        optional: true

  /ws/8.14.2:
    resolution: {integrity: sha512-wEBG1ftX4jcglPxgFCMJmZ2PLtSbJ2Peg6TmpJFTbe9GZYOQCDPdMYu/Tm0/bGZkw8paZnJY45J4K2PZrLYq8g==}
    engines: {node: '>=10.0.0'}
    peerDependencies:
      bufferutil: ^4.0.1
      utf-8-validate: '>=5.0.2'
    peerDependenciesMeta:
      bufferutil:
        optional: true
      utf-8-validate:
        optional: true
    dev: true

  /ws/8.5.0:
    resolution: {integrity: sha512-BWX0SWVgLPzYwF8lTzEy1egjhS4S4OEAHfsO8o65WOVsrnSRGaSiUaa9e0ggGlkMTtBlmOpEXiie9RUcBO86qg==}
    engines: {node: '>=10.0.0'}
    peerDependencies:
      bufferutil: ^4.0.1
      utf-8-validate: ^5.0.2
    peerDependenciesMeta:
      bufferutil:
        optional: true
      utf-8-validate:
        optional: true

  /ws/8.8.0:
    resolution: {integrity: sha512-JDAgSYQ1ksuwqfChJusw1LSJ8BizJ2e/vVu5Lxjq3YvNJNlROv1ui4i+c/kUUrPheBvQl4c5UbERhTwKa6QBJQ==}
    engines: {node: '>=10.0.0'}
    peerDependencies:
      bufferutil: ^4.0.1
      utf-8-validate: ^5.0.2
    peerDependenciesMeta:
      bufferutil:
        optional: true
      utf-8-validate:
        optional: true

  /wtfnode/0.9.1:
    resolution: {integrity: sha512-Ip6C2KeQPl/F3aP1EfOnPoQk14Udd9lffpoqWDNH3Xt78svxPbv53ngtmtfI0q2Te3oTq79XKTnRNXVIn/GsPA==}
    hasBin: true
    dev: false

  /xml-name-validator/4.0.0:
    resolution: {integrity: sha512-ICP2e+jsHvAj2E2lIHxa5tjXRlKDJo4IdvPvCXbXQGdzSfmSpNVyIKMvoZHjDY9DP0zV17iI85o90vRFXNccRw==}
    engines: {node: '>=12'}
    dev: true

  /xml/1.0.1:
    resolution: {integrity: sha512-huCv9IH9Tcf95zuYCsQraZtWnJvBtLVE0QHMOs8bWyZAFZNDcYjsPq1nEx8jKA9y+Beo9v+7OBPRisQTjinQMw==}
    dev: false

  /xml2js/0.4.23:
    resolution: {integrity: sha512-ySPiMjM0+pLDftHgXY4By0uswI3SPKLDw/i3UXbnO8M/p28zqexCUoPmQFrYD+/1BzhGJSs2i1ERWKJAtiLrug==}
    engines: {node: '>=4.0.0'}
    dependencies:
      sax: 1.3.0
      xmlbuilder: 11.0.1
    dev: false

  /xml2js/0.5.0:
    resolution: {integrity: sha512-drPFnkQJik/O+uPKpqSgr22mpuFHqKdbS835iAQrUC73L2F5WkboIRd63ai/2Yg6I1jzifPFKH2NTK+cfglkIA==}
    engines: {node: '>=4.0.0'}
    dependencies:
      sax: 1.3.0
      xmlbuilder: 11.0.1
    dev: false

  /xml2js/0.6.2:
    resolution: {integrity: sha512-T4rieHaC1EXcES0Kxxj4JWgaUQHDk+qwHcYOCFHfiwKz7tOVPLq7Hjq9dM1WCMhylqMEfP7hMcOIChvotiZegA==}
    engines: {node: '>=4.0.0'}
    dependencies:
      sax: 1.3.0
      xmlbuilder: 11.0.1
    dev: false

  /xmlbuilder/11.0.1:
    resolution: {integrity: sha512-fDlsI/kFEx7gLvbecc0/ohLG50fugQp8ryHzMTuW9vSa1GJ0XYWKnhsUx7oie3G98+r56aTQIUB4kht42R3JvA==}
    engines: {node: '>=4.0'}
    dev: false

  /xmlchars/2.2.0:
    resolution: {integrity: sha512-JZnDKK8B0RCDw84FNdDAIpZK+JuJw+s7Lz8nksI7SIuU3UXJJslUthsi+uWBUYOwPFwW7W7PRLRfUKpxjtjFCw==}
    dev: true

  /xtend/4.0.2:
    resolution: {integrity: sha512-LKYU1iAXJXUgAXn9URjiu+MWhyUXHsvfp7mcuYm9dSUKK0/CjtrUwFAxD82/mCWbtLsGjFIad0wIsod4zrTAEQ==}
    engines: {node: '>=0.4'}
    dev: true

  /y18n/4.0.3:
    resolution: {integrity: sha512-JKhqTOwSrqNA1NY5lSztJ1GrBiUodLMmIZuLiDaMRJ+itFd+ABVE8XBjOvIWL+rSqNDC74LCSFmlb/U4UZ4hJQ==}

  /y18n/5.0.8:
    resolution: {integrity: sha512-0pfFzegeDWJHJIAmTLRP2DwHjdF5s7jo9tuztdQxAhINCdvS+3nGINqPd00AphqJR/0LhANUS6/+7SCb98YOfA==}
    engines: {node: '>=10'}

  /yallist/2.1.2:
    resolution: {integrity: sha512-ncTzHV7NvsQZkYe1DW7cbDLm0YpzHmZF5r/iyP3ZnQtMiJ+pjzisCiMNI+Sj+xQF5pXhSHxSB3uDbsBTzY/c2A==}
    dev: false

  /yallist/3.1.1:
    resolution: {integrity: sha512-a4UGQaWPH59mOXUYnAG2ewncQS4i4F43Tv3JoAM+s2VDAmS9NsK8GpDMLrCHPksFT7h3K6TOoUNn2pb7RoXx4g==}

  /yallist/4.0.0:
    resolution: {integrity: sha512-3wdGidZyq5PB084XLES5TpOSRA3wjXAlIWMhum2kRcv/41Sn2emQ0dycQW4uZXLejwKvg6EsvbdlVL+FYEct7A==}

  /yargonaut/1.1.4:
    resolution: {integrity: sha512-rHgFmbgXAAzl+1nngqOcwEljqHGG9uUZoPjsdZEs1w5JW9RXYzrSvH/u70C1JE5qFi0qjsdhnUX/dJRpWqitSA==}
    dependencies:
      chalk: 1.1.3
      figlet: 1.6.0
      parent-require: 1.0.0
    dev: false

  /yargs-parser/18.1.3:
    resolution: {integrity: sha512-o50j0JeToy/4K6OZcaQmW6lyXXKhq7csREXcDwk2omFPJEwUNOVtJKvmDr9EI1fAJZUyZcRF7kxGBWmRXudrCQ==}
    engines: {node: '>=6'}
    dependencies:
      camelcase: 5.3.1
      decamelize: 1.2.0

  /yargs-parser/20.2.4:
    resolution: {integrity: sha512-WOkpgNhPTlE73h4VFAFsOnomJVaovO8VqLDzy5saChRBFQFBoMYirowyW+Q9HB4HFF4Z7VZTiG3iSzJJA29yRA==}
    engines: {node: '>=10'}

  /yargs-parser/21.1.1:
    resolution: {integrity: sha512-tVpsJW7DdjecAiFpbIB1e3qxIQsE6NoPc5/eTdrbbIC4h0LVsWhnoa3g+m2HclBIujHzsxZ4VJVA+GUuc2/LBw==}
    engines: {node: '>=12'}

  /yargs-unparser/2.0.0:
    resolution: {integrity: sha512-7pRTIA9Qc1caZ0bZ6RYRGbHJthJWuakf+WmHK0rVeLkNrrGhfoabBNdue6kdINI6r4if7ocq9aD/n7xwKOdzOA==}
    engines: {node: '>=10'}
    dependencies:
      camelcase: 6.3.0
      decamelize: 4.0.0
      flat: 5.0.2
      is-plain-obj: 2.1.0

  /yargs/15.4.1:
    resolution: {integrity: sha512-aePbxDmcYW++PaqBsJ+HYUFwCdv4LVvdnhBy78E57PIor8/OVvhMrADFFEDh8DHDFRv/O9i3lPhsENjO7QX0+A==}
    engines: {node: '>=8'}
    dependencies:
      cliui: 6.0.0
      decamelize: 1.2.0
      find-up: 4.1.0
      get-caller-file: 2.0.5
      require-directory: 2.1.1
      require-main-filename: 2.0.0
      set-blocking: 2.0.0
      string-width: 4.2.3
      which-module: 2.0.1
      y18n: 4.0.3
      yargs-parser: 18.1.3

  /yargs/16.2.0:
    resolution: {integrity: sha512-D1mvvtDG0L5ft/jGWkLpG1+m0eQxOfaBvTNELraWj22wSVUMWxZUvYgJYcKh6jGGIkJFhH4IZPQhR4TKpc8mBw==}
    engines: {node: '>=10'}
    dependencies:
      cliui: 7.0.4
      escalade: 3.1.1
      get-caller-file: 2.0.5
      require-directory: 2.1.1
      string-width: 4.2.3
      y18n: 5.0.8
      yargs-parser: 20.2.4

  /yargs/17.7.2:
    resolution: {integrity: sha512-7dSzzRQ++CKnNI/krKnYRV7JKKPUXMEh61soaHKg9mrWEhzFWhFnxPxGl+69cD1Ou63C13NUPCnmIcrvqCuM6w==}
    engines: {node: '>=12'}
    dependencies:
      cliui: 8.0.1
      escalade: 3.1.1
      get-caller-file: 2.0.5
      require-directory: 2.1.1
      string-width: 4.2.3
      y18n: 5.0.8
      yargs-parser: 21.1.1

  /yauzl/2.10.0:
    resolution: {integrity: sha512-p4a9I6X6nu6IhoGmBqAcbJy1mlC4j27vEPZX9F4L4/vZT3Lyq1VkFHw/V/PUcB9Buo+DG3iHkT0x3Qya58zc3g==}
    dependencies:
      buffer-crc32: 0.2.13
      fd-slicer: 1.1.0

  /yn/3.1.1:
    resolution: {integrity: sha512-Ux4ygGWsu2c7isFWe8Yu1YluJmqVhxqK2cLXNQA5AcC3QfbGNpM7fu0Y8b/z16pXLnFxZYvWhd3fhBY9DLmC6Q==}
    engines: {node: '>=6'}
    dev: true

  /yocto-queue/0.1.0:
    resolution: {integrity: sha512-rVksvsnNCdJ/ohGc6xgPwyN8eheCxsiLM8mxuE/t/mOVqJewPuO1miLpTHQiRgTKCLexL4MeAFVagts7HmNZ2Q==}
    engines: {node: '>=10'}

  /z-schema/5.0.5:
    resolution: {integrity: sha512-D7eujBWkLa3p2sIpJA0d1pr7es+a7m0vFAnZLlCEKq/Ij2k0MLi9Br2UPxoxdYystm5K1yeBGzub0FlYUEWj2Q==}
    engines: {node: '>=8.0.0'}
    hasBin: true
    dependencies:
      lodash.get: 4.4.2
      lodash.isequal: 4.5.0
      validator: 13.11.0
    optionalDependencies:
      commander: 9.5.0
    dev: false<|MERGE_RESOLUTION|>--- conflicted
+++ resolved
@@ -162,11 +162,7 @@
       '@itwin/build-tools': link:../../tools/build
       '@itwin/core-bentley': link:../bentley
       '@itwin/core-geometry': link:../geometry
-<<<<<<< HEAD
-      '@itwin/eslint-plugin': 4.0.0-dev.44_xaiy4vqh4w4prx7ej54h3ywmza
-=======
       '@itwin/eslint-plugin': 4.0.0-dev.44_5l66jx2oduai5ryf3y7wwu3np4
->>>>>>> 06a287b5
       '@itwin/object-storage-core': 2.1.0
       '@types/chai': 4.3.1
       '@types/flatbuffers': 1.10.1
@@ -1791,11 +1787,7 @@
       '@itwin/eslint-plugin': 4.0.0-dev.44_5l66jx2oduai5ryf3y7wwu3np4
       '@itwin/itwins-client': 1.2.0
       '@itwin/object-storage-core': 2.1.0
-<<<<<<< HEAD
-      '@itwin/oidc-signin-tool': 3.6.1_y7qbfqj25iik67jw2wovgyleam
-=======
       '@itwin/oidc-signin-tool': 3.6.1_mw7ijh7naa3fttho2b5zv6acpm
->>>>>>> 06a287b5
       '@types/chai': 4.3.1
       '@types/chai-as-promised': 7.1.6
       '@types/fs-extra': 4.0.13
@@ -2533,19 +2525,11 @@
       rollup-plugin-copy: 3.5.0
       rollup-plugin-ignore: 1.0.10
       rollup-plugin-visualizer: 5.9.2
-<<<<<<< HEAD
-      rollup-plugin-webpack-stats: 0.2.0
-=======
       rollup-plugin-webpack-stats: 0.2.1
->>>>>>> 06a287b5
       typescript: 5.0.4
       vite: 4.4.11_@types+node@18.16.1
       vite-plugin-env-compatible: 1.1.1
-<<<<<<< HEAD
-      vite-plugin-inspect: 0.7.33_vite@4.4.9
-=======
       vite-plugin-inspect: 0.7.40_vite@4.4.11
->>>>>>> 06a287b5
       webpack: 5.88.2
 
   ../../test-apps/display-test-app:
@@ -2644,11 +2628,7 @@
       '@itwin/imodels-client-management': 3.1.0
       '@itwin/map-layers-formats': link:../../extensions/map-layers-formats
       '@itwin/object-storage-core': 2.1.0
-<<<<<<< HEAD
-      '@itwin/reality-data-client': 0.9.0_mdtbcqczpmeuv6yjzfaigjndwi
-=======
       '@itwin/reality-data-client': 1.1.0_mdtbcqczpmeuv6yjzfaigjndwi
->>>>>>> 06a287b5
       '@itwin/webgl-compatibility': link:../../core/webgl-compatibility
       body-parser: 1.20.2
       vhacd-js: 0.0.1
@@ -2681,20 +2661,12 @@
       rollup-plugin-copy: 3.5.0
       rollup-plugin-ignore: 1.0.10
       rollup-plugin-visualizer: 5.9.2
-<<<<<<< HEAD
-      rollup-plugin-webpack-stats: 0.2.0
-=======
       rollup-plugin-webpack-stats: 0.2.1
->>>>>>> 06a287b5
       ts-node: 10.9.1_typescript@5.0.4
       typescript: 5.0.4
       vite: 4.4.11
       vite-plugin-env-compatible: 1.1.1
-<<<<<<< HEAD
-      vite-plugin-inspect: 0.7.33_vite@4.4.9
-=======
       vite-plugin-inspect: 0.7.40_vite@4.4.11
->>>>>>> 06a287b5
       webpack: 5.88.2
 
   ../../test-apps/export-gltf:
@@ -4258,11 +4230,7 @@
       js-base64: 3.7.5
     dev: false
 
-<<<<<<< HEAD
-  /@itwin/electron-authorization/0.14.1_jyyqjsjn3zzjkls5batjdji7ni:
-=======
   /@itwin/electron-authorization/0.14.1_poazcgcl7ckg2qhuzm6ogbt57e:
->>>>>>> 06a287b5
     resolution: {integrity: sha512-NslwCLw129obJHBRMcV/MdykqbD7d93SKTYOOBdaEab2T2niGCmCTJAOkjcWiZZMU0SwmjyxmY9iqdZjvvIqCA==}
     peerDependencies:
       '@itwin/core-bentley': ^3.3.0 || ^4.0.0
@@ -4709,13 +4677,8 @@
       '@babel/runtime': 7.23.1
     dev: false
 
-<<<<<<< HEAD
-  /@rollup/pluginutils/5.0.2:
-    resolution: {integrity: sha512-pTd9rIsP92h+B6wWwFbW8RkZv4hiR/xKsqre4SIuAOaOEQRxi0lqLke9k2/7WegC85GgUs9pjmOjCUi3In4vwA==}
-=======
   /@rollup/pluginutils/5.0.5:
     resolution: {integrity: sha512-6aEYR910NyP73oHiJglti74iRyOwgFU4x3meH/H8OJx6Ry0j6cOVZ5X/wTvub7G7Ao6qaHBEaNsV3GLJkSsF+Q==}
->>>>>>> 06a287b5
     engines: {node: '>=14.0.0'}
     peerDependencies:
       rollup: ^1.20.0||^2.0.0||^3.0.0||^4.0.0
@@ -10926,8 +10889,6 @@
   /reflect-metadata/0.1.13:
     resolution: {integrity: sha512-Ts1Y/anZELhSsjMcU605fU9RE4Oi3p5ORujwbIKXfWa+0Zxs510Qrmrce5/Jowq3cHSZSJqBjypxmHarc+vEWg==}
     dev: false
-<<<<<<< HEAD
-=======
 
   /reflect.getprototypeof/1.0.4:
     resolution: {integrity: sha512-ECkTw8TmJwW60lOTR+ZkODISW6RQ8+2CL3COqtiJKLd6MmB45hN51HprHFziKLGkAuTGQhBb91V8cy+KHlaCjw==}
@@ -10939,7 +10900,6 @@
       get-intrinsic: 1.2.1
       globalthis: 1.0.3
       which-builtin-type: 1.1.3
->>>>>>> 06a287b5
 
   /regenerator-runtime/0.14.0:
     resolution: {integrity: sha512-srw17NI0TUWHuGa5CFGGmhfNIeja30WMBfbslPNhf6JrqQlLN5gcrvig1oqPxiVaXb0oW0XRKtH6Nngs5lKCIA==}
@@ -11099,13 +11059,8 @@
       yargs: 17.7.2
     dev: true
 
-<<<<<<< HEAD
-  /rollup-plugin-webpack-stats/0.2.0:
-    resolution: {integrity: sha512-WDQ9ra6qWjeH/7D3q7lY/r5i9/HPt8OlZvvoQzS7Jdarh2v5+Fgw1BdAU2pBW0LB26J+vNYwdEdyJnkBhbQ2PQ==}
-=======
   /rollup-plugin-webpack-stats/0.2.1:
     resolution: {integrity: sha512-vKCIbX2DQMyxC7KFsrqgAwzk49I7Nt8b+4sHJ0Z3JT9FyPyb2OlcqxNykQshTGtMrx9H5dKNjZGuA4FaMs3Txw==}
->>>>>>> 06a287b5
     engines: {node: '>=14'}
     peerDependencies:
       rollup: ^3.0.0
@@ -12419,13 +12374,8 @@
     resolution: {integrity: sha512-4lqhBWhOzP+SaCPoCVdmpM5cXzjKQV5jgFauxea488oOeElXo/kw6bXkMIooZhrh9q7gclTl8en6N9NmnqUwRQ==}
     dev: true
 
-<<<<<<< HEAD
-  /vite-plugin-inspect/0.7.33_vite@4.4.9:
-    resolution: {integrity: sha512-cQRLQKa/+Ua++5hN0IZfqNn1JYXBg2eCQOSUatPTwhXMO7nwfSvhhSc45E1nXfBBEhzLLOxgr1OdbDu55PiDDA==}
-=======
   /vite-plugin-inspect/0.7.40_vite@4.4.11:
     resolution: {integrity: sha512-tsfva6MCg0ch6ckReWHvJ/9xf/zjTuJvakONf2qcMBB/iu9JqiRixfxMa/yLGrlNaBe6fUZHOVhtN2Me3Kthow==}
->>>>>>> 06a287b5
     engines: {node: '>=14'}
     peerDependencies:
       '@nuxt/kit': '*'
@@ -12434,13 +12384,8 @@
       '@nuxt/kit':
         optional: true
     dependencies:
-<<<<<<< HEAD
-      '@antfu/utils': 0.7.5
-      '@rollup/pluginutils': 5.0.2
-=======
       '@antfu/utils': 0.7.6
       '@rollup/pluginutils': 5.0.5
->>>>>>> 06a287b5
       debug: 4.3.4
       error-stack-parser-es: 0.1.1
       fs-extra: 11.1.1
