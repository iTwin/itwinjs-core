--- conflicted
+++ resolved
@@ -6028,8 +6028,8 @@
 
   /azurite/3.29.0:
     resolution: {integrity: sha512-gzl8+LqereINQ45BuED4DNq9w3ipw0DCYAkGz8xwOFAlwjWey6C3JpolaIjrYNeX4r52bRCt53tPQ2fVCaNcYA==}
-<<<<<<< HEAD
-=======
+  /azurite/3.29.0:
+    resolution: {integrity: sha512-gzl8+LqereINQ45BuED4DNq9w3ipw0DCYAkGz8xwOFAlwjWey6C3JpolaIjrYNeX4r52bRCt53tPQ2fVCaNcYA==}
     engines: {node: '>=10.0.0', vscode: ^1.39.0}
     hasBin: true
     dependencies:
@@ -6069,7 +6069,45 @@
 
   /azurite/3.30.0:
     resolution: {integrity: sha512-YHICJMhR8GFOAWT+E8OzQUfhPZ2Nmx5D3L8MNNJkBIxsO7of0+nLOMrW2rJM454kV8VqoiECJhCC8u8udmePXg==}
->>>>>>> 1043bd98
+    engines: {node: '>=10.0.0', vscode: ^1.39.0}
+    hasBin: true
+    dependencies:
+      '@azure/ms-rest-js': 1.11.2
+      args: 5.0.3
+      axios: 0.27.2
+      etag: 1.8.1
+      express: 4.18.2
+      fs-extra: 11.2.0
+      glob-to-regexp: 0.4.1
+      jsonwebtoken: 9.0.2
+      lokijs: 1.5.12
+      morgan: 1.10.0
+      multistream: 2.1.1
+      mysql2: 3.10.0
+      rimraf: 3.0.2
+      sequelize: 6.35.2_qjhl5a2srfinctylh3la6owyde
+      stoppable: 1.1.0
+      tedious: 16.7.1
+      to-readable-stream: 2.1.0
+      tslib: 2.6.2
+      uri-templates: 0.2.0
+      uuid: 3.4.0
+      winston: 3.11.0
+      xml2js: 0.6.2
+    transitivePeerDependencies:
+      - debug
+      - ibm_db
+      - mariadb
+      - oracledb
+      - pg
+      - pg-hstore
+      - snowflake-sdk
+      - sqlite3
+      - supports-color
+    dev: false
+
+  /azurite/3.30.0:
+    resolution: {integrity: sha512-YHICJMhR8GFOAWT+E8OzQUfhPZ2Nmx5D3L8MNNJkBIxsO7of0+nLOMrW2rJM454kV8VqoiECJhCC8u8udmePXg==}
     engines: {node: '>=10.0.0', vscode: ^1.39.0}
     hasBin: true
     dependencies:
