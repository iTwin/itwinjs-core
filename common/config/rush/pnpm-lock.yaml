--- conflicted
+++ resolved
@@ -1,7 +1,4 @@
 lockfileVersion: 5.4
-
-overrides:
-  jsdom@19>ws: ^8.17.1
 
 importers:
 
@@ -10,7 +7,7 @@
 
   ../../core/backend:
     specifiers:
-      '@bentley/imodeljs-native': 4.9.4
+      '@bentley/imodeljs-native': 4.8.40
       '@itwin/build-tools': workspace:*
       '@itwin/cloud-agnostic-core': ^2.2.4
       '@itwin/core-bentley': workspace:*
@@ -20,13 +17,8 @@
       '@itwin/core-webpack-tools': workspace:*
       '@itwin/ecsql-common': workspace:*
       '@itwin/eslint-plugin': ^4.0.2
-<<<<<<< HEAD
-      '@itwin/object-storage-azure': ^2.2.4
-      '@itwin/object-storage-core': ^2.2.4
-=======
       '@itwin/object-storage-azure': ^2.2.5
       '@itwin/object-storage-core': ^2.2.5
->>>>>>> 717a42d9
       '@opentelemetry/api': 1.0.4
       '@types/chai': 4.3.1
       '@types/chai-as-promised': ^7
@@ -66,19 +58,11 @@
       webpack: ^5.76.0
       ws: ^7.5.10
     dependencies:
-<<<<<<< HEAD
-      '@bentley/imodeljs-native': 4.9.4
-      '@itwin/cloud-agnostic-core': 2.2.4_scz6qrwecfbbxg4vskopkl3a7u
-      '@itwin/core-telemetry': link:../telemetry
-      '@itwin/object-storage-azure': 2.2.4_scz6qrwecfbbxg4vskopkl3a7u
-      '@itwin/object-storage-core': 2.2.4_scz6qrwecfbbxg4vskopkl3a7u
-=======
       '@bentley/imodeljs-native': 4.8.40
       '@itwin/cloud-agnostic-core': 2.2.4_scz6qrwecfbbxg4vskopkl3a7u
       '@itwin/core-telemetry': link:../telemetry
       '@itwin/object-storage-azure': 2.2.5_scz6qrwecfbbxg4vskopkl3a7u
       '@itwin/object-storage-core': 2.2.5_scz6qrwecfbbxg4vskopkl3a7u
->>>>>>> 717a42d9
       form-data: 2.5.1
       fs-extra: 8.1.0
       inversify: 6.0.1
@@ -164,11 +148,7 @@
       '@itwin/core-bentley': workspace:*
       '@itwin/core-geometry': workspace:*
       '@itwin/eslint-plugin': ^4.0.2
-<<<<<<< HEAD
-      '@itwin/object-storage-core': ^2.2.4
-=======
       '@itwin/object-storage-core': ^2.2.5
->>>>>>> 717a42d9
       '@types/chai': 4.3.1
       '@types/flatbuffers': ~1.10.0
       '@types/mocha': ^10.0.6
@@ -189,11 +169,7 @@
       '@itwin/core-bentley': link:../bentley
       '@itwin/core-geometry': link:../geometry
       '@itwin/eslint-plugin': 4.0.2_xdgzedli73k7lw4xlyzszm74om
-<<<<<<< HEAD
-      '@itwin/object-storage-core': 2.2.4
-=======
       '@itwin/object-storage-core': 2.2.5
->>>>>>> 717a42d9
       '@types/chai': 4.3.1
       '@types/flatbuffers': 1.10.0
       '@types/mocha': 10.0.6
@@ -601,11 +577,7 @@
       '@itwin/core-quantity': workspace:*
       '@itwin/core-telemetry': workspace:*
       '@itwin/eslint-plugin': ^4.0.2
-<<<<<<< HEAD
-      '@itwin/object-storage-core': ^2.2.4
-=======
       '@itwin/object-storage-core': ^2.2.5
->>>>>>> 717a42d9
       '@itwin/webgl-compatibility': workspace:*
       '@loaders.gl/core': ^3.1.6
       '@loaders.gl/draco': ^3.1.6
@@ -635,11 +607,7 @@
       '@itwin/cloud-agnostic-core': 2.2.4
       '@itwin/core-i18n': link:../i18n
       '@itwin/core-telemetry': link:../telemetry
-<<<<<<< HEAD
-      '@itwin/object-storage-core': 2.2.4
-=======
       '@itwin/object-storage-core': 2.2.5
->>>>>>> 717a42d9
       '@itwin/webgl-compatibility': link:../webgl-compatibility
       '@loaders.gl/core': 3.1.6
       '@loaders.gl/draco': 3.1.6
@@ -1692,11 +1660,7 @@
       '@itwin/itwins-client': 1.2.0
       '@itwin/oidc-signin-tool': 4.3.5_67wltvhdskk2oee2c3z2o4tfly
       '@itwin/perf-tools': link:../../tools/perf-tools
-<<<<<<< HEAD
       azurite: 3.31.0
-=======
-      azurite: 3.29.0
->>>>>>> 717a42d9
       chai: 4.3.10
       chai-as-promised: 7.1.1_chai@4.3.10
       cpx2: 3.0.0
@@ -1750,11 +1714,7 @@
       '@itwin/imodels-client-authoring': ^5.8.1
       '@itwin/imodels-client-management': ^5.8.1
       '@itwin/itwins-client': ^1.2.0
-<<<<<<< HEAD
-      '@itwin/object-storage-core': ^2.2.4
-=======
       '@itwin/object-storage-core': ^2.2.5
->>>>>>> 717a42d9
       '@itwin/oidc-signin-tool': ^4.3.5
       '@itwin/reality-data-client': ^1.2.1
       '@types/chai': 4.3.1
@@ -1820,11 +1780,7 @@
       '@itwin/imodels-client-authoring': 5.8.1
       '@itwin/imodels-client-management': 5.8.1
       '@itwin/reality-data-client': 1.2.1_mdtbcqczpmeuv6yjzfaigjndwi
-<<<<<<< HEAD
       azurite: 3.31.0
-=======
-      azurite: 3.29.0
->>>>>>> 717a42d9
       chai: 4.3.10
       chai-as-promised: 7.1.1_chai@4.3.10
       electron: 31.0.0
@@ -1836,11 +1792,7 @@
       '@itwin/certa': link:../../tools/certa
       '@itwin/eslint-plugin': 4.0.2_xdgzedli73k7lw4xlyzszm74om
       '@itwin/itwins-client': 1.2.0
-<<<<<<< HEAD
-      '@itwin/object-storage-core': 2.2.4
-=======
       '@itwin/object-storage-core': 2.2.5
->>>>>>> 717a42d9
       '@itwin/oidc-signin-tool': 4.3.5_67wltvhdskk2oee2c3z2o4tfly
       '@types/chai': 4.3.1
       '@types/chai-as-promised': 7.1.0
@@ -2657,11 +2609,7 @@
       '@itwin/imodels-client-authoring': ^5.8.1
       '@itwin/imodels-client-management': ^5.8.1
       '@itwin/map-layers-formats': workspace:*
-<<<<<<< HEAD
-      '@itwin/object-storage-core': ^2.2.4
-=======
       '@itwin/object-storage-core': ^2.2.5
->>>>>>> 717a42d9
       '@itwin/reality-data-client': ^1.2.1
       '@itwin/webgl-compatibility': workspace:*
       '@types/express': ^4.17.20
@@ -2725,11 +2673,7 @@
       '@itwin/imodels-client-authoring': 5.8.1
       '@itwin/imodels-client-management': 5.8.1
       '@itwin/map-layers-formats': link:../../extensions/map-layers-formats
-<<<<<<< HEAD
-      '@itwin/object-storage-core': 2.2.4
-=======
       '@itwin/object-storage-core': 2.2.5
->>>>>>> 717a42d9
       '@itwin/reality-data-client': 1.2.1_mdtbcqczpmeuv6yjzfaigjndwi
       '@itwin/webgl-compatibility': link:../../core/webgl-compatibility
       body-parser: 1.20.2
@@ -3322,16 +3266,6 @@
   /@azure/abort-controller/2.1.2:
     resolution: {integrity: sha512-nBrLsEWm4J2u5LpAPjxADTlq3trDgVZZXHNKabeXZtpq3d3AbN/KGO82R87rdDz5/lYB024rtEf10/q0urNgsA==}
     engines: {node: '>=18.0.0'}
-<<<<<<< HEAD
-    dependencies:
-      tslib: 2.6.2
-    dev: false
-
-  /@azure/core-auth/1.5.0:
-    resolution: {integrity: sha512-udzoBuYG1VBoHVohDTrvKjyzel34zt77Bhp7dQntVGGD0ehVq48owENbBG8fIgkHRNUBQH5k1r0hpoMu5L8+kw==}
-    engines: {node: '>=14.0.0'}
-=======
->>>>>>> 717a42d9
     dependencies:
       tslib: 2.6.3
     dev: false
@@ -3340,21 +3274,9 @@
     resolution: {integrity: sha512-Igm/S3fDYmnMq1uKS38Ae1/m37B3zigdlZw+kocwEhh5GjyKjPrXKO2J6rzpC1wAxrNil/jX9BJRqBshyjnF3g==}
     engines: {node: '>=18.0.0'}
     dependencies:
-<<<<<<< HEAD
-      '@azure/abort-controller': 1.1.0
-      '@azure/core-auth': 1.5.0
-      '@azure/core-rest-pipeline': 1.13.0
-      '@azure/core-tracing': 1.1.2
-      '@azure/core-util': 1.6.1
-      '@azure/logger': 1.0.4
-      tslib: 2.6.2
-    transitivePeerDependencies:
-      - supports-color
-=======
       '@azure/abort-controller': 2.1.2
       '@azure/core-util': 1.9.2
       tslib: 2.6.3
->>>>>>> 717a42d9
     dev: false
 
   /@azure/core-client/1.9.2:
@@ -3375,12 +3297,6 @@
   /@azure/core-http-compat/2.1.2:
     resolution: {integrity: sha512-5MnV1yqzZwgNLLjlizsU3QqOeQChkIXw781Fwh1xdAqJR5AA32IUaq6xv1BICJvfbHoa+JYcaij2HFkhLbNTJQ==}
     engines: {node: '>=18.0.0'}
-<<<<<<< HEAD
-    dependencies:
-      '@azure/abort-controller': 2.1.2
-      '@azure/core-client': 1.7.3
-      '@azure/core-rest-pipeline': 1.13.0
-=======
     dependencies:
       '@azure/abort-controller': 2.1.2
       '@azure/core-client': 1.9.2
@@ -3389,30 +3305,6 @@
       - supports-color
     dev: false
 
-  /@azure/core-http/2.3.2:
-    resolution: {integrity: sha512-Z4dfbglV9kNZO177CNx4bo5ekFuYwwsvjLiKdZI4r84bYGv3irrbQz7JC3/rUfFH2l4T/W6OFleJaa2X0IaQqw==}
-    engines: {node: '>=14.0.0'}
-    dependencies:
-      '@azure/abort-controller': 1.1.0
-      '@azure/core-auth': 1.7.2
-      '@azure/core-tracing': 1.0.0-preview.13
-      '@azure/core-util': 1.9.2
-      '@azure/logger': 1.1.4
-      '@types/node-fetch': 2.6.11
-      '@types/tunnel': 0.0.3
-      form-data: 4.0.0
-      node-fetch: 2.7.0
-      process: 0.11.10
-      tough-cookie: 4.1.4
-      tslib: 2.6.3
-      tunnel: 0.0.6
-      uuid: 8.3.2
-      xml2js: 0.5.0
->>>>>>> 717a42d9
-    transitivePeerDependencies:
-      - supports-color
-    dev: false
-
   /@azure/core-lro/2.7.2:
     resolution: {integrity: sha512-0YIpccoX8m/k00O7mDDMdJpbr6mf1yWo2dfmxt5A8XVZVVMz2SSKaEbMCeJRvgQ0IaSlqhjT47p4hVIRRy90xw==}
     engines: {node: '>=18.0.0'}
@@ -3434,16 +3326,6 @@
     resolution: {integrity: sha512-VxLk4AHLyqcHsfKe4MZ6IQ+D+ShuByy+RfStKfSjxJoL3WBWq17VNmrz8aT8etKzqc2nAeIyLxScjpzsS4fz8w==}
     engines: {node: '>=18.0.0'}
     dependencies:
-<<<<<<< HEAD
-      '@azure/abort-controller': 1.1.0
-      '@azure/core-auth': 1.5.0
-      '@azure/core-tracing': 1.1.2
-      '@azure/core-util': 1.6.1
-      '@azure/logger': 1.0.4
-      http-proxy-agent: 5.0.0
-      https-proxy-agent: 5.0.1
-      tslib: 2.6.2
-=======
       '@azure/abort-controller': 2.1.2
       '@azure/core-auth': 1.7.2
       '@azure/core-tracing': 1.1.2
@@ -3452,27 +3334,13 @@
       http-proxy-agent: 7.0.2
       https-proxy-agent: 7.0.5
       tslib: 2.6.3
->>>>>>> 717a42d9
     transitivePeerDependencies:
       - supports-color
     dev: false
 
-<<<<<<< HEAD
   /@azure/core-tracing/1.1.2:
     resolution: {integrity: sha512-dawW9ifvWAWmUm9/h+/UQ2jrdvjCJ7VJEuCJ6XVNudzcOwm53BFZH4Q845vjfgoUAM8ZxokvVNxNxAITc502YA==}
     engines: {node: '>=18.0.0'}
-=======
-  /@azure/core-tracing/1.0.0-preview.13:
-    resolution: {integrity: sha512-KxDlhXyMlh2Jhj2ykX6vNEU0Vou4nHr025KoSEiz7cS3BNiHNaZcdECk/DmLkEB0as5T7b/TpRcehJ5yV6NeXQ==}
-    engines: {node: '>=12.0.0'}
-    dependencies:
-      '@opentelemetry/api': 1.0.4
-      tslib: 2.6.3
-    dev: false
-
-  /@azure/core-tracing/1.1.2:
-    resolution: {integrity: sha512-dawW9ifvWAWmUm9/h+/UQ2jrdvjCJ7VJEuCJ6XVNudzcOwm53BFZH4Q845vjfgoUAM8ZxokvVNxNxAITc502YA==}
-    engines: {node: '>=18.0.0'}
     dependencies:
       tslib: 2.6.3
     dev: false
@@ -3480,7 +3348,6 @@
   /@azure/core-util/1.9.2:
     resolution: {integrity: sha512-l1Qrqhi4x1aekkV+OlcqsJa4AnAkj5p0JV8omgwjaV9OAbP41lvrMvs+CptfetKkeEaGRGSzby7sjPZEX7+kkQ==}
     engines: {node: '>=18.0.0'}
->>>>>>> 717a42d9
     dependencies:
       '@azure/abort-controller': 2.1.2
       tslib: 2.6.3
@@ -3494,29 +3361,6 @@
       tslib: 2.6.3
     dev: false
 
-<<<<<<< HEAD
-  /@azure/core-xml/1.4.3:
-    resolution: {integrity: sha512-D6G7FEmDiTctPKuWegX2WTrS1enKZwqYwdKTO6ZN6JMigcCehlT0/CYl+zWpI9vQ9frwwp7GQT3/owaEXgnOsA==}
-    engines: {node: '>=18.0.0'}
-    dependencies:
-      fast-xml-parser: 4.4.1
-      tslib: 2.6.2
-    dev: false
-
-  /@azure/identity/3.4.1:
-    resolution: {integrity: sha512-oQ/r5MBdfZTMIUcY5Ch8G7Vv9aIXDkEYyU4Dfqjim4MQN+LY2uiQ57P1JDopMLeHCsZxM4yy8lEdne3tM9Xhzg==}
-    engines: {node: '>=14.0.0'}
-    dependencies:
-      '@azure/abort-controller': 1.1.0
-      '@azure/core-auth': 1.5.0
-      '@azure/core-client': 1.7.3
-      '@azure/core-rest-pipeline': 1.13.0
-      '@azure/core-tracing': 1.1.2
-      '@azure/core-util': 1.6.1
-      '@azure/logger': 1.0.4
-      '@azure/msal-browser': 3.7.0
-      '@azure/msal-node': 2.6.1
-=======
   /@azure/identity/3.4.2:
     resolution: {integrity: sha512-0q5DL4uyR0EZ4RXQKD8MadGH6zTIcloUoS/RVbCpNpej4pwte0xpqYxk8K97Py2RiuUvI7F4GXpoT4046VfufA==}
     engines: {node: '>=14.0.0'}
@@ -3530,7 +3374,6 @@
       '@azure/logger': 1.1.4
       '@azure/msal-browser': 3.21.0
       '@azure/msal-node': 2.13.0
->>>>>>> 717a42d9
       events: 3.3.0
       jws: 4.0.0
       open: 8.4.2
@@ -3545,18 +3388,6 @@
     engines: {node: '>=18.0.0'}
     dependencies:
       '@azure/abort-controller': 1.1.0
-<<<<<<< HEAD
-      '@azure/core-auth': 1.5.0
-      '@azure/core-client': 1.7.3
-      '@azure/core-http-compat': 1.3.0
-      '@azure/core-lro': 2.5.4
-      '@azure/core-paging': 1.5.0
-      '@azure/core-rest-pipeline': 1.13.0
-      '@azure/core-tracing': 1.1.2
-      '@azure/core-util': 1.6.1
-      '@azure/logger': 1.0.4
-      tslib: 2.6.2
-=======
       '@azure/core-auth': 1.7.2
       '@azure/core-client': 1.9.2
       '@azure/core-http-compat': 2.1.2
@@ -3567,7 +3398,6 @@
       '@azure/core-util': 1.9.2
       '@azure/logger': 1.1.4
       tslib: 2.6.3
->>>>>>> 717a42d9
     transitivePeerDependencies:
       - supports-color
     dev: false
@@ -3618,20 +3448,6 @@
   /@azure/storage-blob/12.24.0:
     resolution: {integrity: sha512-l8cmWM4C7RoNCBOImoFMxhTXe1Lr+8uQ/IgnhRNMpfoA9bAFWoLG4XrWm6O5rKXortreVQuD+fc1hbzWklOZbw==}
     engines: {node: '>=18.0.0'}
-<<<<<<< HEAD
-    dependencies:
-      '@azure/abort-controller': 1.1.0
-      '@azure/core-auth': 1.5.0
-      '@azure/core-client': 1.7.3
-      '@azure/core-http-compat': 2.1.2
-      '@azure/core-lro': 2.5.4
-      '@azure/core-paging': 1.5.0
-      '@azure/core-rest-pipeline': 1.13.0
-      '@azure/core-tracing': 1.1.2
-      '@azure/core-util': 1.6.1
-      '@azure/core-xml': 1.4.3
-      '@azure/logger': 1.0.4
-=======
     dependencies:
       '@azure/abort-controller': 1.1.0
       '@azure/core-auth': 1.7.2
@@ -3644,23 +3460,6 @@
       '@azure/core-util': 1.9.2
       '@azure/core-xml': 1.4.3
       '@azure/logger': 1.1.4
-      events: 3.3.0
-      tslib: 2.6.3
-    transitivePeerDependencies:
-      - supports-color
-    dev: false
-
-  /@azure/storage-blob/12.7.0:
-    resolution: {integrity: sha512-7YEWEx03Us/YBxthzBv788R7jokwpCD5KcIsvtE5xRaijNX9o80KXpabhEwLR9DD9nmt/AlU/c1R+aXydgCduQ==}
-    engines: {node: '>=8.0.0'}
-    dependencies:
-      '@azure/abort-controller': 1.1.0
-      '@azure/core-http': 2.3.2
-      '@azure/core-lro': 2.7.2
-      '@azure/core-paging': 1.6.2
-      '@azure/core-tracing': 1.0.0-preview.13
-      '@azure/logger': 1.1.4
->>>>>>> 717a42d9
       events: 3.3.0
       tslib: 2.6.3
     transitivePeerDependencies:
@@ -3917,8 +3716,8 @@
     resolution: {integrity: sha512-IIs1wDcY2oZ8tJ3EZRw0U51M+0ZL3MvwoDYYmhUXaa9/UZqpFoOyLBGaxjirQteWXqTIMm3mFvmC+Nbn1ok4Iw==}
     dev: false
 
-  /@bentley/imodeljs-native/4.9.4:
-    resolution: {integrity: sha512-fZmpdN2VOs5vesBw14QGfNd420KvqIvzcP0S+yt+R85QjhT/n2pvCUzfHOrEslRhcd6KlaGBQMRFfNJb4NpXFg==}
+  /@bentley/imodeljs-native/4.8.40:
+    resolution: {integrity: sha512-+Vj8apJ6BN5HqvgGN6cZDXbrIjrlaxnTSNF0reoXlhKY+6sMCW6l3jdvIiNzkeEqChsS+n/TtX6QSgQpXEcfxw==}
     requiresBuild: true
     dev: false
 
@@ -4308,11 +4107,10 @@
     peerDependencies:
       inversify: ^6.0.1
       reflect-metadata: ^0.1.13
+    dev: false
 
   /@itwin/cloud-agnostic-core/2.2.4_scz6qrwecfbbxg4vskopkl3a7u:
     resolution: {integrity: sha512-RDo8m4wmfNQJHQGsiwoFSAzuYFHDTDtgSWE8cAyuLTVRFAUZhoIU7CTvP2auUaa3+2DwAI2Bmh1hOIS6n7AMFg==}
-<<<<<<< HEAD
-=======
     peerDependencies:
       inversify: ^6.0.1
       reflect-metadata: ^0.1.13
@@ -4329,7 +4127,6 @@
 
   /@itwin/cloud-agnostic-core/2.2.5_scz6qrwecfbbxg4vskopkl3a7u:
     resolution: {integrity: sha512-pLEWIjQ4Z1kos7z6RWu/kG2lTEyojr906WVGAXKouxA/BobWuUlb1HG1/Zw8+SovA284wauKhHJsydRhYeddIQ==}
->>>>>>> 717a42d9
     peerDependencies:
       inversify: ^6.0.1
       reflect-metadata: ^0.1.13
@@ -4461,17 +4258,10 @@
   /@itwin/imodels-client-authoring/5.8.1:
     resolution: {integrity: sha512-iRjzQ7xbp9bjEBFTOSYPjUergw9gwB7MAXr7n/VvOkL4UMan6VuQTqgGKDHamelUFbPcXu8ujU225F7QWRUlCQ==}
     dependencies:
-<<<<<<< HEAD
       '@azure/storage-blob': 12.24.0
-      '@itwin/imodels-client-management': 5.6.0
-      '@itwin/object-storage-azure': 2.2.4
-      '@itwin/object-storage-core': 2.2.4
-=======
-      '@azure/storage-blob': 12.7.0
       '@itwin/imodels-client-management': 5.8.1
       '@itwin/object-storage-azure': 2.2.5
       '@itwin/object-storage-core': 2.2.5
->>>>>>> 717a42d9
     transitivePeerDependencies:
       - debug
       - inversify
@@ -4494,55 +4284,31 @@
     transitivePeerDependencies:
       - debug
 
-<<<<<<< HEAD
-  /@itwin/object-storage-azure/2.2.4:
-    resolution: {integrity: sha512-mJjX090FBR//tqQfCjV01qYQsiU0wv2x+XTDx8sA+b8mQqYUHdCgeD55ZLecCQRihU0Aebd1qw3PadrLuv0GeQ==}
-=======
   /@itwin/object-storage-azure/2.2.5:
     resolution: {integrity: sha512-LvnQupvyK28UhIimnEnZqKoBRSMwl3cw8wJ30mYu0UD5c+xuKAaphFCy79QXF2mENqC68uh0JKrFbaSAphwDHQ==}
->>>>>>> 717a42d9
     peerDependencies:
       inversify: ^6.0.1
       reflect-metadata: ^0.1.13
     dependencies:
-<<<<<<< HEAD
-      '@azure/core-paging': 1.5.0
-      '@azure/storage-blob': 12.24.0
-      '@itwin/cloud-agnostic-core': 2.2.4
-      '@itwin/object-storage-core': 2.2.4
-=======
       '@azure/core-paging': 1.6.2
       '@azure/storage-blob': 12.24.0
       '@itwin/cloud-agnostic-core': 2.2.5
       '@itwin/object-storage-core': 2.2.5
->>>>>>> 717a42d9
     transitivePeerDependencies:
       - debug
       - supports-color
     dev: false
 
-<<<<<<< HEAD
-  /@itwin/object-storage-azure/2.2.4_scz6qrwecfbbxg4vskopkl3a7u:
-    resolution: {integrity: sha512-mJjX090FBR//tqQfCjV01qYQsiU0wv2x+XTDx8sA+b8mQqYUHdCgeD55ZLecCQRihU0Aebd1qw3PadrLuv0GeQ==}
-=======
   /@itwin/object-storage-azure/2.2.5_scz6qrwecfbbxg4vskopkl3a7u:
     resolution: {integrity: sha512-LvnQupvyK28UhIimnEnZqKoBRSMwl3cw8wJ30mYu0UD5c+xuKAaphFCy79QXF2mENqC68uh0JKrFbaSAphwDHQ==}
->>>>>>> 717a42d9
     peerDependencies:
       inversify: ^6.0.1
       reflect-metadata: ^0.1.13
     dependencies:
-<<<<<<< HEAD
-      '@azure/core-paging': 1.5.0
-      '@azure/storage-blob': 12.24.0
-      '@itwin/cloud-agnostic-core': 2.2.4_scz6qrwecfbbxg4vskopkl3a7u
-      '@itwin/object-storage-core': 2.2.4_scz6qrwecfbbxg4vskopkl3a7u
-=======
       '@azure/core-paging': 1.6.2
       '@azure/storage-blob': 12.24.0
       '@itwin/cloud-agnostic-core': 2.2.5_scz6qrwecfbbxg4vskopkl3a7u
       '@itwin/object-storage-core': 2.2.5_scz6qrwecfbbxg4vskopkl3a7u
->>>>>>> 717a42d9
       inversify: 6.0.1
       reflect-metadata: 0.1.13
     transitivePeerDependencies:
@@ -4550,26 +4316,12 @@
       - supports-color
     dev: false
 
-<<<<<<< HEAD
-  /@itwin/object-storage-core/2.2.4:
-    resolution: {integrity: sha512-aZ4NRWFuukKrYdlF/kPepQ5JnpOe/DR3XlI5QwV/y4SV6HZaGyNj4iLL9DEUnCNGTMwTtTRAhOMsc8agqV0Eng==}
-=======
   /@itwin/object-storage-core/2.2.5:
     resolution: {integrity: sha512-IaGryht2Sg2piCVyrnzfTnxSClhi2k8Xv+OxFD2ARvd+J2o3XFgo5EJBezNe1gVz60+9tuqlczIU6blxfbX05g==}
->>>>>>> 717a42d9
     peerDependencies:
       inversify: ^6.0.1
       reflect-metadata: ^0.1.13
     dependencies:
-<<<<<<< HEAD
-      '@itwin/cloud-agnostic-core': 2.2.4
-      axios: 1.6.5
-    transitivePeerDependencies:
-      - debug
-
-  /@itwin/object-storage-core/2.2.4_scz6qrwecfbbxg4vskopkl3a7u:
-    resolution: {integrity: sha512-aZ4NRWFuukKrYdlF/kPepQ5JnpOe/DR3XlI5QwV/y4SV6HZaGyNj4iLL9DEUnCNGTMwTtTRAhOMsc8agqV0Eng==}
-=======
       '@itwin/cloud-agnostic-core': 2.2.5
       axios: 1.7.4
     transitivePeerDependencies:
@@ -4577,18 +4329,12 @@
 
   /@itwin/object-storage-core/2.2.5_scz6qrwecfbbxg4vskopkl3a7u:
     resolution: {integrity: sha512-IaGryht2Sg2piCVyrnzfTnxSClhi2k8Xv+OxFD2ARvd+J2o3XFgo5EJBezNe1gVz60+9tuqlczIU6blxfbX05g==}
->>>>>>> 717a42d9
     peerDependencies:
       inversify: ^6.0.1
       reflect-metadata: ^0.1.13
     dependencies:
-<<<<<<< HEAD
-      '@itwin/cloud-agnostic-core': 2.2.4_scz6qrwecfbbxg4vskopkl3a7u
-      axios: 1.6.5
-=======
       '@itwin/cloud-agnostic-core': 2.2.5_scz6qrwecfbbxg4vskopkl3a7u
       axios: 1.7.4
->>>>>>> 717a42d9
       inversify: 6.0.1
       reflect-metadata: 0.1.13
     transitivePeerDependencies:
@@ -5395,20 +5141,8 @@
       '@types/node': 18.16.20
     dev: true
 
-<<<<<<< HEAD
-  /@types/node/16.18.74:
-    resolution: {integrity: sha512-eEn8RkzZFcT0gb8qyi0CcfSOQnLE+NbGLIIaxGGmjn/N35v/C3M8ohxcpSlNlCv+H8vPpMGmrGDdCkzr8xu2tQ==}
-=======
-  /@types/node-fetch/2.6.11:
-    resolution: {integrity: sha512-24xFj9R5+rfQJLRyM56qh+wnVSYhyXC2tkoBndtY0U+vubqNsYXGjufB2nn8Q6gt0LrARwL6UBtMCSVCwl4B1g==}
-    dependencies:
-      '@types/node': 18.16.20
-      form-data: 4.0.0
-    dev: false
-
   /@types/node/16.18.105:
     resolution: {integrity: sha512-w2d0Z9yMk07uH3+Cx0N8lqFyi3yjXZxlbYappPj+AsOlT02OyxyiuNoNHdGt6EuiSm8Wtgp2YV7vWg+GMFrvFA==}
->>>>>>> 717a42d9
     dev: true
 
   /@types/node/18.16.20:
@@ -5525,19 +5259,8 @@
     resolution: {integrity: sha512-6WaYesThRMCl19iryMYP7/x2OVgCtbIVflDGFpWnb9irXI3UjYE4AzmYuiUKY1AJstGijoY+MgUszMgRxIYTYw==}
     dev: false
 
-<<<<<<< HEAD
-  /@types/validator/13.11.8:
-    resolution: {integrity: sha512-c/hzNDBh7eRF+KbCf+OoZxKbnkpaK/cKp9iLQWqB7muXtM+MtL9SUUH8vCFcLn6dH1Qm05jiexK0ofWY7TfOhQ==}
-=======
-  /@types/tunnel/0.0.3:
-    resolution: {integrity: sha512-sOUTGn6h1SfQ+gbgqC364jLFBw2lnFqkgF3q0WovEHRLMrVD1sd5aufqi/aJObLekJO+Aq5z646U4Oxy6shXMA==}
-    dependencies:
-      '@types/node': 18.16.20
-    dev: false
-
   /@types/validator/13.12.0:
     resolution: {integrity: sha512-nH45Lk7oPIJ1RVOF6JgFI6Dy0QpHEzq4QecZhvguxYPDwT8c93prCMqAtiIttm39voZ+DDR+qkNnMpJmMBRqag==}
->>>>>>> 717a42d9
     dev: false
 
   /@types/ws/7.2.0:
@@ -5587,7 +5310,7 @@
       graphemer: 1.4.0
       ignore: 5.3.2
       natural-compare: 1.4.0
-      semver: 7.5.4
+      semver: 7.6.3
       ts-api-utils: 1.3.0_typescript@5.3.3
       typescript: 5.3.3
     transitivePeerDependencies:
@@ -6394,13 +6117,8 @@
     dependencies:
       deep-equal: 2.2.3
 
-<<<<<<< HEAD
   /azurite/3.31.0:
     resolution: {integrity: sha512-sH7y0/QBeNlu3Keyq6zXyRoobqgEl+jOIic3NiC9jXeXnKHDxjqdp1Qohi6Q1ES2Up85qx+2LNZZgz5LBSineA==}
-=======
-  /azurite/3.29.0:
-    resolution: {integrity: sha512-gzl8+LqereINQ45BuED4DNq9w3ipw0DCYAkGz8xwOFAlwjWey6C3JpolaIjrYNeX4r52bRCt53tPQ2fVCaNcYA==}
->>>>>>> 717a42d9
     engines: {node: '>=10.0.0', vscode: ^1.39.0}
     hasBin: true
     dependencies:
@@ -6415,18 +6133,6 @@
       lokijs: 1.5.12
       morgan: 1.10.0
       multistream: 2.1.1
-<<<<<<< HEAD
-      mysql2: 3.10.0
-      rimraf: 3.0.2
-      sequelize: 6.35.2_qjhl5a2srfinctylh3la6owyde
-      stoppable: 1.1.0
-      tedious: 16.7.1
-      to-readable-stream: 2.1.0
-      tslib: 2.6.2
-      uri-templates: 0.2.0
-      uuid: 3.4.0
-      winston: 3.11.0
-=======
       mysql2: 3.11.0
       rimraf: 3.0.2
       sequelize: 6.37.3_csogk4cjlgqworuepnfdacypa4
@@ -6437,7 +6143,6 @@
       uri-templates: 0.2.0
       uuid: 3.4.0
       winston: 3.14.2
->>>>>>> 717a42d9
       xml2js: 0.6.2
     transitivePeerDependencies:
       - debug
@@ -12213,6 +11918,7 @@
     hasBin: true
     dependencies:
       lru-cache: 6.0.0
+    dev: false
 
   /semver/7.6.3:
     resolution: {integrity: sha512-oVekP1cKtI+CTDvHWYFUcMtsK/00wmAEfyqKfNdARm8u1wNVhSgaX7A8d4UuIlUI5e84iEwOhs7ZPYRmzU9U6A==}
@@ -14054,17 +13760,6 @@
       xmlbuilder: 11.0.1
     dev: false
 
-<<<<<<< HEAD
-=======
-  /xml2js/0.5.0:
-    resolution: {integrity: sha512-drPFnkQJik/O+uPKpqSgr22mpuFHqKdbS835iAQrUC73L2F5WkboIRd63ai/2Yg6I1jzifPFKH2NTK+cfglkIA==}
-    engines: {node: '>=4.0.0'}
-    dependencies:
-      sax: 1.4.1
-      xmlbuilder: 11.0.1
-    dev: false
-
->>>>>>> 717a42d9
   /xml2js/0.6.2:
     resolution: {integrity: sha512-T4rieHaC1EXcES0Kxxj4JWgaUQHDk+qwHcYOCFHfiwKz7tOVPLq7Hjq9dM1WCMhylqMEfP7hMcOIChvotiZegA==}
     engines: {node: '>=4.0.0'}
