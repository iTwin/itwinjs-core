--- conflicted
+++ resolved
@@ -1771,13 +1771,8 @@
       '@itwin/imodels-access-frontend': 3.1.1_ueafa4slb6ohrhyf7kbp6egmha
       '@itwin/imodels-client-authoring': 3.1.0
       '@itwin/imodels-client-management': 3.1.0
-<<<<<<< HEAD
       '@itwin/reality-data-client': 1.1.0_mdtbcqczpmeuv6yjzfaigjndwi
-      azurite: 3.24.0
-=======
-      '@itwin/reality-data-client': 0.9.0_mdtbcqczpmeuv6yjzfaigjndwi
       azurite: 3.26.0
->>>>>>> 12ffce60
       chai: 4.3.10
       chai-as-promised: 7.1.1_chai@4.3.10
       electron: 26.3.0
@@ -2499,13 +2494,8 @@
       '@itwin/imodels-access-frontend': 3.1.1_ueafa4slb6ohrhyf7kbp6egmha
       '@itwin/imodels-client-authoring': 3.1.0
       '@itwin/imodels-client-management': 3.1.0
-<<<<<<< HEAD
-      '@itwin/oidc-signin-tool': 3.6.1_y7qbfqj25iik67jw2wovgyleam
+      '@itwin/oidc-signin-tool': 3.6.1_mw7ijh7naa3fttho2b5zv6acpm
       '@itwin/reality-data-client': 1.1.0_mdtbcqczpmeuv6yjzfaigjndwi
-=======
-      '@itwin/oidc-signin-tool': 3.6.1_mw7ijh7naa3fttho2b5zv6acpm
-      '@itwin/reality-data-client': 0.9.0_mdtbcqczpmeuv6yjzfaigjndwi
->>>>>>> 12ffce60
       body-parser: 1.20.2
     devDependencies:
       '@itwin/build-tools': link:../../tools/build
@@ -5882,7 +5872,7 @@
   /axios/1.5.1:
     resolution: {integrity: sha512-Q28iYCWzNHjAm+yEAot5QaAMxhMghWLFVf7rRdwhUI+c2jix2DUXjAHXVi+s1ibs3mjPO/cCgbA++3BjD0vP/A==}
     dependencies:
-      follow-redirects: 1.15.2
+      follow-redirects: 1.15.3
       form-data: 4.0.0
       proxy-from-env: 1.1.0
     transitivePeerDependencies:
