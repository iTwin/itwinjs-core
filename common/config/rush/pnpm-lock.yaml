--- conflicted
+++ resolved
@@ -7,11 +7,7 @@
 
   ../../core/backend:
     specifiers:
-<<<<<<< HEAD
-      '@bentley/imodeljs-native': 4.5.21
-=======
       '@bentley/imodeljs-native': 4.5.24
->>>>>>> 0cde93e9
       '@itwin/build-tools': workspace:*
       '@itwin/cloud-agnostic-core': ^2.1.0
       '@itwin/core-bentley': workspace:*
@@ -61,11 +57,7 @@
       webpack: ^5.76.0
       ws: ^7.5.3
     dependencies:
-<<<<<<< HEAD
-      '@bentley/imodeljs-native': 4.5.21
-=======
       '@bentley/imodeljs-native': 4.5.24
->>>>>>> 0cde93e9
       '@itwin/cloud-agnostic-core': 2.1.0_scz6qrwecfbbxg4vskopkl3a7u
       '@itwin/core-telemetry': link:../telemetry
       '@itwin/object-storage-azure': 2.2.2_scz6qrwecfbbxg4vskopkl3a7u
@@ -3779,13 +3771,8 @@
     resolution: {integrity: sha512-IIs1wDcY2oZ8tJ3EZRw0U51M+0ZL3MvwoDYYmhUXaa9/UZqpFoOyLBGaxjirQteWXqTIMm3mFvmC+Nbn1ok4Iw==}
     dev: false
 
-<<<<<<< HEAD
-  /@bentley/imodeljs-native/4.5.21:
-    resolution: {integrity: sha512-w9DBoD5Pv7LrQgqgw+At7zKq2pXczTOl+bPjcItLIRfuWbaoKHyWiA5YqAWY7+jetlQIQnVugdVfmGuiIjDasA==}
-=======
   /@bentley/imodeljs-native/4.5.24:
     resolution: {integrity: sha512-/8mveShFtT2gY5/vXLaQFY0qLqjXKzibSijanvXXcsJLjwnHejpmSKGuKhemtaDR621y6oGM989v25e+UXbmVA==}
->>>>>>> 0cde93e9
     requiresBuild: true
     dev: false
 
