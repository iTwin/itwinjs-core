lockfileVersion: 5.4

overrides:
  '@azure/msal-node': 2.1.0

importers:

  .:
    specifiers: {}

  ../../core/backend:
    specifiers:
      '@bentley/imodeljs-native': 4.3.5
      '@itwin/build-tools': workspace:*
      '@itwin/cloud-agnostic-core': ^2.1.0
      '@itwin/core-bentley': workspace:*
      '@itwin/core-common': workspace:*
      '@itwin/core-geometry': workspace:*
      '@itwin/core-telemetry': workspace:*
      '@itwin/core-webpack-tools': workspace:*
      '@itwin/ecsql-common': workspace:*
      '@itwin/eslint-plugin': 4.0.0-dev.44
      '@itwin/object-storage-azure': ^2.1.0
      '@itwin/object-storage-core': ^2.1.0
      '@opentelemetry/api': 1.0.4
      '@types/chai': 4.3.1
      '@types/chai-as-promised': ^7
      '@types/fs-extra': ^4.0.7
      '@types/mocha': ^8.2.2
      '@types/multiparty': ^0.0.31
      '@types/node': ~18.16.20
      '@types/semver': 7.3.10
      '@types/sinon': ^10.0.15
      '@types/touch': ^3.1.2
      '@types/ws': ^7.0.0
      chai: ^4.3.10
      chai-as-promised: ^7
      cpx2: ^3.0.0
      dotenv: ^10.0.0
      dotenv-expand: ^5.1.0
      eslint: ^8.44.0
      form-data: ^2.3.2
      fs-extra: ^8.1.0
      internal-tools: workspace:*
      inversify: ~6.0.1
      json5: ^2.2.3
      mocha: ^10.0.0
      multiparty: ^4.2.1
      node-simctl: ~7.2.1
      null-loader: ^4.0.1
      nyc: ^15.1.0
      reflect-metadata: ^0.1.13
      rimraf: ^3.0.2
      semver: ^7.3.5
      sinon: ^15.0.4
      source-map-loader: ^4.0.0
      touch: ^3.1.0
      ts-node: ^10.8.2
      typescript: ~5.0.2
      webpack: ^5.76.0
      ws: ^7.5.3
    dependencies:
      '@bentley/imodeljs-native': 4.3.5
      '@itwin/cloud-agnostic-core': 2.1.1_wi4f5jl5k4hmcp6bi7ebuqypfm
      '@itwin/core-telemetry': link:../telemetry
      '@itwin/object-storage-azure': 2.1.1_wi4f5jl5k4hmcp6bi7ebuqypfm
      '@itwin/object-storage-core': 2.1.1_wi4f5jl5k4hmcp6bi7ebuqypfm
      form-data: 2.5.1
      fs-extra: 8.1.0
      inversify: 6.0.2
      json5: 2.2.3
      multiparty: 4.2.3
      reflect-metadata: 0.1.13
      semver: 7.5.4
      touch: 3.1.0
      ws: 7.5.9
    devDependencies:
      '@itwin/build-tools': link:../../tools/build
      '@itwin/core-bentley': link:../bentley
      '@itwin/core-common': link:../common
      '@itwin/core-geometry': link:../geometry
      '@itwin/core-webpack-tools': link:../../tools/webpack-core
      '@itwin/ecsql-common': link:../ecsql/common
      '@itwin/eslint-plugin': 4.0.0-dev.44_tbd2sfde3bmfdyh2lekgkzvsmq
      '@opentelemetry/api': 1.0.4
      '@types/chai': 4.3.1
      '@types/chai-as-promised': 7.1.7
      '@types/fs-extra': 4.0.14
      '@types/mocha': 8.2.3
      '@types/multiparty': 0.0.31
      '@types/node': 18.16.20
      '@types/semver': 7.3.10
      '@types/sinon': 10.0.20
      '@types/touch': 3.1.4
      '@types/ws': 7.4.7
      chai: 4.3.10
      chai-as-promised: 7.1.1_chai@4.3.10
      cpx2: 3.0.2
      dotenv: 10.0.0
      dotenv-expand: 5.1.0
      eslint: 8.52.0
      internal-tools: link:../../tools/internal
      mocha: 10.2.0
      node-simctl: 7.2.2
      null-loader: 4.0.1_webpack@5.89.0
      nyc: 15.1.0
      rimraf: 3.0.2
      sinon: 15.2.0
      source-map-loader: 4.0.1_webpack@5.89.0
      ts-node: 10.9.1_vglrhrff2dqgrue5bawmtrmuzu
      typescript: 5.0.4
      webpack: 5.89.0

  ../../core/bentley:
    specifiers:
      '@itwin/build-tools': workspace:*
      '@itwin/eslint-plugin': 4.0.0-dev.44
      '@opentelemetry/api': 1.0.4
      '@types/chai': 4.3.1
      '@types/chai-as-promised': ^7
      '@types/mocha': ^8.2.2
      '@types/node': ~18.16.20
      chai: ^4.3.10
      chai-as-promised: ^7
      eslint: ^8.44.0
      mocha: ^10.0.0
      nyc: ^15.1.0
      rimraf: ^3.0.2
      typescript: ~5.0.2
    devDependencies:
      '@itwin/build-tools': link:../../tools/build
      '@itwin/eslint-plugin': 4.0.0-dev.44_tbd2sfde3bmfdyh2lekgkzvsmq
      '@opentelemetry/api': 1.0.4
      '@types/chai': 4.3.1
      '@types/chai-as-promised': 7.1.7
      '@types/mocha': 8.2.3
      '@types/node': 18.16.20
      chai: 4.3.10
      chai-as-promised: 7.1.1_chai@4.3.10
      eslint: 8.52.0
      mocha: 10.2.0
      nyc: 15.1.0
      rimraf: 3.0.2
      typescript: 5.0.4

  ../../core/common:
    specifiers:
      '@itwin/build-tools': workspace:*
      '@itwin/core-bentley': workspace:*
      '@itwin/core-geometry': workspace:*
      '@itwin/eslint-plugin': 4.0.0-dev.44
      '@itwin/object-storage-core': ^2.1.0
      '@types/chai': 4.3.1
      '@types/flatbuffers': ~1.10.0
      '@types/mocha': ^8.2.2
      chai: ^4.3.10
      eslint: ^8.44.0
      flatbuffers: ~1.12.0
      js-base64: ^3.6.1
      mocha: ^10.0.0
      nyc: ^15.1.0
      rimraf: ^3.0.2
      typescript: ~5.0.2
    dependencies:
      flatbuffers: 1.12.0
      js-base64: 3.7.5
    devDependencies:
      '@itwin/build-tools': link:../../tools/build
      '@itwin/core-bentley': link:../bentley
      '@itwin/core-geometry': link:../geometry
      '@itwin/eslint-plugin': 4.0.0-dev.44_tbd2sfde3bmfdyh2lekgkzvsmq
      '@itwin/object-storage-core': 2.1.1
      '@types/chai': 4.3.1
      '@types/flatbuffers': 1.10.2
      '@types/mocha': 8.2.3
      chai: 4.3.10
      eslint: 8.52.0
      mocha: 10.2.0
      nyc: 15.1.0
      rimraf: 3.0.2
      typescript: 5.0.4

  ../../core/ecschema-editing:
    specifiers:
      '@bentley/units-schema': ^1.0.5
      '@itwin/build-tools': workspace:*
      '@itwin/core-bentley': workspace:*
      '@itwin/core-common': workspace:*
      '@itwin/core-quantity': workspace:*
      '@itwin/ecschema-metadata': workspace:*
      '@itwin/eslint-plugin': 4.0.0-dev.44
      '@types/almost-equal': 1.1.0
      '@types/benchmark': ^2.1.0
      '@types/chai': 4.3.1
      '@types/chai-as-promised': ^7
      '@types/mocha': ^8.2.2
      '@types/node': ~18.16.20
      '@types/sinon': ^10.0.15
      '@xmldom/xmldom': ~0.8.5
      benchmark: ^2.1.4
      chai: ^4.3.10
      chai-as-promised: ^7
      cpx2: ^3.0.0
      eslint: ^8.44.0
      mocha: ^10.0.0
      nyc: ^15.1.0
      rimraf: ^3.0.2
      sinon: ^15.0.4
      typescript: ~5.0.2
    devDependencies:
      '@bentley/units-schema': 1.0.7
      '@itwin/build-tools': link:../../tools/build
      '@itwin/core-bentley': link:../bentley
      '@itwin/core-common': link:../common
      '@itwin/core-quantity': link:../quantity
      '@itwin/ecschema-metadata': link:../ecschema-metadata
      '@itwin/eslint-plugin': 4.0.0-dev.44_tbd2sfde3bmfdyh2lekgkzvsmq
      '@types/almost-equal': 1.1.0
      '@types/benchmark': 2.1.4
      '@types/chai': 4.3.1
      '@types/chai-as-promised': 7.1.7
      '@types/mocha': 8.2.3
      '@types/node': 18.16.20
      '@types/sinon': 10.0.20
      '@xmldom/xmldom': 0.8.10
      benchmark: 2.1.4
      chai: 4.3.10
      chai-as-promised: 7.1.1_chai@4.3.10
      cpx2: 3.0.2
      eslint: 8.52.0
      mocha: 10.2.0
      nyc: 15.1.0
      rimraf: 3.0.2
      sinon: 15.2.0
      typescript: 5.0.4

  ../../core/ecschema-locaters:
    specifiers:
      '@bentley/aec-units-schema': ^1.0.3
      '@bentley/architectural-physical-schema': ^1.0.3
      '@bentley/bis-core-schema': ^1.0.15
      '@bentley/bis-custom-attributes-schema': ^1.0.0
      '@bentley/construction-schema': ^1.0.4
      '@bentley/core-custom-attributes-schema': ^1.0.3
      '@bentley/ecdb-map-schema': ^2.0.1
      '@bentley/ecdb-schema-policies-schema': ^1.0.1
      '@bentley/formats-schema': ^1.0.0
      '@bentley/linear-referencing-schema': ^2.0.3
      '@bentley/physical-material-schema': ^1.0.2
      '@bentley/plant-custom-attributes-schema': ^1.0.1
      '@bentley/quantity-takeoffs-aspects-schema': ^1.0.1
      '@bentley/spatial-composition-schema': ^1.0.1
      '@bentley/structural-physical-schema': ^1.0.1
      '@bentley/units-schema': ^1.0.5
      '@itwin/build-tools': workspace:*
      '@itwin/ecschema-metadata': workspace:*
      '@itwin/eslint-plugin': 4.0.0-dev.44
      '@types/chai': 4.3.1
      '@types/chai-as-promised': ^7
      '@types/fs-extra': ^4.0.7
      '@types/glob': ^5.0.35
      '@types/mocha': ^8.2.2
      '@types/node': ~18.16.20
      '@types/sinon': ^10.0.15
      '@xmldom/xmldom': ~0.8.5
      chai: ^4.3.10
      chai-as-promised: ^7
      cpx2: ^3.0.0
      eslint: ^8.44.0
      fs-extra: ^8.1.0
      glob: ^7.1.2
      mocha: ^10.0.0
      nyc: ^15.1.0
      rimraf: ^3.0.2
      sinon: ^15.0.4
      typescript: ~5.0.2
    dependencies:
      '@xmldom/xmldom': 0.8.10
      fs-extra: 8.1.0
      glob: 7.2.3
    devDependencies:
      '@bentley/aec-units-schema': 1.0.3
      '@bentley/architectural-physical-schema': 1.0.3
      '@bentley/bis-core-schema': 1.0.16
      '@bentley/bis-custom-attributes-schema': 1.0.0
      '@bentley/construction-schema': 1.0.4
      '@bentley/core-custom-attributes-schema': 1.0.3
      '@bentley/ecdb-map-schema': 2.0.2
      '@bentley/ecdb-schema-policies-schema': 1.0.1
      '@bentley/formats-schema': 1.0.0
      '@bentley/linear-referencing-schema': 2.0.3
      '@bentley/physical-material-schema': 1.0.2
      '@bentley/plant-custom-attributes-schema': 1.0.1
      '@bentley/quantity-takeoffs-aspects-schema': 1.0.2
      '@bentley/spatial-composition-schema': 1.0.1
      '@bentley/structural-physical-schema': 1.0.1
      '@bentley/units-schema': 1.0.7
      '@itwin/build-tools': link:../../tools/build
      '@itwin/ecschema-metadata': link:../ecschema-metadata
      '@itwin/eslint-plugin': 4.0.0-dev.44_tbd2sfde3bmfdyh2lekgkzvsmq
      '@types/chai': 4.3.1
      '@types/chai-as-promised': 7.1.7
      '@types/fs-extra': 4.0.14
      '@types/glob': 5.0.38
      '@types/mocha': 8.2.3
      '@types/node': 18.16.20
      '@types/sinon': 10.0.20
      chai: 4.3.10
      chai-as-promised: 7.1.1_chai@4.3.10
      cpx2: 3.0.2
      eslint: 8.52.0
      mocha: 10.2.0
      nyc: 15.1.0
      rimraf: 3.0.2
      sinon: 15.2.0
      typescript: 5.0.4

  ../../core/ecschema-metadata:
    specifiers:
      '@bentley/units-schema': ^1.0.5
      '@itwin/build-tools': workspace:*
      '@itwin/core-bentley': workspace:*
      '@itwin/core-quantity': workspace:*
      '@itwin/eslint-plugin': 4.0.0-dev.44
      '@types/almost-equal': 1.1.0
      '@types/benchmark': ^2.1.0
      '@types/chai': 4.3.1
      '@types/chai-as-promised': ^7
      '@types/mocha': ^8.2.2
      '@types/node': ~18.16.20
      '@types/sinon': ^10.0.15
      '@xmldom/xmldom': ~0.8.5
      almost-equal: ^1.1.0
      benchmark: ^2.1.4
      chai: ^4.3.10
      chai-as-promised: ^7
      cpx2: ^3.0.0
      eslint: ^8.44.0
      mocha: ^10.0.0
      nyc: ^15.1.0
      rimraf: ^3.0.2
      sinon: ^15.0.4
      typescript: ~5.0.2
    dependencies:
      almost-equal: 1.1.0
    devDependencies:
      '@bentley/units-schema': 1.0.7
      '@itwin/build-tools': link:../../tools/build
      '@itwin/core-bentley': link:../bentley
      '@itwin/core-quantity': link:../quantity
      '@itwin/eslint-plugin': 4.0.0-dev.44_tbd2sfde3bmfdyh2lekgkzvsmq
      '@types/almost-equal': 1.1.0
      '@types/benchmark': 2.1.4
      '@types/chai': 4.3.1
      '@types/chai-as-promised': 7.1.7
      '@types/mocha': 8.2.3
      '@types/node': 18.16.20
      '@types/sinon': 10.0.20
      '@xmldom/xmldom': 0.8.10
      benchmark: 2.1.4
      chai: 4.3.10
      chai-as-promised: 7.1.1_chai@4.3.10
      cpx2: 3.0.2
      eslint: 8.52.0
      mocha: 10.2.0
      nyc: 15.1.0
      rimraf: 3.0.2
      sinon: 15.2.0
      typescript: 5.0.4

  ../../core/ecschema-rpc/common:
    specifiers:
      '@itwin/build-tools': workspace:*
      '@itwin/core-bentley': workspace:*
      '@itwin/core-common': workspace:*
      '@itwin/core-geometry': workspace:*
      '@itwin/ecschema-metadata': workspace:*
      '@itwin/eslint-plugin': 4.0.0-dev.44
      eslint: ^8.44.0
      rimraf: ^3.0.2
      typescript: ~5.0.2
    devDependencies:
      '@itwin/build-tools': link:../../../tools/build
      '@itwin/core-bentley': link:../../bentley
      '@itwin/core-common': link:../../common
      '@itwin/core-geometry': link:../../geometry
      '@itwin/ecschema-metadata': link:../../ecschema-metadata
      '@itwin/eslint-plugin': 4.0.0-dev.44_tbd2sfde3bmfdyh2lekgkzvsmq
      eslint: 8.52.0
      rimraf: 3.0.2
      typescript: 5.0.4

  ../../core/ecschema-rpc/impl:
    specifiers:
      '@itwin/build-tools': workspace:*
      '@itwin/core-backend': workspace:*
      '@itwin/core-bentley': workspace:*
      '@itwin/core-common': workspace:*
      '@itwin/core-geometry': workspace:*
      '@itwin/ecschema-metadata': workspace:*
      '@itwin/ecschema-rpcinterface-common': workspace:*
      '@itwin/eslint-plugin': 4.0.0-dev.44
      eslint: ^8.44.0
      rimraf: ^3.0.2
      typescript: ~5.0.2
    devDependencies:
      '@itwin/build-tools': link:../../../tools/build
      '@itwin/core-backend': link:../../backend
      '@itwin/core-bentley': link:../../bentley
      '@itwin/core-common': link:../../common
      '@itwin/core-geometry': link:../../geometry
      '@itwin/ecschema-metadata': link:../../ecschema-metadata
      '@itwin/ecschema-rpcinterface-common': link:../common
      '@itwin/eslint-plugin': 4.0.0-dev.44_tbd2sfde3bmfdyh2lekgkzvsmq
      eslint: 8.52.0
      rimraf: 3.0.2
      typescript: 5.0.4

  ../../core/ecsql/common:
    specifiers:
      '@itwin/build-tools': workspace:*
      '@itwin/core-bentley': workspace:*
      '@types/chai': 4.3.1
      '@types/mocha': ^8.2.2
      chai: ^4.3.10
      eslint: ^8.44.0
      mocha: ^10.0.0
      nyc: ^15.1.0
      rimraf: ^3.0.2
      typescript: ~5.0.2
    dependencies:
      '@itwin/core-bentley': link:../../bentley
    devDependencies:
      '@itwin/build-tools': link:../../../tools/build
      '@types/chai': 4.3.1
      '@types/mocha': 8.2.3
      chai: 4.3.10
      eslint: 8.52.0
      mocha: 10.2.0
      nyc: 15.1.0
      rimraf: 3.0.2
      typescript: 5.0.4

  ../../core/electron:
    specifiers:
      '@itwin/build-tools': workspace:*
      '@itwin/certa': workspace:*
      '@itwin/core-backend': workspace:*
      '@itwin/core-bentley': workspace:*
      '@itwin/core-common': workspace:*
      '@itwin/core-frontend': workspace:*
      '@itwin/eslint-plugin': 4.0.0-dev.44
      '@openid/appauth': ^1.2.6
      '@types/chai': 4.3.1
      '@types/mocha': ^8.2.2
      '@types/node': ~18.16.20
      chai: ^4.3.10
      electron: ^28.0.0
      eslint: ^8.44.0
      glob: ^7.1.2
      mocha: ^10.0.0
      open: ^7.0.0
      rimraf: ^3.0.2
      source-map-loader: ^4.0.0
      typescript: ~5.0.2
      username: ^5.1.0
      webpack: ^5.76.0
      webpack-cli: ^5.0.1
    dependencies:
      '@openid/appauth': 1.3.1
      open: 7.4.2
      username: 5.1.0
    devDependencies:
      '@itwin/build-tools': link:../../tools/build
      '@itwin/certa': link:../../tools/certa
      '@itwin/core-backend': link:../backend
      '@itwin/core-bentley': link:../bentley
      '@itwin/core-common': link:../common
      '@itwin/core-frontend': link:../frontend
      '@itwin/eslint-plugin': 4.0.0-dev.44_tbd2sfde3bmfdyh2lekgkzvsmq
      '@types/chai': 4.3.1
      '@types/mocha': 8.2.3
      '@types/node': 18.16.20
      chai: 4.3.10
      electron: 28.0.0
      eslint: 8.52.0
      glob: 7.2.3
      mocha: 10.2.0
      rimraf: 3.0.2
      source-map-loader: 4.0.1_webpack@5.89.0
      typescript: 5.0.4
      webpack: 5.89.0_webpack-cli@5.1.4
      webpack-cli: 5.1.4_webpack@5.89.0

  ../../core/express-server:
    specifiers:
      '@itwin/build-tools': workspace:*
      '@itwin/core-backend': workspace:*
      '@itwin/core-common': workspace:*
      '@itwin/eslint-plugin': 4.0.0-dev.44
      '@types/body-parser': ^1.17.0
      '@types/chai': 4.3.1
      '@types/express': ^4.16.1
      '@types/express-ws': ^3.0.1
      '@types/mocha': ^8.2.2
      '@types/node': ~18.16.20
      '@types/sinon': ^10.0.15
      '@types/supertest': ^2.0.4
      chai: ^4.3.10
      eslint: ^8.44.0
      express: ^4.16.3
      express-ws: ^5.0.2
      mocha: ^10.0.0
      nyc: ^15.1.0
      rimraf: ^3.0.2
      sinon: ^15.0.4
      supertest: ^3.0.0
      typescript: ~5.0.2
    dependencies:
      express: 4.18.2
      express-ws: 5.0.2_express@4.18.2
    devDependencies:
      '@itwin/build-tools': link:../../tools/build
      '@itwin/core-backend': link:../backend
      '@itwin/core-common': link:../common
      '@itwin/eslint-plugin': 4.0.0-dev.44_tbd2sfde3bmfdyh2lekgkzvsmq
      '@types/body-parser': 1.19.4
      '@types/chai': 4.3.1
      '@types/express': 4.17.20
      '@types/express-ws': 3.0.3
      '@types/mocha': 8.2.3
      '@types/node': 18.16.20
      '@types/sinon': 10.0.20
      '@types/supertest': 2.0.15
      chai: 4.3.10
      eslint: 8.52.0
      mocha: 10.2.0
      nyc: 15.1.0
      rimraf: 3.0.2
      sinon: 15.2.0
      supertest: 3.4.2
      typescript: 5.0.4

  ../../core/extension:
    specifiers:
      '@itwin/build-tools': workspace:*
      '@itwin/core-common': workspace:*
      '@itwin/core-frontend': workspace:*
      '@itwin/eslint-plugin': 4.0.0-dev.44
      eslint: ^8.44.0
      rimraf: ^3.0.2
      typescript: ~5.0.2
    dependencies:
      '@itwin/core-common': link:../common
      '@itwin/core-frontend': link:../frontend
    devDependencies:
      '@itwin/build-tools': link:../../tools/build
      '@itwin/eslint-plugin': 4.0.0-dev.44_tbd2sfde3bmfdyh2lekgkzvsmq
      eslint: 8.52.0
      rimraf: 3.0.2
      typescript: 5.0.4

  ../../core/frontend:
    specifiers:
      '@itwin/appui-abstract': workspace:*
      '@itwin/build-tools': workspace:*
      '@itwin/certa': workspace:*
      '@itwin/cloud-agnostic-core': ^2.1.0
      '@itwin/core-bentley': workspace:*
      '@itwin/core-common': workspace:*
      '@itwin/core-geometry': workspace:*
      '@itwin/core-i18n': workspace:*
      '@itwin/core-orbitgt': workspace:*
      '@itwin/core-quantity': workspace:*
      '@itwin/core-telemetry': workspace:*
      '@itwin/eslint-plugin': 4.0.0-dev.44
      '@itwin/object-storage-core': ^2.1.0
      '@itwin/webgl-compatibility': workspace:*
      '@loaders.gl/core': ^3.1.6
      '@loaders.gl/draco': ^3.1.6
      '@types/chai': 4.3.1
      '@types/chai-as-promised': ^7
      '@types/mocha': ^8.2.2
      '@types/sinon': ^10.0.15
      babel-loader: ~8.2.5
      babel-plugin-istanbul: ~6.1.1
      chai: ^4.3.10
      chai-as-promised: ^7
      cpx2: ^3.0.0
      eslint: ^8.44.0
      fuse.js: ^3.3.0
      glob: ^7.1.2
      mocha: ^10.0.0
      nyc: ^15.1.0
      rimraf: ^3.0.2
      sinon: ^15.0.4
      source-map-loader: ^4.0.0
      typemoq: ^2.1.0
      typescript: ~5.0.2
      webpack: ^5.76.0
      wms-capabilities: 0.4.0
    dependencies:
      '@itwin/cloud-agnostic-core': 2.1.1
      '@itwin/core-i18n': link:../i18n
      '@itwin/core-telemetry': link:../telemetry
      '@itwin/object-storage-core': 2.1.1
      '@itwin/webgl-compatibility': link:../webgl-compatibility
      '@loaders.gl/core': 3.4.14
      '@loaders.gl/draco': 3.4.14
      fuse.js: 3.6.1
      wms-capabilities: 0.4.0
    devDependencies:
      '@itwin/appui-abstract': link:../../ui/appui-abstract
      '@itwin/build-tools': link:../../tools/build
      '@itwin/certa': link:../../tools/certa
      '@itwin/core-bentley': link:../bentley
      '@itwin/core-common': link:../common
      '@itwin/core-geometry': link:../geometry
      '@itwin/core-orbitgt': link:../orbitgt
      '@itwin/core-quantity': link:../quantity
      '@itwin/eslint-plugin': 4.0.0-dev.44_tbd2sfde3bmfdyh2lekgkzvsmq
      '@types/chai': 4.3.1
      '@types/chai-as-promised': 7.1.7
      '@types/mocha': 8.2.3
      '@types/sinon': 10.0.20
      babel-loader: 8.2.5_webpack@5.89.0
      babel-plugin-istanbul: 6.1.1
      chai: 4.3.10
      chai-as-promised: 7.1.1_chai@4.3.10
      cpx2: 3.0.2
      eslint: 8.52.0
      glob: 7.2.3
      mocha: 10.2.0
      nyc: 15.1.0
      rimraf: 3.0.2
      sinon: 15.2.0
      source-map-loader: 4.0.1_webpack@5.89.0
      typemoq: 2.1.0
      typescript: 5.0.4
      webpack: 5.89.0

  ../../core/frontend-devtools:
    specifiers:
      '@itwin/build-tools': workspace:*
      '@itwin/core-bentley': workspace:*
      '@itwin/core-common': workspace:*
      '@itwin/core-frontend': workspace:*
      '@itwin/core-geometry': workspace:*
      '@itwin/eslint-plugin': 4.0.0-dev.44
      '@types/file-saver': ^2.0.1
      cpx2: ^3.0.0
      eslint: ^8.44.0
      file-saver: ^2.0.2
      rimraf: ^3.0.2
      typescript: ~5.0.2
    dependencies:
      '@itwin/core-bentley': link:../bentley
      '@itwin/core-common': link:../common
      '@itwin/core-frontend': link:../frontend
      '@itwin/core-geometry': link:../geometry
      file-saver: 2.0.5
    devDependencies:
      '@itwin/build-tools': link:../../tools/build
      '@itwin/eslint-plugin': 4.0.0-dev.44_tbd2sfde3bmfdyh2lekgkzvsmq
      '@types/file-saver': 2.0.6
      cpx2: 3.0.2
      eslint: 8.52.0
      rimraf: 3.0.2
      typescript: 5.0.4

  ../../core/geometry:
    specifiers:
      '@itwin/build-tools': workspace:*
      '@itwin/core-bentley': workspace:*
      '@itwin/eslint-plugin': 4.0.0-dev.44
      '@types/chai': 4.3.1
      '@types/flatbuffers': ~1.10.0
      '@types/mocha': ^8.2.2
      chai: ^4.3.10
      debug: ^2.6.9
      eslint: ^8.44.0
      flatbuffers: ~1.12.0
      mocha: ^10.0.0
      nyc: ^15.1.0
      rimraf: ^3.0.2
      typescript: ~5.0.2
    dependencies:
      '@itwin/core-bentley': link:../bentley
      flatbuffers: 1.12.0
    devDependencies:
      '@itwin/build-tools': link:../../tools/build
      '@itwin/eslint-plugin': 4.0.0-dev.44_tbd2sfde3bmfdyh2lekgkzvsmq
      '@types/chai': 4.3.1
      '@types/flatbuffers': 1.10.2
      '@types/mocha': 8.2.3
      chai: 4.3.10
      debug: 2.6.9
      eslint: 8.52.0
      mocha: 10.2.0
      nyc: 15.1.0
      rimraf: 3.0.2
      typescript: 5.0.4

  ../../core/hypermodeling:
    specifiers:
      '@itwin/appui-abstract': workspace:*
      '@itwin/build-tools': workspace:*
      '@itwin/certa': workspace:*
      '@itwin/core-bentley': workspace:*
      '@itwin/core-common': workspace:*
      '@itwin/core-frontend': workspace:*
      '@itwin/core-geometry': workspace:*
      '@itwin/eslint-plugin': 4.0.0-dev.44
      '@types/chai': 4.3.1
      '@types/mocha': ^8.2.2
      babel-loader: ~8.2.5
      babel-plugin-istanbul: ~6.1.1
      chai: ^4.3.10
      cpx2: ^3.0.0
      eslint: ^8.44.0
      glob: ^7.1.2
      mocha: ^10.0.0
      nyc: ^15.1.0
      rimraf: ^3.0.2
      source-map-loader: ^4.0.0
      typescript: ~5.0.2
      webpack: ^5.76.0
    dependencies:
      '@itwin/appui-abstract': link:../../ui/appui-abstract
    devDependencies:
      '@itwin/build-tools': link:../../tools/build
      '@itwin/certa': link:../../tools/certa
      '@itwin/core-bentley': link:../bentley
      '@itwin/core-common': link:../common
      '@itwin/core-frontend': link:../frontend
      '@itwin/core-geometry': link:../geometry
      '@itwin/eslint-plugin': 4.0.0-dev.44_tbd2sfde3bmfdyh2lekgkzvsmq
      '@types/chai': 4.3.1
      '@types/mocha': 8.2.3
      babel-loader: 8.2.5_webpack@5.89.0
      babel-plugin-istanbul: 6.1.1
      chai: 4.3.10
      cpx2: 3.0.2
      eslint: 8.52.0
      glob: 7.2.3
      mocha: 10.2.0
      nyc: 15.1.0
      rimraf: 3.0.2
      source-map-loader: 4.0.1_webpack@5.89.0
      typescript: 5.0.4
      webpack: 5.89.0

  ../../core/i18n:
    specifiers:
      '@itwin/build-tools': workspace:*
      '@itwin/certa': workspace:*
      '@itwin/core-bentley': workspace:*
      '@itwin/core-common': workspace:*
      '@itwin/eslint-plugin': 4.0.0-dev.44
      '@types/chai': 4.3.1
      '@types/i18next': ^8.4.2
      '@types/i18next-browser-languagedetector': ^2.0.1
      '@types/mocha': ^8.2.2
      babel-loader: ~8.2.5
      babel-plugin-istanbul: ~6.1.1
      chai: ^4.3.10
      eslint: ^8.44.0
      glob: ^7.1.2
      i18next: ^21.9.1
      i18next-browser-languagedetector: ^6.1.2
      i18next-http-backend: ^1.4.4
      rimraf: ^3.0.2
      source-map-loader: ^4.0.0
      typescript: ~5.0.2
      webpack: ^5.76.0
      webpack-cli: ^5.0.1
    dependencies:
      i18next: 21.10.0
      i18next-browser-languagedetector: 6.1.8
      i18next-http-backend: 1.4.5
    devDependencies:
      '@itwin/build-tools': link:../../tools/build
      '@itwin/certa': link:../../tools/certa
      '@itwin/core-bentley': link:../bentley
      '@itwin/core-common': link:../common
      '@itwin/eslint-plugin': 4.0.0-dev.44_tbd2sfde3bmfdyh2lekgkzvsmq
      '@types/chai': 4.3.1
      '@types/i18next': 8.4.6
      '@types/i18next-browser-languagedetector': 2.0.2
      '@types/mocha': 8.2.3
      babel-loader: 8.2.5_webpack@5.89.0
      babel-plugin-istanbul: 6.1.1
      chai: 4.3.10
      eslint: 8.52.0
      glob: 7.2.3
      rimraf: 3.0.2
      source-map-loader: 4.0.1_webpack@5.89.0
      typescript: 5.0.4
      webpack: 5.89.0_webpack-cli@5.1.4
      webpack-cli: 5.1.4_webpack@5.89.0

  ../../core/markup:
    specifiers:
      '@itwin/build-tools': workspace:*
      '@itwin/certa': workspace:*
      '@itwin/core-bentley': workspace:*
      '@itwin/core-common': workspace:*
      '@itwin/core-frontend': workspace:*
      '@itwin/core-geometry': workspace:*
      '@itwin/eslint-plugin': 4.0.0-dev.44
      '@svgdotjs/svg.js': 3.0.13
      '@types/chai': 4.3.1
      '@types/mocha': ^8.2.2
      babel-loader: ~8.2.5
      babel-plugin-istanbul: ~6.1.1
      chai: ^4.3.10
      cpx2: ^3.0.0
      eslint: ^8.44.0
      glob: ^7.1.2
      mocha: ^10.0.0
      nyc: ^15.1.0
      rimraf: ^3.0.2
      source-map-loader: ^4.0.0
      typescript: ~5.0.2
      webpack: ^5.76.0
    dependencies:
      '@svgdotjs/svg.js': 3.0.13
    devDependencies:
      '@itwin/build-tools': link:../../tools/build
      '@itwin/certa': link:../../tools/certa
      '@itwin/core-bentley': link:../bentley
      '@itwin/core-common': link:../common
      '@itwin/core-frontend': link:../frontend
      '@itwin/core-geometry': link:../geometry
      '@itwin/eslint-plugin': 4.0.0-dev.44_tbd2sfde3bmfdyh2lekgkzvsmq
      '@types/chai': 4.3.1
      '@types/mocha': 8.2.3
      babel-loader: 8.2.5_webpack@5.89.0
      babel-plugin-istanbul: 6.1.1
      chai: 4.3.10
      cpx2: 3.0.2
      eslint: 8.52.0
      glob: 7.2.3
      mocha: 10.2.0
      nyc: 15.1.0
      rimraf: 3.0.2
      source-map-loader: 4.0.1_webpack@5.89.0
      typescript: 5.0.4
      webpack: 5.89.0

  ../../core/mobile:
    specifiers:
      '@itwin/build-tools': workspace:*
      '@itwin/core-backend': workspace:*
      '@itwin/core-bentley': workspace:*
      '@itwin/core-common': workspace:*
      '@itwin/core-frontend': workspace:*
      '@itwin/eslint-plugin': 4.0.0-dev.44
      '@types/chai': 4.3.1
      '@types/fs-extra': ^4.0.7
      '@types/lodash': ^4.14.0
      '@types/mocha': ^8.2.2
      '@types/node': ~18.16.20
      '@types/superagent': ^4.1.14
      '@types/ws': ^7.0.0
      chai: ^4.3.10
      chai-as-promised: ^7
      dotenv: ^10.0.0
      dotenv-expand: ^5.1.0
      eslint: ^8.44.0
      lodash: ^4.17.10
      mocha: ^10.0.0
      rimraf: ^3.0.2
      superagent: ^7.1.5
      typescript: ~5.0.2
      ws: ^7.5.3
    dependencies:
      lodash: 4.17.21
      superagent: 7.1.6
      ws: 7.5.9
    devDependencies:
      '@itwin/build-tools': link:../../tools/build
      '@itwin/core-backend': link:../backend
      '@itwin/core-bentley': link:../bentley
      '@itwin/core-common': link:../common
      '@itwin/core-frontend': link:../frontend
      '@itwin/eslint-plugin': 4.0.0-dev.44_tbd2sfde3bmfdyh2lekgkzvsmq
      '@types/chai': 4.3.1
      '@types/fs-extra': 4.0.14
      '@types/lodash': 4.14.200
      '@types/mocha': 8.2.3
      '@types/node': 18.16.20
      '@types/superagent': 4.1.20
      '@types/ws': 7.4.7
      chai: 4.3.10
      chai-as-promised: 7.1.1_chai@4.3.10
      dotenv: 10.0.0
      dotenv-expand: 5.1.0
      eslint: 8.52.0
      mocha: 10.2.0
      rimraf: 3.0.2
      typescript: 5.0.4

  ../../core/orbitgt:
    specifiers:
      '@itwin/build-tools': workspace:*
      '@itwin/core-bentley': workspace:*
      '@itwin/eslint-plugin': 4.0.0-dev.44
      '@types/chai': 4.3.1
      '@types/mocha': ^8.2.2
      '@types/node': ~18.16.20
      chai: ^4.3.10
      cpx2: ^3.0.0
      debug: ^2.6.9
      eslint: ^8.44.0
      mocha: ^10.0.0
      nyc: ^15.1.0
      rimraf: ^3.0.2
      typescript: ~5.0.2
    devDependencies:
      '@itwin/build-tools': link:../../tools/build
      '@itwin/core-bentley': link:../bentley
      '@itwin/eslint-plugin': 4.0.0-dev.44_tbd2sfde3bmfdyh2lekgkzvsmq
      '@types/chai': 4.3.1
      '@types/mocha': 8.2.3
      '@types/node': 18.16.20
      chai: 4.3.10
      cpx2: 3.0.2
      debug: 2.6.9
      eslint: 8.52.0
      mocha: 10.2.0
      nyc: 15.1.0
      rimraf: 3.0.2
      typescript: 5.0.4

  ../../core/quantity:
    specifiers:
      '@itwin/build-tools': workspace:*
      '@itwin/core-bentley': workspace:*
      '@itwin/eslint-plugin': 4.0.0-dev.44
      '@types/chai': 4.3.1
      '@types/chai-as-promised': ^7
      '@types/glob': ^5.0.35
      '@types/mocha': ^8.2.2
      '@types/sinon': ^10.0.15
      chai: ^4.3.10
      chai-as-promised: ^7
      eslint: ^8.44.0
      mocha: ^10.0.0
      nyc: ^15.1.0
      rimraf: ^3.0.2
      sinon: ^15.0.4
      typescript: ~5.0.2
    devDependencies:
      '@itwin/build-tools': link:../../tools/build
      '@itwin/core-bentley': link:../bentley
      '@itwin/eslint-plugin': 4.0.0-dev.44_tbd2sfde3bmfdyh2lekgkzvsmq
      '@types/chai': 4.3.1
      '@types/chai-as-promised': 7.1.7
      '@types/glob': 5.0.38
      '@types/mocha': 8.2.3
      '@types/sinon': 10.0.20
      chai: 4.3.10
      chai-as-promised: 7.1.1_chai@4.3.10
      eslint: 8.52.0
      mocha: 10.2.0
      nyc: 15.1.0
      rimraf: 3.0.2
      sinon: 15.2.0
      typescript: 5.0.4

  ../../core/telemetry:
    specifiers:
      '@itwin/build-tools': workspace:*
      '@itwin/certa': workspace:*
      '@itwin/core-bentley': workspace:*
      '@itwin/core-common': workspace:*
      '@itwin/eslint-plugin': 4.0.0-dev.44
      '@types/chai': 4.3.1
      '@types/mocha': ^8.2.2
      chai: ^4.3.10
      eslint: ^8.44.0
      mocha: ^10.0.0
      rimraf: ^3.0.2
      source-map-loader: ^4.0.0
      typescript: ~5.0.2
      webpack: ^5.76.0
    dependencies:
      '@itwin/core-bentley': link:../bentley
      '@itwin/core-common': link:../common
    devDependencies:
      '@itwin/build-tools': link:../../tools/build
      '@itwin/certa': link:../../tools/certa
      '@itwin/eslint-plugin': 4.0.0-dev.44_tbd2sfde3bmfdyh2lekgkzvsmq
      '@types/chai': 4.3.1
      '@types/mocha': 8.2.3
      chai: 4.3.10
      eslint: 8.52.0
      mocha: 10.2.0
      rimraf: 3.0.2
      source-map-loader: 4.0.1_webpack@5.89.0
      typescript: 5.0.4
      webpack: 5.89.0

  ../../core/webgl-compatibility:
    specifiers:
      '@itwin/build-tools': workspace:*
      '@itwin/certa': workspace:*
      '@itwin/core-bentley': workspace:*
      '@itwin/eslint-plugin': 4.0.0-dev.44
      '@types/chai': 4.3.1
      '@types/mocha': ^8.2.2
      babel-loader: ~8.2.5
      babel-plugin-istanbul: ~6.1.1
      chai: ^4.3.10
      eslint: ^8.44.0
      glob: ^7.1.2
      mocha: ^10.0.0
      rimraf: ^3.0.2
      source-map-loader: ^4.0.0
      typescript: ~5.0.2
      webpack: ^5.76.0
    dependencies:
      '@itwin/core-bentley': link:../bentley
    devDependencies:
      '@itwin/build-tools': link:../../tools/build
      '@itwin/certa': link:../../tools/certa
      '@itwin/eslint-plugin': 4.0.0-dev.44_tbd2sfde3bmfdyh2lekgkzvsmq
      '@types/chai': 4.3.1
      '@types/mocha': 8.2.3
      babel-loader: 8.2.5_webpack@5.89.0
      babel-plugin-istanbul: 6.1.1
      chai: 4.3.10
      eslint: 8.52.0
      glob: 7.2.3
      mocha: 10.2.0
      rimraf: 3.0.2
      source-map-loader: 4.0.1_webpack@5.89.0
      typescript: 5.0.4
      webpack: 5.89.0

  ../../domains/analytical/backend:
    specifiers:
      '@itwin/build-tools': workspace:*
      '@itwin/core-backend': workspace:*
      '@itwin/core-bentley': workspace:*
      '@itwin/core-common': workspace:*
      '@itwin/eslint-plugin': 4.0.0-dev.44
      '@types/chai': 4.3.1
      '@types/fs-extra': ^4.0.7
      '@types/mocha': ^8.2.2
      '@types/node': ~18.16.20
      '@types/semver': 7.3.10
      chai: ^4.3.10
      cpx2: ^3.0.0
      eslint: ^8.44.0
      mocha: ^10.0.0
      nyc: ^15.1.0
      rimraf: ^3.0.2
      semver: ^7.3.5
      typescript: ~5.0.2
    devDependencies:
      '@itwin/build-tools': link:../../../tools/build
      '@itwin/core-backend': link:../../../core/backend
      '@itwin/core-bentley': link:../../../core/bentley
      '@itwin/core-common': link:../../../core/common
      '@itwin/eslint-plugin': 4.0.0-dev.44_tbd2sfde3bmfdyh2lekgkzvsmq
      '@types/chai': 4.3.1
      '@types/fs-extra': 4.0.14
      '@types/mocha': 8.2.3
      '@types/node': 18.16.20
      '@types/semver': 7.3.10
      chai: 4.3.10
      cpx2: 3.0.2
      eslint: 8.52.0
      mocha: 10.2.0
      nyc: 15.1.0
      rimraf: 3.0.2
      semver: 7.5.4
      typescript: 5.0.4

  ../../domains/linear-referencing/backend:
    specifiers:
      '@itwin/build-tools': workspace:*
      '@itwin/core-backend': workspace:*
      '@itwin/core-bentley': workspace:*
      '@itwin/core-common': workspace:*
      '@itwin/eslint-plugin': 4.0.0-dev.44
      '@itwin/linear-referencing-common': workspace:*
      '@types/chai': 4.3.1
      '@types/fs-extra': ^4.0.7
      '@types/mocha': ^8.2.2
      '@types/node': ~18.16.20
      chai: ^4.3.10
      cpx2: ^3.0.0
      eslint: ^8.44.0
      mocha: ^10.0.0
      nyc: ^15.1.0
      rimraf: ^3.0.2
      typescript: ~5.0.2
    devDependencies:
      '@itwin/build-tools': link:../../../tools/build
      '@itwin/core-backend': link:../../../core/backend
      '@itwin/core-bentley': link:../../../core/bentley
      '@itwin/core-common': link:../../../core/common
      '@itwin/eslint-plugin': 4.0.0-dev.44_tbd2sfde3bmfdyh2lekgkzvsmq
      '@itwin/linear-referencing-common': link:../common
      '@types/chai': 4.3.1
      '@types/fs-extra': 4.0.14
      '@types/mocha': 8.2.3
      '@types/node': 18.16.20
      chai: 4.3.10
      cpx2: 3.0.2
      eslint: 8.52.0
      mocha: 10.2.0
      nyc: 15.1.0
      rimraf: 3.0.2
      typescript: 5.0.4

  ../../domains/linear-referencing/common:
    specifiers:
      '@itwin/build-tools': workspace:*
      '@itwin/core-bentley': workspace:*
      '@itwin/core-common': workspace:*
      '@itwin/eslint-plugin': 4.0.0-dev.44
      '@types/chai': 4.3.1
      '@types/fs-extra': ^4.0.7
      '@types/mocha': ^8.2.2
      chai: ^4.3.10
      eslint: ^8.44.0
      mocha: ^10.0.0
      nyc: ^15.1.0
      rimraf: ^3.0.2
      typescript: ~5.0.2
    devDependencies:
      '@itwin/build-tools': link:../../../tools/build
      '@itwin/core-bentley': link:../../../core/bentley
      '@itwin/core-common': link:../../../core/common
      '@itwin/eslint-plugin': 4.0.0-dev.44_tbd2sfde3bmfdyh2lekgkzvsmq
      '@types/chai': 4.3.1
      '@types/fs-extra': 4.0.14
      '@types/mocha': 8.2.3
      chai: 4.3.10
      eslint: 8.52.0
      mocha: 10.2.0
      nyc: 15.1.0
      rimraf: 3.0.2
      typescript: 5.0.4

  ../../domains/physical-material/backend:
    specifiers:
      '@itwin/build-tools': workspace:*
      '@itwin/core-backend': workspace:*
      '@itwin/core-bentley': workspace:*
      '@itwin/core-common': workspace:*
      '@itwin/eslint-plugin': 4.0.0-dev.44
      '@types/chai': 4.3.1
      '@types/fs-extra': ^4.0.7
      '@types/mocha': ^8.2.2
      '@types/node': ~18.16.20
      chai: ^4.3.10
      eslint: ^8.44.0
      mocha: ^10.0.0
      nyc: ^15.1.0
      rimraf: ^3.0.2
      typescript: ~5.0.2
    devDependencies:
      '@itwin/build-tools': link:../../../tools/build
      '@itwin/core-backend': link:../../../core/backend
      '@itwin/core-bentley': link:../../../core/bentley
      '@itwin/core-common': link:../../../core/common
      '@itwin/eslint-plugin': 4.0.0-dev.44_tbd2sfde3bmfdyh2lekgkzvsmq
      '@types/chai': 4.3.1
      '@types/fs-extra': 4.0.14
      '@types/mocha': 8.2.3
      '@types/node': 18.16.20
      chai: 4.3.10
      eslint: 8.52.0
      mocha: 10.2.0
      nyc: 15.1.0
      rimraf: 3.0.2
      typescript: 5.0.4

  ../../editor/backend:
    specifiers:
      '@itwin/build-tools': workspace:*
      '@itwin/core-backend': workspace:*
      '@itwin/core-bentley': workspace:*
      '@itwin/core-common': workspace:*
      '@itwin/core-geometry': workspace:*
      '@itwin/editor-common': workspace:*
      '@itwin/eslint-plugin': 4.0.0-dev.44
      eslint: ^8.44.0
      rimraf: ^3.0.2
      typescript: ~5.0.2
    dependencies:
      '@itwin/editor-common': link:../common
    devDependencies:
      '@itwin/build-tools': link:../../tools/build
      '@itwin/core-backend': link:../../core/backend
      '@itwin/core-bentley': link:../../core/bentley
      '@itwin/core-common': link:../../core/common
      '@itwin/core-geometry': link:../../core/geometry
      '@itwin/eslint-plugin': 4.0.0-dev.44_tbd2sfde3bmfdyh2lekgkzvsmq
      eslint: 8.52.0
      rimraf: 3.0.2
      typescript: 5.0.4

  ../../editor/common:
    specifiers:
      '@itwin/build-tools': workspace:*
      '@itwin/core-bentley': workspace:*
      '@itwin/core-common': workspace:*
      '@itwin/core-geometry': workspace:*
      '@itwin/eslint-plugin': 4.0.0-dev.44
      '@types/chai': 4.3.1
      '@types/mocha': ^8.2.2
      chai: ^4.3.10
      eslint: ^8.44.0
      mocha: ^10.0.0
      rimraf: ^3.0.2
      typescript: ~5.0.2
    devDependencies:
      '@itwin/build-tools': link:../../tools/build
      '@itwin/core-bentley': link:../../core/bentley
      '@itwin/core-common': link:../../core/common
      '@itwin/core-geometry': link:../../core/geometry
      '@itwin/eslint-plugin': 4.0.0-dev.44_tbd2sfde3bmfdyh2lekgkzvsmq
      '@types/chai': 4.3.1
      '@types/mocha': 8.2.3
      chai: 4.3.10
      eslint: 8.52.0
      mocha: 10.2.0
      rimraf: 3.0.2
      typescript: 5.0.4

  ../../editor/frontend:
    specifiers:
      '@itwin/appui-abstract': workspace:*
      '@itwin/build-tools': workspace:*
      '@itwin/certa': workspace:*
      '@itwin/core-bentley': workspace:*
      '@itwin/core-common': workspace:*
      '@itwin/core-frontend': workspace:*
      '@itwin/core-geometry': workspace:*
      '@itwin/editor-common': workspace:*
      '@itwin/eslint-plugin': 4.0.0-dev.44
      cpx2: ^3.0.0
      eslint: ^8.44.0
      rimraf: ^3.0.2
      typescript: ~5.0.2
    dependencies:
      '@itwin/editor-common': link:../common
    devDependencies:
      '@itwin/appui-abstract': link:../../ui/appui-abstract
      '@itwin/build-tools': link:../../tools/build
      '@itwin/certa': link:../../tools/certa
      '@itwin/core-bentley': link:../../core/bentley
      '@itwin/core-common': link:../../core/common
      '@itwin/core-frontend': link:../../core/frontend
      '@itwin/core-geometry': link:../../core/geometry
      '@itwin/eslint-plugin': 4.0.0-dev.44_tbd2sfde3bmfdyh2lekgkzvsmq
      cpx2: 3.0.2
      eslint: 8.52.0
      rimraf: 3.0.2
      typescript: 5.0.4

  ../../example-code/app:
    specifiers:
      '@itwin/build-tools': workspace:*
      '@itwin/core-backend': workspace:*
      '@itwin/core-bentley': workspace:*
      '@itwin/core-common': workspace:*
      '@itwin/core-electron': workspace:*
      '@itwin/core-frontend': workspace:*
      '@itwin/core-geometry': workspace:*
      '@itwin/eslint-plugin': 4.0.0-dev.44
      '@itwin/oidc-signin-tool': ~3.6.0
      '@types/chai': 4.3.1
      '@types/mocha': ^8.2.2
      '@types/node': ~18.16.20
      chai: ^4.3.10
      cpx2: ^3.0.0
      electron: ^28.0.0
      eslint: ^8.44.0
      mocha: ^10.0.0
      rimraf: ^3.0.2
      typescript: ~5.0.2
    dependencies:
      '@itwin/core-backend': link:../../core/backend
      '@itwin/core-bentley': link:../../core/bentley
      '@itwin/core-common': link:../../core/common
      '@itwin/core-electron': link:../../core/electron
      '@itwin/core-frontend': link:../../core/frontend
      '@itwin/core-geometry': link:../../core/geometry
      electron: 28.0.0
    devDependencies:
      '@itwin/build-tools': link:../../tools/build
      '@itwin/eslint-plugin': 4.0.0-dev.44_tbd2sfde3bmfdyh2lekgkzvsmq
      '@itwin/oidc-signin-tool': 3.6.1_uagso5jgyxmkqv2rrwzfnyka74
      '@types/chai': 4.3.1
      '@types/mocha': 8.2.3
      '@types/node': 18.16.20
      chai: 4.3.10
      cpx2: 3.0.2
      eslint: 8.52.0
      mocha: 10.2.0
      rimraf: 3.0.2
      typescript: 5.0.4

  ../../example-code/snippets:
    specifiers:
      '@itwin/build-tools': workspace:*
      '@itwin/core-backend': workspace:*
      '@itwin/core-bentley': workspace:*
      '@itwin/core-common': workspace:*
      '@itwin/core-extension': workspace:*
      '@itwin/core-frontend': workspace:*
      '@itwin/core-geometry': workspace:*
      '@itwin/ecschema-editing': workspace:*
      '@itwin/ecschema-locaters': workspace:*
      '@itwin/ecschema-metadata': workspace:*
      '@itwin/eslint-plugin': 4.0.0-dev.44
      '@itwin/imodel-transformer': ^0.1.1
      '@itwin/itwins-client': ^1.2.0
      '@itwin/oidc-signin-tool': ~3.6.0
      '@itwin/service-authorization': ^0.6.3
      '@types/chai': 4.3.1
      '@types/chai-as-promised': ^7
      '@types/fs-extra': ^4.0.7
      '@types/mocha': ^8.2.2
      '@types/node': ~18.16.20
      '@xmldom/xmldom': ~0.8.5
      chai: ^4.3.10
      chai-as-promised: ^7
      cpx2: ^3.0.0
      eslint: ^8.44.0
      fs-extra: ^8.1.0
      mocha: ^10.0.0
      rimraf: ^3.0.2
      typescript: ~5.0.2
    dependencies:
      '@itwin/core-backend': link:../../core/backend
      '@itwin/core-bentley': link:../../core/bentley
      '@itwin/core-common': link:../../core/common
      '@itwin/core-extension': link:../../core/extension
      '@itwin/core-frontend': link:../../core/frontend
      '@itwin/core-geometry': link:../../core/geometry
      '@itwin/ecschema-editing': link:../../core/ecschema-editing
      '@itwin/ecschema-locaters': link:../../core/ecschema-locaters
      '@itwin/ecschema-metadata': link:../../core/ecschema-metadata
      '@itwin/imodel-transformer': 0.1.16_weqmipkhmjm5vfy37lv47aijmu
      '@itwin/itwins-client': 1.2.0
      '@itwin/service-authorization': 0.6.3_mdtbcqczpmeuv6yjzfaigjndwi
      '@xmldom/xmldom': 0.8.10
      fs-extra: 8.1.0
    devDependencies:
      '@itwin/build-tools': link:../../tools/build
      '@itwin/eslint-plugin': 4.0.0-dev.44_tbd2sfde3bmfdyh2lekgkzvsmq
      '@itwin/oidc-signin-tool': 3.6.1_mdtbcqczpmeuv6yjzfaigjndwi
      '@types/chai': 4.3.1
      '@types/chai-as-promised': 7.1.7
      '@types/fs-extra': 4.0.14
      '@types/mocha': 8.2.3
      '@types/node': 18.16.20
      chai: 4.3.10
      chai-as-promised: 7.1.1_chai@4.3.10
      cpx2: 3.0.2
      eslint: 8.52.0
      mocha: 10.2.0
      rimraf: 3.0.2
      typescript: 5.0.4

  ../../extensions/frontend-tiles:
    specifiers:
      '@itwin/build-tools': workspace:*
      '@itwin/certa': workspace:*
      '@itwin/core-bentley': workspace:*
      '@itwin/core-common': workspace:*
      '@itwin/core-frontend': workspace:*
      '@itwin/core-geometry': workspace:*
      '@itwin/eslint-plugin': 4.0.0-dev.44
      '@types/chai': 4.3.1
      '@types/chai-as-promised': ^7
      '@types/mocha': ^8.2.2
      '@types/node': ~18.16.20
      '@types/sinon': ^10.0.15
      babel-loader: ~8.2.5
      babel-plugin-istanbul: ~6.1.1
      chai: ^4.3.10
      chai-as-promised: ^7
      eslint: ^8.44.0
      glob: ^7.1.2
      mocha: ^10.0.0
      rimraf: ^3.0.2
      sinon: ^15.0.4
      source-map-loader: ^4.0.0
      typescript: ~5.0.2
      webpack: ^5.76.0
    devDependencies:
      '@itwin/build-tools': link:../../tools/build
      '@itwin/certa': link:../../tools/certa
      '@itwin/core-bentley': link:../../core/bentley
      '@itwin/core-common': link:../../core/common
      '@itwin/core-frontend': link:../../core/frontend
      '@itwin/core-geometry': link:../../core/geometry
      '@itwin/eslint-plugin': 4.0.0-dev.44_tbd2sfde3bmfdyh2lekgkzvsmq
      '@types/chai': 4.3.1
      '@types/chai-as-promised': 7.1.7
      '@types/mocha': 8.2.3
      '@types/node': 18.16.20
      '@types/sinon': 10.0.20
      babel-loader: 8.2.5_webpack@5.89.0
      babel-plugin-istanbul: 6.1.1
      chai: 4.3.10
      chai-as-promised: 7.1.1_chai@4.3.10
      eslint: 8.52.0
      glob: 7.2.3
      mocha: 10.2.0
      rimraf: 3.0.2
      sinon: 15.2.0
      source-map-loader: 4.0.1_webpack@5.89.0
      typescript: 5.0.4
      webpack: 5.89.0

  ../../extensions/map-layers-auth:
    specifiers:
      '@itwin/build-tools': workspace:*
      '@itwin/core-bentley': workspace:*
      '@itwin/core-common': workspace:*
      '@itwin/core-frontend': workspace:*
      '@itwin/eslint-plugin': 4.0.0-dev.44
      '@types/chai': 4.3.1
      '@types/mocha': ^8.2.2
      '@types/sinon': ^10.0.15
      '@types/sinon-chai': ^3.2.0
      chai: ^4.3.10
      eslint: ^8.44.0
      ignore-styles: ^5.0.1
      jsdom: ^19.0.0
      jsdom-global: 3.0.2
      mocha: ^10.0.0
      nyc: ^15.1.0
      rimraf: ^3.0.2
      sinon: ^15.0.4
      sinon-chai: ^3.2.0
      source-map-support: ^0.5.6
      typescript: ~5.0.2
    devDependencies:
      '@itwin/build-tools': link:../../tools/build
      '@itwin/core-bentley': link:../../core/bentley
      '@itwin/core-common': link:../../core/common
      '@itwin/core-frontend': link:../../core/frontend
      '@itwin/eslint-plugin': 4.0.0-dev.44_tbd2sfde3bmfdyh2lekgkzvsmq
      '@types/chai': 4.3.1
      '@types/mocha': 8.2.3
      '@types/sinon': 10.0.20
      '@types/sinon-chai': 3.2.11
      chai: 4.3.10
      eslint: 8.52.0
      ignore-styles: 5.0.1
      jsdom: 19.0.0
      jsdom-global: 3.0.2_jsdom@19.0.0
      mocha: 10.2.0
      nyc: 15.1.0
      rimraf: 3.0.2
      sinon: 15.2.0
      sinon-chai: 3.7.0_chai@4.3.10+sinon@15.2.0
      source-map-support: 0.5.21
      typescript: 5.0.4

  ../../extensions/map-layers-formats:
    specifiers:
      '@itwin/appui-abstract': workspace:*
      '@itwin/build-tools': workspace:*
      '@itwin/core-bentley': workspace:*
      '@itwin/core-common': workspace:*
      '@itwin/core-frontend': workspace:*
      '@itwin/core-geometry': workspace:*
      '@itwin/eslint-plugin': 4.0.0-dev.44
      '@types/chai': 4.3.1
      '@types/chai-as-promised': ^7
      '@types/google-protobuf': ~3.15.6
      '@types/mocha': ^8.2.2
      '@types/sinon': ^10.0.15
      '@types/sinon-chai': ^3.2.0
      chai: ^4.3.10
      chai-as-promised: ^7
      cpx2: ^3.0.0
      eslint: ^8.44.0
      google-protobuf: ~3.20.1
      ignore-styles: ^5.0.1
      jsdom: ^19.0.0
      jsdom-global: 3.0.2
      mocha: ^10.0.0
      nyc: ^15.1.0
      rimraf: ^3.0.2
      sinon: ^15.0.4
      sinon-chai: ^3.2.0
      source-map-support: ^0.5.6
      typemoq: ^2.1.0
      typescript: ~5.0.2
    dependencies:
      google-protobuf: 3.20.1
    devDependencies:
      '@itwin/appui-abstract': link:../../ui/appui-abstract
      '@itwin/build-tools': link:../../tools/build
      '@itwin/core-bentley': link:../../core/bentley
      '@itwin/core-common': link:../../core/common
      '@itwin/core-frontend': link:../../core/frontend
      '@itwin/core-geometry': link:../../core/geometry
      '@itwin/eslint-plugin': 4.0.0-dev.44_tbd2sfde3bmfdyh2lekgkzvsmq
      '@types/chai': 4.3.1
      '@types/chai-as-promised': 7.1.7
      '@types/google-protobuf': 3.15.9
      '@types/mocha': 8.2.3
      '@types/sinon': 10.0.20
      '@types/sinon-chai': 3.2.11
      chai: 4.3.10
      chai-as-promised: 7.1.1_chai@4.3.10
      cpx2: 3.0.2
      eslint: 8.52.0
      ignore-styles: 5.0.1
      jsdom: 19.0.0
      jsdom-global: 3.0.2_jsdom@19.0.0
      mocha: 10.2.0
      nyc: 15.1.0
      rimraf: 3.0.2
      sinon: 15.2.0
      sinon-chai: 3.7.0_chai@4.3.10+sinon@15.2.0
      source-map-support: 0.5.21
      typemoq: 2.1.0
      typescript: 5.0.4

  ../../extensions/test-extension:
    specifiers:
      '@itwin/build-tools': workspace:*
      '@itwin/core-extension': workspace:*
      '@itwin/eslint-plugin': 4.0.0-dev.44
      buffer: ^6.0.3
      esbuild: ^0.13.8
      eslint: ^8.44.0
      rimraf: ^3.0.2
      typescript: ~5.0.2
      url: ^0.11.0
    dependencies:
      '@itwin/core-extension': link:../../core/extension
      buffer: 6.0.3
      url: 0.11.3
    devDependencies:
      '@itwin/build-tools': link:../../tools/build
      '@itwin/eslint-plugin': 4.0.0-dev.44_tbd2sfde3bmfdyh2lekgkzvsmq
      esbuild: 0.13.15
      eslint: 8.52.0
      rimraf: 3.0.2
      typescript: 5.0.4

  ../../full-stack-tests/backend:
    specifiers:
      '@azure/storage-blob': ^12.7.0
      '@bentley/aec-units-schema': ^1.0.3
      '@bentley/cif-bridge-schema': ^1.0.5
      '@bentley/cif-common-schema': ^1.0.3
      '@bentley/cif-geometric-rules-schema': ^1.0.1
      '@bentley/cif-hydraulic-analysis-schema': ^1.0.3
      '@bentley/cif-hydraulic-results-schema': ^1.0.3
      '@bentley/cif-quantity-takeoffs-schema': ^1.0.1
      '@bentley/cif-rail-schema': ^1.0.2
      '@bentley/cif-roads-schema': ^1.0.1
      '@bentley/cif-subsurface-conflict-analysis-schema': ^1.0.3
      '@bentley/cif-subsurface-schema': ^1.0.3
      '@bentley/cif-units-schema': ^1.0.1
      '@bentley/plant-custom-attributes-schema': ^1.0.1
      '@bentley/process-functional-schema': ^1.0.1
      '@bentley/process-physical-schema': ^1.0.2
      '@bentley/quantity-takeoffs-aspects-schema': ^1.0.1
      '@bentley/road-rail-units-schema': ^1.0.1
      '@itwin/build-tools': workspace:*
      '@itwin/core-backend': workspace:*
      '@itwin/core-bentley': workspace:*
      '@itwin/core-common': workspace:*
      '@itwin/core-geometry': workspace:*
      '@itwin/ecschema-metadata': workspace:*
      '@itwin/eslint-plugin': 4.0.0-dev.44
      '@itwin/imodels-access-backend': ^3.0.0
      '@itwin/imodels-client-authoring': ^3.0.0
      '@itwin/itwins-client': ^1.2.0
      '@itwin/oidc-signin-tool': ~3.6.0
      '@itwin/perf-tools': workspace:*
      '@types/chai': 4.3.1
      '@types/chai-as-promised': ^7
      '@types/fs-extra': ^4.0.7
      '@types/mocha': ^8.2.2
      '@types/sinon': ^10.0.15
      azurite: ^3.24.0
      chai: ^4.3.10
      chai-as-promised: ^7
      cpx2: ^3.0.0
      dotenv: ^10.0.0
      dotenv-expand: ^5.1.0
      eslint: ^8.44.0
      fs-extra: ^8.1.0
      internal-tools: workspace:*
      mkdirp: ^1.0.4
      mocha: ^10.0.0
      npm-run-all: ^4.1.5
      nyc: ^15.1.0
      rimraf: ^3.0.2
      sinon: ^15.0.4
      typescript: ~5.0.2
    dependencies:
      '@azure/storage-blob': 12.16.0
      '@bentley/aec-units-schema': 1.0.3
      '@bentley/cif-bridge-schema': 1.0.11
      '@bentley/cif-common-schema': 1.0.7
      '@bentley/cif-geometric-rules-schema': 1.0.5
      '@bentley/cif-hydraulic-analysis-schema': 1.0.6
      '@bentley/cif-hydraulic-results-schema': 1.0.6
      '@bentley/cif-quantity-takeoffs-schema': 1.0.1
      '@bentley/cif-rail-schema': 1.0.6
      '@bentley/cif-roads-schema': 1.0.3
      '@bentley/cif-subsurface-conflict-analysis-schema': 1.0.6
      '@bentley/cif-subsurface-schema': 1.0.8
      '@bentley/cif-units-schema': 1.0.4
      '@bentley/plant-custom-attributes-schema': 1.0.1
      '@bentley/process-functional-schema': 1.0.1
      '@bentley/process-physical-schema': 1.0.2
      '@bentley/quantity-takeoffs-aspects-schema': 1.0.2
      '@bentley/road-rail-units-schema': 1.0.1
      '@itwin/core-backend': link:../../core/backend
      '@itwin/core-bentley': link:../../core/bentley
      '@itwin/core-common': link:../../core/common
      '@itwin/core-geometry': link:../../core/geometry
      '@itwin/ecschema-metadata': link:../../core/ecschema-metadata
      '@itwin/imodels-access-backend': 3.1.1_wj555zckjupkhkzyssqqpl4sei
      '@itwin/imodels-client-authoring': 3.1.0
      '@itwin/itwins-client': 1.2.0
      '@itwin/oidc-signin-tool': 3.6.1_mdtbcqczpmeuv6yjzfaigjndwi
      '@itwin/perf-tools': link:../../tools/perf-tools
      azurite: 3.27.0
      chai: 4.3.10
      chai-as-promised: 7.1.1_chai@4.3.10
      cpx2: 3.0.2
      dotenv: 10.0.0
      dotenv-expand: 5.1.0
      eslint: 8.52.0
      fs-extra: 8.1.0
      mocha: 10.2.0
      nyc: 15.1.0
      rimraf: 3.0.2
      sinon: 15.2.0
    devDependencies:
      '@itwin/build-tools': link:../../tools/build
      '@itwin/eslint-plugin': 4.0.0-dev.44_tbd2sfde3bmfdyh2lekgkzvsmq
      '@types/chai': 4.3.1
      '@types/chai-as-promised': 7.1.7
      '@types/fs-extra': 4.0.14
      '@types/mocha': 8.2.3
      '@types/sinon': 10.0.20
      internal-tools: link:../../tools/internal
      mkdirp: 1.0.4
      npm-run-all: 4.1.5
      typescript: 5.0.4

  ../../full-stack-tests/core:
    specifiers:
      '@azure/storage-blob': ^12.7.0
      '@itwin/browser-authorization': ^1.0.1
      '@itwin/build-tools': workspace:*
      '@itwin/certa': workspace:*
      '@itwin/core-backend': workspace:*
      '@itwin/core-bentley': workspace:*
      '@itwin/core-common': workspace:*
      '@itwin/core-electron': workspace:*
      '@itwin/core-frontend': workspace:*
      '@itwin/core-geometry': workspace:*
      '@itwin/core-markup': workspace:*
      '@itwin/ecschema-metadata': workspace:*
      '@itwin/ecschema-rpcinterface-common': workspace:*
      '@itwin/ecschema-rpcinterface-impl': workspace:*
      '@itwin/ecsql-common': workspace:*
      '@itwin/editor-backend': workspace:*
      '@itwin/editor-common': workspace:*
      '@itwin/editor-frontend': workspace:*
      '@itwin/electron-authorization': ^0.14.1
      '@itwin/eslint-plugin': 4.0.0-dev.44
      '@itwin/express-server': workspace:*
      '@itwin/hypermodeling-frontend': workspace:*
      '@itwin/imodels-access-backend': ^3.0.0
      '@itwin/imodels-access-frontend': ^3.0.0
      '@itwin/imodels-client-authoring': ^3.0.0
      '@itwin/imodels-client-management': ^3.0.0
      '@itwin/itwins-client': ^1.2.0
      '@itwin/object-storage-core': ^2.1.0
      '@itwin/oidc-signin-tool': ~3.6.0
      '@itwin/reality-data-client': 1.1.0
      '@types/chai': 4.3.1
      '@types/chai-as-promised': ^7
      '@types/fs-extra': ^4.0.7
      '@types/mocha': ^8.2.2
      '@types/node': ~18.16.20
      '@types/sinon': ^10.0.15
      '@types/sinon-chai': ^3.2.0
      assert: ^2.0.0
      azurite: ^3.24.0
      babel-loader: ~8.2.5
      babel-plugin-istanbul: ~6.1.1
      browserify-zlib: ^0.2.0
      chai: ^4.3.10
      chai-as-promised: ^7
      crypto-browserify: 3.12.0
      dotenv: ^10.0.0
      dotenv-expand: ^5.1.0
      electron: ^28.0.0
      eslint: ^8.44.0
      fs-extra: ^8.1.0
      glob: ^7.1.2
      https-browserify: ^1.0.0
      internal-tools: workspace:*
      mkdirp: ^1.0.4
      nock: ^12.0.3
      npm-run-all: ^4.1.5
      null-loader: ^4.0.1
      nyc: ^15.1.0
      path-browserify: ^1.0.1
      rimraf: ^3.0.2
      sinon: ^15.0.4
      sinon-chai: ^3.2.0
      source-map-loader: ^4.0.0
      stream-browserify: ^3.0.0
      stream-http: ^3.2.0
      typescript: ~5.0.2
      webpack: ^5.76.0
      webpack-cli: ^5.0.1
    dependencies:
      '@azure/storage-blob': 12.16.0
      '@itwin/browser-authorization': 1.0.1_67wltvhdskk2oee2c3z2o4tfly
      '@itwin/core-backend': link:../../core/backend
      '@itwin/core-bentley': link:../../core/bentley
      '@itwin/core-common': link:../../core/common
      '@itwin/core-electron': link:../../core/electron
      '@itwin/core-frontend': link:../../core/frontend
      '@itwin/core-geometry': link:../../core/geometry
      '@itwin/core-markup': link:../../core/markup
      '@itwin/ecschema-metadata': link:../../core/ecschema-metadata
      '@itwin/ecschema-rpcinterface-common': link:../../core/ecschema-rpc/common
      '@itwin/ecschema-rpcinterface-impl': link:../../core/ecschema-rpc/impl
      '@itwin/ecsql-common': link:../../core/ecsql/common
      '@itwin/editor-backend': link:../../editor/backend
      '@itwin/editor-common': link:../../editor/common
      '@itwin/editor-frontend': link:../../editor/frontend
      '@itwin/electron-authorization': 0.14.1_n35ochjadrfvmsysax3symqq4m
      '@itwin/express-server': link:../../core/express-server
      '@itwin/hypermodeling-frontend': link:../../core/hypermodeling
      '@itwin/imodels-access-backend': 3.1.1_wj555zckjupkhkzyssqqpl4sei
      '@itwin/imodels-access-frontend': 3.1.1_ueafa4slb6ohrhyf7kbp6egmha
      '@itwin/imodels-client-authoring': 3.1.0
      '@itwin/imodels-client-management': 3.1.0
      '@itwin/reality-data-client': 1.1.0_mdtbcqczpmeuv6yjzfaigjndwi
      azurite: 3.27.0
      chai: 4.3.10
      chai-as-promised: 7.1.1_chai@4.3.10
      electron: 28.0.0
      fs-extra: 8.1.0
      sinon: 15.2.0
      sinon-chai: 3.7.0_chai@4.3.10+sinon@15.2.0
    devDependencies:
      '@itwin/build-tools': link:../../tools/build
      '@itwin/certa': link:../../tools/certa
      '@itwin/eslint-plugin': 4.0.0-dev.44_tbd2sfde3bmfdyh2lekgkzvsmq
      '@itwin/itwins-client': 1.2.0
<<<<<<< HEAD
      '@itwin/object-storage-core': 2.1.1_wi4f5jl5k4hmcp6bi7ebuqypfm
      '@itwin/oidc-signin-tool': 3.6.1_uagso5jgyxmkqv2rrwzfnyka74
=======
      '@itwin/object-storage-core': 2.1.1
      '@itwin/oidc-signin-tool': 3.6.1_ijhqvoftsy3b76kx6lhy7znwoq
>>>>>>> 23e025fa
      '@types/chai': 4.3.1
      '@types/chai-as-promised': 7.1.7
      '@types/fs-extra': 4.0.14
      '@types/mocha': 8.2.3
      '@types/node': 18.16.20
      '@types/sinon': 10.0.20
      '@types/sinon-chai': 3.2.11
      assert: 2.1.0
      babel-loader: 8.2.5_webpack@5.89.0
      babel-plugin-istanbul: 6.1.1
      browserify-zlib: 0.2.0
      crypto-browserify: 3.12.0
      dotenv: 10.0.0
      dotenv-expand: 5.1.0
      eslint: 8.52.0
      glob: 7.2.3
      https-browserify: 1.0.0
      internal-tools: link:../../tools/internal
      mkdirp: 1.0.4
      nock: 12.0.3
      npm-run-all: 4.1.5
      null-loader: 4.0.1_webpack@5.89.0
      nyc: 15.1.0
      path-browserify: 1.0.1
      rimraf: 3.0.2
      source-map-loader: 4.0.1_webpack@5.89.0
      stream-browserify: 3.0.0
      stream-http: 3.2.0
      typescript: 5.0.4
      webpack: 5.89.0_webpack-cli@5.1.4
      webpack-cli: 5.1.4_webpack@5.89.0

  ../../full-stack-tests/ecschema-rpc-interface:
    specifiers:
      '@itwin/build-tools': workspace:*
      '@itwin/certa': workspace:*
      '@itwin/core-backend': workspace:*
      '@itwin/core-bentley': workspace:*
      '@itwin/core-common': workspace:*
      '@itwin/core-frontend': workspace:*
      '@itwin/core-geometry': workspace:*
      '@itwin/core-quantity': workspace:*
      '@itwin/ecschema-metadata': workspace:*
      '@itwin/ecschema-rpcinterface-common': workspace:*
      '@itwin/ecschema-rpcinterface-impl': workspace:*
      '@itwin/eslint-plugin': 4.0.0-dev.44
      '@itwin/express-server': workspace:*
      '@itwin/imodels-access-backend': ^3.0.0
      '@itwin/imodels-access-frontend': ^3.0.0
      '@itwin/imodels-client-authoring': ^3.0.0
      '@itwin/imodels-client-management': ^3.0.0
      '@itwin/itwins-client': ^1.2.0
      '@itwin/oidc-signin-tool': ~3.6.0
      '@itwin/presentation-common': workspace:*
      '@itwin/presentation-frontend': workspace:*
      '@types/chai': 4.3.1
      '@types/chai-as-promised': ^7
      '@types/mocha': ^8.2.2
      '@types/node': ~18.16.20
      assert: ^2.0.0
      browserify-zlib: ^0.2.0
      chai: ^4.3.10
      chai-as-promised: ^7
      cpx2: ^3.0.0
      dotenv: ^10.0.0
      dotenv-expand: ^5.1.0
      eslint: ^8.44.0
      glob: ^7.1.2
      internal-tools: workspace:*
      mocha: ^10.0.0
      npm-run-all: ^4.1.5
      null-loader: ^4.0.1
      openid-client: ^4.7.4
      path-browserify: ^1.0.1
      rimraf: ^3.0.2
      source-map-loader: ^4.0.0
      stream-browserify: ^3.0.0
      typescript: ~5.0.2
      webpack: ^5.76.0
      webpack-cli: ^5.0.1
    dependencies:
      '@itwin/build-tools': link:../../tools/build
      '@itwin/certa': link:../../tools/certa
      '@itwin/core-bentley': link:../../core/bentley
      '@itwin/core-common': link:../../core/common
      '@itwin/core-frontend': link:../../core/frontend
      '@itwin/core-geometry': link:../../core/geometry
      '@itwin/core-quantity': link:../../core/quantity
      '@itwin/ecschema-metadata': link:../../core/ecschema-metadata
      '@itwin/ecschema-rpcinterface-common': link:../../core/ecschema-rpc/common
      '@itwin/ecschema-rpcinterface-impl': link:../../core/ecschema-rpc/impl
      '@itwin/imodels-access-backend': 3.1.1_wj555zckjupkhkzyssqqpl4sei
      '@itwin/imodels-access-frontend': 3.1.1_ueafa4slb6ohrhyf7kbp6egmha
      '@itwin/imodels-client-authoring': 3.1.0
      '@itwin/imodels-client-management': 3.1.0
      '@itwin/oidc-signin-tool': 3.6.1_mdtbcqczpmeuv6yjzfaigjndwi
      '@itwin/presentation-common': link:../../presentation/common
      '@itwin/presentation-frontend': link:../../presentation/frontend
      chai: 4.3.10
      chai-as-promised: 7.1.1_chai@4.3.10
      dotenv: 10.0.0
      dotenv-expand: 5.1.0
      mocha: 10.2.0
      openid-client: 4.9.1
    devDependencies:
      '@itwin/core-backend': link:../../core/backend
      '@itwin/eslint-plugin': 4.0.0-dev.44_tbd2sfde3bmfdyh2lekgkzvsmq
      '@itwin/express-server': link:../../core/express-server
      '@itwin/itwins-client': 1.2.0
      '@types/chai': 4.3.1
      '@types/chai-as-promised': 7.1.7
      '@types/mocha': 8.2.3
      '@types/node': 18.16.20
      assert: 2.1.0
      browserify-zlib: 0.2.0
      cpx2: 3.0.2
      eslint: 8.52.0
      glob: 7.2.3
      internal-tools: link:../../tools/internal
      npm-run-all: 4.1.5
      null-loader: 4.0.1_webpack@5.89.0
      path-browserify: 1.0.1
      rimraf: 3.0.2
      source-map-loader: 4.0.1_webpack@5.89.0
      stream-browserify: 3.0.0
      typescript: 5.0.4
      webpack: 5.89.0_webpack-cli@5.1.4
      webpack-cli: 5.1.4_webpack@5.89.0

  ../../full-stack-tests/presentation:
    specifiers:
      '@itwin/build-tools': workspace:*
      '@itwin/core-backend': workspace:*
      '@itwin/core-bentley': workspace:*
      '@itwin/core-common': workspace:*
      '@itwin/core-frontend': workspace:*
      '@itwin/core-geometry': workspace:*
      '@itwin/core-i18n': workspace:*
      '@itwin/core-quantity': workspace:*
      '@itwin/ecschema-metadata': workspace:*
      '@itwin/ecschema-rpcinterface-common': workspace:*
      '@itwin/ecschema-rpcinterface-impl': workspace:*
      '@itwin/eslint-plugin': 4.0.0-dev.44
      '@itwin/oidc-signin-tool': ~3.6.0
      '@itwin/presentation-backend': workspace:*
      '@itwin/presentation-common': workspace:*
      '@itwin/presentation-frontend': workspace:*
      '@types/chai': 4.3.1
      '@types/chai-as-promised': ^7
      '@types/chai-jest-snapshot': ^1.3.0
      '@types/chai-subset': 1.3.1
      '@types/cpx2': npm:@types/cpx@1.5.2
      '@types/deep-equal': ^1
      '@types/faker': ^4.1.0
      '@types/mocha': ^8.2.2
      '@types/node': ~18.16.20
      '@types/rimraf': ^2.0.2
      '@types/sinon': ^10.0.15
      '@types/sinon-chai': ^3.2.0
      cache-require-paths: ^0.3.0
      chai: ^4.3.10
      chai-as-promised: ^7
      chai-jest-snapshot: ^2.0.0
      chai-subset: 1.6.0
      cpx2: ^3.0.0
      cross-env: ^5.1.4
      deep-equal: ^1
      dotenv: ^10.0.0
      dotenv-expand: ^5.1.0
      eslint: ^8.44.0
      faker: ^4.1.0
      fast-sort: ^3.0.2
      i18next-http-backend: ^1.4.4
      internal-tools: workspace:*
      jsdom: ^19.0.0
      jsdom-global: 3.0.2
      mocha: ^10.0.0
      rimraf: ^3.0.2
      sanitize-filename: ^1.6.3
      sinon: ^15.0.4
      sinon-chai: ^3.2.0
      source-map-support: ^0.5.6
      typemoq: ^2.1.0
      typescript: ~5.0.2
    dependencies:
      '@itwin/core-backend': link:../../core/backend
      '@itwin/core-bentley': link:../../core/bentley
      '@itwin/core-common': link:../../core/common
      '@itwin/core-frontend': link:../../core/frontend
      '@itwin/core-geometry': link:../../core/geometry
      '@itwin/core-i18n': link:../../core/i18n
      '@itwin/core-quantity': link:../../core/quantity
      '@itwin/ecschema-metadata': link:../../core/ecschema-metadata
      '@itwin/ecschema-rpcinterface-common': link:../../core/ecschema-rpc/common
      '@itwin/ecschema-rpcinterface-impl': link:../../core/ecschema-rpc/impl
      '@itwin/oidc-signin-tool': 3.6.1_mdtbcqczpmeuv6yjzfaigjndwi
      '@itwin/presentation-backend': link:../../presentation/backend
      '@itwin/presentation-common': link:../../presentation/common
      '@itwin/presentation-frontend': link:../../presentation/frontend
      '@types/chai': 4.3.1
      '@types/chai-as-promised': 7.1.7
      '@types/chai-jest-snapshot': 1.3.7
      '@types/chai-subset': 1.3.1
      '@types/cpx2': /@types/cpx/1.5.2
      '@types/deep-equal': 1.0.3
      '@types/faker': 4.1.12
      '@types/mocha': 8.2.3
      '@types/node': 18.16.20
      '@types/rimraf': 2.0.5
      '@types/sinon': 10.0.20
      '@types/sinon-chai': 3.2.11
      chai: 4.3.10
      chai-as-promised: 7.1.1_chai@4.3.10
      chai-jest-snapshot: 2.0.0_chai@4.3.10
      chai-subset: 1.6.0
      cpx2: 3.0.2
      deep-equal: 1.1.1
      faker: 4.1.0
      fast-sort: 3.4.0
      mocha: 10.2.0
      rimraf: 3.0.2
      sinon: 15.2.0
      sinon-chai: 3.7.0_chai@4.3.10+sinon@15.2.0
      source-map-support: 0.5.21
      typemoq: 2.1.0
    devDependencies:
      '@itwin/build-tools': link:../../tools/build
      '@itwin/eslint-plugin': 4.0.0-dev.44_tbd2sfde3bmfdyh2lekgkzvsmq
      cache-require-paths: 0.3.0
      cross-env: 5.2.1
      dotenv: 10.0.0
      dotenv-expand: 5.1.0
      eslint: 8.52.0
      i18next-http-backend: 1.4.5
      internal-tools: link:../../tools/internal
      jsdom: 19.0.0
      jsdom-global: 3.0.2_jsdom@19.0.0
      sanitize-filename: 1.6.3
      typescript: 5.0.4

  ../../full-stack-tests/rpc:
    specifiers:
      '@itwin/build-tools': workspace:*
      '@itwin/certa': workspace:*
      '@itwin/core-backend': workspace:*
      '@itwin/core-bentley': workspace:*
      '@itwin/core-common': workspace:*
      '@itwin/core-electron': workspace:*
      '@itwin/core-frontend': workspace:*
      '@itwin/core-mobile': workspace:*
      '@itwin/eslint-plugin': 4.0.0-dev.44
      '@itwin/express-server': workspace:*
      '@types/chai': 4.3.1
      '@types/express': ^4.16.1
      '@types/mocha': ^8.2.2
      '@types/node': ~18.16.20
      '@types/semver': 7.3.10
      '@types/spdy': ^3.4.4
      assert: ^2.0.0
      browserify-zlib: ^0.2.0
      buffer: ^6.0.3
      chai: ^4.3.10
      electron: ^28.0.0
      eslint: ^8.44.0
      express: ^4.16.3
      glob: ^7.1.2
      null-loader: ^4.0.1
      rimraf: ^3.0.2
      semver: ^7.3.5
      source-map-loader: ^4.0.0
      spdy: ^4.0.1
      stream-browserify: ^3.0.0
      typescript: ~5.0.2
      webpack: ^5.76.0
      webpack-cli: ^5.0.1
    dependencies:
      '@itwin/core-backend': link:../../core/backend
      '@itwin/core-bentley': link:../../core/bentley
      '@itwin/core-common': link:../../core/common
      '@itwin/core-electron': link:../../core/electron
      '@itwin/core-frontend': link:../../core/frontend
      '@itwin/core-mobile': link:../../core/mobile
      '@itwin/express-server': link:../../core/express-server
      electron: 28.0.0
      express: 4.18.2
      semver: 7.5.4
      spdy: 4.0.2
    devDependencies:
      '@itwin/build-tools': link:../../tools/build
      '@itwin/certa': link:../../tools/certa
      '@itwin/eslint-plugin': 4.0.0-dev.44_tbd2sfde3bmfdyh2lekgkzvsmq
      '@types/chai': 4.3.1
      '@types/express': 4.17.20
      '@types/mocha': 8.2.3
      '@types/node': 18.16.20
      '@types/semver': 7.3.10
      '@types/spdy': 3.4.7
      assert: 2.1.0
      browserify-zlib: 0.2.0
      buffer: 6.0.3
      chai: 4.3.10
      eslint: 8.52.0
      glob: 7.2.3
      null-loader: 4.0.1_webpack@5.89.0
      rimraf: 3.0.2
      source-map-loader: 4.0.1_webpack@5.89.0
      stream-browserify: 3.0.0
      typescript: 5.0.4
      webpack: 5.89.0_webpack-cli@5.1.4
      webpack-cli: 5.1.4_webpack@5.89.0

  ../../full-stack-tests/rpc-interface:
    specifiers:
      '@itwin/build-tools': workspace:*
      '@itwin/certa': workspace:*
      '@itwin/core-backend': workspace:*
      '@itwin/core-bentley': workspace:*
      '@itwin/core-common': workspace:*
      '@itwin/core-frontend': workspace:*
      '@itwin/core-geometry': workspace:*
      '@itwin/core-quantity': workspace:*
      '@itwin/eslint-plugin': 4.0.0-dev.44
      '@itwin/express-server': workspace:*
      '@itwin/imodels-access-backend': ^3.0.0
      '@itwin/imodels-access-frontend': ^3.0.0
      '@itwin/imodels-client-authoring': ^3.0.0
      '@itwin/imodels-client-management': ^3.0.0
      '@itwin/itwins-client': ^1.2.0
      '@itwin/oidc-signin-tool': ~3.6.0
      '@itwin/presentation-backend': workspace:*
      '@itwin/presentation-common': workspace:*
      '@itwin/presentation-frontend': workspace:*
      '@itwin/service-authorization': ^0.6.3
      '@types/chai': 4.3.1
      '@types/chai-as-promised': ^7
      '@types/mocha': ^8.2.2
      '@types/node': ~18.16.20
      assert: ^2.0.0
      browserify-zlib: ^0.2.0
      buffer: ^6.0.3
      chai: ^4.3.10
      chai-as-promised: ^7
      cpx2: ^3.0.0
      dotenv: ^10.0.0
      dotenv-expand: ^5.1.0
      eslint: ^8.44.0
      glob: ^7.1.2
      internal-tools: workspace:*
      mocha: ^10.0.0
      npm-run-all: ^4.1.5
      null-loader: ^4.0.1
      openid-client: ^4.7.4
      path-browserify: ^1.0.1
      rimraf: ^3.0.2
      source-map-loader: ^4.0.0
      stream-browserify: ^3.0.0
      typescript: ~5.0.2
      webpack: ^5.76.0
      webpack-cli: ^5.0.1
    dependencies:
      '@itwin/build-tools': link:../../tools/build
      '@itwin/certa': link:../../tools/certa
      '@itwin/core-bentley': link:../../core/bentley
      '@itwin/core-common': link:../../core/common
      '@itwin/core-frontend': link:../../core/frontend
      '@itwin/core-geometry': link:../../core/geometry
      '@itwin/core-quantity': link:../../core/quantity
      '@itwin/eslint-plugin': 4.0.0-dev.44_tbd2sfde3bmfdyh2lekgkzvsmq
      '@itwin/imodels-access-backend': 3.1.1_wj555zckjupkhkzyssqqpl4sei
      '@itwin/imodels-access-frontend': 3.1.1_ueafa4slb6ohrhyf7kbp6egmha
      '@itwin/imodels-client-authoring': 3.1.0
      '@itwin/imodels-client-management': 3.1.0
      '@itwin/oidc-signin-tool': 3.6.1_mdtbcqczpmeuv6yjzfaigjndwi
      '@itwin/presentation-common': link:../../presentation/common
      '@itwin/presentation-frontend': link:../../presentation/frontend
      '@itwin/service-authorization': 0.6.3_mdtbcqczpmeuv6yjzfaigjndwi
      chai: 4.3.10
      chai-as-promised: 7.1.1_chai@4.3.10
      dotenv: 10.0.0
      dotenv-expand: 5.1.0
      mocha: 10.2.0
      openid-client: 4.9.1
    devDependencies:
      '@itwin/core-backend': link:../../core/backend
      '@itwin/express-server': link:../../core/express-server
      '@itwin/itwins-client': 1.2.0
      '@itwin/presentation-backend': link:../../presentation/backend
      '@types/chai': 4.3.1
      '@types/chai-as-promised': 7.1.7
      '@types/mocha': 8.2.3
      '@types/node': 18.16.20
      assert: 2.1.0
      browserify-zlib: 0.2.0
      buffer: 6.0.3
      cpx2: 3.0.2
      eslint: 8.52.0
      glob: 7.2.3
      internal-tools: link:../../tools/internal
      npm-run-all: 4.1.5
      null-loader: 4.0.1_webpack@5.89.0
      path-browserify: 1.0.1
      rimraf: 3.0.2
      source-map-loader: 4.0.1_webpack@5.89.0
      stream-browserify: 3.0.0
      typescript: 5.0.4
      webpack: 5.89.0_webpack-cli@5.1.4
      webpack-cli: 5.1.4_webpack@5.89.0

  ../../presentation/backend:
    specifiers:
      '@itwin/build-tools': workspace:*
      '@itwin/core-backend': workspace:*
      '@itwin/core-bentley': workspace:*
      '@itwin/core-common': workspace:*
      '@itwin/core-quantity': workspace:*
      '@itwin/ecschema-metadata': workspace:*
      '@itwin/eslint-plugin': 4.0.0-dev.44
      '@itwin/presentation-common': workspace:*
      '@types/chai': 4.3.1
      '@types/chai-as-promised': ^7
      '@types/chai-jest-snapshot': ^1.3.0
      '@types/chai-subset': 1.3.1
      '@types/deep-equal': ^1
      '@types/faker': ^4.1.0
      '@types/lolex': ^2.1.2
      '@types/mocha': ^8.2.2
      '@types/node': ~18.16.20
      '@types/object-hash': ^1.3.0
      '@types/semver': 7.3.10
      '@types/sinon': ^10.0.15
      '@types/sinon-chai': ^3.2.0
      chai: ^4.3.10
      chai-as-promised: ^7
      chai-jest-snapshot: ^2.0.0
      chai-subset: 1.6.0
      cpx2: ^3.0.0
      cross-env: ^5.1.4
      deep-equal: ^1
      eslint: ^8.44.0
      faker: ^4.1.0
      lolex: ^2.7.1
      mocha: ^10.0.0
      nyc: ^15.1.0
      object-hash: ^1.3.1
      rimraf: ^3.0.2
      semver: ^7.3.5
      sinon: ^15.0.4
      sinon-chai: ^3.2.0
      typemoq: ^2.1.0
      typescript: ~5.0.2
    dependencies:
      object-hash: 1.3.1
      semver: 7.5.4
    devDependencies:
      '@itwin/build-tools': link:../../tools/build
      '@itwin/core-backend': link:../../core/backend
      '@itwin/core-bentley': link:../../core/bentley
      '@itwin/core-common': link:../../core/common
      '@itwin/core-quantity': link:../../core/quantity
      '@itwin/ecschema-metadata': link:../../core/ecschema-metadata
      '@itwin/eslint-plugin': 4.0.0-dev.44_tbd2sfde3bmfdyh2lekgkzvsmq
      '@itwin/presentation-common': link:../common
      '@types/chai': 4.3.1
      '@types/chai-as-promised': 7.1.7
      '@types/chai-jest-snapshot': 1.3.7
      '@types/chai-subset': 1.3.1
      '@types/deep-equal': 1.0.3
      '@types/faker': 4.1.12
      '@types/lolex': 2.1.3
      '@types/mocha': 8.2.3
      '@types/node': 18.16.20
      '@types/object-hash': 1.3.4
      '@types/semver': 7.3.10
      '@types/sinon': 10.0.20
      '@types/sinon-chai': 3.2.11
      chai: 4.3.10
      chai-as-promised: 7.1.1_chai@4.3.10
      chai-jest-snapshot: 2.0.0_chai@4.3.10
      chai-subset: 1.6.0
      cpx2: 3.0.2
      cross-env: 5.2.1
      deep-equal: 1.1.1
      eslint: 8.52.0
      faker: 4.1.0
      lolex: 2.7.5
      mocha: 10.2.0
      nyc: 15.1.0
      rimraf: 3.0.2
      sinon: 15.2.0
      sinon-chai: 3.7.0_chai@4.3.10+sinon@15.2.0
      typemoq: 2.1.0
      typescript: 5.0.4

  ../../presentation/common:
    specifiers:
      '@itwin/build-tools': workspace:*
      '@itwin/core-bentley': workspace:*
      '@itwin/core-common': workspace:*
      '@itwin/core-quantity': workspace:*
      '@itwin/ecschema-metadata': workspace:*
      '@itwin/eslint-plugin': 4.0.0-dev.44
      '@types/chai': 4.3.1
      '@types/chai-as-promised': ^7
      '@types/chai-jest-snapshot': ^1.3.0
      '@types/chai-subset': 1.3.1
      '@types/deep-equal': ^1
      '@types/faker': ^4.1.0
      '@types/mocha': ^8.2.2
      '@types/sinon': ^10.0.15
      '@types/sinon-chai': ^3.2.0
      '@types/source-map-support': ^0.4.0
      chai: ^4.3.10
      chai-as-promised: ^7
      chai-jest-snapshot: ^2.0.0
      chai-subset: 1.6.0
      cpx2: ^3.0.0
      cross-env: ^5.1.4
      deep-equal: ^1
      eslint: ^8.44.0
      faker: ^4.1.0
      json-schema-faker: 0.5.0-rc16
      mocha: ^10.0.0
      nyc: ^15.1.0
      rimraf: ^3.0.2
      sinon: ^15.0.4
      sinon-chai: ^3.2.0
      typemoq: ^2.1.0
      typescript: ~5.0.2
      typescript-json-schema: ^0.55.0
      yargs: ^17.4.0
    devDependencies:
      '@itwin/build-tools': link:../../tools/build
      '@itwin/core-bentley': link:../../core/bentley
      '@itwin/core-common': link:../../core/common
      '@itwin/core-quantity': link:../../core/quantity
      '@itwin/ecschema-metadata': link:../../core/ecschema-metadata
      '@itwin/eslint-plugin': 4.0.0-dev.44_tbd2sfde3bmfdyh2lekgkzvsmq
      '@types/chai': 4.3.1
      '@types/chai-as-promised': 7.1.7
      '@types/chai-jest-snapshot': 1.3.7
      '@types/chai-subset': 1.3.1
      '@types/deep-equal': 1.0.3
      '@types/faker': 4.1.12
      '@types/mocha': 8.2.3
      '@types/sinon': 10.0.20
      '@types/sinon-chai': 3.2.11
      '@types/source-map-support': 0.4.2
      chai: 4.3.10
      chai-as-promised: 7.1.1_chai@4.3.10
      chai-jest-snapshot: 2.0.0_chai@4.3.10
      chai-subset: 1.6.0
      cpx2: 3.0.2
      cross-env: 5.2.1
      deep-equal: 1.1.1
      eslint: 8.52.0
      faker: 4.1.0
      json-schema-faker: 0.5.0-rc16
      mocha: 10.2.0
      nyc: 15.1.0
      rimraf: 3.0.2
      sinon: 15.2.0
      sinon-chai: 3.7.0_chai@4.3.10+sinon@15.2.0
      typemoq: 2.1.0
      typescript: 5.0.4
      typescript-json-schema: 0.55.0
      yargs: 17.7.2

  ../../presentation/frontend:
    specifiers:
      '@itwin/build-tools': workspace:*
      '@itwin/core-bentley': workspace:*
      '@itwin/core-common': workspace:*
      '@itwin/core-frontend': workspace:*
      '@itwin/core-i18n': workspace:*
      '@itwin/core-quantity': workspace:*
      '@itwin/ecschema-metadata': workspace:*
      '@itwin/eslint-plugin': 4.0.0-dev.44
      '@itwin/presentation-common': workspace:*
      '@types/chai': 4.3.1
      '@types/chai-as-promised': ^7
      '@types/chai-jest-snapshot': ^1.3.0
      '@types/deep-equal': ^1
      '@types/faker': ^4.1.0
      '@types/mocha': ^8.2.2
      '@types/sinon': ^10.0.15
      '@types/sinon-chai': ^3.2.0
      chai: ^4.3.10
      chai-as-promised: ^7
      chai-jest-snapshot: ^2.0.0
      cpx2: ^3.0.0
      cross-env: ^5.1.4
      deep-equal: ^1
      eslint: ^8.44.0
      faker: ^4.1.0
      jsdom: ^19.0.0
      jsdom-global: 3.0.2
      mocha: ^10.0.0
      nyc: ^15.1.0
      rimraf: ^3.0.2
      rxjs: ^7.8.1
      rxjs-for-await: ^1.0.0
      sinon: ^15.0.4
      sinon-chai: ^3.2.0
      source-map-support: ^0.5.6
      typemoq: ^2.1.0
      typescript: ~5.0.2
    dependencies:
      rxjs: 7.8.1
      rxjs-for-await: 1.0.0_rxjs@7.8.1
    devDependencies:
      '@itwin/build-tools': link:../../tools/build
      '@itwin/core-bentley': link:../../core/bentley
      '@itwin/core-common': link:../../core/common
      '@itwin/core-frontend': link:../../core/frontend
      '@itwin/core-i18n': link:../../core/i18n
      '@itwin/core-quantity': link:../../core/quantity
      '@itwin/ecschema-metadata': link:../../core/ecschema-metadata
      '@itwin/eslint-plugin': 4.0.0-dev.44_tbd2sfde3bmfdyh2lekgkzvsmq
      '@itwin/presentation-common': link:../common
      '@types/chai': 4.3.1
      '@types/chai-as-promised': 7.1.7
      '@types/chai-jest-snapshot': 1.3.7
      '@types/deep-equal': 1.0.3
      '@types/faker': 4.1.12
      '@types/mocha': 8.2.3
      '@types/sinon': 10.0.20
      '@types/sinon-chai': 3.2.11
      chai: 4.3.10
      chai-as-promised: 7.1.1_chai@4.3.10
      chai-jest-snapshot: 2.0.0_chai@4.3.10
      cpx2: 3.0.2
      cross-env: 5.2.1
      deep-equal: 1.1.1
      eslint: 8.52.0
      faker: 4.1.0
      jsdom: 19.0.0
      jsdom-global: 3.0.2_jsdom@19.0.0
      mocha: 10.2.0
      nyc: 15.1.0
      rimraf: 3.0.2
      sinon: 15.2.0
      sinon-chai: 3.7.0_chai@4.3.10+sinon@15.2.0
      source-map-support: 0.5.21
      typemoq: 2.1.0
      typescript: 5.0.4

  ../../test-apps/display-performance-test-app:
    specifiers:
      '@itwin/appui-abstract': workspace:*
      '@itwin/browser-authorization': ^1.0.1
      '@itwin/build-tools': workspace:*
      '@itwin/core-backend': workspace:*
      '@itwin/core-bentley': workspace:*
      '@itwin/core-common': workspace:*
      '@itwin/core-electron': workspace:*
      '@itwin/core-frontend': workspace:*
      '@itwin/core-geometry': workspace:*
      '@itwin/core-mobile': workspace:*
      '@itwin/core-quantity': workspace:*
      '@itwin/electron-authorization': ^0.14.1
      '@itwin/eslint-plugin': 4.0.0-dev.44
      '@itwin/frontend-tiles': workspace:*
      '@itwin/hypermodeling-frontend': workspace:*
      '@itwin/imodels-access-backend': ^3.0.0
      '@itwin/imodels-access-frontend': ^3.0.0
      '@itwin/imodels-client-authoring': ^3.0.0
      '@itwin/imodels-client-management': ^3.0.0
      '@itwin/oidc-signin-tool': ~3.6.0
      '@itwin/perf-tools': workspace:*
      '@itwin/reality-data-client': 1.1.0
      '@types/body-parser': ^1.17.0
      '@types/express': ^4.16.1
      '@types/node': ~18.16.20
      body-parser: ^1.18.2
      browserslist-to-esbuild: ^1.2.0
      child_process: ^1.0.2
      chrome-launcher: ^0.15.0
      cpx2: ^3.0.0
      cross-env: ^5.1.4
      dotenv: ^10.0.0
      dotenv-expand: ^5.1.0
      electron: ^28.0.0
      esbuild-plugin-external-global: ^1.0.1
      eslint: ^8.44.0
      express: ^4.16.3
      internal-tools: workspace:*
      npm-run-all: ^4.1.5
      null-loader: ^4.0.1
      react: ^18.0.0
      rimraf: ^3.0.2
      rollup-plugin-copy: ^3.4.0
      rollup-plugin-ignore: ^1.0.10
      rollup-plugin-visualizer: ^5.9.2
      rollup-plugin-webpack-stats: ^0.2.0
      typescript: ~5.0.2
      vite: ^4.4.9
      vite-plugin-env-compatible: ^1.1.1
      vite-plugin-inspect: ^0.7.28
      webpack: ^5.76.0
    dependencies:
      '@itwin/appui-abstract': link:../../ui/appui-abstract
      '@itwin/browser-authorization': 1.0.1_67wltvhdskk2oee2c3z2o4tfly
      '@itwin/core-backend': link:../../core/backend
      '@itwin/core-bentley': link:../../core/bentley
      '@itwin/core-common': link:../../core/common
      '@itwin/core-electron': link:../../core/electron
      '@itwin/core-frontend': link:../../core/frontend
      '@itwin/core-geometry': link:../../core/geometry
      '@itwin/core-mobile': link:../../core/mobile
      '@itwin/core-quantity': link:../../core/quantity
      '@itwin/electron-authorization': 0.14.1_n35ochjadrfvmsysax3symqq4m
      '@itwin/frontend-tiles': link:../../extensions/frontend-tiles
      '@itwin/hypermodeling-frontend': link:../../core/hypermodeling
      '@itwin/imodels-access-backend': 3.1.1_wj555zckjupkhkzyssqqpl4sei
      '@itwin/imodels-access-frontend': 3.1.1_ueafa4slb6ohrhyf7kbp6egmha
      '@itwin/imodels-client-authoring': 3.1.0
      '@itwin/imodels-client-management': 3.1.0
      '@itwin/oidc-signin-tool': 3.6.1_uagso5jgyxmkqv2rrwzfnyka74
      '@itwin/reality-data-client': 1.1.0_mdtbcqczpmeuv6yjzfaigjndwi
      body-parser: 1.20.2
    devDependencies:
      '@itwin/build-tools': link:../../tools/build
      '@itwin/eslint-plugin': 4.0.0-dev.44_tbd2sfde3bmfdyh2lekgkzvsmq
      '@itwin/perf-tools': link:../../tools/perf-tools
      '@types/body-parser': 1.19.4
      '@types/express': 4.17.20
      '@types/node': 18.16.20
      browserslist-to-esbuild: 1.2.0
      child_process: 1.0.2
      chrome-launcher: 0.15.2
      cpx2: 3.0.2
      cross-env: 5.2.1
      dotenv: 10.0.0
      dotenv-expand: 5.1.0
      electron: 28.0.0
      esbuild-plugin-external-global: 1.0.1
      eslint: 8.52.0
      express: 4.18.2
      internal-tools: link:../../tools/internal
      npm-run-all: 4.1.5
      null-loader: 4.0.1_webpack@5.89.0
      react: 18.2.0
      rimraf: 3.0.2
      rollup-plugin-copy: 3.5.0
      rollup-plugin-ignore: 1.0.10
      rollup-plugin-visualizer: 5.9.2
      rollup-plugin-webpack-stats: 0.2.1
      typescript: 5.0.4
      vite: 4.5.0_@types+node@18.16.20
      vite-plugin-env-compatible: 1.1.1
      vite-plugin-inspect: 0.7.40_vite@4.5.0
      webpack: 5.89.0

  ../../test-apps/display-test-app:
    specifiers:
      '@bentley/icons-generic': ^1.0.34
      '@bentley/icons-generic-webfont': ^1.0.34
      '@itwin/appui-abstract': workspace:*
      '@itwin/backend-webpack-tools': workspace:*
      '@itwin/browser-authorization': ^1.0.1
      '@itwin/build-tools': workspace:*
      '@itwin/core-backend': workspace:*
      '@itwin/core-bentley': workspace:*
      '@itwin/core-common': workspace:*
      '@itwin/core-electron': workspace:*
      '@itwin/core-frontend': workspace:*
      '@itwin/core-geometry': workspace:*
      '@itwin/core-i18n': workspace:*
      '@itwin/core-markup': workspace:*
      '@itwin/core-mobile': workspace:*
      '@itwin/core-quantity': workspace:*
      '@itwin/core-webpack-tools': workspace:*
      '@itwin/editor-backend': workspace:*
      '@itwin/editor-common': workspace:*
      '@itwin/editor-frontend': workspace:*
      '@itwin/electron-authorization': ^0.14.1
      '@itwin/eslint-plugin': 4.0.0-dev.44
      '@itwin/frontend-devtools': workspace:*
      '@itwin/frontend-tiles': workspace:*
      '@itwin/hypermodeling-frontend': workspace:*
      '@itwin/imodels-access-backend': ^3.0.0
      '@itwin/imodels-access-frontend': ^3.0.0
      '@itwin/imodels-client-authoring': ^3.0.0
      '@itwin/imodels-client-management': ^3.0.0
      '@itwin/map-layers-formats': workspace:*
      '@itwin/object-storage-core': ^2.1.0
      '@itwin/reality-data-client': 1.1.0
      '@itwin/webgl-compatibility': workspace:*
      '@types/express': ^4.16.1
      '@types/express-ws': ^3.0.1
      '@types/fs-extra': ^4.0.7
      body-parser: ^1.18.2
      browserslist-to-esbuild: ^1.2.0
      child_process: ^1.0.2
      cpx2: ^3.0.0
      cross-env: ^5.1.4
      dotenv: ^10.0.0
      dotenv-expand: ^5.1.0
      electron: ^28.0.0
      esbuild-plugin-external-global: ^1.0.1
      eslint: ^8.44.0
      express: ^4.16.3
      express-ws: ^5.0.2
      fs-extra: ^8.1.0
      internal-tools: workspace:*
      node-simctl: ~7.2.1
      npm-run-all: ^4.1.5
      null-loader: ^4.0.1
      react: ^18.0.0
      rimraf: ^3.0.2
      rollup-plugin-copy: ^3.4.0
      rollup-plugin-ignore: ^1.0.10
      rollup-plugin-visualizer: ^5.9.2
      rollup-plugin-webpack-stats: ^0.2.0
      ts-node: ^10.8.2
      typescript: ~5.0.2
      vhacd-js: ^0.0.1
      vite: ^4.4.9
      vite-plugin-env-compatible: ^1.1.1
      vite-plugin-inspect: ^0.7.28
      webpack: ^5.76.0
    dependencies:
      '@bentley/icons-generic': 1.0.34
      '@bentley/icons-generic-webfont': 1.0.34
      '@itwin/appui-abstract': link:../../ui/appui-abstract
      '@itwin/browser-authorization': 1.0.1_67wltvhdskk2oee2c3z2o4tfly
      '@itwin/core-backend': link:../../core/backend
      '@itwin/core-bentley': link:../../core/bentley
      '@itwin/core-common': link:../../core/common
      '@itwin/core-electron': link:../../core/electron
      '@itwin/core-frontend': link:../../core/frontend
      '@itwin/core-geometry': link:../../core/geometry
      '@itwin/core-i18n': link:../../core/i18n
      '@itwin/core-markup': link:../../core/markup
      '@itwin/core-mobile': link:../../core/mobile
      '@itwin/core-quantity': link:../../core/quantity
      '@itwin/editor-backend': link:../../editor/backend
      '@itwin/editor-common': link:../../editor/common
      '@itwin/editor-frontend': link:../../editor/frontend
      '@itwin/electron-authorization': 0.14.1_n35ochjadrfvmsysax3symqq4m
      '@itwin/frontend-devtools': link:../../core/frontend-devtools
      '@itwin/frontend-tiles': link:../../extensions/frontend-tiles
      '@itwin/hypermodeling-frontend': link:../../core/hypermodeling
      '@itwin/imodels-access-backend': 3.1.1_wj555zckjupkhkzyssqqpl4sei
      '@itwin/imodels-access-frontend': 3.1.1_ueafa4slb6ohrhyf7kbp6egmha
      '@itwin/imodels-client-authoring': 3.1.0
      '@itwin/imodels-client-management': 3.1.0
      '@itwin/map-layers-formats': link:../../extensions/map-layers-formats
      '@itwin/object-storage-core': 2.1.1
      '@itwin/reality-data-client': 1.1.0_mdtbcqczpmeuv6yjzfaigjndwi
      '@itwin/webgl-compatibility': link:../../core/webgl-compatibility
      body-parser: 1.20.2
      vhacd-js: 0.0.1
    devDependencies:
      '@itwin/backend-webpack-tools': link:../../tools/backend-webpack
      '@itwin/build-tools': link:../../tools/build
      '@itwin/core-webpack-tools': link:../../tools/webpack-core
      '@itwin/eslint-plugin': 4.0.0-dev.44_tbd2sfde3bmfdyh2lekgkzvsmq
      '@types/express': 4.17.20
      '@types/express-ws': 3.0.3
      '@types/fs-extra': 4.0.14
      browserslist-to-esbuild: 1.2.0
      child_process: 1.0.2
      cpx2: 3.0.2
      cross-env: 5.2.1
      dotenv: 10.0.0
      dotenv-expand: 5.1.0
      electron: 28.0.0
      esbuild-plugin-external-global: 1.0.1
      eslint: 8.52.0
      express: 4.18.2
      express-ws: 5.0.2_express@4.18.2
      fs-extra: 8.1.0
      internal-tools: link:../../tools/internal
      node-simctl: 7.2.2
      npm-run-all: 4.1.5
      null-loader: 4.0.1_webpack@5.89.0
      react: 18.2.0
      rimraf: 3.0.2
      rollup-plugin-copy: 3.5.0
      rollup-plugin-ignore: 1.0.10
      rollup-plugin-visualizer: 5.9.2
      rollup-plugin-webpack-stats: 0.2.1
      ts-node: 10.9.1_typescript@5.0.4
      typescript: 5.0.4
      vite: 4.5.0
      vite-plugin-env-compatible: 1.1.1
      vite-plugin-inspect: 0.7.40_vite@4.5.0
      webpack: 5.89.0

  ../../test-apps/export-gltf:
    specifiers:
      '@itwin/build-tools': workspace:*
      '@itwin/core-backend': workspace:*
      '@itwin/core-bentley': workspace:*
      '@itwin/core-common': workspace:*
      '@itwin/core-geometry': workspace:*
      '@itwin/eslint-plugin': 4.0.0-dev.44
      '@types/node': ~18.16.20
      '@types/yargs': 17.0.19
      eslint: ^8.44.0
      rimraf: ^3.0.2
      typescript: ~5.0.2
      yargs: ^17.4.0
    dependencies:
      '@itwin/core-backend': link:../../core/backend
      '@itwin/core-bentley': link:../../core/bentley
      '@itwin/core-common': link:../../core/common
      '@itwin/core-geometry': link:../../core/geometry
      yargs: 17.7.2
    devDependencies:
      '@itwin/build-tools': link:../../tools/build
      '@itwin/eslint-plugin': 4.0.0-dev.44_tbd2sfde3bmfdyh2lekgkzvsmq
      '@types/node': 18.16.20
      '@types/yargs': 17.0.19
      eslint: 8.52.0
      rimraf: 3.0.2
      typescript: 5.0.4

  ../../test-apps/imjs-importer:
    specifiers:
      '@itwin/build-tools': workspace:*
      '@itwin/core-backend': workspace:*
      '@itwin/core-bentley': workspace:*
      '@itwin/core-common': workspace:*
      '@itwin/core-geometry': workspace:*
      '@itwin/eslint-plugin': 4.0.0-dev.44
      '@types/chai': 4.3.1
      '@types/mocha': ^8.2.2
      '@types/node': ~18.16.20
      '@types/yargs': 17.0.19
      chai: ^4.3.10
      eslint: ^8.44.0
      mocha: ^10.0.0
      rimraf: ^3.0.2
      typescript: ~5.0.2
      yargs: ^17.4.0
    dependencies:
      '@itwin/core-backend': link:../../core/backend
      '@itwin/core-bentley': link:../../core/bentley
      '@itwin/core-common': link:../../core/common
      '@itwin/core-geometry': link:../../core/geometry
      chai: 4.3.10
      yargs: 17.7.2
    devDependencies:
      '@itwin/build-tools': link:../../tools/build
      '@itwin/eslint-plugin': 4.0.0-dev.44_tbd2sfde3bmfdyh2lekgkzvsmq
      '@types/chai': 4.3.1
      '@types/mocha': 8.2.3
      '@types/node': 18.16.20
      '@types/yargs': 17.0.19
      eslint: 8.52.0
      mocha: 10.2.0
      rimraf: 3.0.2
      typescript: 5.0.4

  ../../test-apps/imodel-from-geojson:
    specifiers:
      '@itwin/build-tools': workspace:*
      '@itwin/core-backend': workspace:*
      '@itwin/core-bentley': workspace:*
      '@itwin/core-common': workspace:*
      '@itwin/core-geometry': workspace:*
      '@itwin/eslint-plugin': 4.0.0-dev.44
      '@types/fs-extra': ^4.0.7
      '@types/lodash': ^4.14.0
      '@types/node': ~18.16.20
      '@types/yargs': 17.0.19
      eslint: ^8.44.0
      fs-extra: ^8.1.0
      rimraf: ^3.0.2
      typescript: ~5.0.2
      yargs: ^17.4.0
    dependencies:
      '@itwin/core-backend': link:../../core/backend
      '@itwin/core-bentley': link:../../core/bentley
      '@itwin/core-common': link:../../core/common
      '@itwin/core-geometry': link:../../core/geometry
      fs-extra: 8.1.0
      yargs: 17.7.2
    devDependencies:
      '@itwin/build-tools': link:../../tools/build
      '@itwin/eslint-plugin': 4.0.0-dev.44_tbd2sfde3bmfdyh2lekgkzvsmq
      '@types/fs-extra': 4.0.14
      '@types/lodash': 4.14.200
      '@types/node': 18.16.20
      '@types/yargs': 17.0.19
      eslint: 8.52.0
      rimraf: 3.0.2
      typescript: 5.0.4

  ../../test-apps/imodel-from-orbitgt:
    specifiers:
      '@itwin/build-tools': workspace:*
      '@itwin/core-backend': workspace:*
      '@itwin/core-bentley': workspace:*
      '@itwin/core-common': workspace:*
      '@itwin/core-geometry': workspace:*
      '@itwin/core-orbitgt': workspace:*
      '@itwin/eslint-plugin': 4.0.0-dev.44
      '@types/fs-extra': ^4.0.7
      '@types/node': ~18.16.20
      '@types/yargs': 17.0.19
      eslint: ^8.44.0
      rimraf: ^3.0.2
      typescript: ~5.0.2
      yargs: ^17.4.0
    dependencies:
      '@itwin/core-backend': link:../../core/backend
      '@itwin/core-bentley': link:../../core/bentley
      '@itwin/core-common': link:../../core/common
      '@itwin/core-geometry': link:../../core/geometry
      '@itwin/core-orbitgt': link:../../core/orbitgt
      yargs: 17.7.2
    devDependencies:
      '@itwin/build-tools': link:../../tools/build
      '@itwin/eslint-plugin': 4.0.0-dev.44_tbd2sfde3bmfdyh2lekgkzvsmq
      '@types/fs-extra': 4.0.14
      '@types/node': 18.16.20
      '@types/yargs': 17.0.19
      eslint: 8.52.0
      rimraf: 3.0.2
      typescript: 5.0.4

  ../../test-apps/imodel-from-reality-model:
    specifiers:
      '@itwin/build-tools': workspace:*
      '@itwin/core-backend': workspace:*
      '@itwin/core-bentley': workspace:*
      '@itwin/core-common': workspace:*
      '@itwin/core-geometry': workspace:*
      '@itwin/eslint-plugin': 4.0.0-dev.44
      '@types/fs-extra': ^4.0.7
      '@types/lodash': ^4.14.0
      '@types/node': ~18.16.20
      '@types/yargs': 17.0.19
      eslint: ^8.44.0
      fs-extra: ^8.1.0
      rimraf: ^3.0.2
      typescript: ~5.0.2
      yargs: ^17.4.0
    dependencies:
      '@itwin/core-backend': link:../../core/backend
      '@itwin/core-bentley': link:../../core/bentley
      '@itwin/core-common': link:../../core/common
      '@itwin/core-geometry': link:../../core/geometry
      fs-extra: 8.1.0
      yargs: 17.7.2
    devDependencies:
      '@itwin/build-tools': link:../../tools/build
      '@itwin/eslint-plugin': 4.0.0-dev.44_tbd2sfde3bmfdyh2lekgkzvsmq
      '@types/fs-extra': 4.0.14
      '@types/lodash': 4.14.200
      '@types/node': 18.16.20
      '@types/yargs': 17.0.19
      eslint: 8.52.0
      rimraf: 3.0.2
      typescript: 5.0.4

  ../../tools/backend-webpack:
    specifiers:
      '@itwin/build-tools': workspace:*
      '@itwin/core-webpack-tools': workspace:*
      case-sensitive-paths-webpack-plugin: ^2.1.2
      chalk: ^3.0.0
      concurrently: ^3.6.1
      fs-extra: ^8.1.0
      glob: ^7.1.2
      nodemon: ^2.0.4
      rimraf: ^3.0.2
      webpack: ^5.76.0
      yargonaut: ^1.1.2
      yargs: ^17.4.0
    dependencies:
      '@itwin/build-tools': link:../build
      '@itwin/core-webpack-tools': link:../webpack-core
      case-sensitive-paths-webpack-plugin: 2.4.0
      chalk: 3.0.0
      concurrently: 3.6.1
      fs-extra: 8.1.0
      glob: 7.2.3
      nodemon: 2.0.22
      webpack: 5.89.0
      yargonaut: 1.1.4
      yargs: 17.7.2
    devDependencies:
      rimraf: 3.0.2

  ../../tools/build:
    specifiers:
      '@itwin/eslint-plugin': 4.0.0-dev.44
      '@microsoft/api-extractor': ~7.36.4
      '@types/node': ~18.16.20
      chalk: ^3.0.0
      cpx2: ^3.0.0
      cross-spawn: ^7.0.1
      eslint: ^8.44.0
      fs-extra: ^8.1.0
      glob: ^7.1.2
      mocha: ^10.0.0
      mocha-junit-reporter: ^2.0.2
      rimraf: ^3.0.2
      tree-kill: ^1.2.0
      typedoc: ^0.23.28
      typedoc-plugin-merge-modules: ^4.0.1
      typescript: ~5.0.2
      wtfnode: ^0.9.1
      yargs: ^17.4.0
    dependencies:
      '@microsoft/api-extractor': 7.36.4_@types+node@18.16.20
      chalk: 3.0.0
      cpx2: 3.0.2
      cross-spawn: 7.0.3
      fs-extra: 8.1.0
      glob: 7.2.3
      mocha: 10.2.0
      mocha-junit-reporter: 2.2.1_mocha@10.2.0
      rimraf: 3.0.2
      tree-kill: 1.2.2
      typedoc: 0.23.28_typescript@5.0.4
      typedoc-plugin-merge-modules: 4.1.0_typedoc@0.23.28
      typescript: 5.0.4
      wtfnode: 0.9.1
      yargs: 17.7.2
    devDependencies:
      '@itwin/eslint-plugin': 4.0.0-dev.44_tbd2sfde3bmfdyh2lekgkzvsmq
      '@types/node': 18.16.20
      eslint: 8.52.0

  ../../tools/certa:
    specifiers:
      '@itwin/build-tools': workspace:*
      '@itwin/eslint-plugin': 4.0.0-dev.44
      '@types/chai': 4.3.1
      '@types/detect-port': ~1.1.0
      '@types/express': ^4.16.1
      '@types/lodash': ^4.14.0
      '@types/mocha': ^8.2.2
      '@types/node': ~18.16.20
      '@types/yargs': 17.0.19
      canonical-path: ^1.0.0
      detect-port: ~1.3.0
      electron: ^28.0.0
      eslint: ^8.44.0
      express: ^4.16.3
      jsonc-parser: ~2.0.3
      lodash: ^4.17.10
      mocha: ^10.0.0
      nyc: ^15.1.0
      playwright: ~1.35.1
      rimraf: ^3.0.2
      source-map-support: ^0.5.6
      typescript: ~5.0.2
      yargs: ^17.4.0
    dependencies:
      canonical-path: 1.0.0
      detect-port: 1.3.0
      express: 4.18.2
      jsonc-parser: 2.0.3
      lodash: 4.17.21
      mocha: 10.2.0
      playwright: 1.35.1
      source-map-support: 0.5.21
      yargs: 17.7.2
    devDependencies:
      '@itwin/build-tools': link:../build
      '@itwin/eslint-plugin': 4.0.0-dev.44_tbd2sfde3bmfdyh2lekgkzvsmq
      '@types/chai': 4.3.1
      '@types/detect-port': 1.1.0
      '@types/express': 4.17.20
      '@types/lodash': 4.14.200
      '@types/mocha': 8.2.3
      '@types/node': 18.16.20
      '@types/yargs': 17.0.19
      electron: 28.0.0
      eslint: 8.52.0
      nyc: 15.1.0
      rimraf: 3.0.2
      typescript: 5.0.4

  ../../tools/ecschema2ts:
    specifiers:
      '@itwin/build-tools': workspace:*
      '@itwin/core-backend': workspace:*
      '@itwin/core-bentley': workspace:*
      '@itwin/core-common': workspace:*
      '@itwin/core-geometry': workspace:*
      '@itwin/ecschema-locaters': workspace:*
      '@itwin/ecschema-metadata': workspace:*
      '@itwin/eslint-plugin': 4.0.0-dev.44
      '@types/chai': 4.3.1
      '@types/chai-string': ^1.4.1
      '@types/fs-extra': ^4.0.7
      '@types/mocha': ^8.2.2
      '@types/node': ~18.16.20
      '@xmldom/xmldom': ~0.8.5
      chai: ^4.3.10
      chai-string: ^1.5.0
      chalk: ^3.0.0
      commander: ^2.14.1
      cpx2: ^3.0.0
      eslint: ^8.44.0
      fs-extra: ^8.1.0
      mocha: ^10.0.0
      nyc: ^15.1.0
      rimraf: ^3.0.2
      source-map-support: ^0.5.6
      typescript: ~5.0.2
    dependencies:
      '@itwin/core-backend': link:../../core/backend
      '@itwin/core-bentley': link:../../core/bentley
      '@itwin/core-common': link:../../core/common
      '@itwin/core-geometry': link:../../core/geometry
      '@itwin/ecschema-locaters': link:../../core/ecschema-locaters
      '@itwin/ecschema-metadata': link:../../core/ecschema-metadata
      '@xmldom/xmldom': 0.8.10
      chai-string: 1.5.0_chai@4.3.10
      chalk: 3.0.0
      commander: 2.20.3
      fs-extra: 8.1.0
    devDependencies:
      '@itwin/build-tools': link:../build
      '@itwin/eslint-plugin': 4.0.0-dev.44_tbd2sfde3bmfdyh2lekgkzvsmq
      '@types/chai': 4.3.1
      '@types/chai-string': 1.4.4
      '@types/fs-extra': 4.0.14
      '@types/mocha': 8.2.3
      '@types/node': 18.16.20
      chai: 4.3.10
      cpx2: 3.0.2
      eslint: 8.52.0
      mocha: 10.2.0
      nyc: 15.1.0
      rimraf: 3.0.2
      source-map-support: 0.5.21
      typescript: 5.0.4

  ../../tools/internal:
    specifiers:
      '@itwin/build-tools': workspace:*
      glob: ^7.1.2
      mocha: ^10.0.0
      yargs: ^17.4.0
    dependencies:
      yargs: 17.7.2
    devDependencies:
      '@itwin/build-tools': link:../build
      glob: 7.2.3
      mocha: 10.2.0

  ../../tools/perf-tools:
    specifiers:
      '@itwin/build-tools': workspace:*
      '@itwin/eslint-plugin': 4.0.0-dev.44
      '@types/fs-extra': ^4.0.7
      eslint: ^8.44.0
      fs-extra: ^8.1.0
      rimraf: ^3.0.2
      typescript: ~5.0.2
    dependencies:
      fs-extra: 8.1.0
    devDependencies:
      '@itwin/build-tools': link:../build
      '@itwin/eslint-plugin': 4.0.0-dev.44_tbd2sfde3bmfdyh2lekgkzvsmq
      '@types/fs-extra': 4.0.14
      eslint: 8.52.0
      rimraf: 3.0.2
      typescript: 5.0.4

  ../../tools/webpack-core:
    specifiers:
      '@itwin/build-tools': workspace:*
      '@itwin/eslint-plugin': 4.0.0-dev.44
      '@types/chai': 4.3.1
      '@types/chai-as-promised': ^7
      '@types/chai-jest-snapshot': ^1.3.0
      '@types/fs-extra': ^4.0.7
      '@types/glob': ^5.0.35
      '@types/mocha': ^8.2.2
      '@types/node': ~18.16.20
      chai: ^4.3.10
      chai-as-promised: ^7
      chai-jest-snapshot: ^2.0.0
      chalk: ^3.0.0
      copy-webpack-plugin: ^11.0.0
      cpx2: ^3.0.0
      eslint: ^8.44.0
      file-loader: ^6.2.0
      findup: 0.1.5
      fs-extra: ^8.1.0
      glob: ^7.1.2
      lodash: ^4.17.10
      memfs: ^3.2.2
      mocha: ^10.0.0
      nyc: ^15.1.0
      resolve: 1.19.0
      rimraf: ^3.0.2
      source-map-loader: ^4.0.0
      typescript: ~5.0.2
      webpack: ^5.76.0
    dependencies:
      chalk: 3.0.0
      copy-webpack-plugin: 11.0.0_webpack@5.89.0
      file-loader: 6.2.0_webpack@5.89.0
      findup: 0.1.5
      fs-extra: 8.1.0
      glob: 7.2.3
      lodash: 4.17.21
      resolve: 1.19.0
      source-map-loader: 4.0.1_webpack@5.89.0
    devDependencies:
      '@itwin/build-tools': link:../build
      '@itwin/eslint-plugin': 4.0.0-dev.44_tbd2sfde3bmfdyh2lekgkzvsmq
      '@types/chai': 4.3.1
      '@types/chai-as-promised': 7.1.7
      '@types/chai-jest-snapshot': 1.3.7
      '@types/fs-extra': 4.0.14
      '@types/glob': 5.0.38
      '@types/mocha': 8.2.3
      '@types/node': 18.16.20
      chai: 4.3.10
      chai-as-promised: 7.1.1_chai@4.3.10
      chai-jest-snapshot: 2.0.0_chai@4.3.10
      cpx2: 3.0.2
      eslint: 8.52.0
      memfs: 3.6.0
      mocha: 10.2.0
      nyc: 15.1.0
      rimraf: 3.0.2
      typescript: 5.0.4
      webpack: 5.89.0

  ../../ui/appui-abstract:
    specifiers:
      '@itwin/build-tools': workspace:*
      '@itwin/certa': workspace:*
      '@itwin/core-bentley': workspace:*
      '@itwin/eslint-plugin': 4.0.0-dev.44
      '@types/chai': 4.3.1
      '@types/mocha': ^8.2.2
      '@types/sinon': ^10.0.15
      '@types/sinon-chai': ^3.2.0
      babel-loader: ~8.2.5
      babel-plugin-istanbul: ~6.1.1
      chai: ^4.3.10
      cpx2: ^3.0.0
      eslint: ^8.44.0
      glob: ^7.1.2
      ignore-styles: ^5.0.1
      mocha: ^10.0.0
      raf: ^3.4.0
      rimraf: ^3.0.2
      sinon: ^15.0.4
      sinon-chai: ^3.2.0
      source-map-loader: ^4.0.0
      typescript: ~5.0.2
      webpack: ^5.76.0
    devDependencies:
      '@itwin/build-tools': link:../../tools/build
      '@itwin/certa': link:../../tools/certa
      '@itwin/core-bentley': link:../../core/bentley
      '@itwin/eslint-plugin': 4.0.0-dev.44_tbd2sfde3bmfdyh2lekgkzvsmq
      '@types/chai': 4.3.1
      '@types/mocha': 8.2.3
      '@types/sinon': 10.0.20
      '@types/sinon-chai': 3.2.11
      babel-loader: 8.2.5_webpack@5.89.0
      babel-plugin-istanbul: 6.1.1
      chai: 4.3.10
      cpx2: 3.0.2
      eslint: 8.52.0
      glob: 7.2.3
      ignore-styles: 5.0.1
      mocha: 10.2.0
      raf: 3.4.1
      rimraf: 3.0.2
      sinon: 15.2.0
      sinon-chai: 3.7.0_chai@4.3.10+sinon@15.2.0
      source-map-loader: 4.0.1_webpack@5.89.0
      typescript: 5.0.4
      webpack: 5.89.0

  ../../utils/workspace-editor:
    specifiers:
      '@itwin/build-tools': workspace:*
      '@itwin/core-backend': workspace:*
      '@itwin/core-bentley': workspace:*
      '@itwin/core-common': workspace:*
      '@itwin/eslint-plugin': 4.0.0-dev.44
      '@types/chai': 4.3.1
      '@types/glob': ^5.0.35
      '@types/mocha': ^8.2.2
      '@types/yargs': 17.0.19
      eslint: ^8.44.0
      glob: ^7.1.2
      mocha: ^10.0.0
      rimraf: ^3.0.2
      typescript: ~5.0.2
      yargs: ^17.4.0
    dependencies:
      '@itwin/core-backend': link:../../core/backend
      '@itwin/core-bentley': link:../../core/bentley
      '@itwin/core-common': link:../../core/common
      glob: 7.2.3
      yargs: 17.7.2
    devDependencies:
      '@itwin/build-tools': link:../../tools/build
      '@itwin/eslint-plugin': 4.0.0-dev.44_tbd2sfde3bmfdyh2lekgkzvsmq
      '@types/chai': 4.3.1
      '@types/glob': 5.0.38
      '@types/mocha': 8.2.3
      '@types/yargs': 17.0.19
      eslint: 8.52.0
      mocha: 10.2.0
      rimraf: 3.0.2
      typescript: 5.0.4

packages:

  /@aashutoshrathi/word-wrap/1.2.6:
    resolution: {integrity: sha512-1Yjs2SvM8TflER/OD3cOjhWWOZb58A2t7wpE2S9XfBYTiIl+XFhQG2bjy4Pu1I+EAlCNUzRDYDdFwFYUKvXcIA==}
    engines: {node: '>=0.10.0'}

  /@ampproject/remapping/2.2.1:
    resolution: {integrity: sha512-lFMjJTrFL3j7L9yBxwYfCq2k6qqwHyzuUl/XBnif78PWTJYyL/dfowQHWE3sp6U6ZzqWiiIZnpTMO96zhkjwtg==}
    engines: {node: '>=6.0.0'}
    dependencies:
      '@jridgewell/gen-mapping': 0.3.3
      '@jridgewell/trace-mapping': 0.3.20

  /@antfu/utils/0.7.6:
    resolution: {integrity: sha512-pvFiLP2BeOKA/ZOS6jxx4XhKzdVLHDhGlFEaZ2flWWYf2xOqVniqpk38I04DFRyz+L0ASggl7SkItTc+ZLju4w==}
    dev: true

  /@azure/abort-controller/1.1.0:
    resolution: {integrity: sha512-TrRLIoSQVzfAJX9H1JeFjzAoDGcoK1IYX1UImfceTZpsyYfWr09Ss1aHW1y5TrrR3iq6RZLBwJ3E24uwPhwahw==}
    engines: {node: '>=12.0.0'}
    dependencies:
      tslib: 2.6.2
    dev: false

  /@azure/core-auth/1.5.0:
    resolution: {integrity: sha512-udzoBuYG1VBoHVohDTrvKjyzel34zt77Bhp7dQntVGGD0ehVq48owENbBG8fIgkHRNUBQH5k1r0hpoMu5L8+kw==}
    engines: {node: '>=14.0.0'}
    dependencies:
      '@azure/abort-controller': 1.1.0
      '@azure/core-util': 1.6.1
      tslib: 2.6.2
    dev: false

  /@azure/core-client/1.7.3:
    resolution: {integrity: sha512-kleJ1iUTxcO32Y06dH9Pfi9K4U+Tlb111WXEnbt7R/ne+NLRwppZiTGJuTD5VVoxTMK5NTbEtm5t2vcdNCFe2g==}
    engines: {node: '>=14.0.0'}
    dependencies:
      '@azure/abort-controller': 1.1.0
      '@azure/core-auth': 1.5.0
      '@azure/core-rest-pipeline': 1.12.2
      '@azure/core-tracing': 1.0.1
      '@azure/core-util': 1.6.1
      '@azure/logger': 1.0.4
      tslib: 2.6.2
    transitivePeerDependencies:
      - supports-color
    dev: false

  /@azure/core-http-compat/1.3.0:
    resolution: {integrity: sha512-ZN9avruqbQ5TxopzG3ih3KRy52n8OAbitX3fnZT5go4hzu0J+KVPSzkL+Wt3hpJpdG8WIfg1sBD1tWkgUdEpBA==}
    engines: {node: '>=12.0.0'}
    dependencies:
      '@azure/abort-controller': 1.1.0
      '@azure/core-client': 1.7.3
      '@azure/core-rest-pipeline': 1.12.2
    transitivePeerDependencies:
      - supports-color
    dev: false

  /@azure/core-http/2.3.2:
    resolution: {integrity: sha512-Z4dfbglV9kNZO177CNx4bo5ekFuYwwsvjLiKdZI4r84bYGv3irrbQz7JC3/rUfFH2l4T/W6OFleJaa2X0IaQqw==}
    engines: {node: '>=14.0.0'}
    dependencies:
      '@azure/abort-controller': 1.1.0
      '@azure/core-auth': 1.5.0
      '@azure/core-tracing': 1.0.0-preview.13
      '@azure/core-util': 1.6.1
      '@azure/logger': 1.0.4
      '@types/node-fetch': 2.6.7
      '@types/tunnel': 0.0.3
      form-data: 4.0.0
      node-fetch: 2.7.0
      process: 0.11.10
      tough-cookie: 4.1.3
      tslib: 2.6.2
      tunnel: 0.0.6
      uuid: 8.3.2
      xml2js: 0.5.0
    transitivePeerDependencies:
      - encoding
    dev: false

  /@azure/core-http/3.0.3:
    resolution: {integrity: sha512-QMib3wXotJMFhHgmJBPUF9YsyErw34H0XDFQd9CauH7TPB+RGcyl9Ayy7iURtJB04ngXhE6YwrQsWDXlSLrilg==}
    engines: {node: '>=14.0.0'}
    dependencies:
      '@azure/abort-controller': 1.1.0
      '@azure/core-auth': 1.5.0
      '@azure/core-tracing': 1.0.0-preview.13
      '@azure/core-util': 1.6.1
      '@azure/logger': 1.0.4
      '@types/node-fetch': 2.6.7
      '@types/tunnel': 0.0.3
      form-data: 4.0.0
      node-fetch: 2.7.0
      process: 0.11.10
      tslib: 2.6.2
      tunnel: 0.0.6
      uuid: 8.3.2
      xml2js: 0.5.0
    transitivePeerDependencies:
      - encoding
    dev: false

  /@azure/core-lro/2.5.4:
    resolution: {integrity: sha512-3GJiMVH7/10bulzOKGrrLeG/uCBH/9VtxqaMcB9lIqAeamI/xYQSHJL/KcsLDuH+yTjYpro/u6D/MuRe4dN70Q==}
    engines: {node: '>=14.0.0'}
    dependencies:
      '@azure/abort-controller': 1.1.0
      '@azure/core-util': 1.6.1
      '@azure/logger': 1.0.4
      tslib: 2.6.2
    dev: false

  /@azure/core-paging/1.5.0:
    resolution: {integrity: sha512-zqWdVIt+2Z+3wqxEOGzR5hXFZ8MGKK52x4vFLw8n58pR6ZfKRx3EXYTxTaYxYHc/PexPUTyimcTWFJbji9Z6Iw==}
    engines: {node: '>=14.0.0'}
    dependencies:
      tslib: 2.6.2
    dev: false

  /@azure/core-rest-pipeline/1.12.2:
    resolution: {integrity: sha512-wLLJQdL4v1yoqYtEtjKNjf8pJ/G/BqVomAWxcKOR1KbZJyCEnCv04yks7Y1NhJ3JzxbDs307W67uX0JzklFdCg==}
    engines: {node: '>=16.0.0'}
    dependencies:
      '@azure/abort-controller': 1.1.0
      '@azure/core-auth': 1.5.0
      '@azure/core-tracing': 1.0.1
      '@azure/core-util': 1.6.1
      '@azure/logger': 1.0.4
      form-data: 4.0.0
      http-proxy-agent: 5.0.0
      https-proxy-agent: 5.0.1
      tslib: 2.6.2
    transitivePeerDependencies:
      - supports-color
    dev: false

  /@azure/core-tracing/1.0.0-preview.13:
    resolution: {integrity: sha512-KxDlhXyMlh2Jhj2ykX6vNEU0Vou4nHr025KoSEiz7cS3BNiHNaZcdECk/DmLkEB0as5T7b/TpRcehJ5yV6NeXQ==}
    engines: {node: '>=12.0.0'}
    dependencies:
      '@opentelemetry/api': 1.0.4
      tslib: 2.6.2
    dev: false

  /@azure/core-tracing/1.0.1:
    resolution: {integrity: sha512-I5CGMoLtX+pI17ZdiFJZgxMJApsK6jjfm85hpgp3oazCdq5Wxgh4wMr7ge/TTWW1B5WBuvIOI1fMU/FrOAMKrw==}
    engines: {node: '>=12.0.0'}
    dependencies:
      tslib: 2.6.2
    dev: false

  /@azure/core-util/1.6.1:
    resolution: {integrity: sha512-h5taHeySlsV9qxuK64KZxy4iln1BtMYlNt5jbuEFN3UFSAd1EwKg/Gjl5a6tZ/W8t6li3xPnutOx7zbDyXnPmQ==}
    engines: {node: '>=16.0.0'}
    dependencies:
      '@azure/abort-controller': 1.1.0
      tslib: 2.6.2
    dev: false

  /@azure/identity/2.1.0:
    resolution: {integrity: sha512-BPDz1sK7Ul9t0l9YKLEa8PHqWU4iCfhGJ+ELJl6c8CP3TpJt2urNCbm0ZHsthmxRsYoMPbz2Dvzj30zXZVmAFw==}
    engines: {node: '>=12.0.0'}
    dependencies:
      '@azure/abort-controller': 1.1.0
      '@azure/core-auth': 1.5.0
      '@azure/core-client': 1.7.3
      '@azure/core-rest-pipeline': 1.12.2
      '@azure/core-tracing': 1.0.1
      '@azure/core-util': 1.6.1
      '@azure/logger': 1.0.4
      '@azure/msal-browser': 2.38.2
      '@azure/msal-common': 7.6.0
      '@azure/msal-node': 2.1.0
      events: 3.3.0
      jws: 4.0.0
      open: 8.4.2
      stoppable: 1.1.0
      tslib: 2.6.2
      uuid: 8.3.2
    transitivePeerDependencies:
      - supports-color
    dev: false

  /@azure/keyvault-keys/4.7.2:
    resolution: {integrity: sha512-VdIH6PjbQ3J5ntK+xeI8eOe1WsDxF9ndXw8BPR/9MZVnIj0vQNtNCS6gpR7EFQeGcs8XjzMfHm0AvKGErobqJQ==}
    engines: {node: '>=14.0.0'}
    dependencies:
      '@azure/abort-controller': 1.1.0
      '@azure/core-auth': 1.5.0
      '@azure/core-client': 1.7.3
      '@azure/core-http-compat': 1.3.0
      '@azure/core-lro': 2.5.4
      '@azure/core-paging': 1.5.0
      '@azure/core-rest-pipeline': 1.12.2
      '@azure/core-tracing': 1.0.1
      '@azure/core-util': 1.6.1
      '@azure/logger': 1.0.4
      tslib: 2.6.2
    transitivePeerDependencies:
      - supports-color
    dev: false

  /@azure/logger/1.0.4:
    resolution: {integrity: sha512-ustrPY8MryhloQj7OWGe+HrYx+aoiOxzbXTtgblbV3xwCqpzUK36phH3XNHQKj3EPonyFUuDTfR3qFhTEAuZEg==}
    engines: {node: '>=14.0.0'}
    dependencies:
      tslib: 2.6.2
    dev: false

  /@azure/ms-rest-js/1.11.2:
    resolution: {integrity: sha512-2AyQ1IKmLGKW7DU3/x3TsTBzZLcbC9YRI+yuDPuXAQrv3zar340K9wsxU413kHFIDjkWNCo9T0w5VtwcyWxhbQ==}
    dependencies:
      '@azure/core-auth': 1.5.0
      axios: 0.21.4
      form-data: 2.5.1
      tough-cookie: 2.5.0
      tslib: 1.14.1
      tunnel: 0.0.6
      uuid: 3.4.0
      xml2js: 0.4.23
    transitivePeerDependencies:
      - debug
    dev: false

  /@azure/msal-browser/2.38.2:
    resolution: {integrity: sha512-71BeIn2we6LIgMplwCSaMq5zAwmalyJR3jFcVOZxNVfQ1saBRwOD+P77nLs5vrRCedVKTq8RMFhIOdpMLNno0A==}
    engines: {node: '>=0.8.0'}
    dependencies:
      '@azure/msal-common': 13.3.0
    dev: false

  /@azure/msal-common/13.3.0:
    resolution: {integrity: sha512-/VFWTicjcJbrGp3yQP7A24xU95NiDMe23vxIU1U6qdRPFsprMDNUohMudclnd+WSHE4/McqkZs/nUU3sAKkVjg==}
    engines: {node: '>=0.8.0'}
    dev: false

  /@azure/msal-common/14.0.3:
    resolution: {integrity: sha512-Vl5SsC3zvQ8913GnO5Typox+35M6CaXmO/2FXi35LfMAV3ZB/HLCsldLxylI01c3CmtOm7pICWpOjp/DlQ9RWA==}
    engines: {node: '>=0.8.0'}
    dev: false

  /@azure/msal-common/7.6.0:
    resolution: {integrity: sha512-XqfbglUTVLdkHQ8F9UQJtKseRr3sSnr9ysboxtoswvaMVaEfvyLtMoHv9XdKUfOc0qKGzNgRFd9yRjIWVepl6Q==}
    engines: {node: '>=0.8.0'}
    dev: false

  /@azure/msal-node/2.1.0:
    resolution: {integrity: sha512-RiYnw8VdrFJrgTfHAfiAhRehIYN/H8vQ00DGVTYMOtlOkoEbZneK0qs8DV3p2WKVB5GN0cshVSI79N0fVlgbmg==}
    engines: {node: 18 || 20}
    dependencies:
      '@azure/msal-common': 14.0.3
      jsonwebtoken: 9.0.2
      uuid: 8.3.2
    dev: false

  /@azure/storage-blob/12.13.0:
    resolution: {integrity: sha512-t3Q2lvBMJucgTjQcP5+hvEJMAsJSk0qmAnjDLie2td017IiduZbbC9BOcFfmwzR6y6cJdZOuewLCNFmEx9IrXA==}
    engines: {node: '>=14.0.0'}
    dependencies:
      '@azure/abort-controller': 1.1.0
      '@azure/core-http': 3.0.3
      '@azure/core-lro': 2.5.4
      '@azure/core-paging': 1.5.0
      '@azure/core-tracing': 1.0.0-preview.13
      '@azure/logger': 1.0.4
      events: 3.3.0
      tslib: 2.6.2
    transitivePeerDependencies:
      - encoding
    dev: false

  /@azure/storage-blob/12.16.0:
    resolution: {integrity: sha512-jz33rUSUGUB65FgYrTRgRDjG6hdPHwfvHe+g/UrwVG8MsyLqSxg9TaW7Yuhjxu1v1OZ5xam2NU6+IpCN0xJO8Q==}
    engines: {node: '>=14.0.0'}
    dependencies:
      '@azure/abort-controller': 1.1.0
      '@azure/core-http': 3.0.3
      '@azure/core-lro': 2.5.4
      '@azure/core-paging': 1.5.0
      '@azure/core-tracing': 1.0.0-preview.13
      '@azure/logger': 1.0.4
      events: 3.3.0
      tslib: 2.6.2
    transitivePeerDependencies:
      - encoding
    dev: false

  /@azure/storage-blob/12.7.0:
    resolution: {integrity: sha512-7YEWEx03Us/YBxthzBv788R7jokwpCD5KcIsvtE5xRaijNX9o80KXpabhEwLR9DD9nmt/AlU/c1R+aXydgCduQ==}
    engines: {node: '>=8.0.0'}
    dependencies:
      '@azure/abort-controller': 1.1.0
      '@azure/core-http': 2.3.2
      '@azure/core-lro': 2.5.4
      '@azure/core-paging': 1.5.0
      '@azure/core-tracing': 1.0.0-preview.13
      '@azure/logger': 1.0.4
      events: 3.3.0
      tslib: 2.6.2
    transitivePeerDependencies:
      - encoding
    dev: false

  /@babel/code-frame/7.22.13:
    resolution: {integrity: sha512-XktuhWlJ5g+3TJXc5upd9Ks1HutSArik6jf2eAjYFyIOf4ej3RN+184cZbzDvbPnuTJIUhPKKJE3cIsYTiAT3w==}
    engines: {node: '>=6.9.0'}
    dependencies:
      '@babel/highlight': 7.22.20
      chalk: 2.4.2

  /@babel/compat-data/7.23.2:
    resolution: {integrity: sha512-0S9TQMmDHlqAZ2ITT95irXKfxN9bncq8ZCoJhun3nHL/lLUxd2NKBJYoNGWH7S0hz6fRQwWlAWn/ILM0C70KZQ==}
    engines: {node: '>=6.9.0'}

  /@babel/core/7.23.2:
    resolution: {integrity: sha512-n7s51eWdaWZ3vGT2tD4T7J6eJs3QoBXydv7vkUM06Bf1cbVD2Kc2UrkzhiQwobfV7NwOnQXYL7UBJ5VPU+RGoQ==}
    engines: {node: '>=6.9.0'}
    dependencies:
      '@ampproject/remapping': 2.2.1
      '@babel/code-frame': 7.22.13
      '@babel/generator': 7.23.0
      '@babel/helper-compilation-targets': 7.22.15
      '@babel/helper-module-transforms': 7.23.0_@babel+core@7.23.2
      '@babel/helpers': 7.23.2
      '@babel/parser': 7.23.0
      '@babel/template': 7.22.15
      '@babel/traverse': 7.23.2
      '@babel/types': 7.23.0
      convert-source-map: 2.0.0
      debug: 4.3.4
      gensync: 1.0.0-beta.2
      json5: 2.2.3
      semver: 6.3.1
    transitivePeerDependencies:
      - supports-color

  /@babel/generator/7.23.0:
    resolution: {integrity: sha512-lN85QRR+5IbYrMWM6Y4pE/noaQtg4pNiqeNGX60eqOfo6gtEj6uw/JagelB8vVztSd7R6M5n1+PQkDbHbBRU4g==}
    engines: {node: '>=6.9.0'}
    dependencies:
      '@babel/types': 7.23.0
      '@jridgewell/gen-mapping': 0.3.3
      '@jridgewell/trace-mapping': 0.3.20
      jsesc: 2.5.2

  /@babel/helper-compilation-targets/7.22.15:
    resolution: {integrity: sha512-y6EEzULok0Qvz8yyLkCvVX+02ic+By2UdOhylwUOvOn9dvYc9mKICJuuU1n1XBI02YWsNsnrY1kc6DVbjcXbtw==}
    engines: {node: '>=6.9.0'}
    dependencies:
      '@babel/compat-data': 7.23.2
      '@babel/helper-validator-option': 7.22.15
      browserslist: 4.22.1
      lru-cache: 5.1.1
      semver: 6.3.1

  /@babel/helper-environment-visitor/7.22.20:
    resolution: {integrity: sha512-zfedSIzFhat/gFhWfHtgWvlec0nqB9YEIVrpuwjruLlXfUSnA8cJB0miHKwqDnQ7d32aKo2xt88/xZptwxbfhA==}
    engines: {node: '>=6.9.0'}

  /@babel/helper-function-name/7.23.0:
    resolution: {integrity: sha512-OErEqsrxjZTJciZ4Oo+eoZqeW9UIiOcuYKRJA4ZAgV9myA+pOXhhmpfNCKjEH/auVfEYVFJ6y1Tc4r0eIApqiw==}
    engines: {node: '>=6.9.0'}
    dependencies:
      '@babel/template': 7.22.15
      '@babel/types': 7.23.0

  /@babel/helper-hoist-variables/7.22.5:
    resolution: {integrity: sha512-wGjk9QZVzvknA6yKIUURb8zY3grXCcOZt+/7Wcy8O2uctxhplmUPkOdlgoNhmdVee2c92JXbf1xpMtVNbfoxRw==}
    engines: {node: '>=6.9.0'}
    dependencies:
      '@babel/types': 7.23.0

  /@babel/helper-module-imports/7.22.15:
    resolution: {integrity: sha512-0pYVBnDKZO2fnSPCrgM/6WMc7eS20Fbok+0r88fp+YtWVLZrp4CkafFGIp+W0VKw4a22sgebPT99y+FDNMdP4w==}
    engines: {node: '>=6.9.0'}
    dependencies:
      '@babel/types': 7.23.0

  /@babel/helper-module-transforms/7.23.0_@babel+core@7.23.2:
    resolution: {integrity: sha512-WhDWw1tdrlT0gMgUJSlX0IQvoO1eN279zrAUbVB+KpV2c3Tylz8+GnKOLllCS6Z/iZQEyVYxhZVUdPTqs2YYPw==}
    engines: {node: '>=6.9.0'}
    peerDependencies:
      '@babel/core': ^7.0.0
    peerDependenciesMeta:
      '@babel/core':
        optional: true
    dependencies:
      '@babel/core': 7.23.2
      '@babel/helper-environment-visitor': 7.22.20
      '@babel/helper-module-imports': 7.22.15
      '@babel/helper-simple-access': 7.22.5
      '@babel/helper-split-export-declaration': 7.22.6
      '@babel/helper-validator-identifier': 7.22.20

  /@babel/helper-plugin-utils/7.22.5:
    resolution: {integrity: sha512-uLls06UVKgFG9QD4OeFYLEGteMIAa5kpTPcFL28yuCIIzsf6ZyKZMllKVOCZFhiZ5ptnwX4mtKdWCBE/uT4amg==}
    engines: {node: '>=6.9.0'}
    dev: true

  /@babel/helper-simple-access/7.22.5:
    resolution: {integrity: sha512-n0H99E/K+Bika3++WNL17POvo4rKWZ7lZEp1Q+fStVbUi8nxPQEBOlTmCOxW/0JsS56SKKQ+ojAe2pHKJHN35w==}
    engines: {node: '>=6.9.0'}
    dependencies:
      '@babel/types': 7.23.0

  /@babel/helper-split-export-declaration/7.22.6:
    resolution: {integrity: sha512-AsUnxuLhRYsisFiaJwvp1QF+I3KjD5FOxut14q/GzovUe6orHLesW2C7d754kRm53h5gqrz6sFl6sxc4BVtE/g==}
    engines: {node: '>=6.9.0'}
    dependencies:
      '@babel/types': 7.23.0

  /@babel/helper-string-parser/7.22.5:
    resolution: {integrity: sha512-mM4COjgZox8U+JcXQwPijIZLElkgEpO5rsERVDJTc2qfCDfERyob6k5WegS14SX18IIjv+XD+GrqNumY5JRCDw==}
    engines: {node: '>=6.9.0'}

  /@babel/helper-validator-identifier/7.22.20:
    resolution: {integrity: sha512-Y4OZ+ytlatR8AI+8KZfKuL5urKp7qey08ha31L8b3BwewJAoJamTzyvxPR/5D+KkdJCGPq/+8TukHBlY10FX9A==}
    engines: {node: '>=6.9.0'}

  /@babel/helper-validator-option/7.22.15:
    resolution: {integrity: sha512-bMn7RmyFjY/mdECUbgn9eoSY4vqvacUnS9i9vGAGttgFWesO6B4CYWA7XlpbWgBt71iv/hfbPlynohStqnu5hA==}
    engines: {node: '>=6.9.0'}

  /@babel/helpers/7.23.2:
    resolution: {integrity: sha512-lzchcp8SjTSVe/fPmLwtWVBFC7+Tbn8LGHDVfDp9JGxpAY5opSaEFgt8UQvrnECWOTdji2mOWMz1rOhkHscmGQ==}
    engines: {node: '>=6.9.0'}
    dependencies:
      '@babel/template': 7.22.15
      '@babel/traverse': 7.23.2
      '@babel/types': 7.23.0
    transitivePeerDependencies:
      - supports-color

  /@babel/highlight/7.22.20:
    resolution: {integrity: sha512-dkdMCN3py0+ksCgYmGG8jKeGA/8Tk+gJwSYYlFGxG5lmhfKNoAy004YpLxpS1W2J8m/EK2Ew+yOs9pVRwO89mg==}
    engines: {node: '>=6.9.0'}
    dependencies:
      '@babel/helper-validator-identifier': 7.22.20
      chalk: 2.4.2
      js-tokens: 4.0.0

  /@babel/parser/7.23.0:
    resolution: {integrity: sha512-vvPKKdMemU85V9WE/l5wZEmImpCtLqbnTvqDS2U1fJ96KrxoW7KrXhNsNCblQlg8Ck4b85yxdTyelsMUgFUXiw==}
    engines: {node: '>=6.0.0'}
    hasBin: true

  /@babel/runtime/7.23.2:
    resolution: {integrity: sha512-mM8eg4yl5D6i3lu2QKPuPH4FArvJ8KhTofbE7jwMUv9KX5mBvwPAqnV3MlyBNqdp9RyRKP6Yck8TrfYrPvX3bg==}
    engines: {node: '>=6.9.0'}
    dependencies:
      regenerator-runtime: 0.14.0

  /@babel/template/7.22.15:
    resolution: {integrity: sha512-QPErUVm4uyJa60rkI73qneDacvdvzxshT3kksGqlGWYdOTIUOwJ7RDUL8sGqslY1uXWSL6xMFKEXDS3ox2uF0w==}
    engines: {node: '>=6.9.0'}
    dependencies:
      '@babel/code-frame': 7.22.13
      '@babel/parser': 7.23.0
      '@babel/types': 7.23.0

  /@babel/traverse/7.23.2:
    resolution: {integrity: sha512-azpe59SQ48qG6nu2CzcMLbxUudtN+dOM9kDbUqGq3HXUJRlo7i8fvPoxQUzYgLZ4cMVmuZgm8vvBpNeRhd6XSw==}
    engines: {node: '>=6.9.0'}
    dependencies:
      '@babel/code-frame': 7.22.13
      '@babel/generator': 7.23.0
      '@babel/helper-environment-visitor': 7.22.20
      '@babel/helper-function-name': 7.23.0
      '@babel/helper-hoist-variables': 7.22.5
      '@babel/helper-split-export-declaration': 7.22.6
      '@babel/parser': 7.23.0
      '@babel/types': 7.23.0
      debug: 4.3.4
      globals: 11.12.0
    transitivePeerDependencies:
      - supports-color

  /@babel/types/7.23.0:
    resolution: {integrity: sha512-0oIyUfKoI3mSqMvsxBdclDwxXKXAUA8v/apZbc+iSyARYou1o8ZGDxbUYyLFoW2arqS2jDGqJuZvv1d/io1axg==}
    engines: {node: '>=6.9.0'}
    dependencies:
      '@babel/helper-string-parser': 7.22.5
      '@babel/helper-validator-identifier': 7.22.20
      to-fast-properties: 2.0.0

  /@bentley/aec-units-schema/1.0.3:
    resolution: {integrity: sha512-Rpc+g75LZfDaapej3OBUOx67p5vOi9xF34gAhfWlmdm2cWeMZzjkjzVLR/Fn8NMdvhn/QS8HRAVLlXLSOtm6kg==}

  /@bentley/architectural-physical-schema/1.0.3:
    resolution: {integrity: sha512-KwOyb8anB6W/FCywiRX54nRDFy5o9wDb1zUr3CJvtsDhGuOpBvqsHVRkTGLqkW1gyIbZxn6LUmeW4z5ggd9Zvg==}
    dev: true

  /@bentley/bis-core-schema/1.0.16:
    resolution: {integrity: sha512-c/swQLDNN9ptNKICqLfGTjE8BhhA4C/dHkgCg9WtDap0LE3c5BRBUIkFLzZFsptcsqiiI5QS9Nusi+fwNNoxTA==}
    dev: true

  /@bentley/bis-custom-attributes-schema/1.0.0:
    resolution: {integrity: sha512-AKhv7Y6CDR+p9yvwlgqjR82OsSexeCpeIZbGmjUA6WG36Jq/Jq/aHFdwvE8xU9ff41bMSn8qxWmUcqmCstDf9g==}
    dev: true

  /@bentley/cif-bridge-schema/1.0.11:
    resolution: {integrity: sha512-l5FVeY+cg+I7T9Jh1bR5+Yjjsbn0nhnNfXqc2tXrEH15TFVOviXdSzhH2IayRdLZzQyzIAKoMFp/mNTVANnQxg==}
    dev: false

  /@bentley/cif-common-schema/1.0.7:
    resolution: {integrity: sha512-7utQvRtTQuazHPSpl94jpuRAv3glvNKwBDT7JNEDmT2LspZuzWZFNHrKwZ90T1mMIf7Ym61FIO2pcqg/B/+HlQ==}
    dev: false

  /@bentley/cif-geometric-rules-schema/1.0.5:
    resolution: {integrity: sha512-POg+vCeEtTq9eFv+7zzklGPVc+g7ctuSx3M+lNQCxgI55T6hZw2uUzkCGDhHe39WgJx+QgHyz/l7qPh2Zs/7BA==}
    dev: false

  /@bentley/cif-hydraulic-analysis-schema/1.0.6:
    resolution: {integrity: sha512-QBOOBwv8/YhGXJWSE5qFm3BFjWdQ+3hRSP+cQxV31iiUM0NKr75SKhnTvtkE4++Ud2C7cDfvB4b9+MzXKvYy6w==}
    dev: false

  /@bentley/cif-hydraulic-results-schema/1.0.6:
    resolution: {integrity: sha512-1fI2f64HaXBOvZkwhqjPOREwSF7v9G+CRlxYjAy8ceX6ENMN+b+BMxaYtAH9XryFCgaszyjOtg/qoRhB7LhFnA==}
    dev: false

  /@bentley/cif-quantity-takeoffs-schema/1.0.1:
    resolution: {integrity: sha512-NlrEv0zl3xO/vLnKz5JJ4N2ix2cxMLtUBscfFGxsUOAFjv0CaLlgPicAJDjIiKTSzTfXlAhRq7WPzBOnZjKmXA==}
    dev: false

  /@bentley/cif-rail-schema/1.0.6:
    resolution: {integrity: sha512-cmoHs5GZYM4BgZ7/xBcVZUZ+/asyT5kVT1n5ke4Qk57Y3IGUR3PoJklXcUXSvSo5voJjFU+6oBPNl9qRP9YjKQ==}
    dev: false

  /@bentley/cif-roads-schema/1.0.3:
    resolution: {integrity: sha512-X/fuFRYdGqC84eidvEdXixKSGwyYWiRd2FebyNpC5AGeTux52yH9HM39syJi6zI40M6mgGYqO6ytt1/UG+EUpQ==}
    dev: false

  /@bentley/cif-subsurface-conflict-analysis-schema/1.0.6:
    resolution: {integrity: sha512-IEsh7UmzLRV1JxFD4gWbL/4o+YnZkmqo/JxPFAgdnSDJvxU93Ki6DffClrHGFp0ZoFHYJwVC06Sc9ZvwiF7ghA==}
    dev: false

  /@bentley/cif-subsurface-schema/1.0.8:
    resolution: {integrity: sha512-5ZnuB5URiBKy9DI27JzEUJvTX/lcuHO/YfYefxtzbb5Os8fn8tuZJaFDX8pcGMY+XWPgf1wbt8Lam/6zBkgVCw==}
    dev: false

  /@bentley/cif-units-schema/1.0.4:
    resolution: {integrity: sha512-rHbBSBRgRn/FRVZGdYyIy8ve5XSDE3VHy0Lk+6wjJx0nldfjWvG++522GVDNB9n6jW6llgSqvWIrgf+wxOYEyQ==}
    dev: false

  /@bentley/construction-schema/1.0.4:
    resolution: {integrity: sha512-VuR/K6odSLBXPtUoyX0v4m1l0MLw/pyeX2b1DuMHlnOMS9/Ub9oi6BgMbwOYUslWP8Bxw4HcFoiR8F4aPasmaw==}
    dev: true

  /@bentley/core-custom-attributes-schema/1.0.3:
    resolution: {integrity: sha512-FrKkgkuMgc85o8Ag8/5YGh7MnwCD19tgJiAmktjlZo43ZxfsiwE+iu+SJzfLsYCDYb6Z3KcRb5O5l4dA0Dp6uA==}
    dev: true

  /@bentley/ecdb-map-schema/2.0.2:
    resolution: {integrity: sha512-AsflEHLoEDPJkfemuYLUbuP+vjwGSGsC7SlLf6oHyrOi54FaoldW/WweeAQeRM4xOZsUjvYhI7bi+KApQAc2Pg==}
    dev: true

  /@bentley/ecdb-schema-policies-schema/1.0.1:
    resolution: {integrity: sha512-R5edmcpJVKYCf0+8/phDS5Uf0CxZPVj7gc3MEW+uZ8O+Z2O7ezS1HWlYfZ8WdN+SyDUSBf6jVAwLqn0cgqatXw==}
    dev: true

  /@bentley/formats-schema/1.0.0:
    resolution: {integrity: sha512-uaKHwBnVGQ7UCROAgOg+h+IFYkBEwShi4yD7AIb2DrdG3dw77MrFJfiALKk1MTvDo6TNjPE5wB6JlMYsNRbWhg==}
    dev: true

  /@bentley/icons-generic-webfont/1.0.34:
    resolution: {integrity: sha512-5zZgs+himE2vjf39CVlDXMHCFAwSfcoORqJBk3Vji8QVCF8AIX4IX2DO6HlsIAM7szxMNqhz1kd07Xfppro6MA==}
    dev: false

  /@bentley/icons-generic/1.0.34:
    resolution: {integrity: sha512-IIs1wDcY2oZ8tJ3EZRw0U51M+0ZL3MvwoDYYmhUXaa9/UZqpFoOyLBGaxjirQteWXqTIMm3mFvmC+Nbn1ok4Iw==}
    dev: false

  /@bentley/imodeljs-native/4.3.5:
    resolution: {integrity: sha512-1iFf9iqWiU/wgoqjARuqfGUZg+tsROAAnxUNniBHx+WI9tvQb+0336uXeWfmwVHkSDugfSw+uphrIo+rMK2yFQ==}
    requiresBuild: true
    dev: false

  /@bentley/linear-referencing-schema/2.0.3:
    resolution: {integrity: sha512-2pFIEN4BS7alIDhGous6N2icKAS8ZhVBfoWB8WvSFaYnneGv5YwbbXl46qATDdPO5jUFezkW6uVxdpp1eOgUHQ==}
    dev: true

  /@bentley/physical-material-schema/1.0.2:
    resolution: {integrity: sha512-QKebFqgzInISjge3ljUgopsP+3ZCttHMDHast/mxwNvu9oNkFFdfa7RmhkeRrpSQ9TuiDDF8Ax+wRYVdx/7tdA==}
    dev: true

  /@bentley/plant-custom-attributes-schema/1.0.1:
    resolution: {integrity: sha512-RS45hmfj2Tz7HPTkSfxL9J3VWAyKMFyFNkThr4C/aL2dz3dBx5xmFtI8J+ngQncRNjN21jitDRxVV7bj91qNnQ==}

  /@bentley/process-functional-schema/1.0.1:
    resolution: {integrity: sha512-3vGBu2TcLwH5ZONzLPdAA1BH+usowxneSgldbawya6fLEvuhuqyUmrm3eCqhxo1SM9wolF/BFdclRd5Ktb7W9w==}
    dev: false

  /@bentley/process-physical-schema/1.0.2:
    resolution: {integrity: sha512-u4u3L83JaxI/2NfWHVMWYUUi4CP9sIA7sJXiioJQgSgnz+hXZOb+KPe3t+6YH7CAgv30lTUWOYMMtqJTXd016A==}
    dev: false

  /@bentley/quantity-takeoffs-aspects-schema/1.0.2:
    resolution: {integrity: sha512-VN4q2W6hQ7NbEdPmfkD8/dH4xT81lN4PFx5QVUvtvGCdsoNVqy/KHaD3s6hGERnN4Y5nKkVOKjK8dkT1ca+F5Q==}

  /@bentley/road-rail-units-schema/1.0.1:
    resolution: {integrity: sha512-7vHunp5SZrxiCErMhibOmbO1DYCx1Fm3pJZ4SYBAJBtEDbmkdI8yrhcNf6PRYHBpTsfbzdWeOWCcG1A4zulY/A==}
    dev: false

  /@bentley/spatial-composition-schema/1.0.1:
    resolution: {integrity: sha512-ldAGnxs2zsjzCWG2jFtcZ0IMuNvTUM5e9JV38EsFMWbdIjXmZaX+Tx/t2vDEUgOqfCvo4Fb98YKpdclJcnSDrw==}
    dev: true

  /@bentley/structural-physical-schema/1.0.1:
    resolution: {integrity: sha512-ND+R4BwoZlOhq0nNgF82v87LhtVW9Oydl6+ExezqPn3G3CdBjoPkTzT7LDVyXX7cOOIQOD3efvwOWBiGh3sShQ==}
    dev: true

  /@bentley/units-schema/1.0.7:
    resolution: {integrity: sha512-yVPl8DLeD0sczWp1AFnKR+4+whQRvYgJupToQUOFUrlCGeVCvzyJw+mp38ciO3tRdWYZmW/k7lOx/by1hAiyrg==}
    dev: true

  /@colors/colors/1.6.0:
    resolution: {integrity: sha512-Ir+AOibqzrIsL6ajt3Rz3LskB7OiMVHqltZmspbW/TJuTVuyOMirVqAkjfY6JISiLHgyNqicAC8AyHHGzNd/dA==}
    engines: {node: '>=0.1.90'}
    dev: false

  /@cspotcode/source-map-support/0.8.1:
    resolution: {integrity: sha512-IchNf6dN4tHoMFIn/7OE8LWZ19Y6q/67Bmf6vnGREv8RSbBVb9LPJxEcnwrcwX6ixSvaiGoomAUvu4YSxXrVgw==}
    engines: {node: '>=12'}
    dependencies:
      '@jridgewell/trace-mapping': 0.3.9
    dev: true

  /@dabh/diagnostics/2.0.3:
    resolution: {integrity: sha512-hrlQOIi7hAfzsMqlGSFyVucrx38O+j6wiGOf//H2ecvIEqYN4ADBSS2iLMh5UFyDunCNniUIPk/q3riFv45xRA==}
    dependencies:
      colorspace: 1.1.4
      enabled: 2.0.0
      kuler: 2.0.0
    dev: false

  /@discoveryjs/json-ext/0.5.7:
    resolution: {integrity: sha512-dBVuXR082gk3jsFp7Rd/JI4kytwGHecnCoTtXFb7DB6CNHp4rg5k1bhg0nWdLGLnOV71lmDzGQaLMy8iPLY0pw==}
    engines: {node: '>=10.0.0'}
    dev: true

  /@electron/get/2.0.3:
    resolution: {integrity: sha512-Qkzpg2s9GnVV2I2BjRksUi43U5e6+zaQMcjoJy0C+C5oxaKl+fmckGDQFtRpZpZV0NQekuZZ+tGz7EA9TVnQtQ==}
    engines: {node: '>=12'}
    dependencies:
      debug: 4.3.4
      env-paths: 2.2.1
      fs-extra: 8.1.0
      got: 11.8.6
      progress: 2.0.3
      semver: 6.3.1
      sumchecker: 3.0.1
    optionalDependencies:
      global-agent: 3.0.0
    transitivePeerDependencies:
      - supports-color

  /@es-joy/jsdoccomment/0.38.0:
    resolution: {integrity: sha512-TFac4Bnv0ZYNkEeDnOWHQhaS1elWlvOCQxH06iHeu5iffs+hCaLVIZJwF+FqksQi68R4i66Pu+4DfFGvble+Uw==}
    engines: {node: '>=16'}
    dependencies:
      comment-parser: 1.3.1
      esquery: 1.5.0
      jsdoc-type-pratt-parser: 4.0.0

  /@esbuild/android-arm/0.18.20:
    resolution: {integrity: sha512-fyi7TDI/ijKKNZTUJAQqiG5T7YjJXgnzkURqmGj13C6dCqckZBLdl4h7bkhHt/t0WP+zO9/zwroDvANaOqO5Sw==}
    engines: {node: '>=12'}
    cpu: [arm]
    os: [android]
    requiresBuild: true
    dev: true
    optional: true

  /@esbuild/android-arm64/0.18.20:
    resolution: {integrity: sha512-Nz4rJcchGDtENV0eMKUNa6L12zz2zBDXuhj/Vjh18zGqB44Bi7MBMSXjgunJgjRhCmKOjnPuZp4Mb6OKqtMHLQ==}
    engines: {node: '>=12'}
    cpu: [arm64]
    os: [android]
    requiresBuild: true
    dev: true
    optional: true

  /@esbuild/android-x64/0.18.20:
    resolution: {integrity: sha512-8GDdlePJA8D6zlZYJV/jnrRAi6rOiNaCC/JclcXpB+KIuvfBN4owLtgzY2bsxnx666XjJx2kDPUmnTtR8qKQUg==}
    engines: {node: '>=12'}
    cpu: [x64]
    os: [android]
    requiresBuild: true
    dev: true
    optional: true

  /@esbuild/darwin-arm64/0.18.20:
    resolution: {integrity: sha512-bxRHW5kHU38zS2lPTPOyuyTm+S+eobPUnTNkdJEfAddYgEcll4xkT8DB9d2008DtTbl7uJag2HuE5NZAZgnNEA==}
    engines: {node: '>=12'}
    cpu: [arm64]
    os: [darwin]
    requiresBuild: true
    dev: true
    optional: true

  /@esbuild/darwin-x64/0.18.20:
    resolution: {integrity: sha512-pc5gxlMDxzm513qPGbCbDukOdsGtKhfxD1zJKXjCCcU7ju50O7MeAZ8c4krSJcOIJGFR+qx21yMMVYwiQvyTyQ==}
    engines: {node: '>=12'}
    cpu: [x64]
    os: [darwin]
    requiresBuild: true
    dev: true
    optional: true

  /@esbuild/freebsd-arm64/0.18.20:
    resolution: {integrity: sha512-yqDQHy4QHevpMAaxhhIwYPMv1NECwOvIpGCZkECn8w2WFHXjEwrBn3CeNIYsibZ/iZEUemj++M26W3cNR5h+Tw==}
    engines: {node: '>=12'}
    cpu: [arm64]
    os: [freebsd]
    requiresBuild: true
    dev: true
    optional: true

  /@esbuild/freebsd-x64/0.18.20:
    resolution: {integrity: sha512-tgWRPPuQsd3RmBZwarGVHZQvtzfEBOreNuxEMKFcd5DaDn2PbBxfwLcj4+aenoh7ctXcbXmOQIn8HI6mCSw5MQ==}
    engines: {node: '>=12'}
    cpu: [x64]
    os: [freebsd]
    requiresBuild: true
    dev: true
    optional: true

  /@esbuild/linux-arm/0.18.20:
    resolution: {integrity: sha512-/5bHkMWnq1EgKr1V+Ybz3s1hWXok7mDFUMQ4cG10AfW3wL02PSZi5kFpYKrptDsgb2WAJIvRcDm+qIvXf/apvg==}
    engines: {node: '>=12'}
    cpu: [arm]
    os: [linux]
    requiresBuild: true
    dev: true
    optional: true

  /@esbuild/linux-arm64/0.18.20:
    resolution: {integrity: sha512-2YbscF+UL7SQAVIpnWvYwM+3LskyDmPhe31pE7/aoTMFKKzIc9lLbyGUpmmb8a8AixOL61sQ/mFh3jEjHYFvdA==}
    engines: {node: '>=12'}
    cpu: [arm64]
    os: [linux]
    requiresBuild: true
    dev: true
    optional: true

  /@esbuild/linux-ia32/0.18.20:
    resolution: {integrity: sha512-P4etWwq6IsReT0E1KHU40bOnzMHoH73aXp96Fs8TIT6z9Hu8G6+0SHSw9i2isWrD2nbx2qo5yUqACgdfVGx7TA==}
    engines: {node: '>=12'}
    cpu: [ia32]
    os: [linux]
    requiresBuild: true
    dev: true
    optional: true

  /@esbuild/linux-loong64/0.18.20:
    resolution: {integrity: sha512-nXW8nqBTrOpDLPgPY9uV+/1DjxoQ7DoB2N8eocyq8I9XuqJ7BiAMDMf9n1xZM9TgW0J8zrquIb/A7s3BJv7rjg==}
    engines: {node: '>=12'}
    cpu: [loong64]
    os: [linux]
    requiresBuild: true
    dev: true
    optional: true

  /@esbuild/linux-mips64el/0.18.20:
    resolution: {integrity: sha512-d5NeaXZcHp8PzYy5VnXV3VSd2D328Zb+9dEq5HE6bw6+N86JVPExrA6O68OPwobntbNJ0pzCpUFZTo3w0GyetQ==}
    engines: {node: '>=12'}
    cpu: [mips64el]
    os: [linux]
    requiresBuild: true
    dev: true
    optional: true

  /@esbuild/linux-ppc64/0.18.20:
    resolution: {integrity: sha512-WHPyeScRNcmANnLQkq6AfyXRFr5D6N2sKgkFo2FqguP44Nw2eyDlbTdZwd9GYk98DZG9QItIiTlFLHJHjxP3FA==}
    engines: {node: '>=12'}
    cpu: [ppc64]
    os: [linux]
    requiresBuild: true
    dev: true
    optional: true

  /@esbuild/linux-riscv64/0.18.20:
    resolution: {integrity: sha512-WSxo6h5ecI5XH34KC7w5veNnKkju3zBRLEQNY7mv5mtBmrP/MjNBCAlsM2u5hDBlS3NGcTQpoBvRzqBcRtpq1A==}
    engines: {node: '>=12'}
    cpu: [riscv64]
    os: [linux]
    requiresBuild: true
    dev: true
    optional: true

  /@esbuild/linux-s390x/0.18.20:
    resolution: {integrity: sha512-+8231GMs3mAEth6Ja1iK0a1sQ3ohfcpzpRLH8uuc5/KVDFneH6jtAJLFGafpzpMRO6DzJ6AvXKze9LfFMrIHVQ==}
    engines: {node: '>=12'}
    cpu: [s390x]
    os: [linux]
    requiresBuild: true
    dev: true
    optional: true

  /@esbuild/linux-x64/0.18.20:
    resolution: {integrity: sha512-UYqiqemphJcNsFEskc73jQ7B9jgwjWrSayxawS6UVFZGWrAAtkzjxSqnoclCXxWtfwLdzU+vTpcNYhpn43uP1w==}
    engines: {node: '>=12'}
    cpu: [x64]
    os: [linux]
    requiresBuild: true
    dev: true
    optional: true

  /@esbuild/netbsd-x64/0.18.20:
    resolution: {integrity: sha512-iO1c++VP6xUBUmltHZoMtCUdPlnPGdBom6IrO4gyKPFFVBKioIImVooR5I83nTew5UOYrk3gIJhbZh8X44y06A==}
    engines: {node: '>=12'}
    cpu: [x64]
    os: [netbsd]
    requiresBuild: true
    dev: true
    optional: true

  /@esbuild/openbsd-x64/0.18.20:
    resolution: {integrity: sha512-e5e4YSsuQfX4cxcygw/UCPIEP6wbIL+se3sxPdCiMbFLBWu0eiZOJ7WoD+ptCLrmjZBK1Wk7I6D/I3NglUGOxg==}
    engines: {node: '>=12'}
    cpu: [x64]
    os: [openbsd]
    requiresBuild: true
    dev: true
    optional: true

  /@esbuild/sunos-x64/0.18.20:
    resolution: {integrity: sha512-kDbFRFp0YpTQVVrqUd5FTYmWo45zGaXe0X8E1G/LKFC0v8x0vWrhOWSLITcCn63lmZIxfOMXtCfti/RxN/0wnQ==}
    engines: {node: '>=12'}
    cpu: [x64]
    os: [sunos]
    requiresBuild: true
    dev: true
    optional: true

  /@esbuild/win32-arm64/0.18.20:
    resolution: {integrity: sha512-ddYFR6ItYgoaq4v4JmQQaAI5s7npztfV4Ag6NrhiaW0RrnOXqBkgwZLofVTlq1daVTQNhtI5oieTvkRPfZrePg==}
    engines: {node: '>=12'}
    cpu: [arm64]
    os: [win32]
    requiresBuild: true
    dev: true
    optional: true

  /@esbuild/win32-ia32/0.18.20:
    resolution: {integrity: sha512-Wv7QBi3ID/rROT08SABTS7eV4hX26sVduqDOTe1MvGMjNd3EjOz4b7zeexIR62GTIEKrfJXKL9LFxTYgkyeu7g==}
    engines: {node: '>=12'}
    cpu: [ia32]
    os: [win32]
    requiresBuild: true
    dev: true
    optional: true

  /@esbuild/win32-x64/0.18.20:
    resolution: {integrity: sha512-kTdfRcSiDfQca/y9QIkng02avJ+NCaQvrMejlsB3RRv5sE9rRoeBPISaZpKxHELzRxZyLvNts1P27W3wV+8geQ==}
    engines: {node: '>=12'}
    cpu: [x64]
    os: [win32]
    requiresBuild: true
    dev: true
    optional: true

  /@eslint-community/eslint-utils/4.4.0_eslint@8.52.0:
    resolution: {integrity: sha512-1/sA4dwrzBAyeUoQ6oxahHKmrZvsnLCg4RfxW3ZFGGmQkSNQPFNLV9CUEFQP1x9EYXHTo5p6xdhZM1Ne9p/AfA==}
    engines: {node: ^12.22.0 || ^14.17.0 || >=16.0.0}
    peerDependencies:
      eslint: ^6.0.0 || ^7.0.0 || >=8.0.0
    dependencies:
      eslint: 8.52.0
      eslint-visitor-keys: 3.4.3

  /@eslint-community/regexpp/4.10.0:
    resolution: {integrity: sha512-Cu96Sd2By9mCNTx2iyKOmq10v22jUVQv0lQnlGNy16oE9589yE+QADPbrMGCkA51cKZSg3Pu/aTJVTGfL/qjUA==}
    engines: {node: ^12.0.0 || ^14.0.0 || >=16.0.0}

  /@eslint/eslintrc/2.1.2:
    resolution: {integrity: sha512-+wvgpDsrB1YqAMdEUCcnTlpfVBH7Vqn6A/NT3D8WVXFIaKMlErPIZT3oCIAVCOtarRpMtelZLqJeU3t7WY6X6g==}
    engines: {node: ^12.22.0 || ^14.17.0 || >=16.0.0}
    dependencies:
      ajv: 6.12.6
      debug: 4.3.4
      espree: 9.6.1
      globals: 13.23.0
      ignore: 5.2.4
      import-fresh: 3.3.0
      js-yaml: 4.1.0
      minimatch: 3.1.2
      strip-json-comments: 3.1.1
    transitivePeerDependencies:
      - supports-color

  /@eslint/js/8.52.0:
    resolution: {integrity: sha512-mjZVbpaeMZludF2fsWLD0Z9gCref1Tk4i9+wddjRvpUNqqcndPkBD09N/Mapey0b3jaXbLm2kICwFv2E64QinA==}
    engines: {node: ^12.22.0 || ^14.17.0 || >=16.0.0}

  /@humanwhocodes/config-array/0.11.13:
    resolution: {integrity: sha512-JSBDMiDKSzQVngfRjOdFXgFfklaXI4K9nLF49Auh21lmBWRLIK3+xTErTWD4KU54pb6coM6ESE7Awz/FNU3zgQ==}
    engines: {node: '>=10.10.0'}
    dependencies:
      '@humanwhocodes/object-schema': 2.0.1
      debug: 4.3.4
      minimatch: 3.1.2
    transitivePeerDependencies:
      - supports-color

  /@humanwhocodes/module-importer/1.0.1:
    resolution: {integrity: sha512-bxveV4V8v5Yb4ncFTT3rPSgZBOpCkjfK0y4oVVVJwIuDVBRMDXrPyXRL988i5ap9m9bnyEEjWfm5WkBmtffLfA==}
    engines: {node: '>=12.22'}

  /@humanwhocodes/object-schema/2.0.1:
    resolution: {integrity: sha512-dvuCeX5fC9dXgJn9t+X5atfmgQAzUOWqS1254Gh0m6i8wKd10ebXkfNKiRK+1GWi/yTvvLDHpoxLr0xxxeslWw==}

  /@isaacs/cliui/8.0.2:
    resolution: {integrity: sha512-O8jcjabXaleOG9DQ0+ARXWZBTfnP4WNAqzuiJK7ll44AmxGKv/J2M4TPjxjY3znBCfvBXFzucm1twdyFybFqEA==}
    engines: {node: '>=12'}
    dependencies:
      string-width: 5.1.2
      string-width-cjs: /string-width/4.2.3
      strip-ansi: 7.1.0
      strip-ansi-cjs: /strip-ansi/6.0.1
      wrap-ansi: 8.1.0
      wrap-ansi-cjs: /wrap-ansi/7.0.0
    dev: true

  /@istanbuljs/load-nyc-config/1.1.0:
    resolution: {integrity: sha512-VjeHSlIzpv/NyD3N0YuHfXOPDIixcA1q2ZV98wsMqcYlPmv2n3Yb2lYP9XMElnaFVXg5A7YLTeLu6V84uQDjmQ==}
    engines: {node: '>=8'}
    dependencies:
      camelcase: 5.3.1
      find-up: 4.1.0
      get-package-type: 0.1.0
      js-yaml: 3.14.1
      resolve-from: 5.0.0

  /@istanbuljs/schema/0.1.3:
    resolution: {integrity: sha512-ZXRY4jNvVgSVQ8DL3LTcakaAtXwTVUxE81hslsyD2AtoXW/wVob10HkOJ1X/pAlcI7D+2YoZKg5do8G/w6RYgA==}
    engines: {node: '>=8'}

  /@itwin/browser-authorization/1.0.1_67wltvhdskk2oee2c3z2o4tfly:
    resolution: {integrity: sha512-UqPhiFuNrjhlDdPvUZXd3zULbmdGQ2GyMGOsLLdR+/DctRkEy6asxcaf10v/qBdEBhH7IF8TjA4vS0GWvbSVfg==}
    peerDependencies:
      '@itwin/core-bentley': ^3.3.0 || ^4.0.0
    dependencies:
      '@itwin/core-bentley': link:../../core/bentley
      '@itwin/core-common': 4.2.1_67wltvhdskk2oee2c3z2o4tfly
      oidc-client-ts: 2.4.0
    transitivePeerDependencies:
      - '@itwin/core-geometry'
    dev: false

  /@itwin/certa/3.7.16:
    resolution: {integrity: sha512-qcc29bliDOWZ84gtGyikH4mFGVUPlUkiMEmH5S443VYK9CvvhW2ClZBtgqQewBhk4Bxyg2qQnBTD+qEgIkmvqA==}
    hasBin: true
    peerDependencies:
      electron: '>=14.0.0 <18.0.0 || >=22.0.0 <24.0.0'
    peerDependenciesMeta:
      electron:
        optional: true
    dependencies:
      detect-port: 1.3.0
      express: 4.18.2
      jsonc-parser: 2.0.3
      lodash: 4.17.21
      mocha: 10.2.0
      puppeteer: 15.5.0
      source-map-support: 0.5.21
      yargs: 17.7.2
    transitivePeerDependencies:
      - bufferutil
      - encoding
      - supports-color
      - utf-8-validate

  /@itwin/certa/3.7.16_electron@28.0.0:
    resolution: {integrity: sha512-qcc29bliDOWZ84gtGyikH4mFGVUPlUkiMEmH5S443VYK9CvvhW2ClZBtgqQewBhk4Bxyg2qQnBTD+qEgIkmvqA==}
    hasBin: true
    peerDependencies:
      electron: '>=14.0.0 <18.0.0 || >=22.0.0 <24.0.0'
    peerDependenciesMeta:
      electron:
        optional: true
    dependencies:
      detect-port: 1.3.0
      electron: 28.0.0
      express: 4.18.2
      jsonc-parser: 2.0.3
      lodash: 4.17.21
      mocha: 10.2.0
      puppeteer: 15.5.0
      source-map-support: 0.5.21
      yargs: 17.7.2
    transitivePeerDependencies:
      - bufferutil
      - encoding
      - supports-color
      - utf-8-validate

  /@itwin/cloud-agnostic-core/1.6.0:
    resolution: {integrity: sha512-IKj3lxaVQqGezz7bkFjKEf9g7Bk4i2cu2aCJsd9HnV2gn79lo8oU0UiPJ+kuVtMsEcN/yRq/EXk/IR/VnNkLKA==}
    engines: {node: '>=12.20 <19.0.0'}
    dependencies:
      inversify: 5.0.5
      reflect-metadata: 0.1.13
    dev: false

  /@itwin/cloud-agnostic-core/2.1.1:
    resolution: {integrity: sha512-Z2sLCbZ7gFUnmVNnOa9oPXrdGVr64eSZcfXN2NOOy5fQscnAidaUZXf+Xzbh7K655siq0K8PtzNZYQLRoLZMtQ==}
    engines: {node: '>=12.20 <19.0.0'}
    peerDependencies:
      inversify: ^6.0.1
      reflect-metadata: ^0.1.13

  /@itwin/cloud-agnostic-core/2.1.1_wi4f5jl5k4hmcp6bi7ebuqypfm:
    resolution: {integrity: sha512-Z2sLCbZ7gFUnmVNnOa9oPXrdGVr64eSZcfXN2NOOy5fQscnAidaUZXf+Xzbh7K655siq0K8PtzNZYQLRoLZMtQ==}
    engines: {node: '>=12.20 <19.0.0'}
    peerDependencies:
      inversify: ^6.0.1
      reflect-metadata: ^0.1.13
    dependencies:
      inversify: 6.0.2
      reflect-metadata: 0.1.13
    dev: false

  /@itwin/core-common/4.2.1_67wltvhdskk2oee2c3z2o4tfly:
    resolution: {integrity: sha512-GItOAovpuwDNZTi4iLjwYj08kxa6dqVGwVWhLK4RF62vt/C/NYw9oGU+5opZmFWP9HeKA0/t2k3UE49QQTd5yQ==}
    peerDependencies:
      '@itwin/core-bentley': ^4.2.1
      '@itwin/core-geometry': ^4.2.1
    dependencies:
      '@itwin/core-bentley': link:../../core/bentley
      '@itwin/core-geometry': link:../../core/geometry
      flatbuffers: 1.12.0
      js-base64: 3.7.5
    dev: false

<<<<<<< HEAD
  /@itwin/core-quantity/4.0.7_mdtbcqczpmeuv6yjzfaigjndwi:
    resolution: {integrity: sha512-2X+w5/w/Gx0KwKW61BwB2NM0t1NGbM/8F0UqW41jdG+t9IB9GEZiCpc86E8bmzfYRItB858rytgFWrNLtnWlWg==}
    peerDependencies:
      '@itwin/core-bentley': ^4.0.7
    dependencies:
      '@itwin/core-bentley': link:../../core/bentley
    dev: false

  /@itwin/electron-authorization/0.14.1_n35ochjadrfvmsysax3symqq4m:
=======
  /@itwin/electron-authorization/0.14.1_p77ba2kku4qr7amkn4zjjbxhyy:
>>>>>>> 23e025fa
    resolution: {integrity: sha512-NslwCLw129obJHBRMcV/MdykqbD7d93SKTYOOBdaEab2T2niGCmCTJAOkjcWiZZMU0SwmjyxmY9iqdZjvvIqCA==}
    peerDependencies:
      '@itwin/core-bentley': ^3.3.0 || ^4.0.0
      electron: '>=23.0.0 <25.0.0'
    dependencies:
      '@itwin/core-bentley': link:../../core/bentley
      '@itwin/core-common': 4.2.1_67wltvhdskk2oee2c3z2o4tfly
      '@openid/appauth': 1.3.1
      electron: 28.0.0
      keytar: 7.9.0
      username: 5.1.0
    transitivePeerDependencies:
      - '@itwin/core-geometry'
      - debug
    dev: false

  /@itwin/eslint-plugin/4.0.0-dev.44_tbd2sfde3bmfdyh2lekgkzvsmq:
    resolution: {integrity: sha512-71OXjYjVLgyvFhdGiCzimpvdh/kbL8UKG4f83rIG80RwPnzN3Sf45F4v2S4ldWt339BPBmG2ogOOhGXHzlcjRA==}
    hasBin: true
    peerDependencies:
      eslint: ^8.36.0
      typescript: ^3.7.0 || ^4.0.0 || ^5.0.0
    dependencies:
      '@typescript-eslint/eslint-plugin': 5.55.0_sjxl7pejjzlancqsn5g43s2ghe
      '@typescript-eslint/parser': 5.55.0_tbd2sfde3bmfdyh2lekgkzvsmq
      eslint: 8.52.0
      eslint-import-resolver-node: 0.3.4
      eslint-import-resolver-typescript: 2.7.1_t7nvy32n56egjbvjmdunhasjqe
      eslint-plugin-deprecation: 1.5.0_tbd2sfde3bmfdyh2lekgkzvsmq
      eslint-plugin-import: 2.29.0_eslint@8.52.0
      eslint-plugin-jam3: 0.2.3
      eslint-plugin-jsdoc: 43.2.0_eslint@8.52.0
      eslint-plugin-jsx-a11y: 6.7.1_eslint@8.52.0
      eslint-plugin-prefer-arrow: 1.2.3_eslint@8.52.0
      eslint-plugin-react: 7.33.2_eslint@8.52.0
      eslint-plugin-react-hooks: 4.6.0_eslint@8.52.0
      typescript: 5.0.4
    transitivePeerDependencies:
      - supports-color

  /@itwin/imodel-transformer/0.1.16_weqmipkhmjm5vfy37lv47aijmu:
    resolution: {integrity: sha512-TVa1bZHSgE7nZ6UzXZq0zrDtR0va0rTA265GH7QmxgFD+sXZxUzODWd3SIp55NPNH+A7F9Bs/hLY4/HlB708vA==}
    engines: {node: ^18.0.0}
    peerDependencies:
      '@itwin/core-backend': 3.6.0 - 4.0.999
      '@itwin/core-bentley': 3.6.0 - 4.0.999
      '@itwin/core-common': 3.6.0 - 4.0.999
      '@itwin/core-geometry': 3.6.0 - 4.0.999
      '@itwin/ecschema-metadata': 3.6.0 - 4.0.999
    dependencies:
      '@itwin/core-backend': link:../../core/backend
      '@itwin/core-bentley': link:../../core/bentley
      '@itwin/core-common': link:../../core/common
      '@itwin/core-geometry': link:../../core/geometry
      '@itwin/core-quantity': link:../../core/quantity
      '@itwin/ecschema-metadata': link:../../core/ecschema-metadata
      semver: 7.5.4
    dev: false

  /@itwin/imodels-access-backend/3.1.1_wj555zckjupkhkzyssqqpl4sei:
    resolution: {integrity: sha512-OXQ1NGqO49XKUYsmuo/tDXNd4Zj+nqDc64McZKlcMSeJlVlZg8pWBqPYZehsVg7I16ns7NSiuftWO+iWx4R/KA==}
    peerDependencies:
      '@itwin/core-backend': ^3.6.0
      '@itwin/core-bentley': ^3.6.0
      '@itwin/core-common': ^3.6.0
    dependencies:
      '@azure/abort-controller': 1.1.0
      '@itwin/core-backend': link:../../core/backend
      '@itwin/core-bentley': link:../../core/bentley
      '@itwin/core-common': link:../../core/common
      '@itwin/imodels-client-authoring': 3.1.0
      axios: 0.21.4
    transitivePeerDependencies:
      - debug
      - encoding
    dev: false

  /@itwin/imodels-access-frontend/3.1.1_ueafa4slb6ohrhyf7kbp6egmha:
    resolution: {integrity: sha512-JUVq7R7ZbBNLYLHQOcr2P3EBlBzpLx/1iTOXGFbINVsmys/8qkJiE1zfiO+zPKyNxqqLE6ItBnik6OihcRPx1A==}
    peerDependencies:
      '@itwin/core-bentley': ^3.6.0
      '@itwin/core-common': ^3.6.0
      '@itwin/core-frontend': ^3.6.0
    dependencies:
      '@itwin/core-bentley': link:../../core/bentley
      '@itwin/core-common': link:../../core/common
      '@itwin/core-frontend': link:../../core/frontend
      '@itwin/imodels-client-management': 3.1.0
    transitivePeerDependencies:
      - debug
    dev: false

  /@itwin/imodels-client-authoring/3.1.0:
    resolution: {integrity: sha512-VwBH1Q3ZwIrFuUqYX0zEVak2KdYIREE5Tb5OMcytxkhq6nLLQPO126eNqDhepfD+iRws2XL6Apqj6fbqeJKu5g==}
    dependencies:
      '@azure/storage-blob': 12.7.0
      '@itwin/imodels-client-management': 3.1.0
      '@itwin/object-storage-azure': 1.6.0
      '@itwin/object-storage-core': 1.6.0
    transitivePeerDependencies:
      - debug
      - encoding
    dev: false

  /@itwin/imodels-client-management/3.1.0:
    resolution: {integrity: sha512-HA/CkuUEfZeJFQrptmhLxlXNwY+hCEMRno0PsWR6avp+QLo3qzsJdyQsetbh7EJweUuM/IWGH0sDe1Q26jQIew==}
    dependencies:
      axios: 0.21.4
    transitivePeerDependencies:
      - debug
    dev: false

  /@itwin/itwins-client/1.2.0:
    resolution: {integrity: sha512-J0yksZPMVYYp8KotRJ8u7uzz8zBIFq8gqDamBDtG2hy8Uv0MnoYDooPoFOR7zhm3JNdjMrb4Vcz0Z+ZwJ7GoRg==}
    dependencies:
      axios: 0.25.0
    transitivePeerDependencies:
      - debug

  /@itwin/object-storage-azure/1.6.0:
    resolution: {integrity: sha512-b0rxhn0NAFY1alOEGMAUaJtK8WG7xoJPDOVjuA8nC7zFcxxtP2VOsSOauuie2zzL3GDi9OU6vywR3gAcJcTZww==}
    engines: {node: '>=12.20 <19.0.0'}
    dependencies:
      '@azure/core-paging': 1.5.0
      '@azure/storage-blob': 12.13.0
      '@itwin/cloud-agnostic-core': 1.6.0
      '@itwin/object-storage-core': 1.6.0
      inversify: 5.0.5
      reflect-metadata: 0.1.13
    transitivePeerDependencies:
      - debug
      - encoding
    dev: false

  /@itwin/object-storage-azure/2.1.1_wi4f5jl5k4hmcp6bi7ebuqypfm:
    resolution: {integrity: sha512-URxpik9jcBhflOx1NM5UzFhIggQpZ8olgfaLJkeH8f9KleHg0mwODMRpSEn8mXUjutgylwVXNzMnPClqj9puuQ==}
    engines: {node: '>=12.20 <19.0.0'}
    peerDependencies:
      inversify: ^6.0.1
      reflect-metadata: ^0.1.13
    dependencies:
      '@azure/core-paging': 1.5.0
      '@azure/storage-blob': 12.13.0
      '@itwin/cloud-agnostic-core': 2.1.1_wi4f5jl5k4hmcp6bi7ebuqypfm
      '@itwin/object-storage-core': 2.1.1_wi4f5jl5k4hmcp6bi7ebuqypfm
      inversify: 6.0.2
      reflect-metadata: 0.1.13
    transitivePeerDependencies:
      - debug
      - encoding
    dev: false

  /@itwin/object-storage-core/1.6.0:
    resolution: {integrity: sha512-6X6YZ5E/kSJJlKQm7+xluzBGBGPILlEmEfzBgEcDqEwABS214OcKU74kW5mfrB6AiNXKZ2RkxfafW/ZpYi24fg==}
    engines: {node: '>=12.20 <19.0.0'}
    dependencies:
      '@itwin/cloud-agnostic-core': 1.6.0
      axios: 0.27.2
      inversify: 5.0.5
      reflect-metadata: 0.1.13
    transitivePeerDependencies:
      - debug
    dev: false

  /@itwin/object-storage-core/2.1.1:
    resolution: {integrity: sha512-QQuFa01x+tE3SwbXI74C9y2y8aMqshrirgVCpf4ehczxUGP8aF1Zl3qNCfvySR2fXmlfrx1FYPdGGU5NINTG3Q==}
    engines: {node: '>=12.20 <19.0.0'}
    peerDependencies:
      inversify: ^6.0.1
      reflect-metadata: ^0.1.13
    dependencies:
      '@itwin/cloud-agnostic-core': 2.1.1
      axios: 0.27.2
    transitivePeerDependencies:
      - debug

  /@itwin/object-storage-core/2.1.1_wi4f5jl5k4hmcp6bi7ebuqypfm:
    resolution: {integrity: sha512-QQuFa01x+tE3SwbXI74C9y2y8aMqshrirgVCpf4ehczxUGP8aF1Zl3qNCfvySR2fXmlfrx1FYPdGGU5NINTG3Q==}
    engines: {node: '>=12.20 <19.0.0'}
    peerDependencies:
      inversify: ^6.0.1
      reflect-metadata: ^0.1.13
    dependencies:
      '@itwin/cloud-agnostic-core': 2.1.1_wi4f5jl5k4hmcp6bi7ebuqypfm
      axios: 0.27.2
      inversify: 6.0.2
      reflect-metadata: 0.1.13
    transitivePeerDependencies:
      - debug
    dev: false

  /@itwin/oidc-signin-tool/3.6.1_mdtbcqczpmeuv6yjzfaigjndwi:
    resolution: {integrity: sha512-4M391FMMwPuRVZSC8DAtLlWlWMDwAVigI8ZY5gvPkHTOOHSAKPxFxZD/zXsySJ3Rn+tFNpP6DctU6OVxrYolRQ==}
    peerDependencies:
      '@itwin/core-bentley': ^3.3.0
    dependencies:
      '@itwin/certa': 3.7.16
      '@itwin/core-bentley': link:../../core/bentley
      dotenv: 10.0.0
      dotenv-expand: 5.1.0
      openid-client: 4.9.1
      puppeteer: 13.7.0
    transitivePeerDependencies:
      - bufferutil
      - electron
      - encoding
      - supports-color
      - utf-8-validate

  /@itwin/oidc-signin-tool/3.6.1_uagso5jgyxmkqv2rrwzfnyka74:
    resolution: {integrity: sha512-4M391FMMwPuRVZSC8DAtLlWlWMDwAVigI8ZY5gvPkHTOOHSAKPxFxZD/zXsySJ3Rn+tFNpP6DctU6OVxrYolRQ==}
    peerDependencies:
      '@itwin/core-bentley': ^3.3.0
    dependencies:
      '@itwin/certa': 3.7.16_electron@28.0.0
      '@itwin/core-bentley': link:../../core/bentley
      dotenv: 10.0.0
      dotenv-expand: 5.1.0
      openid-client: 4.9.1
      puppeteer: 13.7.0
    transitivePeerDependencies:
      - bufferutil
      - electron
      - encoding
      - supports-color
      - utf-8-validate

  /@itwin/reality-data-client/1.1.0_mdtbcqczpmeuv6yjzfaigjndwi:
    resolution: {integrity: sha512-mPcBFaufYjmwO+PqmPlFe6GD8PyN8phIbZZvt5QUwgRJI/B/oE6pYDJrvIaFG8D2slDOc3nlbQKbk8vTnBWQ9A==}
    peerDependencies:
      '@itwin/core-bentley': ^4.0.0
    dependencies:
      '@itwin/core-bentley': link:../../core/bentley
      '@itwin/core-common': link:../../core/common
      '@itwin/core-geometry': link:../../core/geometry
      axios: 1.6.0
    transitivePeerDependencies:
      - debug
    dev: false

  /@itwin/service-authorization/0.6.3_mdtbcqczpmeuv6yjzfaigjndwi:
    resolution: {integrity: sha512-dJgNADV4eo76epyef0Qr3E1zvC2VhmLs6eDtyJC2stlEHq/aFwtZvhsHlGelgsEOKab/HqY8X6TDEWJ/gK0eew==}
    peerDependencies:
      '@itwin/core-bentley': ^3.0.0
    dependencies:
      '@itwin/core-bentley': link:../../core/bentley
      jsonwebtoken: 9.0.2
      jwks-rsa: 2.1.5
      openid-client: 4.9.1
    transitivePeerDependencies:
      - supports-color
    dev: false

  /@jridgewell/gen-mapping/0.3.3:
    resolution: {integrity: sha512-HLhSWOLRi875zjjMG/r+Nv0oCW8umGb0BgEhyX3dDX3egwZtB8PqLnjz3yedt8R5StBrzcg4aBpnh8UA9D1BoQ==}
    engines: {node: '>=6.0.0'}
    dependencies:
      '@jridgewell/set-array': 1.1.2
      '@jridgewell/sourcemap-codec': 1.4.15
      '@jridgewell/trace-mapping': 0.3.20

  /@jridgewell/resolve-uri/3.1.1:
    resolution: {integrity: sha512-dSYZh7HhCDtCKm4QakX0xFpsRDqjjtZf/kjI/v3T3Nwt5r8/qz/M19F9ySyOqU94SXBmeG9ttTul+YnR4LOxFA==}
    engines: {node: '>=6.0.0'}

  /@jridgewell/set-array/1.1.2:
    resolution: {integrity: sha512-xnkseuNADM0gt2bs+BvhO0p78Mk762YnZdsuzFV018NoG1Sj1SCQvpSqa7XUaTam5vAGasABV9qXASMKnFMwMw==}
    engines: {node: '>=6.0.0'}

  /@jridgewell/source-map/0.3.5:
    resolution: {integrity: sha512-UTYAUj/wviwdsMfzoSJspJxbkH5o1snzwX0//0ENX1u/55kkZZkcTZP6u9bwKGkv+dkk9at4m1Cpt0uY80kcpQ==}
    dependencies:
      '@jridgewell/gen-mapping': 0.3.3
      '@jridgewell/trace-mapping': 0.3.20

  /@jridgewell/sourcemap-codec/1.4.15:
    resolution: {integrity: sha512-eF2rxCRulEKXHTRiDrDy6erMYWqNw4LPdQ8UQA4huuxaQsVeRPFl2oM8oDGxMFhJUWZf9McpLtJasDDZb/Bpeg==}

  /@jridgewell/trace-mapping/0.3.20:
    resolution: {integrity: sha512-R8LcPeWZol2zR8mmH3JeKQ6QRCFb7XgUhV9ZlGhHLGyg4wpPiPZNQOOWhFZhxKw8u//yTbNGI42Bx/3paXEQ+Q==}
    dependencies:
      '@jridgewell/resolve-uri': 3.1.1
      '@jridgewell/sourcemap-codec': 1.4.15

  /@jridgewell/trace-mapping/0.3.9:
    resolution: {integrity: sha512-3Belt6tdc8bPgAtbcmdtNJlirVoTmEb5e2gC94PnkwEW9jI6CAHUeoG85tjWP5WquqfavoMtMwiG4P926ZKKuQ==}
    dependencies:
      '@jridgewell/resolve-uri': 3.1.1
      '@jridgewell/sourcemap-codec': 1.4.15
    dev: true

  /@js-joda/core/5.6.1:
    resolution: {integrity: sha512-Xla/d7ZMMR6+zRd6lTio0wRZECfcfFJP7GGe9A9L4tDOlD5CX4YcZ4YZle9w58bBYzssojVapI84RraKWDQZRg==}
    dev: false

  /@loaders.gl/core/3.4.14:
    resolution: {integrity: sha512-5PFcjv7xC8AYL17juDMrvo8n0Fcwg9s8F4BaM2YCNUsb9RCI2SmLuIFJMcx1GgHO5vL0WiTIKO+JT4n1FuNR6w==}
    dependencies:
      '@babel/runtime': 7.23.2
      '@loaders.gl/loader-utils': 3.4.14
      '@loaders.gl/worker-utils': 3.4.14
      '@probe.gl/log': 4.0.4
    dev: false

  /@loaders.gl/draco/3.4.14:
    resolution: {integrity: sha512-HwNFFt+dKZqFtzI0uVGvRkudFEZXxybJ+ZRsNkBbzAWoMM5L1TpuLs6DPsqPQUIT9HXNHzov18cZI0gK5bTJpg==}
    dependencies:
      '@babel/runtime': 7.23.2
      '@loaders.gl/loader-utils': 3.4.14
      '@loaders.gl/schema': 3.4.14
      '@loaders.gl/worker-utils': 3.4.14
      draco3d: 1.5.5
    dev: false

  /@loaders.gl/loader-utils/3.4.14:
    resolution: {integrity: sha512-HCTY2/F83RLbZWcTvWLVJ1vke3dl6Bye20HU1AqkA37J2vzHwOZ8kj6eee8eeSkIkf7VIFwjyhVJxe0flQE/Bw==}
    dependencies:
      '@babel/runtime': 7.23.2
      '@loaders.gl/worker-utils': 3.4.14
      '@probe.gl/stats': 4.0.4
    dev: false

  /@loaders.gl/schema/3.4.14:
    resolution: {integrity: sha512-r6BEDfUvbvzgUnh/MtkR5RzrkIwo1x1jtPFRTSJVsIZO7arXXlu3blffuv5ppEkKpNZ1Xzd9WtHp/JIkuctsmw==}
    dependencies:
      '@types/geojson': 7946.0.12
    dev: false

  /@loaders.gl/worker-utils/3.4.14:
    resolution: {integrity: sha512-PUSwxoAYbskisXd0KfYEQ902b0igBA2UAWdP6PzPvY+tJmobfh74dTNwrrBQ1rGXQxxmGx6zc6/ksX6mlIzIrg==}
    dependencies:
      '@babel/runtime': 7.23.2
    dev: false

  /@microsoft/api-extractor-model/7.27.6_@types+node@18.16.20:
    resolution: {integrity: sha512-eiCnlayyum1f7fS2nA9pfIod5VCNR1G+Tq84V/ijDrKrOFVa598BLw145nCsGDMoFenV6ajNi2PR5WCwpAxW6Q==}
    dependencies:
      '@microsoft/tsdoc': 0.14.2
      '@microsoft/tsdoc-config': 0.16.2
      '@rushstack/node-core-library': 3.59.7_@types+node@18.16.20
    transitivePeerDependencies:
      - '@types/node'
    dev: false

  /@microsoft/api-extractor/7.36.4_@types+node@18.16.20:
    resolution: {integrity: sha512-21UECq8C/8CpHT23yiqTBQ10egKUacIpxkPyYR7hdswo/M5yTWdBvbq+77YC9uPKQJOUfOD1FImBQ1DzpsdeQQ==}
    hasBin: true
    dependencies:
      '@microsoft/api-extractor-model': 7.27.6_@types+node@18.16.20
      '@microsoft/tsdoc': 0.14.2
      '@microsoft/tsdoc-config': 0.16.2
      '@rushstack/node-core-library': 3.59.7_@types+node@18.16.20
      '@rushstack/rig-package': 0.4.1
      '@rushstack/ts-command-line': 4.15.2
      colors: 1.2.5
      lodash: 4.17.21
      resolve: 1.22.8
      semver: 7.5.4
      source-map: 0.6.1
      typescript: 5.0.4
    transitivePeerDependencies:
      - '@types/node'
    dev: false

  /@microsoft/tsdoc-config/0.16.2:
    resolution: {integrity: sha512-OGiIzzoBLgWWR0UdRJX98oYO+XKGf7tiK4Zk6tQ/E4IJqGCe7dvkTvgDZV5cFJUzLGDOjeAXrnZoA6QkVySuxw==}
    dependencies:
      '@microsoft/tsdoc': 0.14.2
      ajv: 6.12.6
      jju: 1.4.0
      resolve: 1.19.0
    dev: false

  /@microsoft/tsdoc/0.14.2:
    resolution: {integrity: sha512-9b8mPpKrfeGRuhFH5iO1iwCLeIIsV6+H1sRfxbkoGXIyQE2BTsPd9zqSqQJ+pv5sJ/hT5M1zvOFL02MnEezFug==}
    dev: false

  /@nodelib/fs.scandir/2.1.5:
    resolution: {integrity: sha512-vq24Bq3ym5HEQm2NKCr3yXDwjc7vTsEThRDnkp2DK9p1uqLR+DHurm/NOTo0KG7HYHU7eppKZj3MyqYuMBf62g==}
    engines: {node: '>= 8'}
    dependencies:
      '@nodelib/fs.stat': 2.0.5
      run-parallel: 1.2.0

  /@nodelib/fs.stat/2.0.5:
    resolution: {integrity: sha512-RkhPPp2zrqDAQA/2jNhnztcPAlv64XdhIp7a7454A5ovI7Bukxgt7MX7udwAu3zg1DcpPU0rz3VV1SeaqvY4+A==}
    engines: {node: '>= 8'}

  /@nodelib/fs.walk/1.2.8:
    resolution: {integrity: sha512-oGB+UxlgWcgQkgwo8GcEGwemoTFt3FIO9ababBmaGwXIoBKZ+GTy0pP185beGg7Llih/NSHSV2XAs1lnznocSg==}
    engines: {node: '>= 8'}
    dependencies:
      '@nodelib/fs.scandir': 2.1.5
      fastq: 1.15.0

  /@openid/appauth/1.3.1:
    resolution: {integrity: sha512-e54kpi219wES2ijPzeHe1kMnT8VKH8YeTd1GAn9BzVBmutz3tBgcG1y8a4pziNr4vNjFnuD4W446Ua7ELnNDiA==}
    dependencies:
      '@types/base64-js': 1.3.1
      '@types/jquery': 3.5.25
      base64-js: 1.5.1
      follow-redirects: 1.15.3
      form-data: 4.0.0
      opener: 1.5.2
    transitivePeerDependencies:
      - debug
    dev: false

  /@opentelemetry/api/1.0.4:
    resolution: {integrity: sha512-BuJuXRSJNQ3QoKA6GWWDyuLpOUck+9hAXNMCnrloc1aWVoy6Xq6t9PUV08aBZ4Lutqq2LEHM486bpZqoViScog==}
    engines: {node: '>=8.0.0'}

  /@panva/asn1.js/1.0.0:
    resolution: {integrity: sha512-UdkG3mLEqXgnlKsWanWcgb6dOjUzJ+XC5f+aWw30qrtjxeNUSfKX1cd5FBzOaXQumoe9nIqeZUvrRJS03HCCtw==}
    engines: {node: '>=10.13.0'}

  /@pkgjs/parseargs/0.11.0:
    resolution: {integrity: sha512-+1VkjdD0QBLPodGrJUeqarH8VAIvQODIbwh9XpP5Syisf7YoQgsJKPNFoqqLQlu+VQ/tVSshMR6loPMn8U+dPg==}
    engines: {node: '>=14'}
    requiresBuild: true
    dev: true
    optional: true

  /@polka/url/1.0.0-next.23:
    resolution: {integrity: sha512-C16M+IYz0rgRhWZdCmK+h58JMv8vijAA61gmz2rspCSwKwzBebpdcsiUmwrtJRdphuY30i6BSLEOP8ppbNLyLg==}
    dev: true

  /@probe.gl/env/4.0.4:
    resolution: {integrity: sha512-sYNGqesDfWD6dFP5oNZtTeFA4Z6ak5T4a8BNPdNhoqy7PK9w70JHrb6mv+RKWqKXq33KiwCDWL7fYxx2HuEH2w==}
    dependencies:
      '@babel/runtime': 7.23.2
    dev: false

  /@probe.gl/log/4.0.4:
    resolution: {integrity: sha512-WpmXl6njlBMwrm8HBh/b4kSp/xnY1VVmeT4PWUKF+RkVbFuKQbsU11dA1IxoMd7gSY+5DGIwxGfAv1H5OMzA4A==}
    dependencies:
      '@babel/runtime': 7.23.2
      '@probe.gl/env': 4.0.4
    dev: false

  /@probe.gl/stats/4.0.4:
    resolution: {integrity: sha512-SDuSY/D4yDL6LQDa69l/GCcnZLRiGYdyvYkxWb0CgnzTPdPrcdrzGkzkvpC3zsA4fEFw2smlDje370QGHwlisg==}
    dependencies:
      '@babel/runtime': 7.23.2
    dev: false

  /@rollup/pluginutils/5.0.5:
    resolution: {integrity: sha512-6aEYR910NyP73oHiJglti74iRyOwgFU4x3meH/H8OJx6Ry0j6cOVZ5X/wTvub7G7Ao6qaHBEaNsV3GLJkSsF+Q==}
    engines: {node: '>=14.0.0'}
    peerDependencies:
      rollup: ^1.20.0||^2.0.0||^3.0.0||^4.0.0
    peerDependenciesMeta:
      rollup:
        optional: true
    dependencies:
      '@types/estree': 1.0.3
      estree-walker: 2.0.2
      picomatch: 2.3.1
    dev: true

  /@rushstack/node-core-library/3.59.7_@types+node@18.16.20:
    resolution: {integrity: sha512-ln1Drq0h+Hwa1JVA65x5mlSgUrBa1uHL+V89FqVWQgXd1vVIMhrtqtWGQrhTnFHxru5ppX+FY39VWELF/FjQCw==}
    peerDependencies:
      '@types/node': '*'
    peerDependenciesMeta:
      '@types/node':
        optional: true
    dependencies:
      '@types/node': 18.16.20
      colors: 1.2.5
      fs-extra: 7.0.1
      import-lazy: 4.0.0
      jju: 1.4.0
      resolve: 1.22.8
      semver: 7.5.4
      z-schema: 5.0.5
    dev: false

  /@rushstack/rig-package/0.4.1:
    resolution: {integrity: sha512-AGRwpqlXNSp9LhUSz4HKI9xCluqQDt/obsQFdv/NYIekF3pTTPzc+HbQsIsjVjYnJ3DcmxOREVMhvrMEjpiq6g==}
    dependencies:
      resolve: 1.22.8
      strip-json-comments: 3.1.1
    dev: false

  /@rushstack/ts-command-line/4.15.2:
    resolution: {integrity: sha512-5+C2uoJY8b+odcZD6coEe2XNC4ZjGB4vCMESbqW/8DHRWC/qIHfANdmN9F1wz/lAgxz72i7xRoVtPY2j7e4gpQ==}
    dependencies:
      '@types/argparse': 1.0.38
      argparse: 1.0.10
      colors: 1.2.5
      string-argv: 0.3.2
    dev: false

  /@sindresorhus/is/4.6.0:
    resolution: {integrity: sha512-t09vSN3MdfsyCHoFcTRCH/iUtG7OJ0CsjzB8cjAmKc/va/kIgeDI/TxsigdncE/4be734m0cvIYwNaV4i2XqAw==}
    engines: {node: '>=10'}

  /@sinonjs/commons/2.0.0:
    resolution: {integrity: sha512-uLa0j859mMrg2slwQYdO/AkrOfmH+X6LTVmNTS9CqexuE2IvVORIkSpJLqePAbEnKJ77aMmCwr1NUZ57120Xcg==}
    dependencies:
      type-detect: 4.0.8

  /@sinonjs/commons/3.0.0:
    resolution: {integrity: sha512-jXBtWAF4vmdNmZgD5FoKsVLv3rPgDnLgPbU84LIJ3otV44vJlDRokVng5v8NFJdCf/da9legHcKaRuZs4L7faA==}
    dependencies:
      type-detect: 4.0.8

  /@sinonjs/fake-timers/10.3.0:
    resolution: {integrity: sha512-V4BG07kuYSUkTCSBHG8G8TNhM+F19jXFWnQtzj+we8DrkpSBCee9Z3Ms8yiGer/dlmhe35/Xdgyo3/0rQKg7YA==}
    dependencies:
      '@sinonjs/commons': 3.0.0

  /@sinonjs/samsam/8.0.0:
    resolution: {integrity: sha512-Bp8KUVlLp8ibJZrnvq2foVhP0IVX2CIprMJPK0vqGqgrDa0OHVKeZyBykqskkrdxV6yKBPmGasO8LVjAKR3Gew==}
    dependencies:
      '@sinonjs/commons': 2.0.0
      lodash.get: 4.4.2
      type-detect: 4.0.8

  /@sinonjs/text-encoding/0.7.2:
    resolution: {integrity: sha512-sXXKG+uL9IrKqViTtao2Ws6dy0znu9sOaP1di/jKGW1M6VssO8vlpXCQcpZ+jisQ1tTFAC5Jo/EOzFbggBagFQ==}

  /@svgdotjs/svg.js/3.0.13:
    resolution: {integrity: sha512-Ix3dobG2DvdK5f2SHtZdiiLwi+G0RDuDfwA4tZ1eqTGoiopia8JIfeWGeA0h2frFHcLDXnYvNiVGtW4y6cSDig==}
    dev: false

  /@szmarczak/http-timer/4.0.6:
    resolution: {integrity: sha512-4BAffykYOgO+5nzBWYwE3W90sBgLJoUPRWWcL8wlyiM8IB8ipJz3UMJ9KXQd1RKQXpKp8Tutn80HZtWsu2u76w==}
    engines: {node: '>=10'}
    dependencies:
      defer-to-connect: 2.0.1

  /@tootallnate/once/2.0.0:
    resolution: {integrity: sha512-XCuKFP5PS55gnMVu3dty8KPatLqUoy/ZYzDzAGCQ8JNFCkLXzmI7vNHCR+XpbZaMWQK/vQubr7PkYq8g470J/A==}
    engines: {node: '>= 10'}

  /@tsconfig/node10/1.0.9:
    resolution: {integrity: sha512-jNsYVVxU8v5g43Erja32laIDHXeoNvFEpX33OK4d6hljo3jDhCBDhx5dhCCTMWUojscpAagGiRkBKxpdl9fxqA==}
    dev: true

  /@tsconfig/node12/1.0.11:
    resolution: {integrity: sha512-cqefuRsh12pWyGsIoBKJA9luFu3mRxCA+ORZvA4ktLSzIuCUtWVxGIuXigEwO5/ywWFMZ2QEGKWvkZG1zDMTag==}
    dev: true

  /@tsconfig/node14/1.0.3:
    resolution: {integrity: sha512-ysT8mhdixWK6Hw3i1V2AeRqZ5WfXg1G43mqoYlM2nc6388Fq5jcXyr5mRsqViLx/GJYdoL0bfXD8nmF+Zn/Iow==}
    dev: true

  /@tsconfig/node16/1.0.4:
    resolution: {integrity: sha512-vxhUy4J8lyeyinH7Azl1pdd43GJhZH/tP2weN8TntQblOY+A0XbT8DJk1/oCPuOOyg/Ja757rG0CgHcWC8OfMA==}
    dev: true

  /@types/almost-equal/1.1.0:
    resolution: {integrity: sha512-yNHeyIo9wrVvK2YIWPBZsh10w06jXX1vBD2JnGxel4fQ+v/skYXjpzSvZ2rxpEAsyyzmxy+VXgk0DLoFM0u7fg==}
    dev: true

  /@types/argparse/1.0.38:
    resolution: {integrity: sha512-ebDJ9b0e702Yr7pWgB0jzm+CX4Srzz8RcXtLJDJB+BSccqMa36uyH/zUsSYao5+BD1ytv3k3rPYCq4mAE1hsXA==}
    dev: false

  /@types/base64-js/1.3.1:
    resolution: {integrity: sha512-7fyfhnFLgedv3df+c6XkOQOOPrcCCFSxVfxY+HJwSXFp3GixW+DjArUIGXz8/Nqygcrl7mJLgZCO99BkRvaDYw==}
    dev: false

  /@types/benchmark/2.1.4:
    resolution: {integrity: sha512-rVCCileCU5NhP9Ix1e03sIn4gd0mpjh7VNULVQAxzF+9vddk6A5QAHzp2h5kXH8pkv1Ow45fUf3QP3wOEiISvA==}
    dev: true

  /@types/bluebird/3.5.41:
    resolution: {integrity: sha512-/OT2UoYPu2fqGNS85UYUx0Ke8Zd/vM0/Au0JqLInTprkRO0NexYe7qAUkDsjhsO3BKHI14wX/UhN5SUaoFVDUQ==}
    dev: true

  /@types/body-parser/1.19.4:
    resolution: {integrity: sha512-N7UDG0/xiPQa2D/XrVJXjkWbpqHCd2sBaB32ggRF2l83RhPfamgKGF8gwwqyksS95qUS5ZYF9aF+lLPRlwI2UA==}
    dependencies:
      '@types/connect': 3.4.37
      '@types/node': 18.16.20

  /@types/cacheable-request/6.0.3:
    resolution: {integrity: sha512-IQ3EbTzGxIigb1I3qPZc1rWJnH0BmSKv5QYTalEwweFvyBDLSAe24zP0le/hyi7ecGfZVlIVAg4BZqb8WBwKqw==}
    dependencies:
      '@types/http-cache-semantics': 4.0.3
      '@types/keyv': 3.1.4
      '@types/node': 18.16.20
      '@types/responselike': 1.0.2

  /@types/chai-as-promised/7.1.7:
    resolution: {integrity: sha512-APucaP5rlmTRYKtRA6FE5QPP87x76ejw5t5guRJ4y5OgMnwtsvigw7HHhKZlx2MGXLeZd6R/GNZR/IqDHcbtQw==}
    dependencies:
      '@types/chai': 4.3.1

  /@types/chai-jest-snapshot/1.3.7:
    resolution: {integrity: sha512-2z6pwmNt0kjeKIuAXrcekEie6yKc6MHGqicTofq82kw9zKNhbilnzoeZUqV5I10td8B7l4p+AOce1Rg0p6EqNg==}
    dependencies:
      '@types/chai': 4.3.1
      '@types/mocha': 8.2.3

  /@types/chai-string/1.4.4:
    resolution: {integrity: sha512-dVLg4ukDw9y2uEtjq9nHV9pSOomguOhW5AxlWxEU7kYU6chZ0xGC1C7YptkCFEinFVoomJ8WCRUfmTipUqOOXw==}
    dependencies:
      '@types/chai': 4.3.1
    dev: true

  /@types/chai-subset/1.3.1:
    resolution: {integrity: sha512-Aof+FLfWzBPzDgJ2uuBuPNOBHVx9Siyw4vmOcsMgsuxX1nfUWSlzpq4pdvQiaBgGjGS7vP/Oft5dpJbX4krT1A==}
    dependencies:
      '@types/chai': 4.3.1

  /@types/chai/4.3.1:
    resolution: {integrity: sha512-/zPMqDkzSZ8t3VtxOa4KPq7uzzW978M9Tvh+j7GHKuo6k6GTLxPJ4J5gE5cjfJ26pnXst0N5Hax8Sr0T2Mi9zQ==}

  /@types/connect/3.4.37:
    resolution: {integrity: sha512-zBUSRqkfZ59OcwXon4HVxhx5oWCJmc0OtBTK05M+p0dYjgN6iTwIL2T/WbsQZrEsdnwaF9cWQ+azOnpPvIqY3Q==}
    dependencies:
      '@types/node': 18.16.20

  /@types/cookiejar/2.1.3:
    resolution: {integrity: sha512-LZ8SD3LpNmLMDLkG2oCBjZg+ETnx6XdCjydUE0HwojDmnDfDUnhMKKbtth1TZh+hzcqb03azrYWoXLS8sMXdqg==}
    dev: true

  /@types/cpx/1.5.2:
    resolution: {integrity: sha512-CL9DbTAdf5NYcbYpBTli6JxVIpCAhJp1FeQiXd9SNjbC4o9k6McnHkU0FHgj9UYoN7TVX3poaaBrwFabTY7Skw==}
    dependencies:
      '@types/node': 18.16.20
    dev: false

  /@types/debug/4.1.10:
    resolution: {integrity: sha512-tOSCru6s732pofZ+sMv9o4o3Zc+Sa8l3bxd/tweTQudFn06vAzb13ZX46Zi6m6EJ+RUbRTHvgQJ1gBtSgkaUYA==}
    dependencies:
      '@types/ms': 0.7.33
    dev: false

  /@types/deep-equal/1.0.3:
    resolution: {integrity: sha512-xP1pB67eLrRdMLKpXUXhYN/3uiJN1gNalcVOSY5kdJbxhGuZTTE8awSWOD9LCJDzQZVsuZZcnMMLRrbf+nOUSQ==}

  /@types/detect-port/1.1.0:
    resolution: {integrity: sha512-hN/DSlHo2R1LQtle6dPyprULgn2P0sEZsuCwwOkW6apfExwEEGsGRj59C3VPnmTgi83CN2IxpuxvnyAMPYe8cg==}
    dev: true

  /@types/eslint-scope/3.7.6:
    resolution: {integrity: sha512-zfM4ipmxVKWdxtDaJ3MP3pBurDXOCoyjvlpE3u6Qzrmw4BPbfm4/ambIeTk/r/J0iq/+2/xp0Fmt+gFvXJY2PQ==}
    dependencies:
      '@types/eslint': 8.44.6
      '@types/estree': 1.0.3

  /@types/eslint/8.44.6:
    resolution: {integrity: sha512-P6bY56TVmX8y9J87jHNgQh43h6VVU+6H7oN7hgvivV81K2XY8qJZ5vqPy/HdUoVIelii2kChYVzQanlswPWVFw==}
    dependencies:
      '@types/estree': 1.0.3
      '@types/json-schema': 7.0.14

  /@types/estree/1.0.3:
    resolution: {integrity: sha512-CS2rOaoQ/eAgAfcTfq6amKG7bsN+EMcgGY4FAFQdvSj2y1ixvOZTUA9mOtCai7E1SYu283XNw7urKK30nP3wkQ==}

  /@types/express-serve-static-core/4.17.39:
    resolution: {integrity: sha512-BiEUfAiGCOllomsRAZOiMFP7LAnrifHpt56pc4Z7l9K6ACyN06Ns1JLMBxwkfLOjJRlSf06NwWsT7yzfpaVpyQ==}
    dependencies:
      '@types/node': 18.16.20
      '@types/qs': 6.9.9
      '@types/range-parser': 1.2.6
      '@types/send': 0.17.3

  /@types/express-ws/3.0.3:
    resolution: {integrity: sha512-DUPy7Ty4pven+6QgsD/QcDi9P9KRpcSaxWOfuQYLFYrsUQdtmSDAb9tYUJDad4FKkh7Ijef3PRe2EFensEVJmQ==}
    dependencies:
      '@types/express': 4.17.20
      '@types/express-serve-static-core': 4.17.39
      '@types/ws': 7.4.7
    dev: true

  /@types/express/4.17.20:
    resolution: {integrity: sha512-rOaqlkgEvOW495xErXMsmyX3WKBInbhG5eqojXYi3cGUaLoRDlXa5d52fkfWZT963AZ3v2eZ4MbKE6WpDAGVsw==}
    dependencies:
      '@types/body-parser': 1.19.4
      '@types/express-serve-static-core': 4.17.39
      '@types/qs': 6.9.9
      '@types/serve-static': 1.15.4

  /@types/faker/4.1.12:
    resolution: {integrity: sha512-0MEyzJrLLs1WaOCx9ULK6FzdCSj2EuxdSP9kvuxxdBEGujZYUOZ4vkPXdgu3dhyg/pOdn7VCatelYX7k0YShlA==}

  /@types/file-saver/2.0.6:
    resolution: {integrity: sha512-Mw671DVqoMHbjw0w4v2iiOro01dlT/WhWp5uwecBa0Wg8c+bcZOjgF1ndBnlaxhtvFCgTRBtsGivSVhrK/vnag==}
    dev: true

  /@types/flatbuffers/1.10.2:
    resolution: {integrity: sha512-kdf6SlDXrW8LvG9Sw0S5y6Goy4qvJUlDLilqV4ZMNVUyP0Oz0jjriac8bDM66YupE4qKyjK2RPzfi05ku/OFiQ==}
    dev: true

  /@types/fs-extra/4.0.14:
    resolution: {integrity: sha512-YldU27w1kggpCwt5ft2wGtmHOh3xioGNR3lPUXILmh7xgxz9/Us1t8VC/i38PvridKvnLMOrHVhWfJiO4FIYwQ==}
    dependencies:
      '@types/node': 18.16.20
    dev: true

  /@types/fs-extra/8.1.4:
    resolution: {integrity: sha512-OMcQKnlrkrOI0TaZ/MgVDA8LYFl7CykzFsjMj9l5x3un2nFxCY20ZFlnqrM0lcqlbs0Yro2HbnZlmopyRaoJ5w==}
    dependencies:
      '@types/node': 18.16.20
    dev: true

  /@types/geojson/7946.0.12:
    resolution: {integrity: sha512-uK2z1ZHJyC0nQRbuovXFt4mzXDwf27vQeUWNhfKGwRcWW429GOhP8HxUHlM6TLH4bzmlv/HlEjpvJh3JfmGsAA==}
    dev: false

  /@types/glob/5.0.38:
    resolution: {integrity: sha512-rTtf75rwyP9G2qO5yRpYtdJ6aU1QqEhWbtW55qEgquEDa6bXW0s2TWZfDm02GuppjEozOWG/F2UnPq5hAQb+gw==}
    dependencies:
      '@types/minimatch': 5.1.2
      '@types/node': 18.16.20

  /@types/glob/7.2.0:
    resolution: {integrity: sha512-ZUxbzKl0IfJILTS6t7ip5fQQM/J3TJYubDm3nMbgubNNYS62eXeUpoLUC8/7fJNiFYHTrGPQn7hspDUzIHX3UA==}
    dependencies:
      '@types/minimatch': 5.1.2
      '@types/node': 18.16.20
    dev: true

  /@types/google-protobuf/3.15.9:
    resolution: {integrity: sha512-l51aVJnCNNMBkmSUQddSStXinB2qSXqfrmY9zkdcE9sqPzDneQ3BGg/hu7LfeOCUeGHOu+Rly89YhuDhvbmmPw==}
    dev: true

  /@types/http-cache-semantics/4.0.3:
    resolution: {integrity: sha512-V46MYLFp08Wf2mmaBhvgjStM3tPa+2GAdy/iqoX+noX1//zje2x4XmrIU0cAwyClATsTmahbtoQ2EwP7I5WSiA==}

  /@types/http-errors/2.0.3:
    resolution: {integrity: sha512-pP0P/9BnCj1OVvQR2lF41EkDG/lWWnDyA203b/4Fmi2eTyORnBtcDoKDwjWQthELrBvWkMOrvSOnZ8OVlW6tXA==}

  /@types/i18next-browser-languagedetector/2.0.2:
    resolution: {integrity: sha512-5KhnWbUIfncsFQvZO2/k0P4qqvWpI8Isd3wa/56zVqORl9db3J+aPFgoeO0FN8oKozaT+s0U9RoQnSlqI5YRhw==}
    dev: true

  /@types/i18next/8.4.6:
    resolution: {integrity: sha512-ZiSCqW8j9/gQCYixz1nMhyCprSGh3rwdyX+FHAzEN+bMCmc7yCYjNutl6jvMYSxSIGeL0CLEXPM8Nlk2lE0t5w==}
    dev: true

  /@types/jquery/3.5.25:
    resolution: {integrity: sha512-gykx2c+OZf5nx2tv/5fDQqmvGgTiXshELy5jf9IgXPtVfSBl57IUYByN4osbwMXwJijWGOEYQABzGaFZE79A0Q==}
    dependencies:
      '@types/sizzle': 2.3.5
    dev: false

  /@types/json-schema/7.0.14:
    resolution: {integrity: sha512-U3PUjAudAdJBeC2pgN8uTIKgxrb4nlDF3SF0++EldXQvQBGkpFZMSnwQiIoDU77tv45VgNkl/L4ouD+rEomujw==}

  /@types/json5/0.0.29:
    resolution: {integrity: sha512-dRLjCWHYg4oaA77cxO64oO+7JwCwnIzkZPdrrC71jQmQtlhM556pwKo5bUzqvZndkVbeFLIIi+9TC40JNF5hNQ==}

  /@types/jsonwebtoken/8.5.9:
    resolution: {integrity: sha512-272FMnFGzAVMGtu9tkr29hRL6bZj4Zs1KZNeHLnKqAvp06tAIcarTMwOh8/8bz4FmKRcMxZhZNeUAQsNLoiPhg==}
    dependencies:
      '@types/node': 18.16.20
    dev: false

  /@types/keyv/3.1.4:
    resolution: {integrity: sha512-BQ5aZNSCpj7D6K2ksrRCTmKRLEpnPvWDiLPfoGyhZ++8YtiK9d/3DBKPJgry359X/P1PfruyYwvnvwFjuEiEIg==}
    dependencies:
      '@types/node': 18.16.20

  /@types/lodash/4.14.200:
    resolution: {integrity: sha512-YI/M/4HRImtNf3pJgbF+W6FrXovqj+T+/HpENLTooK9PnkacBsDpeP3IpHab40CClUfhNmdM2WTNP2sa2dni5Q==}
    dev: true

  /@types/lolex/2.1.3:
    resolution: {integrity: sha512-nEipOLYyZJ4RKHCg7tlR37ewFy91oggmip2MBzPdVQ8QhTFqjcRhE8R0t4tfpDnSlxGWHoEGJl0UCC4kYhqoiw==}
    dev: true

  /@types/mime/1.3.4:
    resolution: {integrity: sha512-1Gjee59G25MrQGk8bsNvC6fxNiRgUlGn2wlhGf95a59DrprnnHk80FIMMFG9XHMdrfsuA119ht06QPDXA1Z7tw==}

  /@types/mime/3.0.3:
    resolution: {integrity: sha512-i8MBln35l856k5iOhKk2XJ4SeAWg75mLIpZB4v6imOagKL6twsukBZGDMNhdOVk7yRFTMPpfILocMos59Q1otQ==}

  /@types/minimatch/5.1.2:
    resolution: {integrity: sha512-K0VQKziLUWkVKiRVrx4a40iPaxTUefQmjtkQofBkYRcoaaL/8rhwDWww9qWbrgicNOgnpIsMxyNIUM4+n6dUIA==}

  /@types/mocha/8.2.3:
    resolution: {integrity: sha512-ekGvFhFgrc2zYQoX4JeZPmVzZxw6Dtllga7iGHzfbYIYkAMUx/sAFP2GdFpLff+vdHXu5fl7WX9AT+TtqYcsyw==}

  /@types/ms/0.7.33:
    resolution: {integrity: sha512-AuHIyzR5Hea7ij0P9q7vx7xu4z0C28ucwjAZC0ja7JhINyCnOw8/DnvAPQQ9TfOlCtZAmCERKQX9+o1mgQhuOQ==}
    dev: false

  /@types/multiparty/0.0.31:
    resolution: {integrity: sha512-cAFkeGKH55zJiYUjvXznQ3IdShi15VPcaDYxTm9a/lvLhD5dZgSrS+FmQvdS1/vFVIEolFGM1eZCB1avVpiN3w==}
    dependencies:
      '@types/node': 18.16.20
    dev: true

  /@types/node-fetch/2.6.7:
    resolution: {integrity: sha512-lX17GZVpJ/fuCjguZ5b3TjEbSENxmEk1B2z02yoXSK9WMEWRivhdSY73wWMn6bpcCDAOh6qAdktpKHIlkDk2lg==}
    dependencies:
      '@types/node': 18.16.20
      form-data: 4.0.0
    dev: false

  /@types/node/16.18.59:
    resolution: {integrity: sha512-PJ1w2cNeKUEdey4LiPra0ZuxZFOGvetswE8qHRriV/sUkL5Al4tTmPV9D2+Y/TPIxTHHgxTfRjZVKWhPw/ORhQ==}
    dev: true

  /@types/node/18.16.20:
    resolution: {integrity: sha512-nL54VfDjThdP2UXJXZao5wp76CDiDw4zSRO8d4Tk7UgDqNKGKVEQB0/t3ti63NS+YNNkIQDvwEAF04BO+WYu7Q==}

  /@types/object-hash/1.3.4:
    resolution: {integrity: sha512-xFdpkAkikBgqBdG9vIlsqffDV8GpvnPEzs0IUtr1v3BEB97ijsFQ4RXVbUZwjFThhB4MDSTUfvmxUD5PGx0wXA==}
    dev: true

  /@types/qs/6.9.9:
    resolution: {integrity: sha512-wYLxw35euwqGvTDx6zfY1vokBFnsK0HNrzc6xNHchxfO2hpuRg74GbkEW7e3sSmPvj0TjCDT1VCa6OtHXnubsg==}

  /@types/range-parser/1.2.6:
    resolution: {integrity: sha512-+0autS93xyXizIYiyL02FCY8N+KkKPhILhcUSA276HxzreZ16kl+cmwvV2qAM/PuCCwPXzOXOWhiPcw20uSFcA==}

  /@types/responselike/1.0.2:
    resolution: {integrity: sha512-/4YQT5Kp6HxUDb4yhRkm0bJ7TbjvTddqX7PZ5hz6qV3pxSo72f/6YPRo+Mu2DU307tm9IioO69l7uAwn5XNcFA==}
    dependencies:
      '@types/node': 18.16.20

  /@types/rimraf/2.0.5:
    resolution: {integrity: sha512-YyP+VfeaqAyFmXoTh3HChxOQMyjByRMsHU7kc5KOJkSlXudhMhQIALbYV7rHh/l8d2lX3VUQzprrcAgWdRuU8g==}
    dependencies:
      '@types/glob': 5.0.38
      '@types/node': 18.16.20
    dev: false

  /@types/semver/7.3.10:
    resolution: {integrity: sha512-zsv3fsC7S84NN6nPK06u79oWgrPVd0NvOyqgghV1haPaFcVxIrP4DLomRwGAXk0ui4HZA7mOcSFL98sMVW9viw==}
    dev: true

  /@types/semver/7.5.4:
    resolution: {integrity: sha512-MMzuxN3GdFwskAnb6fz0orFvhfqi752yjaXylr0Rp4oDg5H0Zn1IuyRhDVvYOwAXoJirx2xuS16I3WjxnAIHiQ==}

  /@types/send/0.17.3:
    resolution: {integrity: sha512-/7fKxvKUoETxjFUsuFlPB9YndePpxxRAOfGC/yJdc9kTjTeP5kRCTzfnE8kPUKCeyiyIZu0YQ76s50hCedI1ug==}
    dependencies:
      '@types/mime': 1.3.4
      '@types/node': 18.16.20

  /@types/serve-static/1.15.4:
    resolution: {integrity: sha512-aqqNfs1XTF0HDrFdlY//+SGUxmdSUbjeRXb5iaZc3x0/vMbYmdw9qvOgHWOyyLFxSSRnUuP5+724zBgfw8/WAw==}
    dependencies:
      '@types/http-errors': 2.0.3
      '@types/mime': 3.0.3
      '@types/node': 18.16.20

  /@types/sinon-chai/3.2.11:
    resolution: {integrity: sha512-1C5SBFzwn9hjiMr1xfqbULcSI9qXVpkGZT/LYbbd3jWiTo2MSvA+iFfwODlSoAXGeCgBw6S509dxy8zSIacr3Q==}
    dependencies:
      '@types/chai': 4.3.1
      '@types/sinon': 10.0.20

  /@types/sinon/10.0.20:
    resolution: {integrity: sha512-2APKKruFNCAZgx3daAyACGzWuJ028VVCUDk6o2rw/Z4PXT0ogwdV4KUegW0MwVs0Zu59auPXbbuBJHF12Sx1Eg==}
    dependencies:
      '@types/sinonjs__fake-timers': 8.1.4

  /@types/sinonjs__fake-timers/8.1.4:
    resolution: {integrity: sha512-GDV68H0mBSN449sa5HEj51E0wfpVQb8xNSMzxf/PrypMFcLTMwJMOM/cgXiv71Mq5drkOQmUGvL1okOZcu6RrQ==}

  /@types/sizzle/2.3.5:
    resolution: {integrity: sha512-tAe4Q+OLFOA/AMD+0lq8ovp8t3ysxAOeaScnfNdZpUxaGl51ZMDEITxkvFl1STudQ58mz6gzVGl9VhMKhwRnZQ==}
    dev: false

  /@types/source-map-support/0.4.2:
    resolution: {integrity: sha512-GbGWx39O8NdUHSChdrU0XeigBAgu1Teg3llwE0slSVcH2qISaQT70ftAiH+h4HIt3VIObFU34PSpXIKJuXCybQ==}
    dependencies:
      '@types/node': 18.16.20
    dev: true

  /@types/spdy/3.4.7:
    resolution: {integrity: sha512-/uf45Flqufj3mqidDHN8EDdN49kev993I2TqwtkBtKFn+PPUhZWeKdP001ohLISeysQ+6IGw7PuCewc5UQYOJQ==}
    dependencies:
      '@types/node': 18.16.20
    dev: true

  /@types/superagent/4.1.20:
    resolution: {integrity: sha512-GfpwJgYSr3yO+nArFkmyqv3i0vZavyEG5xPd/o95RwpKYpsOKJYI5XLdxLpdRbZI3YiGKKdIOFIf/jlP7A0Jxg==}
    dependencies:
      '@types/cookiejar': 2.1.3
      '@types/node': 18.16.20
    dev: true

  /@types/supertest/2.0.15:
    resolution: {integrity: sha512-jUCZZ/TMcpGzoSaed9Gjr8HCf3HehExdibyw3OHHEL1als1KmyzcOZZH4MjbObI8TkWsEr7bc7gsW0WTDni+qQ==}
    dependencies:
      '@types/superagent': 4.1.20
    dev: true

  /@types/touch/3.1.4:
    resolution: {integrity: sha512-p0cu5ORVh4d4YPvm/tfrL+8wYGgFFcDPGY+XWG67wqNjQGObf3C6DZWvi9DINQBVjmg+2ALyptmBgGknFnGQKA==}
    dependencies:
      '@types/node': 18.16.20
    dev: true

  /@types/triple-beam/1.3.4:
    resolution: {integrity: sha512-HlJjF3wxV4R2VQkFpKe0YqJLilYNgtRtsqqZtby7RkVsSs+i+vbyzjtUwpFEdUCKcrGzCiEJE7F/0mKjh0sunA==}
    dev: false

  /@types/tunnel/0.0.3:
    resolution: {integrity: sha512-sOUTGn6h1SfQ+gbgqC364jLFBw2lnFqkgF3q0WovEHRLMrVD1sd5aufqi/aJObLekJO+Aq5z646U4Oxy6shXMA==}
    dependencies:
      '@types/node': 18.16.20
    dev: false

  /@types/validator/13.11.5:
    resolution: {integrity: sha512-xW4qsT4UIYILu+7ZrBnfQdBYniZrMLYYK3wN9M/NdeIHgBN5pZI2/8Q7UfdWIcr5RLJv/OGENsx91JIpUUoC7Q==}
    dev: false

  /@types/ws/7.4.7:
    resolution: {integrity: sha512-JQbbmxZTZehdc2iszGKs5oC3NFnjeay7mtAWrdt7qNtAVK0g19muApzAy4bm9byz79xa2ZnO/BOBC2R8RC5Lww==}
    dependencies:
      '@types/node': 18.16.20
    dev: true

  /@types/yargs-parser/21.0.2:
    resolution: {integrity: sha512-5qcvofLPbfjmBfKaLfj/+f+Sbd6pN4zl7w7VSVI5uz7m9QZTuB2aZAa2uo1wHFBNN2x6g/SoTkXmd8mQnQF2Cw==}
    dev: true

  /@types/yargs/17.0.19:
    resolution: {integrity: sha512-cAx3qamwaYX9R0fzOIZAlFpo4A+1uBVCxqpKz9D26uTF4srRXaGTTsikQmaotCtNdbhzyUH7ft6p9ktz9s6UNQ==}
    dependencies:
      '@types/yargs-parser': 21.0.2
    dev: true

  /@types/yauzl/2.10.2:
    resolution: {integrity: sha512-Km7XAtUIduROw7QPgvcft0lIupeG8a8rdKL8RiSyKvlE7dYY31fEn41HVuQsRFDuROA8tA4K2UVL+WdfFmErBA==}
    requiresBuild: true
    dependencies:
      '@types/node': 18.16.20
    optional: true

  /@typescript-eslint/eslint-plugin/5.55.0_sjxl7pejjzlancqsn5g43s2ghe:
    resolution: {integrity: sha512-IZGc50rtbjk+xp5YQoJvmMPmJEYoC53SiKPXyqWfv15XoD2Y5Kju6zN0DwlmaGJp1Iw33JsWJcQ7nw0lGCGjVg==}
    engines: {node: ^12.22.0 || ^14.17.0 || >=16.0.0}
    peerDependencies:
      '@typescript-eslint/parser': ^5.0.0
      eslint: ^6.0.0 || ^7.0.0 || ^8.0.0
      typescript: '*'
    peerDependenciesMeta:
      '@typescript-eslint/parser':
        optional: true
      typescript:
        optional: true
    dependencies:
      '@eslint-community/regexpp': 4.10.0
      '@typescript-eslint/parser': 5.55.0_tbd2sfde3bmfdyh2lekgkzvsmq
      '@typescript-eslint/scope-manager': 5.55.0
      '@typescript-eslint/type-utils': 5.55.0_tbd2sfde3bmfdyh2lekgkzvsmq
      '@typescript-eslint/utils': 5.55.0_tbd2sfde3bmfdyh2lekgkzvsmq
      debug: 4.3.4
      eslint: 8.52.0
      grapheme-splitter: 1.0.4
      ignore: 5.2.4
      natural-compare-lite: 1.4.0
      semver: 7.5.4
      tsutils: 3.21.0_typescript@5.0.4
      typescript: 5.0.4
    transitivePeerDependencies:
      - supports-color

  /@typescript-eslint/parser/5.55.0_tbd2sfde3bmfdyh2lekgkzvsmq:
    resolution: {integrity: sha512-ppvmeF7hvdhUUZWSd2EEWfzcFkjJzgNQzVST22nzg958CR+sphy8A6K7LXQZd6V75m1VKjp+J4g/PCEfSCmzhw==}
    engines: {node: ^12.22.0 || ^14.17.0 || >=16.0.0}
    peerDependencies:
      eslint: ^6.0.0 || ^7.0.0 || ^8.0.0
      typescript: '*'
    peerDependenciesMeta:
      typescript:
        optional: true
    dependencies:
      '@typescript-eslint/scope-manager': 5.55.0
      '@typescript-eslint/types': 5.55.0
      '@typescript-eslint/typescript-estree': 5.55.0_typescript@5.0.4
      debug: 4.3.4
      eslint: 8.52.0
      typescript: 5.0.4
    transitivePeerDependencies:
      - supports-color

  /@typescript-eslint/scope-manager/5.55.0:
    resolution: {integrity: sha512-OK+cIO1ZGhJYNCL//a3ROpsd83psf4dUJ4j7pdNVzd5DmIk+ffkuUIX2vcZQbEW/IR41DYsfJTB19tpCboxQuw==}
    engines: {node: ^12.22.0 || ^14.17.0 || >=16.0.0}
    dependencies:
      '@typescript-eslint/types': 5.55.0
      '@typescript-eslint/visitor-keys': 5.55.0

  /@typescript-eslint/scope-manager/5.62.0:
    resolution: {integrity: sha512-VXuvVvZeQCQb5Zgf4HAxc04q5j+WrNAtNh9OwCsCgpKqESMTu3tF/jhZ3xG6T4NZwWl65Bg8KuS2uEvhSfLl0w==}
    engines: {node: ^12.22.0 || ^14.17.0 || >=16.0.0}
    dependencies:
      '@typescript-eslint/types': 5.62.0
      '@typescript-eslint/visitor-keys': 5.62.0

  /@typescript-eslint/type-utils/5.55.0_tbd2sfde3bmfdyh2lekgkzvsmq:
    resolution: {integrity: sha512-ObqxBgHIXj8rBNm0yh8oORFrICcJuZPZTqtAFh0oZQyr5DnAHZWfyw54RwpEEH+fD8suZaI0YxvWu5tYE/WswA==}
    engines: {node: ^12.22.0 || ^14.17.0 || >=16.0.0}
    peerDependencies:
      eslint: '*'
      typescript: '*'
    peerDependenciesMeta:
      typescript:
        optional: true
    dependencies:
      '@typescript-eslint/typescript-estree': 5.55.0_typescript@5.0.4
      '@typescript-eslint/utils': 5.55.0_tbd2sfde3bmfdyh2lekgkzvsmq
      debug: 4.3.4
      eslint: 8.52.0
      tsutils: 3.21.0_typescript@5.0.4
      typescript: 5.0.4
    transitivePeerDependencies:
      - supports-color

  /@typescript-eslint/types/5.55.0:
    resolution: {integrity: sha512-M4iRh4AG1ChrOL6Y+mETEKGeDnT7Sparn6fhZ5LtVJF1909D5O4uqK+C5NPbLmpfZ0XIIxCdwzKiijpZUOvOug==}
    engines: {node: ^12.22.0 || ^14.17.0 || >=16.0.0}

  /@typescript-eslint/types/5.62.0:
    resolution: {integrity: sha512-87NVngcbVXUahrRTqIK27gD2t5Cu1yuCXxbLcFtCzZGlfyVWWh8mLHkoxzjsB6DDNnvdL+fW8MiwPEJyGJQDgQ==}
    engines: {node: ^12.22.0 || ^14.17.0 || >=16.0.0}

  /@typescript-eslint/typescript-estree/5.55.0_typescript@5.0.4:
    resolution: {integrity: sha512-I7X4A9ovA8gdpWMpr7b1BN9eEbvlEtWhQvpxp/yogt48fy9Lj3iE3ild/1H3jKBBIYj5YYJmS2+9ystVhC7eaQ==}
    engines: {node: ^12.22.0 || ^14.17.0 || >=16.0.0}
    peerDependencies:
      typescript: '*'
    peerDependenciesMeta:
      typescript:
        optional: true
    dependencies:
      '@typescript-eslint/types': 5.55.0
      '@typescript-eslint/visitor-keys': 5.55.0
      debug: 4.3.4
      globby: 11.1.0
      is-glob: 4.0.3
      semver: 7.5.4
      tsutils: 3.21.0_typescript@5.0.4
      typescript: 5.0.4
    transitivePeerDependencies:
      - supports-color

  /@typescript-eslint/typescript-estree/5.62.0_typescript@5.0.4:
    resolution: {integrity: sha512-CmcQ6uY7b9y694lKdRB8FEel7JbU/40iSAPomu++SjLMntB+2Leay2LO6i8VnJk58MtE9/nQSFIH6jpyRWyYzA==}
    engines: {node: ^12.22.0 || ^14.17.0 || >=16.0.0}
    peerDependencies:
      typescript: '*'
    peerDependenciesMeta:
      typescript:
        optional: true
    dependencies:
      '@typescript-eslint/types': 5.62.0
      '@typescript-eslint/visitor-keys': 5.62.0
      debug: 4.3.4
      globby: 11.1.0
      is-glob: 4.0.3
      semver: 7.5.4
      tsutils: 3.21.0_typescript@5.0.4
      typescript: 5.0.4
    transitivePeerDependencies:
      - supports-color

  /@typescript-eslint/utils/5.55.0_tbd2sfde3bmfdyh2lekgkzvsmq:
    resolution: {integrity: sha512-FkW+i2pQKcpDC3AY6DU54yl8Lfl14FVGYDgBTyGKB75cCwV3KpkpTMFi9d9j2WAJ4271LR2HeC5SEWF/CZmmfw==}
    engines: {node: ^12.22.0 || ^14.17.0 || >=16.0.0}
    peerDependencies:
      eslint: ^6.0.0 || ^7.0.0 || ^8.0.0
    dependencies:
      '@eslint-community/eslint-utils': 4.4.0_eslint@8.52.0
      '@types/json-schema': 7.0.14
      '@types/semver': 7.5.4
      '@typescript-eslint/scope-manager': 5.55.0
      '@typescript-eslint/types': 5.55.0
      '@typescript-eslint/typescript-estree': 5.55.0_typescript@5.0.4
      eslint: 8.52.0
      eslint-scope: 5.1.1
      semver: 7.5.4
    transitivePeerDependencies:
      - supports-color
      - typescript

  /@typescript-eslint/utils/5.62.0_tbd2sfde3bmfdyh2lekgkzvsmq:
    resolution: {integrity: sha512-n8oxjeb5aIbPFEtmQxQYOLI0i9n5ySBEY/ZEHHZqKQSFnxio1rv6dthascc9dLuwrL0RC5mPCxB7vnAVGAYWAQ==}
    engines: {node: ^12.22.0 || ^14.17.0 || >=16.0.0}
    peerDependencies:
      eslint: ^6.0.0 || ^7.0.0 || ^8.0.0
    dependencies:
      '@eslint-community/eslint-utils': 4.4.0_eslint@8.52.0
      '@types/json-schema': 7.0.14
      '@types/semver': 7.5.4
      '@typescript-eslint/scope-manager': 5.62.0
      '@typescript-eslint/types': 5.62.0
      '@typescript-eslint/typescript-estree': 5.62.0_typescript@5.0.4
      eslint: 8.52.0
      eslint-scope: 5.1.1
      semver: 7.5.4
    transitivePeerDependencies:
      - supports-color
      - typescript

  /@typescript-eslint/visitor-keys/5.55.0:
    resolution: {integrity: sha512-q2dlHHwWgirKh1D3acnuApXG+VNXpEY5/AwRxDVuEQpxWaB0jCDe0jFMVMALJ3ebSfuOVE8/rMS+9ZOYGg1GWw==}
    engines: {node: ^12.22.0 || ^14.17.0 || >=16.0.0}
    dependencies:
      '@typescript-eslint/types': 5.55.0
      eslint-visitor-keys: 3.4.3

  /@typescript-eslint/visitor-keys/5.62.0:
    resolution: {integrity: sha512-07ny+LHRzQXepkGg6w0mFY41fVUNBrL2Roj/++7V1txKugfjm/Ci/qSND03r2RhlJhJYMcTn9AhhSSqQp0Ysyw==}
    engines: {node: ^12.22.0 || ^14.17.0 || >=16.0.0}
    dependencies:
      '@typescript-eslint/types': 5.62.0
      eslint-visitor-keys: 3.4.3

  /@ungap/structured-clone/1.2.0:
    resolution: {integrity: sha512-zuVdFrMJiuCDQUMCzQaD6KL28MjnqqN8XnAqiEq9PNm/hCPTSGfrXCOfwj1ow4LFb/tNymJPwsNbVePc1xFqrQ==}

  /@webassemblyjs/ast/1.11.6:
    resolution: {integrity: sha512-IN1xI7PwOvLPgjcf180gC1bqn3q/QaOCwYUahIOhbYUu8KA/3tw2RT/T0Gidi1l7Hhj5D/INhJxiICObqpMu4Q==}
    dependencies:
      '@webassemblyjs/helper-numbers': 1.11.6
      '@webassemblyjs/helper-wasm-bytecode': 1.11.6

  /@webassemblyjs/floating-point-hex-parser/1.11.6:
    resolution: {integrity: sha512-ejAj9hfRJ2XMsNHk/v6Fu2dGS+i4UaXBXGemOfQ/JfQ6mdQg/WXtwleQRLLS4OvfDhv8rYnVwH27YJLMyYsxhw==}

  /@webassemblyjs/helper-api-error/1.11.6:
    resolution: {integrity: sha512-o0YkoP4pVu4rN8aTJgAyj9hC2Sv5UlkzCHhxqWj8butaLvnpdc2jOwh4ewE6CX0txSfLn/UYaV/pheS2Txg//Q==}

  /@webassemblyjs/helper-buffer/1.11.6:
    resolution: {integrity: sha512-z3nFzdcp1mb8nEOFFk8DrYLpHvhKC3grJD2ardfKOzmbmJvEf/tPIqCY+sNcwZIY8ZD7IkB2l7/pqhUhqm7hLA==}

  /@webassemblyjs/helper-numbers/1.11.6:
    resolution: {integrity: sha512-vUIhZ8LZoIWHBohiEObxVm6hwP034jwmc9kuq5GdHZH0wiLVLIPcMCdpJzG4C11cHoQ25TFIQj9kaVADVX7N3g==}
    dependencies:
      '@webassemblyjs/floating-point-hex-parser': 1.11.6
      '@webassemblyjs/helper-api-error': 1.11.6
      '@xtuc/long': 4.2.2

  /@webassemblyjs/helper-wasm-bytecode/1.11.6:
    resolution: {integrity: sha512-sFFHKwcmBprO9e7Icf0+gddyWYDViL8bpPjJJl0WHxCdETktXdmtWLGVzoHbqUcY4Be1LkNfwTmXOJUFZYSJdA==}

  /@webassemblyjs/helper-wasm-section/1.11.6:
    resolution: {integrity: sha512-LPpZbSOwTpEC2cgn4hTydySy1Ke+XEu+ETXuoyvuyezHO3Kjdu90KK95Sh9xTbmjrCsUwvWwCOQQNta37VrS9g==}
    dependencies:
      '@webassemblyjs/ast': 1.11.6
      '@webassemblyjs/helper-buffer': 1.11.6
      '@webassemblyjs/helper-wasm-bytecode': 1.11.6
      '@webassemblyjs/wasm-gen': 1.11.6

  /@webassemblyjs/ieee754/1.11.6:
    resolution: {integrity: sha512-LM4p2csPNvbij6U1f19v6WR56QZ8JcHg3QIJTlSwzFcmx6WSORicYj6I63f9yU1kEUtrpG+kjkiIAkevHpDXrg==}
    dependencies:
      '@xtuc/ieee754': 1.2.0

  /@webassemblyjs/leb128/1.11.6:
    resolution: {integrity: sha512-m7a0FhE67DQXgouf1tbN5XQcdWoNgaAuoULHIfGFIEVKA6tu/edls6XnIlkmS6FrXAquJRPni3ZZKjw6FSPjPQ==}
    dependencies:
      '@xtuc/long': 4.2.2

  /@webassemblyjs/utf8/1.11.6:
    resolution: {integrity: sha512-vtXf2wTQ3+up9Zsg8sa2yWiQpzSsMyXj0qViVP6xKGCUT8p8YJ6HqI7l5eCnWx1T/FYdsv07HQs2wTFbbof/RA==}

  /@webassemblyjs/wasm-edit/1.11.6:
    resolution: {integrity: sha512-Ybn2I6fnfIGuCR+Faaz7YcvtBKxvoLV3Lebn1tM4o/IAJzmi9AWYIPWpyBfU8cC+JxAO57bk4+zdsTjJR+VTOw==}
    dependencies:
      '@webassemblyjs/ast': 1.11.6
      '@webassemblyjs/helper-buffer': 1.11.6
      '@webassemblyjs/helper-wasm-bytecode': 1.11.6
      '@webassemblyjs/helper-wasm-section': 1.11.6
      '@webassemblyjs/wasm-gen': 1.11.6
      '@webassemblyjs/wasm-opt': 1.11.6
      '@webassemblyjs/wasm-parser': 1.11.6
      '@webassemblyjs/wast-printer': 1.11.6

  /@webassemblyjs/wasm-gen/1.11.6:
    resolution: {integrity: sha512-3XOqkZP/y6B4F0PBAXvI1/bky7GryoogUtfwExeP/v7Nzwo1QLcq5oQmpKlftZLbT+ERUOAZVQjuNVak6UXjPA==}
    dependencies:
      '@webassemblyjs/ast': 1.11.6
      '@webassemblyjs/helper-wasm-bytecode': 1.11.6
      '@webassemblyjs/ieee754': 1.11.6
      '@webassemblyjs/leb128': 1.11.6
      '@webassemblyjs/utf8': 1.11.6

  /@webassemblyjs/wasm-opt/1.11.6:
    resolution: {integrity: sha512-cOrKuLRE7PCe6AsOVl7WasYf3wbSo4CeOk6PkrjS7g57MFfVUF9u6ysQBBODX0LdgSvQqRiGz3CXvIDKcPNy4g==}
    dependencies:
      '@webassemblyjs/ast': 1.11.6
      '@webassemblyjs/helper-buffer': 1.11.6
      '@webassemblyjs/wasm-gen': 1.11.6
      '@webassemblyjs/wasm-parser': 1.11.6

  /@webassemblyjs/wasm-parser/1.11.6:
    resolution: {integrity: sha512-6ZwPeGzMJM3Dqp3hCsLgESxBGtT/OeCvCZ4TA1JUPYgmhAx38tTPR9JaKy0S5H3evQpO/h2uWs2j6Yc/fjkpTQ==}
    dependencies:
      '@webassemblyjs/ast': 1.11.6
      '@webassemblyjs/helper-api-error': 1.11.6
      '@webassemblyjs/helper-wasm-bytecode': 1.11.6
      '@webassemblyjs/ieee754': 1.11.6
      '@webassemblyjs/leb128': 1.11.6
      '@webassemblyjs/utf8': 1.11.6

  /@webassemblyjs/wast-printer/1.11.6:
    resolution: {integrity: sha512-JM7AhRcE+yW2GWYaKeHL5vt4xqee5N2WcezptmgyhNS+ScggqcT1OtXykhAb13Sn5Yas0j2uv9tHgrjwvzAP4A==}
    dependencies:
      '@webassemblyjs/ast': 1.11.6
      '@xtuc/long': 4.2.2

  /@webpack-cli/configtest/2.1.1_3bwyylfpud4gqu53lc4xoytk3u:
    resolution: {integrity: sha512-wy0mglZpDSiSS0XHrVR+BAdId2+yxPSoJW8fsna3ZpYSlufjvxnP4YbKTCBZnNIcGN4r6ZPXV55X4mYExOfLmw==}
    engines: {node: '>=14.15.0'}
    peerDependencies:
      webpack: 5.x.x
      webpack-cli: 5.x.x
    dependencies:
      webpack: 5.89.0_webpack-cli@5.1.4
      webpack-cli: 5.1.4_webpack@5.89.0
    dev: true

  /@webpack-cli/info/2.0.2_3bwyylfpud4gqu53lc4xoytk3u:
    resolution: {integrity: sha512-zLHQdI/Qs1UyT5UBdWNqsARasIA+AaF8t+4u2aS2nEpBQh2mWIVb8qAklq0eUENnC5mOItrIB4LiS9xMtph18A==}
    engines: {node: '>=14.15.0'}
    peerDependencies:
      webpack: 5.x.x
      webpack-cli: 5.x.x
    dependencies:
      webpack: 5.89.0_webpack-cli@5.1.4
      webpack-cli: 5.1.4_webpack@5.89.0
    dev: true

  /@webpack-cli/serve/2.0.5_3bwyylfpud4gqu53lc4xoytk3u:
    resolution: {integrity: sha512-lqaoKnRYBdo1UgDX8uF24AfGMifWK19TxPmM5FHc2vAGxrJ/qtyUyFBWoY1tISZdelsQ5fBcOusifo5o5wSJxQ==}
    engines: {node: '>=14.15.0'}
    peerDependencies:
      webpack: 5.x.x
      webpack-cli: 5.x.x
      webpack-dev-server: '*'
    peerDependenciesMeta:
      webpack-dev-server:
        optional: true
    dependencies:
      webpack: 5.89.0_webpack-cli@5.1.4
      webpack-cli: 5.1.4_webpack@5.89.0
    dev: true

  /@xmldom/xmldom/0.8.10:
    resolution: {integrity: sha512-2WALfTl4xo2SkGCYRt6rDTFfk9R1czmBvUQy12gK2KuRKIpWEhcbbzy8EZXtz/jkRqHX8bFEc6FC1HjX4TUWYw==}
    engines: {node: '>=10.0.0'}

  /@xtuc/ieee754/1.2.0:
    resolution: {integrity: sha512-DX8nKgqcGwsc0eJSqYt5lwP4DH5FlHnmuWWBRy7X0NcaGR0ZtuyeESgMwTYVEtxmsNGY+qit4QYT/MIYTOTPeA==}

  /@xtuc/long/4.2.2:
    resolution: {integrity: sha512-NuHqBY1PB/D8xU6s/thBgOAiAP7HOYDQ32+BFZILJ8ivkUkAHQnWfn6WhL79Owj1qmUnoN/YPhktdIoucipkAQ==}

  /abab/2.0.6:
    resolution: {integrity: sha512-j2afSsaIENvHZN2B8GOpF566vZ5WVk5opAiMTvWgaQT8DkbOqsTfvNAvHoRGU2zzP8cPoqys+xHTRDWW8L+/BA==}

  /abbrev/1.1.1:
    resolution: {integrity: sha512-nne9/IiQ/hzIhY6pdDnbBtz7DjPTKrY00P/zvPSm5pOFkl6xuGrGnXn/VtTNNfNtAfZ9/1RtehkszU9qcTii0Q==}
    dev: false

  /abort-controller/3.0.0:
    resolution: {integrity: sha512-h8lQ8tacZYnR3vNQTgibj+tODHI5/+l06Au2Pcriv/Gmet0eaj4TwWH41sO9wnHDiQsEj19q0drzdWdeAHtweg==}
    engines: {node: '>=6.5'}
    dependencies:
      event-target-shim: 5.0.1

  /accepts/1.3.8:
    resolution: {integrity: sha512-PYAthTa2m2VKxuvSD3DPC/Gy+U+sOA1LAuT8mkmRuvw+NACSaeXEQ+NHcVF7rONl6qcaxV3Uuemwawk+7+SJLw==}
    engines: {node: '>= 0.6'}
    dependencies:
      mime-types: 2.1.35
      negotiator: 0.6.3

  /acorn-globals/6.0.0:
    resolution: {integrity: sha512-ZQl7LOWaF5ePqqcX4hLuv/bLXYQNfNWw2c0/yX/TsPRKamzHcTGQnlCjHT3TsmkOUVEPS3crCxiPfdzE/Trlhg==}
    dependencies:
      acorn: 7.4.1
      acorn-walk: 7.2.0
    dev: true

  /acorn-import-assertions/1.9.0_acorn@8.11.2:
    resolution: {integrity: sha512-cmMwop9x+8KFhxvKrKfPYmN6/pKTYYHBqLa0DfvVZcKMJWNyWLnaqND7dx/qn66R7ewM1UX5XMaDVP5wlVTaVA==}
    peerDependencies:
      acorn: ^8
    dependencies:
      acorn: 8.11.2

  /acorn-jsx/5.3.2_acorn@8.11.2:
    resolution: {integrity: sha512-rq9s+JNhf0IChjtDXxllJ7g41oZk5SlXtp0LHwyA5cejwn7vKmKp4pPri6YEePv2PU65sAsegbXtIinmDFDXgQ==}
    peerDependencies:
      acorn: ^6.0.0 || ^7.0.0 || ^8.0.0
    dependencies:
      acorn: 8.11.2

  /acorn-walk/7.2.0:
    resolution: {integrity: sha512-OPdCF6GsMIP+Az+aWfAAOEt2/+iVDKE7oy6lJ098aoe59oAmK76qV6Gw60SbZ8jHuG2wH058GF4pLFbYamYrVA==}
    engines: {node: '>=0.4.0'}
    dev: true

  /acorn-walk/8.3.0:
    resolution: {integrity: sha512-FS7hV565M5l1R08MXqo8odwMTB02C2UqzB17RVgu9EyuYFBqJZ3/ZY97sQD5FewVu1UyDFc1yztUDrAwT0EypA==}
    engines: {node: '>=0.4.0'}
    dev: true

  /acorn/7.4.1:
    resolution: {integrity: sha512-nQyp0o1/mNdbTO1PO6kHkwSrmgZ0MT/jCCpNiwbUjGoRN4dlBhqJtoQuCnEOKzgTVwg0ZWiCoQy6SxMebQVh8A==}
    engines: {node: '>=0.4.0'}
    hasBin: true
    dev: true

  /acorn/8.11.2:
    resolution: {integrity: sha512-nc0Axzp/0FILLEVsm4fNwLCwMttvhEI263QtVPQcbpfZZ3ts0hLsZGOpE6czNlid7CJ9MlyH8reXkpsf3YUY4w==}
    engines: {node: '>=0.4.0'}
    hasBin: true

  /address/1.2.2:
    resolution: {integrity: sha512-4B/qKCfeE/ODUaAUpSwfzazo5x29WD4r3vXiWsB7I2mSDAihwEqKO+g8GELZUQSSAo5e1XTYh3ZVfLyxBc12nA==}
    engines: {node: '>= 10.0.0'}

  /agent-base/6.0.2:
    resolution: {integrity: sha512-RZNwNclF7+MS/8bDg70amg32dyeZGZxiDuQmZxKLAlQjr3jGyLx+4Kkk58UO7D2QdgFIQCovuSuZESne6RG6XQ==}
    engines: {node: '>= 6.0.0'}
    dependencies:
      debug: 4.3.4
    transitivePeerDependencies:
      - supports-color

  /aggregate-error/3.1.0:
    resolution: {integrity: sha512-4I7Td01quW/RpocfNayFdFVk1qSuoh0E7JrbRJ16nH01HhKFQ88INq9Sd+nd72zqRySlr9BmDA8xlEJ6vJMrYA==}
    engines: {node: '>=8'}
    dependencies:
      clean-stack: 2.2.0
      indent-string: 4.0.0

  /ajv-formats/2.1.1:
    resolution: {integrity: sha512-Wx0Kx52hxE7C18hkMEggYlEifqWZtYaRgouJor+WMdPnQyEK13vgEWyVNup7SoeeoLMsr4kf5h6dOW11I15MUA==}
    peerDependenciesMeta:
      ajv:
        optional: true
    dependencies:
      ajv: 8.12.0
    dev: false

  /ajv-keywords/3.5.2_ajv@6.12.6:
    resolution: {integrity: sha512-5p6WTN0DdTGVQk6VjcEju19IgaHudalcfabD7yhDGeA6bcQnmL+CpveLJq/3hvfwd1aof6L386Ougkx6RfyMIQ==}
    peerDependencies:
      ajv: ^6.9.1
    dependencies:
      ajv: 6.12.6

  /ajv-keywords/5.1.0_ajv@8.12.0:
    resolution: {integrity: sha512-YCS/JNFAUyr5vAuhk1DWm1CBxRHW9LbJ2ozWeemrIqpbsqKjHVxYPyi5GC0rjZIT5JxJ3virVTS8wk4i/Z+krw==}
    peerDependencies:
      ajv: ^8.8.2
    dependencies:
      ajv: 8.12.0
      fast-deep-equal: 3.1.3
    dev: false

  /ajv/6.12.6:
    resolution: {integrity: sha512-j3fVLgvTo527anyYyJOGTYJbG+vnnQYvE0m5mmkc1TK+nxAppkCLMIL0aZ4dblVCNoGShhm+kzE4ZUykBoMg4g==}
    dependencies:
      fast-deep-equal: 3.1.3
      fast-json-stable-stringify: 2.1.0
      json-schema-traverse: 0.4.1
      uri-js: 4.4.1

  /ajv/8.12.0:
    resolution: {integrity: sha512-sRu1kpcO9yLtYxBKvqfTeh9KzZEwO3STyX1HT+4CaDzC6HpTGYhIhPIzj9XuKU7KYDwnaeh5hcOwjy1QuJzBPA==}
    dependencies:
      fast-deep-equal: 3.1.3
      json-schema-traverse: 1.0.0
      require-from-string: 2.0.2
      uri-js: 4.4.1
    dev: false

  /almost-equal/1.1.0:
    resolution: {integrity: sha512-0V/PkoculFl5+0Lp47JoxUcO0xSxhIBvm+BxHdD/OgXNmdRpRHCFnKVuUoWyS9EzQP+otSGv0m9Lb4yVkQBn2A==}
    dev: false

  /ansi-colors/4.1.1:
    resolution: {integrity: sha512-JoX0apGbHaUJBNl6yF+p6JAFYZ666/hhCGKN5t9QFjbJQKUU/g8MNbFDbvfrgKXvI1QpZplPOnwIo99lX/AAmA==}
    engines: {node: '>=6'}

  /ansi-regex/2.1.1:
    resolution: {integrity: sha512-TIGnTpdo+E3+pCyAluZvtED5p5wCqLdezCyhPZzKPcxvFplEt4i+W7OONCKgeZFT3+y5NZZfOOS/Bdcanm1MYA==}
    engines: {node: '>=0.10.0'}
    dev: false

  /ansi-regex/3.0.1:
    resolution: {integrity: sha512-+O9Jct8wf++lXxxFc4hc8LsjaSq0HFzzL7cVsw8pRDIPdjKD2mT4ytDZlLuSBZ4cLKZFXIrMGO7DbQCtMJJMKw==}
    engines: {node: '>=4'}

  /ansi-regex/5.0.1:
    resolution: {integrity: sha512-quJQXlTSUGL2LH9SUXo8VwsY4soanhgo6LNSm84E1LBcE8s3O0wpdiRzyR9z/ZZJMlMWv37qOOb9pdJlMUEKFQ==}
    engines: {node: '>=8'}

  /ansi-regex/6.0.1:
    resolution: {integrity: sha512-n5M855fKb2SsfMIiFFoVrABHJC8QtHwVx+mHWP3QcEqBHYienj5dHSgjbxtC0WEZXYt4wcD6zrQElDPhFuZgfA==}
    engines: {node: '>=12'}
    dev: true

  /ansi-sequence-parser/1.1.1:
    resolution: {integrity: sha512-vJXt3yiaUL4UU546s3rPXlsry/RnM730G1+HkpKE012AN0sx1eOrxSu95oKDIonskeLTijMgqWZ3uDEe3NFvyg==}
    dev: false

  /ansi-styles/2.2.1:
    resolution: {integrity: sha512-kmCevFghRiWM7HB5zTPULl4r9bVFSWjz62MhqizDGUrq2NWuNMQyuv4tHHoKJHs69M/MF64lEcHdYIocrdWQYA==}
    engines: {node: '>=0.10.0'}
    dev: false

  /ansi-styles/3.2.1:
    resolution: {integrity: sha512-VT0ZI6kZRdTh8YyJw3SMbYm/u+NqfsAxEpWO0Pf9sq8/e94WxxOpPKx9FR1FlyCtOVDNOQ+8ntlqFxiRc+r5qA==}
    engines: {node: '>=4'}
    dependencies:
      color-convert: 1.9.3

  /ansi-styles/4.3.0:
    resolution: {integrity: sha512-zbB9rCJAT1rbjiVDb2hqKFHNYLxgtk8NURxZ3IZwD3F6NtxbXZQCnnSi1Lkx+IDohdPlFp222wVALIheZJQSEg==}
    engines: {node: '>=8'}
    dependencies:
      color-convert: 2.0.1

  /ansi-styles/6.2.1:
    resolution: {integrity: sha512-bN798gFfQX+viw3R7yrGWRqnrN2oRkEkUjjl4JNn4E8GxxbjtG3FbrEIIY3l8/hrwUwIeCZvi4QuOTP4MErVug==}
    engines: {node: '>=12'}
    dev: true

  /anymatch/3.1.3:
    resolution: {integrity: sha512-KMReFUr0B4t+D+OBkjR3KYqvocp2XaSzO55UcB6mgQMd3KbcE+mWTyvVV7D/zsdEbNnV6acZUutkiHQXvTr1Rw==}
    engines: {node: '>= 8'}
    dependencies:
      normalize-path: 3.0.0
      picomatch: 2.3.1

  /append-transform/2.0.0:
    resolution: {integrity: sha512-7yeyCEurROLQJFv5Xj4lEGTy0borxepjFv1g22oAdqFu//SrAlDl1O1Nxx15SH1RoliUml6p8dwJW9jvZughhg==}
    engines: {node: '>=8'}
    dependencies:
      default-require-extensions: 3.0.1

  /aproba/2.0.0:
    resolution: {integrity: sha512-lYe4Gx7QT+MKGbDsA+Z+he/Wtef0BiwDOlK/XkBrdfsh9J/jPPXbX0tE9x9cl27Tmu5gg3QUbUrQYa/y+KOHPQ==}
    dev: true

  /archy/1.0.0:
    resolution: {integrity: sha512-Xg+9RwCg/0p32teKdGMPTPnVXKD0w3DfHnFTficozsAgsvq2XenPJq/MYpzzQ/v8zrOyJn6Ds39VA4JIDwFfqw==}

  /are-docs-informative/0.0.2:
    resolution: {integrity: sha512-ixiS0nLNNG5jNQzgZJNoUpBKdo9yTYZMGJ+QgT2jmjR7G7+QHRCc4v6LQ3NgE7EBJq+o0ams3waJwkrlBom8Ig==}
    engines: {node: '>=14'}

  /are-we-there-yet/4.0.1:
    resolution: {integrity: sha512-2zuA+jpOYBRgoBCfa+fB87Rk0oGJjDX6pxGzqH6f33NzUhG25Xur6R0u0Z9VVAq8Z5JvQpQI6j6rtonuivC8QA==}
    engines: {node: ^14.17.0 || ^16.13.0 || >=18.0.0}
    dependencies:
      delegates: 1.0.0
      readable-stream: 4.4.2
    dev: true

  /arg/4.1.3:
    resolution: {integrity: sha512-58S9QDqG0Xx27YwPSt9fJxivjYl432YCwfDMfZ+71RAqUrZef7LrKQZ3LHLOwCS4FLNBplP533Zx895SeOCHvA==}
    dev: true

  /argparse/1.0.10:
    resolution: {integrity: sha512-o5Roy6tNG4SL/FOkCAN6RzjiakZS25RLYFrcMttJqbdd8BWrnA+fGz57iN5Pb06pvBGvl5gQ0B48dJlslXvoTg==}
    dependencies:
      sprintf-js: 1.0.3

  /argparse/2.0.1:
    resolution: {integrity: sha512-8+9WqebbFzpX9OR+Wa6O29asIogeRMzcGtAINdpMHHyAg10f05aSFVBbcEqGf/PXw1EjAZ+q2/bEBg3DvurK3Q==}

  /args/5.0.3:
    resolution: {integrity: sha512-h6k/zfFgusnv3i5TU08KQkVKuCPBtL/PWQbWkHUxvJrZ2nAyeaUupneemcrgn1xmqxPQsPIzwkUhOpoqPDRZuA==}
    engines: {node: '>= 6.0.0'}
    dependencies:
      camelcase: 5.0.0
      chalk: 2.4.2
      leven: 2.1.0
      mri: 1.1.4
    dev: false

  /aria-query/5.3.0:
    resolution: {integrity: sha512-b0P0sZPKtyu8HkeRAfCq0IfURZK+SuwMjY1UXGBU27wpAiTwQAIlq56IbIO+ytk/JjS1fMR14ee5WBBfKi5J6A==}
    dependencies:
      dequal: 2.0.3

  /array-buffer-byte-length/1.0.0:
    resolution: {integrity: sha512-LPuwb2P+NrQw3XhxGc36+XSvuBPopovXYTR9Ew++Du9Yb/bx5AzBfrIsBoj0EZUifjQU+sHL21sseZ3jerWO/A==}
    dependencies:
      call-bind: 1.0.5
      is-array-buffer: 3.0.2

  /array-flatten/1.1.1:
    resolution: {integrity: sha512-PCVAQswWemu6UdxsDFFX/+gVeYqKAod3D3UVm91jHwynguOwAvYPhx8nNlM++NqRcK6CxxpUafjmhIdKiHibqg==}

  /array-includes/3.1.7:
    resolution: {integrity: sha512-dlcsNBIiWhPkHdOEEKnehA+RNUWDc4UqFtnIXU4uuYDPtA4LDkr7qip2p0VvFAEXNDr0yWZ9PJyIRiGjRLQzwQ==}
    engines: {node: '>= 0.4'}
    dependencies:
      call-bind: 1.0.5
      define-properties: 1.2.1
      es-abstract: 1.22.3
      get-intrinsic: 1.2.2
      is-string: 1.0.7

  /array-union/2.1.0:
    resolution: {integrity: sha512-HGyxoOTYUyCM6stUe6EJgnd4EoewAI7zMdfqO+kGjnlZmBDz/cR5pf8r/cR4Wq60sL/p0IkcjUEEPwS3GFrIyw==}
    engines: {node: '>=8'}

  /array.prototype.findlastindex/1.2.3:
    resolution: {integrity: sha512-LzLoiOMAxvy+Gd3BAq3B7VeIgPdo+Q8hthvKtXybMvRV0jrXfJM/t8mw7nNlpEcVlVUnCnM2KSX4XU5HmpodOA==}
    engines: {node: '>= 0.4'}
    dependencies:
      call-bind: 1.0.5
      define-properties: 1.2.1
      es-abstract: 1.22.3
      es-shim-unscopables: 1.0.2
      get-intrinsic: 1.2.2

  /array.prototype.flat/1.3.2:
    resolution: {integrity: sha512-djYB+Zx2vLewY8RWlNCUdHjDXs2XOgm602S9E7P/UpHgfeHL00cRiIF+IN/G/aUJ7kGPb6yO/ErDI5V2s8iycA==}
    engines: {node: '>= 0.4'}
    dependencies:
      call-bind: 1.0.5
      define-properties: 1.2.1
      es-abstract: 1.22.3
      es-shim-unscopables: 1.0.2

  /array.prototype.flatmap/1.3.2:
    resolution: {integrity: sha512-Ewyx0c9PmpcsByhSW4r+9zDU7sGjFc86qf/kKtuSCRdhfbk0SNLLkaT5qvcHnRGgc5NP/ly/y+qkXkqONX54CQ==}
    engines: {node: '>= 0.4'}
    dependencies:
      call-bind: 1.0.5
      define-properties: 1.2.1
      es-abstract: 1.22.3
      es-shim-unscopables: 1.0.2

  /array.prototype.tosorted/1.1.2:
    resolution: {integrity: sha512-HuQCHOlk1Weat5jzStICBCd83NxiIMwqDg/dHEsoefabn/hJRj5pVdWcPUSpRrwhwxZOsQassMpgN/xRYFBMIg==}
    dependencies:
      call-bind: 1.0.5
      define-properties: 1.2.1
      es-abstract: 1.22.3
      es-shim-unscopables: 1.0.2
      get-intrinsic: 1.2.2

  /arraybuffer.prototype.slice/1.0.2:
    resolution: {integrity: sha512-yMBKppFur/fbHu9/6USUe03bZ4knMYiwFBcyiaXB8Go0qNehwX6inYPzK9U0NeQvGxKthcmHcaR8P5MStSRBAw==}
    engines: {node: '>= 0.4'}
    dependencies:
      array-buffer-byte-length: 1.0.0
      call-bind: 1.0.5
      define-properties: 1.2.1
      es-abstract: 1.22.3
      get-intrinsic: 1.2.2
      is-array-buffer: 3.0.2
      is-shared-array-buffer: 1.0.2

  /asap/2.0.6:
    resolution: {integrity: sha512-BSHWgDSAiKs50o2Re8ppvp3seVHXSRM44cdSsT9FfNEUUZLOGWVCsiWaRPWM1Znn+mqZ1OfVZ3z3DWEzSp7hRA==}
    dev: false

  /asn1.js/5.4.1:
    resolution: {integrity: sha512-+I//4cYPccV8LdmBLiX8CYvf9Sp3vQsrqu2QNXRcrbiWvcx/UdlFiqUJJzxRQxgsZmvhXhn4cSKeSmoFjVdupA==}
    dependencies:
      bn.js: 4.12.0
      inherits: 2.0.4
      minimalistic-assert: 1.0.1
      safer-buffer: 2.1.2
    dev: true

  /assert/2.1.0:
    resolution: {integrity: sha512-eLHpSK/Y4nhMJ07gDaAzoX/XAKS8PSaojml3M0DM4JpV1LAi5JOJ/p6H/XWrl8L+DzVEvVCW1z3vWAaB9oTsQw==}
    dependencies:
      call-bind: 1.0.5
      is-nan: 1.3.2
      object-is: 1.1.5
      object.assign: 4.1.4
      util: 0.12.5
    dev: true

  /assertion-error/1.1.0:
    resolution: {integrity: sha512-jgsaNduz+ndvGyFt3uSuWqvy4lCnIJiovtouQN5JZHOKCS2QuhEdbcQHFhVksz2N2U9hXJo8odG7ETyWlEeuDw==}

  /ast-types-flow/0.0.7:
    resolution: {integrity: sha512-eBvWn1lvIApYMhzQMsu9ciLfkBY499mFZlNqG+/9WR7PVlroQw0vG30cOQQbaKz3sCEc44TAOu2ykzqXSNnwag==}

  /async/3.2.4:
    resolution: {integrity: sha512-iAB+JbDEGXhyIUavoDl9WP/Jj106Kz9DEn1DPgYw5ruDn0e3Wgi3sKFm55sASdGBNOQB8F59d9qQ7deqrHA8wQ==}
    dev: false

  /asyncbox/2.9.4:
    resolution: {integrity: sha512-TCuA73K6Gvn+5tFGsWf4jc+PsR9RmYXw/AF0mv+CRB3VhHLjqHh/w9gPvYILnV0RcRFfjADHtzZexpxWlsP3Tg==}
    engines: {node: '>=10'}
    dependencies:
      '@babel/runtime': 7.23.2
      '@types/bluebird': 3.5.41
      bluebird: 3.7.2
      lodash: 4.17.21
      source-map-support: 0.5.21
    dev: true

  /asynciterator.prototype/1.0.0:
    resolution: {integrity: sha512-wwHYEIS0Q80f5mosx3L/dfG5t5rjEa9Ft51GTaNt862EnpyGHpgz2RkZvLPp1oF5TnAiTohkEKVEu8pQPJI7Vg==}
    dependencies:
      has-symbols: 1.0.3

  /asynckit/0.4.0:
    resolution: {integrity: sha512-Oei9OH4tRh0YqU3GxhX79dM/mwVgvbZJaSNaRk+bshkj0S5cfHcgYakreBjrHwatXKbz+IoIdYLxrKim2MjW0Q==}

  /available-typed-arrays/1.0.5:
    resolution: {integrity: sha512-DMD0KiN46eipeziST1LPP/STfDU0sufISXmjSgvVsoU2tqxctQeASejWcfNtxYKqETM1UxQ8sp2OrSBWpHY6sw==}
    engines: {node: '>= 0.4'}

  /axe-core/4.8.2:
    resolution: {integrity: sha512-/dlp0fxyM3R8YW7MFzaHWXrf4zzbr0vaYb23VBFCl83R7nWNPg/yaQw2Dc8jzCMmDVLhSdzH8MjrsuIUuvX+6g==}
    engines: {node: '>=4'}

  /axios/0.21.4:
    resolution: {integrity: sha512-ut5vewkiu8jjGBdqpM44XxjuCjq9LAKeHVmoVfHVzy8eHgxxq8SbAVQNovDA8mVi05kP0Ea/n/UzcSHcTJQfNg==}
    dependencies:
      follow-redirects: 1.15.3
    transitivePeerDependencies:
      - debug
    dev: false

  /axios/0.25.0:
    resolution: {integrity: sha512-cD8FOb0tRH3uuEe6+evtAbgJtfxr7ly3fQjYcMcuPlgkwVS9xboaVIpcDV+cYQe+yGykgwZCs1pzjntcGa6l5g==}
    dependencies:
      follow-redirects: 1.15.3
    transitivePeerDependencies:
      - debug

  /axios/0.27.2:
    resolution: {integrity: sha512-t+yRIyySRTp/wua5xEr+z1q60QmLq8ABsS5O9Me1AsE5dfKqgnCFzwiCZZ/cGNd1lq4/7akDWMxdhVlucjmnOQ==}
    dependencies:
      follow-redirects: 1.15.3
      form-data: 4.0.0
    transitivePeerDependencies:
      - debug

  /axios/1.6.0:
    resolution: {integrity: sha512-EZ1DYihju9pwVB+jg67ogm+Tmqc6JmhamRN6I4Zt8DfZu5lbcQGw3ozH9lFejSJgs/ibaef3A9PMXPLeefFGJg==}
    dependencies:
      follow-redirects: 1.15.3
      form-data: 4.0.0
      proxy-from-env: 1.1.0
    transitivePeerDependencies:
      - debug
    dev: false

  /axobject-query/3.2.1:
    resolution: {integrity: sha512-jsyHu61e6N4Vbz/v18DHwWYKK0bSWLqn47eeDSKPB7m8tqMHF9YJ+mhIk2lVteyZrY8tnSj/jHOv4YiTCuCJgg==}
    dependencies:
      dequal: 2.0.3

  /azurite/3.27.0:
    resolution: {integrity: sha512-T9pdbfIDGxFLtGKQ8p5slBEf9uhgjF8s3RwMUqIgM71Tayyo4sYbzZJFeqH1NIttF0ujvvTfDi/o2bSur+wHGA==}
    engines: {node: '>=10.0.0', vscode: ^1.39.0}
    hasBin: true
    dependencies:
      '@azure/ms-rest-js': 1.11.2
      args: 5.0.3
      axios: 0.27.2
      etag: 1.8.1
      express: 4.18.2
      fs-extra: 11.1.1
      glob-to-regexp: 0.4.1
      jsonwebtoken: 9.0.2
      lokijs: 1.5.12
      morgan: 1.10.0
      multistream: 2.1.1
      mysql2: 3.6.2
      rimraf: 3.0.2
      sequelize: 6.33.0_uwb2hw7bshvdkoitbrsvlh5uo4
      stoppable: 1.1.0
      tedious: 16.5.0
      to-readable-stream: 2.1.0
      tslib: 2.6.2
      uri-templates: 0.2.0
      uuid: 3.4.0
      winston: 3.11.0
      xml2js: 0.6.2
    transitivePeerDependencies:
      - debug
      - ibm_db
      - mariadb
      - oracledb
      - pg
      - pg-hstore
      - snowflake-sdk
      - sqlite3
      - supports-color
    dev: false

  /babel-loader/8.2.5_webpack@5.89.0:
    resolution: {integrity: sha512-OSiFfH89LrEMiWd4pLNqGz4CwJDtbs2ZVc+iGu2HrkRfPxId9F2anQj38IxWpmRfsUY0aBZYi1EFcd3mhtRMLQ==}
    engines: {node: '>= 8.9'}
    peerDependencies:
      '@babel/core': ^7.0.0
      webpack: '>=2'
    peerDependenciesMeta:
      '@babel/core':
        optional: true
    dependencies:
      find-cache-dir: 3.3.2
      loader-utils: 2.0.4
      make-dir: 3.1.0
      schema-utils: 2.7.1
      webpack: 5.89.0
    dev: true

  /babel-plugin-istanbul/6.1.1:
    resolution: {integrity: sha512-Y1IQok9821cC9onCx5otgFfRm7Lm+I+wwxOx738M/WLPZ9Q42m4IG5W0FNX8WLL2gYMZo3JkuXIH2DOpWM+qwA==}
    engines: {node: '>=8'}
    dependencies:
      '@babel/helper-plugin-utils': 7.22.5
      '@istanbuljs/load-nyc-config': 1.1.0
      '@istanbuljs/schema': 0.1.3
      istanbul-lib-instrument: 5.2.1
      test-exclude: 6.0.0
    transitivePeerDependencies:
      - supports-color
    dev: true

  /balanced-match/1.0.2:
    resolution: {integrity: sha512-3oSeUO0TMV67hN1AmbXsK4yaqU7tjiHlbxRDZOpH0KW9+CeX4bRAaX0Anxt0tx2MrpRpWwQaPwIlISEJhYU5Pw==}

  /base64-js/1.5.1:
    resolution: {integrity: sha512-AKpaYlHn8t4SVbOHCy+b5+KKgvR4vrsD8vbvrbiQJps7fKDTkjkDry6ji0rUJjC0kzbNePLwzxq8iypo41qeWA==}

  /basic-auth/2.0.1:
    resolution: {integrity: sha512-NF+epuEdnUYVlGuhaxbbq+dvJttwLnGY+YixlXlME5KpQ5W3CnXA5cVTneY3SPbPDRkcjMbifrwmFYcClgOZeg==}
    engines: {node: '>= 0.8'}
    dependencies:
      safe-buffer: 5.1.2
    dev: false

  /benchmark/2.1.4:
    resolution: {integrity: sha512-l9MlfN4M1K/H2fbhfMy3B7vJd6AGKJVQn2h6Sg/Yx+KckoUA7ewS5Vv6TjSq18ooE1kS9hhAlQRH3AkXIh/aOQ==}
    dependencies:
      lodash: 4.17.21
      platform: 1.3.6
    dev: true

  /big-integer/1.6.51:
    resolution: {integrity: sha512-GPEid2Y9QU1Exl1rpO9B2IPJGHPSupF5GnVIP0blYvNOMer2bTvSWs1jGOUg04hTmu67nmLsQ9TBo1puaotBHg==}
    engines: {node: '>=0.6'}
    dev: true

  /big.js/5.2.2:
    resolution: {integrity: sha512-vyL2OymJxmarO8gxMr0mhChsO9QGwhynfuu4+MHTAW6czfq9humCB7rKpUjDd9YUiDPU4mzpyupFSvOClAwbmQ==}

  /binary-extensions/2.2.0:
    resolution: {integrity: sha512-jDctJ/IVQbZoJykoeHbhXpOlNBqGNcwXJKJog42E5HDPUwQTSdjCHdihjj0DlnheQ7blbT6dHOafNAiS8ooQKA==}
    engines: {node: '>=8'}

  /bl/4.1.0:
    resolution: {integrity: sha512-1W07cM9gS6DcLperZfFSj+bWLtaPGSOHWhPiGzXmvVJbRLdG82sH/Kn8EtW1VqWVA54AKf2h5k5BbnIbwF3h6w==}
    dependencies:
      buffer: 5.7.1
      inherits: 2.0.4
      readable-stream: 3.6.2

  /bl/6.0.8:
    resolution: {integrity: sha512-HCRq8z0+3vrGCjEKrbnK6blpDZ1xzhfZKCCuyvPC7upGcfXZSmaCumpVao/jC8o1hs/fOqJoCSPMabl+CQTPXg==}
    dependencies:
      buffer: 6.0.3
      inherits: 2.0.4
      readable-stream: 4.4.2
    dev: false

  /bluebird/3.7.2:
    resolution: {integrity: sha512-XpNj6GDQzdfW+r2Wnn7xiSAd7TM3jzkxGXBGTtWKuSXv1xUV+azxAm8jdWZN06QTQk+2N2XB9jRDkvbmQmcRtg==}
    dev: true

  /bn.js/4.12.0:
    resolution: {integrity: sha512-c98Bf3tPniI+scsdk237ku1Dc3ujXQTSgyiPUDEOe7tRkhrqridvh8klBv0HCEso1OLOYcHuCv/cS6DNxKH+ZA==}
    dev: true

  /bn.js/5.2.1:
    resolution: {integrity: sha512-eXRvHzWyYPBuB4NBy0cmYQjGitUrtqwbvlzP3G6VFnNRbsZQIxQ10PbKKHt8gZ/HW/D/747aDl+QkDqg3KQLMQ==}
    dev: true

  /body-parser/1.20.1:
    resolution: {integrity: sha512-jWi7abTbYwajOytWCQc37VulmWiRae5RyTpaCyDcS5/lMdtwSz5lOpDE67srw/HYe35f1z3fDQw+3txg7gNtWw==}
    engines: {node: '>= 0.8', npm: 1.2.8000 || >= 1.4.16}
    dependencies:
      bytes: 3.1.2
      content-type: 1.0.5
      debug: 2.6.9
      depd: 2.0.0
      destroy: 1.2.0
      http-errors: 2.0.0
      iconv-lite: 0.4.24
      on-finished: 2.4.1
      qs: 6.11.0
      raw-body: 2.5.1
      type-is: 1.6.18
      unpipe: 1.0.0

  /body-parser/1.20.2:
    resolution: {integrity: sha512-ml9pReCu3M61kGlqoTm2umSXTlRTuGTx0bfYj+uIUKKYycG5NtSbeetV3faSU6R7ajOPw0g/J1PvK4qNy7s5bA==}
    engines: {node: '>= 0.8', npm: 1.2.8000 || >= 1.4.16}
    dependencies:
      bytes: 3.1.2
      content-type: 1.0.5
      debug: 2.6.9
      depd: 2.0.0
      destroy: 1.2.0
      http-errors: 2.0.0
      iconv-lite: 0.4.24
      on-finished: 2.4.1
      qs: 6.11.0
      raw-body: 2.5.2
      type-is: 1.6.18
      unpipe: 1.0.0
    dev: false

  /boolean/3.2.0:
    resolution: {integrity: sha512-d0II/GO9uf9lfUHH2BQsjxzRJZBdsjgsBiW4BvhWk/3qoKwQFjIDVN19PfX8F2D/r9PCMTtLWjYVCFrpeYUzsw==}
    optional: true

  /bplist-parser/0.2.0:
    resolution: {integrity: sha512-z0M+byMThzQmD9NILRniCUXYsYpjwnlO8N5uCFaCqIOpqRsJCrQL9NK3JsD67CN5a08nF5oIL2bD6loTdHOuKw==}
    engines: {node: '>= 5.10.0'}
    dependencies:
      big-integer: 1.6.51
    dev: true

  /brace-expansion/1.1.11:
    resolution: {integrity: sha512-iCuPHDFgrHX7H2vEI/5xpz07zSHB00TpugqhmYtVmMO6518mCuRMoOYFldEBl0g187ufozdaHgWKcYFb61qGiA==}
    dependencies:
      balanced-match: 1.0.2
      concat-map: 0.0.1

  /brace-expansion/2.0.1:
    resolution: {integrity: sha512-XnAIvQ8eM+kC6aULx6wuQiwVsnzsi9d3WxzV3FpWTGA19F621kwdbsAcFKXgKUHZWsy+mY6iL1sHTxWEFCytDA==}
    dependencies:
      balanced-match: 1.0.2

  /braces/3.0.2:
    resolution: {integrity: sha512-b8um+L1RzM3WDSzvhm6gIz1yfTbBt6YTlcEKAvsmqCZZFw46z626lVj9j1yEPW33H5H+lBQpZMP1k8l+78Ha0A==}
    engines: {node: '>=8'}
    dependencies:
      fill-range: 7.0.1

  /brorand/1.1.0:
    resolution: {integrity: sha512-cKV8tMCEpQs4hK/ik71d6LrPOnpkpGBR0wzxqr68g2m/LB2GxVYQroAjMJZRVM1Y4BCjCKc3vAamxSzOY2RP+w==}
    dev: true

  /browser-process-hrtime/1.0.0:
    resolution: {integrity: sha512-9o5UecI3GhkpM6DrXr69PblIuWxPKk9Y0jHBRhdocZ2y7YECBFCsHm79Pr3OyR2AvjhDkabFJaDJMYRazHgsow==}
    dev: true

  /browser-stdout/1.3.1:
    resolution: {integrity: sha512-qhAVI1+Av2X7qelOfAIYwXONood6XlZE/fXaBSmW/T5SzLAmCgzi+eiWE7fUvbHaeNBQH13UftjpXxsfLkMpgw==}

  /browserify-aes/1.2.0:
    resolution: {integrity: sha512-+7CHXqGuspUn/Sl5aO7Ea0xWGAtETPXNSAjHo48JfLdPWcMng33Xe4znFvQweqc/uzk5zSOI3H52CYnjCfb5hA==}
    dependencies:
      buffer-xor: 1.0.3
      cipher-base: 1.0.4
      create-hash: 1.2.0
      evp_bytestokey: 1.0.3
      inherits: 2.0.4
      safe-buffer: 5.2.1
    dev: true

  /browserify-cipher/1.0.1:
    resolution: {integrity: sha512-sPhkz0ARKbf4rRQt2hTpAHqn47X3llLkUGn+xEJzLjwY8LRs2p0v7ljvI5EyoRO/mexrNunNECisZs+gw2zz1w==}
    dependencies:
      browserify-aes: 1.2.0
      browserify-des: 1.0.2
      evp_bytestokey: 1.0.3
    dev: true

  /browserify-des/1.0.2:
    resolution: {integrity: sha512-BioO1xf3hFwz4kc6iBhI3ieDFompMhrMlnDFC4/0/vd5MokpuAc3R+LYbwTA9A5Yc9pq9UYPqffKpW2ObuwX5A==}
    dependencies:
      cipher-base: 1.0.4
      des.js: 1.1.0
      inherits: 2.0.4
      safe-buffer: 5.2.1
    dev: true

  /browserify-rsa/4.1.0:
    resolution: {integrity: sha512-AdEER0Hkspgno2aR97SAf6vi0y0k8NuOpGnVH3O99rcA5Q6sh8QxcngtHuJ6uXwnfAXNM4Gn1Gb7/MV1+Ymbog==}
    dependencies:
      bn.js: 5.2.1
      randombytes: 2.1.0
    dev: true

  /browserify-sign/4.2.2:
    resolution: {integrity: sha512-1rudGyeYY42Dk6texmv7c4VcQ0EsvVbLwZkA+AQB7SxvXxmcD93jcHie8bzecJ+ChDlmAm2Qyu0+Ccg5uhZXCg==}
    engines: {node: '>= 4'}
    dependencies:
      bn.js: 5.2.1
      browserify-rsa: 4.1.0
      create-hash: 1.2.0
      create-hmac: 1.1.7
      elliptic: 6.5.4
      inherits: 2.0.4
      parse-asn1: 5.1.6
      readable-stream: 3.6.2
      safe-buffer: 5.2.1
    dev: true

  /browserify-zlib/0.2.0:
    resolution: {integrity: sha512-Z942RysHXmJrhqk88FmKBVq/v5tqmSkDz7p54G/MGyjMnCFFnC79XWNbg+Vta8W6Wb2qtSZTSxIGkJrRpCFEiA==}
    dependencies:
      pako: 1.0.11
    dev: true

  /browserslist-to-esbuild/1.2.0:
    resolution: {integrity: sha512-ftrrbI/VHBgEnmnSyhkqvQVMp6jAKybfs0qMIlm7SLBrQTGMsdCIP4q3BoKeLsZTBQllIQtY9kbxgRYV2WU47g==}
    engines: {node: '>=12'}
    dependencies:
      browserslist: 4.22.1
    dev: true

  /browserslist/4.22.1:
    resolution: {integrity: sha512-FEVc202+2iuClEhZhrWy6ZiAcRLvNMyYcxZ8raemul1DYVOVdFsbqckWLdsixQZCpJlwe77Z3UTalE7jsjnKfQ==}
    engines: {node: ^6 || ^7 || ^8 || ^9 || ^10 || ^11 || ^12 || >=13.7}
    hasBin: true
    dependencies:
      caniuse-lite: 1.0.30001554
      electron-to-chromium: 1.4.568
      node-releases: 2.0.13
      update-browserslist-db: 1.0.13_browserslist@4.22.1

  /buffer-crc32/0.2.13:
    resolution: {integrity: sha512-VO9Ht/+p3SN7SKWqcrgEzjGbRSJYTx+Q1pTQC0wrWqHx0vpJraQ6GtHx8tvcg1rlK1byhU5gccxgOgj7B0TDkQ==}

  /buffer-equal-constant-time/1.0.1:
    resolution: {integrity: sha512-zRpUiDwd/xk6ADqPMATG8vc9VPrkck7T07OIx0gnjmJAnHnTVXNQG3vfvWNuiZIkwu9KrKdA1iJKfsfTVxE6NA==}
    dev: false

  /buffer-from/1.1.2:
    resolution: {integrity: sha512-E+XQCRwSbaaiChtv6k6Dwgc+bx+Bs6vuKJHHl5kox/BaKbhiXzqQOwK4cO22yElGp2OCmjwVhT3HmxgyPGnJfQ==}

  /buffer-xor/1.0.3:
    resolution: {integrity: sha512-571s0T7nZWK6vB67HI5dyUF7wXiNcfaPPPTl6zYCNApANjIvYJTg7hlud/+cJpdAhS7dVzqMLmfhfHR3rAcOjQ==}
    dev: true

  /buffer/5.7.1:
    resolution: {integrity: sha512-EHcyIPBQ4BSGlvjB16k5KgAJ27CIsHY/2JBmCRReo48y9rQ3MaUzWX3KVlBa4U7MyX02HdVj0K7C3WaB3ju7FQ==}
    dependencies:
      base64-js: 1.5.1
      ieee754: 1.2.1

  /buffer/6.0.3:
    resolution: {integrity: sha512-FTiCpNxtwiZZHEZbcbTIcZjERVICn9yq/pDFkTl95/AxzD1naBctN7YO68riM/gLSDY7sdrMby8hofADYuuqOA==}
    dependencies:
      base64-js: 1.5.1
      ieee754: 1.2.1

  /builtin-status-codes/3.0.0:
    resolution: {integrity: sha512-HpGFw18DgFWlncDfjTa2rcQ4W88O1mC8e8yZ2AvQY5KDaktSTwo+KRf6nHK6FRI5FyRyb/5T6+TSxfP7QyGsmQ==}
    dev: true

  /bundle-name/3.0.0:
    resolution: {integrity: sha512-PKA4BeSvBpQKQ8iPOGCSiell+N8P+Tf1DlwqmYhpe2gAhKPHn8EYOxVT+ShuGmhg8lN8XiSlS80yiExKXrURlw==}
    engines: {node: '>=12'}
    dependencies:
      run-applescript: 5.0.0
    dev: true

  /bytes/3.1.2:
    resolution: {integrity: sha512-/Nf7TyzTx6S3yRJObOAV7956r8cr2+Oj8AC5dt8wSP3BQAoeX58NoHyCU8P8zGkNXStjTSi6fzO6F0pBdcYbEg==}
    engines: {node: '>= 0.8'}

  /cache-require-paths/0.3.0:
    resolution: {integrity: sha512-HKlzq/UL6KNlOynm4qGcSAQIRv0EpD+GlypeUEN9dwil46Rm458tsVPQ/QME/iogUzWtbHEFw2r2BF4mBBJeGw==}
    dev: true

  /cacheable-lookup/5.0.4:
    resolution: {integrity: sha512-2/kNscPhpcxrOigMZzbiWF7dz8ilhb/nIHU3EyZiXWXpeq/au8qJ8VhdftMkty3n7Gj6HIGalQG8oiBNB3AJgA==}
    engines: {node: '>=10.6.0'}

  /cacheable-request/7.0.4:
    resolution: {integrity: sha512-v+p6ongsrp0yTGbJXjgxPow2+DL93DASP4kXCDKb8/bwRtt9OEF3whggkkDkGNzgcWy2XaF4a8nZglC7uElscg==}
    engines: {node: '>=8'}
    dependencies:
      clone-response: 1.0.3
      get-stream: 5.2.0
      http-cache-semantics: 4.1.1
      keyv: 4.5.4
      lowercase-keys: 2.0.0
      normalize-url: 6.1.0
      responselike: 2.0.1

  /caching-transform/4.0.0:
    resolution: {integrity: sha512-kpqOvwXnjjN44D89K5ccQC+RUrsy7jB/XLlRrx0D7/2HNcTPqzsb6XgYoErwko6QsV184CA2YgS1fxDiiDZMWA==}
    engines: {node: '>=8'}
    dependencies:
      hasha: 5.2.2
      make-dir: 3.1.0
      package-hash: 4.0.0
      write-file-atomic: 3.0.3

  /call-bind/1.0.5:
    resolution: {integrity: sha512-C3nQxfFZxFRVoJoGKKI8y3MOEo129NQ+FgQ08iye+Mk4zNZZGdjfs06bVTr+DBSlA66Q2VEcMki/cUCP4SercQ==}
    dependencies:
      function-bind: 1.1.2
      get-intrinsic: 1.2.2
      set-function-length: 1.1.1

  /call-me-maybe/1.0.2:
    resolution: {integrity: sha512-HpX65o1Hnr9HH25ojC1YGs7HCQLq0GCOibSaWER0eNpgJ/Z1MZv2mTc7+xh6WOPxbRVcmgbv4hGU+uSQ/2xFZQ==}
    dev: true

  /callsites/3.1.0:
    resolution: {integrity: sha512-P8BjAsXvZS+VIDUI11hHCQEv74YT67YUi5JJFNWIqL235sBmjX4+qx9Muvls5ivyNENctx46xQLQ3aTuE7ssaQ==}
    engines: {node: '>=6'}

  /camelcase/5.0.0:
    resolution: {integrity: sha512-faqwZqnWxbxn+F1d399ygeamQNy3lPp/H9H6rNrqYh4FSVCtcY+3cub1MxA8o9mDd55mM8Aghuu/kuyYA6VTsA==}
    engines: {node: '>=6'}
    dev: false

  /camelcase/5.3.1:
    resolution: {integrity: sha512-L28STB170nwWS63UjtlEOE3dldQApaJXZkOI1uMFfzf3rRuPegHaHesyee+YxQ+W6SvRDQV6UrdOdRiR153wJg==}
    engines: {node: '>=6'}

  /camelcase/6.3.0:
    resolution: {integrity: sha512-Gmy6FhYlCY7uOElZUSbxo2UCDH8owEk996gkbrpsgGtrJLM3J7jGxl9Ic7Qwwj4ivOE5AWZWRMecDdF7hqGjFA==}
    engines: {node: '>=10'}

  /caniuse-lite/1.0.30001554:
    resolution: {integrity: sha512-A2E3U//MBwbJVzebddm1YfNp7Nud5Ip+IPn4BozBmn4KqVX7AvluoIDFWjsv5OkGnKUXQVmMSoMKLa3ScCblcQ==}

  /canonical-path/1.0.0:
    resolution: {integrity: sha512-feylzsbDxi1gPZ1IjystzIQZagYYLvfKrSuygUCgf7z6x790VEzze5QEkdSV1U58RA7Hi0+v6fv4K54atOzATg==}
    dev: false

  /case-sensitive-paths-webpack-plugin/2.4.0:
    resolution: {integrity: sha512-roIFONhcxog0JSSWbvVAh3OocukmSgpqOH6YpMkCvav/ySIV3JKg4Dc8vYtQjYi/UxpNE36r/9v+VqTQqgkYmw==}
    engines: {node: '>=4'}
    dev: false

  /chai-as-promised/7.1.1_chai@4.3.10:
    resolution: {integrity: sha512-azL6xMoi+uxu6z4rhWQ1jbdUhOMhis2PvscD/xjLqNMkv3BPPp2JyyuTHOrf9BOosGpNQ11v6BKv/g57RXbiaA==}
    peerDependencies:
      chai: '>= 2.1.2 < 5'
    dependencies:
      chai: 4.3.10
      check-error: 1.0.3

  /chai-jest-snapshot/2.0.0_chai@4.3.10:
    resolution: {integrity: sha512-u8jZZjw/0G1t5A8wDfH6K7DAVfMg3g0dsw9wKQURNUyrZX96VojHNrFMmLirq1m0kOvC5icgL/Qh/fu1MZyvUw==}
    peerDependencies:
      chai: '>=1.9.0'
    dependencies:
      chai: 4.3.10
      jest-snapshot: 21.2.1
      lodash.values: 4.3.0

  /chai-string/1.5.0_chai@4.3.10:
    resolution: {integrity: sha512-sydDC3S3pNAQMYwJrs6dQX0oBQ6KfIPuOZ78n7rocW0eJJlsHPh2t3kwW7xfwYA/1Bf6/arGtSUo16rxR2JFlw==}
    peerDependencies:
      chai: ^4.1.2
    dependencies:
      chai: 4.3.10
    dev: false

  /chai-subset/1.6.0:
    resolution: {integrity: sha512-K3d+KmqdS5XKW5DWPd5sgNffL3uxdDe+6GdnJh3AYPhwnBGRY5urfvfcbRtWIvvpz+KxkL9FeBB6MZewLUNwug==}
    engines: {node: '>=4'}

  /chai/4.3.10:
    resolution: {integrity: sha512-0UXG04VuVbruMUYbJ6JctvH0YnC/4q3/AkT18q4NaITo91CUm0liMS9VqzT9vZhVQ/1eqPanMWjBM+Juhfb/9g==}
    engines: {node: '>=4'}
    dependencies:
      assertion-error: 1.1.0
      check-error: 1.0.3
      deep-eql: 4.1.3
      get-func-name: 2.0.2
      loupe: 2.3.7
      pathval: 1.1.1
      type-detect: 4.0.8

  /chalk/1.1.3:
    resolution: {integrity: sha512-U3lRVLMSlsCfjqYPbLyVv11M9CPW4I728d6TCKMAOJueEeB9/8o+eSsMnxPJD+Q+K909sdESg7C+tIkoH6on1A==}
    engines: {node: '>=0.10.0'}
    dependencies:
      ansi-styles: 2.2.1
      escape-string-regexp: 1.0.5
      has-ansi: 2.0.0
      strip-ansi: 3.0.1
      supports-color: 2.0.0
    dev: false

  /chalk/2.4.2:
    resolution: {integrity: sha512-Mti+f9lpJNcwF4tWV8/OrTTtF1gZi+f8FqlyAdouralcFWFQWF2+NgCHShjkCb+IFBLq9buZwE1xckQU4peSuQ==}
    engines: {node: '>=4'}
    dependencies:
      ansi-styles: 3.2.1
      escape-string-regexp: 1.0.5
      supports-color: 5.5.0

  /chalk/3.0.0:
    resolution: {integrity: sha512-4D3B6Wf41KOYRFdszmDqMCGq5VV/uMAB273JILmO+3jAlh8X4qDtdtgCR3fxtbLEMzSx22QdhnDcJvu2u1fVwg==}
    engines: {node: '>=8'}
    dependencies:
      ansi-styles: 4.3.0
      supports-color: 7.2.0
    dev: false

  /chalk/4.1.2:
    resolution: {integrity: sha512-oKnbhFyRIXpUuez8iBMmyEa4nbj4IOQyuhc/wy9kY7/WVPcwIO9VA668Pu8RkO7+0G76SLROeyw9CpQ061i4mA==}
    engines: {node: '>=10'}
    dependencies:
      ansi-styles: 4.3.0
      supports-color: 7.2.0

  /charenc/0.0.2:
    resolution: {integrity: sha512-yrLQ/yVUFXkzg7EDQsPieE/53+0RlaWTs+wBrvW36cyilJ2SaDWfl4Yj7MtLTXleV9uEKefbAGUPv2/iWSooRA==}
    dev: false

  /check-error/1.0.3:
    resolution: {integrity: sha512-iKEoDYaRmd1mxM90a2OEfWhjsjPpYPuQ+lMYsoxB126+t8fw7ySEO48nmDg5COTjxDI65/Y2OWpeEHk3ZOe8zg==}
    dependencies:
      get-func-name: 2.0.2

  /child_process/1.0.2:
    resolution: {integrity: sha512-Wmza/JzL0SiWz7kl6MhIKT5ceIlnFPJX+lwUGj7Clhy5MMldsSoJR0+uvRzOS5Kv45Mq7t1PoE8TsOA9bzvb6g==}
    dev: true

  /chokidar/3.5.3:
    resolution: {integrity: sha512-Dr3sfKRP6oTcjf2JmUmFJfeVMvXBdegxB0iVQ5eb2V10uFJUCAS8OByZdVAyVb8xXNz3GjjTgj9kLWsZTqE6kw==}
    engines: {node: '>= 8.10.0'}
    dependencies:
      anymatch: 3.1.3
      braces: 3.0.2
      glob-parent: 5.1.2
      is-binary-path: 2.1.0
      is-glob: 4.0.3
      normalize-path: 3.0.0
      readdirp: 3.6.0
    optionalDependencies:
      fsevents: 2.3.3

  /chownr/1.1.4:
    resolution: {integrity: sha512-jJ0bqzaylmJtVnNgzTeSOs8DPavpbYgEr/b0YL8/2GO3xJEhInFmhKMUnEJQjZumK7KXGFhUy89PrsJWlakBVg==}

  /chrome-launcher/0.15.2:
    resolution: {integrity: sha512-zdLEwNo3aUVzIhKhTtXfxhdvZhUghrnmkvcAq2NoDd+LeOHKf03H5jwZ8T/STsAlzyALkBVK552iaG1fGf1xVQ==}
    engines: {node: '>=12.13.0'}
    hasBin: true
    dependencies:
      '@types/node': 18.16.20
      escape-string-regexp: 4.0.0
      is-wsl: 2.2.0
      lighthouse-logger: 1.4.2
    dev: true

  /chrome-trace-event/1.0.3:
    resolution: {integrity: sha512-p3KULyQg4S7NIHixdwbGX+nFHkoBiA4YQmyWtjb8XngSKV124nJmRysgAeujbUVb15vh+RvFUfCPqU7rXk+hZg==}
    engines: {node: '>=6.0'}

  /cipher-base/1.0.4:
    resolution: {integrity: sha512-Kkht5ye6ZGmwv40uUDZztayT2ThLQGfnj/T71N/XzeZeo3nf8foyW7zGTsPYkEya3m5f3cAypH+qe7YOrM1U2Q==}
    dependencies:
      inherits: 2.0.4
      safe-buffer: 5.2.1
    dev: true

  /circular-json/0.3.3:
    resolution: {integrity: sha512-UZK3NBx2Mca+b5LsG7bY183pHWt5Y1xts4P3Pz7ENTwGVnJOUWbRb3ocjvX7hx9tq/yTAdclXm9sZ38gNuem4A==}
    deprecated: CircularJSON is in maintenance only, flatted is its successor.

  /clean-stack/2.2.0:
    resolution: {integrity: sha512-4diC9HaTE+KRAMWhDhrGOECgWZxoevMc5TlkObMqNSsVU62PYzXZ/SMTjzyGAFF1YusgxGcSWTEXBhp0CPwQ1A==}
    engines: {node: '>=6'}

  /cliui/6.0.0:
    resolution: {integrity: sha512-t6wbgtoCXvAzst7QgXxJYqPt0usEfbgQdftEPbLL/cvv6HPE5VgvqCuAIDR0NgU52ds6rFwqrgakNLrHEjCbrQ==}
    dependencies:
      string-width: 4.2.3
      strip-ansi: 6.0.1
      wrap-ansi: 6.2.0

  /cliui/7.0.4:
    resolution: {integrity: sha512-OcRE68cOsVMXp1Yvonl/fzkQOyjLSu/8bhPDfQt0e0/Eb283TKP20Fs2MqoPsr9SwA595rRCA+QMzYc9nBP+JQ==}
    dependencies:
      string-width: 4.2.3
      strip-ansi: 6.0.1
      wrap-ansi: 7.0.0

  /cliui/8.0.1:
    resolution: {integrity: sha512-BSeNnyus75C4//NQ9gQt1/csTXyo/8Sb+afLAkzAptFuMsod9HFokGNudZpi/oQV73hnVK+sR+5PVRMd+Dr7YQ==}
    engines: {node: '>=12'}
    dependencies:
      string-width: 4.2.3
      strip-ansi: 6.0.1
      wrap-ansi: 7.0.0

  /clone-deep/4.0.1:
    resolution: {integrity: sha512-neHB9xuzh/wk0dIHweyAXv2aPGZIVk3pLMe+/RNzINf17fe0OG96QroktYAUm7SM1PBnzTabaLboqqxDyMU+SQ==}
    engines: {node: '>=6'}
    dependencies:
      is-plain-object: 2.0.4
      kind-of: 6.0.3
      shallow-clone: 3.0.1
    dev: true

  /clone-response/1.0.3:
    resolution: {integrity: sha512-ROoL94jJH2dUVML2Y/5PEDNaSHgeOdSDicUyS7izcF63G6sTc/FTjLub4b8Il9S8S0beOfYt0TaA5qvFK+w0wA==}
    dependencies:
      mimic-response: 1.0.1

  /co/4.6.0:
    resolution: {integrity: sha512-QVb0dM5HvG+uaxitm8wONl7jltx8dqhfU33DcqtOZcLSVIKSDDLDi7+0LbAKiyI8hD9u42m2YxXSkMGWThaecQ==}
    engines: {iojs: '>= 1.0.0', node: '>= 0.12.0'}

  /color-convert/1.9.3:
    resolution: {integrity: sha512-QfAUtd+vFdAtFQcC8CCyYt1fYWxSqAiK2cSD6zDB8N3cpsEBAvRxp9zOGg6G/SHHJYAT88/az/IuDGALsNVbGg==}
    dependencies:
      color-name: 1.1.3

  /color-convert/2.0.1:
    resolution: {integrity: sha512-RRECPsj7iu/xb5oKYcsFHSppFNnsj/52OVTRKb4zP5onXwVF3zVmmToNcOfGC+CRDpfK/U584fMg38ZHCaElKQ==}
    engines: {node: '>=7.0.0'}
    dependencies:
      color-name: 1.1.4

  /color-name/1.1.3:
    resolution: {integrity: sha512-72fSenhMw2HZMTVHeCA9KCmpEIbzWiQsjN+BHcBbS9vr1mtt+vJjPdksIBNUmKAW8TFUDPJK5SUU3QhE9NEXDw==}

  /color-name/1.1.4:
    resolution: {integrity: sha512-dOy+3AuW3a2wNbZHIuMZpTcgjGuLU/uBL/ubcZF9OXbDo8ff4O8yVp5Bf0efS8uEoYo5q4Fx7dY9OgQGXgAsQA==}

  /color-string/1.9.1:
    resolution: {integrity: sha512-shrVawQFojnZv6xM40anx4CkoDP+fZsw/ZerEMsW/pyzsRbElpsL/DBVW7q3ExxwusdNXI3lXpuhEZkzs8p5Eg==}
    dependencies:
      color-name: 1.1.4
      simple-swizzle: 0.2.2
    dev: false

  /color-support/1.1.3:
    resolution: {integrity: sha512-qiBjkpbMLO/HL68y+lh4q0/O1MZFj2RX6X/KmMa3+gJD3z+WwI1ZzDHysvqHGS3mP6mznPckpXmw1nI9cJjyRg==}
    hasBin: true
    dev: true

  /color/3.2.1:
    resolution: {integrity: sha512-aBl7dZI9ENN6fUGC7mWpMTPNHmWUSNan9tuWN6ahh5ZLNk9baLJOnSMlrQkHcrfFgz2/RigjUVAjdx36VcemKA==}
    dependencies:
      color-convert: 1.9.3
      color-string: 1.9.1
    dev: false

  /colorette/1.4.0:
    resolution: {integrity: sha512-Y2oEozpomLn7Q3HFP7dpww7AtMJplbM9lGZP6RDfHqmbeRjiwRg4n6VM6j4KLmRke85uWEI7JqF17f3pqdRA0g==}
    dev: true

  /colorette/2.0.20:
    resolution: {integrity: sha512-IfEDxwoWIjkeXL1eXcDiow4UbKjhLdq6/EuSVR9GMN7KVH3r9gQ83e73hsz1Nd1T3ijd5xv1wcWRYO+D6kCI2w==}
    dev: true

  /colors/0.6.2:
    resolution: {integrity: sha512-OsSVtHK8Ir8r3+Fxw/b4jS1ZLPXkV6ZxDRJQzeD7qo0SqMXWrHDM71DgYzPMHY8SFJ0Ao+nNU2p1MmwdzKqPrw==}
    engines: {node: '>=0.1.90'}
    dev: false

  /colors/1.2.5:
    resolution: {integrity: sha512-erNRLao/Y3Fv54qUa0LBB+//Uf3YwMUmdJinN20yMXm9zdKKqH9wt7R9IIVZ+K7ShzfpLV/Zg8+VyrBJYB4lpg==}
    engines: {node: '>=0.1.90'}
    dev: false

  /colorspace/1.1.4:
    resolution: {integrity: sha512-BgvKJiuVu1igBUF2kEjRCZXol6wiiGbY5ipL/oVPwm0BL9sIpMIzM8IK7vwuxIIzOXMV3Ey5w+vxhm0rR/TN8w==}
    dependencies:
      color: 3.2.1
      text-hex: 1.0.0
    dev: false

  /combined-stream/1.0.8:
    resolution: {integrity: sha512-FQN4MRfuJeHf7cBbBMJFXhKSDq+2kAArBlmRBvcvFE5BB1HZKXtSFASDhdlz9zOYwxh8lDdnvmMOe/+5cdoEdg==}
    engines: {node: '>= 0.8'}
    dependencies:
      delayed-stream: 1.0.0

  /commander/10.0.1:
    resolution: {integrity: sha512-y4Mg2tXshplEbSGzx7amzPwKKOCGuoSRP/CjEdwwk0FOGlUbq6lKuoyDZTNZkmxHdJtp54hdfY/JUrdL7Xfdug==}
    engines: {node: '>=14'}
    dev: true

  /commander/2.1.0:
    resolution: {integrity: sha512-J2wnb6TKniXNOtoHS8TSrG9IOQluPrsmyAJ8oCUJOBmv+uLBCyPYAZkD2jFvw2DCzIXNnISIM01NIvr35TkBMQ==}
    engines: {node: '>= 0.6.x'}
    dev: false

  /commander/2.20.3:
    resolution: {integrity: sha512-GpVkmM8vF2vQUkj2LvZmD35JxeJOLCwJ9cUkugyk2nuhbv3+mJvpLYYt+0+USMxE+oj+ey/lJEnhZw75x/OMcQ==}

  /commander/2.6.0:
    resolution: {integrity: sha512-PhbTMT+ilDXZKqH8xbvuUY2ZEQNef0Q7DKxgoEKb4ccytsdvVVJmYqR0sGbi96nxU6oGrwEIQnclpK2NBZuQlg==}
    engines: {node: '>= 0.6.x'}
    dev: false

  /commander/9.5.0:
    resolution: {integrity: sha512-KRs7WVDKg86PWiuAqhDrAQnTXZKraVcCc6vFdL14qrZ/DcWwuRo7VoiYXalXO7S5GKpqYiVEwCbgFDfxNHKJBQ==}
    engines: {node: ^12.20.0 || >=14}
    requiresBuild: true
    dev: false
    optional: true

  /comment-parser/1.3.1:
    resolution: {integrity: sha512-B52sN2VNghyq5ofvUsqZjmk6YkihBX5vMSChmSK9v4ShjKf3Vk5Xcmgpw4o+iIgtrnM/u5FiMpz9VKb8lpBveA==}
    engines: {node: '>= 12.0.0'}

  /commondir/1.0.1:
    resolution: {integrity: sha512-W9pAhw0ja1Edb5GVdIF1mjZw/ASI0AlShXM83UUGe2DVr5TdAPEA1OA8m/g8zWp9x6On7gqufY+FatDbC3MDQg==}

  /component-emitter/1.3.0:
    resolution: {integrity: sha512-Rd3se6QB+sO1TwqZjscQrurpEPIfO0/yYnSin6Q/rD3mOutHvUrCAhJub3r90uNb+SESBuE0QYoB90YdfatsRg==}

  /concat-map/0.0.1:
    resolution: {integrity: sha512-/Srv4dswyQNBfohGpz9o6Yb3Gz3SrUDqBH5rTuhGR7ahtlbYKnVxw2bCFMRljaA7EXHaXZ8wsHdodFvbkhKmqg==}

  /concurrently/3.6.1:
    resolution: {integrity: sha512-/+ugz+gwFSEfTGUxn0KHkY+19XPRTXR8+7oUK/HxgiN1n7FjeJmkrbSiXAJfyQ0zORgJYPaenmymwon51YXH9Q==}
    engines: {node: '>=4.0.0'}
    hasBin: true
    dependencies:
      chalk: 2.4.2
      commander: 2.6.0
      date-fns: 1.30.1
      lodash: 4.17.21
      read-pkg: 3.0.0
      rx: 2.3.24
      spawn-command: 0.0.2-1
      supports-color: 3.2.3
      tree-kill: 1.2.2
    dev: false

  /console-control-strings/1.1.0:
    resolution: {integrity: sha512-ty/fTekppD2fIwRvnZAVdeOiGd1c7YXEixbgJTNzqcxJWKQnjJ/V1bNEEE6hygpM3WjwHFUVK6HTjWSzV4a8sQ==}
    dev: true

  /content-disposition/0.5.4:
    resolution: {integrity: sha512-FveZTNuGw04cxlAiWbzi6zTAL/lhehaWbTtgluJh4/E95DqMwTmha3KZN1aAWA8cFIhHzMZUvLevkw5Rqk+tSQ==}
    engines: {node: '>= 0.6'}
    dependencies:
      safe-buffer: 5.2.1

  /content-type/1.0.5:
    resolution: {integrity: sha512-nTjqfcBFEipKdXCv4YDQWCfmcLZKm81ldF0pAopTvyrFGVbcR6P/VAAd5G7N+0tTr8QqiU0tFadD6FK4NtJwOA==}
    engines: {node: '>= 0.6'}

  /convert-source-map/1.9.0:
    resolution: {integrity: sha512-ASFBup0Mz1uyiIjANan1jzLQami9z1PoYSZCiiYW2FczPbenXc45FZdBZLzOT+r6+iciuEModtmCti+hjaAk0A==}

  /convert-source-map/2.0.0:
    resolution: {integrity: sha512-Kvp459HrV2FEJ1CAsi1Ku+MY3kasH19TFykTz2xWmMeq6bk2NU3XXvfJ+Q61m0xktWwt+1HSYf3JZsTms3aRJg==}

  /cookie-signature/1.0.6:
    resolution: {integrity: sha512-QADzlaHc8icV8I7vbaJXJwod9HWYp8uCqf1xa4OfNu1T7JVxQIrUgOWtHdNDtPiywmFbiS12VjotIXLrKM3orQ==}

  /cookie/0.5.0:
    resolution: {integrity: sha512-YZ3GUyn/o8gfKJlnlX7g7xq4gyO6OSuhGPKaaGssGB2qgDUS0gPgtTvoyZLTt9Ab6dC4hfc9dV5arkvc/OCmrw==}
    engines: {node: '>= 0.6'}

  /cookiejar/2.1.4:
    resolution: {integrity: sha512-LDx6oHrK+PhzLKJU9j5S7/Y3jM/mUHvD/DeI1WQmJn652iPC5Y4TBzC9l+5OMOXlyTTA+SmVUPm0HQUwpD5Jqw==}

  /copy-webpack-plugin/11.0.0_webpack@5.89.0:
    resolution: {integrity: sha512-fX2MWpamkW0hZxMEg0+mYnA40LTosOSa5TqZ9GYIBzyJa9C3QUaMPSE2xAi/buNr8u89SfD9wHSQVBzrRa/SOQ==}
    engines: {node: '>= 14.15.0'}
    peerDependencies:
      webpack: ^5.1.0
    dependencies:
      fast-glob: 3.3.1
      glob-parent: 6.0.2
      globby: 13.2.2
      normalize-path: 3.0.0
      schema-utils: 4.2.0
      serialize-javascript: 6.0.1
      webpack: 5.89.0
    dev: false

  /core-util-is/1.0.3:
    resolution: {integrity: sha512-ZQBvi1DcpJ4GDqanjucZ2Hj3wEO5pZDS89BWbkcrvdxksJorwUDDZamX9ldFkp9aw2lmBDLgkObEA4DWNJ9FYQ==}

  /cpx2/3.0.2:
    resolution: {integrity: sha512-xVmdulZJVGSV+c8KkZ9IQY+RgyL9sGeVqScI2e7NtsEY9SVKcQXM4v0/9OLU0W0YtL9nmmqrtWjs5rpvgHn9Hg==}
    engines: {node: '>=6.5'}
    hasBin: true
    dependencies:
      co: 4.6.0
      debounce: 1.2.1
      debug: 4.3.4
      duplexer: 0.1.2
      fs-extra: 10.1.0
      glob: 7.2.3
      glob2base: 0.0.12
      minimatch: 3.1.2
      resolve: 1.19.0
      safe-buffer: 5.2.1
      shell-quote: 1.8.1
      subarg: 1.0.0
    transitivePeerDependencies:
      - supports-color

  /create-ecdh/4.0.4:
    resolution: {integrity: sha512-mf+TCx8wWc9VpuxfP2ht0iSISLZnt0JgWlrOKZiNqyUZWnjIaCIVNQArMHnCZKfEYRg6IM7A+NeJoN8gf/Ws0A==}
    dependencies:
      bn.js: 4.12.0
      elliptic: 6.5.4
    dev: true

  /create-hash/1.2.0:
    resolution: {integrity: sha512-z00bCGNHDG8mHAkP7CtT1qVu+bFQUPjYq/4Iv3C3kWjTFV10zIjfSoeqXo9Asws8gwSHDGj/hl2u4OGIjapeCg==}
    dependencies:
      cipher-base: 1.0.4
      inherits: 2.0.4
      md5.js: 1.3.5
      ripemd160: 2.0.2
      sha.js: 2.4.11
    dev: true

  /create-hmac/1.1.7:
    resolution: {integrity: sha512-MJG9liiZ+ogc4TzUwuvbER1JRdgvUFSB5+VR/g5h82fGaIRWMWddtKBHi7/sVhfjQZ6SehlyhvQYrcYkaUIpLg==}
    dependencies:
      cipher-base: 1.0.4
      create-hash: 1.2.0
      inherits: 2.0.4
      ripemd160: 2.0.2
      safe-buffer: 5.2.1
      sha.js: 2.4.11
    dev: true

  /create-require/1.1.1:
    resolution: {integrity: sha512-dcKFX3jn0MpIaXjisoRvexIJVEKzaq7z2rZKxf+MSr9TkdmHmsU4m2lcLojrj/FHl8mk5VxMmYA+ftRkP/3oKQ==}
    dev: true

  /cross-env/5.2.1:
    resolution: {integrity: sha512-1yHhtcfAd1r4nwQgknowuUNfIT9E8dOMMspC36g45dN+iD1blloi7xp8X/xAIDnjHWyt1uQ8PHk2fkNaym7soQ==}
    engines: {node: '>=4.0'}
    hasBin: true
    dependencies:
      cross-spawn: 6.0.5
    dev: true

  /cross-fetch/3.1.5:
    resolution: {integrity: sha512-lvb1SBsI0Z7GDwmuid+mU3kWVBwTVUbe7S0H52yaaAdQOXq2YktTCZdlAcNKFzE6QtRz0snpw9bNiPeOIkkQvw==}
    dependencies:
      node-fetch: 2.6.7
    transitivePeerDependencies:
      - encoding

  /cross-spawn/6.0.5:
    resolution: {integrity: sha512-eTVLrBSt7fjbDygz805pMnstIs2VTBNkRm0qxZd+M7A5XDdxVRWO5MxGBXZhjY4cqLYLdtrGqRf8mBPmzwSpWQ==}
    engines: {node: '>=4.8'}
    dependencies:
      nice-try: 1.0.5
      path-key: 2.0.1
      semver: 5.7.2
      shebang-command: 1.2.0
      which: 1.3.1

  /cross-spawn/7.0.3:
    resolution: {integrity: sha512-iRDPJKUPVEND7dHPO8rkbOnPpyDygcDFtWjpeWNCgy8WP2rXcxXL8TskReQl6OrB2G7+UJrags1q15Fudc7G6w==}
    engines: {node: '>= 8'}
    dependencies:
      path-key: 3.1.1
      shebang-command: 2.0.0
      which: 2.0.2

  /crypt/0.0.2:
    resolution: {integrity: sha512-mCxBlsHFYh9C+HVpiEacem8FEBnMXgU9gy4zmNC+SXAZNB/1idgp/aulFJ4FgCi7GPEVbfyng092GqL2k2rmow==}
    dev: false

  /crypto-browserify/3.12.0:
    resolution: {integrity: sha512-fz4spIh+znjO2VjL+IdhEpRJ3YN6sMzITSBijk6FK2UvTqruSQW+/cCZTSNsMiZNvUeq0CqurF+dAbyiGOY6Wg==}
    dependencies:
      browserify-cipher: 1.0.1
      browserify-sign: 4.2.2
      create-ecdh: 4.0.4
      create-hash: 1.2.0
      create-hmac: 1.1.7
      diffie-hellman: 5.0.3
      inherits: 2.0.4
      pbkdf2: 3.1.2
      public-encrypt: 4.0.3
      randombytes: 2.1.0
      randomfill: 1.0.4
    dev: true

  /crypto-js/4.2.0:
    resolution: {integrity: sha512-KALDyEYgpY+Rlob/iriUtjV6d5Eq+Y191A5g4UqLAi8CyGP9N1+FdVbkc1SxKc2r4YAYqG8JzO2KGL+AizD70Q==}
    dev: false

  /cssom/0.3.8:
    resolution: {integrity: sha512-b0tGHbfegbhPJpxpiBPU2sCkigAqtM9O121le6bbOlgyV+NyGyCmVfJ6QW9eRjz8CpNfWEOYBIMIGRYkLwsIYg==}
    dev: true

  /cssom/0.5.0:
    resolution: {integrity: sha512-iKuQcq+NdHqlAcwUY0o/HL69XQrUaQdMjmStJ8JFmUaiiQErlhrmuigkg/CU4E2J0IyUKUrMAgl36TvN67MqTw==}
    dev: true

  /cssstyle/2.3.0:
    resolution: {integrity: sha512-AZL67abkUzIuvcHqk7c09cezpGNcxUxU4Ioi/05xHk4DQeTkWmGYftIE6ctU6AEt+Gn4n1lDStOtj7FKycP71A==}
    engines: {node: '>=8'}
    dependencies:
      cssom: 0.3.8
    dev: true

  /damerau-levenshtein/1.0.8:
    resolution: {integrity: sha512-sdQSFB7+llfUcQHUQO3+B8ERRj0Oa4w9POWMI/puGtuf7gFywGmkaLCElnudfTiKZV+NvHqL0ifzdrI8Ro7ESA==}

  /data-urls/3.0.2:
    resolution: {integrity: sha512-Jy/tj3ldjZJo63sVAvg6LHt2mHvl4V6AgRAmNDtLdm7faqtsx+aJG42rsyCo9JCoRVKwPFzKlIPx3DIibwSIaQ==}
    engines: {node: '>=12'}
    dependencies:
      abab: 2.0.6
      whatwg-mimetype: 3.0.0
      whatwg-url: 11.0.0
    dev: true

  /date-fns/1.30.1:
    resolution: {integrity: sha512-hBSVCvSmWC+QypYObzwGOd9wqdDpOt+0wl0KbU+R+uuZBS1jN8VsD1ss3irQDknRj5NvxiTF6oj/nDRnN/UQNw==}
    dev: false

  /debounce/1.2.1:
    resolution: {integrity: sha512-XRRe6Glud4rd/ZGQfiV1ruXSfbvfJedlV9Y6zOlP+2K04vBYiJEte6stfFkCP03aMnY5tsipamumUjL14fofug==}

  /debug/2.6.9:
    resolution: {integrity: sha512-bC7ElrdJaJnPbAP+1EotYvqZsb3ecl5wi6Bfi6BJTUcNowp6cvspg0jXznRTKDjm/E7AdgFBVeAPVMNcKGsHMA==}
    dependencies:
      ms: 2.0.0

  /debug/3.2.7:
    resolution: {integrity: sha512-CFjzYYAi4ThfiQvizrFQevTTXHtnCqWfe7x1AhgEscTz6ZbLbfoLRLPugTQyBth6f8ZERVUSyWHFD/7Wu4t1XQ==}
    dependencies:
      ms: 2.1.3

  /debug/4.3.4:
    resolution: {integrity: sha512-PRWFHuSU3eDtQJPvnNY7Jcket1j0t5OuOsFzPPzsekD52Zl8qUfFIPEiswXqIvHWGVHOgX+7G/vCNNhehwxfkQ==}
    engines: {node: '>=6.0'}
    peerDependencies:
      supports-color: '*'
    peerDependenciesMeta:
      supports-color:
        optional: true
    dependencies:
      ms: 2.1.2

  /debug/4.3.4_supports-color@8.1.1:
    resolution: {integrity: sha512-PRWFHuSU3eDtQJPvnNY7Jcket1j0t5OuOsFzPPzsekD52Zl8qUfFIPEiswXqIvHWGVHOgX+7G/vCNNhehwxfkQ==}
    engines: {node: '>=6.0'}
    peerDependencies:
      supports-color: '*'
    peerDependenciesMeta:
      supports-color:
        optional: true
    dependencies:
      ms: 2.1.2
      supports-color: 8.1.1

  /decamelize/1.2.0:
    resolution: {integrity: sha512-z2S+W9X73hAUUki+N+9Za2lBlun89zigOyGrsax+KUQ6wKW4ZoWpEYBkGhQjwAjjDCkWxhY0VKEhk8wzY7F5cA==}
    engines: {node: '>=0.10.0'}

  /decamelize/4.0.0:
    resolution: {integrity: sha512-9iE1PgSik9HeIIw2JO94IidnE3eBoQrFJ3w7sFuzSX4DpmZ3v5sZpUiV5Swcf6mQEF+Y0ru8Neo+p+nyh2J+hQ==}
    engines: {node: '>=10'}

  /decimal.js/10.4.3:
    resolution: {integrity: sha512-VBBaLc1MgL5XpzgIP7ny5Z6Nx3UrRkIViUkPUdtl9aya5amy3De1gsUUSB1g3+3sExYNjCAsAznmukyxCb1GRA==}
    dev: true

  /decompress-response/6.0.0:
    resolution: {integrity: sha512-aW35yZM6Bb/4oJlZncMH2LCoZtJXTRxES17vE3hoRiowU2kWHaJKFkSBDnDR+cm9J+9QhXmREyIfv0pji9ejCQ==}
    engines: {node: '>=10'}
    dependencies:
      mimic-response: 3.1.0

  /deep-eql/4.1.3:
    resolution: {integrity: sha512-WaEtAOpRA1MQ0eohqZjpGD8zdI0Ovsm8mmFhaDN8dvDZzyoUMcYDnf5Y6iu7HTXxf8JDS23qWa4a+hKCDyOPzw==}
    engines: {node: '>=6'}
    dependencies:
      type-detect: 4.0.8

  /deep-equal/1.1.1:
    resolution: {integrity: sha512-yd9c5AdiqVcR+JjcwUQb9DkhJc8ngNr0MahEBGvDiJw8puWab2yZlh+nkasOnZP+EGTAP6rRp2JzJhJZzvNF8g==}
    dependencies:
      is-arguments: 1.1.1
      is-date-object: 1.0.5
      is-regex: 1.1.4
      object-is: 1.0.2
      object-keys: 1.1.1
      regexp.prototype.flags: 1.5.1

  /deep-extend/0.6.0:
    resolution: {integrity: sha512-LOHxIOaPYdHlJRtCQfDIVZtfw/ufM8+rVj649RIHzcm/vGwQRXFt6OPqIFWsm2XEMrNIEtWR64sY1LEKD2vAOA==}
    engines: {node: '>=4.0.0'}
    dev: false

  /deep-is/0.1.4:
    resolution: {integrity: sha512-oIPzksmTg4/MriiaYGO+okXDT7ztn/w3Eptv/+gSIdMdKsJo0u4CfYNFJPy+4SKMuCqGw2wxnA+URMg3t8a/bQ==}

  /default-browser-id/3.0.0:
    resolution: {integrity: sha512-OZ1y3y0SqSICtE8DE4S8YOE9UZOJ8wO16fKWVP5J1Qz42kV9jcnMVFrEE/noXb/ss3Q4pZIH79kxofzyNNtUNA==}
    engines: {node: '>=12'}
    dependencies:
      bplist-parser: 0.2.0
      untildify: 4.0.0
    dev: true

  /default-browser/4.0.0:
    resolution: {integrity: sha512-wX5pXO1+BrhMkSbROFsyxUm0i/cJEScyNhA4PPxc41ICuv05ZZB/MX28s8aZx6xjmatvebIapF6hLEKEcpneUA==}
    engines: {node: '>=14.16'}
    dependencies:
      bundle-name: 3.0.0
      default-browser-id: 3.0.0
      execa: 7.2.0
      titleize: 3.0.0
    dev: true

  /default-require-extensions/3.0.1:
    resolution: {integrity: sha512-eXTJmRbm2TIt9MgWTsOH1wEuhew6XGZcMeGKCtLedIg/NCsg1iBePXkceTdK4Fii7pzmN9tGsZhKzZ4h7O/fxw==}
    engines: {node: '>=8'}
    dependencies:
      strip-bom: 4.0.0

  /defer-to-connect/2.0.1:
    resolution: {integrity: sha512-4tvttepXG1VaYGrRibk5EwJd1t4udunSOVMdLSAL6mId1ix438oPwPZMALY41FCijukO1L0twNcGsdzS7dHgDg==}
    engines: {node: '>=10'}

  /define-data-property/1.1.1:
    resolution: {integrity: sha512-E7uGkTzkk1d0ByLeSc6ZsFS79Axg+m1P/VsgYsxHgiuc3tFSj+MjMIwe90FC4lOAZzNBdY7kkO2P2wKdsQ1vgQ==}
    engines: {node: '>= 0.4'}
    dependencies:
      get-intrinsic: 1.2.2
      gopd: 1.0.1
      has-property-descriptors: 1.0.1

  /define-lazy-prop/2.0.0:
    resolution: {integrity: sha512-Ds09qNh8yw3khSjiJjiUInaGX9xlqZDY7JVryGxdxV7NPeuqQfplOpQ66yJFZut3jLa5zOwkXw1g9EI2uKh4Og==}
    engines: {node: '>=8'}

  /define-lazy-prop/3.0.0:
    resolution: {integrity: sha512-N+MeXYoqr3pOgn8xfyRPREN7gHakLYjhsHhWGT3fWAiL4IkAt0iDw14QiiEm2bE30c5XX5q0FtAA3CK5f9/BUg==}
    engines: {node: '>=12'}
    dev: true

  /define-properties/1.2.1:
    resolution: {integrity: sha512-8QmQKqEASLd5nx0U1B1okLElbUuuttJ/AnYmRXbbbGDWh6uS208EjD4Xqq/I9wK7u0v6O08XhTWnt5XtEbR6Dg==}
    engines: {node: '>= 0.4'}
    dependencies:
      define-data-property: 1.1.1
      has-property-descriptors: 1.0.1
      object-keys: 1.1.1

  /delayed-stream/1.0.0:
    resolution: {integrity: sha512-ZySD7Nf91aLB0RxL4KGrKHBXl7Eds1DAmEdcoVawXnLD7SDhpNgtuII2aAkg7a7QS41jxPSZ17p4VdGnMHk3MQ==}
    engines: {node: '>=0.4.0'}

  /delegates/1.0.0:
    resolution: {integrity: sha512-bd2L678uiWATM6m5Z1VzNCErI3jiGzt6HGY8OVICs40JQq/HALfbyNJmp0UDakEY4pMMaN0Ly5om/B1VI/+xfQ==}
    dev: true

  /denque/2.1.0:
    resolution: {integrity: sha512-HVQE3AAb/pxF8fQAoiqpvg9i3evqug3hoiwakOyZAwJm+6vZehbkYXZ0l4JxS+I3QxM97v5aaRNhj8v5oBhekw==}
    engines: {node: '>=0.10'}
    dev: false

  /depd/1.1.2:
    resolution: {integrity: sha512-7emPTl6Dpo6JRXOXjLRxck+FlLRX5847cLKEn00PLAgc3g2hTZZgr+e4c2v6QpSmLeFP3n5yUo7ft6avBK/5jQ==}
    engines: {node: '>= 0.6'}
    dev: false

  /depd/2.0.0:
    resolution: {integrity: sha512-g7nH6P6dyDioJogAAGprGpCtVImJhpPk/roCzdb3fIh61/s/nPsfR6onyMwkCAR/OlC3yBC0lESvUoQEAssIrw==}
    engines: {node: '>= 0.8'}

  /dequal/2.0.3:
    resolution: {integrity: sha512-0je+qPKHEMohvfRTCEo3CrPG6cAzAYgmzKyxRiYSSDkS6eGJdyVJm7WaYA5ECaAD9wLB2T4EEeymA5aFVcYXCA==}
    engines: {node: '>=6'}

  /des.js/1.1.0:
    resolution: {integrity: sha512-r17GxjhUCjSRy8aiJpr8/UadFIzMzJGexI3Nmz4ADi9LYSFx4gTBp80+NaX/YsXWWLhpZ7v/v/ubEc/bCNfKwg==}
    dependencies:
      inherits: 2.0.4
      minimalistic-assert: 1.0.1
    dev: true

  /destroy/1.2.0:
    resolution: {integrity: sha512-2sJGJTaXIIaR1w4iJSNoN0hnMY7Gpc/n8D4qSCJw8QqFWXf7cuAgnEHxBpweaVcPevC2l3KpjYCx3NypQQgaJg==}
    engines: {node: '>= 0.8', npm: 1.2.8000 || >= 1.4.16}

  /detect-libc/2.0.2:
    resolution: {integrity: sha512-UX6sGumvvqSaXgdKGUsgZWqcUyIXZ/vZTrlRT/iobiKhGL0zL4d3osHj3uqllWJK+i+sixDS/3COVEOFbupFyw==}
    engines: {node: '>=8'}
    dev: false

  /detect-node/2.1.0:
    resolution: {integrity: sha512-T0NIuQpnTvFDATNuHN5roPwSBG83rFsuO+MXXH9/3N1eFbn4wcPjttvjMLEPWJ0RGUYgQE7cGgS3tNxbqCGM7g==}

  /detect-port/1.3.0:
    resolution: {integrity: sha512-E+B1gzkl2gqxt1IhUzwjrxBKRqx1UzC3WLONHinn8S3T6lwV/agVCyitiFOsGJ/eYuEUBvD71MZHy3Pv1G9doQ==}
    engines: {node: '>= 4.2.1'}
    hasBin: true
    dependencies:
      address: 1.2.2
      debug: 2.6.9

  /devtools-protocol/0.0.1019158:
    resolution: {integrity: sha512-wvq+KscQ7/6spEV7czhnZc9RM/woz1AY+/Vpd8/h2HFMwJSdTliu7f/yr1A6vDdJfKICZsShqsYpEQbdhg8AFQ==}

  /devtools-protocol/0.0.981744:
    resolution: {integrity: sha512-0cuGS8+jhR67Fy7qG3i3Pc7Aw494sb9yG9QgpG97SFVWwolgYjlhJg7n+UaHxOQT30d1TYu/EYe9k01ivLErIg==}

  /dezalgo/1.0.4:
    resolution: {integrity: sha512-rXSP0bf+5n0Qonsb+SVVfNfIsimO4HEtmnIpPHY8Q1UCzKlQrDMfdobr8nJOOsRgWCyMRqeSBQzmWUMq7zvVig==}
    dependencies:
      asap: 2.0.6
      wrappy: 1.0.2
    dev: false

  /diff/3.5.0:
    resolution: {integrity: sha512-A46qtFgd+g7pDZinpnwiRJtxbC1hpgf0uzP3iG89scHk0AUC7A1TGxf5OiiOUv/JMZR8GOt8hL900hV0bOy5xA==}
    engines: {node: '>=0.3.1'}

  /diff/4.0.2:
    resolution: {integrity: sha512-58lmxKSA4BNyLz+HHMUzlOEpg09FV+ev6ZMe3vJihgdxzgcwZ8VoEEPmALCZG9LmqfVoNMMKpttIYTVG6uDY7A==}
    engines: {node: '>=0.3.1'}
    dev: true

  /diff/5.0.0:
    resolution: {integrity: sha512-/VTCrvm5Z0JGty/BWHljh+BAiw3IK+2j87NGMu8Nwc/f48WoDAC395uomO9ZD117ZOBaHmkX1oyLvkVM/aIT3w==}
    engines: {node: '>=0.3.1'}

  /diff/5.1.0:
    resolution: {integrity: sha512-D+mk+qE8VC/PAUrlAU34N+VfXev0ghe5ywmpqrawphmVZc1bEfn56uo9qpyGp1p4xpzOHkSW4ztBd6L7Xx4ACw==}
    engines: {node: '>=0.3.1'}

  /diffie-hellman/5.0.3:
    resolution: {integrity: sha512-kqag/Nl+f3GwyK25fhUMYj81BUOrZ9IuJsjIcDE5icNM9FJHAVm3VcUDxdLPoQtTuUylWm6ZIknYJwwaPxsUzg==}
    dependencies:
      bn.js: 4.12.0
      miller-rabin: 4.0.1
      randombytes: 2.1.0
    dev: true

  /dir-glob/3.0.1:
    resolution: {integrity: sha512-WkrWp9GR4KXfKGYzOLmTuGVi1UWFfws377n9cc55/tb6DuqyF6pcQ5AbiHEshaDpY9v6oaSr2XCDidGmMwdzIA==}
    engines: {node: '>=8'}
    dependencies:
      path-type: 4.0.0

  /doctrine/2.1.0:
    resolution: {integrity: sha512-35mSku4ZXK0vfCuHEDAwt55dg2jNajHZ1odvF+8SSr82EsZY4QmXfuWso8oEd8zRhVObSN18aM0CjSdoBX7zIw==}
    engines: {node: '>=0.10.0'}
    dependencies:
      esutils: 2.0.3

  /doctrine/3.0.0:
    resolution: {integrity: sha512-yS+Q5i3hBf7GBkd4KG8a7eBNNWNGLTaEwwYWUijIYM7zrlYDM0BFXHjjPWlWZ1Rg7UaddZeIDmi9jF3HmqiQ2w==}
    engines: {node: '>=6.0.0'}
    dependencies:
      esutils: 2.0.3

  /domexception/4.0.0:
    resolution: {integrity: sha512-A2is4PLG+eeSfoTMA95/s4pvAoSo2mKtiM5jlHkAVewmiO8ISFTFKZjH7UAM1Atli/OT/7JHOrJRJiMKUZKYBw==}
    engines: {node: '>=12'}
    dependencies:
      webidl-conversions: 7.0.0
    dev: true

  /dotenv-expand/5.1.0:
    resolution: {integrity: sha512-YXQl1DSa4/PQyRfgrv6aoNjhasp/p4qs9FjJ4q4cQk+8m4r6k4ZSiEyytKG8f8W9gi8WsQtIObNmKd+tMzNTmA==}

  /dotenv/10.0.0:
    resolution: {integrity: sha512-rlBi9d8jpv9Sf1klPjNfFAuWDjKLwTIJJ/VxtoTwIR6hnZxcEOQCZg2oIL3MWBYw5GpUDKOEnND7LXTbIpQ03Q==}
    engines: {node: '>=10'}

  /dottie/2.0.6:
    resolution: {integrity: sha512-iGCHkfUc5kFekGiqhe8B/mdaurD+lakO9txNnTvKtA6PISrw86LgqHvRzWYPyoE2Ph5aMIrCw9/uko6XHTKCwA==}
    dev: false

  /draco3d/1.5.5:
    resolution: {integrity: sha512-JVuNV0EJzD3LBYhGyIXJLeBID/EVtmFO1ZNhAYflTgiMiAJlbhXQmRRda/azjc8MRVMHh0gqGhiqHUo5dIXM8Q==}
    dev: false

  /drange/1.1.1:
    resolution: {integrity: sha512-pYxfDYpued//QpnLIm4Avk7rsNtAtQkUES2cwAYSvD/wd2pKD71gN2Ebj3e7klzXwjocvE8c5vx/1fxwpqmSxA==}
    engines: {node: '>=4'}
    dev: true

  /duplexer/0.1.2:
    resolution: {integrity: sha512-jtD6YG370ZCIi/9GTaJKQxWTZD045+4R4hTk/x1UyoqadyJ9x9CgSi1RlVDQF8U2sxLLSnFkCaMihqljHIWgMg==}

  /eastasianwidth/0.2.0:
    resolution: {integrity: sha512-I88TYZWc9XiYHRQ4/3c5rjjfgkjhLyW2luGIheGERbNQ6OY7yTybanSpDXZa8y7VUP9YmDcYa+eyq4ca7iLqWA==}
    dev: true

  /ecdsa-sig-formatter/1.0.11:
    resolution: {integrity: sha512-nagl3RYrbNv6kQkeJIpt6NJZy8twLB/2vtz6yN9Z4vRKHN4/QZJIEbqohALSgwKdnksuY3k5Addp5lg8sVoVcQ==}
    dependencies:
      safe-buffer: 5.2.1
    dev: false

  /ee-first/1.1.1:
    resolution: {integrity: sha512-WMwm9LhRUo+WUaRN+vRuETqG89IgZphVSNkdFgeb6sS/E4OrDIN7t48CAewSHXc6C8lefD8KKfr5vY61brQlow==}

  /electron-to-chromium/1.4.568:
    resolution: {integrity: sha512-3TCOv8+BY6Ltpt1/CmGBMups2IdKOyfEmz4J8yIS4xLSeMm0Rf+psSaxLuswG9qMKt+XbNbmADybtXGpTFlbDg==}

  /electron/28.0.0:
    resolution: {integrity: sha512-eDhnCFBvG0PGFVEpNIEdBvyuGUBsFdlokd+CtuCe2ER3P+17qxaRfWRxMmksCOKgDHb5Wif5UxqOkZSlA4snlw==}
    engines: {node: '>= 12.20.55'}
    hasBin: true
    requiresBuild: true
    dependencies:
      '@electron/get': 2.0.3
      '@types/node': 18.16.20
      extract-zip: 2.0.1
    transitivePeerDependencies:
      - supports-color

  /elliptic/6.5.4:
    resolution: {integrity: sha512-iLhC6ULemrljPZb+QutR5TQGB+pdW6KGD5RSegS+8sorOZT+rdQFbsQFJgvN3eRqNALqJer4oQ16YvJHlU8hzQ==}
    dependencies:
      bn.js: 4.12.0
      brorand: 1.1.0
      hash.js: 1.1.7
      hmac-drbg: 1.0.1
      inherits: 2.0.4
      minimalistic-assert: 1.0.1
      minimalistic-crypto-utils: 1.0.1
    dev: true

  /emoji-regex/8.0.0:
    resolution: {integrity: sha512-MSjYzcWNOA0ewAHpz0MxpYFvwg6yjy1NG3xteoqz644VCo/RPgnr1/GGt+ic3iJTzQ8Eu3TdM14SawnVUmGE6A==}

  /emoji-regex/9.2.2:
    resolution: {integrity: sha512-L18DaJsXSUk2+42pv8mLs5jJT2hqFkFE4j21wOmgbUqsZ2hL72NsUU785g9RXgo3s0ZNgVl42TiHp3ZtOv/Vyg==}

  /emojis-list/3.0.0:
    resolution: {integrity: sha512-/kyM18EfinwXZbno9FyUGeFh87KC8HRQBQGildHZbEuRyWFOmv1U10o9BBp8XVZDVNNuQKyIGIu5ZYAAXJ0V2Q==}
    engines: {node: '>= 4'}

  /enabled/2.0.0:
    resolution: {integrity: sha512-AKrN98kuwOzMIdAizXGI86UFBoo26CL21UM763y1h/GMSJ4/OHU9k2YlsmBpyScFo/wbLzWQJBMCW4+IO3/+OQ==}
    dev: false

  /encodeurl/1.0.2:
    resolution: {integrity: sha512-TPJXq8JqFaVYm2CWmPvnP2Iyo4ZSM7/QKcSmuMLDObfpH5fi7RUGmd/rTDf+rut/saiDiQEeVTNgAmJEdAOx0w==}
    engines: {node: '>= 0.8'}

  /end-of-stream/1.4.4:
    resolution: {integrity: sha512-+uw1inIHVPQoaVuHzRyXd21icM+cnt4CzD5rW+NC1wjOUSTOs+Te7FOv7AhN7vS9x/oIyhLP5PR1H+phQAHu5Q==}
    dependencies:
      once: 1.4.0

  /enhanced-resolve/5.15.0:
    resolution: {integrity: sha512-LXYT42KJ7lpIKECr2mAXIaMldcNCh/7E0KBKOu4KSfkHmP+mZmSs+8V5gBAqisWBy0OO4W5Oyys0GO1Y8KtdKg==}
    engines: {node: '>=10.13.0'}
    dependencies:
      graceful-fs: 4.2.11
      tapable: 2.2.1

  /env-paths/2.2.1:
    resolution: {integrity: sha512-+h1lkLKhZMTYjog1VEpJNG7NZJWcuc2DDk/qsqSTRRCOXiLjeQ1d1/udrUGhqMxUgAlwKNZ0cf2uqan5GLuS2A==}
    engines: {node: '>=6'}

  /envinfo/7.10.0:
    resolution: {integrity: sha512-ZtUjZO6l5mwTHvc1L9+1q5p/R3wTopcfqMW8r5t8SJSKqeVI/LtajORwRFEKpEFuekjD0VBjwu1HMxL4UalIRw==}
    engines: {node: '>=4'}
    hasBin: true
    dev: true

  /error-ex/1.3.2:
    resolution: {integrity: sha512-7dFHNmqeFSEt2ZBsCriorKnn3Z2pj+fd9kmI6QoWw4//DL+icEBfc0U7qJCisqrTsKTjw4fNFy2pW9OqStD84g==}
    dependencies:
      is-arrayish: 0.2.1

  /error-stack-parser-es/0.1.1:
    resolution: {integrity: sha512-g/9rfnvnagiNf+DRMHEVGuGuIBlCIMDFoTA616HaP2l9PlCjGjVhD98PNbVSJvmK4TttqT5mV5tInMhoFgi+aA==}
    dev: true

  /es-abstract/1.22.3:
    resolution: {integrity: sha512-eiiY8HQeYfYH2Con2berK+To6GrK2RxbPawDkGq4UiCQQfZHb6wX9qQqkbpPqaxQFcl8d9QzZqo0tGE0VcrdwA==}
    engines: {node: '>= 0.4'}
    dependencies:
      array-buffer-byte-length: 1.0.0
      arraybuffer.prototype.slice: 1.0.2
      available-typed-arrays: 1.0.5
      call-bind: 1.0.5
      es-set-tostringtag: 2.0.2
      es-to-primitive: 1.2.1
      function.prototype.name: 1.1.6
      get-intrinsic: 1.2.2
      get-symbol-description: 1.0.0
      globalthis: 1.0.3
      gopd: 1.0.1
      has-property-descriptors: 1.0.1
      has-proto: 1.0.1
      has-symbols: 1.0.3
      hasown: 2.0.0
      internal-slot: 1.0.6
      is-array-buffer: 3.0.2
      is-callable: 1.2.7
      is-negative-zero: 2.0.2
      is-regex: 1.1.4
      is-shared-array-buffer: 1.0.2
      is-string: 1.0.7
      is-typed-array: 1.1.12
      is-weakref: 1.0.2
      object-inspect: 1.13.1
      object-keys: 1.1.1
      object.assign: 4.1.4
      regexp.prototype.flags: 1.5.1
      safe-array-concat: 1.0.1
      safe-regex-test: 1.0.0
      string.prototype.trim: 1.2.8
      string.prototype.trimend: 1.0.7
      string.prototype.trimstart: 1.0.7
      typed-array-buffer: 1.0.0
      typed-array-byte-length: 1.0.0
      typed-array-byte-offset: 1.0.0
      typed-array-length: 1.0.4
      unbox-primitive: 1.0.2
      which-typed-array: 1.1.13

  /es-aggregate-error/1.0.11:
    resolution: {integrity: sha512-DCiZiNlMlbvofET/cE55My387NiLvuGToBEZDdK9U2G3svDCjL8WOgO5Il6lO83nQ8qmag/R9nArdpaFQ/m3lA==}
    engines: {node: '>= 0.4'}
    dependencies:
      define-data-property: 1.1.1
      define-properties: 1.2.1
      es-abstract: 1.22.3
      function-bind: 1.1.2
      get-intrinsic: 1.2.2
      globalthis: 1.0.3
      has-property-descriptors: 1.0.1
      set-function-name: 2.0.1
    dev: false

  /es-iterator-helpers/1.0.15:
    resolution: {integrity: sha512-GhoY8uYqd6iwUl2kgjTm4CZAf6oo5mHK7BPqx3rKgx893YSsy0LGHV6gfqqQvZt/8xM8xeOnfXBCfqclMKkJ5g==}
    dependencies:
      asynciterator.prototype: 1.0.0
      call-bind: 1.0.5
      define-properties: 1.2.1
      es-abstract: 1.22.3
      es-set-tostringtag: 2.0.2
      function-bind: 1.1.2
      get-intrinsic: 1.2.2
      globalthis: 1.0.3
      has-property-descriptors: 1.0.1
      has-proto: 1.0.1
      has-symbols: 1.0.3
      internal-slot: 1.0.6
      iterator.prototype: 1.1.2
      safe-array-concat: 1.0.1

  /es-module-lexer/1.3.1:
    resolution: {integrity: sha512-JUFAyicQV9mXc3YRxPnDlrfBKpqt6hUYzz9/boprUJHs4e4KVr3XwOF70doO6gwXUor6EWZJAyWAfKki84t20Q==}

  /es-set-tostringtag/2.0.2:
    resolution: {integrity: sha512-BuDyupZt65P9D2D2vA/zqcI3G5xRsklm5N3xCwuiy+/vKy8i0ifdsQP1sLgO4tZDSCaQUSnmC48khknGMV3D2Q==}
    engines: {node: '>= 0.4'}
    dependencies:
      get-intrinsic: 1.2.2
      has-tostringtag: 1.0.0
      hasown: 2.0.0

  /es-shim-unscopables/1.0.2:
    resolution: {integrity: sha512-J3yBRXCzDu4ULnQwxyToo/OjdMx6akgVC7K6few0a7F/0wLtmKKN7I73AH5T2836UuXRqN7Qg+IIUw/+YJksRw==}
    dependencies:
      hasown: 2.0.0

  /es-to-primitive/1.2.1:
    resolution: {integrity: sha512-QCOllgZJtaUo9miYBcLChTUaHNjJF3PYs1VidD7AwiEj1kYxKeQTctLAezAOH5ZKRH0g2IgPn6KwB4IT8iRpvA==}
    engines: {node: '>= 0.4'}
    dependencies:
      is-callable: 1.2.7
      is-date-object: 1.0.5
      is-symbol: 1.0.4

  /es6-error/4.1.1:
    resolution: {integrity: sha512-Um/+FxMr9CISWh0bi5Zv0iOD+4cFh5qLeks1qhAopKVAJw3drgKbKySikp7wGhDL0HPeaja0P5ULZrxLkniUVg==}

  /esbuild-android-arm64/0.13.15:
    resolution: {integrity: sha512-m602nft/XXeO8YQPUDVoHfjyRVPdPgjyyXOxZ44MK/agewFFkPa8tUo6lAzSWh5Ui5PB4KR9UIFTSBKh/RrCmg==}
    cpu: [arm64]
    os: [android]
    requiresBuild: true
    dev: true
    optional: true

  /esbuild-darwin-64/0.13.15:
    resolution: {integrity: sha512-ihOQRGs2yyp7t5bArCwnvn2Atr6X4axqPpEdCFPVp7iUj4cVSdisgvEKdNR7yH3JDjW6aQDw40iQFoTqejqxvQ==}
    cpu: [x64]
    os: [darwin]
    requiresBuild: true
    dev: true
    optional: true

  /esbuild-darwin-arm64/0.13.15:
    resolution: {integrity: sha512-i1FZssTVxUqNlJ6cBTj5YQj4imWy3m49RZRnHhLpefFIh0To05ow9DTrXROTE1urGTQCloFUXTX8QfGJy1P8dQ==}
    cpu: [arm64]
    os: [darwin]
    requiresBuild: true
    dev: true
    optional: true

  /esbuild-freebsd-64/0.13.15:
    resolution: {integrity: sha512-G3dLBXUI6lC6Z09/x+WtXBXbOYQZ0E8TDBqvn7aMaOCzryJs8LyVXKY4CPnHFXZAbSwkCbqiPuSQ1+HhrNk7EA==}
    cpu: [x64]
    os: [freebsd]
    requiresBuild: true
    dev: true
    optional: true

  /esbuild-freebsd-arm64/0.13.15:
    resolution: {integrity: sha512-KJx0fzEDf1uhNOZQStV4ujg30WlnwqUASaGSFPhznLM/bbheu9HhqZ6mJJZM32lkyfGJikw0jg7v3S0oAvtvQQ==}
    cpu: [arm64]
    os: [freebsd]
    requiresBuild: true
    dev: true
    optional: true

  /esbuild-linux-32/0.13.15:
    resolution: {integrity: sha512-ZvTBPk0YWCLMCXiFmD5EUtB30zIPvC5Itxz0mdTu/xZBbbHJftQgLWY49wEPSn2T/TxahYCRDWun5smRa0Tu+g==}
    cpu: [ia32]
    os: [linux]
    requiresBuild: true
    dev: true
    optional: true

  /esbuild-linux-64/0.13.15:
    resolution: {integrity: sha512-eCKzkNSLywNeQTRBxJRQ0jxRCl2YWdMB3+PkWFo2BBQYC5mISLIVIjThNtn6HUNqua1pnvgP5xX0nHbZbPj5oA==}
    cpu: [x64]
    os: [linux]
    requiresBuild: true
    dev: true
    optional: true

  /esbuild-linux-arm/0.13.15:
    resolution: {integrity: sha512-wUHttDi/ol0tD8ZgUMDH8Ef7IbDX+/UsWJOXaAyTdkT7Yy9ZBqPg8bgB/Dn3CZ9SBpNieozrPRHm0BGww7W/jA==}
    cpu: [arm]
    os: [linux]
    requiresBuild: true
    dev: true
    optional: true

  /esbuild-linux-arm64/0.13.15:
    resolution: {integrity: sha512-bYpuUlN6qYU9slzr/ltyLTR9YTBS7qUDymO8SV7kjeNext61OdmqFAzuVZom+OLW1HPHseBfJ/JfdSlx8oTUoA==}
    cpu: [arm64]
    os: [linux]
    requiresBuild: true
    dev: true
    optional: true

  /esbuild-linux-mips64le/0.13.15:
    resolution: {integrity: sha512-KlVjIG828uFPyJkO/8gKwy9RbXhCEUeFsCGOJBepUlpa7G8/SeZgncUEz/tOOUJTcWMTmFMtdd3GElGyAtbSWg==}
    cpu: [mips64el]
    os: [linux]
    requiresBuild: true
    dev: true
    optional: true

  /esbuild-linux-ppc64le/0.13.15:
    resolution: {integrity: sha512-h6gYF+OsaqEuBjeesTBtUPw0bmiDu7eAeuc2OEH9S6mV9/jPhPdhOWzdeshb0BskRZxPhxPOjqZ+/OqLcxQwEQ==}
    cpu: [ppc64]
    os: [linux]
    requiresBuild: true
    dev: true
    optional: true

  /esbuild-netbsd-64/0.13.15:
    resolution: {integrity: sha512-3+yE9emwoevLMyvu+iR3rsa+Xwhie7ZEHMGDQ6dkqP/ndFzRHkobHUKTe+NCApSqG5ce2z4rFu+NX/UHnxlh3w==}
    cpu: [x64]
    os: [netbsd]
    requiresBuild: true
    dev: true
    optional: true

  /esbuild-openbsd-64/0.13.15:
    resolution: {integrity: sha512-wTfvtwYJYAFL1fSs8yHIdf5GEE4NkbtbXtjLWjM3Cw8mmQKqsg8kTiqJ9NJQe5NX/5Qlo7Xd9r1yKMMkHllp5g==}
    cpu: [x64]
    os: [openbsd]
    requiresBuild: true
    dev: true
    optional: true

  /esbuild-plugin-external-global/1.0.1:
    resolution: {integrity: sha512-NDzYHRoShpvLqNcrgV8ZQh61sMIFAry5KLTQV83BPG5iTXCCu7h72SCfJ97bW0GqtuqDD/1aqLbKinI/rNgUsg==}
    dev: true

  /esbuild-sunos-64/0.13.15:
    resolution: {integrity: sha512-lbivT9Bx3t1iWWrSnGyBP9ODriEvWDRiweAs69vI+miJoeKwHWOComSRukttbuzjZ8r1q0mQJ8Z7yUsDJ3hKdw==}
    cpu: [x64]
    os: [sunos]
    requiresBuild: true
    dev: true
    optional: true

  /esbuild-windows-32/0.13.15:
    resolution: {integrity: sha512-fDMEf2g3SsJ599MBr50cY5ve5lP1wyVwTe6aLJsM01KtxyKkB4UT+fc5MXQFn3RLrAIAZOG+tHC+yXObpSn7Nw==}
    cpu: [ia32]
    os: [win32]
    requiresBuild: true
    dev: true
    optional: true

  /esbuild-windows-64/0.13.15:
    resolution: {integrity: sha512-9aMsPRGDWCd3bGjUIKG/ZOJPKsiztlxl/Q3C1XDswO6eNX/Jtwu4M+jb6YDH9hRSUflQWX0XKAfWzgy5Wk54JQ==}
    cpu: [x64]
    os: [win32]
    requiresBuild: true
    dev: true
    optional: true

  /esbuild-windows-arm64/0.13.15:
    resolution: {integrity: sha512-zzvyCVVpbwQQATaf3IG8mu1IwGEiDxKkYUdA4FpoCHi1KtPa13jeScYDjlW0Qh+ebWzpKfR2ZwvqAQkSWNcKjA==}
    cpu: [arm64]
    os: [win32]
    requiresBuild: true
    dev: true
    optional: true

  /esbuild/0.13.15:
    resolution: {integrity: sha512-raCxt02HBKv8RJxE8vkTSCXGIyKHdEdGfUmiYb8wnabnaEmHzyW7DCHb5tEN0xU8ryqg5xw54mcwnYkC4x3AIw==}
    hasBin: true
    requiresBuild: true
    optionalDependencies:
      esbuild-android-arm64: 0.13.15
      esbuild-darwin-64: 0.13.15
      esbuild-darwin-arm64: 0.13.15
      esbuild-freebsd-64: 0.13.15
      esbuild-freebsd-arm64: 0.13.15
      esbuild-linux-32: 0.13.15
      esbuild-linux-64: 0.13.15
      esbuild-linux-arm: 0.13.15
      esbuild-linux-arm64: 0.13.15
      esbuild-linux-mips64le: 0.13.15
      esbuild-linux-ppc64le: 0.13.15
      esbuild-netbsd-64: 0.13.15
      esbuild-openbsd-64: 0.13.15
      esbuild-sunos-64: 0.13.15
      esbuild-windows-32: 0.13.15
      esbuild-windows-64: 0.13.15
      esbuild-windows-arm64: 0.13.15
    dev: true

  /esbuild/0.18.20:
    resolution: {integrity: sha512-ceqxoedUrcayh7Y7ZX6NdbbDzGROiyVBgC4PriJThBKSVPWnnFHZAkfI1lJT8QFkOwH4qOS2SJkS4wvpGl8BpA==}
    engines: {node: '>=12'}
    hasBin: true
    requiresBuild: true
    optionalDependencies:
      '@esbuild/android-arm': 0.18.20
      '@esbuild/android-arm64': 0.18.20
      '@esbuild/android-x64': 0.18.20
      '@esbuild/darwin-arm64': 0.18.20
      '@esbuild/darwin-x64': 0.18.20
      '@esbuild/freebsd-arm64': 0.18.20
      '@esbuild/freebsd-x64': 0.18.20
      '@esbuild/linux-arm': 0.18.20
      '@esbuild/linux-arm64': 0.18.20
      '@esbuild/linux-ia32': 0.18.20
      '@esbuild/linux-loong64': 0.18.20
      '@esbuild/linux-mips64el': 0.18.20
      '@esbuild/linux-ppc64': 0.18.20
      '@esbuild/linux-riscv64': 0.18.20
      '@esbuild/linux-s390x': 0.18.20
      '@esbuild/linux-x64': 0.18.20
      '@esbuild/netbsd-x64': 0.18.20
      '@esbuild/openbsd-x64': 0.18.20
      '@esbuild/sunos-x64': 0.18.20
      '@esbuild/win32-arm64': 0.18.20
      '@esbuild/win32-ia32': 0.18.20
      '@esbuild/win32-x64': 0.18.20
    dev: true

  /escalade/3.1.1:
    resolution: {integrity: sha512-k0er2gUkLf8O0zKJiAhmkTnJlTvINGv7ygDNPbeIsX/TJjGJZHuh9B2UxbsaEkmlEo9MfhrSzmhIlhRlI2GXnw==}
    engines: {node: '>=6'}

  /escape-html/1.0.3:
    resolution: {integrity: sha512-NiSupZ4OeuGwr68lGIeym/ksIZMJodUGOSCZ/FSnTxcrekbvqrgdUxlJOMpijaKZVjAJrWrGs/6Jy8OMuyj9ow==}

  /escape-string-regexp/1.0.5:
    resolution: {integrity: sha512-vbRorB5FUQWvla16U8R/qgaFIya2qGzwDrNmCZuYKrbdSUMG6I1ZCGQRefkRVhuOkIGVne7BQ35DSfo1qvJqFg==}
    engines: {node: '>=0.8.0'}

  /escape-string-regexp/4.0.0:
    resolution: {integrity: sha512-TtpcNJ3XAzx3Gq8sWRzJaVajRs0uVxA2YAkdb1jm2YkPz4G6egUFAyA3n5vtEIZefPk5Wa4UXbKuS5fKkJWdgA==}
    engines: {node: '>=10'}

  /escodegen/1.14.3:
    resolution: {integrity: sha512-qFcX0XJkdg+PB3xjZZG/wKSuT1PnQWx57+TVSjIMmILd2yC/6ByYElPwJnslDsuWuSAp4AwJGumarAAmJch5Kw==}
    engines: {node: '>=4.0'}
    hasBin: true
    dependencies:
      esprima: 4.0.1
      estraverse: 4.3.0
      esutils: 2.0.3
      optionator: 0.8.3
    optionalDependencies:
      source-map: 0.6.1
    dev: true

  /escodegen/2.1.0:
    resolution: {integrity: sha512-2NlIDTwUWJN0mRPQOdtQBzbUHvdGY2P1VXSyU83Q3xKxM7WHX2Ql8dKq782Q9TgQUNOLEzEYu9bzLNj1q88I5w==}
    engines: {node: '>=6.0'}
    hasBin: true
    dependencies:
      esprima: 4.0.1
      estraverse: 5.3.0
      esutils: 2.0.3
    optionalDependencies:
      source-map: 0.6.1
    dev: true

  /eslint-import-resolver-node/0.3.4:
    resolution: {integrity: sha512-ogtf+5AB/O+nM6DIeBUNr2fuT7ot9Qg/1harBfBtaP13ekEWFQEEMP94BCB7zaNW3gyY+8SHYF00rnqYwXKWOA==}
    dependencies:
      debug: 2.6.9
      resolve: 1.19.0

  /eslint-import-resolver-node/0.3.9:
    resolution: {integrity: sha512-WFj2isz22JahUv+B788TlO3N6zL3nNJGU8CcZbPZvVEkBPaJdCV4vy5wyghty5ROFbCRnm132v8BScu5/1BQ8g==}
    dependencies:
      debug: 3.2.7
      is-core-module: 2.13.1
      resolve: 1.22.8

  /eslint-import-resolver-typescript/2.7.1_t7nvy32n56egjbvjmdunhasjqe:
    resolution: {integrity: sha512-00UbgGwV8bSgUv34igBDbTOtKhqoRMy9bFjNehT40bXg6585PNIct8HhXZ0SybqB9rWtXj9crcku8ndDn/gIqQ==}
    engines: {node: '>=4'}
    peerDependencies:
      eslint: '*'
      eslint-plugin-import: '*'
    dependencies:
      debug: 4.3.4
      eslint: 8.52.0
      eslint-plugin-import: 2.29.0_eslint@8.52.0
      glob: 7.2.3
      is-glob: 4.0.3
      resolve: 1.22.8
      tsconfig-paths: 3.14.2
    transitivePeerDependencies:
      - supports-color

  /eslint-module-utils/2.8.0_eslint@8.52.0:
    resolution: {integrity: sha512-aWajIYfsqCKRDgUfjEXNN/JlrzauMuSEy5sbd7WXbtW3EH6A6MpwEh42c7qD+MqQo9QMJ6fWLAeIJynx0g6OAw==}
    engines: {node: '>=4'}
    peerDependencies:
      eslint: '*'
    peerDependenciesMeta:
      eslint:
        optional: true
    dependencies:
      debug: 3.2.7
      eslint: 8.52.0

  /eslint-plugin-deprecation/1.5.0_tbd2sfde3bmfdyh2lekgkzvsmq:
    resolution: {integrity: sha512-mRcssI/tLROueBQ6yf4LnnGTijbMsTCPIpbRbPj5R5wGYVCpk1zDmAS0SEkgcUDXOPc22qMNFR24Qw7vSPrlTA==}
    peerDependencies:
      eslint: ^6.0.0 || ^7.0.0 || ^8.0.0
      typescript: ^3.7.5 || ^4.0.0 || ^5.0.0
    dependencies:
      '@typescript-eslint/utils': 5.62.0_tbd2sfde3bmfdyh2lekgkzvsmq
      eslint: 8.52.0
      tslib: 2.6.2
      tsutils: 3.21.0_typescript@5.0.4
      typescript: 5.0.4
    transitivePeerDependencies:
      - supports-color

  /eslint-plugin-import/2.29.0_eslint@8.52.0:
    resolution: {integrity: sha512-QPOO5NO6Odv5lpoTkddtutccQjysJuFxoPS7fAHO+9m9udNHvTCPSAMW9zGAYj8lAIdr40I8yPCdUYrncXtrwg==}
    engines: {node: '>=4'}
    peerDependencies:
      eslint: ^2 || ^3 || ^4 || ^5 || ^6 || ^7.2.0 || ^8
    dependencies:
      array-includes: 3.1.7
      array.prototype.findlastindex: 1.2.3
      array.prototype.flat: 1.3.2
      array.prototype.flatmap: 1.3.2
      debug: 3.2.7
      doctrine: 2.1.0
      eslint: 8.52.0
      eslint-import-resolver-node: 0.3.9
      eslint-module-utils: 2.8.0_eslint@8.52.0
      hasown: 2.0.0
      is-core-module: 2.13.1
      is-glob: 4.0.3
      minimatch: 3.1.2
      object.fromentries: 2.0.7
      object.groupby: 1.0.1
      object.values: 1.1.7
      semver: 6.3.1
      tsconfig-paths: 3.14.2

  /eslint-plugin-jam3/0.2.3:
    resolution: {integrity: sha512-aW1L8C96fsRji0c8ZAgqtJVIu5p2IaNbeT2kuHNS6p5tontAVK1yP1W4ECjq3BHOv/GgAWvBVIx7kQI0kG2Rew==}
    engines: {node: '>=4'}
    dependencies:
      doctrine: 2.1.0
      has: 1.0.4
      requireindex: 1.1.0

  /eslint-plugin-jsdoc/43.2.0_eslint@8.52.0:
    resolution: {integrity: sha512-Hst7XUfqh28UmPD52oTXmjaRN3d0KrmOZdgtp4h9/VHUJD3Evoo82ZGXi1TtRDWgWhvqDIRI63O49H0eH7NrZQ==}
    engines: {node: '>=16'}
    peerDependencies:
      eslint: ^7.0.0 || ^8.0.0
    dependencies:
      '@es-joy/jsdoccomment': 0.38.0
      are-docs-informative: 0.0.2
      comment-parser: 1.3.1
      debug: 4.3.4
      escape-string-regexp: 4.0.0
      eslint: 8.52.0
      esquery: 1.5.0
      semver: 7.5.4
      spdx-expression-parse: 3.0.1
    transitivePeerDependencies:
      - supports-color

  /eslint-plugin-jsx-a11y/6.7.1_eslint@8.52.0:
    resolution: {integrity: sha512-63Bog4iIethyo8smBklORknVjB0T2dwB8Mr/hIC+fBS0uyHdYYpzM/Ed+YC8VxTjlXHEWFOdmgwcDn1U2L9VCA==}
    engines: {node: '>=4.0'}
    peerDependencies:
      eslint: ^3 || ^4 || ^5 || ^6 || ^7 || ^8
    dependencies:
      '@babel/runtime': 7.23.2
      aria-query: 5.3.0
      array-includes: 3.1.7
      array.prototype.flatmap: 1.3.2
      ast-types-flow: 0.0.7
      axe-core: 4.8.2
      axobject-query: 3.2.1
      damerau-levenshtein: 1.0.8
      emoji-regex: 9.2.2
      eslint: 8.52.0
      has: 1.0.4
      jsx-ast-utils: 3.3.5
      language-tags: 1.0.5
      minimatch: 3.1.2
      object.entries: 1.1.7
      object.fromentries: 2.0.7
      semver: 6.3.1

  /eslint-plugin-prefer-arrow/1.2.3_eslint@8.52.0:
    resolution: {integrity: sha512-J9I5PKCOJretVuiZRGvPQxCbllxGAV/viI20JO3LYblAodofBxyMnZAJ+WGeClHgANnSJberTNoFWWjrWKBuXQ==}
    peerDependencies:
      eslint: '>=2.0.0'
    dependencies:
      eslint: 8.52.0

  /eslint-plugin-react-hooks/4.6.0_eslint@8.52.0:
    resolution: {integrity: sha512-oFc7Itz9Qxh2x4gNHStv3BqJq54ExXmfC+a1NjAta66IAN87Wu0R/QArgIS9qKzX3dXKPI9H5crl9QchNMY9+g==}
    engines: {node: '>=10'}
    peerDependencies:
      eslint: ^3.0.0 || ^4.0.0 || ^5.0.0 || ^6.0.0 || ^7.0.0 || ^8.0.0-0
    dependencies:
      eslint: 8.52.0

  /eslint-plugin-react/7.33.2_eslint@8.52.0:
    resolution: {integrity: sha512-73QQMKALArI8/7xGLNI/3LylrEYrlKZSb5C9+q3OtOewTnMQi5cT+aE9E41sLCmli3I9PGGmD1yiZydyo4FEPw==}
    engines: {node: '>=4'}
    peerDependencies:
      eslint: ^3 || ^4 || ^5 || ^6 || ^7 || ^8
    dependencies:
      array-includes: 3.1.7
      array.prototype.flatmap: 1.3.2
      array.prototype.tosorted: 1.1.2
      doctrine: 2.1.0
      es-iterator-helpers: 1.0.15
      eslint: 8.52.0
      estraverse: 5.3.0
      jsx-ast-utils: 3.3.5
      minimatch: 3.1.2
      object.entries: 1.1.7
      object.fromentries: 2.0.7
      object.hasown: 1.1.3
      object.values: 1.1.7
      prop-types: 15.8.1
      resolve: 2.0.0-next.5
      semver: 6.3.1
      string.prototype.matchall: 4.0.10

  /eslint-scope/5.1.1:
    resolution: {integrity: sha512-2NxwbF/hZ0KpepYN0cNbo+FN6XoK7GaHlQhgx/hIZl6Va0bF45RQOOwhLIy8lQDbuCiadSLCBnH2CFYquit5bw==}
    engines: {node: '>=8.0.0'}
    dependencies:
      esrecurse: 4.3.0
      estraverse: 4.3.0

  /eslint-scope/7.2.2:
    resolution: {integrity: sha512-dOt21O7lTMhDM+X9mB4GX+DZrZtCUJPL/wlcTqxyrx5IvO0IYtILdtrQGQp+8n5S0gwSVmOf9NQrjMOgfQZlIg==}
    engines: {node: ^12.22.0 || ^14.17.0 || >=16.0.0}
    dependencies:
      esrecurse: 4.3.0
      estraverse: 5.3.0

  /eslint-visitor-keys/3.4.3:
    resolution: {integrity: sha512-wpc+LXeiyiisxPlEkUzU6svyS1frIO3Mgxj1fdy7Pm8Ygzguax2N3Fa/D/ag1WqbOprdI+uY6wMUl8/a2G+iag==}
    engines: {node: ^12.22.0 || ^14.17.0 || >=16.0.0}

  /eslint/8.52.0:
    resolution: {integrity: sha512-zh/JHnaixqHZsolRB/w9/02akBk9EPrOs9JwcTP2ek7yL5bVvXuRariiaAjjoJ5DvuwQ1WAE/HsMz+w17YgBCg==}
    engines: {node: ^12.22.0 || ^14.17.0 || >=16.0.0}
    hasBin: true
    dependencies:
      '@eslint-community/eslint-utils': 4.4.0_eslint@8.52.0
      '@eslint-community/regexpp': 4.10.0
      '@eslint/eslintrc': 2.1.2
      '@eslint/js': 8.52.0
      '@humanwhocodes/config-array': 0.11.13
      '@humanwhocodes/module-importer': 1.0.1
      '@nodelib/fs.walk': 1.2.8
      '@ungap/structured-clone': 1.2.0
      ajv: 6.12.6
      chalk: 4.1.2
      cross-spawn: 7.0.3
      debug: 4.3.4
      doctrine: 3.0.0
      escape-string-regexp: 4.0.0
      eslint-scope: 7.2.2
      eslint-visitor-keys: 3.4.3
      espree: 9.6.1
      esquery: 1.5.0
      esutils: 2.0.3
      fast-deep-equal: 3.1.3
      file-entry-cache: 6.0.1
      find-up: 5.0.0
      glob-parent: 6.0.2
      globals: 13.23.0
      graphemer: 1.4.0
      ignore: 5.2.4
      imurmurhash: 0.1.4
      is-glob: 4.0.3
      is-path-inside: 3.0.3
      js-yaml: 4.1.0
      json-stable-stringify-without-jsonify: 1.0.1
      levn: 0.4.1
      lodash.merge: 4.6.2
      minimatch: 3.1.2
      natural-compare: 1.4.0
      optionator: 0.9.3
      strip-ansi: 6.0.1
      text-table: 0.2.0
    transitivePeerDependencies:
      - supports-color

  /espree/9.6.1:
    resolution: {integrity: sha512-oruZaFkjorTpF32kDSI5/75ViwGeZginGGy2NoOSg3Q9bnwlnmDm4HLnkl0RE3n+njDXR037aY1+x58Z/zFdwQ==}
    engines: {node: ^12.22.0 || ^14.17.0 || >=16.0.0}
    dependencies:
      acorn: 8.11.2
      acorn-jsx: 5.3.2_acorn@8.11.2
      eslint-visitor-keys: 3.4.3

  /esprima/1.2.2:
    resolution: {integrity: sha512-+JpPZam9w5DuJ3Q67SqsMGtiHKENSMRVoxvArfJZK01/BfLEObtZ6orJa/MtoGNR/rfMgp5837T41PAmTwAv/A==}
    engines: {node: '>=0.4.0'}
    hasBin: true
    dev: true

  /esprima/4.0.1:
    resolution: {integrity: sha512-eGuFFw7Upda+g4p+QHvnW0RyTX/SVeJBDM/gCtMARO0cLuT2HcEKnTPvhjV6aGeqrCB/sbNop0Kszm0jsaWU4A==}
    engines: {node: '>=4'}
    hasBin: true

  /esquery/1.5.0:
    resolution: {integrity: sha512-YQLXUplAwJgCydQ78IMJywZCceoqk1oH01OERdSAJc/7U2AylwjhSCLDEtqwg811idIS/9fIU5GjG73IgjKMVg==}
    engines: {node: '>=0.10'}
    dependencies:
      estraverse: 5.3.0

  /esrecurse/4.3.0:
    resolution: {integrity: sha512-KmfKL3b6G+RXvP8N1vr3Tq1kL/oCFgn2NYXEtqP8/L3pKapUA4G8cFVaoF3SU323CD4XypR/ffioHmkti6/Tag==}
    engines: {node: '>=4.0'}
    dependencies:
      estraverse: 5.3.0

  /estraverse/4.3.0:
    resolution: {integrity: sha512-39nnKffWz8xN1BU/2c79n9nB9HDzo0niYUqx6xyqUnyoAnQyyWpOTdZEeiCch8BBu515t4wp9ZmgVfVhn9EBpw==}
    engines: {node: '>=4.0'}

  /estraverse/5.3.0:
    resolution: {integrity: sha512-MMdARuVEQziNTeJD8DgMqmhwR11BRQ/cBP+pLtYdSTnf3MIO8fFeiINEbX36ZdNlfU/7A9f3gUw49B3oQsvwBA==}
    engines: {node: '>=4.0'}

  /estree-walker/2.0.2:
    resolution: {integrity: sha512-Rfkk/Mp/DL7JVje3u18FxFujQlTNR2q6QfMSMB7AvCBx91NGj/ba3kCfza0f6dVDbw7YlRf/nDrn7pQrCCyQ/w==}
    dev: true

  /esutils/2.0.3:
    resolution: {integrity: sha512-kVscqXk4OCp68SZ0dkgEKVi6/8ij300KBWTJq32P/dYeWTSwK41WyTxalN1eRmA5Z9UU/LX9D7FWSmV9SAYx6g==}
    engines: {node: '>=0.10.0'}

  /etag/1.8.1:
    resolution: {integrity: sha512-aIL5Fx7mawVa300al2BnEE4iNvo1qETxLrPI/o05L7z6go7fCw1J6EQmbK4FmJ2AS7kgVF/KEZWufBfdClMcPg==}
    engines: {node: '>= 0.6'}

  /event-target-shim/5.0.1:
    resolution: {integrity: sha512-i/2XbnSz/uxRCU6+NdVJgKWDTM427+MqYbkQzD321DuCQJUqOuJKIA0IM2+W2xtYHdKOmZ4dR6fExsd4SXL+WQ==}
    engines: {node: '>=6'}

  /events/3.3.0:
    resolution: {integrity: sha512-mQw+2fkQbALzQ7V0MY0IqdnXNOeTtP4r0lN9z7AAawCXgqea7bDii20AYrIBrFd/Hx0M2Ocz6S111CaFkUcb0Q==}
    engines: {node: '>=0.8.x'}

  /evp_bytestokey/1.0.3:
    resolution: {integrity: sha512-/f2Go4TognH/KvCISP7OUsHn85hT9nUkxxA9BEWxFn+Oj9o8ZNLm/40hdlgSLyuOimsrTKLUMEorQexp/aPQeA==}
    dependencies:
      md5.js: 1.3.5
      safe-buffer: 5.2.1
    dev: true

  /execa/1.0.0:
    resolution: {integrity: sha512-adbxcyWV46qiHyvSp50TKt05tB4tK3HcmF7/nxfAdhnox83seTDbwnaqKO4sXRy7roHAIFqJP/Rw/AuEbX61LA==}
    engines: {node: '>=6'}
    dependencies:
      cross-spawn: 6.0.5
      get-stream: 4.1.0
      is-stream: 1.1.0
      npm-run-path: 2.0.2
      p-finally: 1.0.0
      signal-exit: 3.0.7
      strip-eof: 1.0.0
    dev: false

  /execa/5.1.1:
    resolution: {integrity: sha512-8uSpZZocAZRBAPIEINJj3Lo9HyGitllczc27Eh5YYojjMFMn8yHMDMaUHE2Jqfq05D/wucwI4JGURyXt1vchyg==}
    engines: {node: '>=10'}
    dependencies:
      cross-spawn: 7.0.3
      get-stream: 6.0.1
      human-signals: 2.1.0
      is-stream: 2.0.1
      merge-stream: 2.0.0
      npm-run-path: 4.0.1
      onetime: 5.1.2
      signal-exit: 3.0.7
      strip-final-newline: 2.0.0
    dev: true

  /execa/7.2.0:
    resolution: {integrity: sha512-UduyVP7TLB5IcAQl+OzLyLcS/l32W/GLg+AhHJ+ow40FOk2U3SAllPwR44v4vmdFwIWqpdwxxpQbF1n5ta9seA==}
    engines: {node: ^14.18.0 || ^16.14.0 || >=18.0.0}
    dependencies:
      cross-spawn: 7.0.3
      get-stream: 6.0.1
      human-signals: 4.3.1
      is-stream: 3.0.0
      merge-stream: 2.0.0
      npm-run-path: 5.1.0
      onetime: 6.0.0
      signal-exit: 3.0.7
      strip-final-newline: 3.0.0
    dev: true

  /expand-template/2.0.3:
    resolution: {integrity: sha512-XYfuKMvj4O35f/pOXLObndIRvyQ+/+6AhODh+OKWj9S9498pHHn/IMszH+gt0fBCRWMNfk1ZSp5x3AifmnI2vg==}
    engines: {node: '>=6'}
    dev: false

  /express-ws/5.0.2_express@4.18.2:
    resolution: {integrity: sha512-0uvmuk61O9HXgLhGl3QhNSEtRsQevtmbL94/eILaliEADZBHZOQUAiHFrGPrgsjikohyrmSG5g+sCfASTt0lkQ==}
    engines: {node: '>=4.5.0'}
    peerDependencies:
      express: ^4.0.0 || ^5.0.0-alpha.1
    dependencies:
      express: 4.18.2
      ws: 7.5.9
    transitivePeerDependencies:
      - bufferutil
      - utf-8-validate

  /express/4.18.2:
    resolution: {integrity: sha512-5/PsL6iGPdfQ/lKM1UuielYgv3BUoJfz1aUwU9vHZ+J7gyvwdQXFEBIEIaxeGf0GIcreATNyBExtalisDbuMqQ==}
    engines: {node: '>= 0.10.0'}
    dependencies:
      accepts: 1.3.8
      array-flatten: 1.1.1
      body-parser: 1.20.1
      content-disposition: 0.5.4
      content-type: 1.0.5
      cookie: 0.5.0
      cookie-signature: 1.0.6
      debug: 2.6.9
      depd: 2.0.0
      encodeurl: 1.0.2
      escape-html: 1.0.3
      etag: 1.8.1
      finalhandler: 1.2.0
      fresh: 0.5.2
      http-errors: 2.0.0
      merge-descriptors: 1.0.1
      methods: 1.1.2
      on-finished: 2.4.1
      parseurl: 1.3.3
      path-to-regexp: 0.1.7
      proxy-addr: 2.0.7
      qs: 6.11.0
      range-parser: 1.2.1
      safe-buffer: 5.2.1
      send: 0.18.0
      serve-static: 1.15.0
      setprototypeof: 1.2.0
      statuses: 2.0.1
      type-is: 1.6.18
      utils-merge: 1.0.1
      vary: 1.1.2

  /extend/3.0.2:
    resolution: {integrity: sha512-fjquC59cD7CyW6urNXK0FBufkZcoiGG80wTuPujX590cB5Ttln20E2UB4S/WARVqhXffZl2LNgS+gQdPIIim/g==}
    dev: true

  /extract-zip/2.0.1:
    resolution: {integrity: sha512-GDhU9ntwuKyGXdZBUgTIe+vXnWj0fppUEtMDL0+idd5Sta8TGpHssn/eusA9mrPr9qNDym6SxAYZjNvCn/9RBg==}
    engines: {node: '>= 10.17.0'}
    hasBin: true
    dependencies:
      debug: 4.3.4
      get-stream: 5.2.0
      yauzl: 2.10.0
    optionalDependencies:
      '@types/yauzl': 2.10.2
    transitivePeerDependencies:
      - supports-color

  /faker/4.1.0:
    resolution: {integrity: sha512-ILKg69P6y/D8/wSmDXw35Ly0re8QzQ8pMfBCflsGiZG2ZjMUNLYNexA6lz5pkmJlepVdsiDFUxYAzPQ9/+iGLA==}

  /fast-deep-equal/3.1.3:
    resolution: {integrity: sha512-f3qQ9oQy9j2AhBe/H9VC91wLmKBCCU/gDOnKNAYG5hswO7BLKj09Hc5HYNz9cGI++xlpDCIgDaitVs03ATR84Q==}

  /fast-glob/3.3.1:
    resolution: {integrity: sha512-kNFPyjhh5cKjrUltxs+wFx+ZkbRaxxmZ+X0ZU31SOsxCEtP9VPgtq2teZw1DebupL5GmDaNQ6yKMMVcM41iqDg==}
    engines: {node: '>=8.6.0'}
    dependencies:
      '@nodelib/fs.stat': 2.0.5
      '@nodelib/fs.walk': 1.2.8
      glob-parent: 5.1.2
      merge2: 1.4.1
      micromatch: 4.0.5

  /fast-json-stable-stringify/2.1.0:
    resolution: {integrity: sha512-lhd/wF+Lk98HZoTCtlVraHtfh5XYijIjalXck7saUtuanSDyLMxnHhSXEDJqHxD7msR8D0uCmqlkwjCV8xvwHw==}

  /fast-levenshtein/2.0.6:
    resolution: {integrity: sha512-DCXu6Ifhqcks7TZKY3Hxp3y6qphY5SJZmrWMDrKcERSOXWQdMhU9Ig/PYrzyw/ul9jOIyh0N4M0tbC5hodg8dw==}

  /fast-safe-stringify/2.1.1:
    resolution: {integrity: sha512-W+KJc2dmILlPplD/H4K9l9LcAHAfPtP6BY84uVLXQ6Evcz9Lcg33Y2z1IVblT6xdY54PXYVHEv+0Wpq8Io6zkA==}
    dev: false

  /fast-sort/3.4.0:
    resolution: {integrity: sha512-c/cMBGA5mH3OYjaXedtLIM3hQjv+KuZuiD2QEH5GofNOZeQVDIYIN7Okc2AW1KPhk44g5PTZnXp8t2lOMl8qhQ==}
    dev: false

  /fastest-levenshtein/1.0.16:
    resolution: {integrity: sha512-eRnCtTTtGZFpQCwhJiUOuxPQWRXVKYDn0b2PeHfXL6/Zi53SLAzAHfVhVWK2AryC/WH05kGfxhFIPvTF0SXQzg==}
    engines: {node: '>= 4.9.1'}
    dev: true

  /fastq/1.15.0:
    resolution: {integrity: sha512-wBrocU2LCXXa+lWBt8RoIRD89Fi8OdABODa/kEnyeyjS5aZO5/GNvI5sEINADqP/h8M29UHTHUb53sUu5Ihqdw==}
    dependencies:
      reusify: 1.0.4

  /fd-slicer/1.1.0:
    resolution: {integrity: sha512-cE1qsB/VwyQozZ+q1dGxR8LBYNZeofhEdUNGSMbQD3Gw2lAzX9Zb3uIU6Ebc/Fmyjo9AWWfnn0AUCHqtevs/8g==}
    dependencies:
      pend: 1.2.0

  /fecha/4.2.3:
    resolution: {integrity: sha512-OP2IUU6HeYKJi3i0z4A19kHMQoLVs4Hc+DPqqxI2h/DPZHTm/vjsfC6P0b4jCMy14XizLBqvndQ+UilD7707Jw==}
    dev: false

  /figlet/1.7.0:
    resolution: {integrity: sha512-gO8l3wvqo0V7wEFLXPbkX83b7MVjRrk1oRLfYlZXol8nEpb/ON9pcKLI4qpBv5YtOTfrINtqb7b40iYY2FTWFg==}
    engines: {node: '>= 0.4.0'}
    hasBin: true
    dev: false

  /file-entry-cache/6.0.1:
    resolution: {integrity: sha512-7Gps/XWymbLk2QLYK4NzpMOrYjMhdIxXuIvy2QBsLE6ljuodKvdkWs/cpyJJ3CVIVpH0Oi1Hvg1ovbMzLdFBBg==}
    engines: {node: ^10.12.0 || >=12.0.0}
    dependencies:
      flat-cache: 3.1.1

  /file-loader/6.2.0_webpack@5.89.0:
    resolution: {integrity: sha512-qo3glqyTa61Ytg4u73GultjHGjdRyig3tG6lPtyX/jOEJvHif9uB0/OCI2Kif6ctF3caQTW2G5gym21oAsI4pw==}
    engines: {node: '>= 10.13.0'}
    peerDependencies:
      webpack: ^4.0.0 || ^5.0.0
    dependencies:
      loader-utils: 2.0.4
      schema-utils: 3.3.0
      webpack: 5.89.0
    dev: false

  /file-saver/2.0.5:
    resolution: {integrity: sha512-P9bmyZ3h/PRG+Nzga+rbdI4OEpNDzAVyy74uVO9ATgzLK6VtAsYybF/+TOCvrc0MO793d6+42lLyZTw7/ArVzA==}
    dev: false

  /fill-range/7.0.1:
    resolution: {integrity: sha512-qOo9F+dMUmC2Lcb4BbVvnKJxTPjCm+RRpe4gDuGrzkL7mEVl/djYSu2OdQ2Pa302N4oqkSg9ir6jaLWJ2USVpQ==}
    engines: {node: '>=8'}
    dependencies:
      to-regex-range: 5.0.1

  /finalhandler/1.2.0:
    resolution: {integrity: sha512-5uXcUVftlQMFnWC9qu/svkWv3GTd2PfUhK/3PLkYNAe7FbqJMt3515HaxE6eRL74GdsriiwujiawdaB1BpEISg==}
    engines: {node: '>= 0.8'}
    dependencies:
      debug: 2.6.9
      encodeurl: 1.0.2
      escape-html: 1.0.3
      on-finished: 2.4.1
      parseurl: 1.3.3
      statuses: 2.0.1
      unpipe: 1.0.0

  /find-cache-dir/3.3.2:
    resolution: {integrity: sha512-wXZV5emFEjrridIgED11OoUKLxiYjAcqot/NJdAkOhlJ+vGzwhOAfcG5OX1jP+S0PcjEn8bdMJv+g2jwQ3Onig==}
    engines: {node: '>=8'}
    dependencies:
      commondir: 1.0.1
      make-dir: 3.1.0
      pkg-dir: 4.2.0

  /find-index/0.1.1:
    resolution: {integrity: sha512-uJ5vWrfBKMcE6y2Z8834dwEZj9mNGxYa3t3I53OwFeuZ8D9oc2E5zcsrkuhX6h4iYrjhiv0T3szQmxlAV9uxDg==}

  /find-up/4.1.0:
    resolution: {integrity: sha512-PpOwAdQ/YlXQ2vj8a3h8IipDuYRi3wceVQQGYWxNINccq40Anw7BlsEXCMbt1Zt+OLA6Fq9suIpIWD0OsnISlw==}
    engines: {node: '>=8'}
    dependencies:
      locate-path: 5.0.0
      path-exists: 4.0.0

  /find-up/5.0.0:
    resolution: {integrity: sha512-78/PXT1wlLLDgTzDs7sjq9hzz0vXD+zn+7wypEe4fXQxCmdmqfGsEPQxmiCSQI3ajFV91bVSsvNtrJRiW6nGng==}
    engines: {node: '>=10'}
    dependencies:
      locate-path: 6.0.0
      path-exists: 4.0.0

  /findup/0.1.5:
    resolution: {integrity: sha512-Udxo3C9A6alt2GZ2MNsgnIvX7De0V3VGxeP/x98NSVgSlizcDHdmJza61LI7zJy4OEtSiJyE72s0/+tBl5/ZxA==}
    engines: {node: '>=0.6'}
    hasBin: true
    dependencies:
      colors: 0.6.2
      commander: 2.1.0
    dev: false

  /flat-cache/3.1.1:
    resolution: {integrity: sha512-/qM2b3LUIaIgviBQovTLvijfyOQXPtSRnRK26ksj2J7rzPIecePUIpJsZ4T02Qg+xiAEKIs5K8dsHEd+VaKa/Q==}
    engines: {node: '>=12.0.0'}
    dependencies:
      flatted: 3.2.9
      keyv: 4.5.4
      rimraf: 3.0.2

  /flat/5.0.2:
    resolution: {integrity: sha512-b6suED+5/3rTpUBdG1gupIl8MPFCAMA0QXwmljLhvCUKcUvdE4gWky9zpuGCcXHOsz4J9wPGNWq6OKpmIzz3hQ==}
    hasBin: true

  /flatbuffers/1.12.0:
    resolution: {integrity: sha512-c7CZADjRcl6j0PlvFy0ZqXQ67qSEZfrVPynmnL+2zPc+NtMvrF8Y0QceMo7QqnSPc7+uWjUIAbvCQ5WIKlMVdQ==}
    dev: false

  /flatted/3.2.9:
    resolution: {integrity: sha512-36yxDn5H7OFZQla0/jFJmbIKTdZAQHngCedGxiMmpNfEZM0sdEeT+WczLQrjK6D7o2aiyLYDnkw0R3JK0Qv1RQ==}

  /fn.name/1.1.0:
    resolution: {integrity: sha512-GRnmB5gPyJpAhTQdSZTSp9uaPSvl09KoYcMQtsB9rQoOmzs9dH6ffeccH+Z+cv6P68Hu5bC6JjRh4Ah/mHSNRw==}
    dev: false

  /follow-redirects/1.15.3:
    resolution: {integrity: sha512-1VzOtuEM8pC9SFU1E+8KfTjZyMztRsgEfwQl44z8A25uy13jSzTj6dyK2Df52iV0vgHCfBwLhDWevLn95w5v6Q==}
    engines: {node: '>=4.0'}
    peerDependencies:
      debug: '*'
    peerDependenciesMeta:
      debug:
        optional: true

  /for-each/0.3.3:
    resolution: {integrity: sha512-jqYfLp7mo9vIyQf8ykW2v7A+2N4QjeCeI5+Dz9XraiO1ign81wjiH7Fb9vSOWvQfNtmSa4H2RoQTrrXivdUZmw==}
    dependencies:
      is-callable: 1.2.7

  /foreground-child/2.0.0:
    resolution: {integrity: sha512-dCIq9FpEcyQyXKCkyzmlPTFNgrCzPudOe+mhvJU5zAtlBnGVy2yKxtfsxK2tQBThwq225jcvBjpw1Gr40uzZCA==}
    engines: {node: '>=8.0.0'}
    dependencies:
      cross-spawn: 7.0.3
      signal-exit: 3.0.7

  /foreground-child/3.1.1:
    resolution: {integrity: sha512-TMKDUnIte6bfb5nWv7V/caI169OHgvwjb7V4WkeUvbQQdjr5rWKqHFiKWb/fcOwB+CzBT+qbWjvj+DVwRskpIg==}
    engines: {node: '>=14'}
    dependencies:
      cross-spawn: 7.0.3
      signal-exit: 4.1.0
    dev: true

  /form-data/2.5.1:
    resolution: {integrity: sha512-m21N3WOmEEURgk6B9GLOE4RuWOFf28Lhh9qGYeNlGq4VDXUlJy2th2slBNU8Gp8EzloYZOibZJ7t5ecIrFSjVA==}
    engines: {node: '>= 0.12'}
    dependencies:
      asynckit: 0.4.0
      combined-stream: 1.0.8
      mime-types: 2.1.35

  /form-data/4.0.0:
    resolution: {integrity: sha512-ETEklSGi5t0QMZuiXoA/Q6vcnxcLQP5vdugSpuAyi6SVGi2clPPp+xgEhuMaHC+zGgn31Kd235W35f7Hykkaww==}
    engines: {node: '>= 6'}
    dependencies:
      asynckit: 0.4.0
      combined-stream: 1.0.8
      mime-types: 2.1.35

  /format-util/1.0.5:
    resolution: {integrity: sha512-varLbTj0e0yVyRpqQhuWV+8hlePAgaoFRhNFj50BNjEIrw1/DphHSObtqwskVCPWNgzwPoQrZAbfa/SBiicNeg==}
    dev: true

  /formidable/1.2.6:
    resolution: {integrity: sha512-KcpbcpuLNOwrEjnbpMC0gS+X8ciDoZE1kkqzat4a8vrprf+s9pKNQ/QIwWfbfs4ltgmFl3MD177SNTkve3BwGQ==}
    deprecated: 'Please upgrade to latest, formidable@v2 or formidable@v3! Check these notes: https://bit.ly/2ZEqIau'
    dev: true

  /formidable/2.1.2:
    resolution: {integrity: sha512-CM3GuJ57US06mlpQ47YcunuUZ9jpm8Vx+P2CGt2j7HpgkKZO/DJYQ0Bobim8G6PFQmK5lOqOOdUXboU+h73A4g==}
    dependencies:
      dezalgo: 1.0.4
      hexoid: 1.0.0
      once: 1.4.0
      qs: 6.11.2
    dev: false

  /forwarded/0.2.0:
    resolution: {integrity: sha512-buRG0fpBtRHSTCOASe6hD258tEubFoRLb4ZNA6NxMVHNw2gOcwHo9wyablzMzOA5z9xA9L1KNjk/Nt6MT9aYow==}
    engines: {node: '>= 0.6'}

  /fresh/0.5.2:
    resolution: {integrity: sha512-zJ2mQYM18rEFOudeV4GShTGIQ7RbzA7ozbU9I/XBpm7kqgMywgmylMwXHxZJmkVoYkna9d2pVXVXPdYTP9ej8Q==}
    engines: {node: '>= 0.6'}

  /fromentries/1.3.2:
    resolution: {integrity: sha512-cHEpEQHUg0f8XdtZCc2ZAhrHzKzT0MrFUTcvx+hfxYu7rGMDc5SKoXFh+n4YigxsHXRzc6OrCshdR1bWH6HHyg==}

  /fs-constants/1.0.0:
    resolution: {integrity: sha512-y6OAwoSIf7FyjMIv94u+b5rdheZEjzR63GTyZJm5qh4Bi+2YgwLCcI/fPFZkL5PSixOt6ZNKm+w+Hfp/Bciwow==}

  /fs-extra/10.1.0:
    resolution: {integrity: sha512-oRXApq54ETRj4eMiFzGnHWGy+zo5raudjuxN0b8H7s/RU2oW0Wvsx9O0ACRN/kRq9E8Vu/ReskGB5o3ji+FzHQ==}
    engines: {node: '>=12'}
    dependencies:
      graceful-fs: 4.2.11
      jsonfile: 6.1.0
      universalify: 2.0.0

  /fs-extra/11.1.1:
    resolution: {integrity: sha512-MGIE4HOvQCeUCzmlHs0vXpih4ysz4wg9qiSAu6cd42lVwPbTM1TjV7RusoyQqMmk/95gdQZX72u+YW+c3eEpFQ==}
    engines: {node: '>=14.14'}
    dependencies:
      graceful-fs: 4.2.11
      jsonfile: 6.1.0
      universalify: 2.0.0

  /fs-extra/7.0.1:
    resolution: {integrity: sha512-YJDaCJZEnBmcbw13fvdAM9AwNOJwOzrE4pqMqBq5nFiEqXUqHwlK4B+3pUw6JNvfSPtX05xFHtYy/1ni01eGCw==}
    engines: {node: '>=6 <7 || >=8'}
    dependencies:
      graceful-fs: 4.2.11
      jsonfile: 4.0.0
      universalify: 0.1.2
    dev: false

  /fs-extra/8.1.0:
    resolution: {integrity: sha512-yhlQgA6mnOJUKOsRUFsgJdQCvkKhcz8tlZG5HBQfReYZy46OwLcY+Zia0mtdHsOo9y/hP+CxMN0TU9QxoOtG4g==}
    engines: {node: '>=6 <7 || >=8'}
    dependencies:
      graceful-fs: 4.2.11
      jsonfile: 4.0.0
      universalify: 0.1.2

  /fs-monkey/1.0.5:
    resolution: {integrity: sha512-8uMbBjrhzW76TYgEV27Y5E//W2f/lTFmx78P2w19FZSxarhI/798APGQyuGCwmkNxgwGRhrLfvWyLBvNtuOmew==}
    dev: true

  /fs.realpath/1.0.0:
    resolution: {integrity: sha512-OO0pH2lK6a0hZnAdau5ItzHPI6pUlvI7jMVnxUQRtw4owF2wk8lOSabtGDCTP4Ggrg2MbGnWO9X8K1t4+fGMDw==}

  /fsevents/2.3.3:
    resolution: {integrity: sha512-5xoDfX+fL7faATnagmWPpbFtwh/R77WmMMqqHGS65C3vvB0YHrgF+B1YmZ3441tMj5n63k0212XNoJwzlhffQw==}
    engines: {node: ^8.16.0 || ^10.6.0 || >=11.0.0}
    os: [darwin]
    requiresBuild: true
    optional: true

  /function-bind/1.1.2:
    resolution: {integrity: sha512-7XHNxH7qX9xG5mIwxkhumTox/MIRNcOgDrxWsMt2pAr23WHp6MrRlN7FBSFpCpr+oVO0F744iUgR82nJMfG2SA==}

  /function.prototype.name/1.1.6:
    resolution: {integrity: sha512-Z5kx79swU5P27WEayXM1tBi5Ze/lbIyiNgU3qyXUOf9b2rgXYyF9Dy9Cx+IQv/Lc8WCG6L82zwUPpSS9hGehIg==}
    engines: {node: '>= 0.4'}
    dependencies:
      call-bind: 1.0.5
      define-properties: 1.2.1
      es-abstract: 1.22.3
      functions-have-names: 1.2.3

  /functions-have-names/1.2.3:
    resolution: {integrity: sha512-xckBUXyTIqT97tq2x2AMb+g163b5JFysYk0x4qxNFwbfQkmNZoiRHb6sPzI9/QV33WeuvVYBUIiD4NzNIyqaRQ==}

  /fuse.js/3.6.1:
    resolution: {integrity: sha512-hT9yh/tiinkmirKrlv4KWOjztdoZo1mx9Qh4KvWqC7isoXwdUY3PNWUxceF4/qO9R6riA2C29jdTOeQOIROjgw==}
    engines: {node: '>=6'}
    dev: false

  /gauge/5.0.1:
    resolution: {integrity: sha512-CmykPMJGuNan/3S4kZOpvvPYSNqSHANiWnh9XcMU2pSjtBfF0XzZ2p1bFAxTbnFxyBuPxQYHhzwaoOmUdqzvxQ==}
    engines: {node: ^14.17.0 || ^16.13.0 || >=18.0.0}
    dependencies:
      aproba: 2.0.0
      color-support: 1.1.3
      console-control-strings: 1.1.0
      has-unicode: 2.0.1
      signal-exit: 4.1.0
      string-width: 4.2.3
      strip-ansi: 6.0.1
      wide-align: 1.1.5
    dev: true

  /generate-function/2.3.1:
    resolution: {integrity: sha512-eeB5GfMNeevm/GRYq20ShmsaGcmI81kIX2K9XQx5miC8KdHaC6Jm0qQ8ZNeGOi7wYB8OsdxKs+Y2oVuTFuVwKQ==}
    dependencies:
      is-property: 1.0.2
    dev: false

  /gensync/1.0.0-beta.2:
    resolution: {integrity: sha512-3hN7NaskYvMDLQY55gnW3NQ+mesEAepTqlg+VEbj7zzqEMBVNhzcGYYeqFo/TlYz6eQiFcp1HcsCZO+nGgS8zg==}
    engines: {node: '>=6.9.0'}

  /get-caller-file/2.0.5:
    resolution: {integrity: sha512-DyFP3BM/3YHTQOCUL/w0OZHR0lpKeGrxotcHWcqNEdnltqFwXVfhEBQ94eIo34AfQpo0rGki4cyIiftY06h2Fg==}
    engines: {node: 6.* || 8.* || >= 10.*}

  /get-func-name/2.0.2:
    resolution: {integrity: sha512-8vXOvuE167CtIc3OyItco7N/dpRtBbYOsPsXCz7X/PMnlGjYjSGuZJgM1Y7mmew7BKf9BqvLX2tnOVy1BBUsxQ==}

  /get-intrinsic/1.2.2:
    resolution: {integrity: sha512-0gSo4ml/0j98Y3lngkFEot/zhiCeWsbYIlZ+uZOVgzLyLaUw7wxUL+nCTP0XJvJg1AXulJRI3UJi8GsbDuxdGA==}
    dependencies:
      function-bind: 1.1.2
      has-proto: 1.0.1
      has-symbols: 1.0.3
      hasown: 2.0.0

  /get-package-type/0.1.0:
    resolution: {integrity: sha512-pjzuKtY64GYfWizNAJ0fr9VqttZkNiK2iS430LtIHzjBEr6bX8Am2zm4sW4Ro5wjWW5cAlRL1qAMTcXbjNAO2Q==}
    engines: {node: '>=8.0.0'}

  /get-stream/4.1.0:
    resolution: {integrity: sha512-GMat4EJ5161kIy2HevLlr4luNjBgvmj413KaQA7jt4V8B4RDsfpHk7WQ9GVqfYyyx8OS/L66Kox+rJRNklLK7w==}
    engines: {node: '>=6'}
    dependencies:
      pump: 3.0.0
    dev: false

  /get-stream/5.2.0:
    resolution: {integrity: sha512-nBF+F1rAZVCu/p7rjzgA+Yb4lfYXrpl7a6VmJrU8wF9I1CKvP/QwPNZHnOlwbTkY6dvtFIzFMSyQXbLoTQPRpA==}
    engines: {node: '>=8'}
    dependencies:
      pump: 3.0.0

  /get-stream/6.0.1:
    resolution: {integrity: sha512-ts6Wi+2j3jQjqi70w5AlN8DFnkSwC+MqmxEzdEALB2qXZYV3X/b1CTfgPLGJNMeAWxdPfU8FO1ms3NUfaHCPYg==}
    engines: {node: '>=10'}
    dev: true

  /get-symbol-description/1.0.0:
    resolution: {integrity: sha512-2EmdH1YvIQiZpltCNgkuiUnyukzxM/R6NDJX31Ke3BG1Nq5b0S2PhX59UKi9vZpPDQVdqn+1IcaAwnzTT5vCjw==}
    engines: {node: '>= 0.4'}
    dependencies:
      call-bind: 1.0.5
      get-intrinsic: 1.2.2

  /github-from-package/0.0.0:
    resolution: {integrity: sha512-SyHy3T1v2NUXn29OsWdxmK6RwHD+vkj3v8en8AOBZ1wBQ/hCAQ5bAQTD02kW4W9tUp/3Qh6J8r9EvntiyCmOOw==}
    dev: false

  /glob-parent/5.1.2:
    resolution: {integrity: sha512-AOIgSQCepiJYwP3ARnGx+5VnTu2HBYdzbGP45eLw1vr3zB3vZLeyed1sC9hnbcOc9/SrMyM5RPQrkGz4aS9Zow==}
    engines: {node: '>= 6'}
    dependencies:
      is-glob: 4.0.3

  /glob-parent/6.0.2:
    resolution: {integrity: sha512-XxwI8EOhVQgWp6iDL+3b0r86f4d6AX6zSU55HfB4ydCEuXLXc5FcYeOu+nnGftS4TEju/11rt4KJPTMgbfmv4A==}
    engines: {node: '>=10.13.0'}
    dependencies:
      is-glob: 4.0.3

  /glob-to-regexp/0.4.1:
    resolution: {integrity: sha512-lkX1HJXwyMcprw/5YUZc2s7DrpAiHB21/V+E1rHUrVNokkvB6bqMzT0VfV6/86ZNabt1k14YOIaT7nDvOX3Iiw==}

  /glob/10.3.10:
    resolution: {integrity: sha512-fa46+tv1Ak0UPK1TOy/pZrIybNNt4HCv7SDzwyfiOZkvZLEbjsZkJBPtDHVshZjbecAoAGSC20MjLDG/qr679g==}
    engines: {node: '>=16 || 14 >=14.17'}
    hasBin: true
    dependencies:
      foreground-child: 3.1.1
      jackspeak: 2.3.6
      minimatch: 9.0.3
      minipass: 7.0.4
      path-scurry: 1.10.1
    dev: true

  /glob/7.2.0:
    resolution: {integrity: sha512-lmLf6gtyrPq8tTjSmrO94wBeQbFR3HbLHbuyD69wuyQkImp2hWqMGB47OX65FBkPffO641IP9jWa1z4ivqG26Q==}
    dependencies:
      fs.realpath: 1.0.0
      inflight: 1.0.6
      inherits: 2.0.4
      minimatch: 3.1.2
      once: 1.4.0
      path-is-absolute: 1.0.1

  /glob/7.2.3:
    resolution: {integrity: sha512-nFR0zLpU2YCaRxwoCJvL6UvCH2JFyFVIvwTLsIf21AuHlMskA1hhTdk+LlYJtOlYt9v6dvszD2BGRqBL+iQK9Q==}
    dependencies:
      fs.realpath: 1.0.0
      inflight: 1.0.6
      inherits: 2.0.4
      minimatch: 3.1.2
      once: 1.4.0
      path-is-absolute: 1.0.1

  /glob2base/0.0.12:
    resolution: {integrity: sha512-ZyqlgowMbfj2NPjxaZZ/EtsXlOch28FRXgMd64vqZWk1bT9+wvSRLYD1om9M7QfQru51zJPAT17qXm4/zd+9QA==}
    engines: {node: '>= 0.10'}
    dependencies:
      find-index: 0.1.1

  /global-agent/3.0.0:
    resolution: {integrity: sha512-PT6XReJ+D07JvGoxQMkT6qji/jVNfX/h364XHZOWeRzy64sSFr+xJ5OX7LI3b4MPQzdL4H8Y8M0xzPpsVMwA8Q==}
    engines: {node: '>=10.0'}
    requiresBuild: true
    dependencies:
      boolean: 3.2.0
      es6-error: 4.1.1
      matcher: 3.0.0
      roarr: 2.15.4
      semver: 7.5.4
      serialize-error: 7.0.1
    optional: true

  /globals/11.12.0:
    resolution: {integrity: sha512-WOBp/EEGUiIsJSp7wcv/y6MO+lV9UoncWqxuFfm8eBwzWNgyfBd6Gz+IeKQ9jCmyhoH99g15M3T+QaVHFjizVA==}
    engines: {node: '>=4'}

  /globals/13.23.0:
    resolution: {integrity: sha512-XAmF0RjlrjY23MA51q3HltdlGxUpXPvg0GioKiD9X6HD28iMjo2dKC8Vqwm7lne4GNr78+RHTfliktR6ZH09wA==}
    engines: {node: '>=8'}
    dependencies:
      type-fest: 0.20.2

  /globalthis/1.0.3:
    resolution: {integrity: sha512-sFdI5LyBiNTHjRd7cGPWapiHWMOXKyuBNX/cWJ3NfzrZQVa8GI/8cofCl74AOVqq9W5kNmguTIzJ/1s2gyI9wA==}
    engines: {node: '>= 0.4'}
    dependencies:
      define-properties: 1.2.1

  /globby/10.0.1:
    resolution: {integrity: sha512-sSs4inE1FB2YQiymcmTv6NWENryABjUNPeWhOvmn4SjtKybglsyPZxFB3U1/+L1bYi0rNZDqCLlHyLYDl1Pq5A==}
    engines: {node: '>=8'}
    dependencies:
      '@types/glob': 7.2.0
      array-union: 2.1.0
      dir-glob: 3.0.1
      fast-glob: 3.3.1
      glob: 7.2.3
      ignore: 5.2.4
      merge2: 1.4.1
      slash: 3.0.0
    dev: true

  /globby/11.1.0:
    resolution: {integrity: sha512-jhIXaOzy1sb8IyocaruWSn1TjmnBVs8Ayhcy83rmxNJ8q2uWKCAj3CnJY+KpGSXCueAPc0i05kVvVKtP1t9S3g==}
    engines: {node: '>=10'}
    dependencies:
      array-union: 2.1.0
      dir-glob: 3.0.1
      fast-glob: 3.3.1
      ignore: 5.2.4
      merge2: 1.4.1
      slash: 3.0.0

  /globby/13.2.2:
    resolution: {integrity: sha512-Y1zNGV+pzQdh7H39l9zgB4PJqjRNqydvdYCDG4HFXM4XuvSaQQlEc91IU1yALL8gUTDomgBAfz3XJdmUS+oo0w==}
    engines: {node: ^12.20.0 || ^14.13.1 || >=16.0.0}
    dependencies:
      dir-glob: 3.0.1
      fast-glob: 3.3.1
      ignore: 5.2.4
      merge2: 1.4.1
      slash: 4.0.0
    dev: false

  /google-protobuf/3.20.1:
    resolution: {integrity: sha512-XMf1+O32FjYIV3CYu6Tuh5PNbfNEU5Xu22X+Xkdb/DUexFlCzhvv7d5Iirm4AOwn8lv4al1YvIhzGrg2j9Zfzw==}
    dev: false

  /gopd/1.0.1:
    resolution: {integrity: sha512-d65bNlIadxvpb/A2abVdlqKqV563juRnZ1Wtk6s1sIR8uNsXR70xqIzVqxVf1eTqDunwT2MkczEeaezCKTZhwA==}
    dependencies:
      get-intrinsic: 1.2.2

  /got/11.8.6:
    resolution: {integrity: sha512-6tfZ91bOr7bOXnK7PRDCGBLa1H4U080YHNaAQ2KsMGlLEzRbk44nsZF2E1IeRc3vtJHPVbKCYgdFbaGO2ljd8g==}
    engines: {node: '>=10.19.0'}
    dependencies:
      '@sindresorhus/is': 4.6.0
      '@szmarczak/http-timer': 4.0.6
      '@types/cacheable-request': 6.0.3
      '@types/responselike': 1.0.2
      cacheable-lookup: 5.0.4
      cacheable-request: 7.0.4
      decompress-response: 6.0.0
      http2-wrapper: 1.0.3
      lowercase-keys: 2.0.0
      p-cancelable: 2.1.1
      responselike: 2.0.1

  /graceful-fs/4.2.11:
    resolution: {integrity: sha512-RbJ5/jmFcNNCcDV5o9eTnBLJ/HszWV0P73bc+Ff4nS/rJj+YaS6IGyiOL0VoBYX+l1Wrl3k63h/KrH+nhJ0XvQ==}

  /grapheme-splitter/1.0.4:
    resolution: {integrity: sha512-bzh50DW9kTPM00T8y4o8vQg89Di9oLJVLW/KaOGIXJWP/iqCN6WKYkbNOF04vFLJhwcpYUh9ydh/+5vpOqV4YQ==}

  /graphemer/1.4.0:
    resolution: {integrity: sha512-EtKwoO6kxCL9WO5xipiHTZlSzBm7WLT627TqC/uVRd0HKmq8NXyebnNYxDoBi7wt8eTWrUrKXCOVaFq9x1kgag==}

  /handle-thing/2.0.1:
    resolution: {integrity: sha512-9Qn4yBxelxoh2Ow62nP+Ka/kMnOXRi8BXnRaUwezLNhqelnN49xKz4F/dPP8OYLxLxq6JDtZb2i9XznUQbNPTg==}
    dev: false

  /has-ansi/2.0.0:
    resolution: {integrity: sha512-C8vBJ8DwUCx19vhm7urhTuUsr4/IyP6l4VzNQDv+ryHQObW3TTTp9yB68WpYgRe2bbaGuZ/se74IqFeVnMnLZg==}
    engines: {node: '>=0.10.0'}
    dependencies:
      ansi-regex: 2.1.1
    dev: false

  /has-bigints/1.0.2:
    resolution: {integrity: sha512-tSvCKtBr9lkF0Ex0aQiP9N+OpV4zi2r/Nee5VkRDbaqv35RLYMzbwQfFSZZH0kR+Rd6302UJZ2p/bJCEoR3VoQ==}

  /has-flag/1.0.0:
    resolution: {integrity: sha512-DyYHfIYwAJmjAjSSPKANxI8bFY9YtFrgkAfinBojQ8YJTOuOuav64tMUJv584SES4xl74PmuaevIyaLESHdTAA==}
    engines: {node: '>=0.10.0'}
    dev: false

  /has-flag/3.0.0:
    resolution: {integrity: sha512-sKJf1+ceQBr4SMkvQnBDNDtf4TXpVhVGateu0t918bl30FnbE2m4vNLX+VWe/dpjlb+HugGYzW7uQXH98HPEYw==}
    engines: {node: '>=4'}

  /has-flag/4.0.0:
    resolution: {integrity: sha512-EykJT/Q1KjTWctppgIAgfSO0tKVuZUjhgMr17kqTumMl6Afv3EISleU7qZUzoXDFTAHTDC4NOoG/ZxU3EvlMPQ==}
    engines: {node: '>=8'}

  /has-property-descriptors/1.0.1:
    resolution: {integrity: sha512-VsX8eaIewvas0xnvinAe9bw4WfIeODpGYikiWYLH+dma0Jw6KHYqWiWfhQlgOVK8D6PvjubK5Uc4P0iIhIcNVg==}
    dependencies:
      get-intrinsic: 1.2.2

  /has-proto/1.0.1:
    resolution: {integrity: sha512-7qE+iP+O+bgF9clE5+UoBFzE65mlBiVj3tKCrlNQ0Ogwm0BjpT/gK4SlLYDMybDh5I3TCTKnPPa0oMG7JDYrhg==}
    engines: {node: '>= 0.4'}

  /has-symbols/1.0.3:
    resolution: {integrity: sha512-l3LCuF6MgDNwTDKkdYGEihYjt5pRPbEg46rtlmnSPlUbgmB8LOIrKJbYYFBSbnPaJexMKtiPO8hmeRjRz2Td+A==}
    engines: {node: '>= 0.4'}

  /has-tostringtag/1.0.0:
    resolution: {integrity: sha512-kFjcSNhnlGV1kyoGk7OXKSawH5JOb/LzUc5w9B02hOTO0dfFRjbHQKvg1d6cf3HbeUmtU9VbbV3qzZ2Teh97WQ==}
    engines: {node: '>= 0.4'}
    dependencies:
      has-symbols: 1.0.3

  /has-unicode/2.0.1:
    resolution: {integrity: sha512-8Rf9Y83NBReMnx0gFzA8JImQACstCYWUplepDa9xprwwtmgEZUF0h/i5xSA625zB/I37EtrswSST6OXxwaaIJQ==}
    dev: true

  /has/1.0.4:
    resolution: {integrity: sha512-qdSAmqLF6209RFj4VVItywPMbm3vWylknmB3nvNiUIs72xAimcM8nVYxYr7ncvZq5qzk9MKIZR8ijqD/1QuYjQ==}
    engines: {node: '>= 0.4.0'}

  /hash-base/3.1.0:
    resolution: {integrity: sha512-1nmYp/rhMDiE7AYkDw+lLwlAzz0AntGIe51F3RfFfEqyQ3feY2eI/NcwC6umIQVOASPMsWJLJScWKSSvzL9IVA==}
    engines: {node: '>=4'}
    dependencies:
      inherits: 2.0.4
      readable-stream: 3.6.2
      safe-buffer: 5.2.1
    dev: true

  /hash.js/1.1.7:
    resolution: {integrity: sha512-taOaskGt4z4SOANNseOviYDvjEJinIkRgmp7LbKP2YTTmVxWBl87s/uzK9r+44BclBSp2X7K1hqeNfz9JbBeXA==}
    dependencies:
      inherits: 2.0.4
      minimalistic-assert: 1.0.1
    dev: true

  /hasha/5.2.2:
    resolution: {integrity: sha512-Hrp5vIK/xr5SkeN2onO32H0MgNZ0f17HRNH39WfL0SYUNOTZ5Lz1TJ8Pajo/87dYGEFlLMm7mIc/k/s6Bvz9HQ==}
    engines: {node: '>=8'}
    dependencies:
      is-stream: 2.0.1
      type-fest: 0.8.1

  /hasown/2.0.0:
    resolution: {integrity: sha512-vUptKVTpIJhcczKBbgnS+RtcuYMB8+oNzPK2/Hp3hanz8JmpATdmmgLgSaadVREkDm+e2giHwY3ZRkyjSIDDFA==}
    engines: {node: '>= 0.4'}
    dependencies:
      function-bind: 1.1.2

  /he/1.2.0:
    resolution: {integrity: sha512-F/1DnUGPopORZi0ni+CvrCgHQ5FyEAHRLSApuYWMmrbSwoN2Mn/7k+Gl38gJnR7yyDZk6WLXwiGod1JOWNDKGw==}
    hasBin: true

  /hexoid/1.0.0:
    resolution: {integrity: sha512-QFLV0taWQOZtvIRIAdBChesmogZrtuXvVWsFHZTk2SU+anspqZ2vMnoLg7IE1+Uk16N19APic1BuF8bC8c2m5g==}
    engines: {node: '>=8'}
    dev: false

  /hmac-drbg/1.0.1:
    resolution: {integrity: sha512-Tti3gMqLdZfhOQY1Mzf/AanLiqh1WTiJgEj26ZuYQ9fbkLomzGchCws4FyrSd4VkpBfiNhaE1On+lOz894jvXg==}
    dependencies:
      hash.js: 1.1.7
      minimalistic-assert: 1.0.1
      minimalistic-crypto-utils: 1.0.1
    dev: true

  /hosted-git-info/2.8.9:
    resolution: {integrity: sha512-mxIDAb9Lsm6DoOJ7xH+5+X4y1LU/4Hi50L9C5sIswK3JzULS4bwk1FvjdBgvYR4bzT4tuUQiC15FE2f5HbLvYw==}

  /hpack.js/2.1.6:
    resolution: {integrity: sha512-zJxVehUdMGIKsRaNt7apO2Gqp0BdqW5yaiGHXXmbpvxgBYVZnAql+BJb4RO5ad2MgpbZKn5G6nMnegrH1FcNYQ==}
    dependencies:
      inherits: 2.0.4
      obuf: 1.1.2
      readable-stream: 2.3.8
      wbuf: 1.7.3
    dev: false

  /html-encoding-sniffer/3.0.0:
    resolution: {integrity: sha512-oWv4T4yJ52iKrufjnyZPkrN0CH3QnrUqdB6In1g5Fe1mia8GmF36gnfNySxoZtxD5+NmYw1EElVXiBk93UeskA==}
    engines: {node: '>=12'}
    dependencies:
      whatwg-encoding: 2.0.0
    dev: true

  /html-escaper/2.0.2:
    resolution: {integrity: sha512-H2iMtd0I4Mt5eYiapRdIDjp+XzelXQ0tFE4JS7YFwFevXXMmOp9myNrUvCg0D6ws8iqkRPBfKHgbwig1SmlLfg==}

  /http-cache-semantics/4.1.1:
    resolution: {integrity: sha512-er295DKPVsV82j5kw1Gjt+ADA/XYHsajl82cGNQG2eyoPkvgUhX+nDIyelzhIWbbsXP39EHcI6l5tYs2FYqYXQ==}

  /http-deceiver/1.2.7:
    resolution: {integrity: sha512-LmpOGxTfbpgtGVxJrj5k7asXHCgNZp5nLfp+hWc8QQRqtb7fUy6kRY3BO1h9ddF6yIPYUARgxGOwB42DnxIaNw==}
    dev: false

  /http-errors/1.8.1:
    resolution: {integrity: sha512-Kpk9Sm7NmI+RHhnj6OIWDI1d6fIoFAtFt9RLaTMRlg/8w49juAStsrBgp0Dp4OdxdVbRIeKhtCUvoi/RuAhO4g==}
    engines: {node: '>= 0.6'}
    dependencies:
      depd: 1.1.2
      inherits: 2.0.4
      setprototypeof: 1.2.0
      statuses: 1.5.0
      toidentifier: 1.0.1
    dev: false

  /http-errors/2.0.0:
    resolution: {integrity: sha512-FtwrG/euBzaEjYeRqOgly7G0qviiXoJWnvEH2Z1plBdXgbyjv34pHTSb9zoeHMyDy33+DWy5Wt9Wo+TURtOYSQ==}
    engines: {node: '>= 0.8'}
    dependencies:
      depd: 2.0.0
      inherits: 2.0.4
      setprototypeof: 1.2.0
      statuses: 2.0.1
      toidentifier: 1.0.1

  /http-proxy-agent/5.0.0:
    resolution: {integrity: sha512-n2hY8YdoRE1i7r6M0w9DIw5GgZN0G25P8zLCRQ8rjXtTU3vsNFBI/vWK/UIeE6g5MUUz6avwAPXmL6Fy9D/90w==}
    engines: {node: '>= 6'}
    dependencies:
      '@tootallnate/once': 2.0.0
      agent-base: 6.0.2
      debug: 4.3.4
    transitivePeerDependencies:
      - supports-color

  /http2-wrapper/1.0.3:
    resolution: {integrity: sha512-V+23sDMr12Wnz7iTcDeJr3O6AIxlnvT/bmaAAAP/Xda35C90p9599p0F1eHR/N1KILWSoWVAiOMFjBBXaXSMxg==}
    engines: {node: '>=10.19.0'}
    dependencies:
      quick-lru: 5.1.1
      resolve-alpn: 1.2.1

  /https-browserify/1.0.0:
    resolution: {integrity: sha512-J+FkSdyD+0mA0N+81tMotaRMfSL9SGi+xpD3T6YApKsc3bGSXJlfXri3VyFOeYkfLRQisDk1W+jIFFKBeUBbBg==}
    dev: true

  /https-proxy-agent/5.0.1:
    resolution: {integrity: sha512-dFcAjpTQFgoLMzC2VwU+C/CbS7uRL0lWmxDITmqm7C+7F0Odmj6s9l6alZc6AELXhrnggM2CeWSXHGOdX2YtwA==}
    engines: {node: '>= 6'}
    dependencies:
      agent-base: 6.0.2
      debug: 4.3.4
    transitivePeerDependencies:
      - supports-color

  /human-signals/2.1.0:
    resolution: {integrity: sha512-B4FFZ6q/T2jhhksgkbEW3HBvWIfDW85snkQgawt07S7J5QXTk6BkNV+0yAeZrM5QpMAdYlocGoljn0sJ/WQkFw==}
    engines: {node: '>=10.17.0'}
    dev: true

  /human-signals/4.3.1:
    resolution: {integrity: sha512-nZXjEF2nbo7lIw3mgYjItAfgQXog3OjJogSbKa2CQIIvSGWcKgeJnQlNXip6NglNzYH45nSRiEVimMvYL8DDqQ==}
    engines: {node: '>=14.18.0'}
    dev: true

  /i18next-browser-languagedetector/6.1.8:
    resolution: {integrity: sha512-Svm+MduCElO0Meqpj1kJAriTC6OhI41VhlT/A0UPjGoPZBhAHIaGE5EfsHlTpgdH09UVX7rcc72pSDDBeKSQQA==}
    dependencies:
      '@babel/runtime': 7.23.2
    dev: false

  /i18next-http-backend/1.4.5:
    resolution: {integrity: sha512-tLuHWuLWl6CmS07o+UB6EcQCaUjrZ1yhdseIN7sfq0u7phsMePJ8pqlGhIAdRDPF/q7ooyo5MID5DRFBCH+x5w==}
    dependencies:
      cross-fetch: 3.1.5
    transitivePeerDependencies:
      - encoding

  /i18next/21.10.0:
    resolution: {integrity: sha512-YeuIBmFsGjUfO3qBmMOc0rQaun4mIpGKET5WDwvu8lU7gvwpcariZLNtL0Fzj+zazcHUrlXHiptcFhBMFaxzfg==}
    dependencies:
      '@babel/runtime': 7.23.2
    dev: false

  /iconv-lite/0.4.24:
    resolution: {integrity: sha512-v3MXnZAcvnywkTUEZomIActle7RXXeedOR31wwl7VlyoXO4Qi9arvSenNQWne1TcRwhCL1HwLI21bEqdpj8/rA==}
    engines: {node: '>=0.10.0'}
    dependencies:
      safer-buffer: 2.1.2

  /iconv-lite/0.6.3:
    resolution: {integrity: sha512-4fCk79wshMdzMp2rH06qWrJE4iolqLhCUH+OiuIgU++RB0+94NlDL81atO7GX55uUKueo0txHNtvEyI6D7WdMw==}
    engines: {node: '>=0.10.0'}
    dependencies:
      safer-buffer: 2.1.2

  /ieee754/1.2.1:
    resolution: {integrity: sha512-dcyqhDvX1C46lXZcVqCpK+FtMRQVdIMN6/Df5js2zouUsqG7I6sFxitIC+7KYK29KdXOLHdu9zL4sFnoVQnqaA==}

  /ignore-by-default/1.0.1:
    resolution: {integrity: sha512-Ius2VYcGNk7T90CppJqcIkS5ooHUZyIQK+ClZfMfMNFEF9VSE73Fq+906u/CWu92x4gzZMWOwfFYckPObzdEbA==}
    dev: false

  /ignore-styles/5.0.1:
    resolution: {integrity: sha512-gQQmIznCETPLEzfg1UH4Cs2oRq+HBPl8quroEUNXT8oybEG7/0lqI3dGgDSRry6B9HcCXw3PVkFFS0FF3CMddg==}
    dev: true

  /ignore/5.2.4:
    resolution: {integrity: sha512-MAb38BcSbH0eHNBxn7ql2NH/kX33OkB3lZ1BNdh7ENeRChHTYsTvWrMubiIAMNS2llXEEgZ1MUOBtXChP3kaFQ==}
    engines: {node: '>= 4'}

  /import-fresh/3.3.0:
    resolution: {integrity: sha512-veYYhQa+D1QBKznvhUHxb8faxlrwUnxseDAbAp457E0wLNio2bOSKnjYDhMj+YiAq61xrMGhQk9iXVk5FzgQMw==}
    engines: {node: '>=6'}
    dependencies:
      parent-module: 1.0.1
      resolve-from: 4.0.0

  /import-lazy/4.0.0:
    resolution: {integrity: sha512-rKtvo6a868b5Hu3heneU+L4yEQ4jYKLtjpnPeUdK7h0yzXGmyBTypknlkCvHFBqfX9YlorEiMM6Dnq/5atfHkw==}
    engines: {node: '>=8'}
    dev: false

  /import-local/3.1.0:
    resolution: {integrity: sha512-ASB07uLtnDs1o6EHjKpX34BKYDSqnFerfTOJL2HvMqF70LnxpjkzDB8J44oT9pu4AMPkQwf8jl6szgvNd2tRIg==}
    engines: {node: '>=8'}
    hasBin: true
    dependencies:
      pkg-dir: 4.2.0
      resolve-cwd: 3.0.0
    dev: true

  /imurmurhash/0.1.4:
    resolution: {integrity: sha512-JmXMZ6wuvDmLiHEml9ykzqO6lwFbof0GG4IkcGaENdCRDDmMVnny7s5HsIgHCbaq0w2MyPhDqkhTUgS2LU2PHA==}
    engines: {node: '>=0.8.19'}

  /indent-string/4.0.0:
    resolution: {integrity: sha512-EdDDZu4A2OyIK7Lr/2zG+w5jmbuk1DVBnEwREQvBzspBJkCEbRa8GxU1lghYcaGJCnRWibjDXlq779X1/y5xwg==}
    engines: {node: '>=8'}

  /inflection/1.13.4:
    resolution: {integrity: sha512-6I/HUDeYFfuNCVS3td055BaXBwKYuzw7K3ExVMStBowKo9oOAMJIXIHvdyR3iboTCp1b+1i5DSkIZTcwIktuDw==}
    engines: {'0': node >= 0.4.0}
    dev: false

  /inflight/1.0.6:
    resolution: {integrity: sha512-k92I/b08q4wvFscXCLvqfsHCrjrF7yiXsQuIVvVE7N82W3+aqpzuUdBbfhWcy/FZR3/4IgflMgKLOsvPDrGCJA==}
    dependencies:
      once: 1.4.0
      wrappy: 1.0.2

  /inherits/2.0.4:
    resolution: {integrity: sha512-k/vGaX4/Yla3WzyMCvTQOXYeIHvqOKtnqBduzTHpzpQZzAskKMhZ2K+EnBiSM9zGSoIFeMpXKxa4dYeZIQqewQ==}

  /ini/1.3.8:
    resolution: {integrity: sha512-JV/yugV2uzW5iMRSiZAyDtQd+nxtUnjeLt0acNdw98kKLrvuRVyB80tsREOE7yvGVgalhZ6RNXCmEHkUKBKxew==}
    dev: false

  /internal-slot/1.0.6:
    resolution: {integrity: sha512-Xj6dv+PsbtwyPpEflsejS+oIZxmMlV44zAhG479uYu89MsjcYOhCFnNyKrkJrihbsiasQyY0afoCl/9BLR65bg==}
    engines: {node: '>= 0.4'}
    dependencies:
      get-intrinsic: 1.2.2
      hasown: 2.0.0
      side-channel: 1.0.4

  /interpret/3.1.1:
    resolution: {integrity: sha512-6xwYfHbajpoF0xLW+iwLkhwgvLoZDfjYfoFNu8ftMoXINzwuymNLd9u/KmwtdT2GbR+/Cz66otEGEVVUHX9QLQ==}
    engines: {node: '>=10.13.0'}
    dev: true

  /inversify/5.0.5:
    resolution: {integrity: sha512-60QsfPz8NAU/GZqXu8hJ+BhNf/C/c+Hp0eDc6XMIJTxBiP36AQyyQKpBkOVTLWBFDQWYVHpbbEuIsHu9dLuJDA==}
    dev: false

  /inversify/6.0.2:
    resolution: {integrity: sha512-i9m8j/7YIv4mDuYXUAcrpKPSaju/CIly9AHK5jvCBeoiM/2KEsuCQTTP+rzSWWpLYWRukdXFSl6ZTk2/uumbiA==}
    dev: false

  /ipaddr.js/1.9.1:
    resolution: {integrity: sha512-0KI/607xoxSToH7GjN1FfSbLoU0+btTicjsQSWQlh/hZykN8KpmMf7uYwPW3R+akZ6R/w18ZlXSHBYXiYUPO3g==}
    engines: {node: '>= 0.10'}

  /is-arguments/1.1.1:
    resolution: {integrity: sha512-8Q7EARjzEnKpt/PCD7e1cgUS0a6X8u5tdSiMqXhojOdoV9TsMsiO+9VLC5vAmO8N7/GmXn7yjR8qnA6bVAEzfA==}
    engines: {node: '>= 0.4'}
    dependencies:
      call-bind: 1.0.5
      has-tostringtag: 1.0.0

  /is-array-buffer/3.0.2:
    resolution: {integrity: sha512-y+FyyR/w8vfIRq4eQcM1EYgSTnmHXPqaF+IgzgraytCFq5Xh8lllDVmAZolPJiZttZLeFSINPYMaEJ7/vWUa1w==}
    dependencies:
      call-bind: 1.0.5
      get-intrinsic: 1.2.2
      is-typed-array: 1.1.12

  /is-arrayish/0.2.1:
    resolution: {integrity: sha512-zz06S8t0ozoDXMG+ube26zeCTNXcKIPJZJi8hBrF4idCLms4CG9QtK7qBl1boi5ODzFpjswb5JPmHCbMpjaYzg==}

  /is-arrayish/0.3.2:
    resolution: {integrity: sha512-eVRqCvVlZbuw3GrM63ovNSNAeA1K16kaR/LRY/92w0zxQ5/1YzwblUX652i4Xs9RwAGjW9d9y6X88t8OaAJfWQ==}
    dev: false

  /is-async-function/2.0.0:
    resolution: {integrity: sha512-Y1JXKrfykRJGdlDwdKlLpLyMIiWqWvuSd17TvZk68PLAOGOoF4Xyav1z0Xhoi+gCYjZVeC5SI+hYFOfvXmGRCA==}
    engines: {node: '>= 0.4'}
    dependencies:
      has-tostringtag: 1.0.0

  /is-bigint/1.0.4:
    resolution: {integrity: sha512-zB9CruMamjym81i2JZ3UMn54PKGsQzsJeo6xvN3HJJ4CAsQNB6iRutp2To77OfCNuoxspsIhzaPoO1zyCEhFOg==}
    dependencies:
      has-bigints: 1.0.2

  /is-binary-path/2.1.0:
    resolution: {integrity: sha512-ZMERYes6pDydyuGidse7OsHxtbI7WVeUEozgR/g7rd0xUimYNlvZRE/K2MgZTjWy725IfelLeVcEM97mmtRGXw==}
    engines: {node: '>=8'}
    dependencies:
      binary-extensions: 2.2.0

  /is-boolean-object/1.1.2:
    resolution: {integrity: sha512-gDYaKHJmnj4aWxyj6YHyXVpdQawtVLHU5cb+eztPGczf6cjuTdwve5ZIEfgXqH4e57An1D1AKf8CZ3kYrQRqYA==}
    engines: {node: '>= 0.4'}
    dependencies:
      call-bind: 1.0.5
      has-tostringtag: 1.0.0

  /is-buffer/1.1.6:
    resolution: {integrity: sha512-NcdALwpXkTm5Zvvbk7owOUSvVvBKDgKP5/ewfXEznmQFfs4ZRmanOeKBTjRVjka3QFoN6XJ+9F3USqfHqTaU5w==}
    dev: false

  /is-callable/1.2.7:
    resolution: {integrity: sha512-1BC0BVFhS/p0qtw6enp8e+8OD0UrK0oFLztSjNzhcKA3WDuJxxAPXzPuPtKkjEY9UUoEWlX/8fgKeu2S8i9JTA==}
    engines: {node: '>= 0.4'}

  /is-core-module/2.13.1:
    resolution: {integrity: sha512-hHrIjvZsftOsvKSn2TRYl63zvxsgE0K+0mYMoH6gD4omR5IWB2KynivBQczo3+wF1cCkjzvptnI9Q0sPU66ilw==}
    dependencies:
      hasown: 2.0.0

  /is-date-object/1.0.5:
    resolution: {integrity: sha512-9YQaSxsAiSwcvS33MBk3wTCVnWK+HhF8VZR2jRxehM16QcVOdHqPn4VPHmRK4lSr38n9JriurInLcP90xsYNfQ==}
    engines: {node: '>= 0.4'}
    dependencies:
      has-tostringtag: 1.0.0

  /is-docker/2.2.1:
    resolution: {integrity: sha512-F+i2BKsFrH66iaUFc0woD8sLy8getkwTwtOBjvs56Cx4CgJDeKQeqfz8wAYiSb8JOprWhHH5p77PbmYCvvUuXQ==}
    engines: {node: '>=8'}
    hasBin: true

  /is-docker/3.0.0:
    resolution: {integrity: sha512-eljcgEDlEns/7AXFosB5K/2nCM4P7FQPkGc/DWLy5rmFEWvZayGrik1d9/QIY5nJ4f9YsVvBkA6kJpHn9rISdQ==}
    engines: {node: ^12.20.0 || ^14.13.1 || >=16.0.0}
    hasBin: true
    dev: true

  /is-extglob/2.1.1:
    resolution: {integrity: sha512-SbKbANkN603Vi4jEZv49LeVJMn4yGwsbzZworEoyEiutsN3nJYdbO36zfhGJ6QEDpOZIFkDtnq5JRxmvl3jsoQ==}
    engines: {node: '>=0.10.0'}

  /is-finalizationregistry/1.0.2:
    resolution: {integrity: sha512-0by5vtUJs8iFQb5TYUHHPudOR+qXYIMKtiUzvLIZITZUjknFmziyBJuLhVRc+Ds0dREFlskDNJKYIdIzu/9pfw==}
    dependencies:
      call-bind: 1.0.5

  /is-fullwidth-code-point/3.0.0:
    resolution: {integrity: sha512-zymm5+u+sCsSWyD9qNaejV3DFvhCKclKdizYaJUuHA83RLjb7nSuGnddCHGv0hk+KY7BMAlsWeK4Ueg6EV6XQg==}
    engines: {node: '>=8'}

  /is-generator-function/1.0.10:
    resolution: {integrity: sha512-jsEjy9l3yiXEQ+PsXdmBwEPcOxaXWLspKdplFUVI9vq1iZgIekeC0L167qeu86czQaxed3q/Uzuw0swL0irL8A==}
    engines: {node: '>= 0.4'}
    dependencies:
      has-tostringtag: 1.0.0

  /is-glob/4.0.3:
    resolution: {integrity: sha512-xelSayHH36ZgE7ZWhli7pW34hNbNl8Ojv5KVmkJD4hBdD3th8Tfk9vYasLM+mXWOZhFkgZfxhLSnrwRr4elSSg==}
    engines: {node: '>=0.10.0'}
    dependencies:
      is-extglob: 2.1.1

  /is-inside-container/1.0.0:
    resolution: {integrity: sha512-KIYLCCJghfHZxqjYBE7rEy0OBuTd5xCHS7tHVgvCLkx7StIoaxwNW3hCALgEUjFfeRk+MG/Qxmp/vtETEF3tRA==}
    engines: {node: '>=14.16'}
    hasBin: true
    dependencies:
      is-docker: 3.0.0
    dev: true

  /is-map/2.0.2:
    resolution: {integrity: sha512-cOZFQQozTha1f4MxLFzlgKYPTyj26picdZTx82hbc/Xf4K/tZOOXSCkMvU4pKioRXGDLJRn0GM7Upe7kR721yg==}

  /is-nan/1.3.2:
    resolution: {integrity: sha512-E+zBKpQ2t6MEo1VsonYmluk9NxGrbzpeeLC2xIViuO2EjU2xsXsBPwTr3Ykv9l08UYEVEdWeRZNouaZqF6RN0w==}
    engines: {node: '>= 0.4'}
    dependencies:
      call-bind: 1.0.5
      define-properties: 1.2.1
    dev: true

  /is-negative-zero/2.0.2:
    resolution: {integrity: sha512-dqJvarLawXsFbNDeJW7zAz8ItJ9cd28YufuuFzh0G8pNHjJMnY08Dv7sYX2uF5UpQOwieAeOExEYAWWfu7ZZUA==}
    engines: {node: '>= 0.4'}

  /is-number-object/1.0.7:
    resolution: {integrity: sha512-k1U0IRzLMo7ZlYIfzRu23Oh6MiIFasgpb9X76eqfFZAqwH44UI4KTBvBYIZ1dSL9ZzChTB9ShHfLkR4pdW5krQ==}
    engines: {node: '>= 0.4'}
    dependencies:
      has-tostringtag: 1.0.0

  /is-number/7.0.0:
    resolution: {integrity: sha512-41Cifkg6e8TylSpdtTpeLVMqvSBEVzTttHvERD741+pnZ8ANv0004MRL43QKPDlK9cGvNp6NZWZUBlbGXYxxng==}
    engines: {node: '>=0.12.0'}

  /is-path-inside/3.0.3:
    resolution: {integrity: sha512-Fd4gABb+ycGAmKou8eMftCupSir5lRxqf4aD/vd0cD2qc4HL07OjCeuHMr8Ro4CoMaeCKDB0/ECBOVWjTwUvPQ==}
    engines: {node: '>=8'}

  /is-plain-obj/2.1.0:
    resolution: {integrity: sha512-YWnfyRwxL/+SsrWYfOpUtz5b3YD+nyfkHvjbcanzk8zgyO4ASD67uVMRt8k5bM4lLMDnXfriRhOpemw+NfT1eA==}
    engines: {node: '>=8'}

  /is-plain-object/2.0.4:
    resolution: {integrity: sha512-h5PpgXkWitc38BBMYawTYMWJHFZJVnBquFE57xFpjB8pJFiF6gZ+bU+WyI/yqXiFR5mdLsgYNaPe8uao6Uv9Og==}
    engines: {node: '>=0.10.0'}
    dependencies:
      isobject: 3.0.1
    dev: true

  /is-plain-object/3.0.1:
    resolution: {integrity: sha512-Xnpx182SBMrr/aBik8y+GuR4U1L9FqMSojwDQwPMmxyC6bvEqly9UBCxhauBF5vNh2gwWJNX6oDV7O+OM4z34g==}
    engines: {node: '>=0.10.0'}
    dev: true

  /is-potential-custom-element-name/1.0.1:
    resolution: {integrity: sha512-bCYeRA2rVibKZd+s2625gGnGF/t7DSqDs4dP7CrLA1m7jKWz6pps0LpYLJN8Q64HtmPKJ1hrN3nzPNKFEKOUiQ==}
    dev: true

  /is-property/1.0.2:
    resolution: {integrity: sha512-Ks/IoX00TtClbGQr4TWXemAnktAQvYB7HzcCxDGqEZU6oCmb2INHuOoKxbtR+HFkmYWBKv/dOZtGRiAjDhj92g==}
    dev: false

  /is-regex/1.1.4:
    resolution: {integrity: sha512-kvRdxDsxZjhzUX07ZnLydzS1TU/TJlTUHHY4YLL87e37oUA49DfkLqgy+VjFocowy29cKvcSiu+kIv728jTTVg==}
    engines: {node: '>= 0.4'}
    dependencies:
      call-bind: 1.0.5
      has-tostringtag: 1.0.0

  /is-set/2.0.2:
    resolution: {integrity: sha512-+2cnTEZeY5z/iXGbLhPrOAaK/Mau5k5eXq9j14CpRTftq0pAJu2MwVRSZhyZWBzx3o6X795Lz6Bpb6R0GKf37g==}

  /is-shared-array-buffer/1.0.2:
    resolution: {integrity: sha512-sqN2UDu1/0y6uvXyStCOzyhAjCSlHceFoMKJW8W9EU9cvic/QdsZ0kEU93HEy3IUEFZIiH/3w+AH/UQbPHNdhA==}
    dependencies:
      call-bind: 1.0.5

  /is-stream/1.1.0:
    resolution: {integrity: sha512-uQPm8kcs47jx38atAcWTVxyltQYoPT68y9aWYdV6yWXSyW8mzSat0TL6CiWdZeCdF3KrAvpVtnHbTv4RN+rqdQ==}
    engines: {node: '>=0.10.0'}
    dev: false

  /is-stream/2.0.1:
    resolution: {integrity: sha512-hFoiJiTl63nn+kstHGBtewWSKnQLpyb155KHheA1l39uvtO9nWIop1p3udqPcUd/xbF1VLMO4n7OI6p7RbngDg==}
    engines: {node: '>=8'}

  /is-stream/3.0.0:
    resolution: {integrity: sha512-LnQR4bZ9IADDRSkvpqMGvt/tEJWclzklNgSw48V5EAaAeDd6qGvN8ei6k5p0tvxSR171VmGyHuTiAOfxAbr8kA==}
    engines: {node: ^12.20.0 || ^14.13.1 || >=16.0.0}
    dev: true

  /is-string/1.0.7:
    resolution: {integrity: sha512-tE2UXzivje6ofPW7l23cjDOMa09gb7xlAqG6jG5ej6uPV32TlWP3NKPigtaGeHNu9fohccRYvIiZMfOOnOYUtg==}
    engines: {node: '>= 0.4'}
    dependencies:
      has-tostringtag: 1.0.0

  /is-symbol/1.0.4:
    resolution: {integrity: sha512-C/CPBqKWnvdcxqIARxyOh4v1UUEOCHpgDa0WYgpKDFMszcrPcffg5uhwSgPCLD2WWxmq6isisz87tzT01tuGhg==}
    engines: {node: '>= 0.4'}
    dependencies:
      has-symbols: 1.0.3

  /is-typed-array/1.1.12:
    resolution: {integrity: sha512-Z14TF2JNG8Lss5/HMqt0//T9JeHXttXy5pH/DBU4vi98ozO2btxzq9MwYDZYnKwU8nRsz/+GVFVRDq3DkVuSPg==}
    engines: {node: '>= 0.4'}
    dependencies:
      which-typed-array: 1.1.13

  /is-typedarray/1.0.0:
    resolution: {integrity: sha512-cyA56iCMHAh5CdzjJIa4aohJyeO1YbwLi3Jc35MmRU6poroFjIGZzUzupGiRPOjgHg9TLu43xbpwXk523fMxKA==}

  /is-unicode-supported/0.1.0:
    resolution: {integrity: sha512-knxG2q4UC3u8stRGyAVJCOdxFmv5DZiRcdlIaAQXAbSfJya+OhopNotLQrstBhququ4ZpuKbDc/8S6mgXgPFPw==}
    engines: {node: '>=10'}

  /is-weakmap/2.0.1:
    resolution: {integrity: sha512-NSBR4kH5oVj1Uwvv970ruUkCV7O1mzgVFO4/rev2cLRda9Tm9HrL70ZPut4rOHgY0FNrUu9BCbXA2sdQ+x0chA==}

  /is-weakref/1.0.2:
    resolution: {integrity: sha512-qctsuLZmIQ0+vSSMfoVvyFe2+GSEvnmZ2ezTup1SBse9+twCCeial6EEi3Nc2KFcf6+qz2FBPnjXsk8xhKSaPQ==}
    dependencies:
      call-bind: 1.0.5

  /is-weakset/2.0.2:
    resolution: {integrity: sha512-t2yVvttHkQktwnNNmBQ98AhENLdPUTDTE21uPqAQ0ARwQfGeQKRVS0NNurH7bTf7RrvcVn1OOge45CnBeHCSmg==}
    dependencies:
      call-bind: 1.0.5
      get-intrinsic: 1.2.2

  /is-windows/1.0.2:
    resolution: {integrity: sha512-eXK1UInq2bPmjyX6e3VHIzMLobc4J94i4AWn+Hpq3OU5KkrRC96OAcR3PRJ/pGu6m8TRnBHP9dkXQVsT/COVIA==}
    engines: {node: '>=0.10.0'}

  /is-wsl/2.2.0:
    resolution: {integrity: sha512-fKzAra0rGJUUBwGBgNkHZuToZcn+TtXHpeCgmkMJMMYx1sQDYaCSyjJBSCa2nH1DGm7s3n1oBnohoVTBaN7Lww==}
    engines: {node: '>=8'}
    dependencies:
      is-docker: 2.2.1

  /isarray/0.0.1:
    resolution: {integrity: sha512-D2S+3GLxWH+uhrNEcoh/fnmYeP8E8/zHl644d/jdA0g2uyXvy3sb0qxotE+ne0LtccHknQzWwZEzhak7oJ0COQ==}

  /isarray/1.0.0:
    resolution: {integrity: sha512-VLghIWNM6ELQzo7zwmcg0NmTVyWKYjvIeM83yjp0wRDTmUnrM678fQbcKBo6n2CJEF0szoG//ytg+TKla89ALQ==}

  /isarray/2.0.5:
    resolution: {integrity: sha512-xHjhDr3cNBK0BzdUJSPXZntQUx/mwMS5Rw4A7lPJ90XGAO6ISP/ePDNuo0vhqOZU+UD5JoodwCAAoZQd3FeAKw==}

  /isexe/2.0.0:
    resolution: {integrity: sha512-RHxMLp9lnKHGHRng9QFhRCMbYAcVpn69smSGcq3f36xjgVVWThj4qqLbTLlq7Ssj8B+fIQ1EuCEGI2lKsyQeIw==}

  /isobject/3.0.1:
    resolution: {integrity: sha512-WhB9zCku7EGTj/HQQRz5aUQEUeoQZH2bWcltRErOpymJ4boYE6wL9Tbr23krRPSZ+C5zqNSrSw+Cc7sZZ4b7vg==}
    engines: {node: '>=0.10.0'}
    dev: true

  /istanbul-lib-coverage/3.2.0:
    resolution: {integrity: sha512-eOeJ5BHCmHYvQK7xt9GkdHuzuCGS1Y6g9Gvnx3Ym33fz/HpLRYxiS0wHNr+m/MBC8B647Xt608vCDEvhl9c6Mw==}
    engines: {node: '>=8'}

  /istanbul-lib-hook/3.0.0:
    resolution: {integrity: sha512-Pt/uge1Q9s+5VAZ+pCo16TYMWPBIl+oaNIjgLQxcX0itS6ueeaA+pEfThZpH8WxhFgCiEb8sAJY6MdUKgiIWaQ==}
    engines: {node: '>=8'}
    dependencies:
      append-transform: 2.0.0

  /istanbul-lib-instrument/4.0.3:
    resolution: {integrity: sha512-BXgQl9kf4WTCPCCpmFGoJkz/+uhvm7h7PFKUYxh7qarQd3ER33vHG//qaE8eN25l07YqZPpHXU9I09l/RD5aGQ==}
    engines: {node: '>=8'}
    dependencies:
      '@babel/core': 7.23.2
      '@istanbuljs/schema': 0.1.3
      istanbul-lib-coverage: 3.2.0
      semver: 6.3.1
    transitivePeerDependencies:
      - supports-color

  /istanbul-lib-instrument/5.2.1:
    resolution: {integrity: sha512-pzqtp31nLv/XFOzXGuvhCb8qhjmTVo5vjVk19XE4CRlSWz0KoeJ3bw9XsA7nOp9YBf4qHjwBxkDzKcME/J29Yg==}
    engines: {node: '>=8'}
    dependencies:
      '@babel/core': 7.23.2
      '@babel/parser': 7.23.0
      '@istanbuljs/schema': 0.1.3
      istanbul-lib-coverage: 3.2.0
      semver: 6.3.1
    transitivePeerDependencies:
      - supports-color
    dev: true

  /istanbul-lib-processinfo/2.0.3:
    resolution: {integrity: sha512-NkwHbo3E00oybX6NGJi6ar0B29vxyvNwoC7eJ4G4Yq28UfY758Hgn/heV8VRFhevPED4LXfFz0DQ8z/0kw9zMg==}
    engines: {node: '>=8'}
    dependencies:
      archy: 1.0.0
      cross-spawn: 7.0.3
      istanbul-lib-coverage: 3.2.0
      p-map: 3.0.0
      rimraf: 3.0.2
      uuid: 8.3.2

  /istanbul-lib-report/3.0.1:
    resolution: {integrity: sha512-GCfE1mtsHGOELCU8e/Z7YWzpmybrx/+dSTfLrvY8qRmaY6zXTKWn6WQIjaAFw069icm6GVMNkgu0NzI4iPZUNw==}
    engines: {node: '>=10'}
    dependencies:
      istanbul-lib-coverage: 3.2.0
      make-dir: 4.0.0
      supports-color: 7.2.0

  /istanbul-lib-source-maps/4.0.1:
    resolution: {integrity: sha512-n3s8EwkdFIJCG3BPKBYvskgXGoy88ARzvegkitk60NxRdwltLOTaH7CUiMRXvwYorl0Q712iEjcWB+fK/MrWVw==}
    engines: {node: '>=10'}
    dependencies:
      debug: 4.3.4
      istanbul-lib-coverage: 3.2.0
      source-map: 0.6.1
    transitivePeerDependencies:
      - supports-color

  /istanbul-reports/3.1.6:
    resolution: {integrity: sha512-TLgnMkKg3iTDsQ9PbPTdpfAK2DzjF9mqUG7RMgcQl8oFjad8ob4laGxv5XV5U9MAfx8D6tSJiUyuAwzLicaxlg==}
    engines: {node: '>=8'}
    dependencies:
      html-escaper: 2.0.2
      istanbul-lib-report: 3.0.1

  /iterator.prototype/1.1.2:
    resolution: {integrity: sha512-DR33HMMr8EzwuRL8Y9D3u2BMj8+RqSE850jfGu59kS7tbmPLzGkZmVSfyCFSDxuZiEY6Rzt3T2NA/qU+NwVj1w==}
    dependencies:
      define-properties: 1.2.1
      get-intrinsic: 1.2.2
      has-symbols: 1.0.3
      reflect.getprototypeof: 1.0.4
      set-function-name: 2.0.1

  /jackspeak/2.3.6:
    resolution: {integrity: sha512-N3yCS/NegsOBokc8GAdM8UcmfsKiSS8cipheD/nivzr700H+nsMOxJjQnvwOcRYVuFkdH0wGUvW2WbXGmrZGbQ==}
    engines: {node: '>=14'}
    dependencies:
      '@isaacs/cliui': 8.0.2
    optionalDependencies:
      '@pkgjs/parseargs': 0.11.0
    dev: true

  /jest-diff/21.2.1:
    resolution: {integrity: sha512-E5fu6r7PvvPr5qAWE1RaUwIh/k6Zx/3OOkZ4rk5dBJkEWRrUuSgbMt2EO8IUTPTd6DOqU3LW6uTIwX5FRvXoFA==}
    dependencies:
      chalk: 2.4.2
      diff: 3.5.0
      jest-get-type: 21.2.0
      pretty-format: 21.2.1

  /jest-get-type/21.2.0:
    resolution: {integrity: sha512-y2fFw3C+D0yjNSDp7ab1kcd6NUYfy3waPTlD8yWkAtiocJdBRQqNoRqVfMNxgj+IjT0V5cBIHJO0z9vuSSZ43Q==}

  /jest-matcher-utils/21.2.1:
    resolution: {integrity: sha512-kn56My+sekD43dwQPrXBl9Zn9tAqwoy25xxe7/iY4u+mG8P3ALj5IK7MLHZ4Mi3xW7uWVCjGY8cm4PqgbsqMCg==}
    dependencies:
      chalk: 2.4.2
      jest-get-type: 21.2.0
      pretty-format: 21.2.1

  /jest-snapshot/21.2.1:
    resolution: {integrity: sha512-bpaeBnDpdqaRTzN8tWg0DqOTo2DvD3StOemxn67CUd1p1Po+BUpvePAp44jdJ7Pxcjfg+42o4NHw1SxdCA2rvg==}
    dependencies:
      chalk: 2.4.2
      jest-diff: 21.2.1
      jest-matcher-utils: 21.2.1
      mkdirp: 0.5.6
      natural-compare: 1.4.0
      pretty-format: 21.2.1

  /jest-worker/27.5.1:
    resolution: {integrity: sha512-7vuh85V5cdDofPyxn58nrPjBktZo0u9x1g8WtjQol+jZDaE+fhN+cIvTj11GndBnMnyfrUOG1sZQxCdjKh+DKg==}
    engines: {node: '>= 10.13.0'}
    dependencies:
      '@types/node': 18.16.20
      merge-stream: 2.0.0
      supports-color: 8.1.1

  /jju/1.4.0:
    resolution: {integrity: sha512-8wb9Yw966OSxApiCt0K3yNJL8pnNeIv+OEq2YMidz4FKP6nonSRoOXc80iXY4JaN2FC11B9qsNmDsm+ZOfMROA==}
    dev: false

  /jose/2.0.6:
    resolution: {integrity: sha512-FVoPY7SflDodE4lknJmbAHSUjLCzE2H1F6MS0RYKMQ8SR+lNccpMf8R4eqkNYyyUjR5qZReOzZo5C5YiHOCjjg==}
    engines: {node: '>=10.13.0 < 13 || >=13.7.0'}
    dependencies:
      '@panva/asn1.js': 1.0.0

  /js-base64/3.7.5:
    resolution: {integrity: sha512-3MEt5DTINKqfScXKfJFrRbxkrnk2AxPWGBL/ycjz4dK8iqiSJ06UxD8jh8xuh6p10TX4t2+7FsBYVxxQbMg+qA==}
    dev: false

  /js-md4/0.3.2:
    resolution: {integrity: sha512-/GDnfQYsltsjRswQhN9fhv3EMw2sCpUdrdxyWDOUK7eyD++r3gRhzgiQgc/x4MAv2i1iuQ4lxO5mvqM3vj4bwA==}
    dev: false

  /js-tokens/4.0.0:
    resolution: {integrity: sha512-RdJUflcE3cUzKiMqQgsCu06FPu9UdIJO0beYbPhHN4k6apgJtifcoCtT9bcxOpYBtpD2kCM6Sbzg4CausW/PKQ==}

  /js-yaml/3.14.1:
    resolution: {integrity: sha512-okMH7OXXJ7YrN9Ok3/SXrnu4iX9yOk+25nqX4imS2npuvTYDmo/QEZoqwZkYaIDk3jVvBOTOIEgEhaLOynBS9g==}
    hasBin: true
    dependencies:
      argparse: 1.0.10
      esprima: 4.0.1

  /js-yaml/4.1.0:
    resolution: {integrity: sha512-wpxZs9NoxZaJESJGIZTyDEaYpl0FKSA+FB9aJiyemKhMwkxQg63h4T1KJgUGHpTqPDNRcmmYLugrRjJlBtWvRA==}
    hasBin: true
    dependencies:
      argparse: 2.0.1

  /jsbi/4.3.0:
    resolution: {integrity: sha512-SnZNcinB4RIcnEyZqFPdGPVgrg2AcnykiBy0sHVJQKHYeaLUvi3Exj+iaPpLnFVkDPZIV4U0yvgC9/R4uEAZ9g==}
    dev: false

  /jsdoc-type-pratt-parser/4.0.0:
    resolution: {integrity: sha512-YtOli5Cmzy3q4dP26GraSOeAhqecewG04hoO8DY56CH4KJ9Fvv5qKWUCCo3HZob7esJQHCv6/+bnTy72xZZaVQ==}
    engines: {node: '>=12.0.0'}

  /jsdom-global/3.0.2_jsdom@19.0.0:
    resolution: {integrity: sha512-t1KMcBkz/pT5JrvcJbpUR2u/w1kO9jXctaaGJ0vZDzwFnIvGWw9IDSRciT83kIs8Bnw4qpOl8bQK08V01YgMPg==}
    peerDependencies:
      jsdom: '>=10.0.0'
    dependencies:
      jsdom: 19.0.0
    dev: true

  /jsdom/19.0.0:
    resolution: {integrity: sha512-RYAyjCbxy/vri/CfnjUWJQQtZ3LKlLnDqj+9XLNnJPgEGeirZs3hllKR20re8LUZ6o1b1X4Jat+Qd26zmP41+A==}
    engines: {node: '>=12'}
    peerDependencies:
      canvas: ^2.5.0
    peerDependenciesMeta:
      canvas:
        optional: true
    dependencies:
      abab: 2.0.6
      acorn: 8.11.2
      acorn-globals: 6.0.0
      cssom: 0.5.0
      cssstyle: 2.3.0
      data-urls: 3.0.2
      decimal.js: 10.4.3
      domexception: 4.0.0
      escodegen: 2.1.0
      form-data: 4.0.0
      html-encoding-sniffer: 3.0.0
      http-proxy-agent: 5.0.0
      https-proxy-agent: 5.0.1
      is-potential-custom-element-name: 1.0.1
      nwsapi: 2.2.7
      parse5: 6.0.1
      saxes: 5.0.1
      symbol-tree: 3.2.4
      tough-cookie: 4.1.3
      w3c-hr-time: 1.0.2
      w3c-xmlserializer: 3.0.0
      webidl-conversions: 7.0.0
      whatwg-encoding: 2.0.0
      whatwg-mimetype: 3.0.0
      whatwg-url: 10.0.0
      ws: 8.14.2
      xml-name-validator: 4.0.0
    transitivePeerDependencies:
      - bufferutil
      - supports-color
      - utf-8-validate
    dev: true

  /jsesc/2.5.2:
    resolution: {integrity: sha512-OYu7XEzjkCQ3C5Ps3QIZsQfNpqoJyZZA99wd9aWd05NCtC5pWOkShK2mkL6HXQR6/Cy2lbNdPlZBpuQHXE63gA==}
    engines: {node: '>=4'}
    hasBin: true

  /json-buffer/3.0.1:
    resolution: {integrity: sha512-4bV5BfR2mqfQTJm+V5tPPdf+ZpuhiIvTuAB5g8kcrXOZpTT/QwwVRWBywX1ozr6lEuPdbHxwaJlm9G6mI2sfSQ==}

  /json-parse-better-errors/1.0.2:
    resolution: {integrity: sha512-mrqyZKfX5EhL7hvqcV6WG1yYjnjeuYDzDhhcAAUrq8Po85NBQBJP+ZDUT75qZQ98IkUoBqdkExkukOU7Ts2wrw==}

  /json-parse-even-better-errors/2.3.1:
    resolution: {integrity: sha512-xyFwyhro/JEof6Ghe2iz2NcXoj2sloNsWr/XsERDK/oiPCfaNhl5ONfp+jQdAZRQQ0IJWNzH9zIZF7li91kh2w==}

  /json-schema-faker/0.5.0-rc16:
    resolution: {integrity: sha512-pDGpYWf3UjwhEBDfRot8q9eWQdekTb2BmykpX0QCqSV/pkniyIWnRa8+/oUWyK4h+1wRqUKoKx14JqIIrTW9LA==}
    dependencies:
      json-schema-ref-parser: 5.1.3
      jsonpath: 1.1.1
      randexp: 0.5.3
    dev: true

  /json-schema-ref-parser/5.1.3:
    resolution: {integrity: sha512-CpDFlBwz/6la78hZxyB9FECVKGYjIIl3Ms3KLqFj99W7IIb7D00/RDgc++IGB4BBALl0QRhh5m4q5WNSopvLtQ==}
    deprecated: Please switch to @apidevtools/json-schema-ref-parser
    dependencies:
      call-me-maybe: 1.0.2
      debug: 3.2.7
      js-yaml: 3.14.1
      ono: 4.0.11
    dev: true

  /json-schema-traverse/0.4.1:
    resolution: {integrity: sha512-xbbCH5dCYU5T8LcEhhuh7HJ88HXuW3qsI3Y0zOZFKfZEHcpWiHU/Jxzk629Brsab/mMiHQti9wMP+845RPe3Vg==}

  /json-schema-traverse/1.0.0:
    resolution: {integrity: sha512-NM8/P9n3XjXhIZn1lLhkFaACTOURQXjWhV4BA/RnOv8xvgqtqpAX9IO4mRQxSx1Rlo4tqzeqb0sOlruaOy3dug==}
    dev: false

  /json-stable-stringify-without-jsonify/1.0.1:
    resolution: {integrity: sha512-Bdboy+l7tA3OGW6FjyFHWkP5LuByj1Tk33Ljyq0axyzdk9//JSi2u3fP1QSmd1KNwq6VOKYGlAu87CisVir6Pw==}

  /json-stringify-safe/5.0.1:
    resolution: {integrity: sha512-ZClg6AaYvamvYEE82d3Iyd3vSSIjQ+odgjaTzRuO3s7toCdFKczob2i0zCh7JE8kWn17yvAWhUVxvqGwUalsRA==}

  /json5/1.0.2:
    resolution: {integrity: sha512-g1MWMLBiz8FKi1e4w0UyVL3w+iJceWAFBAaBnnGKOpNa5f8TLktkbre1+s6oICydWAm+HRUGTmI+//xv2hvXYA==}
    hasBin: true
    dependencies:
      minimist: 1.2.8

  /json5/2.2.3:
    resolution: {integrity: sha512-XmOWe7eyHYH14cLdVPoyg+GOH3rYX++KpzrylJwSW98t3Nk+U8XOl8FWKOgwtzdb8lXGf6zYwDUzeHMWfxasyg==}
    engines: {node: '>=6'}
    hasBin: true

  /jsonc-parser/2.0.3:
    resolution: {integrity: sha512-WJi9y9ABL01C8CxTKxRRQkkSpY/x2bo4Gy0WuiZGrInxQqgxQpvkBCLNcDYcHOSdhx4ODgbFcgAvfL49C+PHgQ==}

  /jsonc-parser/3.2.0:
    resolution: {integrity: sha512-gfFQZrcTc8CnKXp6Y4/CBT3fTc0OVuDofpre4aEeEpSBPV5X5v4+Vmx+8snU7RLPrNHPKSgLxGo9YuQzz20o+w==}
    dev: false

  /jsonfile/4.0.0:
    resolution: {integrity: sha512-m6F1R3z8jjlf2imQHS2Qez5sjKWQzbuuhuJ/FKYFRZvPE3PuHcSMVZzfsLhGVOkfd20obL5SWEBew5ShlquNxg==}
    optionalDependencies:
      graceful-fs: 4.2.11

  /jsonfile/6.1.0:
    resolution: {integrity: sha512-5dgndWOriYSm5cnYaJNhalLNDKOqFwyDB/rr1E9ZsGciGvKPs8R2xYGCacuf3z6K1YKDz182fd+fY3cn3pMqXQ==}
    dependencies:
      universalify: 2.0.0
    optionalDependencies:
      graceful-fs: 4.2.11

  /jsonpath/1.1.1:
    resolution: {integrity: sha512-l6Cg7jRpixfbgoWgkrl77dgEj8RPvND0wMH6TwQmi9Qs4TFfS9u5cUFnbeKTwj5ga5Y3BTGGNI28k117LJ009w==}
    dependencies:
      esprima: 1.2.2
      static-eval: 2.0.2
      underscore: 1.12.1
    dev: true

  /jsonwebtoken/9.0.2:
    resolution: {integrity: sha512-PRp66vJ865SSqOlgqS8hujT5U4AOgMfhrwYIuIhfKaoSCZcirrmASQr8CX7cUg+RMih+hgznrjp99o+W4pJLHQ==}
    engines: {node: '>=12', npm: '>=6'}
    dependencies:
      jws: 3.2.2
      lodash.includes: 4.3.0
      lodash.isboolean: 3.0.3
      lodash.isinteger: 4.0.4
      lodash.isnumber: 3.0.3
      lodash.isplainobject: 4.0.6
      lodash.isstring: 4.0.1
      lodash.once: 4.1.1
      ms: 2.1.3
      semver: 7.5.4
    dev: false

  /jsx-ast-utils/3.3.5:
    resolution: {integrity: sha512-ZZow9HBI5O6EPgSJLUb8n2NKgmVWTwCvHGwFuJlMjvLFqlGG6pjirPhtdsseaLZjSibD8eegzmYpUZwoIlj2cQ==}
    engines: {node: '>=4.0'}
    dependencies:
      array-includes: 3.1.7
      array.prototype.flat: 1.3.2
      object.assign: 4.1.4
      object.values: 1.1.7

  /just-extend/4.2.1:
    resolution: {integrity: sha512-g3UB796vUFIY90VIv/WX3L2c8CS2MdWUww3CNrYmqza1Fg0DURc2K/O4YrnklBdQarSJ/y8JnJYDGc+1iumQjg==}

  /jwa/1.4.1:
    resolution: {integrity: sha512-qiLX/xhEEFKUAJ6FiBMbes3w9ATzyk5W7Hvzpa/SLYdxNtng+gcurvrI7TbACjIXlsJyr05/S1oUhZrc63evQA==}
    dependencies:
      buffer-equal-constant-time: 1.0.1
      ecdsa-sig-formatter: 1.0.11
      safe-buffer: 5.2.1
    dev: false

  /jwa/2.0.0:
    resolution: {integrity: sha512-jrZ2Qx916EA+fq9cEAeCROWPTfCwi1IVHqT2tapuqLEVVDKFDENFw1oL+MwrTvH6msKxsd1YTDVw6uKEcsrLEA==}
    dependencies:
      buffer-equal-constant-time: 1.0.1
      ecdsa-sig-formatter: 1.0.11
      safe-buffer: 5.2.1
    dev: false

  /jwks-rsa/2.1.5:
    resolution: {integrity: sha512-IODtn1SwEm7n6GQZnQLY0oxKDrMh7n/jRH1MzE8mlxWMrh2NnMyOsXTebu8vJ1qCpmuTJcL4DdiE0E4h8jnwsA==}
    engines: {node: '>=10 < 13 || >=14'}
    dependencies:
      '@types/express': 4.17.20
      '@types/jsonwebtoken': 8.5.9
      debug: 4.3.4
      jose: 2.0.6
      limiter: 1.1.5
      lru-memoizer: 2.2.0
    transitivePeerDependencies:
      - supports-color
    dev: false

  /jws/3.2.2:
    resolution: {integrity: sha512-YHlZCB6lMTllWDtSPHz/ZXTsi8S00usEV6v1tjq8tOUZzw7DpSDWVXjXDre6ed1w/pd495ODpHZYSdkRTsa0HA==}
    dependencies:
      jwa: 1.4.1
      safe-buffer: 5.2.1
    dev: false

  /jws/4.0.0:
    resolution: {integrity: sha512-KDncfTmOZoOMTFG4mBlG0qUIOlc03fmzH+ru6RgYVZhPkyiy/92Owlt/8UEN+a4TXR1FQetfIpJE8ApdvdVxTg==}
    dependencies:
      jwa: 2.0.0
      safe-buffer: 5.2.1
    dev: false

  /jwt-decode/3.1.2:
    resolution: {integrity: sha512-UfpWE/VZn0iP50d8cz9NrZLM9lSWhcJ+0Gt/nm4by88UL+J1SiKN8/5dkjMmbEzwL2CAe+67GsegCbIKtbp75A==}
    dev: false

  /keytar/7.9.0:
    resolution: {integrity: sha512-VPD8mtVtm5JNtA2AErl6Chp06JBfy7diFQ7TQQhdpWOl6MrCRB+eRbvAZUsbGQS9kiMq0coJsy0W0vHpDCkWsQ==}
    requiresBuild: true
    dependencies:
      node-addon-api: 4.3.0
      prebuild-install: 7.1.1
    dev: false

  /keyv/4.5.4:
    resolution: {integrity: sha512-oxVHkHR/EJf2CNXnWxRLW6mg7JyCCUcG0DtEGmL2ctUo1PNTin1PUil+r/+4r5MpVgC/fn1kjsx7mjSujKqIpw==}
    dependencies:
      json-buffer: 3.0.1

  /kind-of/6.0.3:
    resolution: {integrity: sha512-dcS1ul+9tmeD95T+x28/ehLgd9mENa3LsvDTtzm3vyBEO7RPptvAD+t44WVXaUjTBRcrpFeFlC8WCruUR456hw==}
    engines: {node: '>=0.10.0'}
    dev: true

  /kuler/2.0.0:
    resolution: {integrity: sha512-Xq9nH7KlWZmXAtodXDDRE7vs6DU1gTU8zYDHDiWLSip45Egwq3plLHzPn27NgvzL2r1LMPC1vdqh98sQxtqj4A==}
    dev: false

  /language-subtag-registry/0.3.22:
    resolution: {integrity: sha512-tN0MCzyWnoz/4nHS6uxdlFWoUZT7ABptwKPQ52Ea7URk6vll88bWBVhodtnlfEuCcKWNGoc+uGbw1cwa9IKh/w==}

  /language-tags/1.0.5:
    resolution: {integrity: sha512-qJhlO9cGXi6hBGKoxEG/sKZDAHD5Hnu9Hs4WbOY3pCWXDhw0N8x1NenNzm2EnNLkLkk7J2SdxAkDSbb6ftT+UQ==}
    dependencies:
      language-subtag-registry: 0.3.22

  /leven/2.1.0:
    resolution: {integrity: sha512-nvVPLpIHUxCUoRLrFqTgSxXJ614d8AgQoWl7zPe/2VadE8+1dpU3LBhowRuBAcuwruWtOdD8oYC9jDNJjXDPyA==}
    engines: {node: '>=0.10.0'}
    dev: false

  /levn/0.3.0:
    resolution: {integrity: sha512-0OO4y2iOHix2W6ujICbKIaEQXvFQHue65vUG3pb5EUomzPI90z9hsA1VsO/dbIIpC53J8gxM9Q4Oho0jrCM/yA==}
    engines: {node: '>= 0.8.0'}
    dependencies:
      prelude-ls: 1.1.2
      type-check: 0.3.2
    dev: true

  /levn/0.4.1:
    resolution: {integrity: sha512-+bT2uH4E5LGE7h/n3evcS/sQlJXCpIp6ym8OWJ5eV6+67Dsql/LaaT7qJBAt2rzfoa/5QBGBhxDix1dMt2kQKQ==}
    engines: {node: '>= 0.8.0'}
    dependencies:
      prelude-ls: 1.2.1
      type-check: 0.4.0

  /lighthouse-logger/1.4.2:
    resolution: {integrity: sha512-gPWxznF6TKmUHrOQjlVo2UbaL2EJ71mb2CCeRs/2qBpi4L/g4LUVc9+3lKQ6DTUZwJswfM7ainGrLO1+fOqa2g==}
    dependencies:
      debug: 2.6.9
      marky: 1.2.5
    dev: true

  /limiter/1.1.5:
    resolution: {integrity: sha512-FWWMIEOxz3GwUI4Ts/IvgVy6LPvoMPgjMdQ185nN6psJyBJ4yOpzqm695/h5umdLJg2vW3GR5iG11MAkR2AzJA==}
    dev: false

  /load-json-file/4.0.0:
    resolution: {integrity: sha512-Kx8hMakjX03tiGTLAIdJ+lL0htKnXjEZN6hk/tozf/WOuYGdZBJrZ+rCJRbVCugsjB3jMLn9746NsQIf5VjBMw==}
    engines: {node: '>=4'}
    dependencies:
      graceful-fs: 4.2.11
      parse-json: 4.0.0
      pify: 3.0.0
      strip-bom: 3.0.0

  /loader-runner/4.3.0:
    resolution: {integrity: sha512-3R/1M+yS3j5ou80Me59j7F9IMs4PXs3VqRrm0TU3AbKPxlmpoY1TNscJV/oGJXo8qCatFGTfDbY6W6ipGOYXfg==}
    engines: {node: '>=6.11.5'}

  /loader-utils/2.0.4:
    resolution: {integrity: sha512-xXqpXoINfFhgua9xiqD8fPFHgkoq1mmmpE92WlDbm9rNRd/EbRb+Gqf908T2DMfuHjjJlksiK2RbHVOdD/MqSw==}
    engines: {node: '>=8.9.0'}
    dependencies:
      big.js: 5.2.2
      emojis-list: 3.0.0
      json5: 2.2.3

  /locate-path/5.0.0:
    resolution: {integrity: sha512-t7hw9pI+WvuwNJXwk5zVHpyhIqzg2qTlklJOf0mVxGSbe3Fp2VieZcduNYjaLDoy6p9uGpQEGWG87WpMKlNq8g==}
    engines: {node: '>=8'}
    dependencies:
      p-locate: 4.1.0

  /locate-path/6.0.0:
    resolution: {integrity: sha512-iPZK6eYjbxRu3uB4/WZ3EsEIMJFMqAoopl3R+zuq0UjcAm/MO6KCweDgPfP3elTztoKP3KtnVHxTn2NHBSDVUw==}
    engines: {node: '>=10'}
    dependencies:
      p-locate: 5.0.0

  /lodash.clonedeep/4.5.0:
    resolution: {integrity: sha512-H5ZhCF25riFd9uB5UCkVKo61m3S/xZk1x4wA6yp/L3RFP6Z/eHH1ymQcGLo7J3GMPfm0V/7m1tryHuGVxpqEBQ==}
    dev: false

  /lodash.flattendeep/4.4.0:
    resolution: {integrity: sha512-uHaJFihxmJcEX3kT4I23ABqKKalJ/zDrDg0lsFtc1h+3uw49SIJ5beyhx5ExVRti3AvKoOJngIj7xz3oylPdWQ==}

  /lodash.get/4.4.2:
    resolution: {integrity: sha512-z+Uw/vLuy6gQe8cfaFWD7p0wVv8fJl3mbzXh33RS+0oW2wvUqiRXiQ69gLWSLpgB5/6sU+r6BlQR0MBILadqTQ==}

  /lodash.includes/4.3.0:
    resolution: {integrity: sha512-W3Bx6mdkRTGtlJISOvVD/lbqjTlPPUDTMnlXZFnVwi9NKJ6tiAk6LVdlhZMm17VZisqhKcgzpO5Wz91PCt5b0w==}
    dev: false

  /lodash.isboolean/3.0.3:
    resolution: {integrity: sha512-Bz5mupy2SVbPHURB98VAcw+aHh4vRV5IPNhILUCsOzRmsTmSQ17jIuqopAentWoehktxGd9e/hbIXq980/1QJg==}
    dev: false

  /lodash.isequal/4.5.0:
    resolution: {integrity: sha512-pDo3lu8Jhfjqls6GkMgpahsF9kCyayhgykjyLMNFTKWrpVdAQtYyB4muAMWozBB4ig/dtWAmsMxLEI8wuz+DYQ==}
    dev: false

  /lodash.isinteger/4.0.4:
    resolution: {integrity: sha512-DBwtEWN2caHQ9/imiNeEA5ys1JoRtRfY3d7V9wkqtbycnAmTvRRmbHKDV4a0EYc678/dia0jrte4tjYwVBaZUA==}
    dev: false

  /lodash.isnumber/3.0.3:
    resolution: {integrity: sha512-QYqzpfwO3/CWf3XP+Z+tkQsfaLL/EnUlXWVkIk5FUPc4sBdTehEqZONuyRt2P67PXAk+NXmTBcc97zw9t1FQrw==}
    dev: false

  /lodash.isplainobject/4.0.6:
    resolution: {integrity: sha512-oSXzaWypCMHkPC3NvBEaPHf0KsA5mvPrOPgQWDsbg8n7orZ290M0BmC/jgRZ4vcJ6DTAhjrsSYgdsW/F+MFOBA==}
    dev: false

  /lodash.isstring/4.0.1:
    resolution: {integrity: sha512-0wJxfxH1wgO3GrbuP+dTTk7op+6L41QCXbGINEmD+ny/G/eCqGzxyCsh7159S+mgDDcoarnBw6PC1PS5+wUGgw==}
    dev: false

  /lodash.merge/4.6.2:
    resolution: {integrity: sha512-0KpjqXRVvrYyCsX1swR/XTK0va6VQkQM6MNo7PqW77ByjAhoARA8EfrP1N4+KlKj8YS0ZUCtRT/YUuhyYDujIQ==}

  /lodash.once/4.1.1:
    resolution: {integrity: sha512-Sb487aTOCr9drQVL8pIxOzVhafOjZN9UU54hiN8PU3uAiSV7lx1yYNpbNmex2PK6dSJoNTSJUUswT651yww3Mg==}
    dev: false

  /lodash.values/4.3.0:
    resolution: {integrity: sha512-r0RwvdCv8id9TUblb/O7rYPwVy6lerCbcawrfdo9iC/1t1wsNMJknO79WNBgwkH0hIeJ08jmvvESbFpNb4jH0Q==}

  /lodash/4.17.21:
    resolution: {integrity: sha512-v2kDEe57lecTulaDIuNTPy3Ry4gLGJ6Z1O3vE1krgXZNrsQ+LFTGHVxVjcXPs17LhbZVGedAJv8XZ1tvj5FvSg==}

  /log-symbols/4.1.0:
    resolution: {integrity: sha512-8XPvpAA8uyhfteu8pIvQxpJZ7SYYdpUivZpGy6sFsBuKRY/7rQGavedeB8aK+Zkyq6upMFVL/9AW6vOYzfRyLg==}
    engines: {node: '>=10'}
    dependencies:
      chalk: 4.1.2
      is-unicode-supported: 0.1.0

  /logform/2.6.0:
    resolution: {integrity: sha512-1ulHeNPp6k/LD8H91o7VYFBng5i1BDE7HoKxVbZiGFidS1Rj65qcywLxX+pVfAPoQJEjRdvKcusKwOupHCVOVQ==}
    engines: {node: '>= 12.0.0'}
    dependencies:
      '@colors/colors': 1.6.0
      '@types/triple-beam': 1.3.4
      fecha: 4.2.3
      ms: 2.1.3
      safe-stable-stringify: 2.4.3
      triple-beam: 1.4.1
    dev: false

  /lokijs/1.5.12:
    resolution: {integrity: sha512-Q5ALD6JiS6xAUWCwX3taQmgwxyveCtIIuL08+ml0nHwT3k0S/GIFJN+Hd38b1qYIMaE5X++iqsqWVksz7SYW+Q==}
    dev: false

  /lolex/2.7.5:
    resolution: {integrity: sha512-l9x0+1offnKKIzYVjyXU2SiwhXDLekRzKyhnbyldPHvC7BvLPVpdNUNR2KeMAiCN2D/kLNttZgQD5WjSxuBx3Q==}
    dev: true

  /long/5.2.3:
    resolution: {integrity: sha512-lcHwpNoggQTObv5apGNCTdJrO69eHOZMi4BNC+rTLER8iHAqGrUVeLh/irVIM7zTw2bOXA8T6uNPeujwOLg/2Q==}
    dev: false

  /loose-envify/1.4.0:
    resolution: {integrity: sha512-lyuxPGr/Wfhrlem2CL/UcnUc1zcqKAImBDzukY7Y5F/yQiNdko6+fRLevlw1HgMySw7f611UIY408EtxRSoK3Q==}
    hasBin: true
    dependencies:
      js-tokens: 4.0.0

  /loupe/2.3.7:
    resolution: {integrity: sha512-zSMINGVYkdpYSOBmLi0D1Uo7JU9nVdQKrHxC8eYlV+9YKK9WePqAlL7lSlorG/U2Fw1w0hTBmaa/jrQ3UbPHtA==}
    dependencies:
      get-func-name: 2.0.2

  /lowercase-keys/2.0.0:
    resolution: {integrity: sha512-tqNXrS78oMOE73NMxK4EMLQsQowWf8jKooH9g7xPavRT706R6bkQJ6DY2Te7QukaZsulxa30wQ7bk0pm4XiHmA==}
    engines: {node: '>=8'}

  /lru-cache/10.0.1:
    resolution: {integrity: sha512-IJ4uwUTi2qCccrioU6g9g/5rvvVl13bsdczUUcqbciD9iLr095yj8DQKdObriEvuNSx325N1rV1O0sJFszx75g==}
    engines: {node: 14 || >=16.14}
    dev: true

  /lru-cache/4.0.2:
    resolution: {integrity: sha512-uQw9OqphAGiZhkuPlpFGmdTU2tEuhxTourM/19qGJrxBPHAr/f8BT1a0i/lOclESnGatdJG/UCkP9kZB/Lh1iw==}
    dependencies:
      pseudomap: 1.0.2
      yallist: 2.1.2
    dev: false

  /lru-cache/5.1.1:
    resolution: {integrity: sha512-KpNARQA3Iwv+jTA0utUVVbrh+Jlrr1Fv0e56GGzAFOXN7dk/FviaDW8LHmK52DlcH4WP2n6gI8vN1aesBFgo9w==}
    dependencies:
      yallist: 3.1.1

  /lru-cache/6.0.0:
    resolution: {integrity: sha512-Jo6dJ04CmSjuznwJSS3pUeWmd/H0ffTlkXXgwZi+eq1UCmqQwCh+eLsYOYCwY991i2Fah4h1BEMCx4qThGbsiA==}
    engines: {node: '>=10'}
    dependencies:
      yallist: 4.0.0

  /lru-cache/7.18.3:
    resolution: {integrity: sha512-jumlc0BIUrS3qJGgIkWZsyfAM7NCWiBcCDhnd+3NNM5KbBmLTgHVfWBcg6W+rLUsIpzpERPsvwUP7CckAQSOoA==}
    engines: {node: '>=12'}
    dev: false

  /lru-cache/8.0.5:
    resolution: {integrity: sha512-MhWWlVnuab1RG5/zMRRcVGXZLCXrZTgfwMikgzCegsPnG62yDQo5JnqKkrK4jO5iKqDAZGItAqN5CtKBCBWRUA==}
    engines: {node: '>=16.14'}
    dev: false

  /lru-memoizer/2.2.0:
    resolution: {integrity: sha512-QfOZ6jNkxCcM/BkIPnFsqDhtrazLRsghi9mBwFAzol5GCvj4EkFT899Za3+QwikCg5sRX8JstioBDwOxEyzaNw==}
    dependencies:
      lodash.clonedeep: 4.5.0
      lru-cache: 4.0.2
    dev: false

  /lunr/2.3.9:
    resolution: {integrity: sha512-zTU3DaZaF3Rt9rhN3uBMGQD3dD2/vFQqnvZCDv4dl5iOzq2IZQqTxu90r4E5J+nP70J3ilqVCrbho2eWaeW8Ow==}
    dev: false

  /make-dir/3.1.0:
    resolution: {integrity: sha512-g3FeP20LNwhALb/6Cz6Dd4F2ngze0jz7tbzrD2wAV+o9FeNHe4rL+yK2md0J/fiSf1sa1ADhXqi5+oVwOM/eGw==}
    engines: {node: '>=8'}
    dependencies:
      semver: 6.3.1

  /make-dir/4.0.0:
    resolution: {integrity: sha512-hXdUTZYIVOt1Ex//jAQi+wTZZpUpwBj/0QsOzqegb3rGMMeJiSEu5xLHnYfBrRV4RH2+OCSOO95Is/7x1WJ4bw==}
    engines: {node: '>=10'}
    dependencies:
      semver: 7.5.4

  /make-error/1.3.6:
    resolution: {integrity: sha512-s8UhlNe7vPKomQhC1qFelMokr/Sc3AgNbso3n74mVPA5LTZwkB9NlXf4XPamLxJE8h0gh73rM94xvwRT2CVInw==}

  /map-age-cleaner/0.1.3:
    resolution: {integrity: sha512-bJzx6nMoP6PDLPBFmg7+xRKeFZvFboMrGlxmNj9ClvX53KrmvM5bXFXEWjbz4cz1AFn+jWJ9z/DJSz7hrs0w3w==}
    engines: {node: '>=6'}
    dependencies:
      p-defer: 1.0.0
    dev: false

  /marked/4.3.0:
    resolution: {integrity: sha512-PRsaiG84bK+AMvxziE/lCFss8juXjNaWzVbN5tXAm4XjeaS9NAHhop+PjQxz2A9h8Q4M/xGmzP8vqNwy6JeK0A==}
    engines: {node: '>= 12'}
    hasBin: true
    dev: false

  /marky/1.2.5:
    resolution: {integrity: sha512-q9JtQJKjpsVxCRVgQ+WapguSbKC3SQ5HEzFGPAJMStgh3QjCawp00UKv3MTTAArTmGmmPUvllHZoNbZ3gs0I+Q==}
    dev: true

  /matcher/3.0.0:
    resolution: {integrity: sha512-OkeDaAZ/bQCxeFAozM55PKcKU0yJMPGifLwV4Qgjitu+5MoAfSQN4lsLJeXZ1b8w0x+/Emda6MZgXS1jvsapng==}
    engines: {node: '>=10'}
    dependencies:
      escape-string-regexp: 4.0.0
    optional: true

  /md5.js/1.3.5:
    resolution: {integrity: sha512-xitP+WxNPcTTOgnTJcrhM0xvdPepipPSf3I8EIpGKeFLjt3PlJLIDG3u8EX53ZIubkb+5U2+3rELYpEhHhzdkg==}
    dependencies:
      hash-base: 3.1.0
      inherits: 2.0.4
      safe-buffer: 5.2.1
    dev: true

  /md5/2.3.0:
    resolution: {integrity: sha512-T1GITYmFaKuO91vxyoQMFETst+O71VUPEU3ze5GNzDm0OWdP8v1ziTaAEPUr/3kLsY3Sftgz242A1SetQiDL7g==}
    dependencies:
      charenc: 0.0.2
      crypt: 0.0.2
      is-buffer: 1.1.6
    dev: false

  /media-typer/0.3.0:
    resolution: {integrity: sha512-dq+qelQ9akHpcOl/gUVRTxVIOkAJ1wR3QAvb4RsVjS8oVoFjDGTc679wJYmUmknUF5HwMLOgb5O+a3KxfWapPQ==}
    engines: {node: '>= 0.6'}

  /mem/4.3.0:
    resolution: {integrity: sha512-qX2bG48pTqYRVmDB37rn/6PT7LcR8T7oAX3bf99u1Tt1nzxYfxkgqDwUwolPlXweM0XzBOBFzSx4kfp7KP1s/w==}
    engines: {node: '>=6'}
    dependencies:
      map-age-cleaner: 0.1.3
      mimic-fn: 2.1.0
      p-is-promise: 2.1.0
    dev: false

  /memfs/3.6.0:
    resolution: {integrity: sha512-EGowvkkgbMcIChjMTMkESFDbZeSh8xZ7kNSF0hAiAN4Jh6jgHCRS0Ga/+C8y6Au+oqpezRHCfPsmJ2+DwAgiwQ==}
    engines: {node: '>= 4.0.0'}
    deprecated: this will be v4
    dependencies:
      fs-monkey: 1.0.5
    dev: true

  /memorystream/0.3.1:
    resolution: {integrity: sha512-S3UwM3yj5mtUSEfP41UZmt/0SCoVYUcU1rkXv+BQ5Ig8ndL4sPoJNBUJERafdPb5jjHJGuMgytgKvKIf58XNBw==}
    engines: {node: '>= 0.10.0'}
    dev: true

  /merge-descriptors/1.0.1:
    resolution: {integrity: sha512-cCi6g3/Zr1iqQi6ySbseM1Xvooa98N0w31jzUYrXPX2xqObmFGHJ0tQ5u74H3mVh7wLouTseZyYIq39g8cNp1w==}

  /merge-stream/2.0.0:
    resolution: {integrity: sha512-abv/qOcuPfk3URPfDzmZU1LKmuw8kT+0nIHvKrKgFrwifol/doWcdA4ZqsWQ8ENrFKkd67Mfpo/LovbIUsbt3w==}

  /merge2/1.4.1:
    resolution: {integrity: sha512-8q7VEgMJW4J8tcfVPy8g09NcQwZdbwFEqhe/WZkoIzjn/3TGDwtOCYtXGxA3O8tPzpczCCDgv+P2P5y00ZJOOg==}
    engines: {node: '>= 8'}

  /methods/1.1.2:
    resolution: {integrity: sha512-iclAHeNqNm68zFtnZ0e+1L2yUIdvzNoauKU4WBA3VvH/vPFieF7qfRlwUZU+DA9P9bPXIS90ulxoUoCH23sV2w==}
    engines: {node: '>= 0.6'}

  /micromatch/4.0.5:
    resolution: {integrity: sha512-DMy+ERcEW2q8Z2Po+WNXuw3c5YaUSFjAO5GsJqfEl7UjvtIuFKO6ZrKvcItdy98dwFI2N1tg3zNIdKaQT+aNdA==}
    engines: {node: '>=8.6'}
    dependencies:
      braces: 3.0.2
      picomatch: 2.3.1

  /miller-rabin/4.0.1:
    resolution: {integrity: sha512-115fLhvZVqWwHPbClyntxEVfVDfl9DLLTuJvq3g2O/Oxi8AiNouAHvDSzHS0viUJc+V5vm3eq91Xwqn9dp4jRA==}
    hasBin: true
    dependencies:
      bn.js: 4.12.0
      brorand: 1.1.0
    dev: true

  /mime-db/1.52.0:
    resolution: {integrity: sha512-sPU4uV7dYlvtWJxwwxHD0PuihVNiE7TyAbQ5SWxDCB9mUYvOgroQOwYQQOKPJ8CIbE+1ETVlOoK1UC2nU3gYvg==}
    engines: {node: '>= 0.6'}

  /mime-types/2.1.35:
    resolution: {integrity: sha512-ZDY+bPm5zTTF+YpCrAU9nK0UgICYPT0QtT1NZWFv4s++TNkcgVaT0g6+4R2uI4MjQjzysHB1zxuWL50hzaeXiw==}
    engines: {node: '>= 0.6'}
    dependencies:
      mime-db: 1.52.0

  /mime/1.6.0:
    resolution: {integrity: sha512-x0Vn8spI+wuJ1O6S7gnbaQg8Pxh4NNHb7KSINmEWKiPE4RKOplvijn+NkmYmmRgP68mc70j2EbeTFRsrswaQeg==}
    engines: {node: '>=4'}
    hasBin: true

  /mime/2.6.0:
    resolution: {integrity: sha512-USPkMeET31rOMiarsBNIHZKLGgvKc/LrjofAnBlOttf5ajRvqiRA8QsenbcooctK6d6Ts6aqZXBA+XbkKthiQg==}
    engines: {node: '>=4.0.0'}
    hasBin: true
    dev: false

  /mimic-fn/2.1.0:
    resolution: {integrity: sha512-OqbOk5oEQeAZ8WXWydlu9HJjz9WVdEIvamMCcXmuqUYjTknH/sqsWvhQ3vgwKFRR1HpjvNBKQ37nbJgYzGqGcg==}
    engines: {node: '>=6'}

  /mimic-fn/4.0.0:
    resolution: {integrity: sha512-vqiC06CuhBTUdZH+RYl8sFrL096vA45Ok5ISO6sE/Mr1jRbGH4Csnhi8f3wKVl7x8mO4Au7Ir9D3Oyv1VYMFJw==}
    engines: {node: '>=12'}
    dev: true

  /mimic-response/1.0.1:
    resolution: {integrity: sha512-j5EctnkH7amfV/q5Hgmoal1g2QHFJRraOtmx0JpIqkxhBhI/lJSl1nMpQ45hVarwNETOoWEimndZ4QK0RHxuxQ==}
    engines: {node: '>=4'}

  /mimic-response/3.1.0:
    resolution: {integrity: sha512-z0yWI+4FDrrweS8Zmt4Ej5HdJmky15+L2e6Wgn3+iK5fWzb6T3fhNFq2+MeTRb064c6Wr4N/wv0DzQTjNzHNGQ==}
    engines: {node: '>=10'}

  /minimalistic-assert/1.0.1:
    resolution: {integrity: sha512-UtJcAD4yEaGtjPezWuO9wC4nwUnVH/8/Im3yEHQP4b67cXlD/Qr9hdITCU1xDbSEXg2XKNaP8jsReV7vQd00/A==}

  /minimalistic-crypto-utils/1.0.1:
    resolution: {integrity: sha512-JIYlbt6g8i5jKfJ3xz7rF0LXmv2TkDxBLUkiBeZ7bAx4GnnNMr8xFpGnOxn6GhTEHx3SjRrZEoU+j04prX1ktg==}
    dev: true

  /minimatch/3.1.2:
    resolution: {integrity: sha512-J7p63hRiAjw1NDEww1W7i37+ByIrOWO5XQQAzZ3VOcL0PNybwpfmV/N05zFAzwQ9USyEcX6t3UO+K5aqBQOIHw==}
    dependencies:
      brace-expansion: 1.1.11

  /minimatch/5.0.1:
    resolution: {integrity: sha512-nLDxIFRyhDblz3qMuq+SoRZED4+miJ/G+tdDrjkkkRnjAsBexeGpgjLEQ0blJy7rHhR2b93rhQY4SvyWu9v03g==}
    engines: {node: '>=10'}
    dependencies:
      brace-expansion: 2.0.1

  /minimatch/7.4.6:
    resolution: {integrity: sha512-sBz8G/YjVniEz6lKPNpKxXwazJe4c19fEfV2GDMX6AjFz+MX9uDWIZW8XreVhkFW3fkIdTv/gxWr/Kks5FFAVw==}
    engines: {node: '>=10'}
    dependencies:
      brace-expansion: 2.0.1
    dev: false

  /minimatch/9.0.3:
    resolution: {integrity: sha512-RHiac9mvaRw0x3AYRgDC1CxAP7HTcNrrECeA8YYJeWnpo+2Q5CegtZjaotWTWxDG3UeGA1coE05iH1mPjT/2mg==}
    engines: {node: '>=16 || 14 >=14.17'}
    dependencies:
      brace-expansion: 2.0.1
    dev: true

  /minimist/1.2.8:
    resolution: {integrity: sha512-2yyAR8qBkN3YuheJanUpWC5U3bb5osDywNB8RzDVlDwDHbocAJveqqj1u8+SVD7jkWT4yvsHCpWqqWqAxb0zCA==}

  /minipass/7.0.4:
    resolution: {integrity: sha512-jYofLM5Dam9279rdkWzqHozUo4ybjdZmCsDHePy5V/PbBcVMiSZR97gmAy45aqi8CK1lG2ECd356FU86avfwUQ==}
    engines: {node: '>=16 || 14 >=14.17'}
    dev: true

  /mkdirp-classic/0.5.3:
    resolution: {integrity: sha512-gKLcREMhtuZRwRAfqP3RFW+TK4JqApVBtOIftVgjuABpAtpxhPGaDcfvbhNvD0B8iD1oUr/txX35NjcaY6Ns/A==}

  /mkdirp/0.5.6:
    resolution: {integrity: sha512-FP+p8RB8OWpF3YZBCrP5gtADmtXApB5AMLn+vdyA+PyxCjrCs00mjyUozssO33cwDeT3wNGdLxJ5M//YqtHAJw==}
    hasBin: true
    dependencies:
      minimist: 1.2.8

  /mkdirp/1.0.4:
    resolution: {integrity: sha512-vVqVZQyf3WLx2Shd0qJ9xuvqgAyKPLAiqITEtqW0oIUjzo3PePDd6fW9iFz30ef7Ysp/oiWqbhszeGWW2T6Gzw==}
    engines: {node: '>=10'}
    hasBin: true
    dev: true

  /mkdirp/3.0.1:
    resolution: {integrity: sha512-+NsyUUAZDmo6YVHzL/stxSu3t9YS1iljliy3BSDrXJ/dkn1KYdmtZODGGjLcc9XLgVVpH4KshHB8XmZgMhaBXg==}
    engines: {node: '>=10'}
    hasBin: true
    dev: false

  /mocha-junit-reporter/2.2.1_mocha@10.2.0:
    resolution: {integrity: sha512-iDn2tlKHn8Vh8o4nCzcUVW4q7iXp7cC4EB78N0cDHIobLymyHNwe0XG8HEHHjc3hJlXm0Vy6zcrxaIhnI2fWmw==}
    peerDependencies:
      mocha: '>=2.2.5'
    dependencies:
      debug: 4.3.4
      md5: 2.3.0
      mkdirp: 3.0.1
      mocha: 10.2.0
      strip-ansi: 6.0.1
      xml: 1.0.1
    transitivePeerDependencies:
      - supports-color
    dev: false

  /mocha/10.2.0:
    resolution: {integrity: sha512-IDY7fl/BecMwFHzoqF2sg/SHHANeBoMMXFlS9r0OXKDssYE1M5O43wUY/9BVPeIvfH2zmEbBfseqN9gBQZzXkg==}
    engines: {node: '>= 14.0.0'}
    hasBin: true
    dependencies:
      ansi-colors: 4.1.1
      browser-stdout: 1.3.1
      chokidar: 3.5.3
      debug: 4.3.4_supports-color@8.1.1
      diff: 5.0.0
      escape-string-regexp: 4.0.0
      find-up: 5.0.0
      glob: 7.2.0
      he: 1.2.0
      js-yaml: 4.1.0
      log-symbols: 4.1.0
      minimatch: 5.0.1
      ms: 2.1.3
      nanoid: 3.3.3
      serialize-javascript: 6.0.0
      strip-json-comments: 3.1.1
      supports-color: 8.1.1
      workerpool: 6.2.1
      yargs: 16.2.0
      yargs-parser: 20.2.4
      yargs-unparser: 2.0.0

  /moment-timezone/0.5.43:
    resolution: {integrity: sha512-72j3aNyuIsDxdF1i7CEgV2FfxM1r6aaqJyLB2vwb33mXYyoyLly+F1zbWqhA3/bVIoJ4szlUoMbUnVdid32NUQ==}
    dependencies:
      moment: 2.29.4
    dev: false

  /moment/2.29.4:
    resolution: {integrity: sha512-5LC9SOxjSc2HF6vO2CyuTDNivEdoz2IvyJJGj6X8DJ0eFyfszE0QiEd+iXmBvUP3WHxSjFH/vIsA0EN00cgr8w==}
    dev: false

  /morgan/1.10.0:
    resolution: {integrity: sha512-AbegBVI4sh6El+1gNwvD5YIck7nSA36weD7xvIxG4in80j/UoK8AEGaWnnz8v1GxonMCltmlNs5ZKbGvl9b1XQ==}
    engines: {node: '>= 0.8.0'}
    dependencies:
      basic-auth: 2.0.1
      debug: 2.6.9
      depd: 2.0.0
      on-finished: 2.3.0
      on-headers: 1.0.2
    dev: false

  /mri/1.1.4:
    resolution: {integrity: sha512-6y7IjGPm8AzlvoUrwAaw1tLnUBudaS3752vcd8JtrpGGQn+rXIe63LFVHm/YMwtqAuh+LJPCFdlLYPWM1nYn6w==}
    engines: {node: '>=4'}
    dev: false

  /mrmime/1.0.1:
    resolution: {integrity: sha512-hzzEagAgDyoU1Q6yg5uI+AorQgdvMCur3FcKf7NhMKWsaYg+RnbTyHRa/9IlLF9rf455MOCtcqqrQQ83pPP7Uw==}
    engines: {node: '>=10'}
    dev: true

  /ms/2.0.0:
    resolution: {integrity: sha512-Tpp60P6IUJDTuOq/5Z8cdskzJujfwqfOTkrwIwj7IRISpnkJnT6SyJ4PCPnGMoFjC9ddhal5KVIYtAt97ix05A==}

  /ms/2.1.2:
    resolution: {integrity: sha512-sGkPx+VjMtmA6MX27oA4FBFELFCZZ4S4XqeGOXCv68tT+jb3vk/RyaKWP0PTKyWtmLSM0b+adUTEvbs1PEaH2w==}

  /ms/2.1.3:
    resolution: {integrity: sha512-6FlzubTLZG3J2a/NVCAleEhjzq5oxgHyaCU9yYXvcLsvoVaHJq/s5xXI6/XXP6tz7R9xAOtHnSO/tXtF3WRTlA==}

  /multiparty/4.2.3:
    resolution: {integrity: sha512-Ak6EUJZuhGS8hJ3c2fY6UW5MbkGUPMBEGd13djUzoY/BHqV/gTuFWtC6IuVA7A2+v3yjBS6c4or50xhzTQZImQ==}
    engines: {node: '>= 0.10'}
    dependencies:
      http-errors: 1.8.1
      safe-buffer: 5.2.1
      uid-safe: 2.1.5
    dev: false

  /multistream/2.1.1:
    resolution: {integrity: sha512-xasv76hl6nr1dEy3lPvy7Ej7K/Lx3O/FCvwge8PeVJpciPPoNCbaANcNiBug3IpdvTveZUcAV0DJzdnUDMesNQ==}
    dependencies:
      inherits: 2.0.4
      readable-stream: 2.3.8
    dev: false

  /mysql2/3.6.2:
    resolution: {integrity: sha512-m5erE6bMoWfPXW1D5UrVwlT8PowAoSX69KcZzPuARQ3wY1RJ52NW9PdvdPo076XiSIkQ5IBTis7hxdlrQTlyug==}
    engines: {node: '>= 8.0'}
    dependencies:
      denque: 2.1.0
      generate-function: 2.3.1
      iconv-lite: 0.6.3
      long: 5.2.3
      lru-cache: 8.0.5
      named-placeholders: 1.1.3
      seq-queue: 0.0.5
      sqlstring: 2.3.3
    dev: false

  /named-placeholders/1.1.3:
    resolution: {integrity: sha512-eLoBxg6wE/rZkJPhU/xRX1WTpkFEwDJEN96oxFrTsqBdbT5ec295Q+CoHrL9IT0DipqKhmGcaZmwOt8OON5x1w==}
    engines: {node: '>=12.0.0'}
    dependencies:
      lru-cache: 7.18.3
    dev: false

  /nanoid/3.3.3:
    resolution: {integrity: sha512-p1sjXuopFs0xg+fPASzQ28agW1oHD7xDsd9Xkf3T15H3c/cifrFHVwrh74PdoklAPi+i7MdRsE47vm2r6JoB+w==}
    engines: {node: ^10 || ^12 || ^13.7 || ^14 || >=15.0.1}
    hasBin: true

  /nanoid/3.3.6:
    resolution: {integrity: sha512-BGcqMMJuToF7i1rt+2PWSNVnWIkGCU78jBG3RxO/bZlnZPK2Cmi2QaffxGO/2RvWi9sL+FAiRiXMgsyxQ1DIDA==}
    engines: {node: ^10 || ^12 || ^13.7 || ^14 || >=15.0.1}
    hasBin: true
    dev: true

  /napi-build-utils/1.0.2:
    resolution: {integrity: sha512-ONmRUqK7zj7DWX0D9ADe03wbwOBZxNAfF20PlGfCWQcD3+/MakShIHrMqx9YwPTfxDdF1zLeL+RGZiR9kGMLdg==}
    dev: false

  /native-duplexpair/1.0.0:
    resolution: {integrity: sha512-E7QQoM+3jvNtlmyfqRZ0/U75VFgCls+fSkbml2MpgWkWyz3ox8Y58gNhfuziuQYGNNQAbFZJQck55LHCnCK6CA==}
    dev: false

  /natural-compare-lite/1.4.0:
    resolution: {integrity: sha512-Tj+HTDSJJKaZnfiuw+iaF9skdPpTo2GtEly5JHnWV/hfv2Qj/9RKsGISQtLh2ox3l5EAGw487hnBee0sIJ6v2g==}

  /natural-compare/1.4.0:
    resolution: {integrity: sha512-OWND8ei3VtNC9h7V60qff3SVobHr996CTwgxubgyQYEpg290h9J0buyECNNJexkFm5sOajh5G116RYA1c8ZMSw==}

  /negotiator/0.6.3:
    resolution: {integrity: sha512-+EUsqGPLsM+j/zdChZjsnX51g4XrHFOIXwfnCVPGlQk/k5giakcKsuxCObBRu6DSm9opw/O6slWbJdghQM4bBg==}
    engines: {node: '>= 0.6'}

  /neo-async/2.6.2:
    resolution: {integrity: sha512-Yd3UES5mWCSqR+qNT93S3UoYUkqAZ9lLg8a7g9rimsWmYGK8cVToA4/sF3RrshdyV3sAGMXVUmpMYOw+dLpOuw==}

  /nice-try/1.0.5:
    resolution: {integrity: sha512-1nh45deeb5olNY7eX82BkPO7SSxR5SSYJiPTrTdFUVYwAl8CKMA5N9PjTYkHiRjisVcxcQ1HXdLhx2qxxJzLNQ==}

  /nise/5.1.5:
    resolution: {integrity: sha512-VJuPIfUFaXNRzETTQEEItTOP8Y171ijr+JLq42wHes3DiryR8vT+1TXQW/Rx8JNUhyYYWyIvjXTU6dOhJcs9Nw==}
    dependencies:
      '@sinonjs/commons': 2.0.0
      '@sinonjs/fake-timers': 10.3.0
      '@sinonjs/text-encoding': 0.7.2
      just-extend: 4.2.1
      path-to-regexp: 1.8.0

  /nock/12.0.3:
    resolution: {integrity: sha512-QNb/j8kbFnKCiyqi9C5DD0jH/FubFGj5rt9NQFONXwQm3IPB0CULECg/eS3AU1KgZb/6SwUa4/DTRKhVxkGABw==}
    engines: {node: '>= 10.13'}
    dependencies:
      debug: 4.3.4
      json-stringify-safe: 5.0.1
      lodash: 4.17.21
      propagate: 2.0.1
    transitivePeerDependencies:
      - supports-color
    dev: true

  /node-abi/3.51.0:
    resolution: {integrity: sha512-SQkEP4hmNWjlniS5zdnfIXTk1x7Ome85RDzHlTbBtzE97Gfwz/Ipw4v/Ryk20DWIy3yCNVLVlGKApCnmvYoJbA==}
    engines: {node: '>=10'}
    dependencies:
      semver: 7.5.4
    dev: false

  /node-abort-controller/3.1.1:
    resolution: {integrity: sha512-AGK2yQKIjRuqnc6VkX2Xj5d+QW8xZ87pa1UK6yA6ouUyuxfHuMP6umE5QK7UmTeOAymo+Zx1Fxiuw9rVx8taHQ==}
    dev: false

  /node-addon-api/4.3.0:
    resolution: {integrity: sha512-73sE9+3UaLYYFmDsFZnqCInzPyh3MqIwZO9cw58yIqAZhONrrabrYyYe3TuIqtIiOuTXVhsGau8hcrhhwSsDIQ==}
    dev: false

  /node-fetch/2.6.7:
    resolution: {integrity: sha512-ZjMPFEfVx5j+y2yF35Kzx5sF7kDzxuDj6ziH4FFbOp87zKDZNx8yExJIb05OGF4Nlt9IHFIMBkRl41VdvcNdbQ==}
    engines: {node: 4.x || >=6.0.0}
    peerDependencies:
      encoding: ^0.1.0
    peerDependenciesMeta:
      encoding:
        optional: true
    dependencies:
      whatwg-url: 5.0.0

  /node-fetch/2.7.0:
    resolution: {integrity: sha512-c4FRfUm/dbcWZ7U+1Wq0AwCyFL+3nt2bEw05wfxSz+DWpWsitgmSgYmy2dQdWyKC1694ELPqMs/YzUSNozLt8A==}
    engines: {node: 4.x || >=6.0.0}
    peerDependencies:
      encoding: ^0.1.0
    peerDependenciesMeta:
      encoding:
        optional: true
    dependencies:
      whatwg-url: 5.0.0
    dev: false

  /node-preload/0.2.1:
    resolution: {integrity: sha512-RM5oyBy45cLEoHqCeh+MNuFAxO0vTFBLskvQbOKnEE7YTTSN4tbN8QWDIPQ6L+WvKsB/qLEGpYe2ZZ9d4W9OIQ==}
    engines: {node: '>=8'}
    dependencies:
      process-on-spawn: 1.0.0

  /node-releases/2.0.13:
    resolution: {integrity: sha512-uYr7J37ae/ORWdZeQ1xxMJe3NtdmqMC/JZK+geofDrkLUApKRHPd18/TxtBOJ4A0/+uUIliorNrfYV6s1b02eQ==}

  /node-simctl/7.2.2:
    resolution: {integrity: sha512-PgNSoZ7EaO+8PL456C8I0dHtRQhuJl/15/K1AdEud6Y748KcbmtAtdpoVrhINGEz0hCfU1REM64X1UhiaurHwA==}
    engines: {node: '>=14', npm: '>=8'}
    dependencies:
      '@babel/runtime': 7.23.2
      asyncbox: 2.9.4
      bluebird: 3.7.2
      lodash: 4.17.21
      npmlog: 7.0.1
      rimraf: 5.0.5
      semver: 7.5.4
      source-map-support: 0.5.21
      teen_process: 2.0.68
      uuid: 9.0.1
      which: 3.0.1
    dev: true

  /nodemon/2.0.22:
    resolution: {integrity: sha512-B8YqaKMmyuCO7BowF1Z1/mkPqLk6cs/l63Ojtd6otKjMx47Dq1utxfRxcavH1I7VSaL8n5BUaoutadnsX3AAVQ==}
    engines: {node: '>=8.10.0'}
    hasBin: true
    dependencies:
      chokidar: 3.5.3
      debug: 3.2.7
      ignore-by-default: 1.0.1
      minimatch: 3.1.2
      pstree.remy: 1.1.8
      semver: 5.7.2
      simple-update-notifier: 1.1.0
      supports-color: 5.5.0
      touch: 3.1.0
      undefsafe: 2.0.5
    dev: false

  /nopt/1.0.10:
    resolution: {integrity: sha512-NWmpvLSqUrgrAC9HCuxEvb+PSloHpqVu+FqcO4eeF2h5qYRhA7ev6KvelyQAKtegUbC6RypJnlEOhd8vloNKYg==}
    hasBin: true
    dependencies:
      abbrev: 1.1.1
    dev: false

  /normalize-package-data/2.5.0:
    resolution: {integrity: sha512-/5CMN3T0R4XTj4DcGaexo+roZSdSFW/0AOOTROrjxzCG1wrWXEsGbRKevjlIL+ZDE4sZlJr5ED4YW0yqmkK+eA==}
    dependencies:
      hosted-git-info: 2.8.9
      resolve: 1.19.0
      semver: 5.7.2
      validate-npm-package-license: 3.0.4

  /normalize-path/3.0.0:
    resolution: {integrity: sha512-6eZs5Ls3WtCisHWp9S2GUy8dqkpGi4BVSz3GaqiE6ezub0512ESztXUwUB6C6IKbQkY2Pnb/mD4WYojCRwcwLA==}
    engines: {node: '>=0.10.0'}

  /normalize-url/6.1.0:
    resolution: {integrity: sha512-DlL+XwOy3NxAQ8xuC0okPgK46iuVNAK01YN7RueYBqqFeGsBjV9XmCAzAdgt+667bCl5kPh9EqKKDwnaPG1I7A==}
    engines: {node: '>=10'}

  /npm-run-all/4.1.5:
    resolution: {integrity: sha512-Oo82gJDAVcaMdi3nuoKFavkIHBRVqQ1qvMb+9LHk/cF4P6B2m8aP04hGf7oL6wZ9BuGwX1onlLhpuoofSyoQDQ==}
    engines: {node: '>= 4'}
    hasBin: true
    dependencies:
      ansi-styles: 3.2.1
      chalk: 2.4.2
      cross-spawn: 6.0.5
      memorystream: 0.3.1
      minimatch: 3.1.2
      pidtree: 0.3.1
      read-pkg: 3.0.0
      shell-quote: 1.8.1
      string.prototype.padend: 3.1.5
    dev: true

  /npm-run-path/2.0.2:
    resolution: {integrity: sha512-lJxZYlT4DW/bRUtFh1MQIWqmLwQfAxnqWG4HhEdjMlkrJYnJn0Jrr2u3mgxqaWsdiBc76TYkTG/mhrnYTuzfHw==}
    engines: {node: '>=4'}
    dependencies:
      path-key: 2.0.1
    dev: false

  /npm-run-path/4.0.1:
    resolution: {integrity: sha512-S48WzZW777zhNIrn7gxOlISNAqi9ZC/uQFnRdbeIHhZhCA6UqpkOT8T1G7BvfdgP4Er8gF4sUbaS0i7QvIfCWw==}
    engines: {node: '>=8'}
    dependencies:
      path-key: 3.1.1
    dev: true

  /npm-run-path/5.1.0:
    resolution: {integrity: sha512-sJOdmRGrY2sjNTRMbSvluQqg+8X7ZK61yvzBEIDhz4f8z1TZFYABsqjjCBd/0PUNE9M6QDgHJXQkGUEm7Q+l9Q==}
    engines: {node: ^12.20.0 || ^14.13.1 || >=16.0.0}
    dependencies:
      path-key: 4.0.0
    dev: true

  /npmlog/7.0.1:
    resolution: {integrity: sha512-uJ0YFk/mCQpLBt+bxN88AKd+gyqZvZDbtiNxk6Waqcj2aPRyfVx8ITawkyQynxUagInjdYT1+qj4NfA5KJJUxg==}
    engines: {node: ^14.17.0 || ^16.13.0 || >=18.0.0}
    dependencies:
      are-we-there-yet: 4.0.1
      console-control-strings: 1.1.0
      gauge: 5.0.1
      set-blocking: 2.0.0
    dev: true

  /null-loader/4.0.1_webpack@5.89.0:
    resolution: {integrity: sha512-pxqVbi4U6N26lq+LmgIbB5XATP0VdZKOG25DhHi8btMmJJefGArFyDg1yc4U3hWCJbMqSrw0qyrz1UQX+qYXqg==}
    engines: {node: '>= 10.13.0'}
    peerDependencies:
      webpack: ^4.0.0 || ^5.0.0
    dependencies:
      loader-utils: 2.0.4
      schema-utils: 3.3.0
      webpack: 5.89.0
    dev: true

  /nwsapi/2.2.7:
    resolution: {integrity: sha512-ub5E4+FBPKwAZx0UwIQOjYWGHTEq5sPqHQNRN8Z9e4A7u3Tj1weLJsL59yH9vmvqEtBHaOmT6cYQKIZOxp35FQ==}
    dev: true

  /nyc/15.1.0:
    resolution: {integrity: sha512-jMW04n9SxKdKi1ZMGhvUTHBN0EICCRkHemEoE5jm6mTYcqcdas0ATzgUgejlQUHMvpnOZqGB5Xxsv9KxJW1j8A==}
    engines: {node: '>=8.9'}
    hasBin: true
    dependencies:
      '@istanbuljs/load-nyc-config': 1.1.0
      '@istanbuljs/schema': 0.1.3
      caching-transform: 4.0.0
      convert-source-map: 1.9.0
      decamelize: 1.2.0
      find-cache-dir: 3.3.2
      find-up: 4.1.0
      foreground-child: 2.0.0
      get-package-type: 0.1.0
      glob: 7.2.3
      istanbul-lib-coverage: 3.2.0
      istanbul-lib-hook: 3.0.0
      istanbul-lib-instrument: 4.0.3
      istanbul-lib-processinfo: 2.0.3
      istanbul-lib-report: 3.0.1
      istanbul-lib-source-maps: 4.0.1
      istanbul-reports: 3.1.6
      make-dir: 3.1.0
      node-preload: 0.2.1
      p-map: 3.0.0
      process-on-spawn: 1.0.0
      resolve-from: 5.0.0
      rimraf: 3.0.2
      signal-exit: 3.0.7
      spawn-wrap: 2.0.0
      test-exclude: 6.0.0
      yargs: 15.4.1
    transitivePeerDependencies:
      - supports-color

  /object-assign/4.1.1:
    resolution: {integrity: sha512-rJgTQnkUnH1sFw8yT6VSU3zD3sWmu6sZhIseY8VX+GRu3P6F7Fu+JNDoXfklElbLJSnc3FUQHVe4cU5hj+BcUg==}
    engines: {node: '>=0.10.0'}

  /object-hash/1.3.1:
    resolution: {integrity: sha512-OSuu/pU4ENM9kmREg0BdNrUDIl1heYa4mBZacJc+vVWz4GtAwu7jO8s4AIt2aGRUTqxykpWzI3Oqnsm13tTMDA==}
    engines: {node: '>= 0.10.0'}
    dev: false

  /object-hash/2.2.0:
    resolution: {integrity: sha512-gScRMn0bS5fH+IuwyIFgnh9zBdo4DV+6GhygmWM9HyNJSgS0hScp1f5vjtm7oIIOiT9trXrShAkLFSc2IqKNgw==}
    engines: {node: '>= 6'}

  /object-inspect/1.13.1:
    resolution: {integrity: sha512-5qoj1RUiKOMsCCNLV1CBiPYE10sziTsnmNxkAI/rZhiD63CF7IqdFGC/XzjWjpSgLf0LxXX3bDFIh0E18f6UhQ==}

  /object-is/1.0.2:
    resolution: {integrity: sha512-Epah+btZd5wrrfjkJZq1AOB9O6OxUQto45hzFd7lXGrpHPGE0W1k+426yrZV+k6NJOzLNNW/nVsmZdIWsAqoOQ==}
    engines: {node: '>= 0.4'}

  /object-is/1.1.5:
    resolution: {integrity: sha512-3cyDsyHgtmi7I7DfSSI2LDp6SK2lwvtbg0p0R1e0RvTqF5ceGx+K2dfSjm1bKDMVCFEDAQvy+o8c6a7VujOddw==}
    engines: {node: '>= 0.4'}
    dependencies:
      call-bind: 1.0.5
      define-properties: 1.2.1
    dev: true

  /object-keys/1.1.1:
    resolution: {integrity: sha512-NuAESUOUMrlIXOfHKzD6bpPu3tYt3xvjNdRIQ+FeT0lNb4K8WR70CaDxhuNguS2XG+GjkyMwOzsN5ZktImfhLA==}
    engines: {node: '>= 0.4'}

  /object.assign/4.1.4:
    resolution: {integrity: sha512-1mxKf0e58bvyjSCtKYY4sRe9itRk3PJpquJOjeIkz885CczcI4IvJJDLPS72oowuSh+pBxUFROpX+TU++hxhZQ==}
    engines: {node: '>= 0.4'}
    dependencies:
      call-bind: 1.0.5
      define-properties: 1.2.1
      has-symbols: 1.0.3
      object-keys: 1.1.1

  /object.entries/1.1.7:
    resolution: {integrity: sha512-jCBs/0plmPsOnrKAfFQXRG2NFjlhZgjjcBLSmTnEhU8U6vVTsVe8ANeQJCHTl3gSsI4J+0emOoCgoKlmQPMgmA==}
    engines: {node: '>= 0.4'}
    dependencies:
      call-bind: 1.0.5
      define-properties: 1.2.1
      es-abstract: 1.22.3

  /object.fromentries/2.0.7:
    resolution: {integrity: sha512-UPbPHML6sL8PI/mOqPwsH4G6iyXcCGzLin8KvEPenOZN5lpCNBZZQ+V62vdjB1mQHrmqGQt5/OJzemUA+KJmEA==}
    engines: {node: '>= 0.4'}
    dependencies:
      call-bind: 1.0.5
      define-properties: 1.2.1
      es-abstract: 1.22.3

  /object.groupby/1.0.1:
    resolution: {integrity: sha512-HqaQtqLnp/8Bn4GL16cj+CUYbnpe1bh0TtEaWvybszDG4tgxCJuRpV8VGuvNaI1fAnI4lUJzDG55MXcOH4JZcQ==}
    dependencies:
      call-bind: 1.0.5
      define-properties: 1.2.1
      es-abstract: 1.22.3
      get-intrinsic: 1.2.2

  /object.hasown/1.1.3:
    resolution: {integrity: sha512-fFI4VcYpRHvSLXxP7yiZOMAd331cPfd2p7PFDVbgUsYOfCT3tICVqXWngbjr4m49OvsBwUBQ6O2uQoJvy3RexA==}
    dependencies:
      define-properties: 1.2.1
      es-abstract: 1.22.3

  /object.values/1.1.7:
    resolution: {integrity: sha512-aU6xnDFYT3x17e/f0IiiwlGPTy2jzMySGfUB4fq6z7CV8l85CWHDk5ErhyhpfDHhrOMwGFhSQkhMGHaIotA6Ng==}
    engines: {node: '>= 0.4'}
    dependencies:
      call-bind: 1.0.5
      define-properties: 1.2.1
      es-abstract: 1.22.3

  /obuf/1.1.2:
    resolution: {integrity: sha512-PX1wu0AmAdPqOL1mWhqmlOd8kOIZQwGZw6rh7uby9fTc5lhaOWFLX3I6R1hrF9k3zUY40e6igsLGkDXK92LJNg==}
    dev: false

  /oidc-client-ts/2.4.0:
    resolution: {integrity: sha512-WijhkTrlXK2VvgGoakWJiBdfIsVGz6CFzgjNNqZU1hPKV2kyeEaJgLs7RwuiSp2WhLfWBQuLvr2SxVlZnk3N1w==}
    engines: {node: '>=12.13.0'}
    dependencies:
      crypto-js: 4.2.0
      jwt-decode: 3.1.2
    dev: false

  /oidc-token-hash/5.0.3:
    resolution: {integrity: sha512-IF4PcGgzAr6XXSff26Sk/+P4KZFJVuHAJZj3wgO3vX2bMdNVp/QXTP3P7CEm9V1IdG8lDLY3HhiqpsE/nOwpPw==}
    engines: {node: ^10.13.0 || >=12.0.0}

  /on-finished/2.3.0:
    resolution: {integrity: sha512-ikqdkGAAyf/X/gPhXGvfgAytDZtDbr+bkNUJ0N9h5MI/dmdgCs3l6hoHrcUv41sRKew3jIwrp4qQDXiK99Utww==}
    engines: {node: '>= 0.8'}
    dependencies:
      ee-first: 1.1.1
    dev: false

  /on-finished/2.4.1:
    resolution: {integrity: sha512-oVlzkg3ENAhCk2zdv7IJwd/QUD4z2RxRwpkcGY8psCVcCYZNq4wYnVWALHM+brtuJjePWiYF/ClmuDr8Ch5+kg==}
    engines: {node: '>= 0.8'}
    dependencies:
      ee-first: 1.1.1

  /on-headers/1.0.2:
    resolution: {integrity: sha512-pZAE+FJLoyITytdqK0U5s+FIpjN0JP3OzFi/u8Rx+EV5/W+JTWGXG8xFzevE7AjBfDqHv/8vL8qQsIhHnqRkrA==}
    engines: {node: '>= 0.8'}
    dev: false

  /once/1.4.0:
    resolution: {integrity: sha512-lNaJgI+2Q5URQBkccEKHTQOPaXdUxnZZElQTZY0MFUAuaEqe1E+Nyvgdz/aIyNi6Z9MzO5dv1H8n58/GELp3+w==}
    dependencies:
      wrappy: 1.0.2

  /one-time/1.0.0:
    resolution: {integrity: sha512-5DXOiRKwuSEcQ/l0kGCF6Q3jcADFv5tSmRaJck/OqkVFcOzutB134KRSfF0xDrL39MNnqxbHBbUUcjZIhTgb2g==}
    dependencies:
      fn.name: 1.1.0
    dev: false

  /onetime/5.1.2:
    resolution: {integrity: sha512-kbpaSSGJTWdAY5KPVeMOKXSrPtr8C8C7wodJbcsd51jRnmD+GZu8Y0VoU6Dm5Z4vWr0Ig/1NKuWRKf7j5aaYSg==}
    engines: {node: '>=6'}
    dependencies:
      mimic-fn: 2.1.0
    dev: true

  /onetime/6.0.0:
    resolution: {integrity: sha512-1FlR+gjXK7X+AsAHso35MnyN5KqGwJRi/31ft6x0M194ht7S+rWAvd7PHss9xSKMzE0asv1pyIHaJYq+BbacAQ==}
    engines: {node: '>=12'}
    dependencies:
      mimic-fn: 4.0.0
    dev: true

  /ono/4.0.11:
    resolution: {integrity: sha512-jQ31cORBFE6td25deYeD80wxKBMj+zBmHTrVxnc6CKhx8gho6ipmWM5zj/oeoqioZ99yqBls9Z/9Nss7J26G2g==}
    dependencies:
      format-util: 1.0.5
    dev: true

  /open/7.4.2:
    resolution: {integrity: sha512-MVHddDVweXZF3awtlAS+6pgKLlm/JgxZ90+/NBurBoQctVOOB/zDdVjcyPzQ+0laDGbsWgrRkflI65sQeOgT9Q==}
    engines: {node: '>=8'}
    dependencies:
      is-docker: 2.2.1
      is-wsl: 2.2.0
    dev: false

  /open/8.4.2:
    resolution: {integrity: sha512-7x81NCL719oNbsq/3mh+hVrAWmFuEYUqrq/Iw3kUzH8ReypT9QQ0BLoJS7/G9k6N81XjW4qHWtjWwe/9eLy1EQ==}
    engines: {node: '>=12'}
    dependencies:
      define-lazy-prop: 2.0.0
      is-docker: 2.2.1
      is-wsl: 2.2.0

  /open/9.1.0:
    resolution: {integrity: sha512-OS+QTnw1/4vrf+9hh1jc1jnYjzSG4ttTBB8UxOwAnInG3Uo4ssetzC1ihqaIHjLJnA5GGlRl6QlZXOTQhRBUvg==}
    engines: {node: '>=14.16'}
    dependencies:
      default-browser: 4.0.0
      define-lazy-prop: 3.0.0
      is-inside-container: 1.0.0
      is-wsl: 2.2.0
    dev: true

  /opener/1.5.2:
    resolution: {integrity: sha512-ur5UIdyw5Y7yEj9wLzhqXiy6GZ3Mwx0yGI+5sMn2r0N0v3cKJvUmFH5yPP+WXh9e0xfyzyJX95D8l088DNFj7A==}
    hasBin: true
    dev: false

  /openid-client/4.9.1:
    resolution: {integrity: sha512-DYUF07AHjI3QDKqKbn2F7RqozT4hyi4JvmpodLrq0HHoNP7t/AjeG/uqiBK1/N2PZSAQEThVjDLHSmJN4iqu/w==}
    engines: {node: ^10.19.0 || >=12.0.0 < 13 || >=13.7.0 < 14 || >= 14.2.0}
    dependencies:
      aggregate-error: 3.1.0
      got: 11.8.6
      jose: 2.0.6
      lru-cache: 6.0.0
      make-error: 1.3.6
      object-hash: 2.2.0
      oidc-token-hash: 5.0.3

  /optionator/0.8.3:
    resolution: {integrity: sha512-+IW9pACdk3XWmmTXG8m3upGUJst5XRGzxMRjXzAuJ1XnIFNvfhjjIuYkDvysnPQ7qzqVzLt78BCruntqRhWQbA==}
    engines: {node: '>= 0.8.0'}
    dependencies:
      deep-is: 0.1.4
      fast-levenshtein: 2.0.6
      levn: 0.3.0
      prelude-ls: 1.1.2
      type-check: 0.3.2
      word-wrap: 1.2.5
    dev: true

  /optionator/0.9.3:
    resolution: {integrity: sha512-JjCoypp+jKn1ttEFExxhetCKeJt9zhAgAve5FXHixTvFDW/5aEktX9bufBKLRRMdU7bNtpLfcGu94B3cdEJgjg==}
    engines: {node: '>= 0.8.0'}
    dependencies:
      '@aashutoshrathi/word-wrap': 1.2.6
      deep-is: 0.1.4
      fast-levenshtein: 2.0.6
      levn: 0.4.1
      prelude-ls: 1.2.1
      type-check: 0.4.0

  /p-cancelable/2.1.1:
    resolution: {integrity: sha512-BZOr3nRQHOntUjTrH8+Lh54smKHoHyur8We1V8DSMVrl5A2malOOwuJRnKRDjSnkoeBh4at6BwEnb5I7Jl31wg==}
    engines: {node: '>=8'}

  /p-defer/1.0.0:
    resolution: {integrity: sha512-wB3wfAxZpk2AzOfUMJNL+d36xothRSyj8EXOa4f6GMqYDN9BJaaSISbsk+wS9abmnebVw95C2Kb5t85UmpCxuw==}
    engines: {node: '>=4'}
    dev: false

  /p-finally/1.0.0:
    resolution: {integrity: sha512-LICb2p9CB7FS+0eR1oqWnHhp0FljGLZCWBE9aix0Uye9W8LTQPwMTYVGWQWIw9RdQiDg4+epXQODwIYJtSJaow==}
    engines: {node: '>=4'}
    dev: false

  /p-is-promise/2.1.0:
    resolution: {integrity: sha512-Y3W0wlRPK8ZMRbNq97l4M5otioeA5lm1z7bkNkxCka8HSPjR0xRWmpCmc9utiaLP9Jb1eD8BgeIxTW4AIF45Pg==}
    engines: {node: '>=6'}
    dev: false

  /p-limit/2.3.0:
    resolution: {integrity: sha512-//88mFWSJx8lxCzwdAABTJL2MyWB12+eIY7MDL2SqLmAkeKU9qxRvWuSyTjm3FUmpBEMuFfckAIqEaVGUDxb6w==}
    engines: {node: '>=6'}
    dependencies:
      p-try: 2.2.0

  /p-limit/3.1.0:
    resolution: {integrity: sha512-TYOanM3wGwNGsZN2cVTYPArw454xnXj5qmWF1bEoAc4+cU/ol7GVh7odevjp1FNHduHc3KZMcFduxU5Xc6uJRQ==}
    engines: {node: '>=10'}
    dependencies:
      yocto-queue: 0.1.0

  /p-locate/4.1.0:
    resolution: {integrity: sha512-R79ZZ/0wAxKGu3oYMlz8jy/kbhsNrS7SKZ7PxEHBgJ5+F2mtFW2fK2cOtBh1cHYkQsbzFV7I+EoRKe6Yt0oK7A==}
    engines: {node: '>=8'}
    dependencies:
      p-limit: 2.3.0

  /p-locate/5.0.0:
    resolution: {integrity: sha512-LaNjtRWUBY++zB5nE/NwcaoMylSPk+S+ZHNB1TzdbMJMny6dynpAGt7X/tl/QYq3TIeE6nxHppbo2LGymrG5Pw==}
    engines: {node: '>=10'}
    dependencies:
      p-limit: 3.1.0

  /p-map/3.0.0:
    resolution: {integrity: sha512-d3qXVTF/s+W+CdJ5A29wywV2n8CQQYahlgz2bFiA+4eVNJbHJodPZ+/gXwPGh0bOqA+j8S+6+ckmvLGPk1QpxQ==}
    engines: {node: '>=8'}
    dependencies:
      aggregate-error: 3.1.0

  /p-try/2.2.0:
    resolution: {integrity: sha512-R4nPAVTAU0B9D35/Gk3uJf/7XYbQcyohSKdvAxIRSNghFl4e71hVoGnBNQz9cWaXxO2I10KTC+3jMdvvoKw6dQ==}
    engines: {node: '>=6'}

  /package-hash/4.0.0:
    resolution: {integrity: sha512-whdkPIooSu/bASggZ96BWVvZTRMOFxnyUG5PnTSGKoJE2gd5mbVNmR2Nj20QFzxYYgAXpoqC+AiXzl+UMRh7zQ==}
    engines: {node: '>=8'}
    dependencies:
      graceful-fs: 4.2.11
      hasha: 5.2.2
      lodash.flattendeep: 4.4.0
      release-zalgo: 1.0.0

  /pako/1.0.11:
    resolution: {integrity: sha512-4hLB8Py4zZce5s4yd9XzopqwVv/yGNhV1Bl8NTmCq1763HeK2+EwVTv+leGeL13Dnh2wfbqowVPXCIO0z4taYw==}
    dev: true

  /parent-module/1.0.1:
    resolution: {integrity: sha512-GQ2EWRpQV8/o+Aw8YqtfZZPfNRWZYkbidE9k5rpl/hC3vtHHBfGm2Ifi6qWV+coDGkrUKZAxE3Lot5kcsRlh+g==}
    engines: {node: '>=6'}
    dependencies:
      callsites: 3.1.0

  /parent-require/1.0.0:
    resolution: {integrity: sha512-2MXDNZC4aXdkkap+rBBMv0lUsfJqvX5/2FiYYnfCnorZt3Pk06/IOR5KeaoghgS2w07MLWgjbsnyaq6PdHn2LQ==}
    engines: {node: '>= 0.4.0'}
    dev: false

  /parse-asn1/5.1.6:
    resolution: {integrity: sha512-RnZRo1EPU6JBnra2vGHj0yhp6ebyjBZpmUCLHWiFhxlzvBCCpAuZ7elsBp1PVAbQN0/04VD/19rfzlBSwLstMw==}
    dependencies:
      asn1.js: 5.4.1
      browserify-aes: 1.2.0
      evp_bytestokey: 1.0.3
      pbkdf2: 3.1.2
      safe-buffer: 5.2.1
    dev: true

  /parse-json/4.0.0:
    resolution: {integrity: sha512-aOIos8bujGN93/8Ox/jPLh7RwVnPEysynVFE+fQZyg6jKELEHwzgKdLRFHUgXJL6kylijVSBC4BvN9OmsB48Rw==}
    engines: {node: '>=4'}
    dependencies:
      error-ex: 1.3.2
      json-parse-better-errors: 1.0.2

  /parse5/6.0.1:
    resolution: {integrity: sha512-Ofn/CTFzRGTTxwpNEs9PP93gXShHcTq255nzRYSKe8AkVpZY7e1fpmTfOyoIvjP5HG7Z2ZM7VS9PPhQGW2pOpw==}
    dev: true

  /parseurl/1.3.3:
    resolution: {integrity: sha512-CiyeOxFT/JZyN5m0z9PfXw4SCBJ6Sygz1Dpl0wqjlhDEGGBP1GnsUVEL0p63hoG1fcj3fHynXi9NYO4nWOL+qQ==}
    engines: {node: '>= 0.8'}

  /path-browserify/1.0.1:
    resolution: {integrity: sha512-b7uo2UCUOYZcnF/3ID0lulOJi/bafxa1xPe7ZPsammBSpjSWQkjNxlt635YGS2MiR9GjvuXCtz2emr3jbsz98g==}
    dev: true

  /path-equal/1.2.5:
    resolution: {integrity: sha512-i73IctDr3F2W+bsOWDyyVm/lqsXO47aY9nsFZUjTT/aljSbkxHxxCoyZ9UUrM8jK0JVod+An+rl48RCsvWM+9g==}
    dev: true

  /path-exists/4.0.0:
    resolution: {integrity: sha512-ak9Qy5Q7jYb2Wwcey5Fpvg2KoAc/ZIhLSLOSBmRmygPsGwkVVt0fZa0qrtMz+m6tJTAHfZQ8FnmB4MG4LWy7/w==}
    engines: {node: '>=8'}

  /path-is-absolute/1.0.1:
    resolution: {integrity: sha512-AVbw3UJ2e9bq64vSaS9Am0fje1Pa8pbGqTTsmXfaIiMpnr5DlDhfJOuLj9Sf95ZPVDAUerDfEk88MPmPe7UCQg==}
    engines: {node: '>=0.10.0'}

  /path-key/2.0.1:
    resolution: {integrity: sha512-fEHGKCSmUSDPv4uoj8AlD+joPlq3peND+HRYyxFz4KPw4z926S/b8rIuFs2FYJg3BwsxJf6A9/3eIdLaYC+9Dw==}
    engines: {node: '>=4'}

  /path-key/3.1.1:
    resolution: {integrity: sha512-ojmeN0qd+y0jszEtoY48r0Peq5dwMEkIlCOu6Q5f41lfkswXuKtYrhgoTpLnyIcHm24Uhqx+5Tqm2InSwLhE6Q==}
    engines: {node: '>=8'}

  /path-key/4.0.0:
    resolution: {integrity: sha512-haREypq7xkM7ErfgIyA0z+Bj4AGKlMSdlQE2jvJo6huWD1EdkKYV+G/T4nq0YEF2vgTT8kqMFKo1uHn950r4SQ==}
    engines: {node: '>=12'}
    dev: true

  /path-parse/1.0.7:
    resolution: {integrity: sha512-LDJzPVEEEPR+y48z93A0Ed0yXb8pAByGWo/k5YYdYgpY2/2EsOsksJrq7lOHxryrVOn1ejG6oAp8ahvOIQD8sw==}

  /path-scurry/1.10.1:
    resolution: {integrity: sha512-MkhCqzzBEpPvxxQ71Md0b1Kk51W01lrYvlMzSUaIzNsODdd7mqhiimSZlr+VegAz5Z6Vzt9Xg2ttE//XBhH3EQ==}
    engines: {node: '>=16 || 14 >=14.17'}
    dependencies:
      lru-cache: 10.0.1
      minipass: 7.0.4
    dev: true

  /path-to-regexp/0.1.7:
    resolution: {integrity: sha512-5DFkuoqlv1uYQKxy8omFBeJPQcdoE07Kv2sferDCrAq1ohOU+MSDswDIbnx3YAM60qIOnYa53wBhXW0EbMonrQ==}

  /path-to-regexp/1.8.0:
    resolution: {integrity: sha512-n43JRhlUKUAlibEJhPeir1ncUID16QnEjNpwzNdO3Lm4ywrBpBZ5oLD0I6br9evr1Y9JTqwRtAh7JLoOzAQdVA==}
    dependencies:
      isarray: 0.0.1

  /path-type/3.0.0:
    resolution: {integrity: sha512-T2ZUsdZFHgA3u4e5PfPbjd7HDDpxPnQb5jN0SrDsjNSuVXHJqtwTnWqG0B1jZrgmJ/7lj1EmVIByWt1gxGkWvg==}
    engines: {node: '>=4'}
    dependencies:
      pify: 3.0.0

  /path-type/4.0.0:
    resolution: {integrity: sha512-gDKb8aZMDeD/tZWs9P6+q0J9Mwkdl6xMV8TjnGP3qJVJ06bdMgkbBlLU8IdfOsIsFz2BW1rNVT3XuNEl8zPAvw==}
    engines: {node: '>=8'}

  /pathval/1.1.1:
    resolution: {integrity: sha512-Dp6zGqpTdETdR63lehJYPeIOqpiNBNtc7BpWSLrOje7UaIsE5aY92r/AunQA7rsXvet3lrJ3JnZX29UPTKXyKQ==}

  /pbkdf2/3.1.2:
    resolution: {integrity: sha512-iuh7L6jA7JEGu2WxDwtQP1ddOpaJNC4KlDEFfdQajSGgGPNi4OyDc2R7QnbY2bR9QjBVGwgvTdNJZoE7RaxUMA==}
    engines: {node: '>=0.12'}
    dependencies:
      create-hash: 1.2.0
      create-hmac: 1.1.7
      ripemd160: 2.0.2
      safe-buffer: 5.2.1
      sha.js: 2.4.11
    dev: true

  /pend/1.2.0:
    resolution: {integrity: sha512-F3asv42UuXchdzt+xXqfW1OGlVBe+mxa2mqI0pg5yAHZPvFmY3Y6drSf/GQ1A86WgWEN9Kzh/WrgKa6iGcHXLg==}

  /performance-now/2.1.0:
    resolution: {integrity: sha512-7EAHlyLHI56VEIdK57uwHdHKIaAGbnXPiw0yWbarQZOKaKpvUIgW0jWRVLiatnM+XXlSwsanIBH/hzGMJulMow==}
    dev: true

  /pg-connection-string/2.6.2:
    resolution: {integrity: sha512-ch6OwaeaPYcova4kKZ15sbJ2hKb/VP48ZD2gE7i1J+L4MspCtBMAx8nMgz7bksc7IojCIIWuEhHibSMFH8m8oA==}
    dev: false

  /picocolors/1.0.0:
    resolution: {integrity: sha512-1fygroTLlHu66zi26VoTDv8yRgm0Fccecssto+MhsZ0D/DGW2sm8E8AjW7NU5VVTRt5GxbeZ5qBuJr+HyLYkjQ==}

  /picomatch/2.3.1:
    resolution: {integrity: sha512-JU3teHTNjmE2VCGFzuY8EXzCDVwEqB2a8fsIvwaStHhAWJEeVd1o1QD80CU6+ZdEXXSLbSsuLwJjkCBWqRQUVA==}
    engines: {node: '>=8.6'}

  /pidtree/0.3.1:
    resolution: {integrity: sha512-qQbW94hLHEqCg7nhby4yRC7G2+jYHY4Rguc2bjw7Uug4GIJuu1tvf2uHaZv5Q8zdt+WKJ6qK1FOI6amaWUo5FA==}
    engines: {node: '>=0.10'}
    hasBin: true
    dev: true

  /pify/3.0.0:
    resolution: {integrity: sha512-C3FsVNH1udSEX48gGX1xfvwTWfsYWj5U+8/uK15BGzIGrKoUpghX8hWZwa/OFnakBiiVNmBvemTJR5mcy7iPcg==}
    engines: {node: '>=4'}

  /pkg-dir/4.2.0:
    resolution: {integrity: sha512-HRDzbaKjC+AOWVXxAU/x54COGeIv9eb+6CkDSQoNTt4XyWoIJvuPsXizxu/Fr23EiekbtZwmh1IcIG/l/a10GQ==}
    engines: {node: '>=8'}
    dependencies:
      find-up: 4.1.0

  /platform/1.3.6:
    resolution: {integrity: sha512-fnWVljUchTro6RiCFvCXBbNhJc2NijN7oIQxbwsyL0buWJPG85v81ehlHI9fXrJsMNgTofEoWIQeClKpgxFLrg==}
    dev: true

  /playwright-core/1.35.1:
    resolution: {integrity: sha512-pNXb6CQ7OqmGDRspEjlxE49w+4YtR6a3X6mT1hZXeJHWmsEz7SunmvZeiG/+y1yyMZdHnnn73WKYdtV1er0Xyg==}
    engines: {node: '>=16'}
    hasBin: true
    dev: false

  /playwright/1.35.1:
    resolution: {integrity: sha512-NbwBeGJLu5m7VGM0+xtlmLAH9VUfWwYOhUi/lSEDyGg46r1CA9RWlvoc5yywxR9AzQb0mOCm7bWtOXV7/w43ZA==}
    engines: {node: '>=16'}
    hasBin: true
    requiresBuild: true
    dependencies:
      playwright-core: 1.35.1
    dev: false

  /postcss/8.4.31:
    resolution: {integrity: sha512-PS08Iboia9mts/2ygV3eLpY5ghnUcfLV/EXTOW1E2qYxJKGGBUtNjN76FYHnMs36RmARn41bC0AZmn+rR0OVpQ==}
    engines: {node: ^10 || ^12 || >=14}
    dependencies:
      nanoid: 3.3.6
      picocolors: 1.0.0
      source-map-js: 1.0.2
    dev: true

  /postinstall-build/5.0.3:
    resolution: {integrity: sha512-vPvPe8TKgp4FLgY3+DfxCE5PIfoXBK2lyLfNCxsRbDsV6vS4oU5RG/IWxrblMn6heagbnMED3MemUQllQ2bQUg==}
    deprecated: postinstall-build's behavior is now built into npm! You should migrate off of postinstall-build and use the new `prepare` lifecycle script with npm 5.0.0 or greater.
    hasBin: true

  /prebuild-install/7.1.1:
    resolution: {integrity: sha512-jAXscXWMcCK8GgCoHOfIr0ODh5ai8mj63L2nWrjuAgXE6tDyYGnx4/8o/rCgU+B4JSyZBKbeZqzhtwtC3ovxjw==}
    engines: {node: '>=10'}
    hasBin: true
    dependencies:
      detect-libc: 2.0.2
      expand-template: 2.0.3
      github-from-package: 0.0.0
      minimist: 1.2.8
      mkdirp-classic: 0.5.3
      napi-build-utils: 1.0.2
      node-abi: 3.51.0
      pump: 3.0.0
      rc: 1.2.8
      simple-get: 4.0.1
      tar-fs: 2.1.1
      tunnel-agent: 0.6.0
    dev: false

  /prelude-ls/1.1.2:
    resolution: {integrity: sha512-ESF23V4SKG6lVSGZgYNpbsiaAkdab6ZgOxe52p7+Kid3W3u3bxR4Vfd/o21dmN7jSt0IwgZ4v5MUd26FEtXE9w==}
    engines: {node: '>= 0.8.0'}
    dev: true

  /prelude-ls/1.2.1:
    resolution: {integrity: sha512-vkcDPrRZo1QZLbn5RLGPpg/WmIQ65qoWWhcGKf/b5eplkkarX0m9z8ppCat4mlOqUsWpyNuYgO3VRyrYHSzX5g==}
    engines: {node: '>= 0.8.0'}

  /pretty-format/21.2.1:
    resolution: {integrity: sha512-ZdWPGYAnYfcVP8yKA3zFjCn8s4/17TeYH28MXuC8vTp0o21eXjbFGcOAXZEaDaOFJjc3h2qa7HQNHNshhvoh2A==}
    dependencies:
      ansi-regex: 3.0.1
      ansi-styles: 3.2.1

  /process-nextick-args/2.0.1:
    resolution: {integrity: sha512-3ouUOpQhtgrbOa17J7+uxOTpITYWaGP7/AhoR3+A+/1e9skrzelGi/dXzEYyvbxubEF6Wn2ypscTKiKJFFn1ag==}

  /process-on-spawn/1.0.0:
    resolution: {integrity: sha512-1WsPDsUSMmZH5LeMLegqkPDrsGgsWwk1Exipy2hvB0o/F0ASzbpIctSCcZIK1ykJvtTJULEH+20WOFjMvGnCTg==}
    engines: {node: '>=8'}
    dependencies:
      fromentries: 1.3.2

  /process/0.11.10:
    resolution: {integrity: sha512-cdGef/drWFoydD1JsMzuFf8100nZl+GT+yacc2bEced5f9Rjk4z+WtFUTBu9PhOi9j/jfmBPu0mMEY4wIdAF8A==}
    engines: {node: '>= 0.6.0'}

  /progress/2.0.3:
    resolution: {integrity: sha512-7PiHtLll5LdnKIMw100I+8xJXR5gW2QwWYkT6iJva0bXitZKa/XMrSbdmg3r2Xnaidz9Qumd0VPaMrZlF9V9sA==}
    engines: {node: '>=0.4.0'}

  /prop-types/15.8.1:
    resolution: {integrity: sha512-oj87CgZICdulUohogVAR7AjlC0327U4el4L6eAvOqCeudMDVU0NThNaV+b9Df4dXgSP1gXMTnPdhfe/2qDH5cg==}
    dependencies:
      loose-envify: 1.4.0
      object-assign: 4.1.1
      react-is: 16.13.1

  /propagate/2.0.1:
    resolution: {integrity: sha512-vGrhOavPSTz4QVNuBNdcNXePNdNMaO1xj9yBeH1ScQPjk/rhg9sSlCXPhMkFuaNNW/syTvYqsnbIJxMBfRbbag==}
    engines: {node: '>= 8'}
    dev: true

  /proxy-addr/2.0.7:
    resolution: {integrity: sha512-llQsMLSUDUPT44jdrU/O37qlnifitDP+ZwrmmZcoSKyLKvtZxpyV0n2/bD/N4tBAAZ/gJEdZU7KMraoK1+XYAg==}
    engines: {node: '>= 0.10'}
    dependencies:
      forwarded: 0.2.0
      ipaddr.js: 1.9.1

  /proxy-from-env/1.1.0:
    resolution: {integrity: sha512-D+zkORCbA9f1tdWRK0RaCR3GPv50cMxcrz4X8k5LTSUD1Dkw47mKJEZQNunItRTkWwgtaUSo1RVFRIG9ZXiFYg==}

  /pseudomap/1.0.2:
    resolution: {integrity: sha512-b/YwNhb8lk1Zz2+bXXpS/LK9OisiZZ1SNsSLxN1x2OXVEhW2Ckr/7mWE5vrC1ZTiJlD9g19jWszTmJsB+oEpFQ==}
    dev: false

  /psl/1.9.0:
    resolution: {integrity: sha512-E/ZsdU4HLs/68gYzgGTkMicWTLPdAftJLfJFlLUAAKZGkStNU72sZjT66SnMDVOfOWY/YAoiD7Jxa9iHvngcag==}

  /pstree.remy/1.1.8:
    resolution: {integrity: sha512-77DZwxQmxKnu3aR542U+X8FypNzbfJ+C5XQDk3uWjWxn6151aIMGthWYRXTqT1E5oJvg+ljaa2OJi+VfvCOQ8w==}
    dev: false

  /public-encrypt/4.0.3:
    resolution: {integrity: sha512-zVpa8oKZSz5bTMTFClc1fQOnyyEzpl5ozpi1B5YcvBrdohMjH2rfsBtyXcuNuwjsDIXmBYlF2N5FlJYhR29t8Q==}
    dependencies:
      bn.js: 4.12.0
      browserify-rsa: 4.1.0
      create-hash: 1.2.0
      parse-asn1: 5.1.6
      randombytes: 2.1.0
      safe-buffer: 5.2.1
    dev: true

  /pump/3.0.0:
    resolution: {integrity: sha512-LwZy+p3SFs1Pytd/jYct4wpv49HiYCqd9Rlc5ZVdk0V+8Yzv6jR5Blk3TRmPL1ft69TxP0IMZGJ+WPFU2BFhww==}
    dependencies:
      end-of-stream: 1.4.4
      once: 1.4.0

  /punycode/1.4.1:
    resolution: {integrity: sha512-jmYNElW7yvO7TV33CjSmvSiE2yco3bV2czu/OzDKdMNVZQWfxCblURLhf+47syQRBntjfLdd/H0egrzIG+oaFQ==}
    dev: false

  /punycode/2.3.0:
    resolution: {integrity: sha512-rRV+zQD8tVFys26lAGR9WUuS4iUAngJScM+ZRSKtvl5tKeZ2t5bvdNFdNHBW9FWR4guGHlgmsZ1G7BSm2wTbuA==}
    engines: {node: '>=6'}

  /puppeteer/13.7.0:
    resolution: {integrity: sha512-U1uufzBjz3+PkpCxFrWzh4OrMIdIb2ztzCu0YEPfRHjHswcSwHZswnK+WdsOQJsRV8WeTg3jLhJR4D867+fjsA==}
    engines: {node: '>=10.18.1'}
    deprecated: < 19.4.0 is no longer supported
    requiresBuild: true
    dependencies:
      cross-fetch: 3.1.5
      debug: 4.3.4
      devtools-protocol: 0.0.981744
      extract-zip: 2.0.1
      https-proxy-agent: 5.0.1
      pkg-dir: 4.2.0
      progress: 2.0.3
      proxy-from-env: 1.1.0
      rimraf: 3.0.2
      tar-fs: 2.1.1
      unbzip2-stream: 1.4.3
      ws: 8.5.0
    transitivePeerDependencies:
      - bufferutil
      - encoding
      - supports-color
      - utf-8-validate

  /puppeteer/15.5.0:
    resolution: {integrity: sha512-+vZPU8iBSdCx1Kn5hHas80fyo0TiVyMeqLGv/1dygX2HKhAZjO9YThadbRTCoTYq0yWw+w/CysldPsEekDtjDQ==}
    engines: {node: '>=14.1.0'}
    deprecated: < 19.4.0 is no longer supported
    requiresBuild: true
    dependencies:
      cross-fetch: 3.1.5
      debug: 4.3.4
      devtools-protocol: 0.0.1019158
      extract-zip: 2.0.1
      https-proxy-agent: 5.0.1
      pkg-dir: 4.2.0
      progress: 2.0.3
      proxy-from-env: 1.1.0
      rimraf: 3.0.2
      tar-fs: 2.1.1
      unbzip2-stream: 1.4.3
      ws: 8.8.0
    transitivePeerDependencies:
      - bufferutil
      - encoding
      - supports-color
      - utf-8-validate

  /qs/6.11.0:
    resolution: {integrity: sha512-MvjoMCJwEarSbUYk5O+nmoSzSutSsTwF85zcHPQ9OrlFoZOYIjaqBAJIqIXjptyD5vThxGq52Xu/MaJzRkIk4Q==}
    engines: {node: '>=0.6'}
    dependencies:
      side-channel: 1.0.4

  /qs/6.11.2:
    resolution: {integrity: sha512-tDNIz22aBzCDxLtVH++VnTfzxlfeK5CbqohpSqpJgj1Wg/cQbStNAz3NuqCs5vV+pjBsK4x4pN9HlVh7rcYRiA==}
    engines: {node: '>=0.6'}
    dependencies:
      side-channel: 1.0.4

  /querystringify/2.2.0:
    resolution: {integrity: sha512-FIqgj2EUvTa7R50u0rGsyTftzjYmv/a3hO345bZNrqabNqjtgiDMgmo4mkUjd+nzU5oF3dClKqFIPUKybUyqoQ==}

  /queue-microtask/1.2.3:
    resolution: {integrity: sha512-NuaNSa6flKT5JaSYQzJok04JzTL1CA6aGhv5rfLW3PgqA+M2ChpZQnAC8h8i4ZFkBS8X5RqkDBHA7r4hej3K9A==}

  /quick-lru/5.1.1:
    resolution: {integrity: sha512-WuyALRjWPDGtt/wzJiadO5AXY+8hZ80hVpe6MyivgraREW751X3SbhRvG3eLKOYN+8VEvqLcf3wdnt44Z4S4SA==}
    engines: {node: '>=10'}

  /raf/3.4.1:
    resolution: {integrity: sha512-Sq4CW4QhwOHE8ucn6J34MqtZCeWFP2aQSmrlroYgqAV1PjStIhJXxYuTgUIfkEk7zTLjmIjLmU5q+fbD1NnOJA==}
    dependencies:
      performance-now: 2.1.0
    dev: true

  /randexp/0.5.3:
    resolution: {integrity: sha512-U+5l2KrcMNOUPYvazA3h5ekF80FHTUG+87SEAmHZmolh1M+i/WyTCxVzmi+tidIa1tM4BSe8g2Y/D3loWDjj+w==}
    engines: {node: '>=4'}
    dependencies:
      drange: 1.1.1
      ret: 0.2.2
    dev: true

  /random-bytes/1.0.0:
    resolution: {integrity: sha512-iv7LhNVO047HzYR3InF6pUcUsPQiHTM1Qal51DcGSuZFBil1aBBWG5eHPNek7bvILMaYJ/8RU1e8w1AMdHmLQQ==}
    engines: {node: '>= 0.8'}
    dev: false

  /randombytes/2.1.0:
    resolution: {integrity: sha512-vYl3iOX+4CKUWuxGi9Ukhie6fsqXqS9FE2Zaic4tNFD2N2QQaXOMFbuKK4QmDHC0JO6B1Zp41J0LpT0oR68amQ==}
    dependencies:
      safe-buffer: 5.2.1

  /randomfill/1.0.4:
    resolution: {integrity: sha512-87lcbR8+MhcWcUiQ+9e+Rwx8MyR2P7qnt15ynUlbm3TU/fjbgz4GsvfSUDTemtCCtVCqb4ZcEFlyPNTh9bBTLw==}
    dependencies:
      randombytes: 2.1.0
      safe-buffer: 5.2.1
    dev: true

  /range-parser/1.2.1:
    resolution: {integrity: sha512-Hrgsx+orqoygnmhFbKaHE6c296J+HTAQXoxEF6gNupROmmGJRoyzfG3ccAveqCBrwr/2yxQ5BVd/GTl5agOwSg==}
    engines: {node: '>= 0.6'}

  /raw-body/2.5.1:
    resolution: {integrity: sha512-qqJBtEyVgS0ZmPGdCFPWJ3FreoqvG4MVQln/kCgF7Olq95IbOp0/BWyMwbdtn4VTvkM8Y7khCQ2Xgk/tcrCXig==}
    engines: {node: '>= 0.8'}
    dependencies:
      bytes: 3.1.2
      http-errors: 2.0.0
      iconv-lite: 0.4.24
      unpipe: 1.0.0

  /raw-body/2.5.2:
    resolution: {integrity: sha512-8zGqypfENjCIqGhgXToC8aB2r7YrBX+AQAfIPs/Mlk+BtPTztOvTS01NRW/3Eh60J+a48lt8qsCzirQ6loCVfA==}
    engines: {node: '>= 0.8'}
    dependencies:
      bytes: 3.1.2
      http-errors: 2.0.0
      iconv-lite: 0.4.24
      unpipe: 1.0.0
    dev: false

  /rc/1.2.8:
    resolution: {integrity: sha512-y3bGgqKj3QBdxLbLkomlohkvsA8gdAiUQlSBJnBhfn+BPxg4bc62d8TcBW15wavDfgexCgccckhcZvywyQYPOw==}
    hasBin: true
    dependencies:
      deep-extend: 0.6.0
      ini: 1.3.8
      minimist: 1.2.8
      strip-json-comments: 2.0.1
    dev: false

  /react-is/16.13.1:
    resolution: {integrity: sha512-24e6ynE2H+OKt4kqsOvNd8kBpV65zoxbA4BVsEOB3ARVWQki/DHzaUoC5KuON/BiccDaCCTZBuOcfZs70kR8bQ==}

  /react/18.2.0:
    resolution: {integrity: sha512-/3IjMdb2L9QbBdWiW5e3P2/npwMBaU9mHCSCUzNln0ZCYbcfTsGbTJrU/kGemdH2IWmB2ioZ+zkxtmq6g09fGQ==}
    engines: {node: '>=0.10.0'}
    dependencies:
      loose-envify: 1.4.0
    dev: true

  /read-pkg/3.0.0:
    resolution: {integrity: sha512-BLq/cCO9two+lBgiTYNqD6GdtK8s4NpaWrl6/rCO9w0TUS8oJl7cmToOZfRYllKTISY6nt1U7jQ53brmKqY6BA==}
    engines: {node: '>=4'}
    dependencies:
      load-json-file: 4.0.0
      normalize-package-data: 2.5.0
      path-type: 3.0.0

  /readable-stream/2.3.8:
    resolution: {integrity: sha512-8p0AUk4XODgIewSi0l8Epjs+EVnWiK7NoDIEGU0HhE7+ZyY8D1IMY7odu5lRrFXGg71L15KG8QrPmum45RTtdA==}
    dependencies:
      core-util-is: 1.0.3
      inherits: 2.0.4
      isarray: 1.0.0
      process-nextick-args: 2.0.1
      safe-buffer: 5.1.2
      string_decoder: 1.1.1
      util-deprecate: 1.0.2

  /readable-stream/3.6.2:
    resolution: {integrity: sha512-9u/sniCrY3D5WdsERHzHE4G2YCXqoG5FTHUiCC4SIbr6XcLZBY05ya9EKjYek9O5xOAwjGq+1JdGBAS7Q9ScoA==}
    engines: {node: '>= 6'}
    dependencies:
      inherits: 2.0.4
      string_decoder: 1.3.0
      util-deprecate: 1.0.2

  /readable-stream/4.4.2:
    resolution: {integrity: sha512-Lk/fICSyIhodxy1IDK2HazkeGjSmezAWX2egdtJnYhtzKEsBPJowlI6F6LPb5tqIQILrMbx22S5o3GuJavPusA==}
    engines: {node: ^12.22.0 || ^14.17.0 || >=16.0.0}
    dependencies:
      abort-controller: 3.0.0
      buffer: 6.0.3
      events: 3.3.0
      process: 0.11.10
      string_decoder: 1.3.0

  /readdirp/3.6.0:
    resolution: {integrity: sha512-hOS089on8RduqdbhvQ5Z37A0ESjsqz6qnRcffsMU3495FuTdqSm+7bhJ29JvIOsBDEEnan5DPu9t3To9VRlMzA==}
    engines: {node: '>=8.10.0'}
    dependencies:
      picomatch: 2.3.1

  /rechoir/0.8.0:
    resolution: {integrity: sha512-/vxpCXddiX8NGfGO/mTafwjq4aFa/71pvamip0++IQk3zG8cbCj0fifNPrjjF1XMXUne91jL9OoxmdykoEtifQ==}
    engines: {node: '>= 10.13.0'}
    dependencies:
      resolve: 1.22.8
    dev: true

  /reflect-metadata/0.1.13:
    resolution: {integrity: sha512-Ts1Y/anZELhSsjMcU605fU9RE4Oi3p5ORujwbIKXfWa+0Zxs510Qrmrce5/Jowq3cHSZSJqBjypxmHarc+vEWg==}
    dev: false

  /reflect.getprototypeof/1.0.4:
    resolution: {integrity: sha512-ECkTw8TmJwW60lOTR+ZkODISW6RQ8+2CL3COqtiJKLd6MmB45hN51HprHFziKLGkAuTGQhBb91V8cy+KHlaCjw==}
    engines: {node: '>= 0.4'}
    dependencies:
      call-bind: 1.0.5
      define-properties: 1.2.1
      es-abstract: 1.22.3
      get-intrinsic: 1.2.2
      globalthis: 1.0.3
      which-builtin-type: 1.1.3

  /regenerator-runtime/0.14.0:
    resolution: {integrity: sha512-srw17NI0TUWHuGa5CFGGmhfNIeja30WMBfbslPNhf6JrqQlLN5gcrvig1oqPxiVaXb0oW0XRKtH6Nngs5lKCIA==}

  /regexp.prototype.flags/1.5.1:
    resolution: {integrity: sha512-sy6TXMN+hnP/wMy+ISxg3krXx7BAtWVO4UouuCN/ziM9UEne0euamVNafDfvC83bRNr95y0V5iijeDQFUNpvrg==}
    engines: {node: '>= 0.4'}
    dependencies:
      call-bind: 1.0.5
      define-properties: 1.2.1
      set-function-name: 2.0.1

  /release-zalgo/1.0.0:
    resolution: {integrity: sha512-gUAyHVHPPC5wdqX/LG4LWtRYtgjxyX78oanFNTMMyFEfOqdC54s3eE82imuWKbOeqYht2CrNf64Qb8vgmmtZGA==}
    engines: {node: '>=4'}
    dependencies:
      es6-error: 4.1.1

  /require-directory/2.1.1:
    resolution: {integrity: sha512-fGxEI7+wsG9xrvdjsrlmL22OMTTiHRwAMroiEeMgq8gzoLC/PQr7RsRDSTLUg/bZAZtF+TVIkHc6/4RIKrui+Q==}
    engines: {node: '>=0.10.0'}

  /require-from-string/2.0.2:
    resolution: {integrity: sha512-Xf0nWe6RseziFMu+Ap9biiUbmplq6S9/p+7w7YXP/JBHhrUDDUhwa+vANyubuqfZWTveU//DYVGsDG7RKL/vEw==}
    engines: {node: '>=0.10.0'}
    dev: false

  /require-main-filename/2.0.0:
    resolution: {integrity: sha512-NKN5kMDylKuldxYLSUfrbo5Tuzh4hd+2E8NPPX02mZtn1VuREQToYe/ZdlJy+J3uCpfaiGF05e7B8W0iXbQHmg==}

  /requireindex/1.1.0:
    resolution: {integrity: sha512-LBnkqsDE7BZKvqylbmn7lTIVdpx4K/QCduRATpO5R+wtPmky/a8pN1bO2D6wXppn1497AJF9mNjqAXr6bdl9jg==}
    engines: {node: '>=0.10.5'}

  /requires-port/1.0.0:
    resolution: {integrity: sha512-KigOCHcocU3XODJxsu8i/j8T9tzT4adHiecwORRQ0ZZFcp7ahwXuRU1m+yuO90C5ZUyGeGfocHDI14M3L3yDAQ==}

  /resolve-alpn/1.2.1:
    resolution: {integrity: sha512-0a1F4l73/ZFZOakJnQ3FvkJ2+gSTQWz/r2KE5OdDY0TxPm5h4GkqkWWfM47T7HsbnOtcJVEF4epCVy6u7Q3K+g==}

  /resolve-cwd/3.0.0:
    resolution: {integrity: sha512-OrZaX2Mb+rJCpH/6CpSqt9xFVpN++x01XnN2ie9g6P5/3xelLAkXWVADpdz1IHD/KFfEXyE6V0U01OQ3UO2rEg==}
    engines: {node: '>=8'}
    dependencies:
      resolve-from: 5.0.0
    dev: true

  /resolve-from/4.0.0:
    resolution: {integrity: sha512-pb/MYmXstAkysRFx8piNI1tGFNQIFA3vkE3Gq4EuA1dF6gHp/+vgZqsCGJapvy8N3Q+4o7FwvquPJcnZ7RYy4g==}
    engines: {node: '>=4'}

  /resolve-from/5.0.0:
    resolution: {integrity: sha512-qYg9KP24dD5qka9J47d0aVky0N+b4fTU89LN9iDnjB5waksiC49rvMB0PrUJQGoTmH50XPiqOvAjDfaijGxYZw==}
    engines: {node: '>=8'}

  /resolve/1.19.0:
    resolution: {integrity: sha512-rArEXAgsBG4UgRGcynxWIWKFvh/XZCcS8UJdHhwy91zwAvCZIbcs+vAbflgBnNjYMs/i/i+/Ux6IZhML1yPvxg==}
    dependencies:
      is-core-module: 2.13.1
      path-parse: 1.0.7

  /resolve/1.22.8:
    resolution: {integrity: sha512-oKWePCxqpd6FlLvGV1VU0x7bkPmmCNolxzjMf4NczoDnQcIWrAF+cPtZn5i6n+RfD2d9i0tzpKnG6Yk168yIyw==}
    hasBin: true
    dependencies:
      is-core-module: 2.13.1
      path-parse: 1.0.7
      supports-preserve-symlinks-flag: 1.0.0

  /resolve/2.0.0-next.5:
    resolution: {integrity: sha512-U7WjGVG9sH8tvjW5SmGbQuui75FiyjAX72HX15DwBBwF9dNiQZRQAg9nnPhYy+TUnE0+VcrttuvNI8oSxZcocA==}
    hasBin: true
    dependencies:
      is-core-module: 2.13.1
      path-parse: 1.0.7
      supports-preserve-symlinks-flag: 1.0.0

  /responselike/2.0.1:
    resolution: {integrity: sha512-4gl03wn3hj1HP3yzgdI7d3lCkF95F21Pz4BPGvKHinyQzALR5CapwC8yIi0Rh58DEMQ/SguC03wFj2k0M/mHhw==}
    dependencies:
      lowercase-keys: 2.0.0

  /ret/0.2.2:
    resolution: {integrity: sha512-M0b3YWQs7R3Z917WRQy1HHA7Ba7D8hvZg6UE5mLykJxQVE2ju0IXbGlaHPPlkY+WN7wFP+wUMXmBFA0aV6vYGQ==}
    engines: {node: '>=4'}
    dev: true

  /retry-as-promised/7.0.4:
    resolution: {integrity: sha512-XgmCoxKWkDofwH8WddD0w85ZfqYz+ZHlr5yo+3YUCfycWawU56T5ckWXsScsj5B8tqUcIG67DxXByo3VUgiAdA==}
    dev: false

  /reusify/1.0.4:
    resolution: {integrity: sha512-U9nH88a3fc/ekCF1l0/UP1IosiuIjyTh7hBvXVMHYgVcfGvt897Xguj2UOLDeI5BG2m7/uwyaLVT6fbtCwTyzw==}
    engines: {iojs: '>=1.0.0', node: '>=0.10.0'}

  /rimraf/3.0.2:
    resolution: {integrity: sha512-JZkJMZkAGFFPP2YqXZXPbMlMBgsxzE8ILs4lMIX/2o0L9UBw9O/Y3o6wFw/i9YLapcUJWwqbi3kdxIPdC62TIA==}
    hasBin: true
    dependencies:
      glob: 7.2.3

  /rimraf/5.0.5:
    resolution: {integrity: sha512-CqDakW+hMe/Bz202FPEymy68P+G50RfMQK+Qo5YUqc9SPipvbGjCGKd0RSKEelbsfQuw3g5NZDSrlZZAJurH1A==}
    engines: {node: '>=14'}
    hasBin: true
    dependencies:
      glob: 10.3.10
    dev: true

  /ripemd160/2.0.2:
    resolution: {integrity: sha512-ii4iagi25WusVoiC4B4lq7pbXfAp3D9v5CwfkY33vffw2+pkDjY1D8GaN7spsxvCSx8dkPqOZCEZyfxcmJG2IA==}
    dependencies:
      hash-base: 3.1.0
      inherits: 2.0.4
    dev: true

  /roarr/2.15.4:
    resolution: {integrity: sha512-CHhPh+UNHD2GTXNYhPWLnU8ONHdI+5DI+4EYIAOaiD63rHeYlZvyh8P+in5999TTSFgUYuKUAjzRI4mdh/p+2A==}
    engines: {node: '>=8.0'}
    dependencies:
      boolean: 3.2.0
      detect-node: 2.1.0
      globalthis: 1.0.3
      json-stringify-safe: 5.0.1
      semver-compare: 1.0.0
      sprintf-js: 1.1.3
    optional: true

  /rollup-plugin-copy/3.5.0:
    resolution: {integrity: sha512-wI8D5dvYovRMx/YYKtUNt3Yxaw4ORC9xo6Gt9t22kveWz1enG9QrhVlagzwrxSC455xD1dHMKhIJkbsQ7d48BA==}
    engines: {node: '>=8.3'}
    dependencies:
      '@types/fs-extra': 8.1.4
      colorette: 1.4.0
      fs-extra: 8.1.0
      globby: 10.0.1
      is-plain-object: 3.0.1
    dev: true

  /rollup-plugin-ignore/1.0.10:
    resolution: {integrity: sha512-VsbnfwwaTv2Dxl2onubetX/3RnSnplNnjdix0hvF8y2YpqdzlZrjIq6zkcuVJ08XysS8zqW3gt3ORBndFDgsrg==}
    dev: true

  /rollup-plugin-visualizer/5.9.2:
    resolution: {integrity: sha512-waHktD5mlWrYFrhOLbti4YgQCn1uR24nYsNuXxg7LkPH8KdTXVWR9DNY1WU0QqokyMixVXJS4J04HNrVTMP01A==}
    engines: {node: '>=14'}
    hasBin: true
    peerDependencies:
      rollup: 2.x || 3.x
    peerDependenciesMeta:
      rollup:
        optional: true
    dependencies:
      open: 8.4.2
      picomatch: 2.3.1
      source-map: 0.7.4
      yargs: 17.7.2
    dev: true

  /rollup-plugin-webpack-stats/0.2.1:
    resolution: {integrity: sha512-vKCIbX2DQMyxC7KFsrqgAwzk49I7Nt8b+4sHJ0Z3JT9FyPyb2OlcqxNykQshTGtMrx9H5dKNjZGuA4FaMs3Txw==}
    engines: {node: '>=14'}
    peerDependencies:
      rollup: ^3.0.0
    dev: true

  /rollup/3.29.4:
    resolution: {integrity: sha512-oWzmBZwvYrU0iJHtDmhsm662rC15FRXmcjCk1xD771dFDx5jJ02ufAQQTn0etB2emNk4J9EZg/yWKpsn9BWGRw==}
    engines: {node: '>=14.18.0', npm: '>=8.0.0'}
    hasBin: true
    optionalDependencies:
      fsevents: 2.3.3
    dev: true

  /run-applescript/5.0.0:
    resolution: {integrity: sha512-XcT5rBksx1QdIhlFOCtgZkB99ZEouFZ1E2Kc2LHqNW13U3/74YGdkQRmThTwxy4QIyookibDKYZOPqX//6BlAg==}
    engines: {node: '>=12'}
    dependencies:
      execa: 5.1.1
    dev: true

  /run-parallel/1.2.0:
    resolution: {integrity: sha512-5l4VyZR86LZ/lDxZTR6jqL8AFE2S0IFLMP26AbjsLVADxHdhB/c0GUsH+y39UfCi3dzz8OlQuPmnaJOMoDHQBA==}
    dependencies:
      queue-microtask: 1.2.3

  /rx/2.3.24:
    resolution: {integrity: sha512-Ue4ZB7Dzbn2I9sIj8ws536nOP2S53uypyCkCz9q0vlYD5Kn6/pu4dE+wt2ZfFzd9m73hiYKnnCb1OyKqc+MRkg==}
    dev: false

  /rxjs-for-await/1.0.0_rxjs@7.8.1:
    resolution: {integrity: sha512-MJhvf1vtQaljd5wlzsasvOjcohVogzkHkUI0gFE9nGhZ15/fT2vR1CjkLEh37oRqWwpv11vHo5D+sLM+Aw9Y8g==}
    peerDependencies:
      rxjs: ^7.0.0
    dependencies:
      rxjs: 7.8.1
    dev: false

  /rxjs/7.8.1:
    resolution: {integrity: sha512-AA3TVj+0A2iuIoQkWEK/tqFjBq2j+6PO6Y0zJcvzLAFhEFIO3HL0vls9hWLncZbAAbK0mar7oZ4V079I/qPMxg==}
    dependencies:
      tslib: 2.6.2
    dev: false

  /safe-array-concat/1.0.1:
    resolution: {integrity: sha512-6XbUAseYE2KtOuGueyeobCySj9L4+66Tn6KQMOPQJrAJEowYKW/YR/MGJZl7FdydUdaFu4LYyDZjxf4/Nmo23Q==}
    engines: {node: '>=0.4'}
    dependencies:
      call-bind: 1.0.5
      get-intrinsic: 1.2.2
      has-symbols: 1.0.3
      isarray: 2.0.5

  /safe-buffer/5.1.2:
    resolution: {integrity: sha512-Gd2UZBJDkXlY7GbJxfsE8/nvKkUEU1G38c1siN6QP6a9PT9MmHB8GnpscSmMJSoF8LOIrt8ud/wPtojys4G6+g==}

  /safe-buffer/5.2.1:
    resolution: {integrity: sha512-rp3So07KcdmmKbGvgaNxQSJr7bGVSVk5S9Eq1F+ppbRo70+YeaDxkw5Dd8NPN+GD6bjnYm2VuPuCXmpuYvmCXQ==}

  /safe-regex-test/1.0.0:
    resolution: {integrity: sha512-JBUUzyOgEwXQY1NuPtvcj/qcBDbDmEvWufhlnXZIm75DEHp+afM1r1ujJpJsV/gSM4t59tpDyPi1sd6ZaPFfsA==}
    dependencies:
      call-bind: 1.0.5
      get-intrinsic: 1.2.2
      is-regex: 1.1.4

  /safe-stable-stringify/2.4.3:
    resolution: {integrity: sha512-e2bDA2WJT0wxseVd4lsDP4+3ONX6HpMXQa1ZhFQ7SU+GjvORCmShbCMltrtIDfkYhVHrOcPtj+KhmDBdPdZD1g==}
    engines: {node: '>=10'}

  /safer-buffer/2.1.2:
    resolution: {integrity: sha512-YZo3K82SD7Riyi0E1EQPojLz7kpepnSQI9IyPbHHg1XXXevb5dJI7tpyN2ADxGcQbHG7vcyRHk0cbwqcQriUtg==}

  /sanitize-filename/1.6.3:
    resolution: {integrity: sha512-y/52Mcy7aw3gRm7IrcGDFx/bCk4AhRh2eI9luHOQM86nZsqwiRkkq2GekHXBBD+SmPidc8i2PqtYZl+pWJ8Oeg==}
    dependencies:
      truncate-utf8-bytes: 1.0.2
    dev: true

  /sax/1.3.0:
    resolution: {integrity: sha512-0s+oAmw9zLl1V1cS9BtZN7JAd0cW5e0QH4W3LWEK6a4LaLEA2OTpGYWDY+6XasBLtz6wkm3u1xRw95mRuJ59WA==}
    dev: false

  /saxes/5.0.1:
    resolution: {integrity: sha512-5LBh1Tls8c9xgGjw3QrMwETmTMVk0oFgvrFSvWx62llR2hcEInrKNZ2GZCCuuy2lvWrdl5jhbpeqc5hRYKFOcw==}
    engines: {node: '>=10'}
    dependencies:
      xmlchars: 2.2.0
    dev: true

  /schema-utils/2.7.1:
    resolution: {integrity: sha512-SHiNtMOUGWBQJwzISiVYKu82GiV4QYGePp3odlY1tuKO7gPtphAT5R/py0fA6xtbgLL/RvtJZnU9b8s0F1q0Xg==}
    engines: {node: '>= 8.9.0'}
    dependencies:
      '@types/json-schema': 7.0.14
      ajv: 6.12.6
      ajv-keywords: 3.5.2_ajv@6.12.6
    dev: true

  /schema-utils/3.3.0:
    resolution: {integrity: sha512-pN/yOAvcC+5rQ5nERGuwrjLlYvLTbCibnZ1I7B1LaiAz9BRBlE9GMgE/eqV30P7aJQUf7Ddimy/RsbYO/GrVGg==}
    engines: {node: '>= 10.13.0'}
    dependencies:
      '@types/json-schema': 7.0.14
      ajv: 6.12.6
      ajv-keywords: 3.5.2_ajv@6.12.6

  /schema-utils/4.2.0:
    resolution: {integrity: sha512-L0jRsrPpjdckP3oPug3/VxNKt2trR8TcabrM6FOAAlvC/9Phcmm+cuAgTlxBqdBR1WJx7Naj9WHw+aOmheSVbw==}
    engines: {node: '>= 12.13.0'}
    dependencies:
      '@types/json-schema': 7.0.14
      ajv: 8.12.0
      ajv-formats: 2.1.1
      ajv-keywords: 5.1.0_ajv@8.12.0
    dev: false

  /select-hose/2.0.0:
    resolution: {integrity: sha512-mEugaLK+YfkijB4fx0e6kImuJdCIt2LxCRcbEYPqRGCs4F2ogyfZU5IAZRdjCP8JPq2AtdNoC/Dux63d9Kiryg==}
    dev: false

  /semver-compare/1.0.0:
    resolution: {integrity: sha512-YM3/ITh2MJ5MtzaM429anh+x2jiLVjqILF4m4oyQB18W7Ggea7BfqdH/wGMK7dDiMghv/6WG7znWMwUDzJiXow==}
    optional: true

  /semver/5.7.2:
    resolution: {integrity: sha512-cBznnQ9KjJqU67B52RMC65CMarK2600WFnbkcaiwWq3xy/5haFJlshgnpjovMVJ+Hff49d8GEn0b87C5pDQ10g==}
    hasBin: true

  /semver/6.3.1:
    resolution: {integrity: sha512-BR7VvDCVHO+q2xBEWskxS6DJE1qRnb7DxzUrogb71CWoSficBxYsiAGd+Kl0mmq/MprG9yArRkyrQxTO6XjMzA==}
    hasBin: true

  /semver/7.0.0:
    resolution: {integrity: sha512-+GB6zVA9LWh6zovYQLALHwv5rb2PHGlJi3lfiqIHxR0uuwCgefcOJc59v9fv1w8GbStwxuuqqAjI9NMAOOgq1A==}
    hasBin: true
    dev: false

  /semver/7.5.4:
    resolution: {integrity: sha512-1bCSESV6Pv+i21Hvpxp3Dx+pSD8lIPt8uVjRrxAUt/nbswYc+tK6Y2btiULjd4+fnq15PX+nqQDC7Oft7WkwcA==}
    engines: {node: '>=10'}
    hasBin: true
    dependencies:
      lru-cache: 6.0.0

  /send/0.18.0:
    resolution: {integrity: sha512-qqWzuOjSFOuqPjFe4NOsMLafToQQwBSOEpS+FwEt3A2V3vKubTquT3vmLTQpFgMXp8AlFWFuP1qKaJZOtPpVXg==}
    engines: {node: '>= 0.8.0'}
    dependencies:
      debug: 2.6.9
      depd: 2.0.0
      destroy: 1.2.0
      encodeurl: 1.0.2
      escape-html: 1.0.3
      etag: 1.8.1
      fresh: 0.5.2
      http-errors: 2.0.0
      mime: 1.6.0
      ms: 2.1.3
      on-finished: 2.4.1
      range-parser: 1.2.1
      statuses: 2.0.1

  /seq-queue/0.0.5:
    resolution: {integrity: sha512-hr3Wtp/GZIc/6DAGPDcV4/9WoZhjrkXsi5B/07QgX8tsdc6ilr7BFM6PM6rbdAX1kFSDYeZGLipIZZKyQP0O5Q==}
    dev: false

  /sequelize-pool/7.1.0:
    resolution: {integrity: sha512-G9c0qlIWQSK29pR/5U2JF5dDQeqqHRragoyahj/Nx4KOOQ3CPPfzxnfqFPCSB7x5UgjOgnZ61nSxz+fjDpRlJg==}
    engines: {node: '>= 10.0.0'}
    dev: false

  /sequelize/6.33.0_uwb2hw7bshvdkoitbrsvlh5uo4:
    resolution: {integrity: sha512-GkeCbqgaIcpyZ1EyXrDNIwktbfMldHAGOVXHGM4x8bxGSRAOql5htDWofPvwpfL/FoZ59CaFmfO3Mosv1lDbQw==}
    engines: {node: '>=10.0.0'}
    peerDependencies:
      ibm_db: '*'
      mariadb: '*'
      mysql2: '*'
      oracledb: '*'
      pg: '*'
      pg-hstore: '*'
      snowflake-sdk: '*'
      sqlite3: '*'
      tedious: '*'
    peerDependenciesMeta:
      ibm_db:
        optional: true
      mariadb:
        optional: true
      mysql2:
        optional: true
      oracledb:
        optional: true
      pg:
        optional: true
      pg-hstore:
        optional: true
      snowflake-sdk:
        optional: true
      sqlite3:
        optional: true
      tedious:
        optional: true
    dependencies:
      '@types/debug': 4.1.10
      '@types/validator': 13.11.5
      debug: 4.3.4
      dottie: 2.0.6
      inflection: 1.13.4
      lodash: 4.17.21
      moment: 2.29.4
      moment-timezone: 0.5.43
      mysql2: 3.6.2
      pg-connection-string: 2.6.2
      retry-as-promised: 7.0.4
      semver: 7.5.4
      sequelize-pool: 7.1.0
      tedious: 16.5.0
      toposort-class: 1.0.1
      uuid: 8.3.2
      validator: 13.11.0
      wkx: 0.5.0
    transitivePeerDependencies:
      - supports-color
    dev: false

  /serialize-error/7.0.1:
    resolution: {integrity: sha512-8I8TjW5KMOKsZQTvoxjuSIa7foAwPWGOts+6o7sgjz41/qMD9VQHEDxi6PBvK2l0MXUmqZyNpUK+T2tQaaElvw==}
    engines: {node: '>=10'}
    dependencies:
      type-fest: 0.13.1
    optional: true

  /serialize-javascript/6.0.0:
    resolution: {integrity: sha512-Qr3TosvguFt8ePWqsvRfrKyQXIiW+nGbYpy8XK24NQHE83caxWt+mIymTT19DGFbNWNLfEwsrkSmN64lVWB9ag==}
    dependencies:
      randombytes: 2.1.0

  /serialize-javascript/6.0.1:
    resolution: {integrity: sha512-owoXEFjWRllis8/M1Q+Cw5k8ZH40e3zhp/ovX+Xr/vi1qj6QesbyXXViFbpNvWvPNAD62SutwEXavefrLJWj7w==}
    dependencies:
      randombytes: 2.1.0

  /serve-static/1.15.0:
    resolution: {integrity: sha512-XGuRDNjXUijsUL0vl6nSD7cwURuzEgglbOaFuZM9g3kwDXOWVTck0jLzjPzGD+TazWbboZYu52/9/XPdUgne9g==}
    engines: {node: '>= 0.8.0'}
    dependencies:
      encodeurl: 1.0.2
      escape-html: 1.0.3
      parseurl: 1.3.3
      send: 0.18.0

  /set-blocking/2.0.0:
    resolution: {integrity: sha512-KiKBS8AnWGEyLzofFfmvKwpdPzqiy16LvQfK3yv/fVH7Bj13/wl3JSR1J+rfgRE9q7xUJK4qvgS8raSOeLUehw==}

  /set-function-length/1.1.1:
    resolution: {integrity: sha512-VoaqjbBJKiWtg4yRcKBQ7g7wnGnLV3M8oLvVWwOk2PdYY6PEFegR1vezXR0tw6fZGF9csVakIRjrJiy2veSBFQ==}
    engines: {node: '>= 0.4'}
    dependencies:
      define-data-property: 1.1.1
      get-intrinsic: 1.2.2
      gopd: 1.0.1
      has-property-descriptors: 1.0.1

  /set-function-name/2.0.1:
    resolution: {integrity: sha512-tMNCiqYVkXIZgc2Hnoy2IvC/f8ezc5koaRFkCjrpWzGpCd3qbZXPzVy9MAZzK1ch/X0jvSkojys3oqJN0qCmdA==}
    engines: {node: '>= 0.4'}
    dependencies:
      define-data-property: 1.1.1
      functions-have-names: 1.2.3
      has-property-descriptors: 1.0.1

  /setprototypeof/1.2.0:
    resolution: {integrity: sha512-E5LDX7Wrp85Kil5bhZv46j8jOeboKq5JMmYM3gVGdGH8xFpPWXUMsNrlODCrkoxMEeNi/XZIwuRvY4XNwYMJpw==}

  /sha.js/2.4.11:
    resolution: {integrity: sha512-QMEp5B7cftE7APOjk5Y6xgrbWu+WkLVQwk8JNjZ8nKRciZaByEW6MubieAiToS7+dwvrjGhH8jRXz3MVd0AYqQ==}
    hasBin: true
    dependencies:
      inherits: 2.0.4
      safe-buffer: 5.2.1
    dev: true

  /shallow-clone/3.0.1:
    resolution: {integrity: sha512-/6KqX+GVUdqPuPPd2LxDDxzX6CAbjJehAAOKlNpqqUpAqPM6HeL8f+o3a+JsyGjn2lv0WY8UsTgUJjU9Ok55NA==}
    engines: {node: '>=8'}
    dependencies:
      kind-of: 6.0.3
    dev: true

  /shebang-command/1.2.0:
    resolution: {integrity: sha512-EV3L1+UQWGor21OmnvojK36mhg+TyIKDh3iFBKBohr5xeXIhNBcx8oWdgkTEEQ+BEFFYdLRuqMfd5L84N1V5Vg==}
    engines: {node: '>=0.10.0'}
    dependencies:
      shebang-regex: 1.0.0

  /shebang-command/2.0.0:
    resolution: {integrity: sha512-kHxr2zZpYtdmrN1qDjrrX/Z1rR1kG8Dx+gkpK1G4eXmvXswmcE1hTWBWYUzlraYw1/yZp6YuDY77YtvbN0dmDA==}
    engines: {node: '>=8'}
    dependencies:
      shebang-regex: 3.0.0

  /shebang-regex/1.0.0:
    resolution: {integrity: sha512-wpoSFAxys6b2a2wHZ1XpDSgD7N9iVjg29Ph9uV/uaP9Ex/KXlkTZTeddxDPSYQpgvzKLGJke2UU0AzoGCjNIvQ==}
    engines: {node: '>=0.10.0'}

  /shebang-regex/3.0.0:
    resolution: {integrity: sha512-7++dFhtcx3353uBaq8DDR4NuxBetBzC7ZQOhmTQInHEd6bSrXdiEyzCvG07Z44UYdLShWUyXt5M/yhz8ekcb1A==}
    engines: {node: '>=8'}

  /shell-quote/1.8.1:
    resolution: {integrity: sha512-6j1W9l1iAs/4xYBI1SYOVZyFcCis9b4KCLQ8fgAGG07QvzaRLVVRQvAy85yNmmZSjYjg4MWh4gNvlPujU/5LpA==}

  /shiki/0.14.5:
    resolution: {integrity: sha512-1gCAYOcmCFONmErGTrS1fjzJLA7MGZmKzrBNX7apqSwhyITJg2O102uFzXUeBxNnEkDA9vHIKLyeKq0V083vIw==}
    dependencies:
      ansi-sequence-parser: 1.1.1
      jsonc-parser: 3.2.0
      vscode-oniguruma: 1.7.0
      vscode-textmate: 8.0.0
    dev: false

  /side-channel/1.0.4:
    resolution: {integrity: sha512-q5XPytqFEIKHkGdiMIrY10mvLRvnQh42/+GoBlFW3b2LXLE2xxJpZFdm94we0BaoV3RwJyGqg5wS7epxTv0Zvw==}
    dependencies:
      call-bind: 1.0.5
      get-intrinsic: 1.2.2
      object-inspect: 1.13.1

  /signal-exit/3.0.7:
    resolution: {integrity: sha512-wnD2ZE+l+SPC/uoS0vXeE9L1+0wuaMqKlfz9AMUo38JsyLSBWSFcHR1Rri62LZc12vLr1gb3jl7iwQhgwpAbGQ==}

  /signal-exit/4.1.0:
    resolution: {integrity: sha512-bzyZ1e88w9O1iNJbKnOlvYTrWPDl46O1bG0D3XInv+9tkPrxrN8jUUTiFlDkkmKWgn1M6CfIA13SuGqOa9Korw==}
    engines: {node: '>=14'}
    dev: true

  /simple-concat/1.0.1:
    resolution: {integrity: sha512-cSFtAPtRhljv69IK0hTVZQ+OfE9nePi/rtJmw5UjHeVyVroEqJXP1sFztKUy1qU+xvz3u/sfYJLa947b7nAN2Q==}
    dev: false

  /simple-get/4.0.1:
    resolution: {integrity: sha512-brv7p5WgH0jmQJr1ZDDfKDOSeWWg+OVypG99A/5vYGPqJ6pxiaHLy8nxtFjBA7oMa01ebA9gfh1uMCFqOuXxvA==}
    dependencies:
      decompress-response: 6.0.0
      once: 1.4.0
      simple-concat: 1.0.1
    dev: false

  /simple-swizzle/0.2.2:
    resolution: {integrity: sha512-JA//kQgZtbuY83m+xT+tXJkmJncGMTFT+C+g2h2R9uxkYIrE2yy9sgmcLhCnw57/WSD+Eh3J97FPEDFnbXnDUg==}
    dependencies:
      is-arrayish: 0.3.2
    dev: false

  /simple-update-notifier/1.1.0:
    resolution: {integrity: sha512-VpsrsJSUcJEseSbMHkrsrAVSdvVS5I96Qo1QAQ4FxQ9wXFcB+pjj7FB7/us9+GcgfW4ziHtYMc1J0PLczb55mg==}
    engines: {node: '>=8.10.0'}
    dependencies:
      semver: 7.0.0
    dev: false

  /sinon-chai/3.7.0_chai@4.3.10+sinon@15.2.0:
    resolution: {integrity: sha512-mf5NURdUaSdnatJx3uhoBOrY9dtL19fiOtAdT1Azxg3+lNJFiuN0uzaU3xX1LeAfL17kHQhTAJgpsfhbMJMY2g==}
    peerDependencies:
      chai: ^4.0.0
      sinon: '>=4.0.0'
    dependencies:
      chai: 4.3.10
      sinon: 15.2.0

  /sinon/15.2.0:
    resolution: {integrity: sha512-nPS85arNqwBXaIsFCkolHjGIkFo+Oxu9vbgmBJizLAhqe6P2o3Qmj3KCUoRkfhHtvgDhZdWD3risLHAUJ8npjw==}
    deprecated: 16.1.1
    dependencies:
      '@sinonjs/commons': 3.0.0
      '@sinonjs/fake-timers': 10.3.0
      '@sinonjs/samsam': 8.0.0
      diff: 5.1.0
      nise: 5.1.5
      supports-color: 7.2.0

  /sirv/2.0.3:
    resolution: {integrity: sha512-O9jm9BsID1P+0HOi81VpXPoDxYP374pkOLzACAoyUQ/3OUVndNpsz6wMnY2z+yOxzbllCKZrM+9QrWsv4THnyA==}
    engines: {node: '>= 10'}
    dependencies:
      '@polka/url': 1.0.0-next.23
      mrmime: 1.0.1
      totalist: 3.0.1
    dev: true

  /slash/3.0.0:
    resolution: {integrity: sha512-g9Q1haeby36OSStwb4ntCGGGaKsaVSjQ68fBxoQcutl5fS1vuY18H3wSt3jFyFtrkx+Kz0V1G85A4MyAdDMi2Q==}
    engines: {node: '>=8'}

  /slash/4.0.0:
    resolution: {integrity: sha512-3dOsAHXXUkQTpOYcoAxLIorMTp4gIQr5IW3iVb7A7lFIp0VHhnynm9izx6TssdrIcVIESAlVjtnO2K8bg+Coew==}
    engines: {node: '>=12'}
    dev: false

  /source-map-js/1.0.2:
    resolution: {integrity: sha512-R0XvVJ9WusLiqTCEiGCmICCMplcCkIwwR11mOSD9CR5u+IXYdiseeEuXCVAjS54zqwkLcPNnmU4OeJ6tUrWhDw==}
    engines: {node: '>=0.10.0'}

  /source-map-loader/4.0.1_webpack@5.89.0:
    resolution: {integrity: sha512-oqXpzDIByKONVY8g1NUPOTQhe0UTU5bWUl32GSkqK2LjJj0HmwTMVKxcUip0RgAYhY1mqgOxjbQM48a0mmeNfA==}
    engines: {node: '>= 14.15.0'}
    peerDependencies:
      webpack: ^5.72.1
    dependencies:
      abab: 2.0.6
      iconv-lite: 0.6.3
      source-map-js: 1.0.2
      webpack: 5.89.0

  /source-map-support/0.5.21:
    resolution: {integrity: sha512-uBHU3L3czsIyYXKX88fdrGovxdSCoTGDRZ6SYXtSRxLZUzHg5P/66Ht6uoUlHu9EZod+inXhKo3qQgwXUT/y1w==}
    dependencies:
      buffer-from: 1.1.2
      source-map: 0.6.1

  /source-map/0.6.1:
    resolution: {integrity: sha512-UjgapumWlbMhkBgzT7Ykc5YXUT46F0iKu8SGXq0bcwP5dz/h0Plj6enJqjz1Zbq2l5WaqYnrVbwWOWMyF3F47g==}
    engines: {node: '>=0.10.0'}

  /source-map/0.7.4:
    resolution: {integrity: sha512-l3BikUxvPOcn5E74dZiq5BGsTb5yEwhaTSzccU6t4sDOH8NWJCstKO5QT2CvtFoK6F0saL7p9xHAqHOlCPJygA==}
    engines: {node: '>= 8'}
    dev: true

  /spawn-command/0.0.2-1:
    resolution: {integrity: sha512-n98l9E2RMSJ9ON1AKisHzz7V42VDiBQGY6PB1BwRglz99wpVsSuGzQ+jOi6lFXBGVTCrRpltvjm+/XA+tpeJrg==}
    dev: false

  /spawn-wrap/2.0.0:
    resolution: {integrity: sha512-EeajNjfN9zMnULLwhZZQU3GWBoFNkbngTUPfaawT4RkMiviTxcX0qfhVbGey39mfctfDHkWtuecgQ8NJcyQWHg==}
    engines: {node: '>=8'}
    dependencies:
      foreground-child: 2.0.0
      is-windows: 1.0.2
      make-dir: 3.1.0
      rimraf: 3.0.2
      signal-exit: 3.0.7
      which: 2.0.2

  /spdx-correct/3.2.0:
    resolution: {integrity: sha512-kN9dJbvnySHULIluDHy32WHRUu3Og7B9sbY7tsFLctQkIqnMh3hErYgdMjTYuqmcXX+lK5T1lnUt3G7zNswmZA==}
    dependencies:
      spdx-expression-parse: 3.0.1
      spdx-license-ids: 3.0.16

  /spdx-exceptions/2.3.0:
    resolution: {integrity: sha512-/tTrYOC7PPI1nUAgx34hUpqXuyJG+DTHJTnIULG4rDygi4xu/tfgmq1e1cIRwRzwZgo4NLySi+ricLkZkw4i5A==}

  /spdx-expression-parse/3.0.1:
    resolution: {integrity: sha512-cbqHunsQWnJNE6KhVSMsMeH5H/L9EpymbzqTQ3uLwNCLZ1Q481oWaofqH7nO6V07xlXwY6PhQdQ2IedWx/ZK4Q==}
    dependencies:
      spdx-exceptions: 2.3.0
      spdx-license-ids: 3.0.16

  /spdx-license-ids/3.0.16:
    resolution: {integrity: sha512-eWN+LnM3GR6gPu35WxNgbGl8rmY1AEmoMDvL/QD6zYmPWgywxWqJWNdLGT+ke8dKNWrcYgYjPpG5gbTfghP8rw==}

  /spdy-transport/3.0.0:
    resolution: {integrity: sha512-hsLVFE5SjA6TCisWeJXFKniGGOpBgMLmerfO2aCyCU5s7nJ/rpAepqmFifv/GCbSbueEeAJJnmSQ2rKC/g8Fcw==}
    dependencies:
      debug: 4.3.4
      detect-node: 2.1.0
      hpack.js: 2.1.6
      obuf: 1.1.2
      readable-stream: 3.6.2
      wbuf: 1.7.3
    transitivePeerDependencies:
      - supports-color
    dev: false

  /spdy/4.0.2:
    resolution: {integrity: sha512-r46gZQZQV+Kl9oItvl1JZZqJKGr+oEkB08A6BzkiR7593/7IbtuncXHd2YoYeTsG4157ZssMu9KYvUHLcjcDoA==}
    engines: {node: '>=6.0.0'}
    dependencies:
      debug: 4.3.4
      handle-thing: 2.0.1
      http-deceiver: 1.2.7
      select-hose: 2.0.0
      spdy-transport: 3.0.0
    transitivePeerDependencies:
      - supports-color
    dev: false

  /sprintf-js/1.0.3:
    resolution: {integrity: sha512-D9cPgkvLlV3t3IzL0D0YLvGA9Ahk4PcvVwUbN0dSGr1aP0Nrt4AEnTUbuGvquEC0mA64Gqt1fzirlRs5ibXx8g==}

  /sprintf-js/1.1.3:
    resolution: {integrity: sha512-Oo+0REFV59/rz3gfJNKQiBlwfHaSESl1pcGyABQsnnIfWOFt6JNj5gCog2U6MLZ//IGYD+nA8nI+mTShREReaA==}

  /sqlstring/2.3.3:
    resolution: {integrity: sha512-qC9iz2FlN7DQl3+wjwn3802RTyjCx7sDvfQEXchwa6CWOx07/WVfh91gBmQ9fahw8snwGEWU3xGzOt4tFyHLxg==}
    engines: {node: '>= 0.6'}
    dev: false

  /stack-trace/0.0.10:
    resolution: {integrity: sha512-KGzahc7puUKkzyMt+IqAep+TVNbKP+k2Lmwhub39m1AsTSkaDutx56aDCo+HLDzf/D26BIHTJWNiTG1KAJiQCg==}
    dev: false

  /static-eval/2.0.2:
    resolution: {integrity: sha512-N/D219Hcr2bPjLxPiV+TQE++Tsmrady7TqAJugLy7Xk1EumfDWS/f5dtBbkRCGE7wKKXuYockQoj8Rm2/pVKyg==}
    dependencies:
      escodegen: 1.14.3
    dev: true

  /statuses/1.5.0:
    resolution: {integrity: sha512-OpZ3zP+jT1PI7I8nemJX4AKmAX070ZkYPVWV/AaKTJl+tXCTGyVdC1a4SL8RUQYEwk/f34ZX8UTykN68FwrqAA==}
    engines: {node: '>= 0.6'}
    dev: false

  /statuses/2.0.1:
    resolution: {integrity: sha512-RwNA9Z/7PrK06rYLIzFMlaF+l73iwpzsqRIFgbMLbTcLD6cOao82TaWefPXQvB2fOC4AjuYSEndS7N/mTCbkdQ==}
    engines: {node: '>= 0.8'}

  /stoppable/1.1.0:
    resolution: {integrity: sha512-KXDYZ9dszj6bzvnEMRYvxgeTHU74QBFL54XKtP3nyMuJ81CFYtABZ3bAzL2EdFUaEwJOBOgENyFj3R7oTzDyyw==}
    engines: {node: '>=4', npm: '>=6'}
    dev: false

  /stream-browserify/3.0.0:
    resolution: {integrity: sha512-H73RAHsVBapbim0tU2JwwOiXUj+fikfiaoYAKHF3VJfA0pe2BCzkhAHBlLG6REzE+2WNZcxOXjK7lkso+9euLA==}
    dependencies:
      inherits: 2.0.4
      readable-stream: 3.6.2
    dev: true

  /stream-http/3.2.0:
    resolution: {integrity: sha512-Oq1bLqisTyK3TSCXpPbT4sdeYNdmyZJv1LxpEm2vu1ZhK89kSE5YXwZc3cWk0MagGaKriBh9mCFbVGtO+vY29A==}
    dependencies:
      builtin-status-codes: 3.0.0
      inherits: 2.0.4
      readable-stream: 3.6.2
      xtend: 4.0.2
    dev: true

  /string-argv/0.3.2:
    resolution: {integrity: sha512-aqD2Q0144Z+/RqG52NeHEkZauTAUWJO8c6yTftGJKO3Tja5tUgIfmIl6kExvhtxSDP7fXB6DvzkfMpCd/F3G+Q==}
    engines: {node: '>=0.6.19'}
    dev: false

  /string-width/4.2.3:
    resolution: {integrity: sha512-wKyQRQpjJ0sIp62ErSZdGsjMJWsap5oRNihHhu6G7JVO/9jIB6UyevL+tXuOqrng8j/cxKTWyWUwvSTriiZz/g==}
    engines: {node: '>=8'}
    dependencies:
      emoji-regex: 8.0.0
      is-fullwidth-code-point: 3.0.0
      strip-ansi: 6.0.1

  /string-width/5.1.2:
    resolution: {integrity: sha512-HnLOCR3vjcY8beoNLtcjZ5/nxn2afmME6lhrDrebokqMap+XbeW8n9TXpPDOqdGK5qcI3oT0GKTW6wC7EMiVqA==}
    engines: {node: '>=12'}
    dependencies:
      eastasianwidth: 0.2.0
      emoji-regex: 9.2.2
      strip-ansi: 7.1.0
    dev: true

  /string.prototype.matchall/4.0.10:
    resolution: {integrity: sha512-rGXbGmOEosIQi6Qva94HUjgPs9vKW+dkG7Y8Q5O2OYkWL6wFaTRZO8zM4mhP94uX55wgyrXzfS2aGtGzUL7EJQ==}
    dependencies:
      call-bind: 1.0.5
      define-properties: 1.2.1
      es-abstract: 1.22.3
      get-intrinsic: 1.2.2
      has-symbols: 1.0.3
      internal-slot: 1.0.6
      regexp.prototype.flags: 1.5.1
      set-function-name: 2.0.1
      side-channel: 1.0.4

  /string.prototype.padend/3.1.5:
    resolution: {integrity: sha512-DOB27b/2UTTD+4myKUFh+/fXWcu/UDyASIXfg+7VzoCNNGOfWvoyU/x5pvVHr++ztyt/oSYI1BcWBBG/hmlNjA==}
    engines: {node: '>= 0.4'}
    dependencies:
      call-bind: 1.0.5
      define-properties: 1.2.1
      es-abstract: 1.22.3
    dev: true

  /string.prototype.trim/1.2.8:
    resolution: {integrity: sha512-lfjY4HcixfQXOfaqCvcBuOIapyaroTXhbkfJN3gcB1OtyupngWK4sEET9Knd0cXd28kTUqu/kHoV4HKSJdnjiQ==}
    engines: {node: '>= 0.4'}
    dependencies:
      call-bind: 1.0.5
      define-properties: 1.2.1
      es-abstract: 1.22.3

  /string.prototype.trimend/1.0.7:
    resolution: {integrity: sha512-Ni79DqeB72ZFq1uH/L6zJ+DKZTkOtPIHovb3YZHQViE+HDouuU4mBrLOLDn5Dde3RF8qw5qVETEjhu9locMLvA==}
    dependencies:
      call-bind: 1.0.5
      define-properties: 1.2.1
      es-abstract: 1.22.3

  /string.prototype.trimstart/1.0.7:
    resolution: {integrity: sha512-NGhtDFu3jCEm7B4Fy0DpLewdJQOZcQ0rGbwQ/+stjnrp2i+rlKeCvos9hOIeCmqwratM47OBxY7uFZzjxHXmrg==}
    dependencies:
      call-bind: 1.0.5
      define-properties: 1.2.1
      es-abstract: 1.22.3

  /string_decoder/1.1.1:
    resolution: {integrity: sha512-n/ShnvDi6FHbbVfviro+WojiFzv+s8MPMHBczVePfUpDJLwoLT0ht1l4YwBCbi8pJAveEEdnkHyPyTP/mzRfwg==}
    dependencies:
      safe-buffer: 5.1.2

  /string_decoder/1.3.0:
    resolution: {integrity: sha512-hkRX8U1WjJFd8LsDJ2yQ/wWWxaopEsABU1XfkM8A+j0+85JAGppt16cr1Whg6KIbb4okU6Mql6BOj+uup/wKeA==}
    dependencies:
      safe-buffer: 5.2.1

  /strip-ansi/3.0.1:
    resolution: {integrity: sha512-VhumSSbBqDTP8p2ZLKj40UjBCV4+v8bUSEpUb4KjRgWk9pbqGF4REFj6KEagidb2f/M6AzC0EmFyDNGaw9OCzg==}
    engines: {node: '>=0.10.0'}
    dependencies:
      ansi-regex: 2.1.1
    dev: false

  /strip-ansi/6.0.1:
    resolution: {integrity: sha512-Y38VPSHcqkFrCpFnQ9vuSXmquuv5oXOKpGeT6aGrr3o3Gc9AlVa6JBfUSOCnbxGGZF+/0ooI7KrPuUSztUdU5A==}
    engines: {node: '>=8'}
    dependencies:
      ansi-regex: 5.0.1

  /strip-ansi/7.1.0:
    resolution: {integrity: sha512-iq6eVVI64nQQTRYq2KtEg2d2uU7LElhTJwsH4YzIHZshxlgZms/wIc4VoDQTlG/IvVIrBKG06CrZnp0qv7hkcQ==}
    engines: {node: '>=12'}
    dependencies:
      ansi-regex: 6.0.1
    dev: true

  /strip-bom/3.0.0:
    resolution: {integrity: sha512-vavAMRXOgBVNF6nyEEmL3DBK19iRpDcoIwW+swQ+CbGiu7lju6t+JklA1MHweoWtadgt4ISVUsXLyDq34ddcwA==}
    engines: {node: '>=4'}

  /strip-bom/4.0.0:
    resolution: {integrity: sha512-3xurFv5tEgii33Zi8Jtp55wEIILR9eh34FAW00PZf+JnSsTmV/ioewSgQl97JHvgjoRGwPShsWm+IdrxB35d0w==}
    engines: {node: '>=8'}

  /strip-eof/1.0.0:
    resolution: {integrity: sha512-7FCwGGmx8mD5xQd3RPUvnSpUXHM3BWuzjtpD4TXsfcZ9EL4azvVVUscFYwD9nx8Kh+uCBC00XBtAykoMHwTh8Q==}
    engines: {node: '>=0.10.0'}
    dev: false

  /strip-final-newline/2.0.0:
    resolution: {integrity: sha512-BrpvfNAE3dcvq7ll3xVumzjKjZQ5tI1sEUIKr3Uoks0XUl45St3FlatVqef9prk4jRDzhW6WZg+3bk93y6pLjA==}
    engines: {node: '>=6'}
    dev: true

  /strip-final-newline/3.0.0:
    resolution: {integrity: sha512-dOESqjYr96iWYylGObzd39EuNTa5VJxyvVAEm5Jnh7KGo75V43Hk1odPQkNDyXNmUR6k+gEiDVXnjB8HJ3crXw==}
    engines: {node: '>=12'}
    dev: true

  /strip-json-comments/2.0.1:
    resolution: {integrity: sha512-4gB8na07fecVVkOI6Rs4e7T6NOTki5EmL7TUduTs6bu3EdnSycntVJ4re8kgZA+wx9IueI2Y11bfbgwtzuE0KQ==}
    engines: {node: '>=0.10.0'}
    dev: false

  /strip-json-comments/3.1.1:
    resolution: {integrity: sha512-6fPc+R4ihwqP6N/aIv2f1gMH8lOVtWQHoqC4yK6oSDVVocumAsfCqjkXnqiYMhmMwS/mEHLp7Vehlt3ql6lEig==}
    engines: {node: '>=8'}

  /subarg/1.0.0:
    resolution: {integrity: sha512-RIrIdRY0X1xojthNcVtgT9sjpOGagEUKpZdgBUi054OEPFo282yg+zE+t1Rj3+RqKq2xStL7uUHhY+AjbC4BXg==}
    dependencies:
      minimist: 1.2.8

  /sumchecker/3.0.1:
    resolution: {integrity: sha512-MvjXzkz/BOfyVDkG0oFOtBxHX2u3gKbMHIF/dXblZsgD3BWOFLmHovIpZY7BykJdAjcqRCBi1WYBNdEC9yI7vg==}
    engines: {node: '>= 8.0'}
    dependencies:
      debug: 4.3.4
    transitivePeerDependencies:
      - supports-color

  /superagent/3.8.3:
    resolution: {integrity: sha512-GLQtLMCoEIK4eDv6OGtkOoSMt3D+oq0y3dsxMuYuDvaNUvuT8eFBuLmfR0iYYzHC1e8hpzC6ZsxbuP6DIalMFA==}
    engines: {node: '>= 4.0'}
    deprecated: Please upgrade to v7.0.2+ of superagent.  We have fixed numerous issues with streams, form-data, attach(), filesystem errors not bubbling up (ENOENT on attach()), and all tests are now passing.  See the releases tab for more information at <https://github.com/visionmedia/superagent/releases>.
    dependencies:
      component-emitter: 1.3.0
      cookiejar: 2.1.4
      debug: 3.2.7
      extend: 3.0.2
      form-data: 2.5.1
      formidable: 1.2.6
      methods: 1.1.2
      mime: 1.6.0
      qs: 6.11.2
      readable-stream: 2.3.8
    dev: true

  /superagent/7.1.6:
    resolution: {integrity: sha512-gZkVCQR1gy/oUXr+kxJMLDjla434KmSOKbx5iGD30Ql+AkJQ/YlPKECJy2nhqOsHLjGHzoDTXNSjhnvWhzKk7g==}
    engines: {node: '>=6.4.0 <13 || >=14'}
    deprecated: Please downgrade to v7.1.5 if you need IE/ActiveXObject support OR upgrade to v8.0.0 as we no longer support IE and published an incorrect patch version (see https://github.com/visionmedia/superagent/issues/1731)
    dependencies:
      component-emitter: 1.3.0
      cookiejar: 2.1.4
      debug: 4.3.4
      fast-safe-stringify: 2.1.1
      form-data: 4.0.0
      formidable: 2.1.2
      methods: 1.1.2
      mime: 2.6.0
      qs: 6.11.2
      readable-stream: 3.6.2
      semver: 7.5.4
    transitivePeerDependencies:
      - supports-color
    dev: false

  /supertest/3.4.2:
    resolution: {integrity: sha512-WZWbwceHUo2P36RoEIdXvmqfs47idNNZjCuJOqDz6rvtkk8ym56aU5oglORCpPeXGxT7l9rkJ41+O1lffQXYSA==}
    engines: {node: '>=6.0.0'}
    dependencies:
      methods: 1.1.2
      superagent: 3.8.3
    dev: true

  /supports-color/2.0.0:
    resolution: {integrity: sha512-KKNVtd6pCYgPIKU4cp2733HWYCpplQhddZLBUryaAHou723x+FRzQ5Df824Fj+IyyuiQTRoub4SnIFfIcrp70g==}
    engines: {node: '>=0.8.0'}
    dev: false

  /supports-color/3.2.3:
    resolution: {integrity: sha512-Jds2VIYDrlp5ui7t8abHN2bjAu4LV/q4N2KivFPpGH0lrka0BMq/33AmECUXlKPcHigkNaqfXRENFju+rlcy+A==}
    engines: {node: '>=0.8.0'}
    dependencies:
      has-flag: 1.0.0
    dev: false

  /supports-color/5.5.0:
    resolution: {integrity: sha512-QjVjwdXIt408MIiAqCX4oUKsgU2EqAGzs2Ppkm4aQYbjm+ZEWEcW4SfFNTr4uMNZma0ey4f5lgLrkB0aX0QMow==}
    engines: {node: '>=4'}
    dependencies:
      has-flag: 3.0.0

  /supports-color/7.2.0:
    resolution: {integrity: sha512-qpCAvRl9stuOHveKsn7HncJRvv501qIacKzQlO/+Lwxc9+0q2wLyv4Dfvt80/DPn2pqOBsJdDiogXGR9+OvwRw==}
    engines: {node: '>=8'}
    dependencies:
      has-flag: 4.0.0

  /supports-color/8.1.1:
    resolution: {integrity: sha512-MpUEN2OodtUzxvKQl72cUF7RQ5EiHsGvSsVG0ia9c5RbWGL2CI4C7EpPS8UTBIplnlzZiNuV56w+FuNxy3ty2Q==}
    engines: {node: '>=10'}
    dependencies:
      has-flag: 4.0.0

  /supports-preserve-symlinks-flag/1.0.0:
    resolution: {integrity: sha512-ot0WnXS9fgdkgIcePe6RHNk1WA8+muPa6cSjeR3V8K27q9BB1rTE3R1p7Hv0z1ZyAc8s6Vvv8DIyWf681MAt0w==}
    engines: {node: '>= 0.4'}

  /symbol-tree/3.2.4:
    resolution: {integrity: sha512-9QNk5KwDF+Bvz+PyObkmSYjI5ksVUYtjW7AU22r2NKcfLJcXp96hkDWU3+XndOsUb+AQ9QhfzfCT2O+CNWT5Tw==}
    dev: true

  /tapable/2.2.1:
    resolution: {integrity: sha512-GNzQvQTOIP6RyTfE2Qxb8ZVlNmw0n88vp1szwWRimP02mnTsx3Wtn5qRdqY9w2XduFNUgvOwhNnQsjwCp+kqaQ==}
    engines: {node: '>=6'}

  /tar-fs/2.1.1:
    resolution: {integrity: sha512-V0r2Y9scmbDRLCNex/+hYzvp/zyYjvFbHPNgVTKfQvVrb6guiE/fxP+XblDNR011utopbkex2nM4dHNV6GDsng==}
    dependencies:
      chownr: 1.1.4
      mkdirp-classic: 0.5.3
      pump: 3.0.0
      tar-stream: 2.2.0

  /tar-stream/2.2.0:
    resolution: {integrity: sha512-ujeqbceABgwMZxEJnk2HDY2DlnUZ+9oEcb1KzTVfYHio0UE6dG71n60d8D2I4qNvleWrrXpmjpt7vZeF1LnMZQ==}
    engines: {node: '>=6'}
    dependencies:
      bl: 4.1.0
      end-of-stream: 1.4.4
      fs-constants: 1.0.0
      inherits: 2.0.4
      readable-stream: 3.6.2

  /tedious/16.5.0:
    resolution: {integrity: sha512-UQdtX+4A1K0+UtFZictpSUMzw90ua0vSBfDQ54yKpwZ9Fr/6ik0Vs5q7E0AuwHtZtg3g2PqPDEKguSdysho8vw==}
    engines: {node: '>=16'}
    dependencies:
      '@azure/identity': 2.1.0
      '@azure/keyvault-keys': 4.7.2
      '@js-joda/core': 5.6.1
      bl: 6.0.8
      es-aggregate-error: 1.0.11
      iconv-lite: 0.6.3
      js-md4: 0.3.2
      jsbi: 4.3.0
      native-duplexpair: 1.0.0
      node-abort-controller: 3.1.1
      punycode: 2.3.0
      sprintf-js: 1.1.3
    transitivePeerDependencies:
      - supports-color
    dev: false

  /teen_process/2.0.68:
    resolution: {integrity: sha512-r66JMTiHFGUZwZAJh0rWmcjCAGRu8SsZefJi3SccxoPzDSHYNCLt9mKw1jo9w+FqTb+sesRt2y/jn7UfkHra/Q==}
    engines: {node: ^14.17.0 || ^16.13.0 || >=18.0.0, npm: '>=8'}
    dependencies:
      bluebird: 3.7.2
      lodash: 4.17.21
      shell-quote: 1.8.1
      source-map-support: 0.5.21
    dev: true

  /terser-webpack-plugin/5.3.9_webpack@5.89.0:
    resolution: {integrity: sha512-ZuXsqE07EcggTWQjXUj+Aot/OMcD0bMKGgF63f7UxYcu5/AJF53aIpK1YoP5xR9l6s/Hy2b+t1AM0bLNPRuhwA==}
    engines: {node: '>= 10.13.0'}
    peerDependencies:
      '@swc/core': '*'
      esbuild: '*'
      uglify-js: '*'
      webpack: ^5.1.0
    peerDependenciesMeta:
      '@swc/core':
        optional: true
      esbuild:
        optional: true
      uglify-js:
        optional: true
    dependencies:
      '@jridgewell/trace-mapping': 0.3.20
      jest-worker: 27.5.1
      schema-utils: 3.3.0
      serialize-javascript: 6.0.1
      terser: 5.22.0
      webpack: 5.89.0

  /terser/5.22.0:
    resolution: {integrity: sha512-hHZVLgRA2z4NWcN6aS5rQDc+7Dcy58HOf2zbYwmFcQ+ua3h6eEFf5lIDKTzbWwlazPyOZsFQO8V80/IjVNExEw==}
    engines: {node: '>=10'}
    hasBin: true
    dependencies:
      '@jridgewell/source-map': 0.3.5
      acorn: 8.11.2
      commander: 2.20.3
      source-map-support: 0.5.21

  /test-exclude/6.0.0:
    resolution: {integrity: sha512-cAGWPIyOHU6zlmg88jwm7VRyXnMN7iV68OGAbYDk/Mh/xC/pzVPlQtY6ngoIH/5/tciuhGfvESU8GrHrcxD56w==}
    engines: {node: '>=8'}
    dependencies:
      '@istanbuljs/schema': 0.1.3
      glob: 7.2.3
      minimatch: 3.1.2

  /text-hex/1.0.0:
    resolution: {integrity: sha512-uuVGNWzgJ4yhRaNSiubPY7OjISw4sw4E5Uv0wbjp+OzcbmVU/rsT8ujgcXJhn9ypzsgr5vlzpPqP+MBBKcGvbg==}
    dev: false

  /text-table/0.2.0:
    resolution: {integrity: sha512-N+8UisAXDGk8PFXP4HAzVR9nbfmVJ3zYLAWiTIoqC5v5isinhr+r5uaO8+7r3BMfuNIufIsA7RdpVgacC2cSpw==}

  /through/2.3.8:
    resolution: {integrity: sha512-w89qg7PI8wAdvX60bMDP+bFoD5Dvhm9oLheFp5O4a2QF0cSBGsBX4qZmadPMvVqlLJBBci+WqGGOAPvcDeNSVg==}

  /titleize/3.0.0:
    resolution: {integrity: sha512-KxVu8EYHDPBdUYdKZdKtU2aj2XfEx9AfjXxE/Aj0vT06w2icA09Vus1rh6eSu1y01akYg6BjIK/hxyLJINoMLQ==}
    engines: {node: '>=12'}
    dev: true

  /to-fast-properties/2.0.0:
    resolution: {integrity: sha512-/OaKK0xYrs3DmxRYqL/yDc+FxFUVYhDlXMhRmv3z915w2HF1tnN1omB354j8VUGO/hbRzyD6Y3sA7v7GS/ceog==}
    engines: {node: '>=4'}

  /to-readable-stream/2.1.0:
    resolution: {integrity: sha512-o3Qa6DGg1CEXshSdvWNX2sN4QHqg03SPq7U6jPXRahlQdl5dK8oXjkU/2/sGrnOZKeGV1zLSO8qPwyKklPPE7w==}
    engines: {node: '>=8'}
    dev: false

  /to-regex-range/5.0.1:
    resolution: {integrity: sha512-65P7iz6X5yEr1cwcgvQxbbIw7Uk3gOy5dIdtZ4rDveLqhrdJP+Li/Hx6tyK0NEb+2GCyneCMJiGqrADCSNk8sQ==}
    engines: {node: '>=8.0'}
    dependencies:
      is-number: 7.0.0

  /toidentifier/1.0.1:
    resolution: {integrity: sha512-o5sSPKEkg/DIQNmH43V0/uerLrpzVedkUh8tGNvaeXpfpuwjKenlSox/2O/BTlZUtEe+JG7s5YhEz608PlAHRA==}
    engines: {node: '>=0.6'}

  /toposort-class/1.0.1:
    resolution: {integrity: sha512-OsLcGGbYF3rMjPUf8oKktyvCiUxSbqMMS39m33MAjLTC1DVIH6x3WSt63/M77ihI09+Sdfk1AXvfhCEeUmC7mg==}
    dev: false

  /totalist/3.0.1:
    resolution: {integrity: sha512-sf4i37nQ2LBx4m3wB74y+ubopq6W/dIzXg0FDGjsYnZHVa1Da8FH853wlL2gtUhg+xJXjfk3kUZS3BRoQeoQBQ==}
    engines: {node: '>=6'}
    dev: true

  /touch/3.1.0:
    resolution: {integrity: sha512-WBx8Uy5TLtOSRtIq+M03/sKDrXCLHxwDcquSP2c43Le03/9serjQBIztjRz6FkJez9D/hleyAXTBGLwwZUw9lA==}
    hasBin: true
    dependencies:
      nopt: 1.0.10
    dev: false

  /tough-cookie/2.5.0:
    resolution: {integrity: sha512-nlLsUzgm1kfLXSXfRZMc1KLAugd4hqJHDTvc2hDIwS3mZAfMEuMbc03SujMF+GEcpaX/qboeycw6iO8JwVv2+g==}
    engines: {node: '>=0.8'}
    dependencies:
      psl: 1.9.0
      punycode: 2.3.0
    dev: false

  /tough-cookie/4.1.3:
    resolution: {integrity: sha512-aX/y5pVRkfRnfmuX+OdbSdXvPe6ieKX/G2s7e98f4poJHnqH3281gDPm/metm6E/WRamfx7WC4HUqkWHfQHprw==}
    engines: {node: '>=6'}
    dependencies:
      psl: 1.9.0
      punycode: 2.3.0
      universalify: 0.2.0
      url-parse: 1.5.10

  /tr46/0.0.3:
    resolution: {integrity: sha512-N3WMsuqV66lT30CrXNbEjx4GEwlow3v6rr4mCcv6prnfwhS01rkgyFdjPNBYd9br7LpXV1+Emh01fHnq2Gdgrw==}

  /tr46/3.0.0:
    resolution: {integrity: sha512-l7FvfAHlcmulp8kr+flpQZmVwtu7nfRV7NZujtN0OqES8EL4O4e0qqzL0DC5gAvx/ZC/9lk6rhcUwYvkBnBnYA==}
    engines: {node: '>=12'}
    dependencies:
      punycode: 2.3.0
    dev: true

  /tree-kill/1.2.2:
    resolution: {integrity: sha512-L0Orpi8qGpRG//Nd+H90vFB+3iHnue1zSSGmNOOCh1GLJ7rUKVwV2HvijphGQS2UmhUZewS9VgvxYIdgr+fG1A==}
    hasBin: true
    dev: false

  /triple-beam/1.4.1:
    resolution: {integrity: sha512-aZbgViZrg1QNcG+LULa7nhZpJTZSLm/mXnHXnbAbjmN5aSa0y7V+wvv6+4WaBtpISJzThKy+PIPxc1Nq1EJ9mg==}
    engines: {node: '>= 14.0.0'}
    dev: false

  /truncate-utf8-bytes/1.0.2:
    resolution: {integrity: sha512-95Pu1QXQvruGEhv62XCMO3Mm90GscOCClvrIUwCM0PYOXK3kaF3l3sIHxx71ThJfcbM2O5Au6SO3AWCSEfW4mQ==}
    dependencies:
      utf8-byte-length: 1.0.4
    dev: true

  /ts-node/10.9.1_6ytcwc3ezumilrx7egaoozkkd4:
    resolution: {integrity: sha512-NtVysVPkxxrwFGUUxGYhfux8k78pQB3JqYBXlLRZgdGUqTO5wU/UyHop5p70iEbGhB7q5KmiZiU0Y3KlJrScEw==}
    hasBin: true
    peerDependencies:
      '@swc/core': '>=1.2.50'
      '@swc/wasm': '>=1.2.50'
      '@types/node': '*'
      typescript: '>=2.7'
    peerDependenciesMeta:
      '@swc/core':
        optional: true
      '@swc/wasm':
        optional: true
      '@types/node':
        optional: true
    dependencies:
      '@cspotcode/source-map-support': 0.8.1
      '@tsconfig/node10': 1.0.9
      '@tsconfig/node12': 1.0.11
      '@tsconfig/node14': 1.0.3
      '@tsconfig/node16': 1.0.4
      '@types/node': 16.18.59
      acorn: 8.11.2
      acorn-walk: 8.3.0
      arg: 4.1.3
      create-require: 1.1.1
      diff: 4.0.2
      make-error: 1.3.6
      typescript: 4.8.4
      v8-compile-cache-lib: 3.0.1
      yn: 3.1.1
    dev: true

  /ts-node/10.9.1_typescript@5.0.4:
    resolution: {integrity: sha512-NtVysVPkxxrwFGUUxGYhfux8k78pQB3JqYBXlLRZgdGUqTO5wU/UyHop5p70iEbGhB7q5KmiZiU0Y3KlJrScEw==}
    hasBin: true
    peerDependencies:
      '@swc/core': '>=1.2.50'
      '@swc/wasm': '>=1.2.50'
      '@types/node': '*'
      typescript: '>=2.7'
    peerDependenciesMeta:
      '@swc/core':
        optional: true
      '@swc/wasm':
        optional: true
      '@types/node':
        optional: true
    dependencies:
      '@cspotcode/source-map-support': 0.8.1
      '@tsconfig/node10': 1.0.9
      '@tsconfig/node12': 1.0.11
      '@tsconfig/node14': 1.0.3
      '@tsconfig/node16': 1.0.4
      acorn: 8.11.2
      acorn-walk: 8.3.0
      arg: 4.1.3
      create-require: 1.1.1
      diff: 4.0.2
      make-error: 1.3.6
      typescript: 5.0.4
      v8-compile-cache-lib: 3.0.1
      yn: 3.1.1
    dev: true

  /ts-node/10.9.1_vglrhrff2dqgrue5bawmtrmuzu:
    resolution: {integrity: sha512-NtVysVPkxxrwFGUUxGYhfux8k78pQB3JqYBXlLRZgdGUqTO5wU/UyHop5p70iEbGhB7q5KmiZiU0Y3KlJrScEw==}
    hasBin: true
    peerDependencies:
      '@swc/core': '>=1.2.50'
      '@swc/wasm': '>=1.2.50'
      '@types/node': '*'
      typescript: '>=2.7'
    peerDependenciesMeta:
      '@swc/core':
        optional: true
      '@swc/wasm':
        optional: true
      '@types/node':
        optional: true
    dependencies:
      '@cspotcode/source-map-support': 0.8.1
      '@tsconfig/node10': 1.0.9
      '@tsconfig/node12': 1.0.11
      '@tsconfig/node14': 1.0.3
      '@tsconfig/node16': 1.0.4
      '@types/node': 18.16.20
      acorn: 8.11.2
      acorn-walk: 8.3.0
      arg: 4.1.3
      create-require: 1.1.1
      diff: 4.0.2
      make-error: 1.3.6
      typescript: 5.0.4
      v8-compile-cache-lib: 3.0.1
      yn: 3.1.1
    dev: true

  /tsconfig-paths/3.14.2:
    resolution: {integrity: sha512-o/9iXgCYc5L/JxCHPe3Hvh8Q/2xm5Z+p18PESBU6Ff33695QnCHBEjcytY2q19ua7Mbl/DavtBOLq+oG0RCL+g==}
    dependencies:
      '@types/json5': 0.0.29
      json5: 1.0.2
      minimist: 1.2.8
      strip-bom: 3.0.0

  /tslib/1.14.1:
    resolution: {integrity: sha512-Xni35NKzjgMrwevysHTCArtLDpPvye8zV/0E4EyYn43P7/7qvQwPh9BGkHewbMulVntbigmcT7rdX3BNo9wRJg==}

  /tslib/2.6.2:
    resolution: {integrity: sha512-AEYxH93jGFPn/a2iVAwW87VuUIkR1FVUKB77NwMF7nBTDkDrrT/Hpt/IrCJ0QXhW27jTBDcf5ZY7w6RiqTMw2Q==}

  /tsutils/3.21.0_typescript@5.0.4:
    resolution: {integrity: sha512-mHKK3iUXL+3UF6xL5k0PEhKRUBKPBCv/+RkEOpjRWxxx27KKRBmmA60A9pgOUvMi8GKhRMPEmjBRPzs2W7O1OA==}
    engines: {node: '>= 6'}
    peerDependencies:
      typescript: '>=2.8.0 || >= 3.2.0-dev || >= 3.3.0-dev || >= 3.4.0-dev || >= 3.5.0-dev || >= 3.6.0-dev || >= 3.6.0-beta || >= 3.7.0-dev || >= 3.7.0-beta'
    dependencies:
      tslib: 1.14.1
      typescript: 5.0.4

  /tunnel-agent/0.6.0:
    resolution: {integrity: sha512-McnNiV1l8RYeY8tBgEpuodCC1mLUdbSN+CYBL7kJsJNInOP8UjDDEwdk6Mw60vdLLrr5NHKZhMAOSrR2NZuQ+w==}
    dependencies:
      safe-buffer: 5.2.1
    dev: false

  /tunnel/0.0.6:
    resolution: {integrity: sha512-1h/Lnq9yajKY2PEbBadPXj3VxsDDu844OnaAo52UVmIzIvwwtBPIuNvkjuzBlTWpfJyUbG3ez0KSBibQkj4ojg==}
    engines: {node: '>=0.6.11 <=0.7.0 || >=0.7.3'}
    dev: false

  /type-check/0.3.2:
    resolution: {integrity: sha512-ZCmOJdvOWDBYJlzAoFkC+Q0+bUyEOS1ltgp1MGU03fqHG+dbi9tBFU2Rd9QKiDZFAYrhPh2JUf7rZRIuHRKtOg==}
    engines: {node: '>= 0.8.0'}
    dependencies:
      prelude-ls: 1.1.2
    dev: true

  /type-check/0.4.0:
    resolution: {integrity: sha512-XleUoc9uwGXqjWwXaUTZAmzMcFZ5858QA2vvx1Ur5xIcixXIP+8LnFDgRplU30us6teqdlskFfu+ae4K79Ooew==}
    engines: {node: '>= 0.8.0'}
    dependencies:
      prelude-ls: 1.2.1

  /type-detect/4.0.8:
    resolution: {integrity: sha512-0fr/mIH1dlO+x7TlcMy+bIDqKPsw/70tVyeHW787goQjhmqaZe10uwLujubK9q9Lg6Fiho1KUKDYz0Z7k7g5/g==}
    engines: {node: '>=4'}

  /type-fest/0.13.1:
    resolution: {integrity: sha512-34R7HTnG0XIJcBSn5XhDd7nNFPRcXYRZrBB2O2jdKqYODldSzBAqzsWoZYYvduky73toYS/ESqxPvkDf/F0XMg==}
    engines: {node: '>=10'}
    optional: true

  /type-fest/0.20.2:
    resolution: {integrity: sha512-Ne+eE4r0/iWnpAxD852z3A+N0Bt5RN//NjJwRd2VFHEmrywxf5vsZlh4R6lixl6B+wz/8d+maTSAkN1FIkI3LQ==}
    engines: {node: '>=10'}

  /type-fest/0.8.1:
    resolution: {integrity: sha512-4dbzIzqvjtgiM5rw1k5rEHtBANKmdudhGyBEajN01fEyhaAIhsoKNy6y7+IN93IfpFtwY9iqi7kD+xwKhQsNJA==}
    engines: {node: '>=8'}

  /type-is/1.6.18:
    resolution: {integrity: sha512-TkRKr9sUTxEH8MdfuCSP7VizJyzRNMjj2J2do2Jr3Kym598JVdEksuzPQCnlFPW4ky9Q+iA+ma9BGm06XQBy8g==}
    engines: {node: '>= 0.6'}
    dependencies:
      media-typer: 0.3.0
      mime-types: 2.1.35

  /typed-array-buffer/1.0.0:
    resolution: {integrity: sha512-Y8KTSIglk9OZEr8zywiIHG/kmQ7KWyjseXs1CbSo8vC42w7hg2HgYTxSWwP0+is7bWDc1H+Fo026CpHFwm8tkw==}
    engines: {node: '>= 0.4'}
    dependencies:
      call-bind: 1.0.5
      get-intrinsic: 1.2.2
      is-typed-array: 1.1.12

  /typed-array-byte-length/1.0.0:
    resolution: {integrity: sha512-Or/+kvLxNpeQ9DtSydonMxCx+9ZXOswtwJn17SNLvhptaXYDJvkFFP5zbfU/uLmvnBJlI4yrnXRxpdWH/M5tNA==}
    engines: {node: '>= 0.4'}
    dependencies:
      call-bind: 1.0.5
      for-each: 0.3.3
      has-proto: 1.0.1
      is-typed-array: 1.1.12

  /typed-array-byte-offset/1.0.0:
    resolution: {integrity: sha512-RD97prjEt9EL8YgAgpOkf3O4IF9lhJFr9g0htQkm0rchFp/Vx7LW5Q8fSXXub7BXAODyUQohRMyOc3faCPd0hg==}
    engines: {node: '>= 0.4'}
    dependencies:
      available-typed-arrays: 1.0.5
      call-bind: 1.0.5
      for-each: 0.3.3
      has-proto: 1.0.1
      is-typed-array: 1.1.12

  /typed-array-length/1.0.4:
    resolution: {integrity: sha512-KjZypGq+I/H7HI5HlOoGHkWUUGq+Q0TPhQurLbyrVrvnKTBgzLhIJ7j6J/XTQOi0d1RjyZ0wdas8bKs2p0x3Ng==}
    dependencies:
      call-bind: 1.0.5
      for-each: 0.3.3
      is-typed-array: 1.1.12

  /typedarray-to-buffer/3.1.5:
    resolution: {integrity: sha512-zdu8XMNEDepKKR+XYOXAVPtWui0ly0NtohUscw+UmaHiAWT8hrV1rr//H6V+0DvJ3OQ19S979M0laLfX8rm82Q==}
    dependencies:
      is-typedarray: 1.0.0

  /typedoc-plugin-merge-modules/4.1.0_typedoc@0.23.28:
    resolution: {integrity: sha512-0Qax5eSaiP86zX9LlQQWANjtgkMfSHt6/LRDsWXfK45Ifc3lrgjZG4ieE87BMi3p12r/F0qW9sHQRB18tIs0fg==}
    peerDependencies:
      typedoc: 0.23.x || 0.24.x
    dependencies:
      typedoc: 0.23.28_typescript@5.0.4
    dev: false

  /typedoc/0.23.28_typescript@5.0.4:
    resolution: {integrity: sha512-9x1+hZWTHEQcGoP7qFmlo4unUoVJLB0H/8vfO/7wqTnZxg4kPuji9y3uRzEu0ZKez63OJAUmiGhUrtukC6Uj3w==}
    engines: {node: '>= 14.14'}
    hasBin: true
    peerDependencies:
      typescript: 4.6.x || 4.7.x || 4.8.x || 4.9.x || 5.0.x
    dependencies:
      lunr: 2.3.9
      marked: 4.3.0
      minimatch: 7.4.6
      shiki: 0.14.5
      typescript: 5.0.4
    dev: false

  /typemoq/2.1.0:
    resolution: {integrity: sha512-DtRNLb7x8yCTv/KHlwes+NI+aGb4Vl1iPC63Hhtcvk1DpxSAZzKWQv0RQFY0jX2Uqj0SDBNl8Na4e6MV6TNDgw==}
    engines: {node: '>=6.0.0'}
    requiresBuild: true
    dependencies:
      circular-json: 0.3.3
      lodash: 4.17.21
      postinstall-build: 5.0.3

  /typescript-json-schema/0.55.0:
    resolution: {integrity: sha512-BXaivYecUdiXWWNiUqXgY6A9cMWerwmhtO+lQE7tDZGs7Mf38sORDeQZugfYOZOHPZ9ulsD+w0LWjFDOQoXcwg==}
    hasBin: true
    dependencies:
      '@types/json-schema': 7.0.14
      '@types/node': 16.18.59
      glob: 7.2.3
      path-equal: 1.2.5
      safe-stable-stringify: 2.4.3
      ts-node: 10.9.1_6ytcwc3ezumilrx7egaoozkkd4
      typescript: 4.8.4
      yargs: 17.7.2
    transitivePeerDependencies:
      - '@swc/core'
      - '@swc/wasm'
    dev: true

  /typescript/4.8.4:
    resolution: {integrity: sha512-QCh+85mCy+h0IGff8r5XWzOVSbBO+KfeYrMQh7NJ58QujwcE22u+NUSmUxqF+un70P9GXKxa2HCNiTTMJknyjQ==}
    engines: {node: '>=4.2.0'}
    hasBin: true
    dev: true

  /typescript/5.0.4:
    resolution: {integrity: sha512-cW9T5W9xY37cc+jfEnaUvX91foxtHkza3Nw3wkoF4sSlKn0MONdkdEndig/qPBWXNkmplh3NzayQzCiHM4/hqw==}
    engines: {node: '>=12.20'}
    hasBin: true

  /uid-safe/2.1.5:
    resolution: {integrity: sha512-KPHm4VL5dDXKz01UuEd88Df+KzynaohSL9fBh096KWAxSKZQDI2uBrVqtvRM4rwrIrRRKsdLNML/lnaaVSRioA==}
    engines: {node: '>= 0.8'}
    dependencies:
      random-bytes: 1.0.0
    dev: false

  /unbox-primitive/1.0.2:
    resolution: {integrity: sha512-61pPlCD9h51VoreyJ0BReideM3MDKMKnh6+V9L08331ipq6Q8OFXZYiqP6n/tbHx4s5I9uRhcye6BrbkizkBDw==}
    dependencies:
      call-bind: 1.0.5
      has-bigints: 1.0.2
      has-symbols: 1.0.3
      which-boxed-primitive: 1.0.2

  /unbzip2-stream/1.4.3:
    resolution: {integrity: sha512-mlExGW4w71ebDJviH16lQLtZS32VKqsSfk80GCfUlwT/4/hNRFsoscrF/c++9xinkMzECL1uL9DDwXqFWkruPg==}
    dependencies:
      buffer: 5.7.1
      through: 2.3.8

  /undefsafe/2.0.5:
    resolution: {integrity: sha512-WxONCrssBM8TSPRqN5EmsjVrsv4A8X12J4ArBiiayv3DyyG3ZlIg6yysuuSYdZsVz3TKcTg2fd//Ujd4CHV1iA==}
    dev: false

  /underscore/1.12.1:
    resolution: {integrity: sha512-hEQt0+ZLDVUMhebKxL4x1BTtDY7bavVofhZ9KZ4aI26X9SRaE+Y3m83XUL1UP2jn8ynjndwCCpEHdUG+9pP1Tw==}
    dev: true

  /universalify/0.1.2:
    resolution: {integrity: sha512-rBJeI5CXAlmy1pV+617WB9J63U6XcazHHF2f2dbJix4XzpUF0RS3Zbj0FGIOCAva5P/d/GBOYaACQ1w+0azUkg==}
    engines: {node: '>= 4.0.0'}

  /universalify/0.2.0:
    resolution: {integrity: sha512-CJ1QgKmNg3CwvAv/kOFmtnEN05f0D/cn9QntgNOQlQF9dgvVTHj3t+8JPdjqawCHk7V/KA+fbUqzZ9XWhcqPUg==}
    engines: {node: '>= 4.0.0'}

  /universalify/2.0.0:
    resolution: {integrity: sha512-hAZsKq7Yy11Zu1DE0OzWjw7nnLZmJZYTDZZyEFHZdUhV8FkH5MCfoU1XMaxXovpyW5nq5scPqq0ZDP9Zyl04oQ==}
    engines: {node: '>= 10.0.0'}

  /unpipe/1.0.0:
    resolution: {integrity: sha512-pjy2bYhSsufwWlKwPc+l3cN7+wuJlK6uz0YdJEOlQDbl6jo/YlPi4mb8agUkVC8BF7V8NuzeyPNqRksA3hztKQ==}
    engines: {node: '>= 0.8'}

  /untildify/4.0.0:
    resolution: {integrity: sha512-KK8xQ1mkzZeg9inewmFVDNkg3l5LUhoq9kN6iWYB/CC9YMG8HA+c1Q8HwDe6dEX7kErrEVNVBO3fWsVq5iDgtw==}
    engines: {node: '>=8'}
    dev: true

  /update-browserslist-db/1.0.13_browserslist@4.22.1:
    resolution: {integrity: sha512-xebP81SNcPuNpPP3uzeW1NYXxI3rxyJzF3pD6sH4jE7o/IX+WtSpwnVU+qIsDPyk0d3hmFQ7mjqc6AtV604hbg==}
    hasBin: true
    peerDependencies:
      browserslist: '>= 4.21.0'
    dependencies:
      browserslist: 4.22.1
      escalade: 3.1.1
      picocolors: 1.0.0

  /uri-js/4.4.1:
    resolution: {integrity: sha512-7rKUyy33Q1yc98pQ1DAmLtwX109F7TIfWlW1Ydo8Wl1ii1SeHieeh0HHfPeL2fMXK6z0s8ecKs9frCuLJvndBg==}
    dependencies:
      punycode: 2.3.0

  /uri-templates/0.2.0:
    resolution: {integrity: sha512-EWkjYEN0L6KOfEoOH6Wj4ghQqU7eBZMJqRHQnxQAq+dSEzRPClkWjf8557HkWQXF6BrAUoLSAyy9i3RVTliaNg==}
    dev: false

  /url-parse/1.5.10:
    resolution: {integrity: sha512-WypcfiRhfeUP9vvF0j6rw0J3hrWrw6iZv3+22h6iRMJ/8z1Tj6XfLP4DsUix5MhMPnXpiHDoKyoZ/bdCkwBCiQ==}
    dependencies:
      querystringify: 2.2.0
      requires-port: 1.0.0

  /url/0.11.3:
    resolution: {integrity: sha512-6hxOLGfZASQK/cijlZnZJTq8OXAkt/3YGfQX45vvMYXpZoo8NdWZcY73K108Jf759lS1Bv/8wXnHDTSz17dSRw==}
    dependencies:
      punycode: 1.4.1
      qs: 6.11.2
    dev: false

  /username/5.1.0:
    resolution: {integrity: sha512-PCKbdWw85JsYMvmCv5GH3kXmM66rCd9m1hBEDutPNv94b/pqCMT4NtcKyeWYvLFiE8b+ha1Jdl8XAaUdPn5QTg==}
    engines: {node: '>=8'}
    dependencies:
      execa: 1.0.0
      mem: 4.3.0
    dev: false

  /utf8-byte-length/1.0.4:
    resolution: {integrity: sha512-4+wkEYLBbWxqTahEsWrhxepcoVOJ+1z5PGIjPZxRkytcdSUaNjIjBM7Xn8E+pdSuV7SzvWovBFA54FO0JSoqhA==}
    dev: true

  /util-deprecate/1.0.2:
    resolution: {integrity: sha512-EPD5q1uXyFxJpCrLnCc1nHnq3gOa6DZBocAIiI2TaSCA7VCJ1UJDMagCzIkXNsUYfD1daK//LTEQ8xiIbrHtcw==}

  /util/0.12.5:
    resolution: {integrity: sha512-kZf/K6hEIrWHI6XqOFUiiMa+79wE/D8Q+NCNAWclkyg3b4d2k7s0QGepNjiABc+aR3N1PAyHL7p6UcLY6LmrnA==}
    dependencies:
      inherits: 2.0.4
      is-arguments: 1.1.1
      is-generator-function: 1.0.10
      is-typed-array: 1.1.12
      which-typed-array: 1.1.13
    dev: true

  /utils-merge/1.0.1:
    resolution: {integrity: sha512-pMZTvIkT1d+TFGvDOqodOclx0QWkkgi6Tdoa8gC8ffGAAqz9pzPTZWAybbsHHoED/ztMtkv/VoYTYyShUn81hA==}
    engines: {node: '>= 0.4.0'}

  /uuid/3.4.0:
    resolution: {integrity: sha512-HjSDRw6gZE5JMggctHBcjVak08+KEVhSIiDzFnT9S9aegmp85S/bReBVTb4QTFaRNptJ9kuYaNhnbNEOkbKb/A==}
    deprecated: Please upgrade  to version 7 or higher.  Older versions may use Math.random() in certain circumstances, which is known to be problematic.  See https://v8.dev/blog/math-random for details.
    hasBin: true
    dev: false

  /uuid/8.3.2:
    resolution: {integrity: sha512-+NYs2QeMWy+GWFOEm9xnn6HCDp0l7QBD7ml8zLUmJ+93Q5NF0NocErnwkTkXVFNiX3/fpC6afS8Dhb/gz7R7eg==}
    hasBin: true

  /uuid/9.0.1:
    resolution: {integrity: sha512-b+1eJOlsR9K8HJpow9Ok3fiWOWSIcIzXodvv0rQjVoOVNpWMpxf1wZNpt4y9h10odCNrqnYp1OBzRktckBe3sA==}
    hasBin: true
    dev: true

  /v8-compile-cache-lib/3.0.1:
    resolution: {integrity: sha512-wa7YjyUGfNZngI/vtK0UHAN+lgDCxBPCylVXGp0zu59Fz5aiGtNXaq3DhIov063MorB+VfufLh3JlF2KdTK3xg==}
    dev: true

  /validate-npm-package-license/3.0.4:
    resolution: {integrity: sha512-DpKm2Ui/xN7/HQKCtpZxoRWBhZ9Z0kqtygG8XCgNQ8ZlDnxuQmWhj566j8fN4Cu3/JmbhsDo7fcAJq4s9h27Ew==}
    dependencies:
      spdx-correct: 3.2.0
      spdx-expression-parse: 3.0.1

  /validator/13.11.0:
    resolution: {integrity: sha512-Ii+sehpSfZy+At5nPdnyMhx78fEoPDkR2XW/zimHEL3MyGJQOCQ7WeP20jPYRz7ZCpcKLB21NxuXHF3bxjStBQ==}
    engines: {node: '>= 0.10'}
    dev: false

  /vary/1.1.2:
    resolution: {integrity: sha512-BNGbWLfd0eUPabhkXUVm0j8uuvREyTh5ovRa/dyow/BqAbZJyC+5fU+IzQOzmAKzYqYRAISoRhdQr3eIZ/PXqg==}
    engines: {node: '>= 0.8'}

  /vhacd-js/0.0.1:
    resolution: {integrity: sha512-UfFbxWkl59mjtMX1z5AhWxGu91RdHK67JOHyfgIUA/gk+XD30djG6XJgEpVY65X4W/a04U9urWQnlLjsWwlgKA==}
    dev: false

  /vite-plugin-env-compatible/1.1.1:
    resolution: {integrity: sha512-4lqhBWhOzP+SaCPoCVdmpM5cXzjKQV5jgFauxea488oOeElXo/kw6bXkMIooZhrh9q7gclTl8en6N9NmnqUwRQ==}
    dev: true

  /vite-plugin-inspect/0.7.40_vite@4.5.0:
    resolution: {integrity: sha512-tsfva6MCg0ch6ckReWHvJ/9xf/zjTuJvakONf2qcMBB/iu9JqiRixfxMa/yLGrlNaBe6fUZHOVhtN2Me3Kthow==}
    engines: {node: '>=14'}
    peerDependencies:
      '@nuxt/kit': '*'
      vite: ^3.1.0 || ^4.0.0
    peerDependenciesMeta:
      '@nuxt/kit':
        optional: true
    dependencies:
      '@antfu/utils': 0.7.6
      '@rollup/pluginutils': 5.0.5
      debug: 4.3.4
      error-stack-parser-es: 0.1.1
      fs-extra: 11.1.1
      open: 9.1.0
      picocolors: 1.0.0
      sirv: 2.0.3
      vite: 4.5.0_@types+node@18.16.20
    transitivePeerDependencies:
      - rollup
      - supports-color
    dev: true

  /vite/4.5.0:
    resolution: {integrity: sha512-ulr8rNLA6rkyFAlVWw2q5YJ91v098AFQ2R0PRFwPzREXOUJQPtFUG0t+/ZikhaOCDqFoDhN6/v8Sq0o4araFAw==}
    engines: {node: ^14.18.0 || >=16.0.0}
    hasBin: true
    peerDependencies:
      '@types/node': '>= 14'
      less: '*'
      lightningcss: ^1.21.0
      sass: '*'
      stylus: '*'
      sugarss: '*'
      terser: ^5.4.0
    peerDependenciesMeta:
      '@types/node':
        optional: true
      less:
        optional: true
      lightningcss:
        optional: true
      sass:
        optional: true
      stylus:
        optional: true
      sugarss:
        optional: true
      terser:
        optional: true
    dependencies:
      esbuild: 0.18.20
      postcss: 8.4.31
      rollup: 3.29.4
    optionalDependencies:
      fsevents: 2.3.3
    dev: true

  /vite/4.5.0_@types+node@18.16.20:
    resolution: {integrity: sha512-ulr8rNLA6rkyFAlVWw2q5YJ91v098AFQ2R0PRFwPzREXOUJQPtFUG0t+/ZikhaOCDqFoDhN6/v8Sq0o4araFAw==}
    engines: {node: ^14.18.0 || >=16.0.0}
    hasBin: true
    peerDependencies:
      '@types/node': '>= 14'
      less: '*'
      lightningcss: ^1.21.0
      sass: '*'
      stylus: '*'
      sugarss: '*'
      terser: ^5.4.0
    peerDependenciesMeta:
      '@types/node':
        optional: true
      less:
        optional: true
      lightningcss:
        optional: true
      sass:
        optional: true
      stylus:
        optional: true
      sugarss:
        optional: true
      terser:
        optional: true
    dependencies:
      '@types/node': 18.16.20
      esbuild: 0.18.20
      postcss: 8.4.31
      rollup: 3.29.4
    optionalDependencies:
      fsevents: 2.3.3
    dev: true

  /vscode-oniguruma/1.7.0:
    resolution: {integrity: sha512-L9WMGRfrjOhgHSdOYgCt/yRMsXzLDJSL7BPrOZt73gU0iWO4mpqzqQzOz5srxqTvMBaR0XZTSrVWo4j55Rc6cA==}
    dev: false

  /vscode-textmate/8.0.0:
    resolution: {integrity: sha512-AFbieoL7a5LMqcnOF04ji+rpXadgOXnZsxQr//r83kLPr7biP7am3g9zbaZIaBGwBRWeSvoMD4mgPdX3e4NWBg==}
    dev: false

  /w3c-hr-time/1.0.2:
    resolution: {integrity: sha512-z8P5DvDNjKDoFIHK7q8r8lackT6l+jo/Ye3HOle7l9nICP9lf1Ci25fy9vHd0JOWewkIFzXIEig3TdKT7JQ5fQ==}
    deprecated: Use your platform's native performance.now() and performance.timeOrigin.
    dependencies:
      browser-process-hrtime: 1.0.0
    dev: true

  /w3c-xmlserializer/3.0.0:
    resolution: {integrity: sha512-3WFqGEgSXIyGhOmAFtlicJNMjEps8b1MG31NCA0/vOF9+nKMUW1ckhi9cnNHmf88Rzw5V+dwIwsm2C7X8k9aQg==}
    engines: {node: '>=12'}
    dependencies:
      xml-name-validator: 4.0.0
    dev: true

  /watchpack/2.4.0:
    resolution: {integrity: sha512-Lcvm7MGST/4fup+ifyKi2hjyIAwcdI4HRgtvTpIUxBRhB+RFtUh8XtDOxUfctVCnhVi+QQj49i91OyvzkJl6cg==}
    engines: {node: '>=10.13.0'}
    dependencies:
      glob-to-regexp: 0.4.1
      graceful-fs: 4.2.11

  /wbuf/1.7.3:
    resolution: {integrity: sha512-O84QOnr0icsbFGLS0O3bI5FswxzRr8/gHwWkDlQFskhSPryQXvrTMxjxGP4+iWYoauLoBvfDpkrOauZ+0iZpDA==}
    dependencies:
      minimalistic-assert: 1.0.1
    dev: false

  /webidl-conversions/3.0.1:
    resolution: {integrity: sha512-2JAn3z8AR6rjK8Sm8orRC0h/bcl/DqL7tRPdGZ4I1CjdF+EaMLmYxBHyXuKL849eucPFhvBoxMsflfOb8kxaeQ==}

  /webidl-conversions/7.0.0:
    resolution: {integrity: sha512-VwddBukDzu71offAQR975unBIGqfKZpM+8ZX6ySk8nYhVoo5CYaZyzt3YBvYtRtO+aoGlqxPg/B87NGVZ/fu6g==}
    engines: {node: '>=12'}
    dev: true

  /webpack-cli/5.1.4_webpack@5.89.0:
    resolution: {integrity: sha512-pIDJHIEI9LR0yxHXQ+Qh95k2EvXpWzZ5l+d+jIo+RdSm9MiHfzazIxwwni/p7+x4eJZuvG1AJwgC4TNQ7NRgsg==}
    engines: {node: '>=14.15.0'}
    hasBin: true
    peerDependencies:
      '@webpack-cli/generators': '*'
      webpack: 5.x.x
      webpack-bundle-analyzer: '*'
      webpack-dev-server: '*'
    peerDependenciesMeta:
      '@webpack-cli/generators':
        optional: true
      webpack-bundle-analyzer:
        optional: true
      webpack-dev-server:
        optional: true
    dependencies:
      '@discoveryjs/json-ext': 0.5.7
      '@webpack-cli/configtest': 2.1.1_3bwyylfpud4gqu53lc4xoytk3u
      '@webpack-cli/info': 2.0.2_3bwyylfpud4gqu53lc4xoytk3u
      '@webpack-cli/serve': 2.0.5_3bwyylfpud4gqu53lc4xoytk3u
      colorette: 2.0.20
      commander: 10.0.1
      cross-spawn: 7.0.3
      envinfo: 7.10.0
      fastest-levenshtein: 1.0.16
      import-local: 3.1.0
      interpret: 3.1.1
      rechoir: 0.8.0
      webpack: 5.89.0_webpack-cli@5.1.4
      webpack-merge: 5.10.0
    dev: true

  /webpack-merge/5.10.0:
    resolution: {integrity: sha512-+4zXKdx7UnO+1jaN4l2lHVD+mFvnlZQP/6ljaJVb4SZiwIKeUnrT5l0gkT8z+n4hKpC+jpOv6O9R+gLtag7pSA==}
    engines: {node: '>=10.0.0'}
    dependencies:
      clone-deep: 4.0.1
      flat: 5.0.2
      wildcard: 2.0.1
    dev: true

  /webpack-sources/3.2.3:
    resolution: {integrity: sha512-/DyMEOrDgLKKIG0fmvtz+4dUX/3Ghozwgm6iPp8KRhvn+eQf9+Q7GWxVNMk3+uCPWfdXYC4ExGBckIXdFEfH1w==}
    engines: {node: '>=10.13.0'}

  /webpack/5.89.0:
    resolution: {integrity: sha512-qyfIC10pOr70V+jkmud8tMfajraGCZMBWJtrmuBymQKCrLTRejBI8STDp1MCyZu/QTdZSeacCQYpYNQVOzX5kw==}
    engines: {node: '>=10.13.0'}
    hasBin: true
    peerDependencies:
      webpack-cli: '*'
    peerDependenciesMeta:
      webpack-cli:
        optional: true
    dependencies:
      '@types/eslint-scope': 3.7.6
      '@types/estree': 1.0.3
      '@webassemblyjs/ast': 1.11.6
      '@webassemblyjs/wasm-edit': 1.11.6
      '@webassemblyjs/wasm-parser': 1.11.6
      acorn: 8.11.2
      acorn-import-assertions: 1.9.0_acorn@8.11.2
      browserslist: 4.22.1
      chrome-trace-event: 1.0.3
      enhanced-resolve: 5.15.0
      es-module-lexer: 1.3.1
      eslint-scope: 5.1.1
      events: 3.3.0
      glob-to-regexp: 0.4.1
      graceful-fs: 4.2.11
      json-parse-even-better-errors: 2.3.1
      loader-runner: 4.3.0
      mime-types: 2.1.35
      neo-async: 2.6.2
      schema-utils: 3.3.0
      tapable: 2.2.1
      terser-webpack-plugin: 5.3.9_webpack@5.89.0
      watchpack: 2.4.0
      webpack-sources: 3.2.3
    transitivePeerDependencies:
      - '@swc/core'
      - esbuild
      - uglify-js

  /webpack/5.89.0_webpack-cli@5.1.4:
    resolution: {integrity: sha512-qyfIC10pOr70V+jkmud8tMfajraGCZMBWJtrmuBymQKCrLTRejBI8STDp1MCyZu/QTdZSeacCQYpYNQVOzX5kw==}
    engines: {node: '>=10.13.0'}
    hasBin: true
    peerDependencies:
      webpack-cli: '*'
    peerDependenciesMeta:
      webpack-cli:
        optional: true
    dependencies:
      '@types/eslint-scope': 3.7.6
      '@types/estree': 1.0.3
      '@webassemblyjs/ast': 1.11.6
      '@webassemblyjs/wasm-edit': 1.11.6
      '@webassemblyjs/wasm-parser': 1.11.6
      acorn: 8.11.2
      acorn-import-assertions: 1.9.0_acorn@8.11.2
      browserslist: 4.22.1
      chrome-trace-event: 1.0.3
      enhanced-resolve: 5.15.0
      es-module-lexer: 1.3.1
      eslint-scope: 5.1.1
      events: 3.3.0
      glob-to-regexp: 0.4.1
      graceful-fs: 4.2.11
      json-parse-even-better-errors: 2.3.1
      loader-runner: 4.3.0
      mime-types: 2.1.35
      neo-async: 2.6.2
      schema-utils: 3.3.0
      tapable: 2.2.1
      terser-webpack-plugin: 5.3.9_webpack@5.89.0
      watchpack: 2.4.0
      webpack-cli: 5.1.4_webpack@5.89.0
      webpack-sources: 3.2.3
    transitivePeerDependencies:
      - '@swc/core'
      - esbuild
      - uglify-js
    dev: true

  /whatwg-encoding/2.0.0:
    resolution: {integrity: sha512-p41ogyeMUrw3jWclHWTQg1k05DSVXPLcVxRTYsXUk+ZooOCZLcoYgPZ/HL/D/N+uQPOtcp1me1WhBEaX02mhWg==}
    engines: {node: '>=12'}
    dependencies:
      iconv-lite: 0.6.3
    dev: true

  /whatwg-mimetype/3.0.0:
    resolution: {integrity: sha512-nt+N2dzIutVRxARx1nghPKGv1xHikU7HKdfafKkLNLindmPU/ch3U31NOCGGA/dmPcmb1VlofO0vnKAcsm0o/Q==}
    engines: {node: '>=12'}
    dev: true

  /whatwg-url/10.0.0:
    resolution: {integrity: sha512-CLxxCmdUby142H5FZzn4D8ikO1cmypvXVQktsgosNy4a4BHrDHeciBBGZhb0bNoR5/MltoCatso+vFjjGx8t0w==}
    engines: {node: '>=12'}
    dependencies:
      tr46: 3.0.0
      webidl-conversions: 7.0.0
    dev: true

  /whatwg-url/11.0.0:
    resolution: {integrity: sha512-RKT8HExMpoYx4igMiVMY83lN6UeITKJlBQ+vR/8ZJ8OCdSiN3RwCq+9gH0+Xzj0+5IrM6i4j/6LuvzbZIQgEcQ==}
    engines: {node: '>=12'}
    dependencies:
      tr46: 3.0.0
      webidl-conversions: 7.0.0
    dev: true

  /whatwg-url/5.0.0:
    resolution: {integrity: sha512-saE57nupxk6v3HY35+jzBwYa0rKSy0XR8JSxZPwgLr7ys0IBzhGviA1/TUGJLmSVqs8pb9AnvICXEuOHLprYTw==}
    dependencies:
      tr46: 0.0.3
      webidl-conversions: 3.0.1

  /which-boxed-primitive/1.0.2:
    resolution: {integrity: sha512-bwZdv0AKLpplFY2KZRX6TvyuN7ojjr7lwkg6ml0roIy9YeuSr7JS372qlNW18UQYzgYK9ziGcerWqZOmEn9VNg==}
    dependencies:
      is-bigint: 1.0.4
      is-boolean-object: 1.1.2
      is-number-object: 1.0.7
      is-string: 1.0.7
      is-symbol: 1.0.4

  /which-builtin-type/1.1.3:
    resolution: {integrity: sha512-YmjsSMDBYsM1CaFiayOVT06+KJeXf0o5M/CAd4o1lTadFAtacTUM49zoYxr/oroopFDfhvN6iEcBxUyc3gvKmw==}
    engines: {node: '>= 0.4'}
    dependencies:
      function.prototype.name: 1.1.6
      has-tostringtag: 1.0.0
      is-async-function: 2.0.0
      is-date-object: 1.0.5
      is-finalizationregistry: 1.0.2
      is-generator-function: 1.0.10
      is-regex: 1.1.4
      is-weakref: 1.0.2
      isarray: 2.0.5
      which-boxed-primitive: 1.0.2
      which-collection: 1.0.1
      which-typed-array: 1.1.13

  /which-collection/1.0.1:
    resolution: {integrity: sha512-W8xeTUwaln8i3K/cY1nGXzdnVZlidBcagyNFtBdD5kxnb4TvGKR7FfSIS3mYpwWS1QUCutfKz8IY8RjftB0+1A==}
    dependencies:
      is-map: 2.0.2
      is-set: 2.0.2
      is-weakmap: 2.0.1
      is-weakset: 2.0.2

  /which-module/2.0.1:
    resolution: {integrity: sha512-iBdZ57RDvnOR9AGBhML2vFZf7h8vmBjhoaZqODJBFWHVtKkDmKuHai3cx5PgVMrX5YDNp27AofYbAwctSS+vhQ==}

  /which-typed-array/1.1.13:
    resolution: {integrity: sha512-P5Nra0qjSncduVPEAr7xhoF5guty49ArDTwzJ/yNuPIbZppyRxFQsRCWrocxIY+CnMVG+qfbU2FmDKyvSGClow==}
    engines: {node: '>= 0.4'}
    dependencies:
      available-typed-arrays: 1.0.5
      call-bind: 1.0.5
      for-each: 0.3.3
      gopd: 1.0.1
      has-tostringtag: 1.0.0

  /which/1.3.1:
    resolution: {integrity: sha512-HxJdYWq1MTIQbJ3nw0cqssHoTNU267KlrDuGZ1WYlxDStUtKUhOaJmh112/TZmHxxUfuJqPXSOm7tDyas0OSIQ==}
    hasBin: true
    dependencies:
      isexe: 2.0.0

  /which/2.0.2:
    resolution: {integrity: sha512-BLI3Tl1TW3Pvl70l3yq3Y64i+awpwXqsGBYWkkqMtnbXgrMD+yj7rhW0kuEDxzJaYXGjEW5ogapKNMEKNMjibA==}
    engines: {node: '>= 8'}
    hasBin: true
    dependencies:
      isexe: 2.0.0

  /which/3.0.1:
    resolution: {integrity: sha512-XA1b62dzQzLfaEOSQFTCOd5KFf/1VSzZo7/7TUjnya6u0vGGKzU96UQBZTAThCb2j4/xjBAyii1OhRLJEivHvg==}
    engines: {node: ^14.17.0 || ^16.13.0 || >=18.0.0}
    hasBin: true
    dependencies:
      isexe: 2.0.0
    dev: true

  /wide-align/1.1.5:
    resolution: {integrity: sha512-eDMORYaPNZ4sQIuuYPDHdQvf4gyCF9rEEV/yPxGfwPkRodwEgiMUUXTx/dex+Me0wxx53S+NgUHaP7y3MGlDmg==}
    dependencies:
      string-width: 4.2.3
    dev: true

  /wildcard/2.0.1:
    resolution: {integrity: sha512-CC1bOL87PIWSBhDcTrdeLo6eGT7mCFtrg0uIJtqJUFyK+eJnzl8A1niH56uu7KMa5XFrtiV+AQuHO3n7DsHnLQ==}
    dev: true

  /winston-transport/4.6.0:
    resolution: {integrity: sha512-wbBA9PbPAHxKiygo7ub7BYRiKxms0tpfU2ljtWzb3SjRjv5yl6Ozuy/TkXf00HTAt+Uylo3gSkNwzc4ME0wiIg==}
    engines: {node: '>= 12.0.0'}
    dependencies:
      logform: 2.6.0
      readable-stream: 3.6.2
      triple-beam: 1.4.1
    dev: false

  /winston/3.11.0:
    resolution: {integrity: sha512-L3yR6/MzZAOl0DsysUXHVjOwv8mKZ71TrA/41EIduGpOOV5LQVodqN+QdQ6BS6PJ/RdIshZhq84P/fStEZkk7g==}
    engines: {node: '>= 12.0.0'}
    dependencies:
      '@colors/colors': 1.6.0
      '@dabh/diagnostics': 2.0.3
      async: 3.2.4
      is-stream: 2.0.1
      logform: 2.6.0
      one-time: 1.0.0
      readable-stream: 3.6.2
      safe-stable-stringify: 2.4.3
      stack-trace: 0.0.10
      triple-beam: 1.4.1
      winston-transport: 4.6.0
    dev: false

  /wkx/0.5.0:
    resolution: {integrity: sha512-Xng/d4Ichh8uN4l0FToV/258EjMGU9MGcA0HV2d9B/ZpZB3lqQm7nkOdZdm5GhKtLLhAE7PiVQwN4eN+2YJJUg==}
    dependencies:
      '@types/node': 18.16.20
    dev: false

  /wms-capabilities/0.4.0:
    resolution: {integrity: sha512-dGe1SQ4GySIfsmGF+yk07QRsed0DgJJkPpimbmehE9nGXLqIGhbpi6pNk71YENqupLPSqcABDrKZ1UqepOhCyA==}
    hasBin: true
    dependencies:
      minimist: 1.2.8
    dev: false

  /word-wrap/1.2.5:
    resolution: {integrity: sha512-BN22B5eaMMI9UMtjrGd5g5eCYPpCPDUy0FJXbYsaT5zYxjFOckS53SQDE3pWkVoWpHXVb3BrYcEN4Twa55B5cA==}
    engines: {node: '>=0.10.0'}
    dev: true

  /workerpool/6.2.1:
    resolution: {integrity: sha512-ILEIE97kDZvF9Wb9f6h5aXK4swSlKGUcOEGiIYb2OOu/IrDU9iwj0fD//SsA6E5ibwJxpEvhullJY4Sl4GcpAw==}

  /wrap-ansi/6.2.0:
    resolution: {integrity: sha512-r6lPcBGxZXlIcymEu7InxDMhdW0KDxpLgoFLcguasxCaJ/SOIZwINatK9KY/tf+ZrlywOKU0UDj3ATXUBfxJXA==}
    engines: {node: '>=8'}
    dependencies:
      ansi-styles: 4.3.0
      string-width: 4.2.3
      strip-ansi: 6.0.1

  /wrap-ansi/7.0.0:
    resolution: {integrity: sha512-YVGIj2kamLSTxw6NsZjoBxfSwsn0ycdesmc4p+Q21c5zPuZ1pl+NfxVdxPtdHvmNVOQ6XSYG4AUtyt/Fi7D16Q==}
    engines: {node: '>=10'}
    dependencies:
      ansi-styles: 4.3.0
      string-width: 4.2.3
      strip-ansi: 6.0.1

  /wrap-ansi/8.1.0:
    resolution: {integrity: sha512-si7QWI6zUMq56bESFvagtmzMdGOtoxfR+Sez11Mobfc7tm+VkUckk9bW2UeffTGVUbOksxmSw0AA2gs8g71NCQ==}
    engines: {node: '>=12'}
    dependencies:
      ansi-styles: 6.2.1
      string-width: 5.1.2
      strip-ansi: 7.1.0
    dev: true

  /wrappy/1.0.2:
    resolution: {integrity: sha512-l4Sp/DRseor9wL6EvV2+TuQn63dMkPjZ/sp9XkghTEbV9KlPS1xUsZ3u7/IQO4wxtcFB4bgpQPRcR3QCvezPcQ==}

  /write-file-atomic/3.0.3:
    resolution: {integrity: sha512-AvHcyZ5JnSfq3ioSyjrBkH9yW4m7Ayk8/9My/DD9onKeu/94fwrMocemO2QAJFAlnnDN+ZDS+ZjAR5ua1/PV/Q==}
    dependencies:
      imurmurhash: 0.1.4
      is-typedarray: 1.0.0
      signal-exit: 3.0.7
      typedarray-to-buffer: 3.1.5

  /ws/7.5.9:
    resolution: {integrity: sha512-F+P9Jil7UiSKSkppIiD94dN07AwvFixvLIj1Og1Rl9GGMuNipJnV9JzjD6XuqmAeiswGvUmNLjr5cFuXwNS77Q==}
    engines: {node: '>=8.3.0'}
    peerDependencies:
      bufferutil: ^4.0.1
      utf-8-validate: ^5.0.2
    peerDependenciesMeta:
      bufferutil:
        optional: true
      utf-8-validate:
        optional: true

  /ws/8.14.2:
    resolution: {integrity: sha512-wEBG1ftX4jcglPxgFCMJmZ2PLtSbJ2Peg6TmpJFTbe9GZYOQCDPdMYu/Tm0/bGZkw8paZnJY45J4K2PZrLYq8g==}
    engines: {node: '>=10.0.0'}
    peerDependencies:
      bufferutil: ^4.0.1
      utf-8-validate: '>=5.0.2'
    peerDependenciesMeta:
      bufferutil:
        optional: true
      utf-8-validate:
        optional: true
    dev: true

  /ws/8.5.0:
    resolution: {integrity: sha512-BWX0SWVgLPzYwF8lTzEy1egjhS4S4OEAHfsO8o65WOVsrnSRGaSiUaa9e0ggGlkMTtBlmOpEXiie9RUcBO86qg==}
    engines: {node: '>=10.0.0'}
    peerDependencies:
      bufferutil: ^4.0.1
      utf-8-validate: ^5.0.2
    peerDependenciesMeta:
      bufferutil:
        optional: true
      utf-8-validate:
        optional: true

  /ws/8.8.0:
    resolution: {integrity: sha512-JDAgSYQ1ksuwqfChJusw1LSJ8BizJ2e/vVu5Lxjq3YvNJNlROv1ui4i+c/kUUrPheBvQl4c5UbERhTwKa6QBJQ==}
    engines: {node: '>=10.0.0'}
    peerDependencies:
      bufferutil: ^4.0.1
      utf-8-validate: ^5.0.2
    peerDependenciesMeta:
      bufferutil:
        optional: true
      utf-8-validate:
        optional: true

  /wtfnode/0.9.1:
    resolution: {integrity: sha512-Ip6C2KeQPl/F3aP1EfOnPoQk14Udd9lffpoqWDNH3Xt78svxPbv53ngtmtfI0q2Te3oTq79XKTnRNXVIn/GsPA==}
    hasBin: true
    dev: false

  /xml-name-validator/4.0.0:
    resolution: {integrity: sha512-ICP2e+jsHvAj2E2lIHxa5tjXRlKDJo4IdvPvCXbXQGdzSfmSpNVyIKMvoZHjDY9DP0zV17iI85o90vRFXNccRw==}
    engines: {node: '>=12'}
    dev: true

  /xml/1.0.1:
    resolution: {integrity: sha512-huCv9IH9Tcf95zuYCsQraZtWnJvBtLVE0QHMOs8bWyZAFZNDcYjsPq1nEx8jKA9y+Beo9v+7OBPRisQTjinQMw==}
    dev: false

  /xml2js/0.4.23:
    resolution: {integrity: sha512-ySPiMjM0+pLDftHgXY4By0uswI3SPKLDw/i3UXbnO8M/p28zqexCUoPmQFrYD+/1BzhGJSs2i1ERWKJAtiLrug==}
    engines: {node: '>=4.0.0'}
    dependencies:
      sax: 1.3.0
      xmlbuilder: 11.0.1
    dev: false

  /xml2js/0.5.0:
    resolution: {integrity: sha512-drPFnkQJik/O+uPKpqSgr22mpuFHqKdbS835iAQrUC73L2F5WkboIRd63ai/2Yg6I1jzifPFKH2NTK+cfglkIA==}
    engines: {node: '>=4.0.0'}
    dependencies:
      sax: 1.3.0
      xmlbuilder: 11.0.1
    dev: false

  /xml2js/0.6.2:
    resolution: {integrity: sha512-T4rieHaC1EXcES0Kxxj4JWgaUQHDk+qwHcYOCFHfiwKz7tOVPLq7Hjq9dM1WCMhylqMEfP7hMcOIChvotiZegA==}
    engines: {node: '>=4.0.0'}
    dependencies:
      sax: 1.3.0
      xmlbuilder: 11.0.1
    dev: false

  /xmlbuilder/11.0.1:
    resolution: {integrity: sha512-fDlsI/kFEx7gLvbecc0/ohLG50fugQp8ryHzMTuW9vSa1GJ0XYWKnhsUx7oie3G98+r56aTQIUB4kht42R3JvA==}
    engines: {node: '>=4.0'}
    dev: false

  /xmlchars/2.2.0:
    resolution: {integrity: sha512-JZnDKK8B0RCDw84FNdDAIpZK+JuJw+s7Lz8nksI7SIuU3UXJJslUthsi+uWBUYOwPFwW7W7PRLRfUKpxjtjFCw==}
    dev: true

  /xtend/4.0.2:
    resolution: {integrity: sha512-LKYU1iAXJXUgAXn9URjiu+MWhyUXHsvfp7mcuYm9dSUKK0/CjtrUwFAxD82/mCWbtLsGjFIad0wIsod4zrTAEQ==}
    engines: {node: '>=0.4'}
    dev: true

  /y18n/4.0.3:
    resolution: {integrity: sha512-JKhqTOwSrqNA1NY5lSztJ1GrBiUodLMmIZuLiDaMRJ+itFd+ABVE8XBjOvIWL+rSqNDC74LCSFmlb/U4UZ4hJQ==}

  /y18n/5.0.8:
    resolution: {integrity: sha512-0pfFzegeDWJHJIAmTLRP2DwHjdF5s7jo9tuztdQxAhINCdvS+3nGINqPd00AphqJR/0LhANUS6/+7SCb98YOfA==}
    engines: {node: '>=10'}

  /yallist/2.1.2:
    resolution: {integrity: sha512-ncTzHV7NvsQZkYe1DW7cbDLm0YpzHmZF5r/iyP3ZnQtMiJ+pjzisCiMNI+Sj+xQF5pXhSHxSB3uDbsBTzY/c2A==}
    dev: false

  /yallist/3.1.1:
    resolution: {integrity: sha512-a4UGQaWPH59mOXUYnAG2ewncQS4i4F43Tv3JoAM+s2VDAmS9NsK8GpDMLrCHPksFT7h3K6TOoUNn2pb7RoXx4g==}

  /yallist/4.0.0:
    resolution: {integrity: sha512-3wdGidZyq5PB084XLES5TpOSRA3wjXAlIWMhum2kRcv/41Sn2emQ0dycQW4uZXLejwKvg6EsvbdlVL+FYEct7A==}

  /yargonaut/1.1.4:
    resolution: {integrity: sha512-rHgFmbgXAAzl+1nngqOcwEljqHGG9uUZoPjsdZEs1w5JW9RXYzrSvH/u70C1JE5qFi0qjsdhnUX/dJRpWqitSA==}
    dependencies:
      chalk: 1.1.3
      figlet: 1.7.0
      parent-require: 1.0.0
    dev: false

  /yargs-parser/18.1.3:
    resolution: {integrity: sha512-o50j0JeToy/4K6OZcaQmW6lyXXKhq7csREXcDwk2omFPJEwUNOVtJKvmDr9EI1fAJZUyZcRF7kxGBWmRXudrCQ==}
    engines: {node: '>=6'}
    dependencies:
      camelcase: 5.3.1
      decamelize: 1.2.0

  /yargs-parser/20.2.4:
    resolution: {integrity: sha512-WOkpgNhPTlE73h4VFAFsOnomJVaovO8VqLDzy5saChRBFQFBoMYirowyW+Q9HB4HFF4Z7VZTiG3iSzJJA29yRA==}
    engines: {node: '>=10'}

  /yargs-parser/21.1.1:
    resolution: {integrity: sha512-tVpsJW7DdjecAiFpbIB1e3qxIQsE6NoPc5/eTdrbbIC4h0LVsWhnoa3g+m2HclBIujHzsxZ4VJVA+GUuc2/LBw==}
    engines: {node: '>=12'}

  /yargs-unparser/2.0.0:
    resolution: {integrity: sha512-7pRTIA9Qc1caZ0bZ6RYRGbHJthJWuakf+WmHK0rVeLkNrrGhfoabBNdue6kdINI6r4if7ocq9aD/n7xwKOdzOA==}
    engines: {node: '>=10'}
    dependencies:
      camelcase: 6.3.0
      decamelize: 4.0.0
      flat: 5.0.2
      is-plain-obj: 2.1.0

  /yargs/15.4.1:
    resolution: {integrity: sha512-aePbxDmcYW++PaqBsJ+HYUFwCdv4LVvdnhBy78E57PIor8/OVvhMrADFFEDh8DHDFRv/O9i3lPhsENjO7QX0+A==}
    engines: {node: '>=8'}
    dependencies:
      cliui: 6.0.0
      decamelize: 1.2.0
      find-up: 4.1.0
      get-caller-file: 2.0.5
      require-directory: 2.1.1
      require-main-filename: 2.0.0
      set-blocking: 2.0.0
      string-width: 4.2.3
      which-module: 2.0.1
      y18n: 4.0.3
      yargs-parser: 18.1.3

  /yargs/16.2.0:
    resolution: {integrity: sha512-D1mvvtDG0L5ft/jGWkLpG1+m0eQxOfaBvTNELraWj22wSVUMWxZUvYgJYcKh6jGGIkJFhH4IZPQhR4TKpc8mBw==}
    engines: {node: '>=10'}
    dependencies:
      cliui: 7.0.4
      escalade: 3.1.1
      get-caller-file: 2.0.5
      require-directory: 2.1.1
      string-width: 4.2.3
      y18n: 5.0.8
      yargs-parser: 20.2.4

  /yargs/17.7.2:
    resolution: {integrity: sha512-7dSzzRQ++CKnNI/krKnYRV7JKKPUXMEh61soaHKg9mrWEhzFWhFnxPxGl+69cD1Ou63C13NUPCnmIcrvqCuM6w==}
    engines: {node: '>=12'}
    dependencies:
      cliui: 8.0.1
      escalade: 3.1.1
      get-caller-file: 2.0.5
      require-directory: 2.1.1
      string-width: 4.2.3
      y18n: 5.0.8
      yargs-parser: 21.1.1

  /yauzl/2.10.0:
    resolution: {integrity: sha512-p4a9I6X6nu6IhoGmBqAcbJy1mlC4j27vEPZX9F4L4/vZT3Lyq1VkFHw/V/PUcB9Buo+DG3iHkT0x3Qya58zc3g==}
    dependencies:
      buffer-crc32: 0.2.13
      fd-slicer: 1.1.0

  /yn/3.1.1:
    resolution: {integrity: sha512-Ux4ygGWsu2c7isFWe8Yu1YluJmqVhxqK2cLXNQA5AcC3QfbGNpM7fu0Y8b/z16pXLnFxZYvWhd3fhBY9DLmC6Q==}
    engines: {node: '>=6'}
    dev: true

  /yocto-queue/0.1.0:
    resolution: {integrity: sha512-rVksvsnNCdJ/ohGc6xgPwyN8eheCxsiLM8mxuE/t/mOVqJewPuO1miLpTHQiRgTKCLexL4MeAFVagts7HmNZ2Q==}
    engines: {node: '>=10'}

  /z-schema/5.0.5:
    resolution: {integrity: sha512-D7eujBWkLa3p2sIpJA0d1pr7es+a7m0vFAnZLlCEKq/Ij2k0MLi9Br2UPxoxdYystm5K1yeBGzub0FlYUEWj2Q==}
    engines: {node: '>=8.0.0'}
    hasBin: true
    dependencies:
      lodash.get: 4.4.2
      lodash.isequal: 4.5.0
      validator: 13.11.0
    optionalDependencies:
      commander: 9.5.0
    dev: false<|MERGE_RESOLUTION|>--- conflicted
+++ resolved
@@ -169,7 +169,7 @@
       '@itwin/core-bentley': link:../bentley
       '@itwin/core-geometry': link:../geometry
       '@itwin/eslint-plugin': 4.0.0-dev.44_tbd2sfde3bmfdyh2lekgkzvsmq
-      '@itwin/object-storage-core': 2.1.1
+      '@itwin/object-storage-core': 2.1.1_wi4f5jl5k4hmcp6bi7ebuqypfm
       '@types/chai': 4.3.1
       '@types/flatbuffers': 1.10.2
       '@types/mocha': 8.2.3
@@ -600,10 +600,10 @@
       webpack: ^5.76.0
       wms-capabilities: 0.4.0
     dependencies:
-      '@itwin/cloud-agnostic-core': 2.1.1
+      '@itwin/cloud-agnostic-core': 2.1.1_wi4f5jl5k4hmcp6bi7ebuqypfm
       '@itwin/core-i18n': link:../i18n
       '@itwin/core-telemetry': link:../telemetry
-      '@itwin/object-storage-core': 2.1.1
+      '@itwin/object-storage-core': 2.1.1_wi4f5jl5k4hmcp6bi7ebuqypfm
       '@itwin/webgl-compatibility': link:../webgl-compatibility
       '@loaders.gl/core': 3.4.14
       '@loaders.gl/draco': 3.4.14
@@ -1349,7 +1349,7 @@
       '@itwin/ecschema-editing': link:../../core/ecschema-editing
       '@itwin/ecschema-locaters': link:../../core/ecschema-locaters
       '@itwin/ecschema-metadata': link:../../core/ecschema-metadata
-      '@itwin/imodel-transformer': 0.1.16_weqmipkhmjm5vfy37lv47aijmu
+      '@itwin/imodel-transformer': 0.1.16_ldn7mm7njkdg5fypcar6myqs34
       '@itwin/itwins-client': 1.2.0
       '@itwin/service-authorization': 0.6.3_mdtbcqczpmeuv6yjzfaigjndwi
       '@xmldom/xmldom': 0.8.10
@@ -1769,13 +1769,8 @@
       '@itwin/certa': link:../../tools/certa
       '@itwin/eslint-plugin': 4.0.0-dev.44_tbd2sfde3bmfdyh2lekgkzvsmq
       '@itwin/itwins-client': 1.2.0
-<<<<<<< HEAD
       '@itwin/object-storage-core': 2.1.1_wi4f5jl5k4hmcp6bi7ebuqypfm
       '@itwin/oidc-signin-tool': 3.6.1_uagso5jgyxmkqv2rrwzfnyka74
-=======
-      '@itwin/object-storage-core': 2.1.1
-      '@itwin/oidc-signin-tool': 3.6.1_ijhqvoftsy3b76kx6lhy7znwoq
->>>>>>> 23e025fa
       '@types/chai': 4.3.1
       '@types/chai-as-promised': 7.1.7
       '@types/fs-extra': 4.0.14
@@ -2521,12 +2516,12 @@
       rimraf: 3.0.2
       rollup-plugin-copy: 3.5.0
       rollup-plugin-ignore: 1.0.10
-      rollup-plugin-visualizer: 5.9.2
-      rollup-plugin-webpack-stats: 0.2.1
+      rollup-plugin-visualizer: 5.9.2_rollup@3.29.4
+      rollup-plugin-webpack-stats: 0.2.1_rollup@3.29.4
       typescript: 5.0.4
       vite: 4.5.0_@types+node@18.16.20
       vite-plugin-env-compatible: 1.1.1
-      vite-plugin-inspect: 0.7.40_vite@4.5.0
+      vite-plugin-inspect: 0.7.40_rollup@3.29.4+vite@4.5.0
       webpack: 5.89.0
 
   ../../test-apps/display-test-app:
@@ -2624,7 +2619,7 @@
       '@itwin/imodels-client-authoring': 3.1.0
       '@itwin/imodels-client-management': 3.1.0
       '@itwin/map-layers-formats': link:../../extensions/map-layers-formats
-      '@itwin/object-storage-core': 2.1.1
+      '@itwin/object-storage-core': 2.1.1_wi4f5jl5k4hmcp6bi7ebuqypfm
       '@itwin/reality-data-client': 1.1.0_mdtbcqczpmeuv6yjzfaigjndwi
       '@itwin/webgl-compatibility': link:../../core/webgl-compatibility
       body-parser: 1.20.2
@@ -2657,13 +2652,13 @@
       rimraf: 3.0.2
       rollup-plugin-copy: 3.5.0
       rollup-plugin-ignore: 1.0.10
-      rollup-plugin-visualizer: 5.9.2
-      rollup-plugin-webpack-stats: 0.2.1
+      rollup-plugin-visualizer: 5.9.2_rollup@3.29.4
+      rollup-plugin-webpack-stats: 0.2.1_rollup@3.29.4
       ts-node: 10.9.1_typescript@5.0.4
       typescript: 5.0.4
       vite: 4.5.0
       vite-plugin-env-compatible: 1.1.1
-      vite-plugin-inspect: 0.7.40_vite@4.5.0
+      vite-plugin-inspect: 0.7.40_rollup@3.29.4+vite@4.5.0
       webpack: 5.89.0
 
   ../../test-apps/export-gltf:
@@ -4200,13 +4195,6 @@
       reflect-metadata: 0.1.13
     dev: false
 
-  /@itwin/cloud-agnostic-core/2.1.1:
-    resolution: {integrity: sha512-Z2sLCbZ7gFUnmVNnOa9oPXrdGVr64eSZcfXN2NOOy5fQscnAidaUZXf+Xzbh7K655siq0K8PtzNZYQLRoLZMtQ==}
-    engines: {node: '>=12.20 <19.0.0'}
-    peerDependencies:
-      inversify: ^6.0.1
-      reflect-metadata: ^0.1.13
-
   /@itwin/cloud-agnostic-core/2.1.1_wi4f5jl5k4hmcp6bi7ebuqypfm:
     resolution: {integrity: sha512-Z2sLCbZ7gFUnmVNnOa9oPXrdGVr64eSZcfXN2NOOy5fQscnAidaUZXf+Xzbh7K655siq0K8PtzNZYQLRoLZMtQ==}
     engines: {node: '>=12.20 <19.0.0'}
@@ -4216,7 +4204,6 @@
     dependencies:
       inversify: 6.0.2
       reflect-metadata: 0.1.13
-    dev: false
 
   /@itwin/core-common/4.2.1_67wltvhdskk2oee2c3z2o4tfly:
     resolution: {integrity: sha512-GItOAovpuwDNZTi4iLjwYj08kxa6dqVGwVWhLK4RF62vt/C/NYw9oGU+5opZmFWP9HeKA0/t2k3UE49QQTd5yQ==}
@@ -4230,7 +4217,6 @@
       js-base64: 3.7.5
     dev: false
 
-<<<<<<< HEAD
   /@itwin/core-quantity/4.0.7_mdtbcqczpmeuv6yjzfaigjndwi:
     resolution: {integrity: sha512-2X+w5/w/Gx0KwKW61BwB2NM0t1NGbM/8F0UqW41jdG+t9IB9GEZiCpc86E8bmzfYRItB858rytgFWrNLtnWlWg==}
     peerDependencies:
@@ -4240,9 +4226,6 @@
     dev: false
 
   /@itwin/electron-authorization/0.14.1_n35ochjadrfvmsysax3symqq4m:
-=======
-  /@itwin/electron-authorization/0.14.1_p77ba2kku4qr7amkn4zjjbxhyy:
->>>>>>> 23e025fa
     resolution: {integrity: sha512-NslwCLw129obJHBRMcV/MdykqbD7d93SKTYOOBdaEab2T2niGCmCTJAOkjcWiZZMU0SwmjyxmY9iqdZjvvIqCA==}
     peerDependencies:
       '@itwin/core-bentley': ^3.3.0 || ^4.0.0
@@ -4283,7 +4266,7 @@
     transitivePeerDependencies:
       - supports-color
 
-  /@itwin/imodel-transformer/0.1.16_weqmipkhmjm5vfy37lv47aijmu:
+  /@itwin/imodel-transformer/0.1.16_ldn7mm7njkdg5fypcar6myqs34:
     resolution: {integrity: sha512-TVa1bZHSgE7nZ6UzXZq0zrDtR0va0rTA265GH7QmxgFD+sXZxUzODWd3SIp55NPNH+A7F9Bs/hLY4/HlB708vA==}
     engines: {node: ^18.0.0}
     peerDependencies:
@@ -4291,13 +4274,14 @@
       '@itwin/core-bentley': 3.6.0 - 4.0.999
       '@itwin/core-common': 3.6.0 - 4.0.999
       '@itwin/core-geometry': 3.6.0 - 4.0.999
+      '@itwin/core-quantity': 3.6.0 - 4.0.999
       '@itwin/ecschema-metadata': 3.6.0 - 4.0.999
     dependencies:
       '@itwin/core-backend': link:../../core/backend
       '@itwin/core-bentley': link:../../core/bentley
       '@itwin/core-common': link:../../core/common
       '@itwin/core-geometry': link:../../core/geometry
-      '@itwin/core-quantity': link:../../core/quantity
+      '@itwin/core-quantity': 4.0.7_mdtbcqczpmeuv6yjzfaigjndwi
       '@itwin/ecschema-metadata': link:../../core/ecschema-metadata
       semver: 7.5.4
     dev: false
@@ -4407,18 +4391,6 @@
       - debug
     dev: false
 
-  /@itwin/object-storage-core/2.1.1:
-    resolution: {integrity: sha512-QQuFa01x+tE3SwbXI74C9y2y8aMqshrirgVCpf4ehczxUGP8aF1Zl3qNCfvySR2fXmlfrx1FYPdGGU5NINTG3Q==}
-    engines: {node: '>=12.20 <19.0.0'}
-    peerDependencies:
-      inversify: ^6.0.1
-      reflect-metadata: ^0.1.13
-    dependencies:
-      '@itwin/cloud-agnostic-core': 2.1.1
-      axios: 0.27.2
-    transitivePeerDependencies:
-      - debug
-
   /@itwin/object-storage-core/2.1.1_wi4f5jl5k4hmcp6bi7ebuqypfm:
     resolution: {integrity: sha512-QQuFa01x+tE3SwbXI74C9y2y8aMqshrirgVCpf4ehczxUGP8aF1Zl3qNCfvySR2fXmlfrx1FYPdGGU5NINTG3Q==}
     engines: {node: '>=12.20 <19.0.0'}
@@ -4432,7 +4404,6 @@
       reflect-metadata: 0.1.13
     transitivePeerDependencies:
       - debug
-    dev: false
 
   /@itwin/oidc-signin-tool/3.6.1_mdtbcqczpmeuv6yjzfaigjndwi:
     resolution: {integrity: sha512-4M391FMMwPuRVZSC8DAtLlWlWMDwAVigI8ZY5gvPkHTOOHSAKPxFxZD/zXsySJ3Rn+tFNpP6DctU6OVxrYolRQ==}
@@ -4689,7 +4660,7 @@
       '@babel/runtime': 7.23.2
     dev: false
 
-  /@rollup/pluginutils/5.0.5:
+  /@rollup/pluginutils/5.0.5_rollup@3.29.4:
     resolution: {integrity: sha512-6aEYR910NyP73oHiJglti74iRyOwgFU4x3meH/H8OJx6Ry0j6cOVZ5X/wTvub7G7Ao6qaHBEaNsV3GLJkSsF+Q==}
     engines: {node: '>=14.0.0'}
     peerDependencies:
@@ -4701,6 +4672,7 @@
       '@types/estree': 1.0.3
       estree-walker: 2.0.2
       picomatch: 2.3.1
+      rollup: 3.29.4
     dev: true
 
   /@rushstack/node-core-library/3.59.7_@types+node@18.16.20:
@@ -5578,8 +5550,10 @@
       clean-stack: 2.2.0
       indent-string: 4.0.0
 
-  /ajv-formats/2.1.1:
+  /ajv-formats/2.1.1_ajv@8.12.0:
     resolution: {integrity: sha512-Wx0Kx52hxE7C18hkMEggYlEifqWZtYaRgouJor+WMdPnQyEK13vgEWyVNup7SoeeoLMsr4kf5h6dOW11I15MUA==}
+    peerDependencies:
+      ajv: ^8.0.0
     peerDependenciesMeta:
       ajv:
         optional: true
@@ -8700,7 +8674,6 @@
 
   /inversify/6.0.2:
     resolution: {integrity: sha512-i9m8j/7YIv4mDuYXUAcrpKPSaju/CIly9AHK5jvCBeoiM/2KEsuCQTTP+rzSWWpLYWRukdXFSl6ZTk2/uumbiA==}
-    dev: false
 
   /ipaddr.js/1.9.1:
     resolution: {integrity: sha512-0KI/607xoxSToH7GjN1FfSbLoU0+btTicjsQSWQlh/hZykN8KpmMf7uYwPW3R+akZ6R/w18ZlXSHBYXiYUPO3g==}
@@ -10913,7 +10886,6 @@
 
   /reflect-metadata/0.1.13:
     resolution: {integrity: sha512-Ts1Y/anZELhSsjMcU605fU9RE4Oi3p5ORujwbIKXfWa+0Zxs510Qrmrce5/Jowq3cHSZSJqBjypxmHarc+vEWg==}
-    dev: false
 
   /reflect.getprototypeof/1.0.4:
     resolution: {integrity: sha512-ECkTw8TmJwW60lOTR+ZkODISW6RQ8+2CL3COqtiJKLd6MmB45hN51HprHFziKLGkAuTGQhBb91V8cy+KHlaCjw==}
@@ -11068,7 +11040,7 @@
     resolution: {integrity: sha512-VsbnfwwaTv2Dxl2onubetX/3RnSnplNnjdix0hvF8y2YpqdzlZrjIq6zkcuVJ08XysS8zqW3gt3ORBndFDgsrg==}
     dev: true
 
-  /rollup-plugin-visualizer/5.9.2:
+  /rollup-plugin-visualizer/5.9.2_rollup@3.29.4:
     resolution: {integrity: sha512-waHktD5mlWrYFrhOLbti4YgQCn1uR24nYsNuXxg7LkPH8KdTXVWR9DNY1WU0QqokyMixVXJS4J04HNrVTMP01A==}
     engines: {node: '>=14'}
     hasBin: true
@@ -11080,15 +11052,18 @@
     dependencies:
       open: 8.4.2
       picomatch: 2.3.1
+      rollup: 3.29.4
       source-map: 0.7.4
       yargs: 17.7.2
     dev: true
 
-  /rollup-plugin-webpack-stats/0.2.1:
+  /rollup-plugin-webpack-stats/0.2.1_rollup@3.29.4:
     resolution: {integrity: sha512-vKCIbX2DQMyxC7KFsrqgAwzk49I7Nt8b+4sHJ0Z3JT9FyPyb2OlcqxNykQshTGtMrx9H5dKNjZGuA4FaMs3Txw==}
     engines: {node: '>=14'}
     peerDependencies:
       rollup: ^3.0.0
+    dependencies:
+      rollup: 3.29.4
     dev: true
 
   /rollup/3.29.4:
@@ -11198,7 +11173,7 @@
     dependencies:
       '@types/json-schema': 7.0.14
       ajv: 8.12.0
-      ajv-formats: 2.1.1
+      ajv-formats: 2.1.1_ajv@8.12.0
       ajv-keywords: 5.1.0_ajv@8.12.0
     dev: false
 
@@ -12456,7 +12431,7 @@
     resolution: {integrity: sha512-4lqhBWhOzP+SaCPoCVdmpM5cXzjKQV5jgFauxea488oOeElXo/kw6bXkMIooZhrh9q7gclTl8en6N9NmnqUwRQ==}
     dev: true
 
-  /vite-plugin-inspect/0.7.40_vite@4.5.0:
+  /vite-plugin-inspect/0.7.40_rollup@3.29.4+vite@4.5.0:
     resolution: {integrity: sha512-tsfva6MCg0ch6ckReWHvJ/9xf/zjTuJvakONf2qcMBB/iu9JqiRixfxMa/yLGrlNaBe6fUZHOVhtN2Me3Kthow==}
     engines: {node: '>=14'}
     peerDependencies:
@@ -12467,7 +12442,7 @@
         optional: true
     dependencies:
       '@antfu/utils': 0.7.6
-      '@rollup/pluginutils': 5.0.5
+      '@rollup/pluginutils': 5.0.5_rollup@3.29.4
       debug: 4.3.4
       error-stack-parser-es: 0.1.1
       fs-extra: 11.1.1
