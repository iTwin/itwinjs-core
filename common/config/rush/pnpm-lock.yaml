lockfileVersion: 5.4

overrides:
  mysql2: ^3.9.4

importers:

  .:
    specifiers: {}

  ../../core/backend:
    specifiers:
      '@bentley/imodeljs-native': 4.6.24
      '@itwin/build-tools': workspace:*
      '@itwin/cloud-agnostic-core': ^2.1.0
      '@itwin/core-bentley': workspace:*
      '@itwin/core-common': workspace:*
      '@itwin/core-geometry': workspace:*
      '@itwin/core-telemetry': workspace:*
      '@itwin/core-webpack-tools': workspace:*
      '@itwin/ecsql-common': workspace:*
      '@itwin/eslint-plugin': 4.0.0-dev.52
      '@itwin/object-storage-azure': ^2.2.2
      '@itwin/object-storage-core': ^2.2.2
      '@opentelemetry/api': 1.0.4
      '@types/chai': 4.3.1
      '@types/chai-as-promised': ^7
      '@types/fs-extra': ^4.0.7
      '@types/mocha': ^10.0.6
      '@types/multiparty': ^0.0.31
      '@types/node': ~18.16.20
      '@types/semver': 7.3.10
      '@types/sinon': ^17.0.2
      '@types/touch': ^3.1.2
      '@types/ws': ^7.0.0
      chai: ^4.3.10
      chai-as-promised: ^7.1.1
      cpx2: ^3.0.0
      dotenv: ^10.0.0
      dotenv-expand: ^5.1.0
      eslint: ^8.44.0
      form-data: ^2.5.1
      fs-extra: ^8.1.0
      internal-tools: workspace:*
      inversify: ~6.0.1
      json5: ^2.2.3
      mocha: ^10.2.0
      multiparty: ^4.2.1
      node-simctl: ~7.2.1
      null-loader: ^4.0.1
      nyc: ^15.1.0
      reflect-metadata: ^0.1.13
      rimraf: ^3.0.2
      semver: ^7.3.5
      sinon: ^17.0.1
      source-map-loader: ^4.0.0
      touch: ^3.1.0
      ts-node: ^10.8.2
      typescript: ~5.3.3
      webpack: ^5.76.0
      ws: ^7.5.3
    dependencies:
      '@bentley/imodeljs-native': 4.6.24
      '@itwin/cloud-agnostic-core': 2.1.0_scz6qrwecfbbxg4vskopkl3a7u
      '@itwin/core-telemetry': link:../telemetry
      '@itwin/object-storage-azure': 2.2.2_scz6qrwecfbbxg4vskopkl3a7u
      '@itwin/object-storage-core': 2.2.2_scz6qrwecfbbxg4vskopkl3a7u
      form-data: 2.5.1
      fs-extra: 8.1.0
      inversify: 6.0.1
      json5: 2.2.3
      multiparty: 4.2.1
      reflect-metadata: 0.1.13
      semver: 7.3.5
      touch: 3.1.0
      ws: 7.5.3
    devDependencies:
      '@itwin/build-tools': link:../../tools/build
      '@itwin/core-bentley': link:../bentley
      '@itwin/core-common': link:../common
      '@itwin/core-geometry': link:../geometry
      '@itwin/core-webpack-tools': link:../../tools/webpack-core
      '@itwin/ecsql-common': link:../ecsql/common
      '@itwin/eslint-plugin': 4.0.0-dev.52_r6fjndk6k4skjcbozishmsan5a
      '@opentelemetry/api': 1.0.4
      '@types/chai': 4.3.1
      '@types/chai-as-promised': 7.1.0
      '@types/fs-extra': 4.0.7
      '@types/mocha': 10.0.6
      '@types/multiparty': 0.0.31
      '@types/node': 18.16.20
      '@types/semver': 7.3.10
      '@types/sinon': 17.0.2
      '@types/touch': 3.1.2
      '@types/ws': 7.2.0
      chai: 4.3.10
      chai-as-promised: 7.1.1_chai@4.3.10
      cpx2: 3.0.0
      dotenv: 10.0.0
      dotenv-expand: 5.1.0
      eslint: 8.44.0
      internal-tools: link:../../tools/internal
      mocha: 10.2.0
      node-simctl: 7.2.1
      null-loader: 4.0.1_webpack@5.76.0
      nyc: 15.1.0
      rimraf: 3.0.2
      sinon: 17.0.1
      source-map-loader: 4.0.0_webpack@5.76.0
      ts-node: 10.8.2_zifzk4dbgzfq65cu6hdbkv4dfq
      typescript: 5.3.3
      webpack: 5.76.0

  ../../core/bentley:
    specifiers:
      '@itwin/build-tools': workspace:*
      '@itwin/eslint-plugin': 4.0.0-dev.52
      '@opentelemetry/api': 1.0.4
      '@types/chai': 4.3.1
      '@types/chai-as-promised': ^7
      '@types/mocha': ^10.0.6
      '@types/node': ~18.16.20
      chai: ^4.3.10
      chai-as-promised: ^7.1.1
      eslint: ^8.44.0
      mocha: ^10.2.0
      nyc: ^15.1.0
      rimraf: ^3.0.2
      typescript: ~5.3.3
    devDependencies:
      '@itwin/build-tools': link:../../tools/build
      '@itwin/eslint-plugin': 4.0.0-dev.52_r6fjndk6k4skjcbozishmsan5a
      '@opentelemetry/api': 1.0.4
      '@types/chai': 4.3.1
      '@types/chai-as-promised': 7.1.0
      '@types/mocha': 10.0.6
      '@types/node': 18.16.20
      chai: 4.3.10
      chai-as-promised: 7.1.1_chai@4.3.10
      eslint: 8.44.0
      mocha: 10.2.0
      nyc: 15.1.0
      rimraf: 3.0.2
      typescript: 5.3.3

  ../../core/common:
    specifiers:
      '@itwin/build-tools': workspace:*
      '@itwin/core-bentley': workspace:*
      '@itwin/core-geometry': workspace:*
      '@itwin/eslint-plugin': 4.0.0-dev.52
      '@itwin/object-storage-core': ^2.2.2
      '@types/chai': 4.3.1
      '@types/flatbuffers': ~1.10.0
      '@types/mocha': ^10.0.6
      '@types/node': ~18.16.20
      chai: ^4.3.10
      eslint: ^8.44.0
      flatbuffers: ~1.12.0
      js-base64: ^3.6.1
      mocha: ^10.2.0
      nyc: ^15.1.0
      rimraf: ^3.0.2
      typescript: ~5.3.3
    dependencies:
      flatbuffers: 1.12.0
      js-base64: 3.6.1
    devDependencies:
      '@itwin/build-tools': link:../../tools/build
      '@itwin/core-bentley': link:../bentley
      '@itwin/core-geometry': link:../geometry
      '@itwin/eslint-plugin': 4.0.0-dev.52_r6fjndk6k4skjcbozishmsan5a
      '@itwin/object-storage-core': 2.2.2
      '@types/chai': 4.3.1
      '@types/flatbuffers': 1.10.0
      '@types/mocha': 10.0.6
      '@types/node': 18.16.20
      chai: 4.3.10
      eslint: 8.44.0
      mocha: 10.2.0
      nyc: 15.1.0
      rimraf: 3.0.2
      typescript: 5.3.3

  ../../core/ecschema-editing:
    specifiers:
      '@bentley/units-schema': ^1.0.8
      '@itwin/build-tools': workspace:*
      '@itwin/core-bentley': workspace:*
      '@itwin/core-common': workspace:*
      '@itwin/core-quantity': workspace:*
      '@itwin/ecschema-metadata': workspace:*
      '@itwin/eslint-plugin': 4.0.0-dev.52
      '@types/almost-equal': 1.1.0
      '@types/benchmark': ^2.1.0
      '@types/chai': 4.3.1
      '@types/chai-as-promised': ^7
      '@types/mocha': ^10.0.6
      '@types/node': ~18.16.20
      '@types/sinon': ^17.0.2
      '@xmldom/xmldom': ~0.8.5
      benchmark: ^2.1.4
      chai: ^4.3.10
      chai-as-promised: ^7.1.1
      cpx2: ^3.0.0
      eslint: ^8.44.0
      mocha: ^10.2.0
      nyc: ^15.1.0
      rimraf: ^3.0.2
      sinon: ^17.0.1
      typescript: ~5.3.3
    devDependencies:
      '@bentley/units-schema': 1.0.8
      '@itwin/build-tools': link:../../tools/build
      '@itwin/core-bentley': link:../bentley
      '@itwin/core-common': link:../common
      '@itwin/core-quantity': link:../quantity
      '@itwin/ecschema-metadata': link:../ecschema-metadata
      '@itwin/eslint-plugin': 4.0.0-dev.52_r6fjndk6k4skjcbozishmsan5a
      '@types/almost-equal': 1.1.0
      '@types/benchmark': 2.1.0
      '@types/chai': 4.3.1
      '@types/chai-as-promised': 7.1.0
      '@types/mocha': 10.0.6
      '@types/node': 18.16.20
      '@types/sinon': 17.0.2
      '@xmldom/xmldom': 0.8.5
      benchmark: 2.1.4
      chai: 4.3.10
      chai-as-promised: 7.1.1_chai@4.3.10
      cpx2: 3.0.0
      eslint: 8.44.0
      mocha: 10.2.0
      nyc: 15.1.0
      rimraf: 3.0.2
      sinon: 17.0.1
      typescript: 5.3.3

  ../../core/ecschema-locaters:
    specifiers:
      '@bentley/aec-units-schema': ^1.0.3
      '@bentley/architectural-physical-schema': ^1.0.3
      '@bentley/bis-core-schema': ^1.0.15
      '@bentley/bis-custom-attributes-schema': ^1.0.0
      '@bentley/construction-schema': ^1.0.4
      '@bentley/core-custom-attributes-schema': ^1.0.4
      '@bentley/ecdb-map-schema': ^2.0.1
      '@bentley/ecdb-schema-policies-schema': ^1.0.1
      '@bentley/formats-schema': ^1.0.0
      '@bentley/linear-referencing-schema': ^2.0.3
      '@bentley/physical-material-schema': ^1.0.2
      '@bentley/plant-custom-attributes-schema': ^1.0.1
      '@bentley/quantity-takeoffs-aspects-schema': ^1.0.1
      '@bentley/spatial-composition-schema': ^1.0.1
      '@bentley/structural-physical-schema': ^1.0.1
      '@bentley/units-schema': ^1.0.8
      '@itwin/build-tools': workspace:*
      '@itwin/ecschema-metadata': workspace:*
      '@itwin/eslint-plugin': 4.0.0-dev.52
      '@types/chai': 4.3.1
      '@types/chai-as-promised': ^7
      '@types/fs-extra': ^4.0.7
      '@types/glob': ^5.0.35
      '@types/mocha': ^10.0.6
      '@types/node': ~18.16.20
      '@types/sinon': ^17.0.2
      '@xmldom/xmldom': ~0.8.5
      chai: ^4.3.10
      chai-as-promised: ^7.1.1
      cpx2: ^3.0.0
      eslint: ^8.44.0
      fs-extra: ^8.1.0
      glob: ^10.3.12
      mocha: ^10.2.0
      nyc: ^15.1.0
      rimraf: ^3.0.2
      sinon: ^17.0.1
      typescript: ~5.3.3
    dependencies:
      '@xmldom/xmldom': 0.8.5
      fs-extra: 8.1.0
      glob: 10.3.12
    devDependencies:
      '@bentley/aec-units-schema': 1.0.3
      '@bentley/architectural-physical-schema': 1.0.3
      '@bentley/bis-core-schema': 1.0.15
      '@bentley/bis-custom-attributes-schema': 1.0.0
      '@bentley/construction-schema': 1.0.4
      '@bentley/core-custom-attributes-schema': 1.0.4
      '@bentley/ecdb-map-schema': 2.0.1
      '@bentley/ecdb-schema-policies-schema': 1.0.1
      '@bentley/formats-schema': 1.0.0
      '@bentley/linear-referencing-schema': 2.0.3
      '@bentley/physical-material-schema': 1.0.2
      '@bentley/plant-custom-attributes-schema': 1.0.1
      '@bentley/quantity-takeoffs-aspects-schema': 1.0.1
      '@bentley/spatial-composition-schema': 1.0.1
      '@bentley/structural-physical-schema': 1.0.1
      '@bentley/units-schema': 1.0.8
      '@itwin/build-tools': link:../../tools/build
      '@itwin/ecschema-metadata': link:../ecschema-metadata
      '@itwin/eslint-plugin': 4.0.0-dev.52_r6fjndk6k4skjcbozishmsan5a
      '@types/chai': 4.3.1
      '@types/chai-as-promised': 7.1.0
      '@types/fs-extra': 4.0.7
      '@types/glob': 5.0.35
      '@types/mocha': 10.0.6
      '@types/node': 18.16.20
      '@types/sinon': 17.0.2
      chai: 4.3.10
      chai-as-promised: 7.1.1_chai@4.3.10
      cpx2: 3.0.0
      eslint: 8.44.0
      mocha: 10.2.0
      nyc: 15.1.0
      rimraf: 3.0.2
      sinon: 17.0.1
      typescript: 5.3.3

  ../../core/ecschema-metadata:
    specifiers:
      '@bentley/units-schema': ^1.0.8
      '@itwin/build-tools': workspace:*
      '@itwin/core-bentley': workspace:*
      '@itwin/core-quantity': workspace:*
      '@itwin/eslint-plugin': 4.0.0-dev.52
      '@types/almost-equal': 1.1.0
      '@types/benchmark': ^2.1.0
      '@types/chai': 4.3.1
      '@types/chai-as-promised': ^7
      '@types/mocha': ^10.0.6
      '@types/node': ~18.16.20
      '@types/sinon': ^17.0.2
      '@xmldom/xmldom': ~0.8.5
      almost-equal: ^1.1.0
      benchmark: ^2.1.4
      chai: ^4.3.10
      chai-as-promised: ^7.1.1
      cpx2: ^3.0.0
      eslint: ^8.44.0
      mocha: ^10.2.0
      nyc: ^15.1.0
      rimraf: ^3.0.2
      sinon: ^17.0.1
      typescript: ~5.3.3
    dependencies:
      almost-equal: 1.1.0
    devDependencies:
      '@bentley/units-schema': 1.0.8
      '@itwin/build-tools': link:../../tools/build
      '@itwin/core-bentley': link:../bentley
      '@itwin/core-quantity': link:../quantity
      '@itwin/eslint-plugin': 4.0.0-dev.52_r6fjndk6k4skjcbozishmsan5a
      '@types/almost-equal': 1.1.0
      '@types/benchmark': 2.1.0
      '@types/chai': 4.3.1
      '@types/chai-as-promised': 7.1.0
      '@types/mocha': 10.0.6
      '@types/node': 18.16.20
      '@types/sinon': 17.0.2
      '@xmldom/xmldom': 0.8.5
      benchmark: 2.1.4
      chai: 4.3.10
      chai-as-promised: 7.1.1_chai@4.3.10
      cpx2: 3.0.0
      eslint: 8.44.0
      mocha: 10.2.0
      nyc: 15.1.0
      rimraf: 3.0.2
      sinon: 17.0.1
      typescript: 5.3.3

  ../../core/ecschema-rpc/common:
    specifiers:
      '@itwin/build-tools': workspace:*
      '@itwin/core-bentley': workspace:*
      '@itwin/core-common': workspace:*
      '@itwin/core-geometry': workspace:*
      '@itwin/ecschema-metadata': workspace:*
      '@itwin/eslint-plugin': 4.0.0-dev.52
      eslint: ^8.44.0
      rimraf: ^3.0.2
      typescript: ~5.3.3
    devDependencies:
      '@itwin/build-tools': link:../../../tools/build
      '@itwin/core-bentley': link:../../bentley
      '@itwin/core-common': link:../../common
      '@itwin/core-geometry': link:../../geometry
      '@itwin/ecschema-metadata': link:../../ecschema-metadata
      '@itwin/eslint-plugin': 4.0.0-dev.52_r6fjndk6k4skjcbozishmsan5a
      eslint: 8.44.0
      rimraf: 3.0.2
      typescript: 5.3.3

  ../../core/ecschema-rpc/impl:
    specifiers:
      '@itwin/build-tools': workspace:*
      '@itwin/core-backend': workspace:*
      '@itwin/core-bentley': workspace:*
      '@itwin/core-common': workspace:*
      '@itwin/core-geometry': workspace:*
      '@itwin/ecschema-metadata': workspace:*
      '@itwin/ecschema-rpcinterface-common': workspace:*
      '@itwin/eslint-plugin': 4.0.0-dev.52
      eslint: ^8.44.0
      rimraf: ^3.0.2
      typescript: ~5.3.3
    devDependencies:
      '@itwin/build-tools': link:../../../tools/build
      '@itwin/core-backend': link:../../backend
      '@itwin/core-bentley': link:../../bentley
      '@itwin/core-common': link:../../common
      '@itwin/core-geometry': link:../../geometry
      '@itwin/ecschema-metadata': link:../../ecschema-metadata
      '@itwin/ecschema-rpcinterface-common': link:../common
      '@itwin/eslint-plugin': 4.0.0-dev.52_r6fjndk6k4skjcbozishmsan5a
      eslint: 8.44.0
      rimraf: 3.0.2
      typescript: 5.3.3

  ../../core/ecsql/common:
    specifiers:
      '@itwin/build-tools': workspace:*
      '@itwin/core-bentley': workspace:*
      '@itwin/eslint-plugin': 4.0.0-dev.52
      '@types/chai': 4.3.1
      '@types/mocha': ^10.0.6
      chai: ^4.3.10
      eslint: ^8.44.0
      mocha: ^10.2.0
      nyc: ^15.1.0
      rimraf: ^3.0.2
      typescript: ~5.3.3
    dependencies:
      '@itwin/core-bentley': link:../../bentley
    devDependencies:
      '@itwin/build-tools': link:../../../tools/build
      '@itwin/eslint-plugin': 4.0.0-dev.52_r6fjndk6k4skjcbozishmsan5a
      '@types/chai': 4.3.1
      '@types/mocha': 10.0.6
      chai: 4.3.10
      eslint: 8.44.0
      mocha: 10.2.0
      nyc: 15.1.0
      rimraf: 3.0.2
      typescript: 5.3.3

  ../../core/electron:
    specifiers:
      '@itwin/build-tools': workspace:*
      '@itwin/certa': workspace:*
      '@itwin/core-backend': workspace:*
      '@itwin/core-bentley': workspace:*
      '@itwin/core-common': workspace:*
      '@itwin/core-frontend': workspace:*
      '@itwin/eslint-plugin': 4.0.0-dev.52
      '@openid/appauth': ^1.2.6
      '@types/chai': 4.3.1
      '@types/mocha': ^10.0.6
      '@types/node': ~18.16.20
      chai: ^4.3.10
      electron: ^30.0.0
      eslint: ^8.44.0
      glob: ^10.3.12
      mocha: ^10.2.0
      open: ^7.0.0
      rimraf: ^3.0.2
      source-map-loader: ^4.0.0
      typescript: ~5.3.3
      username: ^5.1.0
      webpack: ^5.76.0
      webpack-cli: ^5.0.1
    dependencies:
      '@openid/appauth': 1.2.6
      open: 7.0.0
      username: 5.1.0
    devDependencies:
      '@itwin/build-tools': link:../../tools/build
      '@itwin/certa': link:../../tools/certa
      '@itwin/core-backend': link:../backend
      '@itwin/core-bentley': link:../bentley
      '@itwin/core-common': link:../common
      '@itwin/core-frontend': link:../frontend
      '@itwin/eslint-plugin': 4.0.0-dev.52_r6fjndk6k4skjcbozishmsan5a
      '@types/chai': 4.3.1
      '@types/mocha': 10.0.6
      '@types/node': 18.16.20
      chai: 4.3.10
      electron: 30.0.0
      eslint: 8.44.0
      glob: 10.3.12
      mocha: 10.2.0
      rimraf: 3.0.2
      source-map-loader: 4.0.0_webpack@5.76.0
      typescript: 5.3.3
      webpack: 5.76.0_webpack-cli@5.0.1
      webpack-cli: 5.0.1_webpack@5.76.0

  ../../core/express-server:
    specifiers:
      '@itwin/build-tools': workspace:*
      '@itwin/core-backend': workspace:*
      '@itwin/core-common': workspace:*
      '@itwin/eslint-plugin': 4.0.0-dev.52
      '@types/body-parser': ^1.17.0
      '@types/chai': 4.3.1
      '@types/express': ^4.17.20
      '@types/express-ws': ^3.0.3
      '@types/mocha': ^10.0.6
      '@types/node': ~18.16.20
      '@types/sinon': ^17.0.2
      '@types/supertest': ^6.0.2
      chai: ^4.3.10
      eslint: ^8.44.0
      express: ^4.18.2
      express-ws: ^5.0.2
      mocha: ^10.2.0
      nyc: ^15.1.0
      rimraf: ^3.0.2
      sinon: ^17.0.1
<<<<<<< HEAD
      supertest: ^3.0.0
      typescript: ~5.3.3
=======
      supertest: ^7.0.0
      typescript: ~5.0.2
>>>>>>> b3b88fa3
    dependencies:
      express: 4.18.2
      express-ws: 5.0.2_express@4.18.2
    devDependencies:
      '@itwin/build-tools': link:../../tools/build
      '@itwin/core-backend': link:../backend
      '@itwin/core-common': link:../common
      '@itwin/eslint-plugin': 4.0.0-dev.52_r6fjndk6k4skjcbozishmsan5a
      '@types/body-parser': 1.17.0
      '@types/chai': 4.3.1
      '@types/express': 4.17.20
      '@types/express-ws': 3.0.3
      '@types/mocha': 10.0.6
      '@types/node': 18.16.20
      '@types/sinon': 17.0.2
      '@types/supertest': 6.0.2
      chai: 4.3.10
      eslint: 8.44.0
      mocha: 10.2.0
      nyc: 15.1.0
      rimraf: 3.0.2
      sinon: 17.0.1
<<<<<<< HEAD
      supertest: 3.0.0
      typescript: 5.3.3
=======
      supertest: 7.0.0
      typescript: 5.0.2
>>>>>>> b3b88fa3

  ../../core/extension:
    specifiers:
      '@itwin/build-tools': workspace:*
      '@itwin/core-common': workspace:*
      '@itwin/core-frontend': workspace:*
      '@itwin/eslint-plugin': 4.0.0-dev.52
      eslint: ^8.44.0
      rimraf: ^3.0.2
      typescript: ~5.3.3
    dependencies:
      '@itwin/core-common': link:../common
      '@itwin/core-frontend': link:../frontend
    devDependencies:
      '@itwin/build-tools': link:../../tools/build
      '@itwin/eslint-plugin': 4.0.0-dev.52_r6fjndk6k4skjcbozishmsan5a
      eslint: 8.44.0
      rimraf: 3.0.2
      typescript: 5.3.3

  ../../core/frontend:
    specifiers:
      '@itwin/appui-abstract': workspace:*
      '@itwin/build-tools': workspace:*
      '@itwin/certa': workspace:*
      '@itwin/cloud-agnostic-core': ^2.1.0
      '@itwin/core-bentley': workspace:*
      '@itwin/core-common': workspace:*
      '@itwin/core-geometry': workspace:*
      '@itwin/core-i18n': workspace:*
      '@itwin/core-orbitgt': workspace:*
      '@itwin/core-quantity': workspace:*
      '@itwin/core-telemetry': workspace:*
      '@itwin/eslint-plugin': 4.0.0-dev.52
      '@itwin/object-storage-core': ^2.2.2
      '@itwin/webgl-compatibility': workspace:*
      '@loaders.gl/core': ^3.1.6
      '@loaders.gl/draco': ^3.1.6
      '@types/chai': 4.3.1
      '@types/chai-as-promised': ^7
      '@types/mocha': ^10.0.6
      '@types/sinon': ^17.0.2
      babel-loader: ~8.2.5
      babel-plugin-istanbul: ~6.1.1
      chai: ^4.3.10
      chai-as-promised: ^7.1.1
      cpx2: ^3.0.0
      eslint: ^8.44.0
      fuse.js: ^3.3.0
      glob: ^10.3.12
      meshoptimizer: ~0.20.0
      mocha: ^10.2.0
      nyc: ^15.1.0
      rimraf: ^3.0.2
      sinon: ^17.0.1
      source-map-loader: ^4.0.0
      typemoq: ^2.1.0
      typescript: ~5.3.3
      webpack: ^5.76.0
      wms-capabilities: 0.4.0
    dependencies:
      '@itwin/cloud-agnostic-core': 2.1.0
      '@itwin/core-i18n': link:../i18n
      '@itwin/core-telemetry': link:../telemetry
      '@itwin/object-storage-core': 2.2.2
      '@itwin/webgl-compatibility': link:../webgl-compatibility
      '@loaders.gl/core': 3.1.6
      '@loaders.gl/draco': 3.1.6
      fuse.js: 3.3.0
      meshoptimizer: 0.20.0
      wms-capabilities: 0.4.0
    devDependencies:
      '@itwin/appui-abstract': link:../../ui/appui-abstract
      '@itwin/build-tools': link:../../tools/build
      '@itwin/certa': link:../../tools/certa
      '@itwin/core-bentley': link:../bentley
      '@itwin/core-common': link:../common
      '@itwin/core-geometry': link:../geometry
      '@itwin/core-orbitgt': link:../orbitgt
      '@itwin/core-quantity': link:../quantity
      '@itwin/eslint-plugin': 4.0.0-dev.52_r6fjndk6k4skjcbozishmsan5a
      '@types/chai': 4.3.1
      '@types/chai-as-promised': 7.1.0
      '@types/mocha': 10.0.6
      '@types/sinon': 17.0.2
      babel-loader: 8.2.5_webpack@5.76.0
      babel-plugin-istanbul: 6.1.1
      chai: 4.3.10
      chai-as-promised: 7.1.1_chai@4.3.10
      cpx2: 3.0.0
      eslint: 8.44.0
      glob: 10.3.12
      mocha: 10.2.0
      nyc: 15.1.0
      rimraf: 3.0.2
      sinon: 17.0.1
      source-map-loader: 4.0.0_webpack@5.76.0
      typemoq: 2.1.0
      typescript: 5.3.3
      webpack: 5.76.0

  ../../core/frontend-devtools:
    specifiers:
      '@itwin/build-tools': workspace:*
      '@itwin/core-bentley': workspace:*
      '@itwin/core-common': workspace:*
      '@itwin/core-frontend': workspace:*
      '@itwin/core-geometry': workspace:*
      '@itwin/eslint-plugin': 4.0.0-dev.52
      '@types/file-saver': ^2.0.1
      cpx2: ^3.0.0
      eslint: ^8.44.0
      file-saver: ^2.0.2
      rimraf: ^3.0.2
      typescript: ~5.3.3
    dependencies:
      '@itwin/core-bentley': link:../bentley
      '@itwin/core-common': link:../common
      '@itwin/core-frontend': link:../frontend
      '@itwin/core-geometry': link:../geometry
      file-saver: 2.0.2
    devDependencies:
      '@itwin/build-tools': link:../../tools/build
      '@itwin/eslint-plugin': 4.0.0-dev.52_r6fjndk6k4skjcbozishmsan5a
      '@types/file-saver': 2.0.1
      cpx2: 3.0.0
      eslint: 8.44.0
      rimraf: 3.0.2
      typescript: 5.3.3

  ../../core/geometry:
    specifiers:
      '@itwin/build-tools': workspace:*
      '@itwin/core-bentley': workspace:*
      '@itwin/eslint-plugin': 4.0.0-dev.52
      '@types/chai': 4.3.1
      '@types/flatbuffers': ~1.10.0
      '@types/mocha': ^10.0.6
      '@types/node': ~18.16.20
      chai: ^4.3.10
      debug: ^2.6.9
      eslint: ^8.44.0
      flatbuffers: ~1.12.0
      mocha: ^10.2.0
      nyc: ^15.1.0
      rimraf: ^3.0.2
      typescript: ~5.3.3
    dependencies:
      '@itwin/core-bentley': link:../bentley
      flatbuffers: 1.12.0
    devDependencies:
      '@itwin/build-tools': link:../../tools/build
      '@itwin/eslint-plugin': 4.0.0-dev.52_r6fjndk6k4skjcbozishmsan5a
      '@types/chai': 4.3.1
      '@types/flatbuffers': 1.10.0
      '@types/mocha': 10.0.6
      '@types/node': 18.16.20
      chai: 4.3.10
      debug: 2.6.9
      eslint: 8.44.0
      mocha: 10.2.0
      nyc: 15.1.0
      rimraf: 3.0.2
      typescript: 5.3.3

  ../../core/hypermodeling:
    specifiers:
      '@itwin/appui-abstract': workspace:*
      '@itwin/build-tools': workspace:*
      '@itwin/certa': workspace:*
      '@itwin/core-bentley': workspace:*
      '@itwin/core-common': workspace:*
      '@itwin/core-frontend': workspace:*
      '@itwin/core-geometry': workspace:*
      '@itwin/eslint-plugin': 4.0.0-dev.52
      '@types/chai': 4.3.1
      '@types/mocha': ^10.0.6
      babel-loader: ~8.2.5
      babel-plugin-istanbul: ~6.1.1
      chai: ^4.3.10
      cpx2: ^3.0.0
      eslint: ^8.44.0
      glob: ^10.3.12
      mocha: ^10.2.0
      nyc: ^15.1.0
      rimraf: ^3.0.2
      source-map-loader: ^4.0.0
      typescript: ~5.3.3
      webpack: ^5.76.0
    dependencies:
      '@itwin/appui-abstract': link:../../ui/appui-abstract
    devDependencies:
      '@itwin/build-tools': link:../../tools/build
      '@itwin/certa': link:../../tools/certa
      '@itwin/core-bentley': link:../bentley
      '@itwin/core-common': link:../common
      '@itwin/core-frontend': link:../frontend
      '@itwin/core-geometry': link:../geometry
      '@itwin/eslint-plugin': 4.0.0-dev.52_r6fjndk6k4skjcbozishmsan5a
      '@types/chai': 4.3.1
      '@types/mocha': 10.0.6
      babel-loader: 8.2.5_webpack@5.76.0
      babel-plugin-istanbul: 6.1.1
      chai: 4.3.10
      cpx2: 3.0.0
      eslint: 8.44.0
      glob: 10.3.12
      mocha: 10.2.0
      nyc: 15.1.0
      rimraf: 3.0.2
      source-map-loader: 4.0.0_webpack@5.76.0
      typescript: 5.3.3
      webpack: 5.76.0

  ../../core/i18n:
    specifiers:
      '@itwin/build-tools': workspace:*
      '@itwin/certa': workspace:*
      '@itwin/core-bentley': workspace:*
      '@itwin/core-common': workspace:*
      '@itwin/eslint-plugin': 4.0.0-dev.52
      '@types/chai': 4.3.1
      '@types/i18next': ^8.4.2
      '@types/i18next-browser-languagedetector': ^2.0.1
      '@types/mocha': ^10.0.6
      babel-loader: ~8.2.5
      babel-plugin-istanbul: ~6.1.1
      chai: ^4.3.10
      eslint: ^8.44.0
      glob: ^10.3.12
      i18next: ^21.9.1
      i18next-browser-languagedetector: ^6.1.2
      i18next-http-backend: ^1.4.4
      rimraf: ^3.0.2
      source-map-loader: ^4.0.0
      typescript: ~5.3.3
      webpack: ^5.76.0
      webpack-cli: ^5.0.1
    dependencies:
      i18next: 21.9.1
      i18next-browser-languagedetector: 6.1.2
      i18next-http-backend: 1.4.4
    devDependencies:
      '@itwin/build-tools': link:../../tools/build
      '@itwin/certa': link:../../tools/certa
      '@itwin/core-bentley': link:../bentley
      '@itwin/core-common': link:../common
      '@itwin/eslint-plugin': 4.0.0-dev.52_r6fjndk6k4skjcbozishmsan5a
      '@types/chai': 4.3.1
      '@types/i18next': 8.4.2
      '@types/i18next-browser-languagedetector': 2.0.1
      '@types/mocha': 10.0.6
      babel-loader: 8.2.5_webpack@5.76.0
      babel-plugin-istanbul: 6.1.1
      chai: 4.3.10
      eslint: 8.44.0
      glob: 10.3.12
      rimraf: 3.0.2
      source-map-loader: 4.0.0_webpack@5.76.0
      typescript: 5.3.3
      webpack: 5.76.0_webpack-cli@5.0.1
      webpack-cli: 5.0.1_webpack@5.76.0

  ../../core/markup:
    specifiers:
      '@itwin/build-tools': workspace:*
      '@itwin/certa': workspace:*
      '@itwin/core-bentley': workspace:*
      '@itwin/core-common': workspace:*
      '@itwin/core-frontend': workspace:*
      '@itwin/core-geometry': workspace:*
      '@itwin/eslint-plugin': 4.0.0-dev.52
      '@svgdotjs/svg.js': 3.0.13
      '@types/chai': 4.3.1
      '@types/mocha': ^10.0.6
      babel-loader: ~8.2.5
      babel-plugin-istanbul: ~6.1.1
      chai: ^4.3.10
      cpx2: ^3.0.0
      eslint: ^8.44.0
      glob: ^10.3.12
      mocha: ^10.2.0
      nyc: ^15.1.0
      rimraf: ^3.0.2
      source-map-loader: ^4.0.0
      typescript: ~5.3.3
      webpack: ^5.76.0
    dependencies:
      '@svgdotjs/svg.js': 3.0.13
    devDependencies:
      '@itwin/build-tools': link:../../tools/build
      '@itwin/certa': link:../../tools/certa
      '@itwin/core-bentley': link:../bentley
      '@itwin/core-common': link:../common
      '@itwin/core-frontend': link:../frontend
      '@itwin/core-geometry': link:../geometry
      '@itwin/eslint-plugin': 4.0.0-dev.52_r6fjndk6k4skjcbozishmsan5a
      '@types/chai': 4.3.1
      '@types/mocha': 10.0.6
      babel-loader: 8.2.5_webpack@5.76.0
      babel-plugin-istanbul: 6.1.1
      chai: 4.3.10
      cpx2: 3.0.0
      eslint: 8.44.0
      glob: 10.3.12
      mocha: 10.2.0
      nyc: 15.1.0
      rimraf: 3.0.2
      source-map-loader: 4.0.0_webpack@5.76.0
      typescript: 5.3.3
      webpack: 5.76.0

  ../../core/mobile:
    specifiers:
      '@itwin/build-tools': workspace:*
      '@itwin/core-backend': workspace:*
      '@itwin/core-bentley': workspace:*
      '@itwin/core-common': workspace:*
      '@itwin/core-frontend': workspace:*
      '@itwin/eslint-plugin': 4.0.0-dev.52
      '@types/chai': 4.3.1
      '@types/fs-extra': ^4.0.7
      '@types/lodash': ^4.14.202
      '@types/mocha': ^10.0.6
      '@types/node': ~18.16.20
      '@types/superagent': ^8.1.6
      '@types/ws': ^7.0.0
      chai: ^4.3.10
      chai-as-promised: ^7.1.1
      dotenv: ^10.0.0
      dotenv-expand: ^5.1.0
      eslint: ^8.44.0
      lodash: ^4.17.21
      mocha: ^10.2.0
      rimraf: ^3.0.2
<<<<<<< HEAD
      superagent: ^7.1.5
      typescript: ~5.3.3
=======
      superagent: ^9.0.1
      typescript: ~5.0.2
>>>>>>> b3b88fa3
      ws: ^7.5.3
    dependencies:
      lodash: 4.17.21
      superagent: 9.0.1
      ws: 7.5.3
    devDependencies:
      '@itwin/build-tools': link:../../tools/build
      '@itwin/core-backend': link:../backend
      '@itwin/core-bentley': link:../bentley
      '@itwin/core-common': link:../common
      '@itwin/core-frontend': link:../frontend
      '@itwin/eslint-plugin': 4.0.0-dev.52_r6fjndk6k4skjcbozishmsan5a
      '@types/chai': 4.3.1
      '@types/fs-extra': 4.0.7
      '@types/lodash': 4.14.202
      '@types/mocha': 10.0.6
      '@types/node': 18.16.20
      '@types/superagent': 8.1.6
      '@types/ws': 7.2.0
      chai: 4.3.10
      chai-as-promised: 7.1.1_chai@4.3.10
      dotenv: 10.0.0
      dotenv-expand: 5.1.0
      eslint: 8.44.0
      mocha: 10.2.0
      rimraf: 3.0.2
      typescript: 5.3.3

  ../../core/orbitgt:
    specifiers:
      '@itwin/build-tools': workspace:*
      '@itwin/core-bentley': workspace:*
      '@itwin/eslint-plugin': 4.0.0-dev.52
      '@types/chai': 4.3.1
      '@types/mocha': ^10.0.6
      '@types/node': ~18.16.20
      chai: ^4.3.10
      cpx2: ^3.0.0
      debug: ^2.6.9
      eslint: ^8.44.0
      mocha: ^10.2.0
      nyc: ^15.1.0
      rimraf: ^3.0.2
      typescript: ~5.3.3
    devDependencies:
      '@itwin/build-tools': link:../../tools/build
      '@itwin/core-bentley': link:../bentley
      '@itwin/eslint-plugin': 4.0.0-dev.52_r6fjndk6k4skjcbozishmsan5a
      '@types/chai': 4.3.1
      '@types/mocha': 10.0.6
      '@types/node': 18.16.20
      chai: 4.3.10
      cpx2: 3.0.0
      debug: 2.6.9
      eslint: 8.44.0
      mocha: 10.2.0
      nyc: 15.1.0
      rimraf: 3.0.2
      typescript: 5.3.3

  ../../core/quantity:
    specifiers:
      '@itwin/build-tools': workspace:*
      '@itwin/core-bentley': workspace:*
      '@itwin/eslint-plugin': 4.0.0-dev.52
      '@types/chai': 4.3.1
      '@types/chai-as-promised': ^7
      '@types/glob': ^5.0.35
      '@types/mocha': ^10.0.6
      '@types/sinon': ^17.0.2
      chai: ^4.3.10
      chai-as-promised: ^7.1.1
      eslint: ^8.44.0
      mocha: ^10.2.0
      nyc: ^15.1.0
      rimraf: ^3.0.2
      sinon: ^17.0.1
      typescript: ~5.3.3
    devDependencies:
      '@itwin/build-tools': link:../../tools/build
      '@itwin/core-bentley': link:../bentley
      '@itwin/eslint-plugin': 4.0.0-dev.52_r6fjndk6k4skjcbozishmsan5a
      '@types/chai': 4.3.1
      '@types/chai-as-promised': 7.1.0
      '@types/glob': 5.0.35
      '@types/mocha': 10.0.6
      '@types/sinon': 17.0.2
      chai: 4.3.10
      chai-as-promised: 7.1.1_chai@4.3.10
      eslint: 8.44.0
      mocha: 10.2.0
      nyc: 15.1.0
      rimraf: 3.0.2
      sinon: 17.0.1
      typescript: 5.3.3

  ../../core/telemetry:
    specifiers:
      '@itwin/build-tools': workspace:*
      '@itwin/certa': workspace:*
      '@itwin/core-bentley': workspace:*
      '@itwin/core-common': workspace:*
      '@itwin/eslint-plugin': 4.0.0-dev.52
      '@types/chai': 4.3.1
      '@types/mocha': ^10.0.6
      chai: ^4.3.10
      eslint: ^8.44.0
      mocha: ^10.2.0
      rimraf: ^3.0.2
      source-map-loader: ^4.0.0
      typescript: ~5.3.3
      webpack: ^5.76.0
    dependencies:
      '@itwin/core-bentley': link:../bentley
      '@itwin/core-common': link:../common
    devDependencies:
      '@itwin/build-tools': link:../../tools/build
      '@itwin/certa': link:../../tools/certa
      '@itwin/eslint-plugin': 4.0.0-dev.52_r6fjndk6k4skjcbozishmsan5a
      '@types/chai': 4.3.1
      '@types/mocha': 10.0.6
      chai: 4.3.10
      eslint: 8.44.0
      mocha: 10.2.0
      rimraf: 3.0.2
      source-map-loader: 4.0.0_webpack@5.76.0
      typescript: 5.3.3
      webpack: 5.76.0

  ../../core/webgl-compatibility:
    specifiers:
      '@itwin/build-tools': workspace:*
      '@itwin/certa': workspace:*
      '@itwin/core-bentley': workspace:*
      '@itwin/eslint-plugin': 4.0.0-dev.52
      '@types/chai': 4.3.1
      '@types/mocha': ^10.0.6
      babel-loader: ~8.2.5
      babel-plugin-istanbul: ~6.1.1
      chai: ^4.3.10
      eslint: ^8.44.0
      glob: ^10.3.12
      mocha: ^10.2.0
      rimraf: ^3.0.2
      source-map-loader: ^4.0.0
      typescript: ~5.3.3
      webpack: ^5.76.0
    dependencies:
      '@itwin/core-bentley': link:../bentley
    devDependencies:
      '@itwin/build-tools': link:../../tools/build
      '@itwin/certa': link:../../tools/certa
      '@itwin/eslint-plugin': 4.0.0-dev.52_r6fjndk6k4skjcbozishmsan5a
      '@types/chai': 4.3.1
      '@types/mocha': 10.0.6
      babel-loader: 8.2.5_webpack@5.76.0
      babel-plugin-istanbul: 6.1.1
      chai: 4.3.10
      eslint: 8.44.0
      glob: 10.3.12
      mocha: 10.2.0
      rimraf: 3.0.2
      source-map-loader: 4.0.0_webpack@5.76.0
      typescript: 5.3.3
      webpack: 5.76.0

  ../../domains/analytical/backend:
    specifiers:
      '@itwin/build-tools': workspace:*
      '@itwin/core-backend': workspace:*
      '@itwin/core-bentley': workspace:*
      '@itwin/core-common': workspace:*
      '@itwin/eslint-plugin': 4.0.0-dev.52
      '@types/chai': 4.3.1
      '@types/fs-extra': ^4.0.7
      '@types/mocha': ^10.0.6
      '@types/node': ~18.16.20
      '@types/semver': 7.3.10
      chai: ^4.3.10
      cpx2: ^3.0.0
      eslint: ^8.44.0
      mocha: ^10.2.0
      nyc: ^15.1.0
      rimraf: ^3.0.2
      semver: ^7.3.5
      typescript: ~5.3.3
    devDependencies:
      '@itwin/build-tools': link:../../../tools/build
      '@itwin/core-backend': link:../../../core/backend
      '@itwin/core-bentley': link:../../../core/bentley
      '@itwin/core-common': link:../../../core/common
      '@itwin/eslint-plugin': 4.0.0-dev.52_r6fjndk6k4skjcbozishmsan5a
      '@types/chai': 4.3.1
      '@types/fs-extra': 4.0.7
      '@types/mocha': 10.0.6
      '@types/node': 18.16.20
      '@types/semver': 7.3.10
      chai: 4.3.10
      cpx2: 3.0.0
      eslint: 8.44.0
      mocha: 10.2.0
      nyc: 15.1.0
      rimraf: 3.0.2
      semver: 7.3.5
      typescript: 5.3.3

  ../../domains/linear-referencing/backend:
    specifiers:
      '@itwin/build-tools': workspace:*
      '@itwin/core-backend': workspace:*
      '@itwin/core-bentley': workspace:*
      '@itwin/core-common': workspace:*
      '@itwin/eslint-plugin': 4.0.0-dev.52
      '@itwin/linear-referencing-common': workspace:*
      '@types/chai': 4.3.1
      '@types/fs-extra': ^4.0.7
      '@types/mocha': ^10.0.6
      '@types/node': ~18.16.20
      chai: ^4.3.10
      cpx2: ^3.0.0
      eslint: ^8.44.0
      mocha: ^10.2.0
      nyc: ^15.1.0
      rimraf: ^3.0.2
      typescript: ~5.3.3
    devDependencies:
      '@itwin/build-tools': link:../../../tools/build
      '@itwin/core-backend': link:../../../core/backend
      '@itwin/core-bentley': link:../../../core/bentley
      '@itwin/core-common': link:../../../core/common
      '@itwin/eslint-plugin': 4.0.0-dev.52_r6fjndk6k4skjcbozishmsan5a
      '@itwin/linear-referencing-common': link:../common
      '@types/chai': 4.3.1
      '@types/fs-extra': 4.0.7
      '@types/mocha': 10.0.6
      '@types/node': 18.16.20
      chai: 4.3.10
      cpx2: 3.0.0
      eslint: 8.44.0
      mocha: 10.2.0
      nyc: 15.1.0
      rimraf: 3.0.2
      typescript: 5.3.3

  ../../domains/linear-referencing/common:
    specifiers:
      '@itwin/build-tools': workspace:*
      '@itwin/core-bentley': workspace:*
      '@itwin/core-common': workspace:*
      '@itwin/eslint-plugin': 4.0.0-dev.52
      '@types/chai': 4.3.1
      '@types/fs-extra': ^4.0.7
      '@types/mocha': ^10.0.6
      chai: ^4.3.10
      eslint: ^8.44.0
      mocha: ^10.2.0
      nyc: ^15.1.0
      rimraf: ^3.0.2
      typescript: ~5.3.3
    devDependencies:
      '@itwin/build-tools': link:../../../tools/build
      '@itwin/core-bentley': link:../../../core/bentley
      '@itwin/core-common': link:../../../core/common
      '@itwin/eslint-plugin': 4.0.0-dev.52_r6fjndk6k4skjcbozishmsan5a
      '@types/chai': 4.3.1
      '@types/fs-extra': 4.0.7
      '@types/mocha': 10.0.6
      chai: 4.3.10
      eslint: 8.44.0
      mocha: 10.2.0
      nyc: 15.1.0
      rimraf: 3.0.2
      typescript: 5.3.3

  ../../domains/physical-material/backend:
    specifiers:
      '@itwin/build-tools': workspace:*
      '@itwin/core-backend': workspace:*
      '@itwin/core-bentley': workspace:*
      '@itwin/core-common': workspace:*
      '@itwin/eslint-plugin': 4.0.0-dev.52
      '@types/chai': 4.3.1
      '@types/fs-extra': ^4.0.7
      '@types/mocha': ^10.0.6
      '@types/node': ~18.16.20
      chai: ^4.3.10
      eslint: ^8.44.0
      mocha: ^10.2.0
      nyc: ^15.1.0
      rimraf: ^3.0.2
      typescript: ~5.3.3
    devDependencies:
      '@itwin/build-tools': link:../../../tools/build
      '@itwin/core-backend': link:../../../core/backend
      '@itwin/core-bentley': link:../../../core/bentley
      '@itwin/core-common': link:../../../core/common
      '@itwin/eslint-plugin': 4.0.0-dev.52_r6fjndk6k4skjcbozishmsan5a
      '@types/chai': 4.3.1
      '@types/fs-extra': 4.0.7
      '@types/mocha': 10.0.6
      '@types/node': 18.16.20
      chai: 4.3.10
      eslint: 8.44.0
      mocha: 10.2.0
      nyc: 15.1.0
      rimraf: 3.0.2
      typescript: 5.3.3

  ../../editor/backend:
    specifiers:
      '@itwin/build-tools': workspace:*
      '@itwin/core-backend': workspace:*
      '@itwin/core-bentley': workspace:*
      '@itwin/core-common': workspace:*
      '@itwin/core-geometry': workspace:*
      '@itwin/editor-common': workspace:*
      '@itwin/eslint-plugin': 4.0.0-dev.52
      eslint: ^8.44.0
      rimraf: ^3.0.2
      typescript: ~5.3.3
    dependencies:
      '@itwin/editor-common': link:../common
    devDependencies:
      '@itwin/build-tools': link:../../tools/build
      '@itwin/core-backend': link:../../core/backend
      '@itwin/core-bentley': link:../../core/bentley
      '@itwin/core-common': link:../../core/common
      '@itwin/core-geometry': link:../../core/geometry
      '@itwin/eslint-plugin': 4.0.0-dev.52_r6fjndk6k4skjcbozishmsan5a
      eslint: 8.44.0
      rimraf: 3.0.2
      typescript: 5.3.3

  ../../editor/common:
    specifiers:
      '@itwin/build-tools': workspace:*
      '@itwin/core-bentley': workspace:*
      '@itwin/core-common': workspace:*
      '@itwin/core-geometry': workspace:*
      '@itwin/eslint-plugin': 4.0.0-dev.52
      '@types/chai': 4.3.1
      '@types/mocha': ^10.0.6
      chai: ^4.3.10
      eslint: ^8.44.0
      mocha: ^10.2.0
      rimraf: ^3.0.2
      typescript: ~5.3.3
    devDependencies:
      '@itwin/build-tools': link:../../tools/build
      '@itwin/core-bentley': link:../../core/bentley
      '@itwin/core-common': link:../../core/common
      '@itwin/core-geometry': link:../../core/geometry
      '@itwin/eslint-plugin': 4.0.0-dev.52_r6fjndk6k4skjcbozishmsan5a
      '@types/chai': 4.3.1
      '@types/mocha': 10.0.6
      chai: 4.3.10
      eslint: 8.44.0
      mocha: 10.2.0
      rimraf: 3.0.2
      typescript: 5.3.3

  ../../editor/frontend:
    specifiers:
      '@itwin/appui-abstract': workspace:*
      '@itwin/build-tools': workspace:*
      '@itwin/certa': workspace:*
      '@itwin/core-bentley': workspace:*
      '@itwin/core-common': workspace:*
      '@itwin/core-frontend': workspace:*
      '@itwin/core-geometry': workspace:*
      '@itwin/editor-common': workspace:*
      '@itwin/eslint-plugin': 4.0.0-dev.52
      cpx2: ^3.0.0
      eslint: ^8.44.0
      rimraf: ^3.0.2
      typescript: ~5.3.3
    dependencies:
      '@itwin/editor-common': link:../common
    devDependencies:
      '@itwin/appui-abstract': link:../../ui/appui-abstract
      '@itwin/build-tools': link:../../tools/build
      '@itwin/certa': link:../../tools/certa
      '@itwin/core-bentley': link:../../core/bentley
      '@itwin/core-common': link:../../core/common
      '@itwin/core-frontend': link:../../core/frontend
      '@itwin/core-geometry': link:../../core/geometry
      '@itwin/eslint-plugin': 4.0.0-dev.52_r6fjndk6k4skjcbozishmsan5a
      cpx2: 3.0.0
      eslint: 8.44.0
      rimraf: 3.0.2
      typescript: 5.3.3

  ../../example-code/app:
    specifiers:
      '@itwin/build-tools': workspace:*
      '@itwin/core-backend': workspace:*
      '@itwin/core-bentley': workspace:*
      '@itwin/core-common': workspace:*
      '@itwin/core-electron': workspace:*
      '@itwin/core-frontend': workspace:*
      '@itwin/core-geometry': workspace:*
      '@itwin/eslint-plugin': 4.0.0-dev.52
      '@itwin/oidc-signin-tool': ~3.6.0
      '@types/chai': 4.3.1
      '@types/mocha': ^10.0.6
      '@types/node': ~18.16.20
      chai: ^4.3.10
      cpx2: ^3.0.0
      electron: ^30.0.0
      eslint: ^8.44.0
      mocha: ^10.2.0
      rimraf: ^3.0.2
      typescript: ~5.3.3
    dependencies:
      '@itwin/core-backend': link:../../core/backend
      '@itwin/core-bentley': link:../../core/bentley
      '@itwin/core-common': link:../../core/common
      '@itwin/core-electron': link:../../core/electron
      '@itwin/core-frontend': link:../../core/frontend
      '@itwin/core-geometry': link:../../core/geometry
      electron: 30.0.0
    devDependencies:
      '@itwin/build-tools': link:../../tools/build
      '@itwin/eslint-plugin': 4.0.0-dev.52_r6fjndk6k4skjcbozishmsan5a
      '@itwin/oidc-signin-tool': 3.6.0_bplkyfia6fpabkwkmq6hai5lru
      '@types/chai': 4.3.1
      '@types/mocha': 10.0.6
      '@types/node': 18.16.20
      chai: 4.3.10
      cpx2: 3.0.0
      eslint: 8.44.0
      mocha: 10.2.0
      rimraf: 3.0.2
      typescript: 5.3.3

  ../../example-code/snippets:
    specifiers:
      '@itwin/build-tools': workspace:*
      '@itwin/core-backend': workspace:*
      '@itwin/core-bentley': workspace:*
      '@itwin/core-common': workspace:*
      '@itwin/core-extension': workspace:*
      '@itwin/core-frontend': workspace:*
      '@itwin/core-geometry': workspace:*
      '@itwin/ecschema-editing': workspace:*
      '@itwin/ecschema-locaters': workspace:*
      '@itwin/ecschema-metadata': workspace:*
      '@itwin/eslint-plugin': 4.0.0-dev.52
      '@itwin/imodel-transformer': ^0.1.1
      '@itwin/itwins-client': ^1.2.0
      '@itwin/oidc-signin-tool': ~3.6.0
      '@itwin/service-authorization': ^0.6.3
      '@types/chai': 4.3.1
      '@types/chai-as-promised': ^7
      '@types/fs-extra': ^4.0.7
      '@types/mocha': ^10.0.6
      '@types/node': ~18.16.20
      '@xmldom/xmldom': ~0.8.5
      chai: ^4.3.10
      chai-as-promised: ^7.1.1
      cpx2: ^3.0.0
      eslint: ^8.44.0
      fs-extra: ^8.1.0
      mocha: ^10.2.0
      rimraf: ^3.0.2
      typescript: ~5.3.3
    dependencies:
      '@itwin/core-backend': link:../../core/backend
      '@itwin/core-bentley': link:../../core/bentley
      '@itwin/core-common': link:../../core/common
      '@itwin/core-extension': link:../../core/extension
      '@itwin/core-frontend': link:../../core/frontend
      '@itwin/core-geometry': link:../../core/geometry
      '@itwin/ecschema-editing': link:../../core/ecschema-editing
      '@itwin/ecschema-locaters': link:../../core/ecschema-locaters
      '@itwin/ecschema-metadata': link:../../core/ecschema-metadata
      '@itwin/imodel-transformer': 0.1.1_weqmipkhmjm5vfy37lv47aijmu
      '@itwin/itwins-client': 1.2.0
      '@itwin/service-authorization': 0.6.3_mdtbcqczpmeuv6yjzfaigjndwi
      '@xmldom/xmldom': 0.8.5
      fs-extra: 8.1.0
    devDependencies:
      '@itwin/build-tools': link:../../tools/build
      '@itwin/eslint-plugin': 4.0.0-dev.52_r6fjndk6k4skjcbozishmsan5a
      '@itwin/oidc-signin-tool': 3.6.0_mdtbcqczpmeuv6yjzfaigjndwi
      '@types/chai': 4.3.1
      '@types/chai-as-promised': 7.1.0
      '@types/fs-extra': 4.0.7
      '@types/mocha': 10.0.6
      '@types/node': 18.16.20
      chai: 4.3.10
      chai-as-promised: 7.1.1_chai@4.3.10
      cpx2: 3.0.0
      eslint: 8.44.0
      mocha: 10.2.0
      rimraf: 3.0.2
      typescript: 5.3.3

  ../../extensions/frontend-tiles:
    specifiers:
      '@itwin/build-tools': workspace:*
      '@itwin/certa': workspace:*
      '@itwin/core-bentley': workspace:*
      '@itwin/core-common': workspace:*
      '@itwin/core-frontend': workspace:*
      '@itwin/core-geometry': workspace:*
      '@itwin/eslint-plugin': 4.0.0-dev.52
      '@types/chai': 4.3.1
      '@types/chai-as-promised': ^7
      '@types/mocha': ^10.0.6
      '@types/node': ~18.16.20
      '@types/sinon': ^17.0.2
      babel-loader: ~8.2.5
      babel-plugin-istanbul: ~6.1.1
      chai: ^4.3.10
      chai-as-promised: ^7.1.1
      eslint: ^8.44.0
      glob: ^10.3.12
      mocha: ^10.2.0
      rimraf: ^3.0.2
      sinon: ^17.0.1
      source-map-loader: ^4.0.0
      typescript: ~5.3.3
      webpack: ^5.76.0
    devDependencies:
      '@itwin/build-tools': link:../../tools/build
      '@itwin/certa': link:../../tools/certa
      '@itwin/core-bentley': link:../../core/bentley
      '@itwin/core-common': link:../../core/common
      '@itwin/core-frontend': link:../../core/frontend
      '@itwin/core-geometry': link:../../core/geometry
      '@itwin/eslint-plugin': 4.0.0-dev.52_r6fjndk6k4skjcbozishmsan5a
      '@types/chai': 4.3.1
      '@types/chai-as-promised': 7.1.0
      '@types/mocha': 10.0.6
      '@types/node': 18.16.20
      '@types/sinon': 17.0.2
      babel-loader: 8.2.5_webpack@5.76.0
      babel-plugin-istanbul: 6.1.1
      chai: 4.3.10
      chai-as-promised: 7.1.1_chai@4.3.10
      eslint: 8.44.0
      glob: 10.3.12
      mocha: 10.2.0
      rimraf: 3.0.2
      sinon: 17.0.1
      source-map-loader: 4.0.0_webpack@5.76.0
      typescript: 5.3.3
      webpack: 5.76.0

  ../../extensions/map-layers-auth:
    specifiers:
      '@itwin/build-tools': workspace:*
      '@itwin/core-bentley': workspace:*
      '@itwin/core-common': workspace:*
      '@itwin/core-frontend': workspace:*
      '@itwin/eslint-plugin': 4.0.0-dev.52
      '@types/chai': 4.3.1
      '@types/mocha': ^10.0.6
      '@types/sinon': ^17.0.2
      '@types/sinon-chai': ^3.2.0
      chai: ^4.3.10
      eslint: ^8.44.0
      fetch-mock: ~9.11.0
      ignore-styles: ^5.0.1
      jsdom: ^19.0.0
      jsdom-global: 3.0.2
      mocha: ^10.2.0
      nyc: ^15.1.0
      rimraf: ^3.0.2
      sinon: ^17.0.1
      sinon-chai: ^3.7.0
      source-map-support: ^0.5.6
      typescript: ~5.3.3
    devDependencies:
      '@itwin/build-tools': link:../../tools/build
      '@itwin/core-bentley': link:../../core/bentley
      '@itwin/core-common': link:../../core/common
      '@itwin/core-frontend': link:../../core/frontend
      '@itwin/eslint-plugin': 4.0.0-dev.52_r6fjndk6k4skjcbozishmsan5a
      '@types/chai': 4.3.1
      '@types/mocha': 10.0.6
      '@types/sinon': 17.0.2
      '@types/sinon-chai': 3.2.0
      chai: 4.3.10
      eslint: 8.44.0
      fetch-mock: 9.11.0
      ignore-styles: 5.0.1
      jsdom: 19.0.0
      jsdom-global: 3.0.2_jsdom@19.0.0
      mocha: 10.2.0
      nyc: 15.1.0
      rimraf: 3.0.2
      sinon: 17.0.1
      sinon-chai: 3.7.0_chai@4.3.10+sinon@17.0.1
      source-map-support: 0.5.6
      typescript: 5.3.3

  ../../extensions/map-layers-formats:
    specifiers:
      '@itwin/appui-abstract': workspace:*
      '@itwin/build-tools': workspace:*
      '@itwin/core-bentley': workspace:*
      '@itwin/core-common': workspace:*
      '@itwin/core-frontend': workspace:*
      '@itwin/core-geometry': workspace:*
      '@itwin/eslint-plugin': 4.0.0-dev.52
      '@types/chai': 4.3.1
      '@types/chai-as-promised': ^7
      '@types/geojson': ~7946.0.14
      '@types/google-protobuf': ~3.15.6
      '@types/mocha': ^10.0.6
      '@types/sinon': ^17.0.2
      '@types/sinon-chai': ^3.2.0
      chai: ^4.3.10
      chai-as-promised: ^7.1.1
      cpx2: ^3.0.0
      eslint: ^8.44.0
      fetch-mock: ~9.11.0
      flatbush: ~4.4.0
      google-protobuf: ~3.20.1
      ignore-styles: ^5.0.1
      jsdom: ^19.0.0
      jsdom-global: 3.0.2
      mocha: ^10.2.0
      nyc: ^15.1.0
      rimraf: ^3.0.2
      sinon: ^17.0.1
      sinon-chai: ^3.7.0
      source-map-support: ^0.5.6
      typemoq: ^2.1.0
      typescript: ~5.3.3
    dependencies:
      flatbush: 4.4.0
      google-protobuf: 3.20.1
    devDependencies:
      '@itwin/appui-abstract': link:../../ui/appui-abstract
      '@itwin/build-tools': link:../../tools/build
      '@itwin/core-bentley': link:../../core/bentley
      '@itwin/core-common': link:../../core/common
      '@itwin/core-frontend': link:../../core/frontend
      '@itwin/core-geometry': link:../../core/geometry
      '@itwin/eslint-plugin': 4.0.0-dev.52_r6fjndk6k4skjcbozishmsan5a
      '@types/chai': 4.3.1
      '@types/chai-as-promised': 7.1.0
      '@types/geojson': 7946.0.14
      '@types/google-protobuf': 3.15.6
      '@types/mocha': 10.0.6
      '@types/sinon': 17.0.2
      '@types/sinon-chai': 3.2.0
      chai: 4.3.10
      chai-as-promised: 7.1.1_chai@4.3.10
      cpx2: 3.0.0
      eslint: 8.44.0
      fetch-mock: 9.11.0
      ignore-styles: 5.0.1
      jsdom: 19.0.0
      jsdom-global: 3.0.2_jsdom@19.0.0
      mocha: 10.2.0
      nyc: 15.1.0
      rimraf: 3.0.2
      sinon: 17.0.1
      sinon-chai: 3.7.0_chai@4.3.10+sinon@17.0.1
      source-map-support: 0.5.6
      typemoq: 2.1.0
      typescript: 5.3.3

  ../../extensions/test-extension:
    specifiers:
      '@itwin/build-tools': workspace:*
      '@itwin/core-extension': workspace:*
      '@itwin/eslint-plugin': 4.0.0-dev.52
      buffer: ^6.0.3
      esbuild: ^0.13.8
      eslint: ^8.44.0
      rimraf: ^3.0.2
      typescript: ~5.3.3
      url: ^0.11.0
    dependencies:
      '@itwin/core-extension': link:../../core/extension
      buffer: 6.0.3
      url: 0.11.0
    devDependencies:
      '@itwin/build-tools': link:../../tools/build
      '@itwin/eslint-plugin': 4.0.0-dev.52_r6fjndk6k4skjcbozishmsan5a
      esbuild: 0.13.8
      eslint: 8.44.0
      rimraf: 3.0.2
      typescript: 5.3.3

  ../../full-stack-tests/backend:
    specifiers:
      '@azure/storage-blob': ^12.7.0
      '@bentley/aec-units-schema': ^1.0.3
      '@bentley/cif-bridge-schema': ^1.0.5
      '@bentley/cif-common-schema': ^1.0.3
      '@bentley/cif-geometric-rules-schema': ^1.0.1
      '@bentley/cif-hydraulic-analysis-schema': ^1.0.3
      '@bentley/cif-hydraulic-results-schema': ^1.0.3
      '@bentley/cif-quantity-takeoffs-schema': ^1.0.1
      '@bentley/cif-rail-schema': ^1.0.2
      '@bentley/cif-roads-schema': ^1.0.1
      '@bentley/cif-subsurface-conflict-analysis-schema': ^1.0.3
      '@bentley/cif-subsurface-schema': ^1.0.3
      '@bentley/cif-units-schema': ^1.0.1
      '@bentley/plant-custom-attributes-schema': ^1.0.1
      '@bentley/process-functional-schema': ^1.0.1
      '@bentley/process-physical-schema': ^1.0.2
      '@bentley/quantity-takeoffs-aspects-schema': ^1.0.1
      '@bentley/road-rail-units-schema': ^1.0.1
      '@itwin/build-tools': workspace:*
      '@itwin/core-backend': workspace:*
      '@itwin/core-bentley': workspace:*
      '@itwin/core-common': workspace:*
      '@itwin/core-geometry': workspace:*
      '@itwin/ecschema-metadata': workspace:*
<<<<<<< HEAD
      '@itwin/eslint-plugin': 4.0.0-dev.52
      '@itwin/imodels-access-backend': ^3.0.0
      '@itwin/imodels-client-authoring': ^3.0.0
=======
      '@itwin/eslint-plugin': 4.0.0-dev.44
      '@itwin/imodels-access-backend': ^5.0.1
      '@itwin/imodels-client-authoring': ^5.1.0
>>>>>>> b3b88fa3
      '@itwin/itwins-client': ^1.2.0
      '@itwin/oidc-signin-tool': ~3.6.0
      '@itwin/perf-tools': workspace:*
      '@types/chai': 4.3.1
      '@types/chai-as-promised': ^7
      '@types/fs-extra': ^4.0.7
      '@types/mocha': ^10.0.6
      '@types/sinon': ^17.0.2
      azurite: ^3.29.0
      chai: ^4.3.10
      chai-as-promised: ^7.1.1
      cpx2: ^3.0.0
      dotenv: ^10.0.0
      dotenv-expand: ^5.1.0
      eslint: ^8.44.0
      fs-extra: ^8.1.0
      internal-tools: workspace:*
      mkdirp: ^1.0.4
      mocha: ^10.2.0
      npm-run-all: ^4.1.5
      nyc: ^15.1.0
      rimraf: ^3.0.2
      sinon: ^17.0.1
      typescript: ~5.3.3
    dependencies:
      '@azure/storage-blob': 12.7.0
      '@bentley/aec-units-schema': 1.0.3
      '@bentley/cif-bridge-schema': 1.0.5
      '@bentley/cif-common-schema': 1.0.3
      '@bentley/cif-geometric-rules-schema': 1.0.1
      '@bentley/cif-hydraulic-analysis-schema': 1.0.3
      '@bentley/cif-hydraulic-results-schema': 1.0.3
      '@bentley/cif-quantity-takeoffs-schema': 1.0.1
      '@bentley/cif-rail-schema': 1.0.2
      '@bentley/cif-roads-schema': 1.0.1
      '@bentley/cif-subsurface-conflict-analysis-schema': 1.0.3
      '@bentley/cif-subsurface-schema': 1.0.3
      '@bentley/cif-units-schema': 1.0.1
      '@bentley/plant-custom-attributes-schema': 1.0.1
      '@bentley/process-functional-schema': 1.0.1
      '@bentley/process-physical-schema': 1.0.2
      '@bentley/quantity-takeoffs-aspects-schema': 1.0.1
      '@bentley/road-rail-units-schema': 1.0.1
      '@itwin/core-backend': link:../../core/backend
      '@itwin/core-bentley': link:../../core/bentley
      '@itwin/core-common': link:../../core/common
      '@itwin/core-geometry': link:../../core/geometry
      '@itwin/ecschema-metadata': link:../../core/ecschema-metadata
      '@itwin/imodels-access-backend': 5.0.1_wj555zckjupkhkzyssqqpl4sei
      '@itwin/imodels-client-authoring': 5.1.0
      '@itwin/itwins-client': 1.2.0
      '@itwin/oidc-signin-tool': 3.6.0_mdtbcqczpmeuv6yjzfaigjndwi
      '@itwin/perf-tools': link:../../tools/perf-tools
      azurite: 3.29.0
      chai: 4.3.10
      chai-as-promised: 7.1.1_chai@4.3.10
      cpx2: 3.0.0
      dotenv: 10.0.0
      dotenv-expand: 5.1.0
      eslint: 8.44.0
      fs-extra: 8.1.0
      mocha: 10.2.0
      nyc: 15.1.0
      rimraf: 3.0.2
      sinon: 17.0.1
    devDependencies:
      '@itwin/build-tools': link:../../tools/build
      '@itwin/eslint-plugin': 4.0.0-dev.52_r6fjndk6k4skjcbozishmsan5a
      '@types/chai': 4.3.1
      '@types/chai-as-promised': 7.1.0
      '@types/fs-extra': 4.0.7
      '@types/mocha': 10.0.6
      '@types/sinon': 17.0.2
      internal-tools: link:../../tools/internal
      mkdirp: 1.0.4
      npm-run-all: 4.1.5
      typescript: 5.3.3

  ../../full-stack-tests/core:
    specifiers:
      '@azure/storage-blob': ^12.7.0
      '@itwin/browser-authorization': ^1.0.1
      '@itwin/build-tools': workspace:*
      '@itwin/certa': workspace:*
      '@itwin/core-backend': workspace:*
      '@itwin/core-bentley': workspace:*
      '@itwin/core-common': workspace:*
      '@itwin/core-electron': workspace:*
      '@itwin/core-frontend': workspace:*
      '@itwin/core-geometry': workspace:*
      '@itwin/core-markup': workspace:*
      '@itwin/ecschema-metadata': workspace:*
      '@itwin/ecschema-rpcinterface-common': workspace:*
      '@itwin/ecschema-rpcinterface-impl': workspace:*
      '@itwin/ecsql-common': workspace:*
      '@itwin/editor-backend': workspace:*
      '@itwin/editor-common': workspace:*
      '@itwin/editor-frontend': workspace:*
      '@itwin/electron-authorization': ^0.14.1
      '@itwin/eslint-plugin': 4.0.0-dev.52
      '@itwin/express-server': workspace:*
      '@itwin/hypermodeling-frontend': workspace:*
      '@itwin/imodels-access-backend': ^5.0.1
      '@itwin/imodels-access-frontend': ^5.0.1
      '@itwin/imodels-client-authoring': ^5.1.0
      '@itwin/imodels-client-management': ^5.1.0
      '@itwin/itwins-client': ^1.2.0
      '@itwin/object-storage-core': ^2.2.2
      '@itwin/oidc-signin-tool': ~3.6.0
      '@itwin/reality-data-client': 1.1.0
      '@types/chai': 4.3.1
      '@types/chai-as-promised': ^7
      '@types/fs-extra': ^4.0.7
      '@types/mocha': ^10.0.6
      '@types/node': ~18.16.20
      '@types/sinon': ^17.0.2
      '@types/sinon-chai': ^3.2.0
      assert: ^2.0.0
      azurite: ^3.29.0
      babel-loader: ~8.2.5
      babel-plugin-istanbul: ~6.1.1
      browserify-zlib: ^0.2.0
      chai: ^4.3.10
      chai-as-promised: ^7.1.1
      crypto-browserify: 3.12.0
      dotenv: ^10.0.0
      dotenv-expand: ^5.1.0
      electron: ^30.0.0
      eslint: ^8.44.0
      fs-extra: ^8.1.0
      glob: ^10.3.12
      https-browserify: ^1.0.0
      internal-tools: workspace:*
      mkdirp: ^1.0.4
      nock: ^12.0.3
      npm-run-all: ^4.1.5
      null-loader: ^4.0.1
      nyc: ^15.1.0
      path-browserify: ^1.0.1
      rimraf: ^3.0.2
      sinon: ^17.0.1
      sinon-chai: ^3.7.0
      source-map-loader: ^4.0.0
      stream-browserify: ^3.0.0
      stream-http: ^3.2.0
      typescript: ~5.3.3
      webpack: ^5.76.0
      webpack-cli: ^5.0.1
    dependencies:
      '@azure/storage-blob': 12.7.0
      '@itwin/browser-authorization': 1.0.1_mdtbcqczpmeuv6yjzfaigjndwi
      '@itwin/core-backend': link:../../core/backend
      '@itwin/core-bentley': link:../../core/bentley
      '@itwin/core-common': link:../../core/common
      '@itwin/core-electron': link:../../core/electron
      '@itwin/core-frontend': link:../../core/frontend
      '@itwin/core-geometry': link:../../core/geometry
      '@itwin/core-markup': link:../../core/markup
      '@itwin/ecschema-metadata': link:../../core/ecschema-metadata
      '@itwin/ecschema-rpcinterface-common': link:../../core/ecschema-rpc/common
      '@itwin/ecschema-rpcinterface-impl': link:../../core/ecschema-rpc/impl
      '@itwin/ecsql-common': link:../../core/ecsql/common
      '@itwin/editor-backend': link:../../editor/backend
      '@itwin/editor-common': link:../../editor/common
      '@itwin/editor-frontend': link:../../editor/frontend
      '@itwin/electron-authorization': 0.14.1_bplkyfia6fpabkwkmq6hai5lru
      '@itwin/express-server': link:../../core/express-server
      '@itwin/hypermodeling-frontend': link:../../core/hypermodeling
      '@itwin/imodels-access-backend': 5.0.1_wj555zckjupkhkzyssqqpl4sei
      '@itwin/imodels-access-frontend': 5.0.1_ueafa4slb6ohrhyf7kbp6egmha
      '@itwin/imodels-client-authoring': 5.1.0
      '@itwin/imodels-client-management': 5.1.0
      '@itwin/reality-data-client': 1.1.0_mdtbcqczpmeuv6yjzfaigjndwi
      azurite: 3.29.0
      chai: 4.3.10
      chai-as-promised: 7.1.1_chai@4.3.10
      electron: 30.0.0
      fs-extra: 8.1.0
      sinon: 17.0.1
      sinon-chai: 3.7.0_chai@4.3.10+sinon@17.0.1
    devDependencies:
      '@itwin/build-tools': link:../../tools/build
      '@itwin/certa': link:../../tools/certa
      '@itwin/eslint-plugin': 4.0.0-dev.52_r6fjndk6k4skjcbozishmsan5a
      '@itwin/itwins-client': 1.2.0
      '@itwin/object-storage-core': 2.2.2
      '@itwin/oidc-signin-tool': 3.6.0_bplkyfia6fpabkwkmq6hai5lru
      '@types/chai': 4.3.1
      '@types/chai-as-promised': 7.1.0
      '@types/fs-extra': 4.0.7
      '@types/mocha': 10.0.6
      '@types/node': 18.16.20
      '@types/sinon': 17.0.2
      '@types/sinon-chai': 3.2.0
      assert: 2.0.0
      babel-loader: 8.2.5_webpack@5.76.0
      babel-plugin-istanbul: 6.1.1
      browserify-zlib: 0.2.0
      crypto-browserify: 3.12.0
      dotenv: 10.0.0
      dotenv-expand: 5.1.0
      eslint: 8.44.0
      glob: 10.3.12
      https-browserify: 1.0.0
      internal-tools: link:../../tools/internal
      mkdirp: 1.0.4
      nock: 12.0.3
      npm-run-all: 4.1.5
      null-loader: 4.0.1_webpack@5.76.0
      nyc: 15.1.0
      path-browserify: 1.0.1
      rimraf: 3.0.2
      source-map-loader: 4.0.0_webpack@5.76.0
      stream-browserify: 3.0.0
      stream-http: 3.2.0
      typescript: 5.3.3
      webpack: 5.76.0_webpack-cli@5.0.1
      webpack-cli: 5.0.1_webpack@5.76.0

  ../../full-stack-tests/ecschema-rpc-interface:
    specifiers:
      '@itwin/build-tools': workspace:*
      '@itwin/certa': workspace:*
      '@itwin/core-backend': workspace:*
      '@itwin/core-bentley': workspace:*
      '@itwin/core-common': workspace:*
      '@itwin/core-frontend': workspace:*
      '@itwin/core-geometry': workspace:*
      '@itwin/core-quantity': workspace:*
      '@itwin/ecschema-metadata': workspace:*
      '@itwin/ecschema-rpcinterface-common': workspace:*
      '@itwin/ecschema-rpcinterface-impl': workspace:*
      '@itwin/eslint-plugin': 4.0.0-dev.52
      '@itwin/express-server': workspace:*
      '@itwin/imodels-access-backend': ^5.0.1
      '@itwin/imodels-access-frontend': ^5.0.1
      '@itwin/imodels-client-authoring': ^5.1.0
      '@itwin/imodels-client-management': ^5.1.0
      '@itwin/itwins-client': ^1.2.0
      '@itwin/oidc-signin-tool': ~3.6.0
      '@itwin/presentation-common': workspace:*
      '@itwin/presentation-frontend': workspace:*
      '@types/chai': 4.3.1
      '@types/chai-as-promised': ^7
      '@types/mocha': ^10.0.6
      '@types/node': ~18.16.20
      assert: ^2.0.0
      browserify-zlib: ^0.2.0
      chai: ^4.3.10
      chai-as-promised: ^7.1.1
      cpx2: ^3.0.0
      dotenv: ^10.0.0
      dotenv-expand: ^5.1.0
      eslint: ^8.44.0
      glob: ^10.3.12
      internal-tools: workspace:*
      mocha: ^10.2.0
      npm-run-all: ^4.1.5
      null-loader: ^4.0.1
      openid-client: ^4.7.4
      path-browserify: ^1.0.1
      rimraf: ^3.0.2
      source-map-loader: ^4.0.0
      stream-browserify: ^3.0.0
      typescript: ~5.3.3
      webpack: ^5.76.0
      webpack-cli: ^5.0.1
    dependencies:
      '@itwin/build-tools': link:../../tools/build
      '@itwin/certa': link:../../tools/certa
      '@itwin/core-bentley': link:../../core/bentley
      '@itwin/core-common': link:../../core/common
      '@itwin/core-frontend': link:../../core/frontend
      '@itwin/core-geometry': link:../../core/geometry
      '@itwin/core-quantity': link:../../core/quantity
      '@itwin/ecschema-metadata': link:../../core/ecschema-metadata
      '@itwin/ecschema-rpcinterface-common': link:../../core/ecschema-rpc/common
      '@itwin/ecschema-rpcinterface-impl': link:../../core/ecschema-rpc/impl
      '@itwin/imodels-access-backend': 5.0.1_wj555zckjupkhkzyssqqpl4sei
      '@itwin/imodels-access-frontend': 5.0.1_ueafa4slb6ohrhyf7kbp6egmha
      '@itwin/imodels-client-authoring': 5.1.0
      '@itwin/imodels-client-management': 5.1.0
      '@itwin/oidc-signin-tool': 3.6.0_mdtbcqczpmeuv6yjzfaigjndwi
      '@itwin/presentation-common': link:../../presentation/common
      '@itwin/presentation-frontend': link:../../presentation/frontend
      chai: 4.3.10
      chai-as-promised: 7.1.1_chai@4.3.10
      dotenv: 10.0.0
      dotenv-expand: 5.1.0
      mocha: 10.2.0
      openid-client: 4.7.4
    devDependencies:
      '@itwin/core-backend': link:../../core/backend
      '@itwin/eslint-plugin': 4.0.0-dev.52_r6fjndk6k4skjcbozishmsan5a
      '@itwin/express-server': link:../../core/express-server
      '@itwin/itwins-client': 1.2.0
      '@types/chai': 4.3.1
      '@types/chai-as-promised': 7.1.0
      '@types/mocha': 10.0.6
      '@types/node': 18.16.20
      assert: 2.0.0
      browserify-zlib: 0.2.0
      cpx2: 3.0.0
      eslint: 8.44.0
      glob: 10.3.12
      internal-tools: link:../../tools/internal
      npm-run-all: 4.1.5
      null-loader: 4.0.1_webpack@5.76.0
      path-browserify: 1.0.1
      rimraf: 3.0.2
      source-map-loader: 4.0.0_webpack@5.76.0
      stream-browserify: 3.0.0
      typescript: 5.3.3
      webpack: 5.76.0_webpack-cli@5.0.1
      webpack-cli: 5.0.1_webpack@5.76.0

  ../../full-stack-tests/presentation:
    specifiers:
      '@itwin/build-tools': workspace:*
      '@itwin/core-backend': workspace:*
      '@itwin/core-bentley': workspace:*
      '@itwin/core-common': workspace:*
      '@itwin/core-frontend': workspace:*
      '@itwin/core-geometry': workspace:*
      '@itwin/core-i18n': workspace:*
      '@itwin/core-quantity': workspace:*
      '@itwin/ecschema-metadata': workspace:*
      '@itwin/ecschema-rpcinterface-common': workspace:*
      '@itwin/ecschema-rpcinterface-impl': workspace:*
      '@itwin/eslint-plugin': 4.0.0-dev.52
      '@itwin/oidc-signin-tool': ~3.6.0
      '@itwin/presentation-backend': workspace:*
      '@itwin/presentation-common': workspace:*
      '@itwin/presentation-frontend': workspace:*
      '@types/chai': 4.3.1
      '@types/chai-as-promised': ^7
      '@types/chai-jest-snapshot': ^1.3.8
      '@types/chai-subset': 1.3.1
      '@types/cpx2': npm:@types/cpx@1.5.2
      '@types/deep-equal': ^1
      '@types/faker': ^4.1.0
      '@types/mocha': ^10.0.6
      '@types/node': ~18.16.20
      '@types/rimraf': ^2.0.2
      '@types/sinon': ^17.0.2
      '@types/sinon-chai': ^3.2.0
      cache-require-paths: ^0.3.0
      chai: ^4.3.10
      chai-as-promised: ^7.1.1
      chai-jest-snapshot: ^2.0.0
      chai-subset: 1.6.0
      cpx2: ^3.0.0
      cross-env: ^5.1.4
      deep-equal: ^1
      dotenv: ^10.0.0
      dotenv-expand: ^5.1.0
      eslint: ^8.44.0
      eslint-config-prettier: ^9.1.0
      faker: ^4.1.0
      fast-sort: ^3.0.2
      fast-xml-parser: ^4.3.5
      i18next-http-backend: ^1.4.4
      internal-tools: workspace:*
      jsdom: ^19.0.0
      jsdom-global: 3.0.2
      mocha: ^10.2.0
      prettier: ^3.2.5
      rimraf: ^3.0.2
      sanitize-filename: ^1.6.3
      sinon: ^17.0.1
      sinon-chai: ^3.7.0
      source-map-support: ^0.5.6
      typemoq: ^2.1.0
      typescript: ~5.3.3
    dependencies:
      '@itwin/core-backend': link:../../core/backend
      '@itwin/core-bentley': link:../../core/bentley
      '@itwin/core-common': link:../../core/common
      '@itwin/core-frontend': link:../../core/frontend
      '@itwin/core-geometry': link:../../core/geometry
      '@itwin/core-i18n': link:../../core/i18n
      '@itwin/core-quantity': link:../../core/quantity
      '@itwin/ecschema-metadata': link:../../core/ecschema-metadata
      '@itwin/ecschema-rpcinterface-common': link:../../core/ecschema-rpc/common
      '@itwin/ecschema-rpcinterface-impl': link:../../core/ecschema-rpc/impl
      '@itwin/oidc-signin-tool': 3.6.0_mdtbcqczpmeuv6yjzfaigjndwi
      '@itwin/presentation-backend': link:../../presentation/backend
      '@itwin/presentation-common': link:../../presentation/common
      '@itwin/presentation-frontend': link:../../presentation/frontend
      '@types/chai': 4.3.1
      '@types/chai-as-promised': 7.1.0
      '@types/chai-jest-snapshot': 1.3.8
      '@types/chai-subset': 1.3.1
      '@types/cpx2': /@types/cpx/1.5.2
      '@types/deep-equal': 1.0.0
      '@types/faker': 4.1.0
      '@types/mocha': 10.0.6
      '@types/node': 18.16.20
      '@types/rimraf': 2.0.2
      '@types/sinon': 17.0.2
      '@types/sinon-chai': 3.2.0
      chai: 4.3.10
      chai-as-promised: 7.1.1_chai@4.3.10
      chai-jest-snapshot: 2.0.0_chai@4.3.10
      chai-subset: 1.6.0
      cpx2: 3.0.0
      deep-equal: 1.0.0
      faker: 4.1.0
      fast-sort: 3.0.2
      fast-xml-parser: 4.3.5
      mocha: 10.2.0
      rimraf: 3.0.2
      sinon: 17.0.1
      sinon-chai: 3.7.0_chai@4.3.10+sinon@17.0.1
      source-map-support: 0.5.6
      typemoq: 2.1.0
    devDependencies:
      '@itwin/build-tools': link:../../tools/build
      '@itwin/eslint-plugin': 4.0.0-dev.52_r6fjndk6k4skjcbozishmsan5a
      cache-require-paths: 0.3.0
      cross-env: 5.1.4
      dotenv: 10.0.0
      dotenv-expand: 5.1.0
      eslint: 8.44.0
      eslint-config-prettier: 9.1.0_eslint@8.44.0
      i18next-http-backend: 1.4.4
      internal-tools: link:../../tools/internal
      jsdom: 19.0.0
      jsdom-global: 3.0.2_jsdom@19.0.0
      prettier: 3.2.5
      sanitize-filename: 1.6.3
      typescript: 5.3.3

  ../../full-stack-tests/rpc:
    specifiers:
      '@itwin/build-tools': workspace:*
      '@itwin/certa': workspace:*
      '@itwin/core-backend': workspace:*
      '@itwin/core-bentley': workspace:*
      '@itwin/core-common': workspace:*
      '@itwin/core-electron': workspace:*
      '@itwin/core-frontend': workspace:*
      '@itwin/core-mobile': workspace:*
      '@itwin/eslint-plugin': 4.0.0-dev.52
      '@itwin/express-server': workspace:*
      '@types/chai': 4.3.1
      '@types/express': ^4.17.20
      '@types/mocha': ^10.0.6
      '@types/node': ~18.16.20
      '@types/semver': 7.3.10
      '@types/spdy': ^3.4.4
      assert: ^2.0.0
      browserify-zlib: ^0.2.0
      buffer: ^6.0.3
      chai: ^4.3.10
      electron: ^30.0.0
      eslint: ^8.44.0
      express: ^4.18.2
      glob: ^10.3.12
      null-loader: ^4.0.1
      rimraf: ^3.0.2
      semver: ^7.3.5
      source-map-loader: ^4.0.0
      spdy: ^4.0.1
      stream-browserify: ^3.0.0
      typescript: ~5.3.3
      webpack: ^5.76.0
      webpack-cli: ^5.0.1
    dependencies:
      '@itwin/core-backend': link:../../core/backend
      '@itwin/core-bentley': link:../../core/bentley
      '@itwin/core-common': link:../../core/common
      '@itwin/core-electron': link:../../core/electron
      '@itwin/core-frontend': link:../../core/frontend
      '@itwin/core-mobile': link:../../core/mobile
      '@itwin/express-server': link:../../core/express-server
      electron: 30.0.0
      express: 4.18.2
      semver: 7.3.5
      spdy: 4.0.1
    devDependencies:
      '@itwin/build-tools': link:../../tools/build
      '@itwin/certa': link:../../tools/certa
      '@itwin/eslint-plugin': 4.0.0-dev.52_r6fjndk6k4skjcbozishmsan5a
      '@types/chai': 4.3.1
      '@types/express': 4.17.20
      '@types/mocha': 10.0.6
      '@types/node': 18.16.20
      '@types/semver': 7.3.10
      '@types/spdy': 3.4.4
      assert: 2.0.0
      browserify-zlib: 0.2.0
      buffer: 6.0.3
      chai: 4.3.10
      eslint: 8.44.0
      glob: 10.3.12
      null-loader: 4.0.1_webpack@5.76.0
      rimraf: 3.0.2
      source-map-loader: 4.0.0_webpack@5.76.0
      stream-browserify: 3.0.0
      typescript: 5.3.3
      webpack: 5.76.0_webpack-cli@5.0.1
      webpack-cli: 5.0.1_webpack@5.76.0

  ../../full-stack-tests/rpc-interface:
    specifiers:
      '@itwin/build-tools': workspace:*
      '@itwin/certa': workspace:*
      '@itwin/core-backend': workspace:*
      '@itwin/core-bentley': workspace:*
      '@itwin/core-common': workspace:*
      '@itwin/core-frontend': workspace:*
      '@itwin/core-geometry': workspace:*
      '@itwin/core-quantity': workspace:*
      '@itwin/eslint-plugin': 4.0.0-dev.52
      '@itwin/express-server': workspace:*
      '@itwin/imodels-access-backend': ^5.0.1
      '@itwin/imodels-access-frontend': ^5.0.1
      '@itwin/imodels-client-authoring': ^5.1.0
      '@itwin/imodels-client-management': ^5.1.0
      '@itwin/itwins-client': ^1.2.0
      '@itwin/oidc-signin-tool': ~3.6.0
      '@itwin/presentation-backend': workspace:*
      '@itwin/presentation-common': workspace:*
      '@itwin/presentation-frontend': workspace:*
      '@itwin/service-authorization': ^0.6.3
      '@types/chai': 4.3.1
      '@types/chai-as-promised': ^7
      '@types/mocha': ^10.0.6
      '@types/node': ~18.16.20
      assert: ^2.0.0
      browserify-zlib: ^0.2.0
      buffer: ^6.0.3
      chai: ^4.3.10
      chai-as-promised: ^7.1.1
      cpx2: ^3.0.0
      dotenv: ^10.0.0
      dotenv-expand: ^5.1.0
      eslint: ^8.44.0
      glob: ^10.3.12
      internal-tools: workspace:*
      mocha: ^10.2.0
      npm-run-all: ^4.1.5
      null-loader: ^4.0.1
      openid-client: ^4.7.4
      path-browserify: ^1.0.1
      rimraf: ^3.0.2
      source-map-loader: ^4.0.0
      stream-browserify: ^3.0.0
      typescript: ~5.3.3
      webpack: ^5.76.0
      webpack-cli: ^5.0.1
    dependencies:
      '@itwin/build-tools': link:../../tools/build
      '@itwin/certa': link:../../tools/certa
      '@itwin/core-bentley': link:../../core/bentley
      '@itwin/core-common': link:../../core/common
      '@itwin/core-frontend': link:../../core/frontend
      '@itwin/core-geometry': link:../../core/geometry
      '@itwin/core-quantity': link:../../core/quantity
<<<<<<< HEAD
      '@itwin/eslint-plugin': 4.0.0-dev.52_r6fjndk6k4skjcbozishmsan5a
      '@itwin/imodels-access-backend': 3.0.0_wj555zckjupkhkzyssqqpl4sei
      '@itwin/imodels-access-frontend': 3.0.0_ueafa4slb6ohrhyf7kbp6egmha
      '@itwin/imodels-client-authoring': 3.0.0
      '@itwin/imodels-client-management': 3.0.0
=======
      '@itwin/eslint-plugin': 4.0.0-dev.44_6ndl6d37z3ezupnqjymvncqbpi
      '@itwin/imodels-access-backend': 5.0.1_wj555zckjupkhkzyssqqpl4sei
      '@itwin/imodels-access-frontend': 5.0.1_ueafa4slb6ohrhyf7kbp6egmha
      '@itwin/imodels-client-authoring': 5.1.0
      '@itwin/imodels-client-management': 5.1.0
>>>>>>> b3b88fa3
      '@itwin/oidc-signin-tool': 3.6.0_mdtbcqczpmeuv6yjzfaigjndwi
      '@itwin/presentation-common': link:../../presentation/common
      '@itwin/presentation-frontend': link:../../presentation/frontend
      '@itwin/service-authorization': 0.6.3_mdtbcqczpmeuv6yjzfaigjndwi
      chai: 4.3.10
      chai-as-promised: 7.1.1_chai@4.3.10
      dotenv: 10.0.0
      dotenv-expand: 5.1.0
      mocha: 10.2.0
      openid-client: 4.7.4
    devDependencies:
      '@itwin/core-backend': link:../../core/backend
      '@itwin/express-server': link:../../core/express-server
      '@itwin/itwins-client': 1.2.0
      '@itwin/presentation-backend': link:../../presentation/backend
      '@types/chai': 4.3.1
      '@types/chai-as-promised': 7.1.0
      '@types/mocha': 10.0.6
      '@types/node': 18.16.20
      assert: 2.0.0
      browserify-zlib: 0.2.0
      buffer: 6.0.3
      cpx2: 3.0.0
      eslint: 8.44.0
      glob: 10.3.12
      internal-tools: link:../../tools/internal
      npm-run-all: 4.1.5
      null-loader: 4.0.1_webpack@5.76.0
      path-browserify: 1.0.1
      rimraf: 3.0.2
      source-map-loader: 4.0.0_webpack@5.76.0
      stream-browserify: 3.0.0
      typescript: 5.3.3
      webpack: 5.76.0_webpack-cli@5.0.1
      webpack-cli: 5.0.1_webpack@5.76.0

  ../../presentation/backend:
    specifiers:
      '@itwin/build-tools': workspace:*
      '@itwin/core-backend': workspace:*
      '@itwin/core-bentley': workspace:*
      '@itwin/core-common': workspace:*
      '@itwin/core-quantity': workspace:*
      '@itwin/ecschema-metadata': workspace:*
      '@itwin/eslint-plugin': 4.0.0-dev.52
      '@itwin/presentation-common': workspace:*
      '@sinonjs/fake-timers': ^11.2.2
      '@types/chai': 4.3.1
      '@types/chai-as-promised': ^7
      '@types/chai-jest-snapshot': ^1.3.8
      '@types/chai-subset': 1.3.1
      '@types/deep-equal': ^1
      '@types/faker': ^4.1.0
      '@types/lolex': ^2.1.2
      '@types/mocha': ^10.0.6
      '@types/node': ~18.16.20
      '@types/object-hash': ^1.3.0
      '@types/semver': 7.3.10
      '@types/sinon': ^17.0.2
      '@types/sinon-chai': ^3.2.0
      '@types/sinonjs__fake-timers': ^8.1.5
      chai: ^4.3.10
      chai-as-promised: ^7.1.1
      chai-jest-snapshot: ^2.0.0
      chai-subset: 1.6.0
      cpx2: ^3.0.0
      cross-env: ^5.1.4
      deep-equal: ^1
      eslint: ^8.44.0
      eslint-config-prettier: ^9.1.0
      faker: ^4.1.0
      mocha: ^10.2.0
      nyc: ^15.1.0
      object-hash: ^1.3.1
      prettier: ^3.2.5
      rimraf: ^3.0.2
      rxjs: ^7.8.1
      rxjs-for-await: ^1.0.0
      semver: ^7.3.5
      sinon: ^17.0.1
      sinon-chai: ^3.7.0
      source-map-support: ^0.5.6
      typemoq: ^2.1.0
      typescript: ~5.3.3
    dependencies:
      object-hash: 1.3.1
      rxjs: 7.8.1
      rxjs-for-await: 1.0.0_rxjs@7.8.1
      semver: 7.3.5
    devDependencies:
      '@itwin/build-tools': link:../../tools/build
      '@itwin/core-backend': link:../../core/backend
      '@itwin/core-bentley': link:../../core/bentley
      '@itwin/core-common': link:../../core/common
      '@itwin/core-quantity': link:../../core/quantity
      '@itwin/ecschema-metadata': link:../../core/ecschema-metadata
      '@itwin/eslint-plugin': 4.0.0-dev.52_r6fjndk6k4skjcbozishmsan5a
      '@itwin/presentation-common': link:../common
      '@sinonjs/fake-timers': 11.2.2
      '@types/chai': 4.3.1
      '@types/chai-as-promised': 7.1.0
      '@types/chai-jest-snapshot': 1.3.8
      '@types/chai-subset': 1.3.1
      '@types/deep-equal': 1.0.0
      '@types/faker': 4.1.0
      '@types/lolex': 2.1.2
      '@types/mocha': 10.0.6
      '@types/node': 18.16.20
      '@types/object-hash': 1.3.0
      '@types/semver': 7.3.10
      '@types/sinon': 17.0.2
      '@types/sinon-chai': 3.2.0
      '@types/sinonjs__fake-timers': 8.1.5
      chai: 4.3.10
      chai-as-promised: 7.1.1_chai@4.3.10
      chai-jest-snapshot: 2.0.0_chai@4.3.10
      chai-subset: 1.6.0
      cpx2: 3.0.0
      cross-env: 5.1.4
      deep-equal: 1.0.0
      eslint: 8.44.0
      eslint-config-prettier: 9.1.0_eslint@8.44.0
      faker: 4.1.0
      mocha: 10.2.0
      nyc: 15.1.0
      prettier: 3.2.5
      rimraf: 3.0.2
      sinon: 17.0.1
      sinon-chai: 3.7.0_chai@4.3.10+sinon@17.0.1
      source-map-support: 0.5.6
      typemoq: 2.1.0
      typescript: 5.3.3

  ../../presentation/common:
    specifiers:
      '@itwin/build-tools': workspace:*
      '@itwin/core-bentley': workspace:*
      '@itwin/core-common': workspace:*
      '@itwin/core-quantity': workspace:*
      '@itwin/ecschema-metadata': workspace:*
      '@itwin/eslint-plugin': 4.0.0-dev.52
      '@types/chai': 4.3.1
      '@types/chai-as-promised': ^7
      '@types/chai-jest-snapshot': ^1.3.8
      '@types/chai-subset': 1.3.1
      '@types/deep-equal': ^1
      '@types/faker': ^4.1.0
      '@types/mocha': ^10.0.6
      '@types/sinon': ^17.0.2
      '@types/sinon-chai': ^3.2.0
      '@types/source-map-support': ^0.4.0
      chai: ^4.3.10
      chai-as-promised: ^7.1.1
      chai-jest-snapshot: ^2.0.0
      chai-subset: 1.6.0
      cpx2: ^3.0.0
      cross-env: ^5.1.4
      deep-equal: ^1
      eslint: ^8.44.0
      eslint-config-prettier: ^9.1.0
      faker: ^4.1.0
      json-schema-faker: 0.5.0-rc16
      mocha: ^10.2.0
      nyc: ^15.1.0
      prettier: ^3.2.5
      rimraf: ^3.0.2
      sinon: ^17.0.1
      sinon-chai: ^3.7.0
      source-map-support: ^0.5.6
      typemoq: ^2.1.0
      typescript: ~5.3.3
      typescript-json-schema: ^0.55.0
      yargs: ^17.4.0
    devDependencies:
      '@itwin/build-tools': link:../../tools/build
      '@itwin/core-bentley': link:../../core/bentley
      '@itwin/core-common': link:../../core/common
      '@itwin/core-quantity': link:../../core/quantity
      '@itwin/ecschema-metadata': link:../../core/ecschema-metadata
      '@itwin/eslint-plugin': 4.0.0-dev.52_r6fjndk6k4skjcbozishmsan5a
      '@types/chai': 4.3.1
      '@types/chai-as-promised': 7.1.0
      '@types/chai-jest-snapshot': 1.3.8
      '@types/chai-subset': 1.3.1
      '@types/deep-equal': 1.0.0
      '@types/faker': 4.1.0
      '@types/mocha': 10.0.6
      '@types/sinon': 17.0.2
      '@types/sinon-chai': 3.2.0
      '@types/source-map-support': 0.4.0
      chai: 4.3.10
      chai-as-promised: 7.1.1_chai@4.3.10
      chai-jest-snapshot: 2.0.0_chai@4.3.10
      chai-subset: 1.6.0
      cpx2: 3.0.0
      cross-env: 5.1.4
      deep-equal: 1.0.0
      eslint: 8.44.0
      eslint-config-prettier: 9.1.0_eslint@8.44.0
      faker: 4.1.0
      json-schema-faker: 0.5.0-rc16
      mocha: 10.2.0
      nyc: 15.1.0
      prettier: 3.2.5
      rimraf: 3.0.2
      sinon: 17.0.1
      sinon-chai: 3.7.0_chai@4.3.10+sinon@17.0.1
      source-map-support: 0.5.6
      typemoq: 2.1.0
      typescript: 5.3.3
      typescript-json-schema: 0.55.0
      yargs: 17.4.0

  ../../presentation/frontend:
    specifiers:
      '@itwin/build-tools': workspace:*
      '@itwin/core-bentley': workspace:*
      '@itwin/core-common': workspace:*
      '@itwin/core-frontend': workspace:*
      '@itwin/core-i18n': workspace:*
      '@itwin/core-quantity': workspace:*
      '@itwin/ecschema-metadata': workspace:*
      '@itwin/eslint-plugin': 4.0.0-dev.52
      '@itwin/presentation-common': workspace:*
      '@itwin/unified-selection': ^0.1.0
      '@types/chai': 4.3.1
      '@types/chai-as-promised': ^7
      '@types/chai-jest-snapshot': ^1.3.8
      '@types/deep-equal': ^1
      '@types/faker': ^4.1.0
      '@types/mocha': ^10.0.6
      '@types/sinon': ^17.0.2
      '@types/sinon-chai': ^3.2.0
      chai: ^4.3.10
      chai-as-promised: ^7.1.1
      chai-jest-snapshot: ^2.0.0
      cpx2: ^3.0.0
      cross-env: ^5.1.4
      deep-equal: ^1
      eslint: ^8.44.0
      eslint-config-prettier: ^9.1.0
      faker: ^4.1.0
      jsdom: ^19.0.0
      jsdom-global: 3.0.2
      mocha: ^10.2.0
      nyc: ^15.1.0
      prettier: ^3.2.5
      rimraf: ^3.0.2
      rxjs: ^7.8.1
      rxjs-for-await: ^1.0.0
      sinon: ^17.0.1
      sinon-chai: ^3.7.0
      source-map-support: ^0.5.6
      typemoq: ^2.1.0
      typescript: ~5.3.3
    dependencies:
      '@itwin/unified-selection': 0.1.0
      rxjs: 7.8.1
      rxjs-for-await: 1.0.0_rxjs@7.8.1
    devDependencies:
      '@itwin/build-tools': link:../../tools/build
      '@itwin/core-bentley': link:../../core/bentley
      '@itwin/core-common': link:../../core/common
      '@itwin/core-frontend': link:../../core/frontend
      '@itwin/core-i18n': link:../../core/i18n
      '@itwin/core-quantity': link:../../core/quantity
      '@itwin/ecschema-metadata': link:../../core/ecschema-metadata
      '@itwin/eslint-plugin': 4.0.0-dev.52_r6fjndk6k4skjcbozishmsan5a
      '@itwin/presentation-common': link:../common
      '@types/chai': 4.3.1
      '@types/chai-as-promised': 7.1.0
      '@types/chai-jest-snapshot': 1.3.8
      '@types/deep-equal': 1.0.0
      '@types/faker': 4.1.0
      '@types/mocha': 10.0.6
      '@types/sinon': 17.0.2
      '@types/sinon-chai': 3.2.0
      chai: 4.3.10
      chai-as-promised: 7.1.1_chai@4.3.10
      chai-jest-snapshot: 2.0.0_chai@4.3.10
      cpx2: 3.0.0
      cross-env: 5.1.4
      deep-equal: 1.0.0
      eslint: 8.44.0
      eslint-config-prettier: 9.1.0_eslint@8.44.0
      faker: 4.1.0
      jsdom: 19.0.0
      jsdom-global: 3.0.2_jsdom@19.0.0
      mocha: 10.2.0
      nyc: 15.1.0
      prettier: 3.2.5
      rimraf: 3.0.2
      sinon: 17.0.1
      sinon-chai: 3.7.0_chai@4.3.10+sinon@17.0.1
      source-map-support: 0.5.6
      typemoq: 2.1.0
      typescript: 5.3.3

  ../../test-apps/display-performance-test-app:
    specifiers:
      '@itwin/appui-abstract': workspace:*
      '@itwin/browser-authorization': ^1.0.1
      '@itwin/build-tools': workspace:*
      '@itwin/core-backend': workspace:*
      '@itwin/core-bentley': workspace:*
      '@itwin/core-common': workspace:*
      '@itwin/core-electron': workspace:*
      '@itwin/core-frontend': workspace:*
      '@itwin/core-geometry': workspace:*
      '@itwin/core-mobile': workspace:*
      '@itwin/core-quantity': workspace:*
      '@itwin/electron-authorization': ^0.14.1
      '@itwin/eslint-plugin': 4.0.0-dev.52
      '@itwin/frontend-tiles': workspace:*
      '@itwin/hypermodeling-frontend': workspace:*
      '@itwin/imodels-access-backend': ^5.0.1
      '@itwin/imodels-access-frontend': ^5.0.1
      '@itwin/imodels-client-authoring': ^5.1.0
      '@itwin/imodels-client-management': ^5.1.0
      '@itwin/oidc-signin-tool': ~3.6.0
      '@itwin/perf-tools': workspace:*
      '@itwin/reality-data-client': 1.1.0
      '@types/body-parser': ^1.17.0
      '@types/express': ^4.17.20
      '@types/node': ~18.16.20
      '@typescript-eslint/parser': ~6.21.0
      body-parser: ^1.20.2
      browserslist-to-esbuild: ^1.2.0
      child_process: ^1.0.2
      chrome-launcher: ^0.15.2
      cpx2: ^3.0.0
      cross-env: ^5.1.4
      dotenv: ^10.0.0
      dotenv-expand: ^5.1.0
      electron: ^30.0.0
      esbuild-plugin-external-global: ^1.0.1
      eslint: ^8.44.0
      express: ^4.18.2
      internal-tools: workspace:*
      npm-run-all: ^4.1.5
      null-loader: ^4.0.1
      react: ^18.0.0
      rimraf: ^3.0.2
      rollup-plugin-copy: ^3.4.0
      rollup-plugin-ignore: ^1.0.10
      rollup-plugin-visualizer: ^5.9.2
      rollup-plugin-webpack-stats: ^0.2.0
      typescript: ~5.3.3
      vite: ^4.5.2
      vite-plugin-env-compatible: ^1.1.1
      vite-plugin-inspect: ^0.7.28
      webpack: ^5.76.0
    dependencies:
      '@itwin/appui-abstract': link:../../ui/appui-abstract
      '@itwin/browser-authorization': 1.0.1_mdtbcqczpmeuv6yjzfaigjndwi
      '@itwin/core-backend': link:../../core/backend
      '@itwin/core-bentley': link:../../core/bentley
      '@itwin/core-common': link:../../core/common
      '@itwin/core-electron': link:../../core/electron
      '@itwin/core-frontend': link:../../core/frontend
      '@itwin/core-geometry': link:../../core/geometry
      '@itwin/core-mobile': link:../../core/mobile
      '@itwin/core-quantity': link:../../core/quantity
      '@itwin/electron-authorization': 0.14.1_bplkyfia6fpabkwkmq6hai5lru
      '@itwin/frontend-tiles': link:../../extensions/frontend-tiles
      '@itwin/hypermodeling-frontend': link:../../core/hypermodeling
      '@itwin/imodels-access-backend': 5.0.1_wj555zckjupkhkzyssqqpl4sei
      '@itwin/imodels-access-frontend': 5.0.1_ueafa4slb6ohrhyf7kbp6egmha
      '@itwin/imodels-client-authoring': 5.1.0
      '@itwin/imodels-client-management': 5.1.0
      '@itwin/oidc-signin-tool': 3.6.0_bplkyfia6fpabkwkmq6hai5lru
      '@itwin/reality-data-client': 1.1.0_mdtbcqczpmeuv6yjzfaigjndwi
      body-parser: 1.20.2
    devDependencies:
      '@itwin/build-tools': link:../../tools/build
      '@itwin/eslint-plugin': 4.0.0-dev.52_r6fjndk6k4skjcbozishmsan5a
      '@itwin/perf-tools': link:../../tools/perf-tools
      '@types/body-parser': 1.17.0
      '@types/express': 4.17.20
      '@types/node': 18.16.20
      '@typescript-eslint/parser': 6.21.0_r6fjndk6k4skjcbozishmsan5a
      browserslist-to-esbuild: 1.2.0
      child_process: 1.0.2
      chrome-launcher: 0.15.2
      cpx2: 3.0.0
      cross-env: 5.1.4
      dotenv: 10.0.0
      dotenv-expand: 5.1.0
      electron: 30.0.0
      esbuild-plugin-external-global: 1.0.1
      eslint: 8.44.0
      express: 4.18.2
      internal-tools: link:../../tools/internal
      npm-run-all: 4.1.5
      null-loader: 4.0.1_webpack@5.76.0
      react: 18.0.0
      rimraf: 3.0.2
      rollup-plugin-copy: 3.4.0
      rollup-plugin-ignore: 1.0.10
      rollup-plugin-visualizer: 5.9.2
      rollup-plugin-webpack-stats: 0.2.0
      typescript: 5.3.3
      vite: 4.5.2_@types+node@18.16.20
      vite-plugin-env-compatible: 1.1.1
      vite-plugin-inspect: 0.7.28_vite@4.5.2
      webpack: 5.76.0

  ../../test-apps/display-test-app:
    specifiers:
      '@bentley/icons-generic': ^1.0.34
      '@bentley/icons-generic-webfont': ^1.0.34
      '@itwin/appui-abstract': workspace:*
      '@itwin/backend-webpack-tools': workspace:*
      '@itwin/browser-authorization': ^1.0.1
      '@itwin/build-tools': workspace:*
      '@itwin/core-backend': workspace:*
      '@itwin/core-bentley': workspace:*
      '@itwin/core-common': workspace:*
      '@itwin/core-electron': workspace:*
      '@itwin/core-frontend': workspace:*
      '@itwin/core-geometry': workspace:*
      '@itwin/core-i18n': workspace:*
      '@itwin/core-markup': workspace:*
      '@itwin/core-mobile': workspace:*
      '@itwin/core-quantity': workspace:*
      '@itwin/core-webpack-tools': workspace:*
      '@itwin/editor-backend': workspace:*
      '@itwin/editor-common': workspace:*
      '@itwin/editor-frontend': workspace:*
      '@itwin/electron-authorization': ^0.14.1
      '@itwin/eslint-plugin': 4.0.0-dev.52
      '@itwin/frontend-devtools': workspace:*
      '@itwin/frontend-tiles': workspace:*
      '@itwin/hypermodeling-frontend': workspace:*
      '@itwin/imodels-access-backend': ^5.0.1
      '@itwin/imodels-access-frontend': ^5.0.1
      '@itwin/imodels-client-authoring': ^5.1.0
      '@itwin/imodels-client-management': ^5.1.0
      '@itwin/map-layers-formats': workspace:*
      '@itwin/object-storage-core': ^2.2.2
      '@itwin/reality-data-client': 1.1.0
      '@itwin/webgl-compatibility': workspace:*
      '@types/express': ^4.17.20
      '@types/express-ws': ^3.0.3
      '@types/fs-extra': ^4.0.7
      '@typescript-eslint/parser': ~6.21.0
      body-parser: ^1.20.2
      browserslist-to-esbuild: ^1.2.0
      child_process: ^1.0.2
      cpx2: ^3.0.0
      cross-env: ^5.1.4
      dotenv: ^10.0.0
      dotenv-expand: ^5.1.0
      electron: ^30.0.0
      esbuild-plugin-external-global: ^1.0.1
      eslint: ^8.44.0
      express: ^4.18.2
      express-ws: ^5.0.2
      fs-extra: ^8.1.0
      internal-tools: workspace:*
      node-simctl: ~7.2.1
      npm-run-all: ^4.1.5
      null-loader: ^4.0.1
      react: ^18.0.0
      rimraf: ^3.0.2
      rollup-plugin-copy: ^3.4.0
      rollup-plugin-ignore: ^1.0.10
      rollup-plugin-visualizer: ^5.9.2
      rollup-plugin-webpack-stats: ^0.2.0
      ts-node: ^10.8.2
      typescript: ~5.3.3
      vhacd-js: ^0.0.1
      vite: ^4.5.2
      vite-plugin-env-compatible: ^1.1.1
      vite-plugin-inspect: ^0.7.28
      webpack: ^5.76.0
    dependencies:
      '@bentley/icons-generic': 1.0.34
      '@bentley/icons-generic-webfont': 1.0.34
      '@itwin/appui-abstract': link:../../ui/appui-abstract
      '@itwin/browser-authorization': 1.0.1_mdtbcqczpmeuv6yjzfaigjndwi
      '@itwin/core-backend': link:../../core/backend
      '@itwin/core-bentley': link:../../core/bentley
      '@itwin/core-common': link:../../core/common
      '@itwin/core-electron': link:../../core/electron
      '@itwin/core-frontend': link:../../core/frontend
      '@itwin/core-geometry': link:../../core/geometry
      '@itwin/core-i18n': link:../../core/i18n
      '@itwin/core-markup': link:../../core/markup
      '@itwin/core-mobile': link:../../core/mobile
      '@itwin/core-quantity': link:../../core/quantity
      '@itwin/editor-backend': link:../../editor/backend
      '@itwin/editor-common': link:../../editor/common
      '@itwin/editor-frontend': link:../../editor/frontend
      '@itwin/electron-authorization': 0.14.1_bplkyfia6fpabkwkmq6hai5lru
      '@itwin/frontend-devtools': link:../../core/frontend-devtools
      '@itwin/frontend-tiles': link:../../extensions/frontend-tiles
      '@itwin/hypermodeling-frontend': link:../../core/hypermodeling
      '@itwin/imodels-access-backend': 5.0.1_wj555zckjupkhkzyssqqpl4sei
      '@itwin/imodels-access-frontend': 5.0.1_ueafa4slb6ohrhyf7kbp6egmha
      '@itwin/imodels-client-authoring': 5.1.0
      '@itwin/imodels-client-management': 5.1.0
      '@itwin/map-layers-formats': link:../../extensions/map-layers-formats
      '@itwin/object-storage-core': 2.2.2
      '@itwin/reality-data-client': 1.1.0_mdtbcqczpmeuv6yjzfaigjndwi
      '@itwin/webgl-compatibility': link:../../core/webgl-compatibility
      body-parser: 1.20.2
      vhacd-js: 0.0.1
    devDependencies:
      '@itwin/backend-webpack-tools': link:../../tools/backend-webpack
      '@itwin/build-tools': link:../../tools/build
      '@itwin/core-webpack-tools': link:../../tools/webpack-core
      '@itwin/eslint-plugin': 4.0.0-dev.52_r6fjndk6k4skjcbozishmsan5a
      '@types/express': 4.17.20
      '@types/express-ws': 3.0.3
      '@types/fs-extra': 4.0.7
      '@typescript-eslint/parser': 6.21.0_r6fjndk6k4skjcbozishmsan5a
      browserslist-to-esbuild: 1.2.0
      child_process: 1.0.2
      cpx2: 3.0.0
      cross-env: 5.1.4
      dotenv: 10.0.0
      dotenv-expand: 5.1.0
      electron: 30.0.0
      esbuild-plugin-external-global: 1.0.1
      eslint: 8.44.0
      express: 4.18.2
      express-ws: 5.0.2_express@4.18.2
      fs-extra: 8.1.0
      internal-tools: link:../../tools/internal
      node-simctl: 7.2.1
      npm-run-all: 4.1.5
      null-loader: 4.0.1_webpack@5.76.0
      react: 18.0.0
      rimraf: 3.0.2
      rollup-plugin-copy: 3.4.0
      rollup-plugin-ignore: 1.0.10
      rollup-plugin-visualizer: 5.9.2
      rollup-plugin-webpack-stats: 0.2.0
      ts-node: 10.8.2_typescript@5.3.3
      typescript: 5.3.3
      vite: 4.5.2
      vite-plugin-env-compatible: 1.1.1
      vite-plugin-inspect: 0.7.28_vite@4.5.2
      webpack: 5.76.0

  ../../test-apps/export-gltf:
    specifiers:
      '@itwin/build-tools': workspace:*
      '@itwin/core-backend': workspace:*
      '@itwin/core-bentley': workspace:*
      '@itwin/core-common': workspace:*
      '@itwin/core-geometry': workspace:*
      '@itwin/eslint-plugin': 4.0.0-dev.52
      '@types/node': ~18.16.20
      '@types/yargs': 17.0.19
      eslint: ^8.44.0
      rimraf: ^3.0.2
      typescript: ~5.3.3
      yargs: ^17.4.0
    dependencies:
      '@itwin/core-backend': link:../../core/backend
      '@itwin/core-bentley': link:../../core/bentley
      '@itwin/core-common': link:../../core/common
      '@itwin/core-geometry': link:../../core/geometry
      yargs: 17.4.0
    devDependencies:
      '@itwin/build-tools': link:../../tools/build
      '@itwin/eslint-plugin': 4.0.0-dev.52_r6fjndk6k4skjcbozishmsan5a
      '@types/node': 18.16.20
      '@types/yargs': 17.0.19
      eslint: 8.44.0
      rimraf: 3.0.2
      typescript: 5.3.3

  ../../test-apps/imjs-importer:
    specifiers:
      '@itwin/build-tools': workspace:*
      '@itwin/core-backend': workspace:*
      '@itwin/core-bentley': workspace:*
      '@itwin/core-common': workspace:*
      '@itwin/core-geometry': workspace:*
      '@itwin/eslint-plugin': 4.0.0-dev.52
      '@types/chai': 4.3.1
      '@types/mocha': ^10.0.6
      '@types/node': ~18.16.20
      '@types/yargs': 17.0.19
      chai: ^4.3.10
      eslint: ^8.44.0
      mocha: ^10.2.0
      rimraf: ^3.0.2
      typescript: ~5.3.3
      yargs: ^17.4.0
    dependencies:
      '@itwin/core-backend': link:../../core/backend
      '@itwin/core-bentley': link:../../core/bentley
      '@itwin/core-common': link:../../core/common
      '@itwin/core-geometry': link:../../core/geometry
      chai: 4.3.10
      yargs: 17.4.0
    devDependencies:
      '@itwin/build-tools': link:../../tools/build
      '@itwin/eslint-plugin': 4.0.0-dev.52_r6fjndk6k4skjcbozishmsan5a
      '@types/chai': 4.3.1
      '@types/mocha': 10.0.6
      '@types/node': 18.16.20
      '@types/yargs': 17.0.19
      eslint: 8.44.0
      mocha: 10.2.0
      rimraf: 3.0.2
      typescript: 5.3.3

  ../../test-apps/imodel-from-geojson:
    specifiers:
      '@itwin/build-tools': workspace:*
      '@itwin/core-backend': workspace:*
      '@itwin/core-bentley': workspace:*
      '@itwin/core-common': workspace:*
      '@itwin/core-geometry': workspace:*
      '@itwin/eslint-plugin': 4.0.0-dev.52
      '@types/fs-extra': ^4.0.7
      '@types/lodash': ^4.14.202
      '@types/node': ~18.16.20
      '@types/yargs': 17.0.19
      eslint: ^8.44.0
      fs-extra: ^8.1.0
      rimraf: ^3.0.2
      typescript: ~5.3.3
      yargs: ^17.4.0
    dependencies:
      '@itwin/core-backend': link:../../core/backend
      '@itwin/core-bentley': link:../../core/bentley
      '@itwin/core-common': link:../../core/common
      '@itwin/core-geometry': link:../../core/geometry
      fs-extra: 8.1.0
      yargs: 17.4.0
    devDependencies:
      '@itwin/build-tools': link:../../tools/build
      '@itwin/eslint-plugin': 4.0.0-dev.52_r6fjndk6k4skjcbozishmsan5a
      '@types/fs-extra': 4.0.7
      '@types/lodash': 4.14.202
      '@types/node': 18.16.20
      '@types/yargs': 17.0.19
      eslint: 8.44.0
      rimraf: 3.0.2
      typescript: 5.3.3

  ../../test-apps/imodel-from-orbitgt:
    specifiers:
      '@itwin/build-tools': workspace:*
      '@itwin/core-backend': workspace:*
      '@itwin/core-bentley': workspace:*
      '@itwin/core-common': workspace:*
      '@itwin/core-geometry': workspace:*
      '@itwin/core-orbitgt': workspace:*
      '@itwin/eslint-plugin': 4.0.0-dev.52
      '@types/fs-extra': ^4.0.7
      '@types/node': ~18.16.20
      '@types/yargs': 17.0.19
      eslint: ^8.44.0
      rimraf: ^3.0.2
      typescript: ~5.3.3
      yargs: ^17.4.0
    dependencies:
      '@itwin/core-backend': link:../../core/backend
      '@itwin/core-bentley': link:../../core/bentley
      '@itwin/core-common': link:../../core/common
      '@itwin/core-geometry': link:../../core/geometry
      '@itwin/core-orbitgt': link:../../core/orbitgt
      yargs: 17.4.0
    devDependencies:
      '@itwin/build-tools': link:../../tools/build
      '@itwin/eslint-plugin': 4.0.0-dev.52_r6fjndk6k4skjcbozishmsan5a
      '@types/fs-extra': 4.0.7
      '@types/node': 18.16.20
      '@types/yargs': 17.0.19
      eslint: 8.44.0
      rimraf: 3.0.2
      typescript: 5.3.3

  ../../test-apps/imodel-from-reality-model:
    specifiers:
      '@itwin/build-tools': workspace:*
      '@itwin/core-backend': workspace:*
      '@itwin/core-bentley': workspace:*
      '@itwin/core-common': workspace:*
      '@itwin/core-geometry': workspace:*
      '@itwin/eslint-plugin': 4.0.0-dev.52
      '@types/fs-extra': ^4.0.7
      '@types/lodash': ^4.14.202
      '@types/node': ~18.16.20
      '@types/yargs': 17.0.19
      eslint: ^8.44.0
      fs-extra: ^8.1.0
      rimraf: ^3.0.2
      typescript: ~5.3.3
      yargs: ^17.4.0
    dependencies:
      '@itwin/core-backend': link:../../core/backend
      '@itwin/core-bentley': link:../../core/bentley
      '@itwin/core-common': link:../../core/common
      '@itwin/core-geometry': link:../../core/geometry
      fs-extra: 8.1.0
      yargs: 17.4.0
    devDependencies:
      '@itwin/build-tools': link:../../tools/build
      '@itwin/eslint-plugin': 4.0.0-dev.52_r6fjndk6k4skjcbozishmsan5a
      '@types/fs-extra': 4.0.7
      '@types/lodash': 4.14.202
      '@types/node': 18.16.20
      '@types/yargs': 17.0.19
      eslint: 8.44.0
      rimraf: 3.0.2
      typescript: 5.3.3

  ../../tools/backend-webpack:
    specifiers:
      '@itwin/build-tools': workspace:*
      '@itwin/core-webpack-tools': workspace:*
      case-sensitive-paths-webpack-plugin: ^2.1.2
      chalk: ^3.0.0
      concurrently: ^3.6.1
      fs-extra: ^8.1.0
      glob: ^10.3.12
      nodemon: ^2.0.4
      rimraf: ^3.0.2
      webpack: ^5.76.0
      yargonaut: ^1.1.2
      yargs: ^17.4.0
    dependencies:
      '@itwin/build-tools': link:../build
      '@itwin/core-webpack-tools': link:../webpack-core
      case-sensitive-paths-webpack-plugin: 2.1.2
      chalk: 3.0.0
      concurrently: 3.6.1
      fs-extra: 8.1.0
      glob: 10.3.12
      nodemon: 2.0.4
      webpack: 5.76.0
      yargonaut: 1.1.2
      yargs: 17.4.0
    devDependencies:
      rimraf: 3.0.2

  ../../tools/build:
    specifiers:
      '@itwin/eslint-plugin': 4.0.0-dev.52
      '@microsoft/api-extractor': ~7.40.0
      '@types/node': ~18.16.20
      chalk: ^3.0.0
      cpx2: ^3.0.0
      cross-spawn: ^7.0.1
      eslint: ^8.44.0
      fs-extra: ^8.1.0
      glob: ^10.3.12
      mocha: ^10.2.0
      mocha-junit-reporter: ^2.0.2
      rimraf: ^3.0.2
      tree-kill: ^1.2.2
      typedoc: ^0.25.8
      typedoc-plugin-merge-modules: ^4.0.1
      typescript: ~5.3.3
      wtfnode: ^0.9.1
      yargs: ^17.4.0
    dependencies:
      '@microsoft/api-extractor': 7.40.0_@types+node@18.16.20
      chalk: 3.0.0
      cpx2: 3.0.0
      cross-spawn: 7.0.1
      fs-extra: 8.1.0
      glob: 10.3.12
      mocha: 10.2.0
      mocha-junit-reporter: 2.0.2_mocha@10.2.0
      rimraf: 3.0.2
      tree-kill: 1.2.2
      typedoc: 0.25.8_typescript@5.3.3
      typedoc-plugin-merge-modules: 4.0.1_typedoc@0.25.8
      typescript: 5.3.3
      wtfnode: 0.9.1
      yargs: 17.4.0
    devDependencies:
      '@itwin/eslint-plugin': 4.0.0-dev.52_r6fjndk6k4skjcbozishmsan5a
      '@types/node': 18.16.20
      eslint: 8.44.0

  ../../tools/certa:
    specifiers:
      '@itwin/build-tools': workspace:*
      '@itwin/eslint-plugin': 4.0.0-dev.52
      '@types/chai': 4.3.1
      '@types/detect-port': ~1.1.0
      '@types/express': ^4.17.20
      '@types/lodash': ^4.14.202
      '@types/mocha': ^10.0.6
      '@types/node': ~18.16.20
      '@types/yargs': 17.0.19
      canonical-path: ^1.0.0
      detect-port: ~1.3.0
      electron: ^30.0.0
      eslint: ^8.44.0
      express: ^4.18.2
      jsonc-parser: ~2.0.3
      lodash: ^4.17.21
      mocha: ^10.2.0
      nyc: ^15.1.0
      playwright: ~1.35.1
      rimraf: ^3.0.2
      source-map-support: ^0.5.6
      typescript: ~5.3.3
      yargs: ^17.4.0
    dependencies:
      canonical-path: 1.0.0
      detect-port: 1.3.0
      express: 4.18.2
      jsonc-parser: 2.0.3
      lodash: 4.17.21
      mocha: 10.2.0
      playwright: 1.35.1
      source-map-support: 0.5.6
      yargs: 17.4.0
    devDependencies:
      '@itwin/build-tools': link:../build
      '@itwin/eslint-plugin': 4.0.0-dev.52_r6fjndk6k4skjcbozishmsan5a
      '@types/chai': 4.3.1
      '@types/detect-port': 1.1.0
      '@types/express': 4.17.20
      '@types/lodash': 4.14.202
      '@types/mocha': 10.0.6
      '@types/node': 18.16.20
      '@types/yargs': 17.0.19
      electron: 30.0.0
      eslint: 8.44.0
      nyc: 15.1.0
      rimraf: 3.0.2
      typescript: 5.3.3

  ../../tools/ecschema2ts:
    specifiers:
      '@itwin/build-tools': workspace:*
      '@itwin/core-backend': workspace:*
      '@itwin/core-bentley': workspace:*
      '@itwin/core-common': workspace:*
      '@itwin/core-geometry': workspace:*
      '@itwin/ecschema-locaters': workspace:*
      '@itwin/ecschema-metadata': workspace:*
      '@itwin/eslint-plugin': 4.0.0-dev.52
      '@types/chai': 4.3.1
      '@types/chai-string': ^1.4.1
      '@types/fs-extra': ^4.0.7
      '@types/mocha': ^10.0.6
      '@types/node': ~18.16.20
      '@xmldom/xmldom': ~0.8.5
      chai: ^4.3.10
      chai-string: ^1.5.0
      chalk: ^3.0.0
      commander: ^2.14.1
      cpx2: ^3.0.0
      eslint: ^8.44.0
      fs-extra: ^8.1.0
      mocha: ^10.2.0
      nyc: ^15.1.0
      rimraf: ^3.0.2
      source-map-support: ^0.5.6
      typescript: ~5.3.3
    dependencies:
      '@itwin/core-backend': link:../../core/backend
      '@itwin/core-bentley': link:../../core/bentley
      '@itwin/core-common': link:../../core/common
      '@itwin/core-geometry': link:../../core/geometry
      '@itwin/ecschema-locaters': link:../../core/ecschema-locaters
      '@itwin/ecschema-metadata': link:../../core/ecschema-metadata
      '@xmldom/xmldom': 0.8.5
      chai-string: 1.5.0_chai@4.3.10
      chalk: 3.0.0
      commander: 2.14.1
      fs-extra: 8.1.0
    devDependencies:
      '@itwin/build-tools': link:../build
      '@itwin/eslint-plugin': 4.0.0-dev.52_r6fjndk6k4skjcbozishmsan5a
      '@types/chai': 4.3.1
      '@types/chai-string': 1.4.1
      '@types/fs-extra': 4.0.7
      '@types/mocha': 10.0.6
      '@types/node': 18.16.20
      chai: 4.3.10
      cpx2: 3.0.0
      eslint: 8.44.0
      mocha: 10.2.0
      nyc: 15.1.0
      rimraf: 3.0.2
      source-map-support: 0.5.6
      typescript: 5.3.3

  ../../tools/internal:
    specifiers:
      '@itwin/build-tools': workspace:*
      glob: ^10.3.12
      mocha: ^10.2.0
      yargs: ^17.4.0
    dependencies:
      yargs: 17.4.0
    devDependencies:
      '@itwin/build-tools': link:../build
      glob: 10.3.12
      mocha: 10.2.0

  ../../tools/perf-tools:
    specifiers:
      '@itwin/build-tools': workspace:*
      '@itwin/eslint-plugin': 4.0.0-dev.52
      '@types/fs-extra': ^4.0.7
      eslint: ^8.44.0
      fs-extra: ^8.1.0
      rimraf: ^3.0.2
      typescript: ~5.3.3
    dependencies:
      fs-extra: 8.1.0
    devDependencies:
      '@itwin/build-tools': link:../build
      '@itwin/eslint-plugin': 4.0.0-dev.52_r6fjndk6k4skjcbozishmsan5a
      '@types/fs-extra': 4.0.7
      eslint: 8.44.0
      rimraf: 3.0.2
      typescript: 5.3.3

  ../../tools/webpack-core:
    specifiers:
      '@itwin/build-tools': workspace:*
      '@itwin/eslint-plugin': 4.0.0-dev.52
      '@types/chai': 4.3.1
      '@types/chai-as-promised': ^7
      '@types/chai-jest-snapshot': ^1.3.8
      '@types/fs-extra': ^4.0.7
      '@types/glob': ^5.0.35
      '@types/mocha': ^10.0.6
      '@types/node': ~18.16.20
      chai: ^4.3.10
      chai-as-promised: ^7.1.1
      chai-jest-snapshot: ^2.0.0
      chalk: ^3.0.0
      copy-webpack-plugin: ^11.0.0
      cpx2: ^3.0.0
      eslint: ^8.44.0
      file-loader: ^6.2.0
      findup: 0.1.5
      fs-extra: ^8.1.0
      glob: ^10.3.12
      lodash: ^4.17.21
      memfs: ^3.2.2
      mocha: ^10.2.0
      nyc: ^15.1.0
      resolve: 1.19.0
      rimraf: ^3.0.2
      source-map-loader: ^4.0.0
      typescript: ~5.3.3
      webpack: ^5.76.0
    dependencies:
      chalk: 3.0.0
      copy-webpack-plugin: 11.0.0_webpack@5.76.0
      file-loader: 6.2.0_webpack@5.76.0
      findup: 0.1.5
      fs-extra: 8.1.0
      glob: 10.3.12
      lodash: 4.17.21
      resolve: 1.19.0
      source-map-loader: 4.0.0_webpack@5.76.0
    devDependencies:
      '@itwin/build-tools': link:../build
      '@itwin/eslint-plugin': 4.0.0-dev.52_r6fjndk6k4skjcbozishmsan5a
      '@types/chai': 4.3.1
      '@types/chai-as-promised': 7.1.0
      '@types/chai-jest-snapshot': 1.3.8
      '@types/fs-extra': 4.0.7
      '@types/glob': 5.0.35
      '@types/mocha': 10.0.6
      '@types/node': 18.16.20
      chai: 4.3.10
      chai-as-promised: 7.1.1_chai@4.3.10
      chai-jest-snapshot: 2.0.0_chai@4.3.10
      cpx2: 3.0.0
      eslint: 8.44.0
      memfs: 3.2.2
      mocha: 10.2.0
      nyc: 15.1.0
      rimraf: 3.0.2
      typescript: 5.3.3
      webpack: 5.76.0

  ../../ui/appui-abstract:
    specifiers:
      '@itwin/build-tools': workspace:*
      '@itwin/certa': workspace:*
      '@itwin/core-bentley': workspace:*
      '@itwin/eslint-plugin': 4.0.0-dev.52
      '@types/chai': 4.3.1
      '@types/mocha': ^10.0.6
      '@types/sinon': ^17.0.2
      '@types/sinon-chai': ^3.2.0
      babel-loader: ~8.2.5
      babel-plugin-istanbul: ~6.1.1
      chai: ^4.3.10
      cpx2: ^3.0.0
      eslint: ^8.44.0
      glob: ^10.3.12
      ignore-styles: ^5.0.1
      mocha: ^10.2.0
      raf: ^3.4.0
      rimraf: ^3.0.2
      sinon: ^17.0.1
      sinon-chai: ^3.7.0
      source-map-loader: ^4.0.0
      typescript: ~5.3.3
      webpack: ^5.76.0
    devDependencies:
      '@itwin/build-tools': link:../../tools/build
      '@itwin/certa': link:../../tools/certa
      '@itwin/core-bentley': link:../../core/bentley
      '@itwin/eslint-plugin': 4.0.0-dev.52_r6fjndk6k4skjcbozishmsan5a
      '@types/chai': 4.3.1
      '@types/mocha': 10.0.6
      '@types/sinon': 17.0.2
      '@types/sinon-chai': 3.2.0
      babel-loader: 8.2.5_webpack@5.76.0
      babel-plugin-istanbul: 6.1.1
      chai: 4.3.10
      cpx2: 3.0.0
      eslint: 8.44.0
      glob: 10.3.12
      ignore-styles: 5.0.1
      mocha: 10.2.0
      raf: 3.4.0
      rimraf: 3.0.2
      sinon: 17.0.1
      sinon-chai: 3.7.0_chai@4.3.10+sinon@17.0.1
      source-map-loader: 4.0.0_webpack@5.76.0
      typescript: 5.3.3
      webpack: 5.76.0

  ../../utils/workspace-editor:
    specifiers:
      '@itwin/build-tools': workspace:*
      '@itwin/core-backend': workspace:*
      '@itwin/core-bentley': workspace:*
      '@itwin/core-common': workspace:*
      '@itwin/eslint-plugin': 4.0.0-dev.52
      '@types/chai': 4.3.1
      '@types/glob': ^5.0.35
      '@types/mocha': ^10.0.6
      '@types/yargs': 17.0.19
      eslint: ^8.44.0
      glob: ^10.3.12
      mocha: ^10.2.0
      rimraf: ^3.0.2
      typescript: ~5.3.3
      yargs: ^17.4.0
    dependencies:
      '@itwin/core-backend': link:../../core/backend
      '@itwin/core-bentley': link:../../core/bentley
      '@itwin/core-common': link:../../core/common
      glob: 10.3.12
      yargs: 17.4.0
    devDependencies:
      '@itwin/build-tools': link:../../tools/build
      '@itwin/eslint-plugin': 4.0.0-dev.52_r6fjndk6k4skjcbozishmsan5a
      '@types/chai': 4.3.1
      '@types/glob': 5.0.35
      '@types/mocha': 10.0.6
      '@types/yargs': 17.0.19
      eslint: 8.44.0
      mocha: 10.2.0
      rimraf: 3.0.2
      typescript: 5.3.3

packages:

  /@aashutoshrathi/word-wrap/1.2.6:
    resolution: {integrity: sha512-1Yjs2SvM8TflER/OD3cOjhWWOZb58A2t7wpE2S9XfBYTiIl+XFhQG2bjy4Pu1I+EAlCNUzRDYDdFwFYUKvXcIA==}
    engines: {node: '>=0.10.0'}

  /@ampproject/remapping/2.2.1:
    resolution: {integrity: sha512-lFMjJTrFL3j7L9yBxwYfCq2k6qqwHyzuUl/XBnif78PWTJYyL/dfowQHWE3sp6U6ZzqWiiIZnpTMO96zhkjwtg==}
    engines: {node: '>=6.0.0'}
    dependencies:
      '@jridgewell/gen-mapping': 0.3.3
      '@jridgewell/trace-mapping': 0.3.22

  /@antfu/utils/0.7.7:
    resolution: {integrity: sha512-gFPqTG7otEJ8uP6wrhDv6mqwGWYZKNvAcCq6u9hOj0c+IKCEsY4L1oC9trPq2SaWIzAfHvqfBDxF591JkMf+kg==}
    dev: true

  /@azure/abort-controller/1.1.0:
    resolution: {integrity: sha512-TrRLIoSQVzfAJX9H1JeFjzAoDGcoK1IYX1UImfceTZpsyYfWr09Ss1aHW1y5TrrR3iq6RZLBwJ3E24uwPhwahw==}
    engines: {node: '>=12.0.0'}
    dependencies:
      tslib: 2.6.2
    dev: false

  /@azure/core-auth/1.5.0:
    resolution: {integrity: sha512-udzoBuYG1VBoHVohDTrvKjyzel34zt77Bhp7dQntVGGD0ehVq48owENbBG8fIgkHRNUBQH5k1r0hpoMu5L8+kw==}
    engines: {node: '>=14.0.0'}
    dependencies:
      '@azure/abort-controller': 1.1.0
      '@azure/core-util': 1.6.1
      tslib: 2.6.2
    dev: false

  /@azure/core-client/1.7.3:
    resolution: {integrity: sha512-kleJ1iUTxcO32Y06dH9Pfi9K4U+Tlb111WXEnbt7R/ne+NLRwppZiTGJuTD5VVoxTMK5NTbEtm5t2vcdNCFe2g==}
    engines: {node: '>=14.0.0'}
    dependencies:
      '@azure/abort-controller': 1.1.0
      '@azure/core-auth': 1.5.0
      '@azure/core-rest-pipeline': 1.13.0
      '@azure/core-tracing': 1.0.1
      '@azure/core-util': 1.6.1
      '@azure/logger': 1.0.4
      tslib: 2.6.2
    transitivePeerDependencies:
      - supports-color
    dev: false

  /@azure/core-http-compat/1.3.0:
    resolution: {integrity: sha512-ZN9avruqbQ5TxopzG3ih3KRy52n8OAbitX3fnZT5go4hzu0J+KVPSzkL+Wt3hpJpdG8WIfg1sBD1tWkgUdEpBA==}
    engines: {node: '>=12.0.0'}
    dependencies:
      '@azure/abort-controller': 1.1.0
      '@azure/core-client': 1.7.3
      '@azure/core-rest-pipeline': 1.13.0
    transitivePeerDependencies:
      - supports-color
    dev: false

  /@azure/core-http/2.3.2:
    resolution: {integrity: sha512-Z4dfbglV9kNZO177CNx4bo5ekFuYwwsvjLiKdZI4r84bYGv3irrbQz7JC3/rUfFH2l4T/W6OFleJaa2X0IaQqw==}
    engines: {node: '>=14.0.0'}
    dependencies:
      '@azure/abort-controller': 1.1.0
      '@azure/core-auth': 1.5.0
      '@azure/core-tracing': 1.0.0-preview.13
      '@azure/core-util': 1.6.1
      '@azure/logger': 1.0.4
      '@types/node-fetch': 2.6.11
      '@types/tunnel': 0.0.3
      form-data: 4.0.0
      node-fetch: 2.7.0
      process: 0.11.10
      tough-cookie: 4.1.3
      tslib: 2.6.2
      tunnel: 0.0.6
      uuid: 8.3.2
      xml2js: 0.5.0
    transitivePeerDependencies:
      - encoding
    dev: false

  /@azure/core-http/3.0.4:
    resolution: {integrity: sha512-Fok9VVhMdxAFOtqiiAtg74fL0UJkt0z3D+ouUUxcRLzZNBioPRAMJFVxiWoJljYpXsRi4GDQHzQHDc9AiYaIUQ==}
    engines: {node: '>=14.0.0'}
    dependencies:
      '@azure/abort-controller': 1.1.0
      '@azure/core-auth': 1.5.0
      '@azure/core-tracing': 1.0.0-preview.13
      '@azure/core-util': 1.6.1
      '@azure/logger': 1.0.4
      '@types/node-fetch': 2.6.11
      '@types/tunnel': 0.0.3
      form-data: 4.0.0
      node-fetch: 2.7.0
      process: 0.11.10
      tslib: 2.6.2
      tunnel: 0.0.6
      uuid: 8.3.2
      xml2js: 0.5.0
    transitivePeerDependencies:
      - encoding
    dev: false

  /@azure/core-lro/2.5.4:
    resolution: {integrity: sha512-3GJiMVH7/10bulzOKGrrLeG/uCBH/9VtxqaMcB9lIqAeamI/xYQSHJL/KcsLDuH+yTjYpro/u6D/MuRe4dN70Q==}
    engines: {node: '>=14.0.0'}
    dependencies:
      '@azure/abort-controller': 1.1.0
      '@azure/core-util': 1.6.1
      '@azure/logger': 1.0.4
      tslib: 2.6.2
    dev: false

  /@azure/core-paging/1.5.0:
    resolution: {integrity: sha512-zqWdVIt+2Z+3wqxEOGzR5hXFZ8MGKK52x4vFLw8n58pR6ZfKRx3EXYTxTaYxYHc/PexPUTyimcTWFJbji9Z6Iw==}
    engines: {node: '>=14.0.0'}
    dependencies:
      tslib: 2.6.2
    dev: false

  /@azure/core-rest-pipeline/1.13.0:
    resolution: {integrity: sha512-a62aP/wppgmnfIkJLfcB4ssPBcH94WzrzPVJ3tlJt050zX4lfmtnvy95D3igDo3f31StO+9BgPrzvkj4aOxnoA==}
    engines: {node: '>=18.0.0'}
    dependencies:
      '@azure/abort-controller': 1.1.0
      '@azure/core-auth': 1.5.0
      '@azure/core-tracing': 1.0.1
      '@azure/core-util': 1.6.1
      '@azure/logger': 1.0.4
      http-proxy-agent: 5.0.0
      https-proxy-agent: 5.0.1
      tslib: 2.6.2
    transitivePeerDependencies:
      - supports-color
    dev: false

  /@azure/core-tracing/1.0.0-preview.13:
    resolution: {integrity: sha512-KxDlhXyMlh2Jhj2ykX6vNEU0Vou4nHr025KoSEiz7cS3BNiHNaZcdECk/DmLkEB0as5T7b/TpRcehJ5yV6NeXQ==}
    engines: {node: '>=12.0.0'}
    dependencies:
      '@opentelemetry/api': 1.0.4
      tslib: 2.6.2
    dev: false

  /@azure/core-tracing/1.0.1:
    resolution: {integrity: sha512-I5CGMoLtX+pI17ZdiFJZgxMJApsK6jjfm85hpgp3oazCdq5Wxgh4wMr7ge/TTWW1B5WBuvIOI1fMU/FrOAMKrw==}
    engines: {node: '>=12.0.0'}
    dependencies:
      tslib: 2.6.2
    dev: false

  /@azure/core-util/1.6.1:
    resolution: {integrity: sha512-h5taHeySlsV9qxuK64KZxy4iln1BtMYlNt5jbuEFN3UFSAd1EwKg/Gjl5a6tZ/W8t6li3xPnutOx7zbDyXnPmQ==}
    engines: {node: '>=16.0.0'}
    dependencies:
      '@azure/abort-controller': 1.1.0
      tslib: 2.6.2
    dev: false

  /@azure/identity/3.4.1:
    resolution: {integrity: sha512-oQ/r5MBdfZTMIUcY5Ch8G7Vv9aIXDkEYyU4Dfqjim4MQN+LY2uiQ57P1JDopMLeHCsZxM4yy8lEdne3tM9Xhzg==}
    engines: {node: '>=14.0.0'}
    dependencies:
      '@azure/abort-controller': 1.1.0
      '@azure/core-auth': 1.5.0
      '@azure/core-client': 1.7.3
      '@azure/core-rest-pipeline': 1.13.0
      '@azure/core-tracing': 1.0.1
      '@azure/core-util': 1.6.1
      '@azure/logger': 1.0.4
      '@azure/msal-browser': 3.7.0
      '@azure/msal-node': 2.6.1
      events: 3.3.0
      jws: 4.0.0
      open: 8.4.2
      stoppable: 1.1.0
      tslib: 2.6.2
    transitivePeerDependencies:
      - supports-color
    dev: false

  /@azure/keyvault-keys/4.7.2:
    resolution: {integrity: sha512-VdIH6PjbQ3J5ntK+xeI8eOe1WsDxF9ndXw8BPR/9MZVnIj0vQNtNCS6gpR7EFQeGcs8XjzMfHm0AvKGErobqJQ==}
    engines: {node: '>=14.0.0'}
    dependencies:
      '@azure/abort-controller': 1.1.0
      '@azure/core-auth': 1.5.0
      '@azure/core-client': 1.7.3
      '@azure/core-http-compat': 1.3.0
      '@azure/core-lro': 2.5.4
      '@azure/core-paging': 1.5.0
      '@azure/core-rest-pipeline': 1.13.0
      '@azure/core-tracing': 1.0.1
      '@azure/core-util': 1.6.1
      '@azure/logger': 1.0.4
      tslib: 2.6.2
    transitivePeerDependencies:
      - supports-color
    dev: false

  /@azure/logger/1.0.4:
    resolution: {integrity: sha512-ustrPY8MryhloQj7OWGe+HrYx+aoiOxzbXTtgblbV3xwCqpzUK36phH3XNHQKj3EPonyFUuDTfR3qFhTEAuZEg==}
    engines: {node: '>=14.0.0'}
    dependencies:
      tslib: 2.6.2
    dev: false

  /@azure/ms-rest-js/1.11.2:
    resolution: {integrity: sha512-2AyQ1IKmLGKW7DU3/x3TsTBzZLcbC9YRI+yuDPuXAQrv3zar340K9wsxU413kHFIDjkWNCo9T0w5VtwcyWxhbQ==}
    dependencies:
      '@azure/core-auth': 1.5.0
      axios: 0.21.4
      form-data: 2.5.1
      tough-cookie: 2.5.0
      tslib: 1.14.1
      tunnel: 0.0.6
      uuid: 3.4.0
      xml2js: 0.4.23
    transitivePeerDependencies:
      - debug
    dev: false

  /@azure/msal-browser/3.7.0:
    resolution: {integrity: sha512-ktDB/Gf7UDgYBJOnoIlh70lxIo4e1/D2UgHuayB4RntN1IlusfTtIVH3k8NpJMdl+38tfTXIaUoR+qlr5voZEg==}
    engines: {node: '>=0.8.0'}
    dependencies:
      '@azure/msal-common': 14.6.0
    dev: false

  /@azure/msal-common/14.6.0:
    resolution: {integrity: sha512-AGusT/JvxdzJIYi5u0n97cmhd3pUT6UuI6rEkT5iDeT2FGcV0/EB8pk+dy6GLPpYg9vhDCuyoYrEZGd+2UeCCQ==}
    engines: {node: '>=0.8.0'}
    dev: false

  /@azure/msal-node/2.6.1:
    resolution: {integrity: sha512-wYwz83pWatTNWUCkTi3cAOXbchad5FnZz/pbZz7b8Z6FuEqohXcTtg6BLip9SmcjN6FlbwUdJIZYOof2v1Gnrg==}
    engines: {node: '>=16'}
    dependencies:
      '@azure/msal-common': 14.6.0
      jsonwebtoken: 9.0.2
      uuid: 8.3.2
    dev: false

  /@azure/storage-blob/12.13.0:
    resolution: {integrity: sha512-t3Q2lvBMJucgTjQcP5+hvEJMAsJSk0qmAnjDLie2td017IiduZbbC9BOcFfmwzR6y6cJdZOuewLCNFmEx9IrXA==}
    engines: {node: '>=14.0.0'}
    dependencies:
      '@azure/abort-controller': 1.1.0
      '@azure/core-http': 3.0.4
      '@azure/core-lro': 2.5.4
      '@azure/core-paging': 1.5.0
      '@azure/core-tracing': 1.0.0-preview.13
      '@azure/logger': 1.0.4
      events: 3.3.0
      tslib: 2.6.2
    transitivePeerDependencies:
      - encoding
    dev: false

  /@azure/storage-blob/12.7.0:
    resolution: {integrity: sha512-7YEWEx03Us/YBxthzBv788R7jokwpCD5KcIsvtE5xRaijNX9o80KXpabhEwLR9DD9nmt/AlU/c1R+aXydgCduQ==}
    engines: {node: '>=8.0.0'}
    dependencies:
      '@azure/abort-controller': 1.1.0
      '@azure/core-http': 2.3.2
      '@azure/core-lro': 2.5.4
      '@azure/core-paging': 1.5.0
      '@azure/core-tracing': 1.0.0-preview.13
      '@azure/logger': 1.0.4
      events: 3.3.0
      tslib: 2.6.2
    transitivePeerDependencies:
      - encoding
    dev: false

  /@babel/code-frame/7.23.5:
    resolution: {integrity: sha512-CgH3s1a96LipHCmSUmYFPwY7MNx8C3avkq7i4Wl3cfa662ldtUe4VM1TPXX70pfmrlWTb6jLqTYrZyT2ZTJBgA==}
    engines: {node: '>=6.9.0'}
    dependencies:
      '@babel/highlight': 7.23.4
      chalk: 2.4.2

  /@babel/compat-data/7.23.5:
    resolution: {integrity: sha512-uU27kfDRlhfKl+w1U6vp16IuvSLtjAxdArVXPa9BvLkrr7CYIsxH5adpHObeAGY/41+syctUWOZ140a2Rvkgjw==}
    engines: {node: '>=6.9.0'}

  /@babel/core/7.23.7:
    resolution: {integrity: sha512-+UpDgowcmqe36d4NwqvKsyPMlOLNGMsfMmQ5WGCu+siCe3t3dfe9njrzGfdN4qq+bcNUt0+Vw6haRxBOycs4dw==}
    engines: {node: '>=6.9.0'}
    dependencies:
      '@ampproject/remapping': 2.2.1
      '@babel/code-frame': 7.23.5
      '@babel/generator': 7.23.6
      '@babel/helper-compilation-targets': 7.23.6
      '@babel/helper-module-transforms': 7.23.3_@babel+core@7.23.7
      '@babel/helpers': 7.23.8
      '@babel/parser': 7.23.6
      '@babel/template': 7.22.15
      '@babel/traverse': 7.23.7
      '@babel/types': 7.23.6
      convert-source-map: 2.0.0
      debug: 4.3.4
      gensync: 1.0.0-beta.2
      json5: 2.2.3
      semver: 6.3.1
    transitivePeerDependencies:
      - supports-color

  /@babel/generator/7.23.6:
    resolution: {integrity: sha512-qrSfCYxYQB5owCmGLbl8XRpX1ytXlpueOb0N0UmQwA073KZxejgQTzAmJezxvpwQD9uGtK2shHdi55QT+MbjIw==}
    engines: {node: '>=6.9.0'}
    dependencies:
      '@babel/types': 7.23.6
      '@jridgewell/gen-mapping': 0.3.3
      '@jridgewell/trace-mapping': 0.3.22
      jsesc: 2.5.2

  /@babel/helper-compilation-targets/7.23.6:
    resolution: {integrity: sha512-9JB548GZoQVmzrFgp8o7KxdgkTGm6xs9DW0o/Pim72UDjzr5ObUQ6ZzYPqA+g9OTS2bBQoctLJrky0RDCAWRgQ==}
    engines: {node: '>=6.9.0'}
    dependencies:
      '@babel/compat-data': 7.23.5
      '@babel/helper-validator-option': 7.23.5
      browserslist: 4.22.2
      lru-cache: 5.1.1
      semver: 6.3.1

  /@babel/helper-environment-visitor/7.22.20:
    resolution: {integrity: sha512-zfedSIzFhat/gFhWfHtgWvlec0nqB9YEIVrpuwjruLlXfUSnA8cJB0miHKwqDnQ7d32aKo2xt88/xZptwxbfhA==}
    engines: {node: '>=6.9.0'}

  /@babel/helper-function-name/7.23.0:
    resolution: {integrity: sha512-OErEqsrxjZTJciZ4Oo+eoZqeW9UIiOcuYKRJA4ZAgV9myA+pOXhhmpfNCKjEH/auVfEYVFJ6y1Tc4r0eIApqiw==}
    engines: {node: '>=6.9.0'}
    dependencies:
      '@babel/template': 7.22.15
      '@babel/types': 7.23.6

  /@babel/helper-hoist-variables/7.22.5:
    resolution: {integrity: sha512-wGjk9QZVzvknA6yKIUURb8zY3grXCcOZt+/7Wcy8O2uctxhplmUPkOdlgoNhmdVee2c92JXbf1xpMtVNbfoxRw==}
    engines: {node: '>=6.9.0'}
    dependencies:
      '@babel/types': 7.23.6

  /@babel/helper-module-imports/7.22.15:
    resolution: {integrity: sha512-0pYVBnDKZO2fnSPCrgM/6WMc7eS20Fbok+0r88fp+YtWVLZrp4CkafFGIp+W0VKw4a22sgebPT99y+FDNMdP4w==}
    engines: {node: '>=6.9.0'}
    dependencies:
      '@babel/types': 7.23.6

  /@babel/helper-module-transforms/7.23.3_@babel+core@7.23.7:
    resolution: {integrity: sha512-7bBs4ED9OmswdfDzpz4MpWgSrV7FXlc3zIagvLFjS5H+Mk7Snr21vQ6QwrsoCGMfNC4e4LQPdoULEt4ykz0SRQ==}
    engines: {node: '>=6.9.0'}
    peerDependencies:
      '@babel/core': ^7.0.0
    peerDependenciesMeta:
      '@babel/core':
        optional: true
    dependencies:
      '@babel/core': 7.23.7
      '@babel/helper-environment-visitor': 7.22.20
      '@babel/helper-module-imports': 7.22.15
      '@babel/helper-simple-access': 7.22.5
      '@babel/helper-split-export-declaration': 7.22.6
      '@babel/helper-validator-identifier': 7.22.20

  /@babel/helper-plugin-utils/7.22.5:
    resolution: {integrity: sha512-uLls06UVKgFG9QD4OeFYLEGteMIAa5kpTPcFL28yuCIIzsf6ZyKZMllKVOCZFhiZ5ptnwX4mtKdWCBE/uT4amg==}
    engines: {node: '>=6.9.0'}
    dev: true

  /@babel/helper-simple-access/7.22.5:
    resolution: {integrity: sha512-n0H99E/K+Bika3++WNL17POvo4rKWZ7lZEp1Q+fStVbUi8nxPQEBOlTmCOxW/0JsS56SKKQ+ojAe2pHKJHN35w==}
    engines: {node: '>=6.9.0'}
    dependencies:
      '@babel/types': 7.23.6

  /@babel/helper-split-export-declaration/7.22.6:
    resolution: {integrity: sha512-AsUnxuLhRYsisFiaJwvp1QF+I3KjD5FOxut14q/GzovUe6orHLesW2C7d754kRm53h5gqrz6sFl6sxc4BVtE/g==}
    engines: {node: '>=6.9.0'}
    dependencies:
      '@babel/types': 7.23.6

  /@babel/helper-string-parser/7.23.4:
    resolution: {integrity: sha512-803gmbQdqwdf4olxrX4AJyFBV/RTr3rSmOj0rKwesmzlfhYNDEs+/iOcznzpNWlJlIlTJC2QfPFcHB6DlzdVLQ==}
    engines: {node: '>=6.9.0'}

  /@babel/helper-validator-identifier/7.22.20:
    resolution: {integrity: sha512-Y4OZ+ytlatR8AI+8KZfKuL5urKp7qey08ha31L8b3BwewJAoJamTzyvxPR/5D+KkdJCGPq/+8TukHBlY10FX9A==}
    engines: {node: '>=6.9.0'}

  /@babel/helper-validator-option/7.23.5:
    resolution: {integrity: sha512-85ttAOMLsr53VgXkTbkx8oA6YTfT4q7/HzXSLEYmjcSTJPMPQtvq1BD79Byep5xMUYbGRzEpDsjUf3dyp54IKw==}
    engines: {node: '>=6.9.0'}

  /@babel/helpers/7.23.8:
    resolution: {integrity: sha512-KDqYz4PiOWvDFrdHLPhKtCThtIcKVy6avWD2oG4GEvyQ+XDZwHD4YQd+H2vNMnq2rkdxsDkU82T+Vk8U/WXHRQ==}
    engines: {node: '>=6.9.0'}
    dependencies:
      '@babel/template': 7.22.15
      '@babel/traverse': 7.23.7
      '@babel/types': 7.23.6
    transitivePeerDependencies:
      - supports-color

  /@babel/highlight/7.23.4:
    resolution: {integrity: sha512-acGdbYSfp2WheJoJm/EBBBLh/ID8KDc64ISZ9DYtBmC8/Q204PZJLHyzeB5qMzJ5trcOkybd78M4x2KWsUq++A==}
    engines: {node: '>=6.9.0'}
    dependencies:
      '@babel/helper-validator-identifier': 7.22.20
      chalk: 2.4.2
      js-tokens: 4.0.0

  /@babel/parser/7.23.6:
    resolution: {integrity: sha512-Z2uID7YJ7oNvAI20O9X0bblw7Qqs8Q2hFy0R9tAfnfLkp5MW0UH9eUvnDSnFwKZ0AvgS1ucqR4KzvVHgnke1VQ==}
    engines: {node: '>=6.0.0'}
    hasBin: true

  /@babel/runtime/7.23.8:
    resolution: {integrity: sha512-Y7KbAP984rn1VGMbGqKmBLio9V7y5Je9GvU4rQPCPinCyNfUcToxIXl06d59URp/F3LwinvODxab5N/G6qggkw==}
    engines: {node: '>=6.9.0'}
    dependencies:
      regenerator-runtime: 0.14.1

  /@babel/template/7.22.15:
    resolution: {integrity: sha512-QPErUVm4uyJa60rkI73qneDacvdvzxshT3kksGqlGWYdOTIUOwJ7RDUL8sGqslY1uXWSL6xMFKEXDS3ox2uF0w==}
    engines: {node: '>=6.9.0'}
    dependencies:
      '@babel/code-frame': 7.23.5
      '@babel/parser': 7.23.6
      '@babel/types': 7.23.6

  /@babel/traverse/7.23.7:
    resolution: {integrity: sha512-tY3mM8rH9jM0YHFGyfC0/xf+SB5eKUu7HPj7/k3fpi9dAlsMc5YbQvDi0Sh2QTPXqMhyaAtzAr807TIyfQrmyg==}
    engines: {node: '>=6.9.0'}
    dependencies:
      '@babel/code-frame': 7.23.5
      '@babel/generator': 7.23.6
      '@babel/helper-environment-visitor': 7.22.20
      '@babel/helper-function-name': 7.23.0
      '@babel/helper-hoist-variables': 7.22.5
      '@babel/helper-split-export-declaration': 7.22.6
      '@babel/parser': 7.23.6
      '@babel/types': 7.23.6
      debug: 4.3.4
      globals: 11.12.0
    transitivePeerDependencies:
      - supports-color

  /@babel/types/7.23.6:
    resolution: {integrity: sha512-+uarb83brBzPKN38NX1MkB6vb6+mwvR6amUulqAE7ccQw1pEl+bCia9TbdG1lsnFP7lZySvUn37CHyXQdfTwzg==}
    engines: {node: '>=6.9.0'}
    dependencies:
      '@babel/helper-string-parser': 7.23.4
      '@babel/helper-validator-identifier': 7.22.20
      to-fast-properties: 2.0.0

  /@bentley/aec-units-schema/1.0.3:
    resolution: {integrity: sha512-Rpc+g75LZfDaapej3OBUOx67p5vOi9xF34gAhfWlmdm2cWeMZzjkjzVLR/Fn8NMdvhn/QS8HRAVLlXLSOtm6kg==}

  /@bentley/architectural-physical-schema/1.0.3:
    resolution: {integrity: sha512-KwOyb8anB6W/FCywiRX54nRDFy5o9wDb1zUr3CJvtsDhGuOpBvqsHVRkTGLqkW1gyIbZxn6LUmeW4z5ggd9Zvg==}
    dev: true

  /@bentley/bis-core-schema/1.0.15:
    resolution: {integrity: sha512-pMvGqPgc3HiV+thKE0t0F9XxiReRnvSU9X7zoIEnXz1nryAjmSEVrxr5n+mJ14Kkfabmbd7R26hyGf1XaqfX0Q==}
    dev: true

  /@bentley/bis-custom-attributes-schema/1.0.0:
    resolution: {integrity: sha512-AKhv7Y6CDR+p9yvwlgqjR82OsSexeCpeIZbGmjUA6WG36Jq/Jq/aHFdwvE8xU9ff41bMSn8qxWmUcqmCstDf9g==}
    dev: true

  /@bentley/cif-bridge-schema/1.0.5:
    resolution: {integrity: sha512-uEgOHy5pDx+5aKu5DOAShxlECtYEJfYuX+cmFPoNOJyLKZtWkKUSBxu2oFT1sWhugEhqvUxAsJbvDnW3HEwRCA==}
    dev: false

  /@bentley/cif-common-schema/1.0.3:
    resolution: {integrity: sha512-9HwVOFuJmq6s2QuYd2We2qbbha5CtLAK0TnvSVXBiTDGixQLnf3U80o6HMShL729l1vD/7vQKoB4sDOqLeZCKA==}
    dev: false

  /@bentley/cif-geometric-rules-schema/1.0.1:
    resolution: {integrity: sha512-LfHqc3HzEcKojyziSjD4+fmt1801IySPEzajUFTIdzmqsw0lsCpSbFQI4RiMiYsS78hqoPT7eYf+SBl0S3NVWQ==}
    dev: false

  /@bentley/cif-hydraulic-analysis-schema/1.0.3:
    resolution: {integrity: sha512-i1u5Pxt3YWhwD+dgrKQxJK2SNOufkBOJPT2eP+86nkeWHcSyqnnRfgvflp1y748Dsnw4EQL5xTho+JshWZMz9A==}
    dev: false

  /@bentley/cif-hydraulic-results-schema/1.0.3:
    resolution: {integrity: sha512-rw4XLs6dbuzp6bxGzSlbsgkwpA93OQ0O7LHb7/0kerpxmL7ShO4n8Lr0mtgW763lb93p1HuJ9HEMG5y3Z8oKEw==}
    dev: false

  /@bentley/cif-quantity-takeoffs-schema/1.0.1:
    resolution: {integrity: sha512-NlrEv0zl3xO/vLnKz5JJ4N2ix2cxMLtUBscfFGxsUOAFjv0CaLlgPicAJDjIiKTSzTfXlAhRq7WPzBOnZjKmXA==}
    dev: false

  /@bentley/cif-rail-schema/1.0.2:
    resolution: {integrity: sha512-qLh07oGlT84obuv8haCQnjk9Zh14I8XuJ56g7BVINRYFjSL0W8ch00/dfBxUDEq9Tg60cKNQyRY4ARJC7Z6Pwg==}
    dev: false

  /@bentley/cif-roads-schema/1.0.1:
    resolution: {integrity: sha512-pIVqWPH7s4qUnBs6HIwTsvrT8ixLJKVP9hIYmxY2xTf5bwafl+5wW6isDKre0nHtYKawG/3N+edDpJ1O1Sa/Qw==}
    dev: false

  /@bentley/cif-subsurface-conflict-analysis-schema/1.0.3:
    resolution: {integrity: sha512-bFtOuTYnT7AK0QyWUxU5ZcZP+m5Q6Xm5wBMr8jMoOBKS6aWdoMteWG/t0khJooATjeW16+3gNdD7aZtIpZ4GFg==}
    dev: false

  /@bentley/cif-subsurface-schema/1.0.3:
    resolution: {integrity: sha512-m5HoxGrgdGel+xWdf4NUzFQ7jMSeyjymsbvGzTlsuc8fLsyjHKo+afTOsIci1zWrZ3tSWIO0nHdzcz862/bnuQ==}
    dev: false

  /@bentley/cif-units-schema/1.0.1:
    resolution: {integrity: sha512-K2TvSF7L5T5RBG82BTRhaqnlWdstlFpVCSGUUVtU2iiqEBizkYgVDuS6wBf8Lj/RquaHJyvbV3WAkU6SxopyFQ==}
    dev: false

  /@bentley/construction-schema/1.0.4:
    resolution: {integrity: sha512-VuR/K6odSLBXPtUoyX0v4m1l0MLw/pyeX2b1DuMHlnOMS9/Ub9oi6BgMbwOYUslWP8Bxw4HcFoiR8F4aPasmaw==}
    dev: true

  /@bentley/core-custom-attributes-schema/1.0.4:
    resolution: {integrity: sha512-Ciii3iXwm6DmKQrZdhdyI2hHPXGsSEDsL6bGEP2gRfnG6PcXsxITFc6ta7ZTuXVCkWlKnKoW4YEsh0PANFjwcg==}
    dev: true

  /@bentley/ecdb-map-schema/2.0.1:
    resolution: {integrity: sha512-0bCFSwZ8y04faGm+QNGnau4ivzupXjbjL0rp4Q9l7JQ5ymzh12iNevaxq9Yv0MvFldJNCgBDWlb7tHvAlo6o5w==}
    dev: true

  /@bentley/ecdb-schema-policies-schema/1.0.1:
    resolution: {integrity: sha512-R5edmcpJVKYCf0+8/phDS5Uf0CxZPVj7gc3MEW+uZ8O+Z2O7ezS1HWlYfZ8WdN+SyDUSBf6jVAwLqn0cgqatXw==}
    dev: true

  /@bentley/formats-schema/1.0.0:
    resolution: {integrity: sha512-uaKHwBnVGQ7UCROAgOg+h+IFYkBEwShi4yD7AIb2DrdG3dw77MrFJfiALKk1MTvDo6TNjPE5wB6JlMYsNRbWhg==}
    dev: true

  /@bentley/icons-generic-webfont/1.0.34:
    resolution: {integrity: sha512-5zZgs+himE2vjf39CVlDXMHCFAwSfcoORqJBk3Vji8QVCF8AIX4IX2DO6HlsIAM7szxMNqhz1kd07Xfppro6MA==}
    dev: false

  /@bentley/icons-generic/1.0.34:
    resolution: {integrity: sha512-IIs1wDcY2oZ8tJ3EZRw0U51M+0ZL3MvwoDYYmhUXaa9/UZqpFoOyLBGaxjirQteWXqTIMm3mFvmC+Nbn1ok4Iw==}
    dev: false

  /@bentley/imodeljs-native/4.6.24:
    resolution: {integrity: sha512-MDhellzC5NHv8i/O/+Yi2YkXlvbF3NLceuxpEmWCh+KQBayDQDPQW658Z3CXJQGMK7JKMgoCoGy62K+K/4CPwg==}
    requiresBuild: true
    dev: false

  /@bentley/linear-referencing-schema/2.0.3:
    resolution: {integrity: sha512-2pFIEN4BS7alIDhGous6N2icKAS8ZhVBfoWB8WvSFaYnneGv5YwbbXl46qATDdPO5jUFezkW6uVxdpp1eOgUHQ==}
    dev: true

  /@bentley/physical-material-schema/1.0.2:
    resolution: {integrity: sha512-QKebFqgzInISjge3ljUgopsP+3ZCttHMDHast/mxwNvu9oNkFFdfa7RmhkeRrpSQ9TuiDDF8Ax+wRYVdx/7tdA==}
    dev: true

  /@bentley/plant-custom-attributes-schema/1.0.1:
    resolution: {integrity: sha512-RS45hmfj2Tz7HPTkSfxL9J3VWAyKMFyFNkThr4C/aL2dz3dBx5xmFtI8J+ngQncRNjN21jitDRxVV7bj91qNnQ==}

  /@bentley/process-functional-schema/1.0.1:
    resolution: {integrity: sha512-3vGBu2TcLwH5ZONzLPdAA1BH+usowxneSgldbawya6fLEvuhuqyUmrm3eCqhxo1SM9wolF/BFdclRd5Ktb7W9w==}
    dev: false

  /@bentley/process-physical-schema/1.0.2:
    resolution: {integrity: sha512-u4u3L83JaxI/2NfWHVMWYUUi4CP9sIA7sJXiioJQgSgnz+hXZOb+KPe3t+6YH7CAgv30lTUWOYMMtqJTXd016A==}
    dev: false

  /@bentley/quantity-takeoffs-aspects-schema/1.0.1:
    resolution: {integrity: sha512-ufOI4M0zyRuf9qvQfVuvra3AFNA2xo9OOPjYq6/ffLptQtoocrmnLq+pfhMMPnY5JnSSt0CavzhxM0d6Ynzkhg==}

  /@bentley/road-rail-units-schema/1.0.1:
    resolution: {integrity: sha512-7vHunp5SZrxiCErMhibOmbO1DYCx1Fm3pJZ4SYBAJBtEDbmkdI8yrhcNf6PRYHBpTsfbzdWeOWCcG1A4zulY/A==}
    dev: false

  /@bentley/spatial-composition-schema/1.0.1:
    resolution: {integrity: sha512-ldAGnxs2zsjzCWG2jFtcZ0IMuNvTUM5e9JV38EsFMWbdIjXmZaX+Tx/t2vDEUgOqfCvo4Fb98YKpdclJcnSDrw==}
    dev: true

  /@bentley/structural-physical-schema/1.0.1:
    resolution: {integrity: sha512-ND+R4BwoZlOhq0nNgF82v87LhtVW9Oydl6+ExezqPn3G3CdBjoPkTzT7LDVyXX7cOOIQOD3efvwOWBiGh3sShQ==}
    dev: true

  /@bentley/units-schema/1.0.8:
    resolution: {integrity: sha512-mib0MBPNxT6xS1Spihn/VZeYGRvhbfjZ/O2/FaRDHc9J3dymtCqL/1Q/iTY5fscqUWvr9TdJjx+ICPmb5Wr4HQ==}
    dev: true

  /@colors/colors/1.6.0:
    resolution: {integrity: sha512-Ir+AOibqzrIsL6ajt3Rz3LskB7OiMVHqltZmspbW/TJuTVuyOMirVqAkjfY6JISiLHgyNqicAC8AyHHGzNd/dA==}
    engines: {node: '>=0.1.90'}
    dev: false

  /@cspotcode/source-map-support/0.8.1:
    resolution: {integrity: sha512-IchNf6dN4tHoMFIn/7OE8LWZ19Y6q/67Bmf6vnGREv8RSbBVb9LPJxEcnwrcwX6ixSvaiGoomAUvu4YSxXrVgw==}
    engines: {node: '>=12'}
    dependencies:
      '@jridgewell/trace-mapping': 0.3.9
    dev: true

  /@dabh/diagnostics/2.0.3:
    resolution: {integrity: sha512-hrlQOIi7hAfzsMqlGSFyVucrx38O+j6wiGOf//H2ecvIEqYN4ADBSS2iLMh5UFyDunCNniUIPk/q3riFv45xRA==}
    dependencies:
      colorspace: 1.1.4
      enabled: 2.0.0
      kuler: 2.0.0
    dev: false

  /@discoveryjs/json-ext/0.5.7:
    resolution: {integrity: sha512-dBVuXR082gk3jsFp7Rd/JI4kytwGHecnCoTtXFb7DB6CNHp4rg5k1bhg0nWdLGLnOV71lmDzGQaLMy8iPLY0pw==}
    engines: {node: '>=10.0.0'}
    dev: true

  /@electron/get/2.0.3:
    resolution: {integrity: sha512-Qkzpg2s9GnVV2I2BjRksUi43U5e6+zaQMcjoJy0C+C5oxaKl+fmckGDQFtRpZpZV0NQekuZZ+tGz7EA9TVnQtQ==}
    engines: {node: '>=12'}
    dependencies:
      debug: 4.3.4
      env-paths: 2.2.1
      fs-extra: 8.1.0
      got: 11.8.6
      progress: 2.0.3
      semver: 6.3.1
      sumchecker: 3.0.1
    optionalDependencies:
      global-agent: 3.0.0
    transitivePeerDependencies:
      - supports-color

  /@es-joy/jsdoccomment/0.42.0:
    resolution: {integrity: sha512-R1w57YlVA6+YE01wch3GPYn6bCsrOV3YW/5oGGE2tmX6JcL9Nr+b5IikrjMPF+v9CV3ay+obImEdsDhovhJrzw==}
    engines: {node: '>=16'}
    dependencies:
      comment-parser: 1.4.1
      esquery: 1.5.0
      jsdoc-type-pratt-parser: 4.0.0

  /@esbuild/android-arm/0.18.20:
    resolution: {integrity: sha512-fyi7TDI/ijKKNZTUJAQqiG5T7YjJXgnzkURqmGj13C6dCqckZBLdl4h7bkhHt/t0WP+zO9/zwroDvANaOqO5Sw==}
    engines: {node: '>=12'}
    cpu: [arm]
    os: [android]
    requiresBuild: true
    dev: true
    optional: true

  /@esbuild/android-arm64/0.18.20:
    resolution: {integrity: sha512-Nz4rJcchGDtENV0eMKUNa6L12zz2zBDXuhj/Vjh18zGqB44Bi7MBMSXjgunJgjRhCmKOjnPuZp4Mb6OKqtMHLQ==}
    engines: {node: '>=12'}
    cpu: [arm64]
    os: [android]
    requiresBuild: true
    dev: true
    optional: true

  /@esbuild/android-x64/0.18.20:
    resolution: {integrity: sha512-8GDdlePJA8D6zlZYJV/jnrRAi6rOiNaCC/JclcXpB+KIuvfBN4owLtgzY2bsxnx666XjJx2kDPUmnTtR8qKQUg==}
    engines: {node: '>=12'}
    cpu: [x64]
    os: [android]
    requiresBuild: true
    dev: true
    optional: true

  /@esbuild/darwin-arm64/0.18.20:
    resolution: {integrity: sha512-bxRHW5kHU38zS2lPTPOyuyTm+S+eobPUnTNkdJEfAddYgEcll4xkT8DB9d2008DtTbl7uJag2HuE5NZAZgnNEA==}
    engines: {node: '>=12'}
    cpu: [arm64]
    os: [darwin]
    requiresBuild: true
    dev: true
    optional: true

  /@esbuild/darwin-x64/0.18.20:
    resolution: {integrity: sha512-pc5gxlMDxzm513qPGbCbDukOdsGtKhfxD1zJKXjCCcU7ju50O7MeAZ8c4krSJcOIJGFR+qx21yMMVYwiQvyTyQ==}
    engines: {node: '>=12'}
    cpu: [x64]
    os: [darwin]
    requiresBuild: true
    dev: true
    optional: true

  /@esbuild/freebsd-arm64/0.18.20:
    resolution: {integrity: sha512-yqDQHy4QHevpMAaxhhIwYPMv1NECwOvIpGCZkECn8w2WFHXjEwrBn3CeNIYsibZ/iZEUemj++M26W3cNR5h+Tw==}
    engines: {node: '>=12'}
    cpu: [arm64]
    os: [freebsd]
    requiresBuild: true
    dev: true
    optional: true

  /@esbuild/freebsd-x64/0.18.20:
    resolution: {integrity: sha512-tgWRPPuQsd3RmBZwarGVHZQvtzfEBOreNuxEMKFcd5DaDn2PbBxfwLcj4+aenoh7ctXcbXmOQIn8HI6mCSw5MQ==}
    engines: {node: '>=12'}
    cpu: [x64]
    os: [freebsd]
    requiresBuild: true
    dev: true
    optional: true

  /@esbuild/linux-arm/0.18.20:
    resolution: {integrity: sha512-/5bHkMWnq1EgKr1V+Ybz3s1hWXok7mDFUMQ4cG10AfW3wL02PSZi5kFpYKrptDsgb2WAJIvRcDm+qIvXf/apvg==}
    engines: {node: '>=12'}
    cpu: [arm]
    os: [linux]
    requiresBuild: true
    dev: true
    optional: true

  /@esbuild/linux-arm64/0.18.20:
    resolution: {integrity: sha512-2YbscF+UL7SQAVIpnWvYwM+3LskyDmPhe31pE7/aoTMFKKzIc9lLbyGUpmmb8a8AixOL61sQ/mFh3jEjHYFvdA==}
    engines: {node: '>=12'}
    cpu: [arm64]
    os: [linux]
    requiresBuild: true
    dev: true
    optional: true

  /@esbuild/linux-ia32/0.18.20:
    resolution: {integrity: sha512-P4etWwq6IsReT0E1KHU40bOnzMHoH73aXp96Fs8TIT6z9Hu8G6+0SHSw9i2isWrD2nbx2qo5yUqACgdfVGx7TA==}
    engines: {node: '>=12'}
    cpu: [ia32]
    os: [linux]
    requiresBuild: true
    dev: true
    optional: true

  /@esbuild/linux-loong64/0.18.20:
    resolution: {integrity: sha512-nXW8nqBTrOpDLPgPY9uV+/1DjxoQ7DoB2N8eocyq8I9XuqJ7BiAMDMf9n1xZM9TgW0J8zrquIb/A7s3BJv7rjg==}
    engines: {node: '>=12'}
    cpu: [loong64]
    os: [linux]
    requiresBuild: true
    dev: true
    optional: true

  /@esbuild/linux-mips64el/0.18.20:
    resolution: {integrity: sha512-d5NeaXZcHp8PzYy5VnXV3VSd2D328Zb+9dEq5HE6bw6+N86JVPExrA6O68OPwobntbNJ0pzCpUFZTo3w0GyetQ==}
    engines: {node: '>=12'}
    cpu: [mips64el]
    os: [linux]
    requiresBuild: true
    dev: true
    optional: true

  /@esbuild/linux-ppc64/0.18.20:
    resolution: {integrity: sha512-WHPyeScRNcmANnLQkq6AfyXRFr5D6N2sKgkFo2FqguP44Nw2eyDlbTdZwd9GYk98DZG9QItIiTlFLHJHjxP3FA==}
    engines: {node: '>=12'}
    cpu: [ppc64]
    os: [linux]
    requiresBuild: true
    dev: true
    optional: true

  /@esbuild/linux-riscv64/0.18.20:
    resolution: {integrity: sha512-WSxo6h5ecI5XH34KC7w5veNnKkju3zBRLEQNY7mv5mtBmrP/MjNBCAlsM2u5hDBlS3NGcTQpoBvRzqBcRtpq1A==}
    engines: {node: '>=12'}
    cpu: [riscv64]
    os: [linux]
    requiresBuild: true
    dev: true
    optional: true

  /@esbuild/linux-s390x/0.18.20:
    resolution: {integrity: sha512-+8231GMs3mAEth6Ja1iK0a1sQ3ohfcpzpRLH8uuc5/KVDFneH6jtAJLFGafpzpMRO6DzJ6AvXKze9LfFMrIHVQ==}
    engines: {node: '>=12'}
    cpu: [s390x]
    os: [linux]
    requiresBuild: true
    dev: true
    optional: true

  /@esbuild/linux-x64/0.18.20:
    resolution: {integrity: sha512-UYqiqemphJcNsFEskc73jQ7B9jgwjWrSayxawS6UVFZGWrAAtkzjxSqnoclCXxWtfwLdzU+vTpcNYhpn43uP1w==}
    engines: {node: '>=12'}
    cpu: [x64]
    os: [linux]
    requiresBuild: true
    dev: true
    optional: true

  /@esbuild/netbsd-x64/0.18.20:
    resolution: {integrity: sha512-iO1c++VP6xUBUmltHZoMtCUdPlnPGdBom6IrO4gyKPFFVBKioIImVooR5I83nTew5UOYrk3gIJhbZh8X44y06A==}
    engines: {node: '>=12'}
    cpu: [x64]
    os: [netbsd]
    requiresBuild: true
    dev: true
    optional: true

  /@esbuild/openbsd-x64/0.18.20:
    resolution: {integrity: sha512-e5e4YSsuQfX4cxcygw/UCPIEP6wbIL+se3sxPdCiMbFLBWu0eiZOJ7WoD+ptCLrmjZBK1Wk7I6D/I3NglUGOxg==}
    engines: {node: '>=12'}
    cpu: [x64]
    os: [openbsd]
    requiresBuild: true
    dev: true
    optional: true

  /@esbuild/sunos-x64/0.18.20:
    resolution: {integrity: sha512-kDbFRFp0YpTQVVrqUd5FTYmWo45zGaXe0X8E1G/LKFC0v8x0vWrhOWSLITcCn63lmZIxfOMXtCfti/RxN/0wnQ==}
    engines: {node: '>=12'}
    cpu: [x64]
    os: [sunos]
    requiresBuild: true
    dev: true
    optional: true

  /@esbuild/win32-arm64/0.18.20:
    resolution: {integrity: sha512-ddYFR6ItYgoaq4v4JmQQaAI5s7npztfV4Ag6NrhiaW0RrnOXqBkgwZLofVTlq1daVTQNhtI5oieTvkRPfZrePg==}
    engines: {node: '>=12'}
    cpu: [arm64]
    os: [win32]
    requiresBuild: true
    dev: true
    optional: true

  /@esbuild/win32-ia32/0.18.20:
    resolution: {integrity: sha512-Wv7QBi3ID/rROT08SABTS7eV4hX26sVduqDOTe1MvGMjNd3EjOz4b7zeexIR62GTIEKrfJXKL9LFxTYgkyeu7g==}
    engines: {node: '>=12'}
    cpu: [ia32]
    os: [win32]
    requiresBuild: true
    dev: true
    optional: true

  /@esbuild/win32-x64/0.18.20:
    resolution: {integrity: sha512-kTdfRcSiDfQca/y9QIkng02avJ+NCaQvrMejlsB3RRv5sE9rRoeBPISaZpKxHELzRxZyLvNts1P27W3wV+8geQ==}
    engines: {node: '>=12'}
    cpu: [x64]
    os: [win32]
    requiresBuild: true
    dev: true
    optional: true

  /@eslint-community/eslint-utils/4.4.0_eslint@8.44.0:
    resolution: {integrity: sha512-1/sA4dwrzBAyeUoQ6oxahHKmrZvsnLCg4RfxW3ZFGGmQkSNQPFNLV9CUEFQP1x9EYXHTo5p6xdhZM1Ne9p/AfA==}
    engines: {node: ^12.22.0 || ^14.17.0 || >=16.0.0}
    peerDependencies:
      eslint: ^6.0.0 || ^7.0.0 || >=8.0.0
    dependencies:
      eslint: 8.44.0
      eslint-visitor-keys: 3.4.3

  /@eslint-community/regexpp/4.10.0:
    resolution: {integrity: sha512-Cu96Sd2By9mCNTx2iyKOmq10v22jUVQv0lQnlGNy16oE9589yE+QADPbrMGCkA51cKZSg3Pu/aTJVTGfL/qjUA==}
    engines: {node: ^12.0.0 || ^14.0.0 || >=16.0.0}

  /@eslint/eslintrc/2.1.4:
    resolution: {integrity: sha512-269Z39MS6wVJtsoUl10L60WdkhJVdPG24Q4eZTH3nnF6lpvSShEK3wQjDX9JRWAUPvPh7COouPpU9IrqaZFvtQ==}
    engines: {node: ^12.22.0 || ^14.17.0 || >=16.0.0}
    dependencies:
      ajv: 6.12.6
      debug: 4.3.4
      espree: 9.6.1
      globals: 13.24.0
      ignore: 5.3.0
      import-fresh: 3.3.0
      js-yaml: 4.1.0
      minimatch: 3.1.2
      strip-json-comments: 3.1.1
    transitivePeerDependencies:
      - supports-color

  /@eslint/js/8.44.0:
    resolution: {integrity: sha512-Ag+9YM4ocKQx9AarydN0KY2j0ErMHNIocPDrVo8zAE44xLTjEtz81OdR68/cydGtk6m6jDb5Za3r2useMzYmSw==}
    engines: {node: ^12.22.0 || ^14.17.0 || >=16.0.0}

  /@humanwhocodes/config-array/0.11.14:
    resolution: {integrity: sha512-3T8LkOmg45BV5FICb15QQMsyUSWrQ8AygVfC7ZG32zOalnqrilm018ZVCw0eapXux8FtA33q8PSRSstjee3jSg==}
    engines: {node: '>=10.10.0'}
    dependencies:
      '@humanwhocodes/object-schema': 2.0.2
      debug: 4.3.4
      minimatch: 3.1.2
    transitivePeerDependencies:
      - supports-color

  /@humanwhocodes/module-importer/1.0.1:
    resolution: {integrity: sha512-bxveV4V8v5Yb4ncFTT3rPSgZBOpCkjfK0y4oVVVJwIuDVBRMDXrPyXRL988i5ap9m9bnyEEjWfm5WkBmtffLfA==}
    engines: {node: '>=12.22'}

  /@humanwhocodes/object-schema/2.0.2:
    resolution: {integrity: sha512-6EwiSjwWYP7pTckG6I5eyFANjPhmPjUX9JRLUSfNPC7FX7zK9gyZAfUEaECL6ALTpGX5AjnBq3C9XmVWPitNpw==}

  /@isaacs/cliui/8.0.2:
    resolution: {integrity: sha512-O8jcjabXaleOG9DQ0+ARXWZBTfnP4WNAqzuiJK7ll44AmxGKv/J2M4TPjxjY3znBCfvBXFzucm1twdyFybFqEA==}
    engines: {node: '>=12'}
    dependencies:
      string-width: 5.1.2
      string-width-cjs: /string-width/4.2.3
      strip-ansi: 7.1.0
      strip-ansi-cjs: /strip-ansi/6.0.1
      wrap-ansi: 8.1.0
      wrap-ansi-cjs: /wrap-ansi/7.0.0

  /@istanbuljs/load-nyc-config/1.1.0:
    resolution: {integrity: sha512-VjeHSlIzpv/NyD3N0YuHfXOPDIixcA1q2ZV98wsMqcYlPmv2n3Yb2lYP9XMElnaFVXg5A7YLTeLu6V84uQDjmQ==}
    engines: {node: '>=8'}
    dependencies:
      camelcase: 5.3.1
      find-up: 4.1.0
      get-package-type: 0.1.0
      js-yaml: 3.14.1
      resolve-from: 5.0.0

  /@istanbuljs/schema/0.1.3:
    resolution: {integrity: sha512-ZXRY4jNvVgSVQ8DL3LTcakaAtXwTVUxE81hslsyD2AtoXW/wVob10HkOJ1X/pAlcI7D+2YoZKg5do8G/w6RYgA==}
    engines: {node: '>=8'}

  /@itwin/browser-authorization/1.0.1_mdtbcqczpmeuv6yjzfaigjndwi:
    resolution: {integrity: sha512-UqPhiFuNrjhlDdPvUZXd3zULbmdGQ2GyMGOsLLdR+/DctRkEy6asxcaf10v/qBdEBhH7IF8TjA4vS0GWvbSVfg==}
    peerDependencies:
      '@itwin/core-bentley': ^3.3.0 || ^4.0.0
    dependencies:
      '@itwin/core-bentley': link:../../core/bentley
      '@itwin/core-common': link:../../core/common
      oidc-client-ts: 2.4.0
    dev: false

  /@itwin/certa/3.8.0:
    resolution: {integrity: sha512-7Vl2PtJH43ZAmAbGFNqy6eW/+j7zq/nI8HvrauaqupbvHaCWPyaI8T98A5hScR7TlIPpB9sCU/+5Fjxs34BfQw==}
    hasBin: true
    peerDependencies:
      electron: '>=14.0.0 <18.0.0 || >=22.0.0 <24.0.0'
    peerDependenciesMeta:
      electron:
        optional: true
    dependencies:
      detect-port: 1.3.0
      express: 4.18.2
      jsonc-parser: 2.0.3
      lodash: 4.17.21
      mocha: 10.2.0
      puppeteer: 15.5.0
      source-map-support: 0.5.21
      yargs: 17.4.0
    transitivePeerDependencies:
      - bufferutil
      - encoding
      - supports-color
      - utf-8-validate

  /@itwin/certa/3.8.0_electron@30.0.0:
    resolution: {integrity: sha512-7Vl2PtJH43ZAmAbGFNqy6eW/+j7zq/nI8HvrauaqupbvHaCWPyaI8T98A5hScR7TlIPpB9sCU/+5Fjxs34BfQw==}
    hasBin: true
    peerDependencies:
      electron: '>=14.0.0 <18.0.0 || >=22.0.0 <24.0.0'
    peerDependenciesMeta:
      electron:
        optional: true
    dependencies:
      detect-port: 1.3.0
      electron: 30.0.0
      express: 4.18.2
      jsonc-parser: 2.0.3
      lodash: 4.17.21
      mocha: 10.2.0
      puppeteer: 15.5.0
      source-map-support: 0.5.21
      yargs: 17.4.0
    transitivePeerDependencies:
      - bufferutil
      - encoding
      - supports-color
      - utf-8-validate

  /@itwin/cloud-agnostic-core/2.1.0:
    resolution: {integrity: sha512-nVFJ55+sj3IExsXwPXJwtud2cK1+5gYsS1Q96Vz6pBQ1rn84i22JUwGmlBrvf3Em6obseBaDQ6GCRA4aUpAjgQ==}
    engines: {node: '>=12.20 <19.0.0'}
    peerDependencies:
      inversify: ^6.0.1
      reflect-metadata: ^0.1.13
    dev: false

  /@itwin/cloud-agnostic-core/2.1.0_scz6qrwecfbbxg4vskopkl3a7u:
    resolution: {integrity: sha512-nVFJ55+sj3IExsXwPXJwtud2cK1+5gYsS1Q96Vz6pBQ1rn84i22JUwGmlBrvf3Em6obseBaDQ6GCRA4aUpAjgQ==}
    engines: {node: '>=12.20 <19.0.0'}
    peerDependencies:
      inversify: ^6.0.1
      reflect-metadata: ^0.1.13
    dependencies:
      inversify: 6.0.1
      reflect-metadata: 0.1.13
    dev: false

  /@itwin/cloud-agnostic-core/2.2.2:
    resolution: {integrity: sha512-VViXBruwA8dgsVNgOg1gnAid6hbw/iqZT1BLgBGsmvrr8ZOsu6M/gFora6Rqkol3ZW5df4u/vp+xcZu2CiB0Uw==}
    engines: {node: '>=12.20 <19.0.0'}
    peerDependencies:
      inversify: ^6.0.1
      reflect-metadata: ^0.1.13

  /@itwin/cloud-agnostic-core/2.2.2_scz6qrwecfbbxg4vskopkl3a7u:
    resolution: {integrity: sha512-VViXBruwA8dgsVNgOg1gnAid6hbw/iqZT1BLgBGsmvrr8ZOsu6M/gFora6Rqkol3ZW5df4u/vp+xcZu2CiB0Uw==}
    engines: {node: '>=12.20 <19.0.0'}
    peerDependencies:
      inversify: ^6.0.1
      reflect-metadata: ^0.1.13
    dependencies:
      inversify: 6.0.1
      reflect-metadata: 0.1.13
    dev: false

  /@itwin/electron-authorization/0.14.1_bplkyfia6fpabkwkmq6hai5lru:
    resolution: {integrity: sha512-NslwCLw129obJHBRMcV/MdykqbD7d93SKTYOOBdaEab2T2niGCmCTJAOkjcWiZZMU0SwmjyxmY9iqdZjvvIqCA==}
    peerDependencies:
      '@itwin/core-bentley': ^3.3.0 || ^4.0.0
      electron: '>=23.0.0 <25.0.0'
    dependencies:
      '@itwin/core-bentley': link:../../core/bentley
      '@itwin/core-common': link:../../core/common
      '@openid/appauth': 1.3.1
      electron: 30.0.0
      keytar: 7.9.0
      username: 5.1.0
    transitivePeerDependencies:
      - debug
    dev: false

  /@itwin/eslint-plugin/4.0.0-dev.52_r6fjndk6k4skjcbozishmsan5a:
    resolution: {integrity: sha512-y1X/+dRCxBJTZgJjQbKap/l7cAXx5MaRt1FWAsEzzJ48hEvUDBjLQfdtFXbjXRZWPyc1WQ2OyLnD4NnppsABOg==}
    engines: {node: ^18.18.0 || >=20.0.0}
    hasBin: true
    peerDependencies:
      eslint: ^8.56.0
      typescript: ^3.7.0 || ^4.0.0 || ^5.0.0
    dependencies:
      '@typescript-eslint/eslint-plugin': 7.0.2_tvt57mchvcm4v3ea52tuww4zha
      '@typescript-eslint/parser': 7.0.2_r6fjndk6k4skjcbozishmsan5a
      eslint: 8.44.0
      eslint-plugin-deprecation: 2.0.0_r6fjndk6k4skjcbozishmsan5a
      eslint-plugin-import: 2.29.1_eslint@8.44.0
      eslint-plugin-jam3: 0.2.3
      eslint-plugin-jsdoc: 48.0.6_eslint@8.44.0
      eslint-plugin-jsx-a11y: 6.8.0_eslint@8.44.0
      eslint-plugin-prefer-arrow: 1.2.3_eslint@8.44.0
      eslint-plugin-react: 7.33.2_eslint@8.44.0
      eslint-plugin-react-hooks: 4.6.0_eslint@8.44.0
      typescript: 5.3.3
      workspace-tools: 0.36.4
    transitivePeerDependencies:
      - supports-color

  /@itwin/imodel-transformer/0.1.1_weqmipkhmjm5vfy37lv47aijmu:
    resolution: {integrity: sha512-93BvB8H1rUpOVb6+qzaLyBzU42Xh67lyGnbrsaeOre3U3WiK6taoKjVjKOHjRcQnRZ7+enbZXAOUzfGtquaxIQ==}
    engines: {node: ^18.0.0}
    peerDependencies:
      '@itwin/core-backend': 3.6.0 - 3.6.1
      '@itwin/core-bentley': 3.6.0 - 3.6.1
      '@itwin/core-common': 3.6.0 - 3.6.1
      '@itwin/core-geometry': 3.6.0 - 3.6.1
      '@itwin/ecschema-metadata': 3.6.0 - 3.6.1
    dependencies:
      '@itwin/core-backend': link:../../core/backend
      '@itwin/core-bentley': link:../../core/bentley
      '@itwin/core-common': link:../../core/common
      '@itwin/core-geometry': link:../../core/geometry
      '@itwin/core-quantity': link:../../core/quantity
      '@itwin/ecschema-metadata': link:../../core/ecschema-metadata
      semver: 7.3.5
    dev: false

  /@itwin/imodels-access-backend/5.0.1_wj555zckjupkhkzyssqqpl4sei:
    resolution: {integrity: sha512-RAPhMbfNW0EynbclD07KbTKy4E4bMS8lv2Q4ZsNtjLOde+QPjpO+ll/Y7e4BTjK6HjxNOzCHtP/8dH/5WU8hSA==}
    peerDependencies:
      '@itwin/core-backend': ^4.0.0
      '@itwin/core-bentley': ^4.0.0
      '@itwin/core-common': ^4.0.0
    dependencies:
      '@azure/abort-controller': 1.1.0
      '@itwin/core-backend': link:../../core/backend
      '@itwin/core-bentley': link:../../core/bentley
      '@itwin/core-common': link:../../core/common
      '@itwin/imodels-access-common': 5.0.1_mzyk4ayjeukc3ktflsb4gz56li
      '@itwin/imodels-client-authoring': 5.1.0
      axios: 1.6.7
    transitivePeerDependencies:
      - debug
      - encoding
      - inversify
      - reflect-metadata
    dev: false

  /@itwin/imodels-access-common/5.0.1_mzyk4ayjeukc3ktflsb4gz56li:
    resolution: {integrity: sha512-bIAlAHv7lUi0GlasEjEyvvCWg816+YW8Rrc5X74c9FoYKT63ut4n1H2NLJ5i1japggwB/ss07eJo4p7rUDxzSg==}
    peerDependencies:
      '@itwin/core-bentley': ^4.0.0
      '@itwin/core-common': ^4.0.0
    dependencies:
      '@itwin/core-bentley': link:../../core/bentley
      '@itwin/core-common': link:../../core/common
      '@itwin/imodels-client-management': 5.1.0
    transitivePeerDependencies:
      - debug
    dev: false

  /@itwin/imodels-access-frontend/5.0.1_ueafa4slb6ohrhyf7kbp6egmha:
    resolution: {integrity: sha512-iQCqA3NEH79Swea0nY0GxN7R5pjbEGg3E8mbTEqp8PPjI7se4/Gp6zeGy8QNhfzBFQiKGr08knLF/rtJyvGP3A==}
    peerDependencies:
      '@itwin/core-bentley': ^4.0.0
      '@itwin/core-common': ^4.0.0
      '@itwin/core-frontend': ^4.0.0
    dependencies:
      '@itwin/core-bentley': link:../../core/bentley
      '@itwin/core-common': link:../../core/common
      '@itwin/core-frontend': link:../../core/frontend
      '@itwin/imodels-access-common': 5.0.1_mzyk4ayjeukc3ktflsb4gz56li
      '@itwin/imodels-client-management': 5.1.0
    transitivePeerDependencies:
      - debug
    dev: false

  /@itwin/imodels-client-authoring/5.1.0:
    resolution: {integrity: sha512-ftgwDRoOqFYhcGzAOm/qGNPMtORjAsHhYDIjtGpOzA//0SQPgd0wC4MkH2biS0gyTVlL/qkrNldV8+xTw11Q2g==}
    dependencies:
      '@azure/storage-blob': 12.13.0
      '@itwin/imodels-client-management': 5.1.0
      '@itwin/object-storage-azure': 2.2.2
      '@itwin/object-storage-core': 2.2.2
    transitivePeerDependencies:
      - debug
      - encoding
      - inversify
      - reflect-metadata
    dev: false

  /@itwin/imodels-client-management/5.1.0:
    resolution: {integrity: sha512-DADjPoDkCY4PYcI06uKkB+FB5pilLMtb9bikbYdz7F4p2IiQo7ITAGDtjeCQaEAeMUMSeJ5WubaqFat52mchAA==}
    dependencies:
      axios: 1.6.7
    transitivePeerDependencies:
      - debug
    dev: false

  /@itwin/itwins-client/1.2.0:
    resolution: {integrity: sha512-J0yksZPMVYYp8KotRJ8u7uzz8zBIFq8gqDamBDtG2hy8Uv0MnoYDooPoFOR7zhm3JNdjMrb4Vcz0Z+ZwJ7GoRg==}
    dependencies:
      axios: 0.25.0
    transitivePeerDependencies:
      - debug

  /@itwin/object-storage-azure/2.2.2:
    resolution: {integrity: sha512-bRnRmOX4DK5BAvzii4rsVRuzV5LruBq1MP823sbHnOrop7BKNTkTup5qWHOXOmY71fJ/t26JukBwEIx9eMuOsA==}
    engines: {node: '>=12.20 <19.0.0'}
    peerDependencies:
      inversify: ^6.0.1
      reflect-metadata: ^0.1.13
    dependencies:
      '@azure/core-paging': 1.5.0
      '@azure/storage-blob': 12.13.0
      '@itwin/cloud-agnostic-core': 2.2.2
      '@itwin/object-storage-core': 2.2.2
    transitivePeerDependencies:
      - debug
      - encoding
    dev: false

  /@itwin/object-storage-azure/2.2.2_scz6qrwecfbbxg4vskopkl3a7u:
    resolution: {integrity: sha512-bRnRmOX4DK5BAvzii4rsVRuzV5LruBq1MP823sbHnOrop7BKNTkTup5qWHOXOmY71fJ/t26JukBwEIx9eMuOsA==}
    engines: {node: '>=12.20 <19.0.0'}
    peerDependencies:
      inversify: ^6.0.1
      reflect-metadata: ^0.1.13
    dependencies:
      '@azure/core-paging': 1.5.0
      '@azure/storage-blob': 12.13.0
      '@itwin/cloud-agnostic-core': 2.2.2_scz6qrwecfbbxg4vskopkl3a7u
      '@itwin/object-storage-core': 2.2.2_scz6qrwecfbbxg4vskopkl3a7u
      inversify: 6.0.1
      reflect-metadata: 0.1.13
    transitivePeerDependencies:
      - debug
      - encoding
    dev: false

  /@itwin/object-storage-core/2.2.2:
    resolution: {integrity: sha512-yaMAWmDvBRWtH/CFkG02y5B+JaA7W8j0Vquk1dAkoxTxCTTQ54w77wJjpGGLGmNs9qO09K3FsXQnrYMRx/ZzzQ==}
    engines: {node: '>=12.20 <19.0.0'}
    peerDependencies:
      inversify: ^6.0.1
      reflect-metadata: ^0.1.13
    dependencies:
      '@itwin/cloud-agnostic-core': 2.2.2
      axios: 1.6.5
    transitivePeerDependencies:
      - debug

  /@itwin/object-storage-core/2.2.2_scz6qrwecfbbxg4vskopkl3a7u:
    resolution: {integrity: sha512-yaMAWmDvBRWtH/CFkG02y5B+JaA7W8j0Vquk1dAkoxTxCTTQ54w77wJjpGGLGmNs9qO09K3FsXQnrYMRx/ZzzQ==}
    engines: {node: '>=12.20 <19.0.0'}
    peerDependencies:
      inversify: ^6.0.1
      reflect-metadata: ^0.1.13
    dependencies:
      '@itwin/cloud-agnostic-core': 2.2.2_scz6qrwecfbbxg4vskopkl3a7u
      axios: 1.6.5
      inversify: 6.0.1
      reflect-metadata: 0.1.13
    transitivePeerDependencies:
      - debug
    dev: false

  /@itwin/oidc-signin-tool/3.6.0_bplkyfia6fpabkwkmq6hai5lru:
    resolution: {integrity: sha512-Zvdmckc+EzSEuY7pFakhhbUFkUM56RaHdce5b5OBOhIKB97Yxier9rMl6g7z1Ariahai2VXgpOrLb62fDk8qLg==}
    peerDependencies:
      '@itwin/core-bentley': ^3.3.0
    dependencies:
      '@itwin/certa': 3.8.0_electron@30.0.0
      '@itwin/core-bentley': link:../../core/bentley
      dotenv: 10.0.0
      dotenv-expand: 5.1.0
      openid-client: 4.7.4
      puppeteer: 13.7.0
    transitivePeerDependencies:
      - bufferutil
      - electron
      - encoding
      - supports-color
      - utf-8-validate

  /@itwin/oidc-signin-tool/3.6.0_mdtbcqczpmeuv6yjzfaigjndwi:
    resolution: {integrity: sha512-Zvdmckc+EzSEuY7pFakhhbUFkUM56RaHdce5b5OBOhIKB97Yxier9rMl6g7z1Ariahai2VXgpOrLb62fDk8qLg==}
    peerDependencies:
      '@itwin/core-bentley': ^3.3.0
    dependencies:
      '@itwin/certa': 3.8.0
      '@itwin/core-bentley': link:../../core/bentley
      dotenv: 10.0.0
      dotenv-expand: 5.1.0
      openid-client: 4.7.4
      puppeteer: 13.7.0
    transitivePeerDependencies:
      - bufferutil
      - electron
      - encoding
      - supports-color
      - utf-8-validate

  /@itwin/reality-data-client/1.1.0_mdtbcqczpmeuv6yjzfaigjndwi:
    resolution: {integrity: sha512-mPcBFaufYjmwO+PqmPlFe6GD8PyN8phIbZZvt5QUwgRJI/B/oE6pYDJrvIaFG8D2slDOc3nlbQKbk8vTnBWQ9A==}
    peerDependencies:
      '@itwin/core-bentley': ^4.0.0
    dependencies:
      '@itwin/core-bentley': link:../../core/bentley
      '@itwin/core-common': link:../../core/common
      '@itwin/core-geometry': link:../../core/geometry
      axios: 1.6.5
    transitivePeerDependencies:
      - debug
    dev: false

  /@itwin/service-authorization/0.6.3_mdtbcqczpmeuv6yjzfaigjndwi:
    resolution: {integrity: sha512-dJgNADV4eo76epyef0Qr3E1zvC2VhmLs6eDtyJC2stlEHq/aFwtZvhsHlGelgsEOKab/HqY8X6TDEWJ/gK0eew==}
    peerDependencies:
      '@itwin/core-bentley': ^3.0.0
    dependencies:
      '@itwin/core-bentley': link:../../core/bentley
      jsonwebtoken: 9.0.2
      jwks-rsa: 2.1.5
      openid-client: 4.7.4
    transitivePeerDependencies:
      - supports-color
    dev: false

  /@itwin/unified-selection/0.1.0:
    resolution: {integrity: sha512-1Pe2i3sw5dK4h394uC5wTRWvnXxeBZGv+t9LcG7tQr2L+l0Hv+Ryo5+yTN34kABEhMe2UwSHnBRU8jOGsiorIQ==}
    dev: false

  /@jridgewell/gen-mapping/0.3.3:
    resolution: {integrity: sha512-HLhSWOLRi875zjjMG/r+Nv0oCW8umGb0BgEhyX3dDX3egwZtB8PqLnjz3yedt8R5StBrzcg4aBpnh8UA9D1BoQ==}
    engines: {node: '>=6.0.0'}
    dependencies:
      '@jridgewell/set-array': 1.1.2
      '@jridgewell/sourcemap-codec': 1.4.15
      '@jridgewell/trace-mapping': 0.3.22

  /@jridgewell/resolve-uri/3.1.1:
    resolution: {integrity: sha512-dSYZh7HhCDtCKm4QakX0xFpsRDqjjtZf/kjI/v3T3Nwt5r8/qz/M19F9ySyOqU94SXBmeG9ttTul+YnR4LOxFA==}
    engines: {node: '>=6.0.0'}

  /@jridgewell/set-array/1.1.2:
    resolution: {integrity: sha512-xnkseuNADM0gt2bs+BvhO0p78Mk762YnZdsuzFV018NoG1Sj1SCQvpSqa7XUaTam5vAGasABV9qXASMKnFMwMw==}
    engines: {node: '>=6.0.0'}

  /@jridgewell/source-map/0.3.5:
    resolution: {integrity: sha512-UTYAUj/wviwdsMfzoSJspJxbkH5o1snzwX0//0ENX1u/55kkZZkcTZP6u9bwKGkv+dkk9at4m1Cpt0uY80kcpQ==}
    dependencies:
      '@jridgewell/gen-mapping': 0.3.3
      '@jridgewell/trace-mapping': 0.3.22

  /@jridgewell/sourcemap-codec/1.4.15:
    resolution: {integrity: sha512-eF2rxCRulEKXHTRiDrDy6erMYWqNw4LPdQ8UQA4huuxaQsVeRPFl2oM8oDGxMFhJUWZf9McpLtJasDDZb/Bpeg==}

  /@jridgewell/trace-mapping/0.3.22:
    resolution: {integrity: sha512-Wf963MzWtA2sjrNt+g18IAln9lKnlRp+K2eH4jjIoF1wYeq3aMREpG09xhlhdzS0EjwU7qmUJYangWa+151vZw==}
    dependencies:
      '@jridgewell/resolve-uri': 3.1.1
      '@jridgewell/sourcemap-codec': 1.4.15

  /@jridgewell/trace-mapping/0.3.9:
    resolution: {integrity: sha512-3Belt6tdc8bPgAtbcmdtNJlirVoTmEb5e2gC94PnkwEW9jI6CAHUeoG85tjWP5WquqfavoMtMwiG4P926ZKKuQ==}
    dependencies:
      '@jridgewell/resolve-uri': 3.1.1
      '@jridgewell/sourcemap-codec': 1.4.15
    dev: true

  /@js-joda/core/5.6.1:
    resolution: {integrity: sha512-Xla/d7ZMMR6+zRd6lTio0wRZECfcfFJP7GGe9A9L4tDOlD5CX4YcZ4YZle9w58bBYzssojVapI84RraKWDQZRg==}
    dev: false

  /@loaders.gl/core/3.1.6:
    resolution: {integrity: sha512-/UA+xrgJKDW18zYU8wJ4QQLtfiC7HPU9zXZZUjsrTKE39v/Tcq8t0O3dSr2B9I8n4cy5SpgTC3gvBGJQFKe/mw==}
    dependencies:
      '@babel/runtime': 7.23.8
      '@loaders.gl/loader-utils': 3.1.6
      '@loaders.gl/worker-utils': 3.1.6
      probe.gl: 3.6.0
    dev: false

  /@loaders.gl/draco/3.1.6:
    resolution: {integrity: sha512-X7hvGJqMx/io1vH/pogCYOMY04hgHTx8FPddvkf701V2270NRIp5ohClXOABJzTDLjc9B6ekqUQuADyTGTsPEA==}
    dependencies:
      '@babel/runtime': 7.23.8
      '@loaders.gl/loader-utils': 3.1.6
      '@loaders.gl/schema': 3.1.6
      '@loaders.gl/worker-utils': 3.1.6
      draco3d: 1.4.1
    dev: false

  /@loaders.gl/loader-utils/3.1.6:
    resolution: {integrity: sha512-L9QqXjPSCs5SwUy70XIsAmR7ec10bST1nq7kU0bwIt892iQoIPI2iIHy03dsA6/RFkMI28VPA2St3yXbMeuSPw==}
    dependencies:
      '@babel/runtime': 7.23.8
      '@loaders.gl/worker-utils': 3.1.6
      '@probe.gl/stats': 3.6.0
    dev: false

  /@loaders.gl/schema/3.1.6:
    resolution: {integrity: sha512-6l9bcEGLC/KBvyAbZdMpx9jLo9A1Sl15smW+FSI2pZx8BGQZQNePCNvaN3YEywvVIVmz5wF/xAsaCw8Asw9zbw==}
    dependencies:
      '@types/geojson': 7946.0.13
    dev: false

  /@loaders.gl/worker-utils/3.1.6:
    resolution: {integrity: sha512-lfi+b53fhNX0sHqeGiw3WcY1b/RgLFtIrKsovKtAU08/6xQe+QlYJNET8V63HZ1osczIDDKq8eOEZAxDxEmRCA==}
    dependencies:
      '@babel/runtime': 7.23.8
    dev: false

  /@microsoft/api-extractor-model/7.28.8_@types+node@18.16.20:
    resolution: {integrity: sha512-/q6ds8XQVqs4Tq0/HueFiMk0wwJH8RaXHm+Z7XJ9ffeZ+6/oQUh6E0++uVfNoMD0JmZvLTV8++UgQ4dXMRQFWA==}
    dependencies:
      '@microsoft/tsdoc': 0.14.2
      '@microsoft/tsdoc-config': 0.16.2
      '@rushstack/node-core-library': 3.65.0_@types+node@18.16.20
    transitivePeerDependencies:
      - '@types/node'
    dev: false

  /@microsoft/api-extractor/7.40.0_@types+node@18.16.20:
    resolution: {integrity: sha512-U4yTHabfut6WuYUnSM2+FWUsNIJ+w8ZfQGqZWLjH5I/MZvCyDBFyPDIhZAnndd4Vd3pwl4eSBpeMDe8etkCxpA==}
    hasBin: true
    dependencies:
      '@microsoft/api-extractor-model': 7.28.8_@types+node@18.16.20
      '@microsoft/tsdoc': 0.14.2
      '@microsoft/tsdoc-config': 0.16.2
      '@rushstack/node-core-library': 3.65.0_@types+node@18.16.20
      '@rushstack/rig-package': 0.5.1
      '@rushstack/ts-command-line': 4.17.1
      colors: 1.2.5
      lodash: 4.17.21
      resolve: 1.22.8
      semver: 7.5.4
      source-map: 0.6.1
      typescript: 5.3.3
    transitivePeerDependencies:
      - '@types/node'
    dev: false

  /@microsoft/tsdoc-config/0.16.2:
    resolution: {integrity: sha512-OGiIzzoBLgWWR0UdRJX98oYO+XKGf7tiK4Zk6tQ/E4IJqGCe7dvkTvgDZV5cFJUzLGDOjeAXrnZoA6QkVySuxw==}
    dependencies:
      '@microsoft/tsdoc': 0.14.2
      ajv: 6.12.6
      jju: 1.4.0
      resolve: 1.19.0
    dev: false

  /@microsoft/tsdoc/0.14.2:
    resolution: {integrity: sha512-9b8mPpKrfeGRuhFH5iO1iwCLeIIsV6+H1sRfxbkoGXIyQE2BTsPd9zqSqQJ+pv5sJ/hT5M1zvOFL02MnEezFug==}
    dev: false

  /@nodelib/fs.scandir/2.1.5:
    resolution: {integrity: sha512-vq24Bq3ym5HEQm2NKCr3yXDwjc7vTsEThRDnkp2DK9p1uqLR+DHurm/NOTo0KG7HYHU7eppKZj3MyqYuMBf62g==}
    engines: {node: '>= 8'}
    dependencies:
      '@nodelib/fs.stat': 2.0.5
      run-parallel: 1.2.0

  /@nodelib/fs.stat/2.0.5:
    resolution: {integrity: sha512-RkhPPp2zrqDAQA/2jNhnztcPAlv64XdhIp7a7454A5ovI7Bukxgt7MX7udwAu3zg1DcpPU0rz3VV1SeaqvY4+A==}
    engines: {node: '>= 8'}

  /@nodelib/fs.walk/1.2.8:
    resolution: {integrity: sha512-oGB+UxlgWcgQkgwo8GcEGwemoTFt3FIO9ababBmaGwXIoBKZ+GTy0pP185beGg7Llih/NSHSV2XAs1lnznocSg==}
    engines: {node: '>= 8'}
    dependencies:
      '@nodelib/fs.scandir': 2.1.5
      fastq: 1.16.0

  /@openid/appauth/1.2.6:
    resolution: {integrity: sha512-DIK2QLmeCjj0psK82YcmjtDLIJFeBTSl4cVdfJaetXXhhmnKtWXDnlSKpJUwVRcdDE7LNDIv8TO0HbyemjVuaw==}
    dependencies:
      '@types/base64-js': 1.3.2
      '@types/jquery': 3.5.29
      base64-js: 1.5.1
      follow-redirects: 1.15.5
      form-data: 2.5.1
      opener: 1.5.2
    transitivePeerDependencies:
      - debug
    dev: false

  /@openid/appauth/1.3.1:
    resolution: {integrity: sha512-e54kpi219wES2ijPzeHe1kMnT8VKH8YeTd1GAn9BzVBmutz3tBgcG1y8a4pziNr4vNjFnuD4W446Ua7ELnNDiA==}
    dependencies:
      '@types/base64-js': 1.3.2
      '@types/jquery': 3.5.29
      base64-js: 1.5.1
      follow-redirects: 1.15.5
      form-data: 4.0.0
      opener: 1.5.2
    transitivePeerDependencies:
      - debug
    dev: false

  /@opentelemetry/api/1.0.4:
    resolution: {integrity: sha512-BuJuXRSJNQ3QoKA6GWWDyuLpOUck+9hAXNMCnrloc1aWVoy6Xq6t9PUV08aBZ4Lutqq2LEHM486bpZqoViScog==}
    engines: {node: '>=8.0.0'}

  /@panva/asn1.js/1.0.0:
    resolution: {integrity: sha512-UdkG3mLEqXgnlKsWanWcgb6dOjUzJ+XC5f+aWw30qrtjxeNUSfKX1cd5FBzOaXQumoe9nIqeZUvrRJS03HCCtw==}
    engines: {node: '>=10.13.0'}

  /@pkgjs/parseargs/0.11.0:
    resolution: {integrity: sha512-+1VkjdD0QBLPodGrJUeqarH8VAIvQODIbwh9XpP5Syisf7YoQgsJKPNFoqqLQlu+VQ/tVSshMR6loPMn8U+dPg==}
    engines: {node: '>=14'}
    requiresBuild: true
    optional: true

  /@polka/url/1.0.0-next.24:
    resolution: {integrity: sha512-2LuNTFBIO0m7kKIQvvPHN6UE63VjpmL9rnEEaOOaiSPbZK+zUOYIzBAWcED+3XYzhYsd/0mD57VdxAEqqV52CQ==}
    dev: true

  /@probe.gl/env/3.6.0:
    resolution: {integrity: sha512-4tTZYUg/8BICC3Yyb9rOeoKeijKbZHRXBEKObrfPmX4sQmYB15ZOUpoVBhAyJkOYVAM8EkPci6Uw5dLCwx2BEQ==}
    dependencies:
      '@babel/runtime': 7.23.8
    dev: false

  /@probe.gl/log/3.6.0:
    resolution: {integrity: sha512-hjpyenpEvOdowgZ1qMeCJxfRD4JkKdlXz0RC14m42Un62NtOT+GpWyKA4LssT0+xyLULCByRAtG2fzZorpIAcA==}
    dependencies:
      '@babel/runtime': 7.23.8
      '@probe.gl/env': 3.6.0
    dev: false

  /@probe.gl/stats/3.6.0:
    resolution: {integrity: sha512-JdALQXB44OP4kUBN/UrQgzbJe4qokbVF4Y8lkIA8iVCFnjVowWIgkD/z/0QO65yELT54tTrtepw1jScjKB+rhQ==}
    dependencies:
      '@babel/runtime': 7.23.8
    dev: false

  /@rollup/pluginutils/5.1.0:
    resolution: {integrity: sha512-XTIWOPPcpvyKI6L1NHo0lFlCyznUEyPmPY1mc3KpPVDYulHSTvyeLNVW00QTLIAFNhR3kYnJTQHeGqU4M3n09g==}
    engines: {node: '>=14.0.0'}
    peerDependencies:
      rollup: ^1.20.0||^2.0.0||^3.0.0||^4.0.0
    peerDependenciesMeta:
      rollup:
        optional: true
    dependencies:
      '@types/estree': 1.0.5
      estree-walker: 2.0.2
      picomatch: 2.3.1
    dev: true

  /@rushstack/node-core-library/3.65.0_@types+node@18.16.20:
    resolution: {integrity: sha512-4AistGV/26JjSMrBuCc0bh13ayQ5mZo/SpnJjETkmkoKNaqIQpZdWr/T04Sa3DLBc4U2e61cx5ZpDzvTVCo+pQ==}
    peerDependencies:
      '@types/node': '*'
    peerDependenciesMeta:
      '@types/node':
        optional: true
    dependencies:
      '@types/node': 18.16.20
      colors: 1.2.5
      fs-extra: 7.0.1
      import-lazy: 4.0.0
      jju: 1.4.0
      resolve: 1.22.8
      semver: 7.5.4
      z-schema: 5.0.5
    dev: false

  /@rushstack/rig-package/0.5.1:
    resolution: {integrity: sha512-pXRYSe29TjRw7rqxD4WS3HN/sRSbfr+tJs4a9uuaSIBAITbUggygdhuG0VrO0EO+QqH91GhYMN4S6KRtOEmGVA==}
    dependencies:
      resolve: 1.22.8
      strip-json-comments: 3.1.1
    dev: false

  /@rushstack/ts-command-line/4.17.1:
    resolution: {integrity: sha512-2jweO1O57BYP5qdBGl6apJLB+aRIn5ccIRTPDyULh0KMwVzFqWtw6IZWt1qtUoZD/pD2RNkIOosH6Cq45rIYeg==}
    dependencies:
      '@types/argparse': 1.0.38
      argparse: 1.0.10
      colors: 1.2.5
      string-argv: 0.3.2
    dev: false

  /@sindresorhus/is/0.14.0:
    resolution: {integrity: sha512-9NET910DNaIPngYnLLPeg+Ogzqsi9uM4mSboU5y6p8S5DzMTVEsJZrawi+BoDNUVBa2DhJqQYUFvMDfgU062LQ==}
    engines: {node: '>=6'}
    dev: false

  /@sindresorhus/is/4.6.0:
    resolution: {integrity: sha512-t09vSN3MdfsyCHoFcTRCH/iUtG7OJ0CsjzB8cjAmKc/va/kIgeDI/TxsigdncE/4be734m0cvIYwNaV4i2XqAw==}
    engines: {node: '>=10'}

  /@sinonjs/commons/2.0.0:
    resolution: {integrity: sha512-uLa0j859mMrg2slwQYdO/AkrOfmH+X6LTVmNTS9CqexuE2IvVORIkSpJLqePAbEnKJ77aMmCwr1NUZ57120Xcg==}
    dependencies:
      type-detect: 4.0.8

  /@sinonjs/commons/3.0.1:
    resolution: {integrity: sha512-K3mCHKQ9sVh8o1C9cxkwxaOmXoAMlDxC1mYyHrjqOWEcBjYr76t96zL2zlj5dUGZ3HSw240X1qgH3Mjf1yJWpQ==}
    dependencies:
      type-detect: 4.0.8

  /@sinonjs/fake-timers/11.2.2:
    resolution: {integrity: sha512-G2piCSxQ7oWOxwGSAyFHfPIsyeJGXYtc6mFbnFA+kRXkiEnTl8c/8jul2S329iFBnDI9HGoeWWAZvuvOkZccgw==}
    dependencies:
      '@sinonjs/commons': 3.0.1

  /@sinonjs/samsam/8.0.0:
    resolution: {integrity: sha512-Bp8KUVlLp8ibJZrnvq2foVhP0IVX2CIprMJPK0vqGqgrDa0OHVKeZyBykqskkrdxV6yKBPmGasO8LVjAKR3Gew==}
    dependencies:
      '@sinonjs/commons': 2.0.0
      lodash.get: 4.4.2
      type-detect: 4.0.8

  /@sinonjs/text-encoding/0.7.2:
    resolution: {integrity: sha512-sXXKG+uL9IrKqViTtao2Ws6dy0znu9sOaP1di/jKGW1M6VssO8vlpXCQcpZ+jisQ1tTFAC5Jo/EOzFbggBagFQ==}

  /@svgdotjs/svg.js/3.0.13:
    resolution: {integrity: sha512-Ix3dobG2DvdK5f2SHtZdiiLwi+G0RDuDfwA4tZ1eqTGoiopia8JIfeWGeA0h2frFHcLDXnYvNiVGtW4y6cSDig==}
    dev: false

  /@szmarczak/http-timer/1.1.2:
    resolution: {integrity: sha512-XIB2XbzHTN6ieIjfIMV9hlVcfPU26s2vafYWQcZHWXHOxiaRZYEDKEwdl129Zyg50+foYV2jCgtrqSA6qNuNSA==}
    engines: {node: '>=6'}
    dependencies:
      defer-to-connect: 1.1.3
    dev: false

  /@szmarczak/http-timer/4.0.6:
    resolution: {integrity: sha512-4BAffykYOgO+5nzBWYwE3W90sBgLJoUPRWWcL8wlyiM8IB8ipJz3UMJ9KXQd1RKQXpKp8Tutn80HZtWsu2u76w==}
    engines: {node: '>=10'}
    dependencies:
      defer-to-connect: 2.0.1

  /@tootallnate/once/2.0.0:
    resolution: {integrity: sha512-XCuKFP5PS55gnMVu3dty8KPatLqUoy/ZYzDzAGCQ8JNFCkLXzmI7vNHCR+XpbZaMWQK/vQubr7PkYq8g470J/A==}
    engines: {node: '>= 10'}

  /@tsconfig/node10/1.0.9:
    resolution: {integrity: sha512-jNsYVVxU8v5g43Erja32laIDHXeoNvFEpX33OK4d6hljo3jDhCBDhx5dhCCTMWUojscpAagGiRkBKxpdl9fxqA==}
    dev: true

  /@tsconfig/node12/1.0.11:
    resolution: {integrity: sha512-cqefuRsh12pWyGsIoBKJA9luFu3mRxCA+ORZvA4ktLSzIuCUtWVxGIuXigEwO5/ywWFMZ2QEGKWvkZG1zDMTag==}
    dev: true

  /@tsconfig/node14/1.0.3:
    resolution: {integrity: sha512-ysT8mhdixWK6Hw3i1V2AeRqZ5WfXg1G43mqoYlM2nc6388Fq5jcXyr5mRsqViLx/GJYdoL0bfXD8nmF+Zn/Iow==}
    dev: true

  /@tsconfig/node16/1.0.4:
    resolution: {integrity: sha512-vxhUy4J8lyeyinH7Azl1pdd43GJhZH/tP2weN8TntQblOY+A0XbT8DJk1/oCPuOOyg/Ja757rG0CgHcWC8OfMA==}
    dev: true

  /@types/almost-equal/1.1.0:
    resolution: {integrity: sha512-yNHeyIo9wrVvK2YIWPBZsh10w06jXX1vBD2JnGxel4fQ+v/skYXjpzSvZ2rxpEAsyyzmxy+VXgk0DLoFM0u7fg==}
    dev: true

  /@types/argparse/1.0.38:
    resolution: {integrity: sha512-ebDJ9b0e702Yr7pWgB0jzm+CX4Srzz8RcXtLJDJB+BSccqMa36uyH/zUsSYao5+BD1ytv3k3rPYCq4mAE1hsXA==}
    dev: false

  /@types/base64-js/1.3.2:
    resolution: {integrity: sha512-Q2Xn2/vQHRGLRXhQ5+BSLwhHkR3JVflxVKywH0Q6fVoAiUE8fFYL2pE5/l2ZiOiBDfA8qUqRnSxln4G/NFz1Sg==}
    dev: false

  /@types/benchmark/2.1.0:
    resolution: {integrity: sha512-wxT2/LZn4z0NvSfZirxmBx686CU7EXp299KHkIk79acXpQtgeYHrslFzDacPGXifC0Pe3CEaLup07bgY1PnuQw==}
    dev: true

  /@types/bluebird/3.5.42:
    resolution: {integrity: sha512-Jhy+MWRlro6UjVi578V/4ZGNfeCOcNCp0YaFNIUGFKlImowqwb1O/22wDVk3FDGMLqxdpOV3qQHD5fPEH4hK6A==}
    dev: true

  /@types/body-parser/1.17.0:
    resolution: {integrity: sha512-a2+YeUjPkztKJu5aIF2yArYFQQp8d51wZ7DavSHjFuY1mqVgidGyzEQ41JIVNy82fXj8yPgy2vJmfIywgESW6w==}
    dependencies:
      '@types/connect': 3.4.38
      '@types/node': 18.16.20

  /@types/cacheable-request/6.0.3:
    resolution: {integrity: sha512-IQ3EbTzGxIigb1I3qPZc1rWJnH0BmSKv5QYTalEwweFvyBDLSAe24zP0le/hyi7ecGfZVlIVAg4BZqb8WBwKqw==}
    dependencies:
      '@types/http-cache-semantics': 4.0.4
      '@types/keyv': 3.1.4
      '@types/node': 18.16.20
      '@types/responselike': 1.0.3

  /@types/chai-as-promised/7.1.0:
    resolution: {integrity: sha512-MFiW54UOSt+f2bRw8J7LgQeIvE/9b4oGvwU7XW30S9QGAiHGnU/fmiOprsyMkdmH2rl8xSPc0/yrQw8juXU6bQ==}
    dependencies:
      '@types/chai': 4.3.1

  /@types/chai-jest-snapshot/1.3.8:
    resolution: {integrity: sha512-1t0qP5/Gjy8eGXVAJjtJ4heNyWaxISnXdPa54OatwuCHb0H4ypZuvnCvCoVCYvk/gFEyg9leJpBzPA7LtAKd/Q==}
    dependencies:
      '@types/chai': 4.3.1
      '@types/mocha': 10.0.6

  /@types/chai-string/1.4.1:
    resolution: {integrity: sha512-aRNMs6TKgjgPlCHwDfq/YNy5VtRR2hJ4AUWByddrT0TRVVD8eX4MiHW6/iHvmQHRlVuuPZcwnTUE7b4yFt7bEA==}
    dependencies:
      '@types/chai': 4.3.1
    dev: true

  /@types/chai-subset/1.3.1:
    resolution: {integrity: sha512-Aof+FLfWzBPzDgJ2uuBuPNOBHVx9Siyw4vmOcsMgsuxX1nfUWSlzpq4pdvQiaBgGjGS7vP/Oft5dpJbX4krT1A==}
    dependencies:
      '@types/chai': 4.3.1

  /@types/chai/4.3.1:
    resolution: {integrity: sha512-/zPMqDkzSZ8t3VtxOa4KPq7uzzW978M9Tvh+j7GHKuo6k6GTLxPJ4J5gE5cjfJ26pnXst0N5Hax8Sr0T2Mi9zQ==}

  /@types/connect/3.4.38:
    resolution: {integrity: sha512-K6uROf1LD88uDQqJCktA4yzL1YYAK6NgfsI0v/mTgyPKWsX1CnJ0XPSDhViejru1GcRkLWb8RlzFYJRqGUbaug==}
    dependencies:
      '@types/node': 18.16.20

  /@types/cookiejar/2.1.5:
    resolution: {integrity: sha512-he+DHOWReW0nghN24E1WUqM0efK4kI9oTqDm6XmK8ZPe2djZ90BSNdGnIyCLzCPw7/pogPlGbzI2wHGGmi4O/Q==}
    dev: true

  /@types/cpx/1.5.2:
    resolution: {integrity: sha512-CL9DbTAdf5NYcbYpBTli6JxVIpCAhJp1FeQiXd9SNjbC4o9k6McnHkU0FHgj9UYoN7TVX3poaaBrwFabTY7Skw==}
    dependencies:
      '@types/node': 18.16.20
    dev: false

  /@types/debug/4.1.12:
    resolution: {integrity: sha512-vIChWdVG3LG1SMxEvI/AK+FWJthlrqlTu7fbrlywTkkaONwk/UAGaULXRlf8vkzFBLVm0zkMdCquhL5aOjhXPQ==}
    dependencies:
      '@types/ms': 0.7.34
    dev: false

  /@types/deep-equal/1.0.0:
    resolution: {integrity: sha512-dByakhclM+2NaoZ8vNPEPzvr78nD8/KKBsSQOkhMpYKAEgIKDVBSM4AuM5+p59XULnrHDQX06UMkYvnuSrDGlA==}

  /@types/detect-port/1.1.0:
    resolution: {integrity: sha512-hN/DSlHo2R1LQtle6dPyprULgn2P0sEZsuCwwOkW6apfExwEEGsGRj59C3VPnmTgi83CN2IxpuxvnyAMPYe8cg==}
    dev: true

  /@types/eslint-scope/3.7.7:
    resolution: {integrity: sha512-MzMFlSLBqNF2gcHWO0G1vP/YQyfvrxZ0bF+u7mzUdZ1/xK4A4sru+nraZz5i3iEIk1l1uyicaDVTB4QbbEkAYg==}
    dependencies:
      '@types/eslint': 8.56.2
      '@types/estree': 0.0.51

  /@types/eslint/8.56.2:
    resolution: {integrity: sha512-uQDwm1wFHmbBbCZCqAlq6Do9LYwByNZHWzXppSnay9SuwJ+VRbjkbLABer54kcPnMSlG6Fdiy2yaFXm/z9Z5gw==}
    dependencies:
      '@types/estree': 0.0.51
      '@types/json-schema': 7.0.15

  /@types/estree/0.0.51:
    resolution: {integrity: sha512-CuPgU6f3eT/XgKKPqKd/gLZV1Xmvf1a2R5POBOGQa6uv82xpls89HU5zKeVoyR8XzHd1RGNOlQlvUe3CFkjWNQ==}

  /@types/estree/1.0.5:
    resolution: {integrity: sha512-/kYRxGDLWzHOB7q+wtSUQlFrtcdUccpfy+X+9iMBpHK8QLLhx2wIPYuS5DYtR9Wa/YlZAbIovy7qVdB1Aq6Lyw==}
    dev: true

  /@types/events/3.0.3:
    resolution: {integrity: sha512-trOc4AAUThEz9hapPtSd7wf5tiQKvTtu5b371UxXdTuqzIh0ArcRspRP0i0Viu+LXstIQ1z96t1nsPxT9ol01g==}

  /@types/express-serve-static-core/4.17.41:
    resolution: {integrity: sha512-OaJ7XLaelTgrvlZD8/aa0vvvxZdUmlCn6MtWeB7TkiKW70BQLc9XEPpDLPdbo52ZhXUCrznlWdCHWxJWtdyajA==}
    dependencies:
      '@types/node': 18.16.20
      '@types/qs': 6.9.11
      '@types/range-parser': 1.2.7
      '@types/send': 0.17.4

  /@types/express-ws/3.0.3:
    resolution: {integrity: sha512-DUPy7Ty4pven+6QgsD/QcDi9P9KRpcSaxWOfuQYLFYrsUQdtmSDAb9tYUJDad4FKkh7Ijef3PRe2EFensEVJmQ==}
    dependencies:
      '@types/express': 4.17.20
      '@types/express-serve-static-core': 4.17.41
      '@types/ws': 7.2.0
    dev: true

  /@types/express/4.17.20:
    resolution: {integrity: sha512-rOaqlkgEvOW495xErXMsmyX3WKBInbhG5eqojXYi3cGUaLoRDlXa5d52fkfWZT963AZ3v2eZ4MbKE6WpDAGVsw==}
    dependencies:
      '@types/body-parser': 1.17.0
      '@types/express-serve-static-core': 4.17.41
      '@types/qs': 6.9.11
      '@types/serve-static': 1.15.5

  /@types/faker/4.1.0:
    resolution: {integrity: sha512-IqLvN+wl9U6i4xJv3U/BdtjAY5RozgP2oscKO3OszUzMUA1jwPMvPSWcbkT3cJIJI/1p5QzaBCYHZ05BcbDisw==}

  /@types/file-saver/2.0.1:
    resolution: {integrity: sha512-g1QUuhYVVAamfCifK7oB7G3aIl4BbOyzDOqVyUfEr4tfBKrXfeH+M+Tg7HKCXSrbzxYdhyCP7z9WbKo0R2hBCw==}
    dev: true

  /@types/flatbuffers/1.10.0:
    resolution: {integrity: sha512-7btbphLrKvo5yl/5CC2OCxUSMx1wV1wvGT1qDXkSt7yi00/YW7E8k6qzXqJHsp+WU0eoG7r6MTQQXI9lIvd0qA==}
    dev: true

  /@types/fs-extra/4.0.7:
    resolution: {integrity: sha512-BN48b/2F3kL0Ual7tjcHjj0Fl+nuYKtHa0G/xT3Q43HuCpN7rQD5vIx6Aqnl9x10oBI5xMJh8Ly+FQpP205JlA==}
    dependencies:
      '@types/node': 18.16.20
    dev: true

  /@types/fs-extra/8.1.5:
    resolution: {integrity: sha512-0dzKcwO+S8s2kuF5Z9oUWatQJj5Uq/iqphEtE3GQJVRRYm/tD1LglU2UnXi2A8jLq5umkGouOXOR9y0n613ZwQ==}
    dependencies:
      '@types/node': 18.16.20
    dev: true

<<<<<<< HEAD
  /@types/geojson/7946.0.13:
    resolution: {integrity: sha512-bmrNrgKMOhM3WsafmbGmC+6dsF2Z308vLFsQ3a/bT8X8Sv5clVYpPars/UPq+sAaJP+5OoLAYgwbkS5QEJdLUQ==}
    dev: false
=======
  /@types/geojson/7946.0.14:
    resolution: {integrity: sha512-WCfD5Ht3ZesJUsONdhvm84dmzWOiOzOAqOncN0++w0lBw1o8OuDNJF2McvvCef/yBqb/HYRahp1BYtODFQ8bRg==}
>>>>>>> b3b88fa3

  /@types/glob/5.0.35:
    resolution: {integrity: sha512-wc+VveszMLyMWFvXLkloixT4n0harUIVZjnpzztaZ0nKLuul7Z32iMt2fUFGAaZ4y1XWjFRMtCI5ewvyh4aIeg==}
    dependencies:
      '@types/events': 3.0.3
      '@types/minimatch': 5.1.2
      '@types/node': 18.16.20

  /@types/glob/7.2.0:
    resolution: {integrity: sha512-ZUxbzKl0IfJILTS6t7ip5fQQM/J3TJYubDm3nMbgubNNYS62eXeUpoLUC8/7fJNiFYHTrGPQn7hspDUzIHX3UA==}
    dependencies:
      '@types/minimatch': 5.1.2
      '@types/node': 18.16.20
    dev: true

  /@types/google-protobuf/3.15.6:
    resolution: {integrity: sha512-pYVNNJ+winC4aek+lZp93sIKxnXt5qMkuKmaqS3WGuTq0Bw1ZDYNBgzG5kkdtwcv+GmYJGo3yEg6z2cKKAiEdw==}
    dev: true

  /@types/http-cache-semantics/4.0.4:
    resolution: {integrity: sha512-1m0bIFVc7eJWyve9S0RnuRgcQqF/Xd5QsUZAZeQFr1Q3/p9JWoQQEqmVy+DPTNpGXwhgIetAoYF8JSc33q29QA==}

  /@types/http-errors/2.0.4:
    resolution: {integrity: sha512-D0CFMMtydbJAegzOyHjtiKPLlvnm3iTZyZRSZoLq2mRhDdmLfIWOCYPfQJ4cu2erKghU++QvjcUjp/5h7hESpA==}

  /@types/i18next-browser-languagedetector/2.0.1:
    resolution: {integrity: sha512-9TwP0tw0PSXUtBtM12PFUjBsl9sP5bNHd54qdSXBrrZ4HJmtVdqbKvmXLH4Qd3KQzIS2g/Z7HhLhygL2LUSb8w==}
    dev: true

  /@types/i18next/8.4.2:
    resolution: {integrity: sha512-YVBE5OAwMdcCQcz3HmNpPpsfhWdARLe5fIi5A4vVJTm03Zp4Y1ySFJ5TQg8H5/r7GmvZUuOM6Qpuvc6jKdAnFQ==}
    dev: true

  /@types/jquery/3.5.29:
    resolution: {integrity: sha512-oXQQC9X9MOPRrMhPHHOsXqeQDnWeCDT3PelUIg/Oy8FAbzSZtFHRjc7IpbfFVmpLtJ+UOoywpRsuO5Jxjybyeg==}
    dependencies:
      '@types/sizzle': 2.3.8
    dev: false

  /@types/json-schema/7.0.15:
    resolution: {integrity: sha512-5+fP8P8MFNC+AyZCDxrB2pkZFPGzqQWUzpSeuuVLvm8VMcorNYavBqoFcxK8bQz4Qsbn4oUEEem4wDLfcysGHA==}

  /@types/json5/0.0.29:
    resolution: {integrity: sha512-dRLjCWHYg4oaA77cxO64oO+7JwCwnIzkZPdrrC71jQmQtlhM556pwKo5bUzqvZndkVbeFLIIi+9TC40JNF5hNQ==}

  /@types/jsonwebtoken/8.5.9:
    resolution: {integrity: sha512-272FMnFGzAVMGtu9tkr29hRL6bZj4Zs1KZNeHLnKqAvp06tAIcarTMwOh8/8bz4FmKRcMxZhZNeUAQsNLoiPhg==}
    dependencies:
      '@types/node': 18.16.20
    dev: false

  /@types/keyv/3.1.4:
    resolution: {integrity: sha512-BQ5aZNSCpj7D6K2ksrRCTmKRLEpnPvWDiLPfoGyhZ++8YtiK9d/3DBKPJgry359X/P1PfruyYwvnvwFjuEiEIg==}
    dependencies:
      '@types/node': 18.16.20

  /@types/lodash/4.14.202:
    resolution: {integrity: sha512-OvlIYQK9tNneDlS0VN54LLd5uiPCBOp7gS5Z0f1mjoJYBrtStzgmJBxONW3U6OZqdtNzZPmn9BS/7WI7BFFcFQ==}
    dev: true

  /@types/lolex/2.1.2:
    resolution: {integrity: sha512-C/ZFcv+0iIbtLSupcUunpFzKdolJRQ3BOef7d9jfuxkTaPsd4iRgbgfxihe50rnr/Ywu2t5mwgXpddtLxMYi9Q==}
    dev: true

  /@types/methods/1.1.4:
    resolution: {integrity: sha512-ymXWVrDiCxTBE3+RIrrP533E70eA+9qu7zdWoHuOmGujkYtzf4HQF96b8nwHLqhuf4ykX61IGRIB38CC6/sImQ==}
    dev: true

  /@types/mime/1.3.5:
    resolution: {integrity: sha512-/pyBZWSLD2n0dcHE3hq8s8ZvcETHtEuF+3E7XVt0Ig2nvsVQXdghHVcEkIWjy9A0wKfTn97a/PSDYohKIlnP/w==}

  /@types/mime/3.0.4:
    resolution: {integrity: sha512-iJt33IQnVRkqeqC7PzBHPTC6fDlRNRW8vjrgqtScAhrmMwe8c4Eo7+fUGTa+XdWrpEgpyKWMYmi2dIwMAYRzPw==}

  /@types/minimatch/5.1.2:
    resolution: {integrity: sha512-K0VQKziLUWkVKiRVrx4a40iPaxTUefQmjtkQofBkYRcoaaL/8rhwDWww9qWbrgicNOgnpIsMxyNIUM4+n6dUIA==}

  /@types/mocha/10.0.6:
    resolution: {integrity: sha512-dJvrYWxP/UcXm36Qn36fxhUKu8A/xMRXVT2cliFF1Z7UA9liG5Psj3ezNSZw+5puH2czDXRLcXQxf8JbJt0ejg==}

  /@types/ms/0.7.34:
    resolution: {integrity: sha512-nG96G3Wp6acyAgJqGasjODb+acrI7KltPiRxzHPXnP3NgI28bpQDRv53olbqGXbfcgF5aiiHmO3xpwEpS5Ld9g==}
    dev: false

  /@types/multiparty/0.0.31:
    resolution: {integrity: sha512-cAFkeGKH55zJiYUjvXznQ3IdShi15VPcaDYxTm9a/lvLhD5dZgSrS+FmQvdS1/vFVIEolFGM1eZCB1avVpiN3w==}
    dependencies:
      '@types/node': 18.16.20
    dev: true

  /@types/node-fetch/2.6.11:
    resolution: {integrity: sha512-24xFj9R5+rfQJLRyM56qh+wnVSYhyXC2tkoBndtY0U+vubqNsYXGjufB2nn8Q6gt0LrARwL6UBtMCSVCwl4B1g==}
    dependencies:
      '@types/node': 18.16.20
      form-data: 4.0.0
    dev: false

  /@types/node/16.18.74:
    resolution: {integrity: sha512-eEn8RkzZFcT0gb8qyi0CcfSOQnLE+NbGLIIaxGGmjn/N35v/C3M8ohxcpSlNlCv+H8vPpMGmrGDdCkzr8xu2tQ==}
    dev: true

  /@types/node/18.16.20:
    resolution: {integrity: sha512-nL54VfDjThdP2UXJXZao5wp76CDiDw4zSRO8d4Tk7UgDqNKGKVEQB0/t3ti63NS+YNNkIQDvwEAF04BO+WYu7Q==}

  /@types/node/20.12.7:
    resolution: {integrity: sha512-wq0cICSkRLVaf3UGLMGItu/PtdY7oaXaI/RVU+xliKVOtRna3PRY57ZDfztpDL0n11vfymMUnXv8QwYCO7L1wg==}
    dependencies:
      undici-types: 5.26.5

  /@types/object-hash/1.3.0:
    resolution: {integrity: sha512-il4NIe4jTx4lfhkKaksmmGHw5EsVkO8sHWkpJHM9m59r1dtsVadLSrJqdE8zU74NENDAsR3oLIOlooRAXlPLNA==}
    dependencies:
      '@types/node': 18.16.20
    dev: true

  /@types/qs/6.9.11:
    resolution: {integrity: sha512-oGk0gmhnEJK4Yyk+oI7EfXsLayXatCWPHary1MtcmbAifkobT9cM9yutG/hZKIseOU0MqbIwQ/u2nn/Gb+ltuQ==}

  /@types/range-parser/1.2.7:
    resolution: {integrity: sha512-hKormJbkJqzQGhziax5PItDUTMAM9uE2XXQmM37dyd4hVM+5aVl7oVxMVUiVQn2oCQFN/LKCZdvSM0pFRqbSmQ==}

  /@types/responselike/1.0.3:
    resolution: {integrity: sha512-H/+L+UkTV33uf49PH5pCAUBVPNj2nDBXTN+qS1dOwyyg24l3CcicicCA7ca+HMvJBZcFgl5r8e+RR6elsb4Lyw==}
    dependencies:
      '@types/node': 18.16.20

  /@types/rimraf/2.0.2:
    resolution: {integrity: sha512-Hm/bnWq0TCy7jmjeN5bKYij9vw5GrDFWME4IuxV08278NtU/VdGbzsBohcCUJ7+QMqmUq5hpRKB39HeQWJjztQ==}
    dependencies:
      '@types/glob': 5.0.35
      '@types/node': 18.16.20
    dev: false

  /@types/semver/7.3.10:
    resolution: {integrity: sha512-zsv3fsC7S84NN6nPK06u79oWgrPVd0NvOyqgghV1haPaFcVxIrP4DLomRwGAXk0ui4HZA7mOcSFL98sMVW9viw==}
    dev: true

  /@types/semver/7.5.6:
    resolution: {integrity: sha512-dn1l8LaMea/IjDoHNd9J52uBbInB796CDffS6VdIxvqYCPSG0V0DzHp76GpaWnlhg88uYyPbXCDIowa86ybd5A==}

  /@types/send/0.17.4:
    resolution: {integrity: sha512-x2EM6TJOybec7c52BX0ZspPodMsQUd5L6PRwOunVyVUhXiBSKf3AezDL8Dgvgt5o0UfKNfuA0eMLr2wLT4AiBA==}
    dependencies:
      '@types/mime': 1.3.5
      '@types/node': 18.16.20

  /@types/serve-static/1.15.5:
    resolution: {integrity: sha512-PDRk21MnK70hja/YF8AHfC7yIsiQHn1rcXx7ijCFBX/k+XQJhQT/gw3xekXKJvx+5SXaMMS8oqQy09Mzvz2TuQ==}
    dependencies:
      '@types/http-errors': 2.0.4
      '@types/mime': 3.0.4
      '@types/node': 18.16.20

  /@types/sinon-chai/3.2.0:
    resolution: {integrity: sha512-VpsC3L8/ynicaLJB/aVvLCFn+c2tjo5jJ5MGiy7keoN431LSAKv9xhLO9dhx9vSVJHG8cjfshdqU4+W8Occf7w==}
    dependencies:
      '@types/chai': 4.3.1
      '@types/sinon': 17.0.2

  /@types/sinon/17.0.2:
    resolution: {integrity: sha512-Zt6heIGsdqERkxctIpvN5Pv3edgBrhoeb3yHyxffd4InN0AX2SVNKSrhdDZKGQICVOxWP/q4DyhpfPNMSrpIiA==}
    dependencies:
      '@types/sinonjs__fake-timers': 8.1.5

  /@types/sinonjs__fake-timers/8.1.5:
    resolution: {integrity: sha512-mQkU2jY8jJEF7YHjHvsQO8+3ughTL1mcnn96igfhONmR+fUPSKIkefQYpSe8bsly2Ep7oQbn/6VG5/9/0qcArQ==}

  /@types/sizzle/2.3.8:
    resolution: {integrity: sha512-0vWLNK2D5MT9dg0iOo8GlKguPAU02QjmZitPEsXRuJXU/OGIOt9vT9Fc26wtYuavLxtO45v9PGleoL9Z0k1LHg==}
    dev: false

  /@types/source-map-support/0.4.0:
    resolution: {integrity: sha512-9oVAi1Jlr274pbMGPEe0S3IPImV9knVNafa6E4MookD/fjOZAE6EmLkFX5ZjtZ9OXNPi2FCIZzUSMvwAUUKeSg==}
    dependencies:
      '@types/node': 18.16.20
    dev: true

  /@types/spdy/3.4.4:
    resolution: {integrity: sha512-N9LBlbVRRYq6HgYpPkqQc3a9HJ/iEtVZToW6xlTtJiMhmRJ7jJdV7TaZQJw/Ve/1ePUsQiCTDc4JMuzzag94GA==}
    dependencies:
      '@types/node': 18.16.20
    dev: true

  /@types/superagent/8.1.6:
    resolution: {integrity: sha512-yzBOv+6meEHSzV2NThYYOA6RtqvPr3Hbob9ZLp3i07SH27CrYVfm8CrF7ydTmidtelsFiKx2I4gZAiAOamGgvQ==}
    dependencies:
      '@types/cookiejar': 2.1.5
      '@types/methods': 1.1.4
      '@types/node': 18.16.20
    dev: true

  /@types/supertest/6.0.2:
    resolution: {integrity: sha512-137ypx2lk/wTQbW6An6safu9hXmajAifU/s7szAHLN/FeIm5w7yR0Wkl9fdJMRSHwOn4HLAI0DaB2TOORuhPDg==}
    dependencies:
      '@types/methods': 1.1.4
      '@types/superagent': 8.1.6
    dev: true

  /@types/touch/3.1.2:
    resolution: {integrity: sha512-6YYYfTc90glAZBvyjpmz6JFLtBRyLWXckmlNgK4R2czsWg63cRCI9Rb3aKJ6LPbw8jpHf7nZdVvMd6gUg4hVsw==}
    dependencies:
      '@types/node': 18.16.20
    dev: true

  /@types/triple-beam/1.3.5:
    resolution: {integrity: sha512-6WaYesThRMCl19iryMYP7/x2OVgCtbIVflDGFpWnb9irXI3UjYE4AzmYuiUKY1AJstGijoY+MgUszMgRxIYTYw==}
    dev: false

  /@types/tunnel/0.0.3:
    resolution: {integrity: sha512-sOUTGn6h1SfQ+gbgqC364jLFBw2lnFqkgF3q0WovEHRLMrVD1sd5aufqi/aJObLekJO+Aq5z646U4Oxy6shXMA==}
    dependencies:
      '@types/node': 18.16.20
    dev: false

  /@types/validator/13.11.8:
    resolution: {integrity: sha512-c/hzNDBh7eRF+KbCf+OoZxKbnkpaK/cKp9iLQWqB7muXtM+MtL9SUUH8vCFcLn6dH1Qm05jiexK0ofWY7TfOhQ==}
    dev: false

  /@types/ws/7.2.0:
    resolution: {integrity: sha512-HnqczxiZ828df9FUh9OyY7vSOelpQNaj+SLEnDvU74rYijp61ggV7dhmDlMky0oYXKLdVuIG4KvExk8DEqzJgQ==}
    dependencies:
      '@types/node': 18.16.20
    dev: true

  /@types/yargs-parser/21.0.3:
    resolution: {integrity: sha512-I4q9QU9MQv4oEOz4tAHJtNz1cwuLxn2F3xcc2iV5WdqLPpUnj30aUuxt1mAxYTG+oe8CZMV/+6rU4S4gRDzqtQ==}
    dev: true

  /@types/yargs/17.0.19:
    resolution: {integrity: sha512-cAx3qamwaYX9R0fzOIZAlFpo4A+1uBVCxqpKz9D26uTF4srRXaGTTsikQmaotCtNdbhzyUH7ft6p9ktz9s6UNQ==}
    dependencies:
      '@types/yargs-parser': 21.0.3
    dev: true

  /@types/yauzl/2.10.3:
    resolution: {integrity: sha512-oJoftv0LSuaDZE3Le4DbKX+KS9G36NzOeSap90UIK0yMA/NhKJhqlSGtNDORNRaIbQfzjXDrQa0ytJ6mNRGz/Q==}
    requiresBuild: true
    dependencies:
      '@types/node': 18.16.20
    optional: true

  /@typescript-eslint/eslint-plugin/7.0.2_tvt57mchvcm4v3ea52tuww4zha:
    resolution: {integrity: sha512-/XtVZJtbaphtdrWjr+CJclaCVGPtOdBpFEnvtNf/jRV0IiEemRrL0qABex/nEt8isYcnFacm3nPHYQwL+Wb7qg==}
    engines: {node: ^16.0.0 || >=18.0.0}
    peerDependencies:
      '@typescript-eslint/parser': ^7.0.0
      eslint: ^8.56.0
      typescript: '*'
    peerDependenciesMeta:
      '@typescript-eslint/parser':
        optional: true
      typescript:
        optional: true
    dependencies:
      '@eslint-community/regexpp': 4.10.0
      '@typescript-eslint/parser': 7.0.2_r6fjndk6k4skjcbozishmsan5a
      '@typescript-eslint/scope-manager': 7.0.2
      '@typescript-eslint/type-utils': 7.0.2_r6fjndk6k4skjcbozishmsan5a
      '@typescript-eslint/utils': 7.0.2_r6fjndk6k4skjcbozishmsan5a
      '@typescript-eslint/visitor-keys': 7.0.2
      debug: 4.3.4
      eslint: 8.44.0
      graphemer: 1.4.0
      ignore: 5.3.0
      natural-compare: 1.4.0
      semver: 7.6.0
      ts-api-utils: 1.2.1_typescript@5.3.3
      typescript: 5.3.3
    transitivePeerDependencies:
      - supports-color

  /@typescript-eslint/parser/6.21.0_r6fjndk6k4skjcbozishmsan5a:
    resolution: {integrity: sha512-tbsV1jPne5CkFQCgPBcDOt30ItF7aJoZL997JSF7MhGQqOeT3svWRYxiqlfA5RUdlHN6Fi+EI9bxqbdyAUZjYQ==}
    engines: {node: ^16.0.0 || >=18.0.0}
    peerDependencies:
      eslint: ^7.0.0 || ^8.0.0
      typescript: '*'
    peerDependenciesMeta:
      typescript:
        optional: true
    dependencies:
      '@typescript-eslint/scope-manager': 6.21.0
      '@typescript-eslint/types': 6.21.0
      '@typescript-eslint/typescript-estree': 6.21.0_typescript@5.3.3
      '@typescript-eslint/visitor-keys': 6.21.0
      debug: 4.3.4
      eslint: 8.44.0
      typescript: 5.3.3
    transitivePeerDependencies:
      - supports-color
    dev: true

  /@typescript-eslint/parser/7.0.2_r6fjndk6k4skjcbozishmsan5a:
    resolution: {integrity: sha512-GdwfDglCxSmU+QTS9vhz2Sop46ebNCXpPPvsByK7hu0rFGRHL+AusKQJ7SoN+LbLh6APFpQwHKmDSwN35Z700Q==}
    engines: {node: ^16.0.0 || >=18.0.0}
    peerDependencies:
      eslint: ^8.56.0
      typescript: '*'
    peerDependenciesMeta:
      typescript:
        optional: true
    dependencies:
      '@typescript-eslint/scope-manager': 7.0.2
      '@typescript-eslint/types': 7.0.2
      '@typescript-eslint/typescript-estree': 7.0.2_typescript@5.3.3
      '@typescript-eslint/visitor-keys': 7.0.2
      debug: 4.3.4
      eslint: 8.44.0
      typescript: 5.3.3
    transitivePeerDependencies:
      - supports-color

  /@typescript-eslint/scope-manager/6.21.0:
    resolution: {integrity: sha512-OwLUIWZJry80O99zvqXVEioyniJMa+d2GrqpUTqi5/v5D5rOrppJVBPa0yKCblcigC0/aYAzxxqQ1B+DS2RYsg==}
    engines: {node: ^16.0.0 || >=18.0.0}
    dependencies:
      '@typescript-eslint/types': 6.21.0
      '@typescript-eslint/visitor-keys': 6.21.0

  /@typescript-eslint/scope-manager/7.0.2:
    resolution: {integrity: sha512-l6sa2jF3h+qgN2qUMjVR3uCNGjWw4ahGfzIYsCtFrQJCjhbrDPdiihYT8FnnqFwsWX+20hK592yX9I2rxKTP4g==}
    engines: {node: ^16.0.0 || >=18.0.0}
    dependencies:
      '@typescript-eslint/types': 7.0.2
      '@typescript-eslint/visitor-keys': 7.0.2

  /@typescript-eslint/type-utils/7.0.2_r6fjndk6k4skjcbozishmsan5a:
    resolution: {integrity: sha512-IKKDcFsKAYlk8Rs4wiFfEwJTQlHcdn8CLwLaxwd6zb8HNiMcQIFX9sWax2k4Cjj7l7mGS5N1zl7RCHOVwHq2VQ==}
    engines: {node: ^16.0.0 || >=18.0.0}
    peerDependencies:
      eslint: ^8.56.0
      typescript: '*'
    peerDependenciesMeta:
      typescript:
        optional: true
    dependencies:
      '@typescript-eslint/typescript-estree': 7.0.2_typescript@5.3.3
      '@typescript-eslint/utils': 7.0.2_r6fjndk6k4skjcbozishmsan5a
      debug: 4.3.4
      eslint: 8.44.0
      ts-api-utils: 1.2.1_typescript@5.3.3
      typescript: 5.3.3
    transitivePeerDependencies:
      - supports-color

  /@typescript-eslint/types/6.21.0:
    resolution: {integrity: sha512-1kFmZ1rOm5epu9NZEZm1kckCDGj5UJEf7P1kliH4LKu/RkwpsfqqGmY2OOcUs18lSlQBKLDYBOGxRVtrMN5lpg==}
    engines: {node: ^16.0.0 || >=18.0.0}

  /@typescript-eslint/types/7.0.2:
    resolution: {integrity: sha512-ZzcCQHj4JaXFjdOql6adYV4B/oFOFjPOC9XYwCaZFRvqN8Llfvv4gSxrkQkd2u4Ci62i2c6W6gkDwQJDaRc4nA==}
    engines: {node: ^16.0.0 || >=18.0.0}

  /@typescript-eslint/typescript-estree/6.21.0_typescript@5.3.3:
    resolution: {integrity: sha512-6npJTkZcO+y2/kr+z0hc4HwNfrrP4kNYh57ek7yCNlrBjWQ1Y0OS7jiZTkgumrvkX5HkEKXFZkkdFNkaW2wmUQ==}
    engines: {node: ^16.0.0 || >=18.0.0}
    peerDependencies:
      typescript: '*'
    peerDependenciesMeta:
      typescript:
        optional: true
    dependencies:
      '@typescript-eslint/types': 6.21.0
      '@typescript-eslint/visitor-keys': 6.21.0
      debug: 4.3.4
      globby: 11.1.0
      is-glob: 4.0.3
      minimatch: 9.0.3
      semver: 7.6.0
      ts-api-utils: 1.2.1_typescript@5.3.3
      typescript: 5.3.3
    transitivePeerDependencies:
      - supports-color

  /@typescript-eslint/typescript-estree/7.0.2_typescript@5.3.3:
    resolution: {integrity: sha512-3AMc8khTcELFWcKcPc0xiLviEvvfzATpdPj/DXuOGIdQIIFybf4DMT1vKRbuAEOFMwhWt7NFLXRkbjsvKZQyvw==}
    engines: {node: ^16.0.0 || >=18.0.0}
    peerDependencies:
      typescript: '*'
    peerDependenciesMeta:
      typescript:
        optional: true
    dependencies:
      '@typescript-eslint/types': 7.0.2
      '@typescript-eslint/visitor-keys': 7.0.2
      debug: 4.3.4
      globby: 11.1.0
      is-glob: 4.0.3
      minimatch: 9.0.3
      semver: 7.6.0
      ts-api-utils: 1.2.1_typescript@5.3.3
      typescript: 5.3.3
    transitivePeerDependencies:
      - supports-color

  /@typescript-eslint/utils/6.21.0_r6fjndk6k4skjcbozishmsan5a:
    resolution: {integrity: sha512-NfWVaC8HP9T8cbKQxHcsJBY5YE1O33+jpMwN45qzWWaPDZgLIbo12toGMWnmhvCpd3sIxkpDw3Wv1B3dYrbDQQ==}
    engines: {node: ^16.0.0 || >=18.0.0}
    peerDependencies:
      eslint: ^7.0.0 || ^8.0.0
    dependencies:
      '@eslint-community/eslint-utils': 4.4.0_eslint@8.44.0
      '@types/json-schema': 7.0.15
      '@types/semver': 7.5.6
      '@typescript-eslint/scope-manager': 6.21.0
      '@typescript-eslint/types': 6.21.0
      '@typescript-eslint/typescript-estree': 6.21.0_typescript@5.3.3
      eslint: 8.44.0
      semver: 7.6.0
    transitivePeerDependencies:
      - supports-color
      - typescript

  /@typescript-eslint/utils/7.0.2_r6fjndk6k4skjcbozishmsan5a:
    resolution: {integrity: sha512-PZPIONBIB/X684bhT1XlrkjNZJIEevwkKDsdwfiu1WeqBxYEEdIgVDgm8/bbKHVu+6YOpeRqcfImTdImx/4Bsw==}
    engines: {node: ^16.0.0 || >=18.0.0}
    peerDependencies:
      eslint: ^8.56.0
    dependencies:
      '@eslint-community/eslint-utils': 4.4.0_eslint@8.44.0
      '@types/json-schema': 7.0.15
      '@types/semver': 7.5.6
      '@typescript-eslint/scope-manager': 7.0.2
      '@typescript-eslint/types': 7.0.2
      '@typescript-eslint/typescript-estree': 7.0.2_typescript@5.3.3
      eslint: 8.44.0
      semver: 7.6.0
    transitivePeerDependencies:
      - supports-color
      - typescript

  /@typescript-eslint/visitor-keys/6.21.0:
    resolution: {integrity: sha512-JJtkDduxLi9bivAB+cYOVMtbkqdPOhZ+ZI5LC47MIRrDV4Yn2o+ZnW10Nkmr28xRpSpdJ6Sm42Hjf2+REYXm0A==}
    engines: {node: ^16.0.0 || >=18.0.0}
    dependencies:
      '@typescript-eslint/types': 6.21.0
      eslint-visitor-keys: 3.4.3

  /@typescript-eslint/visitor-keys/7.0.2:
    resolution: {integrity: sha512-8Y+YiBmqPighbm5xA2k4wKTxRzx9EkBu7Rlw+WHqMvRJ3RPz/BMBO9b2ru0LUNmXg120PHUXD5+SWFy2R8DqlQ==}
    engines: {node: ^16.0.0 || >=18.0.0}
    dependencies:
      '@typescript-eslint/types': 7.0.2
      eslint-visitor-keys: 3.4.3

  /@webassemblyjs/ast/1.11.1:
    resolution: {integrity: sha512-ukBh14qFLjxTQNTXocdyksN5QdM28S1CxHt2rdskFyL+xFV7VremuBLVbmCePj+URalXBENx/9Lm7lnhihtCSw==}
    dependencies:
      '@webassemblyjs/helper-numbers': 1.11.1
      '@webassemblyjs/helper-wasm-bytecode': 1.11.1

  /@webassemblyjs/floating-point-hex-parser/1.11.1:
    resolution: {integrity: sha512-iGRfyc5Bq+NnNuX8b5hwBrRjzf0ocrJPI6GWFodBFzmFnyvrQ83SHKhmilCU/8Jv67i4GJZBMhEzltxzcNagtQ==}

  /@webassemblyjs/helper-api-error/1.11.1:
    resolution: {integrity: sha512-RlhS8CBCXfRUR/cwo2ho9bkheSXG0+NwooXcc3PAILALf2QLdFyj7KGsKRbVc95hZnhnERon4kW/D3SZpp6Tcg==}

  /@webassemblyjs/helper-buffer/1.11.1:
    resolution: {integrity: sha512-gwikF65aDNeeXa8JxXa2BAk+REjSyhrNC9ZwdT0f8jc4dQQeDQ7G4m0f2QCLPJiMTTO6wfDmRmj/pW0PsUvIcA==}

  /@webassemblyjs/helper-numbers/1.11.1:
    resolution: {integrity: sha512-vDkbxiB8zfnPdNK9Rajcey5C0w+QJugEglN0of+kmO8l7lDb77AnlKYQF7aarZuCrv+l0UvqL+68gSDr3k9LPQ==}
    dependencies:
      '@webassemblyjs/floating-point-hex-parser': 1.11.1
      '@webassemblyjs/helper-api-error': 1.11.1
      '@xtuc/long': 4.2.2

  /@webassemblyjs/helper-wasm-bytecode/1.11.1:
    resolution: {integrity: sha512-PvpoOGiJwXeTrSf/qfudJhwlvDQxFgelbMqtq52WWiXC6Xgg1IREdngmPN3bs4RoO83PnL/nFrxucXj1+BX62Q==}

  /@webassemblyjs/helper-wasm-section/1.11.1:
    resolution: {integrity: sha512-10P9No29rYX1j7F3EVPX3JvGPQPae+AomuSTPiF9eBQeChHI6iqjMIwR9JmOJXwpnn/oVGDk7I5IlskuMwU/pg==}
    dependencies:
      '@webassemblyjs/ast': 1.11.1
      '@webassemblyjs/helper-buffer': 1.11.1
      '@webassemblyjs/helper-wasm-bytecode': 1.11.1
      '@webassemblyjs/wasm-gen': 1.11.1

  /@webassemblyjs/ieee754/1.11.1:
    resolution: {integrity: sha512-hJ87QIPtAMKbFq6CGTkZYJivEwZDbQUgYd3qKSadTNOhVY7p+gfP6Sr0lLRVTaG1JjFj+r3YchoqRYxNH3M0GQ==}
    dependencies:
      '@xtuc/ieee754': 1.2.0

  /@webassemblyjs/leb128/1.11.1:
    resolution: {integrity: sha512-BJ2P0hNZ0u+Th1YZXJpzW6miwqQUGcIHT1G/sf72gLVD9DZ5AdYTqPNbHZh6K1M5VmKvFXwGSWZADz+qBWxeRw==}
    dependencies:
      '@xtuc/long': 4.2.2

  /@webassemblyjs/utf8/1.11.1:
    resolution: {integrity: sha512-9kqcxAEdMhiwQkHpkNiorZzqpGrodQQ2IGrHHxCy+Ozng0ofyMA0lTqiLkVs1uzTRejX+/O0EOT7KxqVPuXosQ==}

  /@webassemblyjs/wasm-edit/1.11.1:
    resolution: {integrity: sha512-g+RsupUC1aTHfR8CDgnsVRVZFJqdkFHpsHMfJuWQzWU3tvnLC07UqHICfP+4XyL2tnr1amvl1Sdp06TnYCmVkA==}
    dependencies:
      '@webassemblyjs/ast': 1.11.1
      '@webassemblyjs/helper-buffer': 1.11.1
      '@webassemblyjs/helper-wasm-bytecode': 1.11.1
      '@webassemblyjs/helper-wasm-section': 1.11.1
      '@webassemblyjs/wasm-gen': 1.11.1
      '@webassemblyjs/wasm-opt': 1.11.1
      '@webassemblyjs/wasm-parser': 1.11.1
      '@webassemblyjs/wast-printer': 1.11.1

  /@webassemblyjs/wasm-gen/1.11.1:
    resolution: {integrity: sha512-F7QqKXwwNlMmsulj6+O7r4mmtAlCWfO/0HdgOxSklZfQcDu0TpLiD1mRt/zF25Bk59FIjEuGAIyn5ei4yMfLhA==}
    dependencies:
      '@webassemblyjs/ast': 1.11.1
      '@webassemblyjs/helper-wasm-bytecode': 1.11.1
      '@webassemblyjs/ieee754': 1.11.1
      '@webassemblyjs/leb128': 1.11.1
      '@webassemblyjs/utf8': 1.11.1

  /@webassemblyjs/wasm-opt/1.11.1:
    resolution: {integrity: sha512-VqnkNqnZlU5EB64pp1l7hdm3hmQw7Vgqa0KF/KCNO9sIpI6Fk6brDEiX+iCOYrvMuBWDws0NkTOxYEb85XQHHw==}
    dependencies:
      '@webassemblyjs/ast': 1.11.1
      '@webassemblyjs/helper-buffer': 1.11.1
      '@webassemblyjs/wasm-gen': 1.11.1
      '@webassemblyjs/wasm-parser': 1.11.1

  /@webassemblyjs/wasm-parser/1.11.1:
    resolution: {integrity: sha512-rrBujw+dJu32gYB7/Lup6UhdkPx9S9SnobZzRVL7VcBH9Bt9bCBLEuX/YXOOtBsOZ4NQrRykKhffRWHvigQvOA==}
    dependencies:
      '@webassemblyjs/ast': 1.11.1
      '@webassemblyjs/helper-api-error': 1.11.1
      '@webassemblyjs/helper-wasm-bytecode': 1.11.1
      '@webassemblyjs/ieee754': 1.11.1
      '@webassemblyjs/leb128': 1.11.1
      '@webassemblyjs/utf8': 1.11.1

  /@webassemblyjs/wast-printer/1.11.1:
    resolution: {integrity: sha512-IQboUWM4eKzWW+N/jij2sRatKMh99QEelo3Eb2q0qXkvPRISAj8Qxtmw5itwqK+TTkBuUIE45AxYPToqPtL5gg==}
    dependencies:
      '@webassemblyjs/ast': 1.11.1
      '@xtuc/long': 4.2.2

  /@webpack-cli/configtest/2.1.1_66fuqojgvlon52mqukkfkspvqe:
    resolution: {integrity: sha512-wy0mglZpDSiSS0XHrVR+BAdId2+yxPSoJW8fsna3ZpYSlufjvxnP4YbKTCBZnNIcGN4r6ZPXV55X4mYExOfLmw==}
    engines: {node: '>=14.15.0'}
    peerDependencies:
      webpack: 5.x.x
      webpack-cli: 5.x.x
    dependencies:
      webpack: 5.76.0_webpack-cli@5.0.1
      webpack-cli: 5.0.1_webpack@5.76.0
    dev: true

  /@webpack-cli/info/2.0.2_66fuqojgvlon52mqukkfkspvqe:
    resolution: {integrity: sha512-zLHQdI/Qs1UyT5UBdWNqsARasIA+AaF8t+4u2aS2nEpBQh2mWIVb8qAklq0eUENnC5mOItrIB4LiS9xMtph18A==}
    engines: {node: '>=14.15.0'}
    peerDependencies:
      webpack: 5.x.x
      webpack-cli: 5.x.x
    dependencies:
      webpack: 5.76.0_webpack-cli@5.0.1
      webpack-cli: 5.0.1_webpack@5.76.0
    dev: true

  /@webpack-cli/serve/2.0.5_66fuqojgvlon52mqukkfkspvqe:
    resolution: {integrity: sha512-lqaoKnRYBdo1UgDX8uF24AfGMifWK19TxPmM5FHc2vAGxrJ/qtyUyFBWoY1tISZdelsQ5fBcOusifo5o5wSJxQ==}
    engines: {node: '>=14.15.0'}
    peerDependencies:
      webpack: 5.x.x
      webpack-cli: 5.x.x
      webpack-dev-server: '*'
    peerDependenciesMeta:
      webpack-dev-server:
        optional: true
    dependencies:
      webpack: 5.76.0_webpack-cli@5.0.1
      webpack-cli: 5.0.1_webpack@5.76.0
    dev: true

  /@xmldom/xmldom/0.8.5:
    resolution: {integrity: sha512-0dpjDLeCXYThL2YhqZcd/spuwoH+dmnFoND9ZxZkAYxp1IJUB2GP16ow2MJRsjVxy8j1Qv8BJRmN5GKnbDKCmQ==}
    engines: {node: '>=10.0.0'}

  /@xtuc/ieee754/1.2.0:
    resolution: {integrity: sha512-DX8nKgqcGwsc0eJSqYt5lwP4DH5FlHnmuWWBRy7X0NcaGR0ZtuyeESgMwTYVEtxmsNGY+qit4QYT/MIYTOTPeA==}

  /@xtuc/long/4.2.2:
    resolution: {integrity: sha512-NuHqBY1PB/D8xU6s/thBgOAiAP7HOYDQ32+BFZILJ8ivkUkAHQnWfn6WhL79Owj1qmUnoN/YPhktdIoucipkAQ==}

  /@yarnpkg/lockfile/1.1.0:
    resolution: {integrity: sha512-GpSwvyXOcOOlV70vbnzjj4fW5xW/FdUF6nQEt1ENy7m4ZCczi1+/buVUPAqmGfqznsORNFzUMjctTIp8a9tuCQ==}

  /abab/2.0.6:
    resolution: {integrity: sha512-j2afSsaIENvHZN2B8GOpF566vZ5WVk5opAiMTvWgaQT8DkbOqsTfvNAvHoRGU2zzP8cPoqys+xHTRDWW8L+/BA==}
    deprecated: Use your platform's native atob() and btoa() methods instead

  /abbrev/1.1.1:
    resolution: {integrity: sha512-nne9/IiQ/hzIhY6pdDnbBtz7DjPTKrY00P/zvPSm5pOFkl6xuGrGnXn/VtTNNfNtAfZ9/1RtehkszU9qcTii0Q==}
    dev: false

  /abort-controller/3.0.0:
    resolution: {integrity: sha512-h8lQ8tacZYnR3vNQTgibj+tODHI5/+l06Au2Pcriv/Gmet0eaj4TwWH41sO9wnHDiQsEj19q0drzdWdeAHtweg==}
    engines: {node: '>=6.5'}
    dependencies:
      event-target-shim: 5.0.1
    dev: false

  /accepts/1.3.8:
    resolution: {integrity: sha512-PYAthTa2m2VKxuvSD3DPC/Gy+U+sOA1LAuT8mkmRuvw+NACSaeXEQ+NHcVF7rONl6qcaxV3Uuemwawk+7+SJLw==}
    engines: {node: '>= 0.6'}
    dependencies:
      mime-types: 2.1.35
      negotiator: 0.6.3

  /acorn-globals/6.0.0:
    resolution: {integrity: sha512-ZQl7LOWaF5ePqqcX4hLuv/bLXYQNfNWw2c0/yX/TsPRKamzHcTGQnlCjHT3TsmkOUVEPS3crCxiPfdzE/Trlhg==}
    dependencies:
      acorn: 7.4.1
      acorn-walk: 7.2.0
    dev: true

  /acorn-import-assertions/1.9.0_acorn@8.11.3:
    resolution: {integrity: sha512-cmMwop9x+8KFhxvKrKfPYmN6/pKTYYHBqLa0DfvVZcKMJWNyWLnaqND7dx/qn66R7ewM1UX5XMaDVP5wlVTaVA==}
    peerDependencies:
      acorn: ^8
    dependencies:
      acorn: 8.11.3

  /acorn-jsx/5.3.2_acorn@8.11.3:
    resolution: {integrity: sha512-rq9s+JNhf0IChjtDXxllJ7g41oZk5SlXtp0LHwyA5cejwn7vKmKp4pPri6YEePv2PU65sAsegbXtIinmDFDXgQ==}
    peerDependencies:
      acorn: ^6.0.0 || ^7.0.0 || ^8.0.0
    dependencies:
      acorn: 8.11.3

  /acorn-walk/7.2.0:
    resolution: {integrity: sha512-OPdCF6GsMIP+Az+aWfAAOEt2/+iVDKE7oy6lJ098aoe59oAmK76qV6Gw60SbZ8jHuG2wH058GF4pLFbYamYrVA==}
    engines: {node: '>=0.4.0'}
    dev: true

  /acorn-walk/8.3.2:
    resolution: {integrity: sha512-cjkyv4OtNCIeqhHrfS81QWXoCBPExR/J62oyEqepVw8WaQeSqpW2uhuLPh1m9eWhDuOo/jUXVTlifvesOWp/4A==}
    engines: {node: '>=0.4.0'}
    dev: true

  /acorn/7.4.1:
    resolution: {integrity: sha512-nQyp0o1/mNdbTO1PO6kHkwSrmgZ0MT/jCCpNiwbUjGoRN4dlBhqJtoQuCnEOKzgTVwg0ZWiCoQy6SxMebQVh8A==}
    engines: {node: '>=0.4.0'}
    hasBin: true
    dev: true

  /acorn/8.11.3:
    resolution: {integrity: sha512-Y9rRfJG5jcKOE0CLisYbojUjIrIEE7AGMzA/Sm4BslANhbS+cDMpgBdcPT91oJ7OuJ9hYJBx59RjbhxVnrF8Xg==}
    engines: {node: '>=0.4.0'}
    hasBin: true

  /address/1.2.2:
    resolution: {integrity: sha512-4B/qKCfeE/ODUaAUpSwfzazo5x29WD4r3vXiWsB7I2mSDAihwEqKO+g8GELZUQSSAo5e1XTYh3ZVfLyxBc12nA==}
    engines: {node: '>= 10.0.0'}

  /agent-base/6.0.2:
    resolution: {integrity: sha512-RZNwNclF7+MS/8bDg70amg32dyeZGZxiDuQmZxKLAlQjr3jGyLx+4Kkk58UO7D2QdgFIQCovuSuZESne6RG6XQ==}
    engines: {node: '>= 6.0.0'}
    dependencies:
      debug: 4.3.4
    transitivePeerDependencies:
      - supports-color

  /aggregate-error/3.1.0:
    resolution: {integrity: sha512-4I7Td01quW/RpocfNayFdFVk1qSuoh0E7JrbRJ16nH01HhKFQ88INq9Sd+nd72zqRySlr9BmDA8xlEJ6vJMrYA==}
    engines: {node: '>=8'}
    dependencies:
      clean-stack: 2.2.0
      indent-string: 4.0.0

  /ajv-formats/2.1.1:
    resolution: {integrity: sha512-Wx0Kx52hxE7C18hkMEggYlEifqWZtYaRgouJor+WMdPnQyEK13vgEWyVNup7SoeeoLMsr4kf5h6dOW11I15MUA==}
    peerDependenciesMeta:
      ajv:
        optional: true
    dependencies:
      ajv: 8.12.0
    dev: false

  /ajv-keywords/3.5.2_ajv@6.12.6:
    resolution: {integrity: sha512-5p6WTN0DdTGVQk6VjcEju19IgaHudalcfabD7yhDGeA6bcQnmL+CpveLJq/3hvfwd1aof6L386Ougkx6RfyMIQ==}
    peerDependencies:
      ajv: ^6.9.1
    dependencies:
      ajv: 6.12.6

  /ajv-keywords/5.1.0_ajv@8.12.0:
    resolution: {integrity: sha512-YCS/JNFAUyr5vAuhk1DWm1CBxRHW9LbJ2ozWeemrIqpbsqKjHVxYPyi5GC0rjZIT5JxJ3virVTS8wk4i/Z+krw==}
    peerDependencies:
      ajv: ^8.8.2
    dependencies:
      ajv: 8.12.0
      fast-deep-equal: 3.1.3
    dev: false

  /ajv/6.12.6:
    resolution: {integrity: sha512-j3fVLgvTo527anyYyJOGTYJbG+vnnQYvE0m5mmkc1TK+nxAppkCLMIL0aZ4dblVCNoGShhm+kzE4ZUykBoMg4g==}
    dependencies:
      fast-deep-equal: 3.1.3
      fast-json-stable-stringify: 2.1.0
      json-schema-traverse: 0.4.1
      uri-js: 4.4.1

  /ajv/8.12.0:
    resolution: {integrity: sha512-sRu1kpcO9yLtYxBKvqfTeh9KzZEwO3STyX1HT+4CaDzC6HpTGYhIhPIzj9XuKU7KYDwnaeh5hcOwjy1QuJzBPA==}
    dependencies:
      fast-deep-equal: 3.1.3
      json-schema-traverse: 1.0.0
      require-from-string: 2.0.2
      uri-js: 4.4.1
    dev: false

  /almost-equal/1.1.0:
    resolution: {integrity: sha512-0V/PkoculFl5+0Lp47JoxUcO0xSxhIBvm+BxHdD/OgXNmdRpRHCFnKVuUoWyS9EzQP+otSGv0m9Lb4yVkQBn2A==}
    dev: false

  /ansi-align/3.0.1:
    resolution: {integrity: sha512-IOfwwBF5iczOjp/WeY4YxyjqAFMQoZufdQWDd19SEExbVLNXqvpzSJ/M7Za4/sCPmQ0+GRquoA7bGcINcxew6w==}
    dependencies:
      string-width: 4.2.3
    dev: false

  /ansi-colors/4.1.1:
    resolution: {integrity: sha512-JoX0apGbHaUJBNl6yF+p6JAFYZ666/hhCGKN5t9QFjbJQKUU/g8MNbFDbvfrgKXvI1QpZplPOnwIo99lX/AAmA==}
    engines: {node: '>=6'}

  /ansi-regex/2.1.1:
    resolution: {integrity: sha512-TIGnTpdo+E3+pCyAluZvtED5p5wCqLdezCyhPZzKPcxvFplEt4i+W7OONCKgeZFT3+y5NZZfOOS/Bdcanm1MYA==}
    engines: {node: '>=0.10.0'}
    dev: false

  /ansi-regex/3.0.1:
    resolution: {integrity: sha512-+O9Jct8wf++lXxxFc4hc8LsjaSq0HFzzL7cVsw8pRDIPdjKD2mT4ytDZlLuSBZ4cLKZFXIrMGO7DbQCtMJJMKw==}
    engines: {node: '>=4'}

  /ansi-regex/5.0.1:
    resolution: {integrity: sha512-quJQXlTSUGL2LH9SUXo8VwsY4soanhgo6LNSm84E1LBcE8s3O0wpdiRzyR9z/ZZJMlMWv37qOOb9pdJlMUEKFQ==}
    engines: {node: '>=8'}

  /ansi-regex/6.0.1:
    resolution: {integrity: sha512-n5M855fKb2SsfMIiFFoVrABHJC8QtHwVx+mHWP3QcEqBHYienj5dHSgjbxtC0WEZXYt4wcD6zrQElDPhFuZgfA==}
    engines: {node: '>=12'}

  /ansi-sequence-parser/1.1.1:
    resolution: {integrity: sha512-vJXt3yiaUL4UU546s3rPXlsry/RnM730G1+HkpKE012AN0sx1eOrxSu95oKDIonskeLTijMgqWZ3uDEe3NFvyg==}
    dev: false

  /ansi-styles/2.2.1:
    resolution: {integrity: sha512-kmCevFghRiWM7HB5zTPULl4r9bVFSWjz62MhqizDGUrq2NWuNMQyuv4tHHoKJHs69M/MF64lEcHdYIocrdWQYA==}
    engines: {node: '>=0.10.0'}
    dev: false

  /ansi-styles/3.2.1:
    resolution: {integrity: sha512-VT0ZI6kZRdTh8YyJw3SMbYm/u+NqfsAxEpWO0Pf9sq8/e94WxxOpPKx9FR1FlyCtOVDNOQ+8ntlqFxiRc+r5qA==}
    engines: {node: '>=4'}
    dependencies:
      color-convert: 1.9.3

  /ansi-styles/4.3.0:
    resolution: {integrity: sha512-zbB9rCJAT1rbjiVDb2hqKFHNYLxgtk8NURxZ3IZwD3F6NtxbXZQCnnSi1Lkx+IDohdPlFp222wVALIheZJQSEg==}
    engines: {node: '>=8'}
    dependencies:
      color-convert: 2.0.1

  /ansi-styles/6.2.1:
    resolution: {integrity: sha512-bN798gFfQX+viw3R7yrGWRqnrN2oRkEkUjjl4JNn4E8GxxbjtG3FbrEIIY3l8/hrwUwIeCZvi4QuOTP4MErVug==}
    engines: {node: '>=12'}

  /anymatch/3.1.3:
    resolution: {integrity: sha512-KMReFUr0B4t+D+OBkjR3KYqvocp2XaSzO55UcB6mgQMd3KbcE+mWTyvVV7D/zsdEbNnV6acZUutkiHQXvTr1Rw==}
    engines: {node: '>= 8'}
    dependencies:
      normalize-path: 3.0.0
      picomatch: 2.3.1

  /append-transform/2.0.0:
    resolution: {integrity: sha512-7yeyCEurROLQJFv5Xj4lEGTy0borxepjFv1g22oAdqFu//SrAlDl1O1Nxx15SH1RoliUml6p8dwJW9jvZughhg==}
    engines: {node: '>=8'}
    dependencies:
      default-require-extensions: 3.0.1

  /aproba/2.0.0:
    resolution: {integrity: sha512-lYe4Gx7QT+MKGbDsA+Z+he/Wtef0BiwDOlK/XkBrdfsh9J/jPPXbX0tE9x9cl27Tmu5gg3QUbUrQYa/y+KOHPQ==}
    dev: true

  /archy/1.0.0:
    resolution: {integrity: sha512-Xg+9RwCg/0p32teKdGMPTPnVXKD0w3DfHnFTficozsAgsvq2XenPJq/MYpzzQ/v8zrOyJn6Ds39VA4JIDwFfqw==}

  /are-docs-informative/0.0.2:
    resolution: {integrity: sha512-ixiS0nLNNG5jNQzgZJNoUpBKdo9yTYZMGJ+QgT2jmjR7G7+QHRCc4v6LQ3NgE7EBJq+o0ams3waJwkrlBom8Ig==}
    engines: {node: '>=14'}

  /are-we-there-yet/4.0.2:
    resolution: {integrity: sha512-ncSWAawFhKMJDTdoAeOV+jyW1VCMj5QIAwULIBV0SSR7B/RLPPEQiknKcg/RIIZlUQrxELpsxMiTUoAQ4sIUyg==}
    engines: {node: ^14.17.0 || ^16.13.0 || >=18.0.0}
    dev: true

  /arg/4.1.3:
    resolution: {integrity: sha512-58S9QDqG0Xx27YwPSt9fJxivjYl432YCwfDMfZ+71RAqUrZef7LrKQZ3LHLOwCS4FLNBplP533Zx895SeOCHvA==}
    dev: true

  /argparse/1.0.10:
    resolution: {integrity: sha512-o5Roy6tNG4SL/FOkCAN6RzjiakZS25RLYFrcMttJqbdd8BWrnA+fGz57iN5Pb06pvBGvl5gQ0B48dJlslXvoTg==}
    dependencies:
      sprintf-js: 1.0.3

  /argparse/2.0.1:
    resolution: {integrity: sha512-8+9WqebbFzpX9OR+Wa6O29asIogeRMzcGtAINdpMHHyAg10f05aSFVBbcEqGf/PXw1EjAZ+q2/bEBg3DvurK3Q==}

  /args/5.0.3:
    resolution: {integrity: sha512-h6k/zfFgusnv3i5TU08KQkVKuCPBtL/PWQbWkHUxvJrZ2nAyeaUupneemcrgn1xmqxPQsPIzwkUhOpoqPDRZuA==}
    engines: {node: '>= 6.0.0'}
    dependencies:
      camelcase: 5.0.0
      chalk: 2.4.2
      leven: 2.1.0
      mri: 1.1.4
    dev: false

  /aria-query/5.3.0:
    resolution: {integrity: sha512-b0P0sZPKtyu8HkeRAfCq0IfURZK+SuwMjY1UXGBU27wpAiTwQAIlq56IbIO+ytk/JjS1fMR14ee5WBBfKi5J6A==}
    dependencies:
      dequal: 2.0.3

  /array-buffer-byte-length/1.0.0:
    resolution: {integrity: sha512-LPuwb2P+NrQw3XhxGc36+XSvuBPopovXYTR9Ew++Du9Yb/bx5AzBfrIsBoj0EZUifjQU+sHL21sseZ3jerWO/A==}
    dependencies:
      call-bind: 1.0.5
      is-array-buffer: 3.0.2

  /array-flatten/1.1.1:
    resolution: {integrity: sha512-PCVAQswWemu6UdxsDFFX/+gVeYqKAod3D3UVm91jHwynguOwAvYPhx8nNlM++NqRcK6CxxpUafjmhIdKiHibqg==}

  /array-includes/3.1.7:
    resolution: {integrity: sha512-dlcsNBIiWhPkHdOEEKnehA+RNUWDc4UqFtnIXU4uuYDPtA4LDkr7qip2p0VvFAEXNDr0yWZ9PJyIRiGjRLQzwQ==}
    engines: {node: '>= 0.4'}
    dependencies:
      call-bind: 1.0.5
      define-properties: 1.2.1
      es-abstract: 1.22.3
      get-intrinsic: 1.2.2
      is-string: 1.0.7

  /array-union/2.1.0:
    resolution: {integrity: sha512-HGyxoOTYUyCM6stUe6EJgnd4EoewAI7zMdfqO+kGjnlZmBDz/cR5pf8r/cR4Wq60sL/p0IkcjUEEPwS3GFrIyw==}
    engines: {node: '>=8'}

  /array.prototype.findlastindex/1.2.3:
    resolution: {integrity: sha512-LzLoiOMAxvy+Gd3BAq3B7VeIgPdo+Q8hthvKtXybMvRV0jrXfJM/t8mw7nNlpEcVlVUnCnM2KSX4XU5HmpodOA==}
    engines: {node: '>= 0.4'}
    dependencies:
      call-bind: 1.0.5
      define-properties: 1.2.1
      es-abstract: 1.22.3
      es-shim-unscopables: 1.0.2
      get-intrinsic: 1.2.2

  /array.prototype.flat/1.3.2:
    resolution: {integrity: sha512-djYB+Zx2vLewY8RWlNCUdHjDXs2XOgm602S9E7P/UpHgfeHL00cRiIF+IN/G/aUJ7kGPb6yO/ErDI5V2s8iycA==}
    engines: {node: '>= 0.4'}
    dependencies:
      call-bind: 1.0.5
      define-properties: 1.2.1
      es-abstract: 1.22.3
      es-shim-unscopables: 1.0.2

  /array.prototype.flatmap/1.3.2:
    resolution: {integrity: sha512-Ewyx0c9PmpcsByhSW4r+9zDU7sGjFc86qf/kKtuSCRdhfbk0SNLLkaT5qvcHnRGgc5NP/ly/y+qkXkqONX54CQ==}
    engines: {node: '>= 0.4'}
    dependencies:
      call-bind: 1.0.5
      define-properties: 1.2.1
      es-abstract: 1.22.3
      es-shim-unscopables: 1.0.2

  /array.prototype.tosorted/1.1.2:
    resolution: {integrity: sha512-HuQCHOlk1Weat5jzStICBCd83NxiIMwqDg/dHEsoefabn/hJRj5pVdWcPUSpRrwhwxZOsQassMpgN/xRYFBMIg==}
    dependencies:
      call-bind: 1.0.5
      define-properties: 1.2.1
      es-abstract: 1.22.3
      es-shim-unscopables: 1.0.2
      get-intrinsic: 1.2.2

  /arraybuffer.prototype.slice/1.0.2:
    resolution: {integrity: sha512-yMBKppFur/fbHu9/6USUe03bZ4knMYiwFBcyiaXB8Go0qNehwX6inYPzK9U0NeQvGxKthcmHcaR8P5MStSRBAw==}
    engines: {node: '>= 0.4'}
    dependencies:
      array-buffer-byte-length: 1.0.0
      call-bind: 1.0.5
      define-properties: 1.2.1
      es-abstract: 1.22.3
      get-intrinsic: 1.2.2
      is-array-buffer: 3.0.2
      is-shared-array-buffer: 1.0.2

  /asap/2.0.6:
    resolution: {integrity: sha512-BSHWgDSAiKs50o2Re8ppvp3seVHXSRM44cdSsT9FfNEUUZLOGWVCsiWaRPWM1Znn+mqZ1OfVZ3z3DWEzSp7hRA==}

  /asn1.js/5.4.1:
    resolution: {integrity: sha512-+I//4cYPccV8LdmBLiX8CYvf9Sp3vQsrqu2QNXRcrbiWvcx/UdlFiqUJJzxRQxgsZmvhXhn4cSKeSmoFjVdupA==}
    dependencies:
      bn.js: 4.12.0
      inherits: 2.0.4
      minimalistic-assert: 1.0.1
      safer-buffer: 2.1.2
    dev: true

  /assert/2.0.0:
    resolution: {integrity: sha512-se5Cd+js9dXJnu6Ag2JFc00t+HmHOen+8Q+L7O9zI0PqQXr20uk2J0XQqMxZEeo5U50o8Nvmmx7dZrl+Ufr35A==}
    dependencies:
      es6-object-assign: 1.1.0
      is-nan: 1.3.2
      object-is: 1.0.2
      util: 0.12.5
    dev: true

  /assertion-error/1.1.0:
    resolution: {integrity: sha512-jgsaNduz+ndvGyFt3uSuWqvy4lCnIJiovtouQN5JZHOKCS2QuhEdbcQHFhVksz2N2U9hXJo8odG7ETyWlEeuDw==}

  /ast-types-flow/0.0.8:
    resolution: {integrity: sha512-OH/2E5Fg20h2aPrbe+QL8JZQFko0YZaF+j4mnQ7BGhfavO7OpSLa8a0y9sBwomHdSbkhTS8TQNayBfnW5DwbvQ==}

  /async/3.2.5:
    resolution: {integrity: sha512-baNZyqaaLhyLVKm/DlvdW051MSgO6b8eVfIezl9E5PqWxFgzLm/wQntEW4zOytVburDEr0JlALEpdOFwvErLsg==}
    dev: false

  /asyncbox/2.9.4:
    resolution: {integrity: sha512-TCuA73K6Gvn+5tFGsWf4jc+PsR9RmYXw/AF0mv+CRB3VhHLjqHh/w9gPvYILnV0RcRFfjADHtzZexpxWlsP3Tg==}
    engines: {node: '>=10'}
    dependencies:
      '@babel/runtime': 7.23.8
      '@types/bluebird': 3.5.42
      bluebird: 3.7.2
      lodash: 4.17.21
      source-map-support: 0.5.21
    dev: true

  /asynciterator.prototype/1.0.0:
    resolution: {integrity: sha512-wwHYEIS0Q80f5mosx3L/dfG5t5rjEa9Ft51GTaNt862EnpyGHpgz2RkZvLPp1oF5TnAiTohkEKVEu8pQPJI7Vg==}
    dependencies:
      has-symbols: 1.0.3

  /asynckit/0.4.0:
    resolution: {integrity: sha512-Oei9OH4tRh0YqU3GxhX79dM/mwVgvbZJaSNaRk+bshkj0S5cfHcgYakreBjrHwatXKbz+IoIdYLxrKim2MjW0Q==}

  /at-least-node/1.0.0:
    resolution: {integrity: sha512-+q/t7Ekv1EDY2l6Gda6LLiX14rU9TV20Wa3ofeQmwPFZbOMo9DXrLbOjFaaclkXKWidIaopwAObQDqwWtGUjqg==}
    engines: {node: '>= 4.0.0'}

  /available-typed-arrays/1.0.5:
    resolution: {integrity: sha512-DMD0KiN46eipeziST1LPP/STfDU0sufISXmjSgvVsoU2tqxctQeASejWcfNtxYKqETM1UxQ8sp2OrSBWpHY6sw==}
    engines: {node: '>= 0.4'}

  /axe-core/4.7.0:
    resolution: {integrity: sha512-M0JtH+hlOL5pLQwHOLNYZaXuhqmvS8oExsqB1SBYgA4Dk7u/xx+YdGHXaK5pyUfed5mYXdlYiphWq3G8cRi5JQ==}
    engines: {node: '>=4'}

  /axios/0.21.4:
    resolution: {integrity: sha512-ut5vewkiu8jjGBdqpM44XxjuCjq9LAKeHVmoVfHVzy8eHgxxq8SbAVQNovDA8mVi05kP0Ea/n/UzcSHcTJQfNg==}
    dependencies:
      follow-redirects: 1.15.5
    transitivePeerDependencies:
      - debug
    dev: false

  /axios/0.25.0:
    resolution: {integrity: sha512-cD8FOb0tRH3uuEe6+evtAbgJtfxr7ly3fQjYcMcuPlgkwVS9xboaVIpcDV+cYQe+yGykgwZCs1pzjntcGa6l5g==}
    dependencies:
      follow-redirects: 1.15.5
    transitivePeerDependencies:
      - debug

  /axios/0.27.2:
    resolution: {integrity: sha512-t+yRIyySRTp/wua5xEr+z1q60QmLq8ABsS5O9Me1AsE5dfKqgnCFzwiCZZ/cGNd1lq4/7akDWMxdhVlucjmnOQ==}
    dependencies:
      follow-redirects: 1.15.5
      form-data: 4.0.0
    transitivePeerDependencies:
      - debug
    dev: false

  /axios/1.6.5:
    resolution: {integrity: sha512-Ii012v05KEVuUoFWmMW/UQv9aRIc3ZwkWDcM+h5Il8izZCtRVpDUfwpoFf7eOtajT3QiGR4yDUx7lPqHJULgbg==}
    dependencies:
      follow-redirects: 1.15.5
      form-data: 4.0.0
      proxy-from-env: 1.1.0
    transitivePeerDependencies:
      - debug

  /axobject-query/3.2.1:
    resolution: {integrity: sha512-jsyHu61e6N4Vbz/v18DHwWYKK0bSWLqn47eeDSKPB7m8tqMHF9YJ+mhIk2lVteyZrY8tnSj/jHOv4YiTCuCJgg==}
    dependencies:
      dequal: 2.0.3

  /azurite/3.29.0:
    resolution: {integrity: sha512-gzl8+LqereINQ45BuED4DNq9w3ipw0DCYAkGz8xwOFAlwjWey6C3JpolaIjrYNeX4r52bRCt53tPQ2fVCaNcYA==}
    engines: {node: '>=10.0.0', vscode: ^1.39.0}
    hasBin: true
    dependencies:
      '@azure/ms-rest-js': 1.11.2
      args: 5.0.3
      axios: 0.27.2
      etag: 1.8.1
      express: 4.18.2
      fs-extra: 11.2.0
      glob-to-regexp: 0.4.1
      jsonwebtoken: 9.0.2
      lokijs: 1.5.12
      morgan: 1.10.0
      multistream: 2.1.1
<<<<<<< HEAD
      mysql2: 3.9.6
      rimraf: 3.0.2
      sequelize: 6.35.2_h5xd2ht7l23sq7kmzts5gomubi
=======
      mysql2: 3.9.7
      rimraf: 3.0.2
      sequelize: 6.37.1_dw5ih2bbpzmw363ktfm3swsk5a
>>>>>>> b3b88fa3
      stoppable: 1.1.0
      tedious: 16.6.1
      to-readable-stream: 2.1.0
      tslib: 2.6.2
      uri-templates: 0.2.0
      uuid: 3.4.0
      winston: 3.11.0
      xml2js: 0.6.2
    transitivePeerDependencies:
      - debug
      - ibm_db
      - mariadb
      - oracledb
      - pg
      - pg-hstore
      - snowflake-sdk
      - sqlite3
      - supports-color
    dev: false

  /babel-loader/8.2.5_webpack@5.76.0:
    resolution: {integrity: sha512-OSiFfH89LrEMiWd4pLNqGz4CwJDtbs2ZVc+iGu2HrkRfPxId9F2anQj38IxWpmRfsUY0aBZYi1EFcd3mhtRMLQ==}
    engines: {node: '>= 8.9'}
    peerDependencies:
      '@babel/core': ^7.0.0
      webpack: '>=2'
    peerDependenciesMeta:
      '@babel/core':
        optional: true
    dependencies:
      find-cache-dir: 3.3.2
      loader-utils: 2.0.4
      make-dir: 3.1.0
      schema-utils: 2.7.1
      webpack: 5.76.0
    dev: true

  /babel-plugin-istanbul/6.1.1:
    resolution: {integrity: sha512-Y1IQok9821cC9onCx5otgFfRm7Lm+I+wwxOx738M/WLPZ9Q42m4IG5W0FNX8WLL2gYMZo3JkuXIH2DOpWM+qwA==}
    engines: {node: '>=8'}
    dependencies:
      '@babel/helper-plugin-utils': 7.22.5
      '@istanbuljs/load-nyc-config': 1.1.0
      '@istanbuljs/schema': 0.1.3
      istanbul-lib-instrument: 5.2.1
      test-exclude: 6.0.0
    transitivePeerDependencies:
      - supports-color
    dev: true

  /balanced-match/1.0.2:
    resolution: {integrity: sha512-3oSeUO0TMV67hN1AmbXsK4yaqU7tjiHlbxRDZOpH0KW9+CeX4bRAaX0Anxt0tx2MrpRpWwQaPwIlISEJhYU5Pw==}

  /base64-js/1.5.1:
    resolution: {integrity: sha512-AKpaYlHn8t4SVbOHCy+b5+KKgvR4vrsD8vbvrbiQJps7fKDTkjkDry6ji0rUJjC0kzbNePLwzxq8iypo41qeWA==}

  /basic-auth/2.0.1:
    resolution: {integrity: sha512-NF+epuEdnUYVlGuhaxbbq+dvJttwLnGY+YixlXlME5KpQ5W3CnXA5cVTneY3SPbPDRkcjMbifrwmFYcClgOZeg==}
    engines: {node: '>= 0.8'}
    dependencies:
      safe-buffer: 5.1.2
    dev: false

  /benchmark/2.1.4:
    resolution: {integrity: sha512-l9MlfN4M1K/H2fbhfMy3B7vJd6AGKJVQn2h6Sg/Yx+KckoUA7ewS5Vv6TjSq18ooE1kS9hhAlQRH3AkXIh/aOQ==}
    dependencies:
      lodash: 4.17.21
      platform: 1.3.6
    dev: true

  /big-integer/1.6.52:
    resolution: {integrity: sha512-QxD8cf2eVqJOOz63z6JIN9BzvVs/dlySa5HGSBH5xtR8dPteIRQnBxxKqkNTiT6jbDTF6jAfrd4oMcND9RGbQg==}
    engines: {node: '>=0.6'}
    dev: true

  /big.js/5.2.2:
    resolution: {integrity: sha512-vyL2OymJxmarO8gxMr0mhChsO9QGwhynfuu4+MHTAW6czfq9humCB7rKpUjDd9YUiDPU4mzpyupFSvOClAwbmQ==}

  /binary-extensions/2.2.0:
    resolution: {integrity: sha512-jDctJ/IVQbZoJykoeHbhXpOlNBqGNcwXJKJog42E5HDPUwQTSdjCHdihjj0DlnheQ7blbT6dHOafNAiS8ooQKA==}
    engines: {node: '>=8'}

  /bl/4.1.0:
    resolution: {integrity: sha512-1W07cM9gS6DcLperZfFSj+bWLtaPGSOHWhPiGzXmvVJbRLdG82sH/Kn8EtW1VqWVA54AKf2h5k5BbnIbwF3h6w==}
    dependencies:
      buffer: 5.7.1
      inherits: 2.0.4
      readable-stream: 3.6.2

  /bl/6.0.10:
    resolution: {integrity: sha512-F14DFhDZfxtVm2FY0k9kG2lWAwzZkO9+jX3Ytuoy/V0E1/5LBuBzzQHXAjqpxXEDIpmTPZZf5GVIGPQcLxFpaA==}
    dependencies:
      buffer: 6.0.3
      inherits: 2.0.4
      readable-stream: 4.5.2
    dev: false

  /bluebird/3.7.2:
    resolution: {integrity: sha512-XpNj6GDQzdfW+r2Wnn7xiSAd7TM3jzkxGXBGTtWKuSXv1xUV+azxAm8jdWZN06QTQk+2N2XB9jRDkvbmQmcRtg==}
    dev: true

  /bn.js/4.12.0:
    resolution: {integrity: sha512-c98Bf3tPniI+scsdk237ku1Dc3ujXQTSgyiPUDEOe7tRkhrqridvh8klBv0HCEso1OLOYcHuCv/cS6DNxKH+ZA==}
    dev: true

  /bn.js/5.2.1:
    resolution: {integrity: sha512-eXRvHzWyYPBuB4NBy0cmYQjGitUrtqwbvlzP3G6VFnNRbsZQIxQ10PbKKHt8gZ/HW/D/747aDl+QkDqg3KQLMQ==}
    dev: true

  /body-parser/1.20.1:
    resolution: {integrity: sha512-jWi7abTbYwajOytWCQc37VulmWiRae5RyTpaCyDcS5/lMdtwSz5lOpDE67srw/HYe35f1z3fDQw+3txg7gNtWw==}
    engines: {node: '>= 0.8', npm: 1.2.8000 || >= 1.4.16}
    dependencies:
      bytes: 3.1.2
      content-type: 1.0.5
      debug: 2.6.9
      depd: 2.0.0
      destroy: 1.2.0
      http-errors: 2.0.0
      iconv-lite: 0.4.24
      on-finished: 2.4.1
      qs: 6.11.0
      raw-body: 2.5.1
      type-is: 1.6.18
      unpipe: 1.0.0

  /body-parser/1.20.2:
    resolution: {integrity: sha512-ml9pReCu3M61kGlqoTm2umSXTlRTuGTx0bfYj+uIUKKYycG5NtSbeetV3faSU6R7ajOPw0g/J1PvK4qNy7s5bA==}
    engines: {node: '>= 0.8', npm: 1.2.8000 || >= 1.4.16}
    dependencies:
      bytes: 3.1.2
      content-type: 1.0.5
      debug: 2.6.9
      depd: 2.0.0
      destroy: 1.2.0
      http-errors: 2.0.0
      iconv-lite: 0.4.24
      on-finished: 2.4.1
      qs: 6.11.0
      raw-body: 2.5.2
      type-is: 1.6.18
      unpipe: 1.0.0
    dev: false

  /boolean/3.2.0:
    resolution: {integrity: sha512-d0II/GO9uf9lfUHH2BQsjxzRJZBdsjgsBiW4BvhWk/3qoKwQFjIDVN19PfX8F2D/r9PCMTtLWjYVCFrpeYUzsw==}
    optional: true

  /boxen/4.2.0:
    resolution: {integrity: sha512-eB4uT9RGzg2odpER62bBwSLvUeGC+WbRjjyyFhGsKnc8wp/m0+hQsMUvUe3H2V0D5vw0nBdO1hCJoZo5mKeuIQ==}
    engines: {node: '>=8'}
    dependencies:
      ansi-align: 3.0.1
      camelcase: 5.3.1
      chalk: 3.0.0
      cli-boxes: 2.2.1
      string-width: 4.2.3
      term-size: 2.2.1
      type-fest: 0.8.1
      widest-line: 3.1.0
    dev: false

  /bplist-parser/0.2.0:
    resolution: {integrity: sha512-z0M+byMThzQmD9NILRniCUXYsYpjwnlO8N5uCFaCqIOpqRsJCrQL9NK3JsD67CN5a08nF5oIL2bD6loTdHOuKw==}
    engines: {node: '>= 5.10.0'}
    dependencies:
      big-integer: 1.6.52
    dev: true

  /brace-expansion/1.1.11:
    resolution: {integrity: sha512-iCuPHDFgrHX7H2vEI/5xpz07zSHB00TpugqhmYtVmMO6518mCuRMoOYFldEBl0g187ufozdaHgWKcYFb61qGiA==}
    dependencies:
      balanced-match: 1.0.2
      concat-map: 0.0.1

  /brace-expansion/2.0.1:
    resolution: {integrity: sha512-XnAIvQ8eM+kC6aULx6wuQiwVsnzsi9d3WxzV3FpWTGA19F621kwdbsAcFKXgKUHZWsy+mY6iL1sHTxWEFCytDA==}
    dependencies:
      balanced-match: 1.0.2

  /braces/3.0.2:
    resolution: {integrity: sha512-b8um+L1RzM3WDSzvhm6gIz1yfTbBt6YTlcEKAvsmqCZZFw46z626lVj9j1yEPW33H5H+lBQpZMP1k8l+78Ha0A==}
    engines: {node: '>=8'}
    dependencies:
      fill-range: 7.0.1

  /brorand/1.1.0:
    resolution: {integrity: sha512-cKV8tMCEpQs4hK/ik71d6LrPOnpkpGBR0wzxqr68g2m/LB2GxVYQroAjMJZRVM1Y4BCjCKc3vAamxSzOY2RP+w==}
    dev: true

  /browser-process-hrtime/1.0.0:
    resolution: {integrity: sha512-9o5UecI3GhkpM6DrXr69PblIuWxPKk9Y0jHBRhdocZ2y7YECBFCsHm79Pr3OyR2AvjhDkabFJaDJMYRazHgsow==}
    dev: true

  /browser-stdout/1.3.1:
    resolution: {integrity: sha512-qhAVI1+Av2X7qelOfAIYwXONood6XlZE/fXaBSmW/T5SzLAmCgzi+eiWE7fUvbHaeNBQH13UftjpXxsfLkMpgw==}

  /browserify-aes/1.2.0:
    resolution: {integrity: sha512-+7CHXqGuspUn/Sl5aO7Ea0xWGAtETPXNSAjHo48JfLdPWcMng33Xe4znFvQweqc/uzk5zSOI3H52CYnjCfb5hA==}
    dependencies:
      buffer-xor: 1.0.3
      cipher-base: 1.0.4
      create-hash: 1.2.0
      evp_bytestokey: 1.0.3
      inherits: 2.0.4
      safe-buffer: 5.2.1
    dev: true

  /browserify-cipher/1.0.1:
    resolution: {integrity: sha512-sPhkz0ARKbf4rRQt2hTpAHqn47X3llLkUGn+xEJzLjwY8LRs2p0v7ljvI5EyoRO/mexrNunNECisZs+gw2zz1w==}
    dependencies:
      browserify-aes: 1.2.0
      browserify-des: 1.0.2
      evp_bytestokey: 1.0.3
    dev: true

  /browserify-des/1.0.2:
    resolution: {integrity: sha512-BioO1xf3hFwz4kc6iBhI3ieDFompMhrMlnDFC4/0/vd5MokpuAc3R+LYbwTA9A5Yc9pq9UYPqffKpW2ObuwX5A==}
    dependencies:
      cipher-base: 1.0.4
      des.js: 1.1.0
      inherits: 2.0.4
      safe-buffer: 5.2.1
    dev: true

  /browserify-rsa/4.1.0:
    resolution: {integrity: sha512-AdEER0Hkspgno2aR97SAf6vi0y0k8NuOpGnVH3O99rcA5Q6sh8QxcngtHuJ6uXwnfAXNM4Gn1Gb7/MV1+Ymbog==}
    dependencies:
      bn.js: 5.2.1
      randombytes: 2.1.0
    dev: true

  /browserify-sign/4.2.2:
    resolution: {integrity: sha512-1rudGyeYY42Dk6texmv7c4VcQ0EsvVbLwZkA+AQB7SxvXxmcD93jcHie8bzecJ+ChDlmAm2Qyu0+Ccg5uhZXCg==}
    engines: {node: '>= 4'}
    dependencies:
      bn.js: 5.2.1
      browserify-rsa: 4.1.0
      create-hash: 1.2.0
      create-hmac: 1.1.7
      elliptic: 6.5.4
      inherits: 2.0.4
      parse-asn1: 5.1.6
      readable-stream: 3.6.2
      safe-buffer: 5.2.1
    dev: true

  /browserify-zlib/0.2.0:
    resolution: {integrity: sha512-Z942RysHXmJrhqk88FmKBVq/v5tqmSkDz7p54G/MGyjMnCFFnC79XWNbg+Vta8W6Wb2qtSZTSxIGkJrRpCFEiA==}
    dependencies:
      pako: 1.0.11
    dev: true

  /browserslist-to-esbuild/1.2.0:
    resolution: {integrity: sha512-ftrrbI/VHBgEnmnSyhkqvQVMp6jAKybfs0qMIlm7SLBrQTGMsdCIP4q3BoKeLsZTBQllIQtY9kbxgRYV2WU47g==}
    engines: {node: '>=12'}
    dependencies:
      browserslist: 4.22.2
    dev: true

  /browserslist/4.22.2:
    resolution: {integrity: sha512-0UgcrvQmBDvZHFGdYUehrCNIazki7/lUP3kkoi/r3YB2amZbFM9J43ZRkJTXBUZK4gmx56+Sqk9+Vs9mwZx9+A==}
    engines: {node: ^6 || ^7 || ^8 || ^9 || ^10 || ^11 || ^12 || >=13.7}
    hasBin: true
    dependencies:
      caniuse-lite: 1.0.30001579
      electron-to-chromium: 1.4.640
      node-releases: 2.0.14
      update-browserslist-db: 1.0.13_browserslist@4.22.2

  /buffer-crc32/0.2.13:
    resolution: {integrity: sha512-VO9Ht/+p3SN7SKWqcrgEzjGbRSJYTx+Q1pTQC0wrWqHx0vpJraQ6GtHx8tvcg1rlK1byhU5gccxgOgj7B0TDkQ==}

  /buffer-equal-constant-time/1.0.1:
    resolution: {integrity: sha512-zRpUiDwd/xk6ADqPMATG8vc9VPrkck7T07OIx0gnjmJAnHnTVXNQG3vfvWNuiZIkwu9KrKdA1iJKfsfTVxE6NA==}
    dev: false

  /buffer-from/1.1.2:
    resolution: {integrity: sha512-E+XQCRwSbaaiChtv6k6Dwgc+bx+Bs6vuKJHHl5kox/BaKbhiXzqQOwK4cO22yElGp2OCmjwVhT3HmxgyPGnJfQ==}

  /buffer-xor/1.0.3:
    resolution: {integrity: sha512-571s0T7nZWK6vB67HI5dyUF7wXiNcfaPPPTl6zYCNApANjIvYJTg7hlud/+cJpdAhS7dVzqMLmfhfHR3rAcOjQ==}
    dev: true

  /buffer/5.7.1:
    resolution: {integrity: sha512-EHcyIPBQ4BSGlvjB16k5KgAJ27CIsHY/2JBmCRReo48y9rQ3MaUzWX3KVlBa4U7MyX02HdVj0K7C3WaB3ju7FQ==}
    dependencies:
      base64-js: 1.5.1
      ieee754: 1.2.1

  /buffer/6.0.3:
    resolution: {integrity: sha512-FTiCpNxtwiZZHEZbcbTIcZjERVICn9yq/pDFkTl95/AxzD1naBctN7YO68riM/gLSDY7sdrMby8hofADYuuqOA==}
    dependencies:
      base64-js: 1.5.1
      ieee754: 1.2.1

  /builtin-modules/3.3.0:
    resolution: {integrity: sha512-zhaCDicdLuWN5UbN5IMnFqNMhNfo919sH85y2/ea+5Yg9TsTkeZxpL+JLbp6cgYFS4sRLp3YV4S6yDuqVWHYOw==}
    engines: {node: '>=6'}

  /builtin-status-codes/3.0.0:
    resolution: {integrity: sha512-HpGFw18DgFWlncDfjTa2rcQ4W88O1mC8e8yZ2AvQY5KDaktSTwo+KRf6nHK6FRI5FyRyb/5T6+TSxfP7QyGsmQ==}
    dev: true

  /bundle-name/3.0.0:
    resolution: {integrity: sha512-PKA4BeSvBpQKQ8iPOGCSiell+N8P+Tf1DlwqmYhpe2gAhKPHn8EYOxVT+ShuGmhg8lN8XiSlS80yiExKXrURlw==}
    engines: {node: '>=12'}
    dependencies:
      run-applescript: 5.0.0
    dev: true

  /bytes/3.1.2:
    resolution: {integrity: sha512-/Nf7TyzTx6S3yRJObOAV7956r8cr2+Oj8AC5dt8wSP3BQAoeX58NoHyCU8P8zGkNXStjTSi6fzO6F0pBdcYbEg==}
    engines: {node: '>= 0.8'}

  /cache-require-paths/0.3.0:
    resolution: {integrity: sha512-HKlzq/UL6KNlOynm4qGcSAQIRv0EpD+GlypeUEN9dwil46Rm458tsVPQ/QME/iogUzWtbHEFw2r2BF4mBBJeGw==}
    dev: true

  /cacheable-lookup/5.0.4:
    resolution: {integrity: sha512-2/kNscPhpcxrOigMZzbiWF7dz8ilhb/nIHU3EyZiXWXpeq/au8qJ8VhdftMkty3n7Gj6HIGalQG8oiBNB3AJgA==}
    engines: {node: '>=10.6.0'}

  /cacheable-request/6.1.0:
    resolution: {integrity: sha512-Oj3cAGPCqOZX7Rz64Uny2GYAZNliQSqfbePrgAQ1wKAihYmCUnraBtJtKcGR4xz7wF+LoJC+ssFZvv5BgF9Igg==}
    engines: {node: '>=8'}
    dependencies:
      clone-response: 1.0.3
      get-stream: 5.2.0
      http-cache-semantics: 4.1.1
      keyv: 3.1.0
      lowercase-keys: 2.0.0
      normalize-url: 4.5.1
      responselike: 1.0.2
    dev: false

  /cacheable-request/7.0.4:
    resolution: {integrity: sha512-v+p6ongsrp0yTGbJXjgxPow2+DL93DASP4kXCDKb8/bwRtt9OEF3whggkkDkGNzgcWy2XaF4a8nZglC7uElscg==}
    engines: {node: '>=8'}
    dependencies:
      clone-response: 1.0.3
      get-stream: 5.2.0
      http-cache-semantics: 4.1.1
      keyv: 4.5.4
      lowercase-keys: 2.0.0
      normalize-url: 6.1.0
      responselike: 2.0.1

  /caching-transform/4.0.0:
    resolution: {integrity: sha512-kpqOvwXnjjN44D89K5ccQC+RUrsy7jB/XLlRrx0D7/2HNcTPqzsb6XgYoErwko6QsV184CA2YgS1fxDiiDZMWA==}
    engines: {node: '>=8'}
    dependencies:
      hasha: 5.2.2
      make-dir: 3.1.0
      package-hash: 4.0.0
      write-file-atomic: 3.0.3

  /call-bind/1.0.5:
    resolution: {integrity: sha512-C3nQxfFZxFRVoJoGKKI8y3MOEo129NQ+FgQ08iye+Mk4zNZZGdjfs06bVTr+DBSlA66Q2VEcMki/cUCP4SercQ==}
    dependencies:
      function-bind: 1.1.2
      get-intrinsic: 1.2.2
      set-function-length: 1.2.0

  /call-me-maybe/1.0.2:
    resolution: {integrity: sha512-HpX65o1Hnr9HH25ojC1YGs7HCQLq0GCOibSaWER0eNpgJ/Z1MZv2mTc7+xh6WOPxbRVcmgbv4hGU+uSQ/2xFZQ==}
    dev: true

  /callsites/3.1.0:
    resolution: {integrity: sha512-P8BjAsXvZS+VIDUI11hHCQEv74YT67YUi5JJFNWIqL235sBmjX4+qx9Muvls5ivyNENctx46xQLQ3aTuE7ssaQ==}
    engines: {node: '>=6'}

  /camelcase/5.0.0:
    resolution: {integrity: sha512-faqwZqnWxbxn+F1d399ygeamQNy3lPp/H9H6rNrqYh4FSVCtcY+3cub1MxA8o9mDd55mM8Aghuu/kuyYA6VTsA==}
    engines: {node: '>=6'}
    dev: false

  /camelcase/5.3.1:
    resolution: {integrity: sha512-L28STB170nwWS63UjtlEOE3dldQApaJXZkOI1uMFfzf3rRuPegHaHesyee+YxQ+W6SvRDQV6UrdOdRiR153wJg==}
    engines: {node: '>=6'}

  /camelcase/6.3.0:
    resolution: {integrity: sha512-Gmy6FhYlCY7uOElZUSbxo2UCDH8owEk996gkbrpsgGtrJLM3J7jGxl9Ic7Qwwj4ivOE5AWZWRMecDdF7hqGjFA==}
    engines: {node: '>=10'}

  /caniuse-lite/1.0.30001579:
    resolution: {integrity: sha512-u5AUVkixruKHJjw/pj9wISlcMpgFWzSrczLZbrqBSxukQixmg0SJ5sZTpvaFvxU0HoQKd4yoyAogyrAz9pzJnA==}

  /canonical-path/1.0.0:
    resolution: {integrity: sha512-feylzsbDxi1gPZ1IjystzIQZagYYLvfKrSuygUCgf7z6x790VEzze5QEkdSV1U58RA7Hi0+v6fv4K54atOzATg==}
    dev: false

  /case-sensitive-paths-webpack-plugin/2.1.2:
    resolution: {integrity: sha512-oEZgAFfEvKtjSRCu6VgYkuGxwrWXMnQzyBmlLPP7r6PWQVtHxP5Z5N6XsuJvtoVax78am/r7lr46bwo3IVEBOg==}
    engines: {node: '>=4'}
    dev: false

  /chai-as-promised/7.1.1_chai@4.3.10:
    resolution: {integrity: sha512-azL6xMoi+uxu6z4rhWQ1jbdUhOMhis2PvscD/xjLqNMkv3BPPp2JyyuTHOrf9BOosGpNQ11v6BKv/g57RXbiaA==}
    peerDependencies:
      chai: '>= 2.1.2 < 5'
    dependencies:
      chai: 4.3.10
      check-error: 1.0.3

  /chai-jest-snapshot/2.0.0_chai@4.3.10:
    resolution: {integrity: sha512-u8jZZjw/0G1t5A8wDfH6K7DAVfMg3g0dsw9wKQURNUyrZX96VojHNrFMmLirq1m0kOvC5icgL/Qh/fu1MZyvUw==}
    peerDependencies:
      chai: '>=1.9.0'
    dependencies:
      chai: 4.3.10
      jest-snapshot: 21.2.1
      lodash.values: 4.3.0

  /chai-string/1.5.0_chai@4.3.10:
    resolution: {integrity: sha512-sydDC3S3pNAQMYwJrs6dQX0oBQ6KfIPuOZ78n7rocW0eJJlsHPh2t3kwW7xfwYA/1Bf6/arGtSUo16rxR2JFlw==}
    peerDependencies:
      chai: ^4.1.2
    dependencies:
      chai: 4.3.10
    dev: false

  /chai-subset/1.6.0:
    resolution: {integrity: sha512-K3d+KmqdS5XKW5DWPd5sgNffL3uxdDe+6GdnJh3AYPhwnBGRY5urfvfcbRtWIvvpz+KxkL9FeBB6MZewLUNwug==}
    engines: {node: '>=4'}

  /chai/4.3.10:
    resolution: {integrity: sha512-0UXG04VuVbruMUYbJ6JctvH0YnC/4q3/AkT18q4NaITo91CUm0liMS9VqzT9vZhVQ/1eqPanMWjBM+Juhfb/9g==}
    engines: {node: '>=4'}
    dependencies:
      assertion-error: 1.1.0
      check-error: 1.0.3
      deep-eql: 4.1.3
      get-func-name: 2.0.2
      loupe: 2.3.7
      pathval: 1.1.1
      type-detect: 4.0.8

  /chalk/1.1.3:
    resolution: {integrity: sha512-U3lRVLMSlsCfjqYPbLyVv11M9CPW4I728d6TCKMAOJueEeB9/8o+eSsMnxPJD+Q+K909sdESg7C+tIkoH6on1A==}
    engines: {node: '>=0.10.0'}
    dependencies:
      ansi-styles: 2.2.1
      escape-string-regexp: 1.0.5
      has-ansi: 2.0.0
      strip-ansi: 3.0.1
      supports-color: 2.0.0
    dev: false

  /chalk/2.4.2:
    resolution: {integrity: sha512-Mti+f9lpJNcwF4tWV8/OrTTtF1gZi+f8FqlyAdouralcFWFQWF2+NgCHShjkCb+IFBLq9buZwE1xckQU4peSuQ==}
    engines: {node: '>=4'}
    dependencies:
      ansi-styles: 3.2.1
      escape-string-regexp: 1.0.5
      supports-color: 5.5.0

  /chalk/3.0.0:
    resolution: {integrity: sha512-4D3B6Wf41KOYRFdszmDqMCGq5VV/uMAB273JILmO+3jAlh8X4qDtdtgCR3fxtbLEMzSx22QdhnDcJvu2u1fVwg==}
    engines: {node: '>=8'}
    dependencies:
      ansi-styles: 4.3.0
      supports-color: 7.2.0
    dev: false

  /chalk/4.1.2:
    resolution: {integrity: sha512-oKnbhFyRIXpUuez8iBMmyEa4nbj4IOQyuhc/wy9kY7/WVPcwIO9VA668Pu8RkO7+0G76SLROeyw9CpQ061i4mA==}
    engines: {node: '>=10'}
    dependencies:
      ansi-styles: 4.3.0
      supports-color: 7.2.0

  /charenc/0.0.2:
    resolution: {integrity: sha512-yrLQ/yVUFXkzg7EDQsPieE/53+0RlaWTs+wBrvW36cyilJ2SaDWfl4Yj7MtLTXleV9uEKefbAGUPv2/iWSooRA==}
    dev: false

  /check-error/1.0.3:
    resolution: {integrity: sha512-iKEoDYaRmd1mxM90a2OEfWhjsjPpYPuQ+lMYsoxB126+t8fw7ySEO48nmDg5COTjxDI65/Y2OWpeEHk3ZOe8zg==}
    dependencies:
      get-func-name: 2.0.2

  /child_process/1.0.2:
    resolution: {integrity: sha512-Wmza/JzL0SiWz7kl6MhIKT5ceIlnFPJX+lwUGj7Clhy5MMldsSoJR0+uvRzOS5Kv45Mq7t1PoE8TsOA9bzvb6g==}
    dev: true

  /chokidar/3.5.3:
    resolution: {integrity: sha512-Dr3sfKRP6oTcjf2JmUmFJfeVMvXBdegxB0iVQ5eb2V10uFJUCAS8OByZdVAyVb8xXNz3GjjTgj9kLWsZTqE6kw==}
    engines: {node: '>= 8.10.0'}
    dependencies:
      anymatch: 3.1.3
      braces: 3.0.2
      glob-parent: 5.1.2
      is-binary-path: 2.1.0
      is-glob: 4.0.3
      normalize-path: 3.0.0
      readdirp: 3.6.0
    optionalDependencies:
      fsevents: 2.3.3

  /chownr/1.1.4:
    resolution: {integrity: sha512-jJ0bqzaylmJtVnNgzTeSOs8DPavpbYgEr/b0YL8/2GO3xJEhInFmhKMUnEJQjZumK7KXGFhUy89PrsJWlakBVg==}

  /chrome-launcher/0.15.2:
    resolution: {integrity: sha512-zdLEwNo3aUVzIhKhTtXfxhdvZhUghrnmkvcAq2NoDd+LeOHKf03H5jwZ8T/STsAlzyALkBVK552iaG1fGf1xVQ==}
    engines: {node: '>=12.13.0'}
    hasBin: true
    dependencies:
      '@types/node': 18.16.20
      escape-string-regexp: 4.0.0
      is-wsl: 2.2.0
      lighthouse-logger: 1.4.2
    dev: true

  /chrome-trace-event/1.0.3:
    resolution: {integrity: sha512-p3KULyQg4S7NIHixdwbGX+nFHkoBiA4YQmyWtjb8XngSKV124nJmRysgAeujbUVb15vh+RvFUfCPqU7rXk+hZg==}
    engines: {node: '>=6.0'}

  /ci-info/2.0.0:
    resolution: {integrity: sha512-5tK7EtrZ0N+OLFMthtqOj4fI2Jeb88C4CAZPu25LDVUgXJ0A3Js4PMGqrn0JU1W0Mh1/Z8wZzYPxqUrXeBboCQ==}
    dev: false

  /cipher-base/1.0.4:
    resolution: {integrity: sha512-Kkht5ye6ZGmwv40uUDZztayT2ThLQGfnj/T71N/XzeZeo3nf8foyW7zGTsPYkEya3m5f3cAypH+qe7YOrM1U2Q==}
    dependencies:
      inherits: 2.0.4
      safe-buffer: 5.2.1
    dev: true

  /circular-json/0.3.3:
    resolution: {integrity: sha512-UZK3NBx2Mca+b5LsG7bY183pHWt5Y1xts4P3Pz7ENTwGVnJOUWbRb3ocjvX7hx9tq/yTAdclXm9sZ38gNuem4A==}
    deprecated: CircularJSON is in maintenance only, flatted is its successor.

  /clean-stack/2.2.0:
    resolution: {integrity: sha512-4diC9HaTE+KRAMWhDhrGOECgWZxoevMc5TlkObMqNSsVU62PYzXZ/SMTjzyGAFF1YusgxGcSWTEXBhp0CPwQ1A==}
    engines: {node: '>=6'}

  /cli-boxes/2.2.1:
    resolution: {integrity: sha512-y4coMcylgSCdVinjiDBuR8PCC2bLjyGTwEmPb9NHR/QaNU6EUOXcTY/s6VjGMD6ENSEaeQYHCY0GNGS5jfMwPw==}
    engines: {node: '>=6'}
    dev: false

  /cliui/6.0.0:
    resolution: {integrity: sha512-t6wbgtoCXvAzst7QgXxJYqPt0usEfbgQdftEPbLL/cvv6HPE5VgvqCuAIDR0NgU52ds6rFwqrgakNLrHEjCbrQ==}
    dependencies:
      string-width: 4.2.3
      strip-ansi: 6.0.1
      wrap-ansi: 6.2.0

  /cliui/7.0.4:
    resolution: {integrity: sha512-OcRE68cOsVMXp1Yvonl/fzkQOyjLSu/8bhPDfQt0e0/Eb283TKP20Fs2MqoPsr9SwA595rRCA+QMzYc9nBP+JQ==}
    dependencies:
      string-width: 4.2.3
      strip-ansi: 6.0.1
      wrap-ansi: 7.0.0

  /cliui/8.0.1:
    resolution: {integrity: sha512-BSeNnyus75C4//NQ9gQt1/csTXyo/8Sb+afLAkzAptFuMsod9HFokGNudZpi/oQV73hnVK+sR+5PVRMd+Dr7YQ==}
    engines: {node: '>=12'}
    dependencies:
      string-width: 4.2.3
      strip-ansi: 6.0.1
      wrap-ansi: 7.0.0
    dev: true

  /clone-deep/4.0.1:
    resolution: {integrity: sha512-neHB9xuzh/wk0dIHweyAXv2aPGZIVk3pLMe+/RNzINf17fe0OG96QroktYAUm7SM1PBnzTabaLboqqxDyMU+SQ==}
    engines: {node: '>=6'}
    dependencies:
      is-plain-object: 2.0.4
      kind-of: 6.0.3
      shallow-clone: 3.0.1
    dev: true

  /clone-response/1.0.3:
    resolution: {integrity: sha512-ROoL94jJH2dUVML2Y/5PEDNaSHgeOdSDicUyS7izcF63G6sTc/FTjLub4b8Il9S8S0beOfYt0TaA5qvFK+w0wA==}
    dependencies:
      mimic-response: 1.0.1

  /co/4.6.0:
    resolution: {integrity: sha512-QVb0dM5HvG+uaxitm8wONl7jltx8dqhfU33DcqtOZcLSVIKSDDLDi7+0LbAKiyI8hD9u42m2YxXSkMGWThaecQ==}
    engines: {iojs: '>= 1.0.0', node: '>= 0.12.0'}

  /color-convert/1.9.3:
    resolution: {integrity: sha512-QfAUtd+vFdAtFQcC8CCyYt1fYWxSqAiK2cSD6zDB8N3cpsEBAvRxp9zOGg6G/SHHJYAT88/az/IuDGALsNVbGg==}
    dependencies:
      color-name: 1.1.3

  /color-convert/2.0.1:
    resolution: {integrity: sha512-RRECPsj7iu/xb5oKYcsFHSppFNnsj/52OVTRKb4zP5onXwVF3zVmmToNcOfGC+CRDpfK/U584fMg38ZHCaElKQ==}
    engines: {node: '>=7.0.0'}
    dependencies:
      color-name: 1.1.4

  /color-name/1.1.3:
    resolution: {integrity: sha512-72fSenhMw2HZMTVHeCA9KCmpEIbzWiQsjN+BHcBbS9vr1mtt+vJjPdksIBNUmKAW8TFUDPJK5SUU3QhE9NEXDw==}

  /color-name/1.1.4:
    resolution: {integrity: sha512-dOy+3AuW3a2wNbZHIuMZpTcgjGuLU/uBL/ubcZF9OXbDo8ff4O8yVp5Bf0efS8uEoYo5q4Fx7dY9OgQGXgAsQA==}

  /color-string/1.9.1:
    resolution: {integrity: sha512-shrVawQFojnZv6xM40anx4CkoDP+fZsw/ZerEMsW/pyzsRbElpsL/DBVW7q3ExxwusdNXI3lXpuhEZkzs8p5Eg==}
    dependencies:
      color-name: 1.1.4
      simple-swizzle: 0.2.2
    dev: false

  /color-support/1.1.3:
    resolution: {integrity: sha512-qiBjkpbMLO/HL68y+lh4q0/O1MZFj2RX6X/KmMa3+gJD3z+WwI1ZzDHysvqHGS3mP6mznPckpXmw1nI9cJjyRg==}
    hasBin: true
    dev: true

  /color/3.2.1:
    resolution: {integrity: sha512-aBl7dZI9ENN6fUGC7mWpMTPNHmWUSNan9tuWN6ahh5ZLNk9baLJOnSMlrQkHcrfFgz2/RigjUVAjdx36VcemKA==}
    dependencies:
      color-convert: 1.9.3
      color-string: 1.9.1
    dev: false

  /colorette/1.4.0:
    resolution: {integrity: sha512-Y2oEozpomLn7Q3HFP7dpww7AtMJplbM9lGZP6RDfHqmbeRjiwRg4n6VM6j4KLmRke85uWEI7JqF17f3pqdRA0g==}
    dev: true

  /colorette/2.0.20:
    resolution: {integrity: sha512-IfEDxwoWIjkeXL1eXcDiow4UbKjhLdq6/EuSVR9GMN7KVH3r9gQ83e73hsz1Nd1T3ijd5xv1wcWRYO+D6kCI2w==}
    dev: true

  /colors/0.6.2:
    resolution: {integrity: sha512-OsSVtHK8Ir8r3+Fxw/b4jS1ZLPXkV6ZxDRJQzeD7qo0SqMXWrHDM71DgYzPMHY8SFJ0Ao+nNU2p1MmwdzKqPrw==}
    engines: {node: '>=0.1.90'}
    dev: false

  /colors/1.2.5:
    resolution: {integrity: sha512-erNRLao/Y3Fv54qUa0LBB+//Uf3YwMUmdJinN20yMXm9zdKKqH9wt7R9IIVZ+K7ShzfpLV/Zg8+VyrBJYB4lpg==}
    engines: {node: '>=0.1.90'}
    dev: false

  /colorspace/1.1.4:
    resolution: {integrity: sha512-BgvKJiuVu1igBUF2kEjRCZXol6wiiGbY5ipL/oVPwm0BL9sIpMIzM8IK7vwuxIIzOXMV3Ey5w+vxhm0rR/TN8w==}
    dependencies:
      color: 3.2.1
      text-hex: 1.0.0
    dev: false

  /combined-stream/1.0.8:
    resolution: {integrity: sha512-FQN4MRfuJeHf7cBbBMJFXhKSDq+2kAArBlmRBvcvFE5BB1HZKXtSFASDhdlz9zOYwxh8lDdnvmMOe/+5cdoEdg==}
    engines: {node: '>= 0.8'}
    dependencies:
      delayed-stream: 1.0.0

  /commander/2.1.0:
    resolution: {integrity: sha512-J2wnb6TKniXNOtoHS8TSrG9IOQluPrsmyAJ8oCUJOBmv+uLBCyPYAZkD2jFvw2DCzIXNnISIM01NIvr35TkBMQ==}
    engines: {node: '>= 0.6.x'}
    dev: false

  /commander/2.14.1:
    resolution: {integrity: sha512-+YR16o3rK53SmWHU3rEM3tPAh2rwb1yPcQX5irVn7mb0gXbwuCCrnkbV5+PBfETdfg1vui07nM6PCG1zndcjQw==}
    dev: false

  /commander/2.20.3:
    resolution: {integrity: sha512-GpVkmM8vF2vQUkj2LvZmD35JxeJOLCwJ9cUkugyk2nuhbv3+mJvpLYYt+0+USMxE+oj+ey/lJEnhZw75x/OMcQ==}

  /commander/2.6.0:
    resolution: {integrity: sha512-PhbTMT+ilDXZKqH8xbvuUY2ZEQNef0Q7DKxgoEKb4ccytsdvVVJmYqR0sGbi96nxU6oGrwEIQnclpK2NBZuQlg==}
    engines: {node: '>= 0.6.x'}
    dev: false

  /commander/9.5.0:
    resolution: {integrity: sha512-KRs7WVDKg86PWiuAqhDrAQnTXZKraVcCc6vFdL14qrZ/DcWwuRo7VoiYXalXO7S5GKpqYiVEwCbgFDfxNHKJBQ==}
    engines: {node: ^12.20.0 || >=14}

  /comment-parser/1.4.1:
    resolution: {integrity: sha512-buhp5kePrmda3vhc5B9t7pUQXAb2Tnd0qgpkIhPhkHXxJpiPJ11H0ZEU0oBpJ2QztSbzG/ZxMj/CHsYJqRHmyg==}
    engines: {node: '>= 12.0.0'}

  /commondir/1.0.1:
    resolution: {integrity: sha512-W9pAhw0ja1Edb5GVdIF1mjZw/ASI0AlShXM83UUGe2DVr5TdAPEA1OA8m/g8zWp9x6On7gqufY+FatDbC3MDQg==}

  /component-emitter/1.3.1:
    resolution: {integrity: sha512-T0+barUSQRTUQASh8bx02dl+DhF54GtIDY13Y3m9oWTklKbb3Wv974meRpeZ3lp1JpLVECWWNHC4vaG2XHXouQ==}

  /concat-map/0.0.1:
    resolution: {integrity: sha512-/Srv4dswyQNBfohGpz9o6Yb3Gz3SrUDqBH5rTuhGR7ahtlbYKnVxw2bCFMRljaA7EXHaXZ8wsHdodFvbkhKmqg==}

  /concurrently/3.6.1:
    resolution: {integrity: sha512-/+ugz+gwFSEfTGUxn0KHkY+19XPRTXR8+7oUK/HxgiN1n7FjeJmkrbSiXAJfyQ0zORgJYPaenmymwon51YXH9Q==}
    engines: {node: '>=4.0.0'}
    hasBin: true
    dependencies:
      chalk: 2.4.2
      commander: 2.6.0
      date-fns: 1.30.1
      lodash: 4.17.21
      read-pkg: 3.0.0
      rx: 2.3.24
      spawn-command: 0.0.2-1
      supports-color: 3.2.3
      tree-kill: 1.2.2
    dev: false

  /configstore/5.0.1:
    resolution: {integrity: sha512-aMKprgk5YhBNyH25hj8wGt2+D52Sw1DRRIzqBwLp2Ya9mFmY8KPvvtvmna8SxVR9JMZ4kzMD68N22vlaRpkeFA==}
    engines: {node: '>=8'}
    dependencies:
      dot-prop: 5.3.0
      graceful-fs: 4.2.11
      make-dir: 3.1.0
      unique-string: 2.0.0
      write-file-atomic: 3.0.3
      xdg-basedir: 4.0.0
    dev: false

  /console-control-strings/1.1.0:
    resolution: {integrity: sha512-ty/fTekppD2fIwRvnZAVdeOiGd1c7YXEixbgJTNzqcxJWKQnjJ/V1bNEEE6hygpM3WjwHFUVK6HTjWSzV4a8sQ==}
    dev: true

  /content-disposition/0.5.4:
    resolution: {integrity: sha512-FveZTNuGw04cxlAiWbzi6zTAL/lhehaWbTtgluJh4/E95DqMwTmha3KZN1aAWA8cFIhHzMZUvLevkw5Rqk+tSQ==}
    engines: {node: '>= 0.6'}
    dependencies:
      safe-buffer: 5.2.1

  /content-type/1.0.5:
    resolution: {integrity: sha512-nTjqfcBFEipKdXCv4YDQWCfmcLZKm81ldF0pAopTvyrFGVbcR6P/VAAd5G7N+0tTr8QqiU0tFadD6FK4NtJwOA==}
    engines: {node: '>= 0.6'}

  /convert-source-map/1.9.0:
    resolution: {integrity: sha512-ASFBup0Mz1uyiIjANan1jzLQami9z1PoYSZCiiYW2FczPbenXc45FZdBZLzOT+r6+iciuEModtmCti+hjaAk0A==}

  /convert-source-map/2.0.0:
    resolution: {integrity: sha512-Kvp459HrV2FEJ1CAsi1Ku+MY3kasH19TFykTz2xWmMeq6bk2NU3XXvfJ+Q61m0xktWwt+1HSYf3JZsTms3aRJg==}

  /cookie-signature/1.0.6:
    resolution: {integrity: sha512-QADzlaHc8icV8I7vbaJXJwod9HWYp8uCqf1xa4OfNu1T7JVxQIrUgOWtHdNDtPiywmFbiS12VjotIXLrKM3orQ==}

  /cookie/0.5.0:
    resolution: {integrity: sha512-YZ3GUyn/o8gfKJlnlX7g7xq4gyO6OSuhGPKaaGssGB2qgDUS0gPgtTvoyZLTt9Ab6dC4hfc9dV5arkvc/OCmrw==}
    engines: {node: '>= 0.6'}

  /cookiejar/2.1.4:
    resolution: {integrity: sha512-LDx6oHrK+PhzLKJU9j5S7/Y3jM/mUHvD/DeI1WQmJn652iPC5Y4TBzC9l+5OMOXlyTTA+SmVUPm0HQUwpD5Jqw==}

  /copy-webpack-plugin/11.0.0_webpack@5.76.0:
    resolution: {integrity: sha512-fX2MWpamkW0hZxMEg0+mYnA40LTosOSa5TqZ9GYIBzyJa9C3QUaMPSE2xAi/buNr8u89SfD9wHSQVBzrRa/SOQ==}
    engines: {node: '>= 14.15.0'}
    peerDependencies:
      webpack: ^5.1.0
    dependencies:
      fast-glob: 3.3.2
      glob-parent: 6.0.2
      globby: 13.2.2
      normalize-path: 3.0.0
      schema-utils: 4.2.0
      serialize-javascript: 6.0.2
      webpack: 5.76.0
    dev: false

  /core-js/3.37.0:
    resolution: {integrity: sha512-fu5vHevQ8ZG4og+LXug8ulUtVxjOcEYvifJr7L5Bfq9GOztVqsKd9/59hUk2ZSbCrS3BqUr3EpaYGIYzq7g3Ug==}
    requiresBuild: true
    dev: true

  /core-util-is/1.0.3:
    resolution: {integrity: sha512-ZQBvi1DcpJ4GDqanjucZ2Hj3wEO5pZDS89BWbkcrvdxksJorwUDDZamX9ldFkp9aw2lmBDLgkObEA4DWNJ9FYQ==}

  /cpx2/3.0.0:
    resolution: {integrity: sha512-WVI69l0qqlDboGngiggQitRyto20og3YNNZp6ySva9dRMYpy9OQd5ep7mQvkvuBeUkIluOKR6jBOek7FRS7X0w==}
    engines: {node: '>=6.5'}
    hasBin: true
    dependencies:
      co: 4.6.0
      debounce: 1.2.1
      debug: 4.3.4
      duplexer: 0.1.2
      fs-extra: 9.1.0
      glob: 7.2.3
      glob2base: 0.0.12
      minimatch: 3.1.2
      resolve: 1.19.0
      safe-buffer: 5.2.1
      shell-quote: 1.8.1
      subarg: 1.0.0
    transitivePeerDependencies:
      - supports-color

  /create-ecdh/4.0.4:
    resolution: {integrity: sha512-mf+TCx8wWc9VpuxfP2ht0iSISLZnt0JgWlrOKZiNqyUZWnjIaCIVNQArMHnCZKfEYRg6IM7A+NeJoN8gf/Ws0A==}
    dependencies:
      bn.js: 4.12.0
      elliptic: 6.5.4
    dev: true

  /create-hash/1.2.0:
    resolution: {integrity: sha512-z00bCGNHDG8mHAkP7CtT1qVu+bFQUPjYq/4Iv3C3kWjTFV10zIjfSoeqXo9Asws8gwSHDGj/hl2u4OGIjapeCg==}
    dependencies:
      cipher-base: 1.0.4
      inherits: 2.0.4
      md5.js: 1.3.5
      ripemd160: 2.0.2
      sha.js: 2.4.11
    dev: true

  /create-hmac/1.1.7:
    resolution: {integrity: sha512-MJG9liiZ+ogc4TzUwuvbER1JRdgvUFSB5+VR/g5h82fGaIRWMWddtKBHi7/sVhfjQZ6SehlyhvQYrcYkaUIpLg==}
    dependencies:
      cipher-base: 1.0.4
      create-hash: 1.2.0
      inherits: 2.0.4
      ripemd160: 2.0.2
      safe-buffer: 5.2.1
      sha.js: 2.4.11
    dev: true

  /create-require/1.1.1:
    resolution: {integrity: sha512-dcKFX3jn0MpIaXjisoRvexIJVEKzaq7z2rZKxf+MSr9TkdmHmsU4m2lcLojrj/FHl8mk5VxMmYA+ftRkP/3oKQ==}
    dev: true

  /cross-env/5.1.4:
    resolution: {integrity: sha512-Mx8mw6JWhfpYoEk7PGvHxJMLQwQHORAs8+2bX+C1lGQ4h3GkDb1zbzC2Nw85YH9ZQMlO0BHZxMacgrfPmMFxbg==}
    engines: {node: '>=4.0'}
    hasBin: true
    dependencies:
      cross-spawn: 5.1.0
      is-windows: 1.0.2
    dev: true

  /cross-fetch/3.1.5:
    resolution: {integrity: sha512-lvb1SBsI0Z7GDwmuid+mU3kWVBwTVUbe7S0H52yaaAdQOXq2YktTCZdlAcNKFzE6QtRz0snpw9bNiPeOIkkQvw==}
    dependencies:
      node-fetch: 2.6.7
    transitivePeerDependencies:
      - encoding

  /cross-spawn/5.1.0:
    resolution: {integrity: sha512-pTgQJ5KC0d2hcY8eyL1IzlBPYjTkyH72XRZPnLyKus2mBfNjQs3klqbJU2VILqZryAZUt9JOb3h/mWMy23/f5A==}
    dependencies:
      lru-cache: 4.1.5
      shebang-command: 1.2.0
      which: 1.3.1
    dev: true

  /cross-spawn/6.0.5:
    resolution: {integrity: sha512-eTVLrBSt7fjbDygz805pMnstIs2VTBNkRm0qxZd+M7A5XDdxVRWO5MxGBXZhjY4cqLYLdtrGqRf8mBPmzwSpWQ==}
    engines: {node: '>=4.8'}
    dependencies:
      nice-try: 1.0.5
      path-key: 2.0.1
      semver: 5.7.2
      shebang-command: 1.2.0
      which: 1.3.1

  /cross-spawn/7.0.1:
    resolution: {integrity: sha512-u7v4o84SwFpD32Z8IIcPZ6z1/ie24O6RU3RbtL5Y316l3KuHVPx9ItBgWQ6VlfAFnRnTtMUrsQ9MUUTuEZjogg==}
    engines: {node: '>= 8'}
    dependencies:
      path-key: 3.1.1
      shebang-command: 2.0.0
      which: 2.0.2

  /cross-spawn/7.0.3:
    resolution: {integrity: sha512-iRDPJKUPVEND7dHPO8rkbOnPpyDygcDFtWjpeWNCgy8WP2rXcxXL8TskReQl6OrB2G7+UJrags1q15Fudc7G6w==}
    engines: {node: '>= 8'}
    dependencies:
      path-key: 3.1.1
      shebang-command: 2.0.0
      which: 2.0.2

  /crypt/0.0.2:
    resolution: {integrity: sha512-mCxBlsHFYh9C+HVpiEacem8FEBnMXgU9gy4zmNC+SXAZNB/1idgp/aulFJ4FgCi7GPEVbfyng092GqL2k2rmow==}
    dev: false

  /crypto-browserify/3.12.0:
    resolution: {integrity: sha512-fz4spIh+znjO2VjL+IdhEpRJ3YN6sMzITSBijk6FK2UvTqruSQW+/cCZTSNsMiZNvUeq0CqurF+dAbyiGOY6Wg==}
    dependencies:
      browserify-cipher: 1.0.1
      browserify-sign: 4.2.2
      create-ecdh: 4.0.4
      create-hash: 1.2.0
      create-hmac: 1.1.7
      diffie-hellman: 5.0.3
      inherits: 2.0.4
      pbkdf2: 3.1.2
      public-encrypt: 4.0.3
      randombytes: 2.1.0
      randomfill: 1.0.4
    dev: true

  /crypto-js/4.2.0:
    resolution: {integrity: sha512-KALDyEYgpY+Rlob/iriUtjV6d5Eq+Y191A5g4UqLAi8CyGP9N1+FdVbkc1SxKc2r4YAYqG8JzO2KGL+AizD70Q==}
    dev: false

  /crypto-random-string/2.0.0:
    resolution: {integrity: sha512-v1plID3y9r/lPhviJ1wrXpLeyUIGAZ2SHNYTEapm7/8A9nLPoyvVp3RK/EPFqn5kEznyWgYZNsRtYYIWbuG8KA==}
    engines: {node: '>=8'}
    dev: false

  /cssom/0.3.8:
    resolution: {integrity: sha512-b0tGHbfegbhPJpxpiBPU2sCkigAqtM9O121le6bbOlgyV+NyGyCmVfJ6QW9eRjz8CpNfWEOYBIMIGRYkLwsIYg==}
    dev: true

  /cssom/0.5.0:
    resolution: {integrity: sha512-iKuQcq+NdHqlAcwUY0o/HL69XQrUaQdMjmStJ8JFmUaiiQErlhrmuigkg/CU4E2J0IyUKUrMAgl36TvN67MqTw==}
    dev: true

  /cssstyle/2.3.0:
    resolution: {integrity: sha512-AZL67abkUzIuvcHqk7c09cezpGNcxUxU4Ioi/05xHk4DQeTkWmGYftIE6ctU6AEt+Gn4n1lDStOtj7FKycP71A==}
    engines: {node: '>=8'}
    dependencies:
      cssom: 0.3.8
    dev: true

  /damerau-levenshtein/1.0.8:
    resolution: {integrity: sha512-sdQSFB7+llfUcQHUQO3+B8ERRj0Oa4w9POWMI/puGtuf7gFywGmkaLCElnudfTiKZV+NvHqL0ifzdrI8Ro7ESA==}

  /data-urls/3.0.2:
    resolution: {integrity: sha512-Jy/tj3ldjZJo63sVAvg6LHt2mHvl4V6AgRAmNDtLdm7faqtsx+aJG42rsyCo9JCoRVKwPFzKlIPx3DIibwSIaQ==}
    engines: {node: '>=12'}
    dependencies:
      abab: 2.0.6
      whatwg-mimetype: 3.0.0
      whatwg-url: 11.0.0
    dev: true

  /date-fns/1.30.1:
    resolution: {integrity: sha512-hBSVCvSmWC+QypYObzwGOd9wqdDpOt+0wl0KbU+R+uuZBS1jN8VsD1ss3irQDknRj5NvxiTF6oj/nDRnN/UQNw==}
    dev: false

  /debounce/1.2.1:
    resolution: {integrity: sha512-XRRe6Glud4rd/ZGQfiV1ruXSfbvfJedlV9Y6zOlP+2K04vBYiJEte6stfFkCP03aMnY5tsipamumUjL14fofug==}

  /debug/2.6.9:
    resolution: {integrity: sha512-bC7ElrdJaJnPbAP+1EotYvqZsb3ecl5wi6Bfi6BJTUcNowp6cvspg0jXznRTKDjm/E7AdgFBVeAPVMNcKGsHMA==}
    dependencies:
      ms: 2.0.0

  /debug/3.2.7:
    resolution: {integrity: sha512-CFjzYYAi4ThfiQvizrFQevTTXHtnCqWfe7x1AhgEscTz6ZbLbfoLRLPugTQyBth6f8ZERVUSyWHFD/7Wu4t1XQ==}
    dependencies:
      ms: 2.1.3

  /debug/4.3.4:
    resolution: {integrity: sha512-PRWFHuSU3eDtQJPvnNY7Jcket1j0t5OuOsFzPPzsekD52Zl8qUfFIPEiswXqIvHWGVHOgX+7G/vCNNhehwxfkQ==}
    engines: {node: '>=6.0'}
    peerDependencies:
      supports-color: '*'
    peerDependenciesMeta:
      supports-color:
        optional: true
    dependencies:
      ms: 2.1.2

  /debug/4.3.4_supports-color@8.1.1:
    resolution: {integrity: sha512-PRWFHuSU3eDtQJPvnNY7Jcket1j0t5OuOsFzPPzsekD52Zl8qUfFIPEiswXqIvHWGVHOgX+7G/vCNNhehwxfkQ==}
    engines: {node: '>=6.0'}
    peerDependencies:
      supports-color: '*'
    peerDependenciesMeta:
      supports-color:
        optional: true
    dependencies:
      ms: 2.1.2
      supports-color: 8.1.1

  /decamelize/1.2.0:
    resolution: {integrity: sha512-z2S+W9X73hAUUki+N+9Za2lBlun89zigOyGrsax+KUQ6wKW4ZoWpEYBkGhQjwAjjDCkWxhY0VKEhk8wzY7F5cA==}
    engines: {node: '>=0.10.0'}

  /decamelize/4.0.0:
    resolution: {integrity: sha512-9iE1PgSik9HeIIw2JO94IidnE3eBoQrFJ3w7sFuzSX4DpmZ3v5sZpUiV5Swcf6mQEF+Y0ru8Neo+p+nyh2J+hQ==}
    engines: {node: '>=10'}

  /decimal.js/10.4.3:
    resolution: {integrity: sha512-VBBaLc1MgL5XpzgIP7ny5Z6Nx3UrRkIViUkPUdtl9aya5amy3De1gsUUSB1g3+3sExYNjCAsAznmukyxCb1GRA==}
    dev: true

  /decompress-response/3.3.0:
    resolution: {integrity: sha512-BzRPQuY1ip+qDonAOz42gRm/pg9F768C+npV/4JOsxRC2sq+Rlk+Q4ZCAsOhnIaMrgarILY+RMUIvMmmX1qAEA==}
    engines: {node: '>=4'}
    dependencies:
      mimic-response: 1.0.1
    dev: false

  /decompress-response/6.0.0:
    resolution: {integrity: sha512-aW35yZM6Bb/4oJlZncMH2LCoZtJXTRxES17vE3hoRiowU2kWHaJKFkSBDnDR+cm9J+9QhXmREyIfv0pji9ejCQ==}
    engines: {node: '>=10'}
    dependencies:
      mimic-response: 3.1.0

  /deep-eql/4.1.3:
    resolution: {integrity: sha512-WaEtAOpRA1MQ0eohqZjpGD8zdI0Ovsm8mmFhaDN8dvDZzyoUMcYDnf5Y6iu7HTXxf8JDS23qWa4a+hKCDyOPzw==}
    engines: {node: '>=6'}
    dependencies:
      type-detect: 4.0.8

  /deep-equal/1.0.0:
    resolution: {integrity: sha512-jAJ/YpGYX9qUM0ZMv7FWuz4JlECyma+QhYzFecyqGweO1MNyyzIi5eRPZTXgaCkra7jjxTt03AEeNp+7e1GJ3A==}

  /deep-extend/0.6.0:
    resolution: {integrity: sha512-LOHxIOaPYdHlJRtCQfDIVZtfw/ufM8+rVj649RIHzcm/vGwQRXFt6OPqIFWsm2XEMrNIEtWR64sY1LEKD2vAOA==}
    engines: {node: '>=4.0.0'}
    dev: false

  /deep-is/0.1.4:
    resolution: {integrity: sha512-oIPzksmTg4/MriiaYGO+okXDT7ztn/w3Eptv/+gSIdMdKsJo0u4CfYNFJPy+4SKMuCqGw2wxnA+URMg3t8a/bQ==}

  /default-browser-id/3.0.0:
    resolution: {integrity: sha512-OZ1y3y0SqSICtE8DE4S8YOE9UZOJ8wO16fKWVP5J1Qz42kV9jcnMVFrEE/noXb/ss3Q4pZIH79kxofzyNNtUNA==}
    engines: {node: '>=12'}
    dependencies:
      bplist-parser: 0.2.0
      untildify: 4.0.0
    dev: true

  /default-browser/4.0.0:
    resolution: {integrity: sha512-wX5pXO1+BrhMkSbROFsyxUm0i/cJEScyNhA4PPxc41ICuv05ZZB/MX28s8aZx6xjmatvebIapF6hLEKEcpneUA==}
    engines: {node: '>=14.16'}
    dependencies:
      bundle-name: 3.0.0
      default-browser-id: 3.0.0
      execa: 7.2.0
      titleize: 3.0.0
    dev: true

  /default-require-extensions/3.0.1:
    resolution: {integrity: sha512-eXTJmRbm2TIt9MgWTsOH1wEuhew6XGZcMeGKCtLedIg/NCsg1iBePXkceTdK4Fii7pzmN9tGsZhKzZ4h7O/fxw==}
    engines: {node: '>=8'}
    dependencies:
      strip-bom: 4.0.0

  /defer-to-connect/1.1.3:
    resolution: {integrity: sha512-0ISdNousHvZT2EiFlZeZAHBUvSxmKswVCEf8hW7KWgG4a8MVEu/3Vb6uWYozkjylyCxe0JBIiRB1jV45S70WVQ==}
    dev: false

  /defer-to-connect/2.0.1:
    resolution: {integrity: sha512-4tvttepXG1VaYGrRibk5EwJd1t4udunSOVMdLSAL6mId1ix438oPwPZMALY41FCijukO1L0twNcGsdzS7dHgDg==}
    engines: {node: '>=10'}

  /define-data-property/1.1.1:
    resolution: {integrity: sha512-E7uGkTzkk1d0ByLeSc6ZsFS79Axg+m1P/VsgYsxHgiuc3tFSj+MjMIwe90FC4lOAZzNBdY7kkO2P2wKdsQ1vgQ==}
    engines: {node: '>= 0.4'}
    dependencies:
      get-intrinsic: 1.2.2
      gopd: 1.0.1
      has-property-descriptors: 1.0.1

  /define-lazy-prop/2.0.0:
    resolution: {integrity: sha512-Ds09qNh8yw3khSjiJjiUInaGX9xlqZDY7JVryGxdxV7NPeuqQfplOpQ66yJFZut3jLa5zOwkXw1g9EI2uKh4Og==}
    engines: {node: '>=8'}

  /define-lazy-prop/3.0.0:
    resolution: {integrity: sha512-N+MeXYoqr3pOgn8xfyRPREN7gHakLYjhsHhWGT3fWAiL4IkAt0iDw14QiiEm2bE30c5XX5q0FtAA3CK5f9/BUg==}
    engines: {node: '>=12'}
    dev: true

  /define-properties/1.2.1:
    resolution: {integrity: sha512-8QmQKqEASLd5nx0U1B1okLElbUuuttJ/AnYmRXbbbGDWh6uS208EjD4Xqq/I9wK7u0v6O08XhTWnt5XtEbR6Dg==}
    engines: {node: '>= 0.4'}
    dependencies:
      define-data-property: 1.1.1
      has-property-descriptors: 1.0.1
      object-keys: 1.1.1

  /delayed-stream/1.0.0:
    resolution: {integrity: sha512-ZySD7Nf91aLB0RxL4KGrKHBXl7Eds1DAmEdcoVawXnLD7SDhpNgtuII2aAkg7a7QS41jxPSZ17p4VdGnMHk3MQ==}
    engines: {node: '>=0.4.0'}

  /denque/2.1.0:
    resolution: {integrity: sha512-HVQE3AAb/pxF8fQAoiqpvg9i3evqug3hoiwakOyZAwJm+6vZehbkYXZ0l4JxS+I3QxM97v5aaRNhj8v5oBhekw==}
    engines: {node: '>=0.10'}
    dev: false

  /depd/1.1.2:
    resolution: {integrity: sha512-7emPTl6Dpo6JRXOXjLRxck+FlLRX5847cLKEn00PLAgc3g2hTZZgr+e4c2v6QpSmLeFP3n5yUo7ft6avBK/5jQ==}
    engines: {node: '>= 0.6'}
    dev: false

  /depd/2.0.0:
    resolution: {integrity: sha512-g7nH6P6dyDioJogAAGprGpCtVImJhpPk/roCzdb3fIh61/s/nPsfR6onyMwkCAR/OlC3yBC0lESvUoQEAssIrw==}
    engines: {node: '>= 0.8'}

  /dequal/2.0.3:
    resolution: {integrity: sha512-0je+qPKHEMohvfRTCEo3CrPG6cAzAYgmzKyxRiYSSDkS6eGJdyVJm7WaYA5ECaAD9wLB2T4EEeymA5aFVcYXCA==}
    engines: {node: '>=6'}

  /des.js/1.1.0:
    resolution: {integrity: sha512-r17GxjhUCjSRy8aiJpr8/UadFIzMzJGexI3Nmz4ADi9LYSFx4gTBp80+NaX/YsXWWLhpZ7v/v/ubEc/bCNfKwg==}
    dependencies:
      inherits: 2.0.4
      minimalistic-assert: 1.0.1
    dev: true

  /destroy/1.2.0:
    resolution: {integrity: sha512-2sJGJTaXIIaR1w4iJSNoN0hnMY7Gpc/n8D4qSCJw8QqFWXf7cuAgnEHxBpweaVcPevC2l3KpjYCx3NypQQgaJg==}
    engines: {node: '>= 0.8', npm: 1.2.8000 || >= 1.4.16}

  /detect-libc/2.0.2:
    resolution: {integrity: sha512-UX6sGumvvqSaXgdKGUsgZWqcUyIXZ/vZTrlRT/iobiKhGL0zL4d3osHj3uqllWJK+i+sixDS/3COVEOFbupFyw==}
    engines: {node: '>=8'}
    dev: false

  /detect-node/2.1.0:
    resolution: {integrity: sha512-T0NIuQpnTvFDATNuHN5roPwSBG83rFsuO+MXXH9/3N1eFbn4wcPjttvjMLEPWJ0RGUYgQE7cGgS3tNxbqCGM7g==}

  /detect-port/1.3.0:
    resolution: {integrity: sha512-E+B1gzkl2gqxt1IhUzwjrxBKRqx1UzC3WLONHinn8S3T6lwV/agVCyitiFOsGJ/eYuEUBvD71MZHy3Pv1G9doQ==}
    engines: {node: '>= 4.2.1'}
    hasBin: true
    dependencies:
      address: 1.2.2
      debug: 2.6.9

  /devtools-protocol/0.0.1019158:
    resolution: {integrity: sha512-wvq+KscQ7/6spEV7czhnZc9RM/woz1AY+/Vpd8/h2HFMwJSdTliu7f/yr1A6vDdJfKICZsShqsYpEQbdhg8AFQ==}

  /devtools-protocol/0.0.981744:
    resolution: {integrity: sha512-0cuGS8+jhR67Fy7qG3i3Pc7Aw494sb9yG9QgpG97SFVWwolgYjlhJg7n+UaHxOQT30d1TYu/EYe9k01ivLErIg==}

  /dezalgo/1.0.4:
    resolution: {integrity: sha512-rXSP0bf+5n0Qonsb+SVVfNfIsimO4HEtmnIpPHY8Q1UCzKlQrDMfdobr8nJOOsRgWCyMRqeSBQzmWUMq7zvVig==}
    dependencies:
      asap: 2.0.6
      wrappy: 1.0.2

  /diff/3.5.0:
    resolution: {integrity: sha512-A46qtFgd+g7pDZinpnwiRJtxbC1hpgf0uzP3iG89scHk0AUC7A1TGxf5OiiOUv/JMZR8GOt8hL900hV0bOy5xA==}
    engines: {node: '>=0.3.1'}

  /diff/4.0.2:
    resolution: {integrity: sha512-58lmxKSA4BNyLz+HHMUzlOEpg09FV+ev6ZMe3vJihgdxzgcwZ8VoEEPmALCZG9LmqfVoNMMKpttIYTVG6uDY7A==}
    engines: {node: '>=0.3.1'}
    dev: true

  /diff/5.0.0:
    resolution: {integrity: sha512-/VTCrvm5Z0JGty/BWHljh+BAiw3IK+2j87NGMu8Nwc/f48WoDAC395uomO9ZD117ZOBaHmkX1oyLvkVM/aIT3w==}
    engines: {node: '>=0.3.1'}

  /diff/5.1.0:
    resolution: {integrity: sha512-D+mk+qE8VC/PAUrlAU34N+VfXev0ghe5ywmpqrawphmVZc1bEfn56uo9qpyGp1p4xpzOHkSW4ztBd6L7Xx4ACw==}
    engines: {node: '>=0.3.1'}

  /diffie-hellman/5.0.3:
    resolution: {integrity: sha512-kqag/Nl+f3GwyK25fhUMYj81BUOrZ9IuJsjIcDE5icNM9FJHAVm3VcUDxdLPoQtTuUylWm6ZIknYJwwaPxsUzg==}
    dependencies:
      bn.js: 4.12.0
      miller-rabin: 4.0.1
      randombytes: 2.1.0
    dev: true

  /dir-glob/3.0.1:
    resolution: {integrity: sha512-WkrWp9GR4KXfKGYzOLmTuGVi1UWFfws377n9cc55/tb6DuqyF6pcQ5AbiHEshaDpY9v6oaSr2XCDidGmMwdzIA==}
    engines: {node: '>=8'}
    dependencies:
      path-type: 4.0.0

  /doctrine/2.1.0:
    resolution: {integrity: sha512-35mSku4ZXK0vfCuHEDAwt55dg2jNajHZ1odvF+8SSr82EsZY4QmXfuWso8oEd8zRhVObSN18aM0CjSdoBX7zIw==}
    engines: {node: '>=0.10.0'}
    dependencies:
      esutils: 2.0.3

  /doctrine/3.0.0:
    resolution: {integrity: sha512-yS+Q5i3hBf7GBkd4KG8a7eBNNWNGLTaEwwYWUijIYM7zrlYDM0BFXHjjPWlWZ1Rg7UaddZeIDmi9jF3HmqiQ2w==}
    engines: {node: '>=6.0.0'}
    dependencies:
      esutils: 2.0.3

  /domexception/4.0.0:
    resolution: {integrity: sha512-A2is4PLG+eeSfoTMA95/s4pvAoSo2mKtiM5jlHkAVewmiO8ISFTFKZjH7UAM1Atli/OT/7JHOrJRJiMKUZKYBw==}
    engines: {node: '>=12'}
    deprecated: Use your platform's native DOMException instead
    dependencies:
      webidl-conversions: 7.0.0
    dev: true

  /dot-prop/5.3.0:
    resolution: {integrity: sha512-QM8q3zDe58hqUqjraQOmzZ1LIH9SWQJTlEKCH4kJ2oQvLZk7RbQXvtDM2XEq3fwkV9CCvvH4LA0AV+ogFsBM2Q==}
    engines: {node: '>=8'}
    dependencies:
      is-obj: 2.0.0
    dev: false

  /dotenv-expand/5.1.0:
    resolution: {integrity: sha512-YXQl1DSa4/PQyRfgrv6aoNjhasp/p4qs9FjJ4q4cQk+8m4r6k4ZSiEyytKG8f8W9gi8WsQtIObNmKd+tMzNTmA==}

  /dotenv/10.0.0:
    resolution: {integrity: sha512-rlBi9d8jpv9Sf1klPjNfFAuWDjKLwTIJJ/VxtoTwIR6hnZxcEOQCZg2oIL3MWBYw5GpUDKOEnND7LXTbIpQ03Q==}
    engines: {node: '>=10'}

  /dottie/2.0.6:
    resolution: {integrity: sha512-iGCHkfUc5kFekGiqhe8B/mdaurD+lakO9txNnTvKtA6PISrw86LgqHvRzWYPyoE2Ph5aMIrCw9/uko6XHTKCwA==}
    dev: false

  /draco3d/1.4.1:
    resolution: {integrity: sha512-9Rxonc70xiovBC+Bq1h57SNZIHzWTibU1VfIGp5z3Xx8dPtv4yT5uGhiH7P5uvJRR2jkrvHafRxR7bTANkvfpg==}
    dev: false

  /drange/1.1.1:
    resolution: {integrity: sha512-pYxfDYpued//QpnLIm4Avk7rsNtAtQkUES2cwAYSvD/wd2pKD71gN2Ebj3e7klzXwjocvE8c5vx/1fxwpqmSxA==}
    engines: {node: '>=4'}
    dev: true

  /duplexer/0.1.2:
    resolution: {integrity: sha512-jtD6YG370ZCIi/9GTaJKQxWTZD045+4R4hTk/x1UyoqadyJ9x9CgSi1RlVDQF8U2sxLLSnFkCaMihqljHIWgMg==}

  /duplexer3/0.1.5:
    resolution: {integrity: sha512-1A8za6ws41LQgv9HrE/66jyC5yuSjQ3L/KOpFtoBilsAK2iA2wuS5rTt1OCzIvtS2V7nVmedsUU+DGRcjBmOYA==}
    dev: false

  /eastasianwidth/0.2.0:
    resolution: {integrity: sha512-I88TYZWc9XiYHRQ4/3c5rjjfgkjhLyW2luGIheGERbNQ6OY7yTybanSpDXZa8y7VUP9YmDcYa+eyq4ca7iLqWA==}

  /ecdsa-sig-formatter/1.0.11:
    resolution: {integrity: sha512-nagl3RYrbNv6kQkeJIpt6NJZy8twLB/2vtz6yN9Z4vRKHN4/QZJIEbqohALSgwKdnksuY3k5Addp5lg8sVoVcQ==}
    dependencies:
      safe-buffer: 5.2.1
    dev: false

  /ee-first/1.1.1:
    resolution: {integrity: sha512-WMwm9LhRUo+WUaRN+vRuETqG89IgZphVSNkdFgeb6sS/E4OrDIN7t48CAewSHXc6C8lefD8KKfr5vY61brQlow==}

  /electron-to-chromium/1.4.640:
    resolution: {integrity: sha512-z/6oZ/Muqk4BaE7P69bXhUhpJbUM9ZJeka43ZwxsDshKtePns4mhBlh8bU5+yrnOnz3fhG82XLzGUXazOmsWnA==}

  /electron/30.0.0:
    resolution: {integrity: sha512-GRwKphq/TUhSlb44OwSckXKl50f5OR/pm9MvF3rBLyqcxwfu7L11xejrZ0hDea1eKyCkzGd4B+cIqaQiDguPEA==}
    engines: {node: '>= 12.20.55'}
    hasBin: true
    requiresBuild: true
    dependencies:
      '@electron/get': 2.0.3
      '@types/node': 20.12.7
      extract-zip: 2.0.1
    transitivePeerDependencies:
      - supports-color

  /elliptic/6.5.4:
    resolution: {integrity: sha512-iLhC6ULemrljPZb+QutR5TQGB+pdW6KGD5RSegS+8sorOZT+rdQFbsQFJgvN3eRqNALqJer4oQ16YvJHlU8hzQ==}
    dependencies:
      bn.js: 4.12.0
      brorand: 1.1.0
      hash.js: 1.1.7
      hmac-drbg: 1.0.1
      inherits: 2.0.4
      minimalistic-assert: 1.0.1
      minimalistic-crypto-utils: 1.0.1
    dev: true

  /emoji-regex/8.0.0:
    resolution: {integrity: sha512-MSjYzcWNOA0ewAHpz0MxpYFvwg6yjy1NG3xteoqz644VCo/RPgnr1/GGt+ic3iJTzQ8Eu3TdM14SawnVUmGE6A==}

  /emoji-regex/9.2.2:
    resolution: {integrity: sha512-L18DaJsXSUk2+42pv8mLs5jJT2hqFkFE4j21wOmgbUqsZ2hL72NsUU785g9RXgo3s0ZNgVl42TiHp3ZtOv/Vyg==}

  /emojis-list/3.0.0:
    resolution: {integrity: sha512-/kyM18EfinwXZbno9FyUGeFh87KC8HRQBQGildHZbEuRyWFOmv1U10o9BBp8XVZDVNNuQKyIGIu5ZYAAXJ0V2Q==}
    engines: {node: '>= 4'}

  /enabled/2.0.0:
    resolution: {integrity: sha512-AKrN98kuwOzMIdAizXGI86UFBoo26CL21UM763y1h/GMSJ4/OHU9k2YlsmBpyScFo/wbLzWQJBMCW4+IO3/+OQ==}
    dev: false

  /encodeurl/1.0.2:
    resolution: {integrity: sha512-TPJXq8JqFaVYm2CWmPvnP2Iyo4ZSM7/QKcSmuMLDObfpH5fi7RUGmd/rTDf+rut/saiDiQEeVTNgAmJEdAOx0w==}
    engines: {node: '>= 0.8'}

  /end-of-stream/1.4.4:
    resolution: {integrity: sha512-+uw1inIHVPQoaVuHzRyXd21icM+cnt4CzD5rW+NC1wjOUSTOs+Te7FOv7AhN7vS9x/oIyhLP5PR1H+phQAHu5Q==}
    dependencies:
      once: 1.4.0

  /enhanced-resolve/5.15.0:
    resolution: {integrity: sha512-LXYT42KJ7lpIKECr2mAXIaMldcNCh/7E0KBKOu4KSfkHmP+mZmSs+8V5gBAqisWBy0OO4W5Oyys0GO1Y8KtdKg==}
    engines: {node: '>=10.13.0'}
    dependencies:
      graceful-fs: 4.2.11
      tapable: 2.2.1

  /env-paths/2.2.1:
    resolution: {integrity: sha512-+h1lkLKhZMTYjog1VEpJNG7NZJWcuc2DDk/qsqSTRRCOXiLjeQ1d1/udrUGhqMxUgAlwKNZ0cf2uqan5GLuS2A==}
    engines: {node: '>=6'}

  /envinfo/7.11.0:
    resolution: {integrity: sha512-G9/6xF1FPbIw0TtalAMaVPpiq2aDEuKLXM314jPVAO9r2fo2a4BLqMNkmRS7O/xPPZ+COAhGIz3ETvHEV3eUcg==}
    engines: {node: '>=4'}
    hasBin: true
    dev: true

  /error-ex/1.3.2:
    resolution: {integrity: sha512-7dFHNmqeFSEt2ZBsCriorKnn3Z2pj+fd9kmI6QoWw4//DL+icEBfc0U7qJCisqrTsKTjw4fNFy2pW9OqStD84g==}
    dependencies:
      is-arrayish: 0.2.1

  /es-abstract/1.22.3:
    resolution: {integrity: sha512-eiiY8HQeYfYH2Con2berK+To6GrK2RxbPawDkGq4UiCQQfZHb6wX9qQqkbpPqaxQFcl8d9QzZqo0tGE0VcrdwA==}
    engines: {node: '>= 0.4'}
    dependencies:
      array-buffer-byte-length: 1.0.0
      arraybuffer.prototype.slice: 1.0.2
      available-typed-arrays: 1.0.5
      call-bind: 1.0.5
      es-set-tostringtag: 2.0.2
      es-to-primitive: 1.2.1
      function.prototype.name: 1.1.6
      get-intrinsic: 1.2.2
      get-symbol-description: 1.0.0
      globalthis: 1.0.3
      gopd: 1.0.1
      has-property-descriptors: 1.0.1
      has-proto: 1.0.1
      has-symbols: 1.0.3
      hasown: 2.0.0
      internal-slot: 1.0.6
      is-array-buffer: 3.0.2
      is-callable: 1.2.7
      is-negative-zero: 2.0.2
      is-regex: 1.1.4
      is-shared-array-buffer: 1.0.2
      is-string: 1.0.7
      is-typed-array: 1.1.12
      is-weakref: 1.0.2
      object-inspect: 1.13.1
      object-keys: 1.1.1
      object.assign: 4.1.5
      regexp.prototype.flags: 1.5.1
      safe-array-concat: 1.1.0
      safe-regex-test: 1.0.2
      string.prototype.trim: 1.2.8
      string.prototype.trimend: 1.0.7
      string.prototype.trimstart: 1.0.7
      typed-array-buffer: 1.0.0
      typed-array-byte-length: 1.0.0
      typed-array-byte-offset: 1.0.0
      typed-array-length: 1.0.4
      unbox-primitive: 1.0.2
      which-typed-array: 1.1.13

  /es-aggregate-error/1.0.11:
    resolution: {integrity: sha512-DCiZiNlMlbvofET/cE55My387NiLvuGToBEZDdK9U2G3svDCjL8WOgO5Il6lO83nQ8qmag/R9nArdpaFQ/m3lA==}
    engines: {node: '>= 0.4'}
    dependencies:
      define-data-property: 1.1.1
      define-properties: 1.2.1
      es-abstract: 1.22.3
      function-bind: 1.1.2
      get-intrinsic: 1.2.2
      globalthis: 1.0.3
      has-property-descriptors: 1.0.1
      set-function-name: 2.0.1
    dev: false

  /es-iterator-helpers/1.0.15:
    resolution: {integrity: sha512-GhoY8uYqd6iwUl2kgjTm4CZAf6oo5mHK7BPqx3rKgx893YSsy0LGHV6gfqqQvZt/8xM8xeOnfXBCfqclMKkJ5g==}
    dependencies:
      asynciterator.prototype: 1.0.0
      call-bind: 1.0.5
      define-properties: 1.2.1
      es-abstract: 1.22.3
      es-set-tostringtag: 2.0.2
      function-bind: 1.1.2
      get-intrinsic: 1.2.2
      globalthis: 1.0.3
      has-property-descriptors: 1.0.1
      has-proto: 1.0.1
      has-symbols: 1.0.3
      internal-slot: 1.0.6
      iterator.prototype: 1.1.2
      safe-array-concat: 1.1.0

  /es-module-lexer/0.9.3:
    resolution: {integrity: sha512-1HQ2M2sPtxwnvOvT1ZClHyQDiggdNjURWpY2we6aMKCQiUVxTmVs2UYPLIrD84sS+kMdUwfBSylbJPwNnBrnHQ==}

  /es-set-tostringtag/2.0.2:
    resolution: {integrity: sha512-BuDyupZt65P9D2D2vA/zqcI3G5xRsklm5N3xCwuiy+/vKy8i0ifdsQP1sLgO4tZDSCaQUSnmC48khknGMV3D2Q==}
    engines: {node: '>= 0.4'}
    dependencies:
      get-intrinsic: 1.2.2
      has-tostringtag: 1.0.0
      hasown: 2.0.0

  /es-shim-unscopables/1.0.2:
    resolution: {integrity: sha512-J3yBRXCzDu4ULnQwxyToo/OjdMx6akgVC7K6few0a7F/0wLtmKKN7I73AH5T2836UuXRqN7Qg+IIUw/+YJksRw==}
    dependencies:
      hasown: 2.0.0

  /es-to-primitive/1.2.1:
    resolution: {integrity: sha512-QCOllgZJtaUo9miYBcLChTUaHNjJF3PYs1VidD7AwiEj1kYxKeQTctLAezAOH5ZKRH0g2IgPn6KwB4IT8iRpvA==}
    engines: {node: '>= 0.4'}
    dependencies:
      is-callable: 1.2.7
      is-date-object: 1.0.5
      is-symbol: 1.0.4

  /es6-error/4.1.1:
    resolution: {integrity: sha512-Um/+FxMr9CISWh0bi5Zv0iOD+4cFh5qLeks1qhAopKVAJw3drgKbKySikp7wGhDL0HPeaja0P5ULZrxLkniUVg==}

  /es6-object-assign/1.1.0:
    resolution: {integrity: sha512-MEl9uirslVwqQU369iHNWZXsI8yaZYGg/D65aOgZkeyFJwHYSxilf7rQzXKI7DdDuBPrBXbfk3sl9hJhmd5AUw==}
    dev: true

  /esbuild-android-arm64/0.13.8:
    resolution: {integrity: sha512-AilbChndywpk7CdKkNSZ9klxl+9MboLctXd9LwLo3b0dawmOF/i/t2U5d8LM6SbT1Xw36F8yngSUPrd8yPs2RA==}
    cpu: [arm64]
    os: [android]
    requiresBuild: true
    dev: true
    optional: true

  /esbuild-darwin-64/0.13.8:
    resolution: {integrity: sha512-b6sdiT84zV5LVaoF+UoMVGJzR/iE2vNUfUDfFQGrm4LBwM/PWXweKpuu6RD9mcyCq18cLxkP6w/LD/w9DtX3ng==}
    cpu: [x64]
    os: [darwin]
    requiresBuild: true
    dev: true
    optional: true

  /esbuild-darwin-arm64/0.13.8:
    resolution: {integrity: sha512-R8YuPiiJayuJJRUBG4H0VwkEKo6AvhJs2m7Tl0JaIer3u1FHHXwGhMxjJDmK+kXwTFPriSysPvcobXC/UrrZCQ==}
    cpu: [arm64]
    os: [darwin]
    requiresBuild: true
    dev: true
    optional: true

  /esbuild-freebsd-64/0.13.8:
    resolution: {integrity: sha512-zBn6urrn8FnKC+YSgDxdof9jhPCeU8kR/qaamlV4gI8R3KUaUK162WYM7UyFVAlj9N0MyD3AtB+hltzu4cysTw==}
    cpu: [x64]
    os: [freebsd]
    requiresBuild: true
    dev: true
    optional: true

  /esbuild-freebsd-arm64/0.13.8:
    resolution: {integrity: sha512-pWW2slN7lGlkx0MOEBoUGwRX5UgSCLq3dy2c8RIOpiHtA87xAUpDBvZK10MykbT+aMfXc0NI2lu1X+6kI34xng==}
    cpu: [arm64]
    os: [freebsd]
    requiresBuild: true
    dev: true
    optional: true

  /esbuild-linux-32/0.13.8:
    resolution: {integrity: sha512-T0I0ueeKVO/Is0CAeSEOG9s2jeNNb8jrrMwG9QBIm3UU18MRB60ERgkS2uV3fZ1vP2F8i3Z2e3Zju4lg9dhVmw==}
    cpu: [ia32]
    os: [linux]
    requiresBuild: true
    dev: true
    optional: true

  /esbuild-linux-64/0.13.8:
    resolution: {integrity: sha512-Bm8SYmFtvfDCIu9sjKppFXzRXn2BVpuCinU1ChTuMtdKI/7aPpXIrkqBNOgPTOQO9AylJJc1Zw6EvtKORhn64w==}
    cpu: [x64]
    os: [linux]
    requiresBuild: true
    dev: true
    optional: true

  /esbuild-linux-arm/0.13.8:
    resolution: {integrity: sha512-4/HfcC40LJ4GPyboHA+db0jpFarTB628D1ifU+/5bunIgY+t6mHkJWyxWxAAE8wl/ZIuRYB9RJFdYpu1AXGPdg==}
    cpu: [arm]
    os: [linux]
    requiresBuild: true
    dev: true
    optional: true

  /esbuild-linux-arm64/0.13.8:
    resolution: {integrity: sha512-X4pWZ+SL+FJ09chWFgRNO3F+YtvAQRcWh0uxKqZSWKiWodAB20flsW/OWFYLXBKiVCTeoGMvENZS/GeVac7+tQ==}
    cpu: [arm64]
    os: [linux]
    requiresBuild: true
    dev: true
    optional: true

  /esbuild-linux-mips64le/0.13.8:
    resolution: {integrity: sha512-o7e0D+sqHKT31v+mwFircJFjwSKVd2nbkHEn4l9xQ1hLR+Bv8rnt3HqlblY3+sBdlrOTGSwz0ReROlKUMJyldA==}
    cpu: [mips64el]
    os: [linux]
    requiresBuild: true
    dev: true
    optional: true

  /esbuild-linux-ppc64le/0.13.8:
    resolution: {integrity: sha512-eZSQ0ERsWkukJp2px/UWJHVNuy0lMoz/HZcRWAbB6reoaBw7S9vMzYNUnflfL3XA6WDs+dZn3ekHE4Y2uWLGig==}
    cpu: [ppc64]
    os: [linux]
    requiresBuild: true
    dev: true
    optional: true

  /esbuild-netbsd-64/0.13.8:
    resolution: {integrity: sha512-gZX4kP7gVvOrvX0ZwgHmbuHczQUwqYppxqtoyC7VNd80t5nBHOFXVhWo2Ad/Lms0E8b+wwgI/WjZFTCpUHOg9Q==}
    cpu: [x64]
    os: [netbsd]
    requiresBuild: true
    dev: true
    optional: true

  /esbuild-openbsd-64/0.13.8:
    resolution: {integrity: sha512-afzza308X4WmcebexbTzAgfEWt9MUkdTvwIa8xOu4CM2qGbl2LanqEl8/LUs8jh6Gqw6WsicEK52GPrS9wvkcw==}
    cpu: [x64]
    os: [openbsd]
    requiresBuild: true
    dev: true
    optional: true

  /esbuild-plugin-external-global/1.0.1:
    resolution: {integrity: sha512-NDzYHRoShpvLqNcrgV8ZQh61sMIFAry5KLTQV83BPG5iTXCCu7h72SCfJ97bW0GqtuqDD/1aqLbKinI/rNgUsg==}
    dev: true

  /esbuild-sunos-64/0.13.8:
    resolution: {integrity: sha512-mWPZibmBbuMKD+LDN23LGcOZ2EawMYBONMXXHmbuxeT0XxCNwadbCVwUQ/2p5Dp5Kvf6mhrlIffcnWOiCBpiVw==}
    cpu: [x64]
    os: [sunos]
    requiresBuild: true
    dev: true
    optional: true

  /esbuild-windows-32/0.13.8:
    resolution: {integrity: sha512-QsZ1HnWIcnIEApETZWw8HlOhDSWqdZX2SylU7IzGxOYyVcX7QI06ety/aDcn437mwyO7Ph4RrbhB+2ntM8kX8A==}
    cpu: [ia32]
    os: [win32]
    requiresBuild: true
    dev: true
    optional: true

  /esbuild-windows-64/0.13.8:
    resolution: {integrity: sha512-76Fb57B9eE/JmJi1QmUW0tRLQZfGo0it+JeYoCDTSlbTn7LV44ecOHIMJSSgZADUtRMWT9z0Kz186bnaB3amSg==}
    cpu: [x64]
    os: [win32]
    requiresBuild: true
    dev: true
    optional: true

  /esbuild-windows-arm64/0.13.8:
    resolution: {integrity: sha512-HW6Mtq5eTudllxY2YgT62MrVcn7oq2o8TAoAvDUhyiEmRmDY8tPwAhb1vxw5/cdkbukM3KdMYtksnUhF/ekWeg==}
    cpu: [arm64]
    os: [win32]
    requiresBuild: true
    dev: true
    optional: true

  /esbuild/0.13.8:
    resolution: {integrity: sha512-A4af7G7YZLfG5OnARJRMtlpEsCkq/zHZQXewgPA864l9D6VjjbH1SuFYK/OSV6BtHwDGkdwyRrX0qQFLnMfUcw==}
    hasBin: true
    requiresBuild: true
    optionalDependencies:
      esbuild-android-arm64: 0.13.8
      esbuild-darwin-64: 0.13.8
      esbuild-darwin-arm64: 0.13.8
      esbuild-freebsd-64: 0.13.8
      esbuild-freebsd-arm64: 0.13.8
      esbuild-linux-32: 0.13.8
      esbuild-linux-64: 0.13.8
      esbuild-linux-arm: 0.13.8
      esbuild-linux-arm64: 0.13.8
      esbuild-linux-mips64le: 0.13.8
      esbuild-linux-ppc64le: 0.13.8
      esbuild-netbsd-64: 0.13.8
      esbuild-openbsd-64: 0.13.8
      esbuild-sunos-64: 0.13.8
      esbuild-windows-32: 0.13.8
      esbuild-windows-64: 0.13.8
      esbuild-windows-arm64: 0.13.8
    dev: true

  /esbuild/0.18.20:
    resolution: {integrity: sha512-ceqxoedUrcayh7Y7ZX6NdbbDzGROiyVBgC4PriJThBKSVPWnnFHZAkfI1lJT8QFkOwH4qOS2SJkS4wvpGl8BpA==}
    engines: {node: '>=12'}
    hasBin: true
    requiresBuild: true
    optionalDependencies:
      '@esbuild/android-arm': 0.18.20
      '@esbuild/android-arm64': 0.18.20
      '@esbuild/android-x64': 0.18.20
      '@esbuild/darwin-arm64': 0.18.20
      '@esbuild/darwin-x64': 0.18.20
      '@esbuild/freebsd-arm64': 0.18.20
      '@esbuild/freebsd-x64': 0.18.20
      '@esbuild/linux-arm': 0.18.20
      '@esbuild/linux-arm64': 0.18.20
      '@esbuild/linux-ia32': 0.18.20
      '@esbuild/linux-loong64': 0.18.20
      '@esbuild/linux-mips64el': 0.18.20
      '@esbuild/linux-ppc64': 0.18.20
      '@esbuild/linux-riscv64': 0.18.20
      '@esbuild/linux-s390x': 0.18.20
      '@esbuild/linux-x64': 0.18.20
      '@esbuild/netbsd-x64': 0.18.20
      '@esbuild/openbsd-x64': 0.18.20
      '@esbuild/sunos-x64': 0.18.20
      '@esbuild/win32-arm64': 0.18.20
      '@esbuild/win32-ia32': 0.18.20
      '@esbuild/win32-x64': 0.18.20
    dev: true

  /escalade/3.1.1:
    resolution: {integrity: sha512-k0er2gUkLf8O0zKJiAhmkTnJlTvINGv7ygDNPbeIsX/TJjGJZHuh9B2UxbsaEkmlEo9MfhrSzmhIlhRlI2GXnw==}
    engines: {node: '>=6'}

  /escape-goat/2.1.1:
    resolution: {integrity: sha512-8/uIhbG12Csjy2JEW7D9pHbreaVaS/OpN3ycnyvElTdwM5n6GY6W6e2IPemfvGZeUMqZ9A/3GqIZMgKnBhAw/Q==}
    engines: {node: '>=8'}
    dev: false

  /escape-html/1.0.3:
    resolution: {integrity: sha512-NiSupZ4OeuGwr68lGIeym/ksIZMJodUGOSCZ/FSnTxcrekbvqrgdUxlJOMpijaKZVjAJrWrGs/6Jy8OMuyj9ow==}

  /escape-string-regexp/1.0.5:
    resolution: {integrity: sha512-vbRorB5FUQWvla16U8R/qgaFIya2qGzwDrNmCZuYKrbdSUMG6I1ZCGQRefkRVhuOkIGVne7BQ35DSfo1qvJqFg==}
    engines: {node: '>=0.8.0'}

  /escape-string-regexp/4.0.0:
    resolution: {integrity: sha512-TtpcNJ3XAzx3Gq8sWRzJaVajRs0uVxA2YAkdb1jm2YkPz4G6egUFAyA3n5vtEIZefPk5Wa4UXbKuS5fKkJWdgA==}
    engines: {node: '>=10'}

  /escodegen/1.14.3:
    resolution: {integrity: sha512-qFcX0XJkdg+PB3xjZZG/wKSuT1PnQWx57+TVSjIMmILd2yC/6ByYElPwJnslDsuWuSAp4AwJGumarAAmJch5Kw==}
    engines: {node: '>=4.0'}
    hasBin: true
    dependencies:
      esprima: 4.0.1
      estraverse: 4.3.0
      esutils: 2.0.3
      optionator: 0.8.3
    optionalDependencies:
      source-map: 0.6.1
    dev: true

  /escodegen/2.1.0:
    resolution: {integrity: sha512-2NlIDTwUWJN0mRPQOdtQBzbUHvdGY2P1VXSyU83Q3xKxM7WHX2Ql8dKq782Q9TgQUNOLEzEYu9bzLNj1q88I5w==}
    engines: {node: '>=6.0'}
    hasBin: true
    dependencies:
      esprima: 4.0.1
      estraverse: 5.3.0
      esutils: 2.0.3
    optionalDependencies:
      source-map: 0.6.1
    dev: true

  /eslint-config-prettier/9.1.0_eslint@8.44.0:
    resolution: {integrity: sha512-NSWl5BFQWEPi1j4TjVNItzYV7dZXZ+wP6I6ZhrBGpChQhZRUaElihE9uRRkcbRnNb76UMKDF3r+WTmNcGPKsqw==}
    hasBin: true
    peerDependencies:
      eslint: '>=7.0.0'
    dependencies:
      eslint: 8.44.0
    dev: true

  /eslint-import-resolver-node/0.3.9:
    resolution: {integrity: sha512-WFj2isz22JahUv+B788TlO3N6zL3nNJGU8CcZbPZvVEkBPaJdCV4vy5wyghty5ROFbCRnm132v8BScu5/1BQ8g==}
    dependencies:
      debug: 3.2.7
      is-core-module: 2.13.1
      resolve: 1.22.8

  /eslint-module-utils/2.8.0_eslint@8.44.0:
    resolution: {integrity: sha512-aWajIYfsqCKRDgUfjEXNN/JlrzauMuSEy5sbd7WXbtW3EH6A6MpwEh42c7qD+MqQo9QMJ6fWLAeIJynx0g6OAw==}
    engines: {node: '>=4'}
    peerDependencies:
      eslint: '*'
    peerDependenciesMeta:
      eslint:
        optional: true
    dependencies:
      debug: 3.2.7
      eslint: 8.44.0

  /eslint-plugin-deprecation/2.0.0_r6fjndk6k4skjcbozishmsan5a:
    resolution: {integrity: sha512-OAm9Ohzbj11/ZFyICyR5N6LbOIvQMp7ZU2zI7Ej0jIc8kiGUERXPNMfw2QqqHD1ZHtjMub3yPZILovYEYucgoQ==}
    peerDependencies:
      eslint: ^7.0.0 || ^8.0.0
      typescript: ^4.2.4 || ^5.0.0
    dependencies:
      '@typescript-eslint/utils': 6.21.0_r6fjndk6k4skjcbozishmsan5a
      eslint: 8.44.0
      tslib: 2.6.2
      tsutils: 3.21.0_typescript@5.3.3
      typescript: 5.3.3
    transitivePeerDependencies:
      - supports-color

  /eslint-plugin-import/2.29.1_eslint@8.44.0:
    resolution: {integrity: sha512-BbPC0cuExzhiMo4Ff1BTVwHpjjv28C5R+btTOGaCRC7UEz801up0JadwkeSk5Ued6TG34uaczuVuH6qyy5YUxw==}
    engines: {node: '>=4'}
    peerDependencies:
      eslint: ^2 || ^3 || ^4 || ^5 || ^6 || ^7.2.0 || ^8
    dependencies:
      array-includes: 3.1.7
      array.prototype.findlastindex: 1.2.3
      array.prototype.flat: 1.3.2
      array.prototype.flatmap: 1.3.2
      debug: 3.2.7
      doctrine: 2.1.0
      eslint: 8.44.0
      eslint-import-resolver-node: 0.3.9
      eslint-module-utils: 2.8.0_eslint@8.44.0
      hasown: 2.0.0
      is-core-module: 2.13.1
      is-glob: 4.0.3
      minimatch: 3.1.2
      object.fromentries: 2.0.7
      object.groupby: 1.0.1
      object.values: 1.1.7
      semver: 6.3.1
      tsconfig-paths: 3.15.0

  /eslint-plugin-jam3/0.2.3:
    resolution: {integrity: sha512-aW1L8C96fsRji0c8ZAgqtJVIu5p2IaNbeT2kuHNS6p5tontAVK1yP1W4ECjq3BHOv/GgAWvBVIx7kQI0kG2Rew==}
    engines: {node: '>=4'}
    dependencies:
      doctrine: 2.1.0
      has: 1.0.4
      requireindex: 1.1.0

  /eslint-plugin-jsdoc/48.0.6_eslint@8.44.0:
    resolution: {integrity: sha512-LgwXOX6TWxxFYcbdVe+BJ94Kl/pgjSPYHLzqEdAMXTA1BH9WDx7iJ+9/iDajPF64LtzWX8C1mCfpbMZjJGhAOw==}
    engines: {node: '>=18'}
    peerDependencies:
      eslint: ^7.0.0 || ^8.0.0 || ^9.0.0
    dependencies:
      '@es-joy/jsdoccomment': 0.42.0
      are-docs-informative: 0.0.2
      comment-parser: 1.4.1
      debug: 4.3.4
      escape-string-regexp: 4.0.0
      eslint: 8.44.0
      esquery: 1.5.0
      is-builtin-module: 3.2.1
      semver: 7.6.0
      spdx-expression-parse: 4.0.0
    transitivePeerDependencies:
      - supports-color

  /eslint-plugin-jsx-a11y/6.8.0_eslint@8.44.0:
    resolution: {integrity: sha512-Hdh937BS3KdwwbBaKd5+PLCOmYY6U4f2h9Z2ktwtNKvIdIEu137rjYbcb9ApSbVJfWxANNuiKTD/9tOKjK9qOA==}
    engines: {node: '>=4.0'}
    peerDependencies:
      eslint: ^3 || ^4 || ^5 || ^6 || ^7 || ^8
    dependencies:
      '@babel/runtime': 7.23.8
      aria-query: 5.3.0
      array-includes: 3.1.7
      array.prototype.flatmap: 1.3.2
      ast-types-flow: 0.0.8
      axe-core: 4.7.0
      axobject-query: 3.2.1
      damerau-levenshtein: 1.0.8
      emoji-regex: 9.2.2
      es-iterator-helpers: 1.0.15
      eslint: 8.44.0
      hasown: 2.0.0
      jsx-ast-utils: 3.3.5
      language-tags: 1.0.9
      minimatch: 3.1.2
      object.entries: 1.1.7
      object.fromentries: 2.0.7

  /eslint-plugin-prefer-arrow/1.2.3_eslint@8.44.0:
    resolution: {integrity: sha512-J9I5PKCOJretVuiZRGvPQxCbllxGAV/viI20JO3LYblAodofBxyMnZAJ+WGeClHgANnSJberTNoFWWjrWKBuXQ==}
    peerDependencies:
      eslint: '>=2.0.0'
    dependencies:
      eslint: 8.44.0

  /eslint-plugin-react-hooks/4.6.0_eslint@8.44.0:
    resolution: {integrity: sha512-oFc7Itz9Qxh2x4gNHStv3BqJq54ExXmfC+a1NjAta66IAN87Wu0R/QArgIS9qKzX3dXKPI9H5crl9QchNMY9+g==}
    engines: {node: '>=10'}
    peerDependencies:
      eslint: ^3.0.0 || ^4.0.0 || ^5.0.0 || ^6.0.0 || ^7.0.0 || ^8.0.0-0
    dependencies:
      eslint: 8.44.0

  /eslint-plugin-react/7.33.2_eslint@8.44.0:
    resolution: {integrity: sha512-73QQMKALArI8/7xGLNI/3LylrEYrlKZSb5C9+q3OtOewTnMQi5cT+aE9E41sLCmli3I9PGGmD1yiZydyo4FEPw==}
    engines: {node: '>=4'}
    peerDependencies:
      eslint: ^3 || ^4 || ^5 || ^6 || ^7 || ^8
    dependencies:
      array-includes: 3.1.7
      array.prototype.flatmap: 1.3.2
      array.prototype.tosorted: 1.1.2
      doctrine: 2.1.0
      es-iterator-helpers: 1.0.15
      eslint: 8.44.0
      estraverse: 5.3.0
      jsx-ast-utils: 3.3.5
      minimatch: 3.1.2
      object.entries: 1.1.7
      object.fromentries: 2.0.7
      object.hasown: 1.1.3
      object.values: 1.1.7
      prop-types: 15.8.1
      resolve: 2.0.0-next.5
      semver: 6.3.1
      string.prototype.matchall: 4.0.10

  /eslint-scope/5.1.1:
    resolution: {integrity: sha512-2NxwbF/hZ0KpepYN0cNbo+FN6XoK7GaHlQhgx/hIZl6Va0bF45RQOOwhLIy8lQDbuCiadSLCBnH2CFYquit5bw==}
    engines: {node: '>=8.0.0'}
    dependencies:
      esrecurse: 4.3.0
      estraverse: 4.3.0

  /eslint-scope/7.2.2:
    resolution: {integrity: sha512-dOt21O7lTMhDM+X9mB4GX+DZrZtCUJPL/wlcTqxyrx5IvO0IYtILdtrQGQp+8n5S0gwSVmOf9NQrjMOgfQZlIg==}
    engines: {node: ^12.22.0 || ^14.17.0 || >=16.0.0}
    dependencies:
      esrecurse: 4.3.0
      estraverse: 5.3.0

  /eslint-visitor-keys/3.4.3:
    resolution: {integrity: sha512-wpc+LXeiyiisxPlEkUzU6svyS1frIO3Mgxj1fdy7Pm8Ygzguax2N3Fa/D/ag1WqbOprdI+uY6wMUl8/a2G+iag==}
    engines: {node: ^12.22.0 || ^14.17.0 || >=16.0.0}

  /eslint/8.44.0:
    resolution: {integrity: sha512-0wpHoUbDUHgNCyvFB5aXLiQVfK9B0at6gUvzy83k4kAsQ/u769TQDX6iKC+aO4upIHO9WSaA3QoXYQDHbNwf1A==}
    engines: {node: ^12.22.0 || ^14.17.0 || >=16.0.0}
    hasBin: true
    dependencies:
      '@eslint-community/eslint-utils': 4.4.0_eslint@8.44.0
      '@eslint-community/regexpp': 4.10.0
      '@eslint/eslintrc': 2.1.4
      '@eslint/js': 8.44.0
      '@humanwhocodes/config-array': 0.11.14
      '@humanwhocodes/module-importer': 1.0.1
      '@nodelib/fs.walk': 1.2.8
      ajv: 6.12.6
      chalk: 4.1.2
      cross-spawn: 7.0.3
      debug: 4.3.4
      doctrine: 3.0.0
      escape-string-regexp: 4.0.0
      eslint-scope: 7.2.2
      eslint-visitor-keys: 3.4.3
      espree: 9.6.1
      esquery: 1.5.0
      esutils: 2.0.3
      fast-deep-equal: 3.1.3
      file-entry-cache: 6.0.1
      find-up: 5.0.0
      glob-parent: 6.0.2
      globals: 13.24.0
      graphemer: 1.4.0
      ignore: 5.3.0
      import-fresh: 3.3.0
      imurmurhash: 0.1.4
      is-glob: 4.0.3
      is-path-inside: 3.0.3
      js-yaml: 4.1.0
      json-stable-stringify-without-jsonify: 1.0.1
      levn: 0.4.1
      lodash.merge: 4.6.2
      minimatch: 3.1.2
      natural-compare: 1.4.0
      optionator: 0.9.3
      strip-ansi: 6.0.1
      strip-json-comments: 3.1.1
      text-table: 0.2.0
    transitivePeerDependencies:
      - supports-color

  /espree/9.6.1:
    resolution: {integrity: sha512-oruZaFkjorTpF32kDSI5/75ViwGeZginGGy2NoOSg3Q9bnwlnmDm4HLnkl0RE3n+njDXR037aY1+x58Z/zFdwQ==}
    engines: {node: ^12.22.0 || ^14.17.0 || >=16.0.0}
    dependencies:
      acorn: 8.11.3
      acorn-jsx: 5.3.2_acorn@8.11.3
      eslint-visitor-keys: 3.4.3

  /esprima/1.2.2:
    resolution: {integrity: sha512-+JpPZam9w5DuJ3Q67SqsMGtiHKENSMRVoxvArfJZK01/BfLEObtZ6orJa/MtoGNR/rfMgp5837T41PAmTwAv/A==}
    engines: {node: '>=0.4.0'}
    hasBin: true
    dev: true

  /esprima/4.0.1:
    resolution: {integrity: sha512-eGuFFw7Upda+g4p+QHvnW0RyTX/SVeJBDM/gCtMARO0cLuT2HcEKnTPvhjV6aGeqrCB/sbNop0Kszm0jsaWU4A==}
    engines: {node: '>=4'}
    hasBin: true

  /esquery/1.5.0:
    resolution: {integrity: sha512-YQLXUplAwJgCydQ78IMJywZCceoqk1oH01OERdSAJc/7U2AylwjhSCLDEtqwg811idIS/9fIU5GjG73IgjKMVg==}
    engines: {node: '>=0.10'}
    dependencies:
      estraverse: 5.3.0

  /esrecurse/4.3.0:
    resolution: {integrity: sha512-KmfKL3b6G+RXvP8N1vr3Tq1kL/oCFgn2NYXEtqP8/L3pKapUA4G8cFVaoF3SU323CD4XypR/ffioHmkti6/Tag==}
    engines: {node: '>=4.0'}
    dependencies:
      estraverse: 5.3.0

  /estraverse/4.3.0:
    resolution: {integrity: sha512-39nnKffWz8xN1BU/2c79n9nB9HDzo0niYUqx6xyqUnyoAnQyyWpOTdZEeiCch8BBu515t4wp9ZmgVfVhn9EBpw==}
    engines: {node: '>=4.0'}

  /estraverse/5.3.0:
    resolution: {integrity: sha512-MMdARuVEQziNTeJD8DgMqmhwR11BRQ/cBP+pLtYdSTnf3MIO8fFeiINEbX36ZdNlfU/7A9f3gUw49B3oQsvwBA==}
    engines: {node: '>=4.0'}

  /estree-walker/2.0.2:
    resolution: {integrity: sha512-Rfkk/Mp/DL7JVje3u18FxFujQlTNR2q6QfMSMB7AvCBx91NGj/ba3kCfza0f6dVDbw7YlRf/nDrn7pQrCCyQ/w==}
    dev: true

  /esutils/2.0.3:
    resolution: {integrity: sha512-kVscqXk4OCp68SZ0dkgEKVi6/8ij300KBWTJq32P/dYeWTSwK41WyTxalN1eRmA5Z9UU/LX9D7FWSmV9SAYx6g==}
    engines: {node: '>=0.10.0'}

  /etag/1.8.1:
    resolution: {integrity: sha512-aIL5Fx7mawVa300al2BnEE4iNvo1qETxLrPI/o05L7z6go7fCw1J6EQmbK4FmJ2AS7kgVF/KEZWufBfdClMcPg==}
    engines: {node: '>= 0.6'}

  /event-target-shim/5.0.1:
    resolution: {integrity: sha512-i/2XbnSz/uxRCU6+NdVJgKWDTM427+MqYbkQzD321DuCQJUqOuJKIA0IM2+W2xtYHdKOmZ4dR6fExsd4SXL+WQ==}
    engines: {node: '>=6'}
    dev: false

  /events/3.3.0:
    resolution: {integrity: sha512-mQw+2fkQbALzQ7V0MY0IqdnXNOeTtP4r0lN9z7AAawCXgqea7bDii20AYrIBrFd/Hx0M2Ocz6S111CaFkUcb0Q==}
    engines: {node: '>=0.8.x'}

  /evp_bytestokey/1.0.3:
    resolution: {integrity: sha512-/f2Go4TognH/KvCISP7OUsHn85hT9nUkxxA9BEWxFn+Oj9o8ZNLm/40hdlgSLyuOimsrTKLUMEorQexp/aPQeA==}
    dependencies:
      md5.js: 1.3.5
      safe-buffer: 5.2.1
    dev: true

  /execa/1.0.0:
    resolution: {integrity: sha512-adbxcyWV46qiHyvSp50TKt05tB4tK3HcmF7/nxfAdhnox83seTDbwnaqKO4sXRy7roHAIFqJP/Rw/AuEbX61LA==}
    engines: {node: '>=6'}
    dependencies:
      cross-spawn: 6.0.5
      get-stream: 4.1.0
      is-stream: 1.1.0
      npm-run-path: 2.0.2
      p-finally: 1.0.0
      signal-exit: 3.0.7
      strip-eof: 1.0.0
    dev: false

  /execa/5.1.1:
    resolution: {integrity: sha512-8uSpZZocAZRBAPIEINJj3Lo9HyGitllczc27Eh5YYojjMFMn8yHMDMaUHE2Jqfq05D/wucwI4JGURyXt1vchyg==}
    engines: {node: '>=10'}
    dependencies:
      cross-spawn: 7.0.3
      get-stream: 6.0.1
      human-signals: 2.1.0
      is-stream: 2.0.1
      merge-stream: 2.0.0
      npm-run-path: 4.0.1
      onetime: 5.1.2
      signal-exit: 3.0.7
      strip-final-newline: 2.0.0
    dev: true

  /execa/7.2.0:
    resolution: {integrity: sha512-UduyVP7TLB5IcAQl+OzLyLcS/l32W/GLg+AhHJ+ow40FOk2U3SAllPwR44v4vmdFwIWqpdwxxpQbF1n5ta9seA==}
    engines: {node: ^14.18.0 || ^16.14.0 || >=18.0.0}
    dependencies:
      cross-spawn: 7.0.3
      get-stream: 6.0.1
      human-signals: 4.3.1
      is-stream: 3.0.0
      merge-stream: 2.0.0
      npm-run-path: 5.2.0
      onetime: 6.0.0
      signal-exit: 3.0.7
      strip-final-newline: 3.0.0
    dev: true

  /expand-template/2.0.3:
    resolution: {integrity: sha512-XYfuKMvj4O35f/pOXLObndIRvyQ+/+6AhODh+OKWj9S9498pHHn/IMszH+gt0fBCRWMNfk1ZSp5x3AifmnI2vg==}
    engines: {node: '>=6'}
    dev: false

  /express-ws/5.0.2_express@4.18.2:
    resolution: {integrity: sha512-0uvmuk61O9HXgLhGl3QhNSEtRsQevtmbL94/eILaliEADZBHZOQUAiHFrGPrgsjikohyrmSG5g+sCfASTt0lkQ==}
    engines: {node: '>=4.5.0'}
    peerDependencies:
      express: ^4.0.0 || ^5.0.0-alpha.1
    dependencies:
      express: 4.18.2
      ws: 7.5.3
    transitivePeerDependencies:
      - bufferutil
      - utf-8-validate

  /express/4.18.2:
    resolution: {integrity: sha512-5/PsL6iGPdfQ/lKM1UuielYgv3BUoJfz1aUwU9vHZ+J7gyvwdQXFEBIEIaxeGf0GIcreATNyBExtalisDbuMqQ==}
    engines: {node: '>= 0.10.0'}
    dependencies:
      accepts: 1.3.8
      array-flatten: 1.1.1
      body-parser: 1.20.1
      content-disposition: 0.5.4
      content-type: 1.0.5
      cookie: 0.5.0
      cookie-signature: 1.0.6
      debug: 2.6.9
      depd: 2.0.0
      encodeurl: 1.0.2
      escape-html: 1.0.3
      etag: 1.8.1
      finalhandler: 1.2.0
      fresh: 0.5.2
      http-errors: 2.0.0
      merge-descriptors: 1.0.1
      methods: 1.1.2
      on-finished: 2.4.1
      parseurl: 1.3.3
      path-to-regexp: 0.1.7
      proxy-addr: 2.0.7
      qs: 6.11.0
      range-parser: 1.2.1
      safe-buffer: 5.2.1
      send: 0.18.0
      serve-static: 1.15.0
      setprototypeof: 1.2.0
      statuses: 2.0.1
      type-is: 1.6.18
      utils-merge: 1.0.1
      vary: 1.1.2

  /extract-zip/2.0.1:
    resolution: {integrity: sha512-GDhU9ntwuKyGXdZBUgTIe+vXnWj0fppUEtMDL0+idd5Sta8TGpHssn/eusA9mrPr9qNDym6SxAYZjNvCn/9RBg==}
    engines: {node: '>= 10.17.0'}
    hasBin: true
    dependencies:
      debug: 4.3.4
      get-stream: 5.2.0
      yauzl: 2.10.0
    optionalDependencies:
      '@types/yauzl': 2.10.3
    transitivePeerDependencies:
      - supports-color

  /faker/4.1.0:
    resolution: {integrity: sha512-ILKg69P6y/D8/wSmDXw35Ly0re8QzQ8pMfBCflsGiZG2ZjMUNLYNexA6lz5pkmJlepVdsiDFUxYAzPQ9/+iGLA==}

  /fast-deep-equal/3.1.3:
    resolution: {integrity: sha512-f3qQ9oQy9j2AhBe/H9VC91wLmKBCCU/gDOnKNAYG5hswO7BLKj09Hc5HYNz9cGI++xlpDCIgDaitVs03ATR84Q==}

  /fast-glob/3.3.2:
    resolution: {integrity: sha512-oX2ruAFQwf/Orj8m737Y5adxDQO0LAB7/S5MnxCdTNDd4p6BsyIVsv9JQsATbTSq8KHRpLwIHbVlUNatxd+1Ow==}
    engines: {node: '>=8.6.0'}
    dependencies:
      '@nodelib/fs.stat': 2.0.5
      '@nodelib/fs.walk': 1.2.8
      glob-parent: 5.1.2
      merge2: 1.4.1
      micromatch: 4.0.5

  /fast-json-stable-stringify/2.1.0:
    resolution: {integrity: sha512-lhd/wF+Lk98HZoTCtlVraHtfh5XYijIjalXck7saUtuanSDyLMxnHhSXEDJqHxD7msR8D0uCmqlkwjCV8xvwHw==}

  /fast-levenshtein/2.0.6:
    resolution: {integrity: sha512-DCXu6Ifhqcks7TZKY3Hxp3y6qphY5SJZmrWMDrKcERSOXWQdMhU9Ig/PYrzyw/ul9jOIyh0N4M0tbC5hodg8dw==}

  /fast-safe-stringify/2.1.1:
    resolution: {integrity: sha512-W+KJc2dmILlPplD/H4K9l9LcAHAfPtP6BY84uVLXQ6Evcz9Lcg33Y2z1IVblT6xdY54PXYVHEv+0Wpq8Io6zkA==}

  /fast-sort/3.0.2:
    resolution: {integrity: sha512-DIKDkHBt+IubEEU44/kEulX3SbIuufEHIhRfw0MCh7f/HLGWmR/Dk7xg2tapT28pVFqnEV1ZDtl6SeViAyVe4Q==}
    dev: false

  /fast-xml-parser/4.3.5:
    resolution: {integrity: sha512-sWvP1Pl8H03B8oFJpFR3HE31HUfwtX7Rlf9BNsvdpujD4n7WMhfmu8h9wOV2u+c1k0ZilTADhPqypzx2J690ZQ==}
    hasBin: true
    dependencies:
      strnum: 1.0.5
    dev: false

  /fastest-levenshtein/1.0.16:
    resolution: {integrity: sha512-eRnCtTTtGZFpQCwhJiUOuxPQWRXVKYDn0b2PeHfXL6/Zi53SLAzAHfVhVWK2AryC/WH05kGfxhFIPvTF0SXQzg==}
    engines: {node: '>= 4.9.1'}
    dev: true

  /fastq/1.16.0:
    resolution: {integrity: sha512-ifCoaXsDrsdkWTtiNJX5uzHDsrck5TzfKKDcuFFTIrrc/BS076qgEIfoIy1VeZqViznfKiysPYTh/QeHtnIsYA==}
    dependencies:
      reusify: 1.0.4

  /fd-slicer/1.1.0:
    resolution: {integrity: sha512-cE1qsB/VwyQozZ+q1dGxR8LBYNZeofhEdUNGSMbQD3Gw2lAzX9Zb3uIU6Ebc/Fmyjo9AWWfnn0AUCHqtevs/8g==}
    dependencies:
      pend: 1.2.0

  /fecha/4.2.3:
    resolution: {integrity: sha512-OP2IUU6HeYKJi3i0z4A19kHMQoLVs4Hc+DPqqxI2h/DPZHTm/vjsfC6P0b4jCMy14XizLBqvndQ+UilD7707Jw==}
    dev: false

  /fetch-mock/9.11.0:
    resolution: {integrity: sha512-PG1XUv+x7iag5p/iNHD4/jdpxL9FtVSqRMUQhPab4hVDt80T1MH5ehzVrL2IdXO9Q2iBggArFvPqjUbHFuI58Q==}
    engines: {node: '>=4.0.0'}
    peerDependencies:
      node-fetch: '*'
    peerDependenciesMeta:
      node-fetch:
        optional: true
    dependencies:
      '@babel/core': 7.23.7
      '@babel/runtime': 7.23.8
      core-js: 3.37.0
      debug: 4.3.4
      glob-to-regexp: 0.4.1
      is-subset: 0.1.1
      lodash.isequal: 4.5.0
      path-to-regexp: 2.4.0
      querystring: 0.2.0
      whatwg-url: 6.5.0
    transitivePeerDependencies:
      - supports-color
    dev: true

  /figlet/1.7.0:
    resolution: {integrity: sha512-gO8l3wvqo0V7wEFLXPbkX83b7MVjRrk1oRLfYlZXol8nEpb/ON9pcKLI4qpBv5YtOTfrINtqb7b40iYY2FTWFg==}
    engines: {node: '>= 0.4.0'}
    hasBin: true
    dev: false

  /file-entry-cache/6.0.1:
    resolution: {integrity: sha512-7Gps/XWymbLk2QLYK4NzpMOrYjMhdIxXuIvy2QBsLE6ljuodKvdkWs/cpyJJ3CVIVpH0Oi1Hvg1ovbMzLdFBBg==}
    engines: {node: ^10.12.0 || >=12.0.0}
    dependencies:
      flat-cache: 3.2.0

  /file-loader/6.2.0_webpack@5.76.0:
    resolution: {integrity: sha512-qo3glqyTa61Ytg4u73GultjHGjdRyig3tG6lPtyX/jOEJvHif9uB0/OCI2Kif6ctF3caQTW2G5gym21oAsI4pw==}
    engines: {node: '>= 10.13.0'}
    peerDependencies:
      webpack: ^4.0.0 || ^5.0.0
    dependencies:
      loader-utils: 2.0.4
      schema-utils: 3.3.0
      webpack: 5.76.0
    dev: false

  /file-saver/2.0.2:
    resolution: {integrity: sha512-Wz3c3XQ5xroCxd1G8b7yL0Ehkf0TC9oYC6buPFkNnU9EnaPlifeAFCyCh+iewXTyFRcg0a6j3J7FmJsIhlhBdw==}
    dev: false

  /fill-range/7.0.1:
    resolution: {integrity: sha512-qOo9F+dMUmC2Lcb4BbVvnKJxTPjCm+RRpe4gDuGrzkL7mEVl/djYSu2OdQ2Pa302N4oqkSg9ir6jaLWJ2USVpQ==}
    engines: {node: '>=8'}
    dependencies:
      to-regex-range: 5.0.1

  /finalhandler/1.2.0:
    resolution: {integrity: sha512-5uXcUVftlQMFnWC9qu/svkWv3GTd2PfUhK/3PLkYNAe7FbqJMt3515HaxE6eRL74GdsriiwujiawdaB1BpEISg==}
    engines: {node: '>= 0.8'}
    dependencies:
      debug: 2.6.9
      encodeurl: 1.0.2
      escape-html: 1.0.3
      on-finished: 2.4.1
      parseurl: 1.3.3
      statuses: 2.0.1
      unpipe: 1.0.0

  /find-cache-dir/3.3.2:
    resolution: {integrity: sha512-wXZV5emFEjrridIgED11OoUKLxiYjAcqot/NJdAkOhlJ+vGzwhOAfcG5OX1jP+S0PcjEn8bdMJv+g2jwQ3Onig==}
    engines: {node: '>=8'}
    dependencies:
      commondir: 1.0.1
      make-dir: 3.1.0
      pkg-dir: 4.2.0

  /find-index/0.1.1:
    resolution: {integrity: sha512-uJ5vWrfBKMcE6y2Z8834dwEZj9mNGxYa3t3I53OwFeuZ8D9oc2E5zcsrkuhX6h4iYrjhiv0T3szQmxlAV9uxDg==}

  /find-up/4.1.0:
    resolution: {integrity: sha512-PpOwAdQ/YlXQ2vj8a3h8IipDuYRi3wceVQQGYWxNINccq40Anw7BlsEXCMbt1Zt+OLA6Fq9suIpIWD0OsnISlw==}
    engines: {node: '>=8'}
    dependencies:
      locate-path: 5.0.0
      path-exists: 4.0.0

  /find-up/5.0.0:
    resolution: {integrity: sha512-78/PXT1wlLLDgTzDs7sjq9hzz0vXD+zn+7wypEe4fXQxCmdmqfGsEPQxmiCSQI3ajFV91bVSsvNtrJRiW6nGng==}
    engines: {node: '>=10'}
    dependencies:
      locate-path: 6.0.0
      path-exists: 4.0.0

  /findup/0.1.5:
    resolution: {integrity: sha512-Udxo3C9A6alt2GZ2MNsgnIvX7De0V3VGxeP/x98NSVgSlizcDHdmJza61LI7zJy4OEtSiJyE72s0/+tBl5/ZxA==}
    engines: {node: '>=0.6'}
    hasBin: true
    dependencies:
      colors: 0.6.2
      commander: 2.1.0
    dev: false

  /flat-cache/3.2.0:
    resolution: {integrity: sha512-CYcENa+FtcUKLmhhqyctpclsq7QF38pKjZHsGNiSQF5r4FtoKDWabFDl3hzaEQMvT1LHEysw5twgLvpYYb4vbw==}
    engines: {node: ^10.12.0 || >=12.0.0}
    dependencies:
      flatted: 3.2.9
      keyv: 4.5.4
      rimraf: 3.0.2

  /flat/5.0.2:
    resolution: {integrity: sha512-b6suED+5/3rTpUBdG1gupIl8MPFCAMA0QXwmljLhvCUKcUvdE4gWky9zpuGCcXHOsz4J9wPGNWq6OKpmIzz3hQ==}
    hasBin: true

  /flatbuffers/1.12.0:
    resolution: {integrity: sha512-c7CZADjRcl6j0PlvFy0ZqXQ67qSEZfrVPynmnL+2zPc+NtMvrF8Y0QceMo7QqnSPc7+uWjUIAbvCQ5WIKlMVdQ==}
    dev: false

<<<<<<< HEAD
  /flatted/3.2.9:
    resolution: {integrity: sha512-36yxDn5H7OFZQla0/jFJmbIKTdZAQHngCedGxiMmpNfEZM0sdEeT+WczLQrjK6D7o2aiyLYDnkw0R3JK0Qv1RQ==}
=======
  /flatbush/4.4.0:
    resolution: {integrity: sha512-cf6G+sfy/+/FLH7Ls1URQ5GCRlXgwgqUZiEsMNrMZqb3Us3EkKmzUlKbnyoBy/4wI4oLJ+8cyCQoKJIVm92Fmg==}
    dependencies:
      flatqueue: 2.0.3
    dev: false

  /flatqueue/2.0.3:
    resolution: {integrity: sha512-RZCWZNkmxzUOh8jqEcEGZCycb3B8KAfpPwg3H//cURasunYxsg1eIvE+QDSjX+ZPHTIVfINfK1aLTrVKKO0i4g==}
    engines: {node: '>= 12.17.0'}
    dev: false

  /flatted/3.3.1:
    resolution: {integrity: sha512-X8cqMLLie7KsNUDSdzeN8FYK9rEt4Dt67OsG/DNGnYTSDBG4uFAJFBnUeiV+zCVAvwFy56IjM9sH51jVaEhNxw==}
>>>>>>> b3b88fa3

  /fn.name/1.1.0:
    resolution: {integrity: sha512-GRnmB5gPyJpAhTQdSZTSp9uaPSvl09KoYcMQtsB9rQoOmzs9dH6ffeccH+Z+cv6P68Hu5bC6JjRh4Ah/mHSNRw==}
    dev: false

  /follow-redirects/1.15.5:
    resolution: {integrity: sha512-vSFWUON1B+yAw1VN4xMfxgn5fTUiaOzAJCKBwIIgT/+7CuGy9+r+5gITvP62j3RmaD5Ph65UaERdOSRGUzZtgw==}
    engines: {node: '>=4.0'}
    peerDependencies:
      debug: '*'
    peerDependenciesMeta:
      debug:
        optional: true

  /for-each/0.3.3:
    resolution: {integrity: sha512-jqYfLp7mo9vIyQf8ykW2v7A+2N4QjeCeI5+Dz9XraiO1ign81wjiH7Fb9vSOWvQfNtmSa4H2RoQTrrXivdUZmw==}
    dependencies:
      is-callable: 1.2.7

  /foreground-child/2.0.0:
    resolution: {integrity: sha512-dCIq9FpEcyQyXKCkyzmlPTFNgrCzPudOe+mhvJU5zAtlBnGVy2yKxtfsxK2tQBThwq225jcvBjpw1Gr40uzZCA==}
    engines: {node: '>=8.0.0'}
    dependencies:
      cross-spawn: 7.0.1
      signal-exit: 3.0.7

  /foreground-child/3.1.1:
    resolution: {integrity: sha512-TMKDUnIte6bfb5nWv7V/caI169OHgvwjb7V4WkeUvbQQdjr5rWKqHFiKWb/fcOwB+CzBT+qbWjvj+DVwRskpIg==}
    engines: {node: '>=14'}
    dependencies:
      cross-spawn: 7.0.3
      signal-exit: 4.1.0

  /form-data/2.5.1:
    resolution: {integrity: sha512-m21N3WOmEEURgk6B9GLOE4RuWOFf28Lhh9qGYeNlGq4VDXUlJy2th2slBNU8Gp8EzloYZOibZJ7t5ecIrFSjVA==}
    engines: {node: '>= 0.12'}
    dependencies:
      asynckit: 0.4.0
      combined-stream: 1.0.8
      mime-types: 2.1.35
    dev: false

  /form-data/4.0.0:
    resolution: {integrity: sha512-ETEklSGi5t0QMZuiXoA/Q6vcnxcLQP5vdugSpuAyi6SVGi2clPPp+xgEhuMaHC+zGgn31Kd235W35f7Hykkaww==}
    engines: {node: '>= 6'}
    dependencies:
      asynckit: 0.4.0
      combined-stream: 1.0.8
      mime-types: 2.1.35

  /format-util/1.0.5:
    resolution: {integrity: sha512-varLbTj0e0yVyRpqQhuWV+8hlePAgaoFRhNFj50BNjEIrw1/DphHSObtqwskVCPWNgzwPoQrZAbfa/SBiicNeg==}
    dev: true

  /formidable/3.5.1:
    resolution: {integrity: sha512-WJWKelbRHN41m5dumb0/k8TeAx7Id/y3a+Z7QfhxP/htI9Js5zYaEDtG8uMgG0vM0lOlqnmjE99/kfpOYi/0Og==}
    dependencies:
      dezalgo: 1.0.4
      hexoid: 1.0.0
      once: 1.4.0
<<<<<<< HEAD
      qs: 6.11.2
    dev: false
=======
>>>>>>> b3b88fa3

  /forwarded/0.2.0:
    resolution: {integrity: sha512-buRG0fpBtRHSTCOASe6hD258tEubFoRLb4ZNA6NxMVHNw2gOcwHo9wyablzMzOA5z9xA9L1KNjk/Nt6MT9aYow==}
    engines: {node: '>= 0.6'}

  /fresh/0.5.2:
    resolution: {integrity: sha512-zJ2mQYM18rEFOudeV4GShTGIQ7RbzA7ozbU9I/XBpm7kqgMywgmylMwXHxZJmkVoYkna9d2pVXVXPdYTP9ej8Q==}
    engines: {node: '>= 0.6'}

  /fromentries/1.3.2:
    resolution: {integrity: sha512-cHEpEQHUg0f8XdtZCc2ZAhrHzKzT0MrFUTcvx+hfxYu7rGMDc5SKoXFh+n4YigxsHXRzc6OrCshdR1bWH6HHyg==}

  /fs-constants/1.0.0:
    resolution: {integrity: sha512-y6OAwoSIf7FyjMIv94u+b5rdheZEjzR63GTyZJm5qh4Bi+2YgwLCcI/fPFZkL5PSixOt6ZNKm+w+Hfp/Bciwow==}

  /fs-extra/11.2.0:
    resolution: {integrity: sha512-PmDi3uwK5nFuXh7XDTlVnS17xJS7vW36is2+w3xcv8SVxiB4NyATf4ctkVY5bkSjX0Y4nbvZCq1/EjtEyr9ktw==}
    engines: {node: '>=14.14'}
    dependencies:
      graceful-fs: 4.2.11
      jsonfile: 6.1.0
      universalify: 2.0.1

  /fs-extra/7.0.1:
    resolution: {integrity: sha512-YJDaCJZEnBmcbw13fvdAM9AwNOJwOzrE4pqMqBq5nFiEqXUqHwlK4B+3pUw6JNvfSPtX05xFHtYy/1ni01eGCw==}
    engines: {node: '>=6 <7 || >=8'}
    dependencies:
      graceful-fs: 4.2.11
      jsonfile: 4.0.0
      universalify: 0.1.2
    dev: false

  /fs-extra/8.1.0:
    resolution: {integrity: sha512-yhlQgA6mnOJUKOsRUFsgJdQCvkKhcz8tlZG5HBQfReYZy46OwLcY+Zia0mtdHsOo9y/hP+CxMN0TU9QxoOtG4g==}
    engines: {node: '>=6 <7 || >=8'}
    dependencies:
      graceful-fs: 4.2.11
      jsonfile: 4.0.0
      universalify: 0.1.2

  /fs-extra/9.1.0:
    resolution: {integrity: sha512-hcg3ZmepS30/7BSFqRvoo3DOMQu7IjqxO5nCDt+zM9XWjb33Wg7ziNT+Qvqbuc3+gWpzO02JubVyk2G4Zvo1OQ==}
    engines: {node: '>=10'}
    dependencies:
      at-least-node: 1.0.0
      graceful-fs: 4.2.11
      jsonfile: 6.1.0
      universalify: 2.0.1

  /fs-monkey/1.0.3:
    resolution: {integrity: sha512-cybjIfiiE+pTWicSCLFHSrXZ6EilF30oh91FDP9S2B051prEa7QWfrVTQm10/dDpswBDXZugPa1Ogu8Yh+HV0Q==}
    dev: true

  /fs.realpath/1.0.0:
    resolution: {integrity: sha512-OO0pH2lK6a0hZnAdau5ItzHPI6pUlvI7jMVnxUQRtw4owF2wk8lOSabtGDCTP4Ggrg2MbGnWO9X8K1t4+fGMDw==}

  /fsevents/2.3.3:
    resolution: {integrity: sha512-5xoDfX+fL7faATnagmWPpbFtwh/R77WmMMqqHGS65C3vvB0YHrgF+B1YmZ3441tMj5n63k0212XNoJwzlhffQw==}
    engines: {node: ^8.16.0 || ^10.6.0 || >=11.0.0}
    os: [darwin]
    requiresBuild: true
    optional: true

  /function-bind/1.1.2:
    resolution: {integrity: sha512-7XHNxH7qX9xG5mIwxkhumTox/MIRNcOgDrxWsMt2pAr23WHp6MrRlN7FBSFpCpr+oVO0F744iUgR82nJMfG2SA==}

  /function.prototype.name/1.1.6:
    resolution: {integrity: sha512-Z5kx79swU5P27WEayXM1tBi5Ze/lbIyiNgU3qyXUOf9b2rgXYyF9Dy9Cx+IQv/Lc8WCG6L82zwUPpSS9hGehIg==}
    engines: {node: '>= 0.4'}
    dependencies:
      call-bind: 1.0.5
      define-properties: 1.2.1
      es-abstract: 1.22.3
      functions-have-names: 1.2.3

  /functions-have-names/1.2.3:
    resolution: {integrity: sha512-xckBUXyTIqT97tq2x2AMb+g163b5JFysYk0x4qxNFwbfQkmNZoiRHb6sPzI9/QV33WeuvVYBUIiD4NzNIyqaRQ==}

  /fuse.js/3.3.0:
    resolution: {integrity: sha512-ESBRkGLWMuVkapqYCcNO1uqMg5qbCKkgb+VS6wsy17Rix0/cMS9kSOZoYkjH8Ko//pgJ/EEGu0GTjk2mjX2LGQ==}
    dev: false

  /gauge/5.0.1:
    resolution: {integrity: sha512-CmykPMJGuNan/3S4kZOpvvPYSNqSHANiWnh9XcMU2pSjtBfF0XzZ2p1bFAxTbnFxyBuPxQYHhzwaoOmUdqzvxQ==}
    engines: {node: ^14.17.0 || ^16.13.0 || >=18.0.0}
    dependencies:
      aproba: 2.0.0
      color-support: 1.1.3
      console-control-strings: 1.1.0
      has-unicode: 2.0.1
      signal-exit: 4.1.0
      string-width: 4.2.3
      strip-ansi: 6.0.1
      wide-align: 1.1.5
    dev: true

  /generate-function/2.3.1:
    resolution: {integrity: sha512-eeB5GfMNeevm/GRYq20ShmsaGcmI81kIX2K9XQx5miC8KdHaC6Jm0qQ8ZNeGOi7wYB8OsdxKs+Y2oVuTFuVwKQ==}
    dependencies:
      is-property: 1.0.2
    dev: false

  /gensync/1.0.0-beta.2:
    resolution: {integrity: sha512-3hN7NaskYvMDLQY55gnW3NQ+mesEAepTqlg+VEbj7zzqEMBVNhzcGYYeqFo/TlYz6eQiFcp1HcsCZO+nGgS8zg==}
    engines: {node: '>=6.9.0'}

  /get-caller-file/2.0.5:
    resolution: {integrity: sha512-DyFP3BM/3YHTQOCUL/w0OZHR0lpKeGrxotcHWcqNEdnltqFwXVfhEBQ94eIo34AfQpo0rGki4cyIiftY06h2Fg==}
    engines: {node: 6.* || 8.* || >= 10.*}

  /get-func-name/2.0.2:
    resolution: {integrity: sha512-8vXOvuE167CtIc3OyItco7N/dpRtBbYOsPsXCz7X/PMnlGjYjSGuZJgM1Y7mmew7BKf9BqvLX2tnOVy1BBUsxQ==}

  /get-intrinsic/1.2.2:
    resolution: {integrity: sha512-0gSo4ml/0j98Y3lngkFEot/zhiCeWsbYIlZ+uZOVgzLyLaUw7wxUL+nCTP0XJvJg1AXulJRI3UJi8GsbDuxdGA==}
    dependencies:
      function-bind: 1.1.2
      has-proto: 1.0.1
      has-symbols: 1.0.3
      hasown: 2.0.0

  /get-package-type/0.1.0:
    resolution: {integrity: sha512-pjzuKtY64GYfWizNAJ0fr9VqttZkNiK2iS430LtIHzjBEr6bX8Am2zm4sW4Ro5wjWW5cAlRL1qAMTcXbjNAO2Q==}
    engines: {node: '>=8.0.0'}

  /get-stream/4.1.0:
    resolution: {integrity: sha512-GMat4EJ5161kIy2HevLlr4luNjBgvmj413KaQA7jt4V8B4RDsfpHk7WQ9GVqfYyyx8OS/L66Kox+rJRNklLK7w==}
    engines: {node: '>=6'}
    dependencies:
      pump: 3.0.0
    dev: false

  /get-stream/5.2.0:
    resolution: {integrity: sha512-nBF+F1rAZVCu/p7rjzgA+Yb4lfYXrpl7a6VmJrU8wF9I1CKvP/QwPNZHnOlwbTkY6dvtFIzFMSyQXbLoTQPRpA==}
    engines: {node: '>=8'}
    dependencies:
      pump: 3.0.0

  /get-stream/6.0.1:
    resolution: {integrity: sha512-ts6Wi+2j3jQjqi70w5AlN8DFnkSwC+MqmxEzdEALB2qXZYV3X/b1CTfgPLGJNMeAWxdPfU8FO1ms3NUfaHCPYg==}
    engines: {node: '>=10'}
    dev: true

  /get-symbol-description/1.0.0:
    resolution: {integrity: sha512-2EmdH1YvIQiZpltCNgkuiUnyukzxM/R6NDJX31Ke3BG1Nq5b0S2PhX59UKi9vZpPDQVdqn+1IcaAwnzTT5vCjw==}
    engines: {node: '>= 0.4'}
    dependencies:
      call-bind: 1.0.5
      get-intrinsic: 1.2.2

  /git-up/7.0.0:
    resolution: {integrity: sha512-ONdIrbBCFusq1Oy0sC71F5azx8bVkvtZtMJAsv+a6lz5YAmbNnLD6HAB4gptHZVLPR8S2/kVN6Gab7lryq5+lQ==}
    dependencies:
      is-ssh: 1.4.0
      parse-url: 8.1.0

  /git-url-parse/13.1.1:
    resolution: {integrity: sha512-PCFJyeSSdtnbfhSNRw9Wk96dDCNx+sogTe4YNXeXSJxt7xz5hvXekuRn9JX7m+Mf4OscCu8h+mtAl3+h5Fo8lQ==}
    dependencies:
      git-up: 7.0.0

  /github-from-package/0.0.0:
    resolution: {integrity: sha512-SyHy3T1v2NUXn29OsWdxmK6RwHD+vkj3v8en8AOBZ1wBQ/hCAQ5bAQTD02kW4W9tUp/3Qh6J8r9EvntiyCmOOw==}
    dev: false

  /glob-parent/5.1.2:
    resolution: {integrity: sha512-AOIgSQCepiJYwP3ARnGx+5VnTu2HBYdzbGP45eLw1vr3zB3vZLeyed1sC9hnbcOc9/SrMyM5RPQrkGz4aS9Zow==}
    engines: {node: '>= 6'}
    dependencies:
      is-glob: 4.0.3

  /glob-parent/6.0.2:
    resolution: {integrity: sha512-XxwI8EOhVQgWp6iDL+3b0r86f4d6AX6zSU55HfB4ydCEuXLXc5FcYeOu+nnGftS4TEju/11rt4KJPTMgbfmv4A==}
    engines: {node: '>=10.13.0'}
    dependencies:
      is-glob: 4.0.3

  /glob-to-regexp/0.4.1:
    resolution: {integrity: sha512-lkX1HJXwyMcprw/5YUZc2s7DrpAiHB21/V+E1rHUrVNokkvB6bqMzT0VfV6/86ZNabt1k14YOIaT7nDvOX3Iiw==}

  /glob/10.3.12:
    resolution: {integrity: sha512-TCNv8vJ+xz4QiqTpfOJA7HvYv+tNIRHKfUWw/q+v2jdgN4ebz+KY9tGx5J4rHP0o84mNP+ApH66HRX8us3Khqg==}
    engines: {node: '>=16 || 14 >=14.17'}
    hasBin: true
    dependencies:
      foreground-child: 3.1.1
      jackspeak: 2.3.6
      minimatch: 9.0.3
      minipass: 7.0.4
      path-scurry: 1.10.2

  /glob/7.2.0:
    resolution: {integrity: sha512-lmLf6gtyrPq8tTjSmrO94wBeQbFR3HbLHbuyD69wuyQkImp2hWqMGB47OX65FBkPffO641IP9jWa1z4ivqG26Q==}
    dependencies:
      fs.realpath: 1.0.0
      inflight: 1.0.6
      inherits: 2.0.4
      minimatch: 3.1.2
      once: 1.4.0
      path-is-absolute: 1.0.1

  /glob/7.2.3:
    resolution: {integrity: sha512-nFR0zLpU2YCaRxwoCJvL6UvCH2JFyFVIvwTLsIf21AuHlMskA1hhTdk+LlYJtOlYt9v6dvszD2BGRqBL+iQK9Q==}
    dependencies:
      fs.realpath: 1.0.0
      inflight: 1.0.6
      inherits: 2.0.4
      minimatch: 3.1.2
      once: 1.4.0
      path-is-absolute: 1.0.1

  /glob2base/0.0.12:
    resolution: {integrity: sha512-ZyqlgowMbfj2NPjxaZZ/EtsXlOch28FRXgMd64vqZWk1bT9+wvSRLYD1om9M7QfQru51zJPAT17qXm4/zd+9QA==}
    engines: {node: '>= 0.10'}
    dependencies:
      find-index: 0.1.1

  /global-agent/3.0.0:
    resolution: {integrity: sha512-PT6XReJ+D07JvGoxQMkT6qji/jVNfX/h364XHZOWeRzy64sSFr+xJ5OX7LI3b4MPQzdL4H8Y8M0xzPpsVMwA8Q==}
    engines: {node: '>=10.0'}
    requiresBuild: true
    dependencies:
      boolean: 3.2.0
      es6-error: 4.1.1
      matcher: 3.0.0
      roarr: 2.15.4
      semver: 7.6.0
      serialize-error: 7.0.1
    optional: true

  /global-dirs/2.1.0:
    resolution: {integrity: sha512-MG6kdOUh/xBnyo9cJFeIKkLEc1AyFq42QTU4XiX51i2NEdxLxLWXIjEjmqKeSuKR7pAZjTqUVoT2b2huxVLgYQ==}
    engines: {node: '>=8'}
    dependencies:
      ini: 1.3.7
    dev: false

  /globals/11.12.0:
    resolution: {integrity: sha512-WOBp/EEGUiIsJSp7wcv/y6MO+lV9UoncWqxuFfm8eBwzWNgyfBd6Gz+IeKQ9jCmyhoH99g15M3T+QaVHFjizVA==}
    engines: {node: '>=4'}

  /globals/13.24.0:
    resolution: {integrity: sha512-AhO5QUcj8llrbG09iWhPU2B204J1xnPeL8kQmVorSsy+Sjj1sk8gIyh6cUocGmH4L0UuhAJy+hJMRA4mgA4mFQ==}
    engines: {node: '>=8'}
    dependencies:
      type-fest: 0.20.2

  /globalthis/1.0.3:
    resolution: {integrity: sha512-sFdI5LyBiNTHjRd7cGPWapiHWMOXKyuBNX/cWJ3NfzrZQVa8GI/8cofCl74AOVqq9W5kNmguTIzJ/1s2gyI9wA==}
    engines: {node: '>= 0.4'}
    dependencies:
      define-properties: 1.2.1

  /globby/10.0.1:
    resolution: {integrity: sha512-sSs4inE1FB2YQiymcmTv6NWENryABjUNPeWhOvmn4SjtKybglsyPZxFB3U1/+L1bYi0rNZDqCLlHyLYDl1Pq5A==}
    engines: {node: '>=8'}
    dependencies:
      '@types/glob': 7.2.0
      array-union: 2.1.0
      dir-glob: 3.0.1
      fast-glob: 3.3.2
      glob: 7.2.3
      ignore: 5.3.0
      merge2: 1.4.1
      slash: 3.0.0
    dev: true

  /globby/11.1.0:
    resolution: {integrity: sha512-jhIXaOzy1sb8IyocaruWSn1TjmnBVs8Ayhcy83rmxNJ8q2uWKCAj3CnJY+KpGSXCueAPc0i05kVvVKtP1t9S3g==}
    engines: {node: '>=10'}
    dependencies:
      array-union: 2.1.0
      dir-glob: 3.0.1
      fast-glob: 3.3.2
      ignore: 5.3.0
      merge2: 1.4.1
      slash: 3.0.0

  /globby/13.2.2:
    resolution: {integrity: sha512-Y1zNGV+pzQdh7H39l9zgB4PJqjRNqydvdYCDG4HFXM4XuvSaQQlEc91IU1yALL8gUTDomgBAfz3XJdmUS+oo0w==}
    engines: {node: ^12.20.0 || ^14.13.1 || >=16.0.0}
    dependencies:
      dir-glob: 3.0.1
      fast-glob: 3.3.2
      ignore: 5.3.0
      merge2: 1.4.1
      slash: 4.0.0
    dev: false

  /google-protobuf/3.20.1:
    resolution: {integrity: sha512-XMf1+O32FjYIV3CYu6Tuh5PNbfNEU5Xu22X+Xkdb/DUexFlCzhvv7d5Iirm4AOwn8lv4al1YvIhzGrg2j9Zfzw==}
    dev: false

  /gopd/1.0.1:
    resolution: {integrity: sha512-d65bNlIadxvpb/A2abVdlqKqV563juRnZ1Wtk6s1sIR8uNsXR70xqIzVqxVf1eTqDunwT2MkczEeaezCKTZhwA==}
    dependencies:
      get-intrinsic: 1.2.2

  /got/11.8.6:
    resolution: {integrity: sha512-6tfZ91bOr7bOXnK7PRDCGBLa1H4U080YHNaAQ2KsMGlLEzRbk44nsZF2E1IeRc3vtJHPVbKCYgdFbaGO2ljd8g==}
    engines: {node: '>=10.19.0'}
    dependencies:
      '@sindresorhus/is': 4.6.0
      '@szmarczak/http-timer': 4.0.6
      '@types/cacheable-request': 6.0.3
      '@types/responselike': 1.0.3
      cacheable-lookup: 5.0.4
      cacheable-request: 7.0.4
      decompress-response: 6.0.0
      http2-wrapper: 1.0.3
      lowercase-keys: 2.0.0
      p-cancelable: 2.1.1
      responselike: 2.0.1

  /got/9.6.0:
    resolution: {integrity: sha512-R7eWptXuGYxwijs0eV+v3o6+XH1IqVK8dJOEecQfTmkncw9AV4dcw/Dhxi8MdlqPthxxpZyizMzyg8RTmEsG+Q==}
    engines: {node: '>=8.6'}
    dependencies:
      '@sindresorhus/is': 0.14.0
      '@szmarczak/http-timer': 1.1.2
      cacheable-request: 6.1.0
      decompress-response: 3.3.0
      duplexer3: 0.1.5
      get-stream: 4.1.0
      lowercase-keys: 1.0.1
      mimic-response: 1.0.1
      p-cancelable: 1.1.0
      to-readable-stream: 1.0.0
      url-parse-lax: 3.0.0
    dev: false

  /graceful-fs/4.2.11:
    resolution: {integrity: sha512-RbJ5/jmFcNNCcDV5o9eTnBLJ/HszWV0P73bc+Ff4nS/rJj+YaS6IGyiOL0VoBYX+l1Wrl3k63h/KrH+nhJ0XvQ==}

  /graphemer/1.4.0:
    resolution: {integrity: sha512-EtKwoO6kxCL9WO5xipiHTZlSzBm7WLT627TqC/uVRd0HKmq8NXyebnNYxDoBi7wt8eTWrUrKXCOVaFq9x1kgag==}

  /handle-thing/2.0.1:
    resolution: {integrity: sha512-9Qn4yBxelxoh2Ow62nP+Ka/kMnOXRi8BXnRaUwezLNhqelnN49xKz4F/dPP8OYLxLxq6JDtZb2i9XznUQbNPTg==}
    dev: false

  /has-ansi/2.0.0:
    resolution: {integrity: sha512-C8vBJ8DwUCx19vhm7urhTuUsr4/IyP6l4VzNQDv+ryHQObW3TTTp9yB68WpYgRe2bbaGuZ/se74IqFeVnMnLZg==}
    engines: {node: '>=0.10.0'}
    dependencies:
      ansi-regex: 2.1.1
    dev: false

  /has-bigints/1.0.2:
    resolution: {integrity: sha512-tSvCKtBr9lkF0Ex0aQiP9N+OpV4zi2r/Nee5VkRDbaqv35RLYMzbwQfFSZZH0kR+Rd6302UJZ2p/bJCEoR3VoQ==}

  /has-flag/1.0.0:
    resolution: {integrity: sha512-DyYHfIYwAJmjAjSSPKANxI8bFY9YtFrgkAfinBojQ8YJTOuOuav64tMUJv584SES4xl74PmuaevIyaLESHdTAA==}
    engines: {node: '>=0.10.0'}
    dev: false

  /has-flag/3.0.0:
    resolution: {integrity: sha512-sKJf1+ceQBr4SMkvQnBDNDtf4TXpVhVGateu0t918bl30FnbE2m4vNLX+VWe/dpjlb+HugGYzW7uQXH98HPEYw==}
    engines: {node: '>=4'}

  /has-flag/4.0.0:
    resolution: {integrity: sha512-EykJT/Q1KjTWctppgIAgfSO0tKVuZUjhgMr17kqTumMl6Afv3EISleU7qZUzoXDFTAHTDC4NOoG/ZxU3EvlMPQ==}
    engines: {node: '>=8'}

  /has-property-descriptors/1.0.1:
    resolution: {integrity: sha512-VsX8eaIewvas0xnvinAe9bw4WfIeODpGYikiWYLH+dma0Jw6KHYqWiWfhQlgOVK8D6PvjubK5Uc4P0iIhIcNVg==}
    dependencies:
      get-intrinsic: 1.2.2

  /has-proto/1.0.1:
    resolution: {integrity: sha512-7qE+iP+O+bgF9clE5+UoBFzE65mlBiVj3tKCrlNQ0Ogwm0BjpT/gK4SlLYDMybDh5I3TCTKnPPa0oMG7JDYrhg==}
    engines: {node: '>= 0.4'}

  /has-symbols/1.0.3:
    resolution: {integrity: sha512-l3LCuF6MgDNwTDKkdYGEihYjt5pRPbEg46rtlmnSPlUbgmB8LOIrKJbYYFBSbnPaJexMKtiPO8hmeRjRz2Td+A==}
    engines: {node: '>= 0.4'}

  /has-tostringtag/1.0.0:
    resolution: {integrity: sha512-kFjcSNhnlGV1kyoGk7OXKSawH5JOb/LzUc5w9B02hOTO0dfFRjbHQKvg1d6cf3HbeUmtU9VbbV3qzZ2Teh97WQ==}
    engines: {node: '>= 0.4'}
    dependencies:
      has-symbols: 1.0.3

  /has-unicode/2.0.1:
    resolution: {integrity: sha512-8Rf9Y83NBReMnx0gFzA8JImQACstCYWUplepDa9xprwwtmgEZUF0h/i5xSA625zB/I37EtrswSST6OXxwaaIJQ==}
    dev: true

  /has-yarn/2.1.0:
    resolution: {integrity: sha512-UqBRqi4ju7T+TqGNdqAO0PaSVGsDGJUBQvk9eUWNGRY1CFGDzYhLWoM7JQEemnlvVcv/YEmc2wNW8BC24EnUsw==}
    engines: {node: '>=8'}
    dev: false

  /has/1.0.4:
    resolution: {integrity: sha512-qdSAmqLF6209RFj4VVItywPMbm3vWylknmB3nvNiUIs72xAimcM8nVYxYr7ncvZq5qzk9MKIZR8ijqD/1QuYjQ==}
    engines: {node: '>= 0.4.0'}

  /hash-base/3.1.0:
    resolution: {integrity: sha512-1nmYp/rhMDiE7AYkDw+lLwlAzz0AntGIe51F3RfFfEqyQ3feY2eI/NcwC6umIQVOASPMsWJLJScWKSSvzL9IVA==}
    engines: {node: '>=4'}
    dependencies:
      inherits: 2.0.4
      readable-stream: 3.6.2
      safe-buffer: 5.2.1
    dev: true

  /hash.js/1.1.7:
    resolution: {integrity: sha512-taOaskGt4z4SOANNseOviYDvjEJinIkRgmp7LbKP2YTTmVxWBl87s/uzK9r+44BclBSp2X7K1hqeNfz9JbBeXA==}
    dependencies:
      inherits: 2.0.4
      minimalistic-assert: 1.0.1
    dev: true

  /hasha/5.2.2:
    resolution: {integrity: sha512-Hrp5vIK/xr5SkeN2onO32H0MgNZ0f17HRNH39WfL0SYUNOTZ5Lz1TJ8Pajo/87dYGEFlLMm7mIc/k/s6Bvz9HQ==}
    engines: {node: '>=8'}
    dependencies:
      is-stream: 2.0.1
      type-fest: 0.8.1

  /hasown/2.0.0:
    resolution: {integrity: sha512-vUptKVTpIJhcczKBbgnS+RtcuYMB8+oNzPK2/Hp3hanz8JmpATdmmgLgSaadVREkDm+e2giHwY3ZRkyjSIDDFA==}
    engines: {node: '>= 0.4'}
    dependencies:
      function-bind: 1.1.2

  /he/1.2.0:
    resolution: {integrity: sha512-F/1DnUGPopORZi0ni+CvrCgHQ5FyEAHRLSApuYWMmrbSwoN2Mn/7k+Gl38gJnR7yyDZk6WLXwiGod1JOWNDKGw==}
    hasBin: true

  /hexoid/1.0.0:
    resolution: {integrity: sha512-QFLV0taWQOZtvIRIAdBChesmogZrtuXvVWsFHZTk2SU+anspqZ2vMnoLg7IE1+Uk16N19APic1BuF8bC8c2m5g==}
    engines: {node: '>=8'}

  /hmac-drbg/1.0.1:
    resolution: {integrity: sha512-Tti3gMqLdZfhOQY1Mzf/AanLiqh1WTiJgEj26ZuYQ9fbkLomzGchCws4FyrSd4VkpBfiNhaE1On+lOz894jvXg==}
    dependencies:
      hash.js: 1.1.7
      minimalistic-assert: 1.0.1
      minimalistic-crypto-utils: 1.0.1
    dev: true

  /hosted-git-info/2.8.9:
    resolution: {integrity: sha512-mxIDAb9Lsm6DoOJ7xH+5+X4y1LU/4Hi50L9C5sIswK3JzULS4bwk1FvjdBgvYR4bzT4tuUQiC15FE2f5HbLvYw==}

  /hpack.js/2.1.6:
    resolution: {integrity: sha512-zJxVehUdMGIKsRaNt7apO2Gqp0BdqW5yaiGHXXmbpvxgBYVZnAql+BJb4RO5ad2MgpbZKn5G6nMnegrH1FcNYQ==}
    dependencies:
      inherits: 2.0.4
      obuf: 1.1.2
      readable-stream: 2.3.8
      wbuf: 1.7.3
    dev: false

  /html-encoding-sniffer/3.0.0:
    resolution: {integrity: sha512-oWv4T4yJ52iKrufjnyZPkrN0CH3QnrUqdB6In1g5Fe1mia8GmF36gnfNySxoZtxD5+NmYw1EElVXiBk93UeskA==}
    engines: {node: '>=12'}
    dependencies:
      whatwg-encoding: 2.0.0
    dev: true

  /html-escaper/2.0.2:
    resolution: {integrity: sha512-H2iMtd0I4Mt5eYiapRdIDjp+XzelXQ0tFE4JS7YFwFevXXMmOp9myNrUvCg0D6ws8iqkRPBfKHgbwig1SmlLfg==}

  /http-cache-semantics/4.1.1:
    resolution: {integrity: sha512-er295DKPVsV82j5kw1Gjt+ADA/XYHsajl82cGNQG2eyoPkvgUhX+nDIyelzhIWbbsXP39EHcI6l5tYs2FYqYXQ==}

  /http-deceiver/1.2.7:
    resolution: {integrity: sha512-LmpOGxTfbpgtGVxJrj5k7asXHCgNZp5nLfp+hWc8QQRqtb7fUy6kRY3BO1h9ddF6yIPYUARgxGOwB42DnxIaNw==}
    dev: false

  /http-errors/1.7.3:
    resolution: {integrity: sha512-ZTTX0MWrsQ2ZAhA1cejAwDLycFsd7I7nVtnkT3Ol0aqodaKW+0CTZDQ1uBv5whptCnc8e8HeRRJxRs0kmm/Qfw==}
    engines: {node: '>= 0.6'}
    dependencies:
      depd: 1.1.2
      inherits: 2.0.4
      setprototypeof: 1.1.1
      statuses: 1.5.0
      toidentifier: 1.0.0
    dev: false

  /http-errors/2.0.0:
    resolution: {integrity: sha512-FtwrG/euBzaEjYeRqOgly7G0qviiXoJWnvEH2Z1plBdXgbyjv34pHTSb9zoeHMyDy33+DWy5Wt9Wo+TURtOYSQ==}
    engines: {node: '>= 0.8'}
    dependencies:
      depd: 2.0.0
      inherits: 2.0.4
      setprototypeof: 1.2.0
      statuses: 2.0.1
      toidentifier: 1.0.1

  /http-proxy-agent/5.0.0:
    resolution: {integrity: sha512-n2hY8YdoRE1i7r6M0w9DIw5GgZN0G25P8zLCRQ8rjXtTU3vsNFBI/vWK/UIeE6g5MUUz6avwAPXmL6Fy9D/90w==}
    engines: {node: '>= 6'}
    dependencies:
      '@tootallnate/once': 2.0.0
      agent-base: 6.0.2
      debug: 4.3.4
    transitivePeerDependencies:
      - supports-color

  /http2-wrapper/1.0.3:
    resolution: {integrity: sha512-V+23sDMr12Wnz7iTcDeJr3O6AIxlnvT/bmaAAAP/Xda35C90p9599p0F1eHR/N1KILWSoWVAiOMFjBBXaXSMxg==}
    engines: {node: '>=10.19.0'}
    dependencies:
      quick-lru: 5.1.1
      resolve-alpn: 1.2.1

  /https-browserify/1.0.0:
    resolution: {integrity: sha512-J+FkSdyD+0mA0N+81tMotaRMfSL9SGi+xpD3T6YApKsc3bGSXJlfXri3VyFOeYkfLRQisDk1W+jIFFKBeUBbBg==}
    dev: true

  /https-proxy-agent/5.0.1:
    resolution: {integrity: sha512-dFcAjpTQFgoLMzC2VwU+C/CbS7uRL0lWmxDITmqm7C+7F0Odmj6s9l6alZc6AELXhrnggM2CeWSXHGOdX2YtwA==}
    engines: {node: '>= 6'}
    dependencies:
      agent-base: 6.0.2
      debug: 4.3.4
    transitivePeerDependencies:
      - supports-color

  /human-signals/2.1.0:
    resolution: {integrity: sha512-B4FFZ6q/T2jhhksgkbEW3HBvWIfDW85snkQgawt07S7J5QXTk6BkNV+0yAeZrM5QpMAdYlocGoljn0sJ/WQkFw==}
    engines: {node: '>=10.17.0'}
    dev: true

  /human-signals/4.3.1:
    resolution: {integrity: sha512-nZXjEF2nbo7lIw3mgYjItAfgQXog3OjJogSbKa2CQIIvSGWcKgeJnQlNXip6NglNzYH45nSRiEVimMvYL8DDqQ==}
    engines: {node: '>=14.18.0'}
    dev: true

  /i18next-browser-languagedetector/6.1.2:
    resolution: {integrity: sha512-YDzIGHhMRvr7M+c8B3EQUKyiMBhfqox4o1qkFvt4QXuu5V2cxf74+NCr+VEkUuU0y+RwcupA238eeolW1Yn80g==}
    dependencies:
      '@babel/runtime': 7.23.8
    dev: false

  /i18next-http-backend/1.4.4:
    resolution: {integrity: sha512-M4gLPe6JKZ2p1UmE6t4rzWV/sAxgrLThW7ztXAsTpFwFqXoyzhTzX8eYxVv9KjpCQh4K9nwxnEjEi+74C4Thbg==}
    dependencies:
      cross-fetch: 3.1.5
    transitivePeerDependencies:
      - encoding

  /i18next/21.9.1:
    resolution: {integrity: sha512-ITbDrAjbRR73spZAiu6+ex5WNlHRr1mY+acDi2ioTHuUiviJqSz269Le1xHAf0QaQ6GgIHResUhQNcxGwa/PhA==}
    dependencies:
      '@babel/runtime': 7.23.8
    dev: false

  /iconv-lite/0.4.24:
    resolution: {integrity: sha512-v3MXnZAcvnywkTUEZomIActle7RXXeedOR31wwl7VlyoXO4Qi9arvSenNQWne1TcRwhCL1HwLI21bEqdpj8/rA==}
    engines: {node: '>=0.10.0'}
    dependencies:
      safer-buffer: 2.1.2

  /iconv-lite/0.6.3:
    resolution: {integrity: sha512-4fCk79wshMdzMp2rH06qWrJE4iolqLhCUH+OiuIgU++RB0+94NlDL81atO7GX55uUKueo0txHNtvEyI6D7WdMw==}
    engines: {node: '>=0.10.0'}
    dependencies:
      safer-buffer: 2.1.2

  /ieee754/1.2.1:
    resolution: {integrity: sha512-dcyqhDvX1C46lXZcVqCpK+FtMRQVdIMN6/Df5js2zouUsqG7I6sFxitIC+7KYK29KdXOLHdu9zL4sFnoVQnqaA==}

  /ignore-by-default/1.0.1:
    resolution: {integrity: sha512-Ius2VYcGNk7T90CppJqcIkS5ooHUZyIQK+ClZfMfMNFEF9VSE73Fq+906u/CWu92x4gzZMWOwfFYckPObzdEbA==}
    dev: false

  /ignore-styles/5.0.1:
    resolution: {integrity: sha512-gQQmIznCETPLEzfg1UH4Cs2oRq+HBPl8quroEUNXT8oybEG7/0lqI3dGgDSRry6B9HcCXw3PVkFFS0FF3CMddg==}
    dev: true

  /ignore/5.3.0:
    resolution: {integrity: sha512-g7dmpshy+gD7mh88OC9NwSGTKoc3kyLAZQRU1mt53Aw/vnvfXnbC+F/7F7QoYVKbV+KNvJx8wArewKy1vXMtlg==}
    engines: {node: '>= 4'}

  /import-fresh/3.3.0:
    resolution: {integrity: sha512-veYYhQa+D1QBKznvhUHxb8faxlrwUnxseDAbAp457E0wLNio2bOSKnjYDhMj+YiAq61xrMGhQk9iXVk5FzgQMw==}
    engines: {node: '>=6'}
    dependencies:
      parent-module: 1.0.1
      resolve-from: 4.0.0

  /import-lazy/2.1.0:
    resolution: {integrity: sha512-m7ZEHgtw69qOGw+jwxXkHlrlIPdTGkyh66zXZ1ajZbxkDBNjSY/LGbmjc7h0s2ELsUDTAhFr55TrPSSqJGPG0A==}
    engines: {node: '>=4'}
    dev: false

  /import-lazy/4.0.0:
    resolution: {integrity: sha512-rKtvo6a868b5Hu3heneU+L4yEQ4jYKLtjpnPeUdK7h0yzXGmyBTypknlkCvHFBqfX9YlorEiMM6Dnq/5atfHkw==}
    engines: {node: '>=8'}
    dev: false

  /import-local/3.1.0:
    resolution: {integrity: sha512-ASB07uLtnDs1o6EHjKpX34BKYDSqnFerfTOJL2HvMqF70LnxpjkzDB8J44oT9pu4AMPkQwf8jl6szgvNd2tRIg==}
    engines: {node: '>=8'}
    hasBin: true
    dependencies:
      pkg-dir: 4.2.0
      resolve-cwd: 3.0.0
    dev: true

  /imurmurhash/0.1.4:
    resolution: {integrity: sha512-JmXMZ6wuvDmLiHEml9ykzqO6lwFbof0GG4IkcGaENdCRDDmMVnny7s5HsIgHCbaq0w2MyPhDqkhTUgS2LU2PHA==}
    engines: {node: '>=0.8.19'}

  /indent-string/4.0.0:
    resolution: {integrity: sha512-EdDDZu4A2OyIK7Lr/2zG+w5jmbuk1DVBnEwREQvBzspBJkCEbRa8GxU1lghYcaGJCnRWibjDXlq779X1/y5xwg==}
    engines: {node: '>=8'}

  /inflection/1.13.4:
    resolution: {integrity: sha512-6I/HUDeYFfuNCVS3td055BaXBwKYuzw7K3ExVMStBowKo9oOAMJIXIHvdyR3iboTCp1b+1i5DSkIZTcwIktuDw==}
    engines: {'0': node >= 0.4.0}
    dev: false

  /inflight/1.0.6:
    resolution: {integrity: sha512-k92I/b08q4wvFscXCLvqfsHCrjrF7yiXsQuIVvVE7N82W3+aqpzuUdBbfhWcy/FZR3/4IgflMgKLOsvPDrGCJA==}
    dependencies:
      once: 1.4.0
      wrappy: 1.0.2

  /inherits/2.0.4:
    resolution: {integrity: sha512-k/vGaX4/Yla3WzyMCvTQOXYeIHvqOKtnqBduzTHpzpQZzAskKMhZ2K+EnBiSM9zGSoIFeMpXKxa4dYeZIQqewQ==}

  /ini/1.3.7:
    resolution: {integrity: sha512-iKpRpXP+CrP2jyrxvg1kMUpXDyRUFDWurxbnVT1vQPx+Wz9uCYsMIqYuSBLV+PAaZG/d7kRLKRFc9oDMsH+mFQ==}
    dev: false

  /ini/1.3.8:
    resolution: {integrity: sha512-JV/yugV2uzW5iMRSiZAyDtQd+nxtUnjeLt0acNdw98kKLrvuRVyB80tsREOE7yvGVgalhZ6RNXCmEHkUKBKxew==}
    dev: false

  /internal-slot/1.0.6:
    resolution: {integrity: sha512-Xj6dv+PsbtwyPpEflsejS+oIZxmMlV44zAhG479uYu89MsjcYOhCFnNyKrkJrihbsiasQyY0afoCl/9BLR65bg==}
    engines: {node: '>= 0.4'}
    dependencies:
      get-intrinsic: 1.2.2
      hasown: 2.0.0
      side-channel: 1.0.4

  /interpret/3.1.1:
    resolution: {integrity: sha512-6xwYfHbajpoF0xLW+iwLkhwgvLoZDfjYfoFNu8ftMoXINzwuymNLd9u/KmwtdT2GbR+/Cz66otEGEVVUHX9QLQ==}
    engines: {node: '>=10.13.0'}
    dev: true

  /inversify/6.0.1:
    resolution: {integrity: sha512-B3ex30927698TJENHR++8FfEaJGqoWOgI6ZY5Ht/nLUsFCwHn6akbwtnUAPCgUepAnTpe2qHxhDNjoKLyz6rgQ==}
    dev: false

  /ipaddr.js/1.9.1:
    resolution: {integrity: sha512-0KI/607xoxSToH7GjN1FfSbLoU0+btTicjsQSWQlh/hZykN8KpmMf7uYwPW3R+akZ6R/w18ZlXSHBYXiYUPO3g==}
    engines: {node: '>= 0.10'}

  /is-arguments/1.1.1:
    resolution: {integrity: sha512-8Q7EARjzEnKpt/PCD7e1cgUS0a6X8u5tdSiMqXhojOdoV9TsMsiO+9VLC5vAmO8N7/GmXn7yjR8qnA6bVAEzfA==}
    engines: {node: '>= 0.4'}
    dependencies:
      call-bind: 1.0.5
      has-tostringtag: 1.0.0
    dev: true

  /is-array-buffer/3.0.2:
    resolution: {integrity: sha512-y+FyyR/w8vfIRq4eQcM1EYgSTnmHXPqaF+IgzgraytCFq5Xh8lllDVmAZolPJiZttZLeFSINPYMaEJ7/vWUa1w==}
    dependencies:
      call-bind: 1.0.5
      get-intrinsic: 1.2.2
      is-typed-array: 1.1.12

  /is-arrayish/0.2.1:
    resolution: {integrity: sha512-zz06S8t0ozoDXMG+ube26zeCTNXcKIPJZJi8hBrF4idCLms4CG9QtK7qBl1boi5ODzFpjswb5JPmHCbMpjaYzg==}

  /is-arrayish/0.3.2:
    resolution: {integrity: sha512-eVRqCvVlZbuw3GrM63ovNSNAeA1K16kaR/LRY/92w0zxQ5/1YzwblUX652i4Xs9RwAGjW9d9y6X88t8OaAJfWQ==}
    dev: false

  /is-async-function/2.0.0:
    resolution: {integrity: sha512-Y1JXKrfykRJGdlDwdKlLpLyMIiWqWvuSd17TvZk68PLAOGOoF4Xyav1z0Xhoi+gCYjZVeC5SI+hYFOfvXmGRCA==}
    engines: {node: '>= 0.4'}
    dependencies:
      has-tostringtag: 1.0.0

  /is-bigint/1.0.4:
    resolution: {integrity: sha512-zB9CruMamjym81i2JZ3UMn54PKGsQzsJeo6xvN3HJJ4CAsQNB6iRutp2To77OfCNuoxspsIhzaPoO1zyCEhFOg==}
    dependencies:
      has-bigints: 1.0.2

  /is-binary-path/2.1.0:
    resolution: {integrity: sha512-ZMERYes6pDydyuGidse7OsHxtbI7WVeUEozgR/g7rd0xUimYNlvZRE/K2MgZTjWy725IfelLeVcEM97mmtRGXw==}
    engines: {node: '>=8'}
    dependencies:
      binary-extensions: 2.2.0

  /is-boolean-object/1.1.2:
    resolution: {integrity: sha512-gDYaKHJmnj4aWxyj6YHyXVpdQawtVLHU5cb+eztPGczf6cjuTdwve5ZIEfgXqH4e57An1D1AKf8CZ3kYrQRqYA==}
    engines: {node: '>= 0.4'}
    dependencies:
      call-bind: 1.0.5
      has-tostringtag: 1.0.0

  /is-buffer/1.1.6:
    resolution: {integrity: sha512-NcdALwpXkTm5Zvvbk7owOUSvVvBKDgKP5/ewfXEznmQFfs4ZRmanOeKBTjRVjka3QFoN6XJ+9F3USqfHqTaU5w==}
    dev: false

  /is-builtin-module/3.2.1:
    resolution: {integrity: sha512-BSLE3HnV2syZ0FK0iMA/yUGplUeMmNz4AW5fnTunbCIqZi4vG3WjJT9FHMy5D69xmAYBHXQhJdALdpwVxV501A==}
    engines: {node: '>=6'}
    dependencies:
      builtin-modules: 3.3.0

  /is-callable/1.2.7:
    resolution: {integrity: sha512-1BC0BVFhS/p0qtw6enp8e+8OD0UrK0oFLztSjNzhcKA3WDuJxxAPXzPuPtKkjEY9UUoEWlX/8fgKeu2S8i9JTA==}
    engines: {node: '>= 0.4'}

  /is-ci/2.0.0:
    resolution: {integrity: sha512-YfJT7rkpQB0updsdHLGWrvhBJfcfzNNawYDNIyQXJz0IViGf75O8EBPKSdvw2rF+LGCsX4FZ8tcr3b19LcZq4w==}
    hasBin: true
    dependencies:
      ci-info: 2.0.0
    dev: false

  /is-core-module/2.13.1:
    resolution: {integrity: sha512-hHrIjvZsftOsvKSn2TRYl63zvxsgE0K+0mYMoH6gD4omR5IWB2KynivBQczo3+wF1cCkjzvptnI9Q0sPU66ilw==}
    dependencies:
      hasown: 2.0.0

  /is-date-object/1.0.5:
    resolution: {integrity: sha512-9YQaSxsAiSwcvS33MBk3wTCVnWK+HhF8VZR2jRxehM16QcVOdHqPn4VPHmRK4lSr38n9JriurInLcP90xsYNfQ==}
    engines: {node: '>= 0.4'}
    dependencies:
      has-tostringtag: 1.0.0

  /is-docker/2.2.1:
    resolution: {integrity: sha512-F+i2BKsFrH66iaUFc0woD8sLy8getkwTwtOBjvs56Cx4CgJDeKQeqfz8wAYiSb8JOprWhHH5p77PbmYCvvUuXQ==}
    engines: {node: '>=8'}
    hasBin: true

  /is-docker/3.0.0:
    resolution: {integrity: sha512-eljcgEDlEns/7AXFosB5K/2nCM4P7FQPkGc/DWLy5rmFEWvZayGrik1d9/QIY5nJ4f9YsVvBkA6kJpHn9rISdQ==}
    engines: {node: ^12.20.0 || ^14.13.1 || >=16.0.0}
    hasBin: true
    dev: true

  /is-extglob/2.1.1:
    resolution: {integrity: sha512-SbKbANkN603Vi4jEZv49LeVJMn4yGwsbzZworEoyEiutsN3nJYdbO36zfhGJ6QEDpOZIFkDtnq5JRxmvl3jsoQ==}
    engines: {node: '>=0.10.0'}

  /is-finalizationregistry/1.0.2:
    resolution: {integrity: sha512-0by5vtUJs8iFQb5TYUHHPudOR+qXYIMKtiUzvLIZITZUjknFmziyBJuLhVRc+Ds0dREFlskDNJKYIdIzu/9pfw==}
    dependencies:
      call-bind: 1.0.5

  /is-fullwidth-code-point/3.0.0:
    resolution: {integrity: sha512-zymm5+u+sCsSWyD9qNaejV3DFvhCKclKdizYaJUuHA83RLjb7nSuGnddCHGv0hk+KY7BMAlsWeK4Ueg6EV6XQg==}
    engines: {node: '>=8'}

  /is-generator-function/1.0.10:
    resolution: {integrity: sha512-jsEjy9l3yiXEQ+PsXdmBwEPcOxaXWLspKdplFUVI9vq1iZgIekeC0L167qeu86czQaxed3q/Uzuw0swL0irL8A==}
    engines: {node: '>= 0.4'}
    dependencies:
      has-tostringtag: 1.0.0

  /is-glob/4.0.3:
    resolution: {integrity: sha512-xelSayHH36ZgE7ZWhli7pW34hNbNl8Ojv5KVmkJD4hBdD3th8Tfk9vYasLM+mXWOZhFkgZfxhLSnrwRr4elSSg==}
    engines: {node: '>=0.10.0'}
    dependencies:
      is-extglob: 2.1.1

  /is-inside-container/1.0.0:
    resolution: {integrity: sha512-KIYLCCJghfHZxqjYBE7rEy0OBuTd5xCHS7tHVgvCLkx7StIoaxwNW3hCALgEUjFfeRk+MG/Qxmp/vtETEF3tRA==}
    engines: {node: '>=14.16'}
    hasBin: true
    dependencies:
      is-docker: 3.0.0
    dev: true

  /is-installed-globally/0.3.2:
    resolution: {integrity: sha512-wZ8x1js7Ia0kecP/CHM/3ABkAmujX7WPvQk6uu3Fly/Mk44pySulQpnHG46OMjHGXApINnV4QhY3SWnECO2z5g==}
    engines: {node: '>=8'}
    dependencies:
      global-dirs: 2.1.0
      is-path-inside: 3.0.3
    dev: false

  /is-map/2.0.2:
    resolution: {integrity: sha512-cOZFQQozTha1f4MxLFzlgKYPTyj26picdZTx82hbc/Xf4K/tZOOXSCkMvU4pKioRXGDLJRn0GM7Upe7kR721yg==}

  /is-nan/1.3.2:
    resolution: {integrity: sha512-E+zBKpQ2t6MEo1VsonYmluk9NxGrbzpeeLC2xIViuO2EjU2xsXsBPwTr3Ykv9l08UYEVEdWeRZNouaZqF6RN0w==}
    engines: {node: '>= 0.4'}
    dependencies:
      call-bind: 1.0.5
      define-properties: 1.2.1
    dev: true

  /is-negative-zero/2.0.2:
    resolution: {integrity: sha512-dqJvarLawXsFbNDeJW7zAz8ItJ9cd28YufuuFzh0G8pNHjJMnY08Dv7sYX2uF5UpQOwieAeOExEYAWWfu7ZZUA==}
    engines: {node: '>= 0.4'}

  /is-npm/4.0.0:
    resolution: {integrity: sha512-96ECIfh9xtDDlPylNPXhzjsykHsMJZ18ASpaWzQyBr4YRTcVjUvzaHayDAES2oU/3KpljhHUjtSRNiDwi0F0ig==}
    engines: {node: '>=8'}
    dev: false

  /is-number-object/1.0.7:
    resolution: {integrity: sha512-k1U0IRzLMo7ZlYIfzRu23Oh6MiIFasgpb9X76eqfFZAqwH44UI4KTBvBYIZ1dSL9ZzChTB9ShHfLkR4pdW5krQ==}
    engines: {node: '>= 0.4'}
    dependencies:
      has-tostringtag: 1.0.0

  /is-number/7.0.0:
    resolution: {integrity: sha512-41Cifkg6e8TylSpdtTpeLVMqvSBEVzTttHvERD741+pnZ8ANv0004MRL43QKPDlK9cGvNp6NZWZUBlbGXYxxng==}
    engines: {node: '>=0.12.0'}

  /is-obj/2.0.0:
    resolution: {integrity: sha512-drqDG3cbczxxEJRoOXcOjtdp1J/lyp1mNn0xaznRs8+muBhgQcrnbspox5X5fOw0HnMnbfDzvnEMEtqDEJEo8w==}
    engines: {node: '>=8'}
    dev: false

  /is-path-inside/3.0.3:
    resolution: {integrity: sha512-Fd4gABb+ycGAmKou8eMftCupSir5lRxqf4aD/vd0cD2qc4HL07OjCeuHMr8Ro4CoMaeCKDB0/ECBOVWjTwUvPQ==}
    engines: {node: '>=8'}

  /is-plain-obj/2.1.0:
    resolution: {integrity: sha512-YWnfyRwxL/+SsrWYfOpUtz5b3YD+nyfkHvjbcanzk8zgyO4ASD67uVMRt8k5bM4lLMDnXfriRhOpemw+NfT1eA==}
    engines: {node: '>=8'}

  /is-plain-object/2.0.4:
    resolution: {integrity: sha512-h5PpgXkWitc38BBMYawTYMWJHFZJVnBquFE57xFpjB8pJFiF6gZ+bU+WyI/yqXiFR5mdLsgYNaPe8uao6Uv9Og==}
    engines: {node: '>=0.10.0'}
    dependencies:
      isobject: 3.0.1
    dev: true

  /is-plain-object/3.0.1:
    resolution: {integrity: sha512-Xnpx182SBMrr/aBik8y+GuR4U1L9FqMSojwDQwPMmxyC6bvEqly9UBCxhauBF5vNh2gwWJNX6oDV7O+OM4z34g==}
    engines: {node: '>=0.10.0'}
    dev: true

  /is-potential-custom-element-name/1.0.1:
    resolution: {integrity: sha512-bCYeRA2rVibKZd+s2625gGnGF/t7DSqDs4dP7CrLA1m7jKWz6pps0LpYLJN8Q64HtmPKJ1hrN3nzPNKFEKOUiQ==}
    dev: true

  /is-property/1.0.2:
    resolution: {integrity: sha512-Ks/IoX00TtClbGQr4TWXemAnktAQvYB7HzcCxDGqEZU6oCmb2INHuOoKxbtR+HFkmYWBKv/dOZtGRiAjDhj92g==}
    dev: false

  /is-regex/1.1.4:
    resolution: {integrity: sha512-kvRdxDsxZjhzUX07ZnLydzS1TU/TJlTUHHY4YLL87e37oUA49DfkLqgy+VjFocowy29cKvcSiu+kIv728jTTVg==}
    engines: {node: '>= 0.4'}
    dependencies:
      call-bind: 1.0.5
      has-tostringtag: 1.0.0

  /is-set/2.0.2:
    resolution: {integrity: sha512-+2cnTEZeY5z/iXGbLhPrOAaK/Mau5k5eXq9j14CpRTftq0pAJu2MwVRSZhyZWBzx3o6X795Lz6Bpb6R0GKf37g==}

  /is-shared-array-buffer/1.0.2:
    resolution: {integrity: sha512-sqN2UDu1/0y6uvXyStCOzyhAjCSlHceFoMKJW8W9EU9cvic/QdsZ0kEU93HEy3IUEFZIiH/3w+AH/UQbPHNdhA==}
    dependencies:
      call-bind: 1.0.5

  /is-ssh/1.4.0:
    resolution: {integrity: sha512-x7+VxdxOdlV3CYpjvRLBv5Lo9OJerlYanjwFrPR9fuGPjCiNiCzFgAWpiLAohSbsnH4ZAys3SBh+hq5rJosxUQ==}
    dependencies:
      protocols: 2.0.1

  /is-stream/1.1.0:
    resolution: {integrity: sha512-uQPm8kcs47jx38atAcWTVxyltQYoPT68y9aWYdV6yWXSyW8mzSat0TL6CiWdZeCdF3KrAvpVtnHbTv4RN+rqdQ==}
    engines: {node: '>=0.10.0'}
    dev: false

  /is-stream/2.0.1:
    resolution: {integrity: sha512-hFoiJiTl63nn+kstHGBtewWSKnQLpyb155KHheA1l39uvtO9nWIop1p3udqPcUd/xbF1VLMO4n7OI6p7RbngDg==}
    engines: {node: '>=8'}

  /is-stream/3.0.0:
    resolution: {integrity: sha512-LnQR4bZ9IADDRSkvpqMGvt/tEJWclzklNgSw48V5EAaAeDd6qGvN8ei6k5p0tvxSR171VmGyHuTiAOfxAbr8kA==}
    engines: {node: ^12.20.0 || ^14.13.1 || >=16.0.0}
    dev: true

  /is-string/1.0.7:
    resolution: {integrity: sha512-tE2UXzivje6ofPW7l23cjDOMa09gb7xlAqG6jG5ej6uPV32TlWP3NKPigtaGeHNu9fohccRYvIiZMfOOnOYUtg==}
    engines: {node: '>= 0.4'}
    dependencies:
      has-tostringtag: 1.0.0

  /is-subset/0.1.1:
    resolution: {integrity: sha512-6Ybun0IkarhmEqxXCNw/C0bna6Zb/TkfUX9UbwJtK6ObwAVCxmAP308WWTHviM/zAqXk05cdhYsUsZeGQh99iw==}
    dev: true

  /is-symbol/1.0.4:
    resolution: {integrity: sha512-C/CPBqKWnvdcxqIARxyOh4v1UUEOCHpgDa0WYgpKDFMszcrPcffg5uhwSgPCLD2WWxmq6isisz87tzT01tuGhg==}
    engines: {node: '>= 0.4'}
    dependencies:
      has-symbols: 1.0.3

  /is-typed-array/1.1.12:
    resolution: {integrity: sha512-Z14TF2JNG8Lss5/HMqt0//T9JeHXttXy5pH/DBU4vi98ozO2btxzq9MwYDZYnKwU8nRsz/+GVFVRDq3DkVuSPg==}
    engines: {node: '>= 0.4'}
    dependencies:
      which-typed-array: 1.1.13

  /is-typedarray/1.0.0:
    resolution: {integrity: sha512-cyA56iCMHAh5CdzjJIa4aohJyeO1YbwLi3Jc35MmRU6poroFjIGZzUzupGiRPOjgHg9TLu43xbpwXk523fMxKA==}

  /is-unicode-supported/0.1.0:
    resolution: {integrity: sha512-knxG2q4UC3u8stRGyAVJCOdxFmv5DZiRcdlIaAQXAbSfJya+OhopNotLQrstBhququ4ZpuKbDc/8S6mgXgPFPw==}
    engines: {node: '>=10'}

  /is-weakmap/2.0.1:
    resolution: {integrity: sha512-NSBR4kH5oVj1Uwvv970ruUkCV7O1mzgVFO4/rev2cLRda9Tm9HrL70ZPut4rOHgY0FNrUu9BCbXA2sdQ+x0chA==}

  /is-weakref/1.0.2:
    resolution: {integrity: sha512-qctsuLZmIQ0+vSSMfoVvyFe2+GSEvnmZ2ezTup1SBse9+twCCeial6EEi3Nc2KFcf6+qz2FBPnjXsk8xhKSaPQ==}
    dependencies:
      call-bind: 1.0.5

  /is-weakset/2.0.2:
    resolution: {integrity: sha512-t2yVvttHkQktwnNNmBQ98AhENLdPUTDTE21uPqAQ0ARwQfGeQKRVS0NNurH7bTf7RrvcVn1OOge45CnBeHCSmg==}
    dependencies:
      call-bind: 1.0.5
      get-intrinsic: 1.2.2

  /is-windows/1.0.2:
    resolution: {integrity: sha512-eXK1UInq2bPmjyX6e3VHIzMLobc4J94i4AWn+Hpq3OU5KkrRC96OAcR3PRJ/pGu6m8TRnBHP9dkXQVsT/COVIA==}
    engines: {node: '>=0.10.0'}

  /is-wsl/2.2.0:
    resolution: {integrity: sha512-fKzAra0rGJUUBwGBgNkHZuToZcn+TtXHpeCgmkMJMMYx1sQDYaCSyjJBSCa2nH1DGm7s3n1oBnohoVTBaN7Lww==}
    engines: {node: '>=8'}
    dependencies:
      is-docker: 2.2.1

  /is-yarn-global/0.3.0:
    resolution: {integrity: sha512-VjSeb/lHmkoyd8ryPVIKvOCn4D1koMqY+vqyjjUfc3xyKtP4dYOxM44sZrnqQSzSds3xyOrUTLTC9LVCVgLngw==}
    dev: false

  /isarray/1.0.0:
    resolution: {integrity: sha512-VLghIWNM6ELQzo7zwmcg0NmTVyWKYjvIeM83yjp0wRDTmUnrM678fQbcKBo6n2CJEF0szoG//ytg+TKla89ALQ==}

  /isarray/2.0.5:
    resolution: {integrity: sha512-xHjhDr3cNBK0BzdUJSPXZntQUx/mwMS5Rw4A7lPJ90XGAO6ISP/ePDNuo0vhqOZU+UD5JoodwCAAoZQd3FeAKw==}

  /isexe/2.0.0:
    resolution: {integrity: sha512-RHxMLp9lnKHGHRng9QFhRCMbYAcVpn69smSGcq3f36xjgVVWThj4qqLbTLlq7Ssj8B+fIQ1EuCEGI2lKsyQeIw==}

  /isobject/3.0.1:
    resolution: {integrity: sha512-WhB9zCku7EGTj/HQQRz5aUQEUeoQZH2bWcltRErOpymJ4boYE6wL9Tbr23krRPSZ+C5zqNSrSw+Cc7sZZ4b7vg==}
    engines: {node: '>=0.10.0'}
    dev: true

  /istanbul-lib-coverage/3.2.2:
    resolution: {integrity: sha512-O8dpsF+r0WV/8MNRKfnmrtCWhuKjxrq2w+jpzBL5UZKTi2LeVWnWOmWRxFlesJONmc+wLAGvKQZEOanko0LFTg==}
    engines: {node: '>=8'}

  /istanbul-lib-hook/3.0.0:
    resolution: {integrity: sha512-Pt/uge1Q9s+5VAZ+pCo16TYMWPBIl+oaNIjgLQxcX0itS6ueeaA+pEfThZpH8WxhFgCiEb8sAJY6MdUKgiIWaQ==}
    engines: {node: '>=8'}
    dependencies:
      append-transform: 2.0.0

  /istanbul-lib-instrument/4.0.3:
    resolution: {integrity: sha512-BXgQl9kf4WTCPCCpmFGoJkz/+uhvm7h7PFKUYxh7qarQd3ER33vHG//qaE8eN25l07YqZPpHXU9I09l/RD5aGQ==}
    engines: {node: '>=8'}
    dependencies:
      '@babel/core': 7.23.7
      '@istanbuljs/schema': 0.1.3
      istanbul-lib-coverage: 3.2.2
      semver: 6.3.1
    transitivePeerDependencies:
      - supports-color

  /istanbul-lib-instrument/5.2.1:
    resolution: {integrity: sha512-pzqtp31nLv/XFOzXGuvhCb8qhjmTVo5vjVk19XE4CRlSWz0KoeJ3bw9XsA7nOp9YBf4qHjwBxkDzKcME/J29Yg==}
    engines: {node: '>=8'}
    dependencies:
      '@babel/core': 7.23.7
      '@babel/parser': 7.23.6
      '@istanbuljs/schema': 0.1.3
      istanbul-lib-coverage: 3.2.2
      semver: 6.3.1
    transitivePeerDependencies:
      - supports-color
    dev: true

  /istanbul-lib-processinfo/2.0.3:
    resolution: {integrity: sha512-NkwHbo3E00oybX6NGJi6ar0B29vxyvNwoC7eJ4G4Yq28UfY758Hgn/heV8VRFhevPED4LXfFz0DQ8z/0kw9zMg==}
    engines: {node: '>=8'}
    dependencies:
      archy: 1.0.0
      cross-spawn: 7.0.3
      istanbul-lib-coverage: 3.2.2
      p-map: 3.0.0
      rimraf: 3.0.2
      uuid: 8.3.2

  /istanbul-lib-report/3.0.1:
    resolution: {integrity: sha512-GCfE1mtsHGOELCU8e/Z7YWzpmybrx/+dSTfLrvY8qRmaY6zXTKWn6WQIjaAFw069icm6GVMNkgu0NzI4iPZUNw==}
    engines: {node: '>=10'}
    dependencies:
      istanbul-lib-coverage: 3.2.2
      make-dir: 4.0.0
      supports-color: 7.2.0

  /istanbul-lib-source-maps/4.0.1:
    resolution: {integrity: sha512-n3s8EwkdFIJCG3BPKBYvskgXGoy88ARzvegkitk60NxRdwltLOTaH7CUiMRXvwYorl0Q712iEjcWB+fK/MrWVw==}
    engines: {node: '>=10'}
    dependencies:
      debug: 4.3.4
      istanbul-lib-coverage: 3.2.2
      source-map: 0.6.1
    transitivePeerDependencies:
      - supports-color

  /istanbul-reports/3.1.6:
    resolution: {integrity: sha512-TLgnMkKg3iTDsQ9PbPTdpfAK2DzjF9mqUG7RMgcQl8oFjad8ob4laGxv5XV5U9MAfx8D6tSJiUyuAwzLicaxlg==}
    engines: {node: '>=8'}
    dependencies:
      html-escaper: 2.0.2
      istanbul-lib-report: 3.0.1

  /iterator.prototype/1.1.2:
    resolution: {integrity: sha512-DR33HMMr8EzwuRL8Y9D3u2BMj8+RqSE850jfGu59kS7tbmPLzGkZmVSfyCFSDxuZiEY6Rzt3T2NA/qU+NwVj1w==}
    dependencies:
      define-properties: 1.2.1
      get-intrinsic: 1.2.2
      has-symbols: 1.0.3
      reflect.getprototypeof: 1.0.4
      set-function-name: 2.0.1

  /jackspeak/2.3.6:
    resolution: {integrity: sha512-N3yCS/NegsOBokc8GAdM8UcmfsKiSS8cipheD/nivzr700H+nsMOxJjQnvwOcRYVuFkdH0wGUvW2WbXGmrZGbQ==}
    engines: {node: '>=14'}
    dependencies:
      '@isaacs/cliui': 8.0.2
    optionalDependencies:
      '@pkgjs/parseargs': 0.11.0

  /jest-diff/21.2.1:
    resolution: {integrity: sha512-E5fu6r7PvvPr5qAWE1RaUwIh/k6Zx/3OOkZ4rk5dBJkEWRrUuSgbMt2EO8IUTPTd6DOqU3LW6uTIwX5FRvXoFA==}
    dependencies:
      chalk: 2.4.2
      diff: 3.5.0
      jest-get-type: 21.2.0
      pretty-format: 21.2.1

  /jest-get-type/21.2.0:
    resolution: {integrity: sha512-y2fFw3C+D0yjNSDp7ab1kcd6NUYfy3waPTlD8yWkAtiocJdBRQqNoRqVfMNxgj+IjT0V5cBIHJO0z9vuSSZ43Q==}

  /jest-matcher-utils/21.2.1:
    resolution: {integrity: sha512-kn56My+sekD43dwQPrXBl9Zn9tAqwoy25xxe7/iY4u+mG8P3ALj5IK7MLHZ4Mi3xW7uWVCjGY8cm4PqgbsqMCg==}
    dependencies:
      chalk: 2.4.2
      jest-get-type: 21.2.0
      pretty-format: 21.2.1

  /jest-snapshot/21.2.1:
    resolution: {integrity: sha512-bpaeBnDpdqaRTzN8tWg0DqOTo2DvD3StOemxn67CUd1p1Po+BUpvePAp44jdJ7Pxcjfg+42o4NHw1SxdCA2rvg==}
    dependencies:
      chalk: 2.4.2
      jest-diff: 21.2.1
      jest-matcher-utils: 21.2.1
      mkdirp: 0.5.6
      natural-compare: 1.4.0
      pretty-format: 21.2.1

  /jest-worker/27.5.1:
    resolution: {integrity: sha512-7vuh85V5cdDofPyxn58nrPjBktZo0u9x1g8WtjQol+jZDaE+fhN+cIvTj11GndBnMnyfrUOG1sZQxCdjKh+DKg==}
    engines: {node: '>= 10.13.0'}
    dependencies:
      '@types/node': 18.16.20
      merge-stream: 2.0.0
      supports-color: 8.1.1

  /jju/1.4.0:
    resolution: {integrity: sha512-8wb9Yw966OSxApiCt0K3yNJL8pnNeIv+OEq2YMidz4FKP6nonSRoOXc80iXY4JaN2FC11B9qsNmDsm+ZOfMROA==}

  /jose/2.0.6:
    resolution: {integrity: sha512-FVoPY7SflDodE4lknJmbAHSUjLCzE2H1F6MS0RYKMQ8SR+lNccpMf8R4eqkNYyyUjR5qZReOzZo5C5YiHOCjjg==}
    engines: {node: '>=10.13.0 < 13 || >=13.7.0'}
    dependencies:
      '@panva/asn1.js': 1.0.0

  /js-base64/3.6.1:
    resolution: {integrity: sha512-Frdq2+tRRGLQUIQOgsIGSCd1VePCS2fsddTG5dTCqR0JHgltXWfsxnY0gIXPoMeRmdom6Oyq+UMOFg5suduOjQ==}
    dev: false

  /js-md4/0.3.2:
    resolution: {integrity: sha512-/GDnfQYsltsjRswQhN9fhv3EMw2sCpUdrdxyWDOUK7eyD++r3gRhzgiQgc/x4MAv2i1iuQ4lxO5mvqM3vj4bwA==}
    dev: false

  /js-tokens/4.0.0:
    resolution: {integrity: sha512-RdJUflcE3cUzKiMqQgsCu06FPu9UdIJO0beYbPhHN4k6apgJtifcoCtT9bcxOpYBtpD2kCM6Sbzg4CausW/PKQ==}

  /js-yaml/3.14.1:
    resolution: {integrity: sha512-okMH7OXXJ7YrN9Ok3/SXrnu4iX9yOk+25nqX4imS2npuvTYDmo/QEZoqwZkYaIDk3jVvBOTOIEgEhaLOynBS9g==}
    hasBin: true
    dependencies:
      argparse: 1.0.10
      esprima: 4.0.1

  /js-yaml/4.1.0:
    resolution: {integrity: sha512-wpxZs9NoxZaJESJGIZTyDEaYpl0FKSA+FB9aJiyemKhMwkxQg63h4T1KJgUGHpTqPDNRcmmYLugrRjJlBtWvRA==}
    hasBin: true
    dependencies:
      argparse: 2.0.1

  /jsbi/4.3.0:
    resolution: {integrity: sha512-SnZNcinB4RIcnEyZqFPdGPVgrg2AcnykiBy0sHVJQKHYeaLUvi3Exj+iaPpLnFVkDPZIV4U0yvgC9/R4uEAZ9g==}
    dev: false

  /jsdoc-type-pratt-parser/4.0.0:
    resolution: {integrity: sha512-YtOli5Cmzy3q4dP26GraSOeAhqecewG04hoO8DY56CH4KJ9Fvv5qKWUCCo3HZob7esJQHCv6/+bnTy72xZZaVQ==}
    engines: {node: '>=12.0.0'}

  /jsdom-global/3.0.2_jsdom@19.0.0:
    resolution: {integrity: sha512-t1KMcBkz/pT5JrvcJbpUR2u/w1kO9jXctaaGJ0vZDzwFnIvGWw9IDSRciT83kIs8Bnw4qpOl8bQK08V01YgMPg==}
    peerDependencies:
      jsdom: '>=10.0.0'
    dependencies:
      jsdom: 19.0.0
    dev: true

  /jsdom/19.0.0:
    resolution: {integrity: sha512-RYAyjCbxy/vri/CfnjUWJQQtZ3LKlLnDqj+9XLNnJPgEGeirZs3hllKR20re8LUZ6o1b1X4Jat+Qd26zmP41+A==}
    engines: {node: '>=12'}
    peerDependencies:
      canvas: ^2.5.0
    peerDependenciesMeta:
      canvas:
        optional: true
    dependencies:
      abab: 2.0.6
      acorn: 8.11.3
      acorn-globals: 6.0.0
      cssom: 0.5.0
      cssstyle: 2.3.0
      data-urls: 3.0.2
      decimal.js: 10.4.3
      domexception: 4.0.0
      escodegen: 2.1.0
      form-data: 4.0.0
      html-encoding-sniffer: 3.0.0
      http-proxy-agent: 5.0.0
      https-proxy-agent: 5.0.1
      is-potential-custom-element-name: 1.0.1
      nwsapi: 2.2.7
      parse5: 6.0.1
      saxes: 5.0.1
      symbol-tree: 3.2.4
      tough-cookie: 4.1.3
      w3c-hr-time: 1.0.2
      w3c-xmlserializer: 3.0.0
      webidl-conversions: 7.0.0
      whatwg-encoding: 2.0.0
      whatwg-mimetype: 3.0.0
      whatwg-url: 10.0.0
      ws: 8.16.0
      xml-name-validator: 4.0.0
    transitivePeerDependencies:
      - bufferutil
      - supports-color
      - utf-8-validate
    dev: true

  /jsesc/2.5.2:
    resolution: {integrity: sha512-OYu7XEzjkCQ3C5Ps3QIZsQfNpqoJyZZA99wd9aWd05NCtC5pWOkShK2mkL6HXQR6/Cy2lbNdPlZBpuQHXE63gA==}
    engines: {node: '>=4'}
    hasBin: true

  /json-buffer/3.0.0:
    resolution: {integrity: sha512-CuUqjv0FUZIdXkHPI8MezCnFCdaTAacej1TZYulLoAg1h/PhwkdXFN4V/gzY4g+fMBCOV2xF+rp7t2XD2ns/NQ==}
    dev: false

  /json-buffer/3.0.1:
    resolution: {integrity: sha512-4bV5BfR2mqfQTJm+V5tPPdf+ZpuhiIvTuAB5g8kcrXOZpTT/QwwVRWBywX1ozr6lEuPdbHxwaJlm9G6mI2sfSQ==}

  /json-parse-better-errors/1.0.2:
    resolution: {integrity: sha512-mrqyZKfX5EhL7hvqcV6WG1yYjnjeuYDzDhhcAAUrq8Po85NBQBJP+ZDUT75qZQ98IkUoBqdkExkukOU7Ts2wrw==}

  /json-parse-even-better-errors/2.3.1:
    resolution: {integrity: sha512-xyFwyhro/JEof6Ghe2iz2NcXoj2sloNsWr/XsERDK/oiPCfaNhl5ONfp+jQdAZRQQ0IJWNzH9zIZF7li91kh2w==}

  /json-schema-faker/0.5.0-rc16:
    resolution: {integrity: sha512-pDGpYWf3UjwhEBDfRot8q9eWQdekTb2BmykpX0QCqSV/pkniyIWnRa8+/oUWyK4h+1wRqUKoKx14JqIIrTW9LA==}
    dependencies:
      json-schema-ref-parser: 5.1.3
      jsonpath: 1.1.1
      randexp: 0.5.3
    dev: true

  /json-schema-ref-parser/5.1.3:
    resolution: {integrity: sha512-CpDFlBwz/6la78hZxyB9FECVKGYjIIl3Ms3KLqFj99W7IIb7D00/RDgc++IGB4BBALl0QRhh5m4q5WNSopvLtQ==}
    deprecated: Please switch to @apidevtools/json-schema-ref-parser
    dependencies:
      call-me-maybe: 1.0.2
      debug: 3.2.7
      js-yaml: 3.14.1
      ono: 4.0.11
    dev: true

  /json-schema-traverse/0.4.1:
    resolution: {integrity: sha512-xbbCH5dCYU5T8LcEhhuh7HJ88HXuW3qsI3Y0zOZFKfZEHcpWiHU/Jxzk629Brsab/mMiHQti9wMP+845RPe3Vg==}

  /json-schema-traverse/1.0.0:
    resolution: {integrity: sha512-NM8/P9n3XjXhIZn1lLhkFaACTOURQXjWhV4BA/RnOv8xvgqtqpAX9IO4mRQxSx1Rlo4tqzeqb0sOlruaOy3dug==}
    dev: false

  /json-stable-stringify-without-jsonify/1.0.1:
    resolution: {integrity: sha512-Bdboy+l7tA3OGW6FjyFHWkP5LuByj1Tk33Ljyq0axyzdk9//JSi2u3fP1QSmd1KNwq6VOKYGlAu87CisVir6Pw==}

  /json-stringify-safe/5.0.1:
    resolution: {integrity: sha512-ZClg6AaYvamvYEE82d3Iyd3vSSIjQ+odgjaTzRuO3s7toCdFKczob2i0zCh7JE8kWn17yvAWhUVxvqGwUalsRA==}

  /json5/1.0.2:
    resolution: {integrity: sha512-g1MWMLBiz8FKi1e4w0UyVL3w+iJceWAFBAaBnnGKOpNa5f8TLktkbre1+s6oICydWAm+HRUGTmI+//xv2hvXYA==}
    hasBin: true
    dependencies:
      minimist: 1.2.8

  /json5/2.2.3:
    resolution: {integrity: sha512-XmOWe7eyHYH14cLdVPoyg+GOH3rYX++KpzrylJwSW98t3Nk+U8XOl8FWKOgwtzdb8lXGf6zYwDUzeHMWfxasyg==}
    engines: {node: '>=6'}
    hasBin: true

  /jsonc-parser/2.0.3:
    resolution: {integrity: sha512-WJi9y9ABL01C8CxTKxRRQkkSpY/x2bo4Gy0WuiZGrInxQqgxQpvkBCLNcDYcHOSdhx4ODgbFcgAvfL49C+PHgQ==}

  /jsonc-parser/3.2.0:
    resolution: {integrity: sha512-gfFQZrcTc8CnKXp6Y4/CBT3fTc0OVuDofpre4aEeEpSBPV5X5v4+Vmx+8snU7RLPrNHPKSgLxGo9YuQzz20o+w==}
    dev: false

  /jsonfile/4.0.0:
    resolution: {integrity: sha512-m6F1R3z8jjlf2imQHS2Qez5sjKWQzbuuhuJ/FKYFRZvPE3PuHcSMVZzfsLhGVOkfd20obL5SWEBew5ShlquNxg==}
    optionalDependencies:
      graceful-fs: 4.2.11

  /jsonfile/6.1.0:
    resolution: {integrity: sha512-5dgndWOriYSm5cnYaJNhalLNDKOqFwyDB/rr1E9ZsGciGvKPs8R2xYGCacuf3z6K1YKDz182fd+fY3cn3pMqXQ==}
    dependencies:
      universalify: 2.0.1
    optionalDependencies:
      graceful-fs: 4.2.11

  /jsonpath/1.1.1:
    resolution: {integrity: sha512-l6Cg7jRpixfbgoWgkrl77dgEj8RPvND0wMH6TwQmi9Qs4TFfS9u5cUFnbeKTwj5ga5Y3BTGGNI28k117LJ009w==}
    dependencies:
      esprima: 1.2.2
      static-eval: 2.0.2
      underscore: 1.12.1
    dev: true

  /jsonwebtoken/9.0.2:
    resolution: {integrity: sha512-PRp66vJ865SSqOlgqS8hujT5U4AOgMfhrwYIuIhfKaoSCZcirrmASQr8CX7cUg+RMih+hgznrjp99o+W4pJLHQ==}
    engines: {node: '>=12', npm: '>=6'}
    dependencies:
      jws: 3.2.2
      lodash.includes: 4.3.0
      lodash.isboolean: 3.0.3
      lodash.isinteger: 4.0.4
      lodash.isnumber: 3.0.3
      lodash.isplainobject: 4.0.6
      lodash.isstring: 4.0.1
      lodash.once: 4.1.1
      ms: 2.1.3
      semver: 7.6.0
    dev: false

  /jsx-ast-utils/3.3.5:
    resolution: {integrity: sha512-ZZow9HBI5O6EPgSJLUb8n2NKgmVWTwCvHGwFuJlMjvLFqlGG6pjirPhtdsseaLZjSibD8eegzmYpUZwoIlj2cQ==}
    engines: {node: '>=4.0'}
    dependencies:
      array-includes: 3.1.7
      array.prototype.flat: 1.3.2
      object.assign: 4.1.5
      object.values: 1.1.7

  /just-extend/6.2.0:
    resolution: {integrity: sha512-cYofQu2Xpom82S6qD778jBDpwvvy39s1l/hrYij2u9AMdQcGRpaBu6kY4mVhuno5kJVi1DAz4aiphA2WI1/OAw==}

  /jwa/1.4.1:
    resolution: {integrity: sha512-qiLX/xhEEFKUAJ6FiBMbes3w9ATzyk5W7Hvzpa/SLYdxNtng+gcurvrI7TbACjIXlsJyr05/S1oUhZrc63evQA==}
    dependencies:
      buffer-equal-constant-time: 1.0.1
      ecdsa-sig-formatter: 1.0.11
      safe-buffer: 5.2.1
    dev: false

  /jwa/2.0.0:
    resolution: {integrity: sha512-jrZ2Qx916EA+fq9cEAeCROWPTfCwi1IVHqT2tapuqLEVVDKFDENFw1oL+MwrTvH6msKxsd1YTDVw6uKEcsrLEA==}
    dependencies:
      buffer-equal-constant-time: 1.0.1
      ecdsa-sig-formatter: 1.0.11
      safe-buffer: 5.2.1
    dev: false

  /jwks-rsa/2.1.5:
    resolution: {integrity: sha512-IODtn1SwEm7n6GQZnQLY0oxKDrMh7n/jRH1MzE8mlxWMrh2NnMyOsXTebu8vJ1qCpmuTJcL4DdiE0E4h8jnwsA==}
    engines: {node: '>=10 < 13 || >=14'}
    dependencies:
      '@types/express': 4.17.20
      '@types/jsonwebtoken': 8.5.9
      debug: 4.3.4
      jose: 2.0.6
      limiter: 1.1.5
      lru-memoizer: 2.2.0
    transitivePeerDependencies:
      - supports-color
    dev: false

  /jws/3.2.2:
    resolution: {integrity: sha512-YHlZCB6lMTllWDtSPHz/ZXTsi8S00usEV6v1tjq8tOUZzw7DpSDWVXjXDre6ed1w/pd495ODpHZYSdkRTsa0HA==}
    dependencies:
      jwa: 1.4.1
      safe-buffer: 5.2.1
    dev: false

  /jws/4.0.0:
    resolution: {integrity: sha512-KDncfTmOZoOMTFG4mBlG0qUIOlc03fmzH+ru6RgYVZhPkyiy/92Owlt/8UEN+a4TXR1FQetfIpJE8ApdvdVxTg==}
    dependencies:
      jwa: 2.0.0
      safe-buffer: 5.2.1
    dev: false

  /jwt-decode/3.1.2:
    resolution: {integrity: sha512-UfpWE/VZn0iP50d8cz9NrZLM9lSWhcJ+0Gt/nm4by88UL+J1SiKN8/5dkjMmbEzwL2CAe+67GsegCbIKtbp75A==}
    dev: false

  /keytar/7.9.0:
    resolution: {integrity: sha512-VPD8mtVtm5JNtA2AErl6Chp06JBfy7diFQ7TQQhdpWOl6MrCRB+eRbvAZUsbGQS9kiMq0coJsy0W0vHpDCkWsQ==}
    requiresBuild: true
    dependencies:
      node-addon-api: 4.3.0
      prebuild-install: 7.1.1
    dev: false

  /keyv/3.1.0:
    resolution: {integrity: sha512-9ykJ/46SN/9KPM/sichzQ7OvXyGDYKGTaDlKMGCAlg2UK8KRy4jb0d8sFc+0Tt0YYnThq8X2RZgCg74RPxgcVA==}
    dependencies:
      json-buffer: 3.0.0
    dev: false

  /keyv/4.5.4:
    resolution: {integrity: sha512-oxVHkHR/EJf2CNXnWxRLW6mg7JyCCUcG0DtEGmL2ctUo1PNTin1PUil+r/+4r5MpVgC/fn1kjsx7mjSujKqIpw==}
    dependencies:
      json-buffer: 3.0.1

  /kind-of/6.0.3:
    resolution: {integrity: sha512-dcS1ul+9tmeD95T+x28/ehLgd9mENa3LsvDTtzm3vyBEO7RPptvAD+t44WVXaUjTBRcrpFeFlC8WCruUR456hw==}
    engines: {node: '>=0.10.0'}
    dev: true

  /kuler/2.0.0:
    resolution: {integrity: sha512-Xq9nH7KlWZmXAtodXDDRE7vs6DU1gTU8zYDHDiWLSip45Egwq3plLHzPn27NgvzL2r1LMPC1vdqh98sQxtqj4A==}
    dev: false

  /language-subtag-registry/0.3.22:
    resolution: {integrity: sha512-tN0MCzyWnoz/4nHS6uxdlFWoUZT7ABptwKPQ52Ea7URk6vll88bWBVhodtnlfEuCcKWNGoc+uGbw1cwa9IKh/w==}

  /language-tags/1.0.9:
    resolution: {integrity: sha512-MbjN408fEndfiQXbFQ1vnd+1NoLDsnQW41410oQBXiyXDMYH5z505juWa4KUE1LqxRC7DgOgZDbKLxHIwm27hA==}
    engines: {node: '>=0.10'}
    dependencies:
      language-subtag-registry: 0.3.22

  /latest-version/5.1.0:
    resolution: {integrity: sha512-weT+r0kTkRQdCdYCNtkMwWXQTMEswKrFBkm4ckQOMVhhqhIMI1UT2hMj+1iigIhgSZm5gTmrRXBNoGUgaTY1xA==}
    engines: {node: '>=8'}
    dependencies:
      package-json: 6.5.0
    dev: false

  /leven/2.1.0:
    resolution: {integrity: sha512-nvVPLpIHUxCUoRLrFqTgSxXJ614d8AgQoWl7zPe/2VadE8+1dpU3LBhowRuBAcuwruWtOdD8oYC9jDNJjXDPyA==}
    engines: {node: '>=0.10.0'}
    dev: false

  /levn/0.3.0:
    resolution: {integrity: sha512-0OO4y2iOHix2W6ujICbKIaEQXvFQHue65vUG3pb5EUomzPI90z9hsA1VsO/dbIIpC53J8gxM9Q4Oho0jrCM/yA==}
    engines: {node: '>= 0.8.0'}
    dependencies:
      prelude-ls: 1.1.2
      type-check: 0.3.2
    dev: true

  /levn/0.4.1:
    resolution: {integrity: sha512-+bT2uH4E5LGE7h/n3evcS/sQlJXCpIp6ym8OWJ5eV6+67Dsql/LaaT7qJBAt2rzfoa/5QBGBhxDix1dMt2kQKQ==}
    engines: {node: '>= 0.8.0'}
    dependencies:
      prelude-ls: 1.2.1
      type-check: 0.4.0

  /lighthouse-logger/1.4.2:
    resolution: {integrity: sha512-gPWxznF6TKmUHrOQjlVo2UbaL2EJ71mb2CCeRs/2qBpi4L/g4LUVc9+3lKQ6DTUZwJswfM7ainGrLO1+fOqa2g==}
    dependencies:
      debug: 2.6.9
      marky: 1.2.5
    dev: true

  /limiter/1.1.5:
    resolution: {integrity: sha512-FWWMIEOxz3GwUI4Ts/IvgVy6LPvoMPgjMdQ185nN6psJyBJ4yOpzqm695/h5umdLJg2vW3GR5iG11MAkR2AzJA==}
    dev: false

  /load-json-file/4.0.0:
    resolution: {integrity: sha512-Kx8hMakjX03tiGTLAIdJ+lL0htKnXjEZN6hk/tozf/WOuYGdZBJrZ+rCJRbVCugsjB3jMLn9746NsQIf5VjBMw==}
    engines: {node: '>=4'}
    dependencies:
      graceful-fs: 4.2.11
      parse-json: 4.0.0
      pify: 3.0.0
      strip-bom: 3.0.0

  /loader-runner/4.3.0:
    resolution: {integrity: sha512-3R/1M+yS3j5ou80Me59j7F9IMs4PXs3VqRrm0TU3AbKPxlmpoY1TNscJV/oGJXo8qCatFGTfDbY6W6ipGOYXfg==}
    engines: {node: '>=6.11.5'}

  /loader-utils/2.0.4:
    resolution: {integrity: sha512-xXqpXoINfFhgua9xiqD8fPFHgkoq1mmmpE92WlDbm9rNRd/EbRb+Gqf908T2DMfuHjjJlksiK2RbHVOdD/MqSw==}
    engines: {node: '>=8.9.0'}
    dependencies:
      big.js: 5.2.2
      emojis-list: 3.0.0
      json5: 2.2.3

  /locate-path/5.0.0:
    resolution: {integrity: sha512-t7hw9pI+WvuwNJXwk5zVHpyhIqzg2qTlklJOf0mVxGSbe3Fp2VieZcduNYjaLDoy6p9uGpQEGWG87WpMKlNq8g==}
    engines: {node: '>=8'}
    dependencies:
      p-locate: 4.1.0

  /locate-path/6.0.0:
    resolution: {integrity: sha512-iPZK6eYjbxRu3uB4/WZ3EsEIMJFMqAoopl3R+zuq0UjcAm/MO6KCweDgPfP3elTztoKP3KtnVHxTn2NHBSDVUw==}
    engines: {node: '>=10'}
    dependencies:
      p-locate: 5.0.0

  /lodash.clonedeep/4.5.0:
    resolution: {integrity: sha512-H5ZhCF25riFd9uB5UCkVKo61m3S/xZk1x4wA6yp/L3RFP6Z/eHH1ymQcGLo7J3GMPfm0V/7m1tryHuGVxpqEBQ==}
    dev: false

  /lodash.flattendeep/4.4.0:
    resolution: {integrity: sha512-uHaJFihxmJcEX3kT4I23ABqKKalJ/zDrDg0lsFtc1h+3uw49SIJ5beyhx5ExVRti3AvKoOJngIj7xz3oylPdWQ==}

  /lodash.get/4.4.2:
    resolution: {integrity: sha512-z+Uw/vLuy6gQe8cfaFWD7p0wVv8fJl3mbzXh33RS+0oW2wvUqiRXiQ69gLWSLpgB5/6sU+r6BlQR0MBILadqTQ==}

  /lodash.includes/4.3.0:
    resolution: {integrity: sha512-W3Bx6mdkRTGtlJISOvVD/lbqjTlPPUDTMnlXZFnVwi9NKJ6tiAk6LVdlhZMm17VZisqhKcgzpO5Wz91PCt5b0w==}
    dev: false

  /lodash.isboolean/3.0.3:
    resolution: {integrity: sha512-Bz5mupy2SVbPHURB98VAcw+aHh4vRV5IPNhILUCsOzRmsTmSQ17jIuqopAentWoehktxGd9e/hbIXq980/1QJg==}
    dev: false

  /lodash.isequal/4.5.0:
    resolution: {integrity: sha512-pDo3lu8Jhfjqls6GkMgpahsF9kCyayhgykjyLMNFTKWrpVdAQtYyB4muAMWozBB4ig/dtWAmsMxLEI8wuz+DYQ==}

  /lodash.isinteger/4.0.4:
    resolution: {integrity: sha512-DBwtEWN2caHQ9/imiNeEA5ys1JoRtRfY3d7V9wkqtbycnAmTvRRmbHKDV4a0EYc678/dia0jrte4tjYwVBaZUA==}
    dev: false

  /lodash.isnumber/3.0.3:
    resolution: {integrity: sha512-QYqzpfwO3/CWf3XP+Z+tkQsfaLL/EnUlXWVkIk5FUPc4sBdTehEqZONuyRt2P67PXAk+NXmTBcc97zw9t1FQrw==}
    dev: false

  /lodash.isplainobject/4.0.6:
    resolution: {integrity: sha512-oSXzaWypCMHkPC3NvBEaPHf0KsA5mvPrOPgQWDsbg8n7orZ290M0BmC/jgRZ4vcJ6DTAhjrsSYgdsW/F+MFOBA==}
    dev: false

  /lodash.isstring/4.0.1:
    resolution: {integrity: sha512-0wJxfxH1wgO3GrbuP+dTTk7op+6L41QCXbGINEmD+ny/G/eCqGzxyCsh7159S+mgDDcoarnBw6PC1PS5+wUGgw==}
    dev: false

  /lodash.merge/4.6.2:
    resolution: {integrity: sha512-0KpjqXRVvrYyCsX1swR/XTK0va6VQkQM6MNo7PqW77ByjAhoARA8EfrP1N4+KlKj8YS0ZUCtRT/YUuhyYDujIQ==}

  /lodash.once/4.1.1:
    resolution: {integrity: sha512-Sb487aTOCr9drQVL8pIxOzVhafOjZN9UU54hiN8PU3uAiSV7lx1yYNpbNmex2PK6dSJoNTSJUUswT651yww3Mg==}
    dev: false

  /lodash.sortby/4.7.0:
    resolution: {integrity: sha512-HDWXG8isMntAyRF5vZ7xKuEvOhT4AhlRt/3czTSjvGUxjYCBVRQY48ViDHyfYz9VIoBkW4TMGQNapx+l3RUwdA==}
    dev: true

  /lodash.values/4.3.0:
    resolution: {integrity: sha512-r0RwvdCv8id9TUblb/O7rYPwVy6lerCbcawrfdo9iC/1t1wsNMJknO79WNBgwkH0hIeJ08jmvvESbFpNb4jH0Q==}

  /lodash/4.17.21:
    resolution: {integrity: sha512-v2kDEe57lecTulaDIuNTPy3Ry4gLGJ6Z1O3vE1krgXZNrsQ+LFTGHVxVjcXPs17LhbZVGedAJv8XZ1tvj5FvSg==}

  /log-symbols/4.1.0:
    resolution: {integrity: sha512-8XPvpAA8uyhfteu8pIvQxpJZ7SYYdpUivZpGy6sFsBuKRY/7rQGavedeB8aK+Zkyq6upMFVL/9AW6vOYzfRyLg==}
    engines: {node: '>=10'}
    dependencies:
      chalk: 4.1.2
      is-unicode-supported: 0.1.0

  /logform/2.6.0:
    resolution: {integrity: sha512-1ulHeNPp6k/LD8H91o7VYFBng5i1BDE7HoKxVbZiGFidS1Rj65qcywLxX+pVfAPoQJEjRdvKcusKwOupHCVOVQ==}
    engines: {node: '>= 12.0.0'}
    dependencies:
      '@colors/colors': 1.6.0
      '@types/triple-beam': 1.3.5
      fecha: 4.2.3
      ms: 2.1.3
      safe-stable-stringify: 2.4.3
      triple-beam: 1.4.1
    dev: false

  /lokijs/1.5.12:
    resolution: {integrity: sha512-Q5ALD6JiS6xAUWCwX3taQmgwxyveCtIIuL08+ml0nHwT3k0S/GIFJN+Hd38b1qYIMaE5X++iqsqWVksz7SYW+Q==}
    dev: false

  /long/5.2.3:
    resolution: {integrity: sha512-lcHwpNoggQTObv5apGNCTdJrO69eHOZMi4BNC+rTLER8iHAqGrUVeLh/irVIM7zTw2bOXA8T6uNPeujwOLg/2Q==}
    dev: false

  /loose-envify/1.4.0:
    resolution: {integrity: sha512-lyuxPGr/Wfhrlem2CL/UcnUc1zcqKAImBDzukY7Y5F/yQiNdko6+fRLevlw1HgMySw7f611UIY408EtxRSoK3Q==}
    hasBin: true
    dependencies:
      js-tokens: 4.0.0

  /loupe/2.3.7:
    resolution: {integrity: sha512-zSMINGVYkdpYSOBmLi0D1Uo7JU9nVdQKrHxC8eYlV+9YKK9WePqAlL7lSlorG/U2Fw1w0hTBmaa/jrQ3UbPHtA==}
    dependencies:
      get-func-name: 2.0.2

  /lowercase-keys/1.0.1:
    resolution: {integrity: sha512-G2Lj61tXDnVFFOi8VZds+SoQjtQC3dgokKdDG2mTm1tx4m50NUHBOZSBwQQHyy0V12A0JTG4icfZQH+xPyh8VA==}
    engines: {node: '>=0.10.0'}
    dev: false

  /lowercase-keys/2.0.0:
    resolution: {integrity: sha512-tqNXrS78oMOE73NMxK4EMLQsQowWf8jKooH9g7xPavRT706R6bkQJ6DY2Te7QukaZsulxa30wQ7bk0pm4XiHmA==}
    engines: {node: '>=8'}

  /lru-cache/10.2.0:
    resolution: {integrity: sha512-2bIM8x+VAf6JT4bKAljS1qUWgMsqZRPGJS6FSahIMPVvctcNhyVp7AJu7quxOW9jwkryBReKZY5tY5JYv2n/7Q==}
    engines: {node: 14 || >=16.14}

  /lru-cache/4.0.2:
    resolution: {integrity: sha512-uQw9OqphAGiZhkuPlpFGmdTU2tEuhxTourM/19qGJrxBPHAr/f8BT1a0i/lOclESnGatdJG/UCkP9kZB/Lh1iw==}
    dependencies:
      pseudomap: 1.0.2
      yallist: 2.1.2
    dev: false

  /lru-cache/4.1.5:
    resolution: {integrity: sha512-sWZlbEP2OsHNkXrMl5GYk/jKk70MBng6UU4YI/qGDYbgf6YbP4EvmqISbXCoJiRKs+1bSpFHVgQxvJ17F2li5g==}
    dependencies:
      pseudomap: 1.0.2
      yallist: 2.1.2
    dev: true

  /lru-cache/5.1.1:
    resolution: {integrity: sha512-KpNARQA3Iwv+jTA0utUVVbrh+Jlrr1Fv0e56GGzAFOXN7dk/FviaDW8LHmK52DlcH4WP2n6gI8vN1aesBFgo9w==}
    dependencies:
      yallist: 3.1.1

  /lru-cache/6.0.0:
    resolution: {integrity: sha512-Jo6dJ04CmSjuznwJSS3pUeWmd/H0ffTlkXXgwZi+eq1UCmqQwCh+eLsYOYCwY991i2Fah4h1BEMCx4qThGbsiA==}
    engines: {node: '>=10'}
    dependencies:
      yallist: 4.0.0

  /lru-cache/7.18.3:
    resolution: {integrity: sha512-jumlc0BIUrS3qJGgIkWZsyfAM7NCWiBcCDhnd+3NNM5KbBmLTgHVfWBcg6W+rLUsIpzpERPsvwUP7CckAQSOoA==}
    engines: {node: '>=12'}
    dev: false

  /lru-cache/8.0.5:
    resolution: {integrity: sha512-MhWWlVnuab1RG5/zMRRcVGXZLCXrZTgfwMikgzCegsPnG62yDQo5JnqKkrK4jO5iKqDAZGItAqN5CtKBCBWRUA==}
    engines: {node: '>=16.14'}
    dev: false

  /lru-memoizer/2.2.0:
    resolution: {integrity: sha512-QfOZ6jNkxCcM/BkIPnFsqDhtrazLRsghi9mBwFAzol5GCvj4EkFT899Za3+QwikCg5sRX8JstioBDwOxEyzaNw==}
    dependencies:
      lodash.clonedeep: 4.5.0
      lru-cache: 4.0.2
    dev: false

  /lunr/2.3.9:
    resolution: {integrity: sha512-zTU3DaZaF3Rt9rhN3uBMGQD3dD2/vFQqnvZCDv4dl5iOzq2IZQqTxu90r4E5J+nP70J3ilqVCrbho2eWaeW8Ow==}
    dev: false

  /make-dir/3.1.0:
    resolution: {integrity: sha512-g3FeP20LNwhALb/6Cz6Dd4F2ngze0jz7tbzrD2wAV+o9FeNHe4rL+yK2md0J/fiSf1sa1ADhXqi5+oVwOM/eGw==}
    engines: {node: '>=8'}
    dependencies:
      semver: 6.3.1

  /make-dir/4.0.0:
    resolution: {integrity: sha512-hXdUTZYIVOt1Ex//jAQi+wTZZpUpwBj/0QsOzqegb3rGMMeJiSEu5xLHnYfBrRV4RH2+OCSOO95Is/7x1WJ4bw==}
    engines: {node: '>=10'}
    dependencies:
      semver: 7.6.0

  /make-error/1.3.6:
    resolution: {integrity: sha512-s8UhlNe7vPKomQhC1qFelMokr/Sc3AgNbso3n74mVPA5LTZwkB9NlXf4XPamLxJE8h0gh73rM94xvwRT2CVInw==}

  /map-age-cleaner/0.1.3:
    resolution: {integrity: sha512-bJzx6nMoP6PDLPBFmg7+xRKeFZvFboMrGlxmNj9ClvX53KrmvM5bXFXEWjbz4cz1AFn+jWJ9z/DJSz7hrs0w3w==}
    engines: {node: '>=6'}
    dependencies:
      p-defer: 1.0.0
    dev: false

  /marked/4.3.0:
    resolution: {integrity: sha512-PRsaiG84bK+AMvxziE/lCFss8juXjNaWzVbN5tXAm4XjeaS9NAHhop+PjQxz2A9h8Q4M/xGmzP8vqNwy6JeK0A==}
    engines: {node: '>= 12'}
    hasBin: true
    dev: false

  /marky/1.2.5:
    resolution: {integrity: sha512-q9JtQJKjpsVxCRVgQ+WapguSbKC3SQ5HEzFGPAJMStgh3QjCawp00UKv3MTTAArTmGmmPUvllHZoNbZ3gs0I+Q==}
    dev: true

  /matcher/3.0.0:
    resolution: {integrity: sha512-OkeDaAZ/bQCxeFAozM55PKcKU0yJMPGifLwV4Qgjitu+5MoAfSQN4lsLJeXZ1b8w0x+/Emda6MZgXS1jvsapng==}
    engines: {node: '>=10'}
    dependencies:
      escape-string-regexp: 4.0.0
    optional: true

  /md5.js/1.3.5:
    resolution: {integrity: sha512-xitP+WxNPcTTOgnTJcrhM0xvdPepipPSf3I8EIpGKeFLjt3PlJLIDG3u8EX53ZIubkb+5U2+3rELYpEhHhzdkg==}
    dependencies:
      hash-base: 3.1.0
      inherits: 2.0.4
      safe-buffer: 5.2.1
    dev: true

  /md5/2.3.0:
    resolution: {integrity: sha512-T1GITYmFaKuO91vxyoQMFETst+O71VUPEU3ze5GNzDm0OWdP8v1ziTaAEPUr/3kLsY3Sftgz242A1SetQiDL7g==}
    dependencies:
      charenc: 0.0.2
      crypt: 0.0.2
      is-buffer: 1.1.6
    dev: false

  /media-typer/0.3.0:
    resolution: {integrity: sha512-dq+qelQ9akHpcOl/gUVRTxVIOkAJ1wR3QAvb4RsVjS8oVoFjDGTc679wJYmUmknUF5HwMLOgb5O+a3KxfWapPQ==}
    engines: {node: '>= 0.6'}

  /mem/4.3.0:
    resolution: {integrity: sha512-qX2bG48pTqYRVmDB37rn/6PT7LcR8T7oAX3bf99u1Tt1nzxYfxkgqDwUwolPlXweM0XzBOBFzSx4kfp7KP1s/w==}
    engines: {node: '>=6'}
    dependencies:
      map-age-cleaner: 0.1.3
      mimic-fn: 2.1.0
      p-is-promise: 2.1.0
    dev: false

  /memfs/3.2.2:
    resolution: {integrity: sha512-RE0CwmIM3CEvpcdK3rZ19BC4E6hv9kADkMN5rPduRak58cNArWLi/9jFLsa4rhsjfVxMP3v0jO7FHXq7SvFY5Q==}
    engines: {node: '>= 4.0.0'}
    dependencies:
      fs-monkey: 1.0.3
    dev: true

  /memorystream/0.3.1:
    resolution: {integrity: sha512-S3UwM3yj5mtUSEfP41UZmt/0SCoVYUcU1rkXv+BQ5Ig8ndL4sPoJNBUJERafdPb5jjHJGuMgytgKvKIf58XNBw==}
    engines: {node: '>= 0.10.0'}
    dev: true

  /merge-descriptors/1.0.1:
    resolution: {integrity: sha512-cCi6g3/Zr1iqQi6ySbseM1Xvooa98N0w31jzUYrXPX2xqObmFGHJ0tQ5u74H3mVh7wLouTseZyYIq39g8cNp1w==}

  /merge-stream/2.0.0:
    resolution: {integrity: sha512-abv/qOcuPfk3URPfDzmZU1LKmuw8kT+0nIHvKrKgFrwifol/doWcdA4ZqsWQ8ENrFKkd67Mfpo/LovbIUsbt3w==}

  /merge2/1.4.1:
    resolution: {integrity: sha512-8q7VEgMJW4J8tcfVPy8g09NcQwZdbwFEqhe/WZkoIzjn/3TGDwtOCYtXGxA3O8tPzpczCCDgv+P2P5y00ZJOOg==}
    engines: {node: '>= 8'}

  /meshoptimizer/0.20.0:
    resolution: {integrity: sha512-olcJ1q+YVnjroRJpCL1Dj5aZxr2JMr2hRutMUwhuHZvpAL7SIZgOT6eMlFF4TbBGSR89tawE/gqB79J/LrW/Nw==}
    dev: false

  /methods/1.1.2:
    resolution: {integrity: sha512-iclAHeNqNm68zFtnZ0e+1L2yUIdvzNoauKU4WBA3VvH/vPFieF7qfRlwUZU+DA9P9bPXIS90ulxoUoCH23sV2w==}
    engines: {node: '>= 0.6'}

  /micromatch/4.0.5:
    resolution: {integrity: sha512-DMy+ERcEW2q8Z2Po+WNXuw3c5YaUSFjAO5GsJqfEl7UjvtIuFKO6ZrKvcItdy98dwFI2N1tg3zNIdKaQT+aNdA==}
    engines: {node: '>=8.6'}
    dependencies:
      braces: 3.0.2
      picomatch: 2.3.1

  /miller-rabin/4.0.1:
    resolution: {integrity: sha512-115fLhvZVqWwHPbClyntxEVfVDfl9DLLTuJvq3g2O/Oxi8AiNouAHvDSzHS0viUJc+V5vm3eq91Xwqn9dp4jRA==}
    hasBin: true
    dependencies:
      bn.js: 4.12.0
      brorand: 1.1.0
    dev: true

  /mime-db/1.52.0:
    resolution: {integrity: sha512-sPU4uV7dYlvtWJxwwxHD0PuihVNiE7TyAbQ5SWxDCB9mUYvOgroQOwYQQOKPJ8CIbE+1ETVlOoK1UC2nU3gYvg==}
    engines: {node: '>= 0.6'}

  /mime-types/2.1.35:
    resolution: {integrity: sha512-ZDY+bPm5zTTF+YpCrAU9nK0UgICYPT0QtT1NZWFv4s++TNkcgVaT0g6+4R2uI4MjQjzysHB1zxuWL50hzaeXiw==}
    engines: {node: '>= 0.6'}
    dependencies:
      mime-db: 1.52.0

  /mime/1.6.0:
    resolution: {integrity: sha512-x0Vn8spI+wuJ1O6S7gnbaQg8Pxh4NNHb7KSINmEWKiPE4RKOplvijn+NkmYmmRgP68mc70j2EbeTFRsrswaQeg==}
    engines: {node: '>=4'}
    hasBin: true

  /mime/2.6.0:
    resolution: {integrity: sha512-USPkMeET31rOMiarsBNIHZKLGgvKc/LrjofAnBlOttf5ajRvqiRA8QsenbcooctK6d6Ts6aqZXBA+XbkKthiQg==}
    engines: {node: '>=4.0.0'}
    hasBin: true

  /mimic-fn/2.1.0:
    resolution: {integrity: sha512-OqbOk5oEQeAZ8WXWydlu9HJjz9WVdEIvamMCcXmuqUYjTknH/sqsWvhQ3vgwKFRR1HpjvNBKQ37nbJgYzGqGcg==}
    engines: {node: '>=6'}

  /mimic-fn/4.0.0:
    resolution: {integrity: sha512-vqiC06CuhBTUdZH+RYl8sFrL096vA45Ok5ISO6sE/Mr1jRbGH4Csnhi8f3wKVl7x8mO4Au7Ir9D3Oyv1VYMFJw==}
    engines: {node: '>=12'}
    dev: true

  /mimic-response/1.0.1:
    resolution: {integrity: sha512-j5EctnkH7amfV/q5Hgmoal1g2QHFJRraOtmx0JpIqkxhBhI/lJSl1nMpQ45hVarwNETOoWEimndZ4QK0RHxuxQ==}
    engines: {node: '>=4'}

  /mimic-response/3.1.0:
    resolution: {integrity: sha512-z0yWI+4FDrrweS8Zmt4Ej5HdJmky15+L2e6Wgn3+iK5fWzb6T3fhNFq2+MeTRb064c6Wr4N/wv0DzQTjNzHNGQ==}
    engines: {node: '>=10'}

  /minimalistic-assert/1.0.1:
    resolution: {integrity: sha512-UtJcAD4yEaGtjPezWuO9wC4nwUnVH/8/Im3yEHQP4b67cXlD/Qr9hdITCU1xDbSEXg2XKNaP8jsReV7vQd00/A==}

  /minimalistic-crypto-utils/1.0.1:
    resolution: {integrity: sha512-JIYlbt6g8i5jKfJ3xz7rF0LXmv2TkDxBLUkiBeZ7bAx4GnnNMr8xFpGnOxn6GhTEHx3SjRrZEoU+j04prX1ktg==}
    dev: true

  /minimatch/3.1.2:
    resolution: {integrity: sha512-J7p63hRiAjw1NDEww1W7i37+ByIrOWO5XQQAzZ3VOcL0PNybwpfmV/N05zFAzwQ9USyEcX6t3UO+K5aqBQOIHw==}
    dependencies:
      brace-expansion: 1.1.11

  /minimatch/5.0.1:
    resolution: {integrity: sha512-nLDxIFRyhDblz3qMuq+SoRZED4+miJ/G+tdDrjkkkRnjAsBexeGpgjLEQ0blJy7rHhR2b93rhQY4SvyWu9v03g==}
    engines: {node: '>=10'}
    dependencies:
      brace-expansion: 2.0.1

  /minimatch/9.0.3:
    resolution: {integrity: sha512-RHiac9mvaRw0x3AYRgDC1CxAP7HTcNrrECeA8YYJeWnpo+2Q5CegtZjaotWTWxDG3UeGA1coE05iH1mPjT/2mg==}
    engines: {node: '>=16 || 14 >=14.17'}
    dependencies:
      brace-expansion: 2.0.1

  /minimist/1.2.8:
    resolution: {integrity: sha512-2yyAR8qBkN3YuheJanUpWC5U3bb5osDywNB8RzDVlDwDHbocAJveqqj1u8+SVD7jkWT4yvsHCpWqqWqAxb0zCA==}

  /minipass/7.0.4:
    resolution: {integrity: sha512-jYofLM5Dam9279rdkWzqHozUo4ybjdZmCsDHePy5V/PbBcVMiSZR97gmAy45aqi8CK1lG2ECd356FU86avfwUQ==}
    engines: {node: '>=16 || 14 >=14.17'}

  /mkdirp-classic/0.5.3:
    resolution: {integrity: sha512-gKLcREMhtuZRwRAfqP3RFW+TK4JqApVBtOIftVgjuABpAtpxhPGaDcfvbhNvD0B8iD1oUr/txX35NjcaY6Ns/A==}

  /mkdirp/0.5.6:
    resolution: {integrity: sha512-FP+p8RB8OWpF3YZBCrP5gtADmtXApB5AMLn+vdyA+PyxCjrCs00mjyUozssO33cwDeT3wNGdLxJ5M//YqtHAJw==}
    hasBin: true
    dependencies:
      minimist: 1.2.8

  /mkdirp/1.0.4:
    resolution: {integrity: sha512-vVqVZQyf3WLx2Shd0qJ9xuvqgAyKPLAiqITEtqW0oIUjzo3PePDd6fW9iFz30ef7Ysp/oiWqbhszeGWW2T6Gzw==}
    engines: {node: '>=10'}
    hasBin: true
    dev: true

  /mocha-junit-reporter/2.0.2_mocha@10.2.0:
    resolution: {integrity: sha512-vYwWq5hh3v1lG0gdQCBxwNipBfvDiAM1PHroQRNp96+2l72e9wEUTw+mzoK+O0SudgfQ7WvTQZ9Nh3qkAYAjfg==}
    peerDependencies:
      mocha: '>=2.2.5'
    dependencies:
      debug: 2.6.9
      md5: 2.3.0
      mkdirp: 0.5.6
      mocha: 10.2.0
      strip-ansi: 6.0.1
      xml: 1.0.1
    dev: false

  /mocha/10.2.0:
    resolution: {integrity: sha512-IDY7fl/BecMwFHzoqF2sg/SHHANeBoMMXFlS9r0OXKDssYE1M5O43wUY/9BVPeIvfH2zmEbBfseqN9gBQZzXkg==}
    engines: {node: '>= 14.0.0'}
    hasBin: true
    dependencies:
      ansi-colors: 4.1.1
      browser-stdout: 1.3.1
      chokidar: 3.5.3
      debug: 4.3.4_supports-color@8.1.1
      diff: 5.0.0
      escape-string-regexp: 4.0.0
      find-up: 5.0.0
      glob: 7.2.0
      he: 1.2.0
      js-yaml: 4.1.0
      log-symbols: 4.1.0
      minimatch: 5.0.1
      ms: 2.1.3
      nanoid: 3.3.3
      serialize-javascript: 6.0.0
      strip-json-comments: 3.1.1
      supports-color: 8.1.1
      workerpool: 6.2.1
      yargs: 16.2.0
      yargs-parser: 20.2.4
      yargs-unparser: 2.0.0

  /moment-timezone/0.5.44:
    resolution: {integrity: sha512-nv3YpzI/8lkQn0U6RkLd+f0W/zy/JnoR5/EyPz/dNkPTBjA2jNLCVxaiQ8QpeLymhSZvX0wCL5s27NQWdOPwAw==}
    dependencies:
      moment: 2.30.1
    dev: false

  /moment/2.30.1:
    resolution: {integrity: sha512-uEmtNhbDOrWPFS+hdjFCBfy9f2YoyzRpwcl+DqpC6taX21FzsTLQVbMV/W7PzNSX6x/bhC1zA3c2UQ5NzH6how==}
    dev: false

  /morgan/1.10.0:
    resolution: {integrity: sha512-AbegBVI4sh6El+1gNwvD5YIck7nSA36weD7xvIxG4in80j/UoK8AEGaWnnz8v1GxonMCltmlNs5ZKbGvl9b1XQ==}
    engines: {node: '>= 0.8.0'}
    dependencies:
      basic-auth: 2.0.1
      debug: 2.6.9
      depd: 2.0.0
      on-finished: 2.3.0
      on-headers: 1.0.2
    dev: false

  /mri/1.1.4:
    resolution: {integrity: sha512-6y7IjGPm8AzlvoUrwAaw1tLnUBudaS3752vcd8JtrpGGQn+rXIe63LFVHm/YMwtqAuh+LJPCFdlLYPWM1nYn6w==}
    engines: {node: '>=4'}
    dev: false

  /mrmime/2.0.0:
    resolution: {integrity: sha512-eu38+hdgojoyq63s+yTpN4XMBdt5l8HhMhc4VKLO9KM5caLIBvUm4thi7fFaxyTmCKeNnXZ5pAlBwCUnhA09uw==}
    engines: {node: '>=10'}
    dev: true

  /ms/2.0.0:
    resolution: {integrity: sha512-Tpp60P6IUJDTuOq/5Z8cdskzJujfwqfOTkrwIwj7IRISpnkJnT6SyJ4PCPnGMoFjC9ddhal5KVIYtAt97ix05A==}

  /ms/2.1.2:
    resolution: {integrity: sha512-sGkPx+VjMtmA6MX27oA4FBFELFCZZ4S4XqeGOXCv68tT+jb3vk/RyaKWP0PTKyWtmLSM0b+adUTEvbs1PEaH2w==}

  /ms/2.1.3:
    resolution: {integrity: sha512-6FlzubTLZG3J2a/NVCAleEhjzq5oxgHyaCU9yYXvcLsvoVaHJq/s5xXI6/XXP6tz7R9xAOtHnSO/tXtF3WRTlA==}

  /multiparty/4.2.1:
    resolution: {integrity: sha512-AvESCnNoQlZiOfP9R4mxN8M9csy2L16EIbWIkt3l4FuGti9kXBS8QVzlfyg4HEnarJhrzZilgNFlZtqmoiAIIA==}
    engines: {node: '>= 0.10'}
    dependencies:
      fd-slicer: 1.1.0
      http-errors: 1.7.3
      safe-buffer: 5.1.2
      uid-safe: 2.1.5
    dev: false

  /multistream/2.1.1:
    resolution: {integrity: sha512-xasv76hl6nr1dEy3lPvy7Ej7K/Lx3O/FCvwge8PeVJpciPPoNCbaANcNiBug3IpdvTveZUcAV0DJzdnUDMesNQ==}
    dependencies:
      inherits: 2.0.4
      readable-stream: 2.3.8
    dev: false

<<<<<<< HEAD
  /mysql2/3.9.6:
    resolution: {integrity: sha512-9NYUMLQv6yXnu+5hUh8PZ5CdKoG6VWDzXbojIdTyob8upNZXU3rBNQK9viaEqfgw+LMifhd+53VEZPxZk3bTWA==}
=======
  /mysql2/3.9.7:
    resolution: {integrity: sha512-KnJT8vYRcNAZv73uf9zpXqNbvBG7DJrs+1nACsjZP1HMJ1TgXEy8wnNilXAn/5i57JizXKtrUtwDB7HxT9DDpw==}
>>>>>>> b3b88fa3
    engines: {node: '>= 8.0'}
    dependencies:
      denque: 2.1.0
      generate-function: 2.3.1
      iconv-lite: 0.6.3
      long: 5.2.3
      lru-cache: 8.0.5
      named-placeholders: 1.1.3
      seq-queue: 0.0.5
      sqlstring: 2.3.3
    dev: false

  /named-placeholders/1.1.3:
    resolution: {integrity: sha512-eLoBxg6wE/rZkJPhU/xRX1WTpkFEwDJEN96oxFrTsqBdbT5ec295Q+CoHrL9IT0DipqKhmGcaZmwOt8OON5x1w==}
    engines: {node: '>=12.0.0'}
    dependencies:
      lru-cache: 7.18.3
    dev: false

  /nanoid/3.3.3:
    resolution: {integrity: sha512-p1sjXuopFs0xg+fPASzQ28agW1oHD7xDsd9Xkf3T15H3c/cifrFHVwrh74PdoklAPi+i7MdRsE47vm2r6JoB+w==}
    engines: {node: ^10 || ^12 || ^13.7 || ^14 || >=15.0.1}
    hasBin: true

  /nanoid/3.3.7:
    resolution: {integrity: sha512-eSRppjcPIatRIMC1U6UngP8XFcz8MQWGQdt1MTBQ7NaAmvXDfvNxbvWV3x2y6CdEUciCSsDHDQZbhYaB8QEo2g==}
    engines: {node: ^10 || ^12 || ^13.7 || ^14 || >=15.0.1}
    hasBin: true
    dev: true

  /napi-build-utils/1.0.2:
    resolution: {integrity: sha512-ONmRUqK7zj7DWX0D9ADe03wbwOBZxNAfF20PlGfCWQcD3+/MakShIHrMqx9YwPTfxDdF1zLeL+RGZiR9kGMLdg==}
    dev: false

  /native-duplexpair/1.0.0:
    resolution: {integrity: sha512-E7QQoM+3jvNtlmyfqRZ0/U75VFgCls+fSkbml2MpgWkWyz3ox8Y58gNhfuziuQYGNNQAbFZJQck55LHCnCK6CA==}
    dev: false

  /natural-compare/1.4.0:
    resolution: {integrity: sha512-OWND8ei3VtNC9h7V60qff3SVobHr996CTwgxubgyQYEpg290h9J0buyECNNJexkFm5sOajh5G116RYA1c8ZMSw==}

  /negotiator/0.6.3:
    resolution: {integrity: sha512-+EUsqGPLsM+j/zdChZjsnX51g4XrHFOIXwfnCVPGlQk/k5giakcKsuxCObBRu6DSm9opw/O6slWbJdghQM4bBg==}
    engines: {node: '>= 0.6'}

  /neo-async/2.6.2:
    resolution: {integrity: sha512-Yd3UES5mWCSqR+qNT93S3UoYUkqAZ9lLg8a7g9rimsWmYGK8cVToA4/sF3RrshdyV3sAGMXVUmpMYOw+dLpOuw==}

  /nice-try/1.0.5:
    resolution: {integrity: sha512-1nh45deeb5olNY7eX82BkPO7SSxR5SSYJiPTrTdFUVYwAl8CKMA5N9PjTYkHiRjisVcxcQ1HXdLhx2qxxJzLNQ==}

  /nise/5.1.7:
    resolution: {integrity: sha512-wWtNUhkT7k58uvWTB/Gy26eA/EJKtPZFVAhEilN5UYVmmGRYOURbejRUyKm0Uu9XVEW7K5nBOZfR8VMB4QR2RQ==}
    dependencies:
      '@sinonjs/commons': 3.0.1
      '@sinonjs/fake-timers': 11.2.2
      '@sinonjs/text-encoding': 0.7.2
      just-extend: 6.2.0
      path-to-regexp: 6.2.1

  /nock/12.0.3:
    resolution: {integrity: sha512-QNb/j8kbFnKCiyqi9C5DD0jH/FubFGj5rt9NQFONXwQm3IPB0CULECg/eS3AU1KgZb/6SwUa4/DTRKhVxkGABw==}
    engines: {node: '>= 10.13'}
    dependencies:
      debug: 4.3.4
      json-stringify-safe: 5.0.1
      lodash: 4.17.21
      propagate: 2.0.1
    transitivePeerDependencies:
      - supports-color
    dev: true

  /node-abi/3.54.0:
    resolution: {integrity: sha512-p7eGEiQil0YUV3ItH4/tBb781L5impVmmx2E9FRKF7d18XXzp4PGT2tdYMFY6wQqgxD0IwNZOiSJ0/K0fSi/OA==}
    engines: {node: '>=10'}
    dependencies:
      semver: 7.6.0
    dev: false

  /node-abort-controller/3.1.1:
    resolution: {integrity: sha512-AGK2yQKIjRuqnc6VkX2Xj5d+QW8xZ87pa1UK6yA6ouUyuxfHuMP6umE5QK7UmTeOAymo+Zx1Fxiuw9rVx8taHQ==}
    dev: false

  /node-addon-api/4.3.0:
    resolution: {integrity: sha512-73sE9+3UaLYYFmDsFZnqCInzPyh3MqIwZO9cw58yIqAZhONrrabrYyYe3TuIqtIiOuTXVhsGau8hcrhhwSsDIQ==}
    dev: false

  /node-fetch/2.6.7:
    resolution: {integrity: sha512-ZjMPFEfVx5j+y2yF35Kzx5sF7kDzxuDj6ziH4FFbOp87zKDZNx8yExJIb05OGF4Nlt9IHFIMBkRl41VdvcNdbQ==}
    engines: {node: 4.x || >=6.0.0}
    peerDependencies:
      encoding: ^0.1.0
    peerDependenciesMeta:
      encoding:
        optional: true
    dependencies:
      whatwg-url: 5.0.0

  /node-fetch/2.7.0:
    resolution: {integrity: sha512-c4FRfUm/dbcWZ7U+1Wq0AwCyFL+3nt2bEw05wfxSz+DWpWsitgmSgYmy2dQdWyKC1694ELPqMs/YzUSNozLt8A==}
    engines: {node: 4.x || >=6.0.0}
    peerDependencies:
      encoding: ^0.1.0
    peerDependenciesMeta:
      encoding:
        optional: true
    dependencies:
      whatwg-url: 5.0.0
    dev: false

  /node-preload/0.2.1:
    resolution: {integrity: sha512-RM5oyBy45cLEoHqCeh+MNuFAxO0vTFBLskvQbOKnEE7YTTSN4tbN8QWDIPQ6L+WvKsB/qLEGpYe2ZZ9d4W9OIQ==}
    engines: {node: '>=8'}
    dependencies:
      process-on-spawn: 1.0.0

  /node-releases/2.0.14:
    resolution: {integrity: sha512-y10wOWt8yZpqXmOgRo77WaHEmhYQYGNA6y421PKsKYWEK8aW+cqAphborZDhqfyKrbZEN92CN1X2KbafY2s7Yw==}

  /node-simctl/7.2.1:
    resolution: {integrity: sha512-P1eEE1e8A9TnieXl5gGHyKslC5au24RW80mBine9rOsfXW2iEeRYUMvG7xFgGupq8FySbhYOJYRXB2Oo5FuN+Q==}
    engines: {node: '>=14', npm: '>=8'}
    dependencies:
      '@babel/runtime': 7.23.8
      asyncbox: 2.9.4
      bluebird: 3.7.2
      lodash: 4.17.21
      npmlog: 7.0.1
      rimraf: 5.0.5
      semver: 7.3.5
      source-map-support: 0.5.6
      teen_process: 2.1.1
      uuid: 9.0.1
      which: 3.0.1
    dev: true

  /nodemon/2.0.4:
    resolution: {integrity: sha512-Ltced+hIfTmaS28Zjv1BM552oQ3dbwPqI4+zI0SLgq+wpJhSyqgYude/aZa/3i31VCQWMfXJVxvu86abcam3uQ==}
    engines: {node: '>=8.10.0'}
    hasBin: true
    requiresBuild: true
    dependencies:
      chokidar: 3.5.3
      debug: 3.2.7
      ignore-by-default: 1.0.1
      minimatch: 3.1.2
      pstree.remy: 1.1.8
      semver: 5.7.2
      supports-color: 5.5.0
      touch: 3.1.0
      undefsafe: 2.0.5
      update-notifier: 4.1.3
    dev: false

  /nopt/1.0.10:
    resolution: {integrity: sha512-NWmpvLSqUrgrAC9HCuxEvb+PSloHpqVu+FqcO4eeF2h5qYRhA7ev6KvelyQAKtegUbC6RypJnlEOhd8vloNKYg==}
    hasBin: true
    dependencies:
      abbrev: 1.1.1
    dev: false

  /normalize-package-data/2.5.0:
    resolution: {integrity: sha512-/5CMN3T0R4XTj4DcGaexo+roZSdSFW/0AOOTROrjxzCG1wrWXEsGbRKevjlIL+ZDE4sZlJr5ED4YW0yqmkK+eA==}
    dependencies:
      hosted-git-info: 2.8.9
      resolve: 1.19.0
      semver: 5.7.2
      validate-npm-package-license: 3.0.4

  /normalize-path/3.0.0:
    resolution: {integrity: sha512-6eZs5Ls3WtCisHWp9S2GUy8dqkpGi4BVSz3GaqiE6ezub0512ESztXUwUB6C6IKbQkY2Pnb/mD4WYojCRwcwLA==}
    engines: {node: '>=0.10.0'}

  /normalize-url/4.5.1:
    resolution: {integrity: sha512-9UZCFRHQdNrfTpGg8+1INIg93B6zE0aXMVFkw1WFwvO4SlZywU6aLg5Of0Ap/PgcbSw4LNxvMWXMeugwMCX0AA==}
    engines: {node: '>=8'}
    dev: false

  /normalize-url/6.1.0:
    resolution: {integrity: sha512-DlL+XwOy3NxAQ8xuC0okPgK46iuVNAK01YN7RueYBqqFeGsBjV9XmCAzAdgt+667bCl5kPh9EqKKDwnaPG1I7A==}
    engines: {node: '>=10'}

  /npm-run-all/4.1.5:
    resolution: {integrity: sha512-Oo82gJDAVcaMdi3nuoKFavkIHBRVqQ1qvMb+9LHk/cF4P6B2m8aP04hGf7oL6wZ9BuGwX1onlLhpuoofSyoQDQ==}
    engines: {node: '>= 4'}
    hasBin: true
    dependencies:
      ansi-styles: 3.2.1
      chalk: 2.4.2
      cross-spawn: 6.0.5
      memorystream: 0.3.1
      minimatch: 3.1.2
      pidtree: 0.3.1
      read-pkg: 3.0.0
      shell-quote: 1.8.1
      string.prototype.padend: 3.1.5
    dev: true

  /npm-run-path/2.0.2:
    resolution: {integrity: sha512-lJxZYlT4DW/bRUtFh1MQIWqmLwQfAxnqWG4HhEdjMlkrJYnJn0Jrr2u3mgxqaWsdiBc76TYkTG/mhrnYTuzfHw==}
    engines: {node: '>=4'}
    dependencies:
      path-key: 2.0.1
    dev: false

  /npm-run-path/4.0.1:
    resolution: {integrity: sha512-S48WzZW777zhNIrn7gxOlISNAqi9ZC/uQFnRdbeIHhZhCA6UqpkOT8T1G7BvfdgP4Er8gF4sUbaS0i7QvIfCWw==}
    engines: {node: '>=8'}
    dependencies:
      path-key: 3.1.1
    dev: true

  /npm-run-path/5.2.0:
    resolution: {integrity: sha512-W4/tgAXFqFA0iL7fk0+uQ3g7wkL8xJmx3XdK0VGb4cHW//eZTtKGvFBBoRKVTpY7n6ze4NL9ly7rgXcHufqXKg==}
    engines: {node: ^12.20.0 || ^14.13.1 || >=16.0.0}
    dependencies:
      path-key: 4.0.0
    dev: true

  /npmlog/7.0.1:
    resolution: {integrity: sha512-uJ0YFk/mCQpLBt+bxN88AKd+gyqZvZDbtiNxk6Waqcj2aPRyfVx8ITawkyQynxUagInjdYT1+qj4NfA5KJJUxg==}
    engines: {node: ^14.17.0 || ^16.13.0 || >=18.0.0}
    dependencies:
      are-we-there-yet: 4.0.2
      console-control-strings: 1.1.0
      gauge: 5.0.1
      set-blocking: 2.0.0
    dev: true

  /null-loader/4.0.1_webpack@5.76.0:
    resolution: {integrity: sha512-pxqVbi4U6N26lq+LmgIbB5XATP0VdZKOG25DhHi8btMmJJefGArFyDg1yc4U3hWCJbMqSrw0qyrz1UQX+qYXqg==}
    engines: {node: '>= 10.13.0'}
    peerDependencies:
      webpack: ^4.0.0 || ^5.0.0
    dependencies:
      loader-utils: 2.0.4
      schema-utils: 3.3.0
      webpack: 5.76.0
    dev: true

  /nwsapi/2.2.7:
    resolution: {integrity: sha512-ub5E4+FBPKwAZx0UwIQOjYWGHTEq5sPqHQNRN8Z9e4A7u3Tj1weLJsL59yH9vmvqEtBHaOmT6cYQKIZOxp35FQ==}
    dev: true

  /nyc/15.1.0:
    resolution: {integrity: sha512-jMW04n9SxKdKi1ZMGhvUTHBN0EICCRkHemEoE5jm6mTYcqcdas0ATzgUgejlQUHMvpnOZqGB5Xxsv9KxJW1j8A==}
    engines: {node: '>=8.9'}
    hasBin: true
    dependencies:
      '@istanbuljs/load-nyc-config': 1.1.0
      '@istanbuljs/schema': 0.1.3
      caching-transform: 4.0.0
      convert-source-map: 1.9.0
      decamelize: 1.2.0
      find-cache-dir: 3.3.2
      find-up: 4.1.0
      foreground-child: 2.0.0
      get-package-type: 0.1.0
      glob: 7.2.3
      istanbul-lib-coverage: 3.2.2
      istanbul-lib-hook: 3.0.0
      istanbul-lib-instrument: 4.0.3
      istanbul-lib-processinfo: 2.0.3
      istanbul-lib-report: 3.0.1
      istanbul-lib-source-maps: 4.0.1
      istanbul-reports: 3.1.6
      make-dir: 3.1.0
      node-preload: 0.2.1
      p-map: 3.0.0
      process-on-spawn: 1.0.0
      resolve-from: 5.0.0
      rimraf: 3.0.2
      signal-exit: 3.0.7
      spawn-wrap: 2.0.0
      test-exclude: 6.0.0
      yargs: 15.4.1
    transitivePeerDependencies:
      - supports-color

  /object-assign/4.1.1:
    resolution: {integrity: sha512-rJgTQnkUnH1sFw8yT6VSU3zD3sWmu6sZhIseY8VX+GRu3P6F7Fu+JNDoXfklElbLJSnc3FUQHVe4cU5hj+BcUg==}
    engines: {node: '>=0.10.0'}

  /object-hash/1.3.1:
    resolution: {integrity: sha512-OSuu/pU4ENM9kmREg0BdNrUDIl1heYa4mBZacJc+vVWz4GtAwu7jO8s4AIt2aGRUTqxykpWzI3Oqnsm13tTMDA==}
    engines: {node: '>= 0.10.0'}
    dev: false

  /object-hash/2.2.0:
    resolution: {integrity: sha512-gScRMn0bS5fH+IuwyIFgnh9zBdo4DV+6GhygmWM9HyNJSgS0hScp1f5vjtm7oIIOiT9trXrShAkLFSc2IqKNgw==}
    engines: {node: '>= 6'}

  /object-inspect/1.13.1:
    resolution: {integrity: sha512-5qoj1RUiKOMsCCNLV1CBiPYE10sziTsnmNxkAI/rZhiD63CF7IqdFGC/XzjWjpSgLf0LxXX3bDFIh0E18f6UhQ==}

  /object-is/1.0.2:
    resolution: {integrity: sha512-Epah+btZd5wrrfjkJZq1AOB9O6OxUQto45hzFd7lXGrpHPGE0W1k+426yrZV+k6NJOzLNNW/nVsmZdIWsAqoOQ==}
    engines: {node: '>= 0.4'}
    dev: true

  /object-keys/1.1.1:
    resolution: {integrity: sha512-NuAESUOUMrlIXOfHKzD6bpPu3tYt3xvjNdRIQ+FeT0lNb4K8WR70CaDxhuNguS2XG+GjkyMwOzsN5ZktImfhLA==}
    engines: {node: '>= 0.4'}

  /object.assign/4.1.5:
    resolution: {integrity: sha512-byy+U7gp+FVwmyzKPYhW2h5l3crpmGsxl7X2s8y43IgxvG4g3QZ6CffDtsNQy1WsmZpQbO+ybo0AlW7TY6DcBQ==}
    engines: {node: '>= 0.4'}
    dependencies:
      call-bind: 1.0.5
      define-properties: 1.2.1
      has-symbols: 1.0.3
      object-keys: 1.1.1

  /object.entries/1.1.7:
    resolution: {integrity: sha512-jCBs/0plmPsOnrKAfFQXRG2NFjlhZgjjcBLSmTnEhU8U6vVTsVe8ANeQJCHTl3gSsI4J+0emOoCgoKlmQPMgmA==}
    engines: {node: '>= 0.4'}
    dependencies:
      call-bind: 1.0.5
      define-properties: 1.2.1
      es-abstract: 1.22.3

  /object.fromentries/2.0.7:
    resolution: {integrity: sha512-UPbPHML6sL8PI/mOqPwsH4G6iyXcCGzLin8KvEPenOZN5lpCNBZZQ+V62vdjB1mQHrmqGQt5/OJzemUA+KJmEA==}
    engines: {node: '>= 0.4'}
    dependencies:
      call-bind: 1.0.5
      define-properties: 1.2.1
      es-abstract: 1.22.3

  /object.groupby/1.0.1:
    resolution: {integrity: sha512-HqaQtqLnp/8Bn4GL16cj+CUYbnpe1bh0TtEaWvybszDG4tgxCJuRpV8VGuvNaI1fAnI4lUJzDG55MXcOH4JZcQ==}
    dependencies:
      call-bind: 1.0.5
      define-properties: 1.2.1
      es-abstract: 1.22.3
      get-intrinsic: 1.2.2

  /object.hasown/1.1.3:
    resolution: {integrity: sha512-fFI4VcYpRHvSLXxP7yiZOMAd331cPfd2p7PFDVbgUsYOfCT3tICVqXWngbjr4m49OvsBwUBQ6O2uQoJvy3RexA==}
    dependencies:
      define-properties: 1.2.1
      es-abstract: 1.22.3

  /object.values/1.1.7:
    resolution: {integrity: sha512-aU6xnDFYT3x17e/f0IiiwlGPTy2jzMySGfUB4fq6z7CV8l85CWHDk5ErhyhpfDHhrOMwGFhSQkhMGHaIotA6Ng==}
    engines: {node: '>= 0.4'}
    dependencies:
      call-bind: 1.0.5
      define-properties: 1.2.1
      es-abstract: 1.22.3

  /obuf/1.1.2:
    resolution: {integrity: sha512-PX1wu0AmAdPqOL1mWhqmlOd8kOIZQwGZw6rh7uby9fTc5lhaOWFLX3I6R1hrF9k3zUY40e6igsLGkDXK92LJNg==}
    dev: false

  /oidc-client-ts/2.4.0:
    resolution: {integrity: sha512-WijhkTrlXK2VvgGoakWJiBdfIsVGz6CFzgjNNqZU1hPKV2kyeEaJgLs7RwuiSp2WhLfWBQuLvr2SxVlZnk3N1w==}
    engines: {node: '>=12.13.0'}
    dependencies:
      crypto-js: 4.2.0
      jwt-decode: 3.1.2
    dev: false

  /oidc-token-hash/5.0.3:
    resolution: {integrity: sha512-IF4PcGgzAr6XXSff26Sk/+P4KZFJVuHAJZj3wgO3vX2bMdNVp/QXTP3P7CEm9V1IdG8lDLY3HhiqpsE/nOwpPw==}
    engines: {node: ^10.13.0 || >=12.0.0}

  /on-finished/2.3.0:
    resolution: {integrity: sha512-ikqdkGAAyf/X/gPhXGvfgAytDZtDbr+bkNUJ0N9h5MI/dmdgCs3l6hoHrcUv41sRKew3jIwrp4qQDXiK99Utww==}
    engines: {node: '>= 0.8'}
    dependencies:
      ee-first: 1.1.1
    dev: false

  /on-finished/2.4.1:
    resolution: {integrity: sha512-oVlzkg3ENAhCk2zdv7IJwd/QUD4z2RxRwpkcGY8psCVcCYZNq4wYnVWALHM+brtuJjePWiYF/ClmuDr8Ch5+kg==}
    engines: {node: '>= 0.8'}
    dependencies:
      ee-first: 1.1.1

  /on-headers/1.0.2:
    resolution: {integrity: sha512-pZAE+FJLoyITytdqK0U5s+FIpjN0JP3OzFi/u8Rx+EV5/W+JTWGXG8xFzevE7AjBfDqHv/8vL8qQsIhHnqRkrA==}
    engines: {node: '>= 0.8'}
    dev: false

  /once/1.4.0:
    resolution: {integrity: sha512-lNaJgI+2Q5URQBkccEKHTQOPaXdUxnZZElQTZY0MFUAuaEqe1E+Nyvgdz/aIyNi6Z9MzO5dv1H8n58/GELp3+w==}
    dependencies:
      wrappy: 1.0.2

  /one-time/1.0.0:
    resolution: {integrity: sha512-5DXOiRKwuSEcQ/l0kGCF6Q3jcADFv5tSmRaJck/OqkVFcOzutB134KRSfF0xDrL39MNnqxbHBbUUcjZIhTgb2g==}
    dependencies:
      fn.name: 1.1.0
    dev: false

  /onetime/5.1.2:
    resolution: {integrity: sha512-kbpaSSGJTWdAY5KPVeMOKXSrPtr8C8C7wodJbcsd51jRnmD+GZu8Y0VoU6Dm5Z4vWr0Ig/1NKuWRKf7j5aaYSg==}
    engines: {node: '>=6'}
    dependencies:
      mimic-fn: 2.1.0
    dev: true

  /onetime/6.0.0:
    resolution: {integrity: sha512-1FlR+gjXK7X+AsAHso35MnyN5KqGwJRi/31ft6x0M194ht7S+rWAvd7PHss9xSKMzE0asv1pyIHaJYq+BbacAQ==}
    engines: {node: '>=12'}
    dependencies:
      mimic-fn: 4.0.0
    dev: true

  /ono/4.0.11:
    resolution: {integrity: sha512-jQ31cORBFE6td25deYeD80wxKBMj+zBmHTrVxnc6CKhx8gho6ipmWM5zj/oeoqioZ99yqBls9Z/9Nss7J26G2g==}
    dependencies:
      format-util: 1.0.5
    dev: true

  /open/7.0.0:
    resolution: {integrity: sha512-K6EKzYqnwQzk+/dzJAQSBORub3xlBTxMz+ntpZpH/LyCa1o6KjXhuN+2npAaI9jaSmU3R1Q8NWf4KUWcyytGsQ==}
    engines: {node: '>=8'}
    dependencies:
      is-wsl: 2.2.0
    dev: false

  /open/8.4.2:
    resolution: {integrity: sha512-7x81NCL719oNbsq/3mh+hVrAWmFuEYUqrq/Iw3kUzH8ReypT9QQ0BLoJS7/G9k6N81XjW4qHWtjWwe/9eLy1EQ==}
    engines: {node: '>=12'}
    dependencies:
      define-lazy-prop: 2.0.0
      is-docker: 2.2.1
      is-wsl: 2.2.0

  /open/9.1.0:
    resolution: {integrity: sha512-OS+QTnw1/4vrf+9hh1jc1jnYjzSG4ttTBB8UxOwAnInG3Uo4ssetzC1ihqaIHjLJnA5GGlRl6QlZXOTQhRBUvg==}
    engines: {node: '>=14.16'}
    dependencies:
      default-browser: 4.0.0
      define-lazy-prop: 3.0.0
      is-inside-container: 1.0.0
      is-wsl: 2.2.0
    dev: true

  /opener/1.5.2:
    resolution: {integrity: sha512-ur5UIdyw5Y7yEj9wLzhqXiy6GZ3Mwx0yGI+5sMn2r0N0v3cKJvUmFH5yPP+WXh9e0xfyzyJX95D8l088DNFj7A==}
    hasBin: true
    dev: false

  /openid-client/4.7.4:
    resolution: {integrity: sha512-n+RURXYuR0bBZo9i0pn+CXZSyg5JYQ1nbwEwPQvLE7EcJt/vMZ2iIMjLehl5DvCN53XUoPVZs9KAE5r6d9fxsw==}
    engines: {node: ^10.19.0 || >=12.0.0 < 13 || >=13.7.0 < 14 || >= 14.2.0}
    dependencies:
      aggregate-error: 3.1.0
      got: 11.8.6
      jose: 2.0.6
      lru-cache: 6.0.0
      make-error: 1.3.6
      object-hash: 2.2.0
      oidc-token-hash: 5.0.3

  /optionator/0.8.3:
    resolution: {integrity: sha512-+IW9pACdk3XWmmTXG8m3upGUJst5XRGzxMRjXzAuJ1XnIFNvfhjjIuYkDvysnPQ7qzqVzLt78BCruntqRhWQbA==}
    engines: {node: '>= 0.8.0'}
    dependencies:
      deep-is: 0.1.4
      fast-levenshtein: 2.0.6
      levn: 0.3.0
      prelude-ls: 1.1.2
      type-check: 0.3.2
      word-wrap: 1.2.5
    dev: true

  /optionator/0.9.3:
    resolution: {integrity: sha512-JjCoypp+jKn1ttEFExxhetCKeJt9zhAgAve5FXHixTvFDW/5aEktX9bufBKLRRMdU7bNtpLfcGu94B3cdEJgjg==}
    engines: {node: '>= 0.8.0'}
    dependencies:
      '@aashutoshrathi/word-wrap': 1.2.6
      deep-is: 0.1.4
      fast-levenshtein: 2.0.6
      levn: 0.4.1
      prelude-ls: 1.2.1
      type-check: 0.4.0

  /p-cancelable/1.1.0:
    resolution: {integrity: sha512-s73XxOZ4zpt1edZYZzvhqFa6uvQc1vwUa0K0BdtIZgQMAJj9IbebH+JkgKZc9h+B05PKHLOTl4ajG1BmNrVZlw==}
    engines: {node: '>=6'}
    dev: false

  /p-cancelable/2.1.1:
    resolution: {integrity: sha512-BZOr3nRQHOntUjTrH8+Lh54smKHoHyur8We1V8DSMVrl5A2malOOwuJRnKRDjSnkoeBh4at6BwEnb5I7Jl31wg==}
    engines: {node: '>=8'}

  /p-defer/1.0.0:
    resolution: {integrity: sha512-wB3wfAxZpk2AzOfUMJNL+d36xothRSyj8EXOa4f6GMqYDN9BJaaSISbsk+wS9abmnebVw95C2Kb5t85UmpCxuw==}
    engines: {node: '>=4'}
    dev: false

  /p-finally/1.0.0:
    resolution: {integrity: sha512-LICb2p9CB7FS+0eR1oqWnHhp0FljGLZCWBE9aix0Uye9W8LTQPwMTYVGWQWIw9RdQiDg4+epXQODwIYJtSJaow==}
    engines: {node: '>=4'}
    dev: false

  /p-is-promise/2.1.0:
    resolution: {integrity: sha512-Y3W0wlRPK8ZMRbNq97l4M5otioeA5lm1z7bkNkxCka8HSPjR0xRWmpCmc9utiaLP9Jb1eD8BgeIxTW4AIF45Pg==}
    engines: {node: '>=6'}
    dev: false

  /p-limit/2.3.0:
    resolution: {integrity: sha512-//88mFWSJx8lxCzwdAABTJL2MyWB12+eIY7MDL2SqLmAkeKU9qxRvWuSyTjm3FUmpBEMuFfckAIqEaVGUDxb6w==}
    engines: {node: '>=6'}
    dependencies:
      p-try: 2.2.0

  /p-limit/3.1.0:
    resolution: {integrity: sha512-TYOanM3wGwNGsZN2cVTYPArw454xnXj5qmWF1bEoAc4+cU/ol7GVh7odevjp1FNHduHc3KZMcFduxU5Xc6uJRQ==}
    engines: {node: '>=10'}
    dependencies:
      yocto-queue: 0.1.0

  /p-locate/4.1.0:
    resolution: {integrity: sha512-R79ZZ/0wAxKGu3oYMlz8jy/kbhsNrS7SKZ7PxEHBgJ5+F2mtFW2fK2cOtBh1cHYkQsbzFV7I+EoRKe6Yt0oK7A==}
    engines: {node: '>=8'}
    dependencies:
      p-limit: 2.3.0

  /p-locate/5.0.0:
    resolution: {integrity: sha512-LaNjtRWUBY++zB5nE/NwcaoMylSPk+S+ZHNB1TzdbMJMny6dynpAGt7X/tl/QYq3TIeE6nxHppbo2LGymrG5Pw==}
    engines: {node: '>=10'}
    dependencies:
      p-limit: 3.1.0

  /p-map/3.0.0:
    resolution: {integrity: sha512-d3qXVTF/s+W+CdJ5A29wywV2n8CQQYahlgz2bFiA+4eVNJbHJodPZ+/gXwPGh0bOqA+j8S+6+ckmvLGPk1QpxQ==}
    engines: {node: '>=8'}
    dependencies:
      aggregate-error: 3.1.0

  /p-try/2.2.0:
    resolution: {integrity: sha512-R4nPAVTAU0B9D35/Gk3uJf/7XYbQcyohSKdvAxIRSNghFl4e71hVoGnBNQz9cWaXxO2I10KTC+3jMdvvoKw6dQ==}
    engines: {node: '>=6'}

  /package-hash/4.0.0:
    resolution: {integrity: sha512-whdkPIooSu/bASggZ96BWVvZTRMOFxnyUG5PnTSGKoJE2gd5mbVNmR2Nj20QFzxYYgAXpoqC+AiXzl+UMRh7zQ==}
    engines: {node: '>=8'}
    dependencies:
      graceful-fs: 4.2.11
      hasha: 5.2.2
      lodash.flattendeep: 4.4.0
      release-zalgo: 1.0.0

  /package-json/6.5.0:
    resolution: {integrity: sha512-k3bdm2n25tkyxcjSKzB5x8kfVxlMdgsbPr0GkZcwHsLpba6cBjqCt1KlcChKEvxHIcTB1FVMuwoijZ26xex5MQ==}
    engines: {node: '>=8'}
    dependencies:
      got: 9.6.0
      registry-auth-token: 4.2.2
      registry-url: 5.1.0
      semver: 6.3.1
    dev: false

  /pako/1.0.11:
    resolution: {integrity: sha512-4hLB8Py4zZce5s4yd9XzopqwVv/yGNhV1Bl8NTmCq1763HeK2+EwVTv+leGeL13Dnh2wfbqowVPXCIO0z4taYw==}
    dev: true

  /parent-module/1.0.1:
    resolution: {integrity: sha512-GQ2EWRpQV8/o+Aw8YqtfZZPfNRWZYkbidE9k5rpl/hC3vtHHBfGm2Ifi6qWV+coDGkrUKZAxE3Lot5kcsRlh+g==}
    engines: {node: '>=6'}
    dependencies:
      callsites: 3.1.0

  /parent-require/1.0.0:
    resolution: {integrity: sha512-2MXDNZC4aXdkkap+rBBMv0lUsfJqvX5/2FiYYnfCnorZt3Pk06/IOR5KeaoghgS2w07MLWgjbsnyaq6PdHn2LQ==}
    engines: {node: '>= 0.4.0'}
    dev: false

  /parse-asn1/5.1.6:
    resolution: {integrity: sha512-RnZRo1EPU6JBnra2vGHj0yhp6ebyjBZpmUCLHWiFhxlzvBCCpAuZ7elsBp1PVAbQN0/04VD/19rfzlBSwLstMw==}
    dependencies:
      asn1.js: 5.4.1
      browserify-aes: 1.2.0
      evp_bytestokey: 1.0.3
      pbkdf2: 3.1.2
      safe-buffer: 5.2.1
    dev: true

  /parse-json/4.0.0:
    resolution: {integrity: sha512-aOIos8bujGN93/8Ox/jPLh7RwVnPEysynVFE+fQZyg6jKELEHwzgKdLRFHUgXJL6kylijVSBC4BvN9OmsB48Rw==}
    engines: {node: '>=4'}
    dependencies:
      error-ex: 1.3.2
      json-parse-better-errors: 1.0.2

  /parse-path/7.0.0:
    resolution: {integrity: sha512-Euf9GG8WT9CdqwuWJGdf3RkUcTBArppHABkO7Lm8IzRQp0e2r/kkFnmhu4TSK30Wcu5rVAZLmfPKSBBi9tWFog==}
    dependencies:
      protocols: 2.0.1

  /parse-url/8.1.0:
    resolution: {integrity: sha512-xDvOoLU5XRrcOZvnI6b8zA6n9O9ejNk/GExuz1yBuWUGn9KA97GI6HTs6u02wKara1CeVmZhH+0TZFdWScR89w==}
    dependencies:
      parse-path: 7.0.0

  /parse5/6.0.1:
    resolution: {integrity: sha512-Ofn/CTFzRGTTxwpNEs9PP93gXShHcTq255nzRYSKe8AkVpZY7e1fpmTfOyoIvjP5HG7Z2ZM7VS9PPhQGW2pOpw==}
    dev: true

  /parseurl/1.3.3:
    resolution: {integrity: sha512-CiyeOxFT/JZyN5m0z9PfXw4SCBJ6Sygz1Dpl0wqjlhDEGGBP1GnsUVEL0p63hoG1fcj3fHynXi9NYO4nWOL+qQ==}
    engines: {node: '>= 0.8'}

  /path-browserify/1.0.1:
    resolution: {integrity: sha512-b7uo2UCUOYZcnF/3ID0lulOJi/bafxa1xPe7ZPsammBSpjSWQkjNxlt635YGS2MiR9GjvuXCtz2emr3jbsz98g==}
    dev: true

  /path-equal/1.2.5:
    resolution: {integrity: sha512-i73IctDr3F2W+bsOWDyyVm/lqsXO47aY9nsFZUjTT/aljSbkxHxxCoyZ9UUrM8jK0JVod+An+rl48RCsvWM+9g==}
    dev: true

  /path-exists/4.0.0:
    resolution: {integrity: sha512-ak9Qy5Q7jYb2Wwcey5Fpvg2KoAc/ZIhLSLOSBmRmygPsGwkVVt0fZa0qrtMz+m6tJTAHfZQ8FnmB4MG4LWy7/w==}
    engines: {node: '>=8'}

  /path-is-absolute/1.0.1:
    resolution: {integrity: sha512-AVbw3UJ2e9bq64vSaS9Am0fje1Pa8pbGqTTsmXfaIiMpnr5DlDhfJOuLj9Sf95ZPVDAUerDfEk88MPmPe7UCQg==}
    engines: {node: '>=0.10.0'}

  /path-key/2.0.1:
    resolution: {integrity: sha512-fEHGKCSmUSDPv4uoj8AlD+joPlq3peND+HRYyxFz4KPw4z926S/b8rIuFs2FYJg3BwsxJf6A9/3eIdLaYC+9Dw==}
    engines: {node: '>=4'}

  /path-key/3.1.1:
    resolution: {integrity: sha512-ojmeN0qd+y0jszEtoY48r0Peq5dwMEkIlCOu6Q5f41lfkswXuKtYrhgoTpLnyIcHm24Uhqx+5Tqm2InSwLhE6Q==}
    engines: {node: '>=8'}

  /path-key/4.0.0:
    resolution: {integrity: sha512-haREypq7xkM7ErfgIyA0z+Bj4AGKlMSdlQE2jvJo6huWD1EdkKYV+G/T4nq0YEF2vgTT8kqMFKo1uHn950r4SQ==}
    engines: {node: '>=12'}
    dev: true

  /path-parse/1.0.7:
    resolution: {integrity: sha512-LDJzPVEEEPR+y48z93A0Ed0yXb8pAByGWo/k5YYdYgpY2/2EsOsksJrq7lOHxryrVOn1ejG6oAp8ahvOIQD8sw==}

  /path-scurry/1.10.2:
    resolution: {integrity: sha512-7xTavNy5RQXnsjANvVvMkEjvloOinkAjv/Z6Ildz9v2RinZ4SBKTWFOVRbaF8p0vpHnyjV/UwNDdKuUv6M5qcA==}
    engines: {node: '>=16 || 14 >=14.17'}
    dependencies:
      lru-cache: 10.2.0
      minipass: 7.0.4

  /path-to-regexp/0.1.7:
    resolution: {integrity: sha512-5DFkuoqlv1uYQKxy8omFBeJPQcdoE07Kv2sferDCrAq1ohOU+MSDswDIbnx3YAM60qIOnYa53wBhXW0EbMonrQ==}

  /path-to-regexp/2.4.0:
    resolution: {integrity: sha512-G6zHoVqC6GGTQkZwF4lkuEyMbVOjoBKAEybQUypI1WTkqinCOrq2x6U2+phkJ1XsEMTy4LjtwPI7HW+NVrRR2w==}
    dev: true

  /path-to-regexp/6.2.1:
    resolution: {integrity: sha512-JLyh7xT1kizaEvcaXOQwOc2/Yhw6KZOvPf1S8401UyLk86CU79LN3vl7ztXGm/pZ+YjoyAJ4rxmHwbkBXJX+yw==}

  /path-type/3.0.0:
    resolution: {integrity: sha512-T2ZUsdZFHgA3u4e5PfPbjd7HDDpxPnQb5jN0SrDsjNSuVXHJqtwTnWqG0B1jZrgmJ/7lj1EmVIByWt1gxGkWvg==}
    engines: {node: '>=4'}
    dependencies:
      pify: 3.0.0

  /path-type/4.0.0:
    resolution: {integrity: sha512-gDKb8aZMDeD/tZWs9P6+q0J9Mwkdl6xMV8TjnGP3qJVJ06bdMgkbBlLU8IdfOsIsFz2BW1rNVT3XuNEl8zPAvw==}
    engines: {node: '>=8'}

  /pathval/1.1.1:
    resolution: {integrity: sha512-Dp6zGqpTdETdR63lehJYPeIOqpiNBNtc7BpWSLrOje7UaIsE5aY92r/AunQA7rsXvet3lrJ3JnZX29UPTKXyKQ==}

  /pbkdf2/3.1.2:
    resolution: {integrity: sha512-iuh7L6jA7JEGu2WxDwtQP1ddOpaJNC4KlDEFfdQajSGgGPNi4OyDc2R7QnbY2bR9QjBVGwgvTdNJZoE7RaxUMA==}
    engines: {node: '>=0.12'}
    dependencies:
      create-hash: 1.2.0
      create-hmac: 1.1.7
      ripemd160: 2.0.2
      safe-buffer: 5.2.1
      sha.js: 2.4.11
    dev: true

  /pend/1.2.0:
    resolution: {integrity: sha512-F3asv42UuXchdzt+xXqfW1OGlVBe+mxa2mqI0pg5yAHZPvFmY3Y6drSf/GQ1A86WgWEN9Kzh/WrgKa6iGcHXLg==}

  /performance-now/2.1.0:
    resolution: {integrity: sha512-7EAHlyLHI56VEIdK57uwHdHKIaAGbnXPiw0yWbarQZOKaKpvUIgW0jWRVLiatnM+XXlSwsanIBH/hzGMJulMow==}
    dev: true

  /pg-connection-string/2.6.2:
    resolution: {integrity: sha512-ch6OwaeaPYcova4kKZ15sbJ2hKb/VP48ZD2gE7i1J+L4MspCtBMAx8nMgz7bksc7IojCIIWuEhHibSMFH8m8oA==}
    dev: false

  /picocolors/1.0.0:
    resolution: {integrity: sha512-1fygroTLlHu66zi26VoTDv8yRgm0Fccecssto+MhsZ0D/DGW2sm8E8AjW7NU5VVTRt5GxbeZ5qBuJr+HyLYkjQ==}

  /picomatch/2.3.1:
    resolution: {integrity: sha512-JU3teHTNjmE2VCGFzuY8EXzCDVwEqB2a8fsIvwaStHhAWJEeVd1o1QD80CU6+ZdEXXSLbSsuLwJjkCBWqRQUVA==}
    engines: {node: '>=8.6'}

  /pidtree/0.3.1:
    resolution: {integrity: sha512-qQbW94hLHEqCg7nhby4yRC7G2+jYHY4Rguc2bjw7Uug4GIJuu1tvf2uHaZv5Q8zdt+WKJ6qK1FOI6amaWUo5FA==}
    engines: {node: '>=0.10'}
    hasBin: true
    dev: true

  /pify/3.0.0:
    resolution: {integrity: sha512-C3FsVNH1udSEX48gGX1xfvwTWfsYWj5U+8/uK15BGzIGrKoUpghX8hWZwa/OFnakBiiVNmBvemTJR5mcy7iPcg==}
    engines: {node: '>=4'}

  /pkg-dir/4.2.0:
    resolution: {integrity: sha512-HRDzbaKjC+AOWVXxAU/x54COGeIv9eb+6CkDSQoNTt4XyWoIJvuPsXizxu/Fr23EiekbtZwmh1IcIG/l/a10GQ==}
    engines: {node: '>=8'}
    dependencies:
      find-up: 4.1.0

  /platform/1.3.6:
    resolution: {integrity: sha512-fnWVljUchTro6RiCFvCXBbNhJc2NijN7oIQxbwsyL0buWJPG85v81ehlHI9fXrJsMNgTofEoWIQeClKpgxFLrg==}
    dev: true

  /playwright-core/1.35.1:
    resolution: {integrity: sha512-pNXb6CQ7OqmGDRspEjlxE49w+4YtR6a3X6mT1hZXeJHWmsEz7SunmvZeiG/+y1yyMZdHnnn73WKYdtV1er0Xyg==}
    engines: {node: '>=16'}
    hasBin: true
    dev: false

  /playwright/1.35.1:
    resolution: {integrity: sha512-NbwBeGJLu5m7VGM0+xtlmLAH9VUfWwYOhUi/lSEDyGg46r1CA9RWlvoc5yywxR9AzQb0mOCm7bWtOXV7/w43ZA==}
    engines: {node: '>=16'}
    hasBin: true
    requiresBuild: true
    dependencies:
      playwright-core: 1.35.1
    dev: false

  /postcss/8.4.33:
    resolution: {integrity: sha512-Kkpbhhdjw2qQs2O2DGX+8m5OVqEcbB9HRBvuYM9pgrjEFUg30A9LmXNlTAUj4S9kgtGyrMbTzVjH7E+s5Re2yg==}
    engines: {node: ^10 || ^12 || >=14}
    dependencies:
      nanoid: 3.3.7
      picocolors: 1.0.0
      source-map-js: 1.0.2
    dev: true

  /postinstall-build/5.0.3:
    resolution: {integrity: sha512-vPvPe8TKgp4FLgY3+DfxCE5PIfoXBK2lyLfNCxsRbDsV6vS4oU5RG/IWxrblMn6heagbnMED3MemUQllQ2bQUg==}
    deprecated: postinstall-build's behavior is now built into npm! You should migrate off of postinstall-build and use the new `prepare` lifecycle script with npm 5.0.0 or greater.
    hasBin: true

  /prebuild-install/7.1.1:
    resolution: {integrity: sha512-jAXscXWMcCK8GgCoHOfIr0ODh5ai8mj63L2nWrjuAgXE6tDyYGnx4/8o/rCgU+B4JSyZBKbeZqzhtwtC3ovxjw==}
    engines: {node: '>=10'}
    hasBin: true
    dependencies:
      detect-libc: 2.0.2
      expand-template: 2.0.3
      github-from-package: 0.0.0
      minimist: 1.2.8
      mkdirp-classic: 0.5.3
      napi-build-utils: 1.0.2
      node-abi: 3.54.0
      pump: 3.0.0
      rc: 1.2.8
      simple-get: 4.0.1
      tar-fs: 2.1.1
      tunnel-agent: 0.6.0
    dev: false

  /prelude-ls/1.1.2:
    resolution: {integrity: sha512-ESF23V4SKG6lVSGZgYNpbsiaAkdab6ZgOxe52p7+Kid3W3u3bxR4Vfd/o21dmN7jSt0IwgZ4v5MUd26FEtXE9w==}
    engines: {node: '>= 0.8.0'}
    dev: true

  /prelude-ls/1.2.1:
    resolution: {integrity: sha512-vkcDPrRZo1QZLbn5RLGPpg/WmIQ65qoWWhcGKf/b5eplkkarX0m9z8ppCat4mlOqUsWpyNuYgO3VRyrYHSzX5g==}
    engines: {node: '>= 0.8.0'}

  /prepend-http/2.0.0:
    resolution: {integrity: sha512-ravE6m9Atw9Z/jjttRUZ+clIXogdghyZAuWJ3qEzjT+jI/dL1ifAqhZeC5VHzQp1MSt1+jxKkFNemj/iO7tVUA==}
    engines: {node: '>=4'}
    dev: false

  /prettier/3.2.5:
    resolution: {integrity: sha512-3/GWa9aOC0YeD7LUfvOG2NiDyhOWRvt1k+rcKhOuYnMY24iiCphgneUfJDyFXd6rZCAnuLBv6UeAULtrhT/F4A==}
    engines: {node: '>=14'}
    hasBin: true
    dev: true

  /pretty-format/21.2.1:
    resolution: {integrity: sha512-ZdWPGYAnYfcVP8yKA3zFjCn8s4/17TeYH28MXuC8vTp0o21eXjbFGcOAXZEaDaOFJjc3h2qa7HQNHNshhvoh2A==}
    dependencies:
      ansi-regex: 3.0.1
      ansi-styles: 3.2.1

  /probe.gl/3.6.0:
    resolution: {integrity: sha512-19JydJWI7+DtR4feV+pu4Mn1I5TAc0xojuxVgZdXIyfmTLfUaFnk4OloWK1bKbPtkgGKLr2lnbnCXmpZEcEp9g==}
    dependencies:
      '@babel/runtime': 7.23.8
      '@probe.gl/env': 3.6.0
      '@probe.gl/log': 3.6.0
      '@probe.gl/stats': 3.6.0
    dev: false

  /process-nextick-args/2.0.1:
    resolution: {integrity: sha512-3ouUOpQhtgrbOa17J7+uxOTpITYWaGP7/AhoR3+A+/1e9skrzelGi/dXzEYyvbxubEF6Wn2ypscTKiKJFFn1ag==}

  /process-on-spawn/1.0.0:
    resolution: {integrity: sha512-1WsPDsUSMmZH5LeMLegqkPDrsGgsWwk1Exipy2hvB0o/F0ASzbpIctSCcZIK1ykJvtTJULEH+20WOFjMvGnCTg==}
    engines: {node: '>=8'}
    dependencies:
      fromentries: 1.3.2

  /process/0.11.10:
    resolution: {integrity: sha512-cdGef/drWFoydD1JsMzuFf8100nZl+GT+yacc2bEced5f9Rjk4z+WtFUTBu9PhOi9j/jfmBPu0mMEY4wIdAF8A==}
    engines: {node: '>= 0.6.0'}
    dev: false

  /progress/2.0.3:
    resolution: {integrity: sha512-7PiHtLll5LdnKIMw100I+8xJXR5gW2QwWYkT6iJva0bXitZKa/XMrSbdmg3r2Xnaidz9Qumd0VPaMrZlF9V9sA==}
    engines: {node: '>=0.4.0'}

  /prop-types/15.8.1:
    resolution: {integrity: sha512-oj87CgZICdulUohogVAR7AjlC0327U4el4L6eAvOqCeudMDVU0NThNaV+b9Df4dXgSP1gXMTnPdhfe/2qDH5cg==}
    dependencies:
      loose-envify: 1.4.0
      object-assign: 4.1.1
      react-is: 16.13.1

  /propagate/2.0.1:
    resolution: {integrity: sha512-vGrhOavPSTz4QVNuBNdcNXePNdNMaO1xj9yBeH1ScQPjk/rhg9sSlCXPhMkFuaNNW/syTvYqsnbIJxMBfRbbag==}
    engines: {node: '>= 8'}
    dev: true

  /protocols/2.0.1:
    resolution: {integrity: sha512-/XJ368cyBJ7fzLMwLKv1e4vLxOju2MNAIokcr7meSaNcVbWz/CPcW22cP04mwxOErdA5mwjA8Q6w/cdAQxVn7Q==}

  /proxy-addr/2.0.7:
    resolution: {integrity: sha512-llQsMLSUDUPT44jdrU/O37qlnifitDP+ZwrmmZcoSKyLKvtZxpyV0n2/bD/N4tBAAZ/gJEdZU7KMraoK1+XYAg==}
    engines: {node: '>= 0.10'}
    dependencies:
      forwarded: 0.2.0
      ipaddr.js: 1.9.1

  /proxy-from-env/1.1.0:
    resolution: {integrity: sha512-D+zkORCbA9f1tdWRK0RaCR3GPv50cMxcrz4X8k5LTSUD1Dkw47mKJEZQNunItRTkWwgtaUSo1RVFRIG9ZXiFYg==}

  /pseudomap/1.0.2:
    resolution: {integrity: sha512-b/YwNhb8lk1Zz2+bXXpS/LK9OisiZZ1SNsSLxN1x2OXVEhW2Ckr/7mWE5vrC1ZTiJlD9g19jWszTmJsB+oEpFQ==}

  /psl/1.9.0:
    resolution: {integrity: sha512-E/ZsdU4HLs/68gYzgGTkMicWTLPdAftJLfJFlLUAAKZGkStNU72sZjT66SnMDVOfOWY/YAoiD7Jxa9iHvngcag==}

  /pstree.remy/1.1.8:
    resolution: {integrity: sha512-77DZwxQmxKnu3aR542U+X8FypNzbfJ+C5XQDk3uWjWxn6151aIMGthWYRXTqT1E5oJvg+ljaa2OJi+VfvCOQ8w==}
    dev: false

  /public-encrypt/4.0.3:
    resolution: {integrity: sha512-zVpa8oKZSz5bTMTFClc1fQOnyyEzpl5ozpi1B5YcvBrdohMjH2rfsBtyXcuNuwjsDIXmBYlF2N5FlJYhR29t8Q==}
    dependencies:
      bn.js: 4.12.0
      browserify-rsa: 4.1.0
      create-hash: 1.2.0
      parse-asn1: 5.1.6
      randombytes: 2.1.0
      safe-buffer: 5.2.1
    dev: true

  /pump/3.0.0:
    resolution: {integrity: sha512-LwZy+p3SFs1Pytd/jYct4wpv49HiYCqd9Rlc5ZVdk0V+8Yzv6jR5Blk3TRmPL1ft69TxP0IMZGJ+WPFU2BFhww==}
    dependencies:
      end-of-stream: 1.4.4
      once: 1.4.0

  /punycode/1.3.2:
    resolution: {integrity: sha512-RofWgt/7fL5wP1Y7fxE7/EmTLzQVnB0ycyibJ0OOHIlJqTNzglYFxVwETOcIoJqJmpDXJ9xImDv+Fq34F/d4Dw==}
    dev: false

  /punycode/2.3.1:
    resolution: {integrity: sha512-vYt7UD1U9Wg6138shLtLOvdAu+8DsC/ilFtEVHcH+wydcSpNE20AfSOduf6MkRFahL5FY7X1oU7nKVZFtfq8Fg==}
    engines: {node: '>=6'}

  /pupa/2.1.1:
    resolution: {integrity: sha512-l1jNAspIBSFqbT+y+5FosojNpVpF94nlI+wDUpqP9enwOTfHx9f0gh5nB96vl+6yTpsJsypeNrwfzPrKuHB41A==}
    engines: {node: '>=8'}
    dependencies:
      escape-goat: 2.1.1
    dev: false

  /puppeteer/13.7.0:
    resolution: {integrity: sha512-U1uufzBjz3+PkpCxFrWzh4OrMIdIb2ztzCu0YEPfRHjHswcSwHZswnK+WdsOQJsRV8WeTg3jLhJR4D867+fjsA==}
    engines: {node: '>=10.18.1'}
    deprecated: < 21.3.7 is no longer supported
    requiresBuild: true
    dependencies:
      cross-fetch: 3.1.5
      debug: 4.3.4
      devtools-protocol: 0.0.981744
      extract-zip: 2.0.1
      https-proxy-agent: 5.0.1
      pkg-dir: 4.2.0
      progress: 2.0.3
      proxy-from-env: 1.1.0
      rimraf: 3.0.2
      tar-fs: 2.1.1
      unbzip2-stream: 1.4.3
      ws: 8.5.0
    transitivePeerDependencies:
      - bufferutil
      - encoding
      - supports-color
      - utf-8-validate

  /puppeteer/15.5.0:
    resolution: {integrity: sha512-+vZPU8iBSdCx1Kn5hHas80fyo0TiVyMeqLGv/1dygX2HKhAZjO9YThadbRTCoTYq0yWw+w/CysldPsEekDtjDQ==}
    engines: {node: '>=14.1.0'}
    deprecated: < 21.3.7 is no longer supported
    requiresBuild: true
    dependencies:
      cross-fetch: 3.1.5
      debug: 4.3.4
      devtools-protocol: 0.0.1019158
      extract-zip: 2.0.1
      https-proxy-agent: 5.0.1
      pkg-dir: 4.2.0
      progress: 2.0.3
      proxy-from-env: 1.1.0
      rimraf: 3.0.2
      tar-fs: 2.1.1
      unbzip2-stream: 1.4.3
      ws: 8.8.0
    transitivePeerDependencies:
      - bufferutil
      - encoding
      - supports-color
      - utf-8-validate

  /qs/6.11.0:
    resolution: {integrity: sha512-MvjoMCJwEarSbUYk5O+nmoSzSutSsTwF85zcHPQ9OrlFoZOYIjaqBAJIqIXjptyD5vThxGq52Xu/MaJzRkIk4Q==}
    engines: {node: '>=0.6'}
    dependencies:
      side-channel: 1.0.4

  /qs/6.11.2:
    resolution: {integrity: sha512-tDNIz22aBzCDxLtVH++VnTfzxlfeK5CbqohpSqpJgj1Wg/cQbStNAz3NuqCs5vV+pjBsK4x4pN9HlVh7rcYRiA==}
    engines: {node: '>=0.6'}
    dependencies:
      side-channel: 1.0.4

  /querystring/0.2.0:
    resolution: {integrity: sha512-X/xY82scca2tau62i9mDyU9K+I+djTMUsvwf7xnUX5GLvVzgJybOJf4Y6o9Zx3oJK/LSXg5tTZBjwzqVPaPO2g==}
    engines: {node: '>=0.4.x'}
    deprecated: The querystring API is considered Legacy. new code should use the URLSearchParams API instead.

  /querystringify/2.2.0:
    resolution: {integrity: sha512-FIqgj2EUvTa7R50u0rGsyTftzjYmv/a3hO345bZNrqabNqjtgiDMgmo4mkUjd+nzU5oF3dClKqFIPUKybUyqoQ==}

  /queue-microtask/1.2.3:
    resolution: {integrity: sha512-NuaNSa6flKT5JaSYQzJok04JzTL1CA6aGhv5rfLW3PgqA+M2ChpZQnAC8h8i4ZFkBS8X5RqkDBHA7r4hej3K9A==}

  /quick-lru/5.1.1:
    resolution: {integrity: sha512-WuyALRjWPDGtt/wzJiadO5AXY+8hZ80hVpe6MyivgraREW751X3SbhRvG3eLKOYN+8VEvqLcf3wdnt44Z4S4SA==}
    engines: {node: '>=10'}

  /raf/3.4.0:
    resolution: {integrity: sha512-pDP/NMRAXoTfrhCfyfSEwJAKLaxBU9eApMeBPB1TkDouZmvPerIClV8lTAd+uF8ZiTaVl69e1FCxQrAd/VTjGw==}
    dependencies:
      performance-now: 2.1.0
    dev: true

  /randexp/0.5.3:
    resolution: {integrity: sha512-U+5l2KrcMNOUPYvazA3h5ekF80FHTUG+87SEAmHZmolh1M+i/WyTCxVzmi+tidIa1tM4BSe8g2Y/D3loWDjj+w==}
    engines: {node: '>=4'}
    dependencies:
      drange: 1.1.1
      ret: 0.2.2
    dev: true

  /random-bytes/1.0.0:
    resolution: {integrity: sha512-iv7LhNVO047HzYR3InF6pUcUsPQiHTM1Qal51DcGSuZFBil1aBBWG5eHPNek7bvILMaYJ/8RU1e8w1AMdHmLQQ==}
    engines: {node: '>= 0.8'}
    dev: false

  /randombytes/2.1.0:
    resolution: {integrity: sha512-vYl3iOX+4CKUWuxGi9Ukhie6fsqXqS9FE2Zaic4tNFD2N2QQaXOMFbuKK4QmDHC0JO6B1Zp41J0LpT0oR68amQ==}
    dependencies:
      safe-buffer: 5.2.1

  /randomfill/1.0.4:
    resolution: {integrity: sha512-87lcbR8+MhcWcUiQ+9e+Rwx8MyR2P7qnt15ynUlbm3TU/fjbgz4GsvfSUDTemtCCtVCqb4ZcEFlyPNTh9bBTLw==}
    dependencies:
      randombytes: 2.1.0
      safe-buffer: 5.2.1
    dev: true

  /range-parser/1.2.1:
    resolution: {integrity: sha512-Hrgsx+orqoygnmhFbKaHE6c296J+HTAQXoxEF6gNupROmmGJRoyzfG3ccAveqCBrwr/2yxQ5BVd/GTl5agOwSg==}
    engines: {node: '>= 0.6'}

  /raw-body/2.5.1:
    resolution: {integrity: sha512-qqJBtEyVgS0ZmPGdCFPWJ3FreoqvG4MVQln/kCgF7Olq95IbOp0/BWyMwbdtn4VTvkM8Y7khCQ2Xgk/tcrCXig==}
    engines: {node: '>= 0.8'}
    dependencies:
      bytes: 3.1.2
      http-errors: 2.0.0
      iconv-lite: 0.4.24
      unpipe: 1.0.0

  /raw-body/2.5.2:
    resolution: {integrity: sha512-8zGqypfENjCIqGhgXToC8aB2r7YrBX+AQAfIPs/Mlk+BtPTztOvTS01NRW/3Eh60J+a48lt8qsCzirQ6loCVfA==}
    engines: {node: '>= 0.8'}
    dependencies:
      bytes: 3.1.2
      http-errors: 2.0.0
      iconv-lite: 0.4.24
      unpipe: 1.0.0
    dev: false

  /rc/1.2.8:
    resolution: {integrity: sha512-y3bGgqKj3QBdxLbLkomlohkvsA8gdAiUQlSBJnBhfn+BPxg4bc62d8TcBW15wavDfgexCgccckhcZvywyQYPOw==}
    hasBin: true
    dependencies:
      deep-extend: 0.6.0
      ini: 1.3.8
      minimist: 1.2.8
      strip-json-comments: 2.0.1
    dev: false

  /react-is/16.13.1:
    resolution: {integrity: sha512-24e6ynE2H+OKt4kqsOvNd8kBpV65zoxbA4BVsEOB3ARVWQki/DHzaUoC5KuON/BiccDaCCTZBuOcfZs70kR8bQ==}

  /react/18.0.0:
    resolution: {integrity: sha512-x+VL6wbT4JRVPm7EGxXhZ8w8LTROaxPXOqhlGyVSrv0sB1jkyFGgXxJ8LVoPRLvPR6/CIZGFmfzqUa2NYeMr2A==}
    engines: {node: '>=0.10.0'}
    dependencies:
      loose-envify: 1.4.0
    dev: true

  /read-pkg/3.0.0:
    resolution: {integrity: sha512-BLq/cCO9two+lBgiTYNqD6GdtK8s4NpaWrl6/rCO9w0TUS8oJl7cmToOZfRYllKTISY6nt1U7jQ53brmKqY6BA==}
    engines: {node: '>=4'}
    dependencies:
      load-json-file: 4.0.0
      normalize-package-data: 2.5.0
      path-type: 3.0.0

  /readable-stream/2.3.8:
    resolution: {integrity: sha512-8p0AUk4XODgIewSi0l8Epjs+EVnWiK7NoDIEGU0HhE7+ZyY8D1IMY7odu5lRrFXGg71L15KG8QrPmum45RTtdA==}
    dependencies:
      core-util-is: 1.0.3
      inherits: 2.0.4
      isarray: 1.0.0
      process-nextick-args: 2.0.1
      safe-buffer: 5.1.2
      string_decoder: 1.1.1
      util-deprecate: 1.0.2

  /readable-stream/3.6.2:
    resolution: {integrity: sha512-9u/sniCrY3D5WdsERHzHE4G2YCXqoG5FTHUiCC4SIbr6XcLZBY05ya9EKjYek9O5xOAwjGq+1JdGBAS7Q9ScoA==}
    engines: {node: '>= 6'}
    dependencies:
      inherits: 2.0.4
      string_decoder: 1.3.0
      util-deprecate: 1.0.2

  /readable-stream/4.5.2:
    resolution: {integrity: sha512-yjavECdqeZ3GLXNgRXgeQEdz9fvDDkNKyHnbHRFtOr7/LcfgBcmct7t/ET+HaCTqfh06OzoAxrkN/IfjJBVe+g==}
    engines: {node: ^12.22.0 || ^14.17.0 || >=16.0.0}
    dependencies:
      abort-controller: 3.0.0
      buffer: 6.0.3
      events: 3.3.0
      process: 0.11.10
      string_decoder: 1.3.0
    dev: false

  /readdirp/3.6.0:
    resolution: {integrity: sha512-hOS089on8RduqdbhvQ5Z37A0ESjsqz6qnRcffsMU3495FuTdqSm+7bhJ29JvIOsBDEEnan5DPu9t3To9VRlMzA==}
    engines: {node: '>=8.10.0'}
    dependencies:
      picomatch: 2.3.1

  /rechoir/0.8.0:
    resolution: {integrity: sha512-/vxpCXddiX8NGfGO/mTafwjq4aFa/71pvamip0++IQk3zG8cbCj0fifNPrjjF1XMXUne91jL9OoxmdykoEtifQ==}
    engines: {node: '>= 10.13.0'}
    dependencies:
      resolve: 1.22.8
    dev: true

  /reflect-metadata/0.1.13:
    resolution: {integrity: sha512-Ts1Y/anZELhSsjMcU605fU9RE4Oi3p5ORujwbIKXfWa+0Zxs510Qrmrce5/Jowq3cHSZSJqBjypxmHarc+vEWg==}
    dev: false

  /reflect.getprototypeof/1.0.4:
    resolution: {integrity: sha512-ECkTw8TmJwW60lOTR+ZkODISW6RQ8+2CL3COqtiJKLd6MmB45hN51HprHFziKLGkAuTGQhBb91V8cy+KHlaCjw==}
    engines: {node: '>= 0.4'}
    dependencies:
      call-bind: 1.0.5
      define-properties: 1.2.1
      es-abstract: 1.22.3
      get-intrinsic: 1.2.2
      globalthis: 1.0.3
      which-builtin-type: 1.1.3

  /regenerator-runtime/0.14.1:
    resolution: {integrity: sha512-dYnhHh0nJoMfnkZs6GmmhFknAGRrLznOu5nc9ML+EJxGvrx6H7teuevqVqCuPcPK//3eDrrjQhehXVx9cnkGdw==}

  /regexp.prototype.flags/1.5.1:
    resolution: {integrity: sha512-sy6TXMN+hnP/wMy+ISxg3krXx7BAtWVO4UouuCN/ziM9UEne0euamVNafDfvC83bRNr95y0V5iijeDQFUNpvrg==}
    engines: {node: '>= 0.4'}
    dependencies:
      call-bind: 1.0.5
      define-properties: 1.2.1
      set-function-name: 2.0.1

  /registry-auth-token/4.2.2:
    resolution: {integrity: sha512-PC5ZysNb42zpFME6D/XlIgtNGdTl8bBOCw90xQLVMpzuuubJKYDWFAEuUNc+Cn8Z8724tg2SDhDRrkVEsqfDMg==}
    engines: {node: '>=6.0.0'}
    dependencies:
      rc: 1.2.8
    dev: false

  /registry-url/5.1.0:
    resolution: {integrity: sha512-8acYXXTI0AkQv6RAOjE3vOaIXZkT9wo4LOFbBKYQEEnnMNBpKqdUrI6S4NT0KPIo/WVvJ5tE/X5LF/TQUf0ekw==}
    engines: {node: '>=8'}
    dependencies:
      rc: 1.2.8
    dev: false

  /release-zalgo/1.0.0:
    resolution: {integrity: sha512-gUAyHVHPPC5wdqX/LG4LWtRYtgjxyX78oanFNTMMyFEfOqdC54s3eE82imuWKbOeqYht2CrNf64Qb8vgmmtZGA==}
    engines: {node: '>=4'}
    dependencies:
      es6-error: 4.1.1

  /require-directory/2.1.1:
    resolution: {integrity: sha512-fGxEI7+wsG9xrvdjsrlmL22OMTTiHRwAMroiEeMgq8gzoLC/PQr7RsRDSTLUg/bZAZtF+TVIkHc6/4RIKrui+Q==}
    engines: {node: '>=0.10.0'}

  /require-from-string/2.0.2:
    resolution: {integrity: sha512-Xf0nWe6RseziFMu+Ap9biiUbmplq6S9/p+7w7YXP/JBHhrUDDUhwa+vANyubuqfZWTveU//DYVGsDG7RKL/vEw==}
    engines: {node: '>=0.10.0'}
    dev: false

  /require-main-filename/2.0.0:
    resolution: {integrity: sha512-NKN5kMDylKuldxYLSUfrbo5Tuzh4hd+2E8NPPX02mZtn1VuREQToYe/ZdlJy+J3uCpfaiGF05e7B8W0iXbQHmg==}

  /requireindex/1.1.0:
    resolution: {integrity: sha512-LBnkqsDE7BZKvqylbmn7lTIVdpx4K/QCduRATpO5R+wtPmky/a8pN1bO2D6wXppn1497AJF9mNjqAXr6bdl9jg==}
    engines: {node: '>=0.10.5'}

  /requires-port/1.0.0:
    resolution: {integrity: sha512-KigOCHcocU3XODJxsu8i/j8T9tzT4adHiecwORRQ0ZZFcp7ahwXuRU1m+yuO90C5ZUyGeGfocHDI14M3L3yDAQ==}

  /resolve-alpn/1.2.1:
    resolution: {integrity: sha512-0a1F4l73/ZFZOakJnQ3FvkJ2+gSTQWz/r2KE5OdDY0TxPm5h4GkqkWWfM47T7HsbnOtcJVEF4epCVy6u7Q3K+g==}

  /resolve-cwd/3.0.0:
    resolution: {integrity: sha512-OrZaX2Mb+rJCpH/6CpSqt9xFVpN++x01XnN2ie9g6P5/3xelLAkXWVADpdz1IHD/KFfEXyE6V0U01OQ3UO2rEg==}
    engines: {node: '>=8'}
    dependencies:
      resolve-from: 5.0.0
    dev: true

  /resolve-from/4.0.0:
    resolution: {integrity: sha512-pb/MYmXstAkysRFx8piNI1tGFNQIFA3vkE3Gq4EuA1dF6gHp/+vgZqsCGJapvy8N3Q+4o7FwvquPJcnZ7RYy4g==}
    engines: {node: '>=4'}

  /resolve-from/5.0.0:
    resolution: {integrity: sha512-qYg9KP24dD5qka9J47d0aVky0N+b4fTU89LN9iDnjB5waksiC49rvMB0PrUJQGoTmH50XPiqOvAjDfaijGxYZw==}
    engines: {node: '>=8'}

  /resolve/1.19.0:
    resolution: {integrity: sha512-rArEXAgsBG4UgRGcynxWIWKFvh/XZCcS8UJdHhwy91zwAvCZIbcs+vAbflgBnNjYMs/i/i+/Ux6IZhML1yPvxg==}
    dependencies:
      is-core-module: 2.13.1
      path-parse: 1.0.7

  /resolve/1.22.8:
    resolution: {integrity: sha512-oKWePCxqpd6FlLvGV1VU0x7bkPmmCNolxzjMf4NczoDnQcIWrAF+cPtZn5i6n+RfD2d9i0tzpKnG6Yk168yIyw==}
    hasBin: true
    dependencies:
      is-core-module: 2.13.1
      path-parse: 1.0.7
      supports-preserve-symlinks-flag: 1.0.0

  /resolve/2.0.0-next.5:
    resolution: {integrity: sha512-U7WjGVG9sH8tvjW5SmGbQuui75FiyjAX72HX15DwBBwF9dNiQZRQAg9nnPhYy+TUnE0+VcrttuvNI8oSxZcocA==}
    hasBin: true
    dependencies:
      is-core-module: 2.13.1
      path-parse: 1.0.7
      supports-preserve-symlinks-flag: 1.0.0

  /responselike/1.0.2:
    resolution: {integrity: sha512-/Fpe5guzJk1gPqdJLJR5u7eG/gNY4nImjbRDaVWVMRhne55TCmj2i9Q+54PBRfatRC8v/rIiv9BN0pMd9OV5EQ==}
    dependencies:
      lowercase-keys: 1.0.1
    dev: false

  /responselike/2.0.1:
    resolution: {integrity: sha512-4gl03wn3hj1HP3yzgdI7d3lCkF95F21Pz4BPGvKHinyQzALR5CapwC8yIi0Rh58DEMQ/SguC03wFj2k0M/mHhw==}
    dependencies:
      lowercase-keys: 2.0.0

  /ret/0.2.2:
    resolution: {integrity: sha512-M0b3YWQs7R3Z917WRQy1HHA7Ba7D8hvZg6UE5mLykJxQVE2ju0IXbGlaHPPlkY+WN7wFP+wUMXmBFA0aV6vYGQ==}
    engines: {node: '>=4'}
    dev: true

  /retry-as-promised/7.0.4:
    resolution: {integrity: sha512-XgmCoxKWkDofwH8WddD0w85ZfqYz+ZHlr5yo+3YUCfycWawU56T5ckWXsScsj5B8tqUcIG67DxXByo3VUgiAdA==}
    dev: false

  /reusify/1.0.4:
    resolution: {integrity: sha512-U9nH88a3fc/ekCF1l0/UP1IosiuIjyTh7hBvXVMHYgVcfGvt897Xguj2UOLDeI5BG2m7/uwyaLVT6fbtCwTyzw==}
    engines: {iojs: '>=1.0.0', node: '>=0.10.0'}

  /rimraf/3.0.2:
    resolution: {integrity: sha512-JZkJMZkAGFFPP2YqXZXPbMlMBgsxzE8ILs4lMIX/2o0L9UBw9O/Y3o6wFw/i9YLapcUJWwqbi3kdxIPdC62TIA==}
    hasBin: true
    dependencies:
      glob: 7.2.3

  /rimraf/5.0.5:
    resolution: {integrity: sha512-CqDakW+hMe/Bz202FPEymy68P+G50RfMQK+Qo5YUqc9SPipvbGjCGKd0RSKEelbsfQuw3g5NZDSrlZZAJurH1A==}
    engines: {node: '>=14'}
    hasBin: true
    dependencies:
      glob: 10.3.12
    dev: true

  /ripemd160/2.0.2:
    resolution: {integrity: sha512-ii4iagi25WusVoiC4B4lq7pbXfAp3D9v5CwfkY33vffw2+pkDjY1D8GaN7spsxvCSx8dkPqOZCEZyfxcmJG2IA==}
    dependencies:
      hash-base: 3.1.0
      inherits: 2.0.4
    dev: true

  /roarr/2.15.4:
    resolution: {integrity: sha512-CHhPh+UNHD2GTXNYhPWLnU8ONHdI+5DI+4EYIAOaiD63rHeYlZvyh8P+in5999TTSFgUYuKUAjzRI4mdh/p+2A==}
    engines: {node: '>=8.0'}
    dependencies:
      boolean: 3.2.0
      detect-node: 2.1.0
      globalthis: 1.0.3
      json-stringify-safe: 5.0.1
      semver-compare: 1.0.0
      sprintf-js: 1.1.3
    optional: true

  /rollup-plugin-copy/3.4.0:
    resolution: {integrity: sha512-rGUmYYsYsceRJRqLVlE9FivJMxJ7X6jDlP79fmFkL8sJs7VVMSVyA2yfyL+PGyO/vJs4A87hwhgVfz61njI+uQ==}
    engines: {node: '>=8.3'}
    dependencies:
      '@types/fs-extra': 8.1.5
      colorette: 1.4.0
      fs-extra: 8.1.0
      globby: 10.0.1
      is-plain-object: 3.0.1
    dev: true

  /rollup-plugin-ignore/1.0.10:
    resolution: {integrity: sha512-VsbnfwwaTv2Dxl2onubetX/3RnSnplNnjdix0hvF8y2YpqdzlZrjIq6zkcuVJ08XysS8zqW3gt3ORBndFDgsrg==}
    dev: true

  /rollup-plugin-visualizer/5.9.2:
    resolution: {integrity: sha512-waHktD5mlWrYFrhOLbti4YgQCn1uR24nYsNuXxg7LkPH8KdTXVWR9DNY1WU0QqokyMixVXJS4J04HNrVTMP01A==}
    engines: {node: '>=14'}
    hasBin: true
    peerDependencies:
      rollup: 2.x || 3.x
    peerDependenciesMeta:
      rollup:
        optional: true
    dependencies:
      open: 8.4.2
      picomatch: 2.3.1
      source-map: 0.7.4
      yargs: 17.7.2
    dev: true

  /rollup-plugin-webpack-stats/0.2.0:
    resolution: {integrity: sha512-WDQ9ra6qWjeH/7D3q7lY/r5i9/HPt8OlZvvoQzS7Jdarh2v5+Fgw1BdAU2pBW0LB26J+vNYwdEdyJnkBhbQ2PQ==}
    engines: {node: '>=14'}
    peerDependencies:
      rollup: ^3.0.0
    dev: true

  /rollup/3.29.4:
    resolution: {integrity: sha512-oWzmBZwvYrU0iJHtDmhsm662rC15FRXmcjCk1xD771dFDx5jJ02ufAQQTn0etB2emNk4J9EZg/yWKpsn9BWGRw==}
    engines: {node: '>=14.18.0', npm: '>=8.0.0'}
    hasBin: true
    optionalDependencies:
      fsevents: 2.3.3
    dev: true

  /run-applescript/5.0.0:
    resolution: {integrity: sha512-XcT5rBksx1QdIhlFOCtgZkB99ZEouFZ1E2Kc2LHqNW13U3/74YGdkQRmThTwxy4QIyookibDKYZOPqX//6BlAg==}
    engines: {node: '>=12'}
    dependencies:
      execa: 5.1.1
    dev: true

  /run-parallel/1.2.0:
    resolution: {integrity: sha512-5l4VyZR86LZ/lDxZTR6jqL8AFE2S0IFLMP26AbjsLVADxHdhB/c0GUsH+y39UfCi3dzz8OlQuPmnaJOMoDHQBA==}
    dependencies:
      queue-microtask: 1.2.3

  /rx/2.3.24:
    resolution: {integrity: sha512-Ue4ZB7Dzbn2I9sIj8ws536nOP2S53uypyCkCz9q0vlYD5Kn6/pu4dE+wt2ZfFzd9m73hiYKnnCb1OyKqc+MRkg==}
    dev: false

  /rxjs-for-await/1.0.0_rxjs@7.8.1:
    resolution: {integrity: sha512-MJhvf1vtQaljd5wlzsasvOjcohVogzkHkUI0gFE9nGhZ15/fT2vR1CjkLEh37oRqWwpv11vHo5D+sLM+Aw9Y8g==}
    peerDependencies:
      rxjs: ^7.0.0
    dependencies:
      rxjs: 7.8.1
    dev: false

  /rxjs/7.8.1:
    resolution: {integrity: sha512-AA3TVj+0A2iuIoQkWEK/tqFjBq2j+6PO6Y0zJcvzLAFhEFIO3HL0vls9hWLncZbAAbK0mar7oZ4V079I/qPMxg==}
    dependencies:
      tslib: 2.6.2
    dev: false

  /safe-array-concat/1.1.0:
    resolution: {integrity: sha512-ZdQ0Jeb9Ofti4hbt5lX3T2JcAamT9hfzYU1MNB+z/jaEbB6wfFfPIR/zEORmZqobkCCJhSjodobH6WHNmJ97dg==}
    engines: {node: '>=0.4'}
    dependencies:
      call-bind: 1.0.5
      get-intrinsic: 1.2.2
      has-symbols: 1.0.3
      isarray: 2.0.5

  /safe-buffer/5.1.2:
    resolution: {integrity: sha512-Gd2UZBJDkXlY7GbJxfsE8/nvKkUEU1G38c1siN6QP6a9PT9MmHB8GnpscSmMJSoF8LOIrt8ud/wPtojys4G6+g==}

  /safe-buffer/5.2.1:
    resolution: {integrity: sha512-rp3So07KcdmmKbGvgaNxQSJr7bGVSVk5S9Eq1F+ppbRo70+YeaDxkw5Dd8NPN+GD6bjnYm2VuPuCXmpuYvmCXQ==}

  /safe-regex-test/1.0.2:
    resolution: {integrity: sha512-83S9w6eFq12BBIJYvjMux6/dkirb8+4zJRA9cxNBVb7Wq5fJBW+Xze48WqR8pxua7bDuAaaAxtVVd4Idjp1dBQ==}
    engines: {node: '>= 0.4'}
    dependencies:
      call-bind: 1.0.5
      get-intrinsic: 1.2.2
      is-regex: 1.1.4

  /safe-stable-stringify/2.4.3:
    resolution: {integrity: sha512-e2bDA2WJT0wxseVd4lsDP4+3ONX6HpMXQa1ZhFQ7SU+GjvORCmShbCMltrtIDfkYhVHrOcPtj+KhmDBdPdZD1g==}
    engines: {node: '>=10'}

  /safer-buffer/2.1.2:
    resolution: {integrity: sha512-YZo3K82SD7Riyi0E1EQPojLz7kpepnSQI9IyPbHHg1XXXevb5dJI7tpyN2ADxGcQbHG7vcyRHk0cbwqcQriUtg==}

  /sanitize-filename/1.6.3:
    resolution: {integrity: sha512-y/52Mcy7aw3gRm7IrcGDFx/bCk4AhRh2eI9luHOQM86nZsqwiRkkq2GekHXBBD+SmPidc8i2PqtYZl+pWJ8Oeg==}
    dependencies:
      truncate-utf8-bytes: 1.0.2
    dev: true

  /sax/1.3.0:
    resolution: {integrity: sha512-0s+oAmw9zLl1V1cS9BtZN7JAd0cW5e0QH4W3LWEK6a4LaLEA2OTpGYWDY+6XasBLtz6wkm3u1xRw95mRuJ59WA==}
    dev: false

  /saxes/5.0.1:
    resolution: {integrity: sha512-5LBh1Tls8c9xgGjw3QrMwETmTMVk0oFgvrFSvWx62llR2hcEInrKNZ2GZCCuuy2lvWrdl5jhbpeqc5hRYKFOcw==}
    engines: {node: '>=10'}
    dependencies:
      xmlchars: 2.2.0
    dev: true

  /schema-utils/2.7.1:
    resolution: {integrity: sha512-SHiNtMOUGWBQJwzISiVYKu82GiV4QYGePp3odlY1tuKO7gPtphAT5R/py0fA6xtbgLL/RvtJZnU9b8s0F1q0Xg==}
    engines: {node: '>= 8.9.0'}
    dependencies:
      '@types/json-schema': 7.0.15
      ajv: 6.12.6
      ajv-keywords: 3.5.2_ajv@6.12.6
    dev: true

  /schema-utils/3.3.0:
    resolution: {integrity: sha512-pN/yOAvcC+5rQ5nERGuwrjLlYvLTbCibnZ1I7B1LaiAz9BRBlE9GMgE/eqV30P7aJQUf7Ddimy/RsbYO/GrVGg==}
    engines: {node: '>= 10.13.0'}
    dependencies:
      '@types/json-schema': 7.0.15
      ajv: 6.12.6
      ajv-keywords: 3.5.2_ajv@6.12.6

  /schema-utils/4.2.0:
    resolution: {integrity: sha512-L0jRsrPpjdckP3oPug3/VxNKt2trR8TcabrM6FOAAlvC/9Phcmm+cuAgTlxBqdBR1WJx7Naj9WHw+aOmheSVbw==}
    engines: {node: '>= 12.13.0'}
    dependencies:
      '@types/json-schema': 7.0.15
      ajv: 8.12.0
      ajv-formats: 2.1.1
      ajv-keywords: 5.1.0_ajv@8.12.0
    dev: false

  /select-hose/2.0.0:
    resolution: {integrity: sha512-mEugaLK+YfkijB4fx0e6kImuJdCIt2LxCRcbEYPqRGCs4F2ogyfZU5IAZRdjCP8JPq2AtdNoC/Dux63d9Kiryg==}
    dev: false

  /semver-compare/1.0.0:
    resolution: {integrity: sha512-YM3/ITh2MJ5MtzaM429anh+x2jiLVjqILF4m4oyQB18W7Ggea7BfqdH/wGMK7dDiMghv/6WG7znWMwUDzJiXow==}
    optional: true

  /semver-diff/3.1.1:
    resolution: {integrity: sha512-GX0Ix/CJcHyB8c4ykpHGIAvLyOwOobtM/8d+TQkAd81/bEjgPHrfba41Vpesr7jX/t8Uh+R3EX9eAS5be+jQYg==}
    engines: {node: '>=8'}
    dependencies:
      semver: 6.3.1
    dev: false

  /semver/5.7.2:
    resolution: {integrity: sha512-cBznnQ9KjJqU67B52RMC65CMarK2600WFnbkcaiwWq3xy/5haFJlshgnpjovMVJ+Hff49d8GEn0b87C5pDQ10g==}
    hasBin: true

  /semver/6.3.1:
    resolution: {integrity: sha512-BR7VvDCVHO+q2xBEWskxS6DJE1qRnb7DxzUrogb71CWoSficBxYsiAGd+Kl0mmq/MprG9yArRkyrQxTO6XjMzA==}
    hasBin: true

  /semver/7.3.5:
    resolution: {integrity: sha512-PoeGJYh8HK4BTO/a9Tf6ZG3veo/A7ZVsYrSA6J8ny9nb3B1VrpkuN+z9OE5wfE5p6H4LchYZsegiQgbJD94ZFQ==}
    engines: {node: '>=10'}
    hasBin: true
    dependencies:
      lru-cache: 6.0.0

  /semver/7.5.4:
    resolution: {integrity: sha512-1bCSESV6Pv+i21Hvpxp3Dx+pSD8lIPt8uVjRrxAUt/nbswYc+tK6Y2btiULjd4+fnq15PX+nqQDC7Oft7WkwcA==}
    engines: {node: '>=10'}
    hasBin: true
    dependencies:
      lru-cache: 6.0.0
    dev: false

  /semver/7.6.0:
    resolution: {integrity: sha512-EnwXhrlwXMk9gKu5/flx5sv/an57AkRplG3hTK68W7FRDN+k+OWBj65M7719OkA82XLBxrcX0KSHj+X5COhOVg==}
    engines: {node: '>=10'}
    hasBin: true
    dependencies:
      lru-cache: 6.0.0

  /send/0.18.0:
    resolution: {integrity: sha512-qqWzuOjSFOuqPjFe4NOsMLafToQQwBSOEpS+FwEt3A2V3vKubTquT3vmLTQpFgMXp8AlFWFuP1qKaJZOtPpVXg==}
    engines: {node: '>= 0.8.0'}
    dependencies:
      debug: 2.6.9
      depd: 2.0.0
      destroy: 1.2.0
      encodeurl: 1.0.2
      escape-html: 1.0.3
      etag: 1.8.1
      fresh: 0.5.2
      http-errors: 2.0.0
      mime: 1.6.0
      ms: 2.1.3
      on-finished: 2.4.1
      range-parser: 1.2.1
      statuses: 2.0.1

  /seq-queue/0.0.5:
    resolution: {integrity: sha512-hr3Wtp/GZIc/6DAGPDcV4/9WoZhjrkXsi5B/07QgX8tsdc6ilr7BFM6PM6rbdAX1kFSDYeZGLipIZZKyQP0O5Q==}
    dev: false

  /sequelize-pool/7.1.0:
    resolution: {integrity: sha512-G9c0qlIWQSK29pR/5U2JF5dDQeqqHRragoyahj/Nx4KOOQ3CPPfzxnfqFPCSB7x5UgjOgnZ61nSxz+fjDpRlJg==}
    engines: {node: '>= 10.0.0'}
    dev: false

<<<<<<< HEAD
  /sequelize/6.35.2_h5xd2ht7l23sq7kmzts5gomubi:
    resolution: {integrity: sha512-EdzLaw2kK4/aOnWQ7ed/qh3B6/g+1DvmeXr66RwbcqSm/+QRS9X0LDI5INBibsy4eNJHWIRPo3+QK0zL+IPBHg==}
=======
  /sequelize/6.37.1_dw5ih2bbpzmw363ktfm3swsk5a:
    resolution: {integrity: sha512-vIKKzQ9dGp2aBOxQRD1FmUYViuQiKXSJ8yah8TsaBx4U3BokJt+Y2A0qz2C4pj08uX59qpWxRqSLEfRmVOEgQw==}
>>>>>>> b3b88fa3
    engines: {node: '>=10.0.0'}
    peerDependencies:
      ibm_db: '*'
      mariadb: '*'
      mysql2: '*'
      oracledb: '*'
      pg: '*'
      pg-hstore: '*'
      snowflake-sdk: '*'
      sqlite3: '*'
      tedious: '*'
    peerDependenciesMeta:
      ibm_db:
        optional: true
      mariadb:
        optional: true
      mysql2:
        optional: true
      oracledb:
        optional: true
      pg:
        optional: true
      pg-hstore:
        optional: true
      snowflake-sdk:
        optional: true
      sqlite3:
        optional: true
      tedious:
        optional: true
    dependencies:
      '@types/debug': 4.1.12
      '@types/validator': 13.11.8
      debug: 4.3.4
      dottie: 2.0.6
      inflection: 1.13.4
      lodash: 4.17.21
      moment: 2.30.1
<<<<<<< HEAD
      moment-timezone: 0.5.44
      mysql2: 3.9.6
=======
      moment-timezone: 0.5.45
      mysql2: 3.9.7
>>>>>>> b3b88fa3
      pg-connection-string: 2.6.2
      retry-as-promised: 7.0.4
      semver: 7.6.0
      sequelize-pool: 7.1.0
      tedious: 16.6.1
      toposort-class: 1.0.1
      uuid: 8.3.2
      validator: 13.11.0
      wkx: 0.5.0
    transitivePeerDependencies:
      - supports-color
    dev: false

  /serialize-error/7.0.1:
    resolution: {integrity: sha512-8I8TjW5KMOKsZQTvoxjuSIa7foAwPWGOts+6o7sgjz41/qMD9VQHEDxi6PBvK2l0MXUmqZyNpUK+T2tQaaElvw==}
    engines: {node: '>=10'}
    dependencies:
      type-fest: 0.13.1
    optional: true

  /serialize-javascript/6.0.0:
    resolution: {integrity: sha512-Qr3TosvguFt8ePWqsvRfrKyQXIiW+nGbYpy8XK24NQHE83caxWt+mIymTT19DGFbNWNLfEwsrkSmN64lVWB9ag==}
    dependencies:
      randombytes: 2.1.0

  /serialize-javascript/6.0.2:
    resolution: {integrity: sha512-Saa1xPByTTq2gdeFZYLLo+RFE35NHZkAbqZeWNd3BpzppeVisAqpDjcp8dyf6uIvEqJRd46jemmyA4iFIeVk8g==}
    dependencies:
      randombytes: 2.1.0

  /serve-static/1.15.0:
    resolution: {integrity: sha512-XGuRDNjXUijsUL0vl6nSD7cwURuzEgglbOaFuZM9g3kwDXOWVTck0jLzjPzGD+TazWbboZYu52/9/XPdUgne9g==}
    engines: {node: '>= 0.8.0'}
    dependencies:
      encodeurl: 1.0.2
      escape-html: 1.0.3
      parseurl: 1.3.3
      send: 0.18.0

  /set-blocking/2.0.0:
    resolution: {integrity: sha512-KiKBS8AnWGEyLzofFfmvKwpdPzqiy16LvQfK3yv/fVH7Bj13/wl3JSR1J+rfgRE9q7xUJK4qvgS8raSOeLUehw==}

  /set-function-length/1.2.0:
    resolution: {integrity: sha512-4DBHDoyHlM1IRPGYcoxexgh67y4ueR53FKV1yyxwFMY7aCqcN/38M1+SwZ/qJQ8iLv7+ck385ot4CcisOAPT9w==}
    engines: {node: '>= 0.4'}
    dependencies:
      define-data-property: 1.1.1
      function-bind: 1.1.2
      get-intrinsic: 1.2.2
      gopd: 1.0.1
      has-property-descriptors: 1.0.1

  /set-function-name/2.0.1:
    resolution: {integrity: sha512-tMNCiqYVkXIZgc2Hnoy2IvC/f8ezc5koaRFkCjrpWzGpCd3qbZXPzVy9MAZzK1ch/X0jvSkojys3oqJN0qCmdA==}
    engines: {node: '>= 0.4'}
    dependencies:
      define-data-property: 1.1.1
      functions-have-names: 1.2.3
      has-property-descriptors: 1.0.1

  /setprototypeof/1.1.1:
    resolution: {integrity: sha512-JvdAWfbXeIGaZ9cILp38HntZSFSo3mWg6xGcJJsd+d4aRMOqauag1C63dJfDw7OaMYwEbHMOxEZ1lqVRYP2OAw==}
    dev: false

  /setprototypeof/1.2.0:
    resolution: {integrity: sha512-E5LDX7Wrp85Kil5bhZv46j8jOeboKq5JMmYM3gVGdGH8xFpPWXUMsNrlODCrkoxMEeNi/XZIwuRvY4XNwYMJpw==}

  /sha.js/2.4.11:
    resolution: {integrity: sha512-QMEp5B7cftE7APOjk5Y6xgrbWu+WkLVQwk8JNjZ8nKRciZaByEW6MubieAiToS7+dwvrjGhH8jRXz3MVd0AYqQ==}
    hasBin: true
    dependencies:
      inherits: 2.0.4
      safe-buffer: 5.2.1
    dev: true

  /shallow-clone/3.0.1:
    resolution: {integrity: sha512-/6KqX+GVUdqPuPPd2LxDDxzX6CAbjJehAAOKlNpqqUpAqPM6HeL8f+o3a+JsyGjn2lv0WY8UsTgUJjU9Ok55NA==}
    engines: {node: '>=8'}
    dependencies:
      kind-of: 6.0.3
    dev: true

  /shebang-command/1.2.0:
    resolution: {integrity: sha512-EV3L1+UQWGor21OmnvojK36mhg+TyIKDh3iFBKBohr5xeXIhNBcx8oWdgkTEEQ+BEFFYdLRuqMfd5L84N1V5Vg==}
    engines: {node: '>=0.10.0'}
    dependencies:
      shebang-regex: 1.0.0

  /shebang-command/2.0.0:
    resolution: {integrity: sha512-kHxr2zZpYtdmrN1qDjrrX/Z1rR1kG8Dx+gkpK1G4eXmvXswmcE1hTWBWYUzlraYw1/yZp6YuDY77YtvbN0dmDA==}
    engines: {node: '>=8'}
    dependencies:
      shebang-regex: 3.0.0

  /shebang-regex/1.0.0:
    resolution: {integrity: sha512-wpoSFAxys6b2a2wHZ1XpDSgD7N9iVjg29Ph9uV/uaP9Ex/KXlkTZTeddxDPSYQpgvzKLGJke2UU0AzoGCjNIvQ==}
    engines: {node: '>=0.10.0'}

  /shebang-regex/3.0.0:
    resolution: {integrity: sha512-7++dFhtcx3353uBaq8DDR4NuxBetBzC7ZQOhmTQInHEd6bSrXdiEyzCvG07Z44UYdLShWUyXt5M/yhz8ekcb1A==}
    engines: {node: '>=8'}

  /shell-quote/1.8.1:
    resolution: {integrity: sha512-6j1W9l1iAs/4xYBI1SYOVZyFcCis9b4KCLQ8fgAGG07QvzaRLVVRQvAy85yNmmZSjYjg4MWh4gNvlPujU/5LpA==}

  /shiki/0.14.7:
    resolution: {integrity: sha512-dNPAPrxSc87ua2sKJ3H5dQ/6ZaY8RNnaAqK+t0eG7p0Soi2ydiqbGOTaZCqaYvA/uZYfS1LJnemt3Q+mSfcPCg==}
    dependencies:
      ansi-sequence-parser: 1.1.1
      jsonc-parser: 3.2.0
      vscode-oniguruma: 1.7.0
      vscode-textmate: 8.0.0
    dev: false

  /side-channel/1.0.4:
    resolution: {integrity: sha512-q5XPytqFEIKHkGdiMIrY10mvLRvnQh42/+GoBlFW3b2LXLE2xxJpZFdm94we0BaoV3RwJyGqg5wS7epxTv0Zvw==}
    dependencies:
      call-bind: 1.0.5
      get-intrinsic: 1.2.2
      object-inspect: 1.13.1

  /signal-exit/3.0.7:
    resolution: {integrity: sha512-wnD2ZE+l+SPC/uoS0vXeE9L1+0wuaMqKlfz9AMUo38JsyLSBWSFcHR1Rri62LZc12vLr1gb3jl7iwQhgwpAbGQ==}

  /signal-exit/4.1.0:
    resolution: {integrity: sha512-bzyZ1e88w9O1iNJbKnOlvYTrWPDl46O1bG0D3XInv+9tkPrxrN8jUUTiFlDkkmKWgn1M6CfIA13SuGqOa9Korw==}
    engines: {node: '>=14'}

  /simple-concat/1.0.1:
    resolution: {integrity: sha512-cSFtAPtRhljv69IK0hTVZQ+OfE9nePi/rtJmw5UjHeVyVroEqJXP1sFztKUy1qU+xvz3u/sfYJLa947b7nAN2Q==}
    dev: false

  /simple-get/4.0.1:
    resolution: {integrity: sha512-brv7p5WgH0jmQJr1ZDDfKDOSeWWg+OVypG99A/5vYGPqJ6pxiaHLy8nxtFjBA7oMa01ebA9gfh1uMCFqOuXxvA==}
    dependencies:
      decompress-response: 6.0.0
      once: 1.4.0
      simple-concat: 1.0.1
    dev: false

  /simple-swizzle/0.2.2:
    resolution: {integrity: sha512-JA//kQgZtbuY83m+xT+tXJkmJncGMTFT+C+g2h2R9uxkYIrE2yy9sgmcLhCnw57/WSD+Eh3J97FPEDFnbXnDUg==}
    dependencies:
      is-arrayish: 0.3.2
    dev: false

  /sinon-chai/3.7.0_chai@4.3.10+sinon@17.0.1:
    resolution: {integrity: sha512-mf5NURdUaSdnatJx3uhoBOrY9dtL19fiOtAdT1Azxg3+lNJFiuN0uzaU3xX1LeAfL17kHQhTAJgpsfhbMJMY2g==}
    peerDependencies:
      chai: ^4.0.0
      sinon: '>=4.0.0'
    dependencies:
      chai: 4.3.10
      sinon: 17.0.1

  /sinon/17.0.1:
    resolution: {integrity: sha512-wmwE19Lie0MLT+ZYNpDymasPHUKTaZHUH/pKEubRXIzySv9Atnlw+BUMGCzWgV7b7wO+Hw6f1TEOr0IUnmU8/g==}
    dependencies:
      '@sinonjs/commons': 3.0.1
      '@sinonjs/fake-timers': 11.2.2
      '@sinonjs/samsam': 8.0.0
      diff: 5.1.0
      nise: 5.1.7
      supports-color: 7.2.0

  /sirv/2.0.4:
    resolution: {integrity: sha512-94Bdh3cC2PKrbgSOUqTiGPWVZeSiXfKOVZNJniWoqrWrRkB1CJzBU3NEbiTsPcYy1lDsANA/THzS+9WBiy5nfQ==}
    engines: {node: '>= 10'}
    dependencies:
      '@polka/url': 1.0.0-next.24
      mrmime: 2.0.0
      totalist: 3.0.1
    dev: true

  /slash/3.0.0:
    resolution: {integrity: sha512-g9Q1haeby36OSStwb4ntCGGGaKsaVSjQ68fBxoQcutl5fS1vuY18H3wSt3jFyFtrkx+Kz0V1G85A4MyAdDMi2Q==}
    engines: {node: '>=8'}

  /slash/4.0.0:
    resolution: {integrity: sha512-3dOsAHXXUkQTpOYcoAxLIorMTp4gIQr5IW3iVb7A7lFIp0VHhnynm9izx6TssdrIcVIESAlVjtnO2K8bg+Coew==}
    engines: {node: '>=12'}
    dev: false

  /source-map-js/1.0.2:
    resolution: {integrity: sha512-R0XvVJ9WusLiqTCEiGCmICCMplcCkIwwR11mOSD9CR5u+IXYdiseeEuXCVAjS54zqwkLcPNnmU4OeJ6tUrWhDw==}
    engines: {node: '>=0.10.0'}

  /source-map-loader/4.0.0_webpack@5.76.0:
    resolution: {integrity: sha512-i3KVgM3+QPAHNbGavK+VBq03YoJl24m9JWNbLgsjTj8aJzXG9M61bantBTNBt7CNwY2FYf+RJRYJ3pzalKjIrw==}
    engines: {node: '>= 14.15.0'}
    peerDependencies:
      webpack: ^5.72.1
    dependencies:
      abab: 2.0.6
      iconv-lite: 0.6.3
      source-map-js: 1.0.2
      webpack: 5.76.0

  /source-map-support/0.5.21:
    resolution: {integrity: sha512-uBHU3L3czsIyYXKX88fdrGovxdSCoTGDRZ6SYXtSRxLZUzHg5P/66Ht6uoUlHu9EZod+inXhKo3qQgwXUT/y1w==}
    dependencies:
      buffer-from: 1.1.2
      source-map: 0.6.1

  /source-map-support/0.5.6:
    resolution: {integrity: sha512-N4KXEz7jcKqPf2b2vZF11lQIz9W5ZMuUcIOGj243lduidkf2fjkVKJS9vNxVWn3u/uxX38AcE8U9nnH9FPcq+g==}
    dependencies:
      buffer-from: 1.1.2
      source-map: 0.6.1

  /source-map/0.6.1:
    resolution: {integrity: sha512-UjgapumWlbMhkBgzT7Ykc5YXUT46F0iKu8SGXq0bcwP5dz/h0Plj6enJqjz1Zbq2l5WaqYnrVbwWOWMyF3F47g==}
    engines: {node: '>=0.10.0'}

  /source-map/0.7.4:
    resolution: {integrity: sha512-l3BikUxvPOcn5E74dZiq5BGsTb5yEwhaTSzccU6t4sDOH8NWJCstKO5QT2CvtFoK6F0saL7p9xHAqHOlCPJygA==}
    engines: {node: '>= 8'}
    dev: true

  /spawn-command/0.0.2-1:
    resolution: {integrity: sha512-n98l9E2RMSJ9ON1AKisHzz7V42VDiBQGY6PB1BwRglz99wpVsSuGzQ+jOi6lFXBGVTCrRpltvjm+/XA+tpeJrg==}
    dev: false

  /spawn-wrap/2.0.0:
    resolution: {integrity: sha512-EeajNjfN9zMnULLwhZZQU3GWBoFNkbngTUPfaawT4RkMiviTxcX0qfhVbGey39mfctfDHkWtuecgQ8NJcyQWHg==}
    engines: {node: '>=8'}
    dependencies:
      foreground-child: 2.0.0
      is-windows: 1.0.2
      make-dir: 3.1.0
      rimraf: 3.0.2
      signal-exit: 3.0.7
      which: 2.0.2

  /spdx-correct/3.2.0:
    resolution: {integrity: sha512-kN9dJbvnySHULIluDHy32WHRUu3Og7B9sbY7tsFLctQkIqnMh3hErYgdMjTYuqmcXX+lK5T1lnUt3G7zNswmZA==}
    dependencies:
      spdx-expression-parse: 3.0.1
      spdx-license-ids: 3.0.16

  /spdx-exceptions/2.3.0:
    resolution: {integrity: sha512-/tTrYOC7PPI1nUAgx34hUpqXuyJG+DTHJTnIULG4rDygi4xu/tfgmq1e1cIRwRzwZgo4NLySi+ricLkZkw4i5A==}

  /spdx-expression-parse/3.0.1:
    resolution: {integrity: sha512-cbqHunsQWnJNE6KhVSMsMeH5H/L9EpymbzqTQ3uLwNCLZ1Q481oWaofqH7nO6V07xlXwY6PhQdQ2IedWx/ZK4Q==}
    dependencies:
      spdx-exceptions: 2.3.0
      spdx-license-ids: 3.0.16

  /spdx-expression-parse/4.0.0:
    resolution: {integrity: sha512-Clya5JIij/7C6bRR22+tnGXbc4VKlibKSVj2iHvVeX5iMW7s1SIQlqu699JkODJJIhh/pUu8L0/VLh8xflD+LQ==}
    dependencies:
      spdx-exceptions: 2.3.0
      spdx-license-ids: 3.0.16

  /spdx-license-ids/3.0.16:
    resolution: {integrity: sha512-eWN+LnM3GR6gPu35WxNgbGl8rmY1AEmoMDvL/QD6zYmPWgywxWqJWNdLGT+ke8dKNWrcYgYjPpG5gbTfghP8rw==}

  /spdy-transport/3.0.0:
    resolution: {integrity: sha512-hsLVFE5SjA6TCisWeJXFKniGGOpBgMLmerfO2aCyCU5s7nJ/rpAepqmFifv/GCbSbueEeAJJnmSQ2rKC/g8Fcw==}
    dependencies:
      debug: 4.3.4
      detect-node: 2.1.0
      hpack.js: 2.1.6
      obuf: 1.1.2
      readable-stream: 3.6.2
      wbuf: 1.7.3
    transitivePeerDependencies:
      - supports-color
    dev: false

  /spdy/4.0.1:
    resolution: {integrity: sha512-HeZS3PBdMA+sZSu0qwpCxl3DeALD5ASx8pAX0jZdKXSpPWbQ6SYGnlg3BBmYLx5LtiZrmkAZfErCm2oECBcioA==}
    engines: {node: '>=6.0.0'}
    dependencies:
      debug: 4.3.4
      handle-thing: 2.0.1
      http-deceiver: 1.2.7
      select-hose: 2.0.0
      spdy-transport: 3.0.0
    transitivePeerDependencies:
      - supports-color
    dev: false

  /sprintf-js/1.0.3:
    resolution: {integrity: sha512-D9cPgkvLlV3t3IzL0D0YLvGA9Ahk4PcvVwUbN0dSGr1aP0Nrt4AEnTUbuGvquEC0mA64Gqt1fzirlRs5ibXx8g==}

  /sprintf-js/1.1.3:
    resolution: {integrity: sha512-Oo+0REFV59/rz3gfJNKQiBlwfHaSESl1pcGyABQsnnIfWOFt6JNj5gCog2U6MLZ//IGYD+nA8nI+mTShREReaA==}

  /sqlstring/2.3.3:
    resolution: {integrity: sha512-qC9iz2FlN7DQl3+wjwn3802RTyjCx7sDvfQEXchwa6CWOx07/WVfh91gBmQ9fahw8snwGEWU3xGzOt4tFyHLxg==}
    engines: {node: '>= 0.6'}
    dev: false

  /stack-trace/0.0.10:
    resolution: {integrity: sha512-KGzahc7puUKkzyMt+IqAep+TVNbKP+k2Lmwhub39m1AsTSkaDutx56aDCo+HLDzf/D26BIHTJWNiTG1KAJiQCg==}
    dev: false

  /static-eval/2.0.2:
    resolution: {integrity: sha512-N/D219Hcr2bPjLxPiV+TQE++Tsmrady7TqAJugLy7Xk1EumfDWS/f5dtBbkRCGE7wKKXuYockQoj8Rm2/pVKyg==}
    dependencies:
      escodegen: 1.14.3
    dev: true

  /statuses/1.5.0:
    resolution: {integrity: sha512-OpZ3zP+jT1PI7I8nemJX4AKmAX070ZkYPVWV/AaKTJl+tXCTGyVdC1a4SL8RUQYEwk/f34ZX8UTykN68FwrqAA==}
    engines: {node: '>= 0.6'}
    dev: false

  /statuses/2.0.1:
    resolution: {integrity: sha512-RwNA9Z/7PrK06rYLIzFMlaF+l73iwpzsqRIFgbMLbTcLD6cOao82TaWefPXQvB2fOC4AjuYSEndS7N/mTCbkdQ==}
    engines: {node: '>= 0.8'}

  /stoppable/1.1.0:
    resolution: {integrity: sha512-KXDYZ9dszj6bzvnEMRYvxgeTHU74QBFL54XKtP3nyMuJ81CFYtABZ3bAzL2EdFUaEwJOBOgENyFj3R7oTzDyyw==}
    engines: {node: '>=4', npm: '>=6'}
    dev: false

  /stream-browserify/3.0.0:
    resolution: {integrity: sha512-H73RAHsVBapbim0tU2JwwOiXUj+fikfiaoYAKHF3VJfA0pe2BCzkhAHBlLG6REzE+2WNZcxOXjK7lkso+9euLA==}
    dependencies:
      inherits: 2.0.4
      readable-stream: 3.6.2
    dev: true

  /stream-http/3.2.0:
    resolution: {integrity: sha512-Oq1bLqisTyK3TSCXpPbT4sdeYNdmyZJv1LxpEm2vu1ZhK89kSE5YXwZc3cWk0MagGaKriBh9mCFbVGtO+vY29A==}
    dependencies:
      builtin-status-codes: 3.0.0
      inherits: 2.0.4
      readable-stream: 3.6.2
      xtend: 4.0.2
    dev: true

  /string-argv/0.3.2:
    resolution: {integrity: sha512-aqD2Q0144Z+/RqG52NeHEkZauTAUWJO8c6yTftGJKO3Tja5tUgIfmIl6kExvhtxSDP7fXB6DvzkfMpCd/F3G+Q==}
    engines: {node: '>=0.6.19'}
    dev: false

  /string-width/4.2.3:
    resolution: {integrity: sha512-wKyQRQpjJ0sIp62ErSZdGsjMJWsap5oRNihHhu6G7JVO/9jIB6UyevL+tXuOqrng8j/cxKTWyWUwvSTriiZz/g==}
    engines: {node: '>=8'}
    dependencies:
      emoji-regex: 8.0.0
      is-fullwidth-code-point: 3.0.0
      strip-ansi: 6.0.1

  /string-width/5.1.2:
    resolution: {integrity: sha512-HnLOCR3vjcY8beoNLtcjZ5/nxn2afmME6lhrDrebokqMap+XbeW8n9TXpPDOqdGK5qcI3oT0GKTW6wC7EMiVqA==}
    engines: {node: '>=12'}
    dependencies:
      eastasianwidth: 0.2.0
      emoji-regex: 9.2.2
      strip-ansi: 7.1.0

  /string.prototype.matchall/4.0.10:
    resolution: {integrity: sha512-rGXbGmOEosIQi6Qva94HUjgPs9vKW+dkG7Y8Q5O2OYkWL6wFaTRZO8zM4mhP94uX55wgyrXzfS2aGtGzUL7EJQ==}
    dependencies:
      call-bind: 1.0.5
      define-properties: 1.2.1
      es-abstract: 1.22.3
      get-intrinsic: 1.2.2
      has-symbols: 1.0.3
      internal-slot: 1.0.6
      regexp.prototype.flags: 1.5.1
      set-function-name: 2.0.1
      side-channel: 1.0.4

  /string.prototype.padend/3.1.5:
    resolution: {integrity: sha512-DOB27b/2UTTD+4myKUFh+/fXWcu/UDyASIXfg+7VzoCNNGOfWvoyU/x5pvVHr++ztyt/oSYI1BcWBBG/hmlNjA==}
    engines: {node: '>= 0.4'}
    dependencies:
      call-bind: 1.0.5
      define-properties: 1.2.1
      es-abstract: 1.22.3
    dev: true

  /string.prototype.trim/1.2.8:
    resolution: {integrity: sha512-lfjY4HcixfQXOfaqCvcBuOIapyaroTXhbkfJN3gcB1OtyupngWK4sEET9Knd0cXd28kTUqu/kHoV4HKSJdnjiQ==}
    engines: {node: '>= 0.4'}
    dependencies:
      call-bind: 1.0.5
      define-properties: 1.2.1
      es-abstract: 1.22.3

  /string.prototype.trimend/1.0.7:
    resolution: {integrity: sha512-Ni79DqeB72ZFq1uH/L6zJ+DKZTkOtPIHovb3YZHQViE+HDouuU4mBrLOLDn5Dde3RF8qw5qVETEjhu9locMLvA==}
    dependencies:
      call-bind: 1.0.5
      define-properties: 1.2.1
      es-abstract: 1.22.3

  /string.prototype.trimstart/1.0.7:
    resolution: {integrity: sha512-NGhtDFu3jCEm7B4Fy0DpLewdJQOZcQ0rGbwQ/+stjnrp2i+rlKeCvos9hOIeCmqwratM47OBxY7uFZzjxHXmrg==}
    dependencies:
      call-bind: 1.0.5
      define-properties: 1.2.1
      es-abstract: 1.22.3

  /string_decoder/1.1.1:
    resolution: {integrity: sha512-n/ShnvDi6FHbbVfviro+WojiFzv+s8MPMHBczVePfUpDJLwoLT0ht1l4YwBCbi8pJAveEEdnkHyPyTP/mzRfwg==}
    dependencies:
      safe-buffer: 5.1.2

  /string_decoder/1.3.0:
    resolution: {integrity: sha512-hkRX8U1WjJFd8LsDJ2yQ/wWWxaopEsABU1XfkM8A+j0+85JAGppt16cr1Whg6KIbb4okU6Mql6BOj+uup/wKeA==}
    dependencies:
      safe-buffer: 5.2.1

  /strip-ansi/3.0.1:
    resolution: {integrity: sha512-VhumSSbBqDTP8p2ZLKj40UjBCV4+v8bUSEpUb4KjRgWk9pbqGF4REFj6KEagidb2f/M6AzC0EmFyDNGaw9OCzg==}
    engines: {node: '>=0.10.0'}
    dependencies:
      ansi-regex: 2.1.1
    dev: false

  /strip-ansi/6.0.1:
    resolution: {integrity: sha512-Y38VPSHcqkFrCpFnQ9vuSXmquuv5oXOKpGeT6aGrr3o3Gc9AlVa6JBfUSOCnbxGGZF+/0ooI7KrPuUSztUdU5A==}
    engines: {node: '>=8'}
    dependencies:
      ansi-regex: 5.0.1

  /strip-ansi/7.1.0:
    resolution: {integrity: sha512-iq6eVVI64nQQTRYq2KtEg2d2uU7LElhTJwsH4YzIHZshxlgZms/wIc4VoDQTlG/IvVIrBKG06CrZnp0qv7hkcQ==}
    engines: {node: '>=12'}
    dependencies:
      ansi-regex: 6.0.1

  /strip-bom/3.0.0:
    resolution: {integrity: sha512-vavAMRXOgBVNF6nyEEmL3DBK19iRpDcoIwW+swQ+CbGiu7lju6t+JklA1MHweoWtadgt4ISVUsXLyDq34ddcwA==}
    engines: {node: '>=4'}

  /strip-bom/4.0.0:
    resolution: {integrity: sha512-3xurFv5tEgii33Zi8Jtp55wEIILR9eh34FAW00PZf+JnSsTmV/ioewSgQl97JHvgjoRGwPShsWm+IdrxB35d0w==}
    engines: {node: '>=8'}

  /strip-eof/1.0.0:
    resolution: {integrity: sha512-7FCwGGmx8mD5xQd3RPUvnSpUXHM3BWuzjtpD4TXsfcZ9EL4azvVVUscFYwD9nx8Kh+uCBC00XBtAykoMHwTh8Q==}
    engines: {node: '>=0.10.0'}
    dev: false

  /strip-final-newline/2.0.0:
    resolution: {integrity: sha512-BrpvfNAE3dcvq7ll3xVumzjKjZQ5tI1sEUIKr3Uoks0XUl45St3FlatVqef9prk4jRDzhW6WZg+3bk93y6pLjA==}
    engines: {node: '>=6'}
    dev: true

  /strip-final-newline/3.0.0:
    resolution: {integrity: sha512-dOESqjYr96iWYylGObzd39EuNTa5VJxyvVAEm5Jnh7KGo75V43Hk1odPQkNDyXNmUR6k+gEiDVXnjB8HJ3crXw==}
    engines: {node: '>=12'}
    dev: true

  /strip-json-comments/2.0.1:
    resolution: {integrity: sha512-4gB8na07fecVVkOI6Rs4e7T6NOTki5EmL7TUduTs6bu3EdnSycntVJ4re8kgZA+wx9IueI2Y11bfbgwtzuE0KQ==}
    engines: {node: '>=0.10.0'}
    dev: false

  /strip-json-comments/3.1.1:
    resolution: {integrity: sha512-6fPc+R4ihwqP6N/aIv2f1gMH8lOVtWQHoqC4yK6oSDVVocumAsfCqjkXnqiYMhmMwS/mEHLp7Vehlt3ql6lEig==}
    engines: {node: '>=8'}

  /strnum/1.0.5:
    resolution: {integrity: sha512-J8bbNyKKXl5qYcR36TIO8W3mVGVHrmmxsd5PAItGkmyzwJvybiw2IVq5nqd0i4LSNSkB/sx9VHllbfFdr9k1JA==}
    dev: false

  /subarg/1.0.0:
    resolution: {integrity: sha512-RIrIdRY0X1xojthNcVtgT9sjpOGagEUKpZdgBUi054OEPFo282yg+zE+t1Rj3+RqKq2xStL7uUHhY+AjbC4BXg==}
    dependencies:
      minimist: 1.2.8

  /sumchecker/3.0.1:
    resolution: {integrity: sha512-MvjXzkz/BOfyVDkG0oFOtBxHX2u3gKbMHIF/dXblZsgD3BWOFLmHovIpZY7BykJdAjcqRCBi1WYBNdEC9yI7vg==}
    engines: {node: '>= 8.0'}
    dependencies:
      debug: 4.3.4
    transitivePeerDependencies:
      - supports-color

<<<<<<< HEAD
  /superagent/3.8.3:
    resolution: {integrity: sha512-GLQtLMCoEIK4eDv6OGtkOoSMt3D+oq0y3dsxMuYuDvaNUvuT8eFBuLmfR0iYYzHC1e8hpzC6ZsxbuP6DIalMFA==}
    engines: {node: '>= 4.0'}
    deprecated: Please upgrade to v7.0.2+ of superagent.  We have fixed numerous issues with streams, form-data, attach(), filesystem errors not bubbling up (ENOENT on attach()), and all tests are now passing.  See the releases tab for more information at <https://github.com/visionmedia/superagent/releases>.
    dependencies:
      component-emitter: 1.3.1
      cookiejar: 2.1.4
      debug: 3.2.7
      extend: 3.0.2
      form-data: 2.5.1
      formidable: 1.2.6
      methods: 1.1.2
      mime: 1.6.0
      qs: 6.11.2
      readable-stream: 2.3.8
    dev: true

  /superagent/7.1.5:
    resolution: {integrity: sha512-HQYyGuDRFGmZ6GNC4hq2f37KnsY9Lr0/R1marNZTgMweVDQLTLJJ6DGQ9Tj/xVVs5HEnop9EMmTbywb5P30aqw==}
    engines: {node: '>=6.4.0 <13 || >=14'}
=======
  /superagent/9.0.1:
    resolution: {integrity: sha512-CcRSdb/P2oUVaEpQ87w9Obsl+E9FruRd6b2b7LdiBtJoyMr2DQt7a89anAfiX/EL59j9b2CbRFvf2S91DhuCww==}
    engines: {node: '>=14.18.0'}
>>>>>>> b3b88fa3
    dependencies:
      component-emitter: 1.3.1
      cookiejar: 2.1.4
      debug: 4.3.4
      fast-safe-stringify: 2.1.1
      form-data: 4.0.0
      formidable: 3.5.1
      methods: 1.1.2
      mime: 2.6.0
<<<<<<< HEAD
      qs: 6.11.2
      readable-stream: 3.6.2
      semver: 7.5.4
=======
      qs: 6.12.0
      semver: 7.6.0
>>>>>>> b3b88fa3
    transitivePeerDependencies:
      - supports-color

  /supertest/7.0.0:
    resolution: {integrity: sha512-qlsr7fIC0lSddmA3tzojvzubYxvlGtzumcdHgPwbFWMISQwL22MhM2Y3LNt+6w9Yyx7559VW5ab70dgphm8qQA==}
    engines: {node: '>=14.18.0'}
    dependencies:
      methods: 1.1.2
      superagent: 9.0.1
    transitivePeerDependencies:
      - supports-color
    dev: true

  /supports-color/2.0.0:
    resolution: {integrity: sha512-KKNVtd6pCYgPIKU4cp2733HWYCpplQhddZLBUryaAHou723x+FRzQ5Df824Fj+IyyuiQTRoub4SnIFfIcrp70g==}
    engines: {node: '>=0.8.0'}
    dev: false

  /supports-color/3.2.3:
    resolution: {integrity: sha512-Jds2VIYDrlp5ui7t8abHN2bjAu4LV/q4N2KivFPpGH0lrka0BMq/33AmECUXlKPcHigkNaqfXRENFju+rlcy+A==}
    engines: {node: '>=0.8.0'}
    dependencies:
      has-flag: 1.0.0
    dev: false

  /supports-color/5.5.0:
    resolution: {integrity: sha512-QjVjwdXIt408MIiAqCX4oUKsgU2EqAGzs2Ppkm4aQYbjm+ZEWEcW4SfFNTr4uMNZma0ey4f5lgLrkB0aX0QMow==}
    engines: {node: '>=4'}
    dependencies:
      has-flag: 3.0.0

  /supports-color/7.2.0:
    resolution: {integrity: sha512-qpCAvRl9stuOHveKsn7HncJRvv501qIacKzQlO/+Lwxc9+0q2wLyv4Dfvt80/DPn2pqOBsJdDiogXGR9+OvwRw==}
    engines: {node: '>=8'}
    dependencies:
      has-flag: 4.0.0

  /supports-color/8.1.1:
    resolution: {integrity: sha512-MpUEN2OodtUzxvKQl72cUF7RQ5EiHsGvSsVG0ia9c5RbWGL2CI4C7EpPS8UTBIplnlzZiNuV56w+FuNxy3ty2Q==}
    engines: {node: '>=10'}
    dependencies:
      has-flag: 4.0.0

  /supports-preserve-symlinks-flag/1.0.0:
    resolution: {integrity: sha512-ot0WnXS9fgdkgIcePe6RHNk1WA8+muPa6cSjeR3V8K27q9BB1rTE3R1p7Hv0z1ZyAc8s6Vvv8DIyWf681MAt0w==}
    engines: {node: '>= 0.4'}

  /symbol-tree/3.2.4:
    resolution: {integrity: sha512-9QNk5KwDF+Bvz+PyObkmSYjI5ksVUYtjW7AU22r2NKcfLJcXp96hkDWU3+XndOsUb+AQ9QhfzfCT2O+CNWT5Tw==}
    dev: true

  /tapable/2.2.1:
    resolution: {integrity: sha512-GNzQvQTOIP6RyTfE2Qxb8ZVlNmw0n88vp1szwWRimP02mnTsx3Wtn5qRdqY9w2XduFNUgvOwhNnQsjwCp+kqaQ==}
    engines: {node: '>=6'}

  /tar-fs/2.1.1:
    resolution: {integrity: sha512-V0r2Y9scmbDRLCNex/+hYzvp/zyYjvFbHPNgVTKfQvVrb6guiE/fxP+XblDNR011utopbkex2nM4dHNV6GDsng==}
    dependencies:
      chownr: 1.1.4
      mkdirp-classic: 0.5.3
      pump: 3.0.0
      tar-stream: 2.2.0

  /tar-stream/2.2.0:
    resolution: {integrity: sha512-ujeqbceABgwMZxEJnk2HDY2DlnUZ+9oEcb1KzTVfYHio0UE6dG71n60d8D2I4qNvleWrrXpmjpt7vZeF1LnMZQ==}
    engines: {node: '>=6'}
    dependencies:
      bl: 4.1.0
      end-of-stream: 1.4.4
      fs-constants: 1.0.0
      inherits: 2.0.4
      readable-stream: 3.6.2

  /tedious/16.6.1:
    resolution: {integrity: sha512-KKSDB1OPrPk0WbMPug9YqRbPl44zMjdL2hFyzLEidr2IkItzpV0ZbzW8VA47QIS2oyWhCU7ifIEQY12n23IRDA==}
    engines: {node: '>=16'}
    dependencies:
      '@azure/identity': 3.4.1
      '@azure/keyvault-keys': 4.7.2
      '@js-joda/core': 5.6.1
      bl: 6.0.10
      es-aggregate-error: 1.0.11
      iconv-lite: 0.6.3
      js-md4: 0.3.2
      jsbi: 4.3.0
      native-duplexpair: 1.0.0
      node-abort-controller: 3.1.1
      punycode: 2.3.1
      sprintf-js: 1.1.3
    transitivePeerDependencies:
      - supports-color
    dev: false

  /teen_process/2.1.1:
    resolution: {integrity: sha512-PIX+PyH6h52uJeGpXfjLdIBRim5pPkJTkO/PPeLCa5NlofqlasTjcvNUUYo6XurnxSTl0o17sBzIrVoXNuqwGg==}
    engines: {node: ^16.13.0 || >=18.0.0, npm: '>=8'}
    dependencies:
      bluebird: 3.7.2
      lodash: 4.17.21
      shell-quote: 1.8.1
      source-map-support: 0.5.21
    dev: true

  /term-size/2.2.1:
    resolution: {integrity: sha512-wK0Ri4fOGjv/XPy8SBHZChl8CM7uMc5VML7SqiQ0zG7+J5Vr+RMQDoHa2CNT6KHUnTGIXH34UDMkPzAUyapBZg==}
    engines: {node: '>=8'}
    dev: false

  /terser-webpack-plugin/5.3.10_webpack@5.76.0:
    resolution: {integrity: sha512-BKFPWlPDndPs+NGGCr1U59t0XScL5317Y0UReNrHaw9/FwhPENlq6bfgs+4yPfyP51vqC1bQ4rp1EfXW5ZSH9w==}
    engines: {node: '>= 10.13.0'}
    peerDependencies:
      '@swc/core': '*'
      esbuild: '*'
      uglify-js: '*'
      webpack: ^5.1.0
    peerDependenciesMeta:
      '@swc/core':
        optional: true
      esbuild:
        optional: true
      uglify-js:
        optional: true
    dependencies:
      '@jridgewell/trace-mapping': 0.3.22
      jest-worker: 27.5.1
      schema-utils: 3.3.0
      serialize-javascript: 6.0.2
      terser: 5.27.0
      webpack: 5.76.0

  /terser/5.27.0:
    resolution: {integrity: sha512-bi1HRwVRskAjheeYl291n3JC4GgO/Ty4z1nVs5AAsmonJulGxpSektecnNedrwK9C7vpvVtcX3cw00VSLt7U2A==}
    engines: {node: '>=10'}
    hasBin: true
    dependencies:
      '@jridgewell/source-map': 0.3.5
      acorn: 8.11.3
      commander: 2.20.3
      source-map-support: 0.5.21

  /test-exclude/6.0.0:
    resolution: {integrity: sha512-cAGWPIyOHU6zlmg88jwm7VRyXnMN7iV68OGAbYDk/Mh/xC/pzVPlQtY6ngoIH/5/tciuhGfvESU8GrHrcxD56w==}
    engines: {node: '>=8'}
    dependencies:
      '@istanbuljs/schema': 0.1.3
      glob: 7.2.3
      minimatch: 3.1.2

  /text-hex/1.0.0:
    resolution: {integrity: sha512-uuVGNWzgJ4yhRaNSiubPY7OjISw4sw4E5Uv0wbjp+OzcbmVU/rsT8ujgcXJhn9ypzsgr5vlzpPqP+MBBKcGvbg==}
    dev: false

  /text-table/0.2.0:
    resolution: {integrity: sha512-N+8UisAXDGk8PFXP4HAzVR9nbfmVJ3zYLAWiTIoqC5v5isinhr+r5uaO8+7r3BMfuNIufIsA7RdpVgacC2cSpw==}

  /through/2.3.8:
    resolution: {integrity: sha512-w89qg7PI8wAdvX60bMDP+bFoD5Dvhm9oLheFp5O4a2QF0cSBGsBX4qZmadPMvVqlLJBBci+WqGGOAPvcDeNSVg==}

  /titleize/3.0.0:
    resolution: {integrity: sha512-KxVu8EYHDPBdUYdKZdKtU2aj2XfEx9AfjXxE/Aj0vT06w2icA09Vus1rh6eSu1y01akYg6BjIK/hxyLJINoMLQ==}
    engines: {node: '>=12'}
    dev: true

  /to-fast-properties/2.0.0:
    resolution: {integrity: sha512-/OaKK0xYrs3DmxRYqL/yDc+FxFUVYhDlXMhRmv3z915w2HF1tnN1omB354j8VUGO/hbRzyD6Y3sA7v7GS/ceog==}
    engines: {node: '>=4'}

  /to-readable-stream/1.0.0:
    resolution: {integrity: sha512-Iq25XBt6zD5npPhlLVXGFN3/gyR2/qODcKNNyTMd4vbm39HUaOiAM4PMq0eMVC/Tkxz+Zjdsc55g9yyz+Yq00Q==}
    engines: {node: '>=6'}
    dev: false

  /to-readable-stream/2.1.0:
    resolution: {integrity: sha512-o3Qa6DGg1CEXshSdvWNX2sN4QHqg03SPq7U6jPXRahlQdl5dK8oXjkU/2/sGrnOZKeGV1zLSO8qPwyKklPPE7w==}
    engines: {node: '>=8'}
    dev: false

  /to-regex-range/5.0.1:
    resolution: {integrity: sha512-65P7iz6X5yEr1cwcgvQxbbIw7Uk3gOy5dIdtZ4rDveLqhrdJP+Li/Hx6tyK0NEb+2GCyneCMJiGqrADCSNk8sQ==}
    engines: {node: '>=8.0'}
    dependencies:
      is-number: 7.0.0

  /toidentifier/1.0.0:
    resolution: {integrity: sha512-yaOH/Pk/VEhBWWTlhI+qXxDFXlejDGcQipMlyxda9nthulaxLZUNcUqFxokp0vcYnvteJln5FNQDRrxj3YcbVw==}
    engines: {node: '>=0.6'}
    dev: false

  /toidentifier/1.0.1:
    resolution: {integrity: sha512-o5sSPKEkg/DIQNmH43V0/uerLrpzVedkUh8tGNvaeXpfpuwjKenlSox/2O/BTlZUtEe+JG7s5YhEz608PlAHRA==}
    engines: {node: '>=0.6'}

  /toposort-class/1.0.1:
    resolution: {integrity: sha512-OsLcGGbYF3rMjPUf8oKktyvCiUxSbqMMS39m33MAjLTC1DVIH6x3WSt63/M77ihI09+Sdfk1AXvfhCEeUmC7mg==}
    dev: false

  /totalist/3.0.1:
    resolution: {integrity: sha512-sf4i37nQ2LBx4m3wB74y+ubopq6W/dIzXg0FDGjsYnZHVa1Da8FH853wlL2gtUhg+xJXjfk3kUZS3BRoQeoQBQ==}
    engines: {node: '>=6'}
    dev: true

  /touch/3.1.0:
    resolution: {integrity: sha512-WBx8Uy5TLtOSRtIq+M03/sKDrXCLHxwDcquSP2c43Le03/9serjQBIztjRz6FkJez9D/hleyAXTBGLwwZUw9lA==}
    hasBin: true
    dependencies:
      nopt: 1.0.10
    dev: false

  /tough-cookie/2.5.0:
    resolution: {integrity: sha512-nlLsUzgm1kfLXSXfRZMc1KLAugd4hqJHDTvc2hDIwS3mZAfMEuMbc03SujMF+GEcpaX/qboeycw6iO8JwVv2+g==}
    engines: {node: '>=0.8'}
    dependencies:
      psl: 1.9.0
      punycode: 2.3.1
    dev: false

  /tough-cookie/4.1.3:
    resolution: {integrity: sha512-aX/y5pVRkfRnfmuX+OdbSdXvPe6ieKX/G2s7e98f4poJHnqH3281gDPm/metm6E/WRamfx7WC4HUqkWHfQHprw==}
    engines: {node: '>=6'}
    dependencies:
      psl: 1.9.0
      punycode: 2.3.1
      universalify: 0.2.0
      url-parse: 1.5.10

  /tr46/0.0.3:
    resolution: {integrity: sha512-N3WMsuqV66lT30CrXNbEjx4GEwlow3v6rr4mCcv6prnfwhS01rkgyFdjPNBYd9br7LpXV1+Emh01fHnq2Gdgrw==}

  /tr46/1.0.1:
    resolution: {integrity: sha512-dTpowEjclQ7Kgx5SdBkqRzVhERQXov8/l9Ft9dVM9fmg0W0KQSVaXX9T4i6twCPNtYiZM53lpSSUAwJbFPOHxA==}
    dependencies:
      punycode: 2.3.1
    dev: true

  /tr46/3.0.0:
    resolution: {integrity: sha512-l7FvfAHlcmulp8kr+flpQZmVwtu7nfRV7NZujtN0OqES8EL4O4e0qqzL0DC5gAvx/ZC/9lk6rhcUwYvkBnBnYA==}
    engines: {node: '>=12'}
    dependencies:
      punycode: 2.3.1
    dev: true

  /tree-kill/1.2.2:
    resolution: {integrity: sha512-L0Orpi8qGpRG//Nd+H90vFB+3iHnue1zSSGmNOOCh1GLJ7rUKVwV2HvijphGQS2UmhUZewS9VgvxYIdgr+fG1A==}
    hasBin: true
    dev: false

  /triple-beam/1.4.1:
    resolution: {integrity: sha512-aZbgViZrg1QNcG+LULa7nhZpJTZSLm/mXnHXnbAbjmN5aSa0y7V+wvv6+4WaBtpISJzThKy+PIPxc1Nq1EJ9mg==}
    engines: {node: '>= 14.0.0'}
    dev: false

  /truncate-utf8-bytes/1.0.2:
    resolution: {integrity: sha512-95Pu1QXQvruGEhv62XCMO3Mm90GscOCClvrIUwCM0PYOXK3kaF3l3sIHxx71ThJfcbM2O5Au6SO3AWCSEfW4mQ==}
    dependencies:
      utf8-byte-length: 1.0.4
    dev: true

  /ts-api-utils/1.2.1_typescript@5.3.3:
    resolution: {integrity: sha512-RIYA36cJn2WiH9Hy77hdF9r7oEwxAtB/TS9/S4Qd90Ap4z5FSiin5zEiTL44OII1Y3IIlEvxwxFUVgrHSZ/UpA==}
    engines: {node: '>=16'}
    peerDependencies:
      typescript: '>=4.2.0'
    dependencies:
      typescript: 5.3.3

  /ts-node/10.8.2_typescript@5.3.3:
    resolution: {integrity: sha512-LYdGnoGddf1D6v8REPtIH+5iq/gTDuZqv2/UJUU7tKjuEU8xVZorBM+buCGNjj+pGEud+sOoM4CX3/YzINpENA==}
    hasBin: true
    peerDependencies:
      '@swc/core': '>=1.2.50'
      '@swc/wasm': '>=1.2.50'
      '@types/node': '*'
      typescript: '>=2.7'
    peerDependenciesMeta:
      '@swc/core':
        optional: true
      '@swc/wasm':
        optional: true
      '@types/node':
        optional: true
    dependencies:
      '@cspotcode/source-map-support': 0.8.1
      '@tsconfig/node10': 1.0.9
      '@tsconfig/node12': 1.0.11
      '@tsconfig/node14': 1.0.3
      '@tsconfig/node16': 1.0.4
      acorn: 8.11.3
      acorn-walk: 8.3.2
      arg: 4.1.3
      create-require: 1.1.1
      diff: 4.0.2
      make-error: 1.3.6
      typescript: 5.3.3
      v8-compile-cache-lib: 3.0.1
      yn: 3.1.1
    dev: true

  /ts-node/10.8.2_zifzk4dbgzfq65cu6hdbkv4dfq:
    resolution: {integrity: sha512-LYdGnoGddf1D6v8REPtIH+5iq/gTDuZqv2/UJUU7tKjuEU8xVZorBM+buCGNjj+pGEud+sOoM4CX3/YzINpENA==}
    hasBin: true
    peerDependencies:
      '@swc/core': '>=1.2.50'
      '@swc/wasm': '>=1.2.50'
      '@types/node': '*'
      typescript: '>=2.7'
    peerDependenciesMeta:
      '@swc/core':
        optional: true
      '@swc/wasm':
        optional: true
      '@types/node':
        optional: true
    dependencies:
      '@cspotcode/source-map-support': 0.8.1
      '@tsconfig/node10': 1.0.9
      '@tsconfig/node12': 1.0.11
      '@tsconfig/node14': 1.0.3
      '@tsconfig/node16': 1.0.4
      '@types/node': 18.16.20
      acorn: 8.11.3
      acorn-walk: 8.3.2
      arg: 4.1.3
      create-require: 1.1.1
      diff: 4.0.2
      make-error: 1.3.6
      typescript: 5.3.3
      v8-compile-cache-lib: 3.0.1
      yn: 3.1.1
    dev: true

  /ts-node/10.9.2_lwilb5br6ey47wzufkyiy4t6au:
    resolution: {integrity: sha512-f0FFpIdcHgn8zcPSbf1dRevwt047YMnaiJM3u2w2RewrB+fob/zePZcrOyQoLMMO7aBIddLcQIEK5dYjkLnGrQ==}
    hasBin: true
    peerDependencies:
      '@swc/core': '>=1.2.50'
      '@swc/wasm': '>=1.2.50'
      '@types/node': '*'
      typescript: '>=2.7'
    peerDependenciesMeta:
      '@swc/core':
        optional: true
      '@swc/wasm':
        optional: true
      '@types/node':
        optional: true
    dependencies:
      '@cspotcode/source-map-support': 0.8.1
      '@tsconfig/node10': 1.0.9
      '@tsconfig/node12': 1.0.11
      '@tsconfig/node14': 1.0.3
      '@tsconfig/node16': 1.0.4
      '@types/node': 16.18.74
      acorn: 8.11.3
      acorn-walk: 8.3.2
      arg: 4.1.3
      create-require: 1.1.1
      diff: 4.0.2
      make-error: 1.3.6
      typescript: 4.8.4
      v8-compile-cache-lib: 3.0.1
      yn: 3.1.1
    dev: true

  /tsconfig-paths/3.15.0:
    resolution: {integrity: sha512-2Ac2RgzDe/cn48GvOe3M+o82pEFewD3UPbyoUHHdKasHwJKjds4fLXWf/Ux5kATBKN20oaFGu+jbElp1pos0mg==}
    dependencies:
      '@types/json5': 0.0.29
      json5: 1.0.2
      minimist: 1.2.8
      strip-bom: 3.0.0

  /tslib/1.14.1:
    resolution: {integrity: sha512-Xni35NKzjgMrwevysHTCArtLDpPvye8zV/0E4EyYn43P7/7qvQwPh9BGkHewbMulVntbigmcT7rdX3BNo9wRJg==}

  /tslib/2.6.2:
    resolution: {integrity: sha512-AEYxH93jGFPn/a2iVAwW87VuUIkR1FVUKB77NwMF7nBTDkDrrT/Hpt/IrCJ0QXhW27jTBDcf5ZY7w6RiqTMw2Q==}

  /tsutils/3.21.0_typescript@5.3.3:
    resolution: {integrity: sha512-mHKK3iUXL+3UF6xL5k0PEhKRUBKPBCv/+RkEOpjRWxxx27KKRBmmA60A9pgOUvMi8GKhRMPEmjBRPzs2W7O1OA==}
    engines: {node: '>= 6'}
    peerDependencies:
      typescript: '>=2.8.0 || >= 3.2.0-dev || >= 3.3.0-dev || >= 3.4.0-dev || >= 3.5.0-dev || >= 3.6.0-dev || >= 3.6.0-beta || >= 3.7.0-dev || >= 3.7.0-beta'
    dependencies:
      tslib: 1.14.1
      typescript: 5.3.3

  /tunnel-agent/0.6.0:
    resolution: {integrity: sha512-McnNiV1l8RYeY8tBgEpuodCC1mLUdbSN+CYBL7kJsJNInOP8UjDDEwdk6Mw60vdLLrr5NHKZhMAOSrR2NZuQ+w==}
    dependencies:
      safe-buffer: 5.2.1
    dev: false

  /tunnel/0.0.6:
    resolution: {integrity: sha512-1h/Lnq9yajKY2PEbBadPXj3VxsDDu844OnaAo52UVmIzIvwwtBPIuNvkjuzBlTWpfJyUbG3ez0KSBibQkj4ojg==}
    engines: {node: '>=0.6.11 <=0.7.0 || >=0.7.3'}
    dev: false

  /type-check/0.3.2:
    resolution: {integrity: sha512-ZCmOJdvOWDBYJlzAoFkC+Q0+bUyEOS1ltgp1MGU03fqHG+dbi9tBFU2Rd9QKiDZFAYrhPh2JUf7rZRIuHRKtOg==}
    engines: {node: '>= 0.8.0'}
    dependencies:
      prelude-ls: 1.1.2
    dev: true

  /type-check/0.4.0:
    resolution: {integrity: sha512-XleUoc9uwGXqjWwXaUTZAmzMcFZ5858QA2vvx1Ur5xIcixXIP+8LnFDgRplU30us6teqdlskFfu+ae4K79Ooew==}
    engines: {node: '>= 0.8.0'}
    dependencies:
      prelude-ls: 1.2.1

  /type-detect/4.0.8:
    resolution: {integrity: sha512-0fr/mIH1dlO+x7TlcMy+bIDqKPsw/70tVyeHW787goQjhmqaZe10uwLujubK9q9Lg6Fiho1KUKDYz0Z7k7g5/g==}
    engines: {node: '>=4'}

  /type-fest/0.13.1:
    resolution: {integrity: sha512-34R7HTnG0XIJcBSn5XhDd7nNFPRcXYRZrBB2O2jdKqYODldSzBAqzsWoZYYvduky73toYS/ESqxPvkDf/F0XMg==}
    engines: {node: '>=10'}
    optional: true

  /type-fest/0.20.2:
    resolution: {integrity: sha512-Ne+eE4r0/iWnpAxD852z3A+N0Bt5RN//NjJwRd2VFHEmrywxf5vsZlh4R6lixl6B+wz/8d+maTSAkN1FIkI3LQ==}
    engines: {node: '>=10'}

  /type-fest/0.8.1:
    resolution: {integrity: sha512-4dbzIzqvjtgiM5rw1k5rEHtBANKmdudhGyBEajN01fEyhaAIhsoKNy6y7+IN93IfpFtwY9iqi7kD+xwKhQsNJA==}
    engines: {node: '>=8'}

  /type-is/1.6.18:
    resolution: {integrity: sha512-TkRKr9sUTxEH8MdfuCSP7VizJyzRNMjj2J2do2Jr3Kym598JVdEksuzPQCnlFPW4ky9Q+iA+ma9BGm06XQBy8g==}
    engines: {node: '>= 0.6'}
    dependencies:
      media-typer: 0.3.0
      mime-types: 2.1.35

  /typed-array-buffer/1.0.0:
    resolution: {integrity: sha512-Y8KTSIglk9OZEr8zywiIHG/kmQ7KWyjseXs1CbSo8vC42w7hg2HgYTxSWwP0+is7bWDc1H+Fo026CpHFwm8tkw==}
    engines: {node: '>= 0.4'}
    dependencies:
      call-bind: 1.0.5
      get-intrinsic: 1.2.2
      is-typed-array: 1.1.12

  /typed-array-byte-length/1.0.0:
    resolution: {integrity: sha512-Or/+kvLxNpeQ9DtSydonMxCx+9ZXOswtwJn17SNLvhptaXYDJvkFFP5zbfU/uLmvnBJlI4yrnXRxpdWH/M5tNA==}
    engines: {node: '>= 0.4'}
    dependencies:
      call-bind: 1.0.5
      for-each: 0.3.3
      has-proto: 1.0.1
      is-typed-array: 1.1.12

  /typed-array-byte-offset/1.0.0:
    resolution: {integrity: sha512-RD97prjEt9EL8YgAgpOkf3O4IF9lhJFr9g0htQkm0rchFp/Vx7LW5Q8fSXXub7BXAODyUQohRMyOc3faCPd0hg==}
    engines: {node: '>= 0.4'}
    dependencies:
      available-typed-arrays: 1.0.5
      call-bind: 1.0.5
      for-each: 0.3.3
      has-proto: 1.0.1
      is-typed-array: 1.1.12

  /typed-array-length/1.0.4:
    resolution: {integrity: sha512-KjZypGq+I/H7HI5HlOoGHkWUUGq+Q0TPhQurLbyrVrvnKTBgzLhIJ7j6J/XTQOi0d1RjyZ0wdas8bKs2p0x3Ng==}
    dependencies:
      call-bind: 1.0.5
      for-each: 0.3.3
      is-typed-array: 1.1.12

  /typedarray-to-buffer/3.1.5:
    resolution: {integrity: sha512-zdu8XMNEDepKKR+XYOXAVPtWui0ly0NtohUscw+UmaHiAWT8hrV1rr//H6V+0DvJ3OQ19S979M0laLfX8rm82Q==}
    dependencies:
      is-typedarray: 1.0.0

  /typedoc-plugin-merge-modules/4.0.1_typedoc@0.25.8:
    resolution: {integrity: sha512-peuoWT/xcpEO71kNuaTBAS2IVwc8qm5tiIXnJc0vW/Cy9HHoVGkYecarkwtLBl5VmrhZjZN6LQNriqYfgHA1+A==}
    peerDependencies:
      typedoc: 0.23.x
    dependencies:
      typedoc: 0.25.8_typescript@5.3.3
    dev: false

  /typedoc/0.25.8_typescript@5.3.3:
    resolution: {integrity: sha512-mh8oLW66nwmeB9uTa0Bdcjfis+48bAjSH3uqdzSuSawfduROQLlXw//WSNZLYDdhmMVB7YcYZicq6e8T0d271A==}
    engines: {node: '>= 16'}
    hasBin: true
    peerDependencies:
      typescript: 4.6.x || 4.7.x || 4.8.x || 4.9.x || 5.0.x || 5.1.x || 5.2.x || 5.3.x
    dependencies:
      lunr: 2.3.9
      marked: 4.3.0
      minimatch: 9.0.3
      shiki: 0.14.7
      typescript: 5.3.3
    dev: false

  /typemoq/2.1.0:
    resolution: {integrity: sha512-DtRNLb7x8yCTv/KHlwes+NI+aGb4Vl1iPC63Hhtcvk1DpxSAZzKWQv0RQFY0jX2Uqj0SDBNl8Na4e6MV6TNDgw==}
    engines: {node: '>=6.0.0'}
    requiresBuild: true
    dependencies:
      circular-json: 0.3.3
      lodash: 4.17.21
      postinstall-build: 5.0.3

  /typescript-json-schema/0.55.0:
    resolution: {integrity: sha512-BXaivYecUdiXWWNiUqXgY6A9cMWerwmhtO+lQE7tDZGs7Mf38sORDeQZugfYOZOHPZ9ulsD+w0LWjFDOQoXcwg==}
    hasBin: true
    dependencies:
      '@types/json-schema': 7.0.15
      '@types/node': 16.18.74
      glob: 7.2.3
      path-equal: 1.2.5
      safe-stable-stringify: 2.4.3
      ts-node: 10.9.2_lwilb5br6ey47wzufkyiy4t6au
      typescript: 4.8.4
      yargs: 17.4.0
    transitivePeerDependencies:
      - '@swc/core'
      - '@swc/wasm'
    dev: true

  /typescript/4.8.4:
    resolution: {integrity: sha512-QCh+85mCy+h0IGff8r5XWzOVSbBO+KfeYrMQh7NJ58QujwcE22u+NUSmUxqF+un70P9GXKxa2HCNiTTMJknyjQ==}
    engines: {node: '>=4.2.0'}
    hasBin: true
    dev: true

  /typescript/5.3.3:
    resolution: {integrity: sha512-pXWcraxM0uxAS+tN0AG/BF2TyqmHO014Z070UsJ+pFvYuRSq8KH8DmWpnbXe0pEPDHXZV3FcAbJkijJ5oNEnWw==}
    engines: {node: '>=14.17'}
    hasBin: true

  /uid-safe/2.1.5:
    resolution: {integrity: sha512-KPHm4VL5dDXKz01UuEd88Df+KzynaohSL9fBh096KWAxSKZQDI2uBrVqtvRM4rwrIrRRKsdLNML/lnaaVSRioA==}
    engines: {node: '>= 0.8'}
    dependencies:
      random-bytes: 1.0.0
    dev: false

  /unbox-primitive/1.0.2:
    resolution: {integrity: sha512-61pPlCD9h51VoreyJ0BReideM3MDKMKnh6+V9L08331ipq6Q8OFXZYiqP6n/tbHx4s5I9uRhcye6BrbkizkBDw==}
    dependencies:
      call-bind: 1.0.5
      has-bigints: 1.0.2
      has-symbols: 1.0.3
      which-boxed-primitive: 1.0.2

  /unbzip2-stream/1.4.3:
    resolution: {integrity: sha512-mlExGW4w71ebDJviH16lQLtZS32VKqsSfk80GCfUlwT/4/hNRFsoscrF/c++9xinkMzECL1uL9DDwXqFWkruPg==}
    dependencies:
      buffer: 5.7.1
      through: 2.3.8

  /undefsafe/2.0.5:
    resolution: {integrity: sha512-WxONCrssBM8TSPRqN5EmsjVrsv4A8X12J4ArBiiayv3DyyG3ZlIg6yysuuSYdZsVz3TKcTg2fd//Ujd4CHV1iA==}
    dev: false

  /underscore/1.12.1:
    resolution: {integrity: sha512-hEQt0+ZLDVUMhebKxL4x1BTtDY7bavVofhZ9KZ4aI26X9SRaE+Y3m83XUL1UP2jn8ynjndwCCpEHdUG+9pP1Tw==}
    dev: true

  /undici-types/5.26.5:
    resolution: {integrity: sha512-JlCMO+ehdEIKqlFxk6IfVoAUVmgz7cU7zD/h9XZ0qzeosSHmUJVOzSQvvYSYWXkFXC+IfLKSIffhv0sVZup6pA==}

  /unique-string/2.0.0:
    resolution: {integrity: sha512-uNaeirEPvpZWSgzwsPGtU2zVSTrn/8L5q/IexZmH0eH6SA73CmAA5U4GwORTxQAZs95TAXLNqeLoPPNO5gZfWg==}
    engines: {node: '>=8'}
    dependencies:
      crypto-random-string: 2.0.0
    dev: false

  /universalify/0.1.2:
    resolution: {integrity: sha512-rBJeI5CXAlmy1pV+617WB9J63U6XcazHHF2f2dbJix4XzpUF0RS3Zbj0FGIOCAva5P/d/GBOYaACQ1w+0azUkg==}
    engines: {node: '>= 4.0.0'}

  /universalify/0.2.0:
    resolution: {integrity: sha512-CJ1QgKmNg3CwvAv/kOFmtnEN05f0D/cn9QntgNOQlQF9dgvVTHj3t+8JPdjqawCHk7V/KA+fbUqzZ9XWhcqPUg==}
    engines: {node: '>= 4.0.0'}

  /universalify/2.0.1:
    resolution: {integrity: sha512-gptHNQghINnc/vTGIk0SOFGFNXw7JVrlRUtConJRlvaw6DuX0wO5Jeko9sWrMBhh+PsYAZ7oXAiOnf/UKogyiw==}
    engines: {node: '>= 10.0.0'}

  /unpipe/1.0.0:
    resolution: {integrity: sha512-pjy2bYhSsufwWlKwPc+l3cN7+wuJlK6uz0YdJEOlQDbl6jo/YlPi4mb8agUkVC8BF7V8NuzeyPNqRksA3hztKQ==}
    engines: {node: '>= 0.8'}

  /untildify/4.0.0:
    resolution: {integrity: sha512-KK8xQ1mkzZeg9inewmFVDNkg3l5LUhoq9kN6iWYB/CC9YMG8HA+c1Q8HwDe6dEX7kErrEVNVBO3fWsVq5iDgtw==}
    engines: {node: '>=8'}
    dev: true

  /update-browserslist-db/1.0.13_browserslist@4.22.2:
    resolution: {integrity: sha512-xebP81SNcPuNpPP3uzeW1NYXxI3rxyJzF3pD6sH4jE7o/IX+WtSpwnVU+qIsDPyk0d3hmFQ7mjqc6AtV604hbg==}
    hasBin: true
    peerDependencies:
      browserslist: '>= 4.21.0'
    dependencies:
      browserslist: 4.22.2
      escalade: 3.1.1
      picocolors: 1.0.0

  /update-notifier/4.1.3:
    resolution: {integrity: sha512-Yld6Z0RyCYGB6ckIjffGOSOmHXj1gMeE7aROz4MG+XMkmixBX4jUngrGXNYz7wPKBmtoD4MnBa2Anu7RSKht/A==}
    engines: {node: '>=8'}
    dependencies:
      boxen: 4.2.0
      chalk: 3.0.0
      configstore: 5.0.1
      has-yarn: 2.1.0
      import-lazy: 2.1.0
      is-ci: 2.0.0
      is-installed-globally: 0.3.2
      is-npm: 4.0.0
      is-yarn-global: 0.3.0
      latest-version: 5.1.0
      pupa: 2.1.1
      semver-diff: 3.1.1
      xdg-basedir: 4.0.0
    dev: false

  /uri-js/4.4.1:
    resolution: {integrity: sha512-7rKUyy33Q1yc98pQ1DAmLtwX109F7TIfWlW1Ydo8Wl1ii1SeHieeh0HHfPeL2fMXK6z0s8ecKs9frCuLJvndBg==}
    dependencies:
      punycode: 2.3.1

  /uri-templates/0.2.0:
    resolution: {integrity: sha512-EWkjYEN0L6KOfEoOH6Wj4ghQqU7eBZMJqRHQnxQAq+dSEzRPClkWjf8557HkWQXF6BrAUoLSAyy9i3RVTliaNg==}
    dev: false

  /url-parse-lax/3.0.0:
    resolution: {integrity: sha512-NjFKA0DidqPa5ciFcSrXnAltTtzz84ogy+NebPvfEgAck0+TNg4UJ4IN+fB7zRZfbgUf0syOo9MDxFkDSMuFaQ==}
    engines: {node: '>=4'}
    dependencies:
      prepend-http: 2.0.0
    dev: false

  /url-parse/1.5.10:
    resolution: {integrity: sha512-WypcfiRhfeUP9vvF0j6rw0J3hrWrw6iZv3+22h6iRMJ/8z1Tj6XfLP4DsUix5MhMPnXpiHDoKyoZ/bdCkwBCiQ==}
    dependencies:
      querystringify: 2.2.0
      requires-port: 1.0.0

  /url/0.11.0:
    resolution: {integrity: sha512-kbailJa29QrtXnxgq+DdCEGlbTeYM2eJUxsz6vjZavrCYPMIFHMKQmSKYAIuUK2i7hgPm28a8piX5NTUtM/LKQ==}
    dependencies:
      punycode: 1.3.2
      querystring: 0.2.0
    dev: false

  /username/5.1.0:
    resolution: {integrity: sha512-PCKbdWw85JsYMvmCv5GH3kXmM66rCd9m1hBEDutPNv94b/pqCMT4NtcKyeWYvLFiE8b+ha1Jdl8XAaUdPn5QTg==}
    engines: {node: '>=8'}
    dependencies:
      execa: 1.0.0
      mem: 4.3.0
    dev: false

  /utf8-byte-length/1.0.4:
    resolution: {integrity: sha512-4+wkEYLBbWxqTahEsWrhxepcoVOJ+1z5PGIjPZxRkytcdSUaNjIjBM7Xn8E+pdSuV7SzvWovBFA54FO0JSoqhA==}
    dev: true

  /util-deprecate/1.0.2:
    resolution: {integrity: sha512-EPD5q1uXyFxJpCrLnCc1nHnq3gOa6DZBocAIiI2TaSCA7VCJ1UJDMagCzIkXNsUYfD1daK//LTEQ8xiIbrHtcw==}

  /util/0.12.5:
    resolution: {integrity: sha512-kZf/K6hEIrWHI6XqOFUiiMa+79wE/D8Q+NCNAWclkyg3b4d2k7s0QGepNjiABc+aR3N1PAyHL7p6UcLY6LmrnA==}
    dependencies:
      inherits: 2.0.4
      is-arguments: 1.1.1
      is-generator-function: 1.0.10
      is-typed-array: 1.1.12
      which-typed-array: 1.1.13
    dev: true

  /utils-merge/1.0.1:
    resolution: {integrity: sha512-pMZTvIkT1d+TFGvDOqodOclx0QWkkgi6Tdoa8gC8ffGAAqz9pzPTZWAybbsHHoED/ztMtkv/VoYTYyShUn81hA==}
    engines: {node: '>= 0.4.0'}

  /uuid/3.4.0:
    resolution: {integrity: sha512-HjSDRw6gZE5JMggctHBcjVak08+KEVhSIiDzFnT9S9aegmp85S/bReBVTb4QTFaRNptJ9kuYaNhnbNEOkbKb/A==}
    deprecated: Please upgrade  to version 7 or higher.  Older versions may use Math.random() in certain circumstances, which is known to be problematic.  See https://v8.dev/blog/math-random for details.
    hasBin: true
    dev: false

  /uuid/8.3.2:
    resolution: {integrity: sha512-+NYs2QeMWy+GWFOEm9xnn6HCDp0l7QBD7ml8zLUmJ+93Q5NF0NocErnwkTkXVFNiX3/fpC6afS8Dhb/gz7R7eg==}
    hasBin: true

  /uuid/9.0.1:
    resolution: {integrity: sha512-b+1eJOlsR9K8HJpow9Ok3fiWOWSIcIzXodvv0rQjVoOVNpWMpxf1wZNpt4y9h10odCNrqnYp1OBzRktckBe3sA==}
    hasBin: true
    dev: true

  /v8-compile-cache-lib/3.0.1:
    resolution: {integrity: sha512-wa7YjyUGfNZngI/vtK0UHAN+lgDCxBPCylVXGp0zu59Fz5aiGtNXaq3DhIov063MorB+VfufLh3JlF2KdTK3xg==}
    dev: true

  /validate-npm-package-license/3.0.4:
    resolution: {integrity: sha512-DpKm2Ui/xN7/HQKCtpZxoRWBhZ9Z0kqtygG8XCgNQ8ZlDnxuQmWhj566j8fN4Cu3/JmbhsDo7fcAJq4s9h27Ew==}
    dependencies:
      spdx-correct: 3.2.0
      spdx-expression-parse: 3.0.1

  /validator/13.11.0:
    resolution: {integrity: sha512-Ii+sehpSfZy+At5nPdnyMhx78fEoPDkR2XW/zimHEL3MyGJQOCQ7WeP20jPYRz7ZCpcKLB21NxuXHF3bxjStBQ==}
    engines: {node: '>= 0.10'}
    dev: false

  /vary/1.1.2:
    resolution: {integrity: sha512-BNGbWLfd0eUPabhkXUVm0j8uuvREyTh5ovRa/dyow/BqAbZJyC+5fU+IzQOzmAKzYqYRAISoRhdQr3eIZ/PXqg==}
    engines: {node: '>= 0.8'}

  /vhacd-js/0.0.1:
    resolution: {integrity: sha512-UfFbxWkl59mjtMX1z5AhWxGu91RdHK67JOHyfgIUA/gk+XD30djG6XJgEpVY65X4W/a04U9urWQnlLjsWwlgKA==}
    dev: false

  /vite-plugin-env-compatible/1.1.1:
    resolution: {integrity: sha512-4lqhBWhOzP+SaCPoCVdmpM5cXzjKQV5jgFauxea488oOeElXo/kw6bXkMIooZhrh9q7gclTl8en6N9NmnqUwRQ==}
    dev: true

  /vite-plugin-inspect/0.7.28_vite@4.5.2:
    resolution: {integrity: sha512-XRdQGdf+PU6eT0EoL8beUyFQfcCrHr06OyRM71IT8t7rEC9JywdsscehGHEAyFZryfaVBWAI280N63BI2N+1BA==}
    engines: {node: '>=14'}
    peerDependencies:
      vite: ^3.1.0 || ^4.0.0
    dependencies:
      '@antfu/utils': 0.7.7
      '@rollup/pluginutils': 5.1.0
      debug: 4.3.4
      fs-extra: 11.2.0
      open: 9.1.0
      picocolors: 1.0.0
      sirv: 2.0.4
      vite: 4.5.2_@types+node@18.16.20
    transitivePeerDependencies:
      - rollup
      - supports-color
    dev: true

  /vite/4.5.2:
    resolution: {integrity: sha512-tBCZBNSBbHQkaGyhGCDUGqeo2ph8Fstyp6FMSvTtsXeZSPpSMGlviAOav2hxVTqFcx8Hj/twtWKsMJXNY0xI8w==}
    engines: {node: ^14.18.0 || >=16.0.0}
    hasBin: true
    peerDependencies:
      '@types/node': '>= 14'
      less: '*'
      lightningcss: ^1.21.0
      sass: '*'
      stylus: '*'
      sugarss: '*'
      terser: ^5.4.0
    peerDependenciesMeta:
      '@types/node':
        optional: true
      less:
        optional: true
      lightningcss:
        optional: true
      sass:
        optional: true
      stylus:
        optional: true
      sugarss:
        optional: true
      terser:
        optional: true
    dependencies:
      esbuild: 0.18.20
      postcss: 8.4.33
      rollup: 3.29.4
    optionalDependencies:
      fsevents: 2.3.3
    dev: true

  /vite/4.5.2_@types+node@18.16.20:
    resolution: {integrity: sha512-tBCZBNSBbHQkaGyhGCDUGqeo2ph8Fstyp6FMSvTtsXeZSPpSMGlviAOav2hxVTqFcx8Hj/twtWKsMJXNY0xI8w==}
    engines: {node: ^14.18.0 || >=16.0.0}
    hasBin: true
    peerDependencies:
      '@types/node': '>= 14'
      less: '*'
      lightningcss: ^1.21.0
      sass: '*'
      stylus: '*'
      sugarss: '*'
      terser: ^5.4.0
    peerDependenciesMeta:
      '@types/node':
        optional: true
      less:
        optional: true
      lightningcss:
        optional: true
      sass:
        optional: true
      stylus:
        optional: true
      sugarss:
        optional: true
      terser:
        optional: true
    dependencies:
      '@types/node': 18.16.20
      esbuild: 0.18.20
      postcss: 8.4.33
      rollup: 3.29.4
    optionalDependencies:
      fsevents: 2.3.3
    dev: true

  /vscode-oniguruma/1.7.0:
    resolution: {integrity: sha512-L9WMGRfrjOhgHSdOYgCt/yRMsXzLDJSL7BPrOZt73gU0iWO4mpqzqQzOz5srxqTvMBaR0XZTSrVWo4j55Rc6cA==}
    dev: false

  /vscode-textmate/8.0.0:
    resolution: {integrity: sha512-AFbieoL7a5LMqcnOF04ji+rpXadgOXnZsxQr//r83kLPr7biP7am3g9zbaZIaBGwBRWeSvoMD4mgPdX3e4NWBg==}
    dev: false

  /w3c-hr-time/1.0.2:
    resolution: {integrity: sha512-z8P5DvDNjKDoFIHK7q8r8lackT6l+jo/Ye3HOle7l9nICP9lf1Ci25fy9vHd0JOWewkIFzXIEig3TdKT7JQ5fQ==}
    deprecated: Use your platform's native performance.now() and performance.timeOrigin.
    dependencies:
      browser-process-hrtime: 1.0.0
    dev: true

  /w3c-xmlserializer/3.0.0:
    resolution: {integrity: sha512-3WFqGEgSXIyGhOmAFtlicJNMjEps8b1MG31NCA0/vOF9+nKMUW1ckhi9cnNHmf88Rzw5V+dwIwsm2C7X8k9aQg==}
    engines: {node: '>=12'}
    dependencies:
      xml-name-validator: 4.0.0
    dev: true

  /watchpack/2.4.0:
    resolution: {integrity: sha512-Lcvm7MGST/4fup+ifyKi2hjyIAwcdI4HRgtvTpIUxBRhB+RFtUh8XtDOxUfctVCnhVi+QQj49i91OyvzkJl6cg==}
    engines: {node: '>=10.13.0'}
    dependencies:
      glob-to-regexp: 0.4.1
      graceful-fs: 4.2.11

  /wbuf/1.7.3:
    resolution: {integrity: sha512-O84QOnr0icsbFGLS0O3bI5FswxzRr8/gHwWkDlQFskhSPryQXvrTMxjxGP4+iWYoauLoBvfDpkrOauZ+0iZpDA==}
    dependencies:
      minimalistic-assert: 1.0.1
    dev: false

  /webidl-conversions/3.0.1:
    resolution: {integrity: sha512-2JAn3z8AR6rjK8Sm8orRC0h/bcl/DqL7tRPdGZ4I1CjdF+EaMLmYxBHyXuKL849eucPFhvBoxMsflfOb8kxaeQ==}

  /webidl-conversions/4.0.2:
    resolution: {integrity: sha512-YQ+BmxuTgd6UXZW3+ICGfyqRyHXVlD5GtQr5+qjiNW7bF0cqrzX500HVXPBOvgXb5YnzDd+h0zqyv61KUD7+Sg==}
    dev: true

  /webidl-conversions/7.0.0:
    resolution: {integrity: sha512-VwddBukDzu71offAQR975unBIGqfKZpM+8ZX6ySk8nYhVoo5CYaZyzt3YBvYtRtO+aoGlqxPg/B87NGVZ/fu6g==}
    engines: {node: '>=12'}
    dev: true

  /webpack-cli/5.0.1_webpack@5.76.0:
    resolution: {integrity: sha512-S3KVAyfwUqr0Mo/ur3NzIp6jnerNpo7GUO6so51mxLi1spqsA17YcMXy0WOIJtBSnj748lthxC6XLbNKh/ZC+A==}
    engines: {node: '>=14.15.0'}
    hasBin: true
    peerDependencies:
      '@webpack-cli/generators': '*'
      webpack: 5.x.x
      webpack-bundle-analyzer: '*'
      webpack-dev-server: '*'
    peerDependenciesMeta:
      '@webpack-cli/generators':
        optional: true
      webpack-bundle-analyzer:
        optional: true
      webpack-dev-server:
        optional: true
    dependencies:
      '@discoveryjs/json-ext': 0.5.7
      '@webpack-cli/configtest': 2.1.1_66fuqojgvlon52mqukkfkspvqe
      '@webpack-cli/info': 2.0.2_66fuqojgvlon52mqukkfkspvqe
      '@webpack-cli/serve': 2.0.5_66fuqojgvlon52mqukkfkspvqe
      colorette: 2.0.20
      commander: 9.5.0
      cross-spawn: 7.0.3
      envinfo: 7.11.0
      fastest-levenshtein: 1.0.16
      import-local: 3.1.0
      interpret: 3.1.1
      rechoir: 0.8.0
      webpack: 5.76.0_webpack-cli@5.0.1
      webpack-merge: 5.10.0
    dev: true

  /webpack-merge/5.10.0:
    resolution: {integrity: sha512-+4zXKdx7UnO+1jaN4l2lHVD+mFvnlZQP/6ljaJVb4SZiwIKeUnrT5l0gkT8z+n4hKpC+jpOv6O9R+gLtag7pSA==}
    engines: {node: '>=10.0.0'}
    dependencies:
      clone-deep: 4.0.1
      flat: 5.0.2
      wildcard: 2.0.1
    dev: true

  /webpack-sources/3.2.3:
    resolution: {integrity: sha512-/DyMEOrDgLKKIG0fmvtz+4dUX/3Ghozwgm6iPp8KRhvn+eQf9+Q7GWxVNMk3+uCPWfdXYC4ExGBckIXdFEfH1w==}
    engines: {node: '>=10.13.0'}

  /webpack/5.76.0:
    resolution: {integrity: sha512-l5sOdYBDunyf72HW8dF23rFtWq/7Zgvt/9ftMof71E/yUb1YLOBmTgA2K4vQthB3kotMrSj609txVE0dnr2fjA==}
    engines: {node: '>=10.13.0'}
    hasBin: true
    peerDependencies:
      webpack-cli: '*'
    peerDependenciesMeta:
      webpack-cli:
        optional: true
    dependencies:
      '@types/eslint-scope': 3.7.7
      '@types/estree': 0.0.51
      '@webassemblyjs/ast': 1.11.1
      '@webassemblyjs/wasm-edit': 1.11.1
      '@webassemblyjs/wasm-parser': 1.11.1
      acorn: 8.11.3
      acorn-import-assertions: 1.9.0_acorn@8.11.3
      browserslist: 4.22.2
      chrome-trace-event: 1.0.3
      enhanced-resolve: 5.15.0
      es-module-lexer: 0.9.3
      eslint-scope: 5.1.1
      events: 3.3.0
      glob-to-regexp: 0.4.1
      graceful-fs: 4.2.11
      json-parse-even-better-errors: 2.3.1
      loader-runner: 4.3.0
      mime-types: 2.1.35
      neo-async: 2.6.2
      schema-utils: 3.3.0
      tapable: 2.2.1
      terser-webpack-plugin: 5.3.10_webpack@5.76.0
      watchpack: 2.4.0
      webpack-sources: 3.2.3
    transitivePeerDependencies:
      - '@swc/core'
      - esbuild
      - uglify-js

  /webpack/5.76.0_webpack-cli@5.0.1:
    resolution: {integrity: sha512-l5sOdYBDunyf72HW8dF23rFtWq/7Zgvt/9ftMof71E/yUb1YLOBmTgA2K4vQthB3kotMrSj609txVE0dnr2fjA==}
    engines: {node: '>=10.13.0'}
    hasBin: true
    peerDependencies:
      webpack-cli: '*'
    peerDependenciesMeta:
      webpack-cli:
        optional: true
    dependencies:
      '@types/eslint-scope': 3.7.7
      '@types/estree': 0.0.51
      '@webassemblyjs/ast': 1.11.1
      '@webassemblyjs/wasm-edit': 1.11.1
      '@webassemblyjs/wasm-parser': 1.11.1
      acorn: 8.11.3
      acorn-import-assertions: 1.9.0_acorn@8.11.3
      browserslist: 4.22.2
      chrome-trace-event: 1.0.3
      enhanced-resolve: 5.15.0
      es-module-lexer: 0.9.3
      eslint-scope: 5.1.1
      events: 3.3.0
      glob-to-regexp: 0.4.1
      graceful-fs: 4.2.11
      json-parse-even-better-errors: 2.3.1
      loader-runner: 4.3.0
      mime-types: 2.1.35
      neo-async: 2.6.2
      schema-utils: 3.3.0
      tapable: 2.2.1
      terser-webpack-plugin: 5.3.10_webpack@5.76.0
      watchpack: 2.4.0
      webpack-cli: 5.0.1_webpack@5.76.0
      webpack-sources: 3.2.3
    transitivePeerDependencies:
      - '@swc/core'
      - esbuild
      - uglify-js
    dev: true

  /whatwg-encoding/2.0.0:
    resolution: {integrity: sha512-p41ogyeMUrw3jWclHWTQg1k05DSVXPLcVxRTYsXUk+ZooOCZLcoYgPZ/HL/D/N+uQPOtcp1me1WhBEaX02mhWg==}
    engines: {node: '>=12'}
    dependencies:
      iconv-lite: 0.6.3
    dev: true

  /whatwg-mimetype/3.0.0:
    resolution: {integrity: sha512-nt+N2dzIutVRxARx1nghPKGv1xHikU7HKdfafKkLNLindmPU/ch3U31NOCGGA/dmPcmb1VlofO0vnKAcsm0o/Q==}
    engines: {node: '>=12'}
    dev: true

  /whatwg-url/10.0.0:
    resolution: {integrity: sha512-CLxxCmdUby142H5FZzn4D8ikO1cmypvXVQktsgosNy4a4BHrDHeciBBGZhb0bNoR5/MltoCatso+vFjjGx8t0w==}
    engines: {node: '>=12'}
    dependencies:
      tr46: 3.0.0
      webidl-conversions: 7.0.0
    dev: true

  /whatwg-url/11.0.0:
    resolution: {integrity: sha512-RKT8HExMpoYx4igMiVMY83lN6UeITKJlBQ+vR/8ZJ8OCdSiN3RwCq+9gH0+Xzj0+5IrM6i4j/6LuvzbZIQgEcQ==}
    engines: {node: '>=12'}
    dependencies:
      tr46: 3.0.0
      webidl-conversions: 7.0.0
    dev: true

  /whatwg-url/5.0.0:
    resolution: {integrity: sha512-saE57nupxk6v3HY35+jzBwYa0rKSy0XR8JSxZPwgLr7ys0IBzhGviA1/TUGJLmSVqs8pb9AnvICXEuOHLprYTw==}
    dependencies:
      tr46: 0.0.3
      webidl-conversions: 3.0.1

  /whatwg-url/6.5.0:
    resolution: {integrity: sha512-rhRZRqx/TLJQWUpQ6bmrt2UV4f0HCQ463yQuONJqC6fO2VoEb1pTYddbe59SkYq87aoM5A3bdhMZiUiVws+fzQ==}
    dependencies:
      lodash.sortby: 4.7.0
      tr46: 1.0.1
      webidl-conversions: 4.0.2
    dev: true

  /which-boxed-primitive/1.0.2:
    resolution: {integrity: sha512-bwZdv0AKLpplFY2KZRX6TvyuN7ojjr7lwkg6ml0roIy9YeuSr7JS372qlNW18UQYzgYK9ziGcerWqZOmEn9VNg==}
    dependencies:
      is-bigint: 1.0.4
      is-boolean-object: 1.1.2
      is-number-object: 1.0.7
      is-string: 1.0.7
      is-symbol: 1.0.4

  /which-builtin-type/1.1.3:
    resolution: {integrity: sha512-YmjsSMDBYsM1CaFiayOVT06+KJeXf0o5M/CAd4o1lTadFAtacTUM49zoYxr/oroopFDfhvN6iEcBxUyc3gvKmw==}
    engines: {node: '>= 0.4'}
    dependencies:
      function.prototype.name: 1.1.6
      has-tostringtag: 1.0.0
      is-async-function: 2.0.0
      is-date-object: 1.0.5
      is-finalizationregistry: 1.0.2
      is-generator-function: 1.0.10
      is-regex: 1.1.4
      is-weakref: 1.0.2
      isarray: 2.0.5
      which-boxed-primitive: 1.0.2
      which-collection: 1.0.1
      which-typed-array: 1.1.13

  /which-collection/1.0.1:
    resolution: {integrity: sha512-W8xeTUwaln8i3K/cY1nGXzdnVZlidBcagyNFtBdD5kxnb4TvGKR7FfSIS3mYpwWS1QUCutfKz8IY8RjftB0+1A==}
    dependencies:
      is-map: 2.0.2
      is-set: 2.0.2
      is-weakmap: 2.0.1
      is-weakset: 2.0.2

  /which-module/2.0.1:
    resolution: {integrity: sha512-iBdZ57RDvnOR9AGBhML2vFZf7h8vmBjhoaZqODJBFWHVtKkDmKuHai3cx5PgVMrX5YDNp27AofYbAwctSS+vhQ==}

  /which-typed-array/1.1.13:
    resolution: {integrity: sha512-P5Nra0qjSncduVPEAr7xhoF5guty49ArDTwzJ/yNuPIbZppyRxFQsRCWrocxIY+CnMVG+qfbU2FmDKyvSGClow==}
    engines: {node: '>= 0.4'}
    dependencies:
      available-typed-arrays: 1.0.5
      call-bind: 1.0.5
      for-each: 0.3.3
      gopd: 1.0.1
      has-tostringtag: 1.0.0

  /which/1.3.1:
    resolution: {integrity: sha512-HxJdYWq1MTIQbJ3nw0cqssHoTNU267KlrDuGZ1WYlxDStUtKUhOaJmh112/TZmHxxUfuJqPXSOm7tDyas0OSIQ==}
    hasBin: true
    dependencies:
      isexe: 2.0.0

  /which/2.0.2:
    resolution: {integrity: sha512-BLI3Tl1TW3Pvl70l3yq3Y64i+awpwXqsGBYWkkqMtnbXgrMD+yj7rhW0kuEDxzJaYXGjEW5ogapKNMEKNMjibA==}
    engines: {node: '>= 8'}
    hasBin: true
    dependencies:
      isexe: 2.0.0

  /which/3.0.1:
    resolution: {integrity: sha512-XA1b62dzQzLfaEOSQFTCOd5KFf/1VSzZo7/7TUjnya6u0vGGKzU96UQBZTAThCb2j4/xjBAyii1OhRLJEivHvg==}
    engines: {node: ^14.17.0 || ^16.13.0 || >=18.0.0}
    hasBin: true
    dependencies:
      isexe: 2.0.0
    dev: true

  /wide-align/1.1.5:
    resolution: {integrity: sha512-eDMORYaPNZ4sQIuuYPDHdQvf4gyCF9rEEV/yPxGfwPkRodwEgiMUUXTx/dex+Me0wxx53S+NgUHaP7y3MGlDmg==}
    dependencies:
      string-width: 4.2.3
    dev: true

  /widest-line/3.1.0:
    resolution: {integrity: sha512-NsmoXalsWVDMGupxZ5R08ka9flZjjiLvHVAWYOKtiKM8ujtZWr9cRffak+uSE48+Ob8ObalXpwyeUiyDD6QFgg==}
    engines: {node: '>=8'}
    dependencies:
      string-width: 4.2.3
    dev: false

  /wildcard/2.0.1:
    resolution: {integrity: sha512-CC1bOL87PIWSBhDcTrdeLo6eGT7mCFtrg0uIJtqJUFyK+eJnzl8A1niH56uu7KMa5XFrtiV+AQuHO3n7DsHnLQ==}
    dev: true

  /winston-transport/4.6.0:
    resolution: {integrity: sha512-wbBA9PbPAHxKiygo7ub7BYRiKxms0tpfU2ljtWzb3SjRjv5yl6Ozuy/TkXf00HTAt+Uylo3gSkNwzc4ME0wiIg==}
    engines: {node: '>= 12.0.0'}
    dependencies:
      logform: 2.6.0
      readable-stream: 3.6.2
      triple-beam: 1.4.1
    dev: false

  /winston/3.11.0:
    resolution: {integrity: sha512-L3yR6/MzZAOl0DsysUXHVjOwv8mKZ71TrA/41EIduGpOOV5LQVodqN+QdQ6BS6PJ/RdIshZhq84P/fStEZkk7g==}
    engines: {node: '>= 12.0.0'}
    dependencies:
      '@colors/colors': 1.6.0
      '@dabh/diagnostics': 2.0.3
      async: 3.2.5
      is-stream: 2.0.1
      logform: 2.6.0
      one-time: 1.0.0
      readable-stream: 3.6.2
      safe-stable-stringify: 2.4.3
      stack-trace: 0.0.10
      triple-beam: 1.4.1
      winston-transport: 4.6.0
    dev: false

  /wkx/0.5.0:
    resolution: {integrity: sha512-Xng/d4Ichh8uN4l0FToV/258EjMGU9MGcA0HV2d9B/ZpZB3lqQm7nkOdZdm5GhKtLLhAE7PiVQwN4eN+2YJJUg==}
    dependencies:
      '@types/node': 18.16.20
    dev: false

  /wms-capabilities/0.4.0:
    resolution: {integrity: sha512-dGe1SQ4GySIfsmGF+yk07QRsed0DgJJkPpimbmehE9nGXLqIGhbpi6pNk71YENqupLPSqcABDrKZ1UqepOhCyA==}
    hasBin: true
    dependencies:
      minimist: 1.2.8
    dev: false

  /word-wrap/1.2.5:
    resolution: {integrity: sha512-BN22B5eaMMI9UMtjrGd5g5eCYPpCPDUy0FJXbYsaT5zYxjFOckS53SQDE3pWkVoWpHXVb3BrYcEN4Twa55B5cA==}
    engines: {node: '>=0.10.0'}
    dev: true

  /workerpool/6.2.1:
    resolution: {integrity: sha512-ILEIE97kDZvF9Wb9f6h5aXK4swSlKGUcOEGiIYb2OOu/IrDU9iwj0fD//SsA6E5ibwJxpEvhullJY4Sl4GcpAw==}

  /workspace-tools/0.36.4:
    resolution: {integrity: sha512-v0UFVvw9BjHtRu2Dau5PEJKkuG8u4jPlpXZQWjSz9XgbSutpPURqtO2P0hp3cVmQVATh8lkMFCewFgJuDnyC/w==}
    dependencies:
      '@yarnpkg/lockfile': 1.1.0
      fast-glob: 3.3.2
      git-url-parse: 13.1.1
      globby: 11.1.0
      jju: 1.4.0
      js-yaml: 4.1.0
      micromatch: 4.0.5

  /wrap-ansi/6.2.0:
    resolution: {integrity: sha512-r6lPcBGxZXlIcymEu7InxDMhdW0KDxpLgoFLcguasxCaJ/SOIZwINatK9KY/tf+ZrlywOKU0UDj3ATXUBfxJXA==}
    engines: {node: '>=8'}
    dependencies:
      ansi-styles: 4.3.0
      string-width: 4.2.3
      strip-ansi: 6.0.1

  /wrap-ansi/7.0.0:
    resolution: {integrity: sha512-YVGIj2kamLSTxw6NsZjoBxfSwsn0ycdesmc4p+Q21c5zPuZ1pl+NfxVdxPtdHvmNVOQ6XSYG4AUtyt/Fi7D16Q==}
    engines: {node: '>=10'}
    dependencies:
      ansi-styles: 4.3.0
      string-width: 4.2.3
      strip-ansi: 6.0.1

  /wrap-ansi/8.1.0:
    resolution: {integrity: sha512-si7QWI6zUMq56bESFvagtmzMdGOtoxfR+Sez11Mobfc7tm+VkUckk9bW2UeffTGVUbOksxmSw0AA2gs8g71NCQ==}
    engines: {node: '>=12'}
    dependencies:
      ansi-styles: 6.2.1
      string-width: 5.1.2
      strip-ansi: 7.1.0

  /wrappy/1.0.2:
    resolution: {integrity: sha512-l4Sp/DRseor9wL6EvV2+TuQn63dMkPjZ/sp9XkghTEbV9KlPS1xUsZ3u7/IQO4wxtcFB4bgpQPRcR3QCvezPcQ==}

  /write-file-atomic/3.0.3:
    resolution: {integrity: sha512-AvHcyZ5JnSfq3ioSyjrBkH9yW4m7Ayk8/9My/DD9onKeu/94fwrMocemO2QAJFAlnnDN+ZDS+ZjAR5ua1/PV/Q==}
    dependencies:
      imurmurhash: 0.1.4
      is-typedarray: 1.0.0
      signal-exit: 3.0.7
      typedarray-to-buffer: 3.1.5

  /ws/7.5.3:
    resolution: {integrity: sha512-kQ/dHIzuLrS6Je9+uv81ueZomEwH0qVYstcAQ4/Z93K8zeko9gtAbttJWzoC5ukqXY1PpoouV3+VSOqEAFt5wg==}
    engines: {node: '>=8.3.0'}
    peerDependencies:
      bufferutil: ^4.0.1
      utf-8-validate: ^5.0.2
    peerDependenciesMeta:
      bufferutil:
        optional: true
      utf-8-validate:
        optional: true

  /ws/8.16.0:
    resolution: {integrity: sha512-HS0c//TP7Ina87TfiPUz1rQzMhHrl/SG2guqRcTOIUYD2q8uhUdNHZYJUaQ8aTGPzCh+c6oawMKW35nFl1dxyQ==}
    engines: {node: '>=10.0.0'}
    peerDependencies:
      bufferutil: ^4.0.1
      utf-8-validate: '>=5.0.2'
    peerDependenciesMeta:
      bufferutil:
        optional: true
      utf-8-validate:
        optional: true
    dev: true

  /ws/8.5.0:
    resolution: {integrity: sha512-BWX0SWVgLPzYwF8lTzEy1egjhS4S4OEAHfsO8o65WOVsrnSRGaSiUaa9e0ggGlkMTtBlmOpEXiie9RUcBO86qg==}
    engines: {node: '>=10.0.0'}
    peerDependencies:
      bufferutil: ^4.0.1
      utf-8-validate: ^5.0.2
    peerDependenciesMeta:
      bufferutil:
        optional: true
      utf-8-validate:
        optional: true

  /ws/8.8.0:
    resolution: {integrity: sha512-JDAgSYQ1ksuwqfChJusw1LSJ8BizJ2e/vVu5Lxjq3YvNJNlROv1ui4i+c/kUUrPheBvQl4c5UbERhTwKa6QBJQ==}
    engines: {node: '>=10.0.0'}
    peerDependencies:
      bufferutil: ^4.0.1
      utf-8-validate: ^5.0.2
    peerDependenciesMeta:
      bufferutil:
        optional: true
      utf-8-validate:
        optional: true

  /wtfnode/0.9.1:
    resolution: {integrity: sha512-Ip6C2KeQPl/F3aP1EfOnPoQk14Udd9lffpoqWDNH3Xt78svxPbv53ngtmtfI0q2Te3oTq79XKTnRNXVIn/GsPA==}
    hasBin: true
    dev: false

  /xdg-basedir/4.0.0:
    resolution: {integrity: sha512-PSNhEJDejZYV7h50BohL09Er9VaIefr2LMAf3OEmpCkjOi34eYyQYAXUTjEQtZJTKcF0E2UKTh+osDLsgNim9Q==}
    engines: {node: '>=8'}
    dev: false

  /xml-name-validator/4.0.0:
    resolution: {integrity: sha512-ICP2e+jsHvAj2E2lIHxa5tjXRlKDJo4IdvPvCXbXQGdzSfmSpNVyIKMvoZHjDY9DP0zV17iI85o90vRFXNccRw==}
    engines: {node: '>=12'}
    dev: true

  /xml/1.0.1:
    resolution: {integrity: sha512-huCv9IH9Tcf95zuYCsQraZtWnJvBtLVE0QHMOs8bWyZAFZNDcYjsPq1nEx8jKA9y+Beo9v+7OBPRisQTjinQMw==}
    dev: false

  /xml2js/0.4.23:
    resolution: {integrity: sha512-ySPiMjM0+pLDftHgXY4By0uswI3SPKLDw/i3UXbnO8M/p28zqexCUoPmQFrYD+/1BzhGJSs2i1ERWKJAtiLrug==}
    engines: {node: '>=4.0.0'}
    dependencies:
      sax: 1.3.0
      xmlbuilder: 11.0.1
    dev: false

  /xml2js/0.5.0:
    resolution: {integrity: sha512-drPFnkQJik/O+uPKpqSgr22mpuFHqKdbS835iAQrUC73L2F5WkboIRd63ai/2Yg6I1jzifPFKH2NTK+cfglkIA==}
    engines: {node: '>=4.0.0'}
    dependencies:
      sax: 1.3.0
      xmlbuilder: 11.0.1
    dev: false

  /xml2js/0.6.2:
    resolution: {integrity: sha512-T4rieHaC1EXcES0Kxxj4JWgaUQHDk+qwHcYOCFHfiwKz7tOVPLq7Hjq9dM1WCMhylqMEfP7hMcOIChvotiZegA==}
    engines: {node: '>=4.0.0'}
    dependencies:
      sax: 1.3.0
      xmlbuilder: 11.0.1
    dev: false

  /xmlbuilder/11.0.1:
    resolution: {integrity: sha512-fDlsI/kFEx7gLvbecc0/ohLG50fugQp8ryHzMTuW9vSa1GJ0XYWKnhsUx7oie3G98+r56aTQIUB4kht42R3JvA==}
    engines: {node: '>=4.0'}
    dev: false

  /xmlchars/2.2.0:
    resolution: {integrity: sha512-JZnDKK8B0RCDw84FNdDAIpZK+JuJw+s7Lz8nksI7SIuU3UXJJslUthsi+uWBUYOwPFwW7W7PRLRfUKpxjtjFCw==}
    dev: true

  /xtend/4.0.2:
    resolution: {integrity: sha512-LKYU1iAXJXUgAXn9URjiu+MWhyUXHsvfp7mcuYm9dSUKK0/CjtrUwFAxD82/mCWbtLsGjFIad0wIsod4zrTAEQ==}
    engines: {node: '>=0.4'}
    dev: true

  /y18n/4.0.3:
    resolution: {integrity: sha512-JKhqTOwSrqNA1NY5lSztJ1GrBiUodLMmIZuLiDaMRJ+itFd+ABVE8XBjOvIWL+rSqNDC74LCSFmlb/U4UZ4hJQ==}

  /y18n/5.0.8:
    resolution: {integrity: sha512-0pfFzegeDWJHJIAmTLRP2DwHjdF5s7jo9tuztdQxAhINCdvS+3nGINqPd00AphqJR/0LhANUS6/+7SCb98YOfA==}
    engines: {node: '>=10'}

  /yallist/2.1.2:
    resolution: {integrity: sha512-ncTzHV7NvsQZkYe1DW7cbDLm0YpzHmZF5r/iyP3ZnQtMiJ+pjzisCiMNI+Sj+xQF5pXhSHxSB3uDbsBTzY/c2A==}

  /yallist/3.1.1:
    resolution: {integrity: sha512-a4UGQaWPH59mOXUYnAG2ewncQS4i4F43Tv3JoAM+s2VDAmS9NsK8GpDMLrCHPksFT7h3K6TOoUNn2pb7RoXx4g==}

  /yallist/4.0.0:
    resolution: {integrity: sha512-3wdGidZyq5PB084XLES5TpOSRA3wjXAlIWMhum2kRcv/41Sn2emQ0dycQW4uZXLejwKvg6EsvbdlVL+FYEct7A==}

  /yargonaut/1.1.2:
    resolution: {integrity: sha512-wRcujHLBlv0QGJREQAuZwkobgxDkln5vsCGkVClH7/BtXkQub9bfnIf8x7X+69MAbLOrk8XxOKbKubMDLxxrxw==}
    dependencies:
      chalk: 1.1.3
      figlet: 1.7.0
      parent-require: 1.0.0
    dev: false

  /yargs-parser/18.1.3:
    resolution: {integrity: sha512-o50j0JeToy/4K6OZcaQmW6lyXXKhq7csREXcDwk2omFPJEwUNOVtJKvmDr9EI1fAJZUyZcRF7kxGBWmRXudrCQ==}
    engines: {node: '>=6'}
    dependencies:
      camelcase: 5.3.1
      decamelize: 1.2.0

  /yargs-parser/20.2.4:
    resolution: {integrity: sha512-WOkpgNhPTlE73h4VFAFsOnomJVaovO8VqLDzy5saChRBFQFBoMYirowyW+Q9HB4HFF4Z7VZTiG3iSzJJA29yRA==}
    engines: {node: '>=10'}

  /yargs-parser/21.1.1:
    resolution: {integrity: sha512-tVpsJW7DdjecAiFpbIB1e3qxIQsE6NoPc5/eTdrbbIC4h0LVsWhnoa3g+m2HclBIujHzsxZ4VJVA+GUuc2/LBw==}
    engines: {node: '>=12'}

  /yargs-unparser/2.0.0:
    resolution: {integrity: sha512-7pRTIA9Qc1caZ0bZ6RYRGbHJthJWuakf+WmHK0rVeLkNrrGhfoabBNdue6kdINI6r4if7ocq9aD/n7xwKOdzOA==}
    engines: {node: '>=10'}
    dependencies:
      camelcase: 6.3.0
      decamelize: 4.0.0
      flat: 5.0.2
      is-plain-obj: 2.1.0

  /yargs/15.4.1:
    resolution: {integrity: sha512-aePbxDmcYW++PaqBsJ+HYUFwCdv4LVvdnhBy78E57PIor8/OVvhMrADFFEDh8DHDFRv/O9i3lPhsENjO7QX0+A==}
    engines: {node: '>=8'}
    dependencies:
      cliui: 6.0.0
      decamelize: 1.2.0
      find-up: 4.1.0
      get-caller-file: 2.0.5
      require-directory: 2.1.1
      require-main-filename: 2.0.0
      set-blocking: 2.0.0
      string-width: 4.2.3
      which-module: 2.0.1
      y18n: 4.0.3
      yargs-parser: 18.1.3

  /yargs/16.2.0:
    resolution: {integrity: sha512-D1mvvtDG0L5ft/jGWkLpG1+m0eQxOfaBvTNELraWj22wSVUMWxZUvYgJYcKh6jGGIkJFhH4IZPQhR4TKpc8mBw==}
    engines: {node: '>=10'}
    dependencies:
      cliui: 7.0.4
      escalade: 3.1.1
      get-caller-file: 2.0.5
      require-directory: 2.1.1
      string-width: 4.2.3
      y18n: 5.0.8
      yargs-parser: 20.2.4

  /yargs/17.4.0:
    resolution: {integrity: sha512-WJudfrk81yWFSOkZYpAZx4Nt7V4xp7S/uJkX0CnxovMCt1wCE8LNftPpNuF9X/u9gN5nsD7ycYtRcDf2pL3UiA==}
    engines: {node: '>=12'}
    dependencies:
      cliui: 7.0.4
      escalade: 3.1.1
      get-caller-file: 2.0.5
      require-directory: 2.1.1
      string-width: 4.2.3
      y18n: 5.0.8
      yargs-parser: 21.1.1

  /yargs/17.7.2:
    resolution: {integrity: sha512-7dSzzRQ++CKnNI/krKnYRV7JKKPUXMEh61soaHKg9mrWEhzFWhFnxPxGl+69cD1Ou63C13NUPCnmIcrvqCuM6w==}
    engines: {node: '>=12'}
    dependencies:
      cliui: 8.0.1
      escalade: 3.1.1
      get-caller-file: 2.0.5
      require-directory: 2.1.1
      string-width: 4.2.3
      y18n: 5.0.8
      yargs-parser: 21.1.1
    dev: true

  /yauzl/2.10.0:
    resolution: {integrity: sha512-p4a9I6X6nu6IhoGmBqAcbJy1mlC4j27vEPZX9F4L4/vZT3Lyq1VkFHw/V/PUcB9Buo+DG3iHkT0x3Qya58zc3g==}
    dependencies:
      buffer-crc32: 0.2.13
      fd-slicer: 1.1.0

  /yn/3.1.1:
    resolution: {integrity: sha512-Ux4ygGWsu2c7isFWe8Yu1YluJmqVhxqK2cLXNQA5AcC3QfbGNpM7fu0Y8b/z16pXLnFxZYvWhd3fhBY9DLmC6Q==}
    engines: {node: '>=6'}
    dev: true

  /yocto-queue/0.1.0:
    resolution: {integrity: sha512-rVksvsnNCdJ/ohGc6xgPwyN8eheCxsiLM8mxuE/t/mOVqJewPuO1miLpTHQiRgTKCLexL4MeAFVagts7HmNZ2Q==}
    engines: {node: '>=10'}

  /z-schema/5.0.5:
    resolution: {integrity: sha512-D7eujBWkLa3p2sIpJA0d1pr7es+a7m0vFAnZLlCEKq/Ij2k0MLi9Br2UPxoxdYystm5K1yeBGzub0FlYUEWj2Q==}
    engines: {node: '>=8.0.0'}
    hasBin: true
    dependencies:
      lodash.get: 4.4.2
      lodash.isequal: 4.5.0
      validator: 13.11.0
    optionalDependencies:
      commander: 9.5.0
    dev: false<|MERGE_RESOLUTION|>--- conflicted
+++ resolved
@@ -518,13 +518,8 @@
       nyc: ^15.1.0
       rimraf: ^3.0.2
       sinon: ^17.0.1
-<<<<<<< HEAD
-      supertest: ^3.0.0
+      supertest: ^7.0.0
       typescript: ~5.3.3
-=======
-      supertest: ^7.0.0
-      typescript: ~5.0.2
->>>>>>> b3b88fa3
     dependencies:
       express: 4.18.2
       express-ws: 5.0.2_express@4.18.2
@@ -547,13 +542,8 @@
       nyc: 15.1.0
       rimraf: 3.0.2
       sinon: 17.0.1
-<<<<<<< HEAD
-      supertest: 3.0.0
+      supertest: 7.0.0
       typescript: 5.3.3
-=======
-      supertest: 7.0.0
-      typescript: 5.0.2
->>>>>>> b3b88fa3
 
   ../../core/extension:
     specifiers:
@@ -889,13 +879,8 @@
       lodash: ^4.17.21
       mocha: ^10.2.0
       rimraf: ^3.0.2
-<<<<<<< HEAD
-      superagent: ^7.1.5
+      superagent: ^9.0.1
       typescript: ~5.3.3
-=======
-      superagent: ^9.0.1
-      typescript: ~5.0.2
->>>>>>> b3b88fa3
       ws: ^7.5.3
     dependencies:
       lodash: 4.17.21
@@ -1612,15 +1597,9 @@
       '@itwin/core-common': workspace:*
       '@itwin/core-geometry': workspace:*
       '@itwin/ecschema-metadata': workspace:*
-<<<<<<< HEAD
       '@itwin/eslint-plugin': 4.0.0-dev.52
-      '@itwin/imodels-access-backend': ^3.0.0
-      '@itwin/imodels-client-authoring': ^3.0.0
-=======
-      '@itwin/eslint-plugin': 4.0.0-dev.44
       '@itwin/imodels-access-backend': ^5.0.1
       '@itwin/imodels-client-authoring': ^5.1.0
->>>>>>> b3b88fa3
       '@itwin/itwins-client': ^1.2.0
       '@itwin/oidc-signin-tool': ~3.6.0
       '@itwin/perf-tools': workspace:*
@@ -2181,19 +2160,11 @@
       '@itwin/core-frontend': link:../../core/frontend
       '@itwin/core-geometry': link:../../core/geometry
       '@itwin/core-quantity': link:../../core/quantity
-<<<<<<< HEAD
       '@itwin/eslint-plugin': 4.0.0-dev.52_r6fjndk6k4skjcbozishmsan5a
-      '@itwin/imodels-access-backend': 3.0.0_wj555zckjupkhkzyssqqpl4sei
-      '@itwin/imodels-access-frontend': 3.0.0_ueafa4slb6ohrhyf7kbp6egmha
-      '@itwin/imodels-client-authoring': 3.0.0
-      '@itwin/imodels-client-management': 3.0.0
-=======
-      '@itwin/eslint-plugin': 4.0.0-dev.44_6ndl6d37z3ezupnqjymvncqbpi
       '@itwin/imodels-access-backend': 5.0.1_wj555zckjupkhkzyssqqpl4sei
       '@itwin/imodels-access-frontend': 5.0.1_ueafa4slb6ohrhyf7kbp6egmha
       '@itwin/imodels-client-authoring': 5.1.0
       '@itwin/imodels-client-management': 5.1.0
->>>>>>> b3b88fa3
       '@itwin/oidc-signin-tool': 3.6.0_mdtbcqczpmeuv6yjzfaigjndwi
       '@itwin/presentation-common': link:../../presentation/common
       '@itwin/presentation-frontend': link:../../presentation/frontend
@@ -4343,7 +4314,7 @@
       '@itwin/core-common': link:../../core/common
       '@itwin/imodels-access-common': 5.0.1_mzyk4ayjeukc3ktflsb4gz56li
       '@itwin/imodels-client-authoring': 5.1.0
-      axios: 1.6.7
+      axios: 1.6.5
     transitivePeerDependencies:
       - debug
       - encoding
@@ -4397,7 +4368,7 @@
   /@itwin/imodels-client-management/5.1.0:
     resolution: {integrity: sha512-DADjPoDkCY4PYcI06uKkB+FB5pilLMtb9bikbYdz7F4p2IiQo7ITAGDtjeCQaEAeMUMSeJ5WubaqFat52mchAA==}
     dependencies:
-      axios: 1.6.7
+      axios: 1.6.5
     transitivePeerDependencies:
       - debug
     dev: false
@@ -4608,7 +4579,7 @@
   /@loaders.gl/schema/3.1.6:
     resolution: {integrity: sha512-6l9bcEGLC/KBvyAbZdMpx9jLo9A1Sl15smW+FSI2pZx8BGQZQNePCNvaN3YEywvVIVmz5wF/xAsaCw8Asw9zbw==}
     dependencies:
-      '@types/geojson': 7946.0.13
+      '@types/geojson': 7946.0.14
     dev: false
 
   /@loaders.gl/worker-utils/3.1.6:
@@ -5016,14 +4987,8 @@
       '@types/node': 18.16.20
     dev: true
 
-<<<<<<< HEAD
-  /@types/geojson/7946.0.13:
-    resolution: {integrity: sha512-bmrNrgKMOhM3WsafmbGmC+6dsF2Z308vLFsQ3a/bT8X8Sv5clVYpPars/UPq+sAaJP+5OoLAYgwbkS5QEJdLUQ==}
-    dev: false
-=======
   /@types/geojson/7946.0.14:
     resolution: {integrity: sha512-WCfD5Ht3ZesJUsONdhvm84dmzWOiOzOAqOncN0++w0lBw1o8OuDNJF2McvvCef/yBqb/HYRahp1BYtODFQ8bRg==}
->>>>>>> b3b88fa3
 
   /@types/glob/5.0.35:
     resolution: {integrity: sha512-wc+VveszMLyMWFvXLkloixT4n0harUIVZjnpzztaZ0nKLuul7Z32iMt2fUFGAaZ4y1XWjFRMtCI5ewvyh4aIeg==}
@@ -6035,15 +6000,9 @@
       lokijs: 1.5.12
       morgan: 1.10.0
       multistream: 2.1.1
-<<<<<<< HEAD
       mysql2: 3.9.6
       rimraf: 3.0.2
       sequelize: 6.35.2_h5xd2ht7l23sq7kmzts5gomubi
-=======
-      mysql2: 3.9.7
-      rimraf: 3.0.2
-      sequelize: 6.37.1_dw5ih2bbpzmw363ktfm3swsk5a
->>>>>>> b3b88fa3
       stoppable: 1.1.0
       tedious: 16.6.1
       to-readable-stream: 2.1.0
@@ -6807,6 +6766,7 @@
 
   /core-util-is/1.0.3:
     resolution: {integrity: sha512-ZQBvi1DcpJ4GDqanjucZ2Hj3wEO5pZDS89BWbkcrvdxksJorwUDDZamX9ldFkp9aw2lmBDLgkObEA4DWNJ9FYQ==}
+    dev: false
 
   /cpx2/3.0.0:
     resolution: {integrity: sha512-WVI69l0qqlDboGngiggQitRyto20og3YNNZp6ySva9dRMYpy9OQd5ep7mQvkvuBeUkIluOKR6jBOek7FRS7X0w==}
@@ -8252,10 +8212,6 @@
     resolution: {integrity: sha512-c7CZADjRcl6j0PlvFy0ZqXQ67qSEZfrVPynmnL+2zPc+NtMvrF8Y0QceMo7QqnSPc7+uWjUIAbvCQ5WIKlMVdQ==}
     dev: false
 
-<<<<<<< HEAD
-  /flatted/3.2.9:
-    resolution: {integrity: sha512-36yxDn5H7OFZQla0/jFJmbIKTdZAQHngCedGxiMmpNfEZM0sdEeT+WczLQrjK6D7o2aiyLYDnkw0R3JK0Qv1RQ==}
-=======
   /flatbush/4.4.0:
     resolution: {integrity: sha512-cf6G+sfy/+/FLH7Ls1URQ5GCRlXgwgqUZiEsMNrMZqb3Us3EkKmzUlKbnyoBy/4wI4oLJ+8cyCQoKJIVm92Fmg==}
     dependencies:
@@ -8267,9 +8223,8 @@
     engines: {node: '>= 12.17.0'}
     dev: false
 
-  /flatted/3.3.1:
-    resolution: {integrity: sha512-X8cqMLLie7KsNUDSdzeN8FYK9rEt4Dt67OsG/DNGnYTSDBG4uFAJFBnUeiV+zCVAvwFy56IjM9sH51jVaEhNxw==}
->>>>>>> b3b88fa3
+  /flatted/3.2.9:
+    resolution: {integrity: sha512-36yxDn5H7OFZQla0/jFJmbIKTdZAQHngCedGxiMmpNfEZM0sdEeT+WczLQrjK6D7o2aiyLYDnkw0R3JK0Qv1RQ==}
 
   /fn.name/1.1.0:
     resolution: {integrity: sha512-GRnmB5gPyJpAhTQdSZTSp9uaPSvl09KoYcMQtsB9rQoOmzs9dH6ffeccH+Z+cv6P68Hu5bC6JjRh4Ah/mHSNRw==}
@@ -8330,11 +8285,6 @@
       dezalgo: 1.0.4
       hexoid: 1.0.0
       once: 1.4.0
-<<<<<<< HEAD
-      qs: 6.11.2
-    dev: false
-=======
->>>>>>> b3b88fa3
 
   /forwarded/0.2.0:
     resolution: {integrity: sha512-buRG0fpBtRHSTCOASe6hD258tEubFoRLb4ZNA6NxMVHNw2gOcwHo9wyablzMzOA5z9xA9L1KNjk/Nt6MT9aYow==}
@@ -9275,6 +9225,7 @@
 
   /isarray/1.0.0:
     resolution: {integrity: sha512-VLghIWNM6ELQzo7zwmcg0NmTVyWKYjvIeM83yjp0wRDTmUnrM678fQbcKBo6n2CJEF0szoG//ytg+TKla89ALQ==}
+    dev: false
 
   /isarray/2.0.5:
     resolution: {integrity: sha512-xHjhDr3cNBK0BzdUJSPXZntQUx/mwMS5Rw4A7lPJ90XGAO6ISP/ePDNuo0vhqOZU+UD5JoodwCAAoZQd3FeAKw==}
@@ -10216,13 +10167,8 @@
       readable-stream: 2.3.8
     dev: false
 
-<<<<<<< HEAD
   /mysql2/3.9.6:
     resolution: {integrity: sha512-9NYUMLQv6yXnu+5hUh8PZ5CdKoG6VWDzXbojIdTyob8upNZXU3rBNQK9viaEqfgw+LMifhd+53VEZPxZk3bTWA==}
-=======
-  /mysql2/3.9.7:
-    resolution: {integrity: sha512-KnJT8vYRcNAZv73uf9zpXqNbvBG7DJrs+1nACsjZP1HMJ1TgXEy8wnNilXAn/5i57JizXKtrUtwDB7HxT9DDpw==}
->>>>>>> b3b88fa3
     engines: {node: '>= 8.0'}
     dependencies:
       denque: 2.1.0
@@ -11027,6 +10973,7 @@
 
   /process-nextick-args/2.0.1:
     resolution: {integrity: sha512-3ouUOpQhtgrbOa17J7+uxOTpITYWaGP7/AhoR3+A+/1e9skrzelGi/dXzEYyvbxubEF6Wn2ypscTKiKJFFn1ag==}
+    dev: false
 
   /process-on-spawn/1.0.0:
     resolution: {integrity: sha512-1WsPDsUSMmZH5LeMLegqkPDrsGgsWwk1Exipy2hvB0o/F0ASzbpIctSCcZIK1ykJvtTJULEH+20WOFjMvGnCTg==}
@@ -11277,6 +11224,7 @@
       safe-buffer: 5.1.2
       string_decoder: 1.1.1
       util-deprecate: 1.0.2
+    dev: false
 
   /readable-stream/3.6.2:
     resolution: {integrity: sha512-9u/sniCrY3D5WdsERHzHE4G2YCXqoG5FTHUiCC4SIbr6XcLZBY05ya9EKjYek9O5xOAwjGq+1JdGBAS7Q9ScoA==}
@@ -11559,6 +11507,7 @@
 
   /safe-buffer/5.1.2:
     resolution: {integrity: sha512-Gd2UZBJDkXlY7GbJxfsE8/nvKkUEU1G38c1siN6QP6a9PT9MmHB8GnpscSmMJSoF8LOIrt8ud/wPtojys4G6+g==}
+    dev: false
 
   /safe-buffer/5.2.1:
     resolution: {integrity: sha512-rp3So07KcdmmKbGvgaNxQSJr7bGVSVk5S9Eq1F+ppbRo70+YeaDxkw5Dd8NPN+GD6bjnYm2VuPuCXmpuYvmCXQ==}
@@ -11694,13 +11643,8 @@
     engines: {node: '>= 10.0.0'}
     dev: false
 
-<<<<<<< HEAD
   /sequelize/6.35.2_h5xd2ht7l23sq7kmzts5gomubi:
     resolution: {integrity: sha512-EdzLaw2kK4/aOnWQ7ed/qh3B6/g+1DvmeXr66RwbcqSm/+QRS9X0LDI5INBibsy4eNJHWIRPo3+QK0zL+IPBHg==}
-=======
-  /sequelize/6.37.1_dw5ih2bbpzmw363ktfm3swsk5a:
-    resolution: {integrity: sha512-vIKKzQ9dGp2aBOxQRD1FmUYViuQiKXSJ8yah8TsaBx4U3BokJt+Y2A0qz2C4pj08uX59qpWxRqSLEfRmVOEgQw==}
->>>>>>> b3b88fa3
     engines: {node: '>=10.0.0'}
     peerDependencies:
       ibm_db: '*'
@@ -11739,13 +11683,8 @@
       inflection: 1.13.4
       lodash: 4.17.21
       moment: 2.30.1
-<<<<<<< HEAD
       moment-timezone: 0.5.44
       mysql2: 3.9.6
-=======
-      moment-timezone: 0.5.45
-      mysql2: 3.9.7
->>>>>>> b3b88fa3
       pg-connection-string: 2.6.2
       retry-as-promised: 7.0.4
       semver: 7.6.0
@@ -12150,6 +12089,7 @@
     resolution: {integrity: sha512-n/ShnvDi6FHbbVfviro+WojiFzv+s8MPMHBczVePfUpDJLwoLT0ht1l4YwBCbi8pJAveEEdnkHyPyTP/mzRfwg==}
     dependencies:
       safe-buffer: 5.1.2
+    dev: false
 
   /string_decoder/1.3.0:
     resolution: {integrity: sha512-hkRX8U1WjJFd8LsDJ2yQ/wWWxaopEsABU1XfkM8A+j0+85JAGppt16cr1Whg6KIbb4okU6Mql6BOj+uup/wKeA==}
@@ -12224,32 +12164,9 @@
     transitivePeerDependencies:
       - supports-color
 
-<<<<<<< HEAD
-  /superagent/3.8.3:
-    resolution: {integrity: sha512-GLQtLMCoEIK4eDv6OGtkOoSMt3D+oq0y3dsxMuYuDvaNUvuT8eFBuLmfR0iYYzHC1e8hpzC6ZsxbuP6DIalMFA==}
-    engines: {node: '>= 4.0'}
-    deprecated: Please upgrade to v7.0.2+ of superagent.  We have fixed numerous issues with streams, form-data, attach(), filesystem errors not bubbling up (ENOENT on attach()), and all tests are now passing.  See the releases tab for more information at <https://github.com/visionmedia/superagent/releases>.
-    dependencies:
-      component-emitter: 1.3.1
-      cookiejar: 2.1.4
-      debug: 3.2.7
-      extend: 3.0.2
-      form-data: 2.5.1
-      formidable: 1.2.6
-      methods: 1.1.2
-      mime: 1.6.0
-      qs: 6.11.2
-      readable-stream: 2.3.8
-    dev: true
-
-  /superagent/7.1.5:
-    resolution: {integrity: sha512-HQYyGuDRFGmZ6GNC4hq2f37KnsY9Lr0/R1marNZTgMweVDQLTLJJ6DGQ9Tj/xVVs5HEnop9EMmTbywb5P30aqw==}
-    engines: {node: '>=6.4.0 <13 || >=14'}
-=======
   /superagent/9.0.1:
     resolution: {integrity: sha512-CcRSdb/P2oUVaEpQ87w9Obsl+E9FruRd6b2b7LdiBtJoyMr2DQt7a89anAfiX/EL59j9b2CbRFvf2S91DhuCww==}
     engines: {node: '>=14.18.0'}
->>>>>>> b3b88fa3
     dependencies:
       component-emitter: 1.3.1
       cookiejar: 2.1.4
@@ -12259,23 +12176,35 @@
       formidable: 3.5.1
       methods: 1.1.2
       mime: 2.6.0
-<<<<<<< HEAD
       qs: 6.11.2
-      readable-stream: 3.6.2
-      semver: 7.5.4
-=======
-      qs: 6.12.0
       semver: 7.6.0
->>>>>>> b3b88fa3
     transitivePeerDependencies:
       - supports-color
+    dev: false
+
+  /superagent/9.0.2:
+    resolution: {integrity: sha512-xuW7dzkUpcJq7QnhOsnNUgtYp3xRwpt2F7abdRYIpCsAt0hhUqia0EdxyXZQQpNmGtsCzYHryaKSV3q3GJnq7w==}
+    engines: {node: '>=14.18.0'}
+    dependencies:
+      component-emitter: 1.3.1
+      cookiejar: 2.1.4
+      debug: 4.3.4
+      fast-safe-stringify: 2.1.1
+      form-data: 4.0.0
+      formidable: 3.5.1
+      methods: 1.1.2
+      mime: 2.6.0
+      qs: 6.11.2
+    transitivePeerDependencies:
+      - supports-color
+    dev: true
 
   /supertest/7.0.0:
     resolution: {integrity: sha512-qlsr7fIC0lSddmA3tzojvzubYxvlGtzumcdHgPwbFWMISQwL22MhM2Y3LNt+6w9Yyx7559VW5ab70dgphm8qQA==}
     engines: {node: '>=14.18.0'}
     dependencies:
       methods: 1.1.2
-      superagent: 9.0.1
+      superagent: 9.0.2
     transitivePeerDependencies:
       - supports-color
     dev: true
