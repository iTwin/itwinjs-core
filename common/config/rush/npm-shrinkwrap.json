{
  "name": "rush-common",
  "version": "0.0.0",
  "lockfileVersion": 1,
  "requires": true,
  "dependencies": {
    "@bentley/bentleyjs-core": {
      "version": "7.3.12",
      "resolved": "https://npm.bentley.com/npm/npm/@bentley/bentleyjs-core/-/bentleyjs-core-7.3.12.tgz",
      "integrity": "sha1-lMUAReUoOlHUlWEjNTO71NFCVVU="
    },
    "@bentley/bentleyjs-tools": {
      "version": "3.2.5",
      "resolved": "https://npm.bentley.com/npm/npm/@bentley/bentleyjs-tools/-/bentleyjs-tools-3.2.5.tgz",
      "integrity": "sha1-CTapHmtyAQ24VEMjuWo/ZVsDVwI=",
      "requires": {
        "chai": "4.1.2",
        "chalk": "2.3.2",
        "commander": "2.15.1",
        "comment-json": "1.1.3",
        "cpx": "1.5.0",
        "cross-spawn": "5.1.0",
        "find-imports": "0.5.2",
        "fs-extra": "3.0.1",
        "glob": "7.1.2",
        "merge-json": "0.1.0-b.3",
        "mocha": "3.5.3",
        "mocha-junit-reporter": "1.17.0",
        "nyc": "11.6.0",
        "obj-traverse": "1.0.0",
        "rimraf": "2.6.2",
        "ts-node": "3.3.0",
        "tsconfig-paths": "2.7.3",
        "tslint": "5.9.1",
        "typedoc": "0.9.0",
        "typescript": "2.7.2",
        "yargs": "8.0.2"
      },
      "dependencies": {
        "fs-extra": {
          "version": "3.0.1",
          "resolved": "https://npm.bentley.com/npm/npm/fs-extra/-/fs-extra-3.0.1.tgz",
          "integrity": "sha1-N5TzeMWLNC6n27sjCVEJxLO2IpE=",
          "requires": {
            "graceful-fs": "4.1.11",
            "jsonfile": "3.0.1",
            "universalify": "0.1.1"
          }
        }
      }
    },
    "@bentley/geometry-core": {
      "version": "7.4.1",
      "resolved": "https://npm.bentley.com/npm/npm/@bentley/geometry-core/-/geometry-core-7.4.1.tgz",
      "integrity": "sha1-DFPaxNwN60VrZavGOugzp9NDG7A="
    },
    "@bentley/imodeljs-clients": {
      "version": "5.0.4",
      "resolved": "https://npm.bentley.com/npm/npm/@bentley/imodeljs-clients/-/imodeljs-clients-5.0.4.tgz",
      "integrity": "sha1-6c13+SpnviCSP3fdREOyzhxbJH0=",
      "requires": {
        "azure-storage": "2.8.1",
        "clone": "2.1.2",
        "deep-assign": "2.0.0",
        "js-base64": "2.4.3",
        "qs": "6.5.1",
        "superagent": "3.8.2",
        "xmldom": "0.1.27",
        "xpath": "0.0.24"
      }
    },
    "@bentley/imodeljs-e_1_6_11-win32-x64": {
      "version": "15.2.0",
      "resolved": "https://npm.bentley.com/npm/npm/@bentley/imodeljs-e_1_6_11-win32-x64/-/imodeljs-e_1_6_11-win32-x64-15.2.0.tgz",
      "integrity": "sha1-Rb6SvZSewhg2hAPVaxv1WXtVOrA="
    },
    "@bentley/imodeljs-n_8-win32-x64": {
      "version": "15.2.0",
      "resolved": "https://npm.bentley.com/npm/npm/@bentley/imodeljs-n_8-win32-x64/-/imodeljs-n_8-win32-x64-15.2.0.tgz",
      "integrity": "sha1-1qZZDHfPGemcrkYpoA5IYbTvCDQ="
    },
    "@bentley/imodeljs-native-platform-api": {
      "version": "15.2.0",
      "resolved": "https://npm.bentley.com/npm/npm/@bentley/imodeljs-native-platform-api/-/imodeljs-native-platform-api-15.2.0.tgz",
      "integrity": "sha1-wEgYRf97HR/wfOlnI1aW4IAZZU0="
    },
    "@bentley/imodeljs-native-platform-electron": {
      "version": "15.2.0",
      "resolved": "https://npm.bentley.com/npm/npm/@bentley/imodeljs-native-platform-electron/-/imodeljs-native-platform-electron-15.2.0.tgz",
      "integrity": "sha1-Mgwkhu6CGXq/GVgl4Wi4MPVjWE8=",
      "requires": {
        "@bentley/imodeljs-e_1_6_11-win32-x64": "15.2.0"
      }
    },
    "@bentley/imodeljs-native-platform-node": {
      "version": "15.2.0",
      "resolved": "https://npm.bentley.com/npm/npm/@bentley/imodeljs-native-platform-node/-/imodeljs-native-platform-node-15.2.0.tgz",
      "integrity": "sha1-nHS8xb9RK9uE669h76t9A6MhPqY=",
      "requires": {
        "@bentley/imodeljs-n_8-win32-x64": "15.2.0"
      }
    },
    "@rush-temp/imodeljs-backend": {
      "version": "file:projects/imodeljs-backend.tgz",
      "integrity": "sha1-OsnPdIf5mjf+SRaJwTpN+TcyNR4=",
      "requires": {
        "@bentley/bentleyjs-core": "7.3.12",
        "@bentley/geometry-core": "7.4.1",
        "@bentley/imodeljs-clients": "5.0.4",
        "@bentley/imodeljs-native-platform-api": "15.2.0",
        "@bentley/imodeljs-native-platform-electron": "15.2.0",
        "@bentley/imodeljs-native-platform-node": "15.2.0",
        "cpx": "1.5.0",
        "fs-extra": "5.0.0",
        "js-base64": "2.4.3",
        "mocha": "3.5.3",
        "nyc": "11.6.0",
        "rimraf": "2.6.2",
        "source-map-support": "0.5.4",
        "ts-node": "3.3.0",
        "tsconfig-paths": "2.7.3",
        "typescript": "2.7.2",
        "webpack": "3.11.0"
      }
    },
    "@rush-temp/imodeljs-common": {
      "version": "file:projects/imodeljs-common.tgz",
      "integrity": "sha1-/tJqk1RLtgr0RTBT47ObuIRKATE=",
      "requires": {
        "@bentley/bentleyjs-core": "7.3.12",
        "@bentley/geometry-core": "7.4.1",
        "@bentley/imodeljs-clients": "5.0.4",
        "@types/uuid": "3.4.3",
        "rimraf": "2.6.2",
        "typescript": "2.7.2",
        "uuid": "3.2.1"
      }
    },
    "@rush-temp/imodeljs-core": {
      "version": "file:projects/imodeljs-core.tgz",
      "integrity": "sha1-APpy1uN0xm8AAouE4MKQYpM1iVM=",
      "requires": {
        "@bentley/bentleyjs-tools": "3.2.5",
        "@types/body-parser": "1.16.8",
        "@types/chai": "4.1.2",
        "@types/express": "4.11.1",
        "@types/express-serve-static-core": "4.11.1",
        "@types/fs-extra": "4.0.8",
        "@types/i18next": "8.4.3",
        "@types/i18next-browser-languagedetector": "2.0.1",
        "@types/i18next-xhr-backend": "1.4.1",
        "@types/js-base64": "2.3.1",
        "@types/lodash": "4.14.106",
        "@types/mocha": "2.2.48",
        "@types/node": "9.6.2",
        "@types/serve-static": "1.13.1",
        "@types/tapable": "0.2.5",
        "@types/uglify-js": "2.6.31",
        "@types/webpack": "3.8.11",
        "chai": "4.1.2",
        "commander": "2.15.1",
        "concurrently": "3.5.1",
        "cpx": "1.5.0",
        "debug-fabulous": "0.1.2",
        "diff": "3.5.0",
        "duplexify": "3.5.4",
        "fs-extra": "5.0.0",
        "inherits": "2.0.3",
        "mocha": "3.5.3",
        "node-replace": "0.3.3",
        "null-loader": "0.1.1",
        "object-assign": "4.1.1",
        "once": "1.4.0",
        "os-locale": "2.1.0",
        "resolve": "1.6.0",
        "rimraf": "2.6.2",
        "semver": "5.5.0",
        "source-map-loader": "0.2.3",
        "source-map-support": "0.5.4",
        "string-width": "2.1.1",
        "ts-node": "3.3.0",
        "tsconfig-paths": "2.7.3",
        "tslint": "5.9.1",
        "typedoc": "0.9.0",
        "typedoc-plugin-markdown": "1.1.0",
        "typescript": "2.7.2",
        "webpack": "3.11.0",
        "webpack-stream": "4.0.3"
      }
    },
    "@rush-temp/imodeljs-core-sample-code": {
      "version": "file:projects/imodeljs-core-sample-code.tgz",
      "integrity": "sha1-BGcStoxXJf1uwjNcdQCnxUnnLlw=",
      "requires": {
        "@bentley/bentleyjs-core": "7.3.12",
        "@bentley/geometry-core": "7.4.1",
        "@bentley/imodeljs-clients": "5.0.4",
        "@bentley/imodeljs-n_8-win32-x64": "15.2.0",
        "body-parser": "1.18.2",
        "chai": "4.1.2",
        "commander": "2.15.1",
        "cpx": "1.5.0",
        "electron": "1.6.11",
        "express": "4.16.3",
        "fs-extra": "5.0.0",
        "fuse.js": "3.2.0",
        "i18next": "10.6.0",
        "i18next-browser-languagedetector": "2.2.0",
        "i18next-xhr-backend": "1.5.1",
        "js-base64": "2.4.3",
        "rimraf": "2.6.2",
        "save": "2.3.2",
        "typescript": "2.7.2",
        "webpack": "3.11.0"
      }
    },
    "@rush-temp/imodeljs-core-testbed": {
      "version": "file:projects/imodeljs-core-testbed.tgz",
      "integrity": "sha1-UZb/RK3xSEvlxVAqMeWP20QxhrU=",
      "requires": {
        "@bentley/bentleyjs-core": "7.3.12",
        "@bentley/geometry-core": "7.4.1",
        "@bentley/imodeljs-clients": "5.0.4",
        "@bentley/imodeljs-e_1_6_11-win32-x64": "15.2.0",
        "body-parser": "1.18.2",
        "chai": "4.1.2",
        "commander": "2.15.1",
        "cpx": "1.5.0",
        "electron": "1.6.11",
        "express": "4.16.3",
        "fs-extra": "5.0.0",
        "fuse.js": "3.2.0",
        "i18next": "10.6.0",
        "i18next-browser-languagedetector": "2.2.0",
        "i18next-xhr-backend": "1.5.1",
        "js-base64": "2.4.3",
        "rimraf": "2.6.2",
        "save": "2.3.2",
        "typescript": "2.7.2",
        "webpack": "3.11.0"
      }
    },
    "@rush-temp/imodeljs-frontend": {
      "version": "file:projects/imodeljs-frontend.tgz",
      "integrity": "sha1-HcGqkfi4wiVhooWjK3L3MXnjAZo=",
      "requires": {
        "@bentley/bentleyjs-core": "7.3.12",
        "@bentley/geometry-core": "7.4.1",
        "@bentley/imodeljs-clients": "5.0.4",
        "fuse.js": "3.2.0",
        "i18next": "10.6.0",
        "i18next-browser-languagedetector": "2.2.0",
        "i18next-xhr-backend": "1.5.1",
        "js-base64": "2.4.3",
        "rimraf": "2.6.2",
        "typescript": "2.7.2"
      }
    },
    "@types/body-parser": {
      "version": "1.16.8",
      "resolved": "https://npm.bentley.com/npm/npm/@types/body-parser/-/body-parser-1.16.8.tgz",
      "integrity": "sha1-aH7DQUBiSjvsKxqOqSaEeK6PO+M=",
      "requires": {
        "@types/express": "4.11.1",
        "@types/node": "9.6.2"
      }
    },
    "@types/chai": {
      "version": "4.1.2",
      "resolved": "https://npm.bentley.com/npm/npm/@types/chai/-/chai-4.1.2.tgz",
      "integrity": "sha1-8a9mR2nPtQr4BUMcQHQl7WGdqiE="
    },
    "@types/events": {
      "version": "1.2.0",
      "resolved": "https://npm.bentley.com/npm/npm/@types/events/-/events-1.2.0.tgz",
      "integrity": "sha1-gaZzHOTfQ2GeXIyUU4Oz5iqJ6oY="
    },
    "@types/express": {
      "version": "4.11.1",
      "resolved": "https://npm.bentley.com/npm/npm/@types/express/-/express-4.11.1.tgz",
      "integrity": "sha1-+ZZjs6sy0EyxHbYS713Xkz91Rls=",
      "requires": {
        "@types/body-parser": "1.16.8",
        "@types/express-serve-static-core": "4.11.1",
        "@types/serve-static": "1.13.1"
      }
    },
    "@types/express-serve-static-core": {
      "version": "4.11.1",
      "resolved": "https://npm.bentley.com/npm/npm/@types/express-serve-static-core/-/express-serve-static-core-4.11.1.tgz",
      "integrity": "sha1-9vchI4LVmxnWlmd7yqSKNygPXUU=",
      "requires": {
        "@types/events": "1.2.0",
        "@types/node": "9.6.2"
      }
    },
    "@types/fs-extra": {
      "version": "4.0.8",
      "resolved": "https://npm.bentley.com/npm/npm/@types/fs-extra/-/fs-extra-4.0.8.tgz",
      "integrity": "sha1-aVfdr5FzGVGZy5baPbRMdHAEY9I=",
      "requires": {
        "@types/node": "9.6.2"
      }
    },
    "@types/handlebars": {
      "version": "4.0.31",
      "resolved": "https://npm.bentley.com/npm/npm/@types/handlebars/-/handlebars-4.0.31.tgz",
      "integrity": "sha1-p/umb6/kJxOu6I7sqNuRGS7+bnI="
    },
    "@types/highlight.js": {
      "version": "9.1.8",
      "resolved": "https://npm.bentley.com/npm/npm/@types/highlight.js/-/highlight.js-9.1.8.tgz",
      "integrity": "sha1-0ifxi8uPPxh+FpZfJESFmgRol1g="
    },
    "@types/i18next": {
      "version": "8.4.3",
      "resolved": "https://npm.bentley.com/npm/npm/@types/i18next/-/i18next-8.4.3.tgz",
      "integrity": "sha1-kTapVRv1v3Fpqp8xJcF0Px+N1t4="
    },
    "@types/i18next-browser-languagedetector": {
      "version": "2.0.1",
      "resolved": "https://npm.bentley.com/npm/npm/@types/i18next-browser-languagedetector/-/i18next-browser-languagedetector-2.0.1.tgz",
      "integrity": "sha1-NUkCU4hLFTEcVBCGl9WnFHp135U="
    },
    "@types/i18next-xhr-backend": {
      "version": "1.4.1",
      "resolved": "https://npm.bentley.com/npm/npm/@types/i18next-xhr-backend/-/i18next-xhr-backend-1.4.1.tgz",
      "integrity": "sha1-nakKXjCGAU0JxhKwXhGncXDTAnc="
    },
    "@types/js-base64": {
      "version": "2.3.1",
      "resolved": "https://npm.bentley.com/npm/npm/@types/js-base64/-/js-base64-2.3.1.tgz",
      "integrity": "sha1-w58U8SlAij2WoRBaZQ2LK27rQWg="
    },
    "@types/lodash": {
      "version": "4.14.106",
      "resolved": "https://registry.npmjs.org/@types/lodash/-/lodash-4.14.106.tgz",
      "integrity": "sha512-tOSvCVrvSqFZ4A/qrqqm6p37GZoawsZtoR0SJhlF7EonNZUgrn8FfT+RNQ11h+NUpMt6QVe36033f3qEKBwfWA=="
    },
    "@types/marked": {
      "version": "0.3.0",
      "resolved": "https://npm.bentley.com/npm/npm/@types/marked/-/marked-0.3.0.tgz",
      "integrity": "sha1-WDwiPdMzhaHdoBqvd7DNBBHEtSQ="
    },
    "@types/mime": {
      "version": "2.0.0",
      "resolved": "https://npm.bentley.com/npm/npm/@types/mime/-/mime-2.0.0.tgz",
      "integrity": "sha1-WnMG42fFObn2VDSZ3o3VGfrDeos="
    },
    "@types/minimatch": {
      "version": "2.0.29",
      "resolved": "https://npm.bentley.com/npm/npm/@types/minimatch/-/minimatch-2.0.29.tgz",
      "integrity": "sha1-UALhT3Xi1x5WQoHfBDHIwbSio2o="
    },
    "@types/mocha": {
      "version": "2.2.48",
      "resolved": "https://npm.bentley.com/npm/npm/@types/mocha/-/mocha-2.2.48.tgz",
      "integrity": "sha1-NSOxJqCwSUguHDwRh3Rg92Yi/6s="
    },
    "@types/node": {
      "version": "9.6.2",
      "resolved": "https://registry.npmjs.org/@types/node/-/node-9.6.2.tgz",
      "integrity": "sha512-UWkRY9X7RQHp5OhhRIIka58/gVVycL1zHZu0OTsT5LI86ABaMOSbUjAl+b0FeDhQcxclrkyft3kW5QWdMRs8wQ=="
    },
    "@types/serve-static": {
      "version": "1.13.1",
      "resolved": "https://npm.bentley.com/npm/npm/@types/serve-static/-/serve-static-1.13.1.tgz",
      "integrity": "sha1-HSgB+mNdJ0zZfU7AfiayG0QSdJI=",
      "requires": {
        "@types/express-serve-static-core": "4.11.1",
        "@types/mime": "2.0.0"
      }
    },
    "@types/shelljs": {
      "version": "0.7.0",
      "resolved": "https://npm.bentley.com/npm/npm/@types/shelljs/-/shelljs-0.7.0.tgz",
      "integrity": "sha1-IpwVfGvB5n1rmQ5sXhjb0v9Yz/A=",
      "requires": {
        "@types/node": "9.6.2"
      }
    },
    "@types/tapable": {
      "version": "0.2.5",
      "resolved": "https://npm.bentley.com/npm/npm/@types/tapable/-/tapable-0.2.5.tgz",
      "integrity": "sha1-JEP8EtpRTIE0axpmVnVVnO4h+nU="
    },
    "@types/uglify-js": {
      "version": "2.6.31",
      "resolved": "https://registry.npmjs.org/@types/uglify-js/-/uglify-js-2.6.31.tgz",
      "integrity": "sha512-LjcyGt6CHsgZ0AoofnMwhyxo9hUqz2mgl6IcF+S8B1zdSTxHAvTO/1RPvBAHG3C1ZeAc+AoWA5mb3lDJKtM9Zg==",
      "requires": {
        "source-map": "0.6.1"
      },
      "dependencies": {
        "source-map": {
          "version": "0.6.1",
          "resolved": "https://npm.bentley.com/npm/npm/source-map/-/source-map-0.6.1.tgz",
          "integrity": "sha1-dHIq8y6WFOnCh6jQu95IteLxomM="
        }
      }
    },
    "@types/uuid": {
      "version": "3.4.3",
      "resolved": "https://registry.npmjs.org/@types/uuid/-/uuid-3.4.3.tgz",
      "integrity": "sha512-5fRLCYhLtDb3hMWqQyH10qtF+Ud2JnNCXTCZ+9ktNdCcgslcuXkDTkFcJNk++MT29yDntDnlF1+jD+uVGumsbw==",
      "requires": {
        "@types/node": "9.6.2"
      }
    },
    "@types/webpack": {
      "version": "3.8.11",
      "resolved": "https://registry.npmjs.org/@types/webpack/-/webpack-3.8.11.tgz",
      "integrity": "sha512-6a+XQjFMAJekCE7IxkDavoX8cGCEmTE+MrKeUK4CL0Q7SL9w4c5TdrYrUEzcJx3GX3I0fTIC79x0C07Pi5VmlA==",
      "requires": {
        "@types/node": "9.6.2",
        "@types/tapable": "0.2.5",
        "@types/uglify-js": "2.6.31",
        "source-map": "0.6.1"
      },
      "dependencies": {
        "source-map": {
          "version": "0.6.1",
          "resolved": "https://npm.bentley.com/npm/npm/source-map/-/source-map-0.6.1.tgz",
          "integrity": "sha1-dHIq8y6WFOnCh6jQu95IteLxomM="
        }
      }
    },
    "abab": {
      "version": "1.0.4",
      "resolved": "https://registry.npmjs.org/abab/-/abab-1.0.4.tgz",
      "integrity": "sha1-X6rZwsB/YN12dw9xzwJbYqY8/U4="
    },
    "accepts": {
      "version": "1.3.5",
      "resolved": "https://npm.bentley.com/npm/npm/accepts/-/accepts-1.3.5.tgz",
      "integrity": "sha1-63d99gEXI6OxTopywIBcjoZ0a9I=",
      "requires": {
        "mime-types": "2.1.18",
        "negotiator": "0.6.1"
      }
    },
    "acorn": {
      "version": "5.5.3",
      "resolved": "https://npm.bentley.com/npm/npm/acorn/-/acorn-5.5.3.tgz",
      "integrity": "sha1-9HPdR+AnegjijpvsWu6wR1HwuMk="
    },
    "acorn-dynamic-import": {
      "version": "2.0.2",
      "resolved": "https://npm.bentley.com/npm/npm/acorn-dynamic-import/-/acorn-dynamic-import-2.0.2.tgz",
      "integrity": "sha1-x1K9IQvvZ5UBtsbLf8hPj0cVjMQ=",
      "requires": {
        "acorn": "4.0.13"
      },
      "dependencies": {
        "acorn": {
          "version": "4.0.13",
          "resolved": "https://npm.bentley.com/npm/npm/acorn/-/acorn-4.0.13.tgz",
          "integrity": "sha1-EFSVrlNh1pe9GVyCUZLhrX8lN4c="
        }
      }
    },
    "acorn-globals": {
      "version": "4.1.0",
      "resolved": "https://registry.npmjs.org/acorn-globals/-/acorn-globals-4.1.0.tgz",
      "integrity": "sha512-KjZwU26uG3u6eZcfGbTULzFcsoz6pegNKtHPksZPOUsiKo5bUmiBPa38FuHZ/Eun+XYh/JCCkS9AS3Lu4McQOQ==",
      "requires": {
        "acorn": "5.5.3"
      }
    },
    "ajv": {
      "version": "5.5.2",
      "resolved": "https://npm.bentley.com/npm/npm/ajv/-/ajv-5.5.2.tgz",
      "integrity": "sha1-c7Xuyj+rZT49P5Qis0GtQiBdyWU=",
      "requires": {
        "co": "4.6.0",
        "fast-deep-equal": "1.1.0",
        "fast-json-stable-stringify": "2.0.0",
        "json-schema-traverse": "0.3.1"
      }
    },
    "ajv-keywords": {
      "version": "3.1.0",
      "resolved": "https://npm.bentley.com/npm/npm/ajv-keywords/-/ajv-keywords-3.1.0.tgz",
      "integrity": "sha1-rCsnk5xUPpXSwG5/f1wnvkqlQ74="
    },
    "align-text": {
      "version": "0.1.4",
      "resolved": "https://npm.bentley.com/npm/npm/align-text/-/align-text-0.1.4.tgz",
      "integrity": "sha1-DNkKVhCT810KmSVsIrcGlDP60Rc=",
      "requires": {
        "kind-of": "3.2.2",
        "longest": "1.0.1",
        "repeat-string": "1.6.1"
      }
    },
    "amdefine": {
      "version": "1.0.1",
      "resolved": "https://npm.bentley.com/npm/npm/amdefine/-/amdefine-1.0.1.tgz",
      "integrity": "sha1-SlKCrBZHKek2Gbz9OtFR+BfOkfU="
    },
    "ansi-colors": {
      "version": "1.1.0",
      "resolved": "https://npm.bentley.com/npm/npm/ansi-colors/-/ansi-colors-1.1.0.tgz",
      "integrity": "sha1-Y3S03V1HGP884npnGjscrQdxMqk=",
      "requires": {
        "ansi-wrap": "0.1.0"
      }
    },
    "ansi-gray": {
      "version": "0.1.1",
      "resolved": "https://npm.bentley.com/npm/npm/ansi-gray/-/ansi-gray-0.1.1.tgz",
      "integrity": "sha1-KWLPVOyXksSFEKPetSRDaGHvclE=",
      "requires": {
        "ansi-wrap": "0.1.0"
      }
    },
    "ansi-regex": {
      "version": "2.1.1",
      "resolved": "https://npm.bentley.com/npm/npm/ansi-regex/-/ansi-regex-2.1.1.tgz",
      "integrity": "sha1-w7M6te42DYbg5ijwRorn7yfWVN8="
    },
    "ansi-styles": {
      "version": "3.2.1",
      "resolved": "https://npm.bentley.com/npm/npm/ansi-styles/-/ansi-styles-3.2.1.tgz",
      "integrity": "sha1-QfuyAkPlCxK+DwS43tvwdSDOhB0=",
      "requires": {
        "color-convert": "1.9.1"
      }
    },
    "ansi-wrap": {
      "version": "0.1.0",
      "resolved": "https://npm.bentley.com/npm/npm/ansi-wrap/-/ansi-wrap-0.1.0.tgz",
      "integrity": "sha1-qCJQ3bABXponyoLoLqYDu/pF768="
    },
    "anymatch": {
      "version": "1.3.2",
      "resolved": "https://npm.bentley.com/npm/npm/anymatch/-/anymatch-1.3.2.tgz",
      "integrity": "sha1-VT3Lj5HjyImEXf26NMd3IbkLnXo=",
      "requires": {
        "micromatch": "2.3.11",
        "normalize-path": "2.1.1"
      }
    },
    "argparse": {
      "version": "1.0.10",
      "resolved": "https://npm.bentley.com/npm/npm/argparse/-/argparse-1.0.10.tgz",
      "integrity": "sha1-vNZ5HqWuCXJeF+WtmIE0zUCz2RE=",
      "requires": {
        "sprintf-js": "1.0.3"
      }
    },
    "arr-diff": {
      "version": "2.0.0",
      "resolved": "https://npm.bentley.com/npm/npm/arr-diff/-/arr-diff-2.0.0.tgz",
      "integrity": "sha1-jzuCf5Vai9ZpaX5KQlasPOrjVs8=",
      "requires": {
        "arr-flatten": "1.1.0"
      }
    },
    "arr-flatten": {
      "version": "1.1.0",
      "resolved": "https://npm.bentley.com/npm/npm/arr-flatten/-/arr-flatten-1.1.0.tgz",
      "integrity": "sha1-NgSLv/TntH4TZkQxbJlmnqWukfE="
    },
    "arr-union": {
      "version": "3.1.0",
      "resolved": "https://npm.bentley.com/npm/npm/arr-union/-/arr-union-3.1.0.tgz",
      "integrity": "sha1-45sJrqne+Gao8gbiiK9jkZuuOcQ="
    },
    "array-equal": {
      "version": "1.0.0",
      "resolved": "https://registry.npmjs.org/array-equal/-/array-equal-1.0.0.tgz",
      "integrity": "sha1-jCpe8kcv2ep0KwTHenUJO6J1fJM="
    },
    "array-filter": {
      "version": "0.0.1",
      "resolved": "https://npm.bentley.com/npm/npm/array-filter/-/array-filter-0.0.1.tgz",
      "integrity": "sha1-fajPLiZijtcygDWB/SH2fKzS7uw="
    },
    "array-find-index": {
      "version": "1.0.2",
      "resolved": "https://npm.bentley.com/npm/npm/array-find-index/-/array-find-index-1.0.2.tgz",
      "integrity": "sha1-3wEKoSh+Fku9pvlyOwqWoexBh6E="
    },
    "array-flatten": {
      "version": "1.1.1",
      "resolved": "https://npm.bentley.com/npm/npm/array-flatten/-/array-flatten-1.1.1.tgz",
      "integrity": "sha1-ml9pkFGx5wczKPKgCJaLZOopVdI="
    },
    "array-map": {
      "version": "0.0.0",
      "resolved": "https://npm.bentley.com/npm/npm/array-map/-/array-map-0.0.0.tgz",
      "integrity": "sha1-iKK6tz0c97zVwbEYoAP2b2ZfpmI="
    },
    "array-reduce": {
      "version": "0.0.0",
      "resolved": "https://npm.bentley.com/npm/npm/array-reduce/-/array-reduce-0.0.0.tgz",
      "integrity": "sha1-FziZ0//Rx9k4PkR5Ul2+J4yrXys="
    },
    "array-unique": {
      "version": "0.2.1",
      "resolved": "https://npm.bentley.com/npm/npm/array-unique/-/array-unique-0.2.1.tgz",
      "integrity": "sha1-odl8yvy8JiXMcPrc6zalDFiwGlM="
    },
    "arrify": {
      "version": "1.0.1",
      "resolved": "https://npm.bentley.com/npm/npm/arrify/-/arrify-1.0.1.tgz",
      "integrity": "sha1-iYUI2iIm84DfkEcoRWhJwVAaSw0="
    },
    "asn1": {
      "version": "0.2.3",
      "resolved": "https://npm.bentley.com/npm/npm/asn1/-/asn1-0.2.3.tgz",
      "integrity": "sha1-2sh4dxPJlmhJ/IGAd36+nB3fO4Y="
    },
    "asn1.js": {
      "version": "4.10.1",
      "resolved": "https://npm.bentley.com/npm/npm/asn1.js/-/asn1.js-4.10.1.tgz",
      "integrity": "sha1-ucK/WAXx5kqt7tbfOiv6+1pz9aA=",
      "requires": {
        "bn.js": "4.11.8",
        "inherits": "2.0.3",
        "minimalistic-assert": "1.0.0"
      }
    },
    "assert": {
      "version": "1.4.1",
      "resolved": "https://npm.bentley.com/npm/npm/assert/-/assert-1.4.1.tgz",
      "integrity": "sha1-mZEtWRg2tab1s0XA8H7vwI/GXZE=",
      "requires": {
        "util": "0.10.3"
      }
    },
    "assert-plus": {
      "version": "1.0.0",
      "resolved": "https://npm.bentley.com/npm/npm/assert-plus/-/assert-plus-1.0.0.tgz",
      "integrity": "sha1-8S4PPF13sLHN2RRpQuTpbB5N1SU="
    },
    "assertion-error": {
      "version": "1.1.0",
      "resolved": "https://npm.bentley.com/npm/npm/assertion-error/-/assertion-error-1.1.0.tgz",
      "integrity": "sha1-5gtrDo8wG9l+U3UhW9pAbIURjAs="
    },
    "assign-symbols": {
      "version": "1.0.0",
      "resolved": "https://npm.bentley.com/npm/npm/assign-symbols/-/assign-symbols-1.0.0.tgz",
      "integrity": "sha1-WWZ/QfrdTyDMvCu5a41Pf3jsA2c="
    },
    "async": {
      "version": "1.5.2",
      "resolved": "https://npm.bentley.com/npm/npm/async/-/async-1.5.2.tgz",
      "integrity": "sha1-7GphrlZIDAw8skHJVhjiCJL5Zyo="
    },
    "async-each": {
      "version": "1.0.1",
      "resolved": "https://npm.bentley.com/npm/npm/async-each/-/async-each-1.0.1.tgz",
      "integrity": "sha1-GdOGodntxufByF04iu28xW0zYC0="
    },
    "async-limiter": {
      "version": "1.0.0",
      "resolved": "https://registry.npmjs.org/async-limiter/-/async-limiter-1.0.0.tgz",
      "integrity": "sha512-jp/uFnooOiO+L211eZOoSyzpOITMXx1rBITauYykG3BRYPu8h0UcxsPNB04RR5vo4Tyz3+ay17tR6JVf9qzYWg=="
    },
    "asynckit": {
      "version": "0.4.0",
      "resolved": "https://npm.bentley.com/npm/npm/asynckit/-/asynckit-0.4.0.tgz",
      "integrity": "sha1-x57Zf380y48robyXkLzDZkdLS3k="
    },
    "atob": {
      "version": "2.1.0",
      "resolved": "https://registry.npmjs.org/atob/-/atob-2.1.0.tgz",
      "integrity": "sha512-SuiKH8vbsOyCALjA/+EINmt/Kdl+TQPrtFgW7XZZcwtryFu9e5kQoX3bjCW6mIvGH1fbeAZZuvwGR5IlBRznGw=="
    },
    "aws-sign2": {
      "version": "0.7.0",
      "resolved": "https://npm.bentley.com/npm/npm/aws-sign2/-/aws-sign2-0.7.0.tgz",
      "integrity": "sha1-tG6JCTSpWR8tL2+G1+ap8bP+dqg="
    },
    "aws4": {
      "version": "1.6.0",
      "resolved": "https://npm.bentley.com/npm/npm/aws4/-/aws4-1.6.0.tgz",
      "integrity": "sha1-g+9cqGCysy5KDe7e6MdxudtXRx4="
    },
    "azure-storage": {
      "version": "2.8.1",
      "resolved": "https://npm.bentley.com/npm/npm/azure-storage/-/azure-storage-2.8.1.tgz",
      "integrity": "sha1-7LnQUO8Tleef+7ZSwC/mQ2h77GM=",
      "requires": {
        "browserify-mime": "1.2.9",
        "extend": "1.2.1",
        "json-edm-parser": "0.1.2",
        "md5.js": "1.3.4",
        "readable-stream": "2.0.6",
        "request": "2.83.0",
        "underscore": "1.8.3",
        "uuid": "3.2.1",
        "validator": "9.4.1",
        "xml2js": "0.2.8",
        "xmlbuilder": "0.4.3"
      },
      "dependencies": {
        "process-nextick-args": {
          "version": "1.0.7",
          "resolved": "https://npm.bentley.com/npm/npm/process-nextick-args/-/process-nextick-args-1.0.7.tgz",
          "integrity": "sha1-FQ4gt1ZZCtP5EJPyWk8q2L/zC6M="
        },
        "readable-stream": {
          "version": "2.0.6",
          "resolved": "https://npm.bentley.com/npm/npm/readable-stream/-/readable-stream-2.0.6.tgz",
          "integrity": "sha1-j5A0HmilPMySh4jaz80Rs265t44=",
          "requires": {
            "core-util-is": "1.0.2",
            "inherits": "2.0.3",
            "isarray": "1.0.0",
            "process-nextick-args": "1.0.7",
            "string_decoder": "0.10.31",
            "util-deprecate": "1.0.2"
          }
        },
        "string_decoder": {
          "version": "0.10.31",
          "resolved": "https://npm.bentley.com/npm/npm/string_decoder/-/string_decoder-0.10.31.tgz",
          "integrity": "sha1-YuIDvEF2bGwoyfyEMB2rHFMQ+pQ="
        }
      }
    },
    "babel-code-frame": {
      "version": "6.26.0",
      "resolved": "https://npm.bentley.com/npm/npm/babel-code-frame/-/babel-code-frame-6.26.0.tgz",
      "integrity": "sha1-Y/1D99weO7fONZR9uP42mj9Yx0s=",
      "requires": {
        "chalk": "1.1.3",
        "esutils": "2.0.2",
        "js-tokens": "3.0.2"
      },
      "dependencies": {
        "ansi-styles": {
          "version": "2.2.1",
          "resolved": "https://npm.bentley.com/npm/npm/ansi-styles/-/ansi-styles-2.2.1.tgz",
          "integrity": "sha1-tDLdM1i2NM914eRmQ2gkBTPB3b4="
        },
        "chalk": {
          "version": "1.1.3",
          "resolved": "https://npm.bentley.com/npm/npm/chalk/-/chalk-1.1.3.tgz",
          "integrity": "sha1-qBFcVeSnAv5NFQq9OHKCKn4J/Jg=",
          "requires": {
            "ansi-styles": "2.2.1",
            "escape-string-regexp": "1.0.5",
            "has-ansi": "2.0.0",
            "strip-ansi": "3.0.1",
            "supports-color": "2.0.0"
          }
        },
        "supports-color": {
          "version": "2.0.0",
          "resolved": "https://npm.bentley.com/npm/npm/supports-color/-/supports-color-2.0.0.tgz",
          "integrity": "sha1-U10EXOa2Nj+kARcIRimZXp3zJMc="
        }
      }
    },
    "babel-core": {
      "version": "6.26.0",
      "resolved": "https://npm.bentley.com/npm/npm/babel-core/-/babel-core-6.26.0.tgz",
      "integrity": "sha1-rzL3izGm/O8RnIew/Y2XU/A6C7g=",
      "requires": {
        "babel-code-frame": "6.26.0",
        "babel-generator": "6.26.1",
        "babel-helpers": "6.24.1",
        "babel-messages": "6.23.0",
        "babel-register": "6.26.0",
        "babel-runtime": "6.26.0",
        "babel-template": "6.26.0",
        "babel-traverse": "6.26.0",
        "babel-types": "6.26.0",
        "babylon": "6.18.0",
        "convert-source-map": "1.5.1",
        "debug": "2.6.9",
        "json5": "0.5.1",
        "lodash": "4.17.5",
        "minimatch": "3.0.4",
        "path-is-absolute": "1.0.1",
        "private": "0.1.8",
        "slash": "1.0.0",
        "source-map": "0.5.7"
      }
    },
    "babel-generator": {
      "version": "6.26.1",
      "resolved": "https://npm.bentley.com/npm/npm/babel-generator/-/babel-generator-6.26.1.tgz",
      "integrity": "sha1-GERAjTuPDTWkBOp6wYDwh6YBvZA=",
      "requires": {
        "babel-messages": "6.23.0",
        "babel-runtime": "6.26.0",
        "babel-types": "6.26.0",
        "detect-indent": "4.0.0",
        "jsesc": "1.3.0",
        "lodash": "4.17.5",
        "source-map": "0.5.7",
        "trim-right": "1.0.1"
      }
    },
    "babel-helper-bindify-decorators": {
      "version": "6.24.1",
      "resolved": "https://npm.bentley.com/npm/npm/babel-helper-bindify-decorators/-/babel-helper-bindify-decorators-6.24.1.tgz",
      "integrity": "sha1-FMGeXxQte0fxmlJDHlKxzLxAozA=",
      "requires": {
        "babel-runtime": "6.26.0",
        "babel-traverse": "6.26.0",
        "babel-types": "6.26.0"
      }
    },
    "babel-helper-builder-binary-assignment-operator-visitor": {
      "version": "6.24.1",
      "resolved": "https://npm.bentley.com/npm/npm/babel-helper-builder-binary-assignment-operator-visitor/-/babel-helper-builder-binary-assignment-operator-visitor-6.24.1.tgz",
      "integrity": "sha1-zORReto1b0IgvK6KAsKzRvmlZmQ=",
      "requires": {
        "babel-helper-explode-assignable-expression": "6.24.1",
        "babel-runtime": "6.26.0",
        "babel-types": "6.26.0"
      }
    },
    "babel-helper-call-delegate": {
      "version": "6.24.1",
      "resolved": "https://npm.bentley.com/npm/npm/babel-helper-call-delegate/-/babel-helper-call-delegate-6.24.1.tgz",
      "integrity": "sha1-7Oaqzdx25Bw0YfiL/Fdb0Nqi340=",
      "requires": {
        "babel-helper-hoist-variables": "6.24.1",
        "babel-runtime": "6.26.0",
        "babel-traverse": "6.26.0",
        "babel-types": "6.26.0"
      }
    },
    "babel-helper-define-map": {
      "version": "6.26.0",
      "resolved": "https://npm.bentley.com/npm/npm/babel-helper-define-map/-/babel-helper-define-map-6.26.0.tgz",
      "integrity": "sha1-pfVtq0GiX5fstJjH66ypgZ+Vvl8=",
      "requires": {
        "babel-helper-function-name": "6.24.1",
        "babel-runtime": "6.26.0",
        "babel-types": "6.26.0",
        "lodash": "4.17.5"
      }
    },
    "babel-helper-explode-assignable-expression": {
      "version": "6.24.1",
      "resolved": "https://npm.bentley.com/npm/npm/babel-helper-explode-assignable-expression/-/babel-helper-explode-assignable-expression-6.24.1.tgz",
      "integrity": "sha1-8luCz33BBDPFX3BZLVdGQArCLKo=",
      "requires": {
        "babel-runtime": "6.26.0",
        "babel-traverse": "6.26.0",
        "babel-types": "6.26.0"
      }
    },
    "babel-helper-explode-class": {
      "version": "6.24.1",
      "resolved": "https://npm.bentley.com/npm/npm/babel-helper-explode-class/-/babel-helper-explode-class-6.24.1.tgz",
      "integrity": "sha1-fcKjkQ3uAHBW4eMdZAztPVTqqes=",
      "requires": {
        "babel-helper-bindify-decorators": "6.24.1",
        "babel-runtime": "6.26.0",
        "babel-traverse": "6.26.0",
        "babel-types": "6.26.0"
      }
    },
    "babel-helper-function-name": {
      "version": "6.24.1",
      "resolved": "https://npm.bentley.com/npm/npm/babel-helper-function-name/-/babel-helper-function-name-6.24.1.tgz",
      "integrity": "sha1-00dbjAPtmCQqJbSDUasYOZ01gKk=",
      "requires": {
        "babel-helper-get-function-arity": "6.24.1",
        "babel-runtime": "6.26.0",
        "babel-template": "6.26.0",
        "babel-traverse": "6.26.0",
        "babel-types": "6.26.0"
      }
    },
    "babel-helper-get-function-arity": {
      "version": "6.24.1",
      "resolved": "https://npm.bentley.com/npm/npm/babel-helper-get-function-arity/-/babel-helper-get-function-arity-6.24.1.tgz",
      "integrity": "sha1-j3eCqpNAfEHTqlCQj4mwMbG2hT0=",
      "requires": {
        "babel-runtime": "6.26.0",
        "babel-types": "6.26.0"
      }
    },
    "babel-helper-hoist-variables": {
      "version": "6.24.1",
      "resolved": "https://npm.bentley.com/npm/npm/babel-helper-hoist-variables/-/babel-helper-hoist-variables-6.24.1.tgz",
      "integrity": "sha1-HssnaJydJVE+rbyZFKc/VAi+enY=",
      "requires": {
        "babel-runtime": "6.26.0",
        "babel-types": "6.26.0"
      }
    },
    "babel-helper-optimise-call-expression": {
      "version": "6.24.1",
      "resolved": "https://npm.bentley.com/npm/npm/babel-helper-optimise-call-expression/-/babel-helper-optimise-call-expression-6.24.1.tgz",
      "integrity": "sha1-96E0J7qfc/j0+pk8VKl4gtEkQlc=",
      "requires": {
        "babel-runtime": "6.26.0",
        "babel-types": "6.26.0"
      }
    },
    "babel-helper-regex": {
      "version": "6.26.0",
      "resolved": "https://npm.bentley.com/npm/npm/babel-helper-regex/-/babel-helper-regex-6.26.0.tgz",
      "integrity": "sha1-MlxZ+QL4LyS3T6zu0DY5VPZJXnI=",
      "requires": {
        "babel-runtime": "6.26.0",
        "babel-types": "6.26.0",
        "lodash": "4.17.5"
      }
    },
    "babel-helper-remap-async-to-generator": {
      "version": "6.24.1",
      "resolved": "https://npm.bentley.com/npm/npm/babel-helper-remap-async-to-generator/-/babel-helper-remap-async-to-generator-6.24.1.tgz",
      "integrity": "sha1-XsWBgnrXI/7N04HxySg5BnbkVRs=",
      "requires": {
        "babel-helper-function-name": "6.24.1",
        "babel-runtime": "6.26.0",
        "babel-template": "6.26.0",
        "babel-traverse": "6.26.0",
        "babel-types": "6.26.0"
      }
    },
    "babel-helper-replace-supers": {
      "version": "6.24.1",
      "resolved": "https://npm.bentley.com/npm/npm/babel-helper-replace-supers/-/babel-helper-replace-supers-6.24.1.tgz",
      "integrity": "sha1-v22/5Dk40XNpohPKiov3S2qQqxo=",
      "requires": {
        "babel-helper-optimise-call-expression": "6.24.1",
        "babel-messages": "6.23.0",
        "babel-runtime": "6.26.0",
        "babel-template": "6.26.0",
        "babel-traverse": "6.26.0",
        "babel-types": "6.26.0"
      }
    },
    "babel-helpers": {
      "version": "6.24.1",
      "resolved": "https://npm.bentley.com/npm/npm/babel-helpers/-/babel-helpers-6.24.1.tgz",
      "integrity": "sha1-NHHenK7DiOXIUOWX5Yom3fN2ArI=",
      "requires": {
        "babel-runtime": "6.26.0",
        "babel-template": "6.26.0"
      }
    },
    "babel-messages": {
      "version": "6.23.0",
      "resolved": "https://npm.bentley.com/npm/npm/babel-messages/-/babel-messages-6.23.0.tgz",
      "integrity": "sha1-8830cDhYA1sqKVHG7F7fbGLyYw4=",
      "requires": {
        "babel-runtime": "6.26.0"
      }
    },
    "babel-plugin-check-es2015-constants": {
      "version": "6.22.0",
      "resolved": "https://npm.bentley.com/npm/npm/babel-plugin-check-es2015-constants/-/babel-plugin-check-es2015-constants-6.22.0.tgz",
      "integrity": "sha1-NRV7EBQm/S/9PaP3XH0ekYNbv4o=",
      "requires": {
        "babel-runtime": "6.26.0"
      }
    },
    "babel-plugin-syntax-async-functions": {
      "version": "6.13.0",
      "resolved": "https://npm.bentley.com/npm/npm/babel-plugin-syntax-async-functions/-/babel-plugin-syntax-async-functions-6.13.0.tgz",
      "integrity": "sha1-ytnK0RkbWtY0vzCuCHI5HgZHvpU="
    },
    "babel-plugin-syntax-async-generators": {
      "version": "6.13.0",
      "resolved": "https://npm.bentley.com/npm/npm/babel-plugin-syntax-async-generators/-/babel-plugin-syntax-async-generators-6.13.0.tgz",
      "integrity": "sha1-a8lj67FuzLrmuStZbrfzXDQqi5o="
    },
    "babel-plugin-syntax-class-constructor-call": {
      "version": "6.18.0",
      "resolved": "https://npm.bentley.com/npm/npm/babel-plugin-syntax-class-constructor-call/-/babel-plugin-syntax-class-constructor-call-6.18.0.tgz",
      "integrity": "sha1-nLnTn+Q8hgC+yBRkVt3L1OGnZBY="
    },
    "babel-plugin-syntax-class-properties": {
      "version": "6.13.0",
      "resolved": "https://npm.bentley.com/npm/npm/babel-plugin-syntax-class-properties/-/babel-plugin-syntax-class-properties-6.13.0.tgz",
      "integrity": "sha1-1+sjt5oxf4VDlixQW4J8fWysJ94="
    },
    "babel-plugin-syntax-decorators": {
      "version": "6.13.0",
      "resolved": "https://npm.bentley.com/npm/npm/babel-plugin-syntax-decorators/-/babel-plugin-syntax-decorators-6.13.0.tgz",
      "integrity": "sha1-MSVjtNvePMgGzuPkFszurd0RrAs="
    },
    "babel-plugin-syntax-do-expressions": {
      "version": "6.13.0",
      "resolved": "https://npm.bentley.com/npm/npm/babel-plugin-syntax-do-expressions/-/babel-plugin-syntax-do-expressions-6.13.0.tgz",
      "integrity": "sha1-V0d1YTmqJtOQ0JQQsDdEugfkeW0="
    },
    "babel-plugin-syntax-dynamic-import": {
      "version": "6.18.0",
      "resolved": "https://npm.bentley.com/npm/npm/babel-plugin-syntax-dynamic-import/-/babel-plugin-syntax-dynamic-import-6.18.0.tgz",
      "integrity": "sha1-jWomIpyDdFqZgqRBBRVyyqF5sdo="
    },
    "babel-plugin-syntax-exponentiation-operator": {
      "version": "6.13.0",
      "resolved": "https://npm.bentley.com/npm/npm/babel-plugin-syntax-exponentiation-operator/-/babel-plugin-syntax-exponentiation-operator-6.13.0.tgz",
      "integrity": "sha1-nufoM3KQ2pUoggGmpX9BcDF4MN4="
    },
    "babel-plugin-syntax-export-extensions": {
      "version": "6.13.0",
      "resolved": "https://npm.bentley.com/npm/npm/babel-plugin-syntax-export-extensions/-/babel-plugin-syntax-export-extensions-6.13.0.tgz",
      "integrity": "sha1-cKFITw+QiaToStRLrDU8lbmxJyE="
    },
    "babel-plugin-syntax-function-bind": {
      "version": "6.13.0",
      "resolved": "https://npm.bentley.com/npm/npm/babel-plugin-syntax-function-bind/-/babel-plugin-syntax-function-bind-6.13.0.tgz",
      "integrity": "sha1-SMSV8Xe98xqYHnMvVa3AvdJgH0Y="
    },
    "babel-plugin-syntax-object-rest-spread": {
      "version": "6.13.0",
      "resolved": "https://npm.bentley.com/npm/npm/babel-plugin-syntax-object-rest-spread/-/babel-plugin-syntax-object-rest-spread-6.13.0.tgz",
      "integrity": "sha1-/WU28rzhODb/o6VFjEkDpZe7O/U="
    },
    "babel-plugin-syntax-trailing-function-commas": {
      "version": "6.22.0",
      "resolved": "https://npm.bentley.com/npm/npm/babel-plugin-syntax-trailing-function-commas/-/babel-plugin-syntax-trailing-function-commas-6.22.0.tgz",
      "integrity": "sha1-ugNgk3+NBuQBgKQ/4NVhb/9TLPM="
    },
    "babel-plugin-transform-async-generator-functions": {
      "version": "6.24.1",
      "resolved": "https://npm.bentley.com/npm/npm/babel-plugin-transform-async-generator-functions/-/babel-plugin-transform-async-generator-functions-6.24.1.tgz",
      "integrity": "sha1-8FiQAUX9PpkHpt3yjaWfIVJYpds=",
      "requires": {
        "babel-helper-remap-async-to-generator": "6.24.1",
        "babel-plugin-syntax-async-generators": "6.13.0",
        "babel-runtime": "6.26.0"
      }
    },
    "babel-plugin-transform-async-to-generator": {
      "version": "6.24.1",
      "resolved": "https://npm.bentley.com/npm/npm/babel-plugin-transform-async-to-generator/-/babel-plugin-transform-async-to-generator-6.24.1.tgz",
      "integrity": "sha1-ZTbjeK/2yx1VF6wOQOs+n8jQh2E=",
      "requires": {
        "babel-helper-remap-async-to-generator": "6.24.1",
        "babel-plugin-syntax-async-functions": "6.13.0",
        "babel-runtime": "6.26.0"
      }
    },
    "babel-plugin-transform-class-constructor-call": {
      "version": "6.24.1",
      "resolved": "https://npm.bentley.com/npm/npm/babel-plugin-transform-class-constructor-call/-/babel-plugin-transform-class-constructor-call-6.24.1.tgz",
      "integrity": "sha1-gNwoVQWsBn3LjWxl4vbxGrd2Xvk=",
      "requires": {
        "babel-plugin-syntax-class-constructor-call": "6.18.0",
        "babel-runtime": "6.26.0",
        "babel-template": "6.26.0"
      }
    },
    "babel-plugin-transform-class-properties": {
      "version": "6.24.1",
      "resolved": "https://npm.bentley.com/npm/npm/babel-plugin-transform-class-properties/-/babel-plugin-transform-class-properties-6.24.1.tgz",
      "integrity": "sha1-anl2PqYdM9NvN7YRqp3vgagbRqw=",
      "requires": {
        "babel-helper-function-name": "6.24.1",
        "babel-plugin-syntax-class-properties": "6.13.0",
        "babel-runtime": "6.26.0",
        "babel-template": "6.26.0"
      }
    },
    "babel-plugin-transform-decorators": {
      "version": "6.24.1",
      "resolved": "https://npm.bentley.com/npm/npm/babel-plugin-transform-decorators/-/babel-plugin-transform-decorators-6.24.1.tgz",
      "integrity": "sha1-eIAT2PjGtSIr33s0Q5Df13Vp4k0=",
      "requires": {
        "babel-helper-explode-class": "6.24.1",
        "babel-plugin-syntax-decorators": "6.13.0",
        "babel-runtime": "6.26.0",
        "babel-template": "6.26.0",
        "babel-types": "6.26.0"
      }
    },
    "babel-plugin-transform-do-expressions": {
      "version": "6.22.0",
      "resolved": "https://npm.bentley.com/npm/npm/babel-plugin-transform-do-expressions/-/babel-plugin-transform-do-expressions-6.22.0.tgz",
      "integrity": "sha1-KMyvkoEtlJws0SgfaQyP3EaK6bs=",
      "requires": {
        "babel-plugin-syntax-do-expressions": "6.13.0",
        "babel-runtime": "6.26.0"
      }
    },
    "babel-plugin-transform-es2015-arrow-functions": {
      "version": "6.22.0",
      "resolved": "https://npm.bentley.com/npm/npm/babel-plugin-transform-es2015-arrow-functions/-/babel-plugin-transform-es2015-arrow-functions-6.22.0.tgz",
      "integrity": "sha1-RSaSy3EdX3ncf4XkQM5BufJE0iE=",
      "requires": {
        "babel-runtime": "6.26.0"
      }
    },
    "babel-plugin-transform-es2015-block-scoped-functions": {
      "version": "6.22.0",
      "resolved": "https://npm.bentley.com/npm/npm/babel-plugin-transform-es2015-block-scoped-functions/-/babel-plugin-transform-es2015-block-scoped-functions-6.22.0.tgz",
      "integrity": "sha1-u8UbSflk1wy42OC5ToICRs46YUE=",
      "requires": {
        "babel-runtime": "6.26.0"
      }
    },
    "babel-plugin-transform-es2015-block-scoping": {
      "version": "6.26.0",
      "resolved": "https://npm.bentley.com/npm/npm/babel-plugin-transform-es2015-block-scoping/-/babel-plugin-transform-es2015-block-scoping-6.26.0.tgz",
      "integrity": "sha1-1w9SmcEwjQXBL0Y4E7CgnnOxiV8=",
      "requires": {
        "babel-runtime": "6.26.0",
        "babel-template": "6.26.0",
        "babel-traverse": "6.26.0",
        "babel-types": "6.26.0",
        "lodash": "4.17.5"
      }
    },
    "babel-plugin-transform-es2015-classes": {
      "version": "6.24.1",
      "resolved": "https://npm.bentley.com/npm/npm/babel-plugin-transform-es2015-classes/-/babel-plugin-transform-es2015-classes-6.24.1.tgz",
      "integrity": "sha1-WkxYpQyclGHlZLSyo7+ryXolhNs=",
      "requires": {
        "babel-helper-define-map": "6.26.0",
        "babel-helper-function-name": "6.24.1",
        "babel-helper-optimise-call-expression": "6.24.1",
        "babel-helper-replace-supers": "6.24.1",
        "babel-messages": "6.23.0",
        "babel-runtime": "6.26.0",
        "babel-template": "6.26.0",
        "babel-traverse": "6.26.0",
        "babel-types": "6.26.0"
      }
    },
    "babel-plugin-transform-es2015-computed-properties": {
      "version": "6.24.1",
      "resolved": "https://npm.bentley.com/npm/npm/babel-plugin-transform-es2015-computed-properties/-/babel-plugin-transform-es2015-computed-properties-6.24.1.tgz",
      "integrity": "sha1-b+Ko0WiV1WNPTNmZttNICjCBWbM=",
      "requires": {
        "babel-runtime": "6.26.0",
        "babel-template": "6.26.0"
      }
    },
    "babel-plugin-transform-es2015-destructuring": {
      "version": "6.23.0",
      "resolved": "https://npm.bentley.com/npm/npm/babel-plugin-transform-es2015-destructuring/-/babel-plugin-transform-es2015-destructuring-6.23.0.tgz",
      "integrity": "sha1-mXux8auWf2gtKwh2/jWNYOdlxW0=",
      "requires": {
        "babel-runtime": "6.26.0"
      }
    },
    "babel-plugin-transform-es2015-duplicate-keys": {
      "version": "6.24.1",
      "resolved": "https://npm.bentley.com/npm/npm/babel-plugin-transform-es2015-duplicate-keys/-/babel-plugin-transform-es2015-duplicate-keys-6.24.1.tgz",
      "integrity": "sha1-c+s9MQypaePvnskcU3QabxV2Qj4=",
      "requires": {
        "babel-runtime": "6.26.0",
        "babel-types": "6.26.0"
      }
    },
    "babel-plugin-transform-es2015-for-of": {
      "version": "6.23.0",
      "resolved": "https://npm.bentley.com/npm/npm/babel-plugin-transform-es2015-for-of/-/babel-plugin-transform-es2015-for-of-6.23.0.tgz",
      "integrity": "sha1-9HyVsrYT3x0+zC/bdXNiPHUkhpE=",
      "requires": {
        "babel-runtime": "6.26.0"
      }
    },
    "babel-plugin-transform-es2015-function-name": {
      "version": "6.24.1",
      "resolved": "https://npm.bentley.com/npm/npm/babel-plugin-transform-es2015-function-name/-/babel-plugin-transform-es2015-function-name-6.24.1.tgz",
      "integrity": "sha1-g0yJhTvDaxrw86TF26qU/Y6sqos=",
      "requires": {
        "babel-helper-function-name": "6.24.1",
        "babel-runtime": "6.26.0",
        "babel-types": "6.26.0"
      }
    },
    "babel-plugin-transform-es2015-literals": {
      "version": "6.22.0",
      "resolved": "https://npm.bentley.com/npm/npm/babel-plugin-transform-es2015-literals/-/babel-plugin-transform-es2015-literals-6.22.0.tgz",
      "integrity": "sha1-T1SgLWzWbPkVKAAZox0xklN3yi4=",
      "requires": {
        "babel-runtime": "6.26.0"
      }
    },
    "babel-plugin-transform-es2015-modules-amd": {
      "version": "6.24.1",
      "resolved": "https://npm.bentley.com/npm/npm/babel-plugin-transform-es2015-modules-amd/-/babel-plugin-transform-es2015-modules-amd-6.24.1.tgz",
      "integrity": "sha1-Oz5UAXI5hC1tGcMBHEvS8AoA0VQ=",
      "requires": {
        "babel-plugin-transform-es2015-modules-commonjs": "6.26.0",
        "babel-runtime": "6.26.0",
        "babel-template": "6.26.0"
      }
    },
    "babel-plugin-transform-es2015-modules-commonjs": {
      "version": "6.26.0",
      "resolved": "https://npm.bentley.com/npm/npm/babel-plugin-transform-es2015-modules-commonjs/-/babel-plugin-transform-es2015-modules-commonjs-6.26.0.tgz",
      "integrity": "sha1-DYOUApt9xqvhqX7xgeAHWN0uXYo=",
      "requires": {
        "babel-plugin-transform-strict-mode": "6.24.1",
        "babel-runtime": "6.26.0",
        "babel-template": "6.26.0",
        "babel-types": "6.26.0"
      }
    },
    "babel-plugin-transform-es2015-modules-systemjs": {
      "version": "6.24.1",
      "resolved": "https://npm.bentley.com/npm/npm/babel-plugin-transform-es2015-modules-systemjs/-/babel-plugin-transform-es2015-modules-systemjs-6.24.1.tgz",
      "integrity": "sha1-/4mhQrkRmpBhlfXxBuzzBdlAfSM=",
      "requires": {
        "babel-helper-hoist-variables": "6.24.1",
        "babel-runtime": "6.26.0",
        "babel-template": "6.26.0"
      }
    },
    "babel-plugin-transform-es2015-modules-umd": {
      "version": "6.24.1",
      "resolved": "https://npm.bentley.com/npm/npm/babel-plugin-transform-es2015-modules-umd/-/babel-plugin-transform-es2015-modules-umd-6.24.1.tgz",
      "integrity": "sha1-rJl+YoXNGO1hdq22B9YCNErThGg=",
      "requires": {
        "babel-plugin-transform-es2015-modules-amd": "6.24.1",
        "babel-runtime": "6.26.0",
        "babel-template": "6.26.0"
      }
    },
    "babel-plugin-transform-es2015-object-super": {
      "version": "6.24.1",
      "resolved": "https://npm.bentley.com/npm/npm/babel-plugin-transform-es2015-object-super/-/babel-plugin-transform-es2015-object-super-6.24.1.tgz",
      "integrity": "sha1-JM72muIcuDp/hgPa0CH1cusnj40=",
      "requires": {
        "babel-helper-replace-supers": "6.24.1",
        "babel-runtime": "6.26.0"
      }
    },
    "babel-plugin-transform-es2015-parameters": {
      "version": "6.24.1",
      "resolved": "https://npm.bentley.com/npm/npm/babel-plugin-transform-es2015-parameters/-/babel-plugin-transform-es2015-parameters-6.24.1.tgz",
      "integrity": "sha1-V6w1GrScrxSpfNE7CfZv3wpiXys=",
      "requires": {
        "babel-helper-call-delegate": "6.24.1",
        "babel-helper-get-function-arity": "6.24.1",
        "babel-runtime": "6.26.0",
        "babel-template": "6.26.0",
        "babel-traverse": "6.26.0",
        "babel-types": "6.26.0"
      }
    },
    "babel-plugin-transform-es2015-shorthand-properties": {
      "version": "6.24.1",
      "resolved": "https://npm.bentley.com/npm/npm/babel-plugin-transform-es2015-shorthand-properties/-/babel-plugin-transform-es2015-shorthand-properties-6.24.1.tgz",
      "integrity": "sha1-JPh11nIch2YbvZmkYi5R8U3jiqA=",
      "requires": {
        "babel-runtime": "6.26.0",
        "babel-types": "6.26.0"
      }
    },
    "babel-plugin-transform-es2015-spread": {
      "version": "6.22.0",
      "resolved": "https://npm.bentley.com/npm/npm/babel-plugin-transform-es2015-spread/-/babel-plugin-transform-es2015-spread-6.22.0.tgz",
      "integrity": "sha1-1taKmfia7cRTbIGlQujdnxdG+NE=",
      "requires": {
        "babel-runtime": "6.26.0"
      }
    },
    "babel-plugin-transform-es2015-sticky-regex": {
      "version": "6.24.1",
      "resolved": "https://npm.bentley.com/npm/npm/babel-plugin-transform-es2015-sticky-regex/-/babel-plugin-transform-es2015-sticky-regex-6.24.1.tgz",
      "integrity": "sha1-AMHNsaynERLN8M9hJsLta0V8zbw=",
      "requires": {
        "babel-helper-regex": "6.26.0",
        "babel-runtime": "6.26.0",
        "babel-types": "6.26.0"
      }
    },
    "babel-plugin-transform-es2015-template-literals": {
      "version": "6.22.0",
      "resolved": "https://npm.bentley.com/npm/npm/babel-plugin-transform-es2015-template-literals/-/babel-plugin-transform-es2015-template-literals-6.22.0.tgz",
      "integrity": "sha1-qEs0UPfp+PH2g51taH2oS7EjbY0=",
      "requires": {
        "babel-runtime": "6.26.0"
      }
    },
    "babel-plugin-transform-es2015-typeof-symbol": {
      "version": "6.23.0",
      "resolved": "https://npm.bentley.com/npm/npm/babel-plugin-transform-es2015-typeof-symbol/-/babel-plugin-transform-es2015-typeof-symbol-6.23.0.tgz",
      "integrity": "sha1-3sCfHN3/lLUqxz1QXITfWdzOs3I=",
      "requires": {
        "babel-runtime": "6.26.0"
      }
    },
    "babel-plugin-transform-es2015-unicode-regex": {
      "version": "6.24.1",
      "resolved": "https://npm.bentley.com/npm/npm/babel-plugin-transform-es2015-unicode-regex/-/babel-plugin-transform-es2015-unicode-regex-6.24.1.tgz",
      "integrity": "sha1-04sS9C6nMj9yk4fxinxa4frrNek=",
      "requires": {
        "babel-helper-regex": "6.26.0",
        "babel-runtime": "6.26.0",
        "regexpu-core": "2.0.0"
      }
    },
    "babel-plugin-transform-exponentiation-operator": {
      "version": "6.24.1",
      "resolved": "https://npm.bentley.com/npm/npm/babel-plugin-transform-exponentiation-operator/-/babel-plugin-transform-exponentiation-operator-6.24.1.tgz",
      "integrity": "sha1-KrDJx/MJj6SJB3cruBP+QejeOg4=",
      "requires": {
        "babel-helper-builder-binary-assignment-operator-visitor": "6.24.1",
        "babel-plugin-syntax-exponentiation-operator": "6.13.0",
        "babel-runtime": "6.26.0"
      }
    },
    "babel-plugin-transform-export-extensions": {
      "version": "6.22.0",
      "resolved": "https://npm.bentley.com/npm/npm/babel-plugin-transform-export-extensions/-/babel-plugin-transform-export-extensions-6.22.0.tgz",
      "integrity": "sha1-U3OLR+deghhYnuqUbLvTkQm75lM=",
      "requires": {
        "babel-plugin-syntax-export-extensions": "6.13.0",
        "babel-runtime": "6.26.0"
      }
    },
    "babel-plugin-transform-function-bind": {
      "version": "6.22.0",
      "resolved": "https://npm.bentley.com/npm/npm/babel-plugin-transform-function-bind/-/babel-plugin-transform-function-bind-6.22.0.tgz",
      "integrity": "sha1-xvuOlqwpajELjPjqQBRiQH3fapc=",
      "requires": {
        "babel-plugin-syntax-function-bind": "6.13.0",
        "babel-runtime": "6.26.0"
      }
    },
    "babel-plugin-transform-object-rest-spread": {
      "version": "6.26.0",
      "resolved": "https://npm.bentley.com/npm/npm/babel-plugin-transform-object-rest-spread/-/babel-plugin-transform-object-rest-spread-6.26.0.tgz",
      "integrity": "sha1-DzZpLVD+9rfi1LOsFHgTepY7ewY=",
      "requires": {
        "babel-plugin-syntax-object-rest-spread": "6.13.0",
        "babel-runtime": "6.26.0"
      }
    },
    "babel-plugin-transform-regenerator": {
      "version": "6.26.0",
      "resolved": "https://npm.bentley.com/npm/npm/babel-plugin-transform-regenerator/-/babel-plugin-transform-regenerator-6.26.0.tgz",
      "integrity": "sha1-4HA2lvveJ/Cj78rPi03KL3s6jy8=",
      "requires": {
        "regenerator-transform": "0.10.1"
      }
    },
    "babel-plugin-transform-strict-mode": {
      "version": "6.24.1",
      "resolved": "https://npm.bentley.com/npm/npm/babel-plugin-transform-strict-mode/-/babel-plugin-transform-strict-mode-6.24.1.tgz",
      "integrity": "sha1-1fr3qleKZbvlkc9e2uBKDGcCB1g=",
      "requires": {
        "babel-runtime": "6.26.0",
        "babel-types": "6.26.0"
      }
    },
    "babel-preset-es2015": {
      "version": "6.24.1",
      "resolved": "https://npm.bentley.com/npm/npm/babel-preset-es2015/-/babel-preset-es2015-6.24.1.tgz",
      "integrity": "sha1-1EBQ1rwsn+6nAqrzjXJ6AhBTiTk=",
      "requires": {
        "babel-plugin-check-es2015-constants": "6.22.0",
        "babel-plugin-transform-es2015-arrow-functions": "6.22.0",
        "babel-plugin-transform-es2015-block-scoped-functions": "6.22.0",
        "babel-plugin-transform-es2015-block-scoping": "6.26.0",
        "babel-plugin-transform-es2015-classes": "6.24.1",
        "babel-plugin-transform-es2015-computed-properties": "6.24.1",
        "babel-plugin-transform-es2015-destructuring": "6.23.0",
        "babel-plugin-transform-es2015-duplicate-keys": "6.24.1",
        "babel-plugin-transform-es2015-for-of": "6.23.0",
        "babel-plugin-transform-es2015-function-name": "6.24.1",
        "babel-plugin-transform-es2015-literals": "6.22.0",
        "babel-plugin-transform-es2015-modules-amd": "6.24.1",
        "babel-plugin-transform-es2015-modules-commonjs": "6.26.0",
        "babel-plugin-transform-es2015-modules-systemjs": "6.24.1",
        "babel-plugin-transform-es2015-modules-umd": "6.24.1",
        "babel-plugin-transform-es2015-object-super": "6.24.1",
        "babel-plugin-transform-es2015-parameters": "6.24.1",
        "babel-plugin-transform-es2015-shorthand-properties": "6.24.1",
        "babel-plugin-transform-es2015-spread": "6.22.0",
        "babel-plugin-transform-es2015-sticky-regex": "6.24.1",
        "babel-plugin-transform-es2015-template-literals": "6.22.0",
        "babel-plugin-transform-es2015-typeof-symbol": "6.23.0",
        "babel-plugin-transform-es2015-unicode-regex": "6.24.1",
        "babel-plugin-transform-regenerator": "6.26.0"
      }
    },
    "babel-preset-stage-0": {
      "version": "6.24.1",
      "resolved": "https://npm.bentley.com/npm/npm/babel-preset-stage-0/-/babel-preset-stage-0-6.24.1.tgz",
      "integrity": "sha1-VkLRUEL5E4TX5a+LyIsduVsDnmo=",
      "requires": {
        "babel-plugin-transform-do-expressions": "6.22.0",
        "babel-plugin-transform-function-bind": "6.22.0",
        "babel-preset-stage-1": "6.24.1"
      }
    },
    "babel-preset-stage-1": {
      "version": "6.24.1",
      "resolved": "https://npm.bentley.com/npm/npm/babel-preset-stage-1/-/babel-preset-stage-1-6.24.1.tgz",
      "integrity": "sha1-dpLNfc1oSZB+auSgqFWJz7niv7A=",
      "requires": {
        "babel-plugin-transform-class-constructor-call": "6.24.1",
        "babel-plugin-transform-export-extensions": "6.22.0",
        "babel-preset-stage-2": "6.24.1"
      }
    },
    "babel-preset-stage-2": {
      "version": "6.24.1",
      "resolved": "https://npm.bentley.com/npm/npm/babel-preset-stage-2/-/babel-preset-stage-2-6.24.1.tgz",
      "integrity": "sha1-2eKWD7PXEYfw5k7sYrwHdnIZvcE=",
      "requires": {
        "babel-plugin-syntax-dynamic-import": "6.18.0",
        "babel-plugin-transform-class-properties": "6.24.1",
        "babel-plugin-transform-decorators": "6.24.1",
        "babel-preset-stage-3": "6.24.1"
      }
    },
    "babel-preset-stage-3": {
      "version": "6.24.1",
      "resolved": "https://npm.bentley.com/npm/npm/babel-preset-stage-3/-/babel-preset-stage-3-6.24.1.tgz",
      "integrity": "sha1-g2raCp56f6N8sTj7kyb4eTSkg5U=",
      "requires": {
        "babel-plugin-syntax-trailing-function-commas": "6.22.0",
        "babel-plugin-transform-async-generator-functions": "6.24.1",
        "babel-plugin-transform-async-to-generator": "6.24.1",
        "babel-plugin-transform-exponentiation-operator": "6.24.1",
        "babel-plugin-transform-object-rest-spread": "6.26.0"
      }
    },
    "babel-register": {
      "version": "6.26.0",
      "resolved": "https://npm.bentley.com/npm/npm/babel-register/-/babel-register-6.26.0.tgz",
      "integrity": "sha1-btAhFz4vy0htestFxgCahW9kcHE=",
      "requires": {
        "babel-core": "6.26.0",
        "babel-runtime": "6.26.0",
        "core-js": "2.5.4",
        "home-or-tmp": "2.0.0",
        "lodash": "4.17.5",
        "mkdirp": "0.5.1",
        "source-map-support": "0.4.18"
      },
      "dependencies": {
        "source-map-support": {
          "version": "0.4.18",
          "resolved": "https://npm.bentley.com/npm/npm/source-map-support/-/source-map-support-0.4.18.tgz",
          "integrity": "sha1-Aoam3ovkJkEzhZTpfM6nXwosWF8=",
          "requires": {
            "source-map": "0.5.7"
          }
        }
      }
    },
    "babel-runtime": {
      "version": "6.26.0",
      "resolved": "https://npm.bentley.com/npm/npm/babel-runtime/-/babel-runtime-6.26.0.tgz",
      "integrity": "sha1-llxwWGaOgrVde/4E/yM3vItWR/4=",
      "requires": {
        "core-js": "2.5.4",
        "regenerator-runtime": "0.11.1"
      }
    },
    "babel-template": {
      "version": "6.26.0",
      "resolved": "https://npm.bentley.com/npm/npm/babel-template/-/babel-template-6.26.0.tgz",
      "integrity": "sha1-3gPi0WOWsGn0bdn/+FIfsaDjXgI=",
      "requires": {
        "babel-runtime": "6.26.0",
        "babel-traverse": "6.26.0",
        "babel-types": "6.26.0",
        "babylon": "6.18.0",
        "lodash": "4.17.5"
      }
    },
    "babel-traverse": {
      "version": "6.26.0",
      "resolved": "https://npm.bentley.com/npm/npm/babel-traverse/-/babel-traverse-6.26.0.tgz",
      "integrity": "sha1-RqnL1+3MYsjlwGTi0tjQ9ANXZu4=",
      "requires": {
        "babel-code-frame": "6.26.0",
        "babel-messages": "6.23.0",
        "babel-runtime": "6.26.0",
        "babel-types": "6.26.0",
        "babylon": "6.18.0",
        "debug": "2.6.9",
        "globals": "9.18.0",
        "invariant": "2.2.4",
        "lodash": "4.17.5"
      }
    },
    "babel-types": {
      "version": "6.26.0",
      "resolved": "https://npm.bentley.com/npm/npm/babel-types/-/babel-types-6.26.0.tgz",
      "integrity": "sha1-o7Bz+Uq0nrb6Vc1lInozQ4BjJJc=",
      "requires": {
        "babel-runtime": "6.26.0",
        "esutils": "2.0.2",
        "lodash": "4.17.5",
        "to-fast-properties": "1.0.3"
      }
    },
    "babylon": {
      "version": "6.18.0",
      "resolved": "https://npm.bentley.com/npm/npm/babylon/-/babylon-6.18.0.tgz",
      "integrity": "sha1-ry87iPpvXB5MY00aD46sT1WzleM="
    },
    "balanced-match": {
      "version": "1.0.0",
      "resolved": "https://npm.bentley.com/npm/npm/balanced-match/-/balanced-match-1.0.0.tgz",
      "integrity": "sha1-ibTRmasr7kneFk6gK4nORi1xt2c="
    },
    "base": {
      "version": "0.11.2",
      "resolved": "https://npm.bentley.com/npm/npm/base/-/base-0.11.2.tgz",
      "integrity": "sha1-e95c7RRbbVUakNuH+DxVi060io8=",
      "requires": {
        "cache-base": "1.0.1",
        "class-utils": "0.3.6",
        "component-emitter": "1.2.1",
        "define-property": "1.0.0",
        "isobject": "3.0.1",
        "mixin-deep": "1.3.1",
        "pascalcase": "0.1.1"
      },
      "dependencies": {
        "define-property": {
          "version": "1.0.0",
          "resolved": "https://npm.bentley.com/npm/npm/define-property/-/define-property-1.0.0.tgz",
          "integrity": "sha1-dp66rz9KY6rTr56NMEybvnm/sOY=",
          "requires": {
            "is-descriptor": "1.0.2"
          }
        },
        "isobject": {
          "version": "3.0.1",
          "resolved": "https://npm.bentley.com/npm/npm/isobject/-/isobject-3.0.1.tgz",
          "integrity": "sha1-TkMekrEalzFjaqH5yNHMvP2reN8="
        }
      }
    },
    "base64-js": {
      "version": "1.2.3",
      "resolved": "https://npm.bentley.com/npm/npm/base64-js/-/base64-js-1.2.3.tgz",
      "integrity": "sha1-+xNmgjPZYUz1+0vOlam6QJbN+AE="
    },
    "big.js": {
      "version": "3.2.0",
      "resolved": "https://npm.bentley.com/npm/npm/big.js/-/big.js-3.2.0.tgz",
      "integrity": "sha1-pfwpi4G54Nyi5FiCR4S2XFK6WI4="
    },
    "binary-extensions": {
      "version": "1.11.0",
      "resolved": "https://npm.bentley.com/npm/npm/binary-extensions/-/binary-extensions-1.11.0.tgz",
      "integrity": "sha1-RqoXUftqL5PuXmibsQh9SxTGwgU="
    },
    "bn.js": {
      "version": "4.11.8",
      "resolved": "https://npm.bentley.com/npm/npm/bn.js/-/bn.js-4.11.8.tgz",
      "integrity": "sha1-LN4J617jQfSEdGuwMJsyU7GxRC8="
    },
    "body-parser": {
      "version": "1.18.2",
      "resolved": "https://npm.bentley.com/npm/npm/body-parser/-/body-parser-1.18.2.tgz",
      "integrity": "sha1-h2eKGdhLR9hZuDGZvVm84iKxBFQ=",
      "requires": {
        "bytes": "3.0.0",
        "content-type": "1.0.4",
        "debug": "2.6.9",
        "depd": "1.1.2",
        "http-errors": "1.6.3",
        "iconv-lite": "0.4.19",
        "on-finished": "2.3.0",
        "qs": "6.5.1",
        "raw-body": "2.3.2",
        "type-is": "1.6.16"
      }
    },
    "boom": {
      "version": "4.3.1",
      "resolved": "https://npm.bentley.com/npm/npm/boom/-/boom-4.3.1.tgz",
      "integrity": "sha1-T4owBctKfjiJ90kDD9JbluAdLjE=",
      "requires": {
        "hoek": "4.2.1"
      }
    },
    "brace-expansion": {
      "version": "1.1.11",
      "resolved": "https://npm.bentley.com/npm/npm/brace-expansion/-/brace-expansion-1.1.11.tgz",
      "integrity": "sha1-PH/L9SnYcibz0vUrlm/1Jx60Qd0=",
      "requires": {
        "balanced-match": "1.0.0",
        "concat-map": "0.0.1"
      }
    },
    "braces": {
      "version": "1.8.5",
      "resolved": "https://npm.bentley.com/npm/npm/braces/-/braces-1.8.5.tgz",
      "integrity": "sha1-uneWLhLf+WnWt2cR6RS3N4V79qc=",
      "requires": {
        "expand-range": "1.8.2",
        "preserve": "0.2.0",
        "repeat-element": "1.1.2"
      }
    },
    "brorand": {
      "version": "1.1.0",
      "resolved": "https://npm.bentley.com/npm/npm/brorand/-/brorand-1.1.0.tgz",
      "integrity": "sha1-EsJe/kCkXjwyPrhnWgoM5XsiNx8="
    },
    "browser-process-hrtime": {
      "version": "0.1.2",
      "resolved": "https://registry.npmjs.org/browser-process-hrtime/-/browser-process-hrtime-0.1.2.tgz",
      "integrity": "sha1-Ql1opY00R/AqBKqJQYf86K+Le44="
    },
    "browser-stdout": {
      "version": "1.3.0",
      "resolved": "https://npm.bentley.com/npm/npm/browser-stdout/-/browser-stdout-1.3.0.tgz",
      "integrity": "sha1-81HTKWnTL6XXpVZxVCY9korjvR8="
    },
    "browserify-aes": {
      "version": "1.2.0",
      "resolved": "https://registry.npmjs.org/browserify-aes/-/browserify-aes-1.2.0.tgz",
      "integrity": "sha512-+7CHXqGuspUn/Sl5aO7Ea0xWGAtETPXNSAjHo48JfLdPWcMng33Xe4znFvQweqc/uzk5zSOI3H52CYnjCfb5hA==",
      "requires": {
        "buffer-xor": "1.0.3",
        "cipher-base": "1.0.4",
        "create-hash": "1.1.3",
        "evp_bytestokey": "1.0.3",
        "inherits": "2.0.3",
        "safe-buffer": "5.1.1"
      }
    },
    "browserify-cipher": {
      "version": "1.0.0",
      "resolved": "https://npm.bentley.com/npm/npm/browserify-cipher/-/browserify-cipher-1.0.0.tgz",
      "integrity": "sha1-mYgkSHS/XtTijalWZtzWasj8Njo=",
      "requires": {
        "browserify-aes": "1.2.0",
        "browserify-des": "1.0.0",
        "evp_bytestokey": "1.0.3"
      }
    },
    "browserify-des": {
      "version": "1.0.0",
      "resolved": "https://npm.bentley.com/npm/npm/browserify-des/-/browserify-des-1.0.0.tgz",
      "integrity": "sha1-2qJ3cXRwki7S/hhZQRihdUOXId0=",
      "requires": {
        "cipher-base": "1.0.4",
        "des.js": "1.0.0",
        "inherits": "2.0.3"
      }
    },
    "browserify-mime": {
      "version": "1.2.9",
      "resolved": "https://npm.bentley.com/npm/npm/browserify-mime/-/browserify-mime-1.2.9.tgz",
      "integrity": "sha1-rrGvKN5sDXpqLOQK22j/GEIq8x8="
    },
    "browserify-rsa": {
      "version": "4.0.1",
      "resolved": "https://npm.bentley.com/npm/npm/browserify-rsa/-/browserify-rsa-4.0.1.tgz",
      "integrity": "sha1-IeCr+vbyApzy+vsTNWenAdQTVSQ=",
      "requires": {
        "bn.js": "4.11.8",
        "randombytes": "2.0.6"
      }
    },
    "browserify-sign": {
      "version": "4.0.4",
      "resolved": "https://npm.bentley.com/npm/npm/browserify-sign/-/browserify-sign-4.0.4.tgz",
      "integrity": "sha1-qk62jl17ZYuqa/alfmMMvXqT0pg=",
      "requires": {
        "bn.js": "4.11.8",
        "browserify-rsa": "4.0.1",
        "create-hash": "1.1.3",
        "create-hmac": "1.1.6",
        "elliptic": "6.4.0",
        "inherits": "2.0.3",
        "parse-asn1": "5.1.0"
      }
    },
    "browserify-zlib": {
      "version": "0.2.0",
      "resolved": "https://npm.bentley.com/npm/npm/browserify-zlib/-/browserify-zlib-0.2.0.tgz",
      "integrity": "sha1-KGlFnZqjviRf6P4sofRuLn9U1z8=",
      "requires": {
        "pako": "1.0.6"
      }
    },
    "buffer": {
      "version": "4.9.1",
      "resolved": "https://npm.bentley.com/npm/npm/buffer/-/buffer-4.9.1.tgz",
      "integrity": "sha1-bRu2AbB6TvztlwlBMgkwJ8lbwpg=",
      "requires": {
        "base64-js": "1.2.3",
        "ieee754": "1.1.11",
        "isarray": "1.0.0"
      }
    },
    "buffer-xor": {
      "version": "1.0.3",
      "resolved": "https://npm.bentley.com/npm/npm/buffer-xor/-/buffer-xor-1.0.3.tgz",
      "integrity": "sha1-JuYe0UIvtw3ULm42cp7VHYVf6Nk="
    },
    "builtin-modules": {
      "version": "1.1.1",
      "resolved": "https://npm.bentley.com/npm/npm/builtin-modules/-/builtin-modules-1.1.1.tgz",
      "integrity": "sha1-Jw8HbFpywC9bZaR9+Uxf46J4iS8="
    },
    "builtin-status-codes": {
      "version": "3.0.0",
      "resolved": "https://npm.bentley.com/npm/npm/builtin-status-codes/-/builtin-status-codes-3.0.0.tgz",
      "integrity": "sha1-hZgoeOIbmOHGZCXgPQF0eI9Wnug="
    },
    "bytes": {
      "version": "3.0.0",
      "resolved": "https://npm.bentley.com/npm/npm/bytes/-/bytes-3.0.0.tgz",
      "integrity": "sha1-0ygVQE1olpn4Wk6k+odV3ROpYEg="
    },
    "cache-base": {
      "version": "1.0.1",
      "resolved": "https://npm.bentley.com/npm/npm/cache-base/-/cache-base-1.0.1.tgz",
      "integrity": "sha1-Cn9GQWgxyLZi7jb+TnxZ129marI=",
      "requires": {
        "collection-visit": "1.0.0",
        "component-emitter": "1.2.1",
        "get-value": "2.0.6",
        "has-value": "1.0.0",
        "isobject": "3.0.1",
        "set-value": "2.0.0",
        "to-object-path": "0.3.0",
        "union-value": "1.0.0",
        "unset-value": "1.0.0"
      },
      "dependencies": {
        "isobject": {
          "version": "3.0.1",
          "resolved": "https://npm.bentley.com/npm/npm/isobject/-/isobject-3.0.1.tgz",
          "integrity": "sha1-TkMekrEalzFjaqH5yNHMvP2reN8="
        }
      }
    },
    "camelcase": {
      "version": "4.1.0",
      "resolved": "https://npm.bentley.com/npm/npm/camelcase/-/camelcase-4.1.0.tgz",
      "integrity": "sha1-1UVjW+HjPFQmScaRc+Xeas+uNN0="
    },
    "camelcase-keys": {
      "version": "2.1.0",
      "resolved": "https://npm.bentley.com/npm/npm/camelcase-keys/-/camelcase-keys-2.1.0.tgz",
      "integrity": "sha1-MIvur/3ygRkFHvodkyITyRuPkuc=",
      "requires": {
        "camelcase": "2.1.1",
        "map-obj": "1.0.1"
      },
      "dependencies": {
        "camelcase": {
          "version": "2.1.1",
          "resolved": "https://npm.bentley.com/npm/npm/camelcase/-/camelcase-2.1.1.tgz",
          "integrity": "sha1-fB0W1nmhu+WcoCys7PsBHiAfWh8="
        }
      }
    },
    "caseless": {
      "version": "0.12.0",
      "resolved": "https://npm.bentley.com/npm/npm/caseless/-/caseless-0.12.0.tgz",
      "integrity": "sha1-G2gcIf+EAzyCZUMJBolCDRhxUdw="
    },
    "center-align": {
      "version": "0.1.3",
      "resolved": "https://npm.bentley.com/npm/npm/center-align/-/center-align-0.1.3.tgz",
      "integrity": "sha1-qg0yYptu6XIgBBHL1EYckHvCt60=",
      "requires": {
        "align-text": "0.1.4",
        "lazy-cache": "1.0.4"
      }
    },
    "chai": {
      "version": "4.1.2",
      "resolved": "https://npm.bentley.com/npm/npm/chai/-/chai-4.1.2.tgz",
      "integrity": "sha1-D2RYS6ZC8PKs4oBiefTwbKI61zw=",
      "requires": {
        "assertion-error": "1.1.0",
        "check-error": "1.0.2",
        "deep-eql": "3.0.1",
        "get-func-name": "2.0.0",
        "pathval": "1.1.0",
        "type-detect": "4.0.8"
      }
    },
    "chalk": {
      "version": "2.3.2",
      "resolved": "https://npm.bentley.com/npm/npm/chalk/-/chalk-2.3.2.tgz",
      "integrity": "sha1-JQ3JawdJG/1gHmSNZt319gx6XGU=",
      "requires": {
        "ansi-styles": "3.2.1",
        "escape-string-regexp": "1.0.5",
        "supports-color": "5.3.0"
      }
    },
    "charenc": {
      "version": "0.0.2",
      "resolved": "https://npm.bentley.com/npm/npm/charenc/-/charenc-0.0.2.tgz",
      "integrity": "sha1-wKHS86cJLgN3S/qD8UwPxXkKhmc="
    },
    "check-error": {
      "version": "1.0.2",
      "resolved": "https://npm.bentley.com/npm/npm/check-error/-/check-error-1.0.2.tgz",
      "integrity": "sha1-V00xLt2Iu13YkS6Sht1sCu1KrII="
    },
    "chokidar": {
      "version": "1.7.0",
      "resolved": "https://npm.bentley.com/npm/npm/chokidar/-/chokidar-1.7.0.tgz",
      "integrity": "sha1-eY5ol3gVHIB2tLNg5e3SjNortGg=",
      "requires": {
        "anymatch": "1.3.2",
        "async-each": "1.0.1",
        "glob-parent": "2.0.0",
        "inherits": "2.0.3",
        "is-binary-path": "1.0.1",
        "is-glob": "2.0.1",
        "path-is-absolute": "1.0.1",
        "readdirp": "2.1.0"
      }
    },
    "cipher-base": {
      "version": "1.0.4",
      "resolved": "https://npm.bentley.com/npm/npm/cipher-base/-/cipher-base-1.0.4.tgz",
      "integrity": "sha1-h2Dk7MJy9MNjUy+SbYdKriwTl94=",
      "requires": {
        "inherits": "2.0.3",
        "safe-buffer": "5.1.1"
      }
    },
    "circular-json": {
      "version": "0.3.3",
      "resolved": "https://npm.bentley.com/npm/npm/circular-json/-/circular-json-0.3.3.tgz",
      "integrity": "sha1-gVyZ6oT2gJUp0vRXkb34JxE1LWY="
    },
    "class-utils": {
      "version": "0.3.6",
      "resolved": "https://npm.bentley.com/npm/npm/class-utils/-/class-utils-0.3.6.tgz",
      "integrity": "sha1-+TNprouafOAv1B+q0MqDAzGQxGM=",
      "requires": {
        "arr-union": "3.1.0",
        "define-property": "0.2.5",
        "isobject": "3.0.1",
        "static-extend": "0.1.2"
      },
      "dependencies": {
        "define-property": {
          "version": "0.2.5",
          "resolved": "https://npm.bentley.com/npm/npm/define-property/-/define-property-0.2.5.tgz",
          "integrity": "sha1-w1se+RjsPJkPmlvFe+BKrOxcgRY=",
          "requires": {
            "is-descriptor": "0.1.6"
          }
        },
        "is-accessor-descriptor": {
          "version": "0.1.6",
          "resolved": "https://npm.bentley.com/npm/npm/is-accessor-descriptor/-/is-accessor-descriptor-0.1.6.tgz",
          "integrity": "sha1-qeEss66Nh2cn7u84Q/igiXtcmNY=",
          "requires": {
            "kind-of": "3.2.2"
          },
          "dependencies": {
            "kind-of": {
              "version": "3.2.2",
              "resolved": "https://npm.bentley.com/npm/npm/kind-of/-/kind-of-3.2.2.tgz",
              "integrity": "sha1-MeohpzS6ubuw8yRm2JOupR5KPGQ=",
              "requires": {
                "is-buffer": "1.1.6"
              }
            }
          }
        },
        "is-data-descriptor": {
          "version": "0.1.4",
          "resolved": "https://npm.bentley.com/npm/npm/is-data-descriptor/-/is-data-descriptor-0.1.4.tgz",
          "integrity": "sha1-C17mSDiOLIYCgueT8YVv7D8wG1Y=",
          "requires": {
            "kind-of": "3.2.2"
          },
          "dependencies": {
            "kind-of": {
              "version": "3.2.2",
              "resolved": "https://npm.bentley.com/npm/npm/kind-of/-/kind-of-3.2.2.tgz",
              "integrity": "sha1-MeohpzS6ubuw8yRm2JOupR5KPGQ=",
              "requires": {
                "is-buffer": "1.1.6"
              }
            }
          }
        },
        "is-descriptor": {
          "version": "0.1.6",
          "resolved": "https://npm.bentley.com/npm/npm/is-descriptor/-/is-descriptor-0.1.6.tgz",
          "integrity": "sha1-Nm2CQN3kh8pRgjsaufB6EKeCUco=",
          "requires": {
            "is-accessor-descriptor": "0.1.6",
            "is-data-descriptor": "0.1.4",
            "kind-of": "5.1.0"
          }
        },
        "isobject": {
          "version": "3.0.1",
          "resolved": "https://npm.bentley.com/npm/npm/isobject/-/isobject-3.0.1.tgz",
          "integrity": "sha1-TkMekrEalzFjaqH5yNHMvP2reN8="
        },
        "kind-of": {
          "version": "5.1.0",
          "resolved": "https://npm.bentley.com/npm/npm/kind-of/-/kind-of-5.1.0.tgz",
          "integrity": "sha1-cpyR4thXt6QZofmqZWhcTDP1hF0="
        }
      }
    },
    "cliui": {
      "version": "3.2.0",
      "resolved": "https://npm.bentley.com/npm/npm/cliui/-/cliui-3.2.0.tgz",
      "integrity": "sha1-EgYBU3qRbSmUD5NNo7SNWFo5IT0=",
      "requires": {
        "string-width": "1.0.2",
        "strip-ansi": "3.0.1",
        "wrap-ansi": "2.1.0"
      },
      "dependencies": {
        "string-width": {
          "version": "1.0.2",
          "resolved": "https://npm.bentley.com/npm/npm/string-width/-/string-width-1.0.2.tgz",
          "integrity": "sha1-EYvfW4zcUaKn5w0hHgfisLmxB9M=",
          "requires": {
            "code-point-at": "1.1.0",
            "is-fullwidth-code-point": "1.0.0",
            "strip-ansi": "3.0.1"
          }
        }
      }
    },
    "clone": {
      "version": "2.1.2",
      "resolved": "https://registry.npmjs.org/clone/-/clone-2.1.2.tgz",
      "integrity": "sha1-G39Ln1kfHo+DZwQBYANFoCiHQ18="
    },
    "clone-buffer": {
      "version": "1.0.0",
      "resolved": "https://npm.bentley.com/npm/npm/clone-buffer/-/clone-buffer-1.0.0.tgz",
      "integrity": "sha1-4+JbIHrE5wGvch4staFnksrD3Fg="
    },
    "clone-stats": {
      "version": "1.0.0",
      "resolved": "https://npm.bentley.com/npm/npm/clone-stats/-/clone-stats-1.0.0.tgz",
      "integrity": "sha1-s3gt/4u1R04Yuba/D9/ngvh3doA="
    },
    "cloneable-readable": {
      "version": "1.1.2",
      "resolved": "https://registry.npmjs.org/cloneable-readable/-/cloneable-readable-1.1.2.tgz",
      "integrity": "sha512-Bq6+4t+lbM8vhTs/Bef5c5AdEMtapp/iFb6+s4/Hh9MVTt8OLKH7ZOOZSCT+Ys7hsHvqv0GuMPJ1lnQJVHvxpg==",
      "requires": {
        "inherits": "2.0.3",
        "process-nextick-args": "2.0.0",
        "readable-stream": "2.3.6"
      }
    },
    "co": {
      "version": "4.6.0",
      "resolved": "https://npm.bentley.com/npm/npm/co/-/co-4.6.0.tgz",
      "integrity": "sha1-bqa989hTrlTMuOR7+gvz+QMfsYQ="
    },
    "code-point-at": {
      "version": "1.1.0",
      "resolved": "https://npm.bentley.com/npm/npm/code-point-at/-/code-point-at-1.1.0.tgz",
      "integrity": "sha1-DQcLTQQ6W+ozovGkDi7bPZpMz3c="
    },
    "collection-visit": {
      "version": "1.0.0",
      "resolved": "https://npm.bentley.com/npm/npm/collection-visit/-/collection-visit-1.0.0.tgz",
      "integrity": "sha1-S8A3PBZLwykbTTaMgpzxqApZ3KA=",
      "requires": {
        "map-visit": "1.0.0",
        "object-visit": "1.0.1"
      }
    },
    "color-convert": {
      "version": "1.9.1",
      "resolved": "https://npm.bentley.com/npm/npm/color-convert/-/color-convert-1.9.1.tgz",
      "integrity": "sha1-wSYRB66y8pTr/+ye2eytUppgl+0=",
      "requires": {
        "color-name": "1.1.3"
      }
    },
    "color-name": {
      "version": "1.1.3",
      "resolved": "https://npm.bentley.com/npm/npm/color-name/-/color-name-1.1.3.tgz",
      "integrity": "sha1-p9BVi9icQveV3UIyj3QIMcpTvCU="
    },
    "color-support": {
      "version": "1.1.3",
      "resolved": "https://npm.bentley.com/npm/npm/color-support/-/color-support-1.1.3.tgz",
      "integrity": "sha1-k4NDeaHMmgxh+C9S8NBDIiUb1aI="
    },
    "colors": {
      "version": "1.2.1",
      "resolved": "https://npm.bentley.com/npm/npm/colors/-/colors-1.2.1.tgz",
      "integrity": "sha1-9KPTApdqrwQjVroa3jsaLGLZ15Q="
    },
    "combined-stream": {
      "version": "1.0.6",
      "resolved": "https://npm.bentley.com/npm/npm/combined-stream/-/combined-stream-1.0.6.tgz",
      "integrity": "sha1-cj599ugBrFYTETp+RFqbactjKBg=",
      "requires": {
        "delayed-stream": "1.0.0"
      }
    },
    "commander": {
      "version": "2.15.1",
      "resolved": "https://registry.npmjs.org/commander/-/commander-2.15.1.tgz",
      "integrity": "sha512-VlfT9F3V0v+jr4yxPc5gg9s62/fIVWsd2Bk2iD435um1NlGMYdVCq+MjcXnhYq2icNOizHr1kK+5TI6H0Hy0ag=="
    },
    "comment-json": {
      "version": "1.1.3",
      "resolved": "https://npm.bentley.com/npm/npm/comment-json/-/comment-json-1.1.3.tgz",
      "integrity": "sha1-aYbDMw/uDEyeAMI5jNYa+l2PI54=",
      "requires": {
        "json-parser": "1.1.5"
      }
    },
    "component-emitter": {
      "version": "1.2.1",
      "resolved": "https://npm.bentley.com/npm/npm/component-emitter/-/component-emitter-1.2.1.tgz",
      "integrity": "sha1-E3kY1teCg/ffemt8WmPhQOaUJeY="
    },
    "concat-map": {
      "version": "0.0.1",
      "resolved": "https://npm.bentley.com/npm/npm/concat-map/-/concat-map-0.0.1.tgz",
      "integrity": "sha1-2Klr13/Wjfd5OnMDajug1UBdR3s="
    },
    "concat-stream": {
      "version": "1.6.0",
      "resolved": "https://npm.bentley.com/npm/npm/concat-stream/-/concat-stream-1.6.0.tgz",
      "integrity": "sha1-CqxmL9Ur54lk1VMvaUeE5wEQrPc=",
      "requires": {
        "inherits": "2.0.3",
        "readable-stream": "2.3.6",
        "typedarray": "0.0.6"
      }
    },
    "concurrently": {
      "version": "3.5.1",
      "resolved": "https://npm.bentley.com/npm/npm/concurrently/-/concurrently-3.5.1.tgz",
      "integrity": "sha1-7otgAYu+hrAt8T5SSUU8bs7NJSE=",
      "requires": {
        "chalk": "0.5.1",
        "commander": "2.6.0",
        "date-fns": "1.29.0",
        "lodash": "4.17.5",
        "rx": "2.3.24",
        "spawn-command": "0.0.2-1",
        "supports-color": "3.2.3",
        "tree-kill": "1.2.0"
      },
      "dependencies": {
        "ansi-regex": {
          "version": "0.2.1",
          "resolved": "https://npm.bentley.com/npm/npm/ansi-regex/-/ansi-regex-0.2.1.tgz",
          "integrity": "sha1-DY6UaWej2BQ/k+JOKYUl/BsiNfk="
        },
        "ansi-styles": {
          "version": "1.1.0",
          "resolved": "https://npm.bentley.com/npm/npm/ansi-styles/-/ansi-styles-1.1.0.tgz",
          "integrity": "sha1-6uy/Zs1waIJ2Cy9GkVgrj1XXp94="
        },
        "chalk": {
          "version": "0.5.1",
          "resolved": "https://npm.bentley.com/npm/npm/chalk/-/chalk-0.5.1.tgz",
          "integrity": "sha1-Zjs6ZItotV0EaQ1JFnqoN4WPIXQ=",
          "requires": {
            "ansi-styles": "1.1.0",
            "escape-string-regexp": "1.0.5",
            "has-ansi": "0.1.0",
            "strip-ansi": "0.3.0",
            "supports-color": "0.2.0"
          },
          "dependencies": {
            "supports-color": {
              "version": "0.2.0",
              "resolved": "https://npm.bentley.com/npm/npm/supports-color/-/supports-color-0.2.0.tgz",
              "integrity": "sha1-2S3iaU6z9nMjlz1649i1W0wiGQo="
            }
          }
        },
        "commander": {
          "version": "2.6.0",
          "resolved": "https://npm.bentley.com/npm/npm/commander/-/commander-2.6.0.tgz",
          "integrity": "sha1-nfflL7Kgyw+4kFjugMMQQiXzfh0="
        },
        "has-ansi": {
          "version": "0.1.0",
          "resolved": "https://npm.bentley.com/npm/npm/has-ansi/-/has-ansi-0.1.0.tgz",
          "integrity": "sha1-hPJlqujA5qiKEtcCKJS3VoiUxi4=",
          "requires": {
            "ansi-regex": "0.2.1"
          }
        },
        "has-flag": {
          "version": "1.0.0",
          "resolved": "https://npm.bentley.com/npm/npm/has-flag/-/has-flag-1.0.0.tgz",
          "integrity": "sha1-nZ55MWXOAXoA8AQYxD+UKnsdEfo="
        },
        "strip-ansi": {
          "version": "0.3.0",
          "resolved": "https://npm.bentley.com/npm/npm/strip-ansi/-/strip-ansi-0.3.0.tgz",
          "integrity": "sha1-JfSOoiynkYfzF0pNuHWTR7sSYiA=",
          "requires": {
            "ansi-regex": "0.2.1"
          }
        },
        "supports-color": {
          "version": "3.2.3",
          "resolved": "https://npm.bentley.com/npm/npm/supports-color/-/supports-color-3.2.3.tgz",
          "integrity": "sha1-ZawFBLOVQXHYpklGsq48u4pfVPY=",
          "requires": {
            "has-flag": "1.0.0"
          }
        }
      }
    },
    "console-browserify": {
      "version": "1.1.0",
      "resolved": "https://npm.bentley.com/npm/npm/console-browserify/-/console-browserify-1.1.0.tgz",
      "integrity": "sha1-8CQcRXMKn8YyOyBtvzjtx0HQuxA=",
      "requires": {
        "date-now": "0.1.4"
      }
    },
    "constants-browserify": {
      "version": "1.0.0",
      "resolved": "https://npm.bentley.com/npm/npm/constants-browserify/-/constants-browserify-1.0.0.tgz",
      "integrity": "sha1-wguW2MYXdIqvHBYCF2DNJ/y4y3U="
    },
    "content-disposition": {
      "version": "0.5.2",
      "resolved": "https://npm.bentley.com/npm/npm/content-disposition/-/content-disposition-0.5.2.tgz",
      "integrity": "sha1-DPaLud318r55YcOoUXjLhdunjLQ="
    },
    "content-type": {
      "version": "1.0.4",
      "resolved": "https://npm.bentley.com/npm/npm/content-type/-/content-type-1.0.4.tgz",
      "integrity": "sha1-4TjMdeBAxyexlm/l5fjJruJW/js="
    },
    "convert-source-map": {
      "version": "1.5.1",
      "resolved": "https://npm.bentley.com/npm/npm/convert-source-map/-/convert-source-map-1.5.1.tgz",
      "integrity": "sha1-uCeAl7m8IpNl3lxiz1/K7YtVmeU="
    },
    "cookie": {
      "version": "0.3.1",
      "resolved": "https://npm.bentley.com/npm/npm/cookie/-/cookie-0.3.1.tgz",
      "integrity": "sha1-5+Ch+e9DtMi6klxcWpboBtFoc7s="
    },
    "cookie-signature": {
      "version": "1.0.6",
      "resolved": "https://npm.bentley.com/npm/npm/cookie-signature/-/cookie-signature-1.0.6.tgz",
      "integrity": "sha1-4wOogrNCzD7oylE6eZmXNNqzriw="
    },
    "cookiejar": {
      "version": "2.1.1",
      "resolved": "https://npm.bentley.com/npm/npm/cookiejar/-/cookiejar-2.1.1.tgz",
      "integrity": "sha1-Qa1XsbVVlR7BcUEqgZQrHoIA00o="
    },
    "copy-descriptor": {
      "version": "0.1.1",
      "resolved": "https://npm.bentley.com/npm/npm/copy-descriptor/-/copy-descriptor-0.1.1.tgz",
      "integrity": "sha1-Z29us8OZl8LuGsOpJP1hJHSPV40="
    },
    "core-js": {
      "version": "2.5.4",
      "resolved": "https://registry.npmjs.org/core-js/-/core-js-2.5.4.tgz",
      "integrity": "sha1-8si/GB8qgLkvNgEhQpzmOi8K6uA="
    },
    "core-util-is": {
      "version": "1.0.2",
      "resolved": "https://npm.bentley.com/npm/npm/core-util-is/-/core-util-is-1.0.2.tgz",
      "integrity": "sha1-tf1UIgqivFq1eqtxQMlAdUUDwac="
    },
    "cpx": {
      "version": "1.5.0",
      "resolved": "https://npm.bentley.com/npm/npm/cpx/-/cpx-1.5.0.tgz",
      "integrity": "sha1-GFvgGFEdhycN7czCkxceN2VauI8=",
      "requires": {
        "babel-runtime": "6.26.0",
        "chokidar": "1.7.0",
        "duplexer": "0.1.1",
        "glob": "7.1.2",
        "glob2base": "0.0.12",
        "minimatch": "3.0.4",
        "mkdirp": "0.5.1",
        "resolve": "1.6.0",
        "safe-buffer": "5.1.1",
        "shell-quote": "1.6.1",
        "subarg": "1.0.0"
      }
    },
    "create-ecdh": {
      "version": "4.0.0",
      "resolved": "https://npm.bentley.com/npm/npm/create-ecdh/-/create-ecdh-4.0.0.tgz",
      "integrity": "sha1-iIxyNZbN92EvZJgjPuvXo1MBc30=",
      "requires": {
        "bn.js": "4.11.8",
        "elliptic": "6.4.0"
      }
    },
    "create-hash": {
      "version": "1.1.3",
      "resolved": "https://npm.bentley.com/npm/npm/create-hash/-/create-hash-1.1.3.tgz",
      "integrity": "sha1-YGBCrIuSYnUPSDyt2rD1gZFy2P0=",
      "requires": {
        "cipher-base": "1.0.4",
        "inherits": "2.0.3",
        "ripemd160": "2.0.1",
        "sha.js": "2.4.11"
      }
    },
    "create-hmac": {
      "version": "1.1.6",
      "resolved": "https://npm.bentley.com/npm/npm/create-hmac/-/create-hmac-1.1.6.tgz",
      "integrity": "sha1-rLniIaThe9sHbpBlfEK5PjcmzwY=",
      "requires": {
        "cipher-base": "1.0.4",
        "create-hash": "1.1.3",
        "inherits": "2.0.3",
        "ripemd160": "2.0.1",
        "safe-buffer": "5.1.1",
        "sha.js": "2.4.11"
      }
    },
    "cross-spawn": {
      "version": "5.1.0",
      "resolved": "https://npm.bentley.com/npm/npm/cross-spawn/-/cross-spawn-5.1.0.tgz",
      "integrity": "sha1-6L0O/uWPz/b4+UUQoKVUu/ojVEk=",
      "requires": {
        "lru-cache": "4.1.2",
        "shebang-command": "1.2.0",
        "which": "1.3.0"
      }
    },
    "crypt": {
      "version": "0.0.2",
      "resolved": "https://npm.bentley.com/npm/npm/crypt/-/crypt-0.0.2.tgz",
      "integrity": "sha1-iNf/fsDfuG9xPch7u0LQRNPmxBs="
    },
    "cryptiles": {
      "version": "3.1.2",
      "resolved": "https://npm.bentley.com/npm/npm/cryptiles/-/cryptiles-3.1.2.tgz",
      "integrity": "sha1-qJ+7Ig9c4l7FboxKqKT9e1sNKf4=",
      "requires": {
        "boom": "5.2.0"
      },
      "dependencies": {
        "boom": {
          "version": "5.2.0",
          "resolved": "https://npm.bentley.com/npm/npm/boom/-/boom-5.2.0.tgz",
          "integrity": "sha1-XdnabuOl8wIHdDYpDLcX0/SlTgI=",
          "requires": {
            "hoek": "4.2.1"
          }
        }
      }
    },
    "crypto-browserify": {
      "version": "3.12.0",
      "resolved": "https://npm.bentley.com/npm/npm/crypto-browserify/-/crypto-browserify-3.12.0.tgz",
      "integrity": "sha1-OWz58xN/A+S45TLFj2mCVOAPgOw=",
      "requires": {
        "browserify-cipher": "1.0.0",
        "browserify-sign": "4.0.4",
        "create-ecdh": "4.0.0",
        "create-hash": "1.1.3",
        "create-hmac": "1.1.6",
        "diffie-hellman": "5.0.2",
        "inherits": "2.0.3",
        "pbkdf2": "3.0.14",
        "public-encrypt": "4.0.0",
        "randombytes": "2.0.6",
        "randomfill": "1.0.4"
      }
    },
    "cssom": {
      "version": "0.3.2",
      "resolved": "https://registry.npmjs.org/cssom/-/cssom-0.3.2.tgz",
      "integrity": "sha1-uANhcMefB6kP8vFuIihAJ6JDhIs="
    },
    "cssstyle": {
      "version": "0.2.37",
      "resolved": "https://registry.npmjs.org/cssstyle/-/cssstyle-0.2.37.tgz",
      "integrity": "sha1-VBCXI0yyUTyDzu06zdwn/yeYfVQ=",
      "requires": {
        "cssom": "0.3.2"
      }
    },
    "currently-unhandled": {
      "version": "0.4.1",
      "resolved": "https://npm.bentley.com/npm/npm/currently-unhandled/-/currently-unhandled-0.4.1.tgz",
      "integrity": "sha1-mI3zP+qxke95mmE2nddsF635V+o=",
      "requires": {
        "array-find-index": "1.0.2"
      }
    },
    "d": {
      "version": "1.0.0",
      "resolved": "https://npm.bentley.com/npm/npm/d/-/d-1.0.0.tgz",
      "integrity": "sha1-dUu1v+VUUdpppYuU1F9MWwRi1Y8=",
      "requires": {
        "es5-ext": "0.10.42"
      }
    },
    "dashdash": {
      "version": "1.14.1",
      "resolved": "https://npm.bentley.com/npm/npm/dashdash/-/dashdash-1.14.1.tgz",
      "integrity": "sha1-hTz6D3y+L+1d4gMmuN1YEDX24vA=",
      "requires": {
        "assert-plus": "1.0.0"
      }
    },
    "data-urls": {
      "version": "1.0.0",
      "resolved": "https://registry.npmjs.org/data-urls/-/data-urls-1.0.0.tgz",
      "integrity": "sha512-ai40PPQR0Fn1lD2PPie79CibnlMN2AYiDhwFX/rZHVsxbs5kNJSjegqXIprhouGXlRdEnfybva7kqRGnB6mypA==",
      "requires": {
        "abab": "1.0.4",
        "whatwg-mimetype": "2.1.0",
        "whatwg-url": "6.4.0"
      }
    },
    "date-fns": {
      "version": "1.29.0",
      "resolved": "https://npm.bentley.com/npm/npm/date-fns/-/date-fns-1.29.0.tgz",
      "integrity": "sha1-EuYJzcuTUScxHQTTMzTilgoqVOY="
    },
    "date-now": {
      "version": "0.1.4",
      "resolved": "https://npm.bentley.com/npm/npm/date-now/-/date-now-0.1.4.tgz",
      "integrity": "sha1-6vQ5/U1ISK105cx9vvIAZyueNFs="
    },
    "debug": {
      "version": "2.6.9",
      "resolved": "https://npm.bentley.com/npm/npm/debug/-/debug-2.6.9.tgz",
      "integrity": "sha1-XRKFFd8TT/Mn6QpMk/Tgd6U2NB8=",
      "requires": {
        "ms": "2.0.0"
      }
    },
    "debug-fabulous": {
      "version": "0.1.2",
      "resolved": "https://npm.bentley.com/npm/npm/debug-fabulous/-/debug-fabulous-0.1.2.tgz",
      "integrity": "sha1-xjrE35KhNpC4t51RFAHWU7CjF2c=",
      "requires": {
        "debug": "2.6.9",
        "memoizee": "0.4.12",
        "object-assign": "4.1.1"
      }
    },
    "decamelize": {
      "version": "1.2.0",
      "resolved": "https://npm.bentley.com/npm/npm/decamelize/-/decamelize-1.2.0.tgz",
      "integrity": "sha1-9lNNFRSCabIDUue+4m9QH5oZEpA="
    },
    "decode-uri-component": {
      "version": "0.2.0",
      "resolved": "https://npm.bentley.com/npm/npm/decode-uri-component/-/decode-uri-component-0.2.0.tgz",
      "integrity": "sha1-6zkTMzRYd1y4TNGh+uBiEGu4dUU="
    },
    "deep-assign": {
      "version": "2.0.0",
      "resolved": "https://npm.bentley.com/npm/npm/deep-assign/-/deep-assign-2.0.0.tgz",
      "integrity": "sha1-6+BrHwfwja5ZdiDj3RYi83GhxXI=",
      "requires": {
        "is-obj": "1.0.1"
      }
    },
    "deep-eql": {
      "version": "3.0.1",
      "resolved": "https://npm.bentley.com/npm/npm/deep-eql/-/deep-eql-3.0.1.tgz",
      "integrity": "sha1-38lARACtHI/gI+faHfHBR8S0RN8=",
      "requires": {
        "type-detect": "4.0.8"
      }
    },
    "deep-extend": {
      "version": "0.4.2",
      "resolved": "https://npm.bentley.com/npm/npm/deep-extend/-/deep-extend-0.4.2.tgz",
      "integrity": "sha1-SLaZwn4zS/ifEIkr5DL25MfTSn8="
    },
    "deep-is": {
      "version": "0.1.3",
      "resolved": "https://registry.npmjs.org/deep-is/-/deep-is-0.1.3.tgz",
      "integrity": "sha1-s2nW+128E+7PUk+RsHD+7cNXzzQ="
    },
    "deepmerge": {
      "version": "2.1.0",
      "resolved": "https://npm.bentley.com/npm/npm/deepmerge/-/deepmerge-2.1.0.tgz",
      "integrity": "sha1-URpU//QF/DRvAkC7Jwo+lTOjEQI="
    },
    "define-property": {
      "version": "2.0.2",
      "resolved": "https://npm.bentley.com/npm/npm/define-property/-/define-property-2.0.2.tgz",
      "integrity": "sha1-1Flono1lS6d+AqgX+HENcCyxbp0=",
      "requires": {
        "is-descriptor": "1.0.2",
        "isobject": "3.0.1"
      },
      "dependencies": {
        "isobject": {
          "version": "3.0.1",
          "resolved": "https://npm.bentley.com/npm/npm/isobject/-/isobject-3.0.1.tgz",
          "integrity": "sha1-TkMekrEalzFjaqH5yNHMvP2reN8="
        }
      }
    },
    "delayed-stream": {
      "version": "1.0.0",
      "resolved": "https://npm.bentley.com/npm/npm/delayed-stream/-/delayed-stream-1.0.0.tgz",
      "integrity": "sha1-3zrhmayt+31ECqrgsp4icrJOxhk="
    },
    "depd": {
      "version": "1.1.2",
      "resolved": "https://npm.bentley.com/npm/npm/depd/-/depd-1.1.2.tgz",
      "integrity": "sha1-m81S4UwJd2PnSbJ0xDRu0uVgtak="
    },
    "des.js": {
      "version": "1.0.0",
      "resolved": "https://npm.bentley.com/npm/npm/des.js/-/des.js-1.0.0.tgz",
      "integrity": "sha1-wHTS4qpqipoH29YfmhXCzYPsjsw=",
      "requires": {
        "inherits": "2.0.3",
        "minimalistic-assert": "1.0.0"
      }
    },
    "destroy": {
      "version": "1.0.4",
      "resolved": "https://npm.bentley.com/npm/npm/destroy/-/destroy-1.0.4.tgz",
      "integrity": "sha1-l4hXRCxEdJ5CBmE+N5RiBYJqvYA="
    },
    "detect-indent": {
      "version": "4.0.0",
      "resolved": "https://npm.bentley.com/npm/npm/detect-indent/-/detect-indent-4.0.0.tgz",
      "integrity": "sha1-920GQ1LN9Docts5hnE7jqUdd4gg=",
      "requires": {
        "repeating": "2.0.1"
      }
    },
    "diff": {
      "version": "3.5.0",
      "resolved": "https://npm.bentley.com/npm/npm/diff/-/diff-3.5.0.tgz",
      "integrity": "sha1-gAwN0eCov7yVg1wgKtIg/jF+WhI="
    },
    "diffie-hellman": {
      "version": "5.0.2",
      "resolved": "https://npm.bentley.com/npm/npm/diffie-hellman/-/diffie-hellman-5.0.2.tgz",
      "integrity": "sha1-tYNXOScM/ias9jIJn97SoH8gnl4=",
      "requires": {
        "bn.js": "4.11.8",
        "miller-rabin": "4.0.1",
        "randombytes": "2.0.6"
      }
    },
    "domain-browser": {
      "version": "1.2.0",
      "resolved": "https://npm.bentley.com/npm/npm/domain-browser/-/domain-browser-1.2.0.tgz",
      "integrity": "sha1-PTH1AZGmdJ3RN1p/Ui6CPULlTto="
    },
    "domexception": {
      "version": "1.0.1",
      "resolved": "https://registry.npmjs.org/domexception/-/domexception-1.0.1.tgz",
      "integrity": "sha512-raigMkn7CJNNo6Ihro1fzG7wr3fHuYVytzquZKX5n0yizGsTcYgzdIUwj1X9pK0VvjeihV+XiclP+DjwbsSKug==",
      "requires": {
        "webidl-conversions": "4.0.2"
      }
    },
    "duplexer": {
      "version": "0.1.1",
      "resolved": "https://npm.bentley.com/npm/npm/duplexer/-/duplexer-0.1.1.tgz",
      "integrity": "sha1-rOb/gIwc5mtX0ev5eXessCM0z8E="
    },
    "duplexify": {
      "version": "3.5.4",
      "resolved": "https://npm.bentley.com/npm/npm/duplexify/-/duplexify-3.5.4.tgz",
      "integrity": "sha1-S7RsF5bqvr7sTKmi5muAjLej2LQ=",
      "requires": {
        "end-of-stream": "1.4.1",
        "inherits": "2.0.3",
        "readable-stream": "2.3.6",
        "stream-shift": "1.0.0"
      }
    },
    "ee-first": {
      "version": "1.1.1",
      "resolved": "https://npm.bentley.com/npm/npm/ee-first/-/ee-first-1.1.1.tgz",
      "integrity": "sha1-WQxhFWsK4vTwJVcyoViyZrxWsh0="
    },
    "electron": {
      "version": "1.6.11",
      "resolved": "https://npm.bentley.com/npm/npm/electron/-/electron-1.6.11.tgz",
      "integrity": "sha1-vnnA69zv7bW/KBF0CYAPpTus7/o=",
      "requires": {
        "@types/node": "7.0.59",
        "electron-download": "3.3.0",
        "extract-zip": "1.6.6"
      },
      "dependencies": {
        "@types/node": {
          "version": "7.0.59",
          "resolved": "https://registry.npmjs.org/@types/node/-/node-7.0.59.tgz",
          "integrity": "sha512-FRRJ2hkgzySTgLnwQhXQCGkLRu1ImISVu/YKYWXCIbF6261nqXwDPQ+6xPzZw+c2Il2Zx2JfM/t0tCaw8wzbmA=="
        }
      }
    },
    "electron-download": {
      "version": "3.3.0",
      "resolved": "https://npm.bentley.com/npm/npm/electron-download/-/electron-download-3.3.0.tgz",
      "integrity": "sha1-LP1U1pZsAZxNSa1l++Zcyc3vaMg=",
      "requires": {
        "debug": "2.6.9",
        "fs-extra": "0.30.0",
        "home-path": "1.0.5",
        "minimist": "1.2.0",
        "nugget": "2.0.1",
        "path-exists": "2.1.0",
        "rc": "1.2.6",
        "semver": "5.5.0",
        "sumchecker": "1.3.1"
      },
      "dependencies": {
        "fs-extra": {
          "version": "0.30.0",
          "resolved": "https://npm.bentley.com/npm/npm/fs-extra/-/fs-extra-0.30.0.tgz",
          "integrity": "sha1-8jP/zAjU2n1DLapEl3aYnbHfk/A=",
          "requires": {
            "graceful-fs": "4.1.11",
            "jsonfile": "2.4.0",
            "klaw": "1.3.1",
            "path-is-absolute": "1.0.1",
            "rimraf": "2.6.2"
          }
        },
        "jsonfile": {
          "version": "2.4.0",
          "resolved": "https://npm.bentley.com/npm/npm/jsonfile/-/jsonfile-2.4.0.tgz",
          "integrity": "sha1-NzaitCi4e72gzIO1P6PWM6NcKug=",
          "requires": {
            "graceful-fs": "4.1.11"
          }
        },
        "minimist": {
          "version": "1.2.0",
          "resolved": "https://npm.bentley.com/npm/npm/minimist/-/minimist-1.2.0.tgz",
          "integrity": "sha1-o1AIsg9BOD7sH7kU9M1d95omQoQ="
        },
        "path-exists": {
          "version": "2.1.0",
          "resolved": "https://npm.bentley.com/npm/npm/path-exists/-/path-exists-2.1.0.tgz",
          "integrity": "sha1-D+tsZPD8UY2adU3V77YscCJ2H0s=",
          "requires": {
            "pinkie-promise": "2.0.1"
          }
        }
      }
    },
    "elliptic": {
      "version": "6.4.0",
      "resolved": "https://npm.bentley.com/npm/npm/elliptic/-/elliptic-6.4.0.tgz",
      "integrity": "sha1-ysmvh2LIWDYYcAPI3+GT5eLq5d8=",
      "requires": {
        "bn.js": "4.11.8",
        "brorand": "1.1.0",
        "hash.js": "1.1.3",
        "hmac-drbg": "1.0.1",
        "inherits": "2.0.3",
        "minimalistic-assert": "1.0.0",
        "minimalistic-crypto-utils": "1.0.1"
      }
    },
    "emojis-list": {
      "version": "2.1.0",
      "resolved": "https://npm.bentley.com/npm/npm/emojis-list/-/emojis-list-2.1.0.tgz",
      "integrity": "sha1-TapNnbAPmBmIDHn6RXrlsJof04k="
    },
    "encodeurl": {
      "version": "1.0.2",
      "resolved": "https://npm.bentley.com/npm/npm/encodeurl/-/encodeurl-1.0.2.tgz",
      "integrity": "sha1-rT/0yG7C0CkyL1oCw6mmBslbP1k="
    },
    "end-of-stream": {
      "version": "1.4.1",
      "resolved": "https://npm.bentley.com/npm/npm/end-of-stream/-/end-of-stream-1.4.1.tgz",
      "integrity": "sha1-7SljTRm6ukY7bOa4CjchPqtx7EM=",
      "requires": {
        "once": "1.4.0"
      }
    },
    "enhanced-resolve": {
      "version": "3.4.1",
      "resolved": "https://npm.bentley.com/npm/npm/enhanced-resolve/-/enhanced-resolve-3.4.1.tgz",
      "integrity": "sha1-BCHjOf1xQZs9oT0Smzl5BAIwR24=",
      "requires": {
        "graceful-fs": "4.1.11",
        "memory-fs": "0.4.1",
        "object-assign": "4.1.1",
        "tapable": "0.2.8"
      }
    },
    "errno": {
      "version": "0.1.7",
      "resolved": "https://npm.bentley.com/npm/npm/errno/-/errno-0.1.7.tgz",
      "integrity": "sha1-RoTXF3mtOa8Xfj8AeZb3xnyFJhg=",
      "requires": {
        "prr": "1.0.1"
      }
    },
    "error-ex": {
      "version": "1.3.1",
      "resolved": "https://npm.bentley.com/npm/npm/error-ex/-/error-ex-1.3.1.tgz",
      "integrity": "sha1-+FWobOYa3E6GIcPNoh56dhLDqNw=",
      "requires": {
        "is-arrayish": "0.2.1"
      }
    },
    "es5-ext": {
      "version": "0.10.42",
      "resolved": "https://registry.npmjs.org/es5-ext/-/es5-ext-0.10.42.tgz",
      "integrity": "sha512-AJxO1rmPe1bDEfSR6TJ/FgMFYuTBhR5R57KW58iCkYACMyFbrkqVyzXSurYoScDGvgyMpk7uRF/lPUPPTmsRSA==",
      "requires": {
        "es6-iterator": "2.0.3",
        "es6-symbol": "3.1.1",
        "next-tick": "1.0.0"
      }
    },
    "es6-iterator": {
      "version": "2.0.3",
      "resolved": "https://npm.bentley.com/npm/npm/es6-iterator/-/es6-iterator-2.0.3.tgz",
      "integrity": "sha1-p96IkUGgWpSwhUQDstCg+/qY87c=",
      "requires": {
        "d": "1.0.0",
        "es5-ext": "0.10.42",
        "es6-symbol": "3.1.1"
      }
    },
    "es6-map": {
      "version": "0.1.5",
      "resolved": "https://npm.bentley.com/npm/npm/es6-map/-/es6-map-0.1.5.tgz",
      "integrity": "sha1-kTbgUD3MBqMBaQ8LsU/042TpSfA=",
      "requires": {
        "d": "1.0.0",
        "es5-ext": "0.10.42",
        "es6-iterator": "2.0.3",
        "es6-set": "0.1.5",
        "es6-symbol": "3.1.1",
        "event-emitter": "0.3.5"
      }
    },
    "es6-promise": {
      "version": "4.2.4",
      "resolved": "https://npm.bentley.com/npm/npm/es6-promise/-/es6-promise-4.2.4.tgz",
      "integrity": "sha1-3EIhwrFlGHYL2MOaUtjzVvwA7Sk="
    },
    "es6-set": {
      "version": "0.1.5",
      "resolved": "https://npm.bentley.com/npm/npm/es6-set/-/es6-set-0.1.5.tgz",
      "integrity": "sha1-0rPsXU2ADO2BjbU40ol02wpzzLE=",
      "requires": {
        "d": "1.0.0",
        "es5-ext": "0.10.42",
        "es6-iterator": "2.0.3",
        "es6-symbol": "3.1.1",
        "event-emitter": "0.3.5"
      }
    },
    "es6-symbol": {
      "version": "3.1.1",
      "resolved": "https://npm.bentley.com/npm/npm/es6-symbol/-/es6-symbol-3.1.1.tgz",
      "integrity": "sha1-vwDvT9q2uhtG7Le2KbTH7VcVzHc=",
      "requires": {
        "d": "1.0.0",
        "es5-ext": "0.10.42"
      }
    },
    "es6-weak-map": {
      "version": "2.0.2",
      "resolved": "https://npm.bentley.com/npm/npm/es6-weak-map/-/es6-weak-map-2.0.2.tgz",
      "integrity": "sha1-XjqzIlH/0VOKH45f+hNXdy+S2W8=",
      "requires": {
        "d": "1.0.0",
        "es5-ext": "0.10.42",
        "es6-iterator": "2.0.3",
        "es6-symbol": "3.1.1"
      }
    },
    "escape-html": {
      "version": "1.0.3",
      "resolved": "https://npm.bentley.com/npm/npm/escape-html/-/escape-html-1.0.3.tgz",
      "integrity": "sha1-Aljq5NPQwJdN4cFpGI7wBR0dGYg="
    },
    "escape-string-regexp": {
      "version": "1.0.5",
      "resolved": "https://npm.bentley.com/npm/npm/escape-string-regexp/-/escape-string-regexp-1.0.5.tgz",
      "integrity": "sha1-G2HAViGQqN/2rjuyzwIAyhMLhtQ="
    },
    "escodegen": {
      "version": "1.9.1",
      "resolved": "https://registry.npmjs.org/escodegen/-/escodegen-1.9.1.tgz",
      "integrity": "sha512-6hTjO1NAWkHnDk3OqQ4YrCuwwmGHL9S3nPlzBOUG/R44rda3wLNrfvQ5fkSGjyhHFKM7ALPKcKGrwvCLe0lC7Q==",
      "requires": {
        "esprima": "3.1.3",
        "estraverse": "4.2.0",
        "esutils": "2.0.2",
        "optionator": "0.8.2"
      },
      "dependencies": {
        "esprima": {
          "version": "3.1.3",
          "resolved": "https://registry.npmjs.org/esprima/-/esprima-3.1.3.tgz",
          "integrity": "sha1-/cpRzuYTOJXjyI1TXOSdv/YqRjM="
        }
      }
    },
    "escope": {
      "version": "3.6.0",
      "resolved": "https://npm.bentley.com/npm/npm/escope/-/escope-3.6.0.tgz",
      "integrity": "sha1-4Bl16BJ4GhY6ba392AOY3GTIicM=",
      "requires": {
        "es6-map": "0.1.5",
        "es6-weak-map": "2.0.2",
        "esrecurse": "4.2.1",
        "estraverse": "4.2.0"
      }
    },
    "esprima": {
      "version": "2.7.3",
      "resolved": "https://npm.bentley.com/npm/npm/esprima/-/esprima-2.7.3.tgz",
      "integrity": "sha1-luO3DVd59q1JzQMmc9HDEnZ7pYE="
    },
    "esrecurse": {
      "version": "4.2.1",
      "resolved": "https://npm.bentley.com/npm/npm/esrecurse/-/esrecurse-4.2.1.tgz",
      "integrity": "sha1-AHo7n9vCs7uH5IeeoZyS/b05Qs8=",
      "requires": {
        "estraverse": "4.2.0"
      }
    },
    "estraverse": {
      "version": "4.2.0",
      "resolved": "https://npm.bentley.com/npm/npm/estraverse/-/estraverse-4.2.0.tgz",
      "integrity": "sha1-De4/7TH81GlhjOc0IJn8GvoL2xM="
    },
    "esutils": {
      "version": "2.0.2",
      "resolved": "https://npm.bentley.com/npm/npm/esutils/-/esutils-2.0.2.tgz",
      "integrity": "sha1-Cr9PHKpbyx96nYrMbepPqqBLrJs="
    },
    "etag": {
      "version": "1.8.1",
      "resolved": "https://npm.bentley.com/npm/npm/etag/-/etag-1.8.1.tgz",
      "integrity": "sha1-Qa4u62XvpiJorr/qg6x9eSmbCIc="
    },
    "event-emitter": {
      "version": "0.3.5",
      "resolved": "https://npm.bentley.com/npm/npm/event-emitter/-/event-emitter-0.3.5.tgz",
      "integrity": "sha1-34xp7vFkeSPHFXuc6DhAYQsCzDk=",
      "requires": {
        "d": "1.0.0",
        "es5-ext": "0.10.42"
      }
    },
    "event-stream": {
      "version": "3.3.4",
      "resolved": "http://registry.npmjs.org/event-stream/-/event-stream-3.3.4.tgz",
      "integrity": "sha1-SrTJoPWlTbkzi0w02Gv86PSzVXE=",
      "requires": {
        "duplexer": "0.1.1",
        "from": "0.1.7",
        "map-stream": "0.1.0",
        "pause-stream": "0.0.11",
        "split": "0.3.3",
        "stream-combiner": "0.0.4",
        "through": "2.3.8"
      }
    },
    "events": {
      "version": "1.1.1",
      "resolved": "https://npm.bentley.com/npm/npm/events/-/events-1.1.1.tgz",
      "integrity": "sha1-nr23Y1rQmccNzEwqH1AEKI6L2SQ="
    },
    "evp_bytestokey": {
      "version": "1.0.3",
      "resolved": "https://npm.bentley.com/npm/npm/evp_bytestokey/-/evp_bytestokey-1.0.3.tgz",
      "integrity": "sha1-f8vbGY3HGVlDLv4ThCaE4FJaywI=",
      "requires": {
        "md5.js": "1.3.4",
        "safe-buffer": "5.1.1"
      }
    },
    "execa": {
      "version": "0.7.0",
      "resolved": "https://npm.bentley.com/npm/npm/execa/-/execa-0.7.0.tgz",
      "integrity": "sha1-lEvs00zEHuMqY6n68nrVpl/Fl3c=",
      "requires": {
        "cross-spawn": "5.1.0",
        "get-stream": "3.0.0",
        "is-stream": "1.1.0",
        "npm-run-path": "2.0.2",
        "p-finally": "1.0.0",
        "signal-exit": "3.0.2",
        "strip-eof": "1.0.0"
      }
    },
    "expand-brackets": {
      "version": "0.1.5",
      "resolved": "https://npm.bentley.com/npm/npm/expand-brackets/-/expand-brackets-0.1.5.tgz",
      "integrity": "sha1-3wcoTjQqgHzXM6xa9yQR5YHRF3s=",
      "requires": {
        "is-posix-bracket": "0.1.1"
      }
    },
    "expand-range": {
      "version": "1.8.2",
      "resolved": "https://npm.bentley.com/npm/npm/expand-range/-/expand-range-1.8.2.tgz",
      "integrity": "sha1-opnv/TNf4nIeuujiV+x5ZE/IUzc=",
      "requires": {
        "fill-range": "2.2.3"
      }
    },
    "express": {
      "version": "4.16.3",
      "resolved": "https://npm.bentley.com/npm/npm/express/-/express-4.16.3.tgz",
      "integrity": "sha1-avilAjUNsyRuzEvs9rWjTSL37VM=",
      "requires": {
        "accepts": "1.3.5",
        "array-flatten": "1.1.1",
        "body-parser": "1.18.2",
        "content-disposition": "0.5.2",
        "content-type": "1.0.4",
        "cookie": "0.3.1",
        "cookie-signature": "1.0.6",
        "debug": "2.6.9",
        "depd": "1.1.2",
        "encodeurl": "1.0.2",
        "escape-html": "1.0.3",
        "etag": "1.8.1",
        "finalhandler": "1.1.1",
        "fresh": "0.5.2",
        "merge-descriptors": "1.0.1",
        "methods": "1.1.2",
        "on-finished": "2.3.0",
        "parseurl": "1.3.2",
        "path-to-regexp": "0.1.7",
        "proxy-addr": "2.0.3",
        "qs": "6.5.1",
        "range-parser": "1.2.0",
        "safe-buffer": "5.1.1",
        "send": "0.16.2",
        "serve-static": "1.13.2",
        "setprototypeof": "1.1.0",
        "statuses": "1.4.0",
        "type-is": "1.6.16",
        "utils-merge": "1.0.1",
        "vary": "1.1.2"
      },
      "dependencies": {
        "statuses": {
          "version": "1.4.0",
          "resolved": "https://registry.npmjs.org/statuses/-/statuses-1.4.0.tgz",
          "integrity": "sha512-zhSCtt8v2NDrRlPQpCNtw/heZLtfUDqxBM1udqikb/Hbk52LK4nQSwr10u77iopCW5LsyHpuXS0GnEc48mLeew=="
        }
      }
    },
    "extend": {
      "version": "1.2.1",
      "resolved": "https://npm.bentley.com/npm/npm/extend/-/extend-1.2.1.tgz",
      "integrity": "sha1-oPX9bPyDpf5J72mNYOyKYk3UV2w="
    },
    "extend-shallow": {
      "version": "3.0.2",
      "resolved": "https://npm.bentley.com/npm/npm/extend-shallow/-/extend-shallow-3.0.2.tgz",
      "integrity": "sha1-Jqcarwc7OfshJxcnRhMcJwQCjbg=",
      "requires": {
        "assign-symbols": "1.0.0",
        "is-extendable": "1.0.1"
      },
      "dependencies": {
        "is-extendable": {
          "version": "1.0.1",
          "resolved": "https://npm.bentley.com/npm/npm/is-extendable/-/is-extendable-1.0.1.tgz",
          "integrity": "sha1-p0cPnkJnM9gb2B4RVSZOOjUHyrQ=",
          "requires": {
            "is-plain-object": "2.0.4"
          }
        }
      }
    },
    "extglob": {
      "version": "0.3.2",
      "resolved": "https://npm.bentley.com/npm/npm/extglob/-/extglob-0.3.2.tgz",
      "integrity": "sha1-Lhj/PS9JqydlzskCPwEdqo2DSaE=",
      "requires": {
        "is-extglob": "1.0.0"
      }
    },
    "extract-zip": {
      "version": "1.6.6",
      "resolved": "https://npm.bentley.com/npm/npm/extract-zip/-/extract-zip-1.6.6.tgz",
      "integrity": "sha1-EpDt6NINCHK0Kf0/NRyhKOxe+Fw=",
      "requires": {
        "concat-stream": "1.6.0",
        "debug": "2.6.9",
        "mkdirp": "0.5.0",
        "yauzl": "2.4.1"
      },
      "dependencies": {
        "mkdirp": {
          "version": "0.5.0",
          "resolved": "https://npm.bentley.com/npm/npm/mkdirp/-/mkdirp-0.5.0.tgz",
          "integrity": "sha1-HXMHam35hs2TROFecfzAWkyavxI=",
          "requires": {
            "minimist": "0.0.8"
          }
        }
      }
    },
    "extsprintf": {
      "version": "1.3.0",
      "resolved": "https://npm.bentley.com/npm/npm/extsprintf/-/extsprintf-1.3.0.tgz",
      "integrity": "sha1-lpGEQOMEGnpBT4xS48V06zw+HgU="
    },
    "fancy-log": {
      "version": "1.3.2",
      "resolved": "https://npm.bentley.com/npm/npm/fancy-log/-/fancy-log-1.3.2.tgz",
      "integrity": "sha1-9BEl49hPLn2JpD0G2VjI94vha+E=",
      "requires": {
        "ansi-gray": "0.1.1",
        "color-support": "1.1.3",
        "time-stamp": "1.1.0"
      }
    },
    "fast-deep-equal": {
      "version": "1.1.0",
      "resolved": "https://npm.bentley.com/npm/npm/fast-deep-equal/-/fast-deep-equal-1.1.0.tgz",
      "integrity": "sha1-wFNHeBfIa1HaqFPIHgWbcz0CNhQ="
    },
    "fast-json-stable-stringify": {
      "version": "2.0.0",
      "resolved": "https://npm.bentley.com/npm/npm/fast-json-stable-stringify/-/fast-json-stable-stringify-2.0.0.tgz",
      "integrity": "sha1-1RQsDK7msRifh9OnYREGT4bIu/I="
    },
    "fast-levenshtein": {
      "version": "2.0.6",
      "resolved": "https://registry.npmjs.org/fast-levenshtein/-/fast-levenshtein-2.0.6.tgz",
      "integrity": "sha1-PYpcZog6FqMMqGQ+hR8Zuqd5eRc="
    },
    "fd-slicer": {
      "version": "1.0.1",
      "resolved": "https://npm.bentley.com/npm/npm/fd-slicer/-/fd-slicer-1.0.1.tgz",
      "integrity": "sha1-i1vL2ewyfFBBv5qwI/1nUPEXfmU=",
      "requires": {
        "pend": "1.2.0"
      }
    },
    "filename-regex": {
      "version": "2.0.1",
      "resolved": "https://npm.bentley.com/npm/npm/filename-regex/-/filename-regex-2.0.1.tgz",
      "integrity": "sha1-wcS5vuPglyXdsQa3XB4wH+LxiyY="
    },
    "fill-range": {
      "version": "2.2.3",
      "resolved": "https://npm.bentley.com/npm/npm/fill-range/-/fill-range-2.2.3.tgz",
      "integrity": "sha1-ULd9/X5Gm8dJJHCWNpn+eoSFpyM=",
      "requires": {
        "is-number": "2.1.0",
        "isobject": "2.1.0",
        "randomatic": "1.1.7",
        "repeat-element": "1.1.2",
        "repeat-string": "1.6.1"
      }
    },
    "finalhandler": {
      "version": "1.1.1",
      "resolved": "https://npm.bentley.com/npm/npm/finalhandler/-/finalhandler-1.1.1.tgz",
      "integrity": "sha1-7r9O2EAHnIP0JJA4ydcDAIMBsQU=",
      "requires": {
        "debug": "2.6.9",
        "encodeurl": "1.0.2",
        "escape-html": "1.0.3",
        "on-finished": "2.3.0",
        "parseurl": "1.3.2",
        "statuses": "1.4.0",
        "unpipe": "1.0.0"
      },
      "dependencies": {
        "statuses": {
          "version": "1.4.0",
          "resolved": "https://registry.npmjs.org/statuses/-/statuses-1.4.0.tgz",
          "integrity": "sha512-zhSCtt8v2NDrRlPQpCNtw/heZLtfUDqxBM1udqikb/Hbk52LK4nQSwr10u77iopCW5LsyHpuXS0GnEc48mLeew=="
        }
      }
    },
    "find-imports": {
      "version": "0.5.2",
      "resolved": "https://npm.bentley.com/npm/npm/find-imports/-/find-imports-0.5.2.tgz",
      "integrity": "sha1-8XORASiY/OCrRTdt1+z92fach3E=",
      "requires": {
        "babel-core": "6.26.0",
        "babel-preset-es2015": "6.24.1",
        "babel-preset-stage-0": "6.24.1",
        "esprima": "3.1.3",
        "glob": "7.1.2",
        "lodash": "4.17.5"
      },
      "dependencies": {
        "esprima": {
          "version": "3.1.3",
          "resolved": "https://npm.bentley.com/npm/npm/esprima/-/esprima-3.1.3.tgz",
          "integrity": "sha1-/cpRzuYTOJXjyI1TXOSdv/YqRjM="
        }
      }
    },
    "find-index": {
      "version": "0.1.1",
      "resolved": "https://npm.bentley.com/npm/npm/find-index/-/find-index-0.1.1.tgz",
      "integrity": "sha1-Z101iyyjiS15Whq0cjL4tuLg3eQ="
    },
    "find-up": {
      "version": "2.1.0",
      "resolved": "https://npm.bentley.com/npm/npm/find-up/-/find-up-2.1.0.tgz",
      "integrity": "sha1-RdG35QbHF93UgndaK3eSCjwMV6c=",
      "requires": {
        "locate-path": "2.0.0"
      }
    },
    "for-in": {
      "version": "1.0.2",
      "resolved": "https://npm.bentley.com/npm/npm/for-in/-/for-in-1.0.2.tgz",
      "integrity": "sha1-gQaNKVqBQuwKxybG4iAMMPttXoA="
    },
    "for-own": {
      "version": "0.1.5",
      "resolved": "https://npm.bentley.com/npm/npm/for-own/-/for-own-0.1.5.tgz",
      "integrity": "sha1-UmXGgaTylNq78XyVCbZ2OqhFEM4=",
      "requires": {
        "for-in": "1.0.2"
      }
    },
    "forever-agent": {
      "version": "0.6.1",
      "resolved": "https://npm.bentley.com/npm/npm/forever-agent/-/forever-agent-0.6.1.tgz",
      "integrity": "sha1-+8cfDEGt6zf5bFd60e1C2P2sypE="
    },
    "form-data": {
      "version": "2.3.2",
      "resolved": "https://npm.bentley.com/npm/npm/form-data/-/form-data-2.3.2.tgz",
      "integrity": "sha1-SXBJi+YEwgwAXU9cI67NIda0kJk=",
      "requires": {
        "asynckit": "0.4.0",
        "combined-stream": "1.0.6",
        "mime-types": "2.1.18"
      }
    },
    "formidable": {
      "version": "1.2.1",
      "resolved": "https://registry.npmjs.org/formidable/-/formidable-1.2.1.tgz",
      "integrity": "sha512-Fs9VRguL0gqGHkXS5GQiMCr1VhZBxz0JnJs4JmMp/2jL18Fmbzvv7vOFRU+U8TBkHEE/CX1qDXzJplVULgsLeg=="
    },
    "forwarded": {
      "version": "0.1.2",
      "resolved": "https://npm.bentley.com/npm/npm/forwarded/-/forwarded-0.1.2.tgz",
      "integrity": "sha1-mMI9qxF1ZXuMBXPozszZGw/xjIQ="
    },
    "fragment-cache": {
      "version": "0.2.1",
      "resolved": "https://npm.bentley.com/npm/npm/fragment-cache/-/fragment-cache-0.2.1.tgz",
      "integrity": "sha1-QpD60n8T6Jvn8zeZxrxaCr//DRk=",
      "requires": {
        "map-cache": "0.2.2"
      }
    },
    "fresh": {
      "version": "0.5.2",
      "resolved": "https://npm.bentley.com/npm/npm/fresh/-/fresh-0.5.2.tgz",
      "integrity": "sha1-PYyt2Q2XZWn6g1qx+OSyOhBWBac="
    },
    "from": {
      "version": "0.1.7",
      "resolved": "https://npm.bentley.com/npm/npm/from/-/from-0.1.7.tgz",
      "integrity": "sha1-g8YK/Fi5xWmXAH7Rp2izqzA6RP4="
    },
    "fs-extra": {
      "version": "5.0.0",
      "resolved": "https://npm.bentley.com/npm/npm/fs-extra/-/fs-extra-5.0.0.tgz",
      "integrity": "sha1-QU0BEM3QZwVzTQVWUsVBEmDDGr0=",
      "requires": {
        "graceful-fs": "4.1.11",
        "jsonfile": "4.0.0",
        "universalify": "0.1.1"
      },
      "dependencies": {
        "jsonfile": {
          "version": "4.0.0",
          "resolved": "https://npm.bentley.com/npm/npm/jsonfile/-/jsonfile-4.0.0.tgz",
          "integrity": "sha1-h3Gq4HmbZAdrdmQPygWPnBDjPss=",
          "requires": {
            "graceful-fs": "4.1.11"
          }
        }
      }
    },
    "fs.realpath": {
      "version": "1.0.0",
      "resolved": "https://npm.bentley.com/npm/npm/fs.realpath/-/fs.realpath-1.0.0.tgz",
      "integrity": "sha1-FQStJSMVjKpA20onh8sBQRmU6k8="
    },
    "fuse.js": {
      "version": "3.2.0",
      "resolved": "https://npm.bentley.com/npm/npm/fuse.js/-/fuse.js-3.2.0.tgz",
      "integrity": "sha1-8ESOgGmFW/Kj5oPNwdMg5+KgfvQ="
    },
    "get-caller-file": {
      "version": "1.0.2",
      "resolved": "https://npm.bentley.com/npm/npm/get-caller-file/-/get-caller-file-1.0.2.tgz",
      "integrity": "sha1-9wLmMSfn4jHBYKgMFVSstw1QR+U="
    },
    "get-func-name": {
      "version": "2.0.0",
      "resolved": "https://npm.bentley.com/npm/npm/get-func-name/-/get-func-name-2.0.0.tgz",
      "integrity": "sha1-6td0q+5y4gQJQzoGY2YCPdaIekE="
    },
    "get-stdin": {
      "version": "4.0.1",
      "resolved": "https://npm.bentley.com/npm/npm/get-stdin/-/get-stdin-4.0.1.tgz",
      "integrity": "sha1-uWjGsKBDhDJJAui/Gl3zJXmkUP4="
    },
    "get-stream": {
      "version": "3.0.0",
      "resolved": "https://npm.bentley.com/npm/npm/get-stream/-/get-stream-3.0.0.tgz",
      "integrity": "sha1-jpQ9E1jcN1VQVOy+LtsFqhdO3hQ="
    },
    "get-value": {
      "version": "2.0.6",
      "resolved": "https://npm.bentley.com/npm/npm/get-value/-/get-value-2.0.6.tgz",
      "integrity": "sha1-3BXKHGcjh8p2vTesCjlbogQqLCg="
    },
    "getpass": {
      "version": "0.1.7",
      "resolved": "https://npm.bentley.com/npm/npm/getpass/-/getpass-0.1.7.tgz",
      "integrity": "sha1-Xv+OPmhNVprkyysSgmBOi6YhSfo=",
      "requires": {
        "assert-plus": "1.0.0"
      }
    },
    "glob": {
      "version": "7.1.2",
      "resolved": "https://npm.bentley.com/npm/npm/glob/-/glob-7.1.2.tgz",
      "integrity": "sha1-wZyd+aAocC1nhhI4SmVSQExjbRU=",
      "requires": {
        "fs.realpath": "1.0.0",
        "inflight": "1.0.6",
        "inherits": "2.0.3",
        "minimatch": "3.0.4",
        "once": "1.4.0",
        "path-is-absolute": "1.0.1"
      }
    },
    "glob-base": {
      "version": "0.3.0",
      "resolved": "https://npm.bentley.com/npm/npm/glob-base/-/glob-base-0.3.0.tgz",
      "integrity": "sha1-27Fk9iIbHAscz4Kuoyi0l98Oo8Q=",
      "requires": {
        "glob-parent": "2.0.0",
        "is-glob": "2.0.1"
      }
    },
    "glob-parent": {
      "version": "2.0.0",
      "resolved": "https://npm.bentley.com/npm/npm/glob-parent/-/glob-parent-2.0.0.tgz",
      "integrity": "sha1-gTg9ctsFT8zPUzbaqQLxgvbtuyg=",
      "requires": {
        "is-glob": "2.0.1"
      }
    },
    "glob2base": {
      "version": "0.0.12",
      "resolved": "https://npm.bentley.com/npm/npm/glob2base/-/glob2base-0.0.12.tgz",
      "integrity": "sha1-nUGbPijxLoOjYhZKJ3BVkiycDVY=",
      "requires": {
        "find-index": "0.1.1"
      }
    },
    "globals": {
      "version": "9.18.0",
      "resolved": "https://npm.bentley.com/npm/npm/globals/-/globals-9.18.0.tgz",
      "integrity": "sha1-qjiWs+abSH8X4x7SFD1pqOMMLYo="
    },
    "graceful-fs": {
      "version": "4.1.11",
      "resolved": "https://npm.bentley.com/npm/npm/graceful-fs/-/graceful-fs-4.1.11.tgz",
      "integrity": "sha1-Dovf5NHduIVNZOBOp8AOKgJuVlg="
    },
    "graceful-readlink": {
      "version": "1.0.1",
      "resolved": "https://npm.bentley.com/npm/npm/graceful-readlink/-/graceful-readlink-1.0.1.tgz",
      "integrity": "sha1-TK+tdrxi8C+gObL5Tpo906ORpyU="
    },
    "growl": {
      "version": "1.9.2",
      "resolved": "https://npm.bentley.com/npm/npm/growl/-/growl-1.9.2.tgz",
      "integrity": "sha1-Dqd0NxXbjY3ixe3hd14bRayFwC8="
    },
    "handlebars": {
      "version": "4.0.11",
      "resolved": "https://npm.bentley.com/npm/npm/handlebars/-/handlebars-4.0.11.tgz",
      "integrity": "sha1-Ywo13+ApS8KB7a5v/F0yn8eYLcw=",
      "requires": {
        "async": "1.5.2",
        "optimist": "0.6.1",
        "source-map": "0.4.4",
        "uglify-js": "2.8.29"
      },
      "dependencies": {
        "source-map": {
          "version": "0.4.4",
          "resolved": "https://npm.bentley.com/npm/npm/source-map/-/source-map-0.4.4.tgz",
          "integrity": "sha1-66T12pwNyZneaAMti092FzZSA2s=",
          "requires": {
            "amdefine": "1.0.1"
          }
        }
      }
    },
    "har-schema": {
      "version": "2.0.0",
      "resolved": "https://npm.bentley.com/npm/npm/har-schema/-/har-schema-2.0.0.tgz",
      "integrity": "sha1-qUwiJOvKwEeCoNkDVSHyRzW37JI="
    },
    "har-validator": {
      "version": "5.0.3",
      "resolved": "https://npm.bentley.com/npm/npm/har-validator/-/har-validator-5.0.3.tgz",
      "integrity": "sha1-ukAsJmGU8VlW7xXg/PJCmT9qff0=",
      "requires": {
        "ajv": "5.5.2",
        "har-schema": "2.0.0"
      }
    },
    "has-ansi": {
      "version": "2.0.0",
      "resolved": "https://npm.bentley.com/npm/npm/has-ansi/-/has-ansi-2.0.0.tgz",
      "integrity": "sha1-NPUEnOHs3ysGSa8+8k5F7TVBbZE=",
      "requires": {
        "ansi-regex": "2.1.1"
      }
    },
    "has-color": {
      "version": "0.1.7",
      "resolved": "https://npm.bentley.com/npm/npm/has-color/-/has-color-0.1.7.tgz",
      "integrity": "sha1-ZxRKUmDDT8PMpnfQQdr1L+e3iy8="
    },
    "has-flag": {
      "version": "3.0.0",
      "resolved": "https://npm.bentley.com/npm/npm/has-flag/-/has-flag-3.0.0.tgz",
      "integrity": "sha1-tdRU3CGZriJWmfNGfloH87lVuv0="
    },
    "has-value": {
      "version": "1.0.0",
      "resolved": "https://npm.bentley.com/npm/npm/has-value/-/has-value-1.0.0.tgz",
      "integrity": "sha1-GLKB2lhbHFxR3vJMkw7SmgvmsXc=",
      "requires": {
        "get-value": "2.0.6",
        "has-values": "1.0.0",
        "isobject": "3.0.1"
      },
      "dependencies": {
        "isobject": {
          "version": "3.0.1",
          "resolved": "https://npm.bentley.com/npm/npm/isobject/-/isobject-3.0.1.tgz",
          "integrity": "sha1-TkMekrEalzFjaqH5yNHMvP2reN8="
        }
      }
    },
    "has-values": {
      "version": "1.0.0",
      "resolved": "https://npm.bentley.com/npm/npm/has-values/-/has-values-1.0.0.tgz",
      "integrity": "sha1-lbC2P+whRmGab+V/51Yo1aOe/k8=",
      "requires": {
        "is-number": "3.0.0",
        "kind-of": "4.0.0"
      },
      "dependencies": {
        "is-number": {
          "version": "3.0.0",
          "resolved": "https://npm.bentley.com/npm/npm/is-number/-/is-number-3.0.0.tgz",
          "integrity": "sha1-JP1iAaR4LPUFYcgQJ2r8fRLXEZU=",
          "requires": {
            "kind-of": "3.2.2"
          },
          "dependencies": {
            "kind-of": {
              "version": "3.2.2",
              "resolved": "https://npm.bentley.com/npm/npm/kind-of/-/kind-of-3.2.2.tgz",
              "integrity": "sha1-MeohpzS6ubuw8yRm2JOupR5KPGQ=",
              "requires": {
                "is-buffer": "1.1.6"
              }
            }
          }
        },
        "kind-of": {
          "version": "4.0.0",
          "resolved": "https://npm.bentley.com/npm/npm/kind-of/-/kind-of-4.0.0.tgz",
          "integrity": "sha1-IIE989cSkosgc3hpGkUGb65y3Vc=",
          "requires": {
            "is-buffer": "1.1.6"
          }
        }
      }
    },
    "hash-base": {
      "version": "3.0.4",
      "resolved": "https://npm.bentley.com/npm/npm/hash-base/-/hash-base-3.0.4.tgz",
      "integrity": "sha1-X8hoaEfs1zSZQDMZprCj8/auSRg=",
      "requires": {
        "inherits": "2.0.3",
        "safe-buffer": "5.1.1"
      }
    },
    "hash.js": {
      "version": "1.1.3",
      "resolved": "https://npm.bentley.com/npm/npm/hash.js/-/hash.js-1.1.3.tgz",
      "integrity": "sha1-NA3tvmKQGHFRweodd3o0SJNd+EY=",
      "requires": {
        "inherits": "2.0.3",
        "minimalistic-assert": "1.0.0"
      }
    },
    "hawk": {
      "version": "6.0.2",
      "resolved": "https://npm.bentley.com/npm/npm/hawk/-/hawk-6.0.2.tgz",
      "integrity": "sha1-r02RTrBl+bXOTZ0RwcshJu7MMDg=",
      "requires": {
        "boom": "4.3.1",
        "cryptiles": "3.1.2",
        "hoek": "4.2.1",
        "sntp": "2.1.0"
      }
    },
    "he": {
      "version": "1.1.1",
      "resolved": "https://npm.bentley.com/npm/npm/he/-/he-1.1.1.tgz",
      "integrity": "sha1-k0EP0hsAlzUVH4howvJx80J+I/0="
    },
    "highlight.js": {
      "version": "9.12.0",
      "resolved": "https://npm.bentley.com/npm/npm/highlight.js/-/highlight.js-9.12.0.tgz",
      "integrity": "sha1-5tnb5Xy+/mB1HwKvM2GVhwyQwB4="
    },
    "hmac-drbg": {
      "version": "1.0.1",
      "resolved": "https://npm.bentley.com/npm/npm/hmac-drbg/-/hmac-drbg-1.0.1.tgz",
      "integrity": "sha1-0nRXAQJabHdabFRXk+1QL8DGSaE=",
      "requires": {
        "hash.js": "1.1.3",
        "minimalistic-assert": "1.0.0",
        "minimalistic-crypto-utils": "1.0.1"
      }
    },
    "hoek": {
      "version": "4.2.1",
      "resolved": "https://npm.bentley.com/npm/npm/hoek/-/hoek-4.2.1.tgz",
      "integrity": "sha1-ljRQKqEsRF3Vp8VzS1cruHOKrLs="
    },
    "home-or-tmp": {
      "version": "2.0.0",
      "resolved": "https://npm.bentley.com/npm/npm/home-or-tmp/-/home-or-tmp-2.0.0.tgz",
      "integrity": "sha1-42w/LSyufXRqhX440Y1fMqeILbg=",
      "requires": {
        "os-homedir": "1.0.2",
        "os-tmpdir": "1.0.2"
      }
    },
    "home-path": {
      "version": "1.0.5",
      "resolved": "https://npm.bentley.com/npm/npm/home-path/-/home-path-1.0.5.tgz",
      "integrity": "sha1-eIspgVsS1Tus9XVkhHbm+QQdEz8="
    },
    "homedir-polyfill": {
      "version": "1.0.1",
      "resolved": "https://npm.bentley.com/npm/npm/homedir-polyfill/-/homedir-polyfill-1.0.1.tgz",
      "integrity": "sha1-TCu8inWJmP7r9e1oWA921GdotLw=",
      "requires": {
        "parse-passwd": "1.0.0"
      }
    },
    "hosted-git-info": {
      "version": "2.6.0",
      "resolved": "https://npm.bentley.com/npm/npm/hosted-git-info/-/hosted-git-info-2.6.0.tgz",
      "integrity": "sha1-IyNbKasjDFdqqw1PE/wEawsDgiI="
    },
    "html-encoding-sniffer": {
      "version": "1.0.2",
      "resolved": "https://registry.npmjs.org/html-encoding-sniffer/-/html-encoding-sniffer-1.0.2.tgz",
      "integrity": "sha512-71lZziiDnsuabfdYiUeWdCVyKuqwWi23L8YeIgV9jSSZHCtb6wB1BKWooH7L3tn4/FuZJMVWyNaIDr4RGmaSYw==",
      "requires": {
        "whatwg-encoding": "1.0.3"
      }
    },
    "http-errors": {
      "version": "1.6.3",
      "resolved": "https://registry.npmjs.org/http-errors/-/http-errors-1.6.3.tgz",
      "integrity": "sha1-i1VoC7S+KDoLW/TqLjhYC+HZMg0=",
      "requires": {
        "depd": "1.1.2",
        "inherits": "2.0.3",
        "setprototypeof": "1.1.0",
        "statuses": "1.5.0"
      }
    },
    "http-signature": {
      "version": "1.2.0",
      "resolved": "https://npm.bentley.com/npm/npm/http-signature/-/http-signature-1.2.0.tgz",
      "integrity": "sha1-muzZJRFHcvPZW2WmCruPfBj7rOE=",
      "requires": {
        "assert-plus": "1.0.0",
        "jsprim": "1.4.1",
        "sshpk": "1.14.1"
      }
    },
    "https-browserify": {
      "version": "1.0.0",
      "resolved": "https://npm.bentley.com/npm/npm/https-browserify/-/https-browserify-1.0.0.tgz",
      "integrity": "sha1-7AbBDgo0wPL68Zn3/X/Hj//QPHM="
    },
    "i18next": {
      "version": "10.6.0",
      "resolved": "https://registry.npmjs.org/i18next/-/i18next-10.6.0.tgz",
      "integrity": "sha1-kP/Z+bxhfzS5oS4DcmD1JERfdoQ="
    },
    "i18next-browser-languagedetector": {
      "version": "2.2.0",
      "resolved": "https://registry.npmjs.org/i18next-browser-languagedetector/-/i18next-browser-languagedetector-2.2.0.tgz",
      "integrity": "sha512-fKhsaJzXY2anqAPxn9bgxc5NrTcu1GnYiIwGfNFPkpfFneutHnuReb4x4suOVNMf9RTuiCxfR+UAF8aHhv89SQ=="
    },
    "i18next-xhr-backend": {
      "version": "1.5.1",
      "resolved": "https://npm.bentley.com/npm/npm/i18next-xhr-backend/-/i18next-xhr-backend-1.5.1.tgz",
      "integrity": "sha1-UCgmEHgMamltiA36f0rB0B6MOtU="
    },
    "iconv-lite": {
      "version": "0.4.19",
      "resolved": "https://npm.bentley.com/npm/npm/iconv-lite/-/iconv-lite-0.4.19.tgz",
      "integrity": "sha1-90aPYBNfXl2tM5nAqBvpoWA6CCs="
    },
    "ieee754": {
      "version": "1.1.11",
      "resolved": "https://registry.npmjs.org/ieee754/-/ieee754-1.1.11.tgz",
      "integrity": "sha512-VhDzCKN7K8ufStx/CLj5/PDTMgph+qwN5Pkd5i0sGnVwk56zJ0lkT8Qzi1xqWLS0Wp29DgDtNeS7v8/wMoZeHg=="
    },
    "indent-string": {
      "version": "2.1.0",
      "resolved": "https://npm.bentley.com/npm/npm/indent-string/-/indent-string-2.1.0.tgz",
      "integrity": "sha1-ji1INIdCEhtKghi3oTfppSBJ3IA=",
      "requires": {
        "repeating": "2.0.1"
      }
    },
    "indexof": {
      "version": "0.0.1",
      "resolved": "https://npm.bentley.com/npm/npm/indexof/-/indexof-0.0.1.tgz",
      "integrity": "sha1-gtwzbSMrkGIXnQWrMpOmYFn9Q10="
    },
    "inflight": {
      "version": "1.0.6",
      "resolved": "https://npm.bentley.com/npm/npm/inflight/-/inflight-1.0.6.tgz",
      "integrity": "sha1-Sb1jMdfQLQwJvJEKEHW6gWW1bfk=",
      "requires": {
        "once": "1.4.0",
        "wrappy": "1.0.2"
      }
    },
    "inherits": {
      "version": "2.0.3",
      "resolved": "https://npm.bentley.com/npm/npm/inherits/-/inherits-2.0.3.tgz",
      "integrity": "sha1-Yzwsg+PaQqUC9SRmAiSA9CCCYd4="
    },
    "ini": {
      "version": "1.3.5",
      "resolved": "https://npm.bentley.com/npm/npm/ini/-/ini-1.3.5.tgz",
      "integrity": "sha1-7uJfVtscnsYIXgwid4CD9Zar+Sc="
    },
    "interpret": {
      "version": "1.1.0",
      "resolved": "https://npm.bentley.com/npm/npm/interpret/-/interpret-1.1.0.tgz",
      "integrity": "sha1-ftGxQQxqDg94z5XTuEQMY/eLhhQ="
    },
    "invariant": {
      "version": "2.2.4",
      "resolved": "https://registry.npmjs.org/invariant/-/invariant-2.2.4.tgz",
      "integrity": "sha512-phJfQVBuaJM5raOpJjSfkiD6BpbCE4Ns//LaXl6wGYtUBY83nWS6Rf9tXm2e8VaK60JEjYldbPif/A2B1C2gNA==",
      "requires": {
        "loose-envify": "1.3.1"
      }
    },
    "invert-kv": {
      "version": "1.0.0",
      "resolved": "https://npm.bentley.com/npm/npm/invert-kv/-/invert-kv-1.0.0.tgz",
      "integrity": "sha1-EEqOSqym09jNFXqO+L+rLXo//bY="
    },
    "ipaddr.js": {
      "version": "1.6.0",
      "resolved": "https://npm.bentley.com/npm/npm/ipaddr.js/-/ipaddr.js-1.6.0.tgz",
      "integrity": "sha1-4/o1e3c9phnybpXwSdBVxyeW+Gs="
    },
    "is-accessor-descriptor": {
      "version": "1.0.0",
      "resolved": "https://npm.bentley.com/npm/npm/is-accessor-descriptor/-/is-accessor-descriptor-1.0.0.tgz",
      "integrity": "sha1-FpwvbT3x+ZJhgHI2XJsOofaHhlY=",
      "requires": {
        "kind-of": "6.0.2"
      },
      "dependencies": {
        "kind-of": {
          "version": "6.0.2",
          "resolved": "https://npm.bentley.com/npm/npm/kind-of/-/kind-of-6.0.2.tgz",
          "integrity": "sha1-ARRrNqYhjmTljzqNZt5df8b20FE="
        }
      }
    },
    "is-arrayish": {
      "version": "0.2.1",
      "resolved": "https://npm.bentley.com/npm/npm/is-arrayish/-/is-arrayish-0.2.1.tgz",
      "integrity": "sha1-d8mYQFJ6qOyxqLppe4BkWnqSap0="
    },
    "is-binary-path": {
      "version": "1.0.1",
      "resolved": "https://npm.bentley.com/npm/npm/is-binary-path/-/is-binary-path-1.0.1.tgz",
      "integrity": "sha1-dfFmQrSA8YenEcgUFh/TpKdlWJg=",
      "requires": {
        "binary-extensions": "1.11.0"
      }
    },
    "is-buffer": {
      "version": "1.1.6",
      "resolved": "https://npm.bentley.com/npm/npm/is-buffer/-/is-buffer-1.1.6.tgz",
      "integrity": "sha1-76ouqdqg16suoTqXsritUf776L4="
    },
    "is-builtin-module": {
      "version": "1.0.0",
      "resolved": "https://npm.bentley.com/npm/npm/is-builtin-module/-/is-builtin-module-1.0.0.tgz",
      "integrity": "sha1-VAVy0096wxGfj3bDDLwbHgN6/74=",
      "requires": {
        "builtin-modules": "1.1.1"
      }
    },
    "is-data-descriptor": {
      "version": "1.0.0",
      "resolved": "https://npm.bentley.com/npm/npm/is-data-descriptor/-/is-data-descriptor-1.0.0.tgz",
      "integrity": "sha1-2Eh2Mh0Oet0DmQQGq7u9NrqSaMc=",
      "requires": {
        "kind-of": "6.0.2"
      },
      "dependencies": {
        "kind-of": {
          "version": "6.0.2",
          "resolved": "https://npm.bentley.com/npm/npm/kind-of/-/kind-of-6.0.2.tgz",
          "integrity": "sha1-ARRrNqYhjmTljzqNZt5df8b20FE="
        }
      }
    },
    "is-descriptor": {
      "version": "1.0.2",
      "resolved": "https://npm.bentley.com/npm/npm/is-descriptor/-/is-descriptor-1.0.2.tgz",
      "integrity": "sha1-OxWXRqZmBLBPjIFSS6NlxfFNhuw=",
      "requires": {
        "is-accessor-descriptor": "1.0.0",
        "is-data-descriptor": "1.0.0",
        "kind-of": "6.0.2"
      },
      "dependencies": {
        "kind-of": {
          "version": "6.0.2",
          "resolved": "https://npm.bentley.com/npm/npm/kind-of/-/kind-of-6.0.2.tgz",
          "integrity": "sha1-ARRrNqYhjmTljzqNZt5df8b20FE="
        }
      }
    },
    "is-dotfile": {
      "version": "1.0.3",
      "resolved": "https://npm.bentley.com/npm/npm/is-dotfile/-/is-dotfile-1.0.3.tgz",
      "integrity": "sha1-pqLzL/0t+wT1yiXs0Pa4PPeYoeE="
    },
    "is-equal-shallow": {
      "version": "0.1.3",
      "resolved": "https://npm.bentley.com/npm/npm/is-equal-shallow/-/is-equal-shallow-0.1.3.tgz",
      "integrity": "sha1-IjgJj8Ih3gvPpdnqxMRdY4qhxTQ=",
      "requires": {
        "is-primitive": "2.0.0"
      }
    },
    "is-extendable": {
      "version": "0.1.1",
      "resolved": "https://npm.bentley.com/npm/npm/is-extendable/-/is-extendable-0.1.1.tgz",
      "integrity": "sha1-YrEQ4omkcUGOPsNqYX1HLjAd/Ik="
    },
    "is-extglob": {
      "version": "1.0.0",
      "resolved": "https://npm.bentley.com/npm/npm/is-extglob/-/is-extglob-1.0.0.tgz",
      "integrity": "sha1-rEaBd8SUNAWgkvyPKXYMb/xiBsA="
    },
    "is-finite": {
      "version": "1.0.2",
      "resolved": "https://npm.bentley.com/npm/npm/is-finite/-/is-finite-1.0.2.tgz",
      "integrity": "sha1-zGZ3aVYCvlUO8R6LSqYwU0K20Ko=",
      "requires": {
        "number-is-nan": "1.0.1"
      }
    },
    "is-fullwidth-code-point": {
      "version": "1.0.0",
      "resolved": "https://npm.bentley.com/npm/npm/is-fullwidth-code-point/-/is-fullwidth-code-point-1.0.0.tgz",
      "integrity": "sha1-754xOG8DGn8NZDr4L95QxFfvAMs=",
      "requires": {
        "number-is-nan": "1.0.1"
      }
    },
    "is-glob": {
      "version": "2.0.1",
      "resolved": "https://npm.bentley.com/npm/npm/is-glob/-/is-glob-2.0.1.tgz",
      "integrity": "sha1-0Jb5JqPe1WAPP9/ZEZjLCIjC2GM=",
      "requires": {
        "is-extglob": "1.0.0"
      }
    },
    "is-number": {
      "version": "2.1.0",
      "resolved": "https://npm.bentley.com/npm/npm/is-number/-/is-number-2.1.0.tgz",
      "integrity": "sha1-Afy7s5NGOlSPL0ZszhbezknbkI8=",
      "requires": {
        "kind-of": "3.2.2"
      }
    },
    "is-obj": {
      "version": "1.0.1",
      "resolved": "https://npm.bentley.com/npm/npm/is-obj/-/is-obj-1.0.1.tgz",
      "integrity": "sha1-PkcprB9f3gJc19g6iW2rn09n2w8="
    },
    "is-odd": {
      "version": "2.0.0",
      "resolved": "https://npm.bentley.com/npm/npm/is-odd/-/is-odd-2.0.0.tgz",
      "integrity": "sha1-dkZiRnH9fqVYzNmieVGC8pWPGyQ=",
      "requires": {
        "is-number": "4.0.0"
      },
      "dependencies": {
        "is-number": {
          "version": "4.0.0",
          "resolved": "https://npm.bentley.com/npm/npm/is-number/-/is-number-4.0.0.tgz",
          "integrity": "sha1-ACbjf1RU1z41bf5lZGmYZ8an8P8="
        }
      }
    },
    "is-plain-object": {
      "version": "2.0.4",
      "resolved": "https://npm.bentley.com/npm/npm/is-plain-object/-/is-plain-object-2.0.4.tgz",
      "integrity": "sha1-LBY7P6+xtgbZ0Xko8FwqHDjgdnc=",
      "requires": {
        "isobject": "3.0.1"
      },
      "dependencies": {
        "isobject": {
          "version": "3.0.1",
          "resolved": "https://npm.bentley.com/npm/npm/isobject/-/isobject-3.0.1.tgz",
          "integrity": "sha1-TkMekrEalzFjaqH5yNHMvP2reN8="
        }
      }
    },
    "is-posix-bracket": {
      "version": "0.1.1",
      "resolved": "https://npm.bentley.com/npm/npm/is-posix-bracket/-/is-posix-bracket-0.1.1.tgz",
      "integrity": "sha1-MzTceXdDaOkvAW5vvAqI9c1ua8Q="
    },
    "is-primitive": {
      "version": "2.0.0",
      "resolved": "https://npm.bentley.com/npm/npm/is-primitive/-/is-primitive-2.0.0.tgz",
      "integrity": "sha1-IHurkWOEmcB7Kt8kCkGochADRXU="
    },
    "is-promise": {
      "version": "2.1.0",
      "resolved": "https://npm.bentley.com/npm/npm/is-promise/-/is-promise-2.1.0.tgz",
      "integrity": "sha1-eaKp7OfwlugPNtKy87wWwf9L8/o="
    },
    "is-stream": {
      "version": "1.1.0",
      "resolved": "https://npm.bentley.com/npm/npm/is-stream/-/is-stream-1.1.0.tgz",
      "integrity": "sha1-EtSj3U5o4Lec6428hBc66A2RykQ="
    },
    "is-typedarray": {
      "version": "1.0.0",
      "resolved": "https://npm.bentley.com/npm/npm/is-typedarray/-/is-typedarray-1.0.0.tgz",
      "integrity": "sha1-5HnICFjfDBsR3dppQPlgEfzaSpo="
    },
    "is-utf8": {
      "version": "0.2.1",
      "resolved": "https://npm.bentley.com/npm/npm/is-utf8/-/is-utf8-0.2.1.tgz",
      "integrity": "sha1-Sw2hRCEE0bM2NA6AeX6GXPOffXI="
    },
    "is-windows": {
      "version": "1.0.2",
      "resolved": "https://npm.bentley.com/npm/npm/is-windows/-/is-windows-1.0.2.tgz",
      "integrity": "sha1-0YUOuXkezRjmGCzhKjDzlmNLsZ0="
    },
    "isarray": {
      "version": "1.0.0",
      "resolved": "https://npm.bentley.com/npm/npm/isarray/-/isarray-1.0.0.tgz",
      "integrity": "sha1-u5NdSFgsuhaMBoNJV6VKPgcSTxE="
    },
    "isexe": {
      "version": "2.0.0",
      "resolved": "https://npm.bentley.com/npm/npm/isexe/-/isexe-2.0.0.tgz",
      "integrity": "sha1-6PvzdNxVb/iUehDcsFctYz8s+hA="
    },
    "isobject": {
      "version": "2.1.0",
      "resolved": "https://npm.bentley.com/npm/npm/isobject/-/isobject-2.1.0.tgz",
      "integrity": "sha1-8GVWEJaj8dou9GJy+BXIQNh+DIk=",
      "requires": {
        "isarray": "1.0.0"
      }
    },
    "isstream": {
      "version": "0.1.2",
      "resolved": "https://npm.bentley.com/npm/npm/isstream/-/isstream-0.1.2.tgz",
      "integrity": "sha1-R+Y/evVa+m+S4VAOaQ64uFKcCZo="
    },
    "js-base64": {
      "version": "2.4.3",
      "resolved": "https://npm.bentley.com/npm/npm/js-base64/-/js-base64-2.4.3.tgz",
      "integrity": "sha1-LlRewrDylX9BNWUQIFIU6Y+tZYI="
    },
    "js-tokens": {
      "version": "3.0.2",
      "resolved": "https://npm.bentley.com/npm/npm/js-tokens/-/js-tokens-3.0.2.tgz",
      "integrity": "sha1-mGbfOVECEw449/mWvOtlRDIJwls="
    },
    "js-yaml": {
      "version": "3.11.0",
      "resolved": "https://npm.bentley.com/npm/npm/js-yaml/-/js-yaml-3.11.0.tgz",
      "integrity": "sha1-WXwai9VxUvJtYizkEXhRpR9euu8=",
      "requires": {
        "argparse": "1.0.10",
        "esprima": "4.0.0"
      },
      "dependencies": {
        "esprima": {
          "version": "4.0.0",
          "resolved": "https://npm.bentley.com/npm/npm/esprima/-/esprima-4.0.0.tgz",
          "integrity": "sha1-RJnt3NERDgshi6zy+n9/WfVcqAQ="
        }
      }
    },
    "jsdom": {
      "version": "11.7.0",
      "resolved": "https://registry.npmjs.org/jsdom/-/jsdom-11.7.0.tgz",
      "integrity": "sha512-9NzSc4Iz4gN9p4uoPbBUzro21QdgL32swaWIaWS8eEVQ2I69fRJAy/MKyvlEIk0V7HtKgfMbbOKyTZUrzR2Hsw==",
      "requires": {
        "abab": "1.0.4",
        "acorn": "5.5.3",
        "acorn-globals": "4.1.0",
        "array-equal": "1.0.0",
        "cssom": "0.3.2",
        "cssstyle": "0.2.37",
        "data-urls": "1.0.0",
        "domexception": "1.0.1",
        "escodegen": "1.9.1",
        "html-encoding-sniffer": "1.0.2",
        "left-pad": "1.2.0",
        "nwmatcher": "1.4.4",
        "parse5": "4.0.0",
        "pn": "1.1.0",
        "request": "2.83.0",
        "request-promise-native": "1.0.5",
        "sax": "1.2.4",
        "symbol-tree": "3.2.2",
        "tough-cookie": "2.3.4",
        "w3c-hr-time": "1.0.1",
        "webidl-conversions": "4.0.2",
        "whatwg-encoding": "1.0.3",
        "whatwg-mimetype": "2.1.0",
        "whatwg-url": "6.4.0",
        "ws": "4.1.0",
        "xml-name-validator": "3.0.0"
      },
      "dependencies": {
        "sax": {
          "version": "1.2.4",
          "resolved": "https://registry.npmjs.org/sax/-/sax-1.2.4.tgz",
          "integrity": "sha512-NqVDv9TpANUjFm0N8uM5GxL36UgKi9/atZw+x7YFnQ8ckwFGKrl4xX4yWtrey3UJm5nP1kUbnYgLopqWNSRhWw=="
        }
      }
    },
    "jsesc": {
      "version": "1.3.0",
      "resolved": "https://npm.bentley.com/npm/npm/jsesc/-/jsesc-1.3.0.tgz",
      "integrity": "sha1-RsP+yMGJKxKwgz25vHYiF226s0s="
    },
    "json-edm-parser": {
      "version": "0.1.2",
      "resolved": "https://npm.bentley.com/npm/npm/json-edm-parser/-/json-edm-parser-0.1.2.tgz",
      "integrity": "sha1-HmCw/vG8CvZ7wNFG393lSGzWFbQ=",
      "requires": {
        "jsonparse": "1.2.0"
      }
    },
    "json-loader": {
      "version": "0.5.7",
      "resolved": "https://npm.bentley.com/npm/npm/json-loader/-/json-loader-0.5.7.tgz",
      "integrity": "sha1-3KFKcCNf+C8KyaOr62DTN6NlGF0="
    },
    "json-parser": {
      "version": "1.1.5",
      "resolved": "https://npm.bentley.com/npm/npm/json-parser/-/json-parser-1.1.5.tgz",
      "integrity": "sha1-5i7FJh0aal/CDoEqMgdAxtkAVnc=",
      "requires": {
        "esprima": "2.7.3"
      }
    },
    "json-schema": {
      "version": "0.2.3",
      "resolved": "https://npm.bentley.com/npm/npm/json-schema/-/json-schema-0.2.3.tgz",
      "integrity": "sha1-tIDIkuWaLwWVTOcnvT8qTogvnhM="
    },
    "json-schema-traverse": {
      "version": "0.3.1",
      "resolved": "https://npm.bentley.com/npm/npm/json-schema-traverse/-/json-schema-traverse-0.3.1.tgz",
      "integrity": "sha1-NJptRMU6Ud6JtAgFxdXlm0F9M0A="
    },
    "json-stringify-safe": {
      "version": "5.0.1",
      "resolved": "https://npm.bentley.com/npm/npm/json-stringify-safe/-/json-stringify-safe-5.0.1.tgz",
      "integrity": "sha1-Epai1Y/UXxmg9s4B1lcB4sc1tus="
    },
    "json3": {
      "version": "3.3.2",
      "resolved": "https://npm.bentley.com/npm/npm/json3/-/json3-3.3.2.tgz",
      "integrity": "sha1-PAQ0dD35Pi9cQq7nsZvLSDV19OE="
    },
    "json5": {
      "version": "0.5.1",
      "resolved": "https://npm.bentley.com/npm/npm/json5/-/json5-0.5.1.tgz",
      "integrity": "sha1-Hq3nrMASA0rYTiOWdn6tn6VJWCE="
    },
    "jsonfile": {
      "version": "3.0.1",
      "resolved": "https://npm.bentley.com/npm/npm/jsonfile/-/jsonfile-3.0.1.tgz",
      "integrity": "sha1-pezG9l9T9mLEQVx2daAzHQmS7GY=",
      "requires": {
        "graceful-fs": "4.1.11"
      }
    },
    "jsonify": {
      "version": "0.0.0",
      "resolved": "https://npm.bentley.com/npm/npm/jsonify/-/jsonify-0.0.0.tgz",
      "integrity": "sha1-LHS27kHZPKUbe1qu6PUDYx0lKnM="
    },
    "jsonparse": {
      "version": "1.2.0",
      "resolved": "https://npm.bentley.com/npm/npm/jsonparse/-/jsonparse-1.2.0.tgz",
      "integrity": "sha1-XAxWhRBxYOcv50ib3eoLRMK8Z70="
    },
    "jsprim": {
      "version": "1.4.1",
      "resolved": "https://npm.bentley.com/npm/npm/jsprim/-/jsprim-1.4.1.tgz",
      "integrity": "sha1-MT5mvB5cwG5Di8G3SZwuXFastqI=",
      "requires": {
        "assert-plus": "1.0.0",
        "extsprintf": "1.3.0",
        "json-schema": "0.2.3",
        "verror": "1.10.0"
      }
    },
    "kind-of": {
      "version": "3.2.2",
      "resolved": "https://npm.bentley.com/npm/npm/kind-of/-/kind-of-3.2.2.tgz",
      "integrity": "sha1-MeohpzS6ubuw8yRm2JOupR5KPGQ=",
      "requires": {
        "is-buffer": "1.1.6"
      }
    },
    "klaw": {
      "version": "1.3.1",
      "resolved": "https://npm.bentley.com/npm/npm/klaw/-/klaw-1.3.1.tgz",
      "integrity": "sha1-QIhDO0azsbolnXh4XY6W9zugJDk=",
      "requires": {
        "graceful-fs": "4.1.11"
      }
    },
    "lazy-cache": {
      "version": "1.0.4",
      "resolved": "https://npm.bentley.com/npm/npm/lazy-cache/-/lazy-cache-1.0.4.tgz",
      "integrity": "sha1-odePw6UEdMuAhF07O24dpJpEbo4="
    },
    "lcid": {
      "version": "1.0.0",
      "resolved": "https://npm.bentley.com/npm/npm/lcid/-/lcid-1.0.0.tgz",
      "integrity": "sha1-MIrMr6C8SDo4Z7S28rlQYlHRuDU=",
      "requires": {
        "invert-kv": "1.0.0"
      }
    },
    "left-pad": {
      "version": "1.2.0",
      "resolved": "https://registry.npmjs.org/left-pad/-/left-pad-1.2.0.tgz",
      "integrity": "sha1-0wpzxrggHY99jnlWupYWCHpo4O4="
    },
    "levn": {
      "version": "0.3.0",
      "resolved": "https://registry.npmjs.org/levn/-/levn-0.3.0.tgz",
      "integrity": "sha1-OwmSTt+fCDwEkP3UwLxEIeBHZO4=",
      "requires": {
        "prelude-ls": "1.1.2",
        "type-check": "0.3.2"
      }
    },
    "load-json-file": {
      "version": "2.0.0",
      "resolved": "https://npm.bentley.com/npm/npm/load-json-file/-/load-json-file-2.0.0.tgz",
      "integrity": "sha1-eUfkIUmvgNaWy/eXvKq8/h/inKg=",
      "requires": {
        "graceful-fs": "4.1.11",
        "parse-json": "2.2.0",
        "pify": "2.3.0",
        "strip-bom": "3.0.0"
      }
    },
    "loader-runner": {
      "version": "2.3.0",
      "resolved": "https://npm.bentley.com/npm/npm/loader-runner/-/loader-runner-2.3.0.tgz",
      "integrity": "sha1-9IKuqC1UPgeSFwDVpG7yb9rGuKI="
    },
    "loader-utils": {
      "version": "1.1.0",
      "resolved": "https://npm.bentley.com/npm/npm/loader-utils/-/loader-utils-1.1.0.tgz",
      "integrity": "sha1-yYrvSIvM7aL/teLeZG1qdUQp9c0=",
      "requires": {
        "big.js": "3.2.0",
        "emojis-list": "2.1.0",
        "json5": "0.5.1"
      }
    },
    "locate-path": {
      "version": "2.0.0",
      "resolved": "https://npm.bentley.com/npm/npm/locate-path/-/locate-path-2.0.0.tgz",
      "integrity": "sha1-K1aLJl7slExtnA3pw9u7ygNUzY4=",
      "requires": {
        "p-locate": "2.0.0",
        "path-exists": "3.0.0"
      }
    },
    "lodash": {
      "version": "4.17.5",
      "resolved": "https://npm.bentley.com/npm/npm/lodash/-/lodash-4.17.5.tgz",
      "integrity": "sha1-maktZcAnLevoyWtgV7yPv6O+1RE="
    },
    "lodash._baseassign": {
      "version": "3.2.0",
      "resolved": "https://npm.bentley.com/npm/npm/lodash._baseassign/-/lodash._baseassign-3.2.0.tgz",
      "integrity": "sha1-jDigmVAPIVrQnlnxci/QxSv+Ck4=",
      "requires": {
        "lodash._basecopy": "3.0.1",
        "lodash.keys": "3.1.2"
      }
    },
    "lodash._basecopy": {
      "version": "3.0.1",
      "resolved": "https://npm.bentley.com/npm/npm/lodash._basecopy/-/lodash._basecopy-3.0.1.tgz",
      "integrity": "sha1-jaDmqHbPNEwK2KVIghEd08XHyjY="
    },
    "lodash._basecreate": {
      "version": "3.0.3",
      "resolved": "https://npm.bentley.com/npm/npm/lodash._basecreate/-/lodash._basecreate-3.0.3.tgz",
      "integrity": "sha1-G8ZhYU2qf8MRt9A78WgGoCE8+CE="
    },
    "lodash._getnative": {
      "version": "3.9.1",
      "resolved": "https://npm.bentley.com/npm/npm/lodash._getnative/-/lodash._getnative-3.9.1.tgz",
      "integrity": "sha1-VwvH3t5G1hzc3mh9ZdPuy6o6r/U="
    },
    "lodash._isiterateecall": {
      "version": "3.0.9",
      "resolved": "https://npm.bentley.com/npm/npm/lodash._isiterateecall/-/lodash._isiterateecall-3.0.9.tgz",
      "integrity": "sha1-UgOte6Ql+uhCRg5pbbnPPmqsBXw="
    },
    "lodash.assign": {
      "version": "4.2.0",
      "resolved": "https://npm.bentley.com/npm/npm/lodash.assign/-/lodash.assign-4.2.0.tgz",
      "integrity": "sha1-DZnzzNem0mHRm9rrkkUAXShYCOc="
    },
    "lodash.clone": {
      "version": "4.5.0",
      "resolved": "https://npm.bentley.com/npm/npm/lodash.clone/-/lodash.clone-4.5.0.tgz",
      "integrity": "sha1-GVhwRQ9aExkkeN9Lw9I9LeoZB7Y="
    },
    "lodash.create": {
      "version": "3.1.1",
      "resolved": "https://npm.bentley.com/npm/npm/lodash.create/-/lodash.create-3.1.1.tgz",
      "integrity": "sha1-1/KEnw29p+BGgruM1yqwIkYd6+c=",
      "requires": {
        "lodash._baseassign": "3.2.0",
        "lodash._basecreate": "3.0.3",
        "lodash._isiterateecall": "3.0.9"
      }
    },
    "lodash.isarguments": {
      "version": "3.1.0",
      "resolved": "https://npm.bentley.com/npm/npm/lodash.isarguments/-/lodash.isarguments-3.1.0.tgz",
      "integrity": "sha1-L1c9hcaiQon/AGY7SRwdM4/zRYo="
    },
    "lodash.isarray": {
      "version": "3.0.4",
      "resolved": "https://npm.bentley.com/npm/npm/lodash.isarray/-/lodash.isarray-3.0.4.tgz",
      "integrity": "sha1-eeTriMNqgSKvhvhEqpvNhRtfu1U="
    },
    "lodash.isequal": {
      "version": "4.5.0",
      "resolved": "https://registry.npmjs.org/lodash.isequal/-/lodash.isequal-4.5.0.tgz",
      "integrity": "sha1-QVxEePK8wwEgwizhDtMib30+GOA="
    },
    "lodash.keys": {
      "version": "3.1.2",
      "resolved": "https://npm.bentley.com/npm/npm/lodash.keys/-/lodash.keys-3.1.2.tgz",
      "integrity": "sha1-TbwEcrFWvlCgsoaFXRvQsMZWCYo=",
      "requires": {
        "lodash._getnative": "3.9.1",
        "lodash.isarguments": "3.1.0",
        "lodash.isarray": "3.0.4"
      }
    },
    "lodash.some": {
      "version": "4.6.0",
      "resolved": "https://npm.bentley.com/npm/npm/lodash.some/-/lodash.some-4.6.0.tgz",
      "integrity": "sha1-G7nzFO9ri63tE7VJFpsqlF62jk0="
    },
    "lodash.sortby": {
      "version": "4.7.0",
      "resolved": "https://registry.npmjs.org/lodash.sortby/-/lodash.sortby-4.7.0.tgz",
      "integrity": "sha1-7dFMgk4sycHgsKG0K7UhBRakJDg="
    },
    "longest": {
      "version": "1.0.1",
      "resolved": "https://npm.bentley.com/npm/npm/longest/-/longest-1.0.1.tgz",
      "integrity": "sha1-MKCy2jj3N3DoKUoNIuZiXtd9AJc="
    },
    "loose-envify": {
      "version": "1.3.1",
      "resolved": "https://npm.bentley.com/npm/npm/loose-envify/-/loose-envify-1.3.1.tgz",
      "integrity": "sha1-0aitM/qc4OcT1l/dCsi3SNR4yEg=",
      "requires": {
        "js-tokens": "3.0.2"
      }
    },
    "loud-rejection": {
      "version": "1.6.0",
      "resolved": "https://npm.bentley.com/npm/npm/loud-rejection/-/loud-rejection-1.6.0.tgz",
      "integrity": "sha1-W0b4AUft7leIcPCG0Eghz5mOVR8=",
      "requires": {
        "currently-unhandled": "0.4.1",
        "signal-exit": "3.0.2"
      }
    },
    "lru-cache": {
      "version": "4.1.2",
      "resolved": "https://npm.bentley.com/npm/npm/lru-cache/-/lru-cache-4.1.2.tgz",
      "integrity": "sha1-RSNLLm4vKzPaElYkxGZJKaAiTD8=",
      "requires": {
        "pseudomap": "1.0.2",
        "yallist": "2.1.2"
      }
    },
    "lru-queue": {
      "version": "0.1.0",
      "resolved": "https://npm.bentley.com/npm/npm/lru-queue/-/lru-queue-0.1.0.tgz",
      "integrity": "sha1-Jzi9nw089PhEkMVzbEhpmsYyzaM=",
      "requires": {
        "es5-ext": "0.10.42"
      }
    },
    "make-error": {
      "version": "1.3.4",
      "resolved": "https://npm.bentley.com/npm/npm/make-error/-/make-error-1.3.4.tgz",
      "integrity": "sha1-GZeO1XX56VRdL/jBPjO10Ypn1TU="
    },
    "map-cache": {
      "version": "0.2.2",
      "resolved": "https://npm.bentley.com/npm/npm/map-cache/-/map-cache-0.2.2.tgz",
      "integrity": "sha1-wyq9C9ZSXZsFFkW7TyasXcmKDb8="
    },
    "map-obj": {
      "version": "1.0.1",
      "resolved": "https://npm.bentley.com/npm/npm/map-obj/-/map-obj-1.0.1.tgz",
      "integrity": "sha1-2TPOuSBdgr3PSIb2dCvcK03qFG0="
    },
    "map-stream": {
      "version": "0.1.0",
      "resolved": "https://npm.bentley.com/npm/npm/map-stream/-/map-stream-0.1.0.tgz",
      "integrity": "sha1-5WqpTEyAVaFkBKBnS3jyFffI4ZQ="
    },
    "map-visit": {
      "version": "1.0.0",
      "resolved": "https://npm.bentley.com/npm/npm/map-visit/-/map-visit-1.0.0.tgz",
      "integrity": "sha1-7Nyo8TFE5mDxtb1B8S80edmN+48=",
      "requires": {
        "object-visit": "1.0.1"
      }
    },
    "marked": {
      "version": "0.3.19",
      "resolved": "https://registry.npmjs.org/marked/-/marked-0.3.19.tgz",
      "integrity": "sha512-ea2eGWOqNxPcXv8dyERdSr/6FmzvWwzjMxpfGB/sbMccXoct+xY+YukPD+QTUZwyvK7BZwcr4m21WBOW41pAkg=="
    },
    "md5": {
      "version": "2.2.1",
      "resolved": "https://npm.bentley.com/npm/npm/md5/-/md5-2.2.1.tgz",
      "integrity": "sha1-U6s41f48iJG6RlMp6iP6wFQBJvk=",
      "requires": {
        "charenc": "0.0.2",
        "crypt": "0.0.2",
        "is-buffer": "1.1.6"
      }
    },
    "md5.js": {
      "version": "1.3.4",
      "resolved": "https://npm.bentley.com/npm/npm/md5.js/-/md5.js-1.3.4.tgz",
      "integrity": "sha1-6b296UogpawYsENA/Fdk1bCdkB0=",
      "requires": {
        "hash-base": "3.0.4",
        "inherits": "2.0.3"
      }
    },
    "media-typer": {
      "version": "0.3.0",
      "resolved": "https://npm.bentley.com/npm/npm/media-typer/-/media-typer-0.3.0.tgz",
      "integrity": "sha1-hxDXrwqmJvj/+hzgAWhUUmMlV0g="
    },
    "mem": {
      "version": "1.1.0",
      "resolved": "https://npm.bentley.com/npm/npm/mem/-/mem-1.1.0.tgz",
      "integrity": "sha1-Xt1StIXKHZAP5kiVUFOZoN+kX3Y=",
      "requires": {
        "mimic-fn": "1.2.0"
      }
    },
    "memoizee": {
      "version": "0.4.12",
      "resolved": "https://npm.bentley.com/npm/npm/memoizee/-/memoizee-0.4.12.tgz",
      "integrity": "sha1-eA6ZohnFDFSb5tD8YXZQgJdcWPs=",
      "requires": {
        "d": "1.0.0",
        "es5-ext": "0.10.42",
        "es6-weak-map": "2.0.2",
        "event-emitter": "0.3.5",
        "is-promise": "2.1.0",
        "lru-queue": "0.1.0",
        "next-tick": "1.0.0",
        "timers-ext": "0.1.5"
      }
    },
    "memory-fs": {
      "version": "0.4.1",
      "resolved": "https://npm.bentley.com/npm/npm/memory-fs/-/memory-fs-0.4.1.tgz",
      "integrity": "sha1-OpoguEYlI+RHz7x+i7gO1me/xVI=",
      "requires": {
        "errno": "0.1.7",
        "readable-stream": "2.3.6"
      }
    },
    "meow": {
      "version": "3.7.0",
      "resolved": "https://npm.bentley.com/npm/npm/meow/-/meow-3.7.0.tgz",
      "integrity": "sha1-cstmi0JSKCkKu/qFaJJYcwioAfs=",
      "requires": {
        "camelcase-keys": "2.1.0",
        "decamelize": "1.2.0",
        "loud-rejection": "1.6.0",
        "map-obj": "1.0.1",
        "minimist": "1.2.0",
        "normalize-package-data": "2.4.0",
        "object-assign": "4.1.1",
        "read-pkg-up": "1.0.1",
        "redent": "1.0.0",
        "trim-newlines": "1.0.0"
      },
      "dependencies": {
        "find-up": {
          "version": "1.1.2",
          "resolved": "https://npm.bentley.com/npm/npm/find-up/-/find-up-1.1.2.tgz",
          "integrity": "sha1-ay6YIrGizgpgq2TWEOzK1TyyTQ8=",
          "requires": {
            "path-exists": "2.1.0",
            "pinkie-promise": "2.0.1"
          }
        },
        "load-json-file": {
          "version": "1.1.0",
          "resolved": "https://npm.bentley.com/npm/npm/load-json-file/-/load-json-file-1.1.0.tgz",
          "integrity": "sha1-lWkFcI1YtLq0wiYbBPWfMcmTdMA=",
          "requires": {
            "graceful-fs": "4.1.11",
            "parse-json": "2.2.0",
            "pify": "2.3.0",
            "pinkie-promise": "2.0.1",
            "strip-bom": "2.0.0"
          }
        },
        "minimist": {
          "version": "1.2.0",
          "resolved": "https://npm.bentley.com/npm/npm/minimist/-/minimist-1.2.0.tgz",
          "integrity": "sha1-o1AIsg9BOD7sH7kU9M1d95omQoQ="
        },
        "path-exists": {
          "version": "2.1.0",
          "resolved": "https://npm.bentley.com/npm/npm/path-exists/-/path-exists-2.1.0.tgz",
          "integrity": "sha1-D+tsZPD8UY2adU3V77YscCJ2H0s=",
          "requires": {
            "pinkie-promise": "2.0.1"
          }
        },
        "path-type": {
          "version": "1.1.0",
          "resolved": "https://npm.bentley.com/npm/npm/path-type/-/path-type-1.1.0.tgz",
          "integrity": "sha1-WcRPfuSR2nBNpBXaWkBwuk+P5EE=",
          "requires": {
            "graceful-fs": "4.1.11",
            "pify": "2.3.0",
            "pinkie-promise": "2.0.1"
          }
        },
        "read-pkg": {
          "version": "1.1.0",
          "resolved": "https://npm.bentley.com/npm/npm/read-pkg/-/read-pkg-1.1.0.tgz",
          "integrity": "sha1-9f+qXs0pyzHAR0vKfXVra7KePyg=",
          "requires": {
            "load-json-file": "1.1.0",
            "normalize-package-data": "2.4.0",
            "path-type": "1.1.0"
          }
        },
        "read-pkg-up": {
          "version": "1.0.1",
          "resolved": "https://npm.bentley.com/npm/npm/read-pkg-up/-/read-pkg-up-1.0.1.tgz",
          "integrity": "sha1-nWPBMnbAZZGNV/ACpX9AobZD+wI=",
          "requires": {
            "find-up": "1.1.2",
            "read-pkg": "1.1.0"
          }
        },
        "strip-bom": {
          "version": "2.0.0",
          "resolved": "https://npm.bentley.com/npm/npm/strip-bom/-/strip-bom-2.0.0.tgz",
          "integrity": "sha1-YhmoVhZSBJHzV4i9vxRHqZx+aw4=",
          "requires": {
            "is-utf8": "0.2.1"
          }
        }
      }
    },
    "merge-descriptors": {
      "version": "1.0.1",
      "resolved": "https://npm.bentley.com/npm/npm/merge-descriptors/-/merge-descriptors-1.0.1.tgz",
      "integrity": "sha1-sAqqVW3YtEVoFQ7J0blT8/kMu2E="
    },
    "merge-json": {
      "version": "0.1.0-b.3",
      "resolved": "https://npm.bentley.com/npm/npm/merge-json/-/merge-json-0.1.0-b.3.tgz",
      "integrity": "sha1-RI4RhCTHdSryrcqD+7BJdYWWpoA="
    },
    "methods": {
      "version": "1.1.2",
      "resolved": "https://npm.bentley.com/npm/npm/methods/-/methods-1.1.2.tgz",
      "integrity": "sha1-VSmk1nZUE07cxSZmVoNbD4Ua/O4="
    },
    "micromatch": {
      "version": "2.3.11",
      "resolved": "https://npm.bentley.com/npm/npm/micromatch/-/micromatch-2.3.11.tgz",
      "integrity": "sha1-hmd8l9FyCzY0MdBNDRUpO9OMFWU=",
      "requires": {
        "arr-diff": "2.0.0",
        "array-unique": "0.2.1",
        "braces": "1.8.5",
        "expand-brackets": "0.1.5",
        "extglob": "0.3.2",
        "filename-regex": "2.0.1",
        "is-extglob": "1.0.0",
        "is-glob": "2.0.1",
        "kind-of": "3.2.2",
        "normalize-path": "2.1.1",
        "object.omit": "2.0.1",
        "parse-glob": "3.0.4",
        "regex-cache": "0.4.4"
      }
    },
    "miller-rabin": {
      "version": "4.0.1",
      "resolved": "https://npm.bentley.com/npm/npm/miller-rabin/-/miller-rabin-4.0.1.tgz",
      "integrity": "sha1-8IA1HIZbDcViqEYpZtqlNUPHik0=",
      "requires": {
        "bn.js": "4.11.8",
        "brorand": "1.1.0"
      }
    },
    "mime": {
      "version": "1.6.0",
      "resolved": "https://npm.bentley.com/npm/npm/mime/-/mime-1.6.0.tgz",
      "integrity": "sha1-Ms2eXGRVO9WNGaVor0Uqz/BJgbE="
    },
    "mime-db": {
      "version": "1.33.0",
      "resolved": "https://npm.bentley.com/npm/npm/mime-db/-/mime-db-1.33.0.tgz",
      "integrity": "sha1-o0kgUKXLm2NFBUHjnZeI0icng9s="
    },
    "mime-types": {
      "version": "2.1.18",
      "resolved": "https://npm.bentley.com/npm/npm/mime-types/-/mime-types-2.1.18.tgz",
      "integrity": "sha1-bzI/YKg9ERRvgx/xH9ZuL+VQO7g=",
      "requires": {
        "mime-db": "1.33.0"
      }
    },
    "mimic-fn": {
      "version": "1.2.0",
      "resolved": "https://npm.bentley.com/npm/npm/mimic-fn/-/mimic-fn-1.2.0.tgz",
      "integrity": "sha1-ggyGo5M0ZA6ZUWkovQP8qIBX0CI="
    },
    "mingo": {
      "version": "1.3.3",
      "resolved": "https://npm.bentley.com/npm/npm/mingo/-/mingo-1.3.3.tgz",
      "integrity": "sha1-aSLE0Ufvx3GgFCWixMj3eER4xUY="
    },
    "minimalistic-assert": {
      "version": "1.0.0",
      "resolved": "https://npm.bentley.com/npm/npm/minimalistic-assert/-/minimalistic-assert-1.0.0.tgz",
      "integrity": "sha1-cCvi3aazf0g2vLP121ZkG2Sh09M="
    },
    "minimalistic-crypto-utils": {
      "version": "1.0.1",
      "resolved": "https://npm.bentley.com/npm/npm/minimalistic-crypto-utils/-/minimalistic-crypto-utils-1.0.1.tgz",
      "integrity": "sha1-9sAMHAsIIkblxNmd+4x8CDsrWCo="
    },
    "minimatch": {
      "version": "3.0.4",
      "resolved": "https://npm.bentley.com/npm/npm/minimatch/-/minimatch-3.0.4.tgz",
      "integrity": "sha1-UWbihkV/AzBgZL5Ul+jbsMPTIIM=",
      "requires": {
        "brace-expansion": "1.1.11"
      }
    },
    "minimist": {
      "version": "0.0.8",
      "resolved": "https://npm.bentley.com/npm/npm/minimist/-/minimist-0.0.8.tgz",
      "integrity": "sha1-hX/Kv8M5fSYluCKCYuhqp6ARsF0="
    },
    "mixin-deep": {
      "version": "1.3.1",
      "resolved": "https://npm.bentley.com/npm/npm/mixin-deep/-/mixin-deep-1.3.1.tgz",
      "integrity": "sha1-pJ5yaNzhoNlpjkUybFYm3zVD0P4=",
      "requires": {
        "for-in": "1.0.2",
        "is-extendable": "1.0.1"
      },
      "dependencies": {
        "is-extendable": {
          "version": "1.0.1",
          "resolved": "https://npm.bentley.com/npm/npm/is-extendable/-/is-extendable-1.0.1.tgz",
          "integrity": "sha1-p0cPnkJnM9gb2B4RVSZOOjUHyrQ=",
          "requires": {
            "is-plain-object": "2.0.4"
          }
        }
      }
    },
    "mkdirp": {
      "version": "0.5.1",
      "resolved": "https://npm.bentley.com/npm/npm/mkdirp/-/mkdirp-0.5.1.tgz",
      "integrity": "sha1-MAV0OOrGz3+MR2fzhkjWaX11yQM=",
      "requires": {
        "minimist": "0.0.8"
      }
    },
    "mocha": {
      "version": "3.5.3",
      "resolved": "https://npm.bentley.com/npm/npm/mocha/-/mocha-3.5.3.tgz",
      "integrity": "sha1-HgSA/jbS2lhY0etqzDhBiybqog0=",
      "requires": {
        "browser-stdout": "1.3.0",
        "commander": "2.9.0",
        "debug": "2.6.8",
        "diff": "3.2.0",
        "escape-string-regexp": "1.0.5",
        "glob": "7.1.1",
        "growl": "1.9.2",
        "he": "1.1.1",
        "json3": "3.3.2",
        "lodash.create": "3.1.1",
        "mkdirp": "0.5.1",
        "supports-color": "3.1.2"
      },
      "dependencies": {
        "commander": {
          "version": "2.9.0",
          "resolved": "https://npm.bentley.com/npm/npm/commander/-/commander-2.9.0.tgz",
          "integrity": "sha1-nJkJQXbhIkDLItbFFGCYQA/g99Q=",
          "requires": {
            "graceful-readlink": "1.0.1"
          }
        },
        "debug": {
          "version": "2.6.8",
          "resolved": "https://npm.bentley.com/npm/npm/debug/-/debug-2.6.8.tgz",
          "integrity": "sha1-5zFTHKLt4n0YgiJCfaF4IdaP9Pw=",
          "requires": {
            "ms": "2.0.0"
          }
        },
        "diff": {
          "version": "3.2.0",
          "resolved": "https://npm.bentley.com/npm/npm/diff/-/diff-3.2.0.tgz",
          "integrity": "sha1-yc45Okt8vQsFinJck98pkCeGj/k="
        },
        "glob": {
          "version": "7.1.1",
          "resolved": "https://npm.bentley.com/npm/npm/glob/-/glob-7.1.1.tgz",
          "integrity": "sha1-gFIR3wT6rxxjo2ADBs31reULLsg=",
          "requires": {
            "fs.realpath": "1.0.0",
            "inflight": "1.0.6",
            "inherits": "2.0.3",
            "minimatch": "3.0.4",
            "once": "1.4.0",
            "path-is-absolute": "1.0.1"
          }
        },
        "has-flag": {
          "version": "1.0.0",
          "resolved": "https://npm.bentley.com/npm/npm/has-flag/-/has-flag-1.0.0.tgz",
          "integrity": "sha1-nZ55MWXOAXoA8AQYxD+UKnsdEfo="
        },
        "supports-color": {
          "version": "3.1.2",
          "resolved": "https://npm.bentley.com/npm/npm/supports-color/-/supports-color-3.1.2.tgz",
          "integrity": "sha1-cqJiiU2dQIuVbKBf83su2KbiotU=",
          "requires": {
            "has-flag": "1.0.0"
          }
        }
      }
    },
    "mocha-junit-reporter": {
      "version": "1.17.0",
      "resolved": "https://npm.bentley.com/npm/npm/mocha-junit-reporter/-/mocha-junit-reporter-1.17.0.tgz",
      "integrity": "sha1-LlFJ7UD8XS48px5C21qx/snG2Fw=",
      "requires": {
        "debug": "2.6.9",
        "md5": "2.2.1",
        "mkdirp": "0.5.1",
        "strip-ansi": "4.0.0",
        "xml": "1.0.1"
      },
      "dependencies": {
        "ansi-regex": {
          "version": "3.0.0",
          "resolved": "https://npm.bentley.com/npm/npm/ansi-regex/-/ansi-regex-3.0.0.tgz",
          "integrity": "sha1-7QMXwyIGT3lGbAKWa922Bas32Zg="
        },
        "strip-ansi": {
          "version": "4.0.0",
          "resolved": "https://npm.bentley.com/npm/npm/strip-ansi/-/strip-ansi-4.0.0.tgz",
          "integrity": "sha1-qEeQIusaw2iocTibY1JixQXuNo8=",
          "requires": {
            "ansi-regex": "3.0.0"
          }
        }
      }
    },
    "ms": {
      "version": "2.0.0",
      "resolved": "https://npm.bentley.com/npm/npm/ms/-/ms-2.0.0.tgz",
      "integrity": "sha1-VgiurfwAvmwpAd9fmGF4jeDVl8g="
    },
    "nanomatch": {
      "version": "1.2.9",
      "resolved": "https://npm.bentley.com/npm/npm/nanomatch/-/nanomatch-1.2.9.tgz",
      "integrity": "sha1-h59xUMstq3pHElkGbBBO7m4Pp8I=",
      "requires": {
        "arr-diff": "4.0.0",
        "array-unique": "0.3.2",
        "define-property": "2.0.2",
        "extend-shallow": "3.0.2",
        "fragment-cache": "0.2.1",
        "is-odd": "2.0.0",
        "is-windows": "1.0.2",
        "kind-of": "6.0.2",
        "object.pick": "1.3.0",
        "regex-not": "1.0.2",
        "snapdragon": "0.8.2",
        "to-regex": "3.0.2"
      },
      "dependencies": {
        "arr-diff": {
          "version": "4.0.0",
          "resolved": "https://npm.bentley.com/npm/npm/arr-diff/-/arr-diff-4.0.0.tgz",
          "integrity": "sha1-1kYQdP6/7HHn4VI1dhoyml3HxSA="
        },
        "array-unique": {
          "version": "0.3.2",
          "resolved": "https://npm.bentley.com/npm/npm/array-unique/-/array-unique-0.3.2.tgz",
          "integrity": "sha1-qJS3XUvE9s1nnvMkSp/Y9Gri1Cg="
        },
        "kind-of": {
          "version": "6.0.2",
          "resolved": "https://npm.bentley.com/npm/npm/kind-of/-/kind-of-6.0.2.tgz",
          "integrity": "sha1-ARRrNqYhjmTljzqNZt5df8b20FE="
        }
      }
    },
    "negotiator": {
      "version": "0.6.1",
      "resolved": "https://npm.bentley.com/npm/npm/negotiator/-/negotiator-0.6.1.tgz",
      "integrity": "sha1-KzJxhOiZIQEXeyhWP7XnECrNDKk="
    },
    "neo-async": {
      "version": "2.5.0",
      "resolved": "https://npm.bentley.com/npm/npm/neo-async/-/neo-async-2.5.0.tgz",
      "integrity": "sha1-drHIIxMMyias+6zMj7rwovozsY8="
    },
    "next-tick": {
      "version": "1.0.0",
      "resolved": "https://npm.bentley.com/npm/npm/next-tick/-/next-tick-1.0.0.tgz",
      "integrity": "sha1-yobR/ogoFpsBICCOPchCS524NCw="
    },
    "node-libs-browser": {
      "version": "2.1.0",
      "resolved": "https://npm.bentley.com/npm/npm/node-libs-browser/-/node-libs-browser-2.1.0.tgz",
      "integrity": "sha1-X5QmPUBPbkR2fXJpAf/wVHjWAN8=",
      "requires": {
        "assert": "1.4.1",
        "browserify-zlib": "0.2.0",
        "buffer": "4.9.1",
        "console-browserify": "1.1.0",
        "constants-browserify": "1.0.0",
        "crypto-browserify": "3.12.0",
        "domain-browser": "1.2.0",
        "events": "1.1.1",
        "https-browserify": "1.0.0",
        "os-browserify": "0.3.0",
        "path-browserify": "0.0.0",
        "process": "0.11.10",
        "punycode": "1.4.1",
        "querystring-es3": "0.2.1",
        "readable-stream": "2.3.6",
        "stream-browserify": "2.0.1",
        "stream-http": "2.8.1",
        "string_decoder": "1.1.1",
        "timers-browserify": "2.0.6",
        "tty-browserify": "0.0.0",
        "url": "0.11.0",
        "util": "0.10.3",
        "vm-browserify": "0.0.4"
      }
    },
    "node-replace": {
      "version": "0.3.3",
      "resolved": "https://npm.bentley.com/npm/npm/node-replace/-/node-replace-0.3.3.tgz",
      "integrity": "sha1-8h8ndVTNJkk1MT9B0oi6tij4UjU=",
      "requires": {
        "colors": "1.2.1",
        "minimatch": "3.0.4",
        "nomnom": "1.8.1"
      }
    },
    "nomnom": {
      "version": "1.8.1",
      "resolved": "https://npm.bentley.com/npm/npm/nomnom/-/nomnom-1.8.1.tgz",
      "integrity": "sha1-IVH3Ikcrp55Qp2/BJbuMjy5Nwqc=",
      "requires": {
        "chalk": "0.4.0",
        "underscore": "1.6.0"
      },
      "dependencies": {
        "ansi-styles": {
          "version": "1.0.0",
          "resolved": "https://npm.bentley.com/npm/npm/ansi-styles/-/ansi-styles-1.0.0.tgz",
          "integrity": "sha1-yxAt8cVvUSPquLZ817mAJ6AnkXg="
        },
        "chalk": {
          "version": "0.4.0",
          "resolved": "https://npm.bentley.com/npm/npm/chalk/-/chalk-0.4.0.tgz",
          "integrity": "sha1-UZmj3c0MHv4jvAjBsCewYXbgxk8=",
          "requires": {
            "ansi-styles": "1.0.0",
            "has-color": "0.1.7",
            "strip-ansi": "0.1.1"
          }
        },
        "strip-ansi": {
          "version": "0.1.1",
          "resolved": "https://npm.bentley.com/npm/npm/strip-ansi/-/strip-ansi-0.1.1.tgz",
          "integrity": "sha1-OeipjQRNFQZgq+SmgIrPcLt7yZE="
        },
        "underscore": {
          "version": "1.6.0",
          "resolved": "https://npm.bentley.com/npm/npm/underscore/-/underscore-1.6.0.tgz",
          "integrity": "sha1-izixDKze9jM3uLJOT/htRa6lKag="
        }
      }
    },
    "normalize-package-data": {
      "version": "2.4.0",
      "resolved": "https://npm.bentley.com/npm/npm/normalize-package-data/-/normalize-package-data-2.4.0.tgz",
      "integrity": "sha1-EvlaMH1YNSB1oEkHuErIvpisAS8=",
      "requires": {
        "hosted-git-info": "2.6.0",
        "is-builtin-module": "1.0.0",
        "semver": "5.5.0",
        "validate-npm-package-license": "3.0.3"
      }
    },
    "normalize-path": {
      "version": "2.1.1",
      "resolved": "https://npm.bentley.com/npm/npm/normalize-path/-/normalize-path-2.1.1.tgz",
      "integrity": "sha1-GrKLVW4Zg2Oowab35vogE3/mrtk=",
      "requires": {
        "remove-trailing-separator": "1.1.0"
      }
    },
    "npm-run-path": {
      "version": "2.0.2",
      "resolved": "https://npm.bentley.com/npm/npm/npm-run-path/-/npm-run-path-2.0.2.tgz",
      "integrity": "sha1-NakjLfo11wZ7TLLd8jV7GHFTbF8=",
      "requires": {
        "path-key": "2.0.1"
      }
    },
    "nugget": {
      "version": "2.0.1",
      "resolved": "https://npm.bentley.com/npm/npm/nugget/-/nugget-2.0.1.tgz",
      "integrity": "sha1-IBCVpIfhrTYIGzQy+jytpPjQcbA=",
      "requires": {
        "debug": "2.6.9",
        "minimist": "1.2.0",
        "pretty-bytes": "1.0.4",
        "progress-stream": "1.2.0",
        "request": "2.83.0",
        "single-line-log": "1.1.2",
        "throttleit": "0.0.2"
      },
      "dependencies": {
        "minimist": {
          "version": "1.2.0",
          "resolved": "https://npm.bentley.com/npm/npm/minimist/-/minimist-1.2.0.tgz",
          "integrity": "sha1-o1AIsg9BOD7sH7kU9M1d95omQoQ="
        }
      }
    },
    "null-loader": {
      "version": "0.1.1",
      "resolved": "https://npm.bentley.com/npm/npm/null-loader/-/null-loader-0.1.1.tgz",
      "integrity": "sha1-F76av80/8OFRL2/Er8sfUDk3j64="
    },
    "number-is-nan": {
      "version": "1.0.1",
      "resolved": "https://npm.bentley.com/npm/npm/number-is-nan/-/number-is-nan-1.0.1.tgz",
      "integrity": "sha1-CXtgK1NCKlIsGvuHkDGDNpQaAR0="
    },
    "nwmatcher": {
      "version": "1.4.4",
      "resolved": "https://registry.npmjs.org/nwmatcher/-/nwmatcher-1.4.4.tgz",
      "integrity": "sha512-3iuY4N5dhgMpCUrOVnuAdGrgxVqV2cJpM+XNccjR2DKOB1RUP0aA+wGXEiNziG/UKboFyGBIoKOaNlJxx8bciQ=="
    },
    "nyc": {
      "version": "11.6.0",
      "resolved": "https://registry.npmjs.org/nyc/-/nyc-11.6.0.tgz",
      "integrity": "sha512-ZaXCh0wmbk2aSBH2B5hZGGvK2s9aM8DIm2rVY+BG3Fx8tUS+bpJSswUVZqOD1YfCmnYRFSqgYJSr7UeeUcW0jg==",
      "requires": {
        "archy": "1.0.0",
        "arrify": "1.0.1",
        "caching-transform": "1.0.1",
        "convert-source-map": "1.5.1",
        "debug-log": "1.0.1",
        "default-require-extensions": "1.0.0",
        "find-cache-dir": "0.1.1",
        "find-up": "2.1.0",
        "foreground-child": "1.5.6",
        "glob": "7.1.2",
        "istanbul-lib-coverage": "1.2.0",
        "istanbul-lib-hook": "1.1.0",
        "istanbul-lib-instrument": "1.10.1",
        "istanbul-lib-report": "1.1.3",
        "istanbul-lib-source-maps": "1.2.3",
        "istanbul-reports": "1.3.0",
        "md5-hex": "1.3.0",
        "merge-source-map": "1.1.0",
        "micromatch": "2.3.11",
        "mkdirp": "0.5.1",
        "resolve-from": "2.0.0",
        "rimraf": "2.6.2",
        "signal-exit": "3.0.2",
        "spawn-wrap": "1.4.2",
        "test-exclude": "4.2.1",
        "yargs": "11.1.0",
        "yargs-parser": "8.1.0"
      },
      "dependencies": {
        "align-text": {
          "version": "0.1.4",
          "bundled": true,
          "requires": {
            "kind-of": "3.2.2",
            "longest": "1.0.1",
            "repeat-string": "1.6.1"
          }
        },
        "amdefine": {
          "version": "1.0.1",
          "bundled": true
        },
        "ansi-regex": {
          "version": "2.1.1",
          "bundled": true
        },
        "ansi-styles": {
          "version": "2.2.1",
          "bundled": true
        },
        "append-transform": {
          "version": "0.4.0",
          "bundled": true,
          "requires": {
            "default-require-extensions": "1.0.0"
          }
        },
        "archy": {
          "version": "1.0.0",
          "bundled": true
        },
        "arr-diff": {
          "version": "2.0.0",
          "bundled": true,
          "requires": {
            "arr-flatten": "1.1.0"
          }
        },
        "arr-flatten": {
          "version": "1.1.0",
          "bundled": true
        },
        "arr-union": {
          "version": "3.1.0",
          "bundled": true
        },
        "array-unique": {
          "version": "0.2.1",
          "bundled": true
        },
        "arrify": {
          "version": "1.0.1",
          "bundled": true
        },
        "assign-symbols": {
          "version": "1.0.0",
          "bundled": true
        },
        "async": {
          "version": "1.5.2",
          "bundled": true
        },
        "atob": {
          "version": "2.0.3",
          "bundled": true
        },
        "babel-code-frame": {
          "version": "6.26.0",
          "bundled": true,
          "requires": {
            "chalk": "1.1.3",
            "esutils": "2.0.2",
            "js-tokens": "3.0.2"
          }
        },
        "babel-generator": {
          "version": "6.26.1",
          "bundled": true,
          "requires": {
            "babel-messages": "6.23.0",
            "babel-runtime": "6.26.0",
            "babel-types": "6.26.0",
            "detect-indent": "4.0.0",
            "jsesc": "1.3.0",
            "lodash": "4.17.5",
            "source-map": "0.5.7",
            "trim-right": "1.0.1"
          }
        },
        "babel-messages": {
          "version": "6.23.0",
          "bundled": true,
          "requires": {
            "babel-runtime": "6.26.0"
          }
        },
        "babel-runtime": {
          "version": "6.26.0",
          "bundled": true,
          "requires": {
            "core-js": "2.5.3",
            "regenerator-runtime": "0.11.1"
          }
        },
        "babel-template": {
          "version": "6.26.0",
          "bundled": true,
          "requires": {
            "babel-runtime": "6.26.0",
            "babel-traverse": "6.26.0",
            "babel-types": "6.26.0",
            "babylon": "6.18.0",
            "lodash": "4.17.5"
          }
        },
        "babel-traverse": {
          "version": "6.26.0",
          "bundled": true,
          "requires": {
            "babel-code-frame": "6.26.0",
            "babel-messages": "6.23.0",
            "babel-runtime": "6.26.0",
            "babel-types": "6.26.0",
            "babylon": "6.18.0",
            "debug": "2.6.9",
            "globals": "9.18.0",
            "invariant": "2.2.3",
            "lodash": "4.17.5"
          }
        },
        "babel-types": {
          "version": "6.26.0",
          "bundled": true,
          "requires": {
            "babel-runtime": "6.26.0",
            "esutils": "2.0.2",
            "lodash": "4.17.5",
            "to-fast-properties": "1.0.3"
          }
        },
        "babylon": {
          "version": "6.18.0",
          "bundled": true
        },
        "balanced-match": {
          "version": "1.0.0",
          "bundled": true
        },
        "base": {
          "version": "0.11.2",
          "bundled": true,
          "requires": {
            "cache-base": "1.0.1",
            "class-utils": "0.3.6",
            "component-emitter": "1.2.1",
            "define-property": "1.0.0",
            "isobject": "3.0.1",
            "mixin-deep": "1.3.1",
            "pascalcase": "0.1.1"
          },
          "dependencies": {
            "define-property": {
              "version": "1.0.0",
              "bundled": true,
              "requires": {
                "is-descriptor": "1.0.2"
              }
            },
            "isobject": {
              "version": "3.0.1",
              "bundled": true
            }
          }
        },
        "brace-expansion": {
          "version": "1.1.11",
          "bundled": true,
          "requires": {
            "balanced-match": "1.0.0",
            "concat-map": "0.0.1"
          }
        },
        "braces": {
          "version": "1.8.5",
          "bundled": true,
          "requires": {
            "expand-range": "1.8.2",
            "preserve": "0.2.0",
            "repeat-element": "1.1.2"
          }
        },
        "builtin-modules": {
          "version": "1.1.1",
          "bundled": true
        },
        "cache-base": {
          "version": "1.0.1",
          "bundled": true,
          "requires": {
            "collection-visit": "1.0.0",
            "component-emitter": "1.2.1",
            "get-value": "2.0.6",
            "has-value": "1.0.0",
            "isobject": "3.0.1",
            "set-value": "2.0.0",
            "to-object-path": "0.3.0",
            "union-value": "1.0.0",
            "unset-value": "1.0.0"
          },
          "dependencies": {
            "isobject": {
              "version": "3.0.1",
              "bundled": true
            }
          }
        },
        "caching-transform": {
          "version": "1.0.1",
          "bundled": true,
          "requires": {
            "md5-hex": "1.3.0",
            "mkdirp": "0.5.1",
            "write-file-atomic": "1.3.4"
          }
        },
        "camelcase": {
          "version": "1.2.1",
          "bundled": true,
          "optional": true
        },
        "center-align": {
          "version": "0.1.3",
          "bundled": true,
          "optional": true,
          "requires": {
            "align-text": "0.1.4",
            "lazy-cache": "1.0.4"
          }
        },
        "chalk": {
          "version": "1.1.3",
          "bundled": true,
          "requires": {
            "ansi-styles": "2.2.1",
            "escape-string-regexp": "1.0.5",
            "has-ansi": "2.0.0",
            "strip-ansi": "3.0.1",
            "supports-color": "2.0.0"
          }
        },
        "class-utils": {
          "version": "0.3.6",
          "bundled": true,
          "requires": {
            "arr-union": "3.1.0",
            "define-property": "0.2.5",
            "isobject": "3.0.1",
            "static-extend": "0.1.2"
          },
          "dependencies": {
            "define-property": {
              "version": "0.2.5",
              "bundled": true,
              "requires": {
                "is-descriptor": "0.1.6"
              }
            },
            "is-accessor-descriptor": {
              "version": "0.1.6",
              "bundled": true,
              "requires": {
                "kind-of": "3.2.2"
              },
              "dependencies": {
                "kind-of": {
                  "version": "3.2.2",
                  "bundled": true,
                  "requires": {
                    "is-buffer": "1.1.6"
                  }
                }
              }
            },
            "is-data-descriptor": {
              "version": "0.1.4",
              "bundled": true,
              "requires": {
                "kind-of": "3.2.2"
              },
              "dependencies": {
                "kind-of": {
                  "version": "3.2.2",
                  "bundled": true,
                  "requires": {
                    "is-buffer": "1.1.6"
                  }
                }
              }
            },
            "is-descriptor": {
              "version": "0.1.6",
              "bundled": true,
              "requires": {
                "is-accessor-descriptor": "0.1.6",
                "is-data-descriptor": "0.1.4",
                "kind-of": "5.1.0"
              }
            },
            "isobject": {
              "version": "3.0.1",
              "bundled": true
            },
            "kind-of": {
              "version": "5.1.0",
              "bundled": true
            }
          }
        },
        "cliui": {
          "version": "2.1.0",
          "bundled": true,
          "optional": true,
          "requires": {
            "center-align": "0.1.3",
            "right-align": "0.1.3",
            "wordwrap": "0.0.2"
          },
          "dependencies": {
            "wordwrap": {
              "version": "0.0.2",
              "bundled": true,
              "optional": true
            }
          }
        },
        "code-point-at": {
          "version": "1.1.0",
          "bundled": true
        },
        "collection-visit": {
          "version": "1.0.0",
          "bundled": true,
          "requires": {
            "map-visit": "1.0.0",
            "object-visit": "1.0.1"
          }
        },
        "commondir": {
          "version": "1.0.1",
          "bundled": true
        },
        "component-emitter": {
          "version": "1.2.1",
          "bundled": true
        },
        "concat-map": {
          "version": "0.0.1",
          "bundled": true
        },
        "convert-source-map": {
          "version": "1.5.1",
          "bundled": true
        },
        "copy-descriptor": {
          "version": "0.1.1",
          "bundled": true
        },
        "core-js": {
          "version": "2.5.3",
          "bundled": true
        },
        "cross-spawn": {
          "version": "4.0.2",
          "bundled": true,
          "requires": {
            "lru-cache": "4.1.2",
            "which": "1.3.0"
          }
        },
        "debug": {
          "version": "2.6.9",
          "bundled": true,
          "requires": {
            "ms": "2.0.0"
          }
        },
        "debug-log": {
          "version": "1.0.1",
          "bundled": true
        },
        "decamelize": {
          "version": "1.2.0",
          "bundled": true
        },
        "decode-uri-component": {
          "version": "0.2.0",
          "bundled": true
        },
        "default-require-extensions": {
          "version": "1.0.0",
          "bundled": true,
          "requires": {
            "strip-bom": "2.0.0"
          }
        },
        "define-property": {
          "version": "2.0.2",
          "bundled": true,
          "requires": {
            "is-descriptor": "1.0.2",
            "isobject": "3.0.1"
          },
          "dependencies": {
            "isobject": {
              "version": "3.0.1",
              "bundled": true
            }
          }
        },
        "detect-indent": {
          "version": "4.0.0",
          "bundled": true,
          "requires": {
            "repeating": "2.0.1"
          }
        },
        "error-ex": {
          "version": "1.3.1",
          "bundled": true,
          "requires": {
            "is-arrayish": "0.2.1"
          }
        },
        "escape-string-regexp": {
          "version": "1.0.5",
          "bundled": true
        },
        "esutils": {
          "version": "2.0.2",
          "bundled": true
        },
        "execa": {
          "version": "0.7.0",
          "bundled": true,
          "requires": {
            "cross-spawn": "5.1.0",
            "get-stream": "3.0.0",
            "is-stream": "1.1.0",
            "npm-run-path": "2.0.2",
            "p-finally": "1.0.0",
            "signal-exit": "3.0.2",
            "strip-eof": "1.0.0"
          },
          "dependencies": {
            "cross-spawn": {
              "version": "5.1.0",
              "bundled": true,
              "requires": {
                "lru-cache": "4.1.2",
                "shebang-command": "1.2.0",
                "which": "1.3.0"
              }
            }
          }
        },
        "expand-brackets": {
          "version": "0.1.5",
          "bundled": true,
          "requires": {
            "is-posix-bracket": "0.1.1"
          }
        },
        "expand-range": {
          "version": "1.8.2",
          "bundled": true,
          "requires": {
            "fill-range": "2.2.3"
          }
        },
        "extend-shallow": {
          "version": "3.0.2",
          "bundled": true,
          "requires": {
            "assign-symbols": "1.0.0",
            "is-extendable": "1.0.1"
          },
          "dependencies": {
            "is-extendable": {
              "version": "1.0.1",
              "bundled": true,
              "requires": {
                "is-plain-object": "2.0.4"
              }
            }
          }
        },
        "extglob": {
          "version": "0.3.2",
          "bundled": true,
          "requires": {
            "is-extglob": "1.0.0"
          }
        },
        "filename-regex": {
          "version": "2.0.1",
          "bundled": true
        },
        "fill-range": {
          "version": "2.2.3",
          "bundled": true,
          "requires": {
            "is-number": "2.1.0",
            "isobject": "2.1.0",
            "randomatic": "1.1.7",
            "repeat-element": "1.1.2",
            "repeat-string": "1.6.1"
          }
        },
        "find-cache-dir": {
          "version": "0.1.1",
          "bundled": true,
          "requires": {
            "commondir": "1.0.1",
            "mkdirp": "0.5.1",
            "pkg-dir": "1.0.0"
          }
        },
        "find-up": {
          "version": "2.1.0",
          "bundled": true,
          "requires": {
            "locate-path": "2.0.0"
          }
        },
        "for-in": {
          "version": "1.0.2",
          "bundled": true
        },
        "for-own": {
          "version": "0.1.5",
          "bundled": true,
          "requires": {
            "for-in": "1.0.2"
          }
        },
        "foreground-child": {
          "version": "1.5.6",
          "bundled": true,
          "requires": {
            "cross-spawn": "4.0.2",
            "signal-exit": "3.0.2"
          }
        },
        "fragment-cache": {
          "version": "0.2.1",
          "bundled": true,
          "requires": {
            "map-cache": "0.2.2"
          }
        },
        "fs.realpath": {
          "version": "1.0.0",
          "bundled": true
        },
        "get-caller-file": {
          "version": "1.0.2",
          "bundled": true
        },
        "get-stream": {
          "version": "3.0.0",
          "bundled": true
        },
        "get-value": {
          "version": "2.0.6",
          "bundled": true
        },
        "glob": {
          "version": "7.1.2",
          "bundled": true,
          "requires": {
            "fs.realpath": "1.0.0",
            "inflight": "1.0.6",
            "inherits": "2.0.3",
            "minimatch": "3.0.4",
            "once": "1.4.0",
            "path-is-absolute": "1.0.1"
          }
        },
        "glob-base": {
          "version": "0.3.0",
          "bundled": true,
          "requires": {
            "glob-parent": "2.0.0",
            "is-glob": "2.0.1"
          }
        },
        "glob-parent": {
          "version": "2.0.0",
          "bundled": true,
          "requires": {
            "is-glob": "2.0.1"
          }
        },
        "globals": {
          "version": "9.18.0",
          "bundled": true
        },
        "graceful-fs": {
          "version": "4.1.11",
          "bundled": true
        },
        "handlebars": {
          "version": "4.0.11",
          "bundled": true,
          "requires": {
            "async": "1.5.2",
            "optimist": "0.6.1",
            "source-map": "0.4.4",
            "uglify-js": "2.8.29"
          },
          "dependencies": {
            "source-map": {
              "version": "0.4.4",
              "bundled": true,
              "requires": {
                "amdefine": "1.0.1"
              }
            }
          }
        },
        "has-ansi": {
          "version": "2.0.0",
          "bundled": true,
          "requires": {
            "ansi-regex": "2.1.1"
          }
        },
        "has-flag": {
          "version": "1.0.0",
          "bundled": true
        },
        "has-value": {
          "version": "1.0.0",
          "bundled": true,
          "requires": {
            "get-value": "2.0.6",
            "has-values": "1.0.0",
            "isobject": "3.0.1"
          },
          "dependencies": {
            "isobject": {
              "version": "3.0.1",
              "bundled": true
            }
          }
        },
        "has-values": {
          "version": "1.0.0",
          "bundled": true,
          "requires": {
            "is-number": "3.0.0",
            "kind-of": "4.0.0"
          },
          "dependencies": {
            "is-number": {
              "version": "3.0.0",
              "bundled": true,
              "requires": {
                "kind-of": "3.2.2"
              },
              "dependencies": {
                "kind-of": {
                  "version": "3.2.2",
                  "bundled": true,
                  "requires": {
                    "is-buffer": "1.1.6"
                  }
                }
              }
            },
            "kind-of": {
              "version": "4.0.0",
              "bundled": true,
              "requires": {
                "is-buffer": "1.1.6"
              }
            }
          }
        },
        "hosted-git-info": {
          "version": "2.6.0",
          "bundled": true
        },
        "imurmurhash": {
          "version": "0.1.4",
          "bundled": true
        },
        "inflight": {
          "version": "1.0.6",
          "bundled": true,
          "requires": {
            "once": "1.4.0",
            "wrappy": "1.0.2"
          }
        },
        "inherits": {
          "version": "2.0.3",
          "bundled": true
        },
        "invariant": {
          "version": "2.2.3",
          "bundled": true,
          "requires": {
            "loose-envify": "1.3.1"
          }
        },
        "invert-kv": {
          "version": "1.0.0",
          "bundled": true
        },
        "is-accessor-descriptor": {
          "version": "1.0.0",
          "bundled": true,
          "requires": {
            "kind-of": "6.0.2"
          },
          "dependencies": {
            "kind-of": {
              "version": "6.0.2",
              "bundled": true
            }
          }
        },
        "is-arrayish": {
          "version": "0.2.1",
          "bundled": true
        },
        "is-buffer": {
          "version": "1.1.6",
          "bundled": true
        },
        "is-builtin-module": {
          "version": "1.0.0",
          "bundled": true,
          "requires": {
            "builtin-modules": "1.1.1"
          }
        },
        "is-data-descriptor": {
          "version": "1.0.0",
          "bundled": true,
          "requires": {
            "kind-of": "6.0.2"
          },
          "dependencies": {
            "kind-of": {
              "version": "6.0.2",
              "bundled": true
            }
          }
        },
        "is-descriptor": {
          "version": "1.0.2",
          "bundled": true,
          "requires": {
            "is-accessor-descriptor": "1.0.0",
            "is-data-descriptor": "1.0.0",
            "kind-of": "6.0.2"
          },
          "dependencies": {
            "kind-of": {
              "version": "6.0.2",
              "bundled": true
            }
          }
        },
        "is-dotfile": {
          "version": "1.0.3",
          "bundled": true
        },
        "is-equal-shallow": {
          "version": "0.1.3",
          "bundled": true,
          "requires": {
            "is-primitive": "2.0.0"
          }
        },
        "is-extendable": {
          "version": "0.1.1",
          "bundled": true
        },
        "is-extglob": {
          "version": "1.0.0",
          "bundled": true
        },
        "is-finite": {
          "version": "1.0.2",
          "bundled": true,
          "requires": {
            "number-is-nan": "1.0.1"
          }
        },
        "is-fullwidth-code-point": {
          "version": "2.0.0",
          "bundled": true
        },
        "is-glob": {
          "version": "2.0.1",
          "bundled": true,
          "requires": {
            "is-extglob": "1.0.0"
          }
        },
        "is-number": {
          "version": "2.1.0",
          "bundled": true,
          "requires": {
            "kind-of": "3.2.2"
          }
        },
        "is-odd": {
          "version": "2.0.0",
          "bundled": true,
          "requires": {
            "is-number": "4.0.0"
          },
          "dependencies": {
            "is-number": {
              "version": "4.0.0",
              "bundled": true
            }
          }
        },
        "is-plain-object": {
          "version": "2.0.4",
          "bundled": true,
          "requires": {
            "isobject": "3.0.1"
          },
          "dependencies": {
            "isobject": {
              "version": "3.0.1",
              "bundled": true
            }
          }
        },
        "is-posix-bracket": {
          "version": "0.1.1",
          "bundled": true
        },
        "is-primitive": {
          "version": "2.0.0",
          "bundled": true
        },
        "is-stream": {
          "version": "1.1.0",
          "bundled": true
        },
        "is-utf8": {
          "version": "0.2.1",
          "bundled": true
        },
        "is-windows": {
          "version": "1.0.2",
          "bundled": true
        },
        "isarray": {
          "version": "1.0.0",
          "bundled": true
        },
        "isexe": {
          "version": "2.0.0",
          "bundled": true
        },
        "isobject": {
          "version": "2.1.0",
          "bundled": true,
          "requires": {
            "isarray": "1.0.0"
          }
        },
        "istanbul-lib-coverage": {
          "version": "1.2.0",
          "bundled": true
        },
        "istanbul-lib-hook": {
          "version": "1.1.0",
          "bundled": true,
          "requires": {
            "append-transform": "0.4.0"
          }
        },
        "istanbul-lib-instrument": {
          "version": "1.10.1",
          "bundled": true,
          "requires": {
            "babel-generator": "6.26.1",
            "babel-template": "6.26.0",
            "babel-traverse": "6.26.0",
            "babel-types": "6.26.0",
            "babylon": "6.18.0",
            "istanbul-lib-coverage": "1.2.0",
            "semver": "5.5.0"
          }
        },
        "istanbul-lib-report": {
          "version": "1.1.3",
          "bundled": true,
          "requires": {
            "istanbul-lib-coverage": "1.2.0",
            "mkdirp": "0.5.1",
            "path-parse": "1.0.5",
            "supports-color": "3.2.3"
          },
          "dependencies": {
            "supports-color": {
              "version": "3.2.3",
              "bundled": true,
              "requires": {
                "has-flag": "1.0.0"
              }
            }
          }
        },
        "istanbul-lib-source-maps": {
          "version": "1.2.3",
          "bundled": true,
          "requires": {
            "debug": "3.1.0",
            "istanbul-lib-coverage": "1.2.0",
            "mkdirp": "0.5.1",
            "rimraf": "2.6.2",
            "source-map": "0.5.7"
          },
          "dependencies": {
            "debug": {
              "version": "3.1.0",
              "bundled": true,
              "requires": {
                "ms": "2.0.0"
              }
            }
          }
        },
        "istanbul-reports": {
          "version": "1.3.0",
          "bundled": true,
          "requires": {
            "handlebars": "4.0.11"
          }
        },
        "js-tokens": {
          "version": "3.0.2",
          "bundled": true
        },
        "jsesc": {
          "version": "1.3.0",
          "bundled": true
        },
        "kind-of": {
          "version": "3.2.2",
          "bundled": true,
          "requires": {
            "is-buffer": "1.1.6"
          }
        },
        "lazy-cache": {
          "version": "1.0.4",
          "bundled": true,
          "optional": true
        },
        "lcid": {
          "version": "1.0.0",
          "bundled": true,
          "requires": {
            "invert-kv": "1.0.0"
          }
        },
        "load-json-file": {
          "version": "1.1.0",
          "bundled": true,
          "requires": {
            "graceful-fs": "4.1.11",
            "parse-json": "2.2.0",
            "pify": "2.3.0",
            "pinkie-promise": "2.0.1",
            "strip-bom": "2.0.0"
          }
        },
        "locate-path": {
          "version": "2.0.0",
          "bundled": true,
          "requires": {
            "p-locate": "2.0.0",
            "path-exists": "3.0.0"
          },
          "dependencies": {
            "path-exists": {
              "version": "3.0.0",
              "bundled": true
            }
          }
        },
        "lodash": {
          "version": "4.17.5",
          "bundled": true
        },
        "longest": {
          "version": "1.0.1",
          "bundled": true
        },
        "loose-envify": {
          "version": "1.3.1",
          "bundled": true,
          "requires": {
            "js-tokens": "3.0.2"
          }
        },
        "lru-cache": {
          "version": "4.1.2",
          "bundled": true,
          "requires": {
            "pseudomap": "1.0.2",
            "yallist": "2.1.2"
          }
        },
        "map-cache": {
          "version": "0.2.2",
          "bundled": true
        },
        "map-visit": {
          "version": "1.0.0",
          "bundled": true,
          "requires": {
            "object-visit": "1.0.1"
          }
        },
        "md5-hex": {
          "version": "1.3.0",
          "bundled": true,
          "requires": {
            "md5-o-matic": "0.1.1"
          }
        },
        "md5-o-matic": {
          "version": "0.1.1",
          "bundled": true
        },
        "mem": {
          "version": "1.1.0",
          "bundled": true,
          "requires": {
            "mimic-fn": "1.2.0"
          }
        },
        "merge-source-map": {
          "version": "1.1.0",
          "bundled": true,
          "requires": {
            "source-map": "0.6.1"
          },
          "dependencies": {
            "source-map": {
              "version": "0.6.1",
              "bundled": true
            }
          }
        },
        "micromatch": {
          "version": "2.3.11",
          "bundled": true,
          "requires": {
            "arr-diff": "2.0.0",
            "array-unique": "0.2.1",
            "braces": "1.8.5",
            "expand-brackets": "0.1.5",
            "extglob": "0.3.2",
            "filename-regex": "2.0.1",
            "is-extglob": "1.0.0",
            "is-glob": "2.0.1",
            "kind-of": "3.2.2",
            "normalize-path": "2.1.1",
            "object.omit": "2.0.1",
            "parse-glob": "3.0.4",
            "regex-cache": "0.4.4"
          }
        },
        "mimic-fn": {
          "version": "1.2.0",
          "bundled": true
        },
        "minimatch": {
          "version": "3.0.4",
          "bundled": true,
          "requires": {
            "brace-expansion": "1.1.11"
          }
        },
        "minimist": {
          "version": "0.0.8",
          "bundled": true
        },
        "mixin-deep": {
          "version": "1.3.1",
          "bundled": true,
          "requires": {
            "for-in": "1.0.2",
            "is-extendable": "1.0.1"
          },
          "dependencies": {
            "is-extendable": {
              "version": "1.0.1",
              "bundled": true,
              "requires": {
                "is-plain-object": "2.0.4"
              }
            }
          }
        },
        "mkdirp": {
          "version": "0.5.1",
          "bundled": true,
          "requires": {
            "minimist": "0.0.8"
          }
        },
        "ms": {
          "version": "2.0.0",
          "bundled": true
        },
        "nanomatch": {
          "version": "1.2.9",
          "bundled": true,
          "requires": {
            "arr-diff": "4.0.0",
            "array-unique": "0.3.2",
            "define-property": "2.0.2",
            "extend-shallow": "3.0.2",
            "fragment-cache": "0.2.1",
            "is-odd": "2.0.0",
            "is-windows": "1.0.2",
            "kind-of": "6.0.2",
            "object.pick": "1.3.0",
            "regex-not": "1.0.2",
            "snapdragon": "0.8.2",
            "to-regex": "3.0.2"
          },
          "dependencies": {
            "arr-diff": {
              "version": "4.0.0",
              "bundled": true
            },
            "array-unique": {
              "version": "0.3.2",
              "bundled": true
            },
            "kind-of": {
              "version": "6.0.2",
              "bundled": true
            }
          }
        },
        "normalize-package-data": {
          "version": "2.4.0",
          "bundled": true,
          "requires": {
            "hosted-git-info": "2.6.0",
            "is-builtin-module": "1.0.0",
            "semver": "5.5.0",
            "validate-npm-package-license": "3.0.3"
          }
        },
        "normalize-path": {
          "version": "2.1.1",
          "bundled": true,
          "requires": {
            "remove-trailing-separator": "1.1.0"
          }
        },
        "npm-run-path": {
          "version": "2.0.2",
          "bundled": true,
          "requires": {
            "path-key": "2.0.1"
          }
        },
        "number-is-nan": {
          "version": "1.0.1",
          "bundled": true
        },
        "object-assign": {
          "version": "4.1.1",
          "bundled": true
        },
        "object-copy": {
          "version": "0.1.0",
          "bundled": true,
          "requires": {
            "copy-descriptor": "0.1.1",
            "define-property": "0.2.5",
            "kind-of": "3.2.2"
          },
          "dependencies": {
            "define-property": {
              "version": "0.2.5",
              "bundled": true,
              "requires": {
                "is-descriptor": "0.1.6"
              }
            },
            "is-accessor-descriptor": {
              "version": "0.1.6",
              "bundled": true,
              "requires": {
                "kind-of": "3.2.2"
              }
            },
            "is-data-descriptor": {
              "version": "0.1.4",
              "bundled": true,
              "requires": {
                "kind-of": "3.2.2"
              }
            },
            "is-descriptor": {
              "version": "0.1.6",
              "bundled": true,
              "requires": {
                "is-accessor-descriptor": "0.1.6",
                "is-data-descriptor": "0.1.4",
                "kind-of": "5.1.0"
              },
              "dependencies": {
                "kind-of": {
                  "version": "5.1.0",
                  "bundled": true
                }
              }
            }
          }
        },
        "object-visit": {
          "version": "1.0.1",
          "bundled": true,
          "requires": {
            "isobject": "3.0.1"
          },
          "dependencies": {
            "isobject": {
              "version": "3.0.1",
              "bundled": true
            }
          }
        },
        "object.omit": {
          "version": "2.0.1",
          "bundled": true,
          "requires": {
            "for-own": "0.1.5",
            "is-extendable": "0.1.1"
          }
        },
        "object.pick": {
          "version": "1.3.0",
          "bundled": true,
          "requires": {
            "isobject": "3.0.1"
          },
          "dependencies": {
            "isobject": {
              "version": "3.0.1",
              "bundled": true
            }
          }
        },
        "once": {
          "version": "1.4.0",
          "bundled": true,
          "requires": {
            "wrappy": "1.0.2"
          }
        },
        "optimist": {
          "version": "0.6.1",
          "bundled": true,
          "requires": {
            "minimist": "0.0.8",
            "wordwrap": "0.0.3"
          }
        },
        "os-homedir": {
          "version": "1.0.2",
          "bundled": true
        },
        "os-locale": {
          "version": "2.1.0",
          "bundled": true,
          "requires": {
            "execa": "0.7.0",
            "lcid": "1.0.0",
            "mem": "1.1.0"
          }
        },
        "p-finally": {
          "version": "1.0.0",
          "bundled": true
        },
        "p-limit": {
          "version": "1.2.0",
          "bundled": true,
          "requires": {
            "p-try": "1.0.0"
          }
        },
        "p-locate": {
          "version": "2.0.0",
          "bundled": true,
          "requires": {
            "p-limit": "1.2.0"
          }
        },
        "p-try": {
          "version": "1.0.0",
          "bundled": true
        },
        "parse-glob": {
          "version": "3.0.4",
          "bundled": true,
          "requires": {
            "glob-base": "0.3.0",
            "is-dotfile": "1.0.3",
            "is-extglob": "1.0.0",
            "is-glob": "2.0.1"
          }
        },
        "parse-json": {
          "version": "2.2.0",
          "bundled": true,
          "requires": {
            "error-ex": "1.3.1"
          }
        },
        "pascalcase": {
          "version": "0.1.1",
          "bundled": true
        },
        "path-exists": {
          "version": "2.1.0",
          "bundled": true,
          "requires": {
            "pinkie-promise": "2.0.1"
          }
        },
        "path-is-absolute": {
          "version": "1.0.1",
          "bundled": true
        },
        "path-key": {
          "version": "2.0.1",
          "bundled": true
        },
        "path-parse": {
          "version": "1.0.5",
          "bundled": true
        },
        "path-type": {
          "version": "1.1.0",
          "bundled": true,
          "requires": {
            "graceful-fs": "4.1.11",
            "pify": "2.3.0",
            "pinkie-promise": "2.0.1"
          }
        },
        "pify": {
          "version": "2.3.0",
          "bundled": true
        },
        "pinkie": {
          "version": "2.0.4",
          "bundled": true
        },
        "pinkie-promise": {
          "version": "2.0.1",
          "bundled": true,
          "requires": {
            "pinkie": "2.0.4"
          }
        },
        "pkg-dir": {
          "version": "1.0.0",
          "bundled": true,
          "requires": {
            "find-up": "1.1.2"
          },
          "dependencies": {
            "find-up": {
              "version": "1.1.2",
              "bundled": true,
              "requires": {
                "path-exists": "2.1.0",
                "pinkie-promise": "2.0.1"
              }
            }
          }
        },
        "posix-character-classes": {
          "version": "0.1.1",
          "bundled": true
        },
        "preserve": {
          "version": "0.2.0",
          "bundled": true
        },
        "pseudomap": {
          "version": "1.0.2",
          "bundled": true
        },
        "randomatic": {
          "version": "1.1.7",
          "bundled": true,
          "requires": {
            "is-number": "3.0.0",
            "kind-of": "4.0.0"
          },
          "dependencies": {
            "is-number": {
              "version": "3.0.0",
              "bundled": true,
              "requires": {
                "kind-of": "3.2.2"
              },
              "dependencies": {
                "kind-of": {
                  "version": "3.2.2",
                  "bundled": true,
                  "requires": {
                    "is-buffer": "1.1.6"
                  }
                }
              }
            },
            "kind-of": {
              "version": "4.0.0",
              "bundled": true,
              "requires": {
                "is-buffer": "1.1.6"
              }
            }
          }
        },
        "read-pkg": {
          "version": "1.1.0",
          "bundled": true,
          "requires": {
            "load-json-file": "1.1.0",
            "normalize-package-data": "2.4.0",
            "path-type": "1.1.0"
          }
        },
        "read-pkg-up": {
          "version": "1.0.1",
          "bundled": true,
          "requires": {
            "find-up": "1.1.2",
            "read-pkg": "1.1.0"
          },
          "dependencies": {
            "find-up": {
              "version": "1.1.2",
              "bundled": true,
              "requires": {
                "path-exists": "2.1.0",
                "pinkie-promise": "2.0.1"
              }
            }
          }
        },
        "regenerator-runtime": {
          "version": "0.11.1",
          "bundled": true
        },
        "regex-cache": {
          "version": "0.4.4",
          "bundled": true,
          "requires": {
            "is-equal-shallow": "0.1.3"
          }
        },
        "regex-not": {
          "version": "1.0.2",
          "bundled": true,
          "requires": {
            "extend-shallow": "3.0.2",
            "safe-regex": "1.1.0"
          }
        },
        "remove-trailing-separator": {
          "version": "1.1.0",
          "bundled": true
        },
        "repeat-element": {
          "version": "1.1.2",
          "bundled": true
        },
        "repeat-string": {
          "version": "1.6.1",
          "bundled": true
        },
        "repeating": {
          "version": "2.0.1",
          "bundled": true,
          "requires": {
            "is-finite": "1.0.2"
          }
        },
        "require-directory": {
          "version": "2.1.1",
          "bundled": true
        },
        "require-main-filename": {
          "version": "1.0.1",
          "bundled": true
        },
        "resolve-from": {
          "version": "2.0.0",
          "bundled": true
        },
        "resolve-url": {
          "version": "0.2.1",
          "bundled": true
        },
        "ret": {
          "version": "0.1.15",
          "bundled": true
        },
        "right-align": {
          "version": "0.1.3",
          "bundled": true,
          "optional": true,
          "requires": {
            "align-text": "0.1.4"
          }
        },
        "rimraf": {
          "version": "2.6.2",
          "bundled": true,
          "requires": {
            "glob": "7.1.2"
          }
        },
        "safe-regex": {
          "version": "1.1.0",
          "bundled": true,
          "requires": {
            "ret": "0.1.15"
          }
        },
        "semver": {
          "version": "5.5.0",
          "bundled": true
        },
        "set-blocking": {
          "version": "2.0.0",
          "bundled": true
        },
        "set-value": {
          "version": "2.0.0",
          "bundled": true,
          "requires": {
            "extend-shallow": "2.0.1",
            "is-extendable": "0.1.1",
            "is-plain-object": "2.0.4",
            "split-string": "3.1.0"
          },
          "dependencies": {
            "extend-shallow": {
              "version": "2.0.1",
              "bundled": true,
              "requires": {
                "is-extendable": "0.1.1"
              }
            }
          }
        },
        "shebang-command": {
          "version": "1.2.0",
          "bundled": true,
          "requires": {
            "shebang-regex": "1.0.0"
          }
        },
        "shebang-regex": {
          "version": "1.0.0",
          "bundled": true
        },
        "signal-exit": {
          "version": "3.0.2",
          "bundled": true
        },
        "slide": {
          "version": "1.1.6",
          "bundled": true
        },
        "snapdragon": {
          "version": "0.8.2",
          "bundled": true,
          "requires": {
            "base": "0.11.2",
            "debug": "2.6.9",
            "define-property": "0.2.5",
            "extend-shallow": "2.0.1",
            "map-cache": "0.2.2",
            "source-map": "0.5.7",
            "source-map-resolve": "0.5.1",
            "use": "3.1.0"
          },
          "dependencies": {
            "define-property": {
              "version": "0.2.5",
              "bundled": true,
              "requires": {
                "is-descriptor": "0.1.6"
              }
            },
            "extend-shallow": {
              "version": "2.0.1",
              "bundled": true,
              "requires": {
                "is-extendable": "0.1.1"
              }
            },
            "is-accessor-descriptor": {
              "version": "0.1.6",
              "bundled": true,
              "requires": {
                "kind-of": "3.2.2"
              },
              "dependencies": {
                "kind-of": {
                  "version": "3.2.2",
                  "bundled": true,
                  "requires": {
                    "is-buffer": "1.1.6"
                  }
                }
              }
            },
            "is-data-descriptor": {
              "version": "0.1.4",
              "bundled": true,
              "requires": {
                "kind-of": "3.2.2"
              },
              "dependencies": {
                "kind-of": {
                  "version": "3.2.2",
                  "bundled": true,
                  "requires": {
                    "is-buffer": "1.1.6"
                  }
                }
              }
            },
            "is-descriptor": {
              "version": "0.1.6",
              "bundled": true,
              "requires": {
                "is-accessor-descriptor": "0.1.6",
                "is-data-descriptor": "0.1.4",
                "kind-of": "5.1.0"
              }
            },
            "kind-of": {
              "version": "5.1.0",
              "bundled": true
            }
          }
        },
        "snapdragon-node": {
          "version": "2.1.1",
          "bundled": true,
          "requires": {
            "define-property": "1.0.0",
            "isobject": "3.0.1",
            "snapdragon-util": "3.0.1"
          },
          "dependencies": {
            "define-property": {
              "version": "1.0.0",
              "bundled": true,
              "requires": {
                "is-descriptor": "1.0.2"
              }
            },
            "isobject": {
              "version": "3.0.1",
              "bundled": true
            }
          }
        },
        "snapdragon-util": {
          "version": "3.0.1",
          "bundled": true,
          "requires": {
            "kind-of": "3.2.2"
          }
        },
        "source-map": {
          "version": "0.5.7",
          "bundled": true
        },
        "source-map-resolve": {
          "version": "0.5.1",
          "bundled": true,
          "requires": {
            "atob": "2.0.3",
            "decode-uri-component": "0.2.0",
            "resolve-url": "0.2.1",
            "source-map-url": "0.4.0",
            "urix": "0.1.0"
          }
        },
        "source-map-url": {
          "version": "0.4.0",
          "bundled": true
        },
        "spawn-wrap": {
          "version": "1.4.2",
          "bundled": true,
          "requires": {
            "foreground-child": "1.5.6",
            "mkdirp": "0.5.1",
            "os-homedir": "1.0.2",
            "rimraf": "2.6.2",
            "signal-exit": "3.0.2",
            "which": "1.3.0"
          }
        },
        "spdx-correct": {
          "version": "3.0.0",
          "bundled": true,
          "requires": {
            "spdx-expression-parse": "3.0.0",
            "spdx-license-ids": "3.0.0"
          }
        },
        "spdx-exceptions": {
          "version": "2.1.0",
          "bundled": true
        },
        "spdx-expression-parse": {
          "version": "3.0.0",
          "bundled": true,
          "requires": {
            "spdx-exceptions": "2.1.0",
            "spdx-license-ids": "3.0.0"
          }
        },
        "spdx-license-ids": {
          "version": "3.0.0",
          "bundled": true
        },
        "split-string": {
          "version": "3.1.0",
          "bundled": true,
          "requires": {
            "extend-shallow": "3.0.2"
          }
        },
        "static-extend": {
          "version": "0.1.2",
          "bundled": true,
          "requires": {
            "define-property": "0.2.5",
            "object-copy": "0.1.0"
          },
          "dependencies": {
            "define-property": {
              "version": "0.2.5",
              "bundled": true,
              "requires": {
                "is-descriptor": "0.1.6"
              }
            },
            "is-accessor-descriptor": {
              "version": "0.1.6",
              "bundled": true,
              "requires": {
                "kind-of": "3.2.2"
              },
              "dependencies": {
                "kind-of": {
                  "version": "3.2.2",
                  "bundled": true,
                  "requires": {
                    "is-buffer": "1.1.6"
                  }
                }
              }
            },
            "is-data-descriptor": {
              "version": "0.1.4",
              "bundled": true,
              "requires": {
                "kind-of": "3.2.2"
              },
              "dependencies": {
                "kind-of": {
                  "version": "3.2.2",
                  "bundled": true,
                  "requires": {
                    "is-buffer": "1.1.6"
                  }
                }
              }
            },
            "is-descriptor": {
              "version": "0.1.6",
              "bundled": true,
              "requires": {
                "is-accessor-descriptor": "0.1.6",
                "is-data-descriptor": "0.1.4",
                "kind-of": "5.1.0"
              }
            },
            "kind-of": {
              "version": "5.1.0",
              "bundled": true
            }
          }
        },
        "string-width": {
          "version": "2.1.1",
          "bundled": true,
          "requires": {
            "is-fullwidth-code-point": "2.0.0",
            "strip-ansi": "4.0.0"
          },
          "dependencies": {
            "ansi-regex": {
              "version": "3.0.0",
              "bundled": true
            },
            "strip-ansi": {
              "version": "4.0.0",
              "bundled": true,
              "requires": {
                "ansi-regex": "3.0.0"
              }
            }
          }
        },
        "strip-ansi": {
          "version": "3.0.1",
          "bundled": true,
          "requires": {
            "ansi-regex": "2.1.1"
          }
        },
        "strip-bom": {
          "version": "2.0.0",
          "bundled": true,
          "requires": {
            "is-utf8": "0.2.1"
          }
        },
        "strip-eof": {
          "version": "1.0.0",
          "bundled": true
        },
        "supports-color": {
          "version": "2.0.0",
          "bundled": true
        },
        "test-exclude": {
          "version": "4.2.1",
          "bundled": true,
          "requires": {
            "arrify": "1.0.1",
            "micromatch": "3.1.9",
            "object-assign": "4.1.1",
            "read-pkg-up": "1.0.1",
            "require-main-filename": "1.0.1"
          },
          "dependencies": {
            "arr-diff": {
              "version": "4.0.0",
              "bundled": true
            },
            "array-unique": {
              "version": "0.3.2",
              "bundled": true
            },
            "braces": {
              "version": "2.3.1",
              "bundled": true,
              "requires": {
                "arr-flatten": "1.1.0",
                "array-unique": "0.3.2",
                "define-property": "1.0.0",
                "extend-shallow": "2.0.1",
                "fill-range": "4.0.0",
                "isobject": "3.0.1",
                "kind-of": "6.0.2",
                "repeat-element": "1.1.2",
                "snapdragon": "0.8.2",
                "snapdragon-node": "2.1.1",
                "split-string": "3.1.0",
                "to-regex": "3.0.2"
              },
              "dependencies": {
                "define-property": {
                  "version": "1.0.0",
                  "bundled": true,
                  "requires": {
                    "is-descriptor": "1.0.2"
                  }
                },
                "extend-shallow": {
                  "version": "2.0.1",
                  "bundled": true,
                  "requires": {
                    "is-extendable": "0.1.1"
                  }
                }
              }
            },
            "expand-brackets": {
              "version": "2.1.4",
              "bundled": true,
              "requires": {
                "debug": "2.6.9",
                "define-property": "0.2.5",
                "extend-shallow": "2.0.1",
                "posix-character-classes": "0.1.1",
                "regex-not": "1.0.2",
                "snapdragon": "0.8.2",
                "to-regex": "3.0.2"
              },
              "dependencies": {
                "define-property": {
                  "version": "0.2.5",
                  "bundled": true,
                  "requires": {
                    "is-descriptor": "0.1.6"
                  }
                },
                "extend-shallow": {
                  "version": "2.0.1",
                  "bundled": true,
                  "requires": {
                    "is-extendable": "0.1.1"
                  }
                },
                "is-descriptor": {
                  "version": "0.1.6",
                  "bundled": true,
                  "requires": {
                    "is-accessor-descriptor": "0.1.6",
                    "is-data-descriptor": "0.1.4",
                    "kind-of": "5.1.0"
                  }
                },
                "kind-of": {
                  "version": "5.1.0",
                  "bundled": true
                }
              }
            },
            "extglob": {
              "version": "2.0.4",
              "bundled": true,
              "requires": {
                "array-unique": "0.3.2",
                "define-property": "1.0.0",
                "expand-brackets": "2.1.4",
                "extend-shallow": "2.0.1",
                "fragment-cache": "0.2.1",
                "regex-not": "1.0.2",
                "snapdragon": "0.8.2",
                "to-regex": "3.0.2"
              },
              "dependencies": {
                "define-property": {
                  "version": "1.0.0",
                  "bundled": true,
                  "requires": {
                    "is-descriptor": "1.0.2"
                  }
                },
                "extend-shallow": {
                  "version": "2.0.1",
                  "bundled": true,
                  "requires": {
                    "is-extendable": "0.1.1"
                  }
                }
              }
            },
            "fill-range": {
              "version": "4.0.0",
              "bundled": true,
              "requires": {
                "extend-shallow": "2.0.1",
                "is-number": "3.0.0",
                "repeat-string": "1.6.1",
                "to-regex-range": "2.1.1"
              },
              "dependencies": {
                "extend-shallow": {
                  "version": "2.0.1",
                  "bundled": true,
                  "requires": {
                    "is-extendable": "0.1.1"
                  }
                }
              }
            },
            "is-accessor-descriptor": {
              "version": "0.1.6",
              "bundled": true,
              "requires": {
                "kind-of": "3.2.2"
              },
              "dependencies": {
                "kind-of": {
                  "version": "3.2.2",
                  "bundled": true,
                  "requires": {
                    "is-buffer": "1.1.6"
                  }
                }
              }
            },
            "is-data-descriptor": {
              "version": "0.1.4",
              "bundled": true,
              "requires": {
                "kind-of": "3.2.2"
              },
              "dependencies": {
                "kind-of": {
                  "version": "3.2.2",
                  "bundled": true,
                  "requires": {
                    "is-buffer": "1.1.6"
                  }
                }
              }
            },
            "is-number": {
              "version": "3.0.0",
              "bundled": true,
              "requires": {
                "kind-of": "3.2.2"
              },
              "dependencies": {
                "kind-of": {
                  "version": "3.2.2",
                  "bundled": true,
                  "requires": {
                    "is-buffer": "1.1.6"
                  }
                }
              }
            },
            "isobject": {
              "version": "3.0.1",
              "bundled": true
            },
            "kind-of": {
              "version": "6.0.2",
              "bundled": true
            },
            "micromatch": {
              "version": "3.1.9",
              "bundled": true,
              "requires": {
                "arr-diff": "4.0.0",
                "array-unique": "0.3.2",
                "braces": "2.3.1",
                "define-property": "2.0.2",
                "extend-shallow": "3.0.2",
                "extglob": "2.0.4",
                "fragment-cache": "0.2.1",
                "kind-of": "6.0.2",
                "nanomatch": "1.2.9",
                "object.pick": "1.3.0",
                "regex-not": "1.0.2",
                "snapdragon": "0.8.2",
                "to-regex": "3.0.2"
              }
            }
          }
        },
        "to-fast-properties": {
          "version": "1.0.3",
          "bundled": true
        },
        "to-object-path": {
          "version": "0.3.0",
          "bundled": true,
          "requires": {
            "kind-of": "3.2.2"
          }
        },
        "to-regex": {
          "version": "3.0.2",
          "bundled": true,
          "requires": {
            "define-property": "2.0.2",
            "extend-shallow": "3.0.2",
            "regex-not": "1.0.2",
            "safe-regex": "1.1.0"
          }
        },
        "to-regex-range": {
          "version": "2.1.1",
          "bundled": true,
          "requires": {
            "is-number": "3.0.0",
            "repeat-string": "1.6.1"
          },
          "dependencies": {
            "is-number": {
              "version": "3.0.0",
              "bundled": true,
              "requires": {
                "kind-of": "3.2.2"
              }
            }
          }
        },
        "trim-right": {
          "version": "1.0.1",
          "bundled": true
        },
        "uglify-js": {
          "version": "2.8.29",
          "bundled": true,
          "optional": true,
          "requires": {
            "source-map": "0.5.7",
            "uglify-to-browserify": "1.0.2",
            "yargs": "3.10.0"
          },
          "dependencies": {
            "yargs": {
              "version": "3.10.0",
              "bundled": true,
              "optional": true,
              "requires": {
                "camelcase": "1.2.1",
                "cliui": "2.1.0",
                "decamelize": "1.2.0",
                "window-size": "0.1.0"
              }
            }
          }
        },
        "uglify-to-browserify": {
          "version": "1.0.2",
          "bundled": true,
          "optional": true
        },
        "union-value": {
          "version": "1.0.0",
          "bundled": true,
          "requires": {
            "arr-union": "3.1.0",
            "get-value": "2.0.6",
            "is-extendable": "0.1.1",
            "set-value": "0.4.3"
          },
          "dependencies": {
            "extend-shallow": {
              "version": "2.0.1",
              "bundled": true,
              "requires": {
                "is-extendable": "0.1.1"
              }
            },
            "set-value": {
              "version": "0.4.3",
              "bundled": true,
              "requires": {
                "extend-shallow": "2.0.1",
                "is-extendable": "0.1.1",
                "is-plain-object": "2.0.4",
                "to-object-path": "0.3.0"
              }
            }
          }
        },
        "unset-value": {
          "version": "1.0.0",
          "bundled": true,
          "requires": {
            "has-value": "0.3.1",
            "isobject": "3.0.1"
          },
          "dependencies": {
            "has-value": {
              "version": "0.3.1",
              "bundled": true,
              "requires": {
                "get-value": "2.0.6",
                "has-values": "0.1.4",
                "isobject": "2.1.0"
              },
              "dependencies": {
                "isobject": {
                  "version": "2.1.0",
                  "bundled": true,
                  "requires": {
                    "isarray": "1.0.0"
                  }
                }
              }
            },
            "has-values": {
              "version": "0.1.4",
              "bundled": true
            },
            "isobject": {
              "version": "3.0.1",
              "bundled": true
            }
          }
        },
        "urix": {
          "version": "0.1.0",
          "bundled": true
        },
        "use": {
          "version": "3.1.0",
          "bundled": true,
          "requires": {
            "kind-of": "6.0.2"
          },
          "dependencies": {
            "kind-of": {
              "version": "6.0.2",
              "bundled": true
            }
          }
        },
        "validate-npm-package-license": {
          "version": "3.0.3",
          "bundled": true,
          "requires": {
            "spdx-correct": "3.0.0",
            "spdx-expression-parse": "3.0.0"
          }
        },
        "which": {
          "version": "1.3.0",
          "bundled": true,
          "requires": {
            "isexe": "2.0.0"
          }
        },
        "which-module": {
          "version": "2.0.0",
          "bundled": true
        },
        "window-size": {
          "version": "0.1.0",
          "bundled": true,
          "optional": true
        },
        "wordwrap": {
          "version": "0.0.3",
          "bundled": true
        },
        "wrap-ansi": {
          "version": "2.1.0",
          "bundled": true,
          "requires": {
            "string-width": "1.0.2",
            "strip-ansi": "3.0.1"
          },
          "dependencies": {
            "is-fullwidth-code-point": {
              "version": "1.0.0",
              "bundled": true,
              "requires": {
                "number-is-nan": "1.0.1"
              }
            },
            "string-width": {
              "version": "1.0.2",
              "bundled": true,
              "requires": {
                "code-point-at": "1.1.0",
                "is-fullwidth-code-point": "1.0.0",
                "strip-ansi": "3.0.1"
              }
            }
          }
        },
        "wrappy": {
          "version": "1.0.2",
          "bundled": true
        },
        "write-file-atomic": {
          "version": "1.3.4",
          "bundled": true,
          "requires": {
            "graceful-fs": "4.1.11",
            "imurmurhash": "0.1.4",
            "slide": "1.1.6"
          }
        },
        "y18n": {
          "version": "3.2.1",
          "bundled": true
        },
        "yallist": {
          "version": "2.1.2",
          "bundled": true
        },
        "yargs": {
          "version": "11.1.0",
          "bundled": true,
          "requires": {
            "cliui": "4.0.0",
            "decamelize": "1.2.0",
            "find-up": "2.1.0",
            "get-caller-file": "1.0.2",
            "os-locale": "2.1.0",
            "require-directory": "2.1.1",
            "require-main-filename": "1.0.1",
            "set-blocking": "2.0.0",
            "string-width": "2.1.1",
            "which-module": "2.0.0",
            "y18n": "3.2.1",
            "yargs-parser": "9.0.2"
          },
          "dependencies": {
            "ansi-regex": {
              "version": "3.0.0",
              "bundled": true
            },
            "camelcase": {
              "version": "4.1.0",
              "bundled": true
            },
            "cliui": {
              "version": "4.0.0",
              "bundled": true,
              "requires": {
                "string-width": "2.1.1",
                "strip-ansi": "4.0.0",
                "wrap-ansi": "2.1.0"
              }
            },
            "strip-ansi": {
              "version": "4.0.0",
              "bundled": true,
              "requires": {
                "ansi-regex": "3.0.0"
              }
            },
            "yargs-parser": {
              "version": "9.0.2",
              "bundled": true,
              "requires": {
                "camelcase": "4.1.0"
              }
            }
          }
        },
        "yargs-parser": {
          "version": "8.1.0",
          "bundled": true,
          "requires": {
            "camelcase": "4.1.0"
          },
          "dependencies": {
            "camelcase": {
              "version": "4.1.0",
              "bundled": true
            }
          }
        }
      }
    },
    "oauth-sign": {
      "version": "0.8.2",
      "resolved": "https://npm.bentley.com/npm/npm/oauth-sign/-/oauth-sign-0.8.2.tgz",
      "integrity": "sha1-Rqarfwrq2N6unsBWV4C31O/rnUM="
    },
    "obj-traverse": {
      "version": "1.0.0",
      "resolved": "https://registry.npmjs.org/obj-traverse/-/obj-traverse-1.0.0.tgz",
      "integrity": "sha1-WP7H4jWWHjtpIsWc/Fu4RkgHIUY=",
      "requires": {
        "lodash.isequal": "4.5.0"
      }
    },
    "object-assign": {
      "version": "4.1.1",
      "resolved": "https://npm.bentley.com/npm/npm/object-assign/-/object-assign-4.1.1.tgz",
      "integrity": "sha1-IQmtx5ZYh8/AXLvUQsrIv7s2CGM="
    },
    "object-copy": {
      "version": "0.1.0",
      "resolved": "https://npm.bentley.com/npm/npm/object-copy/-/object-copy-0.1.0.tgz",
      "integrity": "sha1-fn2Fi3gb18mRpBupde04EnVOmYw=",
      "requires": {
        "copy-descriptor": "0.1.1",
        "define-property": "0.2.5",
        "kind-of": "3.2.2"
      },
      "dependencies": {
        "define-property": {
          "version": "0.2.5",
          "resolved": "https://npm.bentley.com/npm/npm/define-property/-/define-property-0.2.5.tgz",
          "integrity": "sha1-w1se+RjsPJkPmlvFe+BKrOxcgRY=",
          "requires": {
            "is-descriptor": "0.1.6"
          }
        },
        "is-accessor-descriptor": {
          "version": "0.1.6",
          "resolved": "https://npm.bentley.com/npm/npm/is-accessor-descriptor/-/is-accessor-descriptor-0.1.6.tgz",
          "integrity": "sha1-qeEss66Nh2cn7u84Q/igiXtcmNY=",
          "requires": {
            "kind-of": "3.2.2"
          }
        },
        "is-data-descriptor": {
          "version": "0.1.4",
          "resolved": "https://npm.bentley.com/npm/npm/is-data-descriptor/-/is-data-descriptor-0.1.4.tgz",
          "integrity": "sha1-C17mSDiOLIYCgueT8YVv7D8wG1Y=",
          "requires": {
            "kind-of": "3.2.2"
          }
        },
        "is-descriptor": {
          "version": "0.1.6",
          "resolved": "https://npm.bentley.com/npm/npm/is-descriptor/-/is-descriptor-0.1.6.tgz",
          "integrity": "sha1-Nm2CQN3kh8pRgjsaufB6EKeCUco=",
          "requires": {
            "is-accessor-descriptor": "0.1.6",
            "is-data-descriptor": "0.1.4",
            "kind-of": "5.1.0"
          },
          "dependencies": {
            "kind-of": {
              "version": "5.1.0",
              "resolved": "https://npm.bentley.com/npm/npm/kind-of/-/kind-of-5.1.0.tgz",
              "integrity": "sha1-cpyR4thXt6QZofmqZWhcTDP1hF0="
            }
          }
        }
      }
    },
    "object-keys": {
      "version": "0.4.0",
      "resolved": "https://npm.bentley.com/npm/npm/object-keys/-/object-keys-0.4.0.tgz",
      "integrity": "sha1-KKaq50KN0sOpLz2V8hM13SBOAzY="
    },
    "object-visit": {
      "version": "1.0.1",
      "resolved": "https://npm.bentley.com/npm/npm/object-visit/-/object-visit-1.0.1.tgz",
      "integrity": "sha1-95xEk68MU3e1n+OdOV5BBC3QRbs=",
      "requires": {
        "isobject": "3.0.1"
      },
      "dependencies": {
        "isobject": {
          "version": "3.0.1",
          "resolved": "https://npm.bentley.com/npm/npm/isobject/-/isobject-3.0.1.tgz",
          "integrity": "sha1-TkMekrEalzFjaqH5yNHMvP2reN8="
        }
      }
    },
    "object.omit": {
      "version": "2.0.1",
      "resolved": "https://npm.bentley.com/npm/npm/object.omit/-/object.omit-2.0.1.tgz",
      "integrity": "sha1-Gpx0SCnznbuFjHbKNXmuKlTr0fo=",
      "requires": {
        "for-own": "0.1.5",
        "is-extendable": "0.1.1"
      }
    },
    "object.pick": {
      "version": "1.3.0",
      "resolved": "https://npm.bentley.com/npm/npm/object.pick/-/object.pick-1.3.0.tgz",
      "integrity": "sha1-h6EKxMFpS9Lhy/U1kaZhQftd10c=",
      "requires": {
        "isobject": "3.0.1"
      },
      "dependencies": {
        "isobject": {
          "version": "3.0.1",
          "resolved": "https://npm.bentley.com/npm/npm/isobject/-/isobject-3.0.1.tgz",
          "integrity": "sha1-TkMekrEalzFjaqH5yNHMvP2reN8="
        }
      }
    },
    "on-finished": {
      "version": "2.3.0",
      "resolved": "https://npm.bentley.com/npm/npm/on-finished/-/on-finished-2.3.0.tgz",
      "integrity": "sha1-IPEzZIGwg811M3mSoWlxqi2QaUc=",
      "requires": {
        "ee-first": "1.1.1"
      }
    },
    "once": {
      "version": "1.4.0",
      "resolved": "https://npm.bentley.com/npm/npm/once/-/once-1.4.0.tgz",
      "integrity": "sha1-WDsap3WWHUsROsF9nFC6753Xa9E=",
      "requires": {
        "wrappy": "1.0.2"
      }
    },
    "optimist": {
      "version": "0.6.1",
      "resolved": "https://npm.bentley.com/npm/npm/optimist/-/optimist-0.6.1.tgz",
      "integrity": "sha1-2j6nRob6IaGaERwybpDrFaAZZoY=",
      "requires": {
        "minimist": "0.0.8",
        "wordwrap": "0.0.3"
      }
    },
    "optionator": {
      "version": "0.8.2",
      "resolved": "https://registry.npmjs.org/optionator/-/optionator-0.8.2.tgz",
      "integrity": "sha1-NkxeQJ0/TWMB1sC0wFu6UBgK62Q=",
      "requires": {
        "deep-is": "0.1.3",
        "fast-levenshtein": "2.0.6",
        "levn": "0.3.0",
        "prelude-ls": "1.1.2",
        "type-check": "0.3.2",
        "wordwrap": "1.0.0"
      },
      "dependencies": {
        "wordwrap": {
          "version": "1.0.0",
          "resolved": "https://registry.npmjs.org/wordwrap/-/wordwrap-1.0.0.tgz",
          "integrity": "sha1-J1hIEIkUVqQXHI0CJkQa3pDLyus="
        }
      }
    },
    "os-browserify": {
      "version": "0.3.0",
      "resolved": "https://npm.bentley.com/npm/npm/os-browserify/-/os-browserify-0.3.0.tgz",
      "integrity": "sha1-hUNzx/XCMVkU/Jv8a9gjj92h7Cc="
    },
    "os-homedir": {
      "version": "1.0.2",
      "resolved": "https://npm.bentley.com/npm/npm/os-homedir/-/os-homedir-1.0.2.tgz",
      "integrity": "sha1-/7xJiDNuDoM94MFox+8VISGqf7M="
    },
    "os-locale": {
      "version": "2.1.0",
      "resolved": "https://npm.bentley.com/npm/npm/os-locale/-/os-locale-2.1.0.tgz",
      "integrity": "sha1-QrwpAKa1uL0XN2yOiCtlr8zyS/I=",
      "requires": {
        "execa": "0.7.0",
        "lcid": "1.0.0",
        "mem": "1.1.0"
      }
    },
    "os-tmpdir": {
      "version": "1.0.2",
      "resolved": "https://npm.bentley.com/npm/npm/os-tmpdir/-/os-tmpdir-1.0.2.tgz",
      "integrity": "sha1-u+Z0BseaqFxc/sdm/lc0VV36EnQ="
    },
    "p-finally": {
      "version": "1.0.0",
      "resolved": "https://npm.bentley.com/npm/npm/p-finally/-/p-finally-1.0.0.tgz",
      "integrity": "sha1-P7z7FbiZpEEjs0ttzBi3JDNqLK4="
    },
    "p-limit": {
      "version": "1.2.0",
      "resolved": "https://npm.bentley.com/npm/npm/p-limit/-/p-limit-1.2.0.tgz",
      "integrity": "sha1-DpK2vty1nwIsE9DxlJ3ILRWQnxw=",
      "requires": {
        "p-try": "1.0.0"
      }
    },
    "p-locate": {
      "version": "2.0.0",
      "resolved": "https://npm.bentley.com/npm/npm/p-locate/-/p-locate-2.0.0.tgz",
      "integrity": "sha1-IKAQOyIqcMj9OcwuWAaA893l7EM=",
      "requires": {
        "p-limit": "1.2.0"
      }
    },
    "p-try": {
      "version": "1.0.0",
      "resolved": "https://npm.bentley.com/npm/npm/p-try/-/p-try-1.0.0.tgz",
      "integrity": "sha1-y8ec26+P1CKOE/Yh8rGiN8GyB7M="
    },
    "pako": {
      "version": "1.0.6",
      "resolved": "https://npm.bentley.com/npm/npm/pako/-/pako-1.0.6.tgz",
      "integrity": "sha1-AQEhG6pwxLykoPY/Igbpe3368lg="
    },
    "parse-asn1": {
      "version": "5.1.0",
      "resolved": "https://npm.bentley.com/npm/npm/parse-asn1/-/parse-asn1-5.1.0.tgz",
      "integrity": "sha1-N8T5t+06tlx0gXtfJICTf7+XxxI=",
      "requires": {
        "asn1.js": "4.10.1",
        "browserify-aes": "1.2.0",
        "create-hash": "1.1.3",
        "evp_bytestokey": "1.0.3",
        "pbkdf2": "3.0.14"
      }
    },
    "parse-glob": {
      "version": "3.0.4",
      "resolved": "https://npm.bentley.com/npm/npm/parse-glob/-/parse-glob-3.0.4.tgz",
      "integrity": "sha1-ssN2z7EfNVE7rdFz7wu246OIORw=",
      "requires": {
        "glob-base": "0.3.0",
        "is-dotfile": "1.0.3",
        "is-extglob": "1.0.0",
        "is-glob": "2.0.1"
      }
    },
    "parse-json": {
      "version": "2.2.0",
      "resolved": "https://npm.bentley.com/npm/npm/parse-json/-/parse-json-2.2.0.tgz",
      "integrity": "sha1-9ID0BDTvgHQfhGkJn43qGPVaTck=",
      "requires": {
        "error-ex": "1.3.1"
      }
    },
    "parse-passwd": {
      "version": "1.0.0",
      "resolved": "https://npm.bentley.com/npm/npm/parse-passwd/-/parse-passwd-1.0.0.tgz",
      "integrity": "sha1-bVuTSkVpk7I9N/QKOC1vFmao5cY="
    },
    "parse5": {
      "version": "4.0.0",
      "resolved": "https://registry.npmjs.org/parse5/-/parse5-4.0.0.tgz",
      "integrity": "sha512-VrZ7eOd3T1Fk4XWNXMgiGBK/z0MG48BWG2uQNU4I72fkQuKUTZpl+u9k+CxEG0twMVzSmXEEz12z5Fnw1jIQFA=="
    },
    "parseurl": {
      "version": "1.3.2",
      "resolved": "https://npm.bentley.com/npm/npm/parseurl/-/parseurl-1.3.2.tgz",
      "integrity": "sha1-/CidTtiZMRlGDBViUyYs3I3mW/M="
    },
    "pascalcase": {
      "version": "0.1.1",
      "resolved": "https://npm.bentley.com/npm/npm/pascalcase/-/pascalcase-0.1.1.tgz",
      "integrity": "sha1-s2PlXoAGym/iF4TS2yK9FdeRfxQ="
    },
    "path-browserify": {
      "version": "0.0.0",
      "resolved": "https://npm.bentley.com/npm/npm/path-browserify/-/path-browserify-0.0.0.tgz",
      "integrity": "sha1-oLhwcpquIUAFt9UDLsLLuw+0RRo="
    },
    "path-dirname": {
      "version": "1.0.2",
      "resolved": "https://npm.bentley.com/npm/npm/path-dirname/-/path-dirname-1.0.2.tgz",
      "integrity": "sha1-zDPSTVJeCZpTiMAzbG4yuRYGCeA="
    },
    "path-exists": {
      "version": "3.0.0",
      "resolved": "https://npm.bentley.com/npm/npm/path-exists/-/path-exists-3.0.0.tgz",
      "integrity": "sha1-zg6+ql94yxiSXqfYENe1mwEP1RU="
    },
    "path-is-absolute": {
      "version": "1.0.1",
      "resolved": "https://npm.bentley.com/npm/npm/path-is-absolute/-/path-is-absolute-1.0.1.tgz",
      "integrity": "sha1-F0uSaHNVNP+8es5r9TpanhtcX18="
    },
    "path-key": {
      "version": "2.0.1",
      "resolved": "https://npm.bentley.com/npm/npm/path-key/-/path-key-2.0.1.tgz",
      "integrity": "sha1-QRyttXTFoUDTpLGRDUDYDMn0C0A="
    },
    "path-parse": {
      "version": "1.0.5",
      "resolved": "https://npm.bentley.com/npm/npm/path-parse/-/path-parse-1.0.5.tgz",
      "integrity": "sha1-PBrfhx6pzWyUMbbqK9dKD/BVxME="
    },
    "path-to-regexp": {
      "version": "0.1.7",
      "resolved": "https://npm.bentley.com/npm/npm/path-to-regexp/-/path-to-regexp-0.1.7.tgz",
      "integrity": "sha1-32BBeABfUi8V60SQ5yR6G/qmf4w="
    },
    "path-type": {
      "version": "2.0.0",
      "resolved": "https://npm.bentley.com/npm/npm/path-type/-/path-type-2.0.0.tgz",
      "integrity": "sha1-8BLMuEFbcJb8LaoQVMPXI4lZTHM=",
      "requires": {
        "pify": "2.3.0"
      }
    },
    "pathval": {
      "version": "1.1.0",
      "resolved": "https://npm.bentley.com/npm/npm/pathval/-/pathval-1.1.0.tgz",
      "integrity": "sha1-uULm1L3mUwBe9rcTYd74cn0GReA="
    },
    "pause-stream": {
      "version": "0.0.11",
      "resolved": "https://npm.bentley.com/npm/npm/pause-stream/-/pause-stream-0.0.11.tgz",
      "integrity": "sha1-/lo0sMvOErWqaitAPuLnO2AvFEU=",
      "requires": {
        "through": "2.3.8"
      }
    },
    "pbkdf2": {
      "version": "3.0.14",
      "resolved": "https://npm.bentley.com/npm/npm/pbkdf2/-/pbkdf2-3.0.14.tgz",
      "integrity": "sha1-o14TxkeZsGzhUyD0WcIw5o5zut4=",
      "requires": {
        "create-hash": "1.1.3",
        "create-hmac": "1.1.6",
        "ripemd160": "2.0.1",
        "safe-buffer": "5.1.1",
        "sha.js": "2.4.11"
      }
    },
    "pend": {
      "version": "1.2.0",
      "resolved": "https://npm.bentley.com/npm/npm/pend/-/pend-1.2.0.tgz",
      "integrity": "sha1-elfrVQpng/kRUzH89GY9XI4AelA="
    },
    "performance-now": {
      "version": "2.1.0",
      "resolved": "https://npm.bentley.com/npm/npm/performance-now/-/performance-now-2.1.0.tgz",
      "integrity": "sha1-Ywn04OX6kT7BxpMHrjZLSzd8nns="
    },
    "pify": {
      "version": "2.3.0",
      "resolved": "https://npm.bentley.com/npm/npm/pify/-/pify-2.3.0.tgz",
      "integrity": "sha1-7RQaasBDqEnqWISY59yosVMw6Qw="
    },
    "pinkie": {
      "version": "2.0.4",
      "resolved": "https://npm.bentley.com/npm/npm/pinkie/-/pinkie-2.0.4.tgz",
      "integrity": "sha1-clVrgM+g1IqXToDnckjoDtT3+HA="
    },
    "pinkie-promise": {
      "version": "2.0.1",
      "resolved": "https://npm.bentley.com/npm/npm/pinkie-promise/-/pinkie-promise-2.0.1.tgz",
      "integrity": "sha1-ITXW36ejWMBprJsXh3YogihFD/o=",
      "requires": {
        "pinkie": "2.0.4"
      }
    },
    "plugin-error": {
      "version": "1.0.1",
      "resolved": "https://npm.bentley.com/npm/npm/plugin-error/-/plugin-error-1.0.1.tgz",
      "integrity": "sha1-dwFr2JGdCsN3/c3QMiMolTyleBw=",
      "requires": {
        "ansi-colors": "1.1.0",
        "arr-diff": "4.0.0",
        "arr-union": "3.1.0",
        "extend-shallow": "3.0.2"
      },
      "dependencies": {
        "arr-diff": {
          "version": "4.0.0",
          "resolved": "https://npm.bentley.com/npm/npm/arr-diff/-/arr-diff-4.0.0.tgz",
          "integrity": "sha1-1kYQdP6/7HHn4VI1dhoyml3HxSA="
        }
      }
    },
    "pn": {
      "version": "1.1.0",
      "resolved": "https://registry.npmjs.org/pn/-/pn-1.1.0.tgz",
      "integrity": "sha512-2qHaIQr2VLRFoxe2nASzsV6ef4yOOH+Fi9FBOVH6cqeSgUnoyySPZkxzLuzd+RYOQTRpROA0ztTMqxROKSb/nA=="
    },
    "posix-character-classes": {
      "version": "0.1.1",
      "resolved": "https://npm.bentley.com/npm/npm/posix-character-classes/-/posix-character-classes-0.1.1.tgz",
      "integrity": "sha1-AerA/jta9xoqbAL+q7jB/vfgDqs="
    },
    "postinstall-build": {
      "version": "5.0.1",
      "resolved": "https://npm.bentley.com/npm/npm/postinstall-build/-/postinstall-build-5.0.1.tgz",
      "integrity": "sha1-uRepB5smF42aJK9aXNjLSpkdEbk="
    },
    "prelude-ls": {
      "version": "1.1.2",
      "resolved": "https://registry.npmjs.org/prelude-ls/-/prelude-ls-1.1.2.tgz",
      "integrity": "sha1-IZMqVJ9eUv/ZqCf1cOBL5iqX2lQ="
    },
    "preserve": {
      "version": "0.2.0",
      "resolved": "https://npm.bentley.com/npm/npm/preserve/-/preserve-0.2.0.tgz",
      "integrity": "sha1-gV7R9uvGWSb4ZbMQwHE7yzMVzks="
    },
    "pretty-bytes": {
      "version": "1.0.4",
      "resolved": "https://npm.bentley.com/npm/npm/pretty-bytes/-/pretty-bytes-1.0.4.tgz",
      "integrity": "sha1-CiLoIQYJrTVUL4yNXSFZr/B1HIQ=",
      "requires": {
        "get-stdin": "4.0.1",
        "meow": "3.7.0"
      }
    },
    "private": {
      "version": "0.1.8",
      "resolved": "https://npm.bentley.com/npm/npm/private/-/private-0.1.8.tgz",
      "integrity": "sha1-I4Hts2ifelPWUxkAYPz4ItLzaP8="
    },
    "process": {
      "version": "0.11.10",
      "resolved": "https://npm.bentley.com/npm/npm/process/-/process-0.11.10.tgz",
      "integrity": "sha1-czIwDoQBYb2j5podHZGn1LwW8YI="
    },
    "process-nextick-args": {
      "version": "2.0.0",
      "resolved": "https://npm.bentley.com/npm/npm/process-nextick-args/-/process-nextick-args-2.0.0.tgz",
      "integrity": "sha1-o31zL0JxtKsa0HDTVQjoKQeI/6o="
    },
    "progress": {
      "version": "2.0.0",
      "resolved": "https://npm.bentley.com/npm/npm/progress/-/progress-2.0.0.tgz",
      "integrity": "sha1-ihvjZr+Pwj2yvSPxDG/pILQ4nR8="
    },
    "progress-stream": {
      "version": "1.2.0",
      "resolved": "https://npm.bentley.com/npm/npm/progress-stream/-/progress-stream-1.2.0.tgz",
      "integrity": "sha1-LNPP6jO6OonJwSHsM0er6asSX3c=",
      "requires": {
        "speedometer": "0.1.4",
        "through2": "0.2.3"
      }
    },
    "proxy-addr": {
      "version": "2.0.3",
      "resolved": "https://npm.bentley.com/npm/npm/proxy-addr/-/proxy-addr-2.0.3.tgz",
      "integrity": "sha1-NV8mJQWmIWRrMTCnKOtkfiIFU0E=",
      "requires": {
        "forwarded": "0.1.2",
        "ipaddr.js": "1.6.0"
      }
    },
    "prr": {
      "version": "1.0.1",
      "resolved": "https://npm.bentley.com/npm/npm/prr/-/prr-1.0.1.tgz",
      "integrity": "sha1-0/wRS6BplaRexok/SEzrHXj19HY="
    },
    "pseudomap": {
      "version": "1.0.2",
      "resolved": "https://npm.bentley.com/npm/npm/pseudomap/-/pseudomap-1.0.2.tgz",
      "integrity": "sha1-8FKijacOYYkX7wqKw0wa5aaChrM="
    },
    "public-encrypt": {
      "version": "4.0.0",
      "resolved": "https://npm.bentley.com/npm/npm/public-encrypt/-/public-encrypt-4.0.0.tgz",
      "integrity": "sha1-OfaZ86RlYN1eusvKaTyvfGXBjMY=",
      "requires": {
        "bn.js": "4.11.8",
        "browserify-rsa": "4.0.1",
        "create-hash": "1.1.3",
        "parse-asn1": "5.1.0",
        "randombytes": "2.0.6"
      }
    },
    "punycode": {
      "version": "1.4.1",
      "resolved": "https://npm.bentley.com/npm/npm/punycode/-/punycode-1.4.1.tgz",
      "integrity": "sha1-wNWmOycYgArY4esPpSachN1BhF4="
    },
    "qs": {
      "version": "6.5.1",
      "resolved": "https://npm.bentley.com/npm/npm/qs/-/qs-6.5.1.tgz",
      "integrity": "sha1-NJzfbu+J7EXBLX1es/wMhwNDptg="
    },
    "querystring": {
      "version": "0.2.0",
      "resolved": "https://npm.bentley.com/npm/npm/querystring/-/querystring-0.2.0.tgz",
      "integrity": "sha1-sgmEkgO7Jd+CDadW50cAWHhSFiA="
    },
    "querystring-es3": {
      "version": "0.2.1",
      "resolved": "https://npm.bentley.com/npm/npm/querystring-es3/-/querystring-es3-0.2.1.tgz",
      "integrity": "sha1-nsYfeQSYdXB9aUFFlv2Qek1xHnM="
    },
    "randomatic": {
      "version": "1.1.7",
      "resolved": "https://npm.bentley.com/npm/npm/randomatic/-/randomatic-1.1.7.tgz",
      "integrity": "sha1-x6vpzIuHwLqodrGf3oP9RkeX44w=",
      "requires": {
        "is-number": "3.0.0",
        "kind-of": "4.0.0"
      },
      "dependencies": {
        "is-number": {
          "version": "3.0.0",
          "resolved": "https://npm.bentley.com/npm/npm/is-number/-/is-number-3.0.0.tgz",
          "integrity": "sha1-JP1iAaR4LPUFYcgQJ2r8fRLXEZU=",
          "requires": {
            "kind-of": "3.2.2"
          },
          "dependencies": {
            "kind-of": {
              "version": "3.2.2",
              "resolved": "https://npm.bentley.com/npm/npm/kind-of/-/kind-of-3.2.2.tgz",
              "integrity": "sha1-MeohpzS6ubuw8yRm2JOupR5KPGQ=",
              "requires": {
                "is-buffer": "1.1.6"
              }
            }
          }
        },
        "kind-of": {
          "version": "4.0.0",
          "resolved": "https://npm.bentley.com/npm/npm/kind-of/-/kind-of-4.0.0.tgz",
          "integrity": "sha1-IIE989cSkosgc3hpGkUGb65y3Vc=",
          "requires": {
            "is-buffer": "1.1.6"
          }
        }
      }
    },
    "randombytes": {
      "version": "2.0.6",
      "resolved": "https://npm.bentley.com/npm/npm/randombytes/-/randombytes-2.0.6.tgz",
      "integrity": "sha1-0wLFIpSFiISKjTAMkytEwkIx2oA=",
      "requires": {
        "safe-buffer": "5.1.1"
      }
    },
    "randomfill": {
      "version": "1.0.4",
      "resolved": "https://npm.bentley.com/npm/npm/randomfill/-/randomfill-1.0.4.tgz",
      "integrity": "sha1-ySGW/IarQr6YPxvzF3giSTHWFFg=",
      "requires": {
        "randombytes": "2.0.6",
        "safe-buffer": "5.1.1"
      }
    },
    "range-parser": {
      "version": "1.2.0",
      "resolved": "https://npm.bentley.com/npm/npm/range-parser/-/range-parser-1.2.0.tgz",
      "integrity": "sha1-9JvmtIeJTdxA3MlKMi9hEJLgDV4="
    },
    "raw-body": {
      "version": "2.3.2",
      "resolved": "https://npm.bentley.com/npm/npm/raw-body/-/raw-body-2.3.2.tgz",
      "integrity": "sha1-vNYMd9Prk83gBQKVw/N5OJvIj4k=",
      "requires": {
        "bytes": "3.0.0",
        "http-errors": "1.6.2",
        "iconv-lite": "0.4.19",
        "unpipe": "1.0.0"
      },
      "dependencies": {
        "depd": {
          "version": "1.1.1",
          "resolved": "https://registry.npmjs.org/depd/-/depd-1.1.1.tgz",
          "integrity": "sha1-V4O04cRZ8G+lyif5kfPQbnoxA1k="
        },
        "http-errors": {
          "version": "1.6.2",
          "resolved": "https://registry.npmjs.org/http-errors/-/http-errors-1.6.2.tgz",
          "integrity": "sha1-CgAsyFcHGSp+eUbO7cERVfYOxzY=",
          "requires": {
            "depd": "1.1.1",
            "inherits": "2.0.3",
            "setprototypeof": "1.0.3",
            "statuses": "1.5.0"
          }
        },
        "setprototypeof": {
          "version": "1.0.3",
          "resolved": "https://registry.npmjs.org/setprototypeof/-/setprototypeof-1.0.3.tgz",
          "integrity": "sha1-ZlZ+NwQ+608E2RvWWMDL77VbjgQ="
        }
      }
    },
    "rc": {
      "version": "1.2.6",
      "resolved": "https://registry.npmjs.org/rc/-/rc-1.2.6.tgz",
      "integrity": "sha1-6xiYnG1PTxYsOZ953dKfODVWgJI=",
      "requires": {
        "deep-extend": "0.4.2",
        "ini": "1.3.5",
        "minimist": "1.2.0",
        "strip-json-comments": "2.0.1"
      },
      "dependencies": {
        "minimist": {
          "version": "1.2.0",
          "resolved": "https://npm.bentley.com/npm/npm/minimist/-/minimist-1.2.0.tgz",
          "integrity": "sha1-o1AIsg9BOD7sH7kU9M1d95omQoQ="
        }
      }
    },
    "read-pkg": {
      "version": "2.0.0",
      "resolved": "https://npm.bentley.com/npm/npm/read-pkg/-/read-pkg-2.0.0.tgz",
      "integrity": "sha1-jvHAYjxqbbDcZxPEv6xGMysjaPg=",
      "requires": {
        "load-json-file": "2.0.0",
        "normalize-package-data": "2.4.0",
        "path-type": "2.0.0"
      }
    },
    "read-pkg-up": {
      "version": "2.0.0",
      "resolved": "https://npm.bentley.com/npm/npm/read-pkg-up/-/read-pkg-up-2.0.0.tgz",
      "integrity": "sha1-a3KoBImE4MQeeVEP1en6mbO1Sb4=",
      "requires": {
        "find-up": "2.1.0",
        "read-pkg": "2.0.0"
      }
    },
    "readable-stream": {
<<<<<<< HEAD
      "version": "2.3.5",
      "resolved": "https://npm.bentley.com/npm/npm/readable-stream/-/readable-stream-2.3.5.tgz",
      "integrity": "sha1-tPhQA6k4y7bsvOKhJPsQEr0ag40=",
=======
      "version": "2.3.6",
      "resolved": "https://registry.npmjs.org/readable-stream/-/readable-stream-2.3.6.tgz",
      "integrity": "sha512-tQtKA9WIAhBF3+VLAseyMqZeBjW0AHJoxOtYqSUZNJxauErmLbVm2FW1y+J/YA9dUrAC39ITejlZWhVIwawkKw==",
>>>>>>> 01606de6
      "requires": {
        "core-util-is": "1.0.2",
        "inherits": "2.0.3",
        "isarray": "1.0.0",
        "process-nextick-args": "2.0.0",
        "safe-buffer": "5.1.1",
        "string_decoder": "1.1.1",
        "util-deprecate": "1.0.2"
      }
    },
    "readdirp": {
      "version": "2.1.0",
      "resolved": "https://npm.bentley.com/npm/npm/readdirp/-/readdirp-2.1.0.tgz",
      "integrity": "sha1-TtCtBg3zBzMAxIRANz9y0cxkLXg=",
      "requires": {
        "graceful-fs": "4.1.11",
        "minimatch": "3.0.4",
        "readable-stream": "2.3.6",
        "set-immediate-shim": "1.0.1"
      }
    },
    "rechoir": {
      "version": "0.6.2",
      "resolved": "https://npm.bentley.com/npm/npm/rechoir/-/rechoir-0.6.2.tgz",
      "integrity": "sha1-hSBLVNuoLVdC4oyWdW70OvUOM4Q=",
      "requires": {
        "resolve": "1.6.0"
      }
    },
    "redent": {
      "version": "1.0.0",
      "resolved": "https://npm.bentley.com/npm/npm/redent/-/redent-1.0.0.tgz",
      "integrity": "sha1-z5Fqsf1fHxbfsggi3W7H9zDCr94=",
      "requires": {
        "indent-string": "2.1.0",
        "strip-indent": "1.0.1"
      }
    },
    "regenerate": {
      "version": "1.3.3",
      "resolved": "https://npm.bentley.com/npm/npm/regenerate/-/regenerate-1.3.3.tgz",
      "integrity": "sha1-DDNtOYBVPXVcObWGrjsgqknIK38="
    },
    "regenerator-runtime": {
      "version": "0.11.1",
      "resolved": "https://npm.bentley.com/npm/npm/regenerator-runtime/-/regenerator-runtime-0.11.1.tgz",
      "integrity": "sha1-vgWtf5v30i4Fb5cmzuUBf78Z4uk="
    },
    "regenerator-transform": {
      "version": "0.10.1",
      "resolved": "https://npm.bentley.com/npm/npm/regenerator-transform/-/regenerator-transform-0.10.1.tgz",
      "integrity": "sha1-HkmWg3Ix2ot/PPQRTXG1aRoGgN0=",
      "requires": {
        "babel-runtime": "6.26.0",
        "babel-types": "6.26.0",
        "private": "0.1.8"
      }
    },
    "regex-cache": {
      "version": "0.4.4",
      "resolved": "https://npm.bentley.com/npm/npm/regex-cache/-/regex-cache-0.4.4.tgz",
      "integrity": "sha1-db3FiioUls7EihKDW8VMjVYjNt0=",
      "requires": {
        "is-equal-shallow": "0.1.3"
      }
    },
    "regex-not": {
      "version": "1.0.2",
      "resolved": "https://npm.bentley.com/npm/npm/regex-not/-/regex-not-1.0.2.tgz",
      "integrity": "sha1-H07OJ+ALC2XgJHpoEOaoXYOldSw=",
      "requires": {
        "extend-shallow": "3.0.2",
        "safe-regex": "1.1.0"
      }
    },
    "regexpu-core": {
      "version": "2.0.0",
      "resolved": "https://npm.bentley.com/npm/npm/regexpu-core/-/regexpu-core-2.0.0.tgz",
      "integrity": "sha1-SdA4g3uNz4v6W5pCE5k45uoq4kA=",
      "requires": {
        "regenerate": "1.3.3",
        "regjsgen": "0.2.0",
        "regjsparser": "0.1.5"
      }
    },
    "regjsgen": {
      "version": "0.2.0",
      "resolved": "https://npm.bentley.com/npm/npm/regjsgen/-/regjsgen-0.2.0.tgz",
      "integrity": "sha1-bAFq3qxVT3WCP+N6wFuS1aTtsfc="
    },
    "regjsparser": {
      "version": "0.1.5",
      "resolved": "https://npm.bentley.com/npm/npm/regjsparser/-/regjsparser-0.1.5.tgz",
      "integrity": "sha1-fuj4Tcb6eS0/0K4ijSS9lJ6tIFw=",
      "requires": {
        "jsesc": "0.5.0"
      },
      "dependencies": {
        "jsesc": {
          "version": "0.5.0",
          "resolved": "https://npm.bentley.com/npm/npm/jsesc/-/jsesc-0.5.0.tgz",
          "integrity": "sha1-597mbjXW/Bb3EP6R1c9p9w8IkR0="
        }
      }
    },
    "remove-trailing-separator": {
      "version": "1.1.0",
      "resolved": "https://npm.bentley.com/npm/npm/remove-trailing-separator/-/remove-trailing-separator-1.1.0.tgz",
      "integrity": "sha1-wkvOKig62tW8P1jg1IJJuSN52O8="
    },
    "repeat-element": {
      "version": "1.1.2",
      "resolved": "https://npm.bentley.com/npm/npm/repeat-element/-/repeat-element-1.1.2.tgz",
      "integrity": "sha1-7wiaF40Ug7quTZPrmLT55OEdmQo="
    },
    "repeat-string": {
      "version": "1.6.1",
      "resolved": "https://npm.bentley.com/npm/npm/repeat-string/-/repeat-string-1.6.1.tgz",
      "integrity": "sha1-jcrkcOHIirwtYA//Sndihtp15jc="
    },
    "repeating": {
      "version": "2.0.1",
      "resolved": "https://npm.bentley.com/npm/npm/repeating/-/repeating-2.0.1.tgz",
      "integrity": "sha1-UhTFOpJtNVJwdSf7q0FdvAjQbdo=",
      "requires": {
        "is-finite": "1.0.2"
      }
    },
    "replace-ext": {
      "version": "1.0.0",
      "resolved": "https://npm.bentley.com/npm/npm/replace-ext/-/replace-ext-1.0.0.tgz",
      "integrity": "sha1-3mMSg3P8v3w8z6TeWkgMRaZ5WOs="
    },
    "request": {
      "version": "2.83.0",
      "resolved": "https://npm.bentley.com/npm/npm/request/-/request-2.83.0.tgz",
      "integrity": "sha1-ygtl2gLtYpNYh4COb1EDgQNOM1Y=",
      "requires": {
        "aws-sign2": "0.7.0",
        "aws4": "1.6.0",
        "caseless": "0.12.0",
        "combined-stream": "1.0.6",
        "extend": "3.0.1",
        "forever-agent": "0.6.1",
        "form-data": "2.3.2",
        "har-validator": "5.0.3",
        "hawk": "6.0.2",
        "http-signature": "1.2.0",
        "is-typedarray": "1.0.0",
        "isstream": "0.1.2",
        "json-stringify-safe": "5.0.1",
        "mime-types": "2.1.18",
        "oauth-sign": "0.8.2",
        "performance-now": "2.1.0",
        "qs": "6.5.1",
        "safe-buffer": "5.1.1",
        "stringstream": "0.0.5",
        "tough-cookie": "2.3.4",
        "tunnel-agent": "0.6.0",
        "uuid": "3.2.1"
      },
      "dependencies": {
        "extend": {
          "version": "3.0.1",
          "resolved": "https://npm.bentley.com/npm/npm/extend/-/extend-3.0.1.tgz",
          "integrity": "sha1-p1Xqe8Gt/MWjHOfnYtuq3F5jZEQ="
        }
      }
    },
    "request-promise-core": {
      "version": "1.1.1",
      "resolved": "https://registry.npmjs.org/request-promise-core/-/request-promise-core-1.1.1.tgz",
      "integrity": "sha1-Pu4AssWqgyOc+wTFcA2jb4HNCLY=",
      "requires": {
        "lodash": "4.17.5"
      }
    },
    "request-promise-native": {
      "version": "1.0.5",
      "resolved": "https://registry.npmjs.org/request-promise-native/-/request-promise-native-1.0.5.tgz",
      "integrity": "sha1-UoF3D2jgyXGeUWP9P6tIIhX0/aU=",
      "requires": {
        "request-promise-core": "1.1.1",
        "stealthy-require": "1.1.1",
        "tough-cookie": "2.3.4"
      }
    },
    "require-directory": {
      "version": "2.1.1",
      "resolved": "https://npm.bentley.com/npm/npm/require-directory/-/require-directory-2.1.1.tgz",
      "integrity": "sha1-jGStX9MNqxyXbiNE/+f3kqam30I="
    },
    "require-main-filename": {
      "version": "1.0.1",
      "resolved": "https://npm.bentley.com/npm/npm/require-main-filename/-/require-main-filename-1.0.1.tgz",
      "integrity": "sha1-l/cXtp1IeE9fUmpsWqj/3aBVpNE="
    },
    "resolve": {
      "version": "1.6.0",
      "resolved": "https://registry.npmjs.org/resolve/-/resolve-1.6.0.tgz",
      "integrity": "sha512-mw7JQNu5ExIkcw4LPih0owX/TZXjD/ZUF/ZQ/pDnkw3ZKhDcZZw5klmBlj6gVMwjQ3Pz5Jgu7F3d0jcDVuEWdw==",
      "requires": {
        "path-parse": "1.0.5"
      }
    },
    "resolve-url": {
      "version": "0.2.1",
      "resolved": "https://npm.bentley.com/npm/npm/resolve-url/-/resolve-url-0.2.1.tgz",
      "integrity": "sha1-LGN/53yJOv0qZj/iGqkIAGjiBSo="
    },
    "ret": {
      "version": "0.1.15",
      "resolved": "https://npm.bentley.com/npm/npm/ret/-/ret-0.1.15.tgz",
      "integrity": "sha1-uKSCXVvbH8P29Twrwz+BOIaBx7w="
    },
    "right-align": {
      "version": "0.1.3",
      "resolved": "https://npm.bentley.com/npm/npm/right-align/-/right-align-0.1.3.tgz",
      "integrity": "sha1-YTObci/mo1FWiSENJOFMlhSGE+8=",
      "requires": {
        "align-text": "0.1.4"
      }
    },
    "rimraf": {
      "version": "2.6.2",
      "resolved": "https://npm.bentley.com/npm/npm/rimraf/-/rimraf-2.6.2.tgz",
      "integrity": "sha1-LtgVDSShbqhlHm1u8PR8QVjOejY=",
      "requires": {
        "glob": "7.1.2"
      }
    },
    "ripemd160": {
      "version": "2.0.1",
      "resolved": "https://npm.bentley.com/npm/npm/ripemd160/-/ripemd160-2.0.1.tgz",
      "integrity": "sha1-D0WEKVxTo2KK9+bXmsohzlfRxuc=",
      "requires": {
        "hash-base": "2.0.2",
        "inherits": "2.0.3"
      },
      "dependencies": {
        "hash-base": {
          "version": "2.0.2",
          "resolved": "https://npm.bentley.com/npm/npm/hash-base/-/hash-base-2.0.2.tgz",
          "integrity": "sha1-ZuodhW206KVHDK32/OI65SRO8uE=",
          "requires": {
            "inherits": "2.0.3"
          }
        }
      }
    },
    "rx": {
      "version": "2.3.24",
      "resolved": "https://npm.bentley.com/npm/npm/rx/-/rx-2.3.24.tgz",
      "integrity": "sha1-FPlQpCF9fjXapxu8vljv9o6ksrc="
    },
    "safe-buffer": {
      "version": "5.1.1",
      "resolved": "https://npm.bentley.com/npm/npm/safe-buffer/-/safe-buffer-5.1.1.tgz",
      "integrity": "sha1-iTMSr2myEj3vcfV4iQAWce6yyFM="
    },
    "safe-regex": {
      "version": "1.1.0",
      "resolved": "https://npm.bentley.com/npm/npm/safe-regex/-/safe-regex-1.1.0.tgz",
      "integrity": "sha1-QKNmnzsHfR6UPURinhV91IAjvy4=",
      "requires": {
        "ret": "0.1.15"
      }
    },
    "save": {
      "version": "2.3.2",
      "resolved": "https://npm.bentley.com/npm/npm/save/-/save-2.3.2.tgz",
      "integrity": "sha1-hZJnS1VlzE4SvG3dnLCfgo4+z30=",
      "requires": {
        "async": "2.6.0",
        "event-stream": "3.3.4",
        "lodash.assign": "4.2.0",
        "mingo": "1.3.3"
      },
      "dependencies": {
        "async": {
          "version": "2.6.0",
          "resolved": "https://npm.bentley.com/npm/npm/async/-/async-2.6.0.tgz",
          "integrity": "sha1-YaKau2/MAm/qd+VtHG7FOnlZUfQ=",
          "requires": {
            "lodash": "4.17.5"
          }
        }
      }
    },
    "sax": {
      "version": "0.5.8",
      "resolved": "https://npm.bentley.com/npm/npm/sax/-/sax-0.5.8.tgz",
      "integrity": "sha1-1HLbIo6zMcJQaw6MFVJK25OdEsE="
    },
    "semver": {
      "version": "5.5.0",
      "resolved": "https://npm.bentley.com/npm/npm/semver/-/semver-5.5.0.tgz",
      "integrity": "sha1-3Eu8emyp2Rbe5dQ1FvAJK1j3uKs="
    },
    "send": {
      "version": "0.16.2",
      "resolved": "https://npm.bentley.com/npm/npm/send/-/send-0.16.2.tgz",
      "integrity": "sha1-bsyh4PjBVtFBWXVZhI32RzCmu8E=",
      "requires": {
        "debug": "2.6.9",
        "depd": "1.1.2",
        "destroy": "1.0.4",
        "encodeurl": "1.0.2",
        "escape-html": "1.0.3",
        "etag": "1.8.1",
        "fresh": "0.5.2",
        "http-errors": "1.6.3",
        "mime": "1.4.1",
        "ms": "2.0.0",
        "on-finished": "2.3.0",
        "range-parser": "1.2.0",
        "statuses": "1.4.0"
      },
      "dependencies": {
        "mime": {
          "version": "1.4.1",
          "resolved": "https://registry.npmjs.org/mime/-/mime-1.4.1.tgz",
          "integrity": "sha512-KI1+qOZu5DcW6wayYHSzR/tXKCDC5Om4s1z2QJjDULzLcmf3DvzS7oluY4HCTrc+9FiKmWUgeNLg7W3uIQvxtQ=="
        },
        "statuses": {
          "version": "1.4.0",
          "resolved": "https://registry.npmjs.org/statuses/-/statuses-1.4.0.tgz",
          "integrity": "sha512-zhSCtt8v2NDrRlPQpCNtw/heZLtfUDqxBM1udqikb/Hbk52LK4nQSwr10u77iopCW5LsyHpuXS0GnEc48mLeew=="
        }
      }
    },
    "serve-static": {
      "version": "1.13.2",
      "resolved": "https://npm.bentley.com/npm/npm/serve-static/-/serve-static-1.13.2.tgz",
      "integrity": "sha1-CV6Ecv1bRiN9tQzkhqQ/S4bGzsE=",
      "requires": {
        "encodeurl": "1.0.2",
        "escape-html": "1.0.3",
        "parseurl": "1.3.2",
        "send": "0.16.2"
      }
    },
    "set-blocking": {
      "version": "2.0.0",
      "resolved": "https://npm.bentley.com/npm/npm/set-blocking/-/set-blocking-2.0.0.tgz",
      "integrity": "sha1-BF+XgtARrppoA93TgrJDkrPYkPc="
    },
    "set-immediate-shim": {
      "version": "1.0.1",
      "resolved": "https://npm.bentley.com/npm/npm/set-immediate-shim/-/set-immediate-shim-1.0.1.tgz",
      "integrity": "sha1-SysbJ+uAip+NzEgaWOXlb1mfP2E="
    },
    "set-value": {
      "version": "2.0.0",
      "resolved": "https://npm.bentley.com/npm/npm/set-value/-/set-value-2.0.0.tgz",
      "integrity": "sha1-ca5KiPD+77v1LR6mBPP7MV67YnQ=",
      "requires": {
        "extend-shallow": "2.0.1",
        "is-extendable": "0.1.1",
        "is-plain-object": "2.0.4",
        "split-string": "3.1.0"
      },
      "dependencies": {
        "extend-shallow": {
          "version": "2.0.1",
          "resolved": "https://npm.bentley.com/npm/npm/extend-shallow/-/extend-shallow-2.0.1.tgz",
          "integrity": "sha1-Ua99YUrZqfYQ6huvu5idaxxWiQ8=",
          "requires": {
            "is-extendable": "0.1.1"
          }
        }
      }
    },
    "setimmediate": {
      "version": "1.0.5",
      "resolved": "https://npm.bentley.com/npm/npm/setimmediate/-/setimmediate-1.0.5.tgz",
      "integrity": "sha1-KQy7Iy4waULX1+qbg3Mqt4VvgoU="
    },
    "setprototypeof": {
      "version": "1.1.0",
      "resolved": "https://registry.npmjs.org/setprototypeof/-/setprototypeof-1.1.0.tgz",
      "integrity": "sha512-BvE/TwpZX4FXExxOxZyRGQQv651MSwmWKZGqvmPcRIjDqWub67kTKuIMx43cZZrS/cBBzwBcNDWoFxt2XEFIpQ=="
    },
    "sha.js": {
      "version": "2.4.11",
      "resolved": "https://registry.npmjs.org/sha.js/-/sha.js-2.4.11.tgz",
      "integrity": "sha512-QMEp5B7cftE7APOjk5Y6xgrbWu+WkLVQwk8JNjZ8nKRciZaByEW6MubieAiToS7+dwvrjGhH8jRXz3MVd0AYqQ==",
      "requires": {
        "inherits": "2.0.3",
        "safe-buffer": "5.1.1"
      }
    },
    "shebang-command": {
      "version": "1.2.0",
      "resolved": "https://npm.bentley.com/npm/npm/shebang-command/-/shebang-command-1.2.0.tgz",
      "integrity": "sha1-RKrGW2lbAzmJaMOfNj/uXer98eo=",
      "requires": {
        "shebang-regex": "1.0.0"
      }
    },
    "shebang-regex": {
      "version": "1.0.0",
      "resolved": "https://npm.bentley.com/npm/npm/shebang-regex/-/shebang-regex-1.0.0.tgz",
      "integrity": "sha1-2kL0l0DAtC2yypcoVxyxkMmO/qM="
    },
    "shell-quote": {
      "version": "1.6.1",
      "resolved": "https://npm.bentley.com/npm/npm/shell-quote/-/shell-quote-1.6.1.tgz",
      "integrity": "sha1-9HgZSczkAmlxJ0MOo7PFR29IF2c=",
      "requires": {
        "array-filter": "0.0.1",
        "array-map": "0.0.0",
        "array-reduce": "0.0.0",
        "jsonify": "0.0.0"
      }
    },
    "shelljs": {
      "version": "0.7.8",
      "resolved": "https://npm.bentley.com/npm/npm/shelljs/-/shelljs-0.7.8.tgz",
      "integrity": "sha1-3svPh0sNHl+3LhSxZKloMEjprLM=",
      "requires": {
        "glob": "7.1.2",
        "interpret": "1.1.0",
        "rechoir": "0.6.2"
      }
    },
    "signal-exit": {
      "version": "3.0.2",
      "resolved": "https://npm.bentley.com/npm/npm/signal-exit/-/signal-exit-3.0.2.tgz",
      "integrity": "sha1-tf3AjxKH6hF4Yo5BXiUTK3NkbG0="
    },
    "single-line-log": {
      "version": "1.1.2",
      "resolved": "https://npm.bentley.com/npm/npm/single-line-log/-/single-line-log-1.1.2.tgz",
      "integrity": "sha1-wvg/Jzo+GhbtsJlWYdoO1e8DM2Q=",
      "requires": {
        "string-width": "1.0.2"
      },
      "dependencies": {
        "string-width": {
          "version": "1.0.2",
          "resolved": "https://npm.bentley.com/npm/npm/string-width/-/string-width-1.0.2.tgz",
          "integrity": "sha1-EYvfW4zcUaKn5w0hHgfisLmxB9M=",
          "requires": {
            "code-point-at": "1.1.0",
            "is-fullwidth-code-point": "1.0.0",
            "strip-ansi": "3.0.1"
          }
        }
      }
    },
    "slash": {
      "version": "1.0.0",
      "resolved": "https://npm.bentley.com/npm/npm/slash/-/slash-1.0.0.tgz",
      "integrity": "sha1-xB8vbDn8FtHNF61LXYlhFK5HDVU="
    },
    "snapdragon": {
      "version": "0.8.2",
      "resolved": "https://npm.bentley.com/npm/npm/snapdragon/-/snapdragon-0.8.2.tgz",
      "integrity": "sha1-ZJIufFZbDhQgS6GqfWlkJ40lGC0=",
      "requires": {
        "base": "0.11.2",
        "debug": "2.6.9",
        "define-property": "0.2.5",
        "extend-shallow": "2.0.1",
        "map-cache": "0.2.2",
        "source-map": "0.5.7",
        "source-map-resolve": "0.5.1",
        "use": "3.1.0"
      },
      "dependencies": {
        "define-property": {
          "version": "0.2.5",
          "resolved": "https://npm.bentley.com/npm/npm/define-property/-/define-property-0.2.5.tgz",
          "integrity": "sha1-w1se+RjsPJkPmlvFe+BKrOxcgRY=",
          "requires": {
            "is-descriptor": "0.1.6"
          }
        },
        "extend-shallow": {
          "version": "2.0.1",
          "resolved": "https://npm.bentley.com/npm/npm/extend-shallow/-/extend-shallow-2.0.1.tgz",
          "integrity": "sha1-Ua99YUrZqfYQ6huvu5idaxxWiQ8=",
          "requires": {
            "is-extendable": "0.1.1"
          }
        },
        "is-accessor-descriptor": {
          "version": "0.1.6",
          "resolved": "https://npm.bentley.com/npm/npm/is-accessor-descriptor/-/is-accessor-descriptor-0.1.6.tgz",
          "integrity": "sha1-qeEss66Nh2cn7u84Q/igiXtcmNY=",
          "requires": {
            "kind-of": "3.2.2"
          },
          "dependencies": {
            "kind-of": {
              "version": "3.2.2",
              "resolved": "https://npm.bentley.com/npm/npm/kind-of/-/kind-of-3.2.2.tgz",
              "integrity": "sha1-MeohpzS6ubuw8yRm2JOupR5KPGQ=",
              "requires": {
                "is-buffer": "1.1.6"
              }
            }
          }
        },
        "is-data-descriptor": {
          "version": "0.1.4",
          "resolved": "https://npm.bentley.com/npm/npm/is-data-descriptor/-/is-data-descriptor-0.1.4.tgz",
          "integrity": "sha1-C17mSDiOLIYCgueT8YVv7D8wG1Y=",
          "requires": {
            "kind-of": "3.2.2"
          },
          "dependencies": {
            "kind-of": {
              "version": "3.2.2",
              "resolved": "https://npm.bentley.com/npm/npm/kind-of/-/kind-of-3.2.2.tgz",
              "integrity": "sha1-MeohpzS6ubuw8yRm2JOupR5KPGQ=",
              "requires": {
                "is-buffer": "1.1.6"
              }
            }
          }
        },
        "is-descriptor": {
          "version": "0.1.6",
          "resolved": "https://npm.bentley.com/npm/npm/is-descriptor/-/is-descriptor-0.1.6.tgz",
          "integrity": "sha1-Nm2CQN3kh8pRgjsaufB6EKeCUco=",
          "requires": {
            "is-accessor-descriptor": "0.1.6",
            "is-data-descriptor": "0.1.4",
            "kind-of": "5.1.0"
          }
        },
        "kind-of": {
          "version": "5.1.0",
          "resolved": "https://npm.bentley.com/npm/npm/kind-of/-/kind-of-5.1.0.tgz",
          "integrity": "sha1-cpyR4thXt6QZofmqZWhcTDP1hF0="
        }
      }
    },
    "snapdragon-node": {
      "version": "2.1.1",
      "resolved": "https://npm.bentley.com/npm/npm/snapdragon-node/-/snapdragon-node-2.1.1.tgz",
      "integrity": "sha1-bBdfhv8UvbByRWPo88GwIaKGhTs=",
      "requires": {
        "define-property": "1.0.0",
        "isobject": "3.0.1",
        "snapdragon-util": "3.0.1"
      },
      "dependencies": {
        "define-property": {
          "version": "1.0.0",
          "resolved": "https://npm.bentley.com/npm/npm/define-property/-/define-property-1.0.0.tgz",
          "integrity": "sha1-dp66rz9KY6rTr56NMEybvnm/sOY=",
          "requires": {
            "is-descriptor": "1.0.2"
          }
        },
        "isobject": {
          "version": "3.0.1",
          "resolved": "https://npm.bentley.com/npm/npm/isobject/-/isobject-3.0.1.tgz",
          "integrity": "sha1-TkMekrEalzFjaqH5yNHMvP2reN8="
        }
      }
    },
    "snapdragon-util": {
      "version": "3.0.1",
      "resolved": "https://npm.bentley.com/npm/npm/snapdragon-util/-/snapdragon-util-3.0.1.tgz",
      "integrity": "sha1-+VZHlIbyrNeXAGk/b3uAXkWrVuI=",
      "requires": {
        "kind-of": "3.2.2"
      }
    },
    "sntp": {
      "version": "2.1.0",
      "resolved": "https://npm.bentley.com/npm/npm/sntp/-/sntp-2.1.0.tgz",
      "integrity": "sha1-LGzsFP7cIiJznK+bXD2F0cxaLMg=",
      "requires": {
        "hoek": "4.2.1"
      }
    },
    "source-list-map": {
      "version": "2.0.0",
      "resolved": "https://npm.bentley.com/npm/npm/source-list-map/-/source-list-map-2.0.0.tgz",
      "integrity": "sha1-qqR0A/eyRakvvJfqCPJQ1gh+0IU="
    },
    "source-map": {
      "version": "0.5.7",
      "resolved": "https://npm.bentley.com/npm/npm/source-map/-/source-map-0.5.7.tgz",
      "integrity": "sha1-igOdLRAh0i0eoUyA2OpGi6LvP8w="
    },
    "source-map-loader": {
      "version": "0.2.3",
      "resolved": "https://npm.bentley.com/npm/npm/source-map-loader/-/source-map-loader-0.2.3.tgz",
      "integrity": "sha1-1LDIzUfVTtzj5r+g9SP0UrWw5SE=",
      "requires": {
        "async": "2.6.0",
        "loader-utils": "0.2.17",
        "source-map": "0.6.1"
      },
      "dependencies": {
        "async": {
          "version": "2.6.0",
          "resolved": "https://npm.bentley.com/npm/npm/async/-/async-2.6.0.tgz",
          "integrity": "sha1-YaKau2/MAm/qd+VtHG7FOnlZUfQ=",
          "requires": {
            "lodash": "4.17.5"
          }
        },
        "loader-utils": {
          "version": "0.2.17",
          "resolved": "https://npm.bentley.com/npm/npm/loader-utils/-/loader-utils-0.2.17.tgz",
          "integrity": "sha1-+G5jdNQyBabmxg6RlvF8Apm/s0g=",
          "requires": {
            "big.js": "3.2.0",
            "emojis-list": "2.1.0",
            "json5": "0.5.1",
            "object-assign": "4.1.1"
          }
        },
        "source-map": {
          "version": "0.6.1",
          "resolved": "https://npm.bentley.com/npm/npm/source-map/-/source-map-0.6.1.tgz",
          "integrity": "sha1-dHIq8y6WFOnCh6jQu95IteLxomM="
        }
      }
    },
    "source-map-resolve": {
      "version": "0.5.1",
      "resolved": "https://npm.bentley.com/npm/npm/source-map-resolve/-/source-map-resolve-0.5.1.tgz",
      "integrity": "sha1-etD1k/IoFZjoVN+A8ZquS5LXoRo=",
      "requires": {
        "atob": "2.1.0",
        "decode-uri-component": "0.2.0",
        "resolve-url": "0.2.1",
        "source-map-url": "0.4.0",
        "urix": "0.1.0"
      }
    },
    "source-map-support": {
      "version": "0.5.4",
      "resolved": "https://registry.npmjs.org/source-map-support/-/source-map-support-0.5.4.tgz",
      "integrity": "sha512-PETSPG6BjY1AHs2t64vS2aqAgu6dMIMXJULWFBGbh2Gr8nVLbCFDo6i/RMMvviIQ2h1Z8+5gQhVKSn2je9nmdg==",
      "requires": {
        "source-map": "0.6.1"
      },
      "dependencies": {
        "source-map": {
          "version": "0.6.1",
          "resolved": "https://npm.bentley.com/npm/npm/source-map/-/source-map-0.6.1.tgz",
          "integrity": "sha1-dHIq8y6WFOnCh6jQu95IteLxomM="
        }
      }
    },
    "source-map-url": {
      "version": "0.4.0",
      "resolved": "https://npm.bentley.com/npm/npm/source-map-url/-/source-map-url-0.4.0.tgz",
      "integrity": "sha1-PpNdfd1zYxuXZZlW1VEo6HtQhKM="
    },
    "spawn-command": {
      "version": "0.0.2-1",
      "resolved": "https://npm.bentley.com/npm/npm/spawn-command/-/spawn-command-0.0.2-1.tgz",
      "integrity": "sha1-YvXpRmmBwbeW3Fkpk34RycaSG9A="
    },
    "spdx-correct": {
      "version": "3.0.0",
      "resolved": "https://npm.bentley.com/npm/npm/spdx-correct/-/spdx-correct-3.0.0.tgz",
      "integrity": "sha1-BaW01xU6GVvJLDxCW2nzsqlSTII=",
      "requires": {
        "spdx-expression-parse": "3.0.0",
        "spdx-license-ids": "3.0.0"
      }
    },
    "spdx-exceptions": {
      "version": "2.1.0",
      "resolved": "https://npm.bentley.com/npm/npm/spdx-exceptions/-/spdx-exceptions-2.1.0.tgz",
      "integrity": "sha1-LHrmEFbHFKW5ubKyr30xHvXHj+k="
    },
    "spdx-expression-parse": {
      "version": "3.0.0",
      "resolved": "https://npm.bentley.com/npm/npm/spdx-expression-parse/-/spdx-expression-parse-3.0.0.tgz",
      "integrity": "sha1-meEZt6XaAOBUkcn6M4t5BII7QdA=",
      "requires": {
        "spdx-exceptions": "2.1.0",
        "spdx-license-ids": "3.0.0"
      }
    },
    "spdx-license-ids": {
      "version": "3.0.0",
      "resolved": "https://npm.bentley.com/npm/npm/spdx-license-ids/-/spdx-license-ids-3.0.0.tgz",
      "integrity": "sha1-enzShHDMbToc/m1miG9rxDDTrIc="
    },
    "speedometer": {
      "version": "0.1.4",
      "resolved": "https://npm.bentley.com/npm/npm/speedometer/-/speedometer-0.1.4.tgz",
      "integrity": "sha1-mHbb0qFp0xFUAtSObqYynIgWpQ0="
    },
    "split": {
      "version": "0.3.3",
      "resolved": "https://npm.bentley.com/npm/npm/split/-/split-0.3.3.tgz",
      "integrity": "sha1-zQ7qXmOiEd//frDwkcQTPi0N0o8=",
      "requires": {
        "through": "2.3.8"
      }
    },
    "split-string": {
      "version": "3.1.0",
      "resolved": "https://npm.bentley.com/npm/npm/split-string/-/split-string-3.1.0.tgz",
      "integrity": "sha1-fLCd2jqGWFcFxks5pkZgOGguj+I=",
      "requires": {
        "extend-shallow": "3.0.2"
      }
    },
    "sprintf-js": {
      "version": "1.0.3",
      "resolved": "https://npm.bentley.com/npm/npm/sprintf-js/-/sprintf-js-1.0.3.tgz",
      "integrity": "sha1-BOaSb2YolTVPPdAVIDYzuFcpfiw="
    },
    "sshpk": {
      "version": "1.14.1",
      "resolved": "https://registry.npmjs.org/sshpk/-/sshpk-1.14.1.tgz",
      "integrity": "sha1-Ew9Zde3a2WPx1W+SuaxsUfqfg+s=",
      "requires": {
        "asn1": "0.2.3",
        "assert-plus": "1.0.0",
        "dashdash": "1.14.1",
        "getpass": "0.1.7"
      }
    },
    "static-extend": {
      "version": "0.1.2",
      "resolved": "https://npm.bentley.com/npm/npm/static-extend/-/static-extend-0.1.2.tgz",
      "integrity": "sha1-YICcOcv/VTNyJv1eC1IPNB8ftcY=",
      "requires": {
        "define-property": "0.2.5",
        "object-copy": "0.1.0"
      },
      "dependencies": {
        "define-property": {
          "version": "0.2.5",
          "resolved": "https://npm.bentley.com/npm/npm/define-property/-/define-property-0.2.5.tgz",
          "integrity": "sha1-w1se+RjsPJkPmlvFe+BKrOxcgRY=",
          "requires": {
            "is-descriptor": "0.1.6"
          }
        },
        "is-accessor-descriptor": {
          "version": "0.1.6",
          "resolved": "https://npm.bentley.com/npm/npm/is-accessor-descriptor/-/is-accessor-descriptor-0.1.6.tgz",
          "integrity": "sha1-qeEss66Nh2cn7u84Q/igiXtcmNY=",
          "requires": {
            "kind-of": "3.2.2"
          },
          "dependencies": {
            "kind-of": {
              "version": "3.2.2",
              "resolved": "https://npm.bentley.com/npm/npm/kind-of/-/kind-of-3.2.2.tgz",
              "integrity": "sha1-MeohpzS6ubuw8yRm2JOupR5KPGQ=",
              "requires": {
                "is-buffer": "1.1.6"
              }
            }
          }
        },
        "is-data-descriptor": {
          "version": "0.1.4",
          "resolved": "https://npm.bentley.com/npm/npm/is-data-descriptor/-/is-data-descriptor-0.1.4.tgz",
          "integrity": "sha1-C17mSDiOLIYCgueT8YVv7D8wG1Y=",
          "requires": {
            "kind-of": "3.2.2"
          },
          "dependencies": {
            "kind-of": {
              "version": "3.2.2",
              "resolved": "https://npm.bentley.com/npm/npm/kind-of/-/kind-of-3.2.2.tgz",
              "integrity": "sha1-MeohpzS6ubuw8yRm2JOupR5KPGQ=",
              "requires": {
                "is-buffer": "1.1.6"
              }
            }
          }
        },
        "is-descriptor": {
          "version": "0.1.6",
          "resolved": "https://npm.bentley.com/npm/npm/is-descriptor/-/is-descriptor-0.1.6.tgz",
          "integrity": "sha1-Nm2CQN3kh8pRgjsaufB6EKeCUco=",
          "requires": {
            "is-accessor-descriptor": "0.1.6",
            "is-data-descriptor": "0.1.4",
            "kind-of": "5.1.0"
          }
        },
        "kind-of": {
          "version": "5.1.0",
          "resolved": "https://npm.bentley.com/npm/npm/kind-of/-/kind-of-5.1.0.tgz",
          "integrity": "sha1-cpyR4thXt6QZofmqZWhcTDP1hF0="
        }
      }
    },
    "statuses": {
      "version": "1.5.0",
      "resolved": "https://registry.npmjs.org/statuses/-/statuses-1.5.0.tgz",
      "integrity": "sha1-Fhx9rBd2Wf2YEfQ3cfqZOBR4Yow="
    },
    "stealthy-require": {
      "version": "1.1.1",
      "resolved": "https://registry.npmjs.org/stealthy-require/-/stealthy-require-1.1.1.tgz",
      "integrity": "sha1-NbCYdbT/SfJqd35QmzCQoyJr8ks="
    },
    "stream-browserify": {
      "version": "2.0.1",
      "resolved": "https://npm.bentley.com/npm/npm/stream-browserify/-/stream-browserify-2.0.1.tgz",
      "integrity": "sha1-ZiZu5fm9uZQKTkUUyvtDu3Hlyds=",
      "requires": {
        "inherits": "2.0.3",
        "readable-stream": "2.3.6"
      }
    },
    "stream-combiner": {
      "version": "0.0.4",
      "resolved": "https://npm.bentley.com/npm/npm/stream-combiner/-/stream-combiner-0.0.4.tgz",
      "integrity": "sha1-TV5DPBhSYd3mI8o/RMWGvPXErRQ=",
      "requires": {
        "duplexer": "0.1.1"
      }
    },
    "stream-http": {
      "version": "2.8.1",
      "resolved": "https://registry.npmjs.org/stream-http/-/stream-http-2.8.1.tgz",
      "integrity": "sha512-cQ0jo17BLca2r0GfRdZKYAGLU6JRoIWxqSOakUMuKOT6MOK7AAlE856L33QuDmAy/eeOrhLee3dZKX0Uadu93A==",
      "requires": {
        "builtin-status-codes": "3.0.0",
        "inherits": "2.0.3",
        "readable-stream": "2.3.6",
        "to-arraybuffer": "1.0.1",
        "xtend": "4.0.1"
      }
    },
    "stream-shift": {
      "version": "1.0.0",
      "resolved": "https://npm.bentley.com/npm/npm/stream-shift/-/stream-shift-1.0.0.tgz",
      "integrity": "sha1-1cdSgl5TZ+eG944Y5EXqIjoVWVI="
    },
    "string-width": {
      "version": "2.1.1",
      "resolved": "https://npm.bentley.com/npm/npm/string-width/-/string-width-2.1.1.tgz",
      "integrity": "sha1-q5Pyeo3BPSjKyBXEYhQ6bZASrp4=",
      "requires": {
        "is-fullwidth-code-point": "2.0.0",
        "strip-ansi": "4.0.0"
      },
      "dependencies": {
        "ansi-regex": {
          "version": "3.0.0",
          "resolved": "https://npm.bentley.com/npm/npm/ansi-regex/-/ansi-regex-3.0.0.tgz",
          "integrity": "sha1-7QMXwyIGT3lGbAKWa922Bas32Zg="
        },
        "is-fullwidth-code-point": {
          "version": "2.0.0",
          "resolved": "https://npm.bentley.com/npm/npm/is-fullwidth-code-point/-/is-fullwidth-code-point-2.0.0.tgz",
          "integrity": "sha1-o7MKXE8ZkYMWeqq5O+764937ZU8="
        },
        "strip-ansi": {
          "version": "4.0.0",
          "resolved": "https://npm.bentley.com/npm/npm/strip-ansi/-/strip-ansi-4.0.0.tgz",
          "integrity": "sha1-qEeQIusaw2iocTibY1JixQXuNo8=",
          "requires": {
            "ansi-regex": "3.0.0"
          }
        }
      }
    },
    "string_decoder": {
<<<<<<< HEAD
      "version": "1.0.3",
      "resolved": "https://npm.bentley.com/npm/npm/string_decoder/-/string_decoder-1.0.3.tgz",
      "integrity": "sha1-D8Z9fBQYJd6UKC3VNr7GubzoYKs=",
=======
      "version": "1.1.1",
      "resolved": "https://registry.npmjs.org/string_decoder/-/string_decoder-1.1.1.tgz",
      "integrity": "sha512-n/ShnvDi6FHbbVfviro+WojiFzv+s8MPMHBczVePfUpDJLwoLT0ht1l4YwBCbi8pJAveEEdnkHyPyTP/mzRfwg==",
>>>>>>> 01606de6
      "requires": {
        "safe-buffer": "5.1.1"
      }
    },
    "stringstream": {
      "version": "0.0.5",
      "resolved": "https://npm.bentley.com/npm/npm/stringstream/-/stringstream-0.0.5.tgz",
      "integrity": "sha1-TkhM1N5aC7vuGORjB3EKioFiGHg="
    },
    "strip-ansi": {
      "version": "3.0.1",
      "resolved": "https://npm.bentley.com/npm/npm/strip-ansi/-/strip-ansi-3.0.1.tgz",
      "integrity": "sha1-ajhfuIU9lS1f8F0Oiq+UJ43GPc8=",
      "requires": {
        "ansi-regex": "2.1.1"
      }
    },
    "strip-bom": {
      "version": "3.0.0",
      "resolved": "https://npm.bentley.com/npm/npm/strip-bom/-/strip-bom-3.0.0.tgz",
      "integrity": "sha1-IzTBjpx1n3vdVv3vfprj1YjmjtM="
    },
    "strip-eof": {
      "version": "1.0.0",
      "resolved": "https://npm.bentley.com/npm/npm/strip-eof/-/strip-eof-1.0.0.tgz",
      "integrity": "sha1-u0P/VZim6wXYm1n80SnJgzE2Br8="
    },
    "strip-indent": {
      "version": "1.0.1",
      "resolved": "https://npm.bentley.com/npm/npm/strip-indent/-/strip-indent-1.0.1.tgz",
      "integrity": "sha1-DHlipq3vp7vUrDZkYKY4VSrhoKI=",
      "requires": {
        "get-stdin": "4.0.1"
      }
    },
    "strip-json-comments": {
      "version": "2.0.1",
      "resolved": "https://npm.bentley.com/npm/npm/strip-json-comments/-/strip-json-comments-2.0.1.tgz",
      "integrity": "sha1-PFMZQukIwml8DsNEhYwobHygpgo="
    },
    "subarg": {
      "version": "1.0.0",
      "resolved": "https://npm.bentley.com/npm/npm/subarg/-/subarg-1.0.0.tgz",
      "integrity": "sha1-9izxdYHplrSPyWVpn1TAauJouNI=",
      "requires": {
        "minimist": "1.2.0"
      },
      "dependencies": {
        "minimist": {
          "version": "1.2.0",
          "resolved": "https://npm.bentley.com/npm/npm/minimist/-/minimist-1.2.0.tgz",
          "integrity": "sha1-o1AIsg9BOD7sH7kU9M1d95omQoQ="
        }
      }
    },
    "sumchecker": {
      "version": "1.3.1",
      "resolved": "https://npm.bentley.com/npm/npm/sumchecker/-/sumchecker-1.3.1.tgz",
      "integrity": "sha1-ebs7RFbdBPGOvbwNcDodHa7FEF0=",
      "requires": {
        "debug": "2.6.9",
        "es6-promise": "4.2.4"
      }
    },
    "superagent": {
      "version": "3.8.2",
      "resolved": "https://npm.bentley.com/npm/npm/superagent/-/superagent-3.8.2.tgz",
      "integrity": "sha1-5KEbnQR/fT7+s7vlNtnsACHRZAM=",
      "requires": {
        "component-emitter": "1.2.1",
        "cookiejar": "2.1.1",
        "debug": "3.1.0",
        "extend": "3.0.1",
        "form-data": "2.3.2",
        "formidable": "1.2.1",
        "methods": "1.1.2",
        "mime": "1.6.0",
        "qs": "6.5.1",
        "readable-stream": "2.3.6"
      },
      "dependencies": {
        "debug": {
          "version": "3.1.0",
          "resolved": "https://npm.bentley.com/npm/npm/debug/-/debug-3.1.0.tgz",
          "integrity": "sha1-W7WgZyYotkFJVmuhaBnmFRjGcmE=",
          "requires": {
            "ms": "2.0.0"
          }
        },
        "extend": {
          "version": "3.0.1",
          "resolved": "https://npm.bentley.com/npm/npm/extend/-/extend-3.0.1.tgz",
          "integrity": "sha1-p1Xqe8Gt/MWjHOfnYtuq3F5jZEQ="
        }
      }
    },
    "supports-color": {
      "version": "5.3.0",
      "resolved": "https://npm.bentley.com/npm/npm/supports-color/-/supports-color-5.3.0.tgz",
      "integrity": "sha1-WySsFduA+pJ89SJ6SjP9PEx2dsA=",
      "requires": {
        "has-flag": "3.0.0"
      }
    },
    "symbol-tree": {
      "version": "3.2.2",
      "resolved": "https://registry.npmjs.org/symbol-tree/-/symbol-tree-3.2.2.tgz",
      "integrity": "sha1-rifbOPZgp64uHDt9G8KQgZuFGeY="
    },
    "tapable": {
      "version": "0.2.8",
      "resolved": "https://npm.bentley.com/npm/npm/tapable/-/tapable-0.2.8.tgz",
      "integrity": "sha1-mTcqXJmb8t8WCvwNdL7U9HlIzSI="
    },
    "throttleit": {
      "version": "0.0.2",
      "resolved": "https://npm.bentley.com/npm/npm/throttleit/-/throttleit-0.0.2.tgz",
      "integrity": "sha1-z+34jmDADdlpe2H90qg0OptoDq8="
    },
    "through": {
      "version": "2.3.8",
      "resolved": "https://npm.bentley.com/npm/npm/through/-/through-2.3.8.tgz",
      "integrity": "sha1-DdTJ/6q8NXlgsbckEV1+Doai4fU="
    },
    "through2": {
      "version": "0.2.3",
      "resolved": "https://npm.bentley.com/npm/npm/through2/-/through2-0.2.3.tgz",
      "integrity": "sha1-6zKE2k6jEbbMis42U3SKUqvyWj8=",
      "requires": {
        "readable-stream": "1.1.14",
        "xtend": "2.1.2"
      },
      "dependencies": {
        "isarray": {
          "version": "0.0.1",
          "resolved": "https://npm.bentley.com/npm/npm/isarray/-/isarray-0.0.1.tgz",
          "integrity": "sha1-ihis/Kmo9Bd+Cav8YDiTmwXR7t8="
        },
        "readable-stream": {
          "version": "1.1.14",
          "resolved": "https://npm.bentley.com/npm/npm/readable-stream/-/readable-stream-1.1.14.tgz",
          "integrity": "sha1-fPTFTvZI44EwhMY23SB54WbAgdk=",
          "requires": {
            "core-util-is": "1.0.2",
            "inherits": "2.0.3",
            "isarray": "0.0.1",
            "string_decoder": "0.10.31"
          }
        },
        "string_decoder": {
          "version": "0.10.31",
          "resolved": "https://npm.bentley.com/npm/npm/string_decoder/-/string_decoder-0.10.31.tgz",
          "integrity": "sha1-YuIDvEF2bGwoyfyEMB2rHFMQ+pQ="
        },
        "xtend": {
          "version": "2.1.2",
          "resolved": "https://npm.bentley.com/npm/npm/xtend/-/xtend-2.1.2.tgz",
          "integrity": "sha1-bv7MKk2tjmlixJAbM3znuoe10os=",
          "requires": {
            "object-keys": "0.4.0"
          }
        }
      }
    },
    "time-stamp": {
      "version": "1.1.0",
      "resolved": "https://npm.bentley.com/npm/npm/time-stamp/-/time-stamp-1.1.0.tgz",
      "integrity": "sha1-dkpaEa9QVhkhsTPztE5hhofg9cM="
    },
    "timers-browserify": {
      "version": "2.0.6",
      "resolved": "https://npm.bentley.com/npm/npm/timers-browserify/-/timers-browserify-2.0.6.tgz",
      "integrity": "sha1-JB52kn2coF9NlZgZAi9bNmS2S64=",
      "requires": {
        "setimmediate": "1.0.5"
      }
    },
    "timers-ext": {
      "version": "0.1.5",
      "resolved": "https://registry.npmjs.org/timers-ext/-/timers-ext-0.1.5.tgz",
      "integrity": "sha512-tsEStd7kmACHENhsUPaxb8Jf8/+GZZxyNFQbZD07HQOyooOa6At1rQqjffgvg7n+dxscQa9cjjMdWhJtsP2sxg==",
      "requires": {
        "es5-ext": "0.10.42",
        "next-tick": "1.0.0"
      }
    },
    "to-arraybuffer": {
      "version": "1.0.1",
      "resolved": "https://npm.bentley.com/npm/npm/to-arraybuffer/-/to-arraybuffer-1.0.1.tgz",
      "integrity": "sha1-fSKbH8xjfkZsoIEYCDanqr/4P0M="
    },
    "to-fast-properties": {
      "version": "1.0.3",
      "resolved": "https://npm.bentley.com/npm/npm/to-fast-properties/-/to-fast-properties-1.0.3.tgz",
      "integrity": "sha1-uDVx+k2MJbguIxsG46MFXeTKGkc="
    },
    "to-object-path": {
      "version": "0.3.0",
      "resolved": "https://npm.bentley.com/npm/npm/to-object-path/-/to-object-path-0.3.0.tgz",
      "integrity": "sha1-KXWIt7Dn4KwI4E5nL4XB9JmeF68=",
      "requires": {
        "kind-of": "3.2.2"
      }
    },
    "to-regex": {
      "version": "3.0.2",
      "resolved": "https://npm.bentley.com/npm/npm/to-regex/-/to-regex-3.0.2.tgz",
      "integrity": "sha1-E8/dmzNlUvMLUfM6iuG0Knp1mc4=",
      "requires": {
        "define-property": "2.0.2",
        "extend-shallow": "3.0.2",
        "regex-not": "1.0.2",
        "safe-regex": "1.1.0"
      }
    },
    "to-regex-range": {
      "version": "2.1.1",
      "resolved": "https://npm.bentley.com/npm/npm/to-regex-range/-/to-regex-range-2.1.1.tgz",
      "integrity": "sha1-fIDBe53+vlmeJzZ+DU3VWQFB2zg=",
      "requires": {
        "is-number": "3.0.0",
        "repeat-string": "1.6.1"
      },
      "dependencies": {
        "is-number": {
          "version": "3.0.0",
          "resolved": "https://npm.bentley.com/npm/npm/is-number/-/is-number-3.0.0.tgz",
          "integrity": "sha1-JP1iAaR4LPUFYcgQJ2r8fRLXEZU=",
          "requires": {
            "kind-of": "3.2.2"
          }
        }
      }
    },
    "tough-cookie": {
      "version": "2.3.4",
      "resolved": "https://npm.bentley.com/npm/npm/tough-cookie/-/tough-cookie-2.3.4.tgz",
      "integrity": "sha1-7GDO44rGdQY//JelwYlwV47oNlU=",
      "requires": {
        "punycode": "1.4.1"
      }
    },
    "tr46": {
      "version": "1.0.1",
      "resolved": "https://registry.npmjs.org/tr46/-/tr46-1.0.1.tgz",
      "integrity": "sha1-qLE/1r/SSJUZZ0zN5VujaTtwbQk=",
      "requires": {
        "punycode": "2.1.0"
      },
      "dependencies": {
        "punycode": {
          "version": "2.1.0",
          "resolved": "https://registry.npmjs.org/punycode/-/punycode-2.1.0.tgz",
          "integrity": "sha1-X4Y+3Im5bbCQdLrXlHvwkFbKTn0="
        }
      }
    },
    "tree-kill": {
      "version": "1.2.0",
      "resolved": "https://npm.bentley.com/npm/npm/tree-kill/-/tree-kill-1.2.0.tgz",
      "integrity": "sha1-WEZ4Yje0I5AU8F2xVrZDIS1MbzY="
    },
    "trim-newlines": {
      "version": "1.0.0",
      "resolved": "https://npm.bentley.com/npm/npm/trim-newlines/-/trim-newlines-1.0.0.tgz",
      "integrity": "sha1-WIeWa7WCpFA6QetST301ARgVphM="
    },
    "trim-right": {
      "version": "1.0.1",
      "resolved": "https://npm.bentley.com/npm/npm/trim-right/-/trim-right-1.0.1.tgz",
      "integrity": "sha1-yy4SAwZ+DI3h9hQJS5/kVwTqYAM="
    },
    "ts-node": {
      "version": "3.3.0",
      "resolved": "https://npm.bentley.com/npm/npm/ts-node/-/ts-node-3.3.0.tgz",
      "integrity": "sha1-wTxqMCTjC+EYDdUwOPwgkonUv2k=",
      "requires": {
        "arrify": "1.0.1",
        "chalk": "2.3.2",
        "diff": "3.5.0",
        "make-error": "1.3.4",
        "minimist": "1.2.0",
        "mkdirp": "0.5.1",
        "source-map-support": "0.4.18",
        "tsconfig": "6.0.0",
        "v8flags": "3.0.2",
        "yn": "2.0.0"
      },
      "dependencies": {
        "minimist": {
          "version": "1.2.0",
          "resolved": "https://npm.bentley.com/npm/npm/minimist/-/minimist-1.2.0.tgz",
          "integrity": "sha1-o1AIsg9BOD7sH7kU9M1d95omQoQ="
        },
        "source-map-support": {
          "version": "0.4.18",
          "resolved": "https://npm.bentley.com/npm/npm/source-map-support/-/source-map-support-0.4.18.tgz",
          "integrity": "sha1-Aoam3ovkJkEzhZTpfM6nXwosWF8=",
          "requires": {
            "source-map": "0.5.7"
          }
        }
      }
    },
    "tsconfig": {
      "version": "6.0.0",
      "resolved": "https://npm.bentley.com/npm/npm/tsconfig/-/tsconfig-6.0.0.tgz",
      "integrity": "sha1-aw6DdgA9evGGT434+J3QBZ/80DI=",
      "requires": {
        "strip-bom": "3.0.0",
        "strip-json-comments": "2.0.1"
      }
    },
    "tsconfig-paths": {
      "version": "2.7.3",
      "resolved": "https://npm.bentley.com/npm/npm/tsconfig-paths/-/tsconfig-paths-2.7.3.tgz",
      "integrity": "sha1-7zbKYoWR/UnzfuaxqBbsSjIwwdM=",
      "requires": {
        "deepmerge": "2.1.0",
        "strip-bom": "3.0.0",
        "strip-json-comments": "2.0.1"
      }
    },
    "tslib": {
      "version": "1.9.0",
      "resolved": "https://npm.bentley.com/npm/npm/tslib/-/tslib-1.9.0.tgz",
      "integrity": "sha1-43qG/ajLuvI6BX9HPJ9Nxk5fwug="
    },
    "tslint": {
      "version": "5.9.1",
      "resolved": "https://npm.bentley.com/npm/npm/tslint/-/tslint-5.9.1.tgz",
      "integrity": "sha1-ElX4ej/1frCw4fDmEKi0dIBGya4=",
      "requires": {
        "babel-code-frame": "6.26.0",
        "builtin-modules": "1.1.1",
        "chalk": "2.3.2",
        "commander": "2.15.1",
        "diff": "3.5.0",
        "glob": "7.1.2",
        "js-yaml": "3.11.0",
        "minimatch": "3.0.4",
        "resolve": "1.6.0",
        "semver": "5.5.0",
        "tslib": "1.9.0",
        "tsutils": "2.26.1"
      }
    },
    "tsutils": {
      "version": "2.26.1",
      "resolved": "https://registry.npmjs.org/tsutils/-/tsutils-2.26.1.tgz",
      "integrity": "sha512-bnm9bcjOqOr1UljleL94wVCDlpa6KjfGaTkefeLch4GRafgDkROxPizbB/FxTEdI++5JqhxczRy/Qub0syNqZA==",
      "requires": {
        "tslib": "1.9.0"
      }
    },
    "tty-browserify": {
      "version": "0.0.0",
      "resolved": "https://npm.bentley.com/npm/npm/tty-browserify/-/tty-browserify-0.0.0.tgz",
      "integrity": "sha1-oVe6QC2iTpv5V/mqadUk7tQpAaY="
    },
    "tunnel-agent": {
      "version": "0.6.0",
      "resolved": "https://npm.bentley.com/npm/npm/tunnel-agent/-/tunnel-agent-0.6.0.tgz",
      "integrity": "sha1-J6XeoGs2sEoKmWZ3SykIaPD8QP0=",
      "requires": {
        "safe-buffer": "5.1.1"
      }
    },
    "turndown": {
      "version": "4.0.1",
      "resolved": "https://registry.npmjs.org/turndown/-/turndown-4.0.1.tgz",
      "integrity": "sha512-xC83XzYm+yLuQWLBc87s63FLn4+ERdZOxDqlrlvKKWcyL9UFhwtR4hAqmFBKDUQyejRZWU9Fac4vMHomlFboyg==",
      "requires": {
        "jsdom": "11.7.0"
      }
    },
    "type-check": {
      "version": "0.3.2",
      "resolved": "https://registry.npmjs.org/type-check/-/type-check-0.3.2.tgz",
      "integrity": "sha1-WITKtRLPHTVeP7eE8wgEsrUg23I=",
      "requires": {
        "prelude-ls": "1.1.2"
      }
    },
    "type-detect": {
      "version": "4.0.8",
      "resolved": "https://npm.bentley.com/npm/npm/type-detect/-/type-detect-4.0.8.tgz",
      "integrity": "sha1-dkb7XxiHHPu3dJ5pvTmmOI63RQw="
    },
    "type-is": {
      "version": "1.6.16",
      "resolved": "https://npm.bentley.com/npm/npm/type-is/-/type-is-1.6.16.tgz",
      "integrity": "sha1-+JzjQVQcZysl7nrjxz3uOyvlAZQ=",
      "requires": {
        "media-typer": "0.3.0",
        "mime-types": "2.1.18"
      }
    },
    "typedarray": {
      "version": "0.0.6",
      "resolved": "https://npm.bentley.com/npm/npm/typedarray/-/typedarray-0.0.6.tgz",
      "integrity": "sha1-hnrHTjhkGHsdPUfZlqeOxciDB3c="
    },
    "typedoc": {
      "version": "0.9.0",
      "resolved": "https://npm.bentley.com/npm/npm/typedoc/-/typedoc-0.9.0.tgz",
      "integrity": "sha1-FZv/fHeEzluR2G8+TMiSjmIECVc=",
      "requires": {
        "@types/fs-extra": "4.0.0",
        "@types/handlebars": "4.0.31",
        "@types/highlight.js": "9.1.8",
        "@types/lodash": "4.14.74",
        "@types/marked": "0.3.0",
        "@types/minimatch": "2.0.29",
        "@types/shelljs": "0.7.0",
        "fs-extra": "4.0.3",
        "handlebars": "4.0.11",
        "highlight.js": "9.12.0",
        "lodash": "4.17.5",
        "marked": "0.3.19",
        "minimatch": "3.0.4",
        "progress": "2.0.0",
        "shelljs": "0.7.8",
        "typedoc-default-themes": "0.5.0",
        "typescript": "2.4.1"
      },
      "dependencies": {
        "@types/fs-extra": {
          "version": "4.0.0",
          "resolved": "https://npm.bentley.com/npm/npm/@types/fs-extra/-/fs-extra-4.0.0.tgz",
          "integrity": "sha1-HddCrVybzjCPelLQLrwBQhvJEC8=",
          "requires": {
            "@types/node": "9.6.2"
          }
        },
        "@types/lodash": {
          "version": "4.14.74",
          "resolved": "https://registry.npmjs.org/@types/lodash/-/lodash-4.14.74.tgz",
          "integrity": "sha512-BZknw3E/z3JmCLqQVANcR17okqVTPZdlxvcIz0fJiJVLUCbSH1hK3zs9r634PVSmrzAxN+n/fxlVRiYoArdOIQ=="
        },
        "fs-extra": {
          "version": "4.0.3",
          "resolved": "https://npm.bentley.com/npm/npm/fs-extra/-/fs-extra-4.0.3.tgz",
          "integrity": "sha1-DYUhIuW8W+tFP7Ao6cDJvzY0DJQ=",
          "requires": {
            "graceful-fs": "4.1.11",
            "jsonfile": "4.0.0",
            "universalify": "0.1.1"
          }
        },
        "jsonfile": {
          "version": "4.0.0",
          "resolved": "https://npm.bentley.com/npm/npm/jsonfile/-/jsonfile-4.0.0.tgz",
          "integrity": "sha1-h3Gq4HmbZAdrdmQPygWPnBDjPss=",
          "requires": {
            "graceful-fs": "4.1.11"
          }
        },
        "typescript": {
          "version": "2.4.1",
          "resolved": "https://npm.bentley.com/npm/npm/typescript/-/typescript-2.4.1.tgz",
          "integrity": "sha1-w8yxbdqgsjFN4DHn5v7onlujRrw="
        }
      }
    },
    "typedoc-default-themes": {
      "version": "0.5.0",
      "resolved": "https://npm.bentley.com/npm/npm/typedoc-default-themes/-/typedoc-default-themes-0.5.0.tgz",
      "integrity": "sha1-bcJDPnjti+qOiHo6zeLzF4W9Yic="
    },
    "typemoq": {
      "version": "2.1.0",
      "resolved": "https://npm.bentley.com/npm/npm/typemoq/-/typemoq-2.1.0.tgz",
      "integrity": "sha1-RFLONg2SzyoaGA8MKd4oA/h68eg=",
      "requires": {
        "circular-json": "0.3.3",
        "lodash": "4.17.5",
        "postinstall-build": "5.0.1"
      }
    },
    "typedoc-plugin-markdown": {
      "version": "1.1.0",
      "resolved": "https://registry.npmjs.org/typedoc-plugin-markdown/-/typedoc-plugin-markdown-1.1.0.tgz",
      "integrity": "sha512-NKyQrB1w9ksluzXbrExQtCGPmpYZIWRK3xRlL92ArWmu8LmngHXtHQgmjsKM2gQgqZO6HtifuGywHKl1hAwjxw==",
      "requires": {
        "turndown": "4.0.1"
      }
    },
    "typescript": {
      "version": "2.7.2",
      "resolved": "https://registry.npmjs.org/typescript/-/typescript-2.7.2.tgz",
      "integrity": "sha512-p5TCYZDAO0m4G344hD+wx/LATebLWZNkkh2asWUFqSsD2OrDNhbAHuSjobrmsUmdzjJjEeZVU9g1h3O6vpstnw=="
    },
    "uglify-js": {
      "version": "2.8.29",
      "resolved": "https://npm.bentley.com/npm/npm/uglify-js/-/uglify-js-2.8.29.tgz",
      "integrity": "sha1-KcVzMUgFe7Th913zW3qcty5qWd0=",
      "requires": {
        "source-map": "0.5.7",
        "yargs": "3.10.0"
      },
      "dependencies": {
        "camelcase": {
          "version": "1.2.1",
          "resolved": "https://npm.bentley.com/npm/npm/camelcase/-/camelcase-1.2.1.tgz",
          "integrity": "sha1-m7UwTS4LVmmLLHWLCKPqqdqlijk="
        },
        "cliui": {
          "version": "2.1.0",
          "resolved": "https://npm.bentley.com/npm/npm/cliui/-/cliui-2.1.0.tgz",
          "integrity": "sha1-S0dXYP+AJkx2LDoXGQMukcf+oNE=",
          "requires": {
            "center-align": "0.1.3",
            "right-align": "0.1.3",
            "wordwrap": "0.0.2"
          }
        },
        "wordwrap": {
          "version": "0.0.2",
          "resolved": "https://npm.bentley.com/npm/npm/wordwrap/-/wordwrap-0.0.2.tgz",
          "integrity": "sha1-t5Zpu0LstAn4PVg8rVLKF+qhZD8="
        },
        "yargs": {
          "version": "3.10.0",
          "resolved": "https://npm.bentley.com/npm/npm/yargs/-/yargs-3.10.0.tgz",
          "integrity": "sha1-9+572FfdfB0tOMDnTvvWgdFDH9E=",
          "requires": {
            "camelcase": "1.2.1",
            "cliui": "2.1.0",
            "decamelize": "1.2.0",
            "window-size": "0.1.0"
          }
        }
      }
    },
    "uglifyjs-webpack-plugin": {
      "version": "0.4.6",
      "resolved": "https://npm.bentley.com/npm/npm/uglifyjs-webpack-plugin/-/uglifyjs-webpack-plugin-0.4.6.tgz",
      "integrity": "sha1-uVH0q7a9YX5m9j64kUmOORdj4wk=",
      "requires": {
        "source-map": "0.5.7",
        "uglify-js": "2.8.29",
        "webpack-sources": "1.1.0"
      }
    },
    "underscore": {
      "version": "1.8.3",
      "resolved": "https://npm.bentley.com/npm/npm/underscore/-/underscore-1.8.3.tgz",
      "integrity": "sha1-Tz+1OxBuYJf8+ctBCfKl6b36UCI="
    },
    "union-value": {
      "version": "1.0.0",
      "resolved": "https://npm.bentley.com/npm/npm/union-value/-/union-value-1.0.0.tgz",
      "integrity": "sha1-XHHDTLW61dzr4+oM0IIHulqhrqQ=",
      "requires": {
        "arr-union": "3.1.0",
        "get-value": "2.0.6",
        "is-extendable": "0.1.1",
        "set-value": "0.4.3"
      },
      "dependencies": {
        "extend-shallow": {
          "version": "2.0.1",
          "resolved": "https://npm.bentley.com/npm/npm/extend-shallow/-/extend-shallow-2.0.1.tgz",
          "integrity": "sha1-Ua99YUrZqfYQ6huvu5idaxxWiQ8=",
          "requires": {
            "is-extendable": "0.1.1"
          }
        },
        "set-value": {
          "version": "0.4.3",
          "resolved": "https://npm.bentley.com/npm/npm/set-value/-/set-value-0.4.3.tgz",
          "integrity": "sha1-fbCPnT0i3H945Trzw79GZuzfzPE=",
          "requires": {
            "extend-shallow": "2.0.1",
            "is-extendable": "0.1.1",
            "is-plain-object": "2.0.4",
            "to-object-path": "0.3.0"
          }
        }
      }
    },
    "universalify": {
      "version": "0.1.1",
      "resolved": "https://npm.bentley.com/npm/npm/universalify/-/universalify-0.1.1.tgz",
      "integrity": "sha1-+nG63UQ3r0wUiEHjs7Fl+enlkLc="
    },
    "unpipe": {
      "version": "1.0.0",
      "resolved": "https://npm.bentley.com/npm/npm/unpipe/-/unpipe-1.0.0.tgz",
      "integrity": "sha1-sr9O6FFKrmFltIF4KdIbLvSZBOw="
    },
    "unset-value": {
      "version": "1.0.0",
      "resolved": "https://npm.bentley.com/npm/npm/unset-value/-/unset-value-1.0.0.tgz",
      "integrity": "sha1-g3aHP30jNRef+x5vw6jtDfyKtVk=",
      "requires": {
        "has-value": "0.3.1",
        "isobject": "3.0.1"
      },
      "dependencies": {
        "has-value": {
          "version": "0.3.1",
          "resolved": "https://npm.bentley.com/npm/npm/has-value/-/has-value-0.3.1.tgz",
          "integrity": "sha1-ex9YutpiyoJ+wKIHgCVlSEWZXh8=",
          "requires": {
            "get-value": "2.0.6",
            "has-values": "0.1.4",
            "isobject": "2.1.0"
          },
          "dependencies": {
            "isobject": {
              "version": "2.1.0",
              "resolved": "https://npm.bentley.com/npm/npm/isobject/-/isobject-2.1.0.tgz",
              "integrity": "sha1-8GVWEJaj8dou9GJy+BXIQNh+DIk=",
              "requires": {
                "isarray": "1.0.0"
              }
            }
          }
        },
        "has-values": {
          "version": "0.1.4",
          "resolved": "https://npm.bentley.com/npm/npm/has-values/-/has-values-0.1.4.tgz",
          "integrity": "sha1-bWHeldkd/Km5oCCJrThL/49it3E="
        },
        "isobject": {
          "version": "3.0.1",
          "resolved": "https://npm.bentley.com/npm/npm/isobject/-/isobject-3.0.1.tgz",
          "integrity": "sha1-TkMekrEalzFjaqH5yNHMvP2reN8="
        }
      }
    },
    "upath": {
      "version": "1.0.4",
      "resolved": "https://npm.bentley.com/npm/npm/upath/-/upath-1.0.4.tgz",
      "integrity": "sha1-7iMhugp4bFCXPbBDpQt7y6giNh0="
    },
    "uri-js": {
      "version": "3.0.2",
      "resolved": "https://registry.npmjs.org/uri-js/-/uri-js-3.0.2.tgz",
      "integrity": "sha1-+QuFhQf4HepNz7s8TD2/orVX+qo=",
      "requires": {
        "punycode": "2.1.0"
      },
      "dependencies": {
        "punycode": {
          "version": "2.1.0",
          "resolved": "https://registry.npmjs.org/punycode/-/punycode-2.1.0.tgz",
          "integrity": "sha1-X4Y+3Im5bbCQdLrXlHvwkFbKTn0="
        }
      }
    },
    "urix": {
      "version": "0.1.0",
      "resolved": "https://npm.bentley.com/npm/npm/urix/-/urix-0.1.0.tgz",
      "integrity": "sha1-2pN/emLiH+wf0Y1Js1wpNQZ6bHI="
    },
    "url": {
      "version": "0.11.0",
      "resolved": "https://npm.bentley.com/npm/npm/url/-/url-0.11.0.tgz",
      "integrity": "sha1-ODjpfPxgUh63PFJajlW/3Z4uKPE=",
      "requires": {
        "punycode": "1.3.2",
        "querystring": "0.2.0"
      },
      "dependencies": {
        "punycode": {
          "version": "1.3.2",
          "resolved": "https://npm.bentley.com/npm/npm/punycode/-/punycode-1.3.2.tgz",
          "integrity": "sha1-llOgNvt8HuQjQvIyXM7v6jkmxI0="
        }
      }
    },
    "use": {
      "version": "3.1.0",
      "resolved": "https://npm.bentley.com/npm/npm/use/-/use-3.1.0.tgz",
      "integrity": "sha1-FHFr8D/f79AwQK71jYtLhfOnxUQ=",
      "requires": {
        "kind-of": "6.0.2"
      },
      "dependencies": {
        "kind-of": {
          "version": "6.0.2",
          "resolved": "https://npm.bentley.com/npm/npm/kind-of/-/kind-of-6.0.2.tgz",
          "integrity": "sha1-ARRrNqYhjmTljzqNZt5df8b20FE="
        }
      }
    },
    "util": {
      "version": "0.10.3",
      "resolved": "https://npm.bentley.com/npm/npm/util/-/util-0.10.3.tgz",
      "integrity": "sha1-evsa/lCAUkZInj23/g7TeTNqwPk=",
      "requires": {
        "inherits": "2.0.1"
      },
      "dependencies": {
        "inherits": {
          "version": "2.0.1",
          "resolved": "https://npm.bentley.com/npm/npm/inherits/-/inherits-2.0.1.tgz",
          "integrity": "sha1-sX0I0ya0Qj5Wjv9xn5GwscvfafE="
        }
      }
    },
    "util-deprecate": {
      "version": "1.0.2",
      "resolved": "https://npm.bentley.com/npm/npm/util-deprecate/-/util-deprecate-1.0.2.tgz",
      "integrity": "sha1-RQ1Nyfpw3nMnYvvS1KKJgUGaDM8="
    },
    "utils-merge": {
      "version": "1.0.1",
      "resolved": "https://npm.bentley.com/npm/npm/utils-merge/-/utils-merge-1.0.1.tgz",
      "integrity": "sha1-n5VxD1CiZ5R7LMwSR0HBAoQn5xM="
    },
    "uuid": {
      "version": "3.2.1",
      "resolved": "https://npm.bentley.com/npm/npm/uuid/-/uuid-3.2.1.tgz",
      "integrity": "sha1-EsUou51Y0LkmXZovbw/ovhf/HxQ="
    },
    "v8flags": {
      "version": "3.0.2",
      "resolved": "https://npm.bentley.com/npm/npm/v8flags/-/v8flags-3.0.2.tgz",
      "integrity": "sha1-rWp4ogprI9A6jevBEhHjzCMUlHc=",
      "requires": {
        "homedir-polyfill": "1.0.1"
      }
    },
    "validate-npm-package-license": {
      "version": "3.0.3",
      "resolved": "https://npm.bentley.com/npm/npm/validate-npm-package-license/-/validate-npm-package-license-3.0.3.tgz",
      "integrity": "sha1-gWQ7y+8b3+zUYjeT3EZIlIupgzg=",
      "requires": {
        "spdx-correct": "3.0.0",
        "spdx-expression-parse": "3.0.0"
      }
    },
    "validator": {
      "version": "9.4.1",
      "resolved": "https://npm.bentley.com/npm/npm/validator/-/validator-9.4.1.tgz",
      "integrity": "sha1-q/Rm05i1Yc0kMFARLG/x3mzBJmM="
    },
    "vary": {
      "version": "1.1.2",
      "resolved": "https://npm.bentley.com/npm/npm/vary/-/vary-1.1.2.tgz",
      "integrity": "sha1-IpnwLG3tMNSllhsLn3RSShj2NPw="
    },
    "verror": {
      "version": "1.10.0",
      "resolved": "https://npm.bentley.com/npm/npm/verror/-/verror-1.10.0.tgz",
      "integrity": "sha1-OhBcoXBTr1XW4nDB+CiGguGNpAA=",
      "requires": {
        "assert-plus": "1.0.0",
        "core-util-is": "1.0.2",
        "extsprintf": "1.3.0"
      }
    },
    "vinyl": {
      "version": "2.1.0",
      "resolved": "https://npm.bentley.com/npm/npm/vinyl/-/vinyl-2.1.0.tgz",
      "integrity": "sha1-Ah+cLPlR1rk5lDyJ617lrdT9kkw=",
      "requires": {
        "clone": "2.1.2",
        "clone-buffer": "1.0.0",
        "clone-stats": "1.0.0",
        "cloneable-readable": "1.1.2",
        "remove-trailing-separator": "1.1.0",
        "replace-ext": "1.0.0"
      }
    },
    "vm-browserify": {
      "version": "0.0.4",
      "resolved": "https://npm.bentley.com/npm/npm/vm-browserify/-/vm-browserify-0.0.4.tgz",
      "integrity": "sha1-XX6kW7755Kb/ZflUOOCofDV9WnM=",
      "requires": {
        "indexof": "0.0.1"
      }
    },
    "w3c-hr-time": {
      "version": "1.0.1",
      "resolved": "https://registry.npmjs.org/w3c-hr-time/-/w3c-hr-time-1.0.1.tgz",
      "integrity": "sha1-gqwr/2PZUOqeMYmlimViX+3xkEU=",
      "requires": {
        "browser-process-hrtime": "0.1.2"
      }
    },
    "watchpack": {
      "version": "1.5.0",
      "resolved": "https://npm.bentley.com/npm/npm/watchpack/-/watchpack-1.5.0.tgz",
      "integrity": "sha1-Ix54Ovgwoi+JZvZcTEusyBQHLu0=",
      "requires": {
        "chokidar": "2.0.3",
        "graceful-fs": "4.1.11",
        "neo-async": "2.5.0"
      },
      "dependencies": {
        "anymatch": {
          "version": "2.0.0",
          "resolved": "https://npm.bentley.com/npm/npm/anymatch/-/anymatch-2.0.0.tgz",
          "integrity": "sha1-vLJLTzeTTZqnrBe0ra+J58du8us=",
          "requires": {
            "micromatch": "3.1.10",
            "normalize-path": "2.1.1"
          }
        },
        "arr-diff": {
          "version": "4.0.0",
          "resolved": "https://npm.bentley.com/npm/npm/arr-diff/-/arr-diff-4.0.0.tgz",
          "integrity": "sha1-1kYQdP6/7HHn4VI1dhoyml3HxSA="
        },
        "array-unique": {
          "version": "0.3.2",
          "resolved": "https://npm.bentley.com/npm/npm/array-unique/-/array-unique-0.3.2.tgz",
          "integrity": "sha1-qJS3XUvE9s1nnvMkSp/Y9Gri1Cg="
        },
        "braces": {
          "version": "2.3.1",
          "resolved": "https://npm.bentley.com/npm/npm/braces/-/braces-2.3.1.tgz",
          "integrity": "sha1-cIbJE7TloI2+N6wO5qJQDEumkbs=",
          "requires": {
            "arr-flatten": "1.1.0",
            "array-unique": "0.3.2",
            "define-property": "1.0.0",
            "extend-shallow": "2.0.1",
            "fill-range": "4.0.0",
            "isobject": "3.0.1",
            "kind-of": "6.0.2",
            "repeat-element": "1.1.2",
            "snapdragon": "0.8.2",
            "snapdragon-node": "2.1.1",
            "split-string": "3.1.0",
            "to-regex": "3.0.2"
          },
          "dependencies": {
            "define-property": {
              "version": "1.0.0",
              "resolved": "https://npm.bentley.com/npm/npm/define-property/-/define-property-1.0.0.tgz",
              "integrity": "sha1-dp66rz9KY6rTr56NMEybvnm/sOY=",
              "requires": {
                "is-descriptor": "1.0.2"
              }
            },
            "extend-shallow": {
              "version": "2.0.1",
              "resolved": "https://npm.bentley.com/npm/npm/extend-shallow/-/extend-shallow-2.0.1.tgz",
              "integrity": "sha1-Ua99YUrZqfYQ6huvu5idaxxWiQ8=",
              "requires": {
                "is-extendable": "0.1.1"
              }
            }
          }
        },
        "chokidar": {
          "version": "2.0.3",
          "resolved": "https://registry.npmjs.org/chokidar/-/chokidar-2.0.3.tgz",
          "integrity": "sha512-zW8iXYZtXMx4kux/nuZVXjkLP+CyIK5Al5FHnj1OgTKGZfp4Oy6/ymtMSKFv3GD8DviEmUPmJg9eFdJ/JzudMg==",
          "requires": {
            "anymatch": "2.0.0",
            "async-each": "1.0.1",
            "braces": "2.3.1",
            "glob-parent": "3.1.0",
            "inherits": "2.0.3",
            "is-binary-path": "1.0.1",
            "is-glob": "4.0.0",
            "normalize-path": "2.1.1",
            "path-is-absolute": "1.0.1",
            "readdirp": "2.1.0",
            "upath": "1.0.4"
          }
        },
        "expand-brackets": {
          "version": "2.1.4",
          "resolved": "https://npm.bentley.com/npm/npm/expand-brackets/-/expand-brackets-2.1.4.tgz",
          "integrity": "sha1-t3c14xXOMPa27/D4OwQVGiJEliI=",
          "requires": {
            "debug": "2.6.9",
            "define-property": "0.2.5",
            "extend-shallow": "2.0.1",
            "posix-character-classes": "0.1.1",
            "regex-not": "1.0.2",
            "snapdragon": "0.8.2",
            "to-regex": "3.0.2"
          },
          "dependencies": {
            "define-property": {
              "version": "0.2.5",
              "resolved": "https://npm.bentley.com/npm/npm/define-property/-/define-property-0.2.5.tgz",
              "integrity": "sha1-w1se+RjsPJkPmlvFe+BKrOxcgRY=",
              "requires": {
                "is-descriptor": "0.1.6"
              }
            },
            "extend-shallow": {
              "version": "2.0.1",
              "resolved": "https://npm.bentley.com/npm/npm/extend-shallow/-/extend-shallow-2.0.1.tgz",
              "integrity": "sha1-Ua99YUrZqfYQ6huvu5idaxxWiQ8=",
              "requires": {
                "is-extendable": "0.1.1"
              }
            },
            "is-descriptor": {
              "version": "0.1.6",
              "resolved": "https://npm.bentley.com/npm/npm/is-descriptor/-/is-descriptor-0.1.6.tgz",
              "integrity": "sha1-Nm2CQN3kh8pRgjsaufB6EKeCUco=",
              "requires": {
                "is-accessor-descriptor": "0.1.6",
                "is-data-descriptor": "0.1.4",
                "kind-of": "5.1.0"
              }
            },
            "kind-of": {
              "version": "5.1.0",
              "resolved": "https://npm.bentley.com/npm/npm/kind-of/-/kind-of-5.1.0.tgz",
              "integrity": "sha1-cpyR4thXt6QZofmqZWhcTDP1hF0="
            }
          }
        },
        "extglob": {
          "version": "2.0.4",
          "resolved": "https://npm.bentley.com/npm/npm/extglob/-/extglob-2.0.4.tgz",
          "integrity": "sha1-rQD+TcYSqSMuhxhxHcXLWrAoVUM=",
          "requires": {
            "array-unique": "0.3.2",
            "define-property": "1.0.0",
            "expand-brackets": "2.1.4",
            "extend-shallow": "2.0.1",
            "fragment-cache": "0.2.1",
            "regex-not": "1.0.2",
            "snapdragon": "0.8.2",
            "to-regex": "3.0.2"
          },
          "dependencies": {
            "define-property": {
              "version": "1.0.0",
              "resolved": "https://npm.bentley.com/npm/npm/define-property/-/define-property-1.0.0.tgz",
              "integrity": "sha1-dp66rz9KY6rTr56NMEybvnm/sOY=",
              "requires": {
                "is-descriptor": "1.0.2"
              }
            },
            "extend-shallow": {
              "version": "2.0.1",
              "resolved": "https://npm.bentley.com/npm/npm/extend-shallow/-/extend-shallow-2.0.1.tgz",
              "integrity": "sha1-Ua99YUrZqfYQ6huvu5idaxxWiQ8=",
              "requires": {
                "is-extendable": "0.1.1"
              }
            }
          }
        },
        "fill-range": {
          "version": "4.0.0",
          "resolved": "https://npm.bentley.com/npm/npm/fill-range/-/fill-range-4.0.0.tgz",
          "integrity": "sha1-1USBHUKPmOsGpj3EAtJAPDKMOPc=",
          "requires": {
            "extend-shallow": "2.0.1",
            "is-number": "3.0.0",
            "repeat-string": "1.6.1",
            "to-regex-range": "2.1.1"
          },
          "dependencies": {
            "extend-shallow": {
              "version": "2.0.1",
              "resolved": "https://npm.bentley.com/npm/npm/extend-shallow/-/extend-shallow-2.0.1.tgz",
              "integrity": "sha1-Ua99YUrZqfYQ6huvu5idaxxWiQ8=",
              "requires": {
                "is-extendable": "0.1.1"
              }
            }
          }
        },
        "glob-parent": {
          "version": "3.1.0",
          "resolved": "https://npm.bentley.com/npm/npm/glob-parent/-/glob-parent-3.1.0.tgz",
          "integrity": "sha1-nmr2KZ2NO9K9QEMIMr0RPfkGxa4=",
          "requires": {
            "is-glob": "3.1.0",
            "path-dirname": "1.0.2"
          },
          "dependencies": {
            "is-glob": {
              "version": "3.1.0",
              "resolved": "https://npm.bentley.com/npm/npm/is-glob/-/is-glob-3.1.0.tgz",
              "integrity": "sha1-e6WuJCF4BKxwcHuWkiVnSGzD6Eo=",
              "requires": {
                "is-extglob": "2.1.1"
              }
            }
          }
        },
        "is-accessor-descriptor": {
          "version": "0.1.6",
          "resolved": "https://npm.bentley.com/npm/npm/is-accessor-descriptor/-/is-accessor-descriptor-0.1.6.tgz",
          "integrity": "sha1-qeEss66Nh2cn7u84Q/igiXtcmNY=",
          "requires": {
            "kind-of": "3.2.2"
          },
          "dependencies": {
            "kind-of": {
              "version": "3.2.2",
              "resolved": "https://npm.bentley.com/npm/npm/kind-of/-/kind-of-3.2.2.tgz",
              "integrity": "sha1-MeohpzS6ubuw8yRm2JOupR5KPGQ=",
              "requires": {
                "is-buffer": "1.1.6"
              }
            }
          }
        },
        "is-data-descriptor": {
          "version": "0.1.4",
          "resolved": "https://npm.bentley.com/npm/npm/is-data-descriptor/-/is-data-descriptor-0.1.4.tgz",
          "integrity": "sha1-C17mSDiOLIYCgueT8YVv7D8wG1Y=",
          "requires": {
            "kind-of": "3.2.2"
          },
          "dependencies": {
            "kind-of": {
              "version": "3.2.2",
              "resolved": "https://npm.bentley.com/npm/npm/kind-of/-/kind-of-3.2.2.tgz",
              "integrity": "sha1-MeohpzS6ubuw8yRm2JOupR5KPGQ=",
              "requires": {
                "is-buffer": "1.1.6"
              }
            }
          }
        },
        "is-extglob": {
          "version": "2.1.1",
          "resolved": "https://npm.bentley.com/npm/npm/is-extglob/-/is-extglob-2.1.1.tgz",
          "integrity": "sha1-qIwCU1eR8C7TfHahueqXc8gz+MI="
        },
        "is-glob": {
          "version": "4.0.0",
          "resolved": "https://npm.bentley.com/npm/npm/is-glob/-/is-glob-4.0.0.tgz",
          "integrity": "sha1-lSHHaEXMJhCoUgPd8ICpWML/q8A=",
          "requires": {
            "is-extglob": "2.1.1"
          }
        },
        "is-number": {
          "version": "3.0.0",
          "resolved": "https://npm.bentley.com/npm/npm/is-number/-/is-number-3.0.0.tgz",
          "integrity": "sha1-JP1iAaR4LPUFYcgQJ2r8fRLXEZU=",
          "requires": {
            "kind-of": "3.2.2"
          },
          "dependencies": {
            "kind-of": {
              "version": "3.2.2",
              "resolved": "https://npm.bentley.com/npm/npm/kind-of/-/kind-of-3.2.2.tgz",
              "integrity": "sha1-MeohpzS6ubuw8yRm2JOupR5KPGQ=",
              "requires": {
                "is-buffer": "1.1.6"
              }
            }
          }
        },
        "isobject": {
          "version": "3.0.1",
          "resolved": "https://npm.bentley.com/npm/npm/isobject/-/isobject-3.0.1.tgz",
          "integrity": "sha1-TkMekrEalzFjaqH5yNHMvP2reN8="
        },
        "kind-of": {
          "version": "6.0.2",
          "resolved": "https://npm.bentley.com/npm/npm/kind-of/-/kind-of-6.0.2.tgz",
          "integrity": "sha1-ARRrNqYhjmTljzqNZt5df8b20FE="
        },
        "micromatch": {
          "version": "3.1.10",
          "resolved": "https://registry.npmjs.org/micromatch/-/micromatch-3.1.10.tgz",
          "integrity": "sha512-MWikgl9n9M3w+bpsY3He8L+w9eF9338xRl8IAO5viDizwSzziFEyUzo2xrrloB64ADbTf8uA8vRqqttDTOmccg==",
          "requires": {
            "arr-diff": "4.0.0",
            "array-unique": "0.3.2",
            "braces": "2.3.1",
            "define-property": "2.0.2",
            "extend-shallow": "3.0.2",
            "extglob": "2.0.4",
            "fragment-cache": "0.2.1",
            "kind-of": "6.0.2",
            "nanomatch": "1.2.9",
            "object.pick": "1.3.0",
            "regex-not": "1.0.2",
            "snapdragon": "0.8.2",
            "to-regex": "3.0.2"
          }
        }
      }
    },
    "webidl-conversions": {
      "version": "4.0.2",
      "resolved": "https://registry.npmjs.org/webidl-conversions/-/webidl-conversions-4.0.2.tgz",
      "integrity": "sha512-YQ+BmxuTgd6UXZW3+ICGfyqRyHXVlD5GtQr5+qjiNW7bF0cqrzX500HVXPBOvgXb5YnzDd+h0zqyv61KUD7+Sg=="
    },
    "webpack": {
      "version": "3.11.0",
      "resolved": "https://npm.bentley.com/npm/npm/webpack/-/webpack-3.11.0.tgz",
      "integrity": "sha1-d9pFGx17SxF62vQaGpO1dC8k2JQ=",
      "requires": {
        "acorn": "5.5.3",
        "acorn-dynamic-import": "2.0.2",
        "ajv": "6.4.0",
        "ajv-keywords": "3.1.0",
        "async": "2.6.0",
        "enhanced-resolve": "3.4.1",
        "escope": "3.6.0",
        "interpret": "1.1.0",
        "json-loader": "0.5.7",
        "json5": "0.5.1",
        "loader-runner": "2.3.0",
        "loader-utils": "1.1.0",
        "memory-fs": "0.4.1",
        "mkdirp": "0.5.1",
        "node-libs-browser": "2.1.0",
        "source-map": "0.5.7",
        "supports-color": "4.5.0",
        "tapable": "0.2.8",
        "uglifyjs-webpack-plugin": "0.4.6",
        "watchpack": "1.5.0",
        "webpack-sources": "1.1.0",
        "yargs": "8.0.2"
      },
      "dependencies": {
        "ajv": {
          "version": "6.4.0",
          "resolved": "https://registry.npmjs.org/ajv/-/ajv-6.4.0.tgz",
          "integrity": "sha1-06/3jpJ3VJdx2vAWTP9ISCt1T8Y=",
          "requires": {
            "fast-deep-equal": "1.1.0",
            "fast-json-stable-stringify": "2.0.0",
            "json-schema-traverse": "0.3.1",
            "uri-js": "3.0.2"
          }
        },
        "async": {
          "version": "2.6.0",
          "resolved": "https://npm.bentley.com/npm/npm/async/-/async-2.6.0.tgz",
          "integrity": "sha1-YaKau2/MAm/qd+VtHG7FOnlZUfQ=",
          "requires": {
            "lodash": "4.17.5"
          }
        },
        "has-flag": {
          "version": "2.0.0",
          "resolved": "https://npm.bentley.com/npm/npm/has-flag/-/has-flag-2.0.0.tgz",
          "integrity": "sha1-6CB68cx7MNRGzHC3NLXovhj4jVE="
        },
        "supports-color": {
          "version": "4.5.0",
          "resolved": "https://npm.bentley.com/npm/npm/supports-color/-/supports-color-4.5.0.tgz",
          "integrity": "sha1-vnoN5ITexcXN34s9WRJQRJEvY1s=",
          "requires": {
            "has-flag": "2.0.0"
          }
        }
      }
    },
    "webpack-sources": {
      "version": "1.1.0",
      "resolved": "https://npm.bentley.com/npm/npm/webpack-sources/-/webpack-sources-1.1.0.tgz",
      "integrity": "sha1-oQHrrlnWUHNU1x2AE5UKOot6WlQ=",
      "requires": {
        "source-list-map": "2.0.0",
        "source-map": "0.6.1"
      },
      "dependencies": {
        "source-map": {
          "version": "0.6.1",
          "resolved": "https://npm.bentley.com/npm/npm/source-map/-/source-map-0.6.1.tgz",
          "integrity": "sha1-dHIq8y6WFOnCh6jQu95IteLxomM="
        }
      }
    },
    "webpack-stream": {
      "version": "4.0.3",
      "resolved": "https://registry.npmjs.org/webpack-stream/-/webpack-stream-4.0.3.tgz",
      "integrity": "sha512-Tx7ks7Of/JiPz7/tUM4WqSg4OcXF4m4OzNSaEzNA1TNXQaiTHIjiKqUoL79wGXbFt2q1IP8VG5DcEdaxifY5Ew==",
      "requires": {
        "fancy-log": "1.3.2",
        "lodash.clone": "4.5.0",
        "lodash.some": "4.6.0",
        "memory-fs": "0.4.1",
        "plugin-error": "1.0.1",
        "supports-color": "5.3.0",
        "through": "2.3.8",
        "vinyl": "2.1.0",
        "webpack": "3.11.0"
      }
    },
    "whatwg-encoding": {
      "version": "1.0.3",
      "resolved": "https://registry.npmjs.org/whatwg-encoding/-/whatwg-encoding-1.0.3.tgz",
      "integrity": "sha512-jLBwwKUhi8WtBfsMQlL4bUUcT8sMkAtQinscJAe/M4KHCkHuUJAF6vuB0tueNIw4c8ziO6AkRmgY+jL3a0iiPw==",
      "requires": {
        "iconv-lite": "0.4.19"
      }
    },
    "whatwg-mimetype": {
      "version": "2.1.0",
      "resolved": "https://registry.npmjs.org/whatwg-mimetype/-/whatwg-mimetype-2.1.0.tgz",
      "integrity": "sha512-FKxhYLytBQiUKjkYteN71fAUA3g6KpNXoho1isLiLSB3N1G4F35Q5vUxWfKFhBwi5IWF27VE6WxhrnnC+m0Mew=="
    },
    "whatwg-url": {
      "version": "6.4.0",
      "resolved": "https://registry.npmjs.org/whatwg-url/-/whatwg-url-6.4.0.tgz",
      "integrity": "sha512-Z0CVh/YE217Foyb488eo+iBv+r7eAQ0wSTyApi9n06jhcA3z6Nidg/EGvl0UFkg7kMdKxfBzzr+o9JF+cevgMg==",
      "requires": {
        "lodash.sortby": "4.7.0",
        "tr46": "1.0.1",
        "webidl-conversions": "4.0.2"
      }
    },
    "which": {
      "version": "1.3.0",
      "resolved": "https://npm.bentley.com/npm/npm/which/-/which-1.3.0.tgz",
      "integrity": "sha1-/wS9/AEO5UfXgL7DjhrBwnd9JTo=",
      "requires": {
        "isexe": "2.0.0"
      }
    },
    "which-module": {
      "version": "2.0.0",
      "resolved": "https://npm.bentley.com/npm/npm/which-module/-/which-module-2.0.0.tgz",
      "integrity": "sha1-2e8H3Od7mQK4o6j6SzHD4/fm6Ho="
    },
    "window-size": {
      "version": "0.1.0",
      "resolved": "https://npm.bentley.com/npm/npm/window-size/-/window-size-0.1.0.tgz",
      "integrity": "sha1-VDjNLqk7IC76Ohn+iIeu58lPnJ0="
    },
    "wordwrap": {
      "version": "0.0.3",
      "resolved": "https://npm.bentley.com/npm/npm/wordwrap/-/wordwrap-0.0.3.tgz",
      "integrity": "sha1-o9XabNXAvAAI03I0u68b7WMFkQc="
    },
    "wrap-ansi": {
      "version": "2.1.0",
      "resolved": "https://npm.bentley.com/npm/npm/wrap-ansi/-/wrap-ansi-2.1.0.tgz",
      "integrity": "sha1-2Pw9KE3QV5T+hJc8rs3Rz4JP3YU=",
      "requires": {
        "string-width": "1.0.2",
        "strip-ansi": "3.0.1"
      },
      "dependencies": {
        "string-width": {
          "version": "1.0.2",
          "resolved": "https://npm.bentley.com/npm/npm/string-width/-/string-width-1.0.2.tgz",
          "integrity": "sha1-EYvfW4zcUaKn5w0hHgfisLmxB9M=",
          "requires": {
            "code-point-at": "1.1.0",
            "is-fullwidth-code-point": "1.0.0",
            "strip-ansi": "3.0.1"
          }
        }
      }
    },
    "wrappy": {
      "version": "1.0.2",
      "resolved": "https://npm.bentley.com/npm/npm/wrappy/-/wrappy-1.0.2.tgz",
      "integrity": "sha1-tSQ9jz7BqjXxNkYFvA0QNuMKtp8="
    },
    "ws": {
      "version": "4.1.0",
      "resolved": "https://registry.npmjs.org/ws/-/ws-4.1.0.tgz",
      "integrity": "sha512-ZGh/8kF9rrRNffkLFV4AzhvooEclrOH0xaugmqGsIfFgOE/pIz4fMc4Ef+5HSQqTEug2S9JZIWDR47duDSLfaA==",
      "requires": {
        "async-limiter": "1.0.0",
        "safe-buffer": "5.1.1"
      }
    },
    "xml": {
      "version": "1.0.1",
      "resolved": "https://npm.bentley.com/npm/npm/xml/-/xml-1.0.1.tgz",
      "integrity": "sha1-eLpyAgApxbyHuKgaPPzXS0ovweU="
    },
    "xml-name-validator": {
      "version": "3.0.0",
      "resolved": "https://registry.npmjs.org/xml-name-validator/-/xml-name-validator-3.0.0.tgz",
      "integrity": "sha512-A5CUptxDsvxKJEU3yO6DuWBSJz/qizqzJKOMIfUJHETbBw/sFaDxgd6fxm1ewUaM0jZ444Fc5vC5ROYurg/4Pw=="
    },
    "xml2js": {
      "version": "0.2.8",
      "resolved": "https://npm.bentley.com/npm/npm/xml2js/-/xml2js-0.2.8.tgz",
      "integrity": "sha1-m4FpCTFjH/CdGVdUn69U9PmAs8I=",
      "requires": {
        "sax": "0.5.8"
      }
    },
    "xmlbuilder": {
      "version": "0.4.3",
      "resolved": "https://npm.bentley.com/npm/npm/xmlbuilder/-/xmlbuilder-0.4.3.tgz",
      "integrity": "sha1-xGFLp04K0ZbmCcknLNnh3bKKilg="
    },
    "xmldom": {
      "version": "0.1.27",
      "resolved": "https://npm.bentley.com/npm/npm/xmldom/-/xmldom-0.1.27.tgz",
      "integrity": "sha1-1QH5ezvbQDr4757MIFcxh6rawOk="
    },
    "xpath": {
      "version": "0.0.24",
      "resolved": "https://npm.bentley.com/npm/npm/xpath/-/xpath-0.0.24.tgz",
      "integrity": "sha1-Gt4WLhzFI8jTn8fQavwW6iFvKfs="
    },
    "xtend": {
      "version": "4.0.1",
      "resolved": "https://npm.bentley.com/npm/npm/xtend/-/xtend-4.0.1.tgz",
      "integrity": "sha1-pcbVMr5lbiPbgg77lDofBJmNY68="
    },
    "y18n": {
      "version": "3.2.1",
      "resolved": "https://npm.bentley.com/npm/npm/y18n/-/y18n-3.2.1.tgz",
      "integrity": "sha1-bRX7qITAhnnA136I53WegR4H+kE="
    },
    "yallist": {
      "version": "2.1.2",
      "resolved": "https://npm.bentley.com/npm/npm/yallist/-/yallist-2.1.2.tgz",
      "integrity": "sha1-HBH5IY8HYImkfdUS+TxmmaaoHVI="
    },
    "yargs": {
      "version": "8.0.2",
      "resolved": "https://npm.bentley.com/npm/npm/yargs/-/yargs-8.0.2.tgz",
      "integrity": "sha1-YpmpBVsc78lp/355wdkY3Osiw2A=",
      "requires": {
        "camelcase": "4.1.0",
        "cliui": "3.2.0",
        "decamelize": "1.2.0",
        "get-caller-file": "1.0.2",
        "os-locale": "2.1.0",
        "read-pkg-up": "2.0.0",
        "require-directory": "2.1.1",
        "require-main-filename": "1.0.1",
        "set-blocking": "2.0.0",
        "string-width": "2.1.1",
        "which-module": "2.0.0",
        "y18n": "3.2.1",
        "yargs-parser": "7.0.0"
      }
    },
    "yargs-parser": {
      "version": "7.0.0",
      "resolved": "https://npm.bentley.com/npm/npm/yargs-parser/-/yargs-parser-7.0.0.tgz",
      "integrity": "sha1-jQrELxbqVd69MyyvTEA4s+P139k=",
      "requires": {
        "camelcase": "4.1.0"
      }
    },
    "yauzl": {
      "version": "2.4.1",
      "resolved": "https://npm.bentley.com/npm/npm/yauzl/-/yauzl-2.4.1.tgz",
      "integrity": "sha1-lSj0QtqxsihOWLQ3m7GU4i4MQAU=",
      "requires": {
        "fd-slicer": "1.0.1"
      }
    },
    "yn": {
      "version": "2.0.0",
      "resolved": "https://npm.bentley.com/npm/npm/yn/-/yn-2.0.0.tgz",
      "integrity": "sha1-5a2ryKz0CPY4X8dklWhMiOavaJo="
    }
  }
}<|MERGE_RESOLUTION|>--- conflicted
+++ resolved
@@ -7721,15 +7721,9 @@
       }
     },
     "readable-stream": {
-<<<<<<< HEAD
-      "version": "2.3.5",
-      "resolved": "https://npm.bentley.com/npm/npm/readable-stream/-/readable-stream-2.3.5.tgz",
-      "integrity": "sha1-tPhQA6k4y7bsvOKhJPsQEr0ag40=",
-=======
       "version": "2.3.6",
       "resolved": "https://registry.npmjs.org/readable-stream/-/readable-stream-2.3.6.tgz",
       "integrity": "sha512-tQtKA9WIAhBF3+VLAseyMqZeBjW0AHJoxOtYqSUZNJxauErmLbVm2FW1y+J/YA9dUrAC39ITejlZWhVIwawkKw==",
->>>>>>> 01606de6
       "requires": {
         "core-util-is": "1.0.2",
         "inherits": "2.0.3",
@@ -8603,15 +8597,9 @@
       }
     },
     "string_decoder": {
-<<<<<<< HEAD
-      "version": "1.0.3",
-      "resolved": "https://npm.bentley.com/npm/npm/string_decoder/-/string_decoder-1.0.3.tgz",
-      "integrity": "sha1-D8Z9fBQYJd6UKC3VNr7GubzoYKs=",
-=======
       "version": "1.1.1",
       "resolved": "https://registry.npmjs.org/string_decoder/-/string_decoder-1.1.1.tgz",
       "integrity": "sha512-n/ShnvDi6FHbbVfviro+WojiFzv+s8MPMHBczVePfUpDJLwoLT0ht1l4YwBCbi8pJAveEEdnkHyPyTP/mzRfwg==",
->>>>>>> 01606de6
       "requires": {
         "safe-buffer": "5.1.1"
       }
