--- conflicted
+++ resolved
@@ -1,8 +1,4 @@
 // DO NOT MODIFY THIS FILE MANUALLY BUT DO COMMIT IT. It is generated and used by Rush.
 {
-<<<<<<< HEAD
-  "preferredVersionsHash": "cafddbb5ab1ca3892ae7f5c27a42ad1fa9293e24"
-=======
   "preferredVersionsHash": "602e1af4c47679c07228b7a9e824e9b21e633f46"
->>>>>>> bd671396
 }