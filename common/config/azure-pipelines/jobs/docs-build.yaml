# The template defines the primary steps for creating the TypeDoc API files, gathering other md files,
# and running a step to combine everything.

parameters:
  - name: checkout
    type: string
    default: self
  - name: workingDir
    type: string
    default: $(Pipeline.Workspace)/itwinjs-core
  - name: stagingDir
    type: string
    default: $(System.ArtifactsDirectory)/staging
  - name: outputDir
    type: string
    default: $(Pipeline.Workspace)/tempDocsBuild
  - name: useCoreDocsArtifact
    type: boolean
    default: false
  - name: useCurrentAppUIDocsArtifact
    type: boolean
    default: false
  - name: useCurrentBisDocsArtifact
    type: boolean
    default: false
  - name: useCurrentPresentationDocsArtifact
    type: boolean
    default: false
  - name: useCurrentTransformerDocsArtifact
    type: boolean
    default: false
  - name: useCurrentAuthClientsDocsArtifact
    type: boolean
    default: false
  - name: shouldPublish
    type: boolean
    default: false
  - name: ignoreAudit
    type: boolean
    default: false
  - name: isExternalBuild
    type: boolean
    default: false


jobs:
  - job: docsBuild
    workspace:
      clean: all
    pool:
      name: iModelTechCI
      demands: Agent.OS -equals Windows_NT

    steps:
      - checkout: ${{ parameters.checkout }}
        path: itwinjs-core
        clean: true

      - task: NodeTool@0
        displayName: Use Node 18
        inputs:
          versionSpec: 18.x
          checkLatest: true

      - script: |
          git config --local user.email imodeljs-admin@users.noreply.github.com
          git config --local user.name imodeljs-admin
        displayName: Setup git config

      # Only install, audit, and build the docs if not using the core artifact
      - script: node common/scripts/install-run-rush.js install
        displayName: rush install
        workingDirectory: ${{ parameters.workingDir }}
        condition: and(succeeded(), eq('${{ parameters.useCoreDocsArtifact }}', false))

      - script: node common/scripts/install-run-rush.js audit
        displayName: rush audit
        workingDirectory: ${{ parameters.workingDir }}
        condition: and(succeeded(), eq('${{ parameters.useCoreDocsArtifact }}', false), eq('${{ parameters.ignoreAudit }}', false))

      - script: node common/scripts/install-run-rush.js build --to-version-policy prerelease-monorepo-lockStep
        displayName: rush build
        workingDirectory: ${{ parameters.workingDir }}
        env:
          RUSH_BUILD_CACHE_CREDENTIAL: $(RushBuildCacheSAS)
          RUSH_BUILD_CACHE_ENABLED: 1
        condition: and(succeeded(), eq('${{ parameters.useCoreDocsArtifact }}', false))

      - script: node common/scripts/install-run-rush.js docs
        displayName: rush docs
        workingDirectory: ${{ parameters.workingDir }}
        condition: and(succeeded(), eq('${{ parameters.useCoreDocsArtifact }}', false))


      # if using the core artifact, download the Core Generated Docs artifact it to the workingDir using downloadPipelineArtifact task
      - task: DownloadPipelineArtifact@2
        displayName: Download Core Generated Docs Artifact
        inputs:
          source: 'specific'
          project: 2c48216e-e72f-48b4-a4eb-40ff1c04e8e4
          pipeline: 7436 # iTwin.js Docs (docs-ci.yaml)
          artifact: Core Generated Docs
          path: ${{ parameters.workingDir }}/generated-docs
        condition: and(succeeded(), eq('${{ parameters.useCoreDocsArtifact }}', true))

        # Gather all the pieces to run BeMetalsmith
      - template: ../templates/gather-docs.yaml
        parameters:
          workingDir: ${{ parameters.workingDir }}
          stagingDir: ${{ parameters.stagingDir }}
          useCurrentAppUIDocsArtifact: ${{ parameters.useCurrentAppUIDocsArtifact }}
          useCurrentBisDocsArtifact: ${{ parameters.useCurrentBisDocsArtifact }}
          useCurrentPresentationDocsArtifact: ${{ parameters.useCurrentPresentationDocsArtifact }}
          useCurrentTransformerDocsArtifact: ${{ parameters.useCurrentTransformerDocsArtifact }}
          useCurrentAuthClientsDocsArtifact: ${{ parameters.useCurrentAuthClientsDocsArtifact }}

      # Currently BeMetalsmith is an internal only tool
<<<<<<< HEAD
      - script: npm install @bentley/bemetalsmith@5.3.x --legacy-peer-deps
=======
      - script: npm install @bentley/bemetalsmith@5.2.x --legacy-peer-deps
>>>>>>> a3db487f
        displayName: Install BeMetalsmith
        workingDirectory: ${{ parameters.workingDir }}

      - script: "./node_modules/.bin/bmsBuild --strictLinkChecking --topicsMustHaveDesc --source ${{ parameters.stagingDir }} --destination ${{ parameters.outputDir }}/public_build --siteTitle iTwin.js"
        displayName: Run bmsBuild
        workingDirectory: ${{ parameters.workingDir }}

        # if publishing and not using the core artifact, publish the new core artifact
      - publish: ${{ parameters.workingDir }}/generated-docs
        artifact: Core Generated Docs
        displayName: Publish Core Generated Docs Artifact
        condition: and(succeeded(), eq('${{ parameters.shouldPublish }}', true), eq('${{ parameters.useCoreDocsArtifact }}', false))

      - publish: ${{ parameters.stagingDir }}/config/.updated.json
        artifact: .updated.json
        displayName: Publish Pipeline Artifact - .updated.json
        condition: and(succeeded(), eq('${{ parameters.shouldPublish }}', true))

      - publish: ${{ parameters.outputDir }}
        artifact: DocsBuild
        displayName: Publish Pipeline Artifact - DocsBuild
        condition: and(succeeded(), eq('${{ parameters.shouldPublish }}', true))

        # tag the build to trigger the release pipeline
      - powershell: |
          $commitMsg = "$(Build.SourceVersionMessage)"
          if ($commitMsg -match '^(\d+.\d+.\d+)(-dev.\d+)?$') {
            Write-Host `'$commitMsg`'` is a version bump
            Write-Host '##vso[build.addbuildtag]iTwinJsDocsRelease'
          } else {
            Write-Host `'$commitMsg`'` is not a version bump
          }
        displayName: Tag release if version bump
        condition: and(succeeded(), eq('${{ parameters.shouldPublish }}', true), eq('${{ parameters.isExternalBuild }}', false))

      - task: tagBuildOrRelease@0
        displayName: Tag release if externally triggered
        inputs:
          type: "Build"
          tags: "iTwinJsDocsRelease"
        condition: and(succeeded(), ${{ parameters.shouldPublish }}, eq('${{ parameters.isExternalBuild }}', true))
<|MERGE_RESOLUTION|>--- conflicted
+++ resolved
@@ -115,11 +115,7 @@
           useCurrentAuthClientsDocsArtifact: ${{ parameters.useCurrentAuthClientsDocsArtifact }}
 
       # Currently BeMetalsmith is an internal only tool
-<<<<<<< HEAD
       - script: npm install @bentley/bemetalsmith@5.3.x --legacy-peer-deps
-=======
-      - script: npm install @bentley/bemetalsmith@5.2.x --legacy-peer-deps
->>>>>>> a3db487f
         displayName: Install BeMetalsmith
         workingDirectory: ${{ parameters.workingDir }}
 
