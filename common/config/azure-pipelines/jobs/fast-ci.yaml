--- conflicted
+++ resolved
@@ -62,14 +62,4 @@
   - checkout: self
   - template: ../templates/core-build.yaml
     parameters:
-<<<<<<< HEAD
-      nodeVersion: 16.13.0
-=======
-      name: Node_16
-      nodeVersion: 16.13.0
-      buildIos: true
-      pool:
-        name: $(name)
-        demands:
-          - Agent.OS -equals $(platform)
->>>>>>> 2f979614
+      nodeVersion: 16.13.0