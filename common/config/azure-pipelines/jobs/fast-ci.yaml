# iTwin.js Core CI Build

trigger:
  - master
  - release/*
  - appui-4.0

variables:
  - group: Rush Build Cache SAS Token
  - name: shouldWriteToCache
    value: ${{ and(eq(variables['Agent.OS'], 'Linux'), in(variables['Build.Reason'], 'IndividualCI', 'Manual')) }}

pr:
  autoCancel: true
  drafts: false
  branches:
    include:
      - master
      - release/*
  paths:
    exclude:
      - "**.md"
      - docs/**
      - .github/CODEOWNERS
      - common/changes/**/*.json
      - "**/CHANGELOG.json"
      - "**/CHANGELOG.md"

jobs:
<<<<<<< HEAD
  - template: ci-core.yaml
    parameters:
      name: Node_16
      nodeVersion: 16.13.0
      buildIos: true
      pool:
        name: iModelTechMacArm
        demands:
          - Agent.OS -equals $(platform)
          # - Agent.Name -equals BuildMacM1Minion52-A
=======
  - job:

    strategy:
      matrix:
        "Windows_Node_18":
          OS: windows-latest
          platform: Windows_NT
          name: $(win_pool)
        "Linux_Node_18":
          OS: ubuntu-latest
          platform: Linux
          name: $(linux_pool)
        "MacOS_Node_18":
          OS: macOS-latest
          platform: Darwin
          name: $(mac_pool)

    pool:
      name: $(name)
      demands:
        - Agent.OS -equals $(platform)

    timeoutInMinutes: 60

    workspace:
      clean: all

    steps:
      - checkout: self
        clean: true
      - template: ../templates/core-build.yaml
        parameters:
          nodeVersion: 18.12.x
          buildIos: ${{ eq(variables['Agent.OS'], 'Darwin') }}
      # Will run if even there is a failure somewhere else in the pipeline.
      - template: ../templates/publish-test-results.yaml
        parameters:
          NodeVersion: 18.12.x
      # The publish script identifies any new packages not previously published and tags the build
      - template: ../templates/publish.yaml
>>>>>>> cefc4dbf
<|MERGE_RESOLUTION|>--- conflicted
+++ resolved
@@ -27,18 +27,6 @@
       - "**/CHANGELOG.md"
 
 jobs:
-<<<<<<< HEAD
-  - template: ci-core.yaml
-    parameters:
-      name: Node_16
-      nodeVersion: 16.13.0
-      buildIos: true
-      pool:
-        name: iModelTechMacArm
-        demands:
-          - Agent.OS -equals $(platform)
-          # - Agent.Name -equals BuildMacM1Minion52-A
-=======
   - job:
 
     strategy:
@@ -57,10 +45,10 @@
           name: $(mac_pool)
 
     pool:
-      name: $(name)
+        name: iModelTechMacArm
       demands:
         - Agent.OS -equals $(platform)
-
+          # - Agent.Name -equals BuildMacM1Minion52-A
     timeoutInMinutes: 60
 
     workspace:
@@ -78,5 +66,4 @@
         parameters:
           NodeVersion: 18.12.x
       # The publish script identifies any new packages not previously published and tags the build
-      - template: ../templates/publish.yaml
->>>>>>> cefc4dbf
+      - template: ../templates/publish.yaml