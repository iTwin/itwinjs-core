--- conflicted
+++ resolved
@@ -66,20 +66,10 @@
     clean: true
   - template: ../templates/core-build.yaml
     parameters:
-<<<<<<< HEAD
-      nodeVersion: 16.13.0
+      nodeVersion: 18.12.x
   # Will run if even there is a failure somewhere else in the pipeline.
   - template: ../templates/publish-test-results.yaml
     parameters:
-      NodeVersion: 16.13.0
+      NodeVersion: 18.12.x
   # The publish script identifies any new packages not previously published and tags the build
-  - template: ../templates/publish.yaml
-=======
-      name: Node_18
-      nodeVersion: 18.12.x
-      buildIos: true
-      pool:
-        name: $(name)
-        demands:
-          - Agent.OS -equals $(platform)
->>>>>>> 8d20ea4d
+  - template: ../templates/publish.yaml