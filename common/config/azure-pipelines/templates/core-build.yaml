--- conflicted
+++ resolved
@@ -9,14 +9,10 @@
     default: 1
   - name: rushBuildCacheWriteAllowed
     type: number
-<<<<<<< HEAD
-    ${{ if eq(variables.isReleaseBranch, true) }}:
+    ${{ if eq(variables.isReleaseBuild, true) }}:
       default: 1
     ${{ else }}:
       default: 0
-=======
-    default: 0
->>>>>>> b529dd8b
 
 steps:
   - script: node common/scripts/install-run-rush.js check
