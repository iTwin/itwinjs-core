--- conflicted
+++ resolved
@@ -76,10 +76,7 @@
       stagingDir: ${{ parameters.stagingDir }}
       pipelineId: 9056 # iTwin Transformer/Transformer Generate Docs
       artifactName: Transformer Docs
-<<<<<<< HEAD
-=======
       buildTag: hasDocs
->>>>>>> 095cb240
       useCurrentDocsArtifact: ${{ parameters.useCurrentTransformerDocsArtifact }}
 
   # Download Auth Clients artifact
