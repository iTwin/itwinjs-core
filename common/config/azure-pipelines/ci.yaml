--- conflicted
+++ resolved
@@ -60,13 +60,7 @@
   - checkout: self
   - template: ../templates/core-build.yaml
     parameters:
-<<<<<<< HEAD
-      nodeVersion: 16.13.0
-
-
-=======
       name: Node_18
       nodeVersion: 18.12.x
       pool:
-        vmImage: $(OS)
->>>>>>> 8d20ea4d
+        vmImage: $(OS)