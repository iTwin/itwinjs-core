# iTwin.js Core CI Build
#
# This build is used to validate all fork-based PRs and run on a schedule to provide the build status in the README.
#
# It runs on the Hosted Azure Pipelines machines which are slow building the code in the repo, especially the test-apps
# which require several webpacking steps. Due to the time it takes to run, these are only used in a limited number of cases.
#
# The main CI build used is the ./jobs/fast-ci.yaml due to it running on a set of faster machines. However, those are currently
# only available to members of the iTwin GitHub Organization for security reasons. This may change in the future but for now
# the limitation will exist.
#
# This build is not automatically queued for fork-based PRs and needs to be manually triggered by using a comment trigger in the PR.
# Anyone in the iTwin Org can trigger this pipeline by adding this comment,
#   `/azp run imodeljs.imodeljs`

trigger: none
pr: none
schedules:
  - cron: "0 5 * * *"
    displayName: Daily midnight build
    branches:
      include:
        - master
        - releases/*

jobs:
<<<<<<< HEAD
- job:
  variables:
  - name: linuxPool
    value: 'iModeljs Linux'
  - name: mac_pool
    value: iModelTechCI
  - name: win_pool
    value: iModelTechCI

  strategy:
    matrix:
      "Windows_Node_18":
        OS: windows-latest
        platform: Windows_NT
        name: $(win_pool)
      "Linux_Node_18":
        OS: ubuntu-latest
        platform: Linux
        name: $(linux_pool)
      "MacOS_Node_18":
        OS: macOS-latest
        platform: Darwin
        name: $(mac_pool)

  pool:
    vmImage: $(OS)

  timeoutInMinutes: 120

  workspace:
    clean: all

  steps:
  - checkout: self
  - template: ../templates/core-build.yaml
    parameters:
      name: Node_18
      nodeVersion: 18.12.x
      pool:
        vmImage: $(OS)
=======
  - job:
    variables:
      - name: linuxPool
        value: "iModeljs Linux"
      - name: mac_pool
        value: iModelTechCI
      - name: win_pool
        value: iModelTechCI

    strategy:
      matrix:
        "Windows_Node_18":
          OS: windows-latest
          platform: Windows_NT
          name: $(win_pool)
        "Linux_Node_18":
          OS: ubuntu-latest
          platform: Linux
          name: $(linux_pool)
        "MacOS_Node_18":
          OS: macOS-latest
          platform: Darwin
          name: $(mac_pool)

    pool:
      vmImage: $(OS)

    timeoutInMinutes: 120

    workspace:
      clean: all

    steps:
      - checkout: self
      - template: ../templates/core-build.yaml
        parameters:
          name: Node_18
          nodeVersion: 18.12.x
          pool:
            vmImage: $(OS)
>>>>>>> aa0cf817
<|MERGE_RESOLUTION|>--- conflicted
+++ resolved
@@ -24,48 +24,6 @@
         - releases/*
 
 jobs:
-<<<<<<< HEAD
-- job:
-  variables:
-  - name: linuxPool
-    value: 'iModeljs Linux'
-  - name: mac_pool
-    value: iModelTechCI
-  - name: win_pool
-    value: iModelTechCI
-
-  strategy:
-    matrix:
-      "Windows_Node_18":
-        OS: windows-latest
-        platform: Windows_NT
-        name: $(win_pool)
-      "Linux_Node_18":
-        OS: ubuntu-latest
-        platform: Linux
-        name: $(linux_pool)
-      "MacOS_Node_18":
-        OS: macOS-latest
-        platform: Darwin
-        name: $(mac_pool)
-
-  pool:
-    vmImage: $(OS)
-
-  timeoutInMinutes: 120
-
-  workspace:
-    clean: all
-
-  steps:
-  - checkout: self
-  - template: ../templates/core-build.yaml
-    parameters:
-      name: Node_18
-      nodeVersion: 18.12.x
-      pool:
-        vmImage: $(OS)
-=======
   - job:
     variables:
       - name: linuxPool
@@ -105,5 +63,4 @@
           name: Node_18
           nodeVersion: 18.12.x
           pool:
-            vmImage: $(OS)
->>>>>>> aa0cf817
+            vmImage: $(OS)