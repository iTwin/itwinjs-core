--- conflicted
+++ resolved
@@ -4,26 +4,23 @@
 *--------------------------------------------------------------------------------------------*/
 /* eslint-disable deprecation/deprecation */
 
+import { assert, expect } from "chai";
+import * as enzyme from "enzyme";
+import * as React from "react";
+import * as sinon from "sinon";
+import * as moq from "typemoq";
 import {
   BackgroundMapSettings, DisplayStyle3dSettings, PlanarClipMaskMode,
   PlanarClipMaskPriority, TerrainHeightOriginMode, TerrainSettings,
 } from "@itwin/core-common";
 import { DisplayStyle3dState, IModelConnection, MockRender, ScreenViewport, ViewState3d } from "@itwin/core-frontend";
 import { SpecialKey } from "@itwin/appui-abstract";
+import { I18N } from "@itwin/core-i18n";
 import { NumberInput, Toggle } from "@itwin/core-react";
 import { Select } from "@itwin/itwinui-react";
-<<<<<<< HEAD
-import { assert, expect } from "chai";
-import * as enzyme from "enzyme";
-import * as React from "react";
-import * as sinon from "sinon";
-import * as moq from "typemoq";
 import { SourceMapContext } from "../ui/widget/MapLayerManager";
 import { MapManagerSettings } from "../ui/widget/MapManagerSettings";
 import { TestUtils } from "./TestUtils";
-=======
-import { I18N } from "@itwin/core-i18n";
->>>>>>> f4700dd6
 
 describe("MapManagerSettings", () => {
   const viewportMock = moq.Mock.ofType<ScreenViewport>();
