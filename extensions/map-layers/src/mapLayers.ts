--- conflicted
+++ resolved
@@ -2,7 +2,6 @@
 * Copyright (c) Bentley Systems, Incorporated. All rights reserved.
 * See LICENSE.md in the project root for license terms and full copyright notice.
 *--------------------------------------------------------------------------------------------*/
-<<<<<<< HEAD
 import { Localization } from "@itwin/core-common";
 import {
   HitDetail,
@@ -11,23 +10,12 @@
 } from "@itwin/core-frontend";
 import { MapLayersUiItemsProvider } from "./ui/MapLayersUiItemsProvider";
 import { UiItemsManager, UiItemsProvider } from "@itwin/appui-abstract";
-=======
-import { HitDetail, IModelApp, UserPreferencesAccess } from "@itwin/core-frontend";
-import { MapLayersUiItemsProvider } from "./ui/MapLayersUiItemsProvider";
-import { UiItemsManager } from "@itwin/appui-abstract";
->>>>>>> d1db8934
 import { BeEvent } from "@itwin/core-bentley";
 import { FeatureInfoUiItemsProvider } from "./ui/FeatureInfoUiItemsProvider";
 
 export type MapHitEvent = BeEvent<(hit: HitDetail) => void>;
-<<<<<<< HEAD
 export interface FeatureInfoOpts {
   // HitDetail Event whenever the map is clicked. t
-=======
-export interface FeatureInfoOpts
-{
-  // HitDetail Event whenever the map is clicked.
->>>>>>> d1db8934
   // Typically the HitDetail object is provided by ElementLocateManager.doLocate.
   // Every time this event is raised, FeatureInfoWidget will attempt to retrieve data from MapLayerImageryProviders.
   onMapHit: MapHitEvent;
@@ -41,37 +29,24 @@
  */
 export class MapLayersUI {
   private static _defaultNs = "mapLayers";
-<<<<<<< HEAD
   public static localization: Localization;
   private static _uiItemsProviders: UiItemsProvider[] = [];
-=======
-  private static _mapLayersItemsProvider: MapLayersUiItemsProvider;
-  private static _mapFeatureInfoItemsProvider: FeatureInfoUiItemsProvider;
-  private static _uiItemsProvider: MapLayersUiItemsProvider;
-  private static _itemsProviderRegistered?: boolean;
->>>>>>> d1db8934
 
   private static _iTwinConfig?: UserPreferencesAccess;
   private static _onMapHit?: MapHitEvent;
 
-<<<<<<< HEAD
   public static get iTwinConfig(): UserPreferencesAccess | undefined {
     return this._iTwinConfig;
   }
   public static get onMapHit(): MapHitEvent | undefined {
     return this._onMapHit;
   }
-=======
-  public static get iTwinConfig(): UserPreferencesAccess | undefined { return this._iTwinConfig; }
-  public static get onMapHit(): MapHitEvent | undefined { return this._onMapHit; }
->>>>>>> d1db8934
 
   /** Used to initialize the Map Layers.
    *
    * If an iTwinConfig is provided, it will be used to load the MapLayerSources that are stored.
    */
   public static async initialize(
-<<<<<<< HEAD
     localization?: Localization,
     iTwinConfig?: UserPreferencesAccess,
     fInfoOps?: FeatureInfoOpts
@@ -79,19 +54,12 @@
     // register namespace containing localized strings for this package
     MapLayersUI.localization = localization ?? IModelApp.localization;
     await MapLayersUI.localization.registerNamespace(this.localizationNamespace);
-=======
-    registerItemsProvider = true,
-    iTwinConfig?: UserPreferencesAccess,
-    fInfoOps?: FeatureInfoOpts
-  ): Promise<void> {
->>>>>>> d1db8934
 
     MapLayersUI._iTwinConfig = iTwinConfig;
     MapLayersUI._onMapHit = fInfoOps?.onMapHit;
 
     MapLayersUI._uiItemsProviders.push(new MapLayersUiItemsProvider());
 
-<<<<<<< HEAD
     // Register the FeatureInfo widget only if MapHit was provided.
     if (fInfoOps?.onMapHit) {
       MapLayersUI._uiItemsProviders.push(new FeatureInfoUiItemsProvider());
@@ -100,43 +68,15 @@
     MapLayersUI._uiItemsProviders.forEach((uiProvider) => {
       UiItemsManager.register(uiProvider);
     });
-=======
-    // _uiItemsProvider always created to provide access to localization.
-    MapLayersUI._mapLayersItemsProvider = new MapLayersUiItemsProvider(IModelApp.localization);
-    MapLayersUI._mapFeatureInfoItemsProvider = new FeatureInfoUiItemsProvider(IModelApp.localization);
-    if (registerItemsProvider) {
-      UiItemsManager.register(MapLayersUI._mapLayersItemsProvider);
-
-      // Register the FeatureInfo widget only if MapHit was provided.
-      if (MapLayersUI._onMapHit) {
-        UiItemsManager.register(MapLayersUI._mapFeatureInfoItemsProvider);
-      }
-    }
-
-    MapLayersUI._itemsProviderRegistered = registerItemsProvider;
->>>>>>> d1db8934
   }
 
   /** Unregisters internationalization service namespace and UiItemManager / control */
   public static terminate() {
     IModelApp.localization.unregisterNamespace(this.localizationNamespace);
 
-<<<<<<< HEAD
     MapLayersUI._uiItemsProviders.forEach((uiProvider) => {
       UiItemsManager.unregister(uiProvider.id);
     });
-=======
-    if (MapLayersUI._itemsProviderRegistered !== undefined) {
-      if (MapLayersUI._itemsProviderRegistered) {
-        UiItemsManager.unregister(MapLayersUI._mapLayersItemsProvider.id);
-
-        if (MapLayersUI._onMapHit) {
-          UiItemsManager.unregister(MapLayersUI._mapFeatureInfoItemsProvider.id);
-        }
-      }
-      MapLayersUI._itemsProviderRegistered = undefined;
-    }
->>>>>>> d1db8934
   }
 
   /** The internationalization service namespace. */
