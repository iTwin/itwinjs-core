/*---------------------------------------------------------------------------------------------
* Copyright (c) Bentley Systems, Incorporated. All rights reserved.
* See LICENSE.md in the project root for license terms and full copyright notice.
*--------------------------------------------------------------------------------------------*/
// cSpell:ignore droppable Sublayer Basemap

import * as React from "react";
<<<<<<< HEAD
import { BaseMapLayerSettings, ColorByName, ColorDef, MapLayerProps, MapLayerSettings } from "@bentley/imodeljs-common";
import { DisplayStyleState } from "@bentley/imodeljs-frontend";
import { ColorPickerDialog, ColorSwatch } from "@bentley/ui-imodel-components";
import { OptionType, ThemedSelect, WebFontIcon } from "@bentley/ui-core";
=======
import { ColorByName, ColorDef, MapLayerProps, MapLayerSettings } from "@itwin/core-common";
import { DisplayStyleState } from "@itwin/core-frontend";
import { ColorPickerDialog, ColorSwatch } from "@itwin/imodel-components-react";
import { OptionType, ThemedSelect, WebFontIcon } from "@itwin/core-react";
>>>>>>> 3899371a
import { ActionMeta, ValueType } from "react-select/src/types";
import { ModalDialogManager } from "@itwin/appui-react";
import { TransparencyPopupButton } from "./TransparencyPopupButton";
import { useSourceMapContext } from "./MapLayerManager";
import "./BasemapPanel.scss";
import { MapLayersUiItemsProvider } from "../MapLayersUiItemsProvider";

function getBaseMapFromStyle(displayStyle: DisplayStyleState | undefined) {
  if (!displayStyle)
    return undefined;

  if (displayStyle.settings.mapImagery.backgroundBase instanceof MapLayerSettings || displayStyle.settings.mapImagery.backgroundBase instanceof ColorDef)
    return displayStyle.settings.mapImagery.backgroundBase.toJSON();

  return undefined;
}

interface BaseOption extends OptionType {
  color?: string;
}

/** @internal */
// eslint-disable-next-line @typescript-eslint/naming-convention
export function BasemapPanel() {
  const [useColorLabel] = React.useState(MapLayersUiItemsProvider.i18n.translate("mapLayers:Basemap.ColorFill"));
  const { activeViewport, bases } = useSourceMapContext();

  const [baseMapTransparencyValue, setBaseMapTransparencyValue] = React.useState(() => {
    if (activeViewport)
      return activeViewport.displayStyle.baseMapTransparency;
    return 0;
  });

  const handleBasemapTransparencyChange = React.useCallback((transparency: number) => {
    if (activeViewport) {
      activeViewport.displayStyle.changeBaseMapTransparency(transparency);
      activeViewport.invalidateRenderPlan();
      setBaseMapTransparencyValue(transparency);
    }
  }, [activeViewport]);

  const baseMapOptions = React.useMemo<BaseOption[]>(() => {
    const baseOptions: BaseOption[] = [];

    baseOptions.push({ value: useColorLabel, label: useColorLabel });

    if (bases)
      baseOptions.push(...bases.map((value) => ({ value: value.name, label: value.name })));
    return baseOptions;
  }, [bases, useColorLabel]);

  const [presetColors] = React.useState([
    ColorDef.create(ColorByName.grey),
    ColorDef.create(ColorByName.lightGrey),
    ColorDef.create(ColorByName.darkGrey),
    ColorDef.create(ColorByName.lightBlue),
    ColorDef.create(ColorByName.lightGreen),
    ColorDef.create(ColorByName.darkGreen),
    ColorDef.create(ColorByName.tan),
    ColorDef.create(ColorByName.darkBrown),
  ]);

  const [selectedBaseMap, setSelectedBaseMap] = React.useState<MapLayerProps | number | undefined>(getBaseMapFromStyle(activeViewport?.displayStyle));
  const baseIsColor = React.useMemo(() => typeof selectedBaseMap === "number", [selectedBaseMap]);
  const baseIsMap = React.useMemo(() => !baseIsColor && (selectedBaseMap !== undefined), [baseIsColor, selectedBaseMap]);
  const bgColor = React.useMemo(() => baseIsColor ? selectedBaseMap as number : presetColors[0].toJSON(), [baseIsColor, selectedBaseMap, presetColors]);
  const [colorDialogTitle] = React.useState(MapLayersUiItemsProvider.i18n.translate("mapLayers:ColorDialog.Title"));
  const selectedBaseMapValue = React.useMemo(() => {
    if (baseIsMap) {
      const mapName = (selectedBaseMap! as MapLayerProps).name;
      const foundItem = baseMapOptions.find((value) => value.label === mapName);
      if (foundItem)
        return foundItem;
    }
    return baseMapOptions[0];
  }, [selectedBaseMap, baseMapOptions, baseIsMap]);

  const handleBackgroundColorDialogOk = React.useCallback((bgColorDef: ColorDef) => {
    ModalDialogManager.closeDialog();
    if (activeViewport) {
      // change color and make sure previously set transparency is not lost.
      const curTransparency = activeViewport.displayStyle.backgroundMapBase instanceof ColorDef ? activeViewport.displayStyle.backgroundMapBase.getTransparency() : 0;
      activeViewport.displayStyle.backgroundMapBase = bgColorDef.withTransparency(curTransparency);
      activeViewport.invalidateRenderPlan();
      setSelectedBaseMap(bgColorDef.toJSON());
    }
  }, [activeViewport]);

  const handleBackgroundColorDialogCancel = React.useCallback(() => {
    ModalDialogManager.closeDialog();
  }, []);

  const handleBgColorClick = React.useCallback((newColor: ColorDef, e: React.MouseEvent<Element, MouseEvent>) => {
    e.preventDefault();
    ModalDialogManager.openDialog(<ColorPickerDialog dialogTitle={colorDialogTitle} color={newColor} colorPresets={presetColors}
      onOkResult={handleBackgroundColorDialogOk} onCancelResult={handleBackgroundColorDialogCancel} />);
  }, [presetColors, handleBackgroundColorDialogOk]); // eslint-disable-line react-hooks/exhaustive-deps

  const handleBaseMapSelection = React.useCallback((value: ValueType<BaseOption>, action: ActionMeta<BaseOption>) => {
    if (bases && activeViewport && action.action === "select-option" && value) {
      const baseMap = bases.find((map) => map.name === (value as BaseOption).label);
      if (baseMap) {
        const baseProps: MapLayerProps = baseMap.toJSON();
        if (activeViewport.displayStyle.backgroundMapBase instanceof BaseMapLayerSettings) {
          activeViewport.displayStyle.backgroundMapBase = activeViewport.displayStyle.backgroundMapBase.clone(baseProps);
        } else {
          activeViewport.displayStyle.backgroundMapBase = BaseMapLayerSettings.fromJSON(baseProps);
        }
        activeViewport.invalidateRenderPlan();
        setSelectedBaseMap(baseProps);
      } else {
        const bgColorDef = ColorDef.fromJSON(bgColor);
        const curTransparency = activeViewport.displayStyle.backgroundMapBase instanceof ColorDef ? activeViewport.displayStyle.backgroundMapBase.getTransparency() : 0;
        activeViewport.displayStyle.backgroundMapBase = bgColorDef.withTransparency(curTransparency);
        activeViewport.invalidateRenderPlan();
        setSelectedBaseMap(bgColorDef.toJSON());
      }
    }
  }, [bases, activeViewport, bgColor]);

  const [baseMapVisible, setBaseMapVisible] = React.useState(() => {
    if (activeViewport && activeViewport.displayStyle.backgroundMapBase instanceof MapLayerSettings) {
      return activeViewport.displayStyle.backgroundMapBase.visible;
    }
    return false;
  });

  const handleVisibilityChange = React.useCallback(() => {
    if (activeViewport) {
      const newState = !baseMapVisible;
      // BaseMap visibility is only support when backgroundBase is an instance of BaseMapLayerSettings (i.e not a color)...
      if (activeViewport.displayStyle.backgroundMapBase instanceof BaseMapLayerSettings) {
        activeViewport.displayStyle.backgroundMapBase = activeViewport.displayStyle.backgroundMapBase.clone({ visible: newState });
        activeViewport.invalidateRenderPlan();
      }
      setBaseMapVisible(newState);
    }
  }, [baseMapVisible, activeViewport]);

  const [baseLayerLabel] = React.useState(MapLayersUiItemsProvider.i18n.translate("mapLayers:Basemap.BaseLayer"));
  const [selectBaseMapLabel] = React.useState(MapLayersUiItemsProvider.i18n.translate("mapLayers:Basemap.SelectBaseMap"));
  const [toggleVisibility] = React.useState(MapLayersUiItemsProvider.i18n.translate("mapLayers:Widget.ToggleVisibility"));

  return (
    <>
      <div className="map-manager-base-item" >
        <button className="map-manager-item-visibility" title={toggleVisibility} onClick={handleVisibilityChange}>
          <WebFontIcon iconName={baseMapVisible ? "icon-visibility" : "icon-visibility-hide-2"} />
        </button>
        <span className="map-manager-base-label">{baseLayerLabel}</span>
        <ThemedSelect options={baseMapOptions} closeMenuOnSelect placeholder={selectBaseMapLabel} value={selectedBaseMapValue} onChange={handleBaseMapSelection} />
        {
          baseIsColor &&
          <ColorSwatch className="map-manager-base-item-color" colorDef={ColorDef.fromJSON(bgColor)} round={false} onColorPick={handleBgColorClick} />
        }
        <TransparencyPopupButton transparency={baseMapTransparencyValue} onTransparencyChange={handleBasemapTransparencyChange} />
      </div>
    </>
  );
}
<|MERGE_RESOLUTION|>--- conflicted
+++ resolved
@@ -1,178 +1,171 @@
-/*---------------------------------------------------------------------------------------------
-* Copyright (c) Bentley Systems, Incorporated. All rights reserved.
-* See LICENSE.md in the project root for license terms and full copyright notice.
-*--------------------------------------------------------------------------------------------*/
-// cSpell:ignore droppable Sublayer Basemap
-
-import * as React from "react";
-<<<<<<< HEAD
-import { BaseMapLayerSettings, ColorByName, ColorDef, MapLayerProps, MapLayerSettings } from "@bentley/imodeljs-common";
-import { DisplayStyleState } from "@bentley/imodeljs-frontend";
-import { ColorPickerDialog, ColorSwatch } from "@bentley/ui-imodel-components";
-import { OptionType, ThemedSelect, WebFontIcon } from "@bentley/ui-core";
-=======
-import { ColorByName, ColorDef, MapLayerProps, MapLayerSettings } from "@itwin/core-common";
-import { DisplayStyleState } from "@itwin/core-frontend";
-import { ColorPickerDialog, ColorSwatch } from "@itwin/imodel-components-react";
-import { OptionType, ThemedSelect, WebFontIcon } from "@itwin/core-react";
->>>>>>> 3899371a
-import { ActionMeta, ValueType } from "react-select/src/types";
-import { ModalDialogManager } from "@itwin/appui-react";
-import { TransparencyPopupButton } from "./TransparencyPopupButton";
-import { useSourceMapContext } from "./MapLayerManager";
-import "./BasemapPanel.scss";
-import { MapLayersUiItemsProvider } from "../MapLayersUiItemsProvider";
-
-function getBaseMapFromStyle(displayStyle: DisplayStyleState | undefined) {
-  if (!displayStyle)
-    return undefined;
-
-  if (displayStyle.settings.mapImagery.backgroundBase instanceof MapLayerSettings || displayStyle.settings.mapImagery.backgroundBase instanceof ColorDef)
-    return displayStyle.settings.mapImagery.backgroundBase.toJSON();
-
-  return undefined;
-}
-
-interface BaseOption extends OptionType {
-  color?: string;
-}
-
-/** @internal */
-// eslint-disable-next-line @typescript-eslint/naming-convention
-export function BasemapPanel() {
-  const [useColorLabel] = React.useState(MapLayersUiItemsProvider.i18n.translate("mapLayers:Basemap.ColorFill"));
-  const { activeViewport, bases } = useSourceMapContext();
-
-  const [baseMapTransparencyValue, setBaseMapTransparencyValue] = React.useState(() => {
-    if (activeViewport)
-      return activeViewport.displayStyle.baseMapTransparency;
-    return 0;
-  });
-
-  const handleBasemapTransparencyChange = React.useCallback((transparency: number) => {
-    if (activeViewport) {
-      activeViewport.displayStyle.changeBaseMapTransparency(transparency);
-      activeViewport.invalidateRenderPlan();
-      setBaseMapTransparencyValue(transparency);
-    }
-  }, [activeViewport]);
-
-  const baseMapOptions = React.useMemo<BaseOption[]>(() => {
-    const baseOptions: BaseOption[] = [];
-
-    baseOptions.push({ value: useColorLabel, label: useColorLabel });
-
-    if (bases)
-      baseOptions.push(...bases.map((value) => ({ value: value.name, label: value.name })));
-    return baseOptions;
-  }, [bases, useColorLabel]);
-
-  const [presetColors] = React.useState([
-    ColorDef.create(ColorByName.grey),
-    ColorDef.create(ColorByName.lightGrey),
-    ColorDef.create(ColorByName.darkGrey),
-    ColorDef.create(ColorByName.lightBlue),
-    ColorDef.create(ColorByName.lightGreen),
-    ColorDef.create(ColorByName.darkGreen),
-    ColorDef.create(ColorByName.tan),
-    ColorDef.create(ColorByName.darkBrown),
-  ]);
-
-  const [selectedBaseMap, setSelectedBaseMap] = React.useState<MapLayerProps | number | undefined>(getBaseMapFromStyle(activeViewport?.displayStyle));
-  const baseIsColor = React.useMemo(() => typeof selectedBaseMap === "number", [selectedBaseMap]);
-  const baseIsMap = React.useMemo(() => !baseIsColor && (selectedBaseMap !== undefined), [baseIsColor, selectedBaseMap]);
-  const bgColor = React.useMemo(() => baseIsColor ? selectedBaseMap as number : presetColors[0].toJSON(), [baseIsColor, selectedBaseMap, presetColors]);
-  const [colorDialogTitle] = React.useState(MapLayersUiItemsProvider.i18n.translate("mapLayers:ColorDialog.Title"));
-  const selectedBaseMapValue = React.useMemo(() => {
-    if (baseIsMap) {
-      const mapName = (selectedBaseMap! as MapLayerProps).name;
-      const foundItem = baseMapOptions.find((value) => value.label === mapName);
-      if (foundItem)
-        return foundItem;
-    }
-    return baseMapOptions[0];
-  }, [selectedBaseMap, baseMapOptions, baseIsMap]);
-
-  const handleBackgroundColorDialogOk = React.useCallback((bgColorDef: ColorDef) => {
-    ModalDialogManager.closeDialog();
-    if (activeViewport) {
-      // change color and make sure previously set transparency is not lost.
-      const curTransparency = activeViewport.displayStyle.backgroundMapBase instanceof ColorDef ? activeViewport.displayStyle.backgroundMapBase.getTransparency() : 0;
-      activeViewport.displayStyle.backgroundMapBase = bgColorDef.withTransparency(curTransparency);
-      activeViewport.invalidateRenderPlan();
-      setSelectedBaseMap(bgColorDef.toJSON());
-    }
-  }, [activeViewport]);
-
-  const handleBackgroundColorDialogCancel = React.useCallback(() => {
-    ModalDialogManager.closeDialog();
-  }, []);
-
-  const handleBgColorClick = React.useCallback((newColor: ColorDef, e: React.MouseEvent<Element, MouseEvent>) => {
-    e.preventDefault();
-    ModalDialogManager.openDialog(<ColorPickerDialog dialogTitle={colorDialogTitle} color={newColor} colorPresets={presetColors}
-      onOkResult={handleBackgroundColorDialogOk} onCancelResult={handleBackgroundColorDialogCancel} />);
-  }, [presetColors, handleBackgroundColorDialogOk]); // eslint-disable-line react-hooks/exhaustive-deps
-
-  const handleBaseMapSelection = React.useCallback((value: ValueType<BaseOption>, action: ActionMeta<BaseOption>) => {
-    if (bases && activeViewport && action.action === "select-option" && value) {
-      const baseMap = bases.find((map) => map.name === (value as BaseOption).label);
-      if (baseMap) {
-        const baseProps: MapLayerProps = baseMap.toJSON();
-        if (activeViewport.displayStyle.backgroundMapBase instanceof BaseMapLayerSettings) {
-          activeViewport.displayStyle.backgroundMapBase = activeViewport.displayStyle.backgroundMapBase.clone(baseProps);
-        } else {
-          activeViewport.displayStyle.backgroundMapBase = BaseMapLayerSettings.fromJSON(baseProps);
-        }
-        activeViewport.invalidateRenderPlan();
-        setSelectedBaseMap(baseProps);
-      } else {
-        const bgColorDef = ColorDef.fromJSON(bgColor);
-        const curTransparency = activeViewport.displayStyle.backgroundMapBase instanceof ColorDef ? activeViewport.displayStyle.backgroundMapBase.getTransparency() : 0;
-        activeViewport.displayStyle.backgroundMapBase = bgColorDef.withTransparency(curTransparency);
-        activeViewport.invalidateRenderPlan();
-        setSelectedBaseMap(bgColorDef.toJSON());
-      }
-    }
-  }, [bases, activeViewport, bgColor]);
-
-  const [baseMapVisible, setBaseMapVisible] = React.useState(() => {
-    if (activeViewport && activeViewport.displayStyle.backgroundMapBase instanceof MapLayerSettings) {
-      return activeViewport.displayStyle.backgroundMapBase.visible;
-    }
-    return false;
-  });
-
-  const handleVisibilityChange = React.useCallback(() => {
-    if (activeViewport) {
-      const newState = !baseMapVisible;
-      // BaseMap visibility is only support when backgroundBase is an instance of BaseMapLayerSettings (i.e not a color)...
-      if (activeViewport.displayStyle.backgroundMapBase instanceof BaseMapLayerSettings) {
-        activeViewport.displayStyle.backgroundMapBase = activeViewport.displayStyle.backgroundMapBase.clone({ visible: newState });
-        activeViewport.invalidateRenderPlan();
-      }
-      setBaseMapVisible(newState);
-    }
-  }, [baseMapVisible, activeViewport]);
-
-  const [baseLayerLabel] = React.useState(MapLayersUiItemsProvider.i18n.translate("mapLayers:Basemap.BaseLayer"));
-  const [selectBaseMapLabel] = React.useState(MapLayersUiItemsProvider.i18n.translate("mapLayers:Basemap.SelectBaseMap"));
-  const [toggleVisibility] = React.useState(MapLayersUiItemsProvider.i18n.translate("mapLayers:Widget.ToggleVisibility"));
-
-  return (
-    <>
-      <div className="map-manager-base-item" >
-        <button className="map-manager-item-visibility" title={toggleVisibility} onClick={handleVisibilityChange}>
-          <WebFontIcon iconName={baseMapVisible ? "icon-visibility" : "icon-visibility-hide-2"} />
-        </button>
-        <span className="map-manager-base-label">{baseLayerLabel}</span>
-        <ThemedSelect options={baseMapOptions} closeMenuOnSelect placeholder={selectBaseMapLabel} value={selectedBaseMapValue} onChange={handleBaseMapSelection} />
-        {
-          baseIsColor &&
-          <ColorSwatch className="map-manager-base-item-color" colorDef={ColorDef.fromJSON(bgColor)} round={false} onColorPick={handleBgColorClick} />
-        }
-        <TransparencyPopupButton transparency={baseMapTransparencyValue} onTransparencyChange={handleBasemapTransparencyChange} />
-      </div>
-    </>
-  );
-}
+/*---------------------------------------------------------------------------------------------
+* Copyright (c) Bentley Systems, Incorporated. All rights reserved.
+* See LICENSE.md in the project root for license terms and full copyright notice.
+*--------------------------------------------------------------------------------------------*/
+// cSpell:ignore droppable Sublayer Basemap
+
+import * as React from "react";
+import { BaseMapLayerSettings, ColorByName, ColorDef, MapLayerProps, MapLayerSettings } from "@itwin/core-common";
+import { DisplayStyleState } from "@itwin/core-frontend";
+import { ColorPickerDialog, ColorSwatch } from "@itwin/imodel-components-react";
+import { OptionType, ThemedSelect, WebFontIcon } from "@itwin/core-react";
+import { ActionMeta, ValueType } from "react-select/src/types";
+import { ModalDialogManager } from "@itwin/appui-react";
+import { TransparencyPopupButton } from "./TransparencyPopupButton";
+import { useSourceMapContext } from "./MapLayerManager";
+import "./BasemapPanel.scss";
+import { MapLayersUiItemsProvider } from "../MapLayersUiItemsProvider";
+
+function getBaseMapFromStyle(displayStyle: DisplayStyleState | undefined) {
+  if (!displayStyle)
+    return undefined;
+
+  if (displayStyle.settings.mapImagery.backgroundBase instanceof MapLayerSettings || displayStyle.settings.mapImagery.backgroundBase instanceof ColorDef)
+    return displayStyle.settings.mapImagery.backgroundBase.toJSON();
+
+  return undefined;
+}
+
+interface BaseOption extends OptionType {
+  color?: string;
+}
+
+/** @internal */
+// eslint-disable-next-line @typescript-eslint/naming-convention
+export function BasemapPanel() {
+  const [useColorLabel] = React.useState(MapLayersUiItemsProvider.i18n.translate("mapLayers:Basemap.ColorFill"));
+  const { activeViewport, bases } = useSourceMapContext();
+
+  const [baseMapTransparencyValue, setBaseMapTransparencyValue] = React.useState(() => {
+    if (activeViewport)
+      return activeViewport.displayStyle.baseMapTransparency;
+    return 0;
+  });
+
+  const handleBasemapTransparencyChange = React.useCallback((transparency: number) => {
+    if (activeViewport) {
+      activeViewport.displayStyle.changeBaseMapTransparency(transparency);
+      activeViewport.invalidateRenderPlan();
+      setBaseMapTransparencyValue(transparency);
+    }
+  }, [activeViewport]);
+
+  const baseMapOptions = React.useMemo<BaseOption[]>(() => {
+    const baseOptions: BaseOption[] = [];
+
+    baseOptions.push({ value: useColorLabel, label: useColorLabel });
+
+    if (bases)
+      baseOptions.push(...bases.map((value) => ({ value: value.name, label: value.name })));
+    return baseOptions;
+  }, [bases, useColorLabel]);
+
+  const [presetColors] = React.useState([
+    ColorDef.create(ColorByName.grey),
+    ColorDef.create(ColorByName.lightGrey),
+    ColorDef.create(ColorByName.darkGrey),
+    ColorDef.create(ColorByName.lightBlue),
+    ColorDef.create(ColorByName.lightGreen),
+    ColorDef.create(ColorByName.darkGreen),
+    ColorDef.create(ColorByName.tan),
+    ColorDef.create(ColorByName.darkBrown),
+  ]);
+
+  const [selectedBaseMap, setSelectedBaseMap] = React.useState<MapLayerProps | number | undefined>(getBaseMapFromStyle(activeViewport?.displayStyle));
+  const baseIsColor = React.useMemo(() => typeof selectedBaseMap === "number", [selectedBaseMap]);
+  const baseIsMap = React.useMemo(() => !baseIsColor && (selectedBaseMap !== undefined), [baseIsColor, selectedBaseMap]);
+  const bgColor = React.useMemo(() => baseIsColor ? selectedBaseMap as number : presetColors[0].toJSON(), [baseIsColor, selectedBaseMap, presetColors]);
+  const [colorDialogTitle] = React.useState(MapLayersUiItemsProvider.i18n.translate("mapLayers:ColorDialog.Title"));
+  const selectedBaseMapValue = React.useMemo(() => {
+    if (baseIsMap) {
+      const mapName = (selectedBaseMap! as MapLayerProps).name;
+      const foundItem = baseMapOptions.find((value) => value.label === mapName);
+      if (foundItem)
+        return foundItem;
+    }
+    return baseMapOptions[0];
+  }, [selectedBaseMap, baseMapOptions, baseIsMap]);
+
+  const handleBackgroundColorDialogOk = React.useCallback((bgColorDef: ColorDef) => {
+    ModalDialogManager.closeDialog();
+    if (activeViewport) {
+      // change color and make sure previously set transparency is not lost.
+      const curTransparency = activeViewport.displayStyle.backgroundMapBase instanceof ColorDef ? activeViewport.displayStyle.backgroundMapBase.getTransparency() : 0;
+      activeViewport.displayStyle.backgroundMapBase = bgColorDef.withTransparency(curTransparency);
+      activeViewport.invalidateRenderPlan();
+      setSelectedBaseMap(bgColorDef.toJSON());
+    }
+  }, [activeViewport]);
+
+  const handleBackgroundColorDialogCancel = React.useCallback(() => {
+    ModalDialogManager.closeDialog();
+  }, []);
+
+  const handleBgColorClick = React.useCallback((newColor: ColorDef, e: React.MouseEvent<Element, MouseEvent>) => {
+    e.preventDefault();
+    ModalDialogManager.openDialog(<ColorPickerDialog dialogTitle={colorDialogTitle} color={newColor} colorPresets={presetColors}
+      onOkResult={handleBackgroundColorDialogOk} onCancelResult={handleBackgroundColorDialogCancel} />);
+  }, [presetColors, handleBackgroundColorDialogOk]); // eslint-disable-line react-hooks/exhaustive-deps
+
+  const handleBaseMapSelection = React.useCallback((value: ValueType<BaseOption>, action: ActionMeta<BaseOption>) => {
+    if (bases && activeViewport && action.action === "select-option" && value) {
+      const baseMap = bases.find((map) => map.name === (value as BaseOption).label);
+      if (baseMap) {
+        const baseProps: MapLayerProps = baseMap.toJSON();
+        if (activeViewport.displayStyle.backgroundMapBase instanceof BaseMapLayerSettings) {
+          activeViewport.displayStyle.backgroundMapBase = activeViewport.displayStyle.backgroundMapBase.clone(baseProps);
+        } else {
+          activeViewport.displayStyle.backgroundMapBase = BaseMapLayerSettings.fromJSON(baseProps);
+        }
+        activeViewport.invalidateRenderPlan();
+        setSelectedBaseMap(baseProps);
+      } else {
+        const bgColorDef = ColorDef.fromJSON(bgColor);
+        const curTransparency = activeViewport.displayStyle.backgroundMapBase instanceof ColorDef ? activeViewport.displayStyle.backgroundMapBase.getTransparency() : 0;
+        activeViewport.displayStyle.backgroundMapBase = bgColorDef.withTransparency(curTransparency);
+        activeViewport.invalidateRenderPlan();
+        setSelectedBaseMap(bgColorDef.toJSON());
+      }
+    }
+  }, [bases, activeViewport, bgColor]);
+
+  const [baseMapVisible, setBaseMapVisible] = React.useState(() => {
+    if (activeViewport && activeViewport.displayStyle.backgroundMapBase instanceof MapLayerSettings) {
+      return activeViewport.displayStyle.backgroundMapBase.visible;
+    }
+    return false;
+  });
+
+  const handleVisibilityChange = React.useCallback(() => {
+    if (activeViewport) {
+      const newState = !baseMapVisible;
+      // BaseMap visibility is only support when backgroundBase is an instance of BaseMapLayerSettings (i.e not a color)...
+      if (activeViewport.displayStyle.backgroundMapBase instanceof BaseMapLayerSettings) {
+        activeViewport.displayStyle.backgroundMapBase = activeViewport.displayStyle.backgroundMapBase.clone({ visible: newState });
+        activeViewport.invalidateRenderPlan();
+      }
+      setBaseMapVisible(newState);
+    }
+  }, [baseMapVisible, activeViewport]);
+
+  const [baseLayerLabel] = React.useState(MapLayersUiItemsProvider.i18n.translate("mapLayers:Basemap.BaseLayer"));
+  const [selectBaseMapLabel] = React.useState(MapLayersUiItemsProvider.i18n.translate("mapLayers:Basemap.SelectBaseMap"));
+  const [toggleVisibility] = React.useState(MapLayersUiItemsProvider.i18n.translate("mapLayers:Widget.ToggleVisibility"));
+
+  return (
+    <>
+      <div className="map-manager-base-item" >
+        <button className="map-manager-item-visibility" title={toggleVisibility} onClick={handleVisibilityChange}>
+          <WebFontIcon iconName={baseMapVisible ? "icon-visibility" : "icon-visibility-hide-2"} />
+        </button>
+        <span className="map-manager-base-label">{baseLayerLabel}</span>
+        <ThemedSelect options={baseMapOptions} closeMenuOnSelect placeholder={selectBaseMapLabel} value={selectedBaseMapValue} onChange={handleBaseMapSelection} />
+        {
+          baseIsColor &&
+          <ColorSwatch className="map-manager-base-item-color" colorDef={ColorDef.fromJSON(bgColor)} round={false} onColorPick={handleBgColorClick} />
+        }
+        <TransparencyPopupButton transparency={baseMapTransparencyValue} onTransparencyChange={handleBasemapTransparencyChange} />
+      </div>
+    </>
+  );
+}