--- conflicted
+++ resolved
@@ -11,19 +11,11 @@
 import { WebFontIcon } from "@itwin/core-react";
 import { ColorPickerDialog, ColorSwatch } from "@itwin/imodel-components-react";
 import { Select, SelectOption } from "@itwin/itwinui-react";
-<<<<<<< HEAD
-import { ModalDialogManager } from "@itwin/appui-react";
-import { TransparencyPopupButton } from "./TransparencyPopupButton";
-import { useSourceMapContext } from "./MapLayerManager";
-import "./BasemapPanel.scss";
+import * as React from "react";
 import { MapLayersUI } from "../../mapLayers";
-=======
-import * as React from "react";
-import { MapLayersUiItemsProvider } from "../MapLayersUiItemsProvider";
 import "./BasemapPanel.scss";
 import { useSourceMapContext } from "./MapLayerManager";
 import { TransparencyPopupButton } from "./TransparencyPopupButton";
->>>>>>> d1db8934
 
 function getBaseMapFromStyle(displayStyle: DisplayStyleState | undefined) {
   if (!displayStyle)
