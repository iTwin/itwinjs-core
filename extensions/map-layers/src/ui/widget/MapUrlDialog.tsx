--- conflicted
+++ resolved
@@ -5,14 +5,9 @@
 // cSpell:ignore Modeless WMTS
 
 import * as React from "react";
-<<<<<<< HEAD
-import { Button, Dialog, DialogButtonType, Icon, Input, InputStatus, LabeledInput, ProgressBar, Radio, Select } from "@bentley/ui-core";
+import { Button, Dialog, Icon, InputStatus} from "@bentley/ui-core";
 import { ModalDialogManager, usePopup } from "@bentley/ui-framework";
-=======
 import { Input, LabeledInput, ProgressLinear, Radio, Select, SelectOption } from "@itwin/itwinui-react";
-import { Dialog, Icon, InputStatus } from "@bentley/ui-core";
-import { ModalDialogManager } from "@bentley/ui-framework";
->>>>>>> ebcf17c0
 import { MapLayersUiItemsProvider } from "../MapLayersUiItemsProvider";
 import { MapTypesOptions } from "../Interfaces";
 import {
@@ -22,6 +17,7 @@
 import { MapLayerProps } from "@bentley/imodeljs-common";
 import "./MapUrlDialog.scss";
 import { DialogButtonType, SpecialKey } from "@bentley/ui-abstract";
+
 
 export const MAP_TYPES = {
   wms: "WMS",
@@ -151,10 +147,8 @@
   });
 
   // Update warning message based on the dialog state and server response
-<<<<<<< HEAD
-  const handleMapTypeSelection = React.useCallback((e: React.ChangeEvent<HTMLSelectElement>) => {
-    setMapType(e.target.value);
-    e.preventDefault();
+  const handleMapTypeSelection = React.useCallback((newValue: string) => {
+    setMapType(newValue);
 
     // Reset few states
     if (invalidCredentialsProvided)
@@ -169,21 +163,6 @@
     }
 
   }, [esriOAuth2Succeeded, invalidCredentialsProvided, layerAuthMethod]);
-=======
-  React.useEffect(() => {
-    if (invalidCredentialsProvided) {
-      setWarningMessage(invalidCredentialsLabel);
-    } else if (serverRequireCredentials && (!userName || !password)) {
-      setWarningMessage(missingCredentialsLabel);
-    } else {
-      setWarningMessage(undefined);
-    }
-  }, [invalidCredentialsProvided, invalidCredentialsLabel, missingCredentialsLabel, serverRequireCredentials, userName, password, setWarningMessage]);
-
-  const handleMapTypeSelection = React.useCallback((newValue: string) => {
-    setMapType(newValue);
-  }, [setMapType]);
->>>>>>> ebcf17c0
 
   const handleCancel = React.useCallback(() => {
     if (props.onCancelResult) {
@@ -558,12 +537,9 @@
               className="map-manager-base-select"
               options={mapTypes}
               value={mapType}
-<<<<<<< HEAD
-              disabled={props.layerRequiringCredentials !== undefined || props.mapLayerSourceToEdit !== undefined || layerAttachPending || layerAuthPending} onChange={handleMapTypeSelection} />
-=======
-              disabled={props.layerRequiringCredentials !== undefined || props.mapLayerSourceToEdit !== undefined}
+              disabled={props.layerRequiringCredentials !== undefined || props.mapLayerSourceToEdit !== undefined || layerAttachPending || layerAuthPending}
               onChange={handleMapTypeSelection} />
->>>>>>> ebcf17c0
+
             <span className="map-layer-source-label">{nameLabel}</span>
             <Input placeholder={nameInputPlaceHolder} onChange={onNameChange} value={mapName} disabled={props.layerRequiringCredentials !== undefined || layerAttachPending || layerAuthPending} />
             <span className="map-layer-source-label">{urlLabel}</span>
