--- conflicted
+++ resolved
@@ -390,15 +390,9 @@
               onChange={handleMapTypeSelection}
               size="small"/>
             <span className="map-layer-source-label">{nameLabel}</span>
-<<<<<<< HEAD
-            <Input placeholder={nameInputPlaceHolder} onChange={onNameChange} value={mapName} disabled={props.layerRequiringCredentials !== undefined} size="small" />
+            <Input className="map-layer-source-input" placeholder={nameInputPlaceHolder} onChange={onNameChange} value={mapName} disabled={props.layerRequiringCredentials !== undefined} size="small" />
             <span className="map-layer-source-label">{urlLabel}</span>
-            <Input placeholder={urlInputPlaceHolder} onKeyPress={handleOnKeyDown} onChange={onUrlChange} disabled={props.mapLayerSourceToEdit !== undefined} value={mapUrl} size="small" />
-=======
-            <Input className="map-layer-source-input" placeholder={nameInputPlaceHolder} onChange={onNameChange} value={mapName} disabled={props.layerRequiringCredentials !== undefined} />
-            <span className="map-layer-source-label">{urlLabel}</span>
-            <Input className="map-layer-source-input" placeholder={urlInputPlaceHolder} onKeyPress={handleOnKeyDown} onChange={onUrlChange} disabled={props.mapLayerSourceToEdit !== undefined} value={mapUrl} />
->>>>>>> 8d9ff6fd
+            <Input className="map-layer-source-input" placeholder={urlInputPlaceHolder} onKeyPress={handleOnKeyDown} onChange={onUrlChange} disabled={props.mapLayerSourceToEdit !== undefined} value={mapUrl} size="small" />
             {isAuthSupported() && props.mapLayerSourceToEdit === undefined &&
               <>
                 <span className="map-layer-source-label">{userNameLabel}</span>
@@ -416,7 +410,8 @@
                   type="password" placeholder={serverRequireCredentials ? passwordRequiredLabel : passwordLabel}
                   status={!password && serverRequireCredentials ? InputStatus.Warning : undefined}
                   onChange={onPasswordChange}
-                  onKeyPress={handleOnKeyDown} size="small" />
+                  onKeyPress={handleOnKeyDown}
+                  size="small" />
               </>
             }
 
