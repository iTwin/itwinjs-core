/*---------------------------------------------------------------------------------------------
* Copyright (c) Bentley Systems, Incorporated. All rights reserved.
* See LICENSE.md in the project root for license terms and full copyright notice.
*--------------------------------------------------------------------------------------------*/
// cSpell:ignore Modeless WMTS

import * as React from "react";
import { Input, LabeledInput, ProgressLinear, Radio, Select, SelectOption } from "@itwin/itwinui-react";
import { Dialog, Icon, InputStatus } from "@bentley/ui-core";
import { ModalDialogManager } from "@bentley/ui-framework";
import { MapLayersUiItemsProvider } from "../MapLayersUiItemsProvider";
import { MapTypesOptions } from "../Interfaces";
import {
  IModelApp, MapLayerImageryProviderStatus, MapLayerSettingsService, MapLayerSource,
  MapLayerSourceStatus, NotifyMessageDetails, OutputMessagePriority, ScreenViewport,
} from "@bentley/imodeljs-frontend";
import { MapLayerProps } from "@bentley/imodeljs-common";
import "./MapUrlDialog.scss";
import { DialogButtonType, SpecialKey } from "@bentley/ui-abstract";

export const MAP_TYPES = {
  wms: "WMS",
  arcGis: "ArcGIS",
  wmts: "WMTS",
  tileUrl: "TileURL",
};

interface MapUrlDialogProps {
  activeViewport?: ScreenViewport;
  isOverlay: boolean;
  onOkResult: () => void;
  onCancelResult?: () => void;
  mapTypesOptions?: MapTypesOptions;

  // An optional layer definition can be provide to enable the edit mode
  layerRequiringCredentials?: MapLayerProps;

  mapLayerSourceToEdit?: MapLayerSource;
}

// eslint-disable-next-line @typescript-eslint/naming-convention
export function MapUrlDialog(props: MapUrlDialogProps) {
  const { isOverlay, onOkResult, mapTypesOptions } = props;
  const supportWmsAuthentication = (mapTypesOptions?.supportWmsAuthentication ? true : false);

  const getMapUrlFromProps = React.useCallback(() => {
    if (props.mapLayerSourceToEdit) {
      return props.mapLayerSourceToEdit.url;
    } else if (props.layerRequiringCredentials?.url) {
      return props.layerRequiringCredentials.url;
    }
    return "";
  }, [props.layerRequiringCredentials, props.mapLayerSourceToEdit]);

  const getMapNameFromProps = React.useCallback(() => {
    if (props.mapLayerSourceToEdit) {
      return props.mapLayerSourceToEdit.name;
    } else if (props.layerRequiringCredentials?.name) {
      return props.layerRequiringCredentials.name;
    }
    return "";
  }, [props.layerRequiringCredentials, props.mapLayerSourceToEdit]);

  const getFormatFromProps = React.useCallback(() => {
    if (props.mapLayerSourceToEdit) {
      return props.mapLayerSourceToEdit.formatId;
    } else if (props.layerRequiringCredentials?.formatId) {
      return props.layerRequiringCredentials.formatId;
    }
    return undefined;
  }, [props.layerRequiringCredentials, props.mapLayerSourceToEdit]);

  const [dialogTitle] = React.useState(MapLayersUiItemsProvider.i18n.translate(props.layerRequiringCredentials || props.mapLayerSourceToEdit ? "mapLayers:CustomAttach.EditCustomLayer" : "mapLayers:CustomAttach.AttachCustomLayer"));
  const [typeLabel] = React.useState(MapLayersUiItemsProvider.i18n.translate("mapLayers:CustomAttach.Type"));
  const [nameLabel] = React.useState(MapLayersUiItemsProvider.i18n.translate("mapLayers:CustomAttach.Name"));
  const [nameInputPlaceHolder] = React.useState(MapLayersUiItemsProvider.i18n.translate("mapLayers:CustomAttach.NameInputPlaceHolder"));
  const [urlLabel] = React.useState(MapLayersUiItemsProvider.i18n.translate("mapLayers:CustomAttach.URL"));
  const [urlInputPlaceHolder] = React.useState(MapLayersUiItemsProvider.i18n.translate("mapLayers:CustomAttach.UrlInputPlaceHolder"));
  // SWB
  const [projectSettingsLabel] = React.useState(MapLayersUiItemsProvider.i18n.translate("mapLayers:CustomAttach.StoreOnProjectSettings"));
  const [modelSettingsLabel] = React.useState(MapLayersUiItemsProvider.i18n.translate("mapLayers:CustomAttach.StoreOnModelSettings"));
  const [missingCredentialsLabel] = React.useState(MapLayersUiItemsProvider.i18n.translate("mapLayers:CustomAttach.MissingCredentials"));
  const [invalidCredentialsLabel] = React.useState(MapLayersUiItemsProvider.i18n.translate("mapLayers:CustomAttach.InvalidCredentials"));
  const [serverRequireCredentials, setServerRequireCredentials] = React.useState(props.layerRequiringCredentials ?? false);
  const [invalidCredentialsProvided, setInvalidCredentialsProvided] = React.useState(false);
  const [layerAttachPending, setLayerAttachPending] = React.useState(false);
  const [warningMessage, setWarningMessage] = React.useState(props.layerRequiringCredentials ? missingCredentialsLabel : undefined);
  const [mapUrl, setMapUrl] = React.useState(getMapUrlFromProps());
  const [mapName, setMapName] = React.useState(getMapNameFromProps());
  const [userName, setUserName] = React.useState("");
  const [password, setPassword] = React.useState("");
  const [noSaveSettingsWarning] = React.useState(MapLayersUiItemsProvider.i18n.translate("mapLayers:CustomAttach.NoSaveSettingsWarning"));
  const [passwordLabel] = React.useState(MapLayersUiItemsProvider.i18n.translate("mapLayers:AuthenticationInputs.Password"));
  const [passwordRequiredLabel] = React.useState(MapLayersUiItemsProvider.i18n.translate("mapLayers:AuthenticationInputs.PasswordRequired"));
  const [userNameLabel] = React.useState(MapLayersUiItemsProvider.i18n.translate("mapLayers:AuthenticationInputs.Username"));
  const [userNameRequiredLabel] = React.useState(MapLayersUiItemsProvider.i18n.translate("mapLayers:AuthenticationInputs.UsernameRequired"));
  // SWB What should be done about this change?
  const [settingsStorage, setSettingsStorageRadio] = React.useState("Project");

  const [mapType, setMapType] = React.useState(getFormatFromProps() ?? MAP_TYPES.arcGis);

  // 'isMounted' is used to prevent any async operation once the hook has been
  // unloaded.  Otherwise we get a 'Can't perform a React state update on an unmounted component.' warning in the console.
  const isMounted = React.useRef(false);
  React.useEffect(() => {
    isMounted.current = true;
    return () => {
      isMounted.current = false;
    };
  }, []);

  const [mapTypes] = React.useState((): SelectOption<string>[] => {
    const types = [
      { value: MAP_TYPES.arcGis, label: MAP_TYPES.arcGis },
      { value: MAP_TYPES.wms, label: MAP_TYPES.wms },
      { value: MAP_TYPES.wmts, label: MAP_TYPES.wmts },
    ];
    if (mapTypesOptions?.supportTileUrl)
      types.push({ value: MAP_TYPES.tileUrl, label: MAP_TYPES.tileUrl });
    return types;
  });

<<<<<<< HEAD
  // SWB
  const [isSettingsStorageAvailable] = React.useState(props?.activeViewport?.iModel?.contextId && props?.activeViewport?.iModel?.iModelId);
=======
  const [isSettingsStorageAvailable] = React.useState(props?.activeViewport?.iModel?.iTwinId && props?.activeViewport?.iModel?.iModelId);
>>>>>>> 3a9b8d08

  // Even though the settings storage is available,
  // we don't always want to enable it in the UI.
  const [settingsStorageDisabled] = React.useState(!isSettingsStorageAvailable || props.mapLayerSourceToEdit !== undefined || props.layerRequiringCredentials !== undefined);

  const isAuthSupported = React.useCallback(() => {
    return ((mapType === MAP_TYPES.wms || mapType === MAP_TYPES.wms) && supportWmsAuthentication)
      || mapType === MAP_TYPES.arcGis;
  }, [mapType, supportWmsAuthentication]);

  // const [layerIdxToEdit] = React.useState((): number | undefined => {
  const [layerRequiringCredentialsIdx] = React.useState((): number | undefined => {
    if (props.layerRequiringCredentials === undefined || !props.layerRequiringCredentials.name || !props.layerRequiringCredentials.url) {
      return undefined;
    }

    const indexInDisplayStyle = props.activeViewport?.displayStyle.findMapLayerIndexByNameAndUrl(props.layerRequiringCredentials.name, props.layerRequiringCredentials.url, isOverlay);
    if (indexInDisplayStyle === undefined || indexInDisplayStyle < 0) {
      return undefined;
    } else {
      return indexInDisplayStyle;
    }
  });

  // Update warning message based on the dialog state and server response
  React.useEffect(() => {
    if (invalidCredentialsProvided) {
      setWarningMessage(invalidCredentialsLabel);
    } else if (serverRequireCredentials && (!userName || !password)) {
      setWarningMessage(missingCredentialsLabel);
    } else {
      setWarningMessage(undefined);
    }
  }, [invalidCredentialsProvided, invalidCredentialsLabel, missingCredentialsLabel, serverRequireCredentials, userName, password, setWarningMessage]);

  const handleMapTypeSelection = React.useCallback((newValue: string) => {
    setMapType(newValue);
  }, [setMapType]);

  const handleCancel = React.useCallback(() => {
    if (props.onCancelResult) {
      props.onCancelResult();
      return;
    }
    ModalDialogManager.closeDialog();
  }, [props]);

  const onUsernameChange = React.useCallback((event: React.ChangeEvent<HTMLInputElement>) => {
    setUserName(event.target.value);
    if (invalidCredentialsProvided)
      setInvalidCredentialsProvided(false);
  }, [setUserName, invalidCredentialsProvided, setInvalidCredentialsProvided]);

  const onPasswordChange = React.useCallback((event: React.ChangeEvent<HTMLInputElement>) => {
    setPassword(event.target.value);
    if (invalidCredentialsProvided)
      setInvalidCredentialsProvided(false);
  }, [setPassword, invalidCredentialsProvided, setInvalidCredentialsProvided]);

  const doAttach = React.useCallback(async (source: MapLayerSource): Promise<boolean> => {
    // Returns a promise, When true, the dialog should closed
    return new Promise<boolean>((resolve, _reject) => {
      const vp = props?.activeViewport;
      if (vp === undefined || source === undefined) {
        resolve(true);
        return;
      }

      const storeOnIModel = "Model" === settingsStorage;
      source.validateSource(true).then(async (validation) => {
        if (validation.status === MapLayerSourceStatus.Valid
          || validation.status === MapLayerSourceStatus.RequireAuth
          || validation.status === MapLayerSourceStatus.InvalidCredentials) {
          const sourceRequireAuth = (validation.status === MapLayerSourceStatus.RequireAuth);
          const invalidCredentials = (validation.status === MapLayerSourceStatus.InvalidCredentials);
          const closeDialog = !sourceRequireAuth && !invalidCredentials;
          resolve(closeDialog);

          if (sourceRequireAuth && !serverRequireCredentials) {
            setServerRequireCredentials(true);
          }
          if (invalidCredentials) {
            setInvalidCredentialsProvided(true);
            return;
          } else if (invalidCredentialsProvided) {
            setInvalidCredentialsProvided(false);  // flag reset
          }

          if (validation.status === MapLayerSourceStatus.Valid) {
            // Attach layer and update settings service (only if editing)
            if (layerRequiringCredentialsIdx !== undefined) {
              // Update username / password
              vp.displayStyle.changeMapLayerProps({
                subLayers: validation.subLayers,
              }, layerRequiringCredentialsIdx, isOverlay);
              vp.displayStyle.changeMapLayerCredentials(layerRequiringCredentialsIdx, isOverlay, source.userName, source.password);

              // Reset the provider's status
              const provider = vp.getMapLayerImageryProvider(layerRequiringCredentialsIdx, isOverlay);
              if (provider && provider.status !== MapLayerImageryProviderStatus.Valid) {
                provider.status = MapLayerImageryProviderStatus.Valid;
              }
            } else {
              // Update service settings if storage is available and we are not prompting user for credentials
              if (!settingsStorageDisabled && !props.layerRequiringCredentials) {
<<<<<<< HEAD
                // SWB
                if (!(await MapLayerSettingsService.storeSourceInSettingsService(source, storeOnIModel, vp.iModel.contextId!, vp.iModel.iModelId!)))
=======
                if (!(await MapLayerSettingsService.storeSourceInSettingsService(source, storeOnIModel, vp.iModel.iTwinId!, vp.iModel.iModelId!)))
>>>>>>> 3a9b8d08
                  return;
              }
              const layerSettings = source.toLayerSettings(validation.subLayers);
              if (layerSettings) {
                vp.displayStyle.attachMapLayerSettings(layerSettings, isOverlay, undefined);

                const msg = IModelApp.i18n.translate("mapLayers:Messages.MapLayerAttached", { sourceName: source.name, sourceUrl: source.url });
                IModelApp.notifications.outputMessage(new NotifyMessageDetails(OutputMessagePriority.Info, msg));
              } else {
                const msgError = MapLayersUiItemsProvider.i18n.translate("mapLayers:Messages.MapLayerLayerSettingsConversionError");
                const msg = MapLayersUiItemsProvider.i18n.translate("mapLayers:CustomAttach.MapLayerAttachError", { error: msgError, sourceUrl: source.url });
                IModelApp.notifications.outputMessage(new NotifyMessageDetails(OutputMessagePriority.Error, msg));
              }
            }

            vp.invalidateRenderPlan();
          }

          if (closeDialog) {
            // This handler will close the layer source handler, and therefore the MapUrl dialog.
            // don't call it if the dialog needs to remains open.
            onOkResult();
          }

        } else {
          const msg = MapLayersUiItemsProvider.i18n.translate("mapLayers:CustomAttach.ValidationError");
          IModelApp.notifications.outputMessage(new NotifyMessageDetails(OutputMessagePriority.Error, `${msg} ${source.url}`));
          resolve(true);
        }
        resolve(false);
      }).catch((error) => {
        const msg = MapLayersUiItemsProvider.i18n.translate("mapLayers:CustomAttach.MapLayerAttachError", { error, sourceUrl: source.url });
        IModelApp.notifications.outputMessage(new NotifyMessageDetails(OutputMessagePriority.Error, msg));
        resolve(true);
      });
    });
  }, [props.activeViewport, props.layerRequiringCredentials, settingsStorage, serverRequireCredentials, invalidCredentialsProvided, onOkResult, layerRequiringCredentialsIdx, isOverlay, settingsStorageDisabled]);

  const onNameChange = React.useCallback((event: React.ChangeEvent<HTMLInputElement>) => {
    setMapName(event.target.value);
  }, [setMapName]);

  const onRadioChange = React.useCallback((event: React.ChangeEvent<HTMLInputElement>) => {
    setSettingsStorageRadio(event.target.value);
  }, [setSettingsStorageRadio]);

  const onUrlChange = React.useCallback((event: React.ChangeEvent<HTMLInputElement>) => {
    setMapUrl(event.target.value);
  }, [setMapUrl]);

  const handleOk = React.useCallback(() => {
    let source: MapLayerSource | undefined;
    if (mapUrl && mapName) {
      source = MapLayerSource.fromJSON({
        url: mapUrl,
        name: mapName,
        formatId: mapType,
        userName,
        password,
      });

      if (source === undefined || props.mapLayerSourceToEdit) {

        ModalDialogManager.closeDialog();

        if (source === undefined) {
          // Close the dialog and inform end user something went wrong.
          const msgError = MapLayersUiItemsProvider.i18n.translate("mapLayers:Messages.MapLayerLayerSourceCreationFailed");
          const msg = MapLayersUiItemsProvider.i18n.translate("mapLayers:CustomAttach.MapLayerAttachError", { error: msgError, sourceUrl: mapUrl });
          IModelApp.notifications.outputMessage(new NotifyMessageDetails(OutputMessagePriority.Error, msg));
          return;
        }

        // Simply change the source definition in the setting service
        if (props.mapLayerSourceToEdit !== undefined) {
          const vp = props.activeViewport;
          void (async () => {
            if (isSettingsStorageAvailable && vp) {
<<<<<<< HEAD
              // SWB
              if (!(await MapLayerSettingsService.replaceSourceInSettingsService(props.mapLayerSourceToEdit!, source, vp.iModel.contextId!, vp.iModel.iModelId!))) {
=======
              if (!(await MapLayerSettingsService.replaceSourceInSettingsService(props.mapLayerSourceToEdit!, source, vp.iModel.iTwinId!, vp.iModel.iModelId!))) {
>>>>>>> 3a9b8d08
                const errorMessage = IModelApp.i18n.translate("mapLayers:Messages.MapLayerEditError", { layerName: props.mapLayerSourceToEdit?.name });
                IModelApp.notifications.outputMessage(new NotifyMessageDetails(OutputMessagePriority.Error, errorMessage));
                return;
              }

            }
          })();
          return;
        }
      }

      setLayerAttachPending(true);

      void (async () => {
        // Code below is executed in the an async manner but
        // I don't necessarily  want to mark the handler as async
        // so Im wrapping it un in a void wrapper.
        try {
          const closeDialog = await doAttach(source);
          if (isMounted.current) {
            setLayerAttachPending(false);
          }

          // In theory the modal dialog should always get closed by the parent
          // AttachLayerPanel's 'onOkResult' handler.  We close it here just in case.
          if (closeDialog) {
            ModalDialogManager.closeDialog();
          }
        } catch (_error) {
          ModalDialogManager.closeDialog();
        }
      })();
    }

  }, [mapUrl, mapName, mapType, userName, password, props.mapLayerSourceToEdit, props.activeViewport, isSettingsStorageAvailable, doAttach]);

  const dialogContainer = React.useRef<HTMLDivElement>(null);

  const readyToSave = React.useCallback(() => {
    const credentialsSet = !!userName && !!password;
    return (!!mapUrl && !!mapName)
      && (!serverRequireCredentials || (serverRequireCredentials && credentialsSet) && !layerAttachPending)
      && !invalidCredentialsProvided;
  }, [mapUrl, mapName, userName, password, layerAttachPending, invalidCredentialsProvided, serverRequireCredentials]);

  const buttonCluster = React.useMemo(() => [
    { type: DialogButtonType.OK, onClick: handleOk, disabled: !readyToSave() },
    { type: DialogButtonType.Cancel, onClick: handleCancel },
  ], [readyToSave, handleCancel, handleOk]);

  const handleOnKeyDown = React.useCallback((event: React.KeyboardEvent<HTMLInputElement>) => {
    if (event.key === SpecialKey.Enter) {
      if (readyToSave())
        handleOk();
    }
  }, [handleOk, readyToSave]);

  return (
    <div ref={dialogContainer}>
      <Dialog
        className="map-layer-url-dialog"
        title={dialogTitle}
        opened={true}
        resizable={true}
        movable={true}
        modal={true}
        buttonCluster={buttonCluster}
        onClose={handleCancel}
        onEscape={handleCancel}
        minHeight={120}
        maxWidth={600}
        trapFocus={false}
      >
        <div>
          <div className="map-layer-source-url">
            <span className="map-layer-source-label">{typeLabel}</span>
            <Select
              className="map-manager-base-select"
              options={mapTypes}
              value={mapType}
              disabled={props.layerRequiringCredentials !== undefined || props.mapLayerSourceToEdit !== undefined}
              onChange={handleMapTypeSelection} />
            <span className="map-layer-source-label">{nameLabel}</span>
            <Input placeholder={nameInputPlaceHolder} onChange={onNameChange} value={mapName} disabled={props.layerRequiringCredentials !== undefined} />
            <span className="map-layer-source-label">{urlLabel}</span>
            <Input placeholder={urlInputPlaceHolder} onKeyPress={handleOnKeyDown} onChange={onUrlChange} disabled={props.mapLayerSourceToEdit !== undefined} value={mapUrl} />
            {isAuthSupported() && props.mapLayerSourceToEdit === undefined &&
              <>
                <span className="map-layer-source-label">{userNameLabel}</span>
                <LabeledInput placeholder={serverRequireCredentials ? userNameRequiredLabel : userNameLabel}
                  status={!userName && serverRequireCredentials ? InputStatus.Warning : undefined}
                  onChange={onUsernameChange} />

                <span className="map-layer-source-label">{passwordLabel}</span>
                <LabeledInput type="password" placeholder={serverRequireCredentials ? passwordRequiredLabel : passwordLabel}
                  status={!password && serverRequireCredentials ? InputStatus.Warning : undefined}
                  onChange={onPasswordChange}
                  onKeyPress={handleOnKeyDown} />
              </>
            }

            {/* Store settings options, not shown when editing a layer */}
            {isSettingsStorageAvailable && <div title={settingsStorageDisabled ? noSaveSettingsWarning : ""}>
              <Radio disabled={settingsStorageDisabled}
                // SWB What should be done about this change?
                name="settingsStorage" value="Project"
                // SWB What should be done about this change?
                label={projectSettingsLabel} checked={settingsStorage === "Project"}
                onChange={onRadioChange} />
              <Radio disabled={settingsStorageDisabled}
                name="settingsStorage" value="Model"
                label={modelSettingsLabel} checked={settingsStorage === "Model"}
                onChange={onRadioChange} />
            </div>}
          </div>
        </div>

        {/* Warning message */}
        <div className="map-layer-source-warnMessage">
          {warningMessage ?
            <>
              <Icon className="map-layer-source-warnMessage-icon" iconSpec="icon-status-warning" />
              <span className="map-layer-source-warnMessage-label">{warningMessage}</span >
            </>
            :
            // Place holder to avoid dialog resize
            <span className="map-layer-source-placeholder">&nbsp;</span>
          }
        </div>

        {/* Progress bar */}
        {layerAttachPending &&
          <div className="map-layer-source-progressBar">
            <ProgressLinear indeterminate />
          </div>
        }
      </Dialog>
    </div >
  );
}<|MERGE_RESOLUTION|>--- conflicted
+++ resolved
@@ -120,12 +120,7 @@
     return types;
   });
 
-<<<<<<< HEAD
-  // SWB
-  const [isSettingsStorageAvailable] = React.useState(props?.activeViewport?.iModel?.contextId && props?.activeViewport?.iModel?.iModelId);
-=======
   const [isSettingsStorageAvailable] = React.useState(props?.activeViewport?.iModel?.iTwinId && props?.activeViewport?.iModel?.iModelId);
->>>>>>> 3a9b8d08
 
   // Even though the settings storage is available,
   // we don't always want to enable it in the UI.
@@ -231,12 +226,7 @@
             } else {
               // Update service settings if storage is available and we are not prompting user for credentials
               if (!settingsStorageDisabled && !props.layerRequiringCredentials) {
-<<<<<<< HEAD
-                // SWB
-                if (!(await MapLayerSettingsService.storeSourceInSettingsService(source, storeOnIModel, vp.iModel.contextId!, vp.iModel.iModelId!)))
-=======
                 if (!(await MapLayerSettingsService.storeSourceInSettingsService(source, storeOnIModel, vp.iModel.iTwinId!, vp.iModel.iModelId!)))
->>>>>>> 3a9b8d08
                   return;
               }
               const layerSettings = source.toLayerSettings(validation.subLayers);
@@ -315,12 +305,7 @@
           const vp = props.activeViewport;
           void (async () => {
             if (isSettingsStorageAvailable && vp) {
-<<<<<<< HEAD
-              // SWB
-              if (!(await MapLayerSettingsService.replaceSourceInSettingsService(props.mapLayerSourceToEdit!, source, vp.iModel.contextId!, vp.iModel.iModelId!))) {
-=======
               if (!(await MapLayerSettingsService.replaceSourceInSettingsService(props.mapLayerSourceToEdit!, source, vp.iModel.iTwinId!, vp.iModel.iModelId!))) {
->>>>>>> 3a9b8d08
                 const errorMessage = IModelApp.i18n.translate("mapLayers:Messages.MapLayerEditError", { layerName: props.mapLayerSourceToEdit?.name });
                 IModelApp.notifications.outputMessage(new NotifyMessageDetails(OutputMessagePriority.Error, errorMessage));
                 return;
