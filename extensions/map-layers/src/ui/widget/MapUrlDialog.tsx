--- conflicted
+++ resolved
@@ -6,11 +6,7 @@
 
 import { DialogButtonType, SpecialKey } from "@itwin/appui-abstract";
 import { ModalDialogManager } from "@itwin/appui-react";
-<<<<<<< HEAD
-import { Guid } from "@itwin/core-bentley";
-=======
 import { Input, LabeledInput, ProgressLinear, Radio, Select, SelectOption } from "@itwin/itwinui-react";
->>>>>>> 66b9706d
 import { ImageMapLayerProps } from "@itwin/core-common";
 import {
   IModelApp, MapLayerAuthType, MapLayerImageryProviderStatus, MapLayerSource,
@@ -22,6 +18,7 @@
 import { MapLayersUI } from "../../mapLayers";
 import { MapTypesOptions } from "../Interfaces";
 import "./MapUrlDialog.scss";
+import { Guid } from "@itwin/core-bentley";
 
 export const MAP_TYPES = {
   wms: "WMS",
@@ -238,15 +235,9 @@
 
     // Update service settings if storage is available and we are not prompting user for credentials
     if (!settingsStorageDisabled && !props.layerRequiringCredentials) {
-<<<<<<< HEAD
     	const storeOnIModel = (hasImodelContext ? "Model" === settingsStorage : undefined);
       if (vp.iModel.iTwinId && !(await MapLayerPreferences.storeSource(source, vp.iModel.iTwinId, vp.iModel.iModelId, storeOnIModel))) {
-        const msgError = MapLayersUiItemsProvider.localization.getLocalizedString("mapLayers:Messages.MapLayerPreferencesStoreFailed");
-=======
-    	const storeOnIModel = "Model" === settingsStorage;
-      if (!(await MapLayerPreferences.storeSource(source, storeOnIModel, vp.iModel.iTwinId!, vp.iModel.iModelId!))) {
         const msgError = MapLayersUI.localization.getLocalizedString("mapLayers:Messages.MapLayerPreferencesStoreFailed");
->>>>>>> 66b9706d
         IModelApp.notifications.outputMessage(new NotifyMessageDetails(OutputMessagePriority.Error, msgError));
 	  }
     }
