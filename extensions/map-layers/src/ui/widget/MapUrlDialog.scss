/*---------------------------------------------------------------------------------------------
* Copyright (c) Bentley Systems, Incorporated. All rights reserved.
* See LICENSE.md in the project root for license terms and full copyright notice.
*--------------------------------------------------------------------------------------------*/
@import "~@itwin/core-react/lib/cjs/core-react/index";
@import "~@itwin/itwinui-css/scss/style/typography";

$divider-color: $buic-background-toolbutton-stroke;
$hovered-icon-color: $buic-foreground-primary-tone;


.map-layer-url-dialog {
  z-Index: 21000;
}

.map-layer-url-dialog-content {
  padding-right: 5px;
  padding-left: 5px;
}
.map-layer-source-url {

  height: 100%;
  width: 100%;
  display: grid;
  grid-template-columns: auto 1fr;
  grid-column-gap: 10px;
  align-items: center;

<<<<<<< HEAD
  .map-layer-source-select, .map-layer-source-input{
  margin-bottom: 0.5rem;
  }

  .map-layer-source-label{
=======
  .map-layer-source-select, .map-layer-source-input {
    margin-bottom: 0.5rem;
    }

  .map-layer-source-label {
>>>>>>> b62b4bef
    font-size: $iui-font-size;
    color: $buic-foreground-body;
    padding-right: 6px;
    flex: initial;
    width: fit-content;
    white-space: nowrap;
  }

  .map-layer-source-editor {
    width: 100%;
    height: 100%;
  }

  label {
    grid-column-start: 2;
  }

  .map-layer-warning-icon {
    margin-left: 3%;
  }

}

.map-layer-source-progressBar {
  margin-top: 10px;
}

.map-layer-source-placeholder {
  white-space: pre-wrap;
}

.map-layer-source-warnMessage {
  margin-top: 5px;

  .map-layer-source-warnMessage-label {
    margin-left: 5px;
  }

  .map-layer-source-warnMessage-icon {
    background-color: transparent;
    border: none;
    color: $buic-foreground-warning;
    background-color: transparent;

    &:hover {
      color: $hovered-icon-color;
    }

    &:focus {
      outline: none;
      box-shadow: $uicore-button-focus-boxshadow;
    }
  }

}<|MERGE_RESOLUTION|>--- conflicted
+++ resolved
@@ -26,19 +26,11 @@
   grid-column-gap: 10px;
   align-items: center;
 
-<<<<<<< HEAD
-  .map-layer-source-select, .map-layer-source-input{
-  margin-bottom: 0.5rem;
-  }
-
-  .map-layer-source-label{
-=======
   .map-layer-source-select, .map-layer-source-input {
     margin-bottom: 0.5rem;
     }
 
   .map-layer-source-label {
->>>>>>> b62b4bef
     font-size: $iui-font-size;
     color: $buic-foreground-body;
     padding-right: 6px;
