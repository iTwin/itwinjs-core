--- conflicted
+++ resolved
@@ -20,11 +20,8 @@
 import { MapLayerSettingsMenu } from "./MapLayerSettingsMenu";
 import { MapUrlDialog } from "./MapUrlDialog";
 import "./MapLayerManager.scss";
-<<<<<<< HEAD
 import { MapLayersUI } from "../../mapLayers";
-=======
 import { ImageMapLayerSettings } from "@itwin/core-common";
->>>>>>> d1db8934
 
 /** @internal */
 interface MapLayerDroppableProps {
