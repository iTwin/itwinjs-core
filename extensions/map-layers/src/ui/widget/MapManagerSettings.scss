--- conflicted
+++ resolved
@@ -20,7 +20,6 @@
 .map-manager-settings-label {
   text-align: right;
 }
-<<<<<<< HEAD
 
 .map-manager-settings-group {
   margin-top: 1rem;
@@ -32,7 +31,7 @@
 
 button.esriSettings-button {
   font-size: 12px;
-  }
+}
 
 .esriSettings-enterprise-header {
   display: flex;
@@ -107,9 +106,4 @@
       }
     }
   }
-=======
-
-.map-manager-settings-terrain-container {
-  margin-top: 1rem;
->>>>>>> b62b4bef
 }