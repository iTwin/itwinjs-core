--- conflicted
+++ resolved
@@ -50,15 +50,10 @@
     "@bentley/ui-core": "workspace:*",
     "@bentley/ui-framework": "workspace:*",
     "@bentley/ui-ninezone": "workspace:*",
-<<<<<<< HEAD
+    "@itwin/itwinui-css": "^0.24.0",
+    "@itwin/itwinui-react": "^1.12.0",
     "@testing-library/react": "^12.0.0",
     "@testing-library/react-hooks": "^7.0.1",
-=======
-    "@itwin/itwinui-css": "^0.24.0",
-    "@itwin/itwinui-react": "^1.12.0",
-    "@testing-library/react": "^8.0.1",
-    "@testing-library/react-hooks": "^3.2.1",
->>>>>>> bd671396
     "@types/chai": "^4.1.4",
     "@types/enzyme": "3.9.3",
     "@types/mocha": "^8.2.2",
