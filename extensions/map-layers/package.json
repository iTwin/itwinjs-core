--- conflicted
+++ resolved
@@ -33,16 +33,9 @@
     "url": "http://www.bentley.com"
   },
   "devDependencies": {
-<<<<<<< HEAD
-    "@bentley/build-tools": "2.9.0-dev.12",
-    "@bentley/eslint-plugin": "2.9.0-dev.12",
-    "@bentley/extension-webpack-tools": "2.9.0-dev.12",
-=======
     "@bentley/build-tools": "2.9.0-dev.15",
     "@bentley/eslint-plugin": "2.9.0-dev.15",
     "@bentley/extension-webpack-tools": "2.9.0-dev.15",
-    "@types/react": "16.9.43",
->>>>>>> d31d2e29
     "@types/classnames": "^2.2.3",
     "@types/react": "16.9.43",
     "@types/react-beautiful-dnd": "^12.1.2",
@@ -53,33 +46,18 @@
     "typescript": "~3.7.4"
   },
   "dependencies": {
-<<<<<<< HEAD
-    "@bentley/bentleyjs-core": "2.9.0-dev.12",
-    "@bentley/geometry-core": "2.9.0-dev.12",
-    "@bentley/imodeljs-common": "2.9.0-dev.12",
-    "@bentley/imodeljs-frontend": "2.9.0-dev.12",
-    "@bentley/imodeljs-i18n": "2.9.0-dev.12",
-    "@bentley/imodeljs-quantity": "2.9.0-dev.12",
-    "@bentley/itwin-client": "2.9.0-dev.12",
-    "@bentley/ui-abstract": "2.9.0-dev.12",
-    "@bentley/ui-components": "2.9.0-dev.12",
-    "@bentley/ui-core": "2.9.0-dev.12",
-    "@bentley/ui-framework": "2.9.0-dev.12",
-    "@bentley/ui-ninezone": "2.9.0-dev.12",
-=======
     "@bentley/bentleyjs-core": "2.9.0-dev.15",
     "@bentley/geometry-core": "2.9.0-dev.15",
+    "@bentley/imodeljs-common": "2.9.0-dev.15",
+    "@bentley/imodeljs-frontend": "2.9.0-dev.15",
+    "@bentley/imodeljs-i18n": "2.9.0-dev.15",
+    "@bentley/imodeljs-quantity": "2.9.0-dev.15",
     "@bentley/itwin-client": "2.9.0-dev.15",
-    "@bentley/imodeljs-common": "2.9.0-dev.15",
-    "@bentley/imodeljs-i18n": "2.9.0-dev.15",
-    "@bentley/imodeljs-frontend": "2.9.0-dev.15",
-    "@bentley/imodeljs-quantity": "2.9.0-dev.15",
     "@bentley/ui-abstract": "2.9.0-dev.15",
     "@bentley/ui-components": "2.9.0-dev.15",
     "@bentley/ui-core": "2.9.0-dev.15",
     "@bentley/ui-framework": "2.9.0-dev.15",
     "@bentley/ui-ninezone": "2.9.0-dev.15",
->>>>>>> d31d2e29
     "classnames": "^2.2.5",
     "react": "^16.8.0",
     "react-beautiful-dnd": "^13.0.0",
