{
  "name": "@bentley/map-layers",
  "version": "3.0.0-dev.65",
  "description": "Extension that adds a Map Layers Widget",
  "main": "lib/cjs/map-layers.js",
  "module": "lib/esm/map-layers.js",
  "typings": "lib/cjs/map-layers",
  "license": "MIT",
  "scripts": {
    "compile": "npm run build",
<<<<<<< HEAD
    "prebuild": "npm run pseudolocalize",
    "build": "npm run build:cjs && npm run build:esm",
    "build:cjs": "tsc 1>&2 --outDir lib/cjs && npm run copy:cjs",
    "build:esm": "tsc 1>&2 --module ES2020 --outDir lib/esm && npm run copy:esm",
    "build:extension": "extension-webpack-tools build -s ./src/map-layers.ts -o ./lib/extension --sourceMap",
    "clean": "rimraf lib .rush/temp/package-deps*.json",
    "copy:cjs": "cpx \"./src/**/*.{*css,json,svg}\" \"./lib/cjs\" && cpx \"./src/public/locales/**/*\" ./lib/cjs/public/",
    "copy:esm": "cpx \"./src/**/*.{*css,json,svg}\" \"./lib/esm\" && cpx \"./src/public/locales/**/*\" ./lib/esm/public/",
    "cover": "nyc npm test",
    "docs": "",
    "lint": "eslint -f visualstudio \"./src/**/*.{ts,tsx}\" 1>&2",
    "pseudolocalize": "betools pseudolocalize --englishDir=./src/public/locales/en --out=./src/public/locales/en-PSEUDO",
=======
    "prebuild": "npm run copy:assets",
    "build": "tsc 1>&2 && npm run prebuild",
    "clean": "rimraf lib .rush/temp/package-deps*.json",
    "copy:assets": "cpx \"./src/**/*.{*css,json,svg}\" \"./lib\" && cpx \"./src/public/**/*\" ./lib/public",
    "cover": "nyc npm test",
    "docs": "",
    "lint": "eslint -f visualstudio \"./src/**/*.{ts,tsx}\" 1>&2",
>>>>>>> 21842b9d
    "test": "mocha \"./lib/test/**/*.test.js\""
  },
  "repository": {
    "type": "git",
    "url": "https://github.com/imodeljs/imodeljs/tree/master/core/map-layers"
  },
  "keywords": [
    "iModel",
    "BIM",
    "maps",
    "extension"
  ],
  "author": {
    "name": "Bentley Systems, Inc.",
    "url": "http://www.bentley.com"
  },
  "devDependencies": {
    "@bentley/bentleyjs-core": "workspace:*",
    "@bentley/build-tools": "workspace:*",
    "@bentley/eslint-plugin": "workspace:*",
    "@bentley/geometry-core": "workspace:*",
    "@bentley/imodeljs-common": "workspace:*",
    "@bentley/imodeljs-frontend": "workspace:*",
    "@bentley/imodeljs-i18n": "workspace:*",
    "@bentley/imodeljs-quantity": "workspace:*",
    "@bentley/itwin-client": "workspace:*",
    "@bentley/presentation-common": "workspace:*",
    "@bentley/react-scripts": "4.0.3",
    "@bentley/ui-abstract": "workspace:*",
    "@bentley/ui-components": "workspace:*",
    "@bentley/ui-core": "workspace:*",
    "@bentley/ui-imodel-components": "workspace:*",
    "@bentley/ui-framework": "workspace:*",
    "@bentley/ui-ninezone": "workspace:*",
    "@itwin/itwinui-css": "^0.27.0",
    "@itwin/itwinui-react": "^1.16.2",
    "@testing-library/react": "^12.0.0",
    "@testing-library/react-hooks": "^3.2.1",
    "@types/chai": "^4.1.4",
    "@types/enzyme": "3.9.3",
    "@types/mocha": "^8.2.2",
    "@types/node": "14.14.31",
    "@types/react": "^17.0.0",
    "@types/react-beautiful-dnd": "^12.1.2",
    "@types/testing-library__react-hooks": "^3.1.0",
    "@types/react-select": "3.0.26",
    "@types/sinon": "^9.0.0",
    "@types/sinon-chai": "^3.2.0",
    "chai": "^4.1.2",
    "chai-as-promised": "^7",
    "chai-jest-snapshot": "^2.0.0",
    "chai-spies": "1.0.0",
    "cpx": "^1.5.0",
    "enzyme": "^3.4.0",
    "@wojtekmaj/enzyme-adapter-react-17": "^0.6.3",
    "enzyme-to-json": "^3.3.4",
    "eslint": "^7.11.0",
    "jsdom": "^17.0.0",
    "jsdom-global": "3.0.2",
    "mocha": "^8.3.2",
    "nyc": "^15.1.0",
    "react": "^17.0.0",
    "rimraf": "^3.0.2",
    "sinon": "^9.0.2",
    "sinon-chai": "^3.2.0",
    "typescript": "~4.4.0",
    "xmlhttprequest": "^1.8.0"
  },
  "dependencies": {
    "classnames": "^2.3.1",
    "react-beautiful-dnd": "^13.0.0",
    "react-select": "3.1.0",
    "react-resize-detector": "^6.7.6"
  },
  "peerDependencies": {
    "@bentley/bentleyjs-core": "workspace:*",
    "@bentley/geometry-core": "workspace:*",
    "@bentley/imodeljs-common": "workspace:*",
    "@bentley/imodeljs-frontend": "workspace:*",
    "@bentley/imodeljs-i18n": "workspace:*",
    "@bentley/imodeljs-quantity": "workspace:*",
    "@bentley/itwin-client": "workspace:*",
    "@bentley/ui-abstract": "workspace:*",
    "@bentley/ui-components": "workspace:*",
    "@bentley/ui-core": "workspace:*",
    "@bentley/ui-framework": "workspace:*",
    "@bentley/ui-imodel-components": "workspace:*",
    "@bentley/ui-ninezone": "workspace:*",
    "react": "^17.0.0",
    "react-dom": "^17.0.0"
  },
  "nyc": {
    "extends": "./node_modules/@bentley/build-tools/.nycrc",
    "check-coverage": false
  },
  "eslintConfig": {
    "plugins": [
      "@bentley"
    ],
    "extends": "plugin:@bentley/imodeljs-recommended"
  },
  "mocha": {
    "require": [
      "scripts/copy-test-setup.js",
      "raf/polyfill",
      "source-map-support/register",
      "jsdom-global/register",
      "ignore-styles"
    ],
    "checkLeaks": true,
    "timeout": 60000,
    "file": [
      "lib/test/setup.js"
    ],
    "exclude": [
      "lib/test/coverage/**/*"
    ],
    "reporter": [
      "node_modules/@bentley/build-tools/mocha-reporter"
    ],
    "reporterOptions": [
      "mochaFile=lib/test/junit_results.xml"
    ]
  }
}<|MERGE_RESOLUTION|>--- conflicted
+++ resolved
@@ -8,12 +8,9 @@
   "license": "MIT",
   "scripts": {
     "compile": "npm run build",
-<<<<<<< HEAD
-    "prebuild": "npm run pseudolocalize",
     "build": "npm run build:cjs && npm run build:esm",
     "build:cjs": "tsc 1>&2 --outDir lib/cjs && npm run copy:cjs",
     "build:esm": "tsc 1>&2 --module ES2020 --outDir lib/esm && npm run copy:esm",
-    "build:extension": "extension-webpack-tools build -s ./src/map-layers.ts -o ./lib/extension --sourceMap",
     "clean": "rimraf lib .rush/temp/package-deps*.json",
     "copy:cjs": "cpx \"./src/**/*.{*css,json,svg}\" \"./lib/cjs\" && cpx \"./src/public/locales/**/*\" ./lib/cjs/public/",
     "copy:esm": "cpx \"./src/**/*.{*css,json,svg}\" \"./lib/esm\" && cpx \"./src/public/locales/**/*\" ./lib/esm/public/",
@@ -21,15 +18,6 @@
     "docs": "",
     "lint": "eslint -f visualstudio \"./src/**/*.{ts,tsx}\" 1>&2",
     "pseudolocalize": "betools pseudolocalize --englishDir=./src/public/locales/en --out=./src/public/locales/en-PSEUDO",
-=======
-    "prebuild": "npm run copy:assets",
-    "build": "tsc 1>&2 && npm run prebuild",
-    "clean": "rimraf lib .rush/temp/package-deps*.json",
-    "copy:assets": "cpx \"./src/**/*.{*css,json,svg}\" \"./lib\" && cpx \"./src/public/**/*\" ./lib/public",
-    "cover": "nyc npm test",
-    "docs": "",
-    "lint": "eslint -f visualstudio \"./src/**/*.{ts,tsx}\" 1>&2",
->>>>>>> 21842b9d
     "test": "mocha \"./lib/test/**/*.test.js\""
   },
   "repository": {
