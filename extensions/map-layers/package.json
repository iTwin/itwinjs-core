{
  "name": "@bentley/map-layers",
  "version": "3.0.0-dev.20",
  "description": "Extension that adds a Map Layers Widget",
  "main": "lib/map-layers.js",
  "typings": "lib/map-layers",
  "license": "MIT",
  "scripts": {
    "compile": "npm run build",
    "prebuild": "npm run pseudolocalize && npm run copy:assets",
    "build": "tsc 1>&2 && npm run prebuild && npm run build:extension",
    "build:extension": "extension-webpack-tools build -s ./src/map-layers.ts -o ./lib/extension --sourceMap",
    "clean": "rimraf lib .rush/temp/package-deps*.json",
    "copy:assets": "cpx \"./src/**/*.{*css,json,svg}\" \"./lib\" && cpx \"./src/public/locales/**/*\" ./lib/extension/locales/ && cpx \"./lib/extension/locales/en-PSEUDO/*\" ./lib/public/locales/en-PSEUDO/",
    "cover": "nyc npm test",
    "docs": "",
    "lint": "eslint -f visualstudio \"./src/**/*.{ts,tsx}\" 1>&2",
    "pseudolocalize": "betools pseudolocalize --englishDir=./src/public/locales/en --out=./lib/extension/locales/en-PSEUDO",
    "test": "mocha \"./lib/test/**/*.test.js\""
  },
  "repository": {
    "type": "git",
    "url": "https://github.com/imodeljs/imodeljs/tree/master/core/map-layers"
  },
  "keywords": [
    "iModel",
    "BIM",
    "maps",
    "extension"
  ],
  "author": {
    "name": "Bentley Systems, Inc.",
    "url": "http://www.bentley.com"
  },
  "devDependencies": {
    "@bentley/bentleyjs-core": "workspace:*",
    "@bentley/build-tools": "workspace:*",
    "@bentley/eslint-plugin": "workspace:*",
    "@bentley/extension-webpack-tools": "workspace:*",
    "@bentley/geometry-core": "workspace:*",
    "@bentley/imodeljs-common": "workspace:*",
    "@bentley/imodeljs-frontend": "workspace:*",
    "@bentley/imodeljs-i18n": "workspace:*",
    "@bentley/imodeljs-quantity": "workspace:*",
    "@bentley/itwin-client": "workspace:*",
    "@bentley/presentation-common": "workspace:*",
    "@bentley/react-scripts": "4.0.3",
    "@bentley/ui-abstract": "workspace:*",
    "@bentley/ui-components": "workspace:*",
    "@bentley/ui-core": "workspace:*",
    "@bentley/ui-framework": "workspace:*",
    "@bentley/ui-ninezone": "workspace:*",
    "@itwin/itwinui-css": "^0.24.0",
<<<<<<< HEAD
    "@itwin/itwinui-react": "^1.12.0",
    "@testing-library/react": "^12.0.0",
    "@testing-library/react-hooks": "^7.0.1",
=======
    "@itwin/itwinui-react": "^1.14.0",
    "@testing-library/react": "^8.0.1",
    "@testing-library/react-hooks": "^3.2.1",
>>>>>>> 654b6440
    "@types/chai": "^4.1.4",
    "@types/enzyme": "3.9.3",
    "@types/mocha": "^8.2.2",
    "@types/node": "10.14.1",
    "@types/react": "^17.0.0",
    "@types/react-beautiful-dnd": "^12.1.2",
    "@types/react-select": "3.0.26",
    "@types/sinon": "^9.0.0",
    "@types/sinon-chai": "^3.2.0",
    "@types/testing-library__react-hooks": "^3.4.1",
    "chai": "^4.1.2",
    "chai-as-promised": "^7",
    "chai-jest-snapshot": "^2.0.0",
    "chai-spies": "1.0.0",
    "cpx": "^1.5.0",
    "enzyme": "^3.4.0",
    "@wojtekmaj/enzyme-adapter-react-17": "^0.6.3",
    "enzyme-to-json": "^3.3.4",
    "eslint": "^7.11.0",
    "jsdom": "^16.7.0",
    "jsdom-global": "3.0.2",
    "mocha": "^8.3.2",
    "nyc": "^15.1.0",
    "react": "^17.0.0",
    "rimraf": "^3.0.2",
    "sinon": "^9.0.2",
    "sinon-chai": "^3.2.0",
    "typescript": "~4.3.0",
    "xmlhttprequest": "^1.8.0"
  },
  "dependencies": {
    "classnames": "^2.3.1",
    "react-beautiful-dnd": "^13.0.0",
    "react-select": "3.1.0"
  },
  "peerDependencies": {
    "@bentley/bentleyjs-core": "workspace:*",
    "@bentley/geometry-core": "workspace:*",
    "@bentley/imodeljs-common": "workspace:*",
    "@bentley/imodeljs-frontend": "workspace:*",
    "@bentley/imodeljs-i18n": "workspace:*",
    "@bentley/imodeljs-quantity": "workspace:*",
    "@bentley/itwin-client": "workspace:*",
    "@bentley/ui-abstract": "workspace:*",
    "@bentley/ui-components": "workspace:*",
    "@bentley/ui-core": "workspace:*",
    "@bentley/ui-framework": "workspace:*",
    "@bentley/ui-ninezone": "workspace:*",
    "react": "^17.0.0",
    "react-dom": "^17.0.0"
  },
  "nyc": {
    "extends": "./node_modules/@bentley/build-tools/.nycrc",
    "check-coverage": false
  },
  "eslintConfig": {
    "plugins": [
      "@bentley"
    ],
    "extends": "plugin:@bentley/imodeljs-recommended"
  },
  "mocha": {
    "require": [
      "scripts/copy-test-setup.js",
      "raf/polyfill",
      "source-map-support/register",
      "jsdom-global/register",
      "ignore-styles"
    ],
    "checkLeaks": true,
    "timeout": 60000,
    "file": [
      "lib/test/setup.js"
    ],
    "exclude": [
      "lib/test/coverage/**/*"
    ],
    "reporter": [
      "node_modules/@bentley/build-tools/mocha-reporter"
    ],
    "reporterOptions": [
      "mochaFile=lib/test/junit_results.xml"
    ]
  }
}<|MERGE_RESOLUTION|>--- conflicted
+++ resolved
@@ -51,15 +51,9 @@
     "@bentley/ui-framework": "workspace:*",
     "@bentley/ui-ninezone": "workspace:*",
     "@itwin/itwinui-css": "^0.24.0",
-<<<<<<< HEAD
-    "@itwin/itwinui-react": "^1.12.0",
+    "@itwin/itwinui-react": "^1.14.0",
     "@testing-library/react": "^12.0.0",
     "@testing-library/react-hooks": "^7.0.1",
-=======
-    "@itwin/itwinui-react": "^1.14.0",
-    "@testing-library/react": "^8.0.1",
-    "@testing-library/react-hooks": "^3.2.1",
->>>>>>> 654b6440
     "@types/chai": "^4.1.4",
     "@types/enzyme": "3.9.3",
     "@types/mocha": "^8.2.2",
