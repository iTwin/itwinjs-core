{
  "name": "@itwin/map-layers",
  "version": "3.1.0-dev.39",
  "description": "Extension that adds a Map Layers Widget",
  "main": "lib/cjs/map-layers.js",
  "module": "lib/esm/map-layers.js",
  "typings": "lib/cjs/map-layers",
  "license": "MIT",
  "scripts": {
    "build": "npm run -s copy:locale && npm run -s build:cjs",
    "build:ci": "npm run -s build && npm run -s build:esm",
    "build:cjs": "tsc 1>&2 --outDir lib/cjs && npm run -s copy:cjs",
    "build:esm": "tsc 1>&2 --module ES2020 --outDir lib/esm && npm run -s copy:esm",
    "clean": "rimraf lib .rush/temp/package-deps*.json",
    "copy:locale": "cpx \"./src/public/**/*\" ./lib/public",
    "copy:cjs": "cpx \"./src/**/*.{*css,json,svg}\" \"./lib/cjs\"",
    "copy:esm": "cpx \"./src/**/*.{*css,json,svg}\" \"./lib/esm\"",
    "cover": "nyc npm -s test",
    "docs": "",
    "lint": "eslint -f visualstudio \"./src/**/*.{ts,tsx}\" 1>&2",
    "pseudolocalize": "betools pseudolocalize --englishDir=./src/public/locales/en --out=./src/public/locales/en-PSEUDO",
    "test": "mocha \"./lib/cjs/test/**/*.test.js\""
  },
  "repository": {
    "type": "git",
    "url": "https://github.com/iTwin/itwinjs-core/tree/master/core/map-layers"
  },
  "keywords": [
    "iModel",
    "BIM",
    "maps",
    "extension"
  ],
  "author": {
    "name": "Bentley Systems, Inc.",
    "url": "http://www.bentley.com"
  },
  "devDependencies": {
    "@itwin/appui-abstract": "workspace:*",
    "@itwin/appui-layout-react": "workspace:*",
    "@itwin/appui-react": "workspace:*",
    "@itwin/build-tools": "workspace:*",
    "@itwin/components-react": "workspace:*",
    "@itwin/core-bentley": "workspace:*",
    "@itwin/core-common": "workspace:*",
    "@itwin/core-frontend": "workspace:*",
    "@itwin/core-geometry": "workspace:*",
    "@itwin/core-quantity": "workspace:*",
    "@itwin/core-react": "workspace:*",
    "@itwin/eslint-plugin": "workspace:*",
    "@itwin/imodel-components-react": "workspace:*",
<<<<<<< HEAD
    "@itwin/itwinui-css": "0.48.2",
=======
    "@itwin/itwinui-css": "0.44.2",
>>>>>>> 3970995a
    "@itwin/itwinui-react": "^1.32.0",
    "@itwin/presentation-common": "workspace:*",
    "@testing-library/react": "^12.0.0",
    "@testing-library/react-hooks": "^7.0.2",
    "@types/chai": "^4.1.4",
    "@types/enzyme": "3.9.3",
    "@types/mocha": "^8.2.2",
    "@types/node": "14.14.31",
    "@types/react": "^17.0.37",
    "@types/react-beautiful-dnd": "^12.1.2",
    "@types/sinon": "^9.0.0",
    "@types/sinon-chai": "^3.2.0",
    "@wojtekmaj/enzyme-adapter-react-17": "^0.6.3",
    "chai": "^4.1.2",
    "chai-as-promised": "^7",
    "chai-jest-snapshot": "^2.0.0",
    "chai-spies": "1.0.0",
    "cpx2": "^3.0.0",
    "enzyme": "^3.4.0",
    "enzyme-to-json": "^3.3.4",
    "eslint": "^7.11.0",
    "jsdom": "^17.0.0",
    "jsdom-global": "3.0.2",
    "mocha": "^8.3.2",
    "nyc": "^15.1.0",
    "react": "^17.0.0",
    "rimraf": "^3.0.2",
    "sinon": "^9.0.2",
    "sinon-chai": "^3.2.0",
    "typemoq": "^2.1.0",
    "typescript": "~4.4.0"
  },
  "dependencies": {
    "classnames": "^2.3.1",
    "react-beautiful-dnd": "^13.0.0",
    "react-resize-detector": "^6.7.6"
  },
  "peerDependencies": {
    "@itwin/core-bentley": "workspace:*",
    "@itwin/core-geometry": "workspace:*",
    "@itwin/core-common": "workspace:*",
    "@itwin/core-frontend": "workspace:*",
    "@itwin/core-quantity": "workspace:*",
    "@itwin/appui-abstract": "workspace:*",
    "@itwin/components-react": "workspace:*",
    "@itwin/core-react": "workspace:*",
    "@itwin/appui-react": "workspace:*",
    "@itwin/imodel-components-react": "workspace:*",
    "@itwin/appui-layout-react": "workspace:*",
    "react": "^17.0.0",
    "react-dom": "^17.0.0"
  },
  "nyc": {
    "extends": "./node_modules/@itwin/build-tools/.nycrc",
    "check-coverage": false
  },
  "eslintConfig": {
    "plugins": [
      "@itwin"
    ],
    "extends": "plugin:@itwin/itwinjs-recommended"
  },
  "mocha": {
    "require": [
      "scripts/copy-test-setup.js",
      "raf/polyfill",
      "source-map-support/register",
      "jsdom-global/register",
      "ignore-styles"
    ],
    "checkLeaks": true,
    "timeout": 60000,
    "file": [
      "lib/cjs/test/setup.js"
    ],
    "exclude": [
      "lib/cjs/test/coverage/**/*"
    ],
    "reporter": [
      "node_modules/@itwin/build-tools/mocha-reporter"
    ],
    "reporterOptions": [
      "mochaFile=lib/test/junit_results.xml"
    ]
  }
}<|MERGE_RESOLUTION|>--- conflicted
+++ resolved
@@ -49,11 +49,7 @@
     "@itwin/core-react": "workspace:*",
     "@itwin/eslint-plugin": "workspace:*",
     "@itwin/imodel-components-react": "workspace:*",
-<<<<<<< HEAD
     "@itwin/itwinui-css": "0.48.2",
-=======
-    "@itwin/itwinui-css": "0.44.2",
->>>>>>> 3970995a
     "@itwin/itwinui-react": "^1.32.0",
     "@itwin/presentation-common": "workspace:*",
     "@testing-library/react": "^12.0.0",
