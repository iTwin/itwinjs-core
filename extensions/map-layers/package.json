{
  "name": "@itwin/map-layers",
  "version": "3.0.0-dev.127",
  "description": "Extension that adds a Map Layers Widget",
  "main": "lib/cjs/map-layers.js",
  "module": "lib/esm/map-layers.js",
  "typings": "lib/cjs/map-layers",
  "license": "MIT",
  "scripts": {
    "build": "npm run -s copy:locale && npm run -s build:cjs",
    "build:ci": "npm run -s build && npm run -s build:esm",
    "build:cjs": "tsc 1>&2 --outDir lib/cjs && npm run -s copy:cjs",
    "build:esm": "tsc 1>&2 --module ES2020 --outDir lib/esm && npm run -s copy:esm",
    "clean": "rimraf lib .rush/temp/package-deps*.json",
    "copy:locale": "cpx \"./src/public/**/*\" ./lib/public",
    "copy:cjs": "cpx \"./src/**/*.{*css,json,svg}\" \"./lib/cjs\"",
    "copy:esm": "cpx \"./src/**/*.{*css,json,svg}\" \"./lib/esm\"",
    "cover": "nyc npm -s test",
    "docs": "",
    "lint": "eslint -f visualstudio \"./src/**/*.{ts,tsx}\" 1>&2",
    "pseudolocalize": "betools pseudolocalize --englishDir=./src/public/locales/en --out=./src/public/locales/en-PSEUDO",
    "test": "mocha \"./lib/cjs/test/**/*.test.js\""
  },
  "repository": {
    "type": "git",
    "url": "https://github.com/iTwin/itwinjs-core/tree/master/core/map-layers"
  },
  "keywords": [
    "iModel",
    "BIM",
    "maps",
    "extension"
  ],
  "author": {
    "name": "Bentley Systems, Inc.",
    "url": "http://www.bentley.com"
  },
  "devDependencies": {
<<<<<<< HEAD
    "@bentley/react-scripts": "4.0.3",
=======
>>>>>>> 44838df5
    "@itwin/appui-abstract": "workspace:*",
    "@itwin/appui-layout-react": "workspace:*",
    "@itwin/appui-react": "workspace:*",
    "@itwin/build-tools": "workspace:*",
    "@itwin/components-react": "workspace:*",
    "@itwin/core-bentley": "workspace:*",
    "@itwin/core-common": "workspace:*",
    "@itwin/core-frontend": "workspace:*",
    "@itwin/core-geometry": "workspace:*",
    "@itwin/core-quantity": "workspace:*",
    "@itwin/core-react": "workspace:*",
    "@itwin/eslint-plugin": "workspace:*",
    "@itwin/imodel-components-react": "workspace:*",
    "@itwin/itwinui-css": "^0.37.0",
    "@itwin/itwinui-react": "^1.23.0",
    "@itwin/presentation-common": "workspace:*",
    "@testing-library/react": "^12.0.0",
    "@testing-library/react-hooks": "^7.0.2",
    "@types/chai": "^4.1.4",
    "@types/enzyme": "3.9.3",
    "@types/mocha": "^8.2.2",
    "@types/node": "14.14.31",
    "@types/react": "17.0.31",
    "@types/react-beautiful-dnd": "^12.1.2",
    "@types/react-select": "3.0.26",
    "@types/sinon": "^9.0.0",
    "@types/sinon-chai": "^3.2.0",
    "@wojtekmaj/enzyme-adapter-react-17": "^0.6.3",
    "chai": "^4.1.2",
    "chai-as-promised": "^7",
    "chai-jest-snapshot": "^2.0.0",
    "chai-spies": "1.0.0",
    "cpx2": "^3.0.0",
    "enzyme": "^3.4.0",
    "enzyme-to-json": "^3.3.4",
    "eslint": "^7.11.0",
    "jsdom": "^17.0.0",
    "jsdom-global": "3.0.2",
    "mocha": "^8.3.2",
    "nyc": "^15.1.0",
    "react": "^17.0.0",
    "rimraf": "^3.0.2",
    "sinon": "^9.0.2",
    "sinon-chai": "^3.2.0",
    "typemoq": "^2.1.0",
    "typescript": "~4.4.0"
  },
  "dependencies": {
    "classnames": "^2.3.1",
    "react-beautiful-dnd": "^13.0.0",
    "react-select": "3.2.0",
    "react-resize-detector": "^6.7.6"
  },
  "peerDependencies": {
    "@itwin/core-bentley": "workspace:*",
    "@itwin/core-geometry": "workspace:*",
    "@itwin/core-common": "workspace:*",
    "@itwin/core-frontend": "workspace:*",
    "@itwin/core-quantity": "workspace:*",
    "@bentley/itwin-client": "workspace:*",
    "@itwin/appui-abstract": "workspace:*",
    "@itwin/components-react": "workspace:*",
    "@itwin/core-react": "workspace:*",
    "@itwin/appui-react": "workspace:*",
    "@itwin/imodel-components-react": "workspace:*",
    "@itwin/appui-layout-react": "workspace:*",
    "react": "^17.0.0",
    "react-dom": "^17.0.0"
  },
  "nyc": {
    "extends": "./node_modules/@itwin/build-tools/.nycrc",
    "check-coverage": false
  },
  "eslintConfig": {
    "plugins": [
      "@itwin"
    ],
    "extends": "plugin:@itwin/itwinjs-recommended"
  },
  "mocha": {
    "require": [
      "scripts/copy-test-setup.js",
      "raf/polyfill",
      "source-map-support/register",
      "jsdom-global/register",
      "ignore-styles"
    ],
    "checkLeaks": true,
    "timeout": 60000,
    "file": [
      "lib/cjs/test/setup.js"
    ],
    "exclude": [
      "lib/cjs/test/coverage/**/*"
    ],
    "reporter": [
      "node_modules/@itwin/build-tools/mocha-reporter"
    ],
    "reporterOptions": [
      "mochaFile=lib/test/junit_results.xml"
    ]
  }
}<|MERGE_RESOLUTION|>--- conflicted
+++ resolved
@@ -36,10 +36,6 @@
     "url": "http://www.bentley.com"
   },
   "devDependencies": {
-<<<<<<< HEAD
-    "@bentley/react-scripts": "4.0.3",
-=======
->>>>>>> 44838df5
     "@itwin/appui-abstract": "workspace:*",
     "@itwin/appui-layout-react": "workspace:*",
     "@itwin/appui-react": "workspace:*",
