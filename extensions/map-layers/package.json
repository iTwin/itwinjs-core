{
  "name": "@bentley/map-layers",
  "version": "2.18.0-dev.20",
  "description": "Extension that adds a Map Layers Widget",
  "main": "lib/map-layers.js",
  "typings": "lib/map-layers",
  "license": "MIT",
  "scripts": {
    "compile": "npm run build",
    "prebuild": "npm run pseudolocalize && npm run copy:assets",
    "build": "tsc 1>&2 && npm run prebuild && npm run build:extension",
    "build:extension": "extension-webpack-tools build -s ./src/map-layers.ts -o ./lib/extension --sourceMap",
    "clean": "rimraf lib .rush/temp/package-deps*.json",
    "copy:assets": "cpx \"./src/**/*.{*css,json,svg}\" \"./lib\" && cpx \"./src/public/locales/**/*\" ./lib/extension/locales/ && cpx \"./lib/extension/locales/en-PSEUDO/*\" ./lib/public/locales/en-PSEUDO/",
    "cover": "nyc npm test",
    "docs": "",
    "lint": "eslint -f visualstudio \"./src/**/*.{ts,tsx}\" 1>&2",
    "pseudolocalize": "betools pseudolocalize --englishDir=./src/public/locales/en --out=./lib/extension/locales/en-PSEUDO",
    "test": "mocha \"./lib/test/**/*.test.js\""
  },
  "repository": {
    "type": "git",
    "url": "https://github.com/imodeljs/imodeljs/tree/master/core/map-layers"
  },
  "keywords": [
    "iModel",
    "BIM",
    "maps",
    "extension"
  ],
  "author": {
    "name": "Bentley Systems, Inc.",
    "url": "http://www.bentley.com"
  },
  "devDependencies": {
    "@bentley/bentleyjs-core": "workspace:*",
    "@bentley/build-tools": "workspace:*",
    "@bentley/eslint-plugin": "workspace:*",
    "@bentley/extension-webpack-tools": "workspace:*",
    "@bentley/geometry-core": "workspace:*",
    "@bentley/imodeljs-common": "workspace:*",
    "@bentley/imodeljs-frontend": "workspace:*",
    "@bentley/imodeljs-i18n": "workspace:*",
    "@bentley/imodeljs-quantity": "workspace:*",
    "@bentley/itwin-client": "workspace:*",
    "@bentley/presentation-common": "workspace:*",
<<<<<<< HEAD
    "@bentley/react-scripts": "4.0.3-dev.2",
=======
    "@bentley/react-scripts": "3.4.13",
>>>>>>> 666e52f8
    "@bentley/ui-abstract": "workspace:*",
    "@bentley/ui-components": "workspace:*",
    "@bentley/ui-core": "workspace:*",
    "@bentley/ui-framework": "workspace:*",
    "@bentley/ui-ninezone": "workspace:*",
    "@testing-library/react": "^8.0.1",
    "@testing-library/react-hooks": "^3.2.1",
    "@types/chai": "^4.1.4",
    "@types/enzyme": "3.9.3",
    "@types/mocha": "^8.2.2",
    "@types/node": "10.14.1",
    "@types/react": "16.9.43",
    "@types/react-beautiful-dnd": "^12.1.2",
    "@types/react-select": "3.0.26",
    "@types/sinon": "^9.0.0",
    "@types/sinon-chai": "^3.2.0",
    "chai": "^4.1.2",
    "chai-as-promised": "^7",
    "chai-jest-snapshot": "^2.0.0",
    "chai-spies": "1.0.0",
    "cpx": "^1.5.0",
    "enzyme": "^3.4.0",
    "enzyme-adapter-react-16": "^1.15.5",
    "enzyme-to-json": "^3.3.4",
    "eslint": "^7.11.0",
    "jsdom": "^11.12.0",
    "jsdom-global": "3.0.2",
    "mocha": "^8.3.2",
    "nyc": "^15.1.0",
    "react": "^16.8.0",
    "rimraf": "^3.0.2",
    "sinon": "^9.0.2",
    "sinon-chai": "^3.2.0",
    "typescript": "~4.1.0",
    "xmlhttprequest": "^1.8.0"
  },
  "dependencies": {
    "classnames": "^2.3.1",
    "react-beautiful-dnd": "^13.0.0",
    "react-compound-slider": "^2.5.0",
    "react-select": "3.1.0"
  },
  "peerDependencies": {
    "@bentley/bentleyjs-core": "workspace:*",
    "@bentley/geometry-core": "workspace:*",
    "@bentley/imodeljs-common": "workspace:*",
    "@bentley/imodeljs-frontend": "workspace:*",
    "@bentley/imodeljs-i18n": "workspace:*",
    "@bentley/imodeljs-quantity": "workspace:*",
    "@bentley/itwin-client": "workspace:*",
    "@bentley/ui-abstract": "workspace:*",
    "@bentley/ui-components": "workspace:*",
    "@bentley/ui-core": "workspace:*",
    "@bentley/ui-framework": "workspace:*",
    "@bentley/ui-ninezone": "workspace:*",
    "react": "^16.8.0",
    "react-dom": "^16.8.0"
  },
  "nyc": {
    "extends": "./node_modules/@bentley/build-tools/.nycrc",
    "check-coverage": false
  },
  "eslintConfig": {
    "plugins": [
      "@bentley"
    ],
    "extends": "plugin:@bentley/imodeljs-recommended"
  },
  "mocha": {
    "require": [
      "scripts/copy-test-setup.js",
      "raf/polyfill",
      "source-map-support/register",
      "jsdom-global/register",
      "ignore-styles"
    ],
    "checkLeaks": true,
    "timeout": 60000,
    "file": [
      "lib/test/setup.js"
    ],
    "exclude": [
      "lib/test/coverage/**/*"
    ],
    "reporter": [
      "node_modules/@bentley/build-tools/mocha-reporter"
    ],
    "reporterOptions": [
      "mochaFile=lib/test/junit_results.xml"
    ]
  }
}<|MERGE_RESOLUTION|>--- conflicted
+++ resolved
@@ -44,11 +44,7 @@
     "@bentley/imodeljs-quantity": "workspace:*",
     "@bentley/itwin-client": "workspace:*",
     "@bentley/presentation-common": "workspace:*",
-<<<<<<< HEAD
     "@bentley/react-scripts": "4.0.3-dev.2",
-=======
-    "@bentley/react-scripts": "3.4.13",
->>>>>>> 666e52f8
     "@bentley/ui-abstract": "workspace:*",
     "@bentley/ui-components": "workspace:*",
     "@bentley/ui-core": "workspace:*",
