--- conflicted
+++ resolved
@@ -87,21 +87,6 @@
     "react-select": "3.1.0"
   },
   "peerDependencies": {
-<<<<<<< HEAD
-    "@bentley/bentleyjs-core": "2.16.0-dev.20",
-    "@bentley/geometry-core": "2.16.0-dev.20",
-    "@bentley/imodeljs-common": "2.16.0-dev.20",
-    "@bentley/imodeljs-frontend": "2.16.0-dev.20",
-    "@bentley/imodeljs-i18n": "2.16.0-dev.20",
-    "@bentley/imodeljs-quantity": "2.16.0-dev.20",
-    "@bentley/itwin-client": "2.16.0-dev.20",
-    "@bentley/ui-abstract": "2.16.0-dev.20",
-    "@bentley/ui-components": "2.16.0-dev.20",
-    "@bentley/ui-core": "2.16.0-dev.20",
-    "@bentley/ui-framework": "2.16.0-dev.20",
-    "@bentley/ui-ninezone": "2.16.0-dev.20",
-    "@itwin/itwinui-css": "^0.11.0",
-=======
     "@bentley/bentleyjs-core": "2.16.0-dev.23",
     "@bentley/geometry-core": "2.16.0-dev.23",
     "@bentley/imodeljs-common": "2.16.0-dev.23",
@@ -114,7 +99,7 @@
     "@bentley/ui-core": "2.16.0-dev.23",
     "@bentley/ui-framework": "2.16.0-dev.23",
     "@bentley/ui-ninezone": "2.16.0-dev.23",
->>>>>>> 3f52701f
+    "@itwin/itwinui-css": "^0.11.0",
     "react": "^16.8.0",
     "react-dom": "^16.8.0"
   },
