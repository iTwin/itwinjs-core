{
  "name": "@bentley/map-layers",
<<<<<<< HEAD
  "version": "3.0.0-dev.56",
=======
  "version": "3.0.0-dev.58",
>>>>>>> 2fc3f051
  "description": "Extension that adds a Map Layers Widget",
  "main": "lib/map-layers.js",
  "typings": "lib/map-layers",
  "license": "MIT",
  "scripts": {
    "compile": "npm run build",
    "prebuild": "npm run pseudolocalize && npm run copy:assets",
    "build": "tsc 1>&2 && npm run prebuild && npm run build:extension",
    "build:extension": "extension-webpack-tools build -s ./src/map-layers.ts -o ./lib/extension --sourceMap",
    "clean": "rimraf lib .rush/temp/package-deps*.json",
    "copy:assets": "cpx \"./src/**/*.{*css,json,svg}\" \"./lib\" && cpx \"./src/public/locales/**/*\" ./lib/extension/locales/ && cpx \"./lib/extension/locales/en-PSEUDO/*\" ./lib/public/locales/en-PSEUDO/",
    "cover": "nyc npm test",
    "docs": "",
    "lint": "eslint -f visualstudio \"./src/**/*.{ts,tsx}\" 1>&2",
    "pseudolocalize": "betools pseudolocalize --englishDir=./src/public/locales/en --out=./lib/extension/locales/en-PSEUDO",
    "test": "mocha \"./lib/test/**/*.test.js\""
  },
  "repository": {
    "type": "git",
    "url": "https://github.com/imodeljs/imodeljs/tree/master/core/map-layers"
  },
  "keywords": [
    "iModel",
    "BIM",
    "maps",
    "extension"
  ],
  "author": {
    "name": "Bentley Systems, Inc.",
    "url": "http://www.bentley.com"
  },
  "devDependencies": {
    "@bentley/bentleyjs-core": "workspace:*",
    "@bentley/build-tools": "workspace:*",
    "@bentley/eslint-plugin": "workspace:*",
    "@bentley/extension-webpack-tools": "workspace:*",
    "@bentley/geometry-core": "workspace:*",
    "@bentley/imodeljs-common": "workspace:*",
    "@bentley/imodeljs-frontend": "workspace:*",
    "@bentley/imodeljs-i18n": "workspace:*",
    "@bentley/imodeljs-quantity": "workspace:*",
    "@bentley/itwin-client": "workspace:*",
    "@bentley/presentation-common": "workspace:*",
    "@bentley/react-scripts": "4.0.3",
    "@bentley/ui-abstract": "workspace:*",
    "@bentley/ui-components": "workspace:*",
    "@bentley/ui-core": "workspace:*",
    "@bentley/ui-imodel-components": "workspace:*",
    "@bentley/ui-framework": "workspace:*",
    "@bentley/ui-ninezone": "workspace:*",
    "@itwin/itwinui-css": "^0.27.0",
    "@itwin/itwinui-react": "^1.16.2",
    "@testing-library/react": "^12.0.0",
    "@testing-library/react-hooks": "^3.2.1",
    "@types/chai": "^4.1.4",
    "@types/enzyme": "3.9.3",
    "@types/mocha": "^8.2.2",
    "@types/node": "10.14.1",
    "@types/react": "^17.0.0",
    "@types/react-beautiful-dnd": "^12.1.2",
    "@types/testing-library__react-hooks": "^3.1.0",
    "@types/react-select": "3.0.26",
    "@types/sinon": "^9.0.0",
    "@types/sinon-chai": "^3.2.0",
    "chai": "^4.1.2",
    "chai-as-promised": "^7",
    "chai-jest-snapshot": "^2.0.0",
    "chai-spies": "1.0.0",
    "cpx": "^1.5.0",
    "enzyme": "^3.4.0",
    "@wojtekmaj/enzyme-adapter-react-17": "^0.6.3",
    "enzyme-to-json": "^3.3.4",
    "eslint": "^7.11.0",
    "jsdom": "^16.7.0",
    "jsdom-global": "3.0.2",
    "mocha": "^8.3.2",
    "nyc": "^15.1.0",
    "react": "^17.0.0",
    "rimraf": "^3.0.2",
    "sinon": "^9.0.2",
    "sinon-chai": "^3.2.0",
    "typescript": "~4.3.0",
    "xmlhttprequest": "^1.8.0"
  },
  "dependencies": {
    "classnames": "^2.3.1",
    "react-beautiful-dnd": "^13.0.0",
    "react-select": "3.1.0",
    "react-resize-detector": "^6.7.6"
  },
  "peerDependencies": {
    "@bentley/bentleyjs-core": "workspace:*",
    "@bentley/geometry-core": "workspace:*",
    "@bentley/imodeljs-common": "workspace:*",
    "@bentley/imodeljs-frontend": "workspace:*",
    "@bentley/imodeljs-i18n": "workspace:*",
    "@bentley/imodeljs-quantity": "workspace:*",
    "@bentley/itwin-client": "workspace:*",
    "@bentley/ui-abstract": "workspace:*",
    "@bentley/ui-components": "workspace:*",
    "@bentley/ui-core": "workspace:*",
    "@bentley/ui-framework": "workspace:*",
    "@bentley/ui-imodel-components": "workspace:*",
    "@bentley/ui-ninezone": "workspace:*",
    "react": "^17.0.0",
    "react-dom": "^17.0.0"
  },
  "nyc": {
    "extends": "./node_modules/@bentley/build-tools/.nycrc",
    "check-coverage": false
  },
  "eslintConfig": {
    "plugins": [
      "@bentley"
    ],
    "extends": "plugin:@bentley/imodeljs-recommended"
  },
  "mocha": {
    "require": [
      "scripts/copy-test-setup.js",
      "raf/polyfill",
      "source-map-support/register",
      "jsdom-global/register",
      "ignore-styles"
    ],
    "checkLeaks": true,
    "timeout": 60000,
    "file": [
      "lib/test/setup.js"
    ],
    "exclude": [
      "lib/test/coverage/**/*"
    ],
    "reporter": [
      "node_modules/@bentley/build-tools/mocha-reporter"
    ],
    "reporterOptions": [
      "mochaFile=lib/test/junit_results.xml"
    ]
  }
}<|MERGE_RESOLUTION|>--- conflicted
+++ resolved
@@ -1,10 +1,6 @@
 {
   "name": "@bentley/map-layers",
-<<<<<<< HEAD
-  "version": "3.0.0-dev.56",
-=======
   "version": "3.0.0-dev.58",
->>>>>>> 2fc3f051
   "description": "Extension that adds a Map Layers Widget",
   "main": "lib/map-layers.js",
   "typings": "lib/map-layers",
