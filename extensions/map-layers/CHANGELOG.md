# Change Log - @bentley/map-layers

<<<<<<< HEAD
This log was last generated on Thu, 09 Sep 2021 21:04:58 GMT and should not be manually modified.
=======
This log was last generated on Wed, 15 Sep 2021 18:06:46 GMT and should not be manually modified.

## 2.19.12
Wed, 15 Sep 2021 18:06:46 GMT

_Version update only_
>>>>>>> 2fc3f051

## 2.19.11
Thu, 09 Sep 2021 21:04:58 GMT

_Version update only_

## 2.19.10
Wed, 08 Sep 2021 14:36:01 GMT

_Version update only_

## 2.19.9
Wed, 25 Aug 2021 15:36:01 GMT

_Version update only_

## 2.19.8
Mon, 23 Aug 2021 13:23:13 GMT

_Version update only_

## 2.19.7
Fri, 20 Aug 2021 17:47:22 GMT

_Version update only_

## 2.19.6
Tue, 17 Aug 2021 20:34:29 GMT

_Version update only_

## 2.19.5
Fri, 13 Aug 2021 21:48:09 GMT

_Version update only_

## 2.19.4
Thu, 12 Aug 2021 13:09:26 GMT

_Version update only_

## 2.19.3
Wed, 04 Aug 2021 20:29:34 GMT

_Version update only_

## 2.19.2
Tue, 03 Aug 2021 18:26:23 GMT

_Version update only_

## 2.19.1
Thu, 29 Jul 2021 20:01:11 GMT

_Version update only_

## 2.19.0
Mon, 26 Jul 2021 12:21:25 GMT

_Version update only_

## 2.18.4
Tue, 10 Aug 2021 19:35:13 GMT

_Version update only_

## 2.18.3
Wed, 28 Jul 2021 17:16:30 GMT

_Version update only_

## 2.18.2
Mon, 26 Jul 2021 16:18:31 GMT

_Version update only_

## 2.18.1
Fri, 16 Jul 2021 17:45:09 GMT

_Version update only_

## 2.18.0
Fri, 09 Jul 2021 18:11:24 GMT

_Version update only_

## 2.17.3
Mon, 26 Jul 2021 16:08:36 GMT

_Version update only_

## 2.17.2
Thu, 08 Jul 2021 15:23:00 GMT

_Version update only_

## 2.17.1
Fri, 02 Jul 2021 15:38:31 GMT

_Version update only_

## 2.17.0
Mon, 28 Jun 2021 16:20:11 GMT

### Updates

-  Allow saved map-layer definition to be edited.
- Made MaplayerSource independent from MapLayerProps.
- MapManagerSettings UI Refresh. Added tests.
- Fixed typo in activeViewport.view.isSpatialView: it should be invoked as a method and not a property.
- Fixed a bug where an elevation offset value of 0 could not be in the UI.

## 2.16.10
Thu, 22 Jul 2021 20:23:45 GMT

_Version update only_

## 2.16.9
Tue, 06 Jul 2021 22:08:34 GMT

_Version update only_

## 2.16.8
Fri, 02 Jul 2021 17:40:46 GMT

_Version update only_

## 2.16.7
Mon, 28 Jun 2021 18:13:04 GMT

_Version update only_

## 2.16.6
Mon, 28 Jun 2021 13:12:55 GMT

_Version update only_

## 2.16.5
Fri, 25 Jun 2021 16:03:01 GMT

_Version update only_

## 2.16.4
Wed, 23 Jun 2021 17:09:07 GMT

_Version update only_

## 2.16.3
Wed, 16 Jun 2021 20:29:32 GMT

_Version update only_

## 2.16.2
Thu, 03 Jun 2021 18:08:11 GMT

_Version update only_

## 2.16.1
Thu, 27 May 2021 20:04:22 GMT

_Version update only_

## 2.16.0
Mon, 24 May 2021 15:58:39 GMT

### Updates

- Fix 'npm run cover' that would never complete. 
- Exposed the map masking option in the map layers settings UI.
- Move map tile trees to Viewport to handle synching correctly
- Update to latest classnames package

## 2.15.6
Wed, 26 May 2021 15:55:19 GMT

_Version update only_

## 2.15.5
Thu, 20 May 2021 15:06:26 GMT

_Version update only_

## 2.15.4
Tue, 18 May 2021 21:59:07 GMT

_Version update only_

## 2.15.3
Mon, 17 May 2021 13:31:38 GMT

_Version update only_

## 2.15.2
Wed, 12 May 2021 18:08:13 GMT

_Version update only_

## 2.15.1
Wed, 05 May 2021 13:18:31 GMT

_Version update only_

## 2.15.0
Fri, 30 Apr 2021 12:36:58 GMT

### Updates

- Allow saved map layer definition to be deleted from setting service.
- Fixed typo in the message when the iModel is not geolocated.

## 2.14.4
Thu, 22 Apr 2021 21:07:33 GMT

_Version update only_

## 2.14.3
Thu, 15 Apr 2021 15:13:16 GMT

_Version update only_

## 2.14.2
Thu, 08 Apr 2021 14:30:09 GMT

_Version update only_

## 2.14.1
Mon, 05 Apr 2021 16:28:00 GMT

_Version update only_

## 2.14.0
Fri, 02 Apr 2021 13:18:42 GMT

### Updates

- WMS/WMTS layers will now provide feedback to end-user when an unauthorized error is returned by server. Enabled tests in map-layers extensions.

## 2.13.0
Tue, 09 Mar 2021 20:28:13 GMT

### Updates

- Restored base layer visibility button in map manager. 
- Updated to use TypeScript 4.1
- begin rename project from iModel.js to iTwin.js

## 2.12.3
Mon, 08 Mar 2021 15:32:00 GMT

_Version update only_

## 2.12.2
Wed, 03 Mar 2021 18:48:53 GMT

_Version update only_

## 2.12.1
Tue, 23 Feb 2021 20:54:45 GMT

_Version update only_

## 2.12.0
Thu, 18 Feb 2021 22:10:13 GMT

### Updates

- Provide default props to map-layers widget when used as an extension.
- ArcGIS token-based authentification support: MapLayerManager now monitor provider status and display a warning icon when there is a authentifiation error while loading tiles.  User is allowed to provide credentials without the need to fully re-attach the layer.  Invalid credentials feedback is now provided.  It is now possible to save an ArcGIS layer requiring authentification in the settings service, althoug redentials wont be persisted. 

## 2.11.2
Thu, 18 Feb 2021 02:50:59 GMT

_Version update only_

## 2.11.1
Thu, 04 Feb 2021 17:22:41 GMT

_Version update only_

## 2.11.0
Thu, 28 Jan 2021 13:39:27 GMT

### Updates

- Refreshed MapLayerManager UI. Fixed minor issues with layer dragging order.  Code refactoring.
- Correctly handle WMTS layers (only one layer can be visible at a time)
- Lock react-select to 3.1.0 and @types/react-select to 3.0.26 until we can fix compile errors for later versions.

## 2.10.3
Fri, 08 Jan 2021 18:34:03 GMT

_Version update only_

## 2.10.2
Fri, 08 Jan 2021 14:52:02 GMT

_Version update only_

## 2.10.1
Tue, 22 Dec 2020 00:53:38 GMT

### Updates

- Correctly handle WMTS layers (only one layer can be visible at a time)

## 2.10.0
Fri, 18 Dec 2020 18:24:01 GMT

### Updates

- Move dependencies to peerDependencies

## 2.9.9
Sun, 13 Dec 2020 19:00:03 GMT

_Version update only_

## 2.9.8
Fri, 11 Dec 2020 02:57:36 GMT

_Version update only_

## 2.9.7
Wed, 09 Dec 2020 20:58:23 GMT

_Version update only_

## 2.9.6
Mon, 07 Dec 2020 18:40:48 GMT

_Version update only_

## 2.9.5
Sat, 05 Dec 2020 01:55:56 GMT

_Version update only_

## 2.9.4
Wed, 02 Dec 2020 20:55:40 GMT

_Version update only_

## 2.9.3
Mon, 23 Nov 2020 20:57:56 GMT

_Version update only_

## 2.9.2
Mon, 23 Nov 2020 15:33:50 GMT

_Version update only_

## 2.9.1
Thu, 19 Nov 2020 17:03:42 GMT

_Version update only_

## 2.9.0
Wed, 18 Nov 2020 16:01:50 GMT

_Version update only_

## 2.8.1
Tue, 03 Nov 2020 00:33:56 GMT

_Version update only_

## 2.8.0
Fri, 23 Oct 2020 17:04:02 GMT

### Updates

- Introduced the concept of named/unamed groups and made sure the SubLayers tree view remained consistent with the display (i.e disabling children of non-visible unnamed groups)
- Added optional wms autentication

## 2.7.6
Wed, 11 Nov 2020 16:28:23 GMT

_Version update only_

## 2.7.5
Fri, 23 Oct 2020 16:23:50 GMT

_Version update only_

## 2.7.4
Mon, 19 Oct 2020 17:57:01 GMT

_Version update only_

## 2.7.3
Wed, 14 Oct 2020 17:00:59 GMT

_Version update only_

## 2.7.2
Tue, 13 Oct 2020 18:20:39 GMT

_Version update only_

## 2.7.1
Thu, 08 Oct 2020 13:04:35 GMT

_Version update only_

## 2.7.0
Fri, 02 Oct 2020 18:03:32 GMT

### Updates

- Modify MapUrlDialog to handle MapLayerSettingsService
- Fix background color of bgmap visibility button.
- Added switches to turn on and off the WMS feature of the map layer widget
- Made transparent the visibility button of Mapmanager
- Added optional wms autentication

## 2.6.5
Sat, 26 Sep 2020 16:06:34 GMT

_Version update only_

## 2.6.4
Tue, 22 Sep 2020 17:40:07 GMT

_Version update only_

## 2.6.3
Mon, 21 Sep 2020 14:47:10 GMT

_Version update only_

## 2.6.2
Mon, 21 Sep 2020 13:07:44 GMT

_Version update only_

## 2.6.1
Fri, 18 Sep 2020 13:15:09 GMT

_Version update only_

## 2.6.0
Thu, 17 Sep 2020 13:16:12 GMT

### Updates

- Moved ESLint configuration to a plugin

## 2.5.5
Wed, 02 Sep 2020 17:42:23 GMT

_Version update only_

## 2.5.4
Fri, 28 Aug 2020 15:34:15 GMT

### Updates

- Add Locatable toggle, updated icon for transparency button, add visibilty toggle for 'Base Layer'

## 2.5.3
Wed, 26 Aug 2020 11:46:00 GMT

_Version update only_

## 2.5.2
Tue, 25 Aug 2020 22:09:08 GMT

_Version update only_

## 2.5.1
Mon, 24 Aug 2020 18:13:04 GMT

_Version update only_

## 2.5.0
Thu, 20 Aug 2020 20:57:10 GMT

### Updates

- lock down @types/react version at 16.9.43 to prevent build error from csstype dependency
- Add MapLayersWidgetControl that can be used to specify widget in UI 1.0 FrontstageDef.
- Switch to ESLint

## 2.4.2
Fri, 14 Aug 2020 16:34:09 GMT

### Updates

- Add MapLayersWidgetControl that can be used to specify widget in UI 1.0 FrontstageDef.

## 2.4.1
Fri, 07 Aug 2020 19:57:43 GMT

_Version update only_

## 2.4.0
Tue, 28 Jul 2020 16:26:24 GMT

### Updates

- Add map-layer extension that can also be used as a package. Adds 'Map Layers' widget.
<|MERGE_RESOLUTION|>--- conflicted
+++ resolved
@@ -1,15 +1,11 @@
 # Change Log - @bentley/map-layers
 
-<<<<<<< HEAD
-This log was last generated on Thu, 09 Sep 2021 21:04:58 GMT and should not be manually modified.
-=======
 This log was last generated on Wed, 15 Sep 2021 18:06:46 GMT and should not be manually modified.
 
 ## 2.19.12
 Wed, 15 Sep 2021 18:06:46 GMT
 
 _Version update only_
->>>>>>> 2fc3f051
 
 ## 2.19.11
 Thu, 09 Sep 2021 21:04:58 GMT
@@ -177,7 +173,7 @@
 
 ### Updates
 
-- Fix 'npm run cover' that would never complete. 
+- Fix 'npm run cover' that would never complete.
 - Exposed the map masking option in the map layers settings UI.
 - Move map tile trees to Viewport to handle synching correctly
 - Update to latest classnames package
@@ -252,7 +248,7 @@
 
 ### Updates
 
-- Restored base layer visibility button in map manager. 
+- Restored base layer visibility button in map manager.
 - Updated to use TypeScript 4.1
 - begin rename project from iModel.js to iTwin.js
 
@@ -277,7 +273,7 @@
 ### Updates
 
 - Provide default props to map-layers widget when used as an extension.
-- ArcGIS token-based authentification support: MapLayerManager now monitor provider status and display a warning icon when there is a authentifiation error while loading tiles.  User is allowed to provide credentials without the need to fully re-attach the layer.  Invalid credentials feedback is now provided.  It is now possible to save an ArcGIS layer requiring authentification in the settings service, althoug redentials wont be persisted. 
+- ArcGIS token-based authentification support: MapLayerManager now monitor provider status and display a warning icon when there is a authentifiation error while loading tiles.  User is allowed to provide credentials without the need to fully re-attach the layer.  Invalid credentials feedback is now provided.  It is now possible to save an ArcGIS layer requiring authentification in the settings service, althoug redentials wont be persisted.
 
 ## 2.11.2
 Thu, 18 Feb 2021 02:50:59 GMT
