{
  "name": "@itwin/map-layers-auth",
<<<<<<< HEAD
  "version": "4.9.3",
=======
  "version": "5.0.0-dev.0",
>>>>>>> 62721a0e
  "description": "Extension that adds a Map Layers Widget",
  "main": "lib/cjs/map-layers-auth.js",
  "module": "lib/esm/map-layers-auth.js",
  "typings": "lib/cjs/map-layers-auth",
  "license": "MIT",
  "scripts": {
    "build": "npm run -s build:cjs && npm run -s build:esm",
    "build:cjs": "tsc 1>&2 --outDir lib/cjs",
    "build:esm": "tsc 1>&2 --module ES2020 --outDir lib/esm",
    "clean": "rimraf lib .rush/temp/package-deps*.json",
    "cover": "nyc npm -s test",
    "docs": "",
    "extract-api": "betools extract-api --entry=map-layers-auth",
    "lint": "eslint \"./src/**/*.{ts,tsx}\" 1>&2",
    "test": "mocha \"./lib/cjs/test/**/*.test.js\"",
    "rebuild": "npm run -s clean && npm run -s build"
  },
  "repository": {
    "type": "git",
    "url": "https://github.com/iTwin/itwinjs-core.git",
    "directory": "extensions/map-layers-auth"
  },
  "keywords": [
    "iModel",
    "BIM",
    "maps",
    "extension"
  ],
  "author": {
    "name": "Bentley Systems, Inc.",
    "url": "http://www.bentley.com"
  },
  "devDependencies": {
    "@itwin/build-tools": "workspace:*",
    "@itwin/core-bentley": "workspace:*",
    "@itwin/core-common": "workspace:*",
    "@itwin/core-frontend": "workspace:*",
    "@itwin/eslint-plugin": "5.0.0-dev.1",
    "@types/chai": "4.3.1",
    "@types/mocha": "^10.0.6",
    "@types/sinon": "^17.0.2",
    "@types/sinon-chai": "^3.2.0",
    "chai": "^4.3.10",
    "eslint": "^9.13.0",
    "ignore-styles": "^5.0.1",
    "jsdom": "^19.0.0",
    "jsdom-global": "3.0.2",
    "mocha": "^10.2.0",
    "nyc": "^15.1.0",
    "rimraf": "^3.0.2",
    "sinon": "^17.0.2",
    "sinon-chai": "^3.7.0",
    "source-map-support": "^0.5.6",
    "typescript": "~5.6.2",
    "fetch-mock": "~11.1.3"
  },
  "peerDependencies": {
    "@itwin/core-bentley": "workspace:*"
  },
  "nyc": {
    "extends": "./node_modules/@itwin/build-tools/.nycrc",
    "check-coverage": false
  },
  "mocha": {
    "require": [
      "raf/polyfill",
      "source-map-support/register",
      "jsdom-global/register",
      "ignore-styles"
    ],
    "checkLeaks": true,
    "timeout": 60000,
    "file": [],
    "exclude": [
      "lib/cjs/test/coverage/**/*"
    ],
    "reporter": [
      "node_modules/@itwin/build-tools/mocha-reporter"
    ],
    "reporterOptions": [
      "mochaFile=lib/test/junit_results.xml"
    ]
  }
}<|MERGE_RESOLUTION|>--- conflicted
+++ resolved
@@ -1,10 +1,6 @@
 {
   "name": "@itwin/map-layers-auth",
-<<<<<<< HEAD
-  "version": "4.9.3",
-=======
   "version": "5.0.0-dev.0",
->>>>>>> 62721a0e
   "description": "Extension that adds a Map Layers Widget",
   "main": "lib/cjs/map-layers-auth.js",
   "module": "lib/esm/map-layers-auth.js",
