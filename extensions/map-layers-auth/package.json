--- conflicted
+++ resolved
@@ -1,10 +1,6 @@
 {
   "name": "@itwin/map-layers-auth",
-<<<<<<< HEAD
-  "version": "3.4.0-dev.43",
-=======
   "version": "3.4.0-dev.49",
->>>>>>> 34654961
   "description": "Extension that adds a Map Layers Widget",
   "main": "lib/cjs/map-layers-auth.js",
   "module": "lib/esm/map-layers-auth.js",
