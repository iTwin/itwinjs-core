--- conflicted
+++ resolved
@@ -522,13 +522,8 @@
     sandbox.stub(ArcGisUtilities, "getServiceJson").callsFake(async function _(_url: string, _formatId: string, _userName?: string, _password?: string, _ignoreCache?: boolean, _requireToken?: boolean) {
       return { accessTokenRequired: false, content: { currentVersion: 11, capabilities: "Query" } };
     });
-<<<<<<< HEAD
-
+    fetchStub.restore();  // fetch is always stubbed by default, restore and provide our own stub
     sandbox.stub((ArcGISImageryProvider.prototype as any), "fetch").callsFake(async function _(_url: unknown, _options?: unknown) {
-=======
-    fetchStub.restore();  // fetch is always stubbed by default, restore and provide our own stub
-    sandbox.stub((ArcGISImageryProvider.prototype as any), "fetch").callsFake(async  function _(_url: unknown, _options?: unknown) {
->>>>>>> 0b2b12df
       const test = {
         headers: { "content-type": "application/json" },
         json: async () => {
