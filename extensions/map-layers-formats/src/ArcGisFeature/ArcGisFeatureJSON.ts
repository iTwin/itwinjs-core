/*---------------------------------------------------------------------------------------------
* Copyright (c) Bentley Systems, Incorporated. All rights reserved.
* See LICENSE.md in the project root for license terms and full copyright notice.
*--------------------------------------------------------------------------------------------*/

/** @packageDocumentation
 * @module MapLayersFormats
 */

import { PrimitiveValue, PropertyValueFormat, StandardTypeNames } from "@itwin/appui-abstract";
import { ImageMapLayerSettings } from "@itwin/core-common";
import { MapFeatureInfoRecord, MapLayerFeatureInfo, MapSubLayerFeatureInfo } from "@itwin/core-frontend";
import {  Transform } from "@itwin/core-geometry";
import { ArcGisFeatureReader } from "./ArcGisFeatureReader";
import { ArcGisFeatureRenderer } from "./ArcGisFeatureRenderer";
import { ArcGisFieldType, ArcGisResponseData } from "./ArcGisFeatureResponse";

/** @internal */
export class ArcGisFeatureJSON  extends ArcGisFeatureReader {
  public transform: Transform|undefined;

  public constructor(settings: ImageMapLayerSettings, layerMetadata: any) {
    super(settings, layerMetadata);
  }

  public readAndRender(response: ArcGisResponseData, renderer: ArcGisFeatureRenderer) {
    const responseObj = response.data;

<<<<<<< HEAD
    if (responseObj?.geometryType === "esriGeometryPolyline" ||
        responseObj?.geometryType === "esriGeometryPolygon") {
=======
    // Check view type, project extents is only applicable to show in spatial views.

    if (responseObj?.geometryType === "esriGeometryPolyline" || responseObj?.geometryType === "esriGeometryPolygon") {
>>>>>>> 7dee01d0
      const fill = (responseObj.geometryType === "esriGeometryPolygon");
      for (const feature of responseObj.features) {
        let offset = 0;
        const lengths: number[] = [];
        const coords: number[] = [];

        if (feature?.geometry?.rings) {
          for (const ring of feature?.geometry?.rings) {
            offset = ArcGisFeatureJSON.deflateCoordinates(ring, coords, 2, offset);
            lengths.push(ring.length);
          }
        } else if (feature?.geometry?.paths) {
          for (const path of feature?.geometry?.paths) {
            offset = ArcGisFeatureJSON.deflateCoordinates(path, coords, 2, offset);
            lengths.push(path.length);
          }
        }
        renderer.renderPath(lengths, coords, fill, 2, renderer.transform === undefined);

      }
    } else if (responseObj?.geometryType === "esriGeometryPoint" || responseObj?.geometryType === "esriGeometryMultiPoint") {
      for (const feature of responseObj.features) {
        // TODO: Add support for multipoint
        if (feature.geometry) {
          const lengths: number[] = [];
          const coords: number[] = [feature.geometry.x, feature.geometry.y];
          renderer.renderPoint(lengths, coords, 2, renderer.transform === undefined);
        }
      }
    }
  }

  // Converts an [[x1,y1], [x2,y2], ...] to [x1,y1,x2,y2, ...]
  // stride is the number of dimensions
  // https://github.com/openlayers/openlayers/blob/7a2f87caca9ddc1912d910f56eb5637445fc11f6/src/ol/geom/flat/deflate.js#L26
  protected static deflateCoordinates( coordinates: number[][], flatCoordinates: number[], stride: number, offset: number) {
    for (let i = 0, ii = coordinates.length; i < ii; ++i) {
      const coordinate = coordinates[i];
      for (let j = 0; j < stride; ++j)
        flatCoordinates[offset++] = coordinate[j];
    }

    return offset;
  }

  public readFeatureInfo(response: ArcGisResponseData, featureInfos: MapLayerFeatureInfo[]) {
    const responseObj = response.data;
    if (responseObj === undefined || !Array.isArray(responseObj.features))
      return;

    const layerInfo: MapLayerFeatureInfo = {layerName: this._settings.name};

    // Create a signature index for every field name / type.
    const fieldsType: {[key: string]: ArcGisFieldType} = {};
    for (const fieldInfo of responseObj.fields) {
      fieldsType[fieldInfo.name] = fieldInfo.type;
    }

    const getStandardTypeName = (fieldType: ArcGisFieldType) => {
      switch (fieldType) {
        case "esriFieldTypeInteger":
        case "esriFieldTypeSmallInteger":
        case "esriFieldTypeOID":
          return StandardTypeNames.Integer;
        case "esriFieldTypeDouble":
          return StandardTypeNames.Double;
        case "esriFieldTypeSingle":
          return StandardTypeNames.Float;
        case "esriFieldTypeDate":
          return StandardTypeNames.DateTime;
        default:
          return StandardTypeNames.String;
      }
    };

    const getRecordInfo = (fieldName: string, value: any) => {
      const propertyValue: PrimitiveValue = {valueFormat: PropertyValueFormat.Primitive};

      if (value === null) {
        value = undefined;
      }

      const strValue = `${value}`;
      const fieldType = fieldsType[fieldName];
      switch (fieldType) {
        case "esriFieldTypeInteger":
        case "esriFieldTypeSmallInteger":
        case "esriFieldTypeOID":
          propertyValue.value = value as number;
          break;
        case "esriFieldTypeDouble":
        case "esriFieldTypeSingle":
          propertyValue.value = this.toFixedWithoutPadding(value);
          break;
        case "esriFieldTypeDate":
          propertyValue.value = new Date(value);
          break;
        default:
          if (value !== undefined)
            propertyValue.value = strValue;

          break;
      }

      const typename = getStandardTypeName(fieldType);
      propertyValue.displayValue = this.getDisplayValue(typename, propertyValue.value);

      return new MapFeatureInfoRecord (propertyValue, {name: fieldName, displayLabel: fieldName,  typename});
    };

    for (const feature of responseObj.features) {
      const subLayerInfo: MapSubLayerFeatureInfo = {
        subLayerName: this._layerMetadata.name,
        displayFieldName: this._layerMetadata.name,
        records : [],
      };

      for (const [key, value] of Object.entries(feature.attributes))
        subLayerInfo.records?.push(getRecordInfo(key,value));

      if (layerInfo.info === undefined)
        layerInfo.info = [];

      if (!(layerInfo.info instanceof HTMLElement))
        layerInfo.info.push(subLayerInfo);
    }

    featureInfos.push(layerInfo);
  }
}<|MERGE_RESOLUTION|>--- conflicted
+++ resolved
@@ -26,14 +26,7 @@
   public readAndRender(response: ArcGisResponseData, renderer: ArcGisFeatureRenderer) {
     const responseObj = response.data;
 
-<<<<<<< HEAD
-    if (responseObj?.geometryType === "esriGeometryPolyline" ||
-        responseObj?.geometryType === "esriGeometryPolygon") {
-=======
-    // Check view type, project extents is only applicable to show in spatial views.
-
     if (responseObj?.geometryType === "esriGeometryPolyline" || responseObj?.geometryType === "esriGeometryPolygon") {
->>>>>>> 7dee01d0
       const fill = (responseObj.geometryType === "esriGeometryPolygon");
       for (const feature of responseObj.features) {
         let offset = 0;
