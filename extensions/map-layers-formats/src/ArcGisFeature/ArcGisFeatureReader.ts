--- conflicted
+++ resolved
@@ -34,17 +34,4 @@
   public abstract readAndRender(response: ArcGisResponseData, renderer: FeatureGeometryRenderer): Promise<void>;
   public abstract readFeatureInfo(response: ArcGisResponseData, featureInfos: MapLayerFeatureInfo[], renderer: GraphicsGeometryRenderer): Promise<void>;
 
-<<<<<<< HEAD
-  protected getDisplayValue = (typename: StandardTypeNames, value: Primitives.Value|undefined) => {
-    if (value === undefined) {
-      return  "";
-    } else if ( typename === StandardTypeNames.DateTime && this.forceDateDisplayValueToIso) {
-      return (value as Date).toISOString();
-    } else {
-      // eslint-disable-next-line @typescript-eslint/no-base-to-string
-      return `${value}`;
-    }
-  };
-=======
->>>>>>> b3b88fa3
 }