--- conflicted
+++ resolved
@@ -172,43 +172,6 @@
 
     // Read range using full extent from service metadata
     if (this._layerMetadata?.extent) {
-<<<<<<< HEAD
-
-      const readExtent = (extent: any) => {
-        const range3857 = Range2d.createFrom({
-          low: { x: extent.xmin, y: extent.ymin },
-          high: { x: extent.xmax, y: extent.ymax },
-        });
-
-        const west = this.getEPSG4326Lon(range3857.xLow);
-        const south = this.getEPSG4326Lat(range3857.yLow);
-        const east = this.getEPSG4326Lon(range3857.xHigh);
-        const north = this.getEPSG4326Lat(range3857.yHigh);
-        this.cartoRange = MapCartoRectangle.fromDegrees(west, south, east, north);
-      };
-
-      const layerExtent = this._layerMetadata?.extent;
-      if (layerExtent.spatialReference.latestWkid === 3857 || layerExtent.spatialReference.wkid === 102100) {
-        readExtent(layerExtent);
-      } else {
-        // Extent is not advertised in a coordinate system we support, make a new request to get proper extent
-        try {
-          const tmpUrl = new URL(this._settings.url);
-          tmpUrl.pathname = `${tmpUrl.pathname  }/${this._layerId}/query`;
-          tmpUrl.searchParams.append("where", "1=1");
-          tmpUrl.searchParams.append("outSR", "3857");
-          tmpUrl.searchParams.append("returnExtentOnly", "true");
-          tmpUrl.searchParams.append("f", "json");
-          const response = await fetch(tmpUrl.toString(), { method: "GET" });
-          const extentJson = await response.json();
-          if (extentJson?.extent)
-            readExtent(extentJson?.extent);
-          else
-            Logger.logError(loggerCategory, `Could not get feature extent`);
-        } catch {
-          Logger.logError(loggerCategory, `Could not get feature extent`);
-        }
-=======
       const layerExtent = this._layerMetadata.extent;
       if (layerExtent.spatialReference.latestWkid === 3857 || layerExtent.spatialReference.wkid === 102100) {
         this.setCartoRangeFromExtentJson(layerExtent);
@@ -226,7 +189,6 @@
           Logger.logWarning(loggerCategory, `Could not get features extent, disabling extent filtering`);
       } catch {
         Logger.logError(loggerCategory, `Could not get feature extent`);
->>>>>>> 4f4fec0f
       }
     }
 
