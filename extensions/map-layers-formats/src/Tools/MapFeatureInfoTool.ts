/*---------------------------------------------------------------------------------------------
* Copyright (c) Bentley Systems, Incorporated. All rights reserved.
* See LICENSE.md in the project root for license terms and full copyright notice.
*--------------------------------------------------------------------------------------------*/
/** @packageDocumentation
 * @module MapLayersFormats
 */

import {
  BeButtonEvent,
  EventHandled,
  HitDetail,
  IModelApp,
  LocateFilterStatus,
  LocateResponse,
  MapFeatureInfo,
  MapLayerInfoFromTileTree,
  MapLayerScaleRangeVisibility,
  MapTileTreeScaleRangeVisibility,
  PrimitiveTool,
  Viewport,
} from "@itwin/core-frontend";
import { BeEvent } from "@itwin/core-bentley";
import { ImageMapLayerSettings, MapImageryProps, MapImagerySettings, MapLayerProps } from "@itwin/core-common";
import { MapFeatureInfoDecorator } from "./MapFeatureInfoDecorator";

/**
 * Data provided every time [[MapFeatureInfoTool]] retrieves feature information.
 * @see [[MapFeatureInfoToolData]]
 * @beta
 */
export interface MapFeatureInfoToolData {
  hit: HitDetail;
  mapInfo?: MapFeatureInfo;
}

<<<<<<< HEAD
/**
 * Tools that allow extracting feature information from map-layers.
 * Simulates feature highlight by drawing overlay decorations. It also
 * fires an event that provides further feature information meant to be displayed in a UI / Widget.
=======
class ActiveMapLayerState {
  private _activeMapLayers: MapLayerInfoFromTileTree[]|undefined;
  public get activeMapLayers()  {return this._activeMapLayers;}
  public set activeMapLayers(active: MapLayerInfoFromTileTree[]|undefined)  {
    this._activeMapLayers = active;
    this.isVisible = true;
    this.isInRange = true;
    this.existsInDisplayStyle = true;

  }
  public isVisible: boolean = true;
  public isInRange: boolean = true;
  public existsInDisplayStyle: boolean = true;

  public get hasMapLayers() { return (this.activeMapLayers && this.activeMapLayers.length > 0);}

  public updateWithImagerySettings(imagery: MapImageryProps) {
    const result = {exists: false, hidden: false};
    this.existsInDisplayStyle = false;
    this.isVisible = false;
    if (this.hasMapLayers) {
      const oldMls = this._activeMapLayers![0];    // consider only first layer for now

      let newMls: MapLayerProps|undefined;
      if (oldMls.isBaseLayer) {
        if (typeof (imagery.backgroundBase) !== "number") {
          newMls = imagery.backgroundBase;
        }
      } else if (oldMls.index?.isOverlay && imagery.overlayLayers && imagery.overlayLayers.length > oldMls.index.index) {
        newMls = imagery.overlayLayers[oldMls.index.index];

      } else if ((oldMls.index !== undefined) && imagery.backgroundLayers && imagery.backgroundLayers.length > oldMls.index.index) {
        newMls = imagery.backgroundLayers[oldMls.index.index];
      }

      // We want to make sure that newMls and OldMls are the same (but ignoring the 'visible' flag).
      // by using the serialized JSON object
      let tmpNewMls = newMls;
      if (newMls && newMls.visible !== oldMls.settings.visible) {
        tmpNewMls = {...newMls, visible: oldMls.settings.visible};
      }
      const newJson = tmpNewMls ? JSON.stringify(tmpNewMls) : "";
      const oldJson = JSON.stringify(oldMls.settings.toJSON());

      if (newJson === oldJson ) {
        // We consider newMls and OldMls to be the same mapLayer instance.
        this.existsInDisplayStyle = true;
        this.isVisible = newMls!.visible ? true : false;
      }

    }
    return result;
  }

  public updateWithScaleRangeVisibility(layerIndexes: MapLayerScaleRangeVisibility[]) {
    if (this.hasMapLayers) {
      const currentMls = this.activeMapLayers![0];    // consider only first layer for now
      for (const scaleRangeVisibility of layerIndexes) {
        if (currentMls.index?.index === scaleRangeVisibility.index) {
          this.isInRange = scaleRangeVisibility.visibility === MapTileTreeScaleRangeVisibility.Visible || scaleRangeVisibility.visibility === MapTileTreeScaleRangeVisibility.Partial;
        }
      }
    }

  }
}
/** Tools that allow extracting feature information from map-layers.
 * Simulate feature highlight by drawing overlay decorations.  It also
 * fire an event that provide further feature information meant to be displayed in a UI / Widget.
>>>>>>> baf79f34
 * @see [[MapFeatureInfoToolData]]
 * @beta
 */
export class MapFeatureInfoTool extends PrimitiveTool {
  public readonly onInfoReady = new BeEvent<(data: MapFeatureInfoToolData) => void>();
  public readonly onInfoCleared =  new BeEvent();

  public static override toolId = "MapFeatureInfoTool";
  public static override iconSpec = "icon-map";

  private _decorator: MapFeatureInfoDecorator = new MapFeatureInfoDecorator();
  private _layerSettingsCache = new Map<string, MapLayerInfoFromTileTree[]>();

  private _state: ActiveMapLayerState = new ActiveMapLayerState();
  private readonly _detachListeners: VoidFunction[] = [];
  private  _detachOnMapImageryChanged: VoidFunction|undefined;

  public override requireWriteableTarget(): boolean {
    return false;
  }

  private updateDecorator(vp: Viewport) {
    if (this._state.existsInDisplayStyle) {
      if (this._state.isInRange) {
        this._decorator.hidden = !this._state.isVisible;
      }
    } else {
      // Flush existing decorations until a new selection is made
      this.onInfoCleared.raiseEvent();
      this._decorator.clearState();
    }
    vp.invalidateDecorations();
  }

  public override async onPostInstall() {
    await super.onPostInstall();
    this.initLocateElements();
    IModelApp.locateManager.options.allowDecorations = true;

    this._layerSettingsCache.clear();

<<<<<<< HEAD
    // Listen for display style configuration changes, so that we don't have to restart the tool to be up to date.
=======
    // Listen of display style configuration changes, that way we don't have to restart the tool to be up to date.
>>>>>>> baf79f34
    const vp = this.targetView;
    if (vp) {
      const mapImageryChangeHandler = (newImagery: Readonly<MapImagerySettings>) => {
        if (this._state.hasMapLayers) {
          this._state.updateWithImagerySettings(newImagery.toJSON());
          this.updateDecorator(vp);
        }
        this._layerSettingsCache.clear();
      };

      this._detachListeners.push(vp.onChangeView.addListener((viewport, _previousViewState) => {

        // When a saved view is loaded, 'onMapImageryChanged' events are no longer handled, we have to re-attach.
        if (this._detachOnMapImageryChanged) {
          this._detachOnMapImageryChanged();
        }
        this._detachOnMapImageryChanged = viewport.displayStyle.settings.onMapImageryChanged.addListener(mapImageryChangeHandler);

        if (this._state.hasMapLayers) {
          this._state.updateWithImagerySettings({
            backgroundBase: viewport.displayStyle.backgroundMapBase.toJSON(),
            backgroundLayers: viewport.displayStyle.getMapLayers(false).map((value) => value.toJSON()),
            overlayLayers: viewport.displayStyle.getMapLayers(true).map((value) => value.toJSON()),
          });
          this.updateDecorator(vp);
        }
        this._layerSettingsCache.clear();
      }));

      this._detachOnMapImageryChanged = vp.displayStyle.settings.onMapImageryChanged.addListener(mapImageryChangeHandler);

      // Every time a layer goes out of range it, its associated decoration should be hidden (and restore if enter again the range)
      this._detachListeners.push(vp.onMapLayerScaleRangeVisibilityChanged.addListener(((layerIndexes: MapLayerScaleRangeVisibility[]) => {
        if (this._state.hasMapLayers) {
          this._state.updateWithScaleRangeVisibility(layerIndexes);
          if (this._state.existsInDisplayStyle && this._state.isVisible) {
            this._decorator.hidden = !this._state.isInRange;
            vp.invalidateDecorations();
          }
        }
        this._layerSettingsCache.clear();
      })));

    }

    IModelApp.viewManager.addDecorator(this._decorator);
  }

  public override async onCleanup() {
    this._detachListeners.forEach((f) => f());
    this._detachListeners.length = 0;
    if (this._detachOnMapImageryChanged) {
      this._detachOnMapImageryChanged();
    }

    IModelApp.viewManager.dropDecorator(this._decorator);
  }

  /**
   * Get map layer information from a hit.
   * @param hit The hit to get info from.
   * @returns Returns a list of [[MapLayerInfoFromTileTree]]s.
   * @internal
   */
  private getMapLayerInfoFromHit(hit: HitDetail) {
    let mapLayerFromHit: MapLayerInfoFromTileTree[] = [];
    const fromCache = this._layerSettingsCache.get(hit.sourceId);
    if (fromCache) {
      mapLayerFromHit = fromCache;
    } else if (this.targetView) {
      mapLayerFromHit = this.targetView?.mapLayerFromHit(hit).filter(((info) => info.settings instanceof ImageMapLayerSettings && info.provider?.supportsMapFeatureInfo));
      this._layerSettingsCache.set(hit.sourceId, mapLayerFromHit);
    }

    return mapLayerFromHit;
  }

  public override async getToolTip(hit: HitDetail): Promise<HTMLElement | string> {
    const infos = this.getMapLayerInfoFromHit(hit);
    if (infos.length > 0) {
      const names = infos.map((info) => info.settings.name);
      return `Layer${names.length > 1 ? "s" : ""}: ${names.join(", ")}`;
    }
    return "";
  }

  public override async filterHit(hit: HitDetail, _out?: LocateResponse): Promise<LocateFilterStatus> {
    return this.getMapLayerInfoFromHit(hit).length > 0 ? LocateFilterStatus.Accept : LocateFilterStatus.Reject;
  }

  public override async onDataButtonDown(
    ev: BeButtonEvent,
  ): Promise<EventHandled> {
    const hit = await IModelApp.locateManager.doLocate(
      new LocateResponse(),
      true,
      ev.point,
      ev.viewport,
      ev.inputSource,
    );
    if (hit !== undefined) {
      let mapInfo: MapFeatureInfo | undefined;

      const mapLayersHit = this.getMapLayerInfoFromHit(hit);
      if (mapLayersHit.length > 0) {
        this._state.activeMapLayers = mapLayersHit;
        IModelApp.toolAdmin.setCursor("wait");
        try {
          const aperture = (hit.viewport.pixelsFromInches(IModelApp.locateManager.apertureInches) / 2.0) + 1.5;
          const pixelRadius = Math.floor(aperture + 0.5);
          mapInfo = await hit.viewport.getMapFeatureInfo(hit, {tolerance: pixelRadius});
          if (mapInfo) {
            this._decorator.setState({ hit, mapInfo });
          }
        } finally {
          IModelApp.toolAdmin.setCursor(undefined);
        }
      }

      this.onInfoReady.raiseEvent({ hit, mapInfo });
      return EventHandled.Yes;
    }
    return EventHandled.No;
  }

  public override async onResetButtonUp(
    _ev: BeButtonEvent,
  ): Promise<EventHandled> {
    this._state.activeMapLayers = undefined;
    /* Common reset behavior for primitive tools is calling onReinitialize to restart or exitTool to terminate. */
    await this.onReinitialize();
    return EventHandled.No;
  }

  public override async onRestartTool() {
    const tool = new MapFeatureInfoTool();
    if (!(await tool.run()))
      return this.exitTool();
  }
}<|MERGE_RESOLUTION|>--- conflicted
+++ resolved
@@ -34,12 +34,6 @@
   mapInfo?: MapFeatureInfo;
 }
 
-<<<<<<< HEAD
-/**
- * Tools that allow extracting feature information from map-layers.
- * Simulates feature highlight by drawing overlay decorations. It also
- * fires an event that provides further feature information meant to be displayed in a UI / Widget.
-=======
 class ActiveMapLayerState {
   private _activeMapLayers: MapLayerInfoFromTileTree[]|undefined;
   public get activeMapLayers()  {return this._activeMapLayers;}
@@ -106,10 +100,10 @@
 
   }
 }
+
 /** Tools that allow extracting feature information from map-layers.
  * Simulate feature highlight by drawing overlay decorations.  It also
  * fire an event that provide further feature information meant to be displayed in a UI / Widget.
->>>>>>> baf79f34
  * @see [[MapFeatureInfoToolData]]
  * @beta
  */
@@ -151,11 +145,7 @@
 
     this._layerSettingsCache.clear();
 
-<<<<<<< HEAD
-    // Listen for display style configuration changes, so that we don't have to restart the tool to be up to date.
-=======
     // Listen of display style configuration changes, that way we don't have to restart the tool to be up to date.
->>>>>>> baf79f34
     const vp = this.targetView;
     if (vp) {
       const mapImageryChangeHandler = (newImagery: Readonly<MapImagerySettings>) => {
