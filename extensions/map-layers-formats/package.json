{
  "name": "@itwin/map-layers-formats",
  "version": "4.6.0-dev.14",
  "description": "Enables additional map-layers formats in iTwin.js",
  "main": "lib/cjs/map-layers-formats.js",
  "module": "lib/esm/map-layers-formats.js",
  "typings": "lib/cjs/map-layers-formats",
  "license": "MIT",
  "scripts": {
    "build": "npm run -s copy:locale && npm run -s build:cjs && npm run -s build:esm",
    "build:cjs": "tsc 1>&2 --outDir lib/cjs",
    "build:esm": "tsc 1>&2 --module ES2020 --outDir lib/esm",
    "clean": "rimraf lib .rush/temp/package-deps*.json",
    "copy:locale": "cpx \"./src/public/**/*\" ./lib/public",
    "cover": "nyc npm -s test",
    "docs": "betools docs --includes=../../generated-docs/extract --json=../../generated-docs/core/map-layers-formats/file.json --tsIndexFile=./map-layers-formats.ts --onlyJson --excludes=**/ArcGisFeature/*.ts,**/*.gen.ts",
    "extract-api": "betools extract-api --entry=map-layers-formats",
    "lint": "eslint -f visualstudio \"./src/**/*.{ts,tsx}\" 1>&2",
    "pseudolocalize": "betools pseudolocalize --englishDir=./src/public/locales/en --out=./src/public/locales/en-PSEUDO",
    "test": "mocha \"./lib/cjs/test/**/*.test.js\" --reporter-option maxDiffSize=0",
    "rebuild": "npm run -s clean && npm run -s build"
  },
  "repository": {
    "type": "git",
    "url": "https://github.com/iTwin/itwinjs-core.git",
    "directory": "extensions/map-layers-formats"
  },
  "keywords": [
    "iModel",
    "BIM",
    "maps",
    "extension"
  ],
  "author": {
    "name": "Bentley Systems, Inc.",
    "url": "http://www.bentley.com"
  },
  "devDependencies": {
    "@itwin/appui-abstract": "workspace:*",
    "@itwin/build-tools": "workspace:*",
    "@itwin/core-bentley": "workspace:*",
    "@itwin/core-common": "workspace:*",
    "@itwin/core-geometry": "workspace:*",
    "@itwin/core-frontend": "workspace:*",
    "@itwin/eslint-plugin": "4.0.0-dev.52",
    "@types/chai": "4.3.1",
    "@types/chai-as-promised": "^7",
    "@types/google-protobuf": "~3.15.6",
    "@types/mocha": "^10.0.6",
    "@types/sinon": "^17.0.2",
    "@types/sinon-chai": "^3.2.0",
    "chai": "^4.3.10",
    "chai-as-promised": "^7.1.1",
    "cpx2": "^3.0.0",
    "eslint": "^8.44.0",
    "ignore-styles": "^5.0.1",
    "jsdom": "^19.0.0",
    "jsdom-global": "3.0.2",
    "mocha": "^10.2.0",
    "nyc": "^15.1.0",
    "rimraf": "^3.0.2",
    "sinon": "^17.0.1",
    "sinon-chai": "^3.7.0",
    "source-map-support": "^0.5.6",
    "typemoq": "^2.1.0",
<<<<<<< HEAD
    "typescript": "~5.3.3"
=======
    "typescript": "~5.0.2",
    "fetch-mock": "~9.11.0"
>>>>>>> 6f42fe25
  },
  "peerDependencies": {
    "@itwin/appui-abstract": "workspace:*",
    "@itwin/core-bentley": "workspace:*",
    "@itwin/core-common": "workspace:*",
    "@itwin/core-frontend": "workspace:*",
    "@itwin/core-geometry": "workspace:*"
  },
  "dependencies": {
    "google-protobuf": "~3.20.1"
  },
  "nyc": {
    "extends": "./node_modules/@itwin/build-tools/.nycrc",
    "check-coverage": false
  },
  "mocha": {
    "require": [
      "raf/polyfill",
      "source-map-support/register",
      "jsdom-global/register",
      "ignore-styles"
    ],
    "checkLeaks": true,
    "timeout": 60000,
    "file": [],
    "exclude": [
      "lib/cjs/test/coverage/**/*"
    ],
    "reporter": [
      "node_modules/@itwin/build-tools/mocha-reporter"
    ],
    "reporterOptions": [
      "mochaFile=lib/test/junit_results.xml"
    ]
  }
}<|MERGE_RESOLUTION|>--- conflicted
+++ resolved
@@ -63,12 +63,8 @@
     "sinon-chai": "^3.7.0",
     "source-map-support": "^0.5.6",
     "typemoq": "^2.1.0",
-<<<<<<< HEAD
-    "typescript": "~5.3.3"
-=======
-    "typescript": "~5.0.2",
+    "typescript": "~5.3.3",
     "fetch-mock": "~9.11.0"
->>>>>>> 6f42fe25
   },
   "peerDependencies": {
     "@itwin/appui-abstract": "workspace:*",
