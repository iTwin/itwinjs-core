{
  "name": "@itwin/map-layers-formats",
  "version": "4.6.0-dev.10",
  "description": "Enables additional map-layers formats in iTwin.js",
  "main": "lib/cjs/map-layers-formats.js",
  "module": "lib/esm/map-layers-formats.js",
  "typings": "lib/cjs/map-layers-formats",
  "license": "MIT",
  "scripts": {
    "build": "npm run -s copy:locale && npm run -s build:cjs && npm run -s build:esm",
    "build:cjs": "tsc 1>&2 --outDir lib/cjs",
    "build:esm": "tsc 1>&2 --module ES2020 --outDir lib/esm",
    "clean": "rimraf lib .rush/temp/package-deps*.json",
    "copy:locale": "cpx \"./src/public/**/*\" ./lib/public",
    "cover": "nyc npm -s test",
    "docs": "betools docs --includes=../../generated-docs/extract --json=../../generated-docs/core/map-layers-formats/file.json --tsIndexFile=./map-layers-formats.ts --onlyJson --excludes=**/ArcGisFeature/*.ts,**/*.gen.ts",
    "extract-api": "betools extract-api --entry=map-layers-formats",
    "lint": "eslint -f visualstudio \"./src/**/*.{ts,tsx}\" 1>&2",
    "pseudolocalize": "betools pseudolocalize --englishDir=./src/public/locales/en --out=./src/public/locales/en-PSEUDO",
    "test": "mocha \"./lib/cjs/test/**/*.test.js\" --reporter-option maxDiffSize=0",
    "rebuild": "npm run -s clean && npm run -s build"
  },
  "repository": {
    "type": "git",
    "url": "https://github.com/iTwin/itwinjs-core.git",
    "directory": "extensions/map-layers-formats"
  },
  "keywords": [
    "iModel",
    "BIM",
    "maps",
    "extension"
  ],
  "author": {
    "name": "Bentley Systems, Inc.",
    "url": "http://www.bentley.com"
  },
  "devDependencies": {
    "@itwin/appui-abstract": "workspace:*",
    "@itwin/build-tools": "workspace:*",
    "@itwin/core-bentley": "workspace:*",
    "@itwin/core-common": "workspace:*",
    "@itwin/core-geometry": "workspace:*",
    "@itwin/core-frontend": "workspace:*",
    "@itwin/eslint-plugin": "4.0.0-dev.44",
    "@types/chai": "4.3.1",
    "@types/chai-as-promised": "^7",
    "@types/geojson": "~7946.0.14",
    "@types/google-protobuf": "~3.15.6",
    "@types/mocha": "^10.0.6",
    "@types/sinon": "^17.0.2",
    "@types/sinon-chai": "^3.2.0",
    "chai": "^4.3.10",
    "chai-as-promised": "^7.1.1",
    "cpx2": "^3.0.0",
    "eslint": "^8.44.0",
    "ignore-styles": "^5.0.1",
    "jsdom": "^19.0.0",
    "jsdom-global": "3.0.2",
    "mocha": "^10.2.0",
    "nyc": "^15.1.0",
    "rimraf": "^3.0.2",
    "sinon": "^17.0.1",
    "sinon-chai": "^3.7.0",
    "source-map-support": "^0.5.6",
    "typemoq": "^2.1.0",
<<<<<<< HEAD
    "typescript": "~5.0.2"

=======
    "typescript": "~5.0.2",
    "fetch-mock": "~9.11.0"
>>>>>>> 68b4d1f8
  },
  "peerDependencies": {
    "@itwin/appui-abstract": "workspace:*",
    "@itwin/core-bentley": "workspace:*",
    "@itwin/core-common": "workspace:*",
    "@itwin/core-frontend": "workspace:*",
    "@itwin/core-geometry": "workspace:*"
  },
  "dependencies": {
    "google-protobuf": "~3.20.1",
    "flatbush": "~4.4.0"
  },
  "nyc": {
    "extends": "./node_modules/@itwin/build-tools/.nycrc",
    "check-coverage": false
  },
  "mocha": {
    "require": [
      "raf/polyfill",
      "source-map-support/register",
      "jsdom-global/register",
      "ignore-styles"
    ],
    "checkLeaks": true,
    "timeout": 60000,
    "file": [],
    "exclude": [
      "lib/cjs/test/coverage/**/*"
    ],
    "reporter": [
      "node_modules/@itwin/build-tools/mocha-reporter"
    ],
    "reporterOptions": [
      "mochaFile=lib/test/junit_results.xml"
    ]
  }
}<|MERGE_RESOLUTION|>--- conflicted
+++ resolved
@@ -64,13 +64,8 @@
     "sinon-chai": "^3.7.0",
     "source-map-support": "^0.5.6",
     "typemoq": "^2.1.0",
-<<<<<<< HEAD
-    "typescript": "~5.0.2"
-
-=======
     "typescript": "~5.0.2",
     "fetch-mock": "~9.11.0"
->>>>>>> 68b4d1f8
   },
   "peerDependencies": {
     "@itwin/appui-abstract": "workspace:*",
