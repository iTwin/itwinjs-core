/*---------------------------------------------------------------------------------------------
* Copyright (c) Bentley Systems, Incorporated. All rights reserved.
* See LICENSE.md in the project root for license terms and full copyright notice.
*--------------------------------------------------------------------------------------------*/

import { IModelApp, IModelConnection, SpatialTileTreeReferences, SpatialViewState } from "@itwin/core-frontend";
import { createBatchedSpatialTileTreeReferences } from "./BatchedSpatialTileTreeRefs";
import { queryGraphicRepresentations } from "./GraphicsProvider/GraphicRepresentationProvider";
import { AccessToken } from "@itwin/core-bentley";
import { obtainIModelTilesetUrl, ObtainIModelTilesetUrlArgs } from "./GraphicsProvider/GraphicsProvider";

/** A function that can provide the base URL where a tileset representing all of the spatial models in a given iModel are stored.
 * The tileset is expected to reside at "baseUrl/tileset.json" and to have been produced by the [mesh export service](https://developer.bentley.com/apis/mesh-export/).
 * If no such tileset exists for the given iModel, return `undefined`.
 * @see [[FrontendTilesOptions.computeSpatialTilesetBaseUrl]].
 * @beta
 */
export type ComputeSpatialTilesetBaseUrl = (iModel: IModelConnection) => Promise<URL | undefined>;

/** Represents the result of a [mesh export](https://developer.bentley.com/apis/mesh-export/operations/get-export/#export).
 * @see [[queryCompletedMeshExports]].
 * @beta
 */
export interface MeshExport {
  id: string;
  displayName: string;
  status: string;
  request: {
    iModelId: string;
    changesetId: string;
    exportType: string;
    geometryOptions: any;
    viewDefinitionFilter: any;
  };

  /* eslint-disable-next-line @typescript-eslint/naming-convention */
  _links: {
    mesh: {
      href: string;
    };
  };
}

/** Exposed strictly for tests.
 * @internal
 */
export interface MeshExports {
  exports: MeshExport[];

  /* eslint-disable-next-line @typescript-eslint/naming-convention */
  _links: {
    next?: {
      href: string;
    };
  };
}

/** Arguments supplied to [[queryMeshExports]].
 * @beta
 */
export interface QueryMeshExportsArgs {
  /** The token used to access the mesh export service. */
  accessToken: AccessToken;
  /** The iTwinId associated with the Mesh Export */
  iTwinId: string;
  /** The Id of the iModel for which to query exports. */
  iModelId: string;
  /** If defined, constrains the query to exports produced from the specified changeset. */
  changesetId?: string;
  /** Chiefly used in testing environments. */
  urlPrefix?: string;
  /** If true, exports whose status is not "Complete" (indicating the export successfully finished) will be included in the results. */
  includeIncomplete?: boolean;
  /** If true, enables a CDN (content delivery network) to access tiles faster. */
  enableCDN?: boolean;
}

/** Query the [mesh export service](https://developer.bentley.com/apis/mesh-export/operations/get-exports/) for exports of type "IMODEL" matching
 * the specified criteria.
 * The exports are sorted from most-recently- to least-recently-produced.
 * @beta
 */
export async function* queryMeshExports(args: QueryMeshExportsArgs): AsyncIterableIterator<MeshExport> {
  const graphicsArgs = {
    accessToken: args.accessToken,
    sessionId: IModelApp.sessionId,
    dataSource: {
      iTwinId: args.iTwinId,
      id: args.iModelId,
      changeId: args.changesetId,
      type: "IMODEL",
    },
    format: "IMDL",
    urlPrefix: args.urlPrefix,
    enableCDN: args.enableCDN,
  };

  for await (const data of queryGraphicRepresentations(graphicsArgs)) {
    const meshExport = {
      id: data.representationId,
      displayName: data.displayName,
      status: "Complete",
      request: {
        iModelId: data.dataSource.id,
        changesetId: data.dataSource.changeId ?? "",
        exportType: data.dataSource.type,
        geometryOptions: {},
        viewDefinitionFilter: {},
      },

      /* eslint-disable-next-line @typescript-eslint/naming-convention */
      _links: {
        mesh: {
          href: data.url ?? "",
        },
      },
    };

    yield meshExport;
  }
}

// In theory, this function is ony called after we're waiting for the first export of a given iModel or changeset
// So we just wait for the first (only?) export to complete
// export async function queryMeshExportsAndWaitForCompletion(args: QueryMeshExportsArgs): Promise<MeshExport[]> {
//   const exports: MeshExport[] = [];
//   const completedExports: { exportId: string, success: boolean }[] = [];

//   try {
//     // Start export
//     // const response = await startExport(args);

//     // Get export status
//     let currentExport;
//     const start = Date.now();
//     while ((Date.now() - start) < 900000) { // Wait for 15 minutes before stopping the loop
//       // Get export status
//       // currentExport = await queryMeshExports(args).next();
//       for await (const data of queryMeshExports(args)) {
//         currentExport = data;
//         break;
//       }

//       if (currentExport !== undefined && currentExport.status === "Complete") {
//         console.log(`Export ${response.export.id} completed! Time Elapsed: ${Date.now() - start} milliseconds`);
//         completedExports.push({ exportId: response.export.id, success: true });
//         return exports;
//       }
//       await new Promise((resolve) => setTimeout(resolve, 1000)); // Sleep for 1 second
//     }

//     let msg = `Export ${response.export.id} failed to complete within 15 minutes.`;
//     if (currentExport)
//       msg += ` Last Status: ${currentExport.status}`;
//     console.log(msg);

//     completedExports.push({ exportId: response.export.id, success: false });
//   } catch (error: any) {
//     console.error(`Failed to start export: ${error.message}`);
//   }

//   return exports;
// }

export async function startExport(args: QueryMeshExportsArgs) {
  const exportPrefix = args.urlPrefix ?? "";

  const headers = {
    "Authorization": args.accessToken,
    "Accept": "application/vnd.bentley.itwin-platform.v1+json",
    "Content-Type": "application/json",
    "use-new-exporter": "true",
  };

  const reqBody = {
    iModelId: args.iModelId,
    changesetId: args.changesetId ?? "",
    exportType: "IMODEL",
  };

  console.log("starting export");

  const response = await fetch(
    `https://${exportPrefix}api.bentley.com/mesh-export/`,
    {
      headers,
      method: "POST",
      body: JSON.stringify(reqBody),
    },
  );
  const responseJson = await (response).json();
  console.log(responseJson);

  return responseJson;
};

/** Arguments supplied  to [[obtainMeshExportTilesetUrl]].
 * @beta
 */
export type ObtainMeshExportTilesetUrlArgs = ObtainIModelTilesetUrlArgs;

/** Obtains a URL pointing to a tileset appropriate for visualizing a specific iModel.
 * [[queryCompletedMeshExports]] is used to obtain a list of available exports. By default, the list is sorted from most to least recently-exported.
 * The first export matching the iModel's changeset is selected; or, if no such export exists, the first export in the list is selected.
 * @returns A URL from which the tileset can be loaded, or `undefined` if no appropriate URL could be obtained.
 * @beta
 */
export async function obtainMeshExportTilesetUrl(args: ObtainMeshExportTilesetUrlArgs): Promise<URL | undefined> {
  return obtainIModelTilesetUrl(args);
}
/** Options supplied to [[initializeFrontendTiles]].
 * @beta
 */
export interface FrontendTilesOptions {
  /** Provide the base URL for the pre-published tileset for a given iModel.
   * If omitted, [[obtainMeshExportTilesetUrl]] will be invoked with default arguments, using the access token provided by [[IModelApp]].
   */
  computeSpatialTilesetBaseUrl?: ComputeSpatialTilesetBaseUrl;
  /** The maximum number of levels in the tile tree to skip loading if they do not provide the desired level of detail for the current view.
   * Default: 4.
   * Reducing this value will load more intermediate tiles, which causes more gradual refinement: low-resolution tiles will display quickly, followed more gradually by
   * successively higher-resolution ones.
   * Increasing the value jumps more directly to tiles of the exact level of detail desired, which may load more, smaller tiles up-front, leaving some areas of the view
   * vacant for longer; and when zooming out some newly-exposed areas of the view may remain vacant for longer because no lower-resolution tiles are initially available to
   * fill them. However, tiles close to the viewer (and therefore likely of most interest to them) will refine to an appropriate level of detail more quickly.
   */
  maxLevelsToSkip?: number;
  /** Specifies whether to permit the user to enable visible edges or wireframe mode for batched tiles.
   * The currently-deployed mesh export service does not produce edges, so this currently defaults to `false` to avoid user confusion.
   * Set it to `true` if you are loading tiles created with a version of the exporter that does produce edges.
   * ###TODO delete this option once we deploy an edge-producing version of the exporter to production.
   * @internal
   */
  enableEdges?: boolean;
  /** Specifies whether to enable a CDN (content delivery network) to access tiles faster.
   * This option is only used if computeSpatialTilesetBaseUrl is not defined.
   * @beta
   */
  enableCDN?: boolean;
  /** Specifies whether to enable an IndexedDB database for use as a local cache.
  * Requested tiles will then first be search for in the database, and if not found, fetched as normal.
  * @internal
  */
  useIndexedDBCache?: boolean;

  /** If true, an empty tile tree will be used as fallback if the tileset is not found or invalid.
   * If false or not defined, the default tiles will be used as a fallback.
   * @internal
   */
  nopFallback?: boolean;
}

/** Global configuration initialized by [[initializeFrontendTiles]].
 * @internal
 */
export const frontendTilesOptions = {
  maxLevelsToSkip: 4,
  enableEdges: false,
  useIndexedDBCache: false,
};

/** Initialize the frontend-tiles package to obtain tiles for spatial views.
 * @beta
 */
export function initializeFrontendTiles(options: FrontendTilesOptions): void {
  if (undefined !== options.maxLevelsToSkip && options.maxLevelsToSkip >= 0)
    frontendTilesOptions.maxLevelsToSkip = options.maxLevelsToSkip;

  if (options.enableEdges)
    frontendTilesOptions.enableEdges = true;

  if (options.useIndexedDBCache)
    frontendTilesOptions.useIndexedDBCache = true;

  const computeUrl = options.computeSpatialTilesetBaseUrl ?? (
<<<<<<< HEAD
    async (iModel: IModelConnection) => {
      return obtainMeshExportTilesetUrl({
        iTwinId: iModel.iTwinId,
        iModelId: iModel.iModelId,
        changesetId: iModel.changeset?.id,
        accessToken: await IModelApp.getAccessToken(),
        enableCDN: options.enableCDN,
      });
    }
=======
    async (iModel: IModelConnection) => obtainMeshExportTilesetUrl({
      iTwinId: iModel.iTwinId,
      iModelId: iModel.iModelId,
      changesetId: iModel.changeset.id,
      accessToken: await IModelApp.getAccessToken(),
      enableCDN: options.enableCDN,
    })
>>>>>>> cadcb4e0
  );

  SpatialTileTreeReferences.create = (view: SpatialViewState) => createBatchedSpatialTileTreeReferences(view, computeUrl, options.nopFallback ?? false);
}<|MERGE_RESOLUTION|>--- conflicted
+++ resolved
@@ -273,17 +273,6 @@
     frontendTilesOptions.useIndexedDBCache = true;
 
   const computeUrl = options.computeSpatialTilesetBaseUrl ?? (
-<<<<<<< HEAD
-    async (iModel: IModelConnection) => {
-      return obtainMeshExportTilesetUrl({
-        iTwinId: iModel.iTwinId,
-        iModelId: iModel.iModelId,
-        changesetId: iModel.changeset?.id,
-        accessToken: await IModelApp.getAccessToken(),
-        enableCDN: options.enableCDN,
-      });
-    }
-=======
     async (iModel: IModelConnection) => obtainMeshExportTilesetUrl({
       iTwinId: iModel.iTwinId,
       iModelId: iModel.iModelId,
@@ -291,7 +280,6 @@
       accessToken: await IModelApp.getAccessToken(),
       enableCDN: options.enableCDN,
     })
->>>>>>> cadcb4e0
   );
 
   SpatialTileTreeReferences.create = (view: SpatialViewState) => createBatchedSpatialTileTreeReferences(view, computeUrl, options.nopFallback ?? false);
