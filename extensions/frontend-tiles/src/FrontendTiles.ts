/*---------------------------------------------------------------------------------------------
* Copyright (c) Bentley Systems, Incorporated. All rights reserved.
* See LICENSE.md in the project root for license terms and full copyright notice.
*--------------------------------------------------------------------------------------------*/

import { queryGraphicRepresentations } from "./graphics-provider/url-providers/GraphicUrlProvider";
import { AccessToken } from "@itwin/core-bentley";
import { createIModelTileset, CreateIModelTilesetArgs } from "./graphics-provider/tileset-creators/IModelTileset";
import { getIModelTilesetUrlFromConnection, GetIModelTilesetUrlFromConnectionArgs } from "./graphics-provider/url-providers/IModelUrlProvider";

/** Represents the result of a [mesh export](https://developer.bentley.com/apis/mesh-export/operations/get-export/#export).
 * @see [[queryCompletedMeshExports]].
 * @beta
 */
export interface MeshExport {
  id: string;
  displayName: string;
  status: string;
  request: {
    iModelId: string;
    changesetId: string;
    exportType: string;
    geometryOptions: any;
    viewDefinitionFilter: any;
  };

  /* eslint-disable-next-line @typescript-eslint/naming-convention */
  _links: {
    mesh: {
      href: string;
    };
  };
}

/** Exposed strictly for tests.
 * @internal
 */
export interface MeshExports {
  exports: MeshExport[];

  /* eslint-disable-next-line @typescript-eslint/naming-convention */
  _links: {
    next?: {
      href: string;
    };
  };
}

/** Arguments supplied to [[queryMeshExports]].
 * @beta
 */
export interface QueryMeshExportsArgs {
  /** The token used to access the mesh export service. */
  accessToken: AccessToken;
  /** The iTwinId associated with the Mesh Export */
  iTwinId: string;
  /** The Id of the iModel for which to query exports. */
  iModelId: string;
  /** If defined, constrains the query to exports produced from the specified changeset. */
  changesetId?: string;
  /** Chiefly used in testing environments. */
  urlPrefix?: string;
  /** If true, exports whose status is not "Complete" (indicating the export successfully finished) will be included in the results. */
  includeIncomplete?: boolean;
  /** If true, enables a CDN (content delivery network) to access tiles faster. */
  enableCDN?: boolean;
}

/** Query the [mesh export service](https://developer.bentley.com/apis/mesh-export/operations/get-exports/) for exports of type "IMODEL" matching
 * the specified criteria.
 * The exports are sorted from most-recently- to least-recently-produced.
 * @beta
 */
export async function* queryMeshExports(args: QueryMeshExportsArgs): AsyncIterableIterator<MeshExport> {
  const graphicsArgs = {
    accessToken: args.accessToken,
    dataSource: {
      iTwinId: args.iTwinId,
      id: args.iModelId,
      changeId: args.changesetId,
      type: "IMODEL",
    },
    format: "IMDL",
    urlPrefix: args.urlPrefix,
    enableCDN: args.enableCDN,
  };

  for await (const data of queryGraphicRepresentations(graphicsArgs)) {
    const meshExport = {
      id: data.representationId,
      displayName: data.displayName,
      status: "Complete",
      request: {
        iModelId: data.dataSource.id,
        changesetId: data.dataSource.changeId ?? "",
        exportType: data.dataSource.type,
        geometryOptions: {},
        viewDefinitionFilter: {},
      },

      /* eslint-disable-next-line @typescript-eslint/naming-convention */
      _links: {
        mesh: {
          href: data.url ?? "",
        },
      },
    };

    yield meshExport;
  }
}

/** Arguments supplied  to [[obtainMeshExportTilesetUrl]].
 * @beta
 */
export type ObtainMeshExportTilesetUrlArgs = GetIModelTilesetUrlFromConnectionArgs;

/** Obtains a URL pointing to a tileset appropriate for visualizing a specific iModel.
 * [[queryCompletedMeshExports]] is used to obtain a list of available exports. By default, the list is sorted from most to least recently-exported.
 * The first export matching the iModel's changeset is selected; or, if no such export exists, the first export in the list is selected.
 * @returns A URL from which the tileset can be loaded, or `undefined` if no appropriate URL could be obtained.
 * @beta
 */
export async function obtainMeshExportTilesetUrl(args: ObtainMeshExportTilesetUrlArgs): Promise<URL | undefined> {
<<<<<<< HEAD
  return getIModelTilesetUrlFromConnection(args);
=======
  return obtainIModelTilesetUrl(args);
}
/** Options supplied to [[initializeFrontendTiles]].
 * @beta
 */
export interface FrontendTilesOptions {
  /** Provide the base URL for the pre-published tileset for a given iModel.
   * If omitted, [[obtainMeshExportTilesetUrl]] will be invoked with default arguments, using the access token provided by [[IModelApp]].
   */
  computeSpatialTilesetBaseUrl?: ComputeSpatialTilesetBaseUrl;
  /** The maximum number of levels in the tile tree to skip loading if they do not provide the desired level of detail for the current view.
   * Default: 4.
   * Reducing this value will load more intermediate tiles, which causes more gradual refinement: low-resolution tiles will display quickly, followed more gradually by
   * successively higher-resolution ones.
   * Increasing the value jumps more directly to tiles of the exact level of detail desired, which may load more, smaller tiles up-front, leaving some areas of the view
   * vacant for longer; and when zooming out some newly-exposed areas of the view may remain vacant for longer because no lower-resolution tiles are initially available to
   * fill them. However, tiles close to the viewer (and therefore likely of most interest to them) will refine to an appropriate level of detail more quickly.
   */
  maxLevelsToSkip?: number;
  /** Specifies whether to permit the user to enable visible edges or wireframe mode for batched tiles.
   * The currently-deployed mesh export service does not produce edges, so this currently defaults to `false` to avoid user confusion.
   * Set it to `true` if you are loading tiles created with a version of the exporter that does produce edges.
   * ###TODO delete this option once we deploy an edge-producing version of the exporter to production.
   * @internal
   */
  enableEdges?: boolean;
  /** Specifies whether to enable a CDN (content delivery network) to access tiles faster.
   * This option is only used if computeSpatialTilesetBaseUrl is not defined.
   * @beta
   */
  enableCDN?: boolean;
  /** Specifies whether to enable an IndexedDB database for use as a local cache.
  * Requested tiles will then first be search for in the database, and if not found, fetched as normal.
  * @internal
  */
  useIndexedDBCache?: boolean;

  /** If true, an empty tile tree will be used as fallback if the tileset is not found or invalid.
   * If false or not defined, the default tiles will be used as a fallback.
   * @internal
   */
  nopFallback?: boolean;
>>>>>>> c5c96e3a
}

/** Arguments supplied to [[InitIModelTilesArgs]].
 * @beta
 */
export type FrontendTilesOptions = CreateIModelTilesetArgs;

/** Initialize the frontend-tiles package to obtain tiles for spatial views.
 * @beta
 */
export function initializeFrontendTiles(options: FrontendTilesOptions): void {
<<<<<<< HEAD
  createIModelTileset(options);
=======
  if (undefined !== options.maxLevelsToSkip && options.maxLevelsToSkip >= 0)
    frontendTilesOptions.maxLevelsToSkip = options.maxLevelsToSkip;

  if (options.enableEdges)
    frontendTilesOptions.enableEdges = true;

  if (options.useIndexedDBCache)
    frontendTilesOptions.useIndexedDBCache = true;

  const computeUrl = options.computeSpatialTilesetBaseUrl ?? (
    async (iModel: IModelConnection) => obtainMeshExportTilesetUrl({ iModel, accessToken: await IModelApp.getAccessToken(), enableCDN: options.enableCDN })
  );

  SpatialTileTreeReferences.create = (view: SpatialViewState) => createBatchedSpatialTileTreeReferences(view, computeUrl, options.nopFallback ?? false);
>>>>>>> c5c96e3a
}<|MERGE_RESOLUTION|>--- conflicted
+++ resolved
@@ -122,9 +122,6 @@
  * @beta
  */
 export async function obtainMeshExportTilesetUrl(args: ObtainMeshExportTilesetUrlArgs): Promise<URL | undefined> {
-<<<<<<< HEAD
-  return getIModelTilesetUrlFromConnection(args);
-=======
   return obtainIModelTilesetUrl(args);
 }
 /** Options supplied to [[initializeFrontendTiles]].
@@ -167,7 +164,6 @@
    * @internal
    */
   nopFallback?: boolean;
->>>>>>> c5c96e3a
 }
 
 /** Arguments supplied to [[InitIModelTilesArgs]].
@@ -179,9 +175,6 @@
  * @beta
  */
 export function initializeFrontendTiles(options: FrontendTilesOptions): void {
-<<<<<<< HEAD
-  createIModelTileset(options);
-=======
   if (undefined !== options.maxLevelsToSkip && options.maxLevelsToSkip >= 0)
     frontendTilesOptions.maxLevelsToSkip = options.maxLevelsToSkip;
 
@@ -196,5 +189,4 @@
   );
 
   SpatialTileTreeReferences.create = (view: SpatialViewState) => createBatchedSpatialTileTreeReferences(view, computeUrl, options.nopFallback ?? false);
->>>>>>> c5c96e3a
 }