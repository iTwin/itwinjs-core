/*---------------------------------------------------------------------------------------------
* Copyright (c) Bentley Systems, Incorporated. All rights reserved.
* See LICENSE.md in the project root for license terms and full copyright notice.
*--------------------------------------------------------------------------------------------*/

import { Id64Set, Id64String } from "@itwin/core-bentley";
import {
  Matrix3d, Point3d, Range3d, Range3dProps, Transform, Vector3d,
} from "@itwin/core-geometry";
import { Tileset3dSchema as schema } from "@itwin/core-common";
import { IModelConnection, RealityModelTileUtils, TileLoadPriority } from "@itwin/core-frontend";
import { BatchedTileTreeParams } from "./BatchedTileTree";
import { BatchedTile, BatchedTileParams } from "./BatchedTile";

/** @internal */
export interface BatchedTilesetProps extends schema.Tileset {
  extensions: {
    BENTLEY_BatchedTileSet: { // eslint-disable-line @typescript-eslint/naming-convention
      includedModels: Id64String[];
      includedModelExtents: Range3dProps[];
    };
  };
}

function isBatchedTileset(json: unknown): json is BatchedTilesetProps {
  if (typeof json !== "object")
    return false;

  const props = json as schema.Tileset;

  if (!props.root || !props.asset)
    return false;

  // The extension is required, and it must contain `id` and `range` fields.
  const extension = props.extensions?.BENTLEY_BatchedTileSet;
  if (!extension || !Array.isArray(extension.includedModels) || !Array.isArray(extension.includedModelExtents) || extension.includedModels.length !== extension.includedModelExtents.length)
    return false;

  // ###TODO spec requires geometricError to be present on tileset and all tiles; exporter is omitting from tileset.
  if (undefined === props.geometricError)
    props.geometricError = props.root.geometricError;

  return true;
}

/** @internal */
export interface BatchedTilesetSpec {
  baseUrl: URL;
  props: BatchedTilesetProps;
  includedModels: Map<Id64String, Range3d>;
}

/** @internal */
export namespace BatchedTilesetSpec {
  export function create(baseUrl: URL, json: unknown): BatchedTilesetSpec {
    if (!isBatchedTileset(json))
      throw new Error("Invalid tileset JSON");

    const includedModels = new Map<Id64String, Range3d>();
    const ext = json.extensions.BENTLEY_BatchedTileSet;
    for (let i = 0; i < ext.includedModels.length; i++)
      includedModels.set(ext.includedModels[i], Range3d.fromJSON(ext.includedModelExtents[i]));

    return { baseUrl, props: json, includedModels };
  }
}

function rangeFromBoundingVolume(vol: schema.BoundingVolume): Range3d {
  if (vol.box) {
    const center = new Point3d(vol.box[0], vol.box[1], vol.box[2]);
    const ux = new Vector3d(vol.box[3], vol.box[4], vol.box[5]);
    const uy = new Vector3d(vol.box[6], vol.box[7], vol.box[8]);
    const uz = new Vector3d(vol.box[9], vol.box[10], vol.box[11]);

    const range = Range3d.createNull();
    for (let i = -1; i <= 1; i += 2)
      for (let j = -1; j <= 1; j += 2)
        for (let k = -1; k <= 1; k += 2)
          range.extendPoint(center.plus3Scaled(ux, i, uy, j, uz, k));

    return range;
  } else if (vol.sphere) {
    const center = new Point3d(vol.sphere[0], vol.sphere[1], vol.sphere[2]);
    const radius = vol.sphere[3];
    return Range3d.createXYZXYZ(center.x - radius, center.y - radius, center.z - radius, center.x + radius, center.y + radius, center.z + radius);
  }

  // We won't get region bounding volumes in our tiles.
  throw new Error("region bounding volume unimplemented");
}

function transformFromJSON(json: schema.Transform): Transform {
  const translation = new Point3d(json[12], json[13], json[14]);
  const matrix = Matrix3d.createRowValues(
    json[0], json[4], json[8],
    json[1], json[5], json[9],
    json[2], json[6], json[10],
  );

  return Transform.createOriginAndMatrix(translation, matrix);
}

/** @internal */
export class BatchedTilesetReader {
  private readonly _spec: BatchedTilesetSpec;
  private readonly _iModel: IModelConnection;
<<<<<<< HEAD
  private readonly _tileset: schema.Tileset;
  private readonly _modelGroups: Id64Set[] | undefined;
  public readonly baseUrl: URL;
=======
>>>>>>> c066cc7f

  public constructor(spec: BatchedTilesetSpec, iModel: IModelConnection, modelGroups: Id64Set[] | undefined) {
    this._iModel = iModel;
<<<<<<< HEAD
    this._tileset = spec.props;
    this._modelGroups = modelGroups;
    this.baseUrl = spec.baseUrl;
=======
    this._spec = spec;
>>>>>>> c066cc7f
  }

  public get baseUrl(): URL { return this._spec.baseUrl; }

  public readTileParams(json: schema.Tile, parent?: BatchedTile): BatchedTileParams {
    const content = json.content;
    const geometricError = json.geometricError;
    const range = rangeFromBoundingVolume(json.boundingVolume);
    const isLeaf = undefined === json.children || json.children.length === 0;

    let transformToRoot;
    if (undefined !== parent) {
      const localToParent = json.transform ? transformFromJSON(json.transform) : undefined;
      const parentToRoot = parent.transformToRoot;
      if (localToParent) {
        if (parentToRoot)
          localToParent.multiplyTransformTransform(parentToRoot, localToParent);

        transformToRoot = localToParent;
      } else {
        transformToRoot = parentToRoot;
      }
    }

    // ###TODO evaluate this. The geometric errors in the tiles seem far too small.
    const maximumSizeScale = 8;
    return {
      parent,
      contentId: content?.uri ?? "",
      range,
      contentRange: content?.boundingVolume ? rangeFromBoundingVolume(content.boundingVolume) : undefined,
      isLeaf,
      maximumSize: maximumSizeScale * RealityModelTileUtils.maximumSizeFromGeometricTolerance(range, geometricError),
      childrenProps: isLeaf ? undefined : json.children,
      transformToRoot,
    };
  }

  public async readTileTreeParams(): Promise<BatchedTileTreeParams> {
    const root = this._spec.props.root;
    const location = root.transform ? transformFromJSON(root.transform) : Transform.createIdentity();

    return {
      id: "spatial-models",
      modelId: this._iModel.transientIds.getNext(),
      iModel: this._iModel,
      location,
      priority: TileLoadPriority.Primary,
      rootTile: this.readTileParams(root),
      reader: this,
<<<<<<< HEAD
      includedModels,
      modelGroups: this._modelGroups,
=======
      includedModels: this._spec.includedModels,
>>>>>>> c066cc7f
    };
  }
}<|MERGE_RESOLUTION|>--- conflicted
+++ resolved
@@ -102,27 +102,22 @@
 
 /** @internal */
 export class BatchedTilesetReader {
+  private readonly _iModel: IModelConnection;
   private readonly _spec: BatchedTilesetSpec;
-  private readonly _iModel: IModelConnection;
-<<<<<<< HEAD
   private readonly _tileset: schema.Tileset;
   private readonly _modelGroups: Id64Set[] | undefined;
   public readonly baseUrl: URL;
-=======
->>>>>>> c066cc7f
 
   public constructor(spec: BatchedTilesetSpec, iModel: IModelConnection, modelGroups: Id64Set[] | undefined) {
     this._iModel = iModel;
-<<<<<<< HEAD
+    this._spec = spec;
     this._tileset = spec.props;
     this._modelGroups = modelGroups;
     this.baseUrl = spec.baseUrl;
-=======
-    this._spec = spec;
->>>>>>> c066cc7f
   }
 
   public get baseUrl(): URL { return this._spec.baseUrl; }
+
 
   public readTileParams(json: schema.Tile, parent?: BatchedTile): BatchedTileParams {
     const content = json.content;
@@ -170,12 +165,8 @@
       priority: TileLoadPriority.Primary,
       rootTile: this.readTileParams(root),
       reader: this,
-<<<<<<< HEAD
-      includedModels,
+      includedModels: this._spec.includedModels,
       modelGroups: this._modelGroups,
-=======
-      includedModels: this._spec.includedModels,
->>>>>>> c066cc7f
     };
   }
 }