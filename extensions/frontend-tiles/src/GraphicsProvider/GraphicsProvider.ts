/*---------------------------------------------------------------------------------------------
 * Copyright (c) Bentley Systems, Incorporated. All rights reserved.
 * See LICENSE.md in the project root for license terms and full copyright notice.
 *--------------------------------------------------------------------------------------------*/

<<<<<<< HEAD
import { AccessToken, Logger} from "@itwin/core-bentley";
import { IModelApp} from "@itwin/core-frontend";
import { obtainGraphicRepresentationUrl} from "./GraphicRepresentationProvider";
import { loggerCategory} from "../LoggerCategory";
=======
import { AccessToken, Logger } from "@itwin/core-bentley";
import { IModelApp } from "@itwin/core-frontend";
import { obtainGraphicRepresentationUrl } from "./GraphicRepresentationProvider";
import { loggerCategory } from "../LoggerCategory";
>>>>>>> cadcb4e0

/** Arguments supplied  to [[obtainIModelTilesetUrl]].
 * @beta
 */
export interface ObtainIModelTilesetUrlArgs {
  /** The iTwin id for which to obtain a tileset URL. */
  iTwinId?: string;
  /** The iModel id for which to obtain a tileset URL. */
  iModelId?: string;
  /** The changeset id for which to obtain a tileset URL. */
  changesetId?: string;
  /** The token used to access the mesh export service. */
  accessToken: AccessToken;
  /** Chiefly used in testing environments. */
  urlPrefix?: string;
  /** If true, only exports produced for `iModel`'s specific changeset will be considered; otherwise, if no exports are found for the changeset,
   * the most recent export for any changeset will be used.
   */
  requireExactChangeset?: boolean;
  /** If true, enables a CDN (content delivery network) to access tiles faster. */
  enableCDN?: boolean;
}

/** Obtains a URL pointing to a tileset appropriate for visualizing a specific iModel.
 * [[queryCompletedMeshExports]] is used to obtain a list of available exports. By default, the list is sorted from most to least recently-exported.
 * The first export matching the iModel's changeset is selected; or, if no such export exists, the first export in the list is selected.
 * @returns A URL from which the tileset can be loaded, or `undefined` if no appropriate URL could be obtained.
 * @beta
 */
export async function obtainIModelTilesetUrl(args: ObtainIModelTilesetUrlArgs):
Promise<URL|undefined> {
  if (!args.iModelId) {
    Logger.logInfo(loggerCategory, "Cannot obtain Graphics Data for an iModel with no iModelId");
    return undefined;
  }

  if (!args.iTwinId) {
    Logger.logInfo(loggerCategory, "Cannot obtain Graphics Data for an iModel with no iTwinId");
    return undefined;
  }

  const graphicsArgs = {
    accessToken: args.accessToken,
    sessionId: IModelApp.sessionId,
    dataSource: {
      iTwinId: args.iTwinId,
      id: args.iModelId,
      changeId: args.changesetId,
      type: "IMODEL",
    },
    format: "IMDL",
    urlPrefix: args.urlPrefix,
    requireExactVersion: args.requireExactChangeset,
    enableCDN: args.enableCDN,
  };

  return obtainGraphicRepresentationUrl(graphicsArgs);
}<|MERGE_RESOLUTION|>--- conflicted
+++ resolved
@@ -3,17 +3,10 @@
  * See LICENSE.md in the project root for license terms and full copyright notice.
  *--------------------------------------------------------------------------------------------*/
 
-<<<<<<< HEAD
-import { AccessToken, Logger} from "@itwin/core-bentley";
-import { IModelApp} from "@itwin/core-frontend";
-import { obtainGraphicRepresentationUrl} from "./GraphicRepresentationProvider";
-import { loggerCategory} from "../LoggerCategory";
-=======
 import { AccessToken, Logger } from "@itwin/core-bentley";
 import { IModelApp } from "@itwin/core-frontend";
 import { obtainGraphicRepresentationUrl } from "./GraphicRepresentationProvider";
 import { loggerCategory } from "../LoggerCategory";
->>>>>>> cadcb4e0
 
 /** Arguments supplied  to [[obtainIModelTilesetUrl]].
  * @beta
