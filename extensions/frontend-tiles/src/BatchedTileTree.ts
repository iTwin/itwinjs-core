/*---------------------------------------------------------------------------------------------
* Copyright (c) Bentley Systems, Incorporated. All rights reserved.
* See LICENSE.md in the project root for license terms and full copyright notice.
*--------------------------------------------------------------------------------------------*/

<<<<<<< HEAD
import { BeTimePoint, Id64Set, Id64String } from "@itwin/core-bentley";
=======
import { BeTimePoint, Id64String } from "@itwin/core-bentley";
import { Range3d } from "@itwin/core-geometry";
>>>>>>> c066cc7f
import { BatchType, RenderMode, RenderSchedule, ViewFlagOverrides } from "@itwin/core-common";
import {
  acquireImdlDecoder, ImdlDecoder, IModelApp, Tile, TileDrawArgs, TileTree, TileTreeParams,
} from "@itwin/core-frontend";
import { BatchedTile, BatchedTileParams } from "./BatchedTile";
import { BatchedTilesetReader } from "./BatchedTilesetReader";
import { frontendTilesOptions } from "./FrontendTiles";

const defaultViewFlags: ViewFlagOverrides = {
  renderMode: RenderMode.SmoothShade,
  visibleEdges: false,
};

/** @internal */
export interface BatchedTileTreeParams extends TileTreeParams {
  rootTile: BatchedTileParams;
  reader: BatchedTilesetReader;
  script?: RenderSchedule.Script;
<<<<<<< HEAD
  includedModels?: Set<Id64String>;
  modelGroups: Id64Set[] | undefined;
=======
  includedModels?: Map<Id64String, Range3d>;
>>>>>>> c066cc7f
}

/** @internal */
export class BatchedTileTree extends TileTree {
  private readonly _rootTile: BatchedTile;
  public readonly reader: BatchedTilesetReader;
  public readonly scheduleScript?: RenderSchedule.Script;
  public readonly decoder: ImdlDecoder;
  public readonly modelGroups: Id64Set[] | undefined;

  public constructor(params: BatchedTileTreeParams) {
    super(params);
    this._rootTile = new BatchedTile(params.rootTile, this);
    this.reader = params.reader;
    this.scheduleScript = params.script;
    this.modelGroups = params.modelGroups;

    this.decoder = acquireImdlDecoder({
      type: BatchType.Primary,
      timeline: this.scheduleScript,
      iModel: this.iModel,
      batchModelId: this.modelId,
      is3d: true,
      containsTransformNodes: false,
      noWorker: !IModelApp.tileAdmin.decodeImdlInWorker,
    });
  }

  public override dispose(): void {
    this.decoder.release();
    super.dispose();
  }

  public override get rootTile(): BatchedTile {
    return this._rootTile;
  }

  public override get is3d(): boolean {
    return true;
  }

  public override get maxDepth(): number | undefined {
    return undefined;
  }

  public override get viewFlagOverrides(): ViewFlagOverrides {
    return frontendTilesOptions.enableEdges ?{ } : defaultViewFlags;
  }

  // eslint-disable-next-line @typescript-eslint/naming-convention
  public override _selectTiles(args: TileDrawArgs): Tile[] {
    const selected = new Set<BatchedTile>();
    this.rootTile.selectTiles(selected, args, undefined);
    return Array.from(selected);
  }

  public override draw(args: TileDrawArgs): void {
    const tiles = this.selectTiles(args);
    for (const tile of tiles)
      tile.drawGraphics(args);

    args.drawGraphics();
  }

  public override prune(): void {
    const olderThan = BeTimePoint.now().minus(this.expirationTime);
    this.rootTile.prune(olderThan);
  }
}<|MERGE_RESOLUTION|>--- conflicted
+++ resolved
@@ -3,12 +3,8 @@
 * See LICENSE.md in the project root for license terms and full copyright notice.
 *--------------------------------------------------------------------------------------------*/
 
-<<<<<<< HEAD
 import { BeTimePoint, Id64Set, Id64String } from "@itwin/core-bentley";
-=======
-import { BeTimePoint, Id64String } from "@itwin/core-bentley";
 import { Range3d } from "@itwin/core-geometry";
->>>>>>> c066cc7f
 import { BatchType, RenderMode, RenderSchedule, ViewFlagOverrides } from "@itwin/core-common";
 import {
   acquireImdlDecoder, ImdlDecoder, IModelApp, Tile, TileDrawArgs, TileTree, TileTreeParams,
@@ -27,12 +23,8 @@
   rootTile: BatchedTileParams;
   reader: BatchedTilesetReader;
   script?: RenderSchedule.Script;
-<<<<<<< HEAD
-  includedModels?: Set<Id64String>;
+  includedModels?: Map<Id64String, Range3d>;
   modelGroups: Id64Set[] | undefined;
-=======
-  includedModels?: Map<Id64String, Range3d>;
->>>>>>> c066cc7f
 }
 
 /** @internal */
