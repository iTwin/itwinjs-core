/*---------------------------------------------------------------------------------------------
* Copyright (c) Bentley Systems, Incorporated. All rights reserved.
* See LICENSE.md in the project root for license terms and full copyright notice.
*--------------------------------------------------------------------------------------------*/

import { assert, Logger } from "@itwin/core-bentley";
import { RenderSchedule } from "@itwin/core-common";
import {
    AnimationNodeId,
  AttachToViewportArgs, createSpatialTileTreeReferences, IModelConnection, SpatialTileTreeReferences, SpatialViewState,
  TileTreeLoadStatus, TileTreeOwner, TileTreeReference,
} from "@itwin/core-frontend";
import { AnimatedBatchedTileTreeReference, ModelGroupTileTreeReference, ModelGroupTileTreeReferenceArgs, PrimaryBatchedTileTreeReference } from "./BatchedTileTreeReference";
import { BatchedTileTreeId, getBatchedTileTreeOwner } from "./BatchedTileTreeSupplier";
import { BatchedModels } from "./BatchedModels";
import { ComputeSpatialTilesetBaseUrl } from "./FrontendTiles";
import { BatchedTilesetSpec } from "./BatchedTilesetReader";
import { loggerCategory } from "./LoggerCategory";
import { BatchedModelGroups } from "./BatchedModelGroups";

// Obtains tiles pre-published by mesh export service.
class BatchedSpatialTileTreeReferences implements SpatialTileTreeReferences {
  private readonly _view: SpatialViewState;
  private readonly _models: BatchedModels;
  private readonly _groups: BatchedModelGroups;
  private readonly _spec: BatchedTilesetSpec;
  private _treeOwner: TileTreeOwner;
  private _refs: ModelGroupTileTreeReference[] = [];
  private _currentScript?: RenderSchedule.Script;
  private _onModelSelectorChanged?: () => void;
  /** Provides tile trees for models that are not included in the batched tile set. */
  private readonly _excludedRefs: SpatialTileTreeReferences;
  private _removeSceneInvalidationListener?: () => void;

  public constructor(spec: BatchedTilesetSpec, view: SpatialViewState) {
    this._view = view;
<<<<<<< HEAD
    this._models = new BatchedModels(view);
    this._spec = spec;
=======
    this._models = new BatchedModels(view, spec.includedModels);
>>>>>>> c066cc7f

    const script = view.displayStyle.scheduleScript;
    this._currentScript = script?.requiresBatching ? script : undefined;

    this._excludedRefs = createSpatialTileTreeReferences(view, new Set(spec.includedModels.keys()));

    this._groups = BatchedModelGroups.create(view, this._currentScript, includedModels ? new Set(includedModels) : undefined);
    this._treeOwner = this.getTreeOwner();
    this.loadRefs();
    
    this.listenForScriptChange();
  }

  private ensureLoaded(): void {
    if (!this._groups.update())
      return;

    this._treeOwner = this.getTreeOwner();
    this.loadRefs();
  }

  private getTreeOwner(): TileTreeOwner {
    return getBatchedTileTreeOwner(this._view.iModel, {
      spec: this._spec,
      script: this._currentScript,
      modelGroups: this._groups.guid,
    });
  }

  private listenForScriptChange(): void {
    const onScriptChanged = (newScript: RenderSchedule.Script | undefined) => {
      if (!newScript?.requiresBatching)
        newScript = undefined;

      const currentScript = this._currentScript;
      this._currentScript = newScript;

      if (newScript !== currentScript)
        if (!newScript || !currentScript || !newScript.equals(currentScript))
          this._groups.setScript(newScript);
    };

    let rmListener = this._view.displayStyle.onScheduleScriptChanged.addListener((newScript) => onScriptChanged(newScript));
    this._view.onDisplayStyleChanged.addListener((newStyle) => {
      rmListener();
      onScriptChanged(newStyle.scheduleScript);
      rmListener = this._view.displayStyle.onScheduleScriptChanged.addListener((newScript) => onScriptChanged(newScript));
    })
  }

  private loadRefs(): void {
    this._refs.length = 0;
    const groups = this._groups.groups;
    const args: ModelGroupTileTreeReferenceArgs = {
      models: this._models,
      groups,
      treeOwner: this._treeOwner,
      getCurrentTimePoint: () => this._currentScript ? (this._view.displayStyle.settings.timePoint ?? this._currentScript.duration.low) : 0,
    };

    for (let i = 0; i < groups.length; i++) {
      const timeline = groups[i].timeline;
      this._refs.push(new ModelGroupTileTreeReference(args, i, timeline ? AnimationNodeId.Untransformed : undefined));
      if (timeline) {
        for (const nodeId of timeline.transformBatchIds)
          this._refs.push(new ModelGroupTileTreeReference(args, i, nodeId));
      }
    }
  }

  public [Symbol.iterator](): Iterator<TileTreeReference> {
    this.ensureLoaded();
    return this._refs[Symbol.iterator]();
  }

  public update(): void {
    this._excludedRefs.update();
    this._models.setViewedModels(this._view.modelSelector.models);
    if (this._onModelSelectorChanged)
      this._onModelSelectorChanged();
  }

  public attachToViewport(args: AttachToViewportArgs): void {
    this._onModelSelectorChanged = () => args.invalidateSymbologyOverrides();
    this._excludedRefs.attachToViewport(args);
    this._removeSceneInvalidationListener = args.onSceneInvalidated.addListener(() => this._groups.invalidateTransforms());
  }

  public detachFromViewport(): void {
    this._onModelSelectorChanged = undefined;
    this._excludedRefs.detachFromViewport();

    if (this._removeSceneInvalidationListener) {
      this._removeSceneInvalidationListener();
      this._removeSceneInvalidationListener = undefined;
    }
  }

  public setDeactivated(): void {
    // Used for debugging. Unimplemented here.
  }
}

// A placeholder used by [[ProxySpatialTileTreeReferences]] until asynchronous loading completes.
// It provides a TileTreeOwner that never loads a tile tree.
// This ensures that [ViewState.areAllTileTreesLoaded]($frontend) will not return `true` while we are loading.
class ProxyTileTreeReference extends TileTreeReference {
  private readonly _treeOwner: TileTreeOwner;

  public constructor(iModel: IModelConnection) {
    super();
    this._treeOwner = {
      iModel,
      tileTree: undefined,
      loadStatus: TileTreeLoadStatus.NotLoaded,
      load: () => undefined,
      dispose: () => { },
      loadTree: async () => Promise.resolve(undefined),
    };
  }

  public override get treeOwner() {
    return this._treeOwner;
  }

  // eslint-disable-next-line @typescript-eslint/naming-convention
  public override get _isLoadingComplete() {
    return false;
  }
}

// Serves as a placeholder while we asynchronously obtain the base URL for a pre-published tileset (or asynchronously determine
// that no such tileset exists).
class ProxySpatialTileTreeReferences implements SpatialTileTreeReferences {
  // Once async loading completes, all methods will be forwarded to this implementation.
  private _impl?: SpatialTileTreeReferences;
  private readonly _proxyRef: ProxyTileTreeReference;
  // Retained if attachToViewport is called while we are still loading; and reset if detachFromViewport is called while loading.
  private _attachArgs?: AttachToViewportArgs;

  public constructor(view: SpatialViewState, getSpec: Promise<BatchedTilesetSpec | null>) {
    this._proxyRef = new ProxyTileTreeReference(view.iModel);
    getSpec.then((spec: BatchedTilesetSpec | null) => {
      if (spec) {
        this.setTreeRefs(new BatchedSpatialTileTreeReferences(spec, view));
      } else {
        this.setTreeRefs(createSpatialTileTreeReferences(view));
      }
    }).catch(() => {
      this.setTreeRefs(createSpatialTileTreeReferences(view));
    });
  }

  private setTreeRefs(refs: SpatialTileTreeReferences): void {
    this._impl = refs;
    if (this._attachArgs) {
      this._impl.attachToViewport(this._attachArgs);
      this._attachArgs.invalidateSymbologyOverrides();
      this._attachArgs = undefined;
    }
  }

  public update(): void {
    this._impl?.update();
  }

  public attachToViewport(args: AttachToViewportArgs): void {
    if (this._impl)
      this._impl.attachToViewport(args);
    else
      this._attachArgs = args;
  }

  public detachFromViewport(): void {
    if (this._impl)
      this._impl.detachFromViewport();
    else
      this._attachArgs = undefined;
  }

  public setDeactivated(): void { }

  public *[Symbol.iterator](): Iterator<TileTreeReference> {
    if (this._impl) {
      for (const ref of this._impl)
        yield ref;
    } else {
      yield this._proxyRef;
    }
  }
}

const iModelToTilesetSpec = new Map<IModelConnection, BatchedTilesetSpec | null | Promise<BatchedTilesetSpec | null>>();

async function fetchTilesetSpec(iModel: IModelConnection, computeBaseUrl: ComputeSpatialTilesetBaseUrl): Promise<BatchedTilesetSpec | null> {
  try {
    const baseUrl = await computeBaseUrl(iModel);
    if (undefined === baseUrl)
      return null;

    const url = new URL("tileset.json", baseUrl);
    url.search = baseUrl.search;
    const response = await fetch(url.toString());
    const json = await response.json();
    return BatchedTilesetSpec.create(baseUrl, json);
  } catch (err) {
    Logger.logException(loggerCategory, err);
    return null;
  }
}

/** @internal */
export function createBatchedSpatialTileTreeReferences(view: SpatialViewState, computeBaseUrl: ComputeSpatialTilesetBaseUrl): SpatialTileTreeReferences {
  const iModel = view.iModel;
  let entry = iModelToTilesetSpec.get(iModel);
  if (undefined === entry) {
    const promise = entry = fetchTilesetSpec(iModel, computeBaseUrl);
    iModelToTilesetSpec.set(iModel, entry);
    iModel.onClose.addOnce(() => iModelToTilesetSpec.delete(iModel));

    promise.then((spec: BatchedTilesetSpec | null) => {
      if (iModelToTilesetSpec.has(iModel))
        iModelToTilesetSpec.set(iModel, spec);
    }).catch(() => {
      if (iModelToTilesetSpec.has(iModel))
        iModelToTilesetSpec.set(iModel, null);
    });
  }

  if (null === entry) {
    // No tileset could be obtained for this iModel - use default tile generation instead.
    return createSpatialTileTreeReferences(view);
  }

  if (entry instanceof Promise)
    return new ProxySpatialTileTreeReferences(view, entry);

  return new BatchedSpatialTileTreeReferences(entry, view);
}
<|MERGE_RESOLUTION|>--- conflicted
+++ resolved
@@ -34,12 +34,8 @@
 
   public constructor(spec: BatchedTilesetSpec, view: SpatialViewState) {
     this._view = view;
-<<<<<<< HEAD
-    this._models = new BatchedModels(view);
+    this._models = new BatchedModels(view, spec.includedModels);
     this._spec = spec;
-=======
-    this._models = new BatchedModels(view, spec.includedModels);
->>>>>>> c066cc7f
 
     const script = view.displayStyle.scheduleScript;
     this._currentScript = script?.requiresBatching ? script : undefined;
