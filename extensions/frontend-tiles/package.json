--- conflicted
+++ resolved
@@ -1,10 +1,6 @@
 {
   "name": "@itwin/frontend-tiles",
-<<<<<<< HEAD
-  "version": "4.1.0-dev.80",
-=======
   "version": "4.2.0-dev.3",
->>>>>>> 2c879a05
   "description": "Experimental alternative technique for visualizing the contents of iModels",
   "main": "lib/cjs/frontend-tiles.js",
   "module": "lib/esm/frontend-tiles.js",
