{
  "name": "@bentley/geonames-extension",
  "version": "3.0.0-dev.63",
  "description": "Geolocation Extension",
  "main": "index.js",
  "license": "MIT",
  "scripts": {
    "compile": "npm run build",
    "build": "tsc 1>&2",
    "clean": "rimraf lib .rush/temp/package-deps*.json",
    "copy:assets": "cpx \"./src/public/**/*\" ./lib/extension/",
    "cover": "",
    "docs": "",
    "lint": "eslint -f visualstudio \"./src/**/*.ts\" 1>&2",
    "test": ""
  },
  "keywords": [
    "iModel",
    "BIM",
    "extension",
    "Geolocation"
  ],
  "author": {
    "name": "Bentley Systems, Inc.",
    "url": "http://www.bentley.com"
  },
  "devDependencies": {
    "@bentley/build-tools": "workspace:*",
    "@bentley/eslint-plugin": "workspace:*",
<<<<<<< HEAD
    "@bentley/extension-webpack-tools": "workspace:*",
    "@types/node": "16.9.1",
=======
    "@types/node": "10.14.1",
>>>>>>> 7ad43db6
    "cpx": "^1.5.0",
    "eslint": "^7.11.0",
    "rimraf": "^3.0.2",
    "typescript": "~4.3.0"
  },
  "dependencies": {
    "@bentley/bentleyjs-core": "workspace:*",
    "@bentley/geometry-core": "workspace:*",
    "@bentley/imodeljs-common": "workspace:*",
    "@bentley/imodeljs-frontend": "workspace:*",
    "@bentley/imodeljs-i18n": "workspace:*",
    "@bentley/imodeljs-quantity": "workspace:*",
    "@bentley/itwin-client": "workspace:*",
    "svg-sprite-loader": "4.2.1"
  },
  "eslintConfig": {
    "plugins": [
      "@bentley"
    ],
    "extends": "plugin:@bentley/imodeljs-recommended"
  }
}<|MERGE_RESOLUTION|>--- conflicted
+++ resolved
@@ -27,12 +27,7 @@
   "devDependencies": {
     "@bentley/build-tools": "workspace:*",
     "@bentley/eslint-plugin": "workspace:*",
-<<<<<<< HEAD
-    "@bentley/extension-webpack-tools": "workspace:*",
     "@types/node": "16.9.1",
-=======
-    "@types/node": "10.14.1",
->>>>>>> 7ad43db6
     "cpx": "^1.5.0",
     "eslint": "^7.11.0",
     "rimraf": "^3.0.2",
