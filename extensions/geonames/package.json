--- conflicted
+++ resolved
@@ -1,10 +1,6 @@
 {
   "name": "@bentley/geonames-extension",
-<<<<<<< HEAD
-  "version": "2.13.0-dev.6",
-=======
   "version": "2.13.0-dev.7",
->>>>>>> 1af8fb8a
   "description": "Geolocation Extension",
   "main": "index.js",
   "license": "MIT",
@@ -29,17 +25,10 @@
     "url": "http://www.bentley.com"
   },
   "devDependencies": {
-<<<<<<< HEAD
-    "@bentley/build-tools": "2.13.0-dev.6",
-    "@bentley/config-loader": "2.13.0-dev.6",
-    "@bentley/eslint-plugin": "2.13.0-dev.6",
-    "@bentley/extension-webpack-tools": "2.13.0-dev.6",
-=======
     "@bentley/build-tools": "2.13.0-dev.7",
     "@bentley/config-loader": "2.13.0-dev.7",
     "@bentley/eslint-plugin": "2.13.0-dev.7",
     "@bentley/extension-webpack-tools": "2.13.0-dev.7",
->>>>>>> 1af8fb8a
     "@types/node": "10.14.1",
     "cpx": "^1.5.0",
     "eslint": "^6.8.0",
@@ -47,15 +36,6 @@
     "typescript": "~3.7.4"
   },
   "dependencies": {
-<<<<<<< HEAD
-    "@bentley/bentleyjs-core": "2.13.0-dev.6",
-    "@bentley/geometry-core": "2.13.0-dev.6",
-    "@bentley/imodeljs-common": "2.13.0-dev.6",
-    "@bentley/imodeljs-frontend": "2.13.0-dev.6",
-    "@bentley/imodeljs-i18n": "2.13.0-dev.6",
-    "@bentley/imodeljs-quantity": "2.13.0-dev.6",
-    "@bentley/itwin-client": "2.13.0-dev.6",
-=======
     "@bentley/bentleyjs-core": "2.13.0-dev.7",
     "@bentley/geometry-core": "2.13.0-dev.7",
     "@bentley/imodeljs-common": "2.13.0-dev.7",
@@ -63,7 +43,6 @@
     "@bentley/imodeljs-i18n": "2.13.0-dev.7",
     "@bentley/imodeljs-quantity": "2.13.0-dev.7",
     "@bentley/itwin-client": "2.13.0-dev.7",
->>>>>>> 1af8fb8a
     "svg-sprite-loader": "4.2.1"
   },
   "eslintConfig": {
