--- conflicted
+++ resolved
@@ -1,11 +1,6 @@
 {
-<<<<<<< HEAD
   "name": "@itwin/geonames-extension",
-  "version": "3.0.0-dev.70",
-=======
-  "name": "@bentley/geonames-extension",
   "version": "3.0.0-dev.71",
->>>>>>> 688db697
   "description": "Geolocation Extension",
   "main": "index.js",
   "license": "MIT",
