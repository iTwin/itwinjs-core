--- conflicted
+++ resolved
@@ -1,231 +1,225 @@
-/*---------------------------------------------------------------------------------------------
-* Copyright (c) Bentley Systems, Incorporated. All rights reserved.
-* See LICENSE.md in the project root for license terms and full copyright notice.
-*--------------------------------------------------------------------------------------------*/
-
-<<<<<<< HEAD
-import { ClientRequestContext, Logger } from "@itwin/core-bentley";
-import { Angle, Point2d, Point3d, Range2d, XYAndZ } from "@itwin/core-geometry";
-import { Cartographic } from "@itwin/core-common";
-=======
-import { Logger } from "@bentley/bentleyjs-core";
-import { Angle, Point2d, Point3d, Range2d, XYAndZ } from "@bentley/geometry-core";
-import { Cartographic } from "@bentley/imodeljs-common";
->>>>>>> 405c9a93
-import {
-  BeButton, BeButtonEvent, Cluster, DecorateContext, imageElementFromUrl, IModelApp, InputSource, Marker, MarkerSet, NotifyMessageDetails,
-  OutputMessagePriority, ScreenViewport, Tool, ViewState3d,
-} from "@itwin/core-frontend";
-import { I18N } from "@itwin/core-i18n";
-import { request, RequestOptions, Response } from "@bentley/itwin-client";
-
-/*-----------------------------------------------------------------------
-This is the source for an iTwin.js Extension that displays on-screen markers
-at the latitude and longitude of cities extracted from the geoNames website
-(https://www.geonames.org/).
--------------------------------------------------------------------------*/
-
-/** Properties that define a geographic entity
- * @beta
- */
-export interface GeoNameProps {
-  name: string;
-  lat: number;
-  lng: number;
-  wikipedia?: string;
-  population?: number;
-}
-
-/** Marker positioned where there is a geographic entity. */
-class GeoNameMarker extends Marker {
-  private static _size = Point2d.create(20, 20);
-  private static _imageSize = Point2d.create(30, 30);
-
-  constructor(location: XYAndZ, public props: GeoNameProps, icon: HTMLImageElement) {
-    super(location, GeoNameMarker._size);
-    this.setImage(icon); // save icon
-    this.imageSize = GeoNameMarker._imageSize; // 40x40
-    // set the tooltip when promise resolves. We won't need it for a while anyway.
-    this.setScaleFactor({ low: 1, high: 1 }); // no size dependence for now.
-    this.labelOffset = { x: 0, y: -24 };
-    this.title = props.name;
-    if (props.population)
-      this.title = `${this.title} (${GeoNameExtension.i18n.translate("geoNames:misc.Population")}: ${props.population})`;
-
-    // it would be better to use "this.label" here for a pure text string. We'll do it this way just to show that you can use HTML too
-    // this.htmlElement = document.createElement("div");
-    // this.htmlElement.innerHTML = props.name; // put the name of the location.
-    this.label = props.name;
-  }
-  public override onMouseButton(ev: BeButtonEvent): boolean {
-    if (InputSource.Mouse === ev.inputSource && ev.isDown && ev.viewport !== undefined && ev.viewport.view instanceof ViewState3d) {
-      if (BeButton.Data === ev.button) {
-        const evViewport = ev.viewport;
-        (async () => {
-          await evViewport.animateFlyoverToGlobalLocation({ center: Cartographic.fromRadians({ longitude: this.props.lng * Angle.radiansPerDegree, latitude: this.props.lat * Angle.radiansPerDegree }) });
-        })().catch(() => { });
-      } else if (BeButton.Reset === ev.button && undefined !== this.props.wikipedia && 0 !== this.props.wikipedia.length)
-        window.open(`https://${this.props.wikipedia}`);
-    }
-    return true;
-  }
-}
-
-class GeoNameMarkerSet extends MarkerSet<GeoNameMarker> {
-  public override minimumClusterSize = 5;
-  protected getClusterMarker(cluster: Cluster<GeoNameMarker>): Marker { return Marker.makeFrom(cluster.markers[0], cluster, cluster.markers[0].image); }
-}
-
-export class GeoNameMarkerManager {
-  private _markerSet: GeoNameMarkerSet;
-  public static decorator?: GeoNameMarkerManager; // static variable so we can tell if the manager is active.
-  private static _scratchCarto = Cartographic.createZero();
-  private static _scratchPoint = Point3d.createZero();
-
-  public constructor(vp: ScreenViewport, private _cityMarkerImage: HTMLImageElement, private _cityCount = 50) { this._markerSet = new GeoNameMarkerSet(vp); }
-  public decorate(context: DecorateContext): void {
-    if (this._markerSet !== undefined)
-      this._markerSet.addDecoration(context);
-  }
-
-  private synch(viewport: ScreenViewport) {
-    const currentViewport = this._markerSet.viewport;
-    if (currentViewport !== viewport)
-      this._markerSet.changeViewport(viewport);
-
-    const view = viewport.view as ViewState3d;
-    const worldFrust = viewport.getFrustum();
-    const longLatRange = Range2d.createNull();
-
-    for (const corner of worldFrust.points) {
-      const carto = view.rootToCartographic(corner);
-      if (undefined !== carto)
-        longLatRange.extendXY(carto.longitude, carto.latitude);
-    }
-    this.doCitySearch(longLatRange, this._cityCount).then((cities) => {
-      if (cities !== undefined) {
-        for (const city of cities) {
-          GeoNameMarkerManager._scratchCarto.longitude = city.lng * Angle.radiansPerDegree;
-          GeoNameMarkerManager._scratchCarto.latitude = city.lat * Angle.radiansPerDegree;
-          this._markerSet.markers.add(new GeoNameMarker(view.cartographicToRoot(GeoNameMarkerManager._scratchCarto, GeoNameMarkerManager._scratchPoint)!, city, this._cityMarkerImage));
-        }
-        this._markerSet.markDirty();
-        IModelApp.viewManager.invalidateDecorationsAllViews();
-        IModelApp.requestNextAnimation();
-      }
-    }).catch(() => { });
-  }
-
-  // Load one image, logging if there was an error
-  private static async loadImage(src: string): Promise<HTMLImageElement | undefined> {
-    try {
-      return await imageElementFromUrl(src); // note: "return await" is necessary inside try/catch
-    } catch (err) {
-      Logger.logError("SectionLocationSetDecoration", `Could not load image ${src}`);
-    }
-    return undefined;
-  }
-
-  private outputInfoMessage(messageKey: string) {
-    const message: string = GeoNameExtension.i18n.translate(`geoNames:messages.${messageKey}`);
-    const msgDetails: NotifyMessageDetails = new NotifyMessageDetails(OutputMessagePriority.Info, message);
-    IModelApp.notifications.outputMessage(msgDetails);
-  }
-
-  private radiansToString(radians: number) { return (radians * Angle.degreesPerRadian).toFixed(5); }
-  private async doCitySearch(longLatRange: Range2d, cityCount: number): Promise<GeoNameProps[] | undefined> {
-    const urlTemplate = "http://api.geonames.org/citiesJSON?&north={north}&south={south}&east={east}&west={west}&lang=en&username=BentleySystems&maxRows={count}";
-    const url = urlTemplate.replace("{west}", this.radiansToString(longLatRange.low.x)).replace("{south}", this.radiansToString(longLatRange.low.y)).replace("{east}", this.radiansToString(longLatRange.high.x)).replace("{north}", this.radiansToString(longLatRange.high.y)).replace("{count}", cityCount.toString());
-    const requestOptions: RequestOptions = { method: "GET", responseType: "json" };
-
-    try {
-      this.outputInfoMessage("LoadingLocations");
-      const locationResponse: Response = await request(url, requestOptions);
-
-      const cities = new Array<GeoNameProps>();
-      for (const geoName of locationResponse.body.geonames) {
-        cities.push(geoName);
-      }
-      this.outputInfoMessage("LoadingComplete");
-
-      return cities;
-    } catch (error) {
-      return undefined;
-    }
-  }
-  /** Start showing markers if not currently active (or optionally refresh when currently displayed). */
-  public static async show(vp: ScreenViewport): Promise<void> {
-    if (undefined === GeoNameMarkerManager.decorator) {
-      const cityMarkerImage = await this.loadImage("./city.ico");
-      if (undefined === cityMarkerImage)
-        return; // No point continuing if we don't have a marker image to show...
-
-      GeoNameMarkerManager.decorator = new GeoNameMarkerManager(vp, cityMarkerImage);
-      IModelApp.viewManager.addDecorator(GeoNameMarkerManager.decorator);
-    }
-    GeoNameMarkerManager.decorator.synch(vp);
-  }
-  public static clear(_vp: ScreenViewport) {
-    if (undefined !== GeoNameMarkerManager.decorator) {
-      IModelApp.viewManager.dropDecorator(GeoNameMarkerManager.decorator);
-      GeoNameMarkerManager.decorator = undefined;
-    }
-  }
-  public static update(vp: ScreenViewport) {
-    if (undefined !== GeoNameMarkerManager.decorator) {
-      GeoNameMarkerManager.decorator.synch(vp);
-    }
-  }
-}
-
-/** An Immediate Tool that attempts to use the geoLocation API to find the given feature */
-
-abstract class GeoNameTool extends Tool {
-  public static override get maxArgs() { return 1; }
-  public static override get minArgs() { return 0; }
-
-  public abstract doRunWithViewport(vp: ScreenViewport): void;
-
-  public override async run(viewport?: ScreenViewport): Promise<boolean> {
-    if (undefined === viewport)
-      viewport = IModelApp.viewManager.selectedView;
-
-    if (undefined !== viewport)
-      this.doRunWithViewport(viewport);
-
-    return true;
-  }
-}
-
-class GeoNameOnTool extends GeoNameTool {
-  public static override toolId = "GeoNamesOnTool";
-  public doRunWithViewport(vp: ScreenViewport): void {
-    GeoNameMarkerManager.show(vp).then(() => { }).catch(() => { });
-  }
-}
-
-class GeoNameOffTool extends GeoNameTool {
-  public static override toolId = "GeoNamesOffTool";
-  public doRunWithViewport(vp: ScreenViewport): void { GeoNameMarkerManager.clear(vp); }
-}
-class GeoNameUpdateTool extends GeoNameTool {
-  public static override toolId = "GeoNamesUpdateTool";
-  public doRunWithViewport(vp: ScreenViewport): void { GeoNameMarkerManager.update(vp); }
-}
-
-export class GeoNameExtension {
-  private static _i18n: I18N;
-  private static _defaultNs = "mapLayers";
-
-  public static get i18n(): I18N { return this._i18n; }
-
-  public static async initialize(i18n: I18N): Promise<void> {
-    const namespace = this._i18n.registerNamespace(this._defaultNs);
-    await namespace.readFinished;
-    IModelApp.tools.register(GeoNameOnTool, namespace, i18n);
-    IModelApp.tools.register(GeoNameOffTool, namespace, i18n);
-    IModelApp.tools.register(GeoNameUpdateTool, namespace, i18n);
-    if (undefined !== IModelApp.viewManager.selectedView)
-      await GeoNameMarkerManager.show(IModelApp.viewManager.selectedView);
-  }
-}
+/*---------------------------------------------------------------------------------------------
+* Copyright (c) Bentley Systems, Incorporated. All rights reserved.
+* See LICENSE.md in the project root for license terms and full copyright notice.
+*--------------------------------------------------------------------------------------------*/
+
+import { Logger } from "@itwin/core-bentley";
+import { Angle, Point2d, Point3d, Range2d, XYAndZ } from "@itwin/core-geometry";
+import { Cartographic } from "@itwin/core-common";
+import {
+  BeButton, BeButtonEvent, Cluster, DecorateContext, imageElementFromUrl, IModelApp, InputSource, Marker, MarkerSet, NotifyMessageDetails,
+  OutputMessagePriority, ScreenViewport, Tool, ViewState3d,
+} from "@itwin/core-frontend";
+import { I18N } from "@itwin/core-i18n";
+import { request, RequestOptions, Response } from "@bentley/itwin-client";
+
+/*-----------------------------------------------------------------------
+This is the source for an iTwin.js Extension that displays on-screen markers
+at the latitude and longitude of cities extracted from the geoNames website
+(https://www.geonames.org/).
+-------------------------------------------------------------------------*/
+
+/** Properties that define a geographic entity
+ * @beta
+ */
+export interface GeoNameProps {
+  name: string;
+  lat: number;
+  lng: number;
+  wikipedia?: string;
+  population?: number;
+}
+
+/** Marker positioned where there is a geographic entity. */
+class GeoNameMarker extends Marker {
+  private static _size = Point2d.create(20, 20);
+  private static _imageSize = Point2d.create(30, 30);
+
+  constructor(location: XYAndZ, public props: GeoNameProps, icon: HTMLImageElement) {
+    super(location, GeoNameMarker._size);
+    this.setImage(icon); // save icon
+    this.imageSize = GeoNameMarker._imageSize; // 40x40
+    // set the tooltip when promise resolves. We won't need it for a while anyway.
+    this.setScaleFactor({ low: 1, high: 1 }); // no size dependence for now.
+    this.labelOffset = { x: 0, y: -24 };
+    this.title = props.name;
+    if (props.population)
+      this.title = `${this.title} (${GeoNameExtension.i18n.translate("geoNames:misc.Population")}: ${props.population})`;
+
+    // it would be better to use "this.label" here for a pure text string. We'll do it this way just to show that you can use HTML too
+    // this.htmlElement = document.createElement("div");
+    // this.htmlElement.innerHTML = props.name; // put the name of the location.
+    this.label = props.name;
+  }
+  public override onMouseButton(ev: BeButtonEvent): boolean {
+    if (InputSource.Mouse === ev.inputSource && ev.isDown && ev.viewport !== undefined && ev.viewport.view instanceof ViewState3d) {
+      if (BeButton.Data === ev.button) {
+        const evViewport = ev.viewport;
+        (async () => {
+          await evViewport.animateFlyoverToGlobalLocation({ center: Cartographic.fromRadians({ longitude: this.props.lng * Angle.radiansPerDegree, latitude: this.props.lat * Angle.radiansPerDegree }) });
+        })().catch(() => { });
+      } else if (BeButton.Reset === ev.button && undefined !== this.props.wikipedia && 0 !== this.props.wikipedia.length)
+        window.open(`https://${this.props.wikipedia}`);
+    }
+    return true;
+  }
+}
+
+class GeoNameMarkerSet extends MarkerSet<GeoNameMarker> {
+  public override minimumClusterSize = 5;
+  protected getClusterMarker(cluster: Cluster<GeoNameMarker>): Marker { return Marker.makeFrom(cluster.markers[0], cluster, cluster.markers[0].image); }
+}
+
+export class GeoNameMarkerManager {
+  private _markerSet: GeoNameMarkerSet;
+  public static decorator?: GeoNameMarkerManager; // static variable so we can tell if the manager is active.
+  private static _scratchCarto = Cartographic.createZero();
+  private static _scratchPoint = Point3d.createZero();
+
+  public constructor(vp: ScreenViewport, private _cityMarkerImage: HTMLImageElement, private _cityCount = 50) { this._markerSet = new GeoNameMarkerSet(vp); }
+  public decorate(context: DecorateContext): void {
+    if (this._markerSet !== undefined)
+      this._markerSet.addDecoration(context);
+  }
+
+  private synch(viewport: ScreenViewport) {
+    const currentViewport = this._markerSet.viewport;
+    if (currentViewport !== viewport)
+      this._markerSet.changeViewport(viewport);
+
+    const view = viewport.view as ViewState3d;
+    const worldFrust = viewport.getFrustum();
+    const longLatRange = Range2d.createNull();
+
+    for (const corner of worldFrust.points) {
+      const carto = view.rootToCartographic(corner);
+      if (undefined !== carto)
+        longLatRange.extendXY(carto.longitude, carto.latitude);
+    }
+    this.doCitySearch(longLatRange, this._cityCount).then((cities) => {
+      if (cities !== undefined) {
+        for (const city of cities) {
+          GeoNameMarkerManager._scratchCarto.longitude = city.lng * Angle.radiansPerDegree;
+          GeoNameMarkerManager._scratchCarto.latitude = city.lat * Angle.radiansPerDegree;
+          this._markerSet.markers.add(new GeoNameMarker(view.cartographicToRoot(GeoNameMarkerManager._scratchCarto, GeoNameMarkerManager._scratchPoint)!, city, this._cityMarkerImage));
+        }
+        this._markerSet.markDirty();
+        IModelApp.viewManager.invalidateDecorationsAllViews();
+        IModelApp.requestNextAnimation();
+      }
+    }).catch(() => { });
+  }
+
+  // Load one image, logging if there was an error
+  private static async loadImage(src: string): Promise<HTMLImageElement | undefined> {
+    try {
+      return await imageElementFromUrl(src); // note: "return await" is necessary inside try/catch
+    } catch (err) {
+      Logger.logError("SectionLocationSetDecoration", `Could not load image ${src}`);
+    }
+    return undefined;
+  }
+
+  private outputInfoMessage(messageKey: string) {
+    const message: string = GeoNameExtension.i18n.translate(`geoNames:messages.${messageKey}`);
+    const msgDetails: NotifyMessageDetails = new NotifyMessageDetails(OutputMessagePriority.Info, message);
+    IModelApp.notifications.outputMessage(msgDetails);
+  }
+
+  private radiansToString(radians: number) { return (radians * Angle.degreesPerRadian).toFixed(5); }
+  private async doCitySearch(longLatRange: Range2d, cityCount: number): Promise<GeoNameProps[] | undefined> {
+    const urlTemplate = "http://api.geonames.org/citiesJSON?&north={north}&south={south}&east={east}&west={west}&lang=en&username=BentleySystems&maxRows={count}";
+    const url = urlTemplate.replace("{west}", this.radiansToString(longLatRange.low.x)).replace("{south}", this.radiansToString(longLatRange.low.y)).replace("{east}", this.radiansToString(longLatRange.high.x)).replace("{north}", this.radiansToString(longLatRange.high.y)).replace("{count}", cityCount.toString());
+    const requestOptions: RequestOptions = { method: "GET", responseType: "json" };
+
+    try {
+      this.outputInfoMessage("LoadingLocations");
+      const locationResponse: Response = await request(url, requestOptions);
+
+      const cities = new Array<GeoNameProps>();
+      for (const geoName of locationResponse.body.geonames) {
+        cities.push(geoName);
+      }
+      this.outputInfoMessage("LoadingComplete");
+
+      return cities;
+    } catch (error) {
+      return undefined;
+    }
+  }
+  /** Start showing markers if not currently active (or optionally refresh when currently displayed). */
+  public static async show(vp: ScreenViewport): Promise<void> {
+    if (undefined === GeoNameMarkerManager.decorator) {
+      const cityMarkerImage = await this.loadImage("./city.ico");
+      if (undefined === cityMarkerImage)
+        return; // No point continuing if we don't have a marker image to show...
+
+      GeoNameMarkerManager.decorator = new GeoNameMarkerManager(vp, cityMarkerImage);
+      IModelApp.viewManager.addDecorator(GeoNameMarkerManager.decorator);
+    }
+    GeoNameMarkerManager.decorator.synch(vp);
+  }
+  public static clear(_vp: ScreenViewport) {
+    if (undefined !== GeoNameMarkerManager.decorator) {
+      IModelApp.viewManager.dropDecorator(GeoNameMarkerManager.decorator);
+      GeoNameMarkerManager.decorator = undefined;
+    }
+  }
+  public static update(vp: ScreenViewport) {
+    if (undefined !== GeoNameMarkerManager.decorator) {
+      GeoNameMarkerManager.decorator.synch(vp);
+    }
+  }
+}
+
+/** An Immediate Tool that attempts to use the geoLocation API to find the given feature */
+
+abstract class GeoNameTool extends Tool {
+  public static override get maxArgs() { return 1; }
+  public static override get minArgs() { return 0; }
+
+  public abstract doRunWithViewport(vp: ScreenViewport): void;
+
+  public override async run(viewport?: ScreenViewport): Promise<boolean> {
+    if (undefined === viewport)
+      viewport = IModelApp.viewManager.selectedView;
+
+    if (undefined !== viewport)
+      this.doRunWithViewport(viewport);
+
+    return true;
+  }
+}
+
+class GeoNameOnTool extends GeoNameTool {
+  public static override toolId = "GeoNamesOnTool";
+  public doRunWithViewport(vp: ScreenViewport): void {
+    GeoNameMarkerManager.show(vp).then(() => { }).catch(() => { });
+  }
+}
+
+class GeoNameOffTool extends GeoNameTool {
+  public static override toolId = "GeoNamesOffTool";
+  public doRunWithViewport(vp: ScreenViewport): void { GeoNameMarkerManager.clear(vp); }
+}
+class GeoNameUpdateTool extends GeoNameTool {
+  public static override toolId = "GeoNamesUpdateTool";
+  public doRunWithViewport(vp: ScreenViewport): void { GeoNameMarkerManager.update(vp); }
+}
+
+export class GeoNameExtension {
+  private static _i18n: I18N;
+  private static _defaultNs = "mapLayers";
+
+  public static get i18n(): I18N { return this._i18n; }
+
+  public static async initialize(i18n: I18N): Promise<void> {
+    const namespace = this._i18n.registerNamespace(this._defaultNs);
+    await namespace.readFinished;
+    IModelApp.tools.register(GeoNameOnTool, namespace, i18n);
+    IModelApp.tools.register(GeoNameOffTool, namespace, i18n);
+    IModelApp.tools.register(GeoNameUpdateTool, namespace, i18n);
+    if (undefined !== IModelApp.viewManager.selectedView)
+      await GeoNameMarkerManager.show(IModelApp.viewManager.selectedView);
+  }
+}