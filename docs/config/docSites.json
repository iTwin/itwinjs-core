{
  "getting-started": {
    "docSiteId": 1,
    "displayName": "Getting Started"
  },
  "reference": {
    "docSiteId": 2,
    "displayName": "API Reference"
  },
  "bis": {
    "docSiteId": 3,
    "displayName": "Base Infrastructure Schema"
  },
  "learning": {
    "docSiteId": 4,
    "displayName": "Learning"
  },
  "changehistory": {
    "docSiteId": 5,
    "displayName": "Change History"
  },
  "presentation": {
    "docSiteId": 6,
    "displayName": "Presentation"
  },
  "metadata": {
    "home": "learning",
    "logo": "assets/itwinjs-logo.svg",
    "smallLogo": "assets/itwinjs-logo-small.svg",
    "sponsoredByLogo": "assets/bentley.svg",
    "favicon": "assets/iTwinJs.ico",
    "docSiteOrder": [
      "getting-started",
      "learning",
      "bis",
      "reference",
      "changehistory",
      "presentation"
    ],
    "headerTabs": {
      "Getting Started": "getting-started",
      "Samples": "sample-showcase",
      "Learning": "learning",
      "API": "reference",
      "v2.19.0": "changehistory"
    },
    "archivedVersions": [
      {
        "version": "v1.14.0",
        "archivedPath": "/v1"
      }
    ],
    "packageAliases": {
      "analytical-backend": "analytical-backend",
      "backend-itwin-client": "backend-itwin-client",
      "backend": "core-backend",
      "transformer": "core-transformer",
      "bentley": "core-bentley",
      "common": "core-common",
      "itwin-registry-client": "itwin-registry-client",
      "ecschema-metadata": "ecschema-metadata",
      "core-electron": "core-electron",
      "core-mobile": "core-mobile",
      "frontend-authorization-client": "frontend-authorization-client",
      "frontend-devtools": "frontend-devtools",
      "frontend": "core-frontend",
      "geometry": "core-geometry",
      "hypermodeling": "hypermodeling-frontend",
      "i18n": "core-i18n",
      "imodelhub-client": "imodelhub-client",
      "itwin-client": "itwin-client",
      "linear-referencing-backend": "linear-referencing-backend",
      "linear-referencing-common": "linear-referencing-common",
      "markup": "core-markup",
      "physical-material-backend": "physical-material-backend",
      "presentation-backend": "presentation-backend",
      "presentation-common": "presentation-common",
      "presentation-components": "presentation-components",
      "presentation-frontend": "presentation-frontend",
<<<<<<< HEAD
      "quantity": "imodeljs-quantity",
=======
      "product-settings-client": "product-settings-client",
      "quantity": "core-quantity",
>>>>>>> f67c1fca
      "reality-data-client": "reality-data-client",
      "appui-abstract": "appui-abstract",
      "components-react": "components-react",
      "core-react": "core-react",
      "appui-react": "appui-react",
      "imodel-components-react": "imodel-components-react",
      "appui-ninezone": "appui-ninezone",
      "webgl-compatibility": "webgl-compatibility"
    },
    "headerHTML": "<meta property=\"og:description\" content=\"Create Immersive Connections with your Infrastructure Digital Twin.\"><meta property=\"og:url\" content=\"itwinjs.org\"><meta name=\"twitter:card\" content=\"summary_large_image\">",
    "ogShareImage": "assets/twitter-share.png",
    "katexOptions": {
      "macros": {
        "\\matrixXY": "{\\begin{bmatrix}#1_{xx}\\ #1_{xy}\\ #1_{xz} \\\\ #1_{yx}\\ #1_{yy}\\ #1_{yz} \\\\ #1_{zx}\\ #1_{zy}\\ #1_{zz}\\end{bmatrix}}",
        "\\matrixTransposeSubXY": "{\\begin{bmatrix}#1_{xx}\\ #1_{yx}\\ #1_{zx} \\\\ #1_{xy}\\ #1_{yy}\\ #1_{zy} \\\\ #1_{xz}\\ #1_{yz}\\ #1_{zz}\\end{bmatrix}}",
        "\\blockTransform": "{\\begin{bmatrix}#1 & #2 \\\\ 0 & 1\\end{bmatrix}}",
        "\\rowMajorMatrixXY": "{\\begin{bmatrix}#1_{xx}\\ #1_{xy}\\ #1_{xz}\\ #1_{yx}\\ #1_{yy}\\ #1_{yz}\\ #1_{zx}\\ #1_{zy}\\ #1_{zz}\\end{bmatrix}}",
        "\\rowSubXYZ": "{\\begin{bmatrix}#1_{x}\\ #1_{y}\\ #1_{z}\\end{bmatrix}}",
        "\\columnSubXYZ": "{\\begin{bmatrix}#1_{x}\\\\#1_{y}\\\\#1_{z}\\end{bmatrix}}",
        "\\columnXYZ": "{\\begin{bmatrix}#1\\\\#2\\\\#3\\end{bmatrix}}",
        "\\rowXYZ": "{\\begin{bmatrix} #1 & #2 & #3\\end{bmatrix}}"
      }
    }
  }
}<|MERGE_RESOLUTION|>--- conflicted
+++ resolved
@@ -77,12 +77,7 @@
       "presentation-common": "presentation-common",
       "presentation-components": "presentation-components",
       "presentation-frontend": "presentation-frontend",
-<<<<<<< HEAD
-      "quantity": "imodeljs-quantity",
-=======
-      "product-settings-client": "product-settings-client",
       "quantity": "core-quantity",
->>>>>>> f67c1fca
       "reality-data-client": "reality-data-client",
       "appui-abstract": "appui-abstract",
       "components-react": "components-react",
