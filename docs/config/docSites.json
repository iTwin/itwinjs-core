--- conflicted
+++ resolved
@@ -53,19 +53,11 @@
     "packageAliases": {
       "analytical-backend": "analytical-backend",
       "backend-itwin-client": "backend-itwin-client",
-<<<<<<< HEAD
-      "backend": "imodeljs-backend",
-      "transformer": "imodeljs-transformer",
-      "bentley": "bentleyjs-core",
-      "common": "imodeljs-common",
-      "itwin-registry-client": "itwin-registry-client",
-=======
       "backend": "core-backend",
       "transformer": "core-transformer",
       "bentley": "core-bentley",
       "common": "core-common",
-      "context-registry-client": "context-registry-client",
->>>>>>> 52eac709
+      "itwin-registry-client": "itwin-registry-client",
       "ecschema-metadata": "ecschema-metadata",
       "electron-manager": "electron-manager",
       "mobile-manager": "mobile-manager",
