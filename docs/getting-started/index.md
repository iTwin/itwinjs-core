--- conflicted
+++ resolved
@@ -1,8 +1,4 @@
-<<<<<<< HEAD
 # Getting Started
-=======
-# Getting started (online quick start)
->>>>>>> 2592196e
 
 ## 1. Get the tools
 
@@ -42,4 +38,4 @@
   blockquote > p {
     margin-bottom: 6px;
   }
-</style>
+</style>