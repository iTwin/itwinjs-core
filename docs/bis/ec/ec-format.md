--- conflicted
+++ resolved
@@ -14,13 +14,9 @@
 - `fractional`
 - `scientific`
 - `station`
-<<<<<<< HEAD
-- `bearing`
-- `azimuth`
-=======
 - `bearing` (only supported in quantity package, not in ec yet)
 - `azimuth` (only supported in quantity package, not in ec yet)
->>>>>>> 1c607525
+- `ratio` (only supported in quantity package, not in ec yet)
 
 **precision** defines the precision to show the formatted value.
 
@@ -91,17 +87,21 @@
 - `normalized`
 - `zeroNormalized`
 
+**RatioType** determines the type of ratio format to use. Only valid when the type is ratio.
+
+Supported ratio type:
+- `oneToN`
+- `NToOne`
+- `valueBased`
+- `useGreatestCommonDivisor`
+
 **stationOffsetSize** represents the magnitude of the StationOffset.
 
 - Example: StationOffsetSize of 2, in base 10, represents an offset of 100.
 
 **stationSeparator** the character used to separate the station and off set portions of a `station` formatted value.
 
-<<<<<<< HEAD
-**azimuthBase** A numeric value indicating the base when type is set to azimuth. It fet, the `azimuthBaseUnit` has to also be set to indicate which unit this value is in. Defaults to north (quarter rotation). The value is indicated from east counter-clockwise.
-=======
 **azimuthBase** A numeric value indicating the base when type is set to azimuth. If set, the `azimuthBaseUnit` has to also be set to indicate which unit this value is in. Defaults to north (quarter rotation). The value is indicated from east counter-clockwise.
->>>>>>> 1c607525
 
 **azimuthBaseUnit** Required if `azimuthBase` is set. A unit name which the base value is in. The unit has to match the phenomenon used on the presentation and persistence units.
 
