# Content Instances Of Specific Classes Specification

> TypeScript type: [ContentInstancesOfSpecificClassesSpecification]($presentation-common).

This specification creates content for all instances of specific ECClasses.

## Attributes

| Name                                                                            | Required? | Type                                                                                                                         | Default |
| ------------------------------------------------------------------------------- | --------- | ---------------------------------------------------------------------------------------------------------------------------- | ------- |
| *Filtering*                                                                     |
| [`classes`](#attribute-classes)                                                 | Yes       | [`MultiSchemaClassesSpecification \| MultiSchemaClassesSpecification[]`](../Common-Rules/MultiSchemaClassesSpecification.md) | `[]`    |
| [`excludedClasses`](#attribute-excludedclasses)                                 | No        | [`MultiSchemaClassesSpecification \| MultiSchemaClassesSpecification[]`](../Common-Rules/MultiSchemaClassesSpecification.md) | `[]`    |
| [`handlePropertiesPolymorphically`](#attribute-handlepropertiespolymorphically) | No        | `boolean`                                                                                                                    | `false` |
| [`instanceFilter`](#attribute-instancefilter)                                   | No        | [ECExpression](./ECExpressions.md#instance-filter)                                                                           | `""`    |
| [`onlyIfNotHandled`](#attribute-onlyifnothandled)                               | No        | boolean                                                                                                                      | `false` |
| *Ordering*                                                                      |
| [`priority`](#attribute-priority)                                               | No        | `number`                                                                                                                     | `1000`  |
| *Content Modifiers*                                                             |
| [`relatedProperties`](#attribute-relatedproperties)                             | No        | `RelatedPropertiesSpecification[]`                                                                                           | `[]`    |
| [`calculatedProperties`](#attribute-calculatedproperties)                       | No        | `CalculatedPropertiesSpecification[]`                                                                                        | `[]`    |
| [`propertyCategories`](#attribute-propertycategories)                           | No        | `PropertyCategorySpecification[]`                                                                                            | `[]`    |
| [`propertyOverrides`](#attribute-propertyoverrides)                             | No        | `PropertySpecification[]`                                                                                                    | `[]`    |
| [`showImages`](#attribute-showimages)                                           | No        | `boolean`                                                                                                                    | `false` |
| *Misc.*                                                                         |
| [`relatedInstances`](#attribute-relatedinstances)                               | No        | [`RelatedInstanceSpecification[]`](../Common-Rules/RelatedInstanceSpecification.md)                                          | `[]`    |

### Attribute: `classes`

Defines a set of [multi schema classes](../Common-Rules/MultiSchemaClassesSpecification.md) that specify which ECClasses need to be selected to form the result.

```ts
[[include:ContentInstancesOfSpecificClasses.Classes.Ruleset]]
```

![Example of using "classes" attribute](./media/contentinstancesofspecificclasses-with-classes.png)

### Attribute: `excludedClasses`

<<<<<<< HEAD
Defines a set of [multi schema classes](../Common-Rules/MultiSchemaClassesSpecification.md) that specify which ECClasses need to be excluded from the result.
=======
Defines a set of [multi schema classes](../Common-Rules/MultiSchemaClassesSpecification.md) that prevents specified ECClasses and subclasses from being selected by [`classes` attribute](#attribute-classes).
>>>>>>> f1341782

```ts
[[include:ContentInstancesOfSpecificClasses.ExcludedClasses.Ruleset]]
```

  |                                       | Result                                                                                                                               |
  | ------------------------------------- | ------------------------------------------------------------------------------------------------------------------------------------ |
  | without excluded classes              | ![Example when doing normal class based instance select](./media/contentinstancesofspecificclasses-with-excludedclasses-1.png)       |
  | with `PhysicalModel` classes excluded | ![Example when selecting instances with some classes excluded](./media/contentinstancesofspecificclasses-with-excludedclasses-2.png) |

<<<<<<< HEAD

=======
>>>>>>> f1341782
### Attribute: `handlePropertiesPolymorphically`

> **Default value:** `false`

Specifies whether properties of derived `classes` should be included in the content.

```ts
[[include:ContentInstancesOfSpecificClasses.HandlePropertiesPolymorphically.Ruleset]]
```

  | handlePropertiesPolymorphically | Result                                                                                                                                            |
  | ------------------------------- | ------------------------------------------------------------------------------------------------------------------------------------------------- |
  | `false`                         | ![Example when only selecting class specified properties](./media/contentinstancesofspecificclasses-with-handlepropertiespolymorphically-1.png)   |
  | `true`                          | ![Example when selecting parent and child class properties](./media/contentinstancesofspecificclasses-with-handlepropertiespolymorphically-2.png) |

### Attribute: `instanceFilter`

Specifies an [ECExpression](./ECExpressions.md#instance-filter) for filtering instances of ECClasses specified through the [`classes` attribute](#attribute-classes).

```ts
[[include:ContentInstancesOfSpecificClasses.InstanceFilter.Ruleset]]
```

<<<<<<< HEAD
  |                | Result                                                                                      |
  | -------------- | ------------------------------------------------------------------------------------------- |
  | without filter | ![Example when selecting all instances](./media/sharedattributes-with-instancefilter-1.png) |
  | with filter    | ![Example when filtering instances](./media/sharedattributes-with-instancefilter-2.png)     |
=======
  |                | Result                                                                                                       |
  | -------------- | ------------------------------------------------------------------------------------------------------------ |
  | without filter | ![Example when selecting all instances](./media/contentinstancesofspecificclasses-with-instancefilter-1.png) |
  | with filter    | ![Example when filtering instances](./media/contentinstancesofspecificclasses-with-instancefilter-2.png)     |
>>>>>>> f1341782

### Attribute: `onlyIfNotHandled`

> **Default value:** `false`

<<<<<<< HEAD
Identifies whether we should ignore this specification if another specification was already handled (based on rule priorities and definition order). Should be used when defining a fallback specification.

```ts
[[include:SharedAttributes.OnlyIfNotHandled.Ruleset]]
```

  | onlyIfNotHandled | Result                                                                                                     |
  | ---------------- | ---------------------------------------------------------------------------------------------------------- |
  | `true`           | ![Example using both specifications](./media/sharedattributes-with-onlyifnothandled-1.png)                 |
  | `false`          | ![Example with "only if not handled" specifications](./media/sharedattributes-with-onlyifnothandled-2.png) |
=======
Specifies whether this specification should be ignored if another specification was handled before as determined by rule and specification priorities. This provides a mechanism for defining a fallback specification.

```ts
[[include:ContentInstancesOfSpecificClasses.OnlyIfNotHandled.Ruleset]]
```

  | onlyIfNotHandled | Result                                                                                                                      |
  | ---------------- | --------------------------------------------------------------------------------------------------------------------------- |
  | `true`           | ![Example using both specifications](./media/contentinstancesofspecificclasses-with-onlyifnothandled-1.png)                 |
  | `false`          | ![Example with "only if not handled" specifications](./media/contentinstancesofspecificclasses-with-onlyifnothandled-2.png) |
>>>>>>> f1341782

### Attribute: `priority`

> **Default value:** `1000`

Controls the order in which specifications are handled — specification with higher priority value is handled first. If priorities are equal, the specifications are handled in the order they appear in the ruleset.

```ts
<<<<<<< HEAD
[[include:SharedAttributes.Priority.Ruleset]]
```

![Example of using "priority" attribute](./media/sharedattributes-with-priority.png)
=======
[[include:ContentInstancesOfSpecificClasses.Priority.Ruleset]]
```

![Example of using "priority" attribute](./media/contentinstancesofspecificclasses-with-priority.png)
>>>>>>> f1341782

### Attribute: `relatedProperties`

Specifications of [related properties](./RelatedPropertiesSpecification.md) which are included in the generated content.

```ts
<<<<<<< HEAD
[[include:SharedAttributes.RelatedProperties.Ruleset]]
```

  | without related properties                                                                          | with related properties                                                                                    |
  | --------------------------------------------------------------------------------------------------- | ---------------------------------------------------------------------------------------------------------- |
  | ![Example when doing normal property select](./media/sharedattributes-with-relatedproperties-1.png) | ![Example when selecting with "related properties"](./media/sharedattributes-with-relatedproperties-2.png) |
=======
[[include:ContentInstancesOfSpecificClasses.RelatedProperties.Ruleset]]
```

  | without related properties                                                                                           | with related properties                                                                                                     |
  | -------------------------------------------------------------------------------------------------------------------- | --------------------------------------------------------------------------------------------------------------------------- |
  | ![Example when doing normal property select](./media/contentinstancesofspecificclasses-with-relatedproperties-1.png) | ![Example when selecting with "related properties"](./media/contentinstancesofspecificclasses-with-relatedproperties-2.png) |
>>>>>>> f1341782

### Attribute: `calculatedProperties`

Specifications of [calculated properties](./CalculatedPropertiesSpecification.md) whose values are generated using provided [ECExpressions](../Advanced/ECExpressions.md#ecinstance).

```ts
<<<<<<< HEAD
[[include:SharedAttributes.CalculatedProperties.Ruleset]]
```

![Example of using "calculated properties" attribute](./media/sharedattributes-with-calculatedproperties.png)
=======
[[include:ContentInstancesOfSpecificClasses.CalculatedProperties.Ruleset]]
```

![Example of using "calculated properties" attribute](./media/contentinstancesofspecificclasses-with-calculatedproperties.png)
>>>>>>> f1341782

### Attribute: `propertyCategories`

Defines a list of [custom categories](PropertyCategorySpecification.md).

Custom categories are not present in the result unless they contain at least one property. To assign a property to the category, reference its `id` in [`PropertySpecification.categoryId`](./PropertySpecification.md) when defining [`propertyOverrides`](#attribute-propertyoverrides).

```ts
<<<<<<< HEAD
[[include:SharedAttributes.PropertyCategories.Ruleset]]
```

![Example of using "property categories" attribute](./media/sharedattributes-with-propertycategories.png)
=======
[[include:ContentInstancesOfSpecificClasses.PropertyCategories.Ruleset]]
```

![Example of using "property categories" attribute](./media/contentinstancesofspecificclasses-with-propertycategories.png)
>>>>>>> f1341782

### Attribute: `propertyOverrides`

Specifications of various [property overrides](./PropertySpecification.md) that allow customizing individual properties display.

```ts
<<<<<<< HEAD
[[include:SharedAttributes.PropertyOverrides.Ruleset]]
```

  |        | Result                                                                                                     |
  | ------ | ---------------------------------------------------------------------------------------------------------- |
  | before | ![Example when doing normal property select](./media/sharedattributes-with-propertyoverrides-1.png)        |
  | after  | ![Example when selecting with "property overrides"](./media/sharedattributes-with-propertyoverrides-2.png) |
=======
[[include:ContentInstancesOfSpecificClasses.PropertyOverrides.Ruleset]]
```

  |        | Result                                                                                                                      |
  | ------ | --------------------------------------------------------------------------------------------------------------------------- |
  | before | ![Example when doing normal property select](./media/contentinstancesofspecificclasses-with-propertyoverrides-1.png)        |
  | after  | ![Example when selecting with "property overrides"](./media/contentinstancesofspecificclasses-with-propertyoverrides-2.png) |
>>>>>>> f1341782


### Attribute: `showImages`

> **Default value:** `false`

Should image IDs be calculated for the returned instances. When `true`, [ImageIdOverride](../customization/ImageIdOverride.md) rules get applied when creating the content.

### Attribute: `relatedInstances`

Specifications of [related instances](../Common-Rules/RelatedInstanceSpecification.md) that can be used when creating the content. There are several use cases when this is useful:

- When there's a need to only load instances that have a related instance. Providing a [related instance](../Common-Rules/RelatedInstanceSpecification.md)
  specification with [isRequired](../Common-Rules/RelatedInstanceSpecification.md) set to `true` filters-out the instances that don't have the related instance.

- When there's a need to filter instances by a related instance value. The [alias](../Common-Rules/RelatedInstanceSpecification.md) attribute may then be used
  in the [`instanceFilter` attribute](#attribute-instancefilter) to reference related instance property values.

- When there's a need to customize content based on related instance property values. Related instance classes are included when looking for [customization rules](../Customization/index.md),
  which allows referencing related instances and their properties in [customization rule ECExpressions](../Customization/ECExpressions.md#override-value) by their
  [alias](../Common-Rules/RelatedInstanceSpecification.md).

```ts
<<<<<<< HEAD
[[include:SharedAttributes.RelatedInstances.Ruleset]]
```

  |                                                                   | Result                                                                                                                                |
  | ----------------------------------------------------------------- | ------------------------------------------------------------------------------------------------------------------------------------- |
  | `SpatialViewDefinition` instances                                 | ![A list of spatial view definitions](./media/sharedattributes-with-relatedinstances-3.png)                                           |
  | `ModelSelector` instances                                         | ![A list of model selectors](./media/sharedattributes-with-relatedinstances-2.png)                                                    |
  | `ModelSelector` instances filtered by `SpatialViewDefinition.Yaw` | ![A list of model selectors filtered by yaw of related spatial view definition](./media/sharedattributes-with-relatedinstances-1.png) |
=======
[[include:ContentInstancesOfSpecificClasses.RelatedInstances.Ruleset]]
```

  |                                                                   | Result                                                                                                                                                 |
  | ----------------------------------------------------------------- | ------------------------------------------------------------------------------------------------------------------------------------------------------ |
  | `SpatialViewDefinition` instances                                 | ![A list of spatial view definitions](./media/contentinstancesofspecificclasses-with-relatedinstances-3.png)                                           |
  | `ModelSelector` instances                                         | ![A list of model selectors](./media/contentinstancesofspecificclasses-with-relatedinstances-2.png)                                                    |
  | `ModelSelector` instances filtered by `SpatialViewDefinition.Yaw` | ![A list of model selectors filtered by yaw of related spatial view definition](./media/contentinstancesofspecificclasses-with-relatedinstances-1.png) |
>>>>>>> f1341782

## Deprecated Attributes

### Attribute: `handleInstancesPolymorphically`

> **Default value:** `false`

Tells whether selecting instances from ECClasses specified in [`classes`](#attribute-classes) and [`excludedClasses`](#attribute-excludedclasses) attributes should be polymorphic or not.

The attribute was replaced by [MultiSchemaClasses.arePolymorphic](../Common-Rules/MultiSchemaClassesSpecification.md#attribute-arepolymorphic) attribute specified individually for each class definition under [`classes`](#attribute-classes) and [`excludedClasses`](#attribute-excludedclasses) attributes. At the moment, to keep backwards compatibility, this attribute acts as a fallback value in case the flag is not specified individually for a class definition.<|MERGE_RESOLUTION|>--- conflicted
+++ resolved
@@ -37,11 +37,7 @@
 
 ### Attribute: `excludedClasses`
 
-<<<<<<< HEAD
-Defines a set of [multi schema classes](../Common-Rules/MultiSchemaClassesSpecification.md) that specify which ECClasses need to be excluded from the result.
-=======
 Defines a set of [multi schema classes](../Common-Rules/MultiSchemaClassesSpecification.md) that prevents specified ECClasses and subclasses from being selected by [`classes` attribute](#attribute-classes).
->>>>>>> f1341782
 
 ```ts
 [[include:ContentInstancesOfSpecificClasses.ExcludedClasses.Ruleset]]
@@ -52,10 +48,6 @@
   | without excluded classes              | ![Example when doing normal class based instance select](./media/contentinstancesofspecificclasses-with-excludedclasses-1.png)       |
   | with `PhysicalModel` classes excluded | ![Example when selecting instances with some classes excluded](./media/contentinstancesofspecificclasses-with-excludedclasses-2.png) |
 
-<<<<<<< HEAD
-
-=======
->>>>>>> f1341782
 ### Attribute: `handlePropertiesPolymorphically`
 
 > **Default value:** `false`
@@ -79,24 +71,16 @@
 [[include:ContentInstancesOfSpecificClasses.InstanceFilter.Ruleset]]
 ```
 
-<<<<<<< HEAD
   |                | Result                                                                                      |
   | -------------- | ------------------------------------------------------------------------------------------- |
   | without filter | ![Example when selecting all instances](./media/sharedattributes-with-instancefilter-1.png) |
   | with filter    | ![Example when filtering instances](./media/sharedattributes-with-instancefilter-2.png)     |
-=======
-  |                | Result                                                                                                       |
-  | -------------- | ------------------------------------------------------------------------------------------------------------ |
-  | without filter | ![Example when selecting all instances](./media/contentinstancesofspecificclasses-with-instancefilter-1.png) |
-  | with filter    | ![Example when filtering instances](./media/contentinstancesofspecificclasses-with-instancefilter-2.png)     |
->>>>>>> f1341782
 
 ### Attribute: `onlyIfNotHandled`
 
 > **Default value:** `false`
 
-<<<<<<< HEAD
-Identifies whether we should ignore this specification if another specification was already handled (based on rule priorities and definition order). Should be used when defining a fallback specification.
+Specifies whether this specification should be ignored if another specification was handled before as determined by rule and specification priorities. This provides a mechanism for defining a fallback specification.
 
 ```ts
 [[include:SharedAttributes.OnlyIfNotHandled.Ruleset]]
@@ -106,18 +90,6 @@
   | ---------------- | ---------------------------------------------------------------------------------------------------------- |
   | `true`           | ![Example using both specifications](./media/sharedattributes-with-onlyifnothandled-1.png)                 |
   | `false`          | ![Example with "only if not handled" specifications](./media/sharedattributes-with-onlyifnothandled-2.png) |
-=======
-Specifies whether this specification should be ignored if another specification was handled before as determined by rule and specification priorities. This provides a mechanism for defining a fallback specification.
-
-```ts
-[[include:ContentInstancesOfSpecificClasses.OnlyIfNotHandled.Ruleset]]
-```
-
-  | onlyIfNotHandled | Result                                                                                                                      |
-  | ---------------- | --------------------------------------------------------------------------------------------------------------------------- |
-  | `true`           | ![Example using both specifications](./media/contentinstancesofspecificclasses-with-onlyifnothandled-1.png)                 |
-  | `false`          | ![Example with "only if not handled" specifications](./media/contentinstancesofspecificclasses-with-onlyifnothandled-2.png) |
->>>>>>> f1341782
 
 ### Attribute: `priority`
 
@@ -126,55 +98,32 @@
 Controls the order in which specifications are handled — specification with higher priority value is handled first. If priorities are equal, the specifications are handled in the order they appear in the ruleset.
 
 ```ts
-<<<<<<< HEAD
 [[include:SharedAttributes.Priority.Ruleset]]
 ```
 
 ![Example of using "priority" attribute](./media/sharedattributes-with-priority.png)
-=======
-[[include:ContentInstancesOfSpecificClasses.Priority.Ruleset]]
-```
-
-![Example of using "priority" attribute](./media/contentinstancesofspecificclasses-with-priority.png)
->>>>>>> f1341782
 
 ### Attribute: `relatedProperties`
 
 Specifications of [related properties](./RelatedPropertiesSpecification.md) which are included in the generated content.
 
 ```ts
-<<<<<<< HEAD
 [[include:SharedAttributes.RelatedProperties.Ruleset]]
 ```
 
   | without related properties                                                                          | with related properties                                                                                    |
   | --------------------------------------------------------------------------------------------------- | ---------------------------------------------------------------------------------------------------------- |
   | ![Example when doing normal property select](./media/sharedattributes-with-relatedproperties-1.png) | ![Example when selecting with "related properties"](./media/sharedattributes-with-relatedproperties-2.png) |
-=======
-[[include:ContentInstancesOfSpecificClasses.RelatedProperties.Ruleset]]
-```
-
-  | without related properties                                                                                           | with related properties                                                                                                     |
-  | -------------------------------------------------------------------------------------------------------------------- | --------------------------------------------------------------------------------------------------------------------------- |
-  | ![Example when doing normal property select](./media/contentinstancesofspecificclasses-with-relatedproperties-1.png) | ![Example when selecting with "related properties"](./media/contentinstancesofspecificclasses-with-relatedproperties-2.png) |
->>>>>>> f1341782
 
 ### Attribute: `calculatedProperties`
 
 Specifications of [calculated properties](./CalculatedPropertiesSpecification.md) whose values are generated using provided [ECExpressions](../Advanced/ECExpressions.md#ecinstance).
 
 ```ts
-<<<<<<< HEAD
 [[include:SharedAttributes.CalculatedProperties.Ruleset]]
 ```
 
 ![Example of using "calculated properties" attribute](./media/sharedattributes-with-calculatedproperties.png)
-=======
-[[include:ContentInstancesOfSpecificClasses.CalculatedProperties.Ruleset]]
-```
-
-![Example of using "calculated properties" attribute](./media/contentinstancesofspecificclasses-with-calculatedproperties.png)
->>>>>>> f1341782
 
 ### Attribute: `propertyCategories`
 
@@ -183,24 +132,16 @@
 Custom categories are not present in the result unless they contain at least one property. To assign a property to the category, reference its `id` in [`PropertySpecification.categoryId`](./PropertySpecification.md) when defining [`propertyOverrides`](#attribute-propertyoverrides).
 
 ```ts
-<<<<<<< HEAD
 [[include:SharedAttributes.PropertyCategories.Ruleset]]
 ```
 
 ![Example of using "property categories" attribute](./media/sharedattributes-with-propertycategories.png)
-=======
-[[include:ContentInstancesOfSpecificClasses.PropertyCategories.Ruleset]]
-```
-
-![Example of using "property categories" attribute](./media/contentinstancesofspecificclasses-with-propertycategories.png)
->>>>>>> f1341782
 
 ### Attribute: `propertyOverrides`
 
 Specifications of various [property overrides](./PropertySpecification.md) that allow customizing individual properties display.
 
 ```ts
-<<<<<<< HEAD
 [[include:SharedAttributes.PropertyOverrides.Ruleset]]
 ```
 
@@ -208,15 +149,6 @@
   | ------ | ---------------------------------------------------------------------------------------------------------- |
   | before | ![Example when doing normal property select](./media/sharedattributes-with-propertyoverrides-1.png)        |
   | after  | ![Example when selecting with "property overrides"](./media/sharedattributes-with-propertyoverrides-2.png) |
-=======
-[[include:ContentInstancesOfSpecificClasses.PropertyOverrides.Ruleset]]
-```
-
-  |        | Result                                                                                                                      |
-  | ------ | --------------------------------------------------------------------------------------------------------------------------- |
-  | before | ![Example when doing normal property select](./media/contentinstancesofspecificclasses-with-propertyoverrides-1.png)        |
-  | after  | ![Example when selecting with "property overrides"](./media/contentinstancesofspecificclasses-with-propertyoverrides-2.png) |
->>>>>>> f1341782
 
 
 ### Attribute: `showImages`
@@ -240,7 +172,6 @@
   [alias](../Common-Rules/RelatedInstanceSpecification.md).
 
 ```ts
-<<<<<<< HEAD
 [[include:SharedAttributes.RelatedInstances.Ruleset]]
 ```
 
@@ -249,16 +180,6 @@
   | `SpatialViewDefinition` instances                                 | ![A list of spatial view definitions](./media/sharedattributes-with-relatedinstances-3.png)                                           |
   | `ModelSelector` instances                                         | ![A list of model selectors](./media/sharedattributes-with-relatedinstances-2.png)                                                    |
   | `ModelSelector` instances filtered by `SpatialViewDefinition.Yaw` | ![A list of model selectors filtered by yaw of related spatial view definition](./media/sharedattributes-with-relatedinstances-1.png) |
-=======
-[[include:ContentInstancesOfSpecificClasses.RelatedInstances.Ruleset]]
-```
-
-  |                                                                   | Result                                                                                                                                                 |
-  | ----------------------------------------------------------------- | ------------------------------------------------------------------------------------------------------------------------------------------------------ |
-  | `SpatialViewDefinition` instances                                 | ![A list of spatial view definitions](./media/contentinstancesofspecificclasses-with-relatedinstances-3.png)                                           |
-  | `ModelSelector` instances                                         | ![A list of model selectors](./media/contentinstancesofspecificclasses-with-relatedinstances-2.png)                                                    |
-  | `ModelSelector` instances filtered by `SpatialViewDefinition.Yaw` | ![A list of model selectors filtered by yaw of related spatial view definition](./media/contentinstancesofspecificclasses-with-relatedinstances-1.png) |
->>>>>>> f1341782
 
 ## Deprecated Attributes
 
