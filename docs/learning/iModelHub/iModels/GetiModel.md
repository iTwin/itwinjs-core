--- conflicted
+++ resolved
@@ -1,13 +1,9 @@
-# Getting iModel
-
-<<<<<<< HEAD
-To work with iModelHub, you have to know your iModel's id. Most iModelHub requests will ask for an iModel id and you can specify it from by providing [HubIModel.wsgId]($imodelhub-client) property. If you do not have an iModel for your [ITwin]($context-registry-client) yet, you first have to [create it](./CreateiModel.md).
-=======
-To work with iModelHub, you have to know your iModel's id. Most iModelHub requests will ask for an iModel id and you can specify it from by providing `HubIModel.wsgId` property. If you do not have an iModel for your [Project]($context-registry-client) yet, you first have to [create it](./CreateiModel.md).
->>>>>>> 218eeaf5
-
-If iModel is already created, its `HubIModel` instance can be retrieved by querying iModels:
-
-```ts
-[[include:IModelHandler.getIModels.example-code]]
-```
+# Getting iModel
+
+To work with iModelHub, you have to know your iModel's id. Most iModelHub requests will ask for an iModel id and you can specify it from by providing `HubIModel.wsgId` property. If you do not have an iModel for your [ITwin]($context-registry-client) yet, you first have to [create it](./CreateiModel.md).
+
+If iModel is already created, its `HubIModel` instance can be retrieved by querying iModels:
+
+```ts
+[[include:IModelHandler.getIModels.example-code]]
+```