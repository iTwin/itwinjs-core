--- conflicted
+++ resolved
@@ -1,13 +1,9 @@
-# iModel creation
-
-<<<<<<< HEAD
-To start working with iModelHub an iModel for a [ITwin]($itwin-registry-client) has to be created. End users should usually create the iModel for a Project through iModelHub website. It's also possible to use [BriefcaseManager.create]($backend) to create either an empty iModel or upload iModel from file.
-=======
-To start working with iModelHub, an iModel for an [iTwin]($docs/learning/Glossary.md#itwin) has to be created. End users should usually create the iModel for an iTwin through iModelHub website. It's also possible to use the [BackendHubAccess.createNewIModel]($backend) method on [IModelHost.hubAccess]($backend ) to create a new iModel in iModelHub.
->>>>>>> 3a9b8d08
-
-## iModel initialization
-
-Once an iModel is uploaded to iModelHub, it starts an initialization process, that prepares that iModel for use. Until the initialization successfully finishes, no requests can be made for that iModel.
-
-iModel initialization is usually fast, especially for empty files. However, it is possible that iModel creation requests time out. If file is not initialized by the time create request times out, it could still get initialized in the future. [InitializationState]($imodelhub-client) specifies whether the file initialization is still in progress (InitializationState.Scheduled), or the initialization has completed (any other status).
+# iModel creation
+
+To start working with iModelHub, an iModel for an [iTwin]($docs/learning/Glossary.md#itwin) has to be created. End users should usually create the iModel for an iTwin through iModelHub website. It's also possible to use the [BackendHubAccess.createNewIModel]($backend) method on [IModelHost.hubAccess]($backend) to create a new iModel in iModelHub.
+
+## iModel initialization
+
+Once an iModel is uploaded to iModelHub, it starts an initialization process, that prepares that iModel for use. Until the initialization successfully finishes, no requests can be made for that iModel.
+
+iModel initialization is usually fast, especially for empty files. However, it is possible that iModel creation requests time out. If file is not initialized by the time create request times out, it could still get initialized in the future. [InitializationState]($imodelhub-client) specifies whether the file initialization is still in progress (InitializationState.Scheduled), or the initialization has completed (any other status).