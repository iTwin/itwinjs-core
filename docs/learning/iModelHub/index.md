--- conflicted
+++ resolved
@@ -1,62 +1,58 @@
-# iModelHub - The Backbone for iTwin.js Applications
-
-iModelHub is the control center for iModels. It is responsible for coordinating concurrent access to [iModels](./iModels/index.md) as well as changes made to them in a form of [ChangeSets](../Glossary.md#changeset).
-
-![iModelHub](./iModelHub.png)
-
-Like [Git](https://git-scm.com/) repositories for source code, in the iModel ecosystem copies of iModels are distributed widely in [Briefcases](../Glossary.md#briefcase). In fact, iModelHub's primary purpose is *not* to hold or process copies of iModels (it does so only to facilitate Briefcase checkout). Rather, iModelHub's main role is to maintain the sequence of [ChangeSets](../Glossary.md#changeset) that forms an iModel's [Timeline](#the-timeline-of-changes-to-an-imodel). Like an accounting system does for financial transactions, iModelHub holds a ledger of all changes to an iModel.
-
-iModelHub accepts ChangeSets from iTwin.js [backends](../backend/index.md) through a process called [*push*](../Glossary.md#push), and sends them to other validated users when requested through a process called [*pull*](../Glossary.md#pull). iTwin.js applications determine when and how to push and pull changes.
-
-> See [Working with iModelHub](./WorkingWith.md) for a list of related learning topics.
-
-## The Connection between iTwin.js and iModelHub
-
-1. Every iModel has an [identity](../iModels#every-imodel-has-a-guid) registered in iModelHub.
-2. Users [authenticate](../common/AccessToken.md) with iModelHub.
-3. iTwin.js backends have an identity, registered with iModelHub.
-4. iModel owners decide, which users and which applications have [access](./Permissions.md) to their iModels.
-
-When an iTwin.js backend opens an iModel, it first verifies with iModelHub that the iModel's owner has granted the right for the specified user and application to access the briefcase. In this manner owners can maintain control over who-does-what with their iModels.
-
-> See [Accessing iModels](../backend/AccessingIModels.md) for further details.
-
-## Creating a new iModel in iModelHub
-
-<<<<<<< HEAD
-When an iModel is first created, it is uploaded to iModelHub, assigned a Guid, associated with an iTwin context (e.g. a [ITwin]($itwin-registry-client)), and its timeline is initialized. iModelHub provides tools to configure access to the iModel by users and applications. As new users and agents connect to iModelHub to access the iModel, they are each assigned briefcases with a unique Id.
-=======
-When an iModel is first created, it is uploaded to iModelHub, assigned a Guid, associated with an iTwin context (e.g. a [ITwin]($context-registry-client)), and its timeline is initialized. iModelHub provides tools to configure access to the iModel by users and applications. As new users and agents connect to iModelHub to access the iModel, they are each assigned briefcases with a unique Id.
->>>>>>> 52eac709
-
-> See [Working with iModels](./iModels/index.md).
-
-## The Timeline of Changes to an iModel
-
-iModelHub holds an immutable ledger of all changes to an iModel. Similar to an accounting system for financial data, the ledger can provide a reliable record of what-happened-when and by whom. Since the ledger is reliable, immutable and append-only (i.e. it is not possible to *revise history*), it forms a timeline that can be referenced externally as an authoritative record of the state-of-the-iModel as of a given point in time. In this manner, iModelHub provides the means to *sign the timeline* rather than create external (and potentially forgeable) snapshots for archival or reference.
-
-### Pushing and Pulling ChangeSets
-
-A local [Briefcase](../Glossary.md#briefcase) holds the state of an iModel as of a given point in time, plus changes made locally, if any. To receive changes made by others, users *synchronize* their Briefcase from iModelHub. Any ChangeSets [pushed](../Glossary.md#push) to iModelHub by other users are [pulled](../Glossary.md#pull) and [merged](../Glossary.md#merge) into the local Briefcase.
-
-To permanently save your changes, you push them in the form of a ChangeSet to iModelHub. You must always synchronize your Briefcase with iModelHub before you can upload changes. iModelHub enforces that ChangeSets it accepts must always be *based on* (i.e. synchronized with) the most recent ChangeSet. This is what establishes the linear timeline of changes.
-
-> See [Working with Briefcase and ChangeSets](./Briefcases.md).
-
-### Named Versions
-
-Every ChangeSet on the timeline creates a *new version* of the iModel. However, some points on the timeline can represent important milestones or significant events to be saved (e.g. for a design review). iModelHub provides a way to mark a point on the timeline with a name. These time points are referred to as **Named Versions**. Since a specific action must be taken to create them, they are treated specially by iModelHub with caching to make them faster to access.
-
-> See [Using Named Versions](./Versions.md).
-
-## Locks and Codes
-
-iModels are meant to be distributed widely in the form of Briefcases, and each Briefcase may be edited independently. However, certain actions among the distributed Briefcases are best coordinated to avoid conflicting changes. iModelHub provides services for acquiring Locks and [Codes](../Glossary.md#code) for this purpose.
-
-> See [Working with locks and codes](../backend/ConcurrencyControl).
-
-## iModelHub Events
-
-Applications can register listeners for events from iModelHub. Events report on certain operations being performed on that iModel. It is possible therefore to create Agents that react to every ChangeSet, performing validation, tracking, synchronization with external systems, etc. Since each Agent works on a local Briefcase synchronized with ChangeSets, they can be deployed independently and the system is vastly scalable.
-
-> See [Working with events](./Events).
+# iModelHub - The Backbone for iTwin.js Applications
+
+iModelHub is the control center for iModels. It is responsible for coordinating concurrent access to [iModels](./iModels/index.md) as well as changes made to them in a form of [ChangeSets](../Glossary.md#changeset).
+
+![iModelHub](./iModelHub.png)
+
+Like [Git](https://git-scm.com/) repositories for source code, in the iModel ecosystem copies of iModels are distributed widely in [Briefcases](../Glossary.md#briefcase). In fact, iModelHub's primary purpose is *not* to hold or process copies of iModels (it does so only to facilitate Briefcase checkout). Rather, iModelHub's main role is to maintain the sequence of [ChangeSets](../Glossary.md#changeset) that forms an iModel's [Timeline](#the-timeline-of-changes-to-an-imodel). Like an accounting system does for financial transactions, iModelHub holds a ledger of all changes to an iModel.
+
+iModelHub accepts ChangeSets from iTwin.js [backends](../backend/index.md) through a process called [*push*](../Glossary.md#push), and sends them to other validated users when requested through a process called [*pull*](../Glossary.md#pull). iTwin.js applications determine when and how to push and pull changes.
+
+> See [Working with iModelHub](./WorkingWith.md) for a list of related learning topics.
+
+## The Connection between iTwin.js and iModelHub
+
+1. Every iModel has an [identity](../iModels#every-imodel-has-a-guid) registered in iModelHub.
+2. Users [authenticate](../common/AccessToken.md) with iModelHub.
+3. iTwin.js backends have an identity, registered with iModelHub.
+4. iModel owners decide, which users and which applications have [access](./Permissions.md) to their iModels.
+
+When an iTwin.js backend opens an iModel, it first verifies with iModelHub that the iModel's owner has granted the right for the specified user and application to access the briefcase. In this manner owners can maintain control over who-does-what with their iModels.
+
+> See [Accessing iModels](../backend/AccessingIModels.md) for further details.
+
+## Creating a new iModel in iModelHub
+
+When an iModel is first created, it is uploaded to iModelHub, assigned a Guid, associated with an iTwin (e.g. a [ITwin]($itwin-registry-client)), and its timeline is initialized. iModelHub provides tools to configure access to the iModel by users and applications. As new users and agents connect to iModelHub to access the iModel, they are each assigned briefcases with a unique Id.
+
+> See [Working with iModels](./iModels/index.md).
+
+## The Timeline of Changes to an iModel
+
+iModelHub holds an immutable ledger of all changes to an iModel. Similar to an accounting system for financial data, the ledger can provide a reliable record of what-happened-when and by whom. Since the ledger is reliable, immutable and append-only (i.e. it is not possible to *revise history*), it forms a timeline that can be referenced externally as an authoritative record of the state-of-the-iModel as of a given point in time. In this manner, iModelHub provides the means to *sign the timeline* rather than create external (and potentially forgeable) snapshots for archival or reference.
+
+### Pushing and Pulling ChangeSets
+
+A local [Briefcase](../Glossary.md#briefcase) holds the state of an iModel as of a given point in time, plus changes made locally, if any. To receive changes made by others, users *synchronize* their Briefcase from iModelHub. Any ChangeSets [pushed](../Glossary.md#push) to iModelHub by other users are [pulled](../Glossary.md#pull) and [merged](../Glossary.md#merge) into the local Briefcase.
+
+To permanently save your changes, you push them in the form of a ChangeSet to iModelHub. You must always synchronize your Briefcase with iModelHub before you can upload changes. iModelHub enforces that ChangeSets it accepts must always be *based on* (i.e. synchronized with) the most recent ChangeSet. This is what establishes the linear timeline of changes.
+
+> See [Working with Briefcase and ChangeSets](./Briefcases.md).
+
+### Named Versions
+
+Every ChangeSet on the timeline creates a *new version* of the iModel. However, some points on the timeline can represent important milestones or significant events to be saved (e.g. for a design review). iModelHub provides a way to mark a point on the timeline with a name. These time points are referred to as **Named Versions**. Since a specific action must be taken to create them, they are treated specially by iModelHub with caching to make them faster to access.
+
+> See [Using Named Versions](./Versions.md).
+
+## Locks and Codes
+
+iModels are meant to be distributed widely in the form of Briefcases, and each Briefcase may be edited independently. However, certain actions among the distributed Briefcases are best coordinated to avoid conflicting changes. iModelHub provides services for acquiring Locks and [Codes](../Glossary.md#code) for this purpose.
+
+> See [Working with locks and codes](../backend/ConcurrencyControl).
+
+## iModelHub Events
+
+Applications can register listeners for events from iModelHub. Events report on certain operations being performed on that iModel. It is possible therefore to create Agents that react to every ChangeSet, performing validation, tracking, synchronization with external systems, etc. Since each Agent works on a local Briefcase synchronized with ChangeSets, they can be deployed independently and the system is vastly scalable.
+
+> See [Working with events](./Events).