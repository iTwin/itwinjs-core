<<<<<<< HEAD
# The imodel-components-react package

The imodel-components-react package contains React components that depend on the imodeljs-frontend, imodeljs-common or imodeljs-quantity packages.
The components pertain to Color, Cube, LineWeight, Navigation Aids, Quantity Inputs, Timeline and Viewport.

## Topics

- [Color](./Color.md) - Classes and components for working with and picking a Color.
- [LineWeight](./LineWeight.md) - Classes and components for working with and picking a Line Weight.
- [Viewport](./Viewport.md) - Classes and components for working with a Viewport.
=======
# The ui-imodel-components package

The ui-imodel-components package contains React components that depend on the imodeljs-frontend, imodeljs-common or imodeljs-quantity packages.
The components pertain to Color, Cube, LineWeight, Navigation Aids, Quantity Inputs, Timeline and Viewport.

## Topics

- [Color](./Color.md) - Classes and components for working with and picking a Color.
- [LineWeight](./LineWeight.md) - Classes and components for working with and picking a Line Weight.
- [Viewport](./Viewport.md) - Classes and components for working with a Viewport.
>>>>>>> 007be59f
<|MERGE_RESOLUTION|>--- conflicted
+++ resolved
@@ -1,23 +1,10 @@
-<<<<<<< HEAD
 # The imodel-components-react package
 
-The imodel-components-react package contains React components that depend on the imodeljs-frontend, imodeljs-common or imodeljs-quantity packages.
+The imodel-components-react package contains React components that depend on the core-frontend, core-common or core-quantity packages.
 The components pertain to Color, Cube, LineWeight, Navigation Aids, Quantity Inputs, Timeline and Viewport.
 
 ## Topics
 
 - [Color](./Color.md) - Classes and components for working with and picking a Color.
 - [LineWeight](./LineWeight.md) - Classes and components for working with and picking a Line Weight.
-- [Viewport](./Viewport.md) - Classes and components for working with a Viewport.
-=======
-# The ui-imodel-components package
-
-The ui-imodel-components package contains React components that depend on the imodeljs-frontend, imodeljs-common or imodeljs-quantity packages.
-The components pertain to Color, Cube, LineWeight, Navigation Aids, Quantity Inputs, Timeline and Viewport.
-
-## Topics
-
-- [Color](./Color.md) - Classes and components for working with and picking a Color.
-- [LineWeight](./LineWeight.md) - Classes and components for working with and picking a Line Weight.
-- [Viewport](./Viewport.md) - Classes and components for working with a Viewport.
->>>>>>> 007be59f
+- [Viewport](./Viewport.md) - Classes and components for working with a Viewport.