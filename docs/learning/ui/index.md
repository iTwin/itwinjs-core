# Learning iTwin.js UI

<<<<<<< HEAD
For a quick-start approach to creating an iTwin.js app with AppUI, see [Quick start for AppUI](./QuickStartUI.md).
=======
For a quick-start approach to creating an iTwin.js app with AppUI, see [Quick start for AppUI](./QuickStartUi.md).
>>>>>>> 1af8fb8a

## React version requirements

iTwin.js UI bases its controls on the [React](https://reactjs.org/) JavaScript library and is compatible with React 16.8 and later.

## Library Organization

The iTwin.js UI library is divided into these NPM packages in the `@bentley` scope:

|Package Name|Description
|-----|-----
|[ui&#8209;abstract](./abstract/index)|Abstractions for UI controls and items, such as Toolbar, Button, Menu, Backstage, StatusBar and Widget.
|[ui&#8209;core](./core/index)|General purpose React components, such as Input, Button, Dialog, MessageBox, SearchBox, RadialMenu and SplitButton.
|[ui&#8209;components](./components/index)|React components that are data-oriented, such as PropertyGrid, Table, Tree and Breadcrumb.
|[ui&#8209;ninezone](./ninezone/index)|React components for application user interface layouts following the Bentley 9&#8209;Zone pattern.
|[ui&#8209;framework](./framework/index)|Application fragments for Login, Project, iModel and View selection, and configuration of the application UI including the Backstage, Frontstages, Zones, Widgets, etc.

See also:

- [Creating an IModelApp that supports Extensible UI](./HostAppUI.md).
- [Augmenting the UI of an iTwin App](./AugmentingUI.md).
- [Glossary of terms used in iTwin.js UI](./UIGlossary)
- [React](https://reactjs.org/)
- [Redux](https://redux.js.org/)
- [React and Typescript](https://github.com/typescript-cheatsheets/react-typescript-cheatsheet/)
- [Why we chose React](./React.md)<|MERGE_RESOLUTION|>--- conflicted
+++ resolved
@@ -1,10 +1,6 @@
 # Learning iTwin.js UI
 
-<<<<<<< HEAD
-For a quick-start approach to creating an iTwin.js app with AppUI, see [Quick start for AppUI](./QuickStartUI.md).
-=======
 For a quick-start approach to creating an iTwin.js app with AppUI, see [Quick start for AppUI](./QuickStartUi.md).
->>>>>>> 1af8fb8a
 
 ## React version requirements
 
