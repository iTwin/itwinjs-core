---
packageClassification:  [
   {
      "order":"1",
      "header":"Core Packages",
      "packages":[
         "core-frontend",
         "core-common",
         "core-backend",
         "core-transformer",
         "core-markup",
         "core-i18n",
         "core-quantity",
         "core-bentley",
         "ecschema-metadata",
         "ecschema-editing",
         "core-geometry",
         "frontend-devtools",
         "hypermodeling-frontend",
         "webgl-compatibility"
      ]
   },
   {
     "order":"2",
     "header": "Client Packages",
     "packages": [
<<<<<<< HEAD
       "itwin-client",
       "reality-data-client"
=======
       "imodelhub-client",
       "itwin-client"
>>>>>>> 80fe98eb
     ]
   },
   {
      "order":"3",
      "header":"UI Packages",
      "packages":[
         "appui-abstract",
         "core-react",
         "components-react",
         "imodel-components-react",
         "appui-layout-react",
         "appui-react"
      ]
   },
   {
      "order":"4",
      "header":"Presentation Packages",
      "packages":[
         "presentation-common",
         "presentation-components",
         "presentation-backend",
         "presentation-frontend"
      ]
   },
   {
      "order":"5",
      "header":"Domain Packages",
      "packages":[
         "analytical-backend",
         "linear-referencing-backend",
         "linear-referencing-common",
         "physical-material-backend"
      ]
   }
]
---

<div>
    {{{referenceLeftNav this}}}
</div><|MERGE_RESOLUTION|>--- conflicted
+++ resolved
@@ -24,13 +24,7 @@
      "order":"2",
      "header": "Client Packages",
      "packages": [
-<<<<<<< HEAD
-       "itwin-client",
-       "reality-data-client"
-=======
-       "imodelhub-client",
        "itwin-client"
->>>>>>> 80fe98eb
      ]
    },
    {
