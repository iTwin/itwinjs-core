---
packageClassification:  [
   {
      "order":"1",
      "header":"Core Packages",
      "packages":[
         "core-frontend",
         "core-common",
         "core-backend",
         "core-transformer",
         "core-markup",
         "core-i18n",
         "core-quantity",
         "backend-itwin-client",
         "core-bentley",
         "ecschema-metadata",
         "ecschema-editing",
         "core-geometry",
         "frontend-devtools",
         "hypermodeling-frontend",
         "webgl-compatibility"
      ]
   },
   {
     "order":"2",
     "header": "Client Packages",
     "packages": [
<<<<<<< HEAD
       "context-registry-client",
       "frontend-authorization-client",
=======
       "itwin-registry-client",
       "extension-client",
>>>>>>> f67c1fca
       "imodelhub-client",
       "itwin-client",
       "reality-data-client"
     ]
   },
   {
      "order":"3",
      "header":"UI Packages",
      "packages":[
         "appui-abstract",
         "core-react",
         "components-react",
         "imodel-components-react",
         "appui-layout-react",
         "appui-react"
      ]
   },
   {
      "order":"4",
      "header":"Presentation Packages",
      "packages":[
         "presentation-common",
         "presentation-components",
         "presentation-backend",
         "presentation-frontend"
      ]
   },
   {
      "order":"5",
      "header":"Domain Packages",
      "packages":[
         "analytical-backend",
         "linear-referencing-backend",
         "linear-referencing-common",
         "physical-material-backend"
      ]
   }
]
---

<div>
    {{{referenceLeftNav this}}}
</div>
<|MERGE_RESOLUTION|>--- conflicted
+++ resolved
@@ -1,77 +1,71 @@
----
-packageClassification:  [
-   {
-      "order":"1",
-      "header":"Core Packages",
-      "packages":[
-         "core-frontend",
-         "core-common",
-         "core-backend",
-         "core-transformer",
-         "core-markup",
-         "core-i18n",
-         "core-quantity",
-         "backend-itwin-client",
-         "core-bentley",
-         "ecschema-metadata",
-         "ecschema-editing",
-         "core-geometry",
-         "frontend-devtools",
-         "hypermodeling-frontend",
-         "webgl-compatibility"
-      ]
-   },
-   {
-     "order":"2",
-     "header": "Client Packages",
-     "packages": [
-<<<<<<< HEAD
-       "context-registry-client",
-       "frontend-authorization-client",
-=======
-       "itwin-registry-client",
-       "extension-client",
->>>>>>> f67c1fca
-       "imodelhub-client",
-       "itwin-client",
-       "reality-data-client"
-     ]
-   },
-   {
-      "order":"3",
-      "header":"UI Packages",
-      "packages":[
-         "appui-abstract",
-         "core-react",
-         "components-react",
-         "imodel-components-react",
-         "appui-layout-react",
-         "appui-react"
-      ]
-   },
-   {
-      "order":"4",
-      "header":"Presentation Packages",
-      "packages":[
-         "presentation-common",
-         "presentation-components",
-         "presentation-backend",
-         "presentation-frontend"
-      ]
-   },
-   {
-      "order":"5",
-      "header":"Domain Packages",
-      "packages":[
-         "analytical-backend",
-         "linear-referencing-backend",
-         "linear-referencing-common",
-         "physical-material-backend"
-      ]
-   }
-]
----
-
-<div>
-    {{{referenceLeftNav this}}}
-</div>
+---
+packageClassification:  [
+   {
+      "order":"1",
+      "header":"Core Packages",
+      "packages":[
+         "core-frontend",
+         "core-common",
+         "core-backend",
+         "core-transformer",
+         "core-markup",
+         "core-i18n",
+         "core-quantity",
+         "backend-itwin-client",
+         "core-bentley",
+         "ecschema-metadata",
+         "ecschema-editing",
+         "core-geometry",
+         "frontend-devtools",
+         "hypermodeling-frontend",
+         "webgl-compatibility"
+      ]
+   },
+   {
+     "order":"2",
+     "header": "Client Packages",
+     "packages": [
+       "itwin-registry-client",
+       "imodelhub-client",
+       "itwin-client",
+       "reality-data-client"
+     ]
+   },
+   {
+      "order":"3",
+      "header":"UI Packages",
+      "packages":[
+         "appui-abstract",
+         "core-react",
+         "components-react",
+         "imodel-components-react",
+         "appui-layout-react",
+         "appui-react"
+      ]
+   },
+   {
+      "order":"4",
+      "header":"Presentation Packages",
+      "packages":[
+         "presentation-common",
+         "presentation-components",
+         "presentation-backend",
+         "presentation-frontend"
+      ]
+   },
+   {
+      "order":"5",
+      "header":"Domain Packages",
+      "packages":[
+         "analytical-backend",
+         "linear-referencing-backend",
+         "linear-referencing-common",
+         "physical-material-backend"
+      ]
+   }
+]
+---
+
+<div>
+    {{{referenceLeftNav this}}}
+</div>