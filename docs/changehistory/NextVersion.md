--- conflicted
+++ resolved
@@ -2,221 +2,13 @@
 publish: false
 ---
 # NextVersion
-<<<<<<< HEAD
 
 Table of contents:
 
-- [Electron 17 support](#electron-17-support)
-- [IModelSchemaLoader replaced](#imodelschemaloader-replaced)
-- [Improved link table selection](improved-link-table-selection)
-- [Cloud storage changes](#cloud-storage-changes)
-- [Display](#display)
-  - [Custom terrain providers](#custom-terrain-providers)
-  - [Ambient occlusion improvements](#ambient-occlusion-improvements)
-  - [Improved display transform support](#improved-display-transform-support)
-  - [Wait for scene completion](#wait-for-scene-completion)
-- [Presentation](#presentation)
-  - [Restoring presentation tree state](#restoring-presentation-tree-state)
-  - [Diagnostics improvements and OpenTelemetry](#diagnostics-improvements-and-opentelemetry)
-  - [Localization changes](#localization-changes)
-  - [Content sources](#content-sources)
-- [Geometry](#geometry)
-  - [Coplanar facet consolidation](#coplanar-facet-consolidation)
-  - [Filling mesh holes](#filling-mesh-holes)
 - [AppUi](#appui)
   - [Setting allowed panel zones for widgets](#setting-allowed-panel-zones-for-widgets)
-- [Deprecations](#deprecations)
-  - [@itwin/core-transformer](#itwincore-transformer)
-
-## Electron 17 support
-
-In addition to the already supported Electron 14, iTwin.js now supports Electron versions [15](https://www.electronjs.org/blog/electron-15-0), [16](https://www.electronjs.org/blog/electron-16-0), and [17](https://www.electronjs.org/blog/electron-17-0). At the moment, support for Electron 18 and 19 is blocked due to a [bug in the V8 javascript engine](https://github.com/electron/electron/issues/35043).
-
-## IModelSchemaLoader replaced
-
-The `IModelSchemaLoader` class has been replaced with [SchemaLoader]($ecschema-metadata) for obtaining schemas from an iModel. This allows us to remove the @itwin/ecschema-metadata dependency from @itwin/core-backend.
-
-```typescript
-// Old
-import { IModelSchemaLoader } from "@itwin/core-backend";
-const loader = new IModelSchemaLoader(iModel);
-const schema = loader.getSchema("BisCore");
-
-// New
-import { SchemaLoader } from "@itwin/ecschema-metadata";
-const loader = new SchemaLoader((name) => iModel.getSchemaProps(name); );
-const schema = loader.getSchema("BisCore");
-```
-
-[SchemaLoader]($ecschema-metadata) can be constructed with any function that returns [ECSchemaProps]($common) when passed a schema name string.
-
-## Improved link table selection
-
-Previously when we did `SELECT *` on a link table, it would only return `ECInstanceId`, `ECClassId`, `SourceECInstanceId` and `TargetECInstanceId`. It would omit `SourceECClassId` and `TargetECClassId`. Those two omitted columns are now included in the query result rows.
-
-## Cloud storage changes
-
-The existing beta implementations of cloud storage tile cache ([CloudStorageService]($backend) - [AzureBlobStorage]($backend), [AliCloudStorageService]($backend)) have been deprecated in favor of the [iTwin/object-storage](https://github.com/iTwin/object-storage) project, which exposes a unified cloud-agnostic object storage interface in turn simplifying the setup of Microsoft Azure or S3 based (OSS, MinIO) cloud storage providers.
-
-[CloudStorageService]($backend) remains to support older frontends, however the new implementation of cloud storage still has to be setup. This is done automatically if [IModelHostOptions.tileCacheAzureCredentials]($backend) are used.
-
-A different cloud provider may be set in [IModelHostOptions.tileCacheStorage]($backend) and `IModelAppOptions.tileAdmin.tileStorage`, which could be any of [the implementations iTwin/object-storage](https://github.com/iTwin/object-storage/tree/main/storage) provides.
-
-## Display
-
-### Custom terrain providers
-
-Previously, 3d terrain required access to [Cesium World Terrain](https://cesium.com/platform/cesium-ion/content/cesium-world-terrain/), a paid service. Now, applications can use their own sources of 3d terrain by registering a [TerrainProvider]($frontend) and implementing a [TerrainMeshProvider]($frontend) to produce 3d terrain meshes.
-
-The name of the provider is stored in [TerrainSettings.providerName]($common). The default is "CesiumWorldTerrain".
-
-See [BingTerrainProvider](https://github.com/iTwin/itwinjs-core/blob/master/test-apps/display-test-app/src/frontend/BingTerrainProvider.ts) for an example of a custom terrain provider.
-
-### Ambient occlusion improvements
-
-The ambient occlusion effect has undergone some quality improvements.
-
-Changes:
-
-- The shadows cast by ambient occlusion will decrease in size the more distant the geometry is.
-- The maximum distance for applying ambient occlusion now defaults to 10,000 meters instead of 100 meters.
-- The effect will now fade as it approaches the maximum distance.
-
-Old effect, as shown below:
-
-![AO effect is the same strength in the near distance and far distance](./assets/AOOldDistance.png)
-
-New effect, shown below:
-
-![AO effect fades in the distance; shadows decrease in size](./assets/AONewDistance.png)
-
-For more details, see the new descriptions of the `texelStepSize` and `maxDistance` properties of [AmbientOcclusion.Props]($common).
-
-### Improved display transform support
-
-In some cases, geometry is displayed within a [Viewport]($frontend) at a different location, orientation, and/or scale than that with which it is persisted in the iModel. For example:
-
-- A [DisplayStyle]($backend) may use [PlanProjectionSettings.elevation]($common) to adjust a plan projection model's position on the Z axis.
-- A [ModelDisplayTransformProvider]($frontend) may supply [Transform]($core-geometry)s to be applied to specific models.
-- A [RenderSchedule.Script]($common) may apply [Transform]($core-geometry)s to groups of elements belonging to a [RenderSchedule.ElementTimeline]($common).
-
-Tools that interact both with a [Viewport]($frontend) and with persistent geometry sometimes need to account for such display transforms. Such tools can now use [ViewState.computeDisplayTransform]($frontend) to compute the transform applied to a model or element for display. For example, [AccuSnap]($frontend) applies the display transform to the snap points and curves received from the backend to display them correctly in the viewport; and [ViewClipByElementTool]($frontend) applies it to the element's bounding box to orient the clip with the element as displayed in the viewport.
-
-### Wait for scene completion
-
-As you navigate inside a [Viewport]($frontend), [Tile]($frontend)s, texture images, and other resources are streamed in asynchronously to display the contents of the view. Sometimes, you may want to wait until the scene has been fully rendered - for example, so that you can capture a complete image of the viewport's contents. [Viewport.waitForSceneCompletion]($frontend) provides a `Promise` that resolves when the scene has been fully rendered. Here's an example that captures an image of the fully-rendered scene:
-
-```ts
-async function captureImage(vp: Viewport): Promise<ImageBuffer | undefined> {
-  await vp.waitForSceneCompletion();
-  return vp.readImageBuffer();
-}
-```
-
-## Presentation
-
-### Restoring presentation tree state
-
-It is now possible to restore previously saved Presentation tree state on component mount.
-
-```ts
-// Save current tree state
-const { nodeLoader } = usePresentationTreeNodeLoader(args);
-useEffect(() => exampleStoreTreeModel(nodeLoader.modelSource.getModel()), []);
-
-// Restore tree state on component mount
-const seedTreeModel = exampleRetrieveStoredTreeModel();
-const { nodeLoader } = usePresentationTreeNodeLoader({ ...args, seedTreeModel });
-```
-
-### Diagnostics improvements and OpenTelemetry
-
-The Presentation [Diagnostics API](../presentation/advanced/Diagnostics.md) has been upgraded from `@alpha` to `@beta`. Several new features have also been added:
-
-- Ability to retrieve backend version when sending a request from the frontend. See [Getting request diagnostics on the frontend](../presentation/advanced/Diagnostics.md#getting-request-diagnostics-on-the-frontend) section for an example.
-- Ability to request diagnostics on the backend at the [PresentationManager]($presentation-backend) level. See [Getting diagnostics for all requests](../presentation/advanced/Diagnostics.md#getting-diagnostics-for-all-requests) section for an example.
-- Introduced a new `@itwin/presentation-opentelemetry` package that provides an easy way to convert Presentation Diagnostics objects to OpenTelemetry objects. See [Diagnostics and OpenTelemetry](../presentation/advanced/Diagnostics.md#diagnostics-and-opentelemetry) section for an example.
-
-### Localization changes
-
-Previously, some of the data produced by the Presentation library was being localized both on the backend. This behavior was dropped in favor of localizing everything on the frontend. As a result, the requirement to supply localization assets with the backend is also removed.
-
-In case of a backend-only application, localization may be setup by providing a [localization function when initializing the Presentation backend](../presentation/advanced/Localization.md).  By default the library localizes known strings to English.
-
-**Deprecated APIs:**
-
-- PresentationManagerProps.localeDirectories
-- PresentationManagerProps.defaultLocale
-- PresentationManager.activeLocale
-
-### Content sources
-
-Presentation API provides the [PresentationManager.getContentSources]($presentation-backend) function to retrieve a list of classes that are used to build content for a given class of elements. It used to create this list based on actual instances in the given iModel, which made the call very expensive on large iModels. Requesting this for `bis.Element` would result in a response like the following:
-
-```json
-[
-  {
-    selectClassInfo: { name: "ConcreteElementClassA" },
-    relatedPropertyPaths: [
-      [{
-        relationshipInfo: { name: "bis.ElementOwnsMultiAspects" },
-        targetClassInfo: { name: "ConcreteAspectX" },
-      }], [{
-        relationshipInfo: { name: "bis.ElementOwnsMultiAspects" },
-        targetClassInfo: { name: "ConcreteAspectY" },
-      }],
-      // ... and so on for every different concrete related property class
-    ],
-  },
-  {
-    selectClassInfo: { name: "ConcreteElementClassB" },
-  },
-  // ... and so on for every different element class that has instances
-]
-```
-
-It turns out that for purposes this function is intended for, it's not necessary to get concrete classes and their base classes can be used instead. So now, when requesting this for `bis.Element`, the response is like the following:
-
-```json
-[
-  {
-    selectClassInfo: { name: "bis.Element" },
-    relatedPropertyPaths: [
-      [{
-        relationshipInfo: { name: "bis.ElementOwnsMultiAspects" },
-        targetClassInfo: { name: "bis.ElementMultiAspect" },
-      }],
-    ],
-  },
-]
-```
-
-This allows the result to be created purely by looking at ECSchemas in the iModel instead of querying actual instances and relationships, which provides an orders of magnitude performance improvement over the previous approach.
-
-## Geometry
-
-### Coplanar facet consolidation
-
-A new method, [PolyfaceQuery.cloneWithMaximalPlanarFacets]($core-geometry), can identify groups of adjacent coplanar facets in a mesh and produce a new mesh in which each group is consolidated into a single facet. The consolidated facets are necessarily not triangular and various bridge edges will be present in non-convex facets.
-
-![maximalPlanarFacets](assets/Geometry-maximalPlanarFacets.png "Mesh with many coplanar facets; new mesh with consolidation of coplanar facets")
-
-### Filling mesh holes
-
-A new method, [PolyfaceQuery.fillSimpleHoles]($core-geometry), can identify holes in a mesh and produce a new mesh in which some or all of the holes are replaced with facets. Which holes are filled can be controlled using [HoleFillOptions]($core-geometry) to specify constraints such as maximum hole perimeter, number of edges, and/or loop direction.
-
-![fillHoles](assets/Geometry-fillHoles.png "Mesh with holes; All boundaries extracted from surface, including outer boundary; Mesh with holes filled")
-
 ## AppUi
 
 ### Setting allowed panel zones for widgets
 
 When defining a Widget with AbstractWidgetProperties, you can now specify on which sides of the ContentArea the it can be docked. The optional prop allowedPanelTargets is an array of any of the following: "left", "right", "top", "bottom". By default, all regions are allowed. You must specify at least one allowed target in the array.
-
-## Deprecations
-
-### @itwin/core-transformer
-
-The synchronous `void`-returning overload of [IModelTransformer.initFromExternalSourceAspects]($transformer) has been deprecated. It will still perform the old behavior synchronously until it is removed. It will now however return a `Promise` (which should be `await`ed) if invoked with the an [InitFromExternalSourceAspectsArgs]($transformer) argument, which is necessary when processing changes instead of the full source contents.
-=======
->>>>>>> 7a3ee182
