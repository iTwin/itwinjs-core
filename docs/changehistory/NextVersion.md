---
publish: false
---
# NextVersion
## Optimization of geometry in IModelImporter

The geometry produced by [connectors](https://www.itwinjs.org/learning/imodel-connectors/) and [transformation workflows](../learning/transformer/index.md) is not always ideal. One common issue is a proliferation of [GeometryPart]($backend)s to which only one reference exists. In most cases, it would be more efficient to embed the part's geometry directly into the referencing element's [geometry stream](https://www.itwinjs.org/learning/common/geometrystream/).

[IModelImporter.optimizeGeometry]($transformer) has been introduced to enable this kind of optimization. It takes an [OptimizeGeometryOptions]($transformer) object specifying which optimizations to apply, and applies them to all of the 3d geometry in the iModel. Currently, only the optimization described above is supported, but more are expected to be added in the future.

If you are using [IModelImporter]($transformer) directly, you can call `optimizeGeometry` directly. Typically you would want to do so as a post-processing step. It's simple:

```ts
  // Import all of your geometry, then:
  importer.optimizeGeometry({ inlineUniqueGeometryParts: true });
```

If you are using [IModelTransformer]($transformer), you can configure automatic geometry optimization via [IModelTransformOptions.optimizeGeometry]($transformer). If this property is defined, then [IModelTransformer.processAll]($transformer) and [IModelTransformer.processChanges]($transformer) will apply the specified optimizations after the transformation process completes. For example:

```ts
  const options = { inlineUniqueGeometryParts: true };
  const transformer = new IModelTransformer(sourceIModel, targetIModel, options);
  transformer.processAll();
```

## Presentation

### Filtering related property instances

The [related properties specification](../presentation/Content/RelatedPropertiesSpecification.md) allows including properties of related instances when requesting content  for the primary instance. However, sometimes there's a need show properties of only a few related instances rather than all of them. That can now be done by supplying an instance filter - see the [`instanceFilter` attribute section](../presentation/Content/RelatedPropertiesSpecification.md#attribute-instancefilter) for more details.
### Detecting integrated graphics

Many computers - especially laptops - contain two graphics processing units: a low-powered "integrated" GPU such as those manufactured by Intel, and a more powerful "discrete" GPU typically manufactured by NVidia or AMD. Operating systems and web browsers often default to using the integrated GPU to reduce power consumption, but this can produce poor performance in graphics-heavy applications like those built with iTwin.js.  We recommend that users adjust their settings to use the discrete GPU if one is available.

iTwin.js applications can now check [WebGLRenderCompatibilityInfo.usingIntegratedGraphics]($webgl-compatibility) to see if the user might experience degraded performance due to the use of integrated graphics. Because WebGL does not provide access to information about specific graphics hardware, this property is only a heuristic. But it will accurately identify integrated Intel chips manufactured within the past 10 years or so, and allow the application to suggest that the user verify whether a discrete GPU is available to use instead. As a simple example:

```ts
  const compatibility = IModelApp.queryRenderCompatibility();
  if (compatibility.usingIntegratedGraphics)
    alert("Integrated graphics are in use. If a discrete GPU is available, consider switching your device or browser to use it.");
```

## ColorDef validation

[ColorDef.fromString]($common) returns [ColorDef.black]($common) if the input is not a valid color string. [ColorDef.create]($common) coerces the input numeric representation into a 32-bit unsigned integer. In either case, this occurs silently. Now, you can use [ColorDef.isValidColor]($common) to determine if your input is valid.

## ColorByName is an object, not an enum

Enums in TypeScript have some shortcomings, one of which resulted in a bug that caused [ColorDef.fromString]($common) to return [ColorDef.black]($common) for some valid color strings like "aqua". This is due to several standard color names ("aqua" and "cyan", "magenta" and "fuschia", and several "grey" vs "gray" variations) having the same numeric values. To address this, [ColorByName]($common) has been converted from an `enum` to a `namespace`. Code that accesses `ColorByName` members by name will continue to compile with no change.

## Deprecations in @itwin/components-react package

The interfaces and components [ShowHideMenuProps]($components-react), [ShowHideMenu]($components-react), [ShowHideItem]($components-react)[ShowHideID]($components-react), [ShowHideDialogProps]($components-react), and [ShowHideDialog]($components-react) are all being deprecated because they were supporting components for the now deprecated [Table]($components-react) component. This `Table` component used an Open Source component that is not being maintained so it was determined to drop it from the API. The @itwin/itwinui-react package now delivers a Table component which should be used in place of the deprecated Table.

<<<<<<< HEAD
```ts
  const options = { inlineUniqueGeometryParts: true };
  const transformer = new IModelTransformer(sourceIModel, targetIModel, options);
  transformer.processAll();
```

## ECExpressions for property overrides

It is now possible to set property specification [`isDisplayed`](../presentation/Content/PropertySpecification.md#attribute-isdisplayed) attribute value using ECExpressions.
=======
## Deprecations in @itwin/core-react package

Using the sprite loader for SVG icons is deprecated. This includes [SvgSprite]($core-react) and the methods getSvgIconSpec() and getSvgIconSource() methods on [IconSpecUtilities]($appui-abstract). The sprite loader has been replaced with a web component [IconWebComponent]($core-react) used by [Icon]($core-react) to load SVGs onto icons.
>>>>>>> 37bb0706
<|MERGE_RESOLUTION|>--- conflicted
+++ resolved
@@ -39,6 +39,9 @@
   if (compatibility.usingIntegratedGraphics)
     alert("Integrated graphics are in use. If a discrete GPU is available, consider switching your device or browser to use it.");
 ```
+### ECExpressions for property overrides
+
+It is now possible to set property specification [`isDisplayed`](../presentation/Content/PropertySpecification.md#attribute-isdisplayed) attribute value using ECExpressions.
 
 ## ColorDef validation
 
@@ -52,18 +55,6 @@
 
 The interfaces and components [ShowHideMenuProps]($components-react), [ShowHideMenu]($components-react), [ShowHideItem]($components-react)[ShowHideID]($components-react), [ShowHideDialogProps]($components-react), and [ShowHideDialog]($components-react) are all being deprecated because they were supporting components for the now deprecated [Table]($components-react) component. This `Table` component used an Open Source component that is not being maintained so it was determined to drop it from the API. The @itwin/itwinui-react package now delivers a Table component which should be used in place of the deprecated Table.
 
-<<<<<<< HEAD
-```ts
-  const options = { inlineUniqueGeometryParts: true };
-  const transformer = new IModelTransformer(sourceIModel, targetIModel, options);
-  transformer.processAll();
-```
-
-## ECExpressions for property overrides
-
-It is now possible to set property specification [`isDisplayed`](../presentation/Content/PropertySpecification.md#attribute-isdisplayed) attribute value using ECExpressions.
-=======
 ## Deprecations in @itwin/core-react package
 
-Using the sprite loader for SVG icons is deprecated. This includes [SvgSprite]($core-react) and the methods getSvgIconSpec() and getSvgIconSource() methods on [IconSpecUtilities]($appui-abstract). The sprite loader has been replaced with a web component [IconWebComponent]($core-react) used by [Icon]($core-react) to load SVGs onto icons.
->>>>>>> 37bb0706
+Using the sprite loader for SVG icons is deprecated. This includes [SvgSprite]($core-react) and the methods getSvgIconSpec() and getSvgIconSource() methods on [IconSpecUtilities]($appui-abstract). The sprite loader has been replaced with a web component [IconWebComponent]($core-react) used by [Icon]($core-react) to load SVGs onto icons.