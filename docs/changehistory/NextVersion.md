--- conflicted
+++ resolved
@@ -5,16 +5,9 @@
 
 Table of contents:
 
-<<<<<<< HEAD
-- [Quantity](#quantity)
-
-## Quantity
-
-- Add support for 'Ratio' format type (e.g. "1:2")
-- Add support for unit inversion during unit conversion
-=======
 - [Revert timeline changes](#revert-timeline-changes)
 - [Calculated properties specification enhancements](#calculated-properties-specification-enhancements)
+- [Quantity](#quantity)
 
 ### Revert timeline changes
 
@@ -35,4 +28,8 @@
 ### Calculated properties specification enhancements
 
 A new optional [`extendedData`]($docs/presentation/content/CalculatedPropertiesSpecification.md#attribute-extendeddata) attribute has been added to [calculated properties specification]($docs/presentation/content/CalculatedPropertiesSpecification.md). The attribute allows associating resulting calculated properties field with some extra information, which may be especially useful for dynamically created calculated properties.
->>>>>>> 42a26b3b
+
+### Quantity
+
+- Add support for 'Ratio' format type (e.g. "1:2")
+- Add support for unit inversion during unit conversion
