--- conflicted
+++ resolved
@@ -350,6 +350,7 @@
 | `OidcDelegationClient`              | `DelegationAuthorizationClient`              |
 
 ### @bentley/ui-abstract
+
 | Removed                             | Replacement                                  |
 | ----------------------------------- | -------------------------------------------- |
 | `ContentLayoutProps.priority`       | *eliminated*                                 |
@@ -389,33 +390,6 @@
 
 ### @bentley/ui-framework
 
-<<<<<<< HEAD
-| Removed                                 | Replacement                                                                            |
-| --------------------------------------- | -------------------------------------------------------------------------------------- |
-| `COLOR_THEME_DEFAULT`                   | `SYSTEM_PREFERRED_COLOR_THEME` in @bentley/ui-framework is used as default color theme |
-| `ContentLayoutProps`                    | `ContentLayoutProps` in @bentley/ui-abstract                                           |
-| `ContentLayoutDef.descriptionKey`       | `ContentLayoutDef.description`                                                         |
-| `FunctionKey`                           | `FunctionKey` in @bentley/ui-abstract                                                  |
-| `IModelAppUiSettings`                   | `UserSettingsStorage` in @bentley/ui-framework                                         |
-| `reactElement` in ContentControl        | `ContentControl.reactNode`                                                             |
-| `reactElement` in NavigationAidControl  | `NavigationAidControl.reactNode`                                                       |
-| `reactElement` in NavigationWidgetDef   | `NavigationWidgetDef.reactNode`                                                        |
-| `reactElement` in ToolWidgetDef         | `ToolWidgetDef.reactNode`                                                              |
-| `reactElement` in WidgetControl         | `WidgetControl.reactNode`                                                              |
-| `reactElement` in WidgetDef             | `WidgetDef.reactNode`                                                                  |
-| `ReactMessage`                          | `ReactMessage` in @bentley/ui-core                                                     |
-| `SpecialKey`                            | `SpecialKey` in @bentley/ui-abstract                                                   |
-| `WidgetState`                           | `WidgetState` in @bentley/ui-abstract                                                  |
-| `UserProfileBackstageItem`              | *eliminated*                                                                           |
-| `SignIn`                                | *eliminated*                                                                           |
-| `SignOutModalFrontstage`                | *eliminated*                                                                           |
-| `IModelConnectedCategoryTree`           | *eliminated*                                                                           |
-| `IModelConnectedModelsTree`             | *eliminated*                                                                           |
-| `IModelConnectedSpatialContainmentTree` | *eliminated*                                                                           |
-| `CategoryTreeWithSearchBox`             | *eliminated*                                                                           |
-| `VisibilityComponent`                   | `TreeWidgetComponent` in @bentley/tree-widget-react                                    |
-| `VisibilityWidget`                      | `TreeWidgetControl` in @bentley/tree-widget-react                                      |
-=======
 | Removed                                 | Replacement                                                                                                                   |
 | --------------------------------------- | ----------------------------------------------------------------------------------------------------------------------------- |
 | `COLOR_THEME_DEFAULT`                   | `SYSTEM_PREFERRED_COLOR_THEME` in @bentley/ui-framework is used as default color theme                                        |
@@ -438,9 +412,9 @@
 | `IModelConnectedSpatialContainmentTree` | *eliminated*                                                                                                                  |
 | `CategoryTreeWithSearchBox`             | *eliminated*                                                                                                                  |
 | `VisibilityComponent`                   | `TreeWidgetComponent` in @bentley/tree-widget-react                                                                           |
-| `VisibilityWidget`                      | `TreeWidgetControl` in @bentley/tree-widget-react                                                                             |
+| `VisibilityWidget`                      | `TreeWidgetControl` in @bentley/tree-widget-react
+| `ContentLayoutProps`                    | `ContentLayoutProps` in @bentley/ui-abstract                                                                               |
 | All drag & drop related APIs            | Third party components. E.g. see this [example](https://www.itwinjs.org/sample-showcase/?group=UI+Trees&sample=drag-and-drop) |
->>>>>>> 4b937f8f
 
 ### @bentley/bentleyjs-core
 
