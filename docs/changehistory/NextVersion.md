--- conflicted
+++ resolved
@@ -3,8 +3,6 @@
 ---
 # NextVersion
 
-<<<<<<< HEAD
-=======
 ## ViewCreator APIs
 
 Two new APIs for creating views:
@@ -40,7 +38,6 @@
 
 **NOTE: These default options may be removed in a later version, so if you are relying on these, please keep that in mind.**
 
->>>>>>> 9b514dc3
 ## Color mix property added to thematic gradient settings
 
 Thematic display gradient properties now supports a colorMix value for mixing the color of background map terrain or point clouds in with the thematic gradient color.  The `colorMix` property of [ThematicGradientSettings]($common) is a value between 0.0 and 1.0, defaulting to 0.0, which determines the percentage of the original color to blend in with the thematic gradient color (so 0.0 will be only the thematic gradient color, and 1.0 will be only the original terrain map or point cloud color).
@@ -141,8 +138,6 @@
   +-+ Two     (instance node of class "A", ECInstanceId = 2)
 ```
 
-<<<<<<< HEAD
-=======
 ### `ContentInstancesOfSpecificClasses` specification and properties of derived classes
 
 When `handleInstancesPolymorphically` attribute is set to `true`, only properties from specified classes used to be retrieved. We added a new attribute `handlePropertiesPolymorphically`, which tells the rules engine to also collect properties from derived classes.
@@ -158,7 +153,6 @@
 }
 ```
 
->>>>>>> 9b514dc3
 ### Nodes' duplication when using `RelatedInstanceNodes` specification
 
 Behavior of `RelatedInstanceNodes` specification when used with many-to-x relationships was changed.
@@ -191,10 +185,7 @@
 The visual interaction between hilited and emphasized geometry has been modified to look better.  Hilited geometry now always shows through emphasized geometry and visa versa.  Geometry which is both hilited and emphasized now shows the outline for both (provided they are of different widths).
 
 ![Cylinder is hilited, Torus is emphasized, and Block is both hilited and emphasized](./assets/HiliteEmphasisInteraction.png)
-<<<<<<< HEAD
 <p align="center">Cylinder is hilited, Torus is emphasized, and Block is both hilited and emphasized.</p>
-=======
-<p align="center">Cylinder is hilited, Torus is emphasized, and Block is both hilited and emphasized.</p>
 
 ## Memory threshold for mobile devices
 
@@ -222,5 +213,4 @@
 
 ## Pickable isolines for thematic surfaces
 
-When using gradient mode [ThematicGradientMode.IsoLines]($common), thematically displayed surfaces will show pickable lines. Previously, trying to select an area in between the lines would count as selecting the underlying geometry. Now the empty space in between lines does not count.
->>>>>>> 9b514dc3
+When using gradient mode [ThematicGradientMode.IsoLines]($common), thematically displayed surfaces will show pickable lines. Previously, trying to select an area in between the lines would count as selecting the underlying geometry. Now the empty space in between lines does not count.