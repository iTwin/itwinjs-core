---
publish: false
---
# NextVersion

## Simplified material creation

[RenderSystem.createMaterial]($frontend) presents an awkward API requiring the instantiation of several related objects to create even a simple [RenderMaterial]($common). It also requires an [IModelConnection]($frontend). It has been deprecated in favor of [RenderSystem.createRenderMaterial]($frontend), which accepts a single [CreateRenderMaterialArgs]($frontend) object concisely specifying only the properties of interest to the caller. For example, the following:

```ts
  const params = new RenderMaterial.Params();
  params.alpha = 0.5;
  params.diffuseColor = ColorDef.blue;
  params.diffuse = 0.4;

  const mapParams = new TextureMapping.Params({ textureWeight: 0.25 });
  params.textureMapping = new TextureMapping(texture, mapParams);
  const material = IModelApp.renderSystem.createMaterial(params, iModel);
```

Can now be expressed as follows (note no IModelConnection is required):

```ts
  const material = IModelApp.renderSystem.createRenderMaterial({
    alpha: 0.5,
    diffuse: { color: ColorDef.blue, weight: 0.4 },
    textureMapping: { texture, weight: 0.25 },
  });
```

<<<<<<< HEAD
## Floating content views in AppUI

The [FloatingViewportContent]($appui-react) component has been added to support the display an IModel view within a modeless [ContentDialog]($appui-react). These "floating" viewports are displayed above the "fixed" viewports and below other UI items. See example `OpenViewDialogTool` in `ui-test-app` that opens a "floating" viewport in file [ImmediateTools.tsx](https://github.com/iTwin/itwinjs-core/blob/master/test-apps/ui-test-app/src/frontend/tools/ImmediateTools.tsx). See example below with floating content in dialog labeled "IModel View (1)".

![Floating iModel Content Dialog](../learning/ui/appui/images/FloatingViewport.png "Floating iModel Content Dialog")
=======
## Obtain geometry from terrain and reality models

When terrain or reality models are displayed in a [Viewport]($frontend), their geometry is downloaded as meshes to create [RenderGraphic]($frontend)s. But those meshes can be useful for purposes other than display, such as analyzing geography or producing customized decorations. @itwin/core-frontend 3.1.0 introduces two related `beta` APIs for obtaining [Polyface]($core-geometry)s from reality models and terrain meshes:

- [TileGeometryCollector]($core-frontend), which specifies the level of detail, spatial volume, and other criteria for determining which tile meshes to obtain; and
- [GeometryTileTreeReference]($core-frontend), a [TileTreeReference]($core-frontend) that can supply [Polyface]($core-geometry) for its tiles.

A [GeometryTileTreeReference]($core-frontend) can be obtained from an existing [TileTreeReference]($core-frontend) via [TileTreeReference.createGeometryTreeReference]($core-frontend). You can then supply a [TileGeometryCollector]($core-frontend) to [GeometryTileTreeReference.collectTileGeometry]($core-frontend) to collect the polyfaces. Because tile contents are downloaded asynchronously, you will need to repeat this process over successive frames until [TileGeometryCollector.isAllGeometryLoaded]($core-frontend) evaluates `true`.

display-test-app provides [an example tool](https://github.com/iTwin/itwinjs-core/blob/master/test-apps/display-test-app/src/frontend/TerrainDrapeTool.ts) that uses these APIs to allow the user to drape line strings onto terrain and reality models.
>>>>>>> 1ebe835f
<|MERGE_RESOLUTION|>--- conflicted
+++ resolved
@@ -28,13 +28,6 @@
   });
 ```
 
-<<<<<<< HEAD
-## Floating content views in AppUI
-
-The [FloatingViewportContent]($appui-react) component has been added to support the display an IModel view within a modeless [ContentDialog]($appui-react). These "floating" viewports are displayed above the "fixed" viewports and below other UI items. See example `OpenViewDialogTool` in `ui-test-app` that opens a "floating" viewport in file [ImmediateTools.tsx](https://github.com/iTwin/itwinjs-core/blob/master/test-apps/ui-test-app/src/frontend/tools/ImmediateTools.tsx). See example below with floating content in dialog labeled "IModel View (1)".
-
-![Floating iModel Content Dialog](../learning/ui/appui/images/FloatingViewport.png "Floating iModel Content Dialog")
-=======
 ## Obtain geometry from terrain and reality models
 
 When terrain or reality models are displayed in a [Viewport]($frontend), their geometry is downloaded as meshes to create [RenderGraphic]($frontend)s. But those meshes can be useful for purposes other than display, such as analyzing geography or producing customized decorations. @itwin/core-frontend 3.1.0 introduces two related `beta` APIs for obtaining [Polyface]($core-geometry)s from reality models and terrain meshes:
@@ -45,4 +38,9 @@
 A [GeometryTileTreeReference]($core-frontend) can be obtained from an existing [TileTreeReference]($core-frontend) via [TileTreeReference.createGeometryTreeReference]($core-frontend). You can then supply a [TileGeometryCollector]($core-frontend) to [GeometryTileTreeReference.collectTileGeometry]($core-frontend) to collect the polyfaces. Because tile contents are downloaded asynchronously, you will need to repeat this process over successive frames until [TileGeometryCollector.isAllGeometryLoaded]($core-frontend) evaluates `true`.
 
 display-test-app provides [an example tool](https://github.com/iTwin/itwinjs-core/blob/master/test-apps/display-test-app/src/frontend/TerrainDrapeTool.ts) that uses these APIs to allow the user to drape line strings onto terrain and reality models.
->>>>>>> 1ebe835f
+
+## Floating content views in AppUI
+
+The [FloatingViewportContent]($appui-react) component has been added to support the display an IModel view within a modeless [ContentDialog]($appui-react). These "floating" viewports are displayed above the "fixed" viewports and below other UI items. See example `OpenViewDialogTool` in `ui-test-app` that opens a "floating" viewport in file [ImmediateTools.tsx](https://github.com/iTwin/itwinjs-core/blob/master/test-apps/ui-test-app/src/frontend/tools/ImmediateTools.tsx). See example below with floating content in dialog labeled "IModel View (1)".
+
+![Floating iModel Content Dialog](../learning/ui/appui/images/FloatingViewport.png "Floating iModel Content Dialog")