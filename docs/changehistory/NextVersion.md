--- conflicted
+++ resolved
@@ -5,22 +5,6 @@
 
 Table of contents:
 
-<<<<<<< HEAD
-- [Deprecations](#deprecations)
-  - [@itwin/core-geometry](#itwincore-geometry)
-
-## Deprecations
-
-### @itwin/core-geometry
-
-The B-spline API has several name changes for consistency:
-
-| Deprecated                                                    | Replacement                                                   |
-| ------------------------------------------------------------- | ------------------------------------------------------------- |
-| [BSpline1dNd.testCloseablePolygon]($core-geometry)            | [BSpline1dNd.testClosablePolygon]($core-geometry)             |
-| [BSpline2dNd.sumpoleBufferDerivativesForSpan]($core-geometry) | [BSpline2dNd.sumPoleBufferDerivativesForSpan]($core-geometry) |
-| [UVSelect.VDirection]($core-geometry)                         | [UVSelect.vDirection]($core-geometry)                         |
-=======
 - [Updated minimum requirements](#updated-minimum-requirements)
   - [Node.js](#nodejs)
   - [WebGL](#webgl)
@@ -28,6 +12,7 @@
 - [Geometry](#geometry)
   - [Mesh offset](#mesh-offset)
   - [Mesh intersection with ray](#mesh-intersection-with-ray)
+  - [B-spline deprecations](#b-spline-deprecations)
 - [Display](#display)
   - [glTF bounding boxes](#gltf-bounding-boxes)
 - [Presentation](#presentation)
@@ -79,6 +64,16 @@
 
 There is also new support for intersecting a `Ray3d` with a triangle or a polygon. [BarycentricTriangle.intersectRay3d]($core-geometry) and [BarycentricTriangle.intersectSegment]($core-geometry) return a [TriangleLocationDetail]($core-geometry) for the intersection point of the plane of the triangle with the infinite line parameterized by a ray or segment. Similarly, [PolygonOps.intersectRay3d]($core-geometry) returns a [PolygonLocationDetail]($core-geometry) for the intersection point in the plane of the polygon. Both returned detail objects contain properties classifying where the intersection point lies with respect to the triangle/polygon, including `isInsideOrOn` and closest edge data.
 
+### B-spline deprecations
+
+The B-spline API has several name changes for consistency:
+
+| Deprecated                                                    | Replacement                                                   |
+| ------------------------------------------------------------- | ------------------------------------------------------------- |
+| [BSpline1dNd.testCloseablePolygon]($core-geometry)            | [BSpline1dNd.testClosablePolygon]($core-geometry)             |
+| [BSpline2dNd.sumpoleBufferDerivativesForSpan]($core-geometry) | [BSpline2dNd.sumPoleBufferDerivativesForSpan]($core-geometry) |
+| [UVSelect.VDirection]($core-geometry)                         | [UVSelect.vDirection]($core-geometry)                         |
+
 ## Display
 
 ### glTF bounding boxes
@@ -121,5 +116,4 @@
 In addition to upgrading iTwin.js core dependencies to `4.0`, there are some other notable upgrades:
 
 - Support for React 18 (keep support of React 17 too).
-- Upgrade [iTwinUI](https://github.com/iTwin/iTwinUI) from v1 to v2.
->>>>>>> cb905a4d
+- Upgrade [iTwinUI](https://github.com/iTwin/iTwinUI) from v1 to v2.