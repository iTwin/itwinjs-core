--- conflicted
+++ resolved
@@ -9,17 +9,12 @@
 - [Electron 17 support](#electron-17-support)
 - [Display](#display)
   - [Ambient occlusion improvements](#ambient-occlusion-improvements)
-  - [Wait for tiles API](#wait-for-tiles-api)
+  - [Wait for scene completion API](#wait-for-scene-completion-api)
 - [Presentation](#presentation)
   - [Restoring presentation tree state](#restoring-presentation-tree-state)
   - [OpenTelemetry](#opentelemetry)
-<<<<<<< HEAD
-- [Electron versions support](#electron-versions-support)
-- [Wait for Scene Completion API](#wait-for-scene-completion-api)
-=======
 - [Deprecations](#deprecations)
   - [@itwin/core-transformer](#itwincore-transformer)
->>>>>>> 60798e48
 
 ## Electron 17 support
 
@@ -47,10 +42,10 @@
 
 For more details, see the new descriptions of the `texelStepSize` and `maxDistance` properties of [AmbientOcclusion.Props]($common).
 
+## Wait for Scene Completion API
 
-### Wait for Tiles API
+[Viewport]($frontend) now has a [Viewport.waitForSceneCompletion]($frontend) method. This method returns a promise which will resolve when all tiles finish loading and are rendered for this viewport. Awaiting on this method before attempting to read an image out of the viewport will ensure that a complete rendering of the current scene is retrieved.
 
-[Viewport]($frontend) now has a [Viewport.waitForTilesToLoad]($frontend) method. This method returns a promise which will resolve when all tiles finish loading and are rendered for this viewport. Awaiting on this method before attempting to read an image out of the viewport will ensure that a complete rendering of the current scene is retrieved.
 ## Presentation
 
 ### Restoring Presentation tree state
@@ -92,15 +87,9 @@
 
 ## Deprecations
 
-<<<<<<< HEAD
-## Wait for Scene Completion API
-
-[Viewport]($frontend) now has a [Viewport.waitForSceneCompletion]($frontend) method. This method returns a promise which will resolve when all tiles finish loading and are rendered for this viewport. Awaiting on this method before attempting to read an image out of the viewport will ensure that a complete rendering of the current scene is retrieved.
-=======
 ### @itwin/core-transformer
 
 The synchronous `void`-returning overload of [IModelTransformer.initFromExternalSourceAspects]($transformer) has been deprecated.
 It will still perform the old behavior synchronously until it is removed. It will now however return a `Promise` (which should be
 awaited) if invoked with the an [InitFromExternalSourceAspectsArgs]($transformer) argument, which is necessary when processing
-changes instead of the full source contents.
->>>>>>> 60798e48
+changes instead of the full source contents.