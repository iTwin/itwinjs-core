---
publish: false
---
# NextVersion

## Obtaining element geometry on the frontend

Until now, an element's [GeometryStreamProps]($common) was only available on the backend - [IModelConnection.Elements.getProps]($frontend) always omits the geometry. [IModelConnection.Elements.loadProps]($frontend) has been introduced to provide greater control over which properties are returned. It accepts the Id, federation Guid, or [Code]($common) of the element of interest, and optionally an [ElementLoadOptions]($common) specifying which properties to include or exclude. For example, the following code queries for and iterates over the geometry of a [GeometricElement3d]($backend):

```ts
  function printGeometryStream(elementId: Id64String, iModel: IModelConnection): void {
    const props = await iModel.elements.loadProps(elementId, { wantGeometry: true }) as GeometricElement3dProps;
    assert(undefined !== props, `Element ${elementId} does not exist`);
    const iterator = GeometryStreamIterator.fromGeometricElement3d(props);
    for (const entry of iterator)
      console.log(JSON.stringify(entry));
  }
```

Keep in mind that geometry streams can be extremely large. They may also contain data like [BRepEntity.DataProps]($common) that cannot be interpreted on the frontend; for this reason BRep data is omitted from the geometry stream, unless explicitly requested via [ElementLoadOptions.wantBRepData]($common).

## Clipping enhancements

The contents of a [ViewState]($frontend) can be clipped by applying a [ClipVector]($geometry-core) to the view via [ViewState.setViewClip]($frontend). Several enhancements have been made to this feature:

### Colorization

[ClipStyle.insideColor]($common) and [ClipStyle.outsideColor]($common) can be used to colorize geometry based on whether it is inside or outside of the clip volume. If the outside color is defined, then that geometry will be drawn in the specified color instead of being clipped. These properties replace the beta [Viewport]($frontend) methods `setInsideColor` and `setOutsideColor` and are saved in the [DisplayStyle]($backend).

### Model clip groups

[ModelClipGroups]($common) can be used to apply additional clip volumes to groups of models. Try it out with an [interactive demo](https://www.itwinjs.org/sample-showcase/?group=Viewer+Features&sample=swiping-viewport-sample). Note that [ViewFlags.clipVolume]($common) applies **only** to the view clip - model clips apply regardless of view flags.

### Nested clip volumes

Clip volumes now nest. For example, if you define a view clip, a model clip group, and a schedule script that applies its own clip volume, then geometry will be clipped by the **intersection** of all three clip volumes. Previously, only one clip volume could be active at a time.

## Grid display enhancements

The planar grid that is displayed when [ViewFlags.grid]($common) is now displayed with a shader rather than as explicit geometry.  This improved the overall appearance and efficiency of the grid display and corrects several anomalies when grid display was unstable at the horizon of a perspective view.  The view frustum is now expanded as necessary when grids are displayed to avoid truncating the grid to the displayed geometry.

## Presentation changes

### InstanceLabelOverride enhancements

The [InstanceLabelOverride]($presentation-common) rule was enhanced with abilities to compose label using related instance values:

* A `propertySource` attribute was added to [InstanceLabelOverridePropertyValueSpecification]($presentation-common) to allow picking a
property value from a related instance.

* A new [InstanceLabelOverrideRelatedInstanceLabelSpecification]($presentation-common) was added to allow taking label of a related
instance. The related instance, possibly being a of a different ECClass, might have some different label overrides of its own.

## Promoted APIs

The following APIs have been promoted to `public`. Public APIs are guaranteed to remain stable for the duration of the current major version of a package.
<<<<<<< HEAD

### @bentley/bentleyjs-core

* [assert]($bentleyjs-core) for asserting logic invariants.
* [ProcessDetector]($bentleyjs-core) for querying the type of executing Javascript process.
* [ObservableSet]($bentleyjs-core) for a [Set](https://developer.mozilla.org/en-US/docs/Web/JavaScript/Reference/Global_Objects/Set) that emits events when its contents are modified.
* [ByteStream]($bentleyjs-core) for extracting data from binary streams.
* Types related to collections of [Id64String]($bentleyjs-core)s
  * [OrderedId64Iterable]($bentleyjs-core) and [OrderedId64Array]($bentleyjs-core)
  * [CompressedId64Set]($bentleyjs-core) and [MutableCompressedId64Set]($bentleyjs-core)

## Breaking API changes

### @bentley/imodeljs-backend package

The arguments for the @beta protected static methods called during modifications:

  [Element]($backend) `[onInsert, onInserted, onUpdate, onUpdated, onDelete, onDeleted]`
  [Model]($backend) `[onInsert, onInserted, onUpdate, onUpdated, onDelete, onDeleted]`
  [ElementAspect]($backend) `[onInsert, onInserted, onUpdate, onUpdated, onDelete, onDeleted]`

Have been changed to be more consistent and extensible.

In addition, new protected static methods were added:

  [Element]($backend) `[onChildInsert, onChildInserted, onChildUpdate, onChildUpdated, onChildDelete, onChildDeleted, onChildAdd, onChildAdded, onChildDrop, onChildDropped]`
  [Model]($backend) `[onInsertElement, onInsertedElement, onUpdateElement, onUpdatedElement, onDeleteElement, onDeletedElement]`

The beta class `SettingsProvider` was renamed to `SettingsTabsProvider`.

### @bentley/ui-framework package

The beta class `QuantityFormatSettingsPanel` was renamed to `QuantityFormatSettingsPage`.
=======
>>>>>>> 601e1110

### [@bentley/webgl-compatibility](https://www.itwinjs.org/reference/webgl-compatibility/)

* [queryRenderCompatibility]($webgl-compatibility) for querying the client system's compatibility with the iTwin.js rendering system.
* [WebGLRenderCompatibilityInfo]($webgl-compatibility) for summarizing the client system's compatibility.
* [WebGLFeature]($webgl-compatibility) for enumerating the required and optionals features used by the iTwin.js rendering system.
* [WebGLRenderCompatibilityStatus]($webgl-compatibility) for describing a general compatiblity rating of a client system.
* [GraphicsDriverBugs]($webgl-compatibility) for describing any known graphics driver bugs for which iTwin.js will apply workarounds.
* [ContextCreator]($webgl-compatibility) for describing a function that creates and returns a WebGLContext for [queryRenderCompatibility]($webgl-compatibility).
## Breaking API changes

### @bentley/imodeljs-backend package

The arguments for the @beta protected static methods called during modifications have been changed to be more consistent and extensible:

* [Element]($backend) `[onInsert, onInserted, onUpdate, onUpdated, onDelete, onDeleted]`
* [Model]($backend) `[onInsert, onInserted, onUpdate, onUpdated, onDelete, onDeleted]`
* [ElementAspect]($backend) `[onInsert, onInserted, onUpdate, onUpdated, onDelete, onDeleted]`

In addition, new protected static methods were added:

* [Element]($backend) `[onChildInsert, onChildInserted, onChildUpdate, onChildUpdated, onChildDelete, onChildDeleted, onChildAdd, onChildAdded, onChildDrop, onChildDropped]`
* [Model]($backend) `[onInsertElement, onInsertedElement, onUpdateElement, onUpdatedElement, onDeleteElement, onDeletedElement]`<|MERGE_RESOLUTION|>--- conflicted
+++ resolved
@@ -54,42 +54,6 @@
 ## Promoted APIs
 
 The following APIs have been promoted to `public`. Public APIs are guaranteed to remain stable for the duration of the current major version of a package.
-<<<<<<< HEAD
-
-### @bentley/bentleyjs-core
-
-* [assert]($bentleyjs-core) for asserting logic invariants.
-* [ProcessDetector]($bentleyjs-core) for querying the type of executing Javascript process.
-* [ObservableSet]($bentleyjs-core) for a [Set](https://developer.mozilla.org/en-US/docs/Web/JavaScript/Reference/Global_Objects/Set) that emits events when its contents are modified.
-* [ByteStream]($bentleyjs-core) for extracting data from binary streams.
-* Types related to collections of [Id64String]($bentleyjs-core)s
-  * [OrderedId64Iterable]($bentleyjs-core) and [OrderedId64Array]($bentleyjs-core)
-  * [CompressedId64Set]($bentleyjs-core) and [MutableCompressedId64Set]($bentleyjs-core)
-
-## Breaking API changes
-
-### @bentley/imodeljs-backend package
-
-The arguments for the @beta protected static methods called during modifications:
-
-  [Element]($backend) `[onInsert, onInserted, onUpdate, onUpdated, onDelete, onDeleted]`
-  [Model]($backend) `[onInsert, onInserted, onUpdate, onUpdated, onDelete, onDeleted]`
-  [ElementAspect]($backend) `[onInsert, onInserted, onUpdate, onUpdated, onDelete, onDeleted]`
-
-Have been changed to be more consistent and extensible.
-
-In addition, new protected static methods were added:
-
-  [Element]($backend) `[onChildInsert, onChildInserted, onChildUpdate, onChildUpdated, onChildDelete, onChildDeleted, onChildAdd, onChildAdded, onChildDrop, onChildDropped]`
-  [Model]($backend) `[onInsertElement, onInsertedElement, onUpdateElement, onUpdatedElement, onDeleteElement, onDeletedElement]`
-
-The beta class `SettingsProvider` was renamed to `SettingsTabsProvider`.
-
-### @bentley/ui-framework package
-
-The beta class `QuantityFormatSettingsPanel` was renamed to `QuantityFormatSettingsPage`.
-=======
->>>>>>> 601e1110
 
 ### [@bentley/webgl-compatibility](https://www.itwinjs.org/reference/webgl-compatibility/)
 
