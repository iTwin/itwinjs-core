---
publish: false
---

# NextVersion

Table of contents:

- [Ambient Occlusion Improvements](#ambient-occlusion-improvements)
- [Transformer API](#transformer-api)
- [Presentation](#presentation)
  - [Restoring Presentation tree state](#restoring-presentation-tree-state)
  - [OpenTelemetry](#opentelemetry)
  - [Localization changes](#localization-changes)
- [Electron versions support](#electron-versions-support)
- [Geometry](#geometry)
  - [Coplanar facet consolidation](#coplanar-facet-consolidation)
  - [Filling mesh holes](#filling-mesh-holes)

## Ambient Occlusion Improvements

The ambient occlusion effect has undergone some quality improvements.

Changes:

- The shadows cast by ambient occlusion will decrease in size the more distant the geometry is.
- The maximum distance for applying ambient occlusion now defaults to 10,000 meters instead of 100 meters.
- The effect will now fade as it approaches the maximum distance.

Old effect, as shown below:

![AO effect is the same strength in the near distance and far distance](./assets/AOOldDistance.png)

New effect, shown below:

![AO effect fades in the distance; shadows decrease in size](./assets/AONewDistance.png)

For more details, see the new descriptions of the `texelStepSize` and `maxDistance` properties of [AmbientOcclusion.Props]($common).

## Transformer API

The synchronous `void`-returning overload of [IModelTransformer.initFromExternalSourceAspects]($transformer) has been deprecated.
It will still perform the old behavior synchronously until it is removed. It will now however return a `Promise` (which should be
awaited) if invoked with the an [InitFromExternalSourceAspectsArgs]($transformer) argument, which is necessary when processing
changes instead of the full source contents.

## Presentation

### Restoring Presentation tree state

It is now possible to restore previously saved Presentation tree state on component mount.

```ts
// Save current tree state
const { nodeLoader } = usePresentationTreeNodeLoader(args);
useEffect(() => exampleStoreTreeModel(nodeLoader.modelSource.getModel()), []);

// Restore tree state on component mount
const seedTreeModel = exampleRetrieveStoredTreeModel();
const { nodeLoader } = usePresentationTreeNodeLoader({ ...args, seedTreeModel });
```

### OpenTelemetry

It is now possible to setup OpenTelemetry reporting using `PresentationManagerProps.diagnosticsCallback` attribute.

Example usage:

```ts
import { OTLPTraceExporter } from "@opentelemetry/exporter-trace-otlp-grpc";
import { context, trace } from "@opentelemetry/api";
import { convertToReadableSpans } from "@itwin/presentation-opentelemetry";
import { Presentation } from "@itwin/presentation-backend";

const traceExporter = new OTLPTraceExporter({
  url: "<OpenTelemetry collector's url>",
});

Presentation.initialize({ diagnosticsCallback: (diagnostics) => {
  const parentSpanContext = trace.getSpan(context.active())?.spanContext();
  const spans = convertToReadableSpans(diagnostics, parentSpanContext);
  traceExporter.export(spans, () => {});
} });
```

### Localization Changes

Previously, some of the data produced by the Presentation library was being localized both on the backend. This behavior was dropped in favor of localizing everything on the frontend. As a result, the requirement to supply localization assets with the backend is also removed.

In case of a backend-only application, localization may be setup by providing a [localization function when initializing the Presentation backend](../presentation/advanced/Localization.md).  By default the library localizes known strings to English.

**Deprecated APIs:**

- PresentationManagerProps.localeDirectories
- PresentationManagerProps.defaultLocale
- PresentationManager.activeLocale

## IModelSchemaLoader replaced with SchemaLoader

Replaced `IModelSchemaLoader` with `SchemaLoader` class and function to get schemas from an iModel. This allows us to remove the ecschema-metadata dependency in core-backend.

```typescript
// Old
import { IModelSchemaLoader } from "@itwin/core-backend";
const loader = new IModelSchemaLoader(iModel);
const schema = loader.getSchema("BisCore");

<<<<<<< HEAD
// Restore tree state on component mount
const seedTreeModel = exampleRetrieveStoredTreeModel();
const { nodeLoader } = usePresentationTreeNodeLoader({ ...args, seedTreeModel });
```

## Deprecations

### @itwin/core-geometry

`BoxProps.origin` has been replaced with `BoxProps.baseOrigin` to align with the "box" JSON format.
=======
// New
import { SchemaLoader } from "@itwin/ecschema-metadata";
const loader = new SchemaLoader((name) => iModel.getSchemaProps(name); );
const schema = loader.getSchema("BisCore");
```

The new `SchemaLoader` can be constructed with any function that returns [ECSchemaProps]($common) when passed a schema name string.

## Electron versions support

In addition to the already supported Electron 14, Electron versions 15, 16, and 17 are now supported (blog posts for Electron versions [15](https://www.electronjs.org/blog/electron-15-0), [16](https://www.electronjs.org/blog/electron-16-0), [17](https://www.electronjs.org/blog/electron-17-0)). At the moment, support for Electron 18 and 19 is blocked due to a bug in the V8 javascript engine (for more information see [Issue #35043](https://github.com/electron/electron/issues/35043)).

## Geometry

### Coplanar facet consolidation

A new method, [PolyfaceQuery.cloneWithMaximalPlanarFacets]($core-geometry), can identify groups of adjacent coplanar facets in a mesh and produce a new mesh in which each group is consolidated into a single facet. The consolidated facets are necessarily not triangular and various bridge edges will be present in non-convex facets.

![maximalPlanarFacets](assets/Geometry-maximalPlanarFacets.png "Mesh with many coplanar facets; new mesh with consolidation of coplanar facets")

### Filling mesh holes

A new method, [PolyfaceQuery.fillSimpleHoles]($core-geometry), can identify holes in a mesh and produce a new mesh in which some or all of the holes are replaced with facets. Which holes are filled can be controlled using [HoleFillOptions]($core-geometry) to specify constraints such as maximum hole perimeter, number of edges, and/or loop direction.

![fillHoles](assets/Geometry-fillHoles.png "Mesh with holes; All boundaries extracted from surface, including outer boundary; Mesh with holes filled")
>>>>>>> 46753cef
<|MERGE_RESOLUTION|>--- conflicted
+++ resolved
@@ -16,6 +16,7 @@
 - [Geometry](#geometry)
   - [Coplanar facet consolidation](#coplanar-facet-consolidation)
   - [Filling mesh holes](#filling-mesh-holes)
+- [Deprecations](#deprecations)
 
 ## Ambient Occlusion Improvements
 
@@ -85,7 +86,7 @@
 
 ### Localization Changes
 
-Previously, some of the data produced by the Presentation library was being localized both on the backend. This behavior was dropped in favor of localizing everything on the frontend. As a result, the requirement to supply localization assets with the backend is also removed.
+Previously, some of the data produced by the Presentation library was being localized both on the backend. This behavior was dropped in favor of localizing everything on the frontend. As a result, the requirement to supply localization assets with the backend is also removed. 
 
 In case of a backend-only application, localization may be setup by providing a [localization function when initializing the Presentation backend](../presentation/advanced/Localization.md).  By default the library localizes known strings to English.
 
@@ -105,18 +106,6 @@
 const loader = new IModelSchemaLoader(iModel);
 const schema = loader.getSchema("BisCore");
 
-<<<<<<< HEAD
-// Restore tree state on component mount
-const seedTreeModel = exampleRetrieveStoredTreeModel();
-const { nodeLoader } = usePresentationTreeNodeLoader({ ...args, seedTreeModel });
-```
-
-## Deprecations
-
-### @itwin/core-geometry
-
-`BoxProps.origin` has been replaced with `BoxProps.baseOrigin` to align with the "box" JSON format.
-=======
 // New
 import { SchemaLoader } from "@itwin/ecschema-metadata";
 const loader = new SchemaLoader((name) => iModel.getSchemaProps(name); );
@@ -142,4 +131,9 @@
 A new method, [PolyfaceQuery.fillSimpleHoles]($core-geometry), can identify holes in a mesh and produce a new mesh in which some or all of the holes are replaced with facets. Which holes are filled can be controlled using [HoleFillOptions]($core-geometry) to specify constraints such as maximum hole perimeter, number of edges, and/or loop direction.
 
 ![fillHoles](assets/Geometry-fillHoles.png "Mesh with holes; All boundaries extracted from surface, including outer boundary; Mesh with holes filled")
->>>>>>> 46753cef
+
+## Deprecations
+
+### @itwin/core-geometry
+
+`BoxProps.origin` has been replaced with `BoxProps.baseOrigin` to align with the "box" JSON format.