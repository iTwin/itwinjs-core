---
publish: false
---
# NextVersion

## Ambient Occlusion Improvements

The ambient occlusion effect has undergone some quality improvements.

Changes:

- The shadows cast by ambient occlusion will decrease in size the more distant the geometry is.
- The maximum distance for applying ambient occlusion now defaults to 10,000 meters instead of 100 meters.
- The effect will now fade as it approaches the maximum distance.

Old effect, as shown below:

![AO effect is the same strength in the near distance and far distance](./assets/AOOldDistance.png)

New effect, shown below:

![AO effect fades in the distance; shadows decrease in size](./assets/AONewDistance.png)

For more details, see the new descriptions of the `texelStepSize` and `maxDistance` properties of [AmbientOcclusion.Props]($common).

<<<<<<< HEAD
## IModelSchemaLoader replaced with SchemaLoader

Replaced IModelSchemaLoader with generic SchemaLoader class and function to get schemas from an iModel.  This allows us to remove the ecschema-metadata dependency in core-backend.

```typescript
// Old
import { IModelSchemaLoader } from "@itwin/core-backend";
const loader = new IModelSchemaLoader(iModel);
const schema = loader.getSchema("BisCore");

// New
import { getSchemaJsonFromIModel } from "@itwin/core-backend";
import { SchemaLoader } from "@itwin/ecschema-metadata";
const loader = new SchemaLoader(getSchemaJsonFromIModel);
const schema = loader.getSchema("BisCore");
```

The new SchemaLoader can be constructed with any function that returns schema json when passed a schema name or undefined if the schema cannot be found
=======
## Transformer API

The synchronous `void`-returning overload of [IModelTransformer.initFromExternalSourceAspects]($transformer) has been deprecated.
It will still perform the old behavior synchronously until it is removed. It will now however return a `Promise` (which should be
awaited) if invoked with the an [InitFromExternalSourceAspectsArgs]($transformer) argument, which is necessary when processing
changes instead of the full source contents.
>>>>>>> b460d4c5
<|MERGE_RESOLUTION|>--- conflicted
+++ resolved
@@ -23,7 +23,13 @@
 
 For more details, see the new descriptions of the `texelStepSize` and `maxDistance` properties of [AmbientOcclusion.Props]($common).
 
-<<<<<<< HEAD
+## Transformer API
+
+The synchronous `void`-returning overload of [IModelTransformer.initFromExternalSourceAspects]($transformer) has been deprecated.
+It will still perform the old behavior synchronously until it is removed. It will now however return a `Promise` (which should be
+awaited) if invoked with the an [InitFromExternalSourceAspectsArgs]($transformer) argument, which is necessary when processing
+changes instead of the full source contents.
+
 ## IModelSchemaLoader replaced with SchemaLoader
 
 Replaced IModelSchemaLoader with generic SchemaLoader class and function to get schemas from an iModel.  This allows us to remove the ecschema-metadata dependency in core-backend.
@@ -41,12 +47,4 @@
 const schema = loader.getSchema("BisCore");
 ```
 
-The new SchemaLoader can be constructed with any function that returns schema json when passed a schema name or undefined if the schema cannot be found
-=======
-## Transformer API
-
-The synchronous `void`-returning overload of [IModelTransformer.initFromExternalSourceAspects]($transformer) has been deprecated.
-It will still perform the old behavior synchronously until it is removed. It will now however return a `Promise` (which should be
-awaited) if invoked with the an [InitFromExternalSourceAspectsArgs]($transformer) argument, which is necessary when processing
-changes instead of the full source contents.
->>>>>>> b460d4c5
+The new SchemaLoader can be constructed with any function that returns schema json when passed a schema name or undefined if the schema cannot be found