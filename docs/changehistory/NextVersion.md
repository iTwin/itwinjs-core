---
publish: false
---

# NextVersion

Table of contents:

- [NextVersion](#nextversion)
  - [Selection set](#selection-set)
  - [Snapping](#snapping)
  - [Font APIs](#font-apis)
  - [Geometry](#geometry)
    - [Polyface Traversal](#polyface-traversal)
    - [Text Block Margins](#text-block-margins)
  - [Display](#display)
    - [Read image to canvas](#read-image-to-canvas)
    - [Draping iModel models onto reality data or other iModel models](#draping-imodel-models-onto-reality-data-or-other-imodel-models)
  - [Back-end image conversion](#back-end-image-conversion)
  - [Presentation](#presentation)
    - [Unified selection move to `@itwin/unified-selection`](#unified-selection-move-to-itwinunified-selection)
    - [Localization assets in `@itwin/presentation-common`](#localization-assets-in-itwinpresentation-common)
    - [Internal APIs](#internal-apis)
  - [Google Maps 2D tiles API](#google-maps-2d-tiles-api)
  - [Delete all transactions](#delete-all-transactions)
  - [Attach/detach db](#attachdetach-db)
  - [Quantity Formatting](#quantity-formatting)
    - [FormatDefinition](#formatdefinition)
    - [FormatsProvider](#formatsprovider)
    - [Persistence](#persistence)
  - [API deprecations](#api-deprecations)
    - [@itwin/core-bentley](#itwincore-bentley)
    - [@itwin/core-common](#itwincore-common)
    - [@itwin/core-backend](#itwincore-backend)
      - [Deprecated metadata retrieval methods](#deprecated-metadata-retrieval-methods)
    - [@itwin/core-frontend](#itwincore-frontend)
    - [@itwin/presentation-common](#itwinpresentation-common)
    - [@itwin/presentation-backend](#itwinpresentation-backend)
    - [@itwin/presentation-frontend](#itwinpresentation-frontend)
  - [Breaking Changes](#breaking-changes)
    - [Updated minimum requirements](#updated-minimum-requirements)
      - [Node.js](#nodejs)
      - [Electron](#electron)
      - [ECMAScript](#ecmascript)
      - [TypeScript](#typescript)
        - [`target`](#target)
        - [`useDefineForClassFields`](#usedefineforclassfields)
    - [Deprecated API removals](#deprecated-api-removals)
      - [@itwin/appui-abstract](#itwinappui-abstract)
      - [@itwin/core-backend](#itwincore-backend-1)
      - [@itwin/core-bentley](#itwincore-bentley-1)
      - [@itwin/core-common](#itwincore-common-1)
      - [@itwin/core-electron](#itwincore-electron)
      - [@itwin/core-frontend](#itwincore-frontend-1)
      - [@itwin/core-geometry](#itwincore-geometry)
      - [@itwin/presentation-common](#itwinpresentation-common-1)
      - [@itwin/presentation-backend](#itwinpresentation-backend-1)
      - [@itwin/presentation-frontend](#itwinpresentation-frontend-1)
    - [API removals](#api-removals)
      - [@itwin/core-common](#itwincore-common-2)
    - [Packages dropped](#packages-dropped)
    - [Opening connection to local snapshot requires IPC](#opening-connection-to-local-snapshot-requires-ipc)
    - [Change to pullMerge](#change-to-pullmerge)
      - [No pending/local changes](#no-pendinglocal-changes)
      - [With pending/local changes](#with-pendinglocal-changes)
    - [Reworked @itwin/ecschema-metadata package](#reworked-itwinecschema-metadata-package)
      - [Tips for adjusting existing code](#tips-for-adjusting-existing-code)
  - [Deprecated ECSqlStatement](#deprecated-ecsqlstatement)
<<<<<<< HEAD
  - [Attach/detach db](#attachdetach-db-1)
=======
>>>>>>> 14a40134

## Selection set

There are two similar selection-related concepts in `@itwin/core-frontend` - [SelectionSet]($core-frontend) and [HiliteSet]($core-frontend). The former is generally used by interactive tools (e.g. the "Move element" tool), so it contains what tools think is selected. The latter is used by the graphics system to know what elements to highlight, so it contains what users think is selected. Generally, we want the two sets to be in sync to avoid confusion why tools act on different elements than what users think are selected. Keeping them in sync was not always possible, because `HiliteSet` may store Model and SubCategory ids, but `SelectionSet` could only store Element ids. So we could end up in situations where a Model id is added to `HiliteSet` and `SelectionSet` is empty, making users think that all elements in that model are selected, but tools not knowing anything about it.

To alleviate this problem, the `SelectionSet`-related APIs have been enhanced to support storing Model and SubCategory ids, similar to what `HiliteSet` does. The change has been made in a backwards compatible way, so all existing code using `SelectionSet` should continue to work as before:

- `SelectionSet` modification methods `add`, `addAndRemove`, `remove`, `replace` now, in addition to existing `Id64Arg` argument, accept the `SelectableIds` structure.
- `SelectionSetEvent` attributes `added` and `removed` have been deprecated, but continue to work as before, containing only element ids. In addition, the event object now contains new `additions` and `removals` attributes, which are instances of `SelectableIds` and contain all ids that were added or removed from the selection set, including those of Model and SubCategory.

Because the `SelectionSet` now stores additional types of ids, existing code that listens to `onChange` event may start getting extra invocations that don't affect the element selection (e.g. `SelectAddEvent` with `added: []` and `additions: { models: ["0x1"] }`). Also, the `isActive` getter may return `true` even though `elements` set is empty.

## Snapping

Added `SnapMode.PerpendicularPoint`. Use this snap mode to snap to the closest/perpendicular point on the curve under the cursor from the AccuDraw origin.

![perpendicular point snap](assets/SnapPerpendicularPoint.png "Perpendicular Point Snap")

## Font APIs

[Fonts](../learning/backend/Fonts.md) control the appearance and layout of [TextAnnotation]($common)s. To apply a font to text stored in a [GeometryStream](../learning/common/GeometryStream.md), the font must first be embedded into the iModel. Two new APIs permit you to work with fonts:

- [FontFile]($backend) represents a font obtained from a digital representation like a file on disk.
- [IModelDb.fonts]($backend) permits you to read and write font-related information, including [FontFile]($backend)s, into an [IModelDb]($backend).

Consult the [learning article](../learning/backend/Fonts.md) for details and example code.

## Geometry

### Polyface Traversal

Conventional [IndexedPolyface]($core-geometry) data defines each facet by a sequence of point indices around the facet, however these indices do not indicate which facet is adjacent across an edge, nor do they indicate which facets are adjacent at a vertex. The topology of the mesh is incomplete.

The new class [IndexedPolyfaceWalker]($core-geometry) has methods to complete the topology of an `IndexedPolyface` and to navigate these adjacencies. A one-time call to [IndexedPolyfaceWalker.buildEdgeMateIndices]($core-geometry) populates a new optional index array of the [PolyfaceData]($core-geometry). This array stores the cross-edge relationship, and is valid as long as the mesh topology is unchanged. After this step, the following queries support navigation around a facet, around a vertex, and across an edge. Given an `IndexedPolyfaceWalker` object that refers to a particular edge:

- [IndexedPolyfaceWalker.nextAroundFacet]($core-geometry) and [IndexedPolyfaceWalker.previousAroundFacet]($core-geometry) return a walker referring to the next/previous edge around the facet.
- [IndexedPolyfaceWalker.nextAroundVertex]($core-geometry) and [IndexedPolyfaceWalker.previousAroundVertex]($core-geometry) return a walker referring to the next/previous edge around the edges' start vertex.
- [IndexedPolyfaceWalker.edgeMate]($core-geometry) returns a walker referring to the matched edge in the adjacent facet.

If a walker operation would advance outside the mesh (e.g., `edgeMate` of a boundary edge), it returns an invalid walker.

### Text Block Margins

You can now surround a [TextBlock]($core-common) with padding by setting its [TextBlockMargins]($core-common). When [layoutTextBlock]($core-backend) computes [TextBlockLayout.range]($core-backend), it will expand the bounding box to include the margins. [ProduceTextAnnotationGeometryArgs.debugAnchorPointAndRange]($core-backend) now produces two bounding boxes: one tightly fitted to the text, and a second expanded to include the margins.

### Tangent To Curve

A new API [CurvePrimitive.emitTangents]($core-geometry) is added to announce tangents from a space point to a curve primitive. This API takes a callback to announce each computed tangent so users can specify the callback according to their need. For example, we have created 2 specific APIs to take advantage of the new API. First API is [CurvePrimitive.allTangents]($core-geometry) which returns all tangents from a space point to a curve primitive. Second API is [CurvePrimitive.closestTangent]($core-geometry) which returns the closest tangent from a space point to a curve primitive with respect to a hint point.

## Display

### Read image to canvas

Previously, when using [Viewport.readImageToCanvas]($core-frontend) with a single open viewport, canvas decorations were not included in the saved image. Sometimes this behavior was useful, so an overload to [Viewport.readImageToCanvas]($core-frontend) using the new [ReadImageToCanvasOptions]($core-frontend) interface was [created](https://github.com/iTwin/itwinjs-core/pull/7539). This now allows the option to choose whether or not canvas decorations are omitted in the saved image: if [ReadImageToCanvasOptions.omitCanvasDecorations]($core-frontend) is true, canvas decorations will be omitted.

If [ReadImageToCanvasOptions]($core-frontend) are undefined in the call to [Viewport.readImageToCanvas]($core-frontend), previous behavior will persist and canvas decorations will not be included. This means canvas decorations will not be included when there is a single open viewport, but will be included when there are multiple open viewports. All existing calls to [Viewport.readImageToCanvas]($core-frontend) will be unaffected by this change as the inclusion of [ReadImageToCanvasOptions]($core-frontend) is optional, and when they are undefined, previous behavior will persist.

### Draping iModel models onto reality data or other iModel models

A new property titled `drapeTarget` has been added to [ModelMapLayerProps]($common) and [ModelMapLayerSettings]($common). When this property is specified as [ModelMapLayerDrapeTarget.RealityData]($common), the model map layer will be only draped onto all attached reality data. When this property is specified as [ModelMapLayerDrapeTarget.IModel]($common), the model map layer will be only draped onto all models within the iModel. If `drapeTarget` is not specified in the properties, the drape target will default to [ModelMapLayerDrapeTarget.Globe]($common), which will only drape the model map layer onto the globe.

Here is a sample screenshot of draping a model from within an iModel (the piping in the air) onto some glTF reality data (the terrain underneath):

![model onto reality draping example](./assets/model-draping-onto-reality.jpg "Example of draping a model from within an iModel (the piping in the air) onto some glTF reality data (the terrain underneath)")

Here is a sample screenshot of draping a model from within an iModel onto all models from that same iModel. The red piping model is draping onto all models (even itself); all of these models are contained within the same iModel.

![models onto models draping example](./assets/models-draping-onto-models.jpg "Example of draping models from within an iModel onto all models from that same iModel")

## Back-end image conversion

@itwin/core-backend provides two new APIs for encoding and decoding images. [imageBufferFromImageSource]($backend) converts a PNG or JPEG image into a bitmap image. [imageSourceFromImageBuffer]($backend) performs the inverse conversion.

## Presentation

The Presentation system is moving towards a more modular approach, with smaller packages intended for more specific tasks and having less peer dependencies. You can find more details about that in the [README of `@itwin/presentation` repo](https://github.com/iTwin/presentation/blob/master/README.md#the-packages). As part of that move, some Presentation APIs in `@itwin/itwinjs-core` repository, and, more specifically, 3 Presentation packages: `@itwin/presentation-common`, `@itwin/presentation-backend`, and `@itwin/presentation-frontend` have received a number of deprecations for APIs that already have replacements.

### Unified selection move to `@itwin/unified-selection`

The unified selection system has been part of `@itwin/presentation-frontend` for a long time, providing a way for apps to have a single source of truth of what's selected. This system is now deprecated in favor of the new [@itwin/unified-selection](https://www.npmjs.com/package/@itwin/unified-selection) package. See the [migration guide](https://github.com/iTwin/presentation/blob/master/packages/unified-selection/learning/MigrationGuide.md) for migration details.

### Localization assets in `@itwin/presentation-common`

The `@itwin/presentation-common` delivers a localization file used by either `@itwin/presentation-backend` or `@itwin/presentation-frontend`, depending on where the localization is needed. Backend and frontend code expects to find localization assets under different directories:

- Frontend looks for localization assets under `lib/public/locales` directory.
- Backend used to look for localization assets under `lib/cjs/assets/locales` directory. This directory has been changed to `lib/assets/locales` to avoid duplication between `cjs` and `esm` builds. Anyone looking for localization assets in code can find then using `@itwin/presentation-common/locales/en/Presentation.json` import path.

### Internal APIs

The Presentation packages exported a number of `@internal` APIs through the public barrel files. These APIs were never intended for consumers' use and have been removed from the public barrels to avoid accidental usage.

## Google Maps 2D tiles API

The `@itwin/map-layers-formats` package now includes an API for consuming Google Maps 2D tiles.

To enable it as a base map, it's simple as:

```typescript
import { GoogleMaps } from "@itwin/map-layers-formats";
const ds = IModelApp.viewManager.selectedView.displayStyle;
ds.backgroundMapBase = GoogleMaps.createBaseLayerSettings();
```

Can also be attached as a map-layer:

```ts
[[include:GoogleMaps_AttachMapLayerSimple]]
```

> **_IMPORTANT_**: Make sure to configure your Google Cloud's API key in the `MapLayerOptions` when starting your IModelApp application:

```ts
[[include:GoogleMaps_SetGoogleMapsApiKey]]
```

## Delete all transactions

[BriefcaseDb.txns]($backend) keeps track of all unsaved and/or unpushed local changes made to a briefcase. After pushing your changes, the record of local changes is deleted. In some cases, a user may wish to abandon all of their accumulated changes and start fresh. [TxnManager.deleteAllTxns]($backend) deletes all local changes without pushing them.

## Attach/detach db

Allow the attachment of an ECDb/IModel to a connection and running ECSQL that combines data from both databases.

```ts
[[include:IModelDb_attachDb.code]]
```

> Note: There are some reserve alias names that cannot be used. They are 'main', 'schema_sync_db', 'ecchange' & 'temp'

## Quantity Formatting

### FormatDefinition

A [FormatDefinition]($quantity) interface has been added, an extension of FormatProps to help identify formats.

### FormatsProvider

[FormatsProvider]($quantity) and [MutableFormatsProvider]($quantity) interfaces and a [SchemaFormatsProvider]($ecschema-metadata) class have been added. This enables quick setup of [FormatterSpec]($quantity) and [ParserSpec]($quantity) to help with display formatting.

### Persistence

Following APIs have been added to support persistence:

- [FormatSet]($ecschema-metadata) defines an interface to support loading/saving [Format]($ecschema-metadata).

Learn more at the [Quantity](../learning/quantity/index.md#persistence) learnings article for examples and use cases.

## API deprecations

### @itwin/core-bentley

- The [IDisposable]($core-bentley) interface, along with related [isIDisposable]($core-bentley) and [using]($core-bentley) utilities, have been deprecated in favor of [TypeScript's built-in](https://www.typescriptlang.org/docs/handbook/release-notes/typescript-5-2.html#using-declarations-and-explicit-resource-management) `Disposable` type and `using` declarations (from the upcoming [Explicit Resource Management](https://github.com/tc39/proposal-explicit-resource-management) feature in ECMAScript).

  For example, the following:

  ```typescript
  import { using } from "@itwin/core-bentley";
  export function doSomeWork() {
    using(new SomethingDisposable(), (temp) => {
      // do something with temp
    });
  }
  ```

  should now be rewritten as:

  ```typescript
  export function doSomeWork() {
    using temp = new SomethingDisposable();
    // do something with temp
  }
  ```

  > Note that while public types with deterministic cleanup logic in iTwin.js will continue to implement _both_ `IDisposable` and `Disposable` until the former is fully removed in iTwin.js 7.0 (in accordance with our [API support policy](../learning/api-support-policies)), disposable objects should still only be disposed once - _either_ with [IDisposable.dispose]($core-bentley) _or_ `Symbol.dispose()` but not both! Where possible, prefer `using` declarations or the [dispose]($core-bentley) helper function over directly calling either method.

### @itwin/core-common

- [FontMap]($common) attempts to provide an in-memory cache mapping [FontId]($common)s to [Font](../learning/backend/Fonts.md) names. Use [IModelDb.fonts]($backend) instead.
- Some types which are now more comprehensively exposed by backend's new `@itwin/ecschema-metadata` integration were made deprecated:
  - [EntityMetaData]($common)
  - [EntityMetaDataProps]($common)
  - [CustomAttribute]($common)
  - [PropertyMetaData]($common)
  - [PropertyMetaDataProps]($common)

| **Deprecated class from `@itwin/core-common`** | **Replacement class from `@itwin/ecschema-metadata`** |
| ---------------------------------------------- | ----------------------------------------------------- |
| `EntityMetaData`                               | Use `EntityClass` instead.                            |
| `CustomAttribute`                              | Use `CustomAttribute` instead.                        |
| `PropertyMetaData`                             | Use `Property` instead.                               |

### @itwin/core-backend

- Use [IModelDb.fonts]($backend) instead of [IModelDb.fontMap]($backend).
- Added dependency to `@itwin/ecschema-metadata` and exposed the metadata from various spots (IModelDb, Entity).

#### Deprecated metadata retrieval methods

The `IModelDb.getMetaData(classFullName: string)` method has been deprecated in version 5.0. This method was used to get metadata for a class and would load the metadata from the iModel into the cache, if necessary.

Similarly, other functions to retrieve metadata also have replacements:

| **Deprecated from `@itwin/core-backend`** | **Replacement function**                                         | Usage                                                                          |
| ----------------------------------------- | ---------------------------------------------------------------- | ------------------------------------------------------------------------------ |
| `Element.getClassMetaData`                | Use `Element.getMetaData` from `@itwin/core-backend` instead.    | `await entity.getMetaData()`                                                   |
| `Entity.forEachProperty`                  | Use `Entity.forEach` from `@itwin/core-backend` instead.         | `entity.forEach(callback)`                                                     |
| `IModelDb.classMetaDataRegistry` getter   | Use `getSchemaItemSync` from `@itwin/ecschema-metadata` instead. | `imodel.schemaContext.getSchemaItemSync("SchemaName.ClassName", EntityClass);` |
| `IModelDb.getMetaData`                    | Use `getSchemaItemSync` from `@itwin/ecschema-metadata` instead. | `imodel.schemaContext.getSchemaItemSync("SchemaName.ClassName", EntityClass);` |
| `IModelDb.tryGetMetaData`                 | Use `getSchemaItemSync` from `@itwin/ecschema-metadata` instead. | `schemaContext.getSchemaItemSync("BisCore.Element", EntityClass)`              |
| `IModelDb.forEachMetaData`                | Use `Entity.forEach` from `@itwin/core-backend` instead.         | `entity.forEach(callback)`                                                     |
| `MetaDataRegistry` class                  | Use `getSchemaItemSync` from `@itwin/ecschema-metadata` instead. | `imodel.schemaContext.getSchemaItemSync("SchemaName.ClassName", EntityClass);` |

**Example function templates:**

```typescript
// Deprecated method
iModelDb.getMetaData("SchemaName:ClassName");

// Replacement using schemaContext with a schema key/schemaName-itemName combination/schema item full name
await iModelDb.schemaContext.getSchemaItem(schemaItemKey);
await iModelDb.schemaContext.getSchemaItem("SchemaName", "ClassName");
await iModelDb.schemaContext.getSchemaItem("SchemaName:ClassName");
await iModelDb.schemaContext.getSchemaItem("SchemaName.ClassName");
```

> The `schemaContext.getSchemaItem` function has a synchronous version as well `schemaContext.getSchemaItemSync` which supports all the same parameters as the asynchronous function. Refer to the examples [below](#deprecated-metadata-retrieval-methods).

The deprecated `imodel.getMetaData()` function was limited to only Entity classes.
The replacement method `schemaContext.getSchemaItem` on the iModel can fetch the metadata for all types of schema items.

**Examples:**

```typescript
const metaData: RelationshipClass | undefined = await imodelDb.schemaContext.getSchemaItem("BisCore.ElementRefersToElements", RelationshipClass);
const metaData: Enumeration | undefined = await imodelDb.schemaContext.getSchemaItem("BisCore.AutoHandledPropertyStatementType", Enumeration);
const metaData: UnitSystem | undefined = await imodelDb.schemaContext.getSchemaItem("Units.SI", UnitSystem);
const metaData: Format | undefined = await imodelDb.schemaContext.getSchemaItem("Formats.DefaultReal", Format);
const metaData: KindOfQuantity | undefined = await imodelDb.schemaContext.getSchemaItem("TestSchema.TestKoQ", KindOfQuantity);
```

### @itwin/core-frontend

- Deprecated [SelectionSet]($core-frontend)-related APIs:

  - `SelectionSet.has` and `SelectionSet.isSelected` - use `SelectionSet.elements.has(id)` instead.
  - `SelectionSetEvent.added` and `SelectionSetEvent.removed` - use `SelectionSetEvent.additions.elements` and `SelectionSetEvent.removals.elements` instead.

- Deprecated [HiliteSet.setHilite]($core-frontend) - use `add`, `remove`, `replace` methods instead.

- Deprecated synchronous [addLogoCards]($core-frontend)-related APIs in favor of new asynchronous ones:

  - `TileTreeReference.addLogoCard` : use `addAttributions` method instead
  - `MapLayerImageryProvider.addLogoCard` : use `addAttributions` method instead

- [IModelConnection.fontMap]($frontend) caches potentially-stale mappings of [FontId]($common)s to font names. If you need access to font Ids on the front-end for some reason, implement an [Ipc method](../learning/IpcInterface.md) that uses [IModelDb.fonts]($backend).

### @itwin/presentation-common

- All public methods of [PresentationRpcInterface]($presentation-common) have been deprecated. Going forward, RPC interfaces should not be called directly. Public wrappers such as [PresentationManager]($presentation-frontend) should be used instead.
- `PresentationStatus.BackendTimeout` has been deprecated as it's no longer used. The Presentation library now completely relies on RPC system to handle timeouts.
- `imageId` properties of [CustomNodeSpecification]($presentation-common) and [PropertyRangeGroupSpecification]($presentation-common) have been deprecated. [ExtendedData](../presentation/customization/ExtendedDataUsage.md#customize-tree-node-item-icon) rule should be used instead.
- `fromJSON` and `toJSON` methods of [Field]($presentation-common), [PropertiesField]($presentation-common), [ArrayPropertiesField]($presentation-common), [StructPropertiesField]($presentation-common) and [NestedContentField]($presentation-common) have been deprecated. Use `fromCompressedJSON` and `toCompressedJSON` methods instead.
- `ItemJSON.labelDefinition` has been deprecated in favor of newly added optional `label` property.
- `NestedContentValue.labelDefinition` has been deprecated in favor of newly added optional `label` property.
- All unified-selection related APIs have been deprecated in favor of the new `@itwin/unified-selection` package (see [Unified selection move to `@itwin/unified-selection`](#unified-selection-move-to-itwinunified-selection) section for more details). Affected APIs:
  - `ComputeSelectionRequestOptions`,
  - `ComputeSelectionRpcRequestOptions`,
  - `ElementSelectionScopeProps`,
  - `SelectionScope`,
  - `SelectionScopeProps`,
  - `SelectionScopeRequestOptions`,
  - `SelectionScopeRpcRequestOptions`.

### @itwin/presentation-backend

- All unified-selection related APIs have been deprecated in favor of the new `@itwin/unified-selection` package (see [Unified selection move to `@itwin/unified-selection`](#unified-selection-move-to-itwinunified-selection) section for more details). Affected APIs:
  - `PresentationManager.computeSelection`,
  - `PresentationManager.getSelectionScopes`.

### @itwin/presentation-frontend

- All unified-selection related APIs have been deprecated in favor of the new `@itwin/unified-selection` package (see [Unified selection move to `@itwin/unified-selection`](#unified-selection-move-to-itwinunified-selection) section for more details). Affected APIs:
  - `createSelectionScopeProps`,
  - `HiliteSet`,
  - `HiliteSetProvider`,
  - `HiliteSetProviderProps`,
  - `ISelectionProvider`,
  - `Presentation.selection`,
  - `PresentationProps.selection`,
  - `SelectionChangeEvent`,
  - `SelectionChangeEventArgs`,
  - `SelectionChangesListener`,
  - `SelectionChangeType`,
  - `SelectionHandler`,
  - `SelectionHandlerProps`,
  - `SelectionHelper`,
  - `SelectionManager`,
  - `SelectionManagerProps`,
  - `SelectionScopesManager`,
  - `SelectionScopesManagerProps`.

## Breaking Changes

### Updated minimum requirements

A new major release of iTwin.js affords us the opportunity to update our requirements to continue to provide modern, secure, and rich libraries. Please visit our [Supported Platforms](../learning/SupportedPlatforms) documentation for a full breakdown.

#### Node.js

Node 18 will reach [end-of-life](https://github.com/nodejs/release?tab=readme-ov-file#release-schedule) soon and will no longer be supported. iTwin.js 5.0 requires a minimum of Node 20.9.0, though we recommend using the latest long-term-support version.

#### Electron

iTwin.js now supports only the latest Electron release ([Electron 35](https://www.electronjs.org/blog/electron-35-0)) and has dropped support for all older Electron releases. This decision was made because Electron releases major updates much more frequently than iTwin.js and it is difficult to support a high number of major versions.

#### ECMAScript

`@itwin/build-tools` has bumped the [TypeScript compilation target](https://www.typescriptlang.org/tsconfig#target) from [ES2021](https://262.ecma-international.org/12.0/) to [ES2023](https://262.ecma-international.org/14.0/). This means that JavaScript files provided by core packages should be run in [environments supporting ES2023 features](https://compat-table.github.io/compat-table/es2016plus/).

#### TypeScript

There are number of changes made to base TypeScript configuration available in `@itwin/build-tools` package.

##### `target`

[`target`](https://www.typescriptlang.org/tsconfig/#target) is now set to `ES2023` instead of `ES2021`.

##### `useDefineForClassFields`

Starting `ES2022`, Typescript compile flag [`useDefineForClassFields`](https://www.typescriptlang.org/tsconfig/#useDefineForClassFields) defaults to `true` ([TypeScript release notes on `useDefineForClassFields` flag](https://www.typescriptlang.org/docs/handbook/release-notes/typescript-3-7.html#the-usedefineforclassfields-flag-and-the-declare-property-modifier)).

This may cause issues for classes which have [Entity]($backend) class as an ancestor and initialize their properties using [Entity]($backend) constructor (note: example uses simplified [Element]($backend) class):

```ts
interface MyElementProps extends ElementProps {
  property: string;
}

class MyElement extends Element {
  public property!: string;

  constructor(props: MyElementProps) {
    super(props);
  }
}

const myElement = new MyElement({ property: "value" });
console.log(myElement.property); // undefined
```

To fix this, you can either initialize your properties in your class constructor:

```ts
class MyElement extends Element {
  public property: string;

  constructor(props: MyElementProps) {
    super(props);
    property = props.property;
  }
}
```

or just define your properties using `declare` keyword:

```ts
class MyElement extends Element {
  declare public property: string;
  ...
}
```

### Deprecated API removals

The following previously-deprecated APIs have been removed:

#### @itwin/appui-abstract

The following APIs have been removed in `@itwin/appui-abstract`.

| **Removed**                         | **Replacement**                                                                        |
| ----------------------------------- | -------------------------------------------------------------------------------------- |
| `AbstractStatusBarActionItem`       | Use `StatusBarActionItem` in `@itwin/appui-react` instead.                             |
| `AbstractStatusBarCustomItem`       | Use `StatusBarCustomItem` in `@itwin/appui-react` instead.                             |
| `AbstractStatusBarItem`             | Use `CommonStatusBarItem` in `@itwin/appui-react` instead.                             |
| `AbstractStatusBarItemUtilities`    | Use `StatusBarItemUtilities` in `@itwin/appui-react` instead.                          |
| `AbstractStatusBarLabelItem`        | Use `StatusBarLabelItem` in `@itwin/appui-react` instead.                              |
| `AbstractWidgetProps`               | Use `Widget` in `@itwin/appui-react` instead.                                          |
| `AllowedUiItemProviderOverrides`    | `AllowedUiItemProviderOverrides` in `@itwin/appui-react`.                              |
| `BackstageActionItem`               | `BackstageActionItem` in `@itwin/appui-react`.                                         |
| `BackstageItem`                     | `BackstageItem` in `@itwin/appui-react`.                                               |
| `BackstageItemType`                 | Use Type Guard instead.                                                                |
| `BackstageItemsChangedArgs`         | N/A                                                                                    |
| `BackstageItemsManager`             | N/A                                                                                    |
| `BackstageItemUtilities`            | `BackstageItemUtilities` in `@itwin/appui-react`.                                      |
| `BackstageStageLauncher`            | `BackstageStageLauncher` in `@itwin/appui-react`.                                      |
| `BaseUiItemsProvider`               | `BaseUiItemsProvider` in `@itwin/appui-react`.                                         |
| `CommonBackstageItem`               | `CommonBackstageItem` in `@itwin/appui-react`.                                         |
| `CommonStatusBarItem`               | Use `StatusBarItem` in `@itwin/appui-react` instead.                                   |
| `createSvgIconSpec`                 | Use `IconSpecUtilities.createWebComponentIconSpec()` instead.                          |
| `EditorPosition.columnSpan`         | N/A                                                                                    |
| `getSvgSource`                      | Use `IconSpecUtilities.getWebComponentSource()` instead.                               |
| `isAbstractStatusBarActionItem`     | Use `isStatusBarActionItem` in `@itwin/appui-react` instead.                           |
| `isAbstractStatusBarCustomItem`     | Use `isStatusBarCustomItem` in `@itwin/appui-react` instead.                           |
| `isAbstractStatusBarLabelItem`      | Use `isStatusBarLabelItem` in `@itwin/appui-react` instead.                            |
| `isActionItem`                      | Use `isBackstageActionItem` in `@itwin/appui-react` instead.                           |
| `isStageLauncher`                   | Use `isBackstageStageLauncher` in `@itwin/appui-react` instead.                        |
| `ProvidedItem`                      | `ProvidedItem` in `@itwin/appui-react`.                                                |
| `StagePanelLocation`                | `StagePanelLocation` in `@itwin/appui-react`.                                          |
| `StagePanelSection`                 | `StagePanelSection` in `@itwin/appui-react`.                                           |
| `StageUsage`                        | `StageUsage` in `@itwin/appui-react`.                                                  |
| `StatusBarItemId`                   | Use `CommonStatusBarItem` in `@itwin/appui-react` instead.                             |
| `StatusBarLabelSide`                | `StatusBarLabelSide` in `@itwin/appui-react`.                                          |
| `StatusBarSection`                  | `StatusBarSection` in `@itwin/appui-react`.                                            |
| `ToolbarItemId`                     | Use `ToolbarItem["id"]` in `@itwin/appui-react` instead.                               |
| `ToolbarManager`                    | For replacement, check [here]($docs/ui/appui/provide-ui-items/#provide-toolbar-items). |
| `ToolbarOrientation`                | `ToolbarOrientation` in `@itwin/appui-react`.                                          |
| `ToolbarUsage`                      | `ToolbarUsage` in `@itwin/appui-react`.                                                |
| `UiItemProviderRegisteredEventArgs` | `UiItemProviderRegisteredEventArgs` in `@itwin/appui-react`.                           |
| `UiItemProviderOverrides`           | `UiItemProviderOverrides` in `@itwin/appui-react`.                                     |
| `UiItemsApplicationAction`          | N/A                                                                                    |
| `UiItemsManager`                    | `UiItemsManager` in `@itwin/appui-react`.                                              |
| `UiItemsProvider`                   | `UiItemsProvider` in `@itwin/appui-react`.                                             |
| `WidgetState`                       | `WidgetState` in `@itwin/appui-react`.                                                 |

#### @itwin/core-backend

| Removed                              | Replacement                                                                                                    |
| ------------------------------------ | -------------------------------------------------------------------------------------------------------------- |
| `IModelDb.nativeDb`                  | N/A                                                                                                            |
| `ECDb.nativeDb`                      | N/A                                                                                                            |
| `SQLiteDb.nativeDb`                  | N/A                                                                                                            |
| `IModelHost.platform`                | N/A                                                                                                            |
| `CheckpointArg`                      | `DownloadRequest`                                                                                              |
| `ECDB.query`                         | Use `createQueryReader` instead (same parameter).                                                              |
| `ECDB.queryRowCount`                 | Count the number of results using `count(*)` with a subquery, e.g., `SELECT count(*) FROM (<original-query>)`. |
| `ECDB.restartQuery`                  | Use `createQueryReader`. Pass the restart token in the `config` argument, e.g., `{ restartToken: myToken }`.   |
| `Element.collectPredecessorIds`      | `Element.collectReferenceIds`                                                                                  |
| `Element.getPredecessorIds`          | `Element.getReferenceIds`                                                                                      |
| `ElementAspect.findBySource`         | `ElementAspect.findAllBySource`                                                                                |
| `Entity.getReferenceConcreteIds`     | `Entity.getReferenceIds`                                                                                       |
| `Entity.collectReferenceConcreteIds` | `Entity.collectReferenceIds`                                                                                   |
| `IModelDb.query`                     | Use `createQueryReader` instead (same parameter).                                                              |
| `IModelDb.queryRowCount`             | Count the number of results using `count(*)` with a subquery, e.g., `SELECT count(*) FROM (<original-query>)`. |
| `IModelDb.restartQuery`              | Use `createQueryReader`. Pass the restart token in the `config` argument, e.g., `{ restartToken: myToken }`.   |
| `IModelDb.getViewStateData`          | `IModelDb.getViewStateProps`                                                                                   |

All three `nativeDb` fields and `IModelHost.platform` have always been `@internal`. Use the `@public` APIs instead. If some functionality is missing from those APIs, [let us know](https://github.com/iTwin/itwinjs-core/issues/new?template=feature_request.md).

#### @itwin/core-bentley

| Removed                    | Replacement                                                 |
| -------------------------- | ----------------------------------------------------------- |
| `ByteStream constructor`   | `ByteStream.fromUint8Array` or `ByteStream.fromArrayBuffer` |
| `ByteStream.nextUint8`     | `ByteStream.readUint8`                                      |
| `ByteStream.nextUint16`    | `ByteStream.readUint16`                                     |
| `ByteStream.nextUint32`    | `ByteStream.readUint32`                                     |
| `ByteStream.nextInt32`     | `ByteStream.readInt32`                                      |
| `ByteStream.nextFloat32`   | `ByteStream.readFloat32`                                    |
| `ByteStream.nextFloat64`   | `ByteStream.readFloat64`                                    |
| `ByteStream.nextId64`      | `ByteStream.readId64`                                       |
| `ByteStream.nextUint24`    | `ByteStream.readUint32`                                     |
| `TransientIdSequence.next` | `TransientIdSequence.getNext`                               |

#### @itwin/core-common

| Removed                                        | Replacement                                          |
| ---------------------------------------------- | ---------------------------------------------------- |
| `CodeSpec.isManagedWithIModel`                 | `CodeSpec.scopeReq`                                  |
| `FeatureOverrides.overrideModel`               | `FeatureOverrides.override`                          |
| `FeatureOverrides.overrideSubCategory`         | `FeatureOverrides.override`                          |
| `FeatureOverrides.overrideElement`             | `FeatureOverrides.override`                          |
| `Localization.getLocalizedStringWithNamespace` | `Localization.getLocalizedString`                    |
| `TerrainProviderName`                          | `string`                                             |
| `RenderMaterial.Params`                        | `CreateRenderMaterialArgs`                           |
| `RenderTexture.Params`                         | `RenderSystem.createTexture` and `CreateTextureArgs` |

#### @itwin/core-electron

| Removed                             | Replacement                                               |
| ----------------------------------- | --------------------------------------------------------- |
| `ElectronApp.callDialog`            | [ElectronApp.dialogIpc]($electron)                        |
| `ElectronHost.getWindowSizeSetting` | [ElectronHost.getWindowSizeAndPositionSetting]($electron) |

#### @itwin/core-frontend

| **Removed**                                          | **Replacement**                                                                                                   |
| ---------------------------------------------------- | ----------------------------------------------------------------------------------------------------------------- |
| `callIpcHost`                                        | Use `appFunctionIpc` instead.                                                                                     |
| `callNativeHost`                                     | Use `nativeAppIpc` instead.                                                                                       |
| `createMaterial`                                     | Use `createRenderMaterial` instead.                                                                               |
| `createTextureFromImage`                             | Use `createTexture` instead.                                                                                      |
| `createTextureFromImageBuffer`                       | Use `createTexture` instead.                                                                                      |
| `createTextureFromImageSource`                       | Use `RenderSystem.createTextureFromSource` instead.                                                               |
| `displayStyleState.getThumbnail`                     | N/A (in almost all cases it throws "no content" due to no thumbnail existing.)                                    |
| `displayStyleState.onScheduleScriptReferenceChanged` | Use [DisplayStyleState.onScheduleScriptChanged]($frontend) instead                                                |
| `displayStyleState.scheduleScriptReference`          | Use [DisplayStyleState.scheduleScript]($frontend) instead                                                         |
| `GraphicBuilder.pickId`                              | Deprecated in 3.x. Maintain the current pickable ID yourself.                                                     |
| `getDisplayedExtents`                                | These extents are based on `IModelConnection.displayedExtents`. Consider `computeFitRange` or `getViewedExtents`. |
| `IModelConnection.displayedExtents`                  | N/A                                                                                                               |
| `IModelConnection.expandDisplayedExtents`            | Use `displayedExtents` instead.                                                                                   |
| `IModelConnection.query`                             | Use `createQueryReader` instead (same parameter).                                                                 |
| `IModelConnection.queryRowCount`                     | Count the number of results using `count(*)` with a subquery, e.g., `SELECT count(*) FROM (<original-query>)`.    |
| `IModelConnection.restartQuery`                      | Use `createQueryReader`. Pass the restart token in the `config` argument, e.g., `{ restartToken: myToken }`.      |
| `requestDownloadBriefcase(progress)`                 | `progress` is removed, use `DownloadBriefcaseOptions.progressCallback` instead.                                   |
| `readImage`                                          | Use `readImageBuffer` instead.                                                                                    |
| `setEventController`                                 | Removed (was for internal use).                                                                                   |
| `PullChangesOptions.progressCallback`                | Use `downloadProgressCallback` instead.                                                                           |
| `AccuDrawShortcuts.rotatePerpendicular`              | Use `AccuDrawShortcuts.rotateAxesByPoint` with `SnapMode.PerpendicularPoint` instead.                             |
| `AccuDrawRotatePerpendicularTool`                    | Use `AccuDrawRotateAxesTool` with `SnapMode.PerpendicularPoint` instead.                                          |

#### @itwin/core-geometry

| Removed                                           | Replacement                                 |
| ------------------------------------------------- | ------------------------------------------- |
| `PathFragment.childFractionTChainDistance`        | `PathFragment.childFractionToChainDistance` |
| `GrowableXYArray.setXYZAtCheckedPointIndex`       | `GrowableXYArray.setXYAtCheckedPointIndex`  |
| `PolyfaceBuilder.findOrAddPoint`                  | `PolyfaceBuilder.addPoint`                  |
| `PolyfaceBuilder.findOrAddParamXY`                | `PolyfaceBuilder.addParamXY`                |
| `PolyfaceBuilder.findOrAddParamInGrowableXYArray` | `PolyfaceBuilder.addParamInGrowableXYArray` |
| `PolyfaceBuilder.findOrAddPointXYZ`               | `PolyfaceBuilder.addPointXYZ`               |

#### @itwin/presentation-common

| Removed                                                      | Replacement                                                                                                                                                   |
| ------------------------------------------------------------ | ------------------------------------------------------------------------------------------------------------------------------------------------------------- |
| `BaseNodeKeyJSON`                                            | `BaseNodeKey`                                                                                                                                                 |
| `BooleanRulesetVariableJSON`                                 | `BooleanRulesetVariable`                                                                                                                                      |
| `CheckBoxRule`                                               | Use `ExtendedDataRule` instead. See [extended data usage page](../presentation/customization/ExtendedDataUsage.md) for more details.                          |
| `ClassInfo.fromJSON`                                         | `ClassInfo`                                                                                                                                                   |
| `ClassInfo.toJSON`                                           | `ClassInfo`                                                                                                                                                   |
| `ClassInfoJSON`                                              | `ClassInfo`                                                                                                                                                   |
| `ConditionContainer`                                         | n/a                                                                                                                                                           |
| `ContentFlags.ShowImages`                                    | Use `ExtendedDataRule` instead. See [extended data usage page](../presentation/customization/ExtendedDataUsage.md) for more details.                          |
| `ContentSpecificationBase.showImages`                        | Use `ExtendedDataRule` instead. See [extended data usage page](../presentation/customization/ExtendedDataUsage.md) for more details.                          |
| `Descriptor.contentOptions`                                  | n/a                                                                                                                                                           |
| `Descriptor.filterExpression`                                | `Descriptor.fieldsFilterExpression`                                                                                                                           |
| `DescriptorJSON.contentOptions`                              | n/a                                                                                                                                                           |
| `DescriptorJSON.filterExpression`                            | `DescriptorJSON.fieldsFilterExpression`                                                                                                                       |
| `DescriptorSource.filterExpression`                          | `DescriptorSource.fieldsFilterExpression`                                                                                                                     |
| `DisplayValue.fromJSON`                                      | `DisplayValue`                                                                                                                                                |
| `DisplayValue.toJSON`                                        | `DisplayValue`                                                                                                                                                |
| `DisplayValueJSON`                                           | `DisplayValue`                                                                                                                                                |
| `DisplayValuesArrayJSON`                                     | `DisplayValuesArray`                                                                                                                                          |
| `DisplayValuesMapJSON`                                       | `DisplayValuesMap`                                                                                                                                            |
| `DisplayValueGroup.fromJSON`                                 | `DisplayValueGroup`                                                                                                                                           |
| `DisplayValueGroup.toJSON`                                   | `DisplayValueGroup`                                                                                                                                           |
| `DisplayValueGroupJSON`                                      | `DisplayValueGroup`                                                                                                                                           |
| `ECClassGroupingNodeKeyJSON`                                 | `ECClassGroupingNodeKeyJSON`                                                                                                                                  |
| `ECInstancesNodeKeyJSON`                                     | `ECInstancesNodeKey`                                                                                                                                          |
| `ECPropertyGroupingNodeKeyJSON`                              | `ECPropertyGroupingNodeKeyJSON`                                                                                                                               |
| `GroupingNodeKeyJSON`                                        | `GroupingNodeKey`                                                                                                                                             |
| `HierarchyCompareInfo.fromJSON`                              | `HierarchyCompareInfo`                                                                                                                                        |
| `HierarchyCompareInfo.toJSON`                                | `HierarchyCompareInfo`                                                                                                                                        |
| `HierarchyCompareInfoJSON`                                   | `HierarchyCompareInfo`                                                                                                                                        |
| `HierarchyLevel.fromJSON`                                    | `HierarchyLevel`                                                                                                                                              |
| `HierarchyLevelJSON`                                         | `HierarchyLevel`                                                                                                                                              |
| `Id64RulesetVariableJSON`                                    | `Id64RulesetVariable`                                                                                                                                         |
| `ImageIdOverride`                                            | Use `ExtendedDataRule` instead. See [extended data usage page](../presentation/customization/ExtendedDataUsage.md) for more details.                          |
| `InstanceKey.fromJSON`                                       | `InstanceKey`                                                                                                                                                 |
| `InstanceKey.toJSON`                                         | `InstanceKey`                                                                                                                                                 |
| `InstanceKeyJSON`                                            | `InstanceKey`                                                                                                                                                 |
| `InstanceNodesOfSpecificClassesSpecification.arePolymorphic` | The attribute was replaced with `arePolymorphic` attribute specified individually for each class definition under `classes` and `excludedClasses` attributes. |
| `IntRulesetVariableJSON`                                     | `IntRulesetVariable`                                                                                                                                          |
| `IntsRulesetVariableJSON`                                    | `IntsRulesetVariable`                                                                                                                                         |
| `Item.imageId`                                               | Use `Item.extendedData` instead. See [extended data usage page](../presentation/customization/ExtendedDataUsage.md) for more details.                         |
| `ItemJSON.imageId`                                           | Use `Item.extendedData` instead. See [extended data usage page](../presentation/customization/ExtendedDataUsage.md) for more details.                         |
| `LabelCompositeValue.fromJSON`                               | `LabelCompositeValue`                                                                                                                                         |
| `LabelCompositeValue.toJSON`                                 | `LabelCompositeValue`                                                                                                                                         |
| `LabelCompositeValueJSON`                                    | `LabelCompositeValue`                                                                                                                                         |
| `LabelDefinition.fromJSON`                                   | `LabelDefinition`                                                                                                                                             |
| `LabelDefinition.toJSON`                                     | `LabelDefinition`                                                                                                                                             |
| `LabelDefinitionJSON`                                        | `LabelDefinition`                                                                                                                                             |
| `LabelGroupingNodeKeyJSON`                                   | `LabelGroupingNodeKey`                                                                                                                                        |
| `LabelOverride`                                              | Use `ExtendedDataRule` instead. See [extended data usage page](../presentation/customization/ExtendedDataUsage.md) for more details.                          |
| `LabelRawValueJSON`                                          | `LabelRawValue`                                                                                                                                               |
| `NavigationPropertyInfo.fromJSON`                            | `NavigationPropertyInfo.fromCompressedJSON`                                                                                                                   |
| `NavigationPropertyInfo.toJSON`                              | `NavigationPropertyInfo.toCompressedJSON`                                                                                                                     |
| `NestedContentField.fromJSON`                                | `NestedContentField.fromCompressedJSON`                                                                                                                       |
| `NestedContentValue.fromJSON`                                | `NestedContentValue`                                                                                                                                          |
| `NestedContentValue.toJSON`                                  | `NestedContentValue`                                                                                                                                          |
| `NestedContentValueJSON`                                     | `NestedContentValue`                                                                                                                                          |
| `Node.backColor`                                             | Use `Node.extendedData` instead. See [extended data usage page](../presentation/customization/ExtendedDataUsage.md) for more details.                         |
| `Node.fontStyle`                                             | Use `Node.extendedData` instead. See [extended data usage page](../presentation/customization/ExtendedDataUsage.md) for more details.                         |
| `Node.foreColor`                                             | Use `Node.extendedData` instead. See [extended data usage page](../presentation/customization/ExtendedDataUsage.md) for more details.                         |
| `Node.isCheckboxEnabled`                                     | Use `Node.extendedData` instead. See [extended data usage page](../presentation/customization/ExtendedDataUsage.md) for more details.                         |
| `Node.isCheckboxVisible`                                     | Use `Node.extendedData` instead. See [extended data usage page](../presentation/customization/ExtendedDataUsage.md) for more details.                         |
| `Node.isChecked`                                             | Use `Node.extendedData` instead. See [extended data usage page](../presentation/customization/ExtendedDataUsage.md) for more details.                         |
| `Node.fromJSON`                                              | `Node`                                                                                                                                                        |
| `Node.toJSON`                                                | `Node`                                                                                                                                                        |
| `NodeJSON`                                                   | `Node`                                                                                                                                                        |
| `NodeDeletionInfoJSON`                                       | `NodeDeletionInfo`                                                                                                                                            |
| `NodeInsertionInfoJSON`                                      | `NodeInsertionInfo`                                                                                                                                           |
| `NodeKey.fromJSON`                                           | `NodeKey`                                                                                                                                                     |
| `NodeKey.toJSON`                                             | `NodeKey`                                                                                                                                                     |
| `NodeKeyJSON`                                                | `NodeKey`                                                                                                                                                     |
| `NodePathElement.fromJSON`                                   | `NodePathElement`                                                                                                                                             |
| `NodePathElement.toJSON`                                     | `NodePathElement`                                                                                                                                             |
| `NodePathElementJSON`                                        | `NodePathElement`                                                                                                                                             |
| `NodePathFilteringData.fromJSON`                             | `NodePathFilteringData`                                                                                                                                       |
| `NodePathFilteringData.toJSON`                               | `NodePathFilteringData`                                                                                                                                       |
| `NodePathFilteringDataJSON`                                  | `NodePathFilteringData`                                                                                                                                       |
| `NodeUpdateInfoJSON`                                         | `NodeUpdateInfo`                                                                                                                                              |
| `PartialHierarchyModification.fromJSON`                      | `PartialHierarchyModification`                                                                                                                                |
| `PartialHierarchyModification.toJSON`                        | `PartialHierarchyModification`                                                                                                                                |
| `PartialHierarchyModificationJSON`                           | `PartialHierarchyModification`                                                                                                                                |
| `PartialNodeJSON`                                            | `PartialNode`                                                                                                                                                 |
| `Property.fromJSON`                                          | `Property`                                                                                                                                                    |
| `Property.toJSON`                                            | `Property.toCompressedJSON`                                                                                                                                   |
| `PropertyGroup.groupingValue`                                | n/a - display value should always be used for grouping.                                                                                                       |
| `PropertyGroup.sortingValue`                                 | n/a - property grouping nodes should always be sorted by display label.                                                                                       |
| `PropertyGroupingValue`                                      | n/a                                                                                                                                                           |
| `PropertyInfo.fromJSON`                                      | `PropertyInfo.fromCompressedJSON`                                                                                                                             |
| `PropertyInfo.toJSON`                                        | `PropertyInfo.toCompressedJSON`                                                                                                                               |
| `RelatedClassInfo.fromJSON`                                  | `RelatedClassInfo.fromCompressedJSON`                                                                                                                         |
| `RelatedClassInfo.toJSON`                                    | `RelatedClassInfo.toCompressedJSON`                                                                                                                           |
| `StringRulesetVariableJSON`                                  | `StringRulesetVariable`                                                                                                                                       |
| `StyleOverride`                                              | Use `ExtendedDataRule` instead. See [extended data usage page](../presentation/customization/ExtendedDataUsage.md) for more details.                          |
| `Value.fromJSON`                                             | `Value`                                                                                                                                                       |
| `Value.toJSON`                                               | `Value`                                                                                                                                                       |
| `ValueJSON`                                                  | `Value`                                                                                                                                                       |
| `ValuesArrayJSON`                                            | `ValuesArray`                                                                                                                                                 |
| `ValuesMapJSON`                                              | `ValuesMap`                                                                                                                                                   |

#### @itwin/presentation-backend

| Removed                                                                                                                       | Replacement                                                                                                             |
| ----------------------------------------------------------------------------------------------------------------------------- | ----------------------------------------------------------------------------------------------------------------------- |
| `PresentationAssetsRootConfig.common`                                                                                         | n/a - the prop isn't used anymore                                                                                       |
| `PresentationManager.computeSelection(arg: SelectionScopeRequestOptions<IModelDb> & { ids: Id64String[]; scopeId: string; })` | `PresentationManager.computeSelection` overload that takes a single `ComputeSelectionRequestOptions<IModelDb>` argument |
| `PresentationManager.activeLocale`, `PresentationManagerProps.defaultLocale` and `PresentationManagerProps.localeDirectories` | `PresentationManagerProps.getLocalizedString`                                                                           |
| `PresentationManagerMode` and `PresentationManagerProps.mode`                                                                 | n/a - the prop isn't used anymore                                                                                       |
| `PresentationManagerProps.enableSchemasPreload`                                                                               | `PresentationProps.enableSchemasPreload`                                                                                |

#### @itwin/presentation-frontend

| Removed      | Replacement                                                           |
| ------------ | --------------------------------------------------------------------- |
| `getScopeId` | n/a - this is an internal utility that should've never become public. |

### API removals

The following APIs have been removed:

#### @itwin/core-common

The following APIs were re-exported from `@itwin/core-bentley` and have been removed. Please import from `@itwin/core-bentley` instead.

| Removed               |
| --------------------- |
| `BentleyStatus`       |
| `BentleyError`        |
| `IModelStatus`        |
| `BriefcaseStatus`     |
| `DbResult`            |
| `ChangeSetStatus`     |
| `GetMetaDataFunction` |
| `LogFunction`         |
| `LoggingMetaData`     |

### Packages dropped

As of iTwin.js 5.0, the following packages have been removed and are no longer available:

| Removed                        | Replacement                                                                                                                                                        |
| ------------------------------ | ------------------------------------------------------------------------------------------------------------------------------------------------------------------ |
| `@itwin/backend-webpack-tools` | Previously we recommended bundling backends via tools like webpack to decrease the deployed backend size, however we no longer recommend bundling backends at all. |
| `@itwin/core-telemetry`        | No consumable APIs were being published therefore this package has been removed, with no replacement available. Please implement your own telemetry client.        |
| `@itwin/core-webpack-tools`    | We no longer recommend using [webpack](https://webpack.js.org/) and instead recommend using [Vite](https://vite.dev/).                                             |

### Opening connection to local snapshot requires IPC

[SnapshotConnection.openFile]($frontend) now requires applications to have set up a valid IPC communication. If you're using this API in an Electron or Mobile application, no additional action is needed as long as you call `ElectronHost.startup` or `MobileHost.startup` respectively. This API shouldn't be used in Web applications, so it has no replacement there.

### Change to pullMerge

Starting from version 5.x, iTwin.js has transitioned from using the merge method to using the rebase + fast-forward method for merging changes. This change is transparent to users and is enabled by default.

#### No pending/local changes

- Incoming changes are applied using "fast-forward" method.

#### With pending/local changes

The merging process in this method follows these steps:

1. Initially, each incoming change is attempted to be applied using the _fast-forward_ method. If successful, the process is complete.
2. If the fast-forward method fails for any incoming change, that changeset is abandoned and the rebase method is used instead.
3. The rebase process is executed as follows:
   - All local transactions are reversed.
   - All incoming changesets are applied using the fast-forward method.
   - Local transactions are reinstated one by one, with any conflicts reported to the TxnManager.
   - Once a local changeset is rebased, the local transaction is updated with the rebased changeset.

This method offers several advantages:

1. It allows applications to resolve conflicts effectively.
2. Even after the pull/merge process, applications can still undo/redo their local transactions.
3. The chances of pushing a corrupt changeset are minimal because the rebase process captures modified merge changesets without altering data outside the change tracking session.
4. In the future, this method will be essential for lock-less editing as it enables applications to merge changes with domain intelligence.

For more information read [Pull merge & conflict resolution](../learning/backend/PullMerge.md)

### Reworked @itwin/ecschema-metadata package

- Removed generic type parameter from SchemaLocater/Context's `getSchema()` methods as it was only used by internal editing API
- Removed `ISchemaItemLocater` interface, it was only ever used by our own `SchemaContext`.
- Reworked the `SchemaContext` and `Schema` `getItem()` APIs so they provide a type-safe retrieval method.
  The original suggested it was type-safe but didn't really verify returned types.
  The new safe overload takes a constructor of a schema item subclass to only return items of that type.
- Added type guards and type assertions for every schema item class (they are on the individual classes, e.g. `EntityClass.isEntityClass()`)
- We now consistently return `Iterable<T>` results. Previously some returned arrays and others `IterableIterator`. Modified methods: `getSchemaItems()`, `getItems()` and `getProperties()`
  - `SchemaContext.getSchemaItems()` changed from `IterableIterator<SchemaItem>` to `Iterable<SchemaItem>`
  - `ECClass.getProperties/Sync()` changed from `Property[]` to `Iterable<Property>`
  - `ECClass.properties` previously `IterableIterator<Property>` has been integrated into `getProperties(excludeInherited: boolean)`
  - `ECClass.getAllBaseClasses()` changed from `AsyncIterableIterator<ECClass>` to `Iterable<ECClass>`
  - `Schema.getItems()` changed from `IterableIterator<SchemaItem>` to `Iterable<SchemaItem>`
- Reworked caching for merged properties on ECClass. Previously there was a boolean flag `ECClass.getProperties(resetCache: boolean)`.
  This flag has been removed. The cache is automatically cleared, and in cases when base classes change, there is a new `ECClass.cleanCache()` method.
- Updated the `ECClass.getProperty` and `ECClass.getPropertySync` method signatures to include inherited properties by default, not exclude them. This aligns
  with `ECClass.getProperties/Sync()` signature.

  ```ts
  public async getProperty(name: string, excludeInherited: boolean = false): Promise<Property | undefined>
  ```

#### Tips for adjusting existing code

Existing calls like `context.getSchemaItem<EntityClass>("schema:myName")` have to be adjusted either into
`context.getSchemaItem("schema", "myName", EntityClass)` or more verbose as a general item followed by a type-guard:

```ts
const item: SchemaItem = await iModel.schemaContext.getSchemaItem("BisCore", "Element");
if (item && EntityClass.isEntityClass(item)) {
}
```

A regex can be used to do bulk renaming:
`getSchemaItem<([^>]+)>\(([^)]+)\)` replace with: `getSchemaItem($2, $1)`
This applies to `SchemaContext.getSchemaItem/Sync`, `Schema.getItem/Sync` and `Schema.lookupItem/Sync`.

## Deprecated ECSqlStatement

`ECSqlStatement` is deprecated in 4.11 Use [IModelDb.createQueryReader]($backend) or [ECDb.createQueryReader]($backend)

Following are related classes to ECSqlStatement that are also mark depercate

- `ECEnumValue`
- `ECSqlValue`
- `ECSqlValueIterator`
- `ECSqlColumnInfo`

  In concurrent query `QueryOptions.convertClassIdsToClassNames` & `QueryOptionsBuilder.setConvertClassIdsToNames()` are deprecated. Use ECSQL ec_classname() function to convert class ids to class names.<|MERGE_RESOLUTION|>--- conflicted
+++ resolved
@@ -13,6 +13,7 @@
   - [Geometry](#geometry)
     - [Polyface Traversal](#polyface-traversal)
     - [Text Block Margins](#text-block-margins)
+    - [Tangent To Curve](#tangent-to-curve)
   - [Display](#display)
     - [Read image to canvas](#read-image-to-canvas)
     - [Draping iModel models onto reality data or other iModel models](#draping-imodel-models-onto-reality-data-or-other-imodel-models)
@@ -66,10 +67,6 @@
     - [Reworked @itwin/ecschema-metadata package](#reworked-itwinecschema-metadata-package)
       - [Tips for adjusting existing code](#tips-for-adjusting-existing-code)
   - [Deprecated ECSqlStatement](#deprecated-ecsqlstatement)
-<<<<<<< HEAD
-  - [Attach/detach db](#attachdetach-db-1)
-=======
->>>>>>> 14a40134
 
 ## Selection set
 
