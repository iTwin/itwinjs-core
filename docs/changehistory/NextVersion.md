--- conflicted
+++ resolved
@@ -149,7 +149,6 @@
 | Removed                        | Replacement                                                                                                            |
 | ------------------------------ | ---------------------------------------------------------------------------------------------------------------------- |
 | `@itwin/core-webpack-tools`    | We no longer recommend using [webpack](https://webpack.js.org/) and instead recommend using [Vite](https://vite.dev/). |
-<<<<<<< HEAD
 | `@itwin/backend-webpack-tools` | We no longer recommend webpack-ing backends, which was previously recommended to shrink the size of backends. |
 
 ### Change to pullMerge
@@ -180,6 +179,3 @@
 4. In the future, this method will be essential for lock-less editing as it enables applications to merge changes with domain intelligence.
 
 For more information read [Pull merge & conflict resolution](../learning/backend/PullMerge.md)
-=======
-| `@itwin/backend-webpack-tools` | We no longer recommend webpack-ing backends, which was previously recommended to shrink the size of backends.          |
->>>>>>> 17d22a44
