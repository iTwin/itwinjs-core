---
publish: false
---

# NextVersion

Table of contents:

- [Quantity](#quantity)
- [Electron 32 support](#electron-32-support)
- [Geometry](#geometry)
- [Display](#display)
  - [Dynamic clip masks](#dynamic-clip-masks)

## Quantity

- The `minWidth` property on FormatProps now works as documented.
- The `spacer` property on FormatProps now indicates the space used between composite components, it defaults to a single space, and there is no longer a ':' prepended. If a ':' spacer is desired, `spacer` has to be set accordingly. This is to streamline the behavior with the documentation and native APIs.
- Added support for bearing and azimuth format types (e.g. bearing `N45°30'10"E`). A new phenomenon "Direction" for these will be added to our units library soon, but they work just as well with the angle phenomenon for now. Persistence values for both bearing and azimuth are to be provided counter-clockwise from an east-base (inspired by PowerPlatform).
- [Electron 32 support](#electron-32-support)
- [Geometry](#geometry)

## Electron 32 support

In addition to [already supported Electron versions](../learning/SupportedPlatforms.md#electron), iTwin.js now supports [Electron 32](https://www.electronjs.org/blog/electron-32-0).

## Geometry

### Approximating an elliptical arc with a circular arc chain

[Arc3d.constructCircularArcChainApproximation]($core-geometry) returns a [CurveChain]($core-geometry) of circular arcs that approximates the elliptical instance arc. Each arc in the chain starts and ends on the ellipse. The ellipse major/minor axis points and tangents are also interpolated, as well as those at the elliptical arc start/end, and the arcs are arranged to preserve ellipse symmetry. Various settings in the optional [EllipticalArcApproximationOptions]($core-geometry) input object control the approximation accuracy. The default method is [EllipticalArcSampleMethod.AdaptiveSubdivision]($core-geometry), which is controlled by a maximum error distance, `options.maxError`. Other values of `options.sampleMethod` interpolate the ellipse in other ways, controlled by the number of points interpolated in a given quadrant, `options.numSamplesInQuadrant`. For a fixed number of samples, the default method usually yields the most accurate approximation.

Pictured below in order of decreasing error are some example approximations in blue, with ellipses in black, sample sites circled, and maximum error segment in red.

Approximation using `options.sampleMethod = EllipticalArcSampleMethod.UniformCurvature` and `options.numSamplesInQuadrant = 5`, yielding error 0.18:

![Uniform Curvature](./assets/approximate-ellipse-uniform-curvature.jpg "Uniform Curvature")

Approximation using `options.sampleMethod = EllipticalArcSampleMethod.UniformParameter` and `options.numSamplesInQuadrant = 5`, yielding error 0.12:

![Uniform Parameter](./assets/approximate-ellipse-uniform-parameter.jpg "Uniform Parameter")

Approximation using `options.sampleMethod = EllipticalArcSampleMethod.NonUniformCurvature`, `options.remapFunction = (x) => x*x`, and `options.numSamplesInQuadrant = 5`, yielding error 0.05:

![Quadratic Curvature](./assets/approximate-ellipse-quadratic-curvature.jpg "Quadratic Curvature")

Approximation using `options.sampleMethod = EllipticalArcSampleMethod.AdaptiveSubdivision` and `options.maxError === 0.05`, yielding error 0.03:

![Adaptive Subdivision](./assets/approximate-ellipse-adaptive-subdivision.jpg "Adaptive Subdivision")

### Triangulating points

[PolyfaceBuilder.pointsToTriangulatedPolyface]($core-geometry), which creates a [Polyface]($core-geometry) from an xy-triangulation of input points, now uses the [StrokeOptions]($core-geometry) input setting `options.chordTol` to control the maximum xy-distance for equating points. This method preserves the highest z-coordinate among points equated in this manner. The default for this setting is [Geometry.smallMetricDistance]($core-geometry), however for typical DTM datasets, a larger tolerance can be used (e.g., 1-2mm) to eliminate extraneous "skirt" points that lie underneath the terrain boundary.

Pictured below are triangulations of a DTM dataset with skirt points. At top is the result using default tolerance. Due to the skirt points having xy-distance greater than the default tolerance from actual terrain sites, they are included in the triangulation, resulting in undesirable near-vertical facets. At bottom is the result using `options.chordTol = 0.002`, which is sufficiently large to remove these artifacts:

![Toleranced Triangulations](./assets/triangulate-points-tolerance.jpg "Toleranced Triangulations")

<<<<<<< HEAD
## Display

### Dynamic clip masks

[PlanarClipMaskSettings]($common) permit you to mask out (render partially or fully transparent) portions of the background map based on its intersection with other geometry in the scene. Previously, only [GeometricModel]($backend)s and reality models could contribute to the mask. Now, geometry added to the scene dynamically via [TiledGraphicsProvider]($frontend)s can also contribute to the mask. As with reality models, TiledGraphicsProviders' geometry only contributes to the mask in [PlanarClipMaskMode.Priority]($common). You can optionally configure a custom mask priority using [TileTreeReference.planarClipMaskPriority]($frontend) or the newly-added [RenderGraphicTileTreeArgs.planarClipMaskPriority]($frontend). Here's an example of the latter:
```ts
[[include:TileTreeReference_DynamicClipMask]]
```
=======
## Presentation

### Custom content parser for creating element properties

The `getElementProperties` function on the backend [PresentationManager]($presentation-backend) has two overloads:

- For single element case, taking `elementId` and returning an data structure in the form of `ElementProperties`.
- For multiple elements case, taking an optional list of `elementClasses` and returning properties of those elements. While the default form of the returned data structure is `ElementProperties`, just like in single element case, the overload allows for a custom parser function to be provided. In that case the parser function determines the form of the returned data structure.

In this release the overload for single element case was enhanced to also take an optional custom content parser to make the two overloads consistent in this regard. In addition, the `getElementProperties` method on the frontend [PresentationManager]($presentation-frontend) has also been enhanced with this new feature to be consistent with the similar method on the backend.
>>>>>>> 74a7ef8b
<|MERGE_RESOLUTION|>--- conflicted
+++ resolved
@@ -11,6 +11,8 @@
 - [Geometry](#geometry)
 - [Display](#display)
   - [Dynamic clip masks](#dynamic-clip-masks)
+- [Presentation](#presentation)
+  - [Custom content parser for creating element properties](#custom-content-parser-for-creating-element-properties)
 
 ## Quantity
 
@@ -56,7 +58,6 @@
 
 ![Toleranced Triangulations](./assets/triangulate-points-tolerance.jpg "Toleranced Triangulations")
 
-<<<<<<< HEAD
 ## Display
 
 ### Dynamic clip masks
@@ -65,7 +66,7 @@
 ```ts
 [[include:TileTreeReference_DynamicClipMask]]
 ```
-=======
+
 ## Presentation
 
 ### Custom content parser for creating element properties
@@ -75,5 +76,4 @@
 - For single element case, taking `elementId` and returning an data structure in the form of `ElementProperties`.
 - For multiple elements case, taking an optional list of `elementClasses` and returning properties of those elements. While the default form of the returned data structure is `ElementProperties`, just like in single element case, the overload allows for a custom parser function to be provided. In that case the parser function determines the form of the returned data structure.
 
-In this release the overload for single element case was enhanced to also take an optional custom content parser to make the two overloads consistent in this regard. In addition, the `getElementProperties` method on the frontend [PresentationManager]($presentation-frontend) has also been enhanced with this new feature to be consistent with the similar method on the backend.
->>>>>>> 74a7ef8b
+In this release the overload for single element case was enhanced to also take an optional custom content parser to make the two overloads consistent in this regard. In addition, the `getElementProperties` method on the frontend [PresentationManager]($presentation-frontend) has also been enhanced with this new feature to be consistent with the similar method on the backend.