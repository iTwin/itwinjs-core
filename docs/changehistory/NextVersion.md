---
publish: false
---
# NextVersion

Table of contents:

- [API support policies](#api-support-policies)
- [Electron 22 support](#electron-22-support)
- [Display system](#display-system)
  - [Point cloud shading](#point-cloud-shading)
  - [Smooth viewport resizing](#smooth-viewport-resizing)
  - [Pickable view overlays](#pickable-view-overlays)
  - [Element clipping example](#element-clipping-example)
  - [Support larger terrain meshes](#support-larger-terrain-meshes)
- [Geometry](#geometry)
  - [Query mesh convexity](#query-mesh-convexity)
- [API promotions](#api-promotions)
- [API deprecations](#api-deprecations)

## API support policies

iTwin.js now documents the [official policies](../learning/api-support-policies.md) defining the level of stability and support afforded to its public APIs and each major release.

## Electron 22 support

In addition to already supported Electron versions, iTwin.js now supports [Electron 22](https://www.electronjs.org/blog/electron-22-0).

## Display system

### Point cloud shading

Point clouds can provide valuable real-world context when visualizing an iTwin, but it can often be difficult to discern individual features within the cloud of points - especially when the point cloud lacks color data. You can now accentuate the depth, shape, and surface of a point cloud using a technique called "eye-dome lighting" that uses the relative depths of the points to compute a lighting effect.

Point cloud shading is specified by several properties of [RealityModelDisplaySettings.pointCloud]($common), all with names prefixed with `edl` (short for "eye-dome lighting"):

- [PointCloudDisplaySettings.edlMode]($common) enables the effect if set to "on" or "full".
- [PointCloudDisplaySettings.edlStrength]($common) specifies the intensity of the effect.
- [PointCloudDisplaySettings.edlRadius]($common) specifies the radius in pixels around each point that should be sampled to detect differences in depth.
- [PointCloudDisplaySettings.edlFilter]($common) specifies whether to apply a filtering pass to smooth out the effect, when `edlMode` is set to "full".

Each point cloud in a view can have its own independent EDL settings. You can configure those settings via [ContextRealityModel.displaySettings]($common) for context reality models, and [DisplayStyleSettings.setRealityModelDisplaySettings]($common) for persistent reality models. Adjusting related settings like [PointCloudDisplaySettings.sizeMode]($common) and [PointCloudDisplaySettings.shape]($common) can influence the shading effect.

A monochrome point cloud with (bottom) and without (top) shading:

![Monochrome point cloud shading](./assets/edl-mono.jpg)

A colorized point cloud with (bottom) and without (top) shading:

![Colorized point cloud shading](./assets/edl-color.jpg)

### Smooth viewport resizing

Previously, when a [Viewport]($frontend)'s canvas was resized there would be a delay of up to one second during which the viewport's contents would appear stretched or squished, before they were redrawn to match the new canvas dimensions. This was due to the unavailability of [ResizeObserver](https://developer.mozilla.org/en-US/docs/Web/API/ResizeObserver) in some browsers. Now that `ResizeObserver` is supported by all major browsers, we are able to use it to make the contents of the viewport update smoothly during a resize operation.

### Pickable view overlays

A bug preventing users from interacting with [pickable decorations](../learning/frontend/ViewDecorations.md#pickable-view-graphic-decorations) defined as [GraphicType.ViewOverlay]($frontend) has been fixed.

### Element clipping example

In some cases it is useful to apply a [clipping volume](https://www.itwinjs.org/reference/core-common/views/viewdetails/clipvector/) to a view that mimics the shape of one or more elements. For example, you may have a view displaying a reality mesh captured from a real-world asset like a factory, and a design model representing the same asset, and wish to isolate the portions of the reality mesh corresponding to a series of pipe elements in the design model.

display-test-app now provides an [example tool](https://github.com/iTwin/itwinjs-core/blob/master/test-apps/display-test-app/src/frontend/ViewClipByElementGeometryTool.ts) demonstrating how this can be achieved. It uses [IModelConnection.generateElementMeshes]($frontend) to produce [Polyface]($core-geometry)s from one or more elements; decomposes them into a set of convex hulls using [VHACD.js](https://www.npmjs.com/package/vhacd-js); and creates a clipping volume from the hulls via [ConvexClipPlaneSet.createConvexPolyface]($core-geometry). The example tool can be accessed in display-test-app using the keyin `dta clip element geometry`.

### Support larger terrain meshes

Previously, [RealityMeshParams]($frontend) only supported 16-bit vertex indices, which limited the number of vertices that could be produced by a [TerrainMeshProvider]($frontend). That limit has been extended to 32 bits (the maximum supported by WebGL). The code has also been optimized to allocate only as many bytes per vertex index as required. For example, if a mesh contains fewer than 256 vertices, only one byte will be allocated per vertex index.

## Geometry

### Query mesh convexity

A new method [PolyfaceQuery.isConvexByDihedralAngleCount]($core-geometry) permits testing the convexity of a mesh by inspecting the dihedral angles of all of its edges. For an example of its usage, see the [element clipping example](#element-clipping-example).

## API promotions

The following APIs have been promoted to `@public`, indicating they are now part of their respective packages' [stability contract](../learning/api-support-policies.md).

### @itwin/core-bentley

- [AccessToken]($bentley)

### @itwin/core-common

- [AuthorizationClient]($common)
- [FrustumPlanes]($common)

### @itwin/core-frontend

- [Viewport.queryVisibleFeatures]($frontend)
- [ViewState3d.lookAt]($frontend)

## API deprecations

### @itwin/core-bentley

[ByteStream]($bentley)'s `next` property getters like [ByteStream.nextUint32]($bentley) and [ByteStream.nextFloat64]($bentley) have been deprecated and replaced with corresponding `read` methods like [ByteStream.readUint32]($bentley) and [ByteStream.readFloat64]($bentley). The property getters have the side effect of incrementing the stream's current read position, which can result in surprising behavior and may [trip up code optimizers](https://github.com/angular/angular-cli/issues/12128#issuecomment-472309593) that assume property access is free of side effects.

Similarly, [TransientIdSequence.next]($bentley) returns a new Id each time it is called. Code optimizers like [Angular](https://github.com/angular/angular-cli/issues/12128#issuecomment-472309593)'s may elide repeated calls to `next` assuming it will return the same value each time. Prefer to use the new [TransientIdSequence.getNext]($bentley) method instead.

### @itwin/core-frontend

[ScreenViewport.setEventController]($frontend) was only ever intended to be used by [ViewManager]($frontend). In the unlikely event that you are using it for some (probably misguided) purpose, it will continue to behave as before, but it will be removed in a future major version.

<<<<<<< HEAD
### @itwin/appui-abstract

[UiItemsProvider]($appui-abstract) and other AppUI specific types and APIs are deprecated and moved to `@itwin/appui-react` package.
For a replacement in case of API rename consult @deprecated tag in the documentation.
=======
[NativeApp.requestDownloadBriefcase]($frontend) parameter `progress` is deprecated in favor of `progressCallback` in [DownloadBriefcaseOptions]($frontend). Similarly, `progressCallback` in [PullChangesOptions]($frontend) is now deprecated and should be replaced with `downloadProgressCallback` in [PullChangesOptions]($frontend). Both new variables are of type [OnDownloadProgress]($frontend), which more accurately represents information reported during downloads.
>>>>>>> 2dc46e48

### @itwin/appui-react

[ModelsTree]($appui-react) and [CategoryTree]($appui-react) were moved to [@itwin/tree-widget-react](https://github.com/iTwin/viewer-components-react/tree/master/packages/itwin/tree-widget) package and deprecated in `@itwin/appui-react` packages. They will be removed from `@itwin/appui-react` in future major version.

[SpatialContainmentTree]($appui-react) were deprecated in favor of `SpatialContainmentTree` from [@itwin/breakdown-trees-react](https://github.com/iTwin/viewer-components-react/tree/master/packages/itwin/breakdown-trees) package. [SpatialContainmentTree]($appui-react) will be removed in future major version.<|MERGE_RESOLUTION|>--- conflicted
+++ resolved
@@ -103,14 +103,12 @@
 
 [ScreenViewport.setEventController]($frontend) was only ever intended to be used by [ViewManager]($frontend). In the unlikely event that you are using it for some (probably misguided) purpose, it will continue to behave as before, but it will be removed in a future major version.
 
-<<<<<<< HEAD
+[NativeApp.requestDownloadBriefcase]($frontend) parameter `progress` is deprecated in favor of `progressCallback` in [DownloadBriefcaseOptions]($frontend). Similarly, `progressCallback` in [PullChangesOptions]($frontend) is now deprecated and should be replaced with `downloadProgressCallback` in [PullChangesOptions]($frontend). Both new variables are of type [OnDownloadProgress]($frontend), which more accurately represents information reported during downloads.
+
 ### @itwin/appui-abstract
 
 [UiItemsProvider]($appui-abstract) and other AppUI specific types and APIs are deprecated and moved to `@itwin/appui-react` package.
 For a replacement in case of API rename consult @deprecated tag in the documentation.
-=======
-[NativeApp.requestDownloadBriefcase]($frontend) parameter `progress` is deprecated in favor of `progressCallback` in [DownloadBriefcaseOptions]($frontend). Similarly, `progressCallback` in [PullChangesOptions]($frontend) is now deprecated and should be replaced with `downloadProgressCallback` in [PullChangesOptions]($frontend). Both new variables are of type [OnDownloadProgress]($frontend), which more accurately represents information reported during downloads.
->>>>>>> 2dc46e48
 
 ### @itwin/appui-react
 
