---
publish: false
---
# NextVersion

Table of contents:

- [Electron 27 support](#electron-27-support)
<<<<<<< HEAD
- Inserting,updating & deleting aspect require exclusive lock on the element that owns the aspect
=======
- [Display](#display)
>>>>>>> 56a8233c

## Electron 27 support

In addition to [already supported Electron versions](../learning/SupportedPlatforms.md#electron), iTwin.js now supports [Electron 27](https://www.electronjs.org/blog/electron-27-0).

<<<<<<< HEAD
## Inserting,updating & deleting aspect require exclusive lock on the element that owns the aspect

This is new requirement to prevent certain changesets from being pushed that will not apply.
=======
## Display

### Colorizing Clip Intersections

Geometry which intersects clip volumes can now be colorized with [ClipStyle.intersectionStyle]($common). The images below illustrate this effect, first with the intersection style turned off, second with it turned on.

![No Intersection Style](./assets/IntersectionStyle-Off.jpg "No intersection style is applied.") ![Default Intersection Style](./assets/IntersectionStyle-Default.jpg "Geometry determined to intersect the clip plane is recolored white at a width of one pixel.")

You can toggle this colorization on and off using [ClipStyle.colorizeIntersection]($common). The style of this colorization can be controled using [ClipStyle.intersectionStyle]($common) by defining a [ClipIntersectionStyle]($common). [ClipIntersectionStyle.color]($common) defines the color to apply to the intersecting geometry, and [ClipIntersectionStyle.width]($common) defines the number of pixels considered to be intersecting the clip volume, which will therefore be colorized. The image below illustrates an altered [ClipStyle.intersectionStyle]($common), with [ClipIntersectionStyle.color]($common) set to red, and [ClipIntersectionStyle.width]($common) set to 5.

![Altered Intersection Style](./assets/IntersectionStyle-Altered.jpg "Geometry determined to intersect the clip plane is recolored red at a width of five pixels.")
>>>>>>> 56a8233c
<|MERGE_RESOLUTION|>--- conflicted
+++ resolved
@@ -6,21 +6,17 @@
 Table of contents:
 
 - [Electron 27 support](#electron-27-support)
-<<<<<<< HEAD
 - Inserting,updating & deleting aspect require exclusive lock on the element that owns the aspect
-=======
 - [Display](#display)
->>>>>>> 56a8233c
 
 ## Electron 27 support
 
 In addition to [already supported Electron versions](../learning/SupportedPlatforms.md#electron), iTwin.js now supports [Electron 27](https://www.electronjs.org/blog/electron-27-0).
 
-<<<<<<< HEAD
 ## Inserting,updating & deleting aspect require exclusive lock on the element that owns the aspect
 
 This is new requirement to prevent certain changesets from being pushed that will not apply.
-=======
+
 ## Display
 
 ### Colorizing Clip Intersections
@@ -31,5 +27,4 @@
 
 You can toggle this colorization on and off using [ClipStyle.colorizeIntersection]($common). The style of this colorization can be controled using [ClipStyle.intersectionStyle]($common) by defining a [ClipIntersectionStyle]($common). [ClipIntersectionStyle.color]($common) defines the color to apply to the intersecting geometry, and [ClipIntersectionStyle.width]($common) defines the number of pixels considered to be intersecting the clip volume, which will therefore be colorized. The image below illustrates an altered [ClipStyle.intersectionStyle]($common), with [ClipIntersectionStyle.color]($common) set to red, and [ClipIntersectionStyle.width]($common) set to 5.
 
-![Altered Intersection Style](./assets/IntersectionStyle-Altered.jpg "Geometry determined to intersect the clip plane is recolored red at a width of five pixels.")
->>>>>>> 56a8233c
+![Altered Intersection Style](./assets/IntersectionStyle-Altered.jpg "Geometry determined to intersect the clip plane is recolored red at a width of five pixels.")