---
publish: false
---
# NextVersion
<<<<<<< HEAD

## Section-cut graphics

A [DisplayStyleState]($frontend) can now be configured to produce section-cut graphics from the view's [ClipVector]($geometry-core). In the image below, a clipping plane has been applied to produce a cross-section view of a house. Note that all of the geometry intersecting the clipping plane appears to be hollow, whereas in the real world we'd expect things like walls, floors, and tables to be solid throughout:

![Clipped view without section-cut graphics](./assets/house-section-clip.jpg)

Now, every [DisplayStyleSettings]($common) has a [ClipStyle]($common) that specifies how the clipping planes should affect the view. [ClipStyle.produceCutGeometry]($common) specifies that additional graphics should be produced for solid geometry intersecting the clipping planes, causing solid objects to continue to appear solid when sliced by a clipping plane, as shown below:

![Clipped view with section-cut graphics](./assets/house-section-cut.jpg)

A [ClipStyle]($common) can also specify a [CutStyle]($common) controlling how the section-cut geometry is displayed by overriding:

- Aspects of the [ViewFlags]($common) with which it is drawn;
- The edge symbology via [HiddenLine.Settings]($common); and
- The color, transparency, etc of the geometry via [FeatureAppearance]($common).

In the image below, the section-cut graphics are drawn in orange with visible blue edges as specified by the [CutStyle]($common).

![Section-cut view with CutStyle overriding symbology](./assets/house-section-cut-style.jpg)

NOTE: If a ClipStyle is associated with a [Viewport]($frontend), it should be modified via [Viewport.clipStyle]($frontend) to ensure the viewport's contents are updated to reflect the change.

## Custom screen-space effects

The display system now allows applications to apply their own post-processing effects to the image rendered by a [Viewport]($frontend) using [RenderSystem.createScreenSpaceEffectBuilder]($frontend). A couple of example effects can be found in the [frontend-devtools package](https://github.com/imodeljs/imodeljs/tree/master/core/frontend-devtools), including [LensDistortionEffect]($frontend-devtools) (illustrated below) for simulating the distortion produced by real-world cameras with wide fields of view; and various [ConvolutionEffect]($frontend-devtools)s for producing a blurred, sharpened, or embossed image.

Wide-angle camera with no lens distortion:
![Wide-angle camera with no lens distortion](./assets/wide-fov-no-distortion.jpg)

Wide-angle camera with lens distortion:
![Wide-angle camera with lens distortion](./assets/wide-fov-distortion.jpg)

## Automatic viewport synchronization

A [Viewport]($frontend) holds a reference to a [ViewState]($frontend) defining its viewing parameters, which in turn holds references to objects like a [DisplayStyleState]($frontend) and [CategorySelectorState]($frontend) controlling the styling and contents of the Viewport. Previously, directly modifying the ViewState or its components would not cause the Viewport to update immediately on-screen - instead, callers would either need to manually invoke methods like `Viewport.invalidateScene` to notify the Viewport that something had changed; or use special Viewport APIs like [Viewport.changeCategoryDisplay]($frontend) that would forward to the appropriate object and also invalidate the Viewport's internal state. This was error-prone and tedious.

New events have been added to ViewState and its related classes to notify listeners when aspects of their states change. For example, changing the background color via [DisplayStyleSettings.backgroundColor]($common) raises the [DisplayStyleSettings.onBackgroundColorChanged]($common) event. A Viewport now listens for such events and updates its own state automatically. This eliminates the need for most manual synchronization. However, [Viewport.synchWithView]($frontend) should still be used when modifying the ViewState's [Frustum]($common)

## Tile compression

[IModelHostConfiguration.compressCachedTiles]($backend) specifies whether tiles uploaded to blob storage should be compressed using gzip. Previously, it defaulted to `false` if omitted. The default has now been switched to `true`. Compressing tiles conserves bandwidth; the tiles are transparently and efficiently decompressed by the browser.

## Changes to display style excluded elements

[DisplayStyleSettings.excludedElements]($common) allows a display style to specify a set of elements that should not be drawn. Previously, this set was always persisted to the database as an array of element Ids, and represented in JSON and in memory as a `Set<string>`. However, element Ids tend to be long strings (at least 13 characters), and sets of excluded elements can occasionally grow quite large. To reduce the amount of data associated with these sets:

- They are now always persisted to the database as a [CompressedId64Set]($bentleyjs-core).
- The type of [DisplayStyleSettingsProps.excludedElements]($common) has changed from `Id64Array` to `Id64Array | CompressedId64Set`.
- [DisplayStyleSettings.excludedElements]($common) - a `Set<string>` - has been deprecated in favor of [DisplayStyleSettings.excludedElementIds]($common) - an [OrderedId64Iterable]($bentleyjs-core).
- [IModelDb.Views.getViewStateData]($backend) and [ElementLoadProps]($common) allow the caller to specify whether the Ids should be returned in compressed (string) form or as an uncompressed array; by default, they are uncompressed.
- [IModelConnection.Views.load]($frontend) will always use the compressed representation of the Ids.

To adjust code that uses [DisplayStyleSettings.excludedElements]($common), given `settings: DisplayStyleSettings`:

```ts
  settings.excludedElements.add(id); // Replace this...
  settings.addExcludedElements(id); // ...with this.

  settings.excludedElements.delete(id); // Replace this...
  settings.dropExcludedElements(id); // ...with this.

  settings.excludedElements.clear(); // Replace this...
  settings.clearExcludedElements(); // ...with this.

  for (const id of settings.excludedElements) { } // Replace this...
  for (const id of settings.excludedElementIds) { } // ...with this.
```

Note that [DisplayStyleSettings.addExcludedElements]($common) and [DisplayStyleSettings.dropExcludedElements]($common) can accept any number of Ids. If you have multiple Ids, prefer to pass them all at once rather than one at a time - it is more efficient.

## Filtering in Property Grid

Now it is possible to filter property grid items (Records or Categories) using `FilteringPropertyDataProvider`. In addition, support for highlighting parts of items that matched the search criteria has also been added.

![Property Filtering](./assets/property-filtering.png "Property Filtering")

Filtering is done by `FilteringPropertyDataProvider` and `IPropertyDataFilterer` that is passed to the provider. We provide a number of read-to-use filterers:

- `CompositePropertyDataFilterer` combines two other filterers
- `PropertyCategoryLabelFilterer` filters `PropertyCategories` by label
- `DisplayValuePropertyDataFilterer` filters `PropertyRecords` by display value
- `LabelPropertyDataFilterer` filters `PropertyRecords` by property label
- `FavoritePropertiesDataFilterer` (in `@bentley/presentation-components`) filters `PropertyRecords` by whether the property is favorite or not.

**Example:**

```ts
const searchString = "Test";

const filteringDataProvider = useDisposable(React.useCallback(() => {
  // Combine a filterer that filters out favorite properties having `searchString` in their category label,
  // property label or display value
  const valueFilterer = new DisplayValuePropertyDataFilterer(searchString);
  const labelFilterer = new LabelPropertyDataFilterer(searchString);
  const categoryFilterer = new PropertyCategoryLabelFilterer(searchString);
  const recordFilterer = new CompositePropertyDataFilterer(labelFilterer, CompositeFilterType.Or, valueFilterer);
  const recordAndCategoryFilterer = new CompositePropertyDataFilterer(recordFilterer, CompositeFilterType.Or, categoryFilterer);
  const favoritesFilterer = new FavoritePropertiesDataFilterer({ source: dataProvider, favoritesScope: FAVORITES_SCOPE, isActive: true });
  const combinedFilterer = new CompositePropertyDataFilterer(recordAndCategoryFilterer, CompositeFilterType.And, favoritesFilterer);
  // Create the provider
  return new FilteringPropertyDataProvider(dataProvider, combinedFilterer);
}, [dataProvider]));

// Getting results from FilteringDataProvider
const { value: filteringResult } = useDebouncedAsyncValue(React.useCallback(async () => {
  return await filteringDataProvider.getData();
}, [filteringDataProvider]));

// Getting a match at index 10, which we want to actively highlight
const [activeHighlight, setActiveHighlight] = React.useState<HighlightInfo>();
React.useEffect(() => {
    if (filteringResult?.getMatchByIndex)
      setActiveHighlight(filteringResult.getMatchByIndex(10));
}, [filteringDataProvider, filteringResult]);

// Set up props for highlighting matches
const highlightProps: HighlightingComponentProps = {
  highlightedText: searchString,
  activeHighlight,
  filteredTypes: filteringResult?.filteredTypes,
};

// Render the component with filtering data provider and highlight props
return (
  <VirtualizedPropertyGridWithDataProvider
    dataProvider={filteringDataProvider}
    highlight={highlightProps}
    ...
  />
);
```

## Breaking API changes

- The union type [Matrix3dProps]($geometry-core) inadvertently included [Matrix3d]($geometry-core). "Props" types are wire formats and so must be pure JavaScript primitives. To fix compilation errors where you are using `Matrix3d` where a `Matrix3dProps` is expected, simply call [Matrix3d.toJSON]($geometry-core) on your Matrix3d object. Also, since [TransformProps]($geometry-core) includes Matrix3dProps, you may need to call [Transform.toJSON]($geometry-core) on your Transform objects some places too.

- The type of [Texture.data]($backend) has been corrected from `string` to `Uint8Array` to match the type in the BIS schema. If you get compilation errors, simply remove calls to `Buffer.from(texture.data, "base64")` for read, and `texture.data.toString("base64")` if you create texture objects.

- Several interfaces in the `@bentley/ui-components` package have been renamed:

 Previous

  ```ts
  interface HighlightedRecordProps {
    activeMatch?: PropertyRecordMatchInfo;
    searchText: string;
  }
  ```

  New

  ```ts
  interface HighlightInfo {
    highlightedText: string;
    activeHighlight?: HighlightInfo;
  }
  ```

 > This is just a terminology change, so reacting to the change is as simple as renaming `searchText` -> `highlightedText` and `activeMatch` -> `highlightedText`.

Previous

 ```ts
 interface PropertyRecordMatchInfo {
    matchCounts: {
        label: number;
        value: number;
    };
    matchIndex: number;
    propertyName: string;
  }
  ```

New

  ```ts
  interface HighlightInfo {
    highlightedItemIdentifier: string;
    highlightIndex: number;
  }
  ```

> This is just a terminology change, so reacting to the change is as simple as renaming `matchIndex` -> `highlightedItemIdentifier` and `propertyName` -> `highlightedItemIdentifier`.

- Changed `highlightProps?: HighlightedRecordProps` property to `highlight?: HighlightingComponentProps` on [PrimitiveRendererProps]($ui-components) interface. To react to this change, simply rename `highlightProps` -> `highlight`.

- Changed `highlightProps?: HighlightedRecordProps` property to `highlight?: HighlightingComponentProps` on [PropertyRendererProps]($ui-components) interface. To react to this change, simply rename `highlightProps` -> `highlight`.

- The methods fromJson and toJson from alpha class `Format`, in the quantity package, have been renamed to fromJSON and toJSON respectively.

- The method parseIntoQuantityValue from alpha class `QuantityFormatter` in the imodeljs-frontend package, has been renamed to parseToQuantityValue.

## BriefcaseManager breaking changes

This version changes the approach to storing Briefcase and Checkpoint files in the local disk cache. Now, [BriefcaseManager]($backend) will create a subdirectory from the root directory supplied in [BriefcaseManager.initialize]($backend) for each iModelId, and then folders called `briefcases` and `checkpoints` within that folder. The Briefcase and Checkpoint files themselves are named with the `BriefcaseId` and `ChangeSetId` respectively.

> For backwards compatibility: When searching for local files from RPC calls, the previous locations and naming rules are checked for briefcase and checkpoint files. This check will be removed in a future version.

Several methods on the @beta class `BriefcaseManager` have been changed to simplify how local Briefcase files are acquired and managed. Previously the location and name of the local files holding Briefcases was hidden behind a local in-memory cache that complicated the API. Now, the [BriefcaseDb.open]($backend) method takes an argument that specifies the file name. This makes working with local Briefcases much simpler. BriefcaseManager's role is limited to acquiring and releasing briefcases, and for downloading, uploading, and applying changesets.

In particular, the method `BriefcaseManager.download` was removed and replaced with [BriefcaseManager.downloadBriefcase]($backend), since backwards compatibility could not be maintained. See the documentation on that method to understand what you may need to change in your code.

> Note that the frontend APIs have not changed, so the impact of this change to the beta APIs should be limited.

Also, the `@internal` class `NativeApp` has several changed methods, so some refactoring may be necessary to react to those changes for anyone implementing native applications using this internal API.

## Upgrading schemas in an iModel

In previous versions the method to open briefcases ([BriefcaseDb.open]($backend)) and standalone files (`StandaloneDb.open` renamed to `StandaloneDb.openFile`) provided options to upgrade the schemas in the iModel. This functionality has been now separated out, and there are separate methods to validate and upgrade the schemas in the iModel. As a result [OpenBriefcaseProps]($common) and [SnapshotOpenOptions]($common) do not include options to upgrade anymore.

See section on [Upgrading Schemas]($docs/learning/backend/IModelDb.md#upgrading-schemas-in-an-imodel) for more information.
## Updated version of Electron

Updated recommended version of Electron from 10.1.3 to 11.1.0. Note that Electron is specified as a peer dependency in iModel.js - so it's recommended but not mandatory that applications migrate to this electron version.

## Globe location tool fixes

The globe location tools now will properly use GCS reprojection when navigating. Previously, navigating to certain cartographic locations within the iModel extents could be slightly inaccurate.

The tools affected are:

- [ViewGlobeSatelliteTool]($frontend)
- [ViewGlobeBirdTool]($frontend)
- [ViewGlobeLocationTool]($frontend)
- [ViewGlobeIModelTool]($frontend)

The [ViewGlobeLocationTool]($frontend) has been further improved to navigate better across long distances when using plane mode.

There is now a method called `lookAtGlobalLocationFromGcs` on [ViewState3d]($frontend). This method behaves exactly like `lookAtGlobalLocation` except that is async and uses the GCS to reproject the location.

[ViewState3d]($frontend) also has GCS versions of these methods:

- `rootToCartographicFromGcs` behaves like `rootToCartographic` except it is async and uses the GCS to reproject the location.
- `cartographicToRootFromGcs` behaves like `cartographicToRoot` except it is async and uses the GCS to reproject the location.

## Presentation

### Formatted property values in ECExpressions

ECExpressions now support formatted property values. `GetFormattedValue` function can be used in ECExpressions to get formatted value of the property. This adds ability to filter instances by some formatted value:

```ts
GetFormattedValue(this.Length, "Metric") = "10.0 m"
```

### Breaking changes to `ContentRelatedInstances`

Behavior of `ContentRelatedInstances` specification used in content rules was changed. It used to include input instances into the result if all paths in `relationshipPaths` property had `count: "*"` and target class matched input instance class. The behavior was changed to match cases where steps `relationshipPaths` have `count` set to specific number - the result only includes instances resulting from step outputs. See [RelationshipPathSpecification documentation](../learning/presentation/RelationshipPathSpecification.md) for more details and examples.

Example:

```json
{
  "ruleType": "Content",
  "specifications": [
    {
      "specType": "ContentRelatedInstances",
      "relationshipPaths": [
        [
          {
            "relationship": {
              "schemaName": "BisCore",
              "className": "GeometricElement3dHasTypeDefinition"
            },
            "direction": "Backward",
            "count": "*"
          },
          {
            "relationship": {
              "schemaName": "BisCore",
              "className": "ElementOwnsChildElements"
            },
            "direction": "Forward",
            "count": "*"
          }
        ]
      ]
    }
  ]
}
```

This rule used to include *BisCore.TypeDefinitionElement* instance used as input along side *BisCore.GeometricElement3d* instances. If previous behavior is desired `SelectedNodeInstance` specification can be added to the content rule:

```json
{
  "ruleType": "Content",
  "specifications": [
    {
      "specType": "SelectedNodeInstances"
    },
    {
      "specType": "ContentRelatedInstances",
      "relationshipPaths": [
        [
          {
            "relationship": {
              "schemaName": "BisCore",
              "className": "GeometricElement3dHasTypeDefinition"
            },
            "direction": "Backward",
            "count": "*"
          },
          {
            "relationship": {
              "schemaName": "BisCore",
              "className": "ElementOwnsChildElements"
            },
            "direction": "Forward",
            "count": "*"
          }
        ]
      ]
    }
  ]
}
```

## QuantityFormatter updates

The [QuantityFormatter]($frontend) now support four unit systems: Metric, Imperial, US Survey, and US Customary. This allows it to align with the four unit systems supported in the `Presentation` package. The method `setActiveUnitSystem` and property `activeUnitSystem` can be used to set and query the active unit system. See [UnitSystemKey]($frontend).

```ts
export type UnitSystemKey = "metric" | "imperial" | "usCustomary" | "usSurvey";
```

There are also new methods to set and
clear override formats for a particular [QuantityType]($frontend). The example below show how to set an override format for QuantityType.Length used be the measure tool.

```ts
    const overrideLengthFormats = {
      metric: {
        composite: {
          includeZero: true,
          spacer: " ",
          units: [{ label: "cm", name: "Units.CM" }],
        },
        formatTraits: ["keepSingleZero", "showUnitLabel"],
        precision: 4,
        type: "Decimal",
      },
      imperial: {
        composite: {
          includeZero: true,
          spacer: " ",
          units: [{ label: "in", name: "Units.IN" }],
        },
        formatTraits: ["keepSingleZero", "showUnitLabel"],
        precision: 4,
        type: "Decimal",
      },
      usCustomary: {
        composite: {
          includeZero: true,
          spacer: " ",
          units: [{ label: "in", name: "Units.IN" }],
        },
        formatTraits: ["keepSingleZero", "showUnitLabel"],
        precision: 4,
        type: "Decimal",
      },
      usSurvey: {
        composite: {
          includeZero: true,
          spacer: " ",
          units: [{ label: "in", name: "Units.US_SURVEY_IN" }],
        },
        formatTraits: ["keepSingleZero", "showUnitLabel"],
        precision: 4,
        type: "Decimal",
      },
    };

await IModelApp.quantityFormatter.setOverrideFormats(QuantityType.Length, overrideLengthFormats);
```
=======

>>>>>>> 1694993f
<|MERGE_RESOLUTION|>--- conflicted
+++ resolved
@@ -2,383 +2,7 @@
 publish: false
 ---
 # NextVersion
-<<<<<<< HEAD
 
-## Section-cut graphics
-
-A [DisplayStyleState]($frontend) can now be configured to produce section-cut graphics from the view's [ClipVector]($geometry-core). In the image below, a clipping plane has been applied to produce a cross-section view of a house. Note that all of the geometry intersecting the clipping plane appears to be hollow, whereas in the real world we'd expect things like walls, floors, and tables to be solid throughout:
-
-![Clipped view without section-cut graphics](./assets/house-section-clip.jpg)
-
-Now, every [DisplayStyleSettings]($common) has a [ClipStyle]($common) that specifies how the clipping planes should affect the view. [ClipStyle.produceCutGeometry]($common) specifies that additional graphics should be produced for solid geometry intersecting the clipping planes, causing solid objects to continue to appear solid when sliced by a clipping plane, as shown below:
-
-![Clipped view with section-cut graphics](./assets/house-section-cut.jpg)
-
-A [ClipStyle]($common) can also specify a [CutStyle]($common) controlling how the section-cut geometry is displayed by overriding:
-
-- Aspects of the [ViewFlags]($common) with which it is drawn;
-- The edge symbology via [HiddenLine.Settings]($common); and
-- The color, transparency, etc of the geometry via [FeatureAppearance]($common).
-
-In the image below, the section-cut graphics are drawn in orange with visible blue edges as specified by the [CutStyle]($common).
-
-![Section-cut view with CutStyle overriding symbology](./assets/house-section-cut-style.jpg)
-
-NOTE: If a ClipStyle is associated with a [Viewport]($frontend), it should be modified via [Viewport.clipStyle]($frontend) to ensure the viewport's contents are updated to reflect the change.
-
-## Custom screen-space effects
-
-The display system now allows applications to apply their own post-processing effects to the image rendered by a [Viewport]($frontend) using [RenderSystem.createScreenSpaceEffectBuilder]($frontend). A couple of example effects can be found in the [frontend-devtools package](https://github.com/imodeljs/imodeljs/tree/master/core/frontend-devtools), including [LensDistortionEffect]($frontend-devtools) (illustrated below) for simulating the distortion produced by real-world cameras with wide fields of view; and various [ConvolutionEffect]($frontend-devtools)s for producing a blurred, sharpened, or embossed image.
-
-Wide-angle camera with no lens distortion:
-![Wide-angle camera with no lens distortion](./assets/wide-fov-no-distortion.jpg)
-
-Wide-angle camera with lens distortion:
-![Wide-angle camera with lens distortion](./assets/wide-fov-distortion.jpg)
-
-## Automatic viewport synchronization
-
-A [Viewport]($frontend) holds a reference to a [ViewState]($frontend) defining its viewing parameters, which in turn holds references to objects like a [DisplayStyleState]($frontend) and [CategorySelectorState]($frontend) controlling the styling and contents of the Viewport. Previously, directly modifying the ViewState or its components would not cause the Viewport to update immediately on-screen - instead, callers would either need to manually invoke methods like `Viewport.invalidateScene` to notify the Viewport that something had changed; or use special Viewport APIs like [Viewport.changeCategoryDisplay]($frontend) that would forward to the appropriate object and also invalidate the Viewport's internal state. This was error-prone and tedious.
-
-New events have been added to ViewState and its related classes to notify listeners when aspects of their states change. For example, changing the background color via [DisplayStyleSettings.backgroundColor]($common) raises the [DisplayStyleSettings.onBackgroundColorChanged]($common) event. A Viewport now listens for such events and updates its own state automatically. This eliminates the need for most manual synchronization. However, [Viewport.synchWithView]($frontend) should still be used when modifying the ViewState's [Frustum]($common)
-
-## Tile compression
-
-[IModelHostConfiguration.compressCachedTiles]($backend) specifies whether tiles uploaded to blob storage should be compressed using gzip. Previously, it defaulted to `false` if omitted. The default has now been switched to `true`. Compressing tiles conserves bandwidth; the tiles are transparently and efficiently decompressed by the browser.
-
-## Changes to display style excluded elements
-
-[DisplayStyleSettings.excludedElements]($common) allows a display style to specify a set of elements that should not be drawn. Previously, this set was always persisted to the database as an array of element Ids, and represented in JSON and in memory as a `Set<string>`. However, element Ids tend to be long strings (at least 13 characters), and sets of excluded elements can occasionally grow quite large. To reduce the amount of data associated with these sets:
-
-- They are now always persisted to the database as a [CompressedId64Set]($bentleyjs-core).
-- The type of [DisplayStyleSettingsProps.excludedElements]($common) has changed from `Id64Array` to `Id64Array | CompressedId64Set`.
-- [DisplayStyleSettings.excludedElements]($common) - a `Set<string>` - has been deprecated in favor of [DisplayStyleSettings.excludedElementIds]($common) - an [OrderedId64Iterable]($bentleyjs-core).
-- [IModelDb.Views.getViewStateData]($backend) and [ElementLoadProps]($common) allow the caller to specify whether the Ids should be returned in compressed (string) form or as an uncompressed array; by default, they are uncompressed.
-- [IModelConnection.Views.load]($frontend) will always use the compressed representation of the Ids.
-
-To adjust code that uses [DisplayStyleSettings.excludedElements]($common), given `settings: DisplayStyleSettings`:
-
-```ts
-  settings.excludedElements.add(id); // Replace this...
-  settings.addExcludedElements(id); // ...with this.
-
-  settings.excludedElements.delete(id); // Replace this...
-  settings.dropExcludedElements(id); // ...with this.
-
-  settings.excludedElements.clear(); // Replace this...
-  settings.clearExcludedElements(); // ...with this.
-
-  for (const id of settings.excludedElements) { } // Replace this...
-  for (const id of settings.excludedElementIds) { } // ...with this.
-```
-
-Note that [DisplayStyleSettings.addExcludedElements]($common) and [DisplayStyleSettings.dropExcludedElements]($common) can accept any number of Ids. If you have multiple Ids, prefer to pass them all at once rather than one at a time - it is more efficient.
-
-## Filtering in Property Grid
-
-Now it is possible to filter property grid items (Records or Categories) using `FilteringPropertyDataProvider`. In addition, support for highlighting parts of items that matched the search criteria has also been added.
-
-![Property Filtering](./assets/property-filtering.png "Property Filtering")
-
-Filtering is done by `FilteringPropertyDataProvider` and `IPropertyDataFilterer` that is passed to the provider. We provide a number of read-to-use filterers:
-
-- `CompositePropertyDataFilterer` combines two other filterers
-- `PropertyCategoryLabelFilterer` filters `PropertyCategories` by label
-- `DisplayValuePropertyDataFilterer` filters `PropertyRecords` by display value
-- `LabelPropertyDataFilterer` filters `PropertyRecords` by property label
-- `FavoritePropertiesDataFilterer` (in `@bentley/presentation-components`) filters `PropertyRecords` by whether the property is favorite or not.
-
-**Example:**
-
-```ts
-const searchString = "Test";
-
-const filteringDataProvider = useDisposable(React.useCallback(() => {
-  // Combine a filterer that filters out favorite properties having `searchString` in their category label,
-  // property label or display value
-  const valueFilterer = new DisplayValuePropertyDataFilterer(searchString);
-  const labelFilterer = new LabelPropertyDataFilterer(searchString);
-  const categoryFilterer = new PropertyCategoryLabelFilterer(searchString);
-  const recordFilterer = new CompositePropertyDataFilterer(labelFilterer, CompositeFilterType.Or, valueFilterer);
-  const recordAndCategoryFilterer = new CompositePropertyDataFilterer(recordFilterer, CompositeFilterType.Or, categoryFilterer);
-  const favoritesFilterer = new FavoritePropertiesDataFilterer({ source: dataProvider, favoritesScope: FAVORITES_SCOPE, isActive: true });
-  const combinedFilterer = new CompositePropertyDataFilterer(recordAndCategoryFilterer, CompositeFilterType.And, favoritesFilterer);
-  // Create the provider
-  return new FilteringPropertyDataProvider(dataProvider, combinedFilterer);
-}, [dataProvider]));
-
-// Getting results from FilteringDataProvider
-const { value: filteringResult } = useDebouncedAsyncValue(React.useCallback(async () => {
-  return await filteringDataProvider.getData();
-}, [filteringDataProvider]));
-
-// Getting a match at index 10, which we want to actively highlight
-const [activeHighlight, setActiveHighlight] = React.useState<HighlightInfo>();
-React.useEffect(() => {
-    if (filteringResult?.getMatchByIndex)
-      setActiveHighlight(filteringResult.getMatchByIndex(10));
-}, [filteringDataProvider, filteringResult]);
-
-// Set up props for highlighting matches
-const highlightProps: HighlightingComponentProps = {
-  highlightedText: searchString,
-  activeHighlight,
-  filteredTypes: filteringResult?.filteredTypes,
-};
-
-// Render the component with filtering data provider and highlight props
-return (
-  <VirtualizedPropertyGridWithDataProvider
-    dataProvider={filteringDataProvider}
-    highlight={highlightProps}
-    ...
-  />
-);
-```
-
-## Breaking API changes
-
-- The union type [Matrix3dProps]($geometry-core) inadvertently included [Matrix3d]($geometry-core). "Props" types are wire formats and so must be pure JavaScript primitives. To fix compilation errors where you are using `Matrix3d` where a `Matrix3dProps` is expected, simply call [Matrix3d.toJSON]($geometry-core) on your Matrix3d object. Also, since [TransformProps]($geometry-core) includes Matrix3dProps, you may need to call [Transform.toJSON]($geometry-core) on your Transform objects some places too.
-
-- The type of [Texture.data]($backend) has been corrected from `string` to `Uint8Array` to match the type in the BIS schema. If you get compilation errors, simply remove calls to `Buffer.from(texture.data, "base64")` for read, and `texture.data.toString("base64")` if you create texture objects.
-
-- Several interfaces in the `@bentley/ui-components` package have been renamed:
-
- Previous
-
-  ```ts
-  interface HighlightedRecordProps {
-    activeMatch?: PropertyRecordMatchInfo;
-    searchText: string;
-  }
-  ```
-
-  New
-
-  ```ts
-  interface HighlightInfo {
-    highlightedText: string;
-    activeHighlight?: HighlightInfo;
-  }
-  ```
-
- > This is just a terminology change, so reacting to the change is as simple as renaming `searchText` -> `highlightedText` and `activeMatch` -> `highlightedText`.
-
-Previous
-
- ```ts
- interface PropertyRecordMatchInfo {
-    matchCounts: {
-        label: number;
-        value: number;
-    };
-    matchIndex: number;
-    propertyName: string;
-  }
-  ```
-
-New
-
-  ```ts
-  interface HighlightInfo {
-    highlightedItemIdentifier: string;
-    highlightIndex: number;
-  }
-  ```
-
-> This is just a terminology change, so reacting to the change is as simple as renaming `matchIndex` -> `highlightedItemIdentifier` and `propertyName` -> `highlightedItemIdentifier`.
-
-- Changed `highlightProps?: HighlightedRecordProps` property to `highlight?: HighlightingComponentProps` on [PrimitiveRendererProps]($ui-components) interface. To react to this change, simply rename `highlightProps` -> `highlight`.
-
-- Changed `highlightProps?: HighlightedRecordProps` property to `highlight?: HighlightingComponentProps` on [PropertyRendererProps]($ui-components) interface. To react to this change, simply rename `highlightProps` -> `highlight`.
-
-- The methods fromJson and toJson from alpha class `Format`, in the quantity package, have been renamed to fromJSON and toJSON respectively.
-
-- The method parseIntoQuantityValue from alpha class `QuantityFormatter` in the imodeljs-frontend package, has been renamed to parseToQuantityValue.
-
-## BriefcaseManager breaking changes
-
-This version changes the approach to storing Briefcase and Checkpoint files in the local disk cache. Now, [BriefcaseManager]($backend) will create a subdirectory from the root directory supplied in [BriefcaseManager.initialize]($backend) for each iModelId, and then folders called `briefcases` and `checkpoints` within that folder. The Briefcase and Checkpoint files themselves are named with the `BriefcaseId` and `ChangeSetId` respectively.
-
-> For backwards compatibility: When searching for local files from RPC calls, the previous locations and naming rules are checked for briefcase and checkpoint files. This check will be removed in a future version.
-
-Several methods on the @beta class `BriefcaseManager` have been changed to simplify how local Briefcase files are acquired and managed. Previously the location and name of the local files holding Briefcases was hidden behind a local in-memory cache that complicated the API. Now, the [BriefcaseDb.open]($backend) method takes an argument that specifies the file name. This makes working with local Briefcases much simpler. BriefcaseManager's role is limited to acquiring and releasing briefcases, and for downloading, uploading, and applying changesets.
-
-In particular, the method `BriefcaseManager.download` was removed and replaced with [BriefcaseManager.downloadBriefcase]($backend), since backwards compatibility could not be maintained. See the documentation on that method to understand what you may need to change in your code.
-
-> Note that the frontend APIs have not changed, so the impact of this change to the beta APIs should be limited.
-
-Also, the `@internal` class `NativeApp` has several changed methods, so some refactoring may be necessary to react to those changes for anyone implementing native applications using this internal API.
-
-## Upgrading schemas in an iModel
-
-In previous versions the method to open briefcases ([BriefcaseDb.open]($backend)) and standalone files (`StandaloneDb.open` renamed to `StandaloneDb.openFile`) provided options to upgrade the schemas in the iModel. This functionality has been now separated out, and there are separate methods to validate and upgrade the schemas in the iModel. As a result [OpenBriefcaseProps]($common) and [SnapshotOpenOptions]($common) do not include options to upgrade anymore.
-
-See section on [Upgrading Schemas]($docs/learning/backend/IModelDb.md#upgrading-schemas-in-an-imodel) for more information.
 ## Updated version of Electron
 
-Updated recommended version of Electron from 10.1.3 to 11.1.0. Note that Electron is specified as a peer dependency in iModel.js - so it's recommended but not mandatory that applications migrate to this electron version.
-
-## Globe location tool fixes
-
-The globe location tools now will properly use GCS reprojection when navigating. Previously, navigating to certain cartographic locations within the iModel extents could be slightly inaccurate.
-
-The tools affected are:
-
-- [ViewGlobeSatelliteTool]($frontend)
-- [ViewGlobeBirdTool]($frontend)
-- [ViewGlobeLocationTool]($frontend)
-- [ViewGlobeIModelTool]($frontend)
-
-The [ViewGlobeLocationTool]($frontend) has been further improved to navigate better across long distances when using plane mode.
-
-There is now a method called `lookAtGlobalLocationFromGcs` on [ViewState3d]($frontend). This method behaves exactly like `lookAtGlobalLocation` except that is async and uses the GCS to reproject the location.
-
-[ViewState3d]($frontend) also has GCS versions of these methods:
-
-- `rootToCartographicFromGcs` behaves like `rootToCartographic` except it is async and uses the GCS to reproject the location.
-- `cartographicToRootFromGcs` behaves like `cartographicToRoot` except it is async and uses the GCS to reproject the location.
-
-## Presentation
-
-### Formatted property values in ECExpressions
-
-ECExpressions now support formatted property values. `GetFormattedValue` function can be used in ECExpressions to get formatted value of the property. This adds ability to filter instances by some formatted value:
-
-```ts
-GetFormattedValue(this.Length, "Metric") = "10.0 m"
-```
-
-### Breaking changes to `ContentRelatedInstances`
-
-Behavior of `ContentRelatedInstances` specification used in content rules was changed. It used to include input instances into the result if all paths in `relationshipPaths` property had `count: "*"` and target class matched input instance class. The behavior was changed to match cases where steps `relationshipPaths` have `count` set to specific number - the result only includes instances resulting from step outputs. See [RelationshipPathSpecification documentation](../learning/presentation/RelationshipPathSpecification.md) for more details and examples.
-
-Example:
-
-```json
-{
-  "ruleType": "Content",
-  "specifications": [
-    {
-      "specType": "ContentRelatedInstances",
-      "relationshipPaths": [
-        [
-          {
-            "relationship": {
-              "schemaName": "BisCore",
-              "className": "GeometricElement3dHasTypeDefinition"
-            },
-            "direction": "Backward",
-            "count": "*"
-          },
-          {
-            "relationship": {
-              "schemaName": "BisCore",
-              "className": "ElementOwnsChildElements"
-            },
-            "direction": "Forward",
-            "count": "*"
-          }
-        ]
-      ]
-    }
-  ]
-}
-```
-
-This rule used to include *BisCore.TypeDefinitionElement* instance used as input along side *BisCore.GeometricElement3d* instances. If previous behavior is desired `SelectedNodeInstance` specification can be added to the content rule:
-
-```json
-{
-  "ruleType": "Content",
-  "specifications": [
-    {
-      "specType": "SelectedNodeInstances"
-    },
-    {
-      "specType": "ContentRelatedInstances",
-      "relationshipPaths": [
-        [
-          {
-            "relationship": {
-              "schemaName": "BisCore",
-              "className": "GeometricElement3dHasTypeDefinition"
-            },
-            "direction": "Backward",
-            "count": "*"
-          },
-          {
-            "relationship": {
-              "schemaName": "BisCore",
-              "className": "ElementOwnsChildElements"
-            },
-            "direction": "Forward",
-            "count": "*"
-          }
-        ]
-      ]
-    }
-  ]
-}
-```
-
-## QuantityFormatter updates
-
-The [QuantityFormatter]($frontend) now support four unit systems: Metric, Imperial, US Survey, and US Customary. This allows it to align with the four unit systems supported in the `Presentation` package. The method `setActiveUnitSystem` and property `activeUnitSystem` can be used to set and query the active unit system. See [UnitSystemKey]($frontend).
-
-```ts
-export type UnitSystemKey = "metric" | "imperial" | "usCustomary" | "usSurvey";
-```
-
-There are also new methods to set and
-clear override formats for a particular [QuantityType]($frontend). The example below show how to set an override format for QuantityType.Length used be the measure tool.
-
-```ts
-    const overrideLengthFormats = {
-      metric: {
-        composite: {
-          includeZero: true,
-          spacer: " ",
-          units: [{ label: "cm", name: "Units.CM" }],
-        },
-        formatTraits: ["keepSingleZero", "showUnitLabel"],
-        precision: 4,
-        type: "Decimal",
-      },
-      imperial: {
-        composite: {
-          includeZero: true,
-          spacer: " ",
-          units: [{ label: "in", name: "Units.IN" }],
-        },
-        formatTraits: ["keepSingleZero", "showUnitLabel"],
-        precision: 4,
-        type: "Decimal",
-      },
-      usCustomary: {
-        composite: {
-          includeZero: true,
-          spacer: " ",
-          units: [{ label: "in", name: "Units.IN" }],
-        },
-        formatTraits: ["keepSingleZero", "showUnitLabel"],
-        precision: 4,
-        type: "Decimal",
-      },
-      usSurvey: {
-        composite: {
-          includeZero: true,
-          spacer: " ",
-          units: [{ label: "in", name: "Units.US_SURVEY_IN" }],
-        },
-        formatTraits: ["keepSingleZero", "showUnitLabel"],
-        precision: 4,
-        type: "Decimal",
-      },
-    };
-
-await IModelApp.quantityFormatter.setOverrideFormats(QuantityType.Length, overrideLengthFormats);
-```
-=======
-
->>>>>>> 1694993f
+Updated recommended version of Electron from 10.1.3 to 11.1.0. Note that Electron is specified as a peer dependency in iModel.js - so it's recommended but not mandatory that applications migrate to this electron version.