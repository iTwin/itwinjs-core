---
publish: false
---

# NextVersion

## Update minimum requirements

Support for Node 10 has been dropped. The new minimum Node version is 12.22.0. The recommended version is the latest LTS version of Node. Please visit our [Supported Platforms](../learning/supportedplatforms) documentation for a full breakdown of compatibility.

## Dependency Updates

The following dependencies of iTwin.js have been updated;

- `openid-client` updated to from `^3.15.3` -> `^4.7.4`,

## Package name changes

A number of packages have been renamed to use the @itwin scope rather than the @bentley scope, and we have modified a few package names to move towards a more consistent naming pattern. The full list of changed packages are listed in the table below.
| Current                                | New                                  |
|----------------------------------------|--------------------------------------|
| @bentley/imodeljs-backend              | @itwin/core-backend                  |
| @bentley/imodeljs-common               | @itwin/core-common                   |
| @bentley/imodeljs-frontend             | @itwin/core-frontend                 |
| @bentley/geometry-core                 | @itwin/core-geometry                 |
| @bentley/ecschema-metadata             | @itwin/ecschema-metadata             |
| @bentley/ecschema-locaters             | @itwin/ecschema-locaters             |
| @bentley/ecschema-editing              | @itwin/ecschema-editing              |
| @bentley/bentleyjs-core                | @itwin/core-bentley                  |
| @bentley/orbitgt-core                  | @itwin/core-orbitgt                  |
| @bentley/frontend-devtools             | @itwin/frontend-devtools             |
| @bentley/webgl-compatibility           | @itwin/webgl-compatibility           |
| @bentley/imodeljs-transformer          | @itwin/core-transformer              |
| @bentley/imodeljs-markup               | @itwin/core-markup                   |
| @bentley/imodeljs-editor-common        | @itwin/editor-common                 |
| @bentley/imodeljs-editor-backend       | @itwin/editor-backend                |
| @bentley/imodeljs-editor-frontend      | @itwin/editor-frontend               |
| @bentley/analytical-backend            | @itwin/analytical-backend            |
| @bentley/linear-referencing-backend    | @itwin/linear-referencing-backend    |
| @bentley/linear-referencing-common     | @itwin/linear-referencing-common     |
| @bentley/physical-material-backend     | @itwin/physical-material-backend     |
| @bentley/presentation-backend          | @itwin/presentation-backend          |
| @bentley/presentation-common           | @itwin/presentation-common           |
| @bentley/presentation-frontend         | @itwin/presentation-frontend         |
| @bentley/presentation-components       | @itwin/presentation-components       |
| @bentley/presentation-testing          | @itwin/presentation-testing          |
| @bentley/ui-abstract                   | @itwin/appui-abstract                |
| @bentley/ui-components                 | @itwin/components-react              |
| @bentley/ui-core                       | @itwin/core-react                    |
| @bentley/ui-imodel-components          | @itwin/imodel-components-react       |
| @bentley/ui-ninezone                   | @itwin/appui-layout-react            |
| @bentley/ui-framework                  | @itwin/appui-react                   |
| @bentley/ecschema2ts                   | @itwin/ecschema2ts                   |
| @bentley/webpack-tools-core            | @itwin/core-webpack-tools            |
| @bentley/backend-webpack-tools         | @itwin/backend-webpack-tools         |
| @bentley/build-tools                   | @itwin/build-tools                   |
| @bentley/eslint-plugin                 | @itwin/eslint-plugin                 |
| @bentley/imodeljs-quantity             | @itwin/core-quantity                 |
| @bentley/imodeljs-i18n                 | @itwin/core-i18n                     |
| @bentley/hypermodeling-frontend        | @itwin/hypermodeling-frontend        |
| @bentley/electron-manager              | @itwin/electron-manager              |
| @bentley/mobile-manager                | @itwin/mobile-manager                |
| @bentley/express-server                | @itwin/express-server                |
| @bentley/ecschema-rpcinterface-common  | @itwin/ecschema-rpcinterface-common  |
| @bentley/ecschema-rpcinterface-impl    | @itwin/ecschema-rpcinterface-impl    |
| @bentley/ecschema-rpcinterface-tests   | @itwin/ecschema-rpcinterface-tests   |
| @bentley/certa                         | @itwin/certa                         |
| @bentley/perf-tools                    | @itwin/perf-tools                    |
| @bentley/oidc-signin-tool              | @itwin/oidc-signin-tool              |
| @bentley/geonames-extension            | @itwin/geonames-extension            |
| @bentley/map-layers                    | @itwin/map-layers                    |
| @bentley/rpcinterface-full-stack-tests | @itwin/rpcinterface-full-stack-tests |
| @bentley/imodelhub-client-tests        | @itwin/imodelhub-client-tests        |

## Build tools changes

- Removed `test` and `test-tsnode` scripts from `@itwin/build-tools`. Please use mocha directly instead.
- Removed TSLint support from `@itwin/build-tools`. If you're still using it, please switch to ESLint.
- Removed legacy `.eslintrc.js` file from the same package. Instead, use `@itwin/eslint-plugin` and the `imodeljs-recommended` config included in it.

## BentleyError constructor no longer logs

In V2, the constructor of the base exception class [BentleyError]($core-bentley) accepted 5 arguments, the last 3 being optional. Arguments 3 and 4 were for logging the exception in the constructor itself. That is a bad idea, since exceptions are often handled and recovered in `catch` statements, so there is no actual "problem" to report. In that case the message in the log is either misleading or just plain wrong. Also, code in `catch` statements always has more "context" about _why_ the error may have happened than the lower level code that threw (e.g. "invalid Id" vs. "invalid MyHashClass Id") so log messages from callers can be more helpful than from callees. Since every thrown exception must be caught _somewhere_, logging should be done when exceptions are caught, not when they're thrown.

<<<<<<< HEAD
The [BentleyError]($bentleyjs-core) constructor now accepts 3 arguments, the last argument (`metaData`) is optional. The previous `log` and `category` arguments were removed. If your code passed 5 arguments, remove the 3rd and 4th. If you previously passed 3 or 4 arguments, just leave the first two. Also, the previous version of the constructor required the metaData argument to be a function that returns an object. It may now also just be an object.

## Logger functions

The optional `metaData` argument for the [Logger]($bentleyjs-core) functions was previously a function returning an object or undefined. That was to permit cases where it may be expensive to create the metadata to be elided when logging is turned off. However, there are many cases where the metaData object is directly available, so creating a function to return it created overhead whether or not logging is enabled. It may now also be just an object so you don't have to make a function.
=======
The [BentleyError]($core-bentley) constructor now accepts 3 arguments, the last argument (`getMetaData`) is optional. The previous `log` and `category` arguments were removed. If your code passed 5 arguments, remove the 3rd and 4th. If you previously passed 3 or 4 arguments, just leave the first two.
>>>>>>> 5575e60a

## ClientRequestContext and AuthorizedClientRequestContext have been removed

The classes `ClientRequestContext` and `AuthorizedClientRequestContext` existed to identify RPC requests between a web frontend and a cloud backend. They have been removed. Most places that previously used an `AuthorizedClientRequestContext` should now be replaced with [AccessToken]($core-bentley).

If you have code that has something like this:

```ts
requestContext.enter();
```

you can simply delete it.

This change mostly affects backend code. For backend [RPC]($docs/learning/RpcInterface.md) implementations, all *unhandled* exceptions will automatically be logged along the appropriate RPC metadata. For this reason, it often preferable to throw an exception rather than logging an error and returning a status in code that may or may not be called from RPC.

## Viewport.zoomToElements improvements

[Viewport.zoomToElements]($frontend) accepts any number of element Ids and fits the viewport to the union of their [Placement]($common)s. A handful of shortcomings of the previous implementation have been addressed:

- Previously, the element Ids were passed to [IModelConnection.Elements.getProps]($frontend), which returned **all** of the element's properties (potentially many megabytes of data), only to extract the [PlacementProps]($common) for each element and discard the rest. Now, it uses the new [IModelConnection.Elements.getPlacements]($frontend) function to query only the placements.
- Previously, if a mix of 2d and 3d elements were specified, the viewport would attempt to union their 2d and 3d placements, typically causing it to fit incorrectly because 2d elements reside in a different coordinate space than 3d elements. Now, the viewport ignores 2d elements if it is viewing a 3d view, and vice-versa.

## Continued transition to `ChangesetIndex`

Every Changeset has both an Id (a string hash of its content and parent changeset) and an Index (a small integer representing its relative position on the iModel's timeline.) Either value can be used to uniquely identify a changeset. However, it is often necessary to compare two changeset identifiers to determine relative order, or to supply a range of changesets of interest. In this case, Id is not useful and must be converted to an index via a round-trip to an iModelHub server. Unfortunately, much of the iModel.js api uses only [ChangesetId]($common) to identify a changeset. That was unfortunate, since [ChangesetIndex]($common) is frequently needed and `ChangesetId` is rarely useful. For this reason we are migrating the api to prefer `ChangesetIndex` over several releases.

In version 2.19, we introduced the type [ChangesetIdWithIndex]($common) to begin that migration. However, for 2.x compatibility we could not use it several places where it would have been helpful:

- [IModelRpcOpenProps]($common)
- [CheckpointProps]($backend)
- [LocalBriefcaseProps]($common)

Each of these interfaces originally had only a member `changeSetId: string`, In 2.19, for backwards compatibility, a new member `changeSetIndex?: number` was added. In V3 those two members are now replaced with a single member `changeset: ChangesetIdWithIndex`. Note that this is a breaking change, and you may have to adjust your code. To get the changeset Id, use `changeset.id`. To get the changeset Index, use `changeset.index` (may be undefined). In V4, this will become `changeset: ChangesetIndexAndId` and index will be required.

> Note: "Changeset" is one word. Apis should not use a capital "S" when referring to them.

## ViewState3d.lookAt Arguments Changed

[ViewState3d.lookAt]($frontend) previously took 6 arguments. Also, the method `ViewState3d.lookAtUsingLensAngle` established a perspective `ViewState3d` from a field-of-view lens angle with many of the same arguments. There is now a new implementation of `ViewState3d.lookAt` that accepts named parameters to set up either a perspective or orthographic view, using the interfaces [LookAtPerspectiveArgs]($frontend), [LookAtOrthoArgs]($frontend), or [LookAtUsingLensAngle]($frontend).

This is a breaking change, so you may need to modify your code and replace the previous arguments with a single object with the appropriate names. For example,:

```ts
viewState.lookAt(
  eye,
  target,
  upVector,
  newExtents,
  undefined,
  backDistance,
  opts
);
```

can become:

```ts
viewState.lookAt({
  eyePoint: eye,
  targetPoint: target,
  upVector,
  newExtents,
  backDistance,
  opts,
});
```

likewise

```ts
viewState.lookAtUsingLensAngle(
  eye,
  target,
  up,
  lens,
  frontDistance,
  backDistance
);
```

can become:

```ts
viewState.lookAt({
  eyePoint: eye,
  targetPoint: target,
  upVector: up,
  lensAngle: lens,
  frontDistance,
  backDistance,
});
```

### OnViewExtentsError and MarginOptions Separated from ViewChangeOptions

The `opts` argument to [ViewState3d.lookAt]($frontend) was previously declared to be of type [ViewChangeOptions]($frontend). However, it only used the `onExtentsError` member to handle invalid view extents. That caused confusion because it led you to believe that [ViewState3d.lookAt]($frontend) performed a view change when it doesn't, it merely modifies the `ViewState3d`.

There is now a separate interface [OnViewExtentsError]($frontend) that `ViewState3d.lookAt` accepts it as its `opts` argument. Likewise, [ViewState3d.lookAtVolume]($frontend) and [ViewState3d.lookAtViewAlignedVolume]($frontend) accept "[MarginOptions]($frontend) & [OnViewExtentsError]($frontend)" as their `opts` argument.

## ViewFlags

### Immutability

[ViewFlags]($common) has long been a common source of surprising behavior. Consider the following code:

```ts
function turnOnShadows(vp: Viewport) {
  vp.viewFlags.shadows = true;
}
```

You could be forgiven for expecting the image displayed in the Viewport to include shadows after calling this function, but that will not be the case. Instead, you must write the function as follows:

```ts
function turnOnShadows(vp: Viewport) {
  const vf = vp.viewFlags.clone();
  vf.shadows = true;
  vp.viewFlags = vf;
}
```

To rectify this, and to eliminate various other pitfalls associated with mutable state, ViewFlags has been converted to an immutable type - all of its properties are read-only and the only way to change a property is to create a copy. The function above can now be written as:

```ts
function turnOnShadows(vp: Viewport) {
  vp.viewFlags = vp.viewFlags.with("shadows", true);
  // or, equivalently, but less efficiently in this case:
  vp.viewFlags = vp.viewFlags.copy({ shadows: true });
}
```

Methods that mutate a ViewFlags object have been removed.

- `clone` has been replaced with [ViewFlags.copy]($common), which returns a new object instead of modifying `this`.
- `createFrom` has been removed. Because ViewFlags is immutable, it is never necessary to create an identical copy of one - just use the same object. Or, if for some reason you really want an identical copy, use the object spread operator.

If your code used to modify a single property, change it to use [ViewFlags.with]($common) or [ViewFlags.withRenderMode]($common):

```ts
// Replace this...
viewport.viewFlags.clipVolume = true;
// ...with this:
viewport.viewFlags = viewFlags.with("clipVolume", true);
```

If your code used to modify multiple properties, change it to use [ViewFlags.copy]($common):

```ts
// Replace this...
viewport.viewFlags.shadows = viewport.viewFlags.lighting = true;
// ...with this:
viewport.viewFlags = viewport.viewFlags.copy({ shadows: true, lighting: true });
```

If your code used to create a new ViewFlags and then modify its properties, pass the initial properties to [ViewFlags.create]($common) instead:

```ts
// Replace this...
const vf = new ViewFlags();
vf.shadows = vf.lighting = true;
// ...with this:
const vf = ViewFlags.create({ shadows: true, lighting: true });
```

### Removal of unused properties

The following deprecated [ViewFlagProps]($common) properties were removed: hlMatColors, edgeMask.

The following deprecated [ViewFlags]($common) properties were removed: noGeometryMap, hLineMaterialColors, edgeMask, noSolarLight, noCameraLights, noSourceLights.

If you were using noCameraLights, noSourceLights, or noSolarLight, use [ViewFlags.lighting]($common) instead. Set it to true if any of the old light-related properties were false.

### Construction

[ViewFlags.fromJSON]($common) accepts a [ViewFlagProps]($common), which is awkward and error-prone for reasons discussed in that type's documentation. The [ViewFlags.constructor]($common) - like the new [ViewFlags.create]($common) static method - now takes an optional [ViewFlagsProperties]($common), which has exactly the same properties as ViewFlags. Prefer to use either `create` or the constructor instead of `fromJSON`.

## ViewFlagOverrides

This cumbersome, inefficient class has been replaced with the identically-named [ViewFlagOverrides]($common) type, which is simply an interface that has all the same properties as [ViewFlags]($common), but each is optional. A flag is overridden if its value is not `undefined`.

Upgrade instructions:

```ts
let ovrs = new ViewFlagOverrides(); // Old code - nothing overridden.
let ovrs = {}; // New code

let ovrs = new ViewFlagOverrides(viewFlags); // Old code - override everything according to a ViewFlags
let ovrs = { ...viewFlags }; // New code

ovrs.overrideAll(viewFlags); // Old code - override everything according to a ViewFlags
ovrs = { ...viewFlags }; // New code.

ovrs.setThematicDisplay(true); // Old code - override thematic display to be true.
ovrs.thematicDisplay = true; // New code

ovrs.clone(other); // Old code - make other be a copy of ovrs
other = { ...other }; // New code

ovrs.copyFrom(other); // Old code - make ovrs be a copy of other
ovrs = { ...other }; // New code

if (ovrs.isPresent(ViewFlagPresence.ThematicDisplay))
  if (undefined !== ovrs.thematicDisplay)
    // Old code
    // New code

    ovrs.setPresent(ViewFlagPresence.ThematicDisplay); // Old code
ovrs.thematicDisplay = value; // New code, where "value" is whatever value thematicDisplay was set to in the old code

ovrs.clearPresent(ViewFlagPresence.ThematicDisplay); // Old code
ovrs.thematicDisplay = undefined; // New code

if (ovrs.anyOverridden()); // Old code - determine if any flags are overridden
if (JsonUtils.isNonEmptyObject(ovrs)); // New code

ovrs.clear(); // Old code - mark all flags as not overridden
ovrs = {}; // New code

ovrs.clearClipVolume(); // Old code - mark clip volume as not overridden
ovrs.clipVolume = undefined; // New code

const vf = ovrs.apply(viewFlags); // Old code - create a ViewFlags by applying the overrides to the input ViewFlags
const vf = viewFlags.override(ovrs); // New code

const props = ovrs.toJSON(); // Old code - obtain JSON representation
const props = ovrs; // New code

let ovrs = ViewFlagOverrides.fromJSON(props); // Old code - create from JSON representation
let ovrs = { ...props }; // New code
```

## Breaking map imagery API changes

Originally, the type of imagery to be displayed for the background map was defined by `BackgroundMapSettings.providerName` and `BackgroundMapSettings.mapType`. Later, support for any number of map layers from any source was added in the form of [MapImagerySettings]($common). The [BackgroundMapSettings]($common) properties therefore became redundant with (and more limited than) [MapImagerySettings.backgroundBase]($common).

MapImagerySettings is now fully responsible for specifying the background map imagery; BackgroundMapSettings controls only how that imagery is applied to the view. The corresponding JSON properties have been removed from [BackgroundMapProps]($common); for backwards compatibility, they continue to exist in [PersistentBackgroundMapProps]($common) and will be used as the background imagery if no background imagery is specified by [MapImageryProps.backgroundBase]($common).

Previously, most code would change the map imagery using [Viewport.changeBackgroundMapProps]($frontend) or [DisplayStyleState.changeBackgroundMapProps]($frontend). Such code will no longer compile - it should instead use [Viewport.changeBackgroundMapProvider]($frontend) or [DisplayStyleState.changeBackgroundMapProvider]($frontend). For example:

```ts
  // Replace this:
  viewport.changeBackgroundMapProps({ providerName: "BingMapProvider", providerData: { mapType: BackgroundMapType.Street } });
  // With this:
  viewport.changeBackgroundMapProvider({ name: "BingMapProvider", type: BackgroundMapType.Street });
```

Because a [BaseLayerSettings]($common) can be either a [BaseMapLayerSettings]($common) or a solid [ColorDef]($common), and the former can be configured to use a [BackgroundMapProvider]($common) or any other imagery source, querying the current provider is now more complicated:

```ts
  // Replace this:
  const providerName: BackgroundMapProviderName = displayStyleSettings.backgroundMap.providerName;
  // With something like:
  let providerName: BackgroundMapProviderName | undefined;
  if (displayStyleSettings.mapImagery.backgroundBase instanceof BaseMapLayerSettings)
    providerName = displayStyleSettings.mapImagery.backgroundBase.provider?.name;
```

If you are producing JSON from a [BackgroundMapSettings]($common) to be persisted as a [DisplayStyleSettingsProps]($common) object, change your code as follows:

```ts
  // Replace this (no longer compiles):
  displayStyleSettingsProps.backgroundMap = backgroundMapSettings.toJSON();
  // With this:
  displayStyleSettingsProps.backgroundMap = backgroundMapSettings.toPersistentJSON();

Likewise if you are reading a [BackgroundMapSettings]($common) directly from a persistent [DisplayStyleSettingsProps]($common), change your code as follows:
```ts
  // Replace this (no longer compiles):
  const mapSettings = BackgroundMapSettings.fromJSON(displayStyleSettings.backgroundMap);
  // With this:
  const mapSettings = BackgroundMapSettings.fromPersistentJSON(displayStyleSettings.backgroundMap);
```

[DisplayStyleSettings.onBackgroundMapChanged]($common) will no longer be raised when changing the imagery provider. Use [DisplayStyleSettings.onMapImageryChanged]($common) instead.

## Moved utility types

The [AsyncFunction]($core-bentley), [AsyncMethodsOf]($core-bentley), and [PromiseReturnType]($core-bentley) types have moved to the @itwin/core-bentley package. The ones in @itwin/core-frontend have been deprecated.

## Removed default API keys

Previous versions of `@itwin/core-frontend` included API keys for Bing Maps, MapBox Imagery, and Cesium ION that would be used for _all_ iTwin.js applications. These common keys are no longer supported and will soon be disabled. All applications will now need to provide their own keys.

A valid [MapBox](https://www.mapbox.com/) key is required for display of map imagery in views with [BackgroundMapProvider.name]($common) set to "MapBoxProvider".

A valid [Bing Maps](https://www.bing.com/maps) key is required for:

- Display of map imagery in views with [BackgroundMapProvider.name]($common) set to "BingProvider".
- Location services supplied by [BingLocationProvider]($frontend), along with tools that use these services like [ViewGlobeLocationTool]($frontend).
- Elevation services supplied by [BingElevationProvider]($frontend), including accurate 3d terrain display.

A valid [Cesium ION](https://cesium.com/platform/cesium-ion/) key is required for:

- Display of 3d terrain in views with [TerrainSettings.providerName]($common) set to "CesiumWorldTerrain".
- Display of OpenStreetMap buildings.

[IModelAppOptions.mapLayerOptions]($frontend) can be used to configure keys for Bing Maps, MapBox, and/or any other map layer providers. [TileAdmin.Props.cesiumIonKey]($frontend) can be used to configure the Cesium ION key. For example, the following configures the Bing Maps and Cesium ION keys at startup:

```ts
const appOptions: IModelAppOptions = {
  mapLayerOptions: {
    BingMaps: {
      key: "some key",
      value: "key",
    },
  },
  tileAdmin: {
    cesiumIonKey: "key",
  },
};

await IModelApp.startup(appOptions);
```

## Concurrency Control

The previous implementation of `ConcurrencyControl` for locking elements has been replaced with the [LockControl]($backend) interface.

`ConcurrencyControl` relied on detecting a list of changed elements and deferring the acquisition of locks until the application called the asynchronous `request` method to acquire locks, after the fact, but before calling [BriefcaseDb.saveChanges]($backend). The new approach is to require applications to call the asynchronous [LockControl.acquireExclusiveLock]($backend) on elements before update or delete, and to call [LockControl.acquireSharedLock]($backend) on parents and models before insert. If an attempt is made to modify or insert without the required locks, an exception is thrown when the change is attempted. This will require tools to make the necessary lock calls.

Previously the concurrency "mode" was determined by applications when opening a briefcase. It is now established as a property of an iModel when it is first created (and "revision0" is uploaded.) By default, iModels use pessimistic (i.e. locks) mode, so all previously created iModels will require locks. If you pass `noLocks: true` as an argument to [BackendHubAccess.createNewIModel]($backend), a briefcase-local value is saved in rev0.bim before it is uploaded. Thereafter, all briefcases of that iModel will use use optimistic (i.e. no locks, change merging) mode, since everyone will use briefcases derived from rev0.bim. The value is inspected in the `BriefcaseDb.useLockServer` method called by [BriefcaseDb.open]($backend).

Locks apply to Elements only. The "schema lock" is acquired by exclusively locking element id 0x1 (the root subject id). Models are locked via their modeled element (which has the same id as the model)

See the [ConcurrencyControl]($docs/learning/backend/ConcurrencyControl.md) learning article for more information and examples.

## ITwinId

Several api's in **iTwin.js** refer to the "context" for an iModel, meaning the _project or asset_ to which the iModel belongs, as its `contextId`. That is very confusing, as the term "context" is very overloaded in computer science in general, and in iTwin.js in particular. That is resolved in iTwin.js V3.0 by recognizing that every iModel exists within an **iTwin**, and every iTwin has a GUID called its `iTwinId`. All instances of `contextId` in public apis that mean _the iTwin for this iModel_ are now replaced by `iTwinId`.

This is a breaking change for places like `IModel.contextId`. However, it should be a straightforward search-and-replace `contextId` -> `iTwinId` anywhere you get compilation errors in your code.

## BriefcaseManager, BriefcaseDb, and IModelDb changes

The signatures to several methods in [BriefcaseManager]($backend) and [BriefcaseDb]($backend) have been changed to make optional the previously required argument called `requestContext`. That argument was poorly named, but used only to supply a "user access token". Since anywhere briefcases are relevant, an authenticated user access token is available via the static method `IModelHost.getAccessToken`, this argument is rarely needed. The only case where a caller needs to supply that argument is for tests that wish to simulate multiple users via a single backend (which is not permitted outside of tests.) It is now optional and called `user`.

| Method                                   | New arguments                                         | notes                            |
| ---------------------------------------- | ----------------------------------------------------- | -------------------------------- |
| `BriefcaseDb.onOpen`                     | [OpenBriefcaseArgs]($backend)                         | event signature change           |
| `BriefcaseDb.onOpened`                   | [BriefcaseDb]($backend),[OpenBriefcaseArgs]($backend) | event signature change           |
| `BriefcaseDb.open`                       | [OpenBriefcaseArgs]($backend)                         |                                  |
| `BriefcaseDb.pullChanges`                | [PullChangesArgs]($backend)                           | was called `pullAndMergeChanges` |
| `BriefcaseDb.pushChanges`                | [PushChangesArgs]($backend)                           |                                  |
| `BriefcaseDb.upgradeSchemas`             | [OpenBriefcaseArgs]($backend)                         | `requestContext` removed         |
| `BriefcaseManager.acquireNewBriefcaseId` | [IModelIdArg]($backend)                               |                                  |
| `BriefcaseManager.downloadBriefcase`     | [RequestNewBriefcaseArg]($backend)                    |                                  |
| `IModelDb.importSchemas`                 | `LocalFileName[]`                                     | `requestContext` removed         |

## `Tool.run` and `Tool.parseAndRun` are now async

In V2.0, the methods [Tool.run]($frontend) and [Tool.parseAndRun]($frontend) were synchronous. This was problematic in that it was impossible to invoke a tool and await its completion. Those two methods are now both `async` and return `Promise<boolean>`. This is obviously a breaking change. Any Tool subclasses that override those methods will need to become async, and any code that calls `Tool.run` or `Tool.parseAndRun` will need to appropriately handle the returned Promise (usually by awaiting it.)

In the process of converting `Tool.run` and `Tool.parseAndRun` to async, several other `Tool` class methods also became async and will likewise need to be modified if they are called or overridden.

These methods were previously synchronous and are now async:

- [Tool.run]($frontend)
- [Tool.parseAndRun]($frontend)
- [InteractiveTool.onInstall]($frontend)
- [InteractiveTool.onPostInstall]($frontend)
- [InteractiveTool.exitTool]($frontend)
- [InteractiveTool.onCleanup]($frontend)
- [InteractiveTool.onSuspend]($frontend)
- [InteractiveTool.onUnsuspend]($frontend)

## `NodeKey` in `@itwin/presentation-common`

The [NodeKey]($presentation-common) object contains a `pathFromRoot` attribute which can be used to uniquely identify a node in a hierarchy. In addition, the attribute is stable - the value for the same node is the same even when being created by different backends, which allows it to be persisted and later be used to identify specific nodes.

In `3.0` changes have been made that changed the way this attribute is calculated, which means the same node produced by pre-3.0 and 3.x versions of `imodeljs` will have keys with different `pathFromRoot` value. To help identify the version of `NodeKey` a new `version` attribute has been added, with `undefined` or `1` being assigned to keys produced by pre-3.0 and `2` being assigned to keys produced by `3.x` versions of imodeljs. In addition, a new [NodeKey.equals]($presentation-common) function has been added to help with the equality checking of node keys, taking their version into account.

## Changes to `Presentation` initialization in `@itwin/presentation-backend`

- [PresentationManagerProps]($presentation-backend) have been restructured to make attributes' purpose clearer. This affects calls to constructor of [PresentationManager]($presentation-backend) and [Presentation.initialize]($presentation-backend). Typical migration:

  **Before:**

  ```ts
  await Presentation.initialize({
    // now `defaultLocale`
    activeLocale: "en-us",

    // now `defaultUnitSystem`
    activeUnitSystem: "metric",

    // now under `caching.hierarchies`
    cacheConfig: { mode: HierarchyCacheMode.Memory },

    // now under `caching.content.size`
    contentCacheSize: 999,

    // removed in favor of `workerThreadsCount`
    taskAllocationsMap: {
      [RequestPriority.Preload]: 1,
      [RequestPriority.Max]: 2,
    },
  });
  ```

  **After:**

  ```ts
  await Presentation.initialize({
    presentation: {
      defaultLocale: "en-us",
      defaultUnitSystem: "metric",
      caching: {
        hierarchies: {
          mode: HierarchyCacheMode.Memory,
        },
        content: {
          size: 999,
        },
      },
      workerThreadsCount: 3,
    },
  });
  ```

## Changes to `Presentation` initialization in `@itwin/presentation-frontend`

- [Presentation.initialize]($presentation-frontend) used to take [PresentationManagerProps]($presentation-frontend) as an argument. Now it takes [PresentationProps]($presentation-frontend) which allows supplying props not only to [PresentationManager]($presentation-frontend), but also [SelectionManager]($presentation-frontend) and [FavoritePropertiesManager]($presentation-frontend). Typical migration:

  **Before:**

  ```ts
  await Presentation.initialize({
    // ...props for presentation manager
    activeLocale: "en-us",
  });
  ```

  **After:**

  ```ts
  await Presentation.initialize({
    presentation: {
      // ...props for presentation manager
      activeLocale: "en-us",
    },
  });
  ```

- The frontend used to by default initialize with an [IFavoritePropertiesStorage]($presentation-frontend) implementation that uses Bentley's user settings service which may not be accessible by third party applications. The behavior was changed to use to a no-op storage by default with ability to choose an implementation that uses the settings service. Typical migration:

  **Before:**

  ```ts
  // no way to override favorite properties storage, so the implementation using settings service is used
  await Presentation.initialize();
  ```

  **After:**

  ```ts
  await Presentation.initialize({
    favorites: {
      // by default the no-op storage is used, but we can choose another option (or provide our own implementation)
      storage: createFavoritePropertiesStorage(
        DefaultFavoritePropertiesStorageTypes.UserSettingsServiceStorage
      ),
    },
  });
  ```

It is no longer necessary to supply a [Viewport]($frontend) when creating a [GraphicBuilder]($frontend). Instead, you can supply to [RenderSystem.createGraphic]($frontend) a [CustomGraphicBuilderOptions]($frontend) containing a function that can compute the level of detail appropriate for the produced [RenderGraphic]($frontend).

## Changed return types

The backend methods [IModelDb.saveFileProperty]($backend) and [IModelDb.deleteFileProperty]($backend) used to return a [DbResult]($core-bentley). They now are `void`, and throw an exception if an error occurred. The error value can be retrieved in the `errorNumber` member of the exception object, if desired.

## Default minimum level of detail for spatial views

[TileAdmin.Props.minimumSpatialTolerance]($frontend) specifies the minimum level of detail to produce for views of spatial models. Previously, the default was `undefined`, indicating no minimum. The default has been changed to 1 millimeter. This means that when zooming in extremely closely, geometry that contains details on the order of 1mm or smaller will not refine further. This prevents the display system from requesting extraordinarily detailed graphics, improving performance.

To change the minimum, supply a different value at startup. For example, the following code sets the minimum to 1 centimeter:

```ts
await IModelApp.startup({
  tileAdmin: { minimumSpatialTolerance: 0.01 },
});
```

## Signature change to backend Geocoordinate methods

The two methods [IModelDb.getIModelCoordinatesFromGeoCoordinates]($backend) and [IModelDb.getGeoCoordinatesFromIModelCoordinates]($backend) used to take a string argument that was a stringified [IModelCoordinatesRequestProps]($common) and [GeoCoordinatesRequestProps]($common) respectively. Those arguments were changed to accept the interfaces directly. You should remove `JSON.stringify` from your code if you get compile errors.

## Removal of previously deprecated APIs

In this 3.0 major release, we have removed several APIs that were previously marked as deprecated in 2.x. Generally, the reason for the deprecation as well as the alternative suggestions can be found in the 2.x release notes. They are summarized here for quick reference.

### @itwin/core-backend

| Removed                                                      | Replacement                                    |
| ------------------------------------------------------------ | ---------------------------------------------- |
| `AutoPush`                                                   | _eliminated_                                   |
| `BriefcaseDb.reinstateChanges`                               | `BriefcaseDb.pullChanges`                      |
| `BriefcaseDb.reverseChanges`                                 | `BriefcaseDb.pullChanges`                      |
| `BriefcaseIdValue`                                           | `BriefcaseIdValue` in @itwin/core-common       |
| `BriefcaseManager.getCompatibilityFileName`                  | _eliminated_                                   |
| `BriefcaseManager.getCompatibilityPath`                      | _eliminated_                                   |
| `BriefcaseManager.isStandaloneBriefcaseId`                   | use `id === BriefcaseIdValue.Unassigned`       |
| `compatibilityDir` argument of `BriefcaseManager.initialize` | _eliminated_                                   |
| `DocumentCarrier`                                            | _eliminated_                                   |
| `IModelDb.clearSqliteStatementCache`                         | `IModelDb.clearCaches`                         |
| `IModelDb.clearStatementCache`                               | `IModelDb.clearCaches`                         |
| `IModelHost.iModelClient`                                    | `IModelHubBackend.iModelClient`                |
| `IModelHostConfiguration.briefcaseCacheDir`                  | `IModelHostConfiguration.cacheDir`             |
| `InformationCarrierElement`                                  | _eliminated_                                   |
| `Platform.isDesktop`                                         | `ProcessDetector.isElectronAppBackend`         |
| `Platform.isElectron`                                        | `ProcessDetector.isElectronAppBackend`         |
| `Platform.isMobile`                                          | `ProcessDetector.isMobileAppBackend`           |
| `Platform.isNodeJs`                                          | `ProcessDetector.isNodeProcess`                |
| `SnapshotDb.filePath`                                        | `SnapshotDb.pathName`                          |
| `StandaloneDb.filePath`                                      | `StandaloneDb.pathName`                        |
| `Texture.width, height, flags`                               | _eliminated_                                   |
| `TxnAction`                                                  | `TxnAction` in @itwin/core-common              |
| `TxnChangedEntities.inserted, deleted, updated`              | `TxnChangedEntities.inserts, deletes, updates` |

### @itwin/core-common

| Removed                                      | Replacement                                                    |
| -------------------------------------------- | -------------------------------------------------------------- |
| `BriefcaseTypes.DeprecatedStandalone`        | `BriefcaseTypes.Unassigned`                                    |
| `BriefcaseTypes.Standalone`                  | `BriefcaseTypes.Unassigned`                                    |
| `Code.getValue`                              | `Code.value`                                                   |
| `CodeSpec.specScopeType`                     | `CodeSpec.scopeType`                                           |
| `DisplayStyleSettings.excludedElements`      | `DisplayStyleSettings.excludedElementIds`                      |
| `IModel.changeSetId`                         | `IModel.changeset.id`                                          |
| `IModelVersion.evaluateChangeSet`            | `IModelHost`/`IModelApp` `hubAccess.getChangesetIdFromVersion` |
| `IModelVersion.fromJson`                     | `IModelVersion.fromJSON`                                       |
| `IModelVersion.getChangeSetFromNamedVersion` | `IModelHost`/`IModelApp` `hubAccess.getChangesetIdFromVersion` |
| `IModelVersion.getLatestChangeSetId`         | `IModelHost`/`IModelApp` `hubAccess.getChangesetIdFromVersion` |
| `IModelWriteRpcInterface`                    | Use IPC for writing to iModels                                 |
| `LatAndLong`                                 | _eliminated_                                                   |
| `LatLongAndHeight`                           | [CartographicProps]($common)                                   |
| `TerrainSettings.locatable`                  | `BackgroundMapSettings.locatable`                              |
| `TerrainSettingsProps.nonLocatable`          | `BackgroundMapProps.nonLocatable`                              |
| `ViewFlagOverrides` class                    | [ViewFlagOverrides]($common) type                              |
| `ViewFlagProps.edgeMask`                     | _eliminated_                                                   |
| `ViewFlagProps.hlMatColors`                  | _eliminated_                                                   |
| `ViewFlags.clone`                            | [ViewFlags.copy]($common)                                      |
| `ViewFlags.edgeMask`                         | _eliminated_                                                   |
| `ViewFlags.hLineMaterialColors`              | _eliminated_                                                   |
| `ViewFlags.noCameraLights`                   | [ViewFlags.lighting]($common)                                  |
| `ViewFlags.noGeometryMap`                    | _eliminated_                                                   |
| `ViewFlags.noSolarLight`                     | [ViewFlags.lighting]($common)                                  |
| `ViewFlags.noSourceLights`                   | [ViewFlags.lighting]($common)                                  |

### @itwin/core-frontend

| Removed                                       | Replacement                                                        |
| --------------------------------------------- | ------------------------------------------------------------------ |
| `AppearanceOverrideProps`                     | [AppearanceOverrideProps]($common)                                 |
| `AsyncMethodsOf`                              | [AsyncMethodsOf]($core-bentley)                                    |
| `AsyncFunction`                               | [AsyncFunction]($core-bentley)                                     |
| `EmphasizeElementsProps`                      | [EmphasizeElementsProps]($common)                                  |
| `PromiseReturnType`                           | [PromiseReturnType]($core-bentley)                                 |
| `CheckpointConnection.open`                   | `CheckpointConnection.openRemote`                                  |
| `DecorateContext.screenViewport`              | `DecorateContext.viewport`                                         |
| `FeatureOverrideType`                         | [FeatureOverrideType]($common)                                     |
| `FeatureSymbology.Appearance`                 | [FeatureAppearance]($common)                                       |
| `FeatureSymbology.AppearanceProps`            | [FeatureAppearanceProps]($common)                                  |
| `findAvailableRealityModels`                  | `queryRealityData`                                                 |
| `findAvailableUnattachedRealityModels`        | `queryRealityData`                                                 |
| `IModelApp.iModelClient`                      | `IModelHubFrontend.iModelClient`                                   |
| `IModelConnection.Models.loaded`              | use `for..of` to iterate and `getLoaded` to look up by Id          |
| `IModelConnection.Views.saveThumbnail`        | use IPC and `IModelDb.saveThumbnail`                               |
| `IOidcFrontendClient`                         | `FrontendAuthorizationClient`                                      |
| `isIOidcFrontendClient`                       | `FrontendAuthorizationClient`                                      |
| `OidcBrowserClient`                           | `BrowserAuthorizationClient`                                       |
| `OidcFrontendClientConfiguration`             | `BrowserAuthorizationClientConfiguration`                          |
| `QuantityFormatter.onActiveUnitSystemChanged` | [QuantityFormatter.onActiveFormattingUnitSystemChanged]($frontend) |
| `QuantityFormatter.useImperialFormats`        | [QuantityFormatter.setActiveUnitSystem]($frontend)                 |
| `RemoteBriefcaseConnection`                   | `CheckpointConnection`                                             |
| `ScreenViewport.decorationDiv`                | `DecorateContext.addHtmlDecoration`                                |
| `UnitSystemKey`                               | Moved to `@bentley/imodeljs-quantity`                              |
| `ViewManager.forEachViewport`                 | Use a `for..of` loop                                               |
| `ViewState3d.lookAtPerspectiveOrOrtho`        | `ViewState3d.LookAt`                                               |
| `ViewState3d.lookAtUsingLensAngle`            | `ViewState3d.lookAt`                                               |
| `Viewport.featureOverrideProvider`            | [Viewport.featureOverrideProviders]($frontend)                     |
| `Viewport.setFlashed`                         | [Viewport.flashedId]($frontend)                                    |
| `Viewport.setRedrawPending`                   | [Viewport.requestRedraw]($frontend)                                |
| `WebAppViewer`                                | *eliminated*                                                       |

### @itwin/core-geometry

| Removed                                         | Replacement                                                |
| ----------------------------------------------- | ---------------------------------------------------------- |
| `BSplineCurve3dBase.createThroughPoints`        | `BSplineCurve3dBase.createFromInterpolationCurve3dOptions` |
| `TransitionSpiralProps.curveLength`             | `TransitionSpiralProps.length`                             |
| `TransitionSpiralProps.fractionInterval`        | `TransitionSpiralProps.activeFractionInterval`             |
| `TransitionSpiralProps.intervalFractions`       | `TransitionSpiralProps.activeFractionInterval`             |
| `InterpolationCurve3dOptions.isChordLenTangent` | `InterpolationCurve3dOptions.isChordLenTangents`           |
| `Point3dArray.createRange`                      | `Range3d.createFromVariantData`                            |

### @bentley/backend-itwin-client

SAML support has officially been dropped as a supported workflow. All related APIs for SAML have been removed.

| Removed                             | Replacement                                  |
| ----------------------------------- | -------------------------------------------- |
| `OidcDelegationClientConfiguration` | `DelegationAuthorizationClientConfiguration` |
| `OidcDelegationClient`              | `DelegationAuthorizationClient`              |

### @itwin/appui-abstract

| Removed                       | Replacement  |
| ----------------------------- | ------------ |
| `ContentLayoutProps.priority` | *eliminated* |

### @itwin/core-react

| Removed                              | Replacement                                                |
| ------------------------------------ | ---------------------------------------------------------- |
| `LoadingPromptProps.isDeterministic` | `LoadingPromptProps.isDeterminate` in @itwin/core-react |
| `NumericInput` component             | `NumberInput` component in @itwin/core-react            |
| `TabsProps.onClickLabel`             | `TabsProps.onActivateTab` in @itwin/core-react          |

### @itwin/components-react

| Removed                                                    | Replacement                                                                                                                   |
| ---------------------------------------------------------- | ----------------------------------------------------------------------------------------------------------------------------- |
| `hasFlag`                                                  | `hasSelectionModeFlag` in @itwin/components-react                                                                          |
| `StandardEditorNames`                                      | `StandardEditorNames` in @itwin/appui-abstract                                                                                |
| `StandardTypeConverterTypeNames`                           | `StandardTypeNames` in @itwin/appui-abstract                                                                                  |
| `StandardTypeNames`                                        | `StandardTypeNames` in @itwin/appui-abstract                                                                                  |
| `Timeline`                                                 | `TimelineComponent` in @itwin/components-react                                                                             |
| `ControlledTreeProps.treeEvents`                           | `ControlledTreeProps.eventsHandler`                                                                                           |
| `ControlledTreeProps.visibleNodes`                         | `ControlledTreeProps.model`                                                                                                   |
| `MutableTreeModel.computeVisibleNodes`                     | `computeVisibleNodes` in @itwin/components-react                                                                           |
| `TreeModelSource.getVisibleNodes`                          | memoized result of `computeVisibleNodes`                                                                                      |
| `useVisibleTreeNodes`                                      | `useTreeModel` and `computeVisibleNodes`                                                                                      |
| `SignIn`                                                   | _eliminated_                                                                                                                  |
| All drag & drop related APIs                               | Third party components. E.g. see this [example](https://www.itwinjs.org/sample-showcase/?group=UI+Trees&sample=drag-and-drop) |
| `DEPRECATED_Tree`, `BeInspireTree` and related APIs        | `ControlledTree`                                                                                                              |
| `PropertyValueRendererContext.decoratedTextElement`        | `IPropertyValueRenderer` that can properly render a `PropertyRecord`                                                          |
| `CommonPropertyGridProps.onPropertyLinkClick`              | `PropertyRecord.links.onClick`                                                                                                |
| `onPropertyLinkClick` prop in `usePropertyData`            | `PropertyRecord.links.onClick`                                                                                                |
| `onPropertyLinkClick` prop in `usePropertyGridModelSource` | `PropertyRecord.links.onClick`                                                                                                |
| `FilteringInputProps.filteringInProgress`                  | `FilteringInputProps.status`                                                                                                  |
| `hasLinks`                                                 | `!!PropertyRecord.links?.length`                                                                                              |
| `PropertyListProps.onListWidthChanged`                     | Width is now passed to `PropertyList` through `PropertyListProps.width` prop                                                  |

### @itwin/appui-react

| Removed                                    | Replacement                                                                                                                   |
| ------------------------------------------ | ----------------------------------------------------------------------------------------------------------------------------- |
| `COLOR_THEME_DEFAULT`                      | `SYSTEM_PREFERRED_COLOR_THEME` in @bentley/ui-framework is used as default color theme                                        |
| `FunctionKey`                              | `FunctionKey` in @bentley/ui-abstract                                                                                         |
| `IModelAppUiSettings`                      | `UserSettingsStorage` in @bentley/ui-framework                                                                                |
| `ConfigurableUiManager.findFrontstageDef`  | `FrontstageManager.findFrontstageDef`                                                                                         |
| `ConfigurableUiManager.loadContentGroup`   | *eliminated*                                                                                                                  |
| `ConfigurableUiManager.loadContentGroups`  | *eliminated*                                                                                                                  |
| `ConfigurableUiManager.loadContentLayout`  | *eliminated*                                                                                                                  |
| `ConfigurableUiManager.loadContentLayouts` | *eliminated*                                                                                                                  |
| `ContentGroupManager`                      | *eliminated*                                                                                                                  |
| `Frontstage.initializeFrontstageDef`       | `FrontstageManager.getFrontstageDef` (async method)                                                                           |
| `Frontstage.findFrontstageDef`             | `FrontstageManager.getFrontstageDef` (async method)                                                                           |
| `Frontstage.initializeFromProvider`        | `Frontstage.create` (async method)                                                                                            |
| `FrontstageProps.defaultLayout`            | `ContentGroup` now holds the layout information.                                                                              |
| `FrontstageProvider.initializeDef`         | *eliminated*                                                                                                                  |
| `FrontstageProvider.frontstageDef`         | `FrontstageManager.getFrontstageDef` (async method)                                                                           |
| `reactElement` in ContentControl           | `ContentControl.reactNode`                                                                                                    |
| `reactElement` in NavigationAidControl     | `NavigationAidControl.reactNode`                                                                                              |
| `reactElement` in NavigationWidgetDef      | `NavigationWidgetDef.reactNode`                                                                                               |
| `reactElement` in ToolWidgetDef            | `ToolWidgetDef.reactNode`                                                                                                     |
| `reactElement` in WidgetControl            | `WidgetControl.reactNode`                                                                                                     |
| `reactElement` in WidgetDef                | `WidgetDef.reactNode`                                                                                                         |
| `ReactMessage`                             | `ReactMessage` in @itwin/core-react                                                                                        |
| `SpecialKey`                               | `SpecialKey` in @itwin/appui-abstract                                                                                         |
| `WidgetState`                              | `WidgetState` in @itwin/appui-abstract                                                                                        |
| `UserProfileBackstageItem`                 | *eliminated*                                                                                                                  |
| `SignIn`                                   | *eliminated*                                                                                                                  |
| `SignOutModalFrontstage`                   | *eliminated*                                                                                                                  |
| `IModelConnectedCategoryTree`              | *eliminated*                                                                                                                  |
| `IModelConnectedModelsTree`                | *eliminated*                                                                                                                  |
| `IModelConnectedSpatialContainmentTree`    | *eliminated*                                                                                                                  |
| `CategoryTreeWithSearchBox`                | *eliminated*                                                                                                                  |
| `VisibilityComponent`                      | `TreeWidgetComponent` in @bentley/tree-widget-react                                                                           |
| `VisibilityWidget`                         | `TreeWidgetControl` in @bentley/tree-widget-react                                                                             |
| `ContentLayoutProps`                       | `ContentLayoutProps` in @itwin/appui-abstract                                                                                 |
| All drag & drop related APIs               | Third party components. E.g. see this [example](https://www.itwinjs.org/sample-showcase/?group=UI+Trees&sample=drag-and-drop) |

### @itwin/core-bentley

| Removed         | Replacement                                                |
| --------------- | ---------------------------------------------------------- |
| `Config`        | Use `process.env` to access environment variables directly |
| `EnvMacroSubst` | *eliminated*                                               |

### @itwin/presentation-common

| Removed                                                         | Replacement                                                                                                                                                    |
| --------------------------------------------------------------- | -------------------------------------------------------------------------------------------------------------------------------------------------------------- |
| `CompressedDescriptorJSON`                                      | `DescriptorJSON`                                                                                                                                               |
| `ContentInstancesOfSpecificClassesSpecification.arePolymorphic` | `ContentInstancesOfSpecificClassesSpecification.handleInstancesPolymorphically`                                                                                |
| `ContentModifiersList.propertiesDisplay`                        | `ContentModifiersList.propertyOverrides`                                                                                                                       |
| `ContentModifiersList.propertyEditors`                          | `ContentModifiersList.propertyOverrides`                                                                                                                       |
| `ContentRelatedInstancesSpecification.isRecursive`              | *eliminated*                                                                                                                                                   |
| `ContentRelatedInstancesSpecification.relatedClasses`           | `ContentRelatedInstancesSpecification.relationshipPaths.targetClass`                                                                                           |
| `ContentRelatedInstancesSpecification.relationships`            | `ContentRelatedInstancesSpecification.relationshipPaths.relationship`                                                                                          |
| `ContentRelatedInstancesSpecification.requiredDirection`        | `ContentRelatedInstancesSpecification.relationshipPaths.direction`                                                                                             |
| `ContentRelatedInstancesSpecification.skipRelatedLevel`         | *eliminated*                                                                                                                                                   |
| `Descriptor.toCompressedJSON`                                   | `Descriptor.toJSON`                                                                                                                                            |
| `DescriptorOverrides.hiddenFieldNames`                          | `DescriptorOverrides.fieldsSelector`                                                                                                                           |
| `DescriptorOverrides.sortDirection`                             | `DescriptorOverrides.sorting.direction`                                                                                                                        |
| `DescriptorOverrides.sortingFieldName`                          | `DescriptorOverrides.sorting.field`                                                                                                                            |
| `ECPropertyGroupingNodeKey.groupingValue`                       | `ECPropertyGroupingNodeKey.groupingValues`                                                                                                                     |
| `ExtendedContentRequestOptions`                                 | `ContentRequestOptions`                                                                                                                                        |
| `ExtendedContentRpcRequestOptions`                              | `ContentRpcRequestOptions`                                                                                                                                     |
| `ExtendedHierarchyRequestOptions`                               | `HierarchyRequestOptions`                                                                                                                                      |
| `ExtendedHierarchyRpcRequestOptions`                            | `HierarchyRpcRequestOptions`                                                                                                                                   |
| `Field.fromJSON`                                                | `Field.fromCompressedJSON`                                                                                                                                     |
| `HierarchyCompareRpcOptions`                                    | *eliminated*                                                                                                                                                   |
| `LabelRequestOptions`                                           | `DisplayLabelRequestOptions`                                                                                                                                   |
| `LabelRpcRequestOptions`                                        | `DisplayLabelRpcRequestOptions`                                                                                                                                |
| `LoggingNamespaces`                                             | `PresentationBackendLoggerCategory`, `PresentationBackendNativeLoggerCategory`, `PresentationFrontendLoggerCategory` or `PresentationComponentsLoggerCategory` |
| `NodeDeletionInfo.target`                                       | `NodeDeletionInfo.parent` and `NodeDeletionInfo.position`                                                                                                      |
| `NodeDeletionInfoJSON.target`                                   | `NodeDeletionInfoJSON.parent` and `NodeDeletionInfoJSON.position`                                                                                              |
| `PresentationDataCompareOptions`                                | *eliminated*                                                                                                                                                   |
| `PresentationRpcInterface.compareHierarchies`                   | *eliminated*                                                                                                                                                   |
| `PresentationRpcInterface.compareHierarchiesPaged`              | *eliminated*                                                                                                                                                   |
| `PresentationRpcInterface.getContent`                           | `PresentationRpcInterface.getPagedContent` and `getPagedContentSet`                                                                                            |
| `PresentationRpcInterface.getContentAndSize`                    | `PresentationRpcInterface.getPagedContent` and `getPagedContentSet`                                                                                            |
| `PresentationRpcInterface.getDisplayLabelDefinitions`           | `PresentationRpcInterface.getPagedDisplayLabelDefinitions`                                                                                                     |
| `PresentationRpcInterface.getDistinctValues`                    | `PresentationRpcInterface.getPagedDistinctValues`                                                                                                              |
| `PresentationRpcInterface.getNodes`                             | `PresentationRpcInterface.getPagedNodes`                                                                                                                       |
| `PresentationRpcInterface.getNodesAndCount`                     | `PresentationRpcInterface.getPagedNodes`                                                                                                                       |
| `PresentationRpcInterface.loadHierarchy`                        | *eliminated*                                                                                                                                                   |
| `PresentationUnitSystem`                                        | `UnitSystemKey` in `@bentley/imodeljs-quantity`                                                                                                                |
| `PropertiesFieldDescriptor.propertyClass`                       | `PropertiesFieldDescriptor.properties.class`                                                                                                                   |
| `PropertiesFieldDescriptor.propertyName`                        | `PropertiesFieldDescriptor.properties.name`                                                                                                                    |
| `Property.relatedClassPath`                                     | `NestedContentField.pathToPrimaryClass`                                                                                                                        |
| `PropertyJSON.relatedClassPath`                                 | `NestedContentFieldJSON.pathToPrimaryClass`                                                                                                                    |
| `RelatedInstanceNodesSpecification.relatedClasses`              | `RelatedInstanceNodesSpecification.relationshipPaths.targetClass`                                                                                              |
| `RelatedInstanceNodesSpecification.relationships`               | `RelatedInstanceNodesSpecification.relationshipPaths.relationship`                                                                                             |
| `RelatedInstanceNodesSpecification.requiredDirection`           | `RelatedInstanceNodesSpecification.relationshipPaths.direction`                                                                                                |
| `RelatedInstanceNodesSpecification.skipRelatedLevel`            | *eliminated*                                                                                                                                                   |
| `RelatedInstanceNodesSpecification.supportedSchemas`            | *eliminated*                                                                                                                                                   |
| `RelatedInstanceSpecification.class`                            | `RelatedInstanceSpecification.relationshipPath.targetClass`                                                                                                    |
| `RelatedInstanceSpecification.relationship`                     | `RelatedInstanceSpecification.relationshipPath.relationship`                                                                                                   |
| `RelatedInstanceSpecification.requiredDirection`                | `RelatedInstanceSpecification.relationshipPath.direction`                                                                                                      |
| `RelatedPropertiesSpecification.isPolymorphic`                  | `RelatedPropertiesSpecification.handleTargetClassPolymorphically`                                                                                              |
| `RelatedPropertiesSpecification.propertyNames`                  | `RelatedPropertiesSpecification.properties`                                                                                                                    |
| `RelatedPropertiesSpecification.relatedClasses`                 | `RelatedPropertiesSpecification.propertiesSource.targetClass`                                                                                                  |
| `RelatedPropertiesSpecification.relationships`                  | `RelatedPropertiesSpecification.propertiesSource.relationship`                                                                                                 |
| `RelatedPropertiesSpecification.requiredDirection`              | `RelatedPropertiesSpecification.propertiesSource.direction`                                                                                                    |
| `Ruleset.supportedSchemas`                                      | `Ruleset.requiredSchemas`                                                                                                                                      |
| `RequestPriority`                                               | *eliminated*                                                                                                                                                   |
| `RequestOptions<TIModel>.priority`                              | *eliminated*                                                                                                                                                   |
| `SelectClassInfo.pathToPrimaryClass`                            | `SelectClassInfo.pathFromInputToSelectClass`                                                                                                                   |
| `SelectClassInfo.relatedInstanceClasses`                        | `SelectClassInfo.relatedInstancePaths`                                                                                                                         |
| `SelectClassInfoJSON.pathToPrimaryClass`                        | `SelectClassInfoJSON.pathFromInputToSelectClass`                                                                                                               |
| `SelectClassInfoJSON.relatedInstanceClasses`                    | `SelectClassInfoJSON.relatedInstancePaths`                                                                                                                     |

### @itwin/presentation-backend

| Removed                                       | Replacement                                                                                                               |
| --------------------------------------------- | ------------------------------------------------------------------------------------------------------------------------- |
| `DuplicateRulesetHandlingStrategy`            | `RulesetInsertOptions`                                                                                                    |
| `PresentationManager.activeUnitSystem`        | Changed type from `PresentationUnitSystem` to `UnitSystemKey`                                                             |
| `PresentationManager.getContentAndSize`       | `PresentationManager.getContent` and `getContentSetSize`                                                                  |
| `PresentationManager.getDistinctValues`       | `PresentationManager.getPagedDistinctValues`                                                                              |
| `PresentationManager.getNodesAndCount`        | `PresentationManager.getNodes` and `getNodesCount`                                                                        |
| `PresentationManager.loadHierarchy`           | _eliminated_                                                                                                              |
| `PresentationManagerProps.activeLocale`       | `PresentationManagerProps.defaultLocale`                                                                                  |
| `PresentationManagerProps.activeUnitSystem`   | Renamed to `PresentationManagerProps.defaultUnitSystem` and changed type from `PresentationUnitSystem` to `UnitSystemKey` |
| `PresentationManagerProps.cacheConfig`        | `PresentationManagerProps.caching.hierarchies`                                                                            |
| `PresentationManagerProps.contentCacheSize`   | `PresentationManagerProps.caching.content.size`                                                                           |
| `PresentationManagerProps.taskAllocationsMap` | `PresentationManagerProps.workerThreadsCount`                                                                             |
| `UnitSystemFormat.unitSystems`                | Changed type from `PresentationUnitSystem[]` to `UnitSystemKey[]`                                                         |
| `WithClientRequestContext<T>`                 | _eliminated_                                                                                                              |

### @itwin/presentation-frontend

| Removed                                     | Replacement                                                   |
| ------------------------------------------- | ------------------------------------------------------------- |
| `PresentationManager.activeUnitSystem`      | Changed type from `PresentationUnitSystem` to `UnitSystemKey` |
| `PresentationManager.compareHierarchies`    | _eliminated_                                                  |
| `PresentationManager.getDistinctValues`     | `PresentationManager.getPagedDistinctValues`                  |
| `PresentationManager.loadHierarchy`         | _eliminated_                                                  |
| `PresentationManagerProps.activeUnitSystem` | Changed type from `PresentationUnitSystem` to `UnitSystemKey` |

### @itwin/presentation-components

| Removed                                                | Replacement                                     |
| ------------------------------------------------------ | ----------------------------------------------- |
| `ContentDataProvider.configureContentDescriptor`       | `ContentDataProvider.getDescriptorOverrides`    |
| `ContentDataProvider.isFieldHidden`                    | `ContentDataProvider.getDescriptorOverrides`    |
| `ContentDataProvider.shouldConfigureContentDescriptor` | _eliminated_                                    |
| `ContentDataProvider.shouldExcludeFromDescriptor`      | `ContentDataProvider.getDescriptorOverrides`    |
| `ControlledTreeFilteringProps`                         | `ControlledPresentationTreeFilteringProps`      |
| `DEPRECATED_controlledTreeWithFilteringSupport`        | _eliminated_                                    |
| `DEPRECATED_controlledTreeWithVisibleNodes`            | _eliminated_                                    |
| `DEPRECATED_treeWithFilteringSupport`                  | `useControlledPresentationTreeFiltering`        |
| `DEPRECATED_treeWithUnifiedSelection`                  | `useUnifiedSelectionTreeEventHandler`           |
| `FilteredPresentationTreeDataProvider.loadHierarchy`   | _eliminated_                                    |
| `IPresentationTreeDataProvider.loadHierarchy`          | _eliminated_                                    |
| `PresentationTreeDataProvider.loadHierarchy`           | _eliminated_                                    |
| `PresentationTreeNodeLoaderProps.preloadingEnabled`    | _eliminated_                                    |
| `propertyGridWithUnifiedSelection`                     | `usePropertyDataProviderWithUnifiedSelection`   |
| `PropertyGridWithUnifiedSelectionProps`                | `PropertyDataProviderWithUnifiedSelectionProps` |
| `TreeWithFilteringSupportProps`                        | `ControlledPresentationTreeFilteringProps`      |
| `TreeWithUnifiedSelectionProps`                        | `UnifiedSelectionTreeEventHandlerParams`        |
| `useControlledTreeFiltering`                           | `useControlledPresentationTreeFiltering`        |

### @iwin/ecschema-metadata

| Removed                                  | Replacement                                                  |
| ---------------------------------------- | ------------------------------------------------------------ |
| `IDiagnostic`                            | `IDiagnostic` in @itwin/ecschema-editing                   |
| `BaseDiagnostic`                         | `BaseDiagnostic` in @itwin/ecschema-editing                |
| `DiagnosticType`                         | `DiagnosticType` in @itwin/ecschema-editing                |
| `DiagnosticCategory`                     | `DiagnosticCategory` in @itwin/ecschema-editing            |
| `DiagnosticCodes`                        | `DiagnosticCodes` in @itwin/ecschema-editing               |
| `Diagnostics`                            | `Diagnostics` in @itwin/ecschema-editing                   |
| `IDiagnosticReporter`                    | `IDiagnosticReporter` in @itwin/ecschema-editing           |
| `SuppressionDiagnosticReporter`          | `SuppressionDiagnosticReporter` in @itwin/ecschema-editing |
| `FormatDiagnosticReporter`               | `FormatDiagnosticReporter` in @itwin/ecschema-editing      |
| `LoggingDiagnosticReporter`              | `LoggingDiagnosticReporter` in @itwin/ecschema-editing     |
| `IRuleSet`                               | `IRuleSet` in @itwin/ecschema-editing                      |
| `ECRuleSet`                              | `ECRuleSet` in @itwin/ecschema-editing                     |
| `ISuppressionRule`                       | `ISuppressionRule` in @itwin/ecschema-editing              |
| `BaseSuppressionRule`                    | `BaseSuppressionRule` in @itwin/ecschema-editing           |
| `IRuleSuppressionMap`                    | `IRuleSuppressionMap` in @itwin/ecschema-editing           |
| `BaseRuleSuppressionMap`                 | `BaseRuleSuppressionMap` in @itwin/ecschema-editing        |
| `IRuleSuppressionSet`                    | `IRuleSuppressionSet` in @itwin/ecschema-editing           |
| `SchemaCompareCodes`                     | `SchemaCompareCodes` in @itwin/ecschema-editing            |
| `SchemaCompareDiagnostics`               | `SchemaCompareDiagnostics` in @itwin/ecschema-editing      |
| `SchemaValidater`                        | `SchemaValidater` in @itwin/ecschema-editing               |
| `SchemaValidationVisitor`                | `SchemaValidationVisitor` in @itwin/ecschema-editing       |
| `RelationshipConstraint.deserialize`     | `RelationshipConstraint.fromJSON`                            |
| `RelationshipConstraint.deserializeSync` | `RelationshipConstraint.fromJSONSync`                        |
| `RelationshipConstraint.toJson`          | `RelationshipConstraint.toJSON`                              |

### @bentley/itwin-client

| Removed                            | Replacement                    |
| ---------------------------------- | ------------------------------ |
| `UserInfo`                         | Moved to @itwin/appui-react |
| `AuthorizationClient.isAuthorized` | *eliminated*                   |

<!---
User Interface Changes - section to comment below
-->

## User Interface Changes

Several changes were made in the @itwin ui packages.
Some components in @itwin/core-react were deprecated in favor of components in @itwinui-react.
A few constructs were deprecated in @itwin/core-react package with alternatives elsewhere.
A new @itwin/imodel-components-react package has been added and contains items related to Color, Cube, LineWeight, Navigation Aids, Quantity Inputs, Timeline and Viewport.

The @itwin ui and @itwin/presentation-components packages are now dependent on React version 17. **Applications using the ui packages must update to React 17.** Details about React version 17 can be found in the [React Blog](https://reactjs.org/blog/2020/10/20/react-v17.html).

For migration purposes, React 16 is included in the peerDependencies for the packages. React 16 is not an officially supported version of iTwin.js app or Extension development using the iTwin.js AppUi.

### New options for defining Frontstages

| Class/Component                                  | Description                                                                                      |
| ------------------------------------------------ | ------------------------------------------------------------------------------------------------ |
| [StandardFrontstageProvider]($appui-react)      | Frontstage provider that provides an 'empty' stage that is to be populated via UiItemsProviders. |
| [StandardContentToolsProvider]($appui-react)    | UiItemsProvider that will add common tool entries to Tool Widget.                                |
| [StandardNavigationToolsProvider]($appui-react) | UiItemsProvider that will add common view tool entries to Navigation Widget.                     |
| [StandardStatusbarItemsProvider]($appui-react)  | UiItemsProvider that will add common statusbar items.                                            |
| [ContentToolWidgetComposer]($appui-react)       | Provides an empty Tool Widget that is to be populate via UiItemsProviders.                       |
| [ViewToolWidgetComposer]($appui-react)          | Provides an empty Navigation Widget that is to be populate via UiItemsProviders.                 |
| [StandardContentLayouts]($appui-abstract)           | Provides standard view layouts that can be used when defining a ContentGroup.                    |
| [ContentGroupProvider]($appui-react)            | Class that generates a ContentGroup at runtime when the frontstageDef is being constructed.      |

### New Timeline Date Marker

The [TimelineComponent]($imodel-components-react) react component now accepts a property to mark a specific date in a date-based timeline. If the timeline has a defined start date and end date, a date between them can be marked in the timeline by specifying an instance of [TimelineDateMarkerProps]($imodel-components-react) in the new markDate member of [TimelineComponentProps]($imodel-components-react). If the date member is left undefined, today's date will be used. The default marker is a short vertical bar, but a ReactNode can be specified in the dateMarker prop to customize the marker's appearance.

### New Floating Widget Capabilities

Widgets provided via UiItemsProviders may now set `defaultState: WidgetState.Floating` and `isFloatingStateSupported: true` to open
the widget in a floating container. The property `defaultFloatingPosition` may also be specified to define the position of the floating container. If a position is not defined the container will be centered in the `AppUi` area.

The method `getFloatingWidgetContainerIds()` has been added to FrontstageDef to retrieve the Ids for all floating widget containers for the active frontstage as specified by the `frontstageDef`. These ids can be used to query the size of the floating container via `frontstageDef.getFloatingWidgetContainerBounds`. The method `frontstageDef.setFloatingWidgetContainerBounds` can then be used to set the size and position of a floating widget container.

### `ControlledTree` API Changes

`ControlledTree` component has received the following breaking changes:

- The component now takes `TreeModel` rather than `VisibleTreeNodes` as a prop to avoid requiring consumers to manage `VisibleTreeNodes` object. As a result, the `useVisibleTreeNodes` hook was replaced with `useTreeModel` hook. Typical migration:

  **Before:**

  ```tsx
  const visibleNodes = useVisibleTreeNodes(modelSource);
  return <ControlledTree visibleNodes={visibleNodes} {...otherProps} />;
  ```

  **After:**

  ```tsx
  const treeModel = useTreeModel(modelSource);
  return <ControlledTree model={treeModel} {...otherProps} />;
  ```

- Name of the `treeEvents` prop was changed to `eventsHandler` to make it clearer. Typical migration:

  **Before:**

  ```tsx
  return <ControlledTree treeEvents={eventsHandler} {...otherProps} />;
  ```

  **After:**

  ```tsx
  return <ControlledTree eventsHandler={eventsHandler} {...otherProps} />;
  ```

- `width` and `height` properties are now required. Previously they were optional and forced us to use non-optimal approach when not provided. Now it's up to the consumer to tell the size of the component. Typical migration:

  **Before:**

  ```tsx
  return <ControlledTree {...props} />;
  ```

  **After:**

  ```tsx
  const width = 100;
  const height = 100;
  return <ControlledTree width={width} height={height} {...props} />;
  ```

  `width` and `height` props may be calculated dynamically using [ResizeObserver](https://developer.mozilla.org/en-US/docs/Web/API/ResizeObserver) API.

### PropertyGrid - related API Changes

- `width` and `height` are now required props for `VirtualizedPropertyGrid` and `VirtualizedPropertyGridWithDataProvider`. Also, `width` is now a required property for `PropertyList`. Previously they were optional and forced us to use non-optimal approach when not provided. Now it's up to the consumer to tell the size of the component. Typical migration:

  **Before:**

  ```tsx
  return <VirtualizedPropertyGrid {...props} />;
  ```

  **After:**

  ```tsx
  const width = 100;
  const height = 100;
  return <VirtualizedPropertyGrid width={width} height={height} {...props} />;
  ```

  `width` and `height` props may be calculated dynamically using [ResizeObserver](https://developer.mozilla.org/en-US/docs/Web/API/ResizeObserver) API.

- Default value of `PresentationPropertyDataProvider.isNestedPropertyCategoryGroupingEnabled` was changed from `false` to `true`.

### Deprecated Components in Favor of iTwinUI-react Components

Several UI components in the @itwin/core-react and @itwin/components-react packages have been deprecated.
Developers should use equivalent components in @itwin/itwinui-react instead.

| Deprecated in @itwin/core-react | Use from @itwin/itwinui-react instead          |
| ---------------------------------- | ---------------------------------------------- |
| Button                             | Button                                         |
| ButtonSize                         | `size` prop for itwinui-react Button           |
| ButtonType                         | `styleType` prop for itwinui-react Button      |
| Checkbox                           | Checkbox                                       |
| ExpandableBlock                    | ExpandableBlock                                |
| Headline                           | Headline                                       |
| HorizontalTabs                     | HorizontalTabs                                 |
| Input                              | Input                                          |
| LabeledInput                       | LabeledInput                                   |
| LabeledSelect                      | LabeledSelect                                  |
| LabeledTextarea                    | LabeledTextarea                                |
| LabeledToggle                      | ToggleSwitch with `labelPosition="right"` prop |
| LeadingText                        | Leading                                        |
| ProgressBar                        | ProgressLinear                                 |
| ProgressSpinner                    | ProgressRadial                                 |
| Radio                              | Radio                                          |
| Select                             | Select                                         |
| SelectOption                       | SelectOption                                   |
| Slider                             | Slider                                         |
| SmallText                          | Small                                          |
| Spinner                            | ProgressRadial with `indeterminate` prop       |
| SpinnerSize                        | `size` prop in ProgressRadialProps             |
| SplitButton                        | SplitButton                                    |
| Subheading                         | Subheading                                     |
| Textarea                           | Textarea                                       |
| Tile                               | Tile                                           |
| Title                              | Title                                          |
| Toggle                             | ToggleSwitch                                   |
| Tooltip                            | Tooltip                                        |
| TooltipPlacement                   | Placement                                      |

| Deprecated in @itwin/components-react | Use from @itwin/itwinui-react instead |
| ---------------------------------------- | ------------------------------------- |
| Breadcrumb                               | Breadcrumbs                           |

#### Slider

The deprecated [Slider]($core-react) was a wrapper around the react-compound-slider that does not work properly in popout windows. To eliminate this issue, the deprecated `Slider`will now wrap the `Slider` component from @itwin/itwinui-react. This result is a couple prop changes. The `onSlideStart` or `onSlideEnd` props are ignored, use `onUpdate` and `onChange` props if needed. The only two `modes` that remain supported are 1 and 2.

### Deprecated with alternatives elsewhere

A few constructs were deprecated in @itwin/core-react package.
Some were copied to the @itwin/appui-abstract package.
Some have replacements within the @itwin/core-react package.

| Deprecated                                | Replacement                                    |
| ----------------------------------------- | ---------------------------------------------- |
| DialogButtonDef in @itwin/core-react   | DialogButtonDef in @itwin/appui-abstract       |
| DialogButtonStyle in @itwin/core-react | DialogButtonStyle in @itwin/appui-abstract     |
| DialogButtonType in @itwin/core-react  | DialogButtonType in @itwin/appui-abstract      |
| LocalUiSettings in @itwin/core-react   | LocalSettingsStorage in @itwin/core-react   |
| SessionUiSettings in @itwin/core-react | SessionSettingsStorage in @itwin/core-react |

### New @itwin/imodel-components-react package

A new @itwin/imodel-components-react package has been added, and some items were moved from @itwin/core-react and @itwin/components-react into this new package.
The ui-imodel-components package contains React components that depend on the imodeljs-frontend, imodeljs-common or imodeljs-quantity packages.
Dependencies on these other iTwin.js packages have been removed from ui-core and ui-components.
The items moved to ui-imodel-components are related to Color, Cube, LineWeight, Navigation Aids, Quantity Inputs, Timeline and Viewport.

The following items were moved into the ui-imodel-components package. For a complete list, see [iTwin.js Documentation](https://www.itwinjs.org/reference/ui-imodel-components/all).

- ColorPickerButton, ColorPickerDialog, ColorPickerPopup, ColorPropertyEditor, ColorSwatch
- Cube, CubeNavigationAid, CubeRotationChangeEventArgs
- DrawingNavigationAid
- QuantityInput, QuantityNumberInput
- TimelineComponent, TimelineDataProvider, TimelineMenuItemProps
- ViewportComponent, ViewportComponentEvents
- LineWeightSwatch, WeightPickerButton, WeightPropertyEditor

### Tasks and Workflows Deprecated

Classes and methods pertaining to Tasks and Workflows have been deprecated due to a change in the UX design.
Please continue to use Frontstages.

<!---
User Interface Changes - section above this point
-->

## @bentley/extension-cli

The cli tool has been deprecated due to an impending change of Extensions and the Extension Service. Please continue to use the 2.x version if you still require publishing Extensions.

## @bentley/config-loader

The loader has been deprecated due to a preference for using the dotenv package instead. Any workflows using .env files will not be affected.

## @itwin/core-geometry

The method `BSplineCurve3d.createThroughPoints` has been deprecated in favor of the more general method `BSplineCurve3d.createFromInterpolationCurve3dOptions`.

The property `InterpolationCurve3dOptions.isChordLenTangent` has been deprecated due to a naming inconsistency with similar adjacent properties. Use `InterpolationCurve3dOptions.isChordLenTangents` instead.

## new @itwin/core-transformer package split out of backend package

The iModel Transformer APIs, such as the classes [IModelExporter]($transformer), [IModelImporter]($transformer), and [IModelTransformer]($transformer)
were removed from the `@itwin/core-backend` package and moved to a new package, `@itwin/core-transformer`.

## @itwin/core-common

The `fromRadians`, `fromDegrees`, and `fromAngles` methods of [Cartographic]($common) now expect to receive a single input argument - an object containing a longitude, latitude and optional height property. The public constructor for [Cartographic]($common) has also been removed. If you would like to create a [Cartographic]($common) object without specifying longitude and latiude, you can use the new `createZero` method. These changes will help callers avoid misordering longitude, latitude, and height when creating a [Cartographic]($common) object. Additionally, the `LatAndLong` and `LatLongAndHeight` interfaces have been removed and replaced with a single [CartographicProps]($common) interface.<|MERGE_RESOLUTION|>--- conflicted
+++ resolved
@@ -80,17 +80,13 @@
 
 ## BentleyError constructor no longer logs
 
-In V2, the constructor of the base exception class [BentleyError]($core-bentley) accepted 5 arguments, the last 3 being optional. Arguments 3 and 4 were for logging the exception in the constructor itself. That is a bad idea, since exceptions are often handled and recovered in `catch` statements, so there is no actual "problem" to report. In that case the message in the log is either misleading or just plain wrong. Also, code in `catch` statements always has more "context" about _why_ the error may have happened than the lower level code that threw (e.g. "invalid Id" vs. "invalid MyHashClass Id") so log messages from callers can be more helpful than from callees. Since every thrown exception must be caught _somewhere_, logging should be done when exceptions are caught, not when they're thrown.
-
-<<<<<<< HEAD
+In V2, the constructor of the base exception class [BentleyError]($bentleyjs-core) accepted 5 arguments, the last 3 being optional. Arguments 3 and 4 were for logging the exception in the constructor itself. That is a bad idea, since exceptions are often handled and recovered in `catch` statements, so there is no actual "problem" to report. In that case the message in the log is either misleading or just plain wrong. Also, code in `catch` statements always has more "context" about *why* the error may have happened than the lower level code that threw (e.g. "invalid Id" vs. "invalid MyHashClass Id") so log messages from callers can be more helpful than from callees. Since every thrown exception must be caught *somewhere*, logging should be done when exceptions are caught, not when they're thrown.
+
 The [BentleyError]($bentleyjs-core) constructor now accepts 3 arguments, the last argument (`metaData`) is optional. The previous `log` and `category` arguments were removed. If your code passed 5 arguments, remove the 3rd and 4th. If you previously passed 3 or 4 arguments, just leave the first two. Also, the previous version of the constructor required the metaData argument to be a function that returns an object. It may now also just be an object.
 
 ## Logger functions
 
 The optional `metaData` argument for the [Logger]($bentleyjs-core) functions was previously a function returning an object or undefined. That was to permit cases where it may be expensive to create the metadata to be elided when logging is turned off. However, there are many cases where the metaData object is directly available, so creating a function to return it created overhead whether or not logging is enabled. It may now also be just an object so you don't have to make a function.
-=======
-The [BentleyError]($core-bentley) constructor now accepts 3 arguments, the last argument (`getMetaData`) is optional. The previous `log` and `category` arguments were removed. If your code passed 5 arguments, remove the 3rd and 4th. If you previously passed 3 or 4 arguments, just leave the first two.
->>>>>>> 5575e60a
 
 ## ClientRequestContext and AuthorizedClientRequestContext have been removed
 
