--- conflicted
+++ resolved
@@ -4,18 +4,19 @@
 
 # NextVersion
 
-<<<<<<< HEAD
 Table of contents:
 
 - [API deprecations](#api-deprecations)
   - [@itwin/presentation-common](#itwinpresentation-common)
+- [Breaking changes](#breaking-changes)
+  - [Opening connection to local snapshot requires IPC](#Opening-connection-to-local-snapshot-requires-IPC)
 
 ## API deprecations
 
 ### @itwin/presentation-common
 
 - All public methods of [PresentationRpcInterface]($presentation-common) have been deprecated. Going forward, RPC interfaces should not be called directly. Public wrappers such as [PresentationManager]($presentation-frontend) should be used instead.
-=======
+
 - [Breaking Changes](#breaking-changes)
   - [Opening connection to local snapshot requires IPC](#opening-connection-to-local-snapshot-requires-ipc)
 
@@ -23,5 +24,4 @@
 
 ### Opening connection to local snapshot requires IPC
 
-[SnapshotConnection.openFile]($frontend) now requires applications to have set up a valid IPC communication. If you're using this API in an Electron or Mobile application, no additional action is needed as long as you call `ElectronHost.startup` or `MobileHost.startup` respectively. This API shouldn't be used in Web applications, so it has no replacement there.
->>>>>>> 8ef5002f
+[SnapshotConnection.openFile]($frontend) now requires applications to have set up a valid IPC communication. If you're using this API in an Electron or Mobile application, no additional action is needed as long as you call `ElectronHost.startup` or `MobileHost.startup` respectively. This API shouldn't be used in Web applications, so it has no replacement there.