---
publish: false
---
# NextVersion

## Decoration graphics enhancements

### Visible edges

Graphics produced by a [GraphicBuilder]($frontend) can now produce edges for surfaces. By default, edges are only produced for graphics of type [GraphicType.Scene]($frontend), and only if the [Viewport]($frontend)'s [ViewFlags]($common) specify that edges should be displayed. To generate edges for other types of graphics, or to prevent them from being generated, override [GraphicBuilderOptions.generateEdges]($frontend) or [GraphicBuilder.wantEdges]($frontend) when creating the graphic. Note that surfaces will z-fight with their edges to a degree unless the graphic is also pickable - see [GraphicBuilderOptions.pickable]($frontend).

### Solid primitives in decorations

Decoration graphics can now be produced from [SolidPrimitive]($geometry-core)s - e.g., spheres, cones, slabs, swept surfaces, and so on - using [GraphicBuilder.addSolidPrimitive]($frontend).

## Presentation changes

Added [RelatedPropertiesSpecificationNew.skipIfDuplicate]($presentation-common) attribute to allow specification to be overriden by specifications from higher priority content modifiers. Set this attribute to all related properties' specifications in the default BisCore ruleset.

## Dictionary enhancements

[Dictionary.keys]($bentleyjs-core) and [Dictionary.values]($bentleyjs-core) enable iteration of the dictionary's keys and values in the same manner as a standard Map.

[Dictionary.findOrInsert]($bentleyjs-core) returns the existing value associated with a key, or - if none yet exists - inserts a new value with that key. It also returns a flag indicating whether or not a new value was inserted. This allows the following code that requires two lookups of the key:

```ts
let value = dictionary.get(key);
let inserted = undefined !== value;
if (undefined === value)
  inserted = dictionary.insert(key, value = newValue);

alert(`${value} was ${inserted ? "inserted" : "already present"}`);
```

To be replaced with a more efficient version that requires only one lookup:

```ts
const result = dictionary.findOrInsert(key, value);
alert(`${result.value} was ${result.inserted ? "inserted" : "already present"}`);
```

## ChangesetIndex vs. ChangesetId

A changeset represents the delta (i.e. the "set of changes") between two points on an iModel's timeline. It can be identified by two means: a [ChangesetId]($common) and a [ChangesetIndex]($common) - every changeset has both once it has been pushed to iModelHub. A `ChangesetId` is a string that is formed from the checksum of the contents of the changeset and its parent `ChangesetId`. A `ChangesetIndex` is a small sequential integer representing the position of the changeset on the iModel's timeline. Later changesets will always have a larger `ChangesetIndex` than earlier changesets. However, it is not possible to compare two `ChangesetId`s and tell anything about their relative position on the timeline.

<<<<<<< HEAD
Much of the `iTwin.js` api that refers to changesets takes a `ChangesetId` as an argument. That is unfortunate, since `ChangesetIndex` is often required to determine order of changesets. Obtaining the `ChangesetIndex` from a `ChangesetId` requires a round-trip to iModelHub. This version begins the process of reworking the api to prefer `ChangesetIndex` as the identifier for changesets. However, for backwards compatibility, the new types [ChangesetIndexAndId]($common) (both values are known) and [ChangesetIdWithIndex]($common) (Id is known, index may be undefined) are used many places. Ultimately only `ChangesetIndex` will be used to identify changesets, and you should prefer it in any new api that identifies changesets.

### Breaking change

 The return type of the methods [BriefcaseDb.pullAndMergeChanges]($backend) and [BriefcaseDb.pushChanges]($backend) was changed from a string `ChangesetId` to [ChangesetIndexAndId]($common).

## FederationGuid Policy Change

In previous versions, if you inserted an element with `undefined` for [ElementProps.federationGuid]($backend), its value would be `NULL` in the inserted element. In this version, if `federationGuid === undefined`, a new valid Guid will be created for the new element. This is to better facilitate tracking element identity across iModels in `IModelTransformer`.

> Note: if `federationGuid` is a valid Guid, its value will be perserved.

To insert an element with a `NULL` federationGuid, set it to an illegal value (e.g. `Guid.empty`).

```ts
   const elementId = imodel1.elements.insertElement( {
      classFullName: SpatialCategory.classFullName,
      model: IModel.dictionaryId,
      federationGuid: Guid.empty,
      code: SpatialCategory.createCode(imodel1, IModel.dictionaryId, "TestCategory")
   });
```
=======
Much of the `iTwin.js` api that refers to changesets takes a `ChangesetId` as an argument. That is unfortunate, since `ChangesetIndex` is often required to determine order of changesets. Obtaining the `ChangesetIndex` from a `ChangesetId` requires a round-trip to iModelHub. This version begins the process of reworking the api to prefer `ChangesetIndex` as the identifier for changesets. However, for backwards compatibility, the new types [ChangesetIndexAndId]($common) (both values are known) and [ChangesetIdWithIndex]($common) (Id is known, index may be undefined) are used many places. Ultimately only `ChangesetIndex` will be used to identify changesets, and you should prefer it in any new api that identifies changesets.
>>>>>>> aa25833a
<|MERGE_RESOLUTION|>--- conflicted
+++ resolved
@@ -43,7 +43,6 @@
 
 A changeset represents the delta (i.e. the "set of changes") between two points on an iModel's timeline. It can be identified by two means: a [ChangesetId]($common) and a [ChangesetIndex]($common) - every changeset has both once it has been pushed to iModelHub. A `ChangesetId` is a string that is formed from the checksum of the contents of the changeset and its parent `ChangesetId`. A `ChangesetIndex` is a small sequential integer representing the position of the changeset on the iModel's timeline. Later changesets will always have a larger `ChangesetIndex` than earlier changesets. However, it is not possible to compare two `ChangesetId`s and tell anything about their relative position on the timeline.
 
-<<<<<<< HEAD
 Much of the `iTwin.js` api that refers to changesets takes a `ChangesetId` as an argument. That is unfortunate, since `ChangesetIndex` is often required to determine order of changesets. Obtaining the `ChangesetIndex` from a `ChangesetId` requires a round-trip to iModelHub. This version begins the process of reworking the api to prefer `ChangesetIndex` as the identifier for changesets. However, for backwards compatibility, the new types [ChangesetIndexAndId]($common) (both values are known) and [ChangesetIdWithIndex]($common) (Id is known, index may be undefined) are used many places. Ultimately only `ChangesetIndex` will be used to identify changesets, and you should prefer it in any new api that identifies changesets.
 
 ### Breaking change
@@ -54,7 +53,7 @@
 
 In previous versions, if you inserted an element with `undefined` for [ElementProps.federationGuid]($backend), its value would be `NULL` in the inserted element. In this version, if `federationGuid === undefined`, a new valid Guid will be created for the new element. This is to better facilitate tracking element identity across iModels in `IModelTransformer`.
 
-> Note: if `federationGuid` is a valid Guid, its value will be perserved.
+> Note: if `federationGuid` is a valid Guid, its value will be preserved.
 
 To insert an element with a `NULL` federationGuid, set it to an illegal value (e.g. `Guid.empty`).
 
@@ -65,7 +64,4 @@
       federationGuid: Guid.empty,
       code: SpatialCategory.createCode(imodel1, IModel.dictionaryId, "TestCategory")
    });
-```
-=======
-Much of the `iTwin.js` api that refers to changesets takes a `ChangesetId` as an argument. That is unfortunate, since `ChangesetIndex` is often required to determine order of changesets. Obtaining the `ChangesetIndex` from a `ChangesetId` requires a round-trip to iModelHub. This version begins the process of reworking the api to prefer `ChangesetIndex` as the identifier for changesets. However, for backwards compatibility, the new types [ChangesetIndexAndId]($common) (both values are known) and [ChangesetIdWithIndex]($common) (Id is known, index may be undefined) are used many places. Ultimately only `ChangesetIndex` will be used to identify changesets, and you should prefer it in any new api that identifies changesets.
->>>>>>> aa25833a
+```