--- conflicted
+++ resolved
@@ -6,17 +6,6 @@
 
 Table of contents:
 
-<<<<<<< HEAD
-- [Ambient Occlusion Improvements](#ambient-occlusion-improvements)
-- [Transformer API](#transformer-api)
-- [IModelCloneContext split out with new base IModelElementCloneContext](#imodelclonecontext-split-out-with-new-base-imodelelementclonecontext)
-- [Presentation](#presentation)
-  - [Restoring Presentation tree state](#restoring-presentation-tree-state)
-  - [OpenTelemetry](#opentelemetry)
-  - [Localization Changes](#localization-changes)
-- [IModelSchemaLoader replaced with SchemaLoader](#imodelschemaloader-replaced-with-schemaloader)
-- [Electron versions support](#electron-versions-support)
-=======
 - [Electron 17 support](#electron-17-support)
 - [IModelSchemaLoader replaced](#imodelschemaloader-replaced)
 - [Improved link table selection](improved-link-table-selection)
@@ -30,7 +19,6 @@
   - [Restoring presentation tree state](#restoring-presentation-tree-state)
   - [Diagnostics improvements and OpenTelemetry](#diagnostics-improvements-and-opentelemetry)
   - [Localization changes](#localization-changes)
->>>>>>> e041fc0a
 - [Geometry](#geometry)
   - [Coplanar facet consolidation](#coplanar-facet-consolidation)
   - [Filling mesh holes](#filling-mesh-holes)
@@ -104,19 +92,6 @@
 
 ### Improved display transform support
 
-<<<<<<< HEAD
-The function [IModelTransformer.initFromExternalSourceAspects]($transformer) has been deprecated, in most cases you no longer need to use it.
-If you are not using a `process*` function to run the transformer, then you do need to replace it with [IModelTransformer.initialize]($transformer).
-
-The transformer now handles referencing properties on out-of-order non-element entities like aspects, models, or relationships, previously
-traversal might invalidate references on, for example,  `ExternalSourceAspects`.
-
-## IModelCloneContext split out with new base IModelElementCloneContext
-
-The [IModelCloneContext]($backend) in `@itwin/core-backend` is now deprecated, and renamed to [IModelElementCloneContext]($backend), since it
-can only clone elements. If you want to clone entities other than elements, as the transformer now does, you must use the transformer's derived
-class, [IModelCloneContext]($transformer).
-=======
 In some cases, geometry is displayed within a [Viewport]($frontend) at a different location, orientation, and/or scale than that with which it is persisted in the iModel. For example:
 
 - A [DisplayStyle]($backend) may use [PlanProjectionSettings.elevation]($common) to adjust a plan projection model's position on the Z axis.
@@ -135,7 +110,6 @@
   return vp.readImageBuffer();
 }
 ```
->>>>>>> e041fc0a
 
 ## Presentation
 
@@ -189,10 +163,17 @@
 
 ## Deprecations
 
+### @itwin/core-backend
+
+The [IModelCloneContext]($backend) in `@itwin/core-backend` is now deprecated, and renamed to [IModelElementCloneContext]($backend), since it
+can only clone elements. If you want to clone entities other than elements, as the transformer now does, you must use the transformer's derived
+class, [IModelCloneContext]($transformer).
+
 ### @itwin/core-geometry
 
 `BoxProps.origin` has been replaced with `BoxProps.baseOrigin` to align with the "box" JSON format.
 
 ### @itwin/core-transformer
 
-The synchronous `void`-returning overload of [IModelTransformer.initFromExternalSourceAspects]($transformer) has been deprecated. It will still perform the old behavior synchronously until it is removed. It will now however return a `Promise` (which should be `await`ed) if invoked with the an [InitFromExternalSourceAspectsArgs]($transformer) argument, which is necessary when processing changes instead of the full source contents.+The function [IModelTransformer.initFromExternalSourceAspects]($transformer) has been deprecated, in most cases you no longer need to use it.
+If you are not using a `process*` function to run the transformer, then you do need to replace it with [IModelTransformer.initialize]($transformer).