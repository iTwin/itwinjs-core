--- conflicted
+++ resolved
@@ -588,7 +588,6 @@
 
 ### @bentley/presentation-common
 
-<<<<<<< HEAD
 | Removed                                                           | Replacement                                                                                                                                                    |
 | ----------------------------------------------------------------- | -------------------------------------------------------------------------------------------------------------------------------------------------------------- |
 | `CompressedDescriptorJSON`                                        | `DescriptorJSON`                                                                                                                                               |
@@ -645,52 +644,12 @@
 | `RelatedPropertiesSpecification.relationships`                    | `RelatedPropertiesSpecification.propertiesSource.relationship`                                                                                                 |
 | `RelatedPropertiesSpecification.requiredDirection`                | `RelatedPropertiesSpecification.propertiesSource.direction`                                                                                                    |
 | `Ruleset.supportedSchemas`                                        | `Ruleset.requiredSchemas`                                                                                                                                      |
+| `RequestPriority`                                                 | *eliminated*                                                                                                                                                   |
+| `RequestOptions<TIModel>.priority`                                | *eliminated*                                                                                                                                                   |
 | `SelectClassInfo.pathToPrimaryClass`                              | `SelectClassInfo.pathFromInputToSelectClass`                                                                                                                   |
 | `SelectClassInfo.relatedInstanceClasses`                          | `SelectClassInfo.relatedInstancePaths`                                                                                                                         |
 | `SelectClassInfoJSON.pathToPrimaryClass`                          | `SelectClassInfoJSON.pathFromInputToSelectClass`                                                                                                               |
 | `SelectClassInfoJSON.relatedInstanceClasses`                      | `SelectClassInfoJSON.relatedInstancePaths`                                                                                                                     |
-=======
-| Removed                                               | Replacement                                                                                                                                                    |
-| ----------------------------------------------------- | -------------------------------------------------------------------------------------------------------------------------------------------------------------- |
-| `CompressedDescriptorJSON`                            | `DescriptorJSON`                                                                                                                                               |
-| `Descriptor.toCompressedJSON`                         | `Descriptor.toJSON`                                                                                                                                            |
-| `DescriptorOverrides.hiddenFieldNames`                | `DescriptorOverrides.fieldsSelector`                                                                                                                           |
-| `DescriptorOverrides.sortDirection`                   | `DescriptorOverrides.sorting.direction`                                                                                                                        |
-| `DescriptorOverrides.sortingFieldName`                | `DescriptorOverrides.sorting.field`                                                                                                                            |
-| `ECPropertyGroupingNodeKey.groupingValue`             | `ECPropertyGroupingNodeKey.groupingValues`                                                                                                                     |
-| `ExtendedContentRequestOptions`                       | `ContentRequestOptions`                                                                                                                                        |
-| `ExtendedContentRpcRequestOptions`                    | `ContentRpcRequestOptions`                                                                                                                                     |
-| `ExtendedHierarchyRequestOptions`                     | `HierarchyRequestOptions`                                                                                                                                      |
-| `ExtendedHierarchyRpcRequestOptions`                  | `HierarchyRpcRequestOptions`                                                                                                                                   |
-| `Field.fromJSON`                                      | `Field.fromCompressedJSON`                                                                                                                                     |
-| `HierarchyCompareRpcOptions`                          | *eliminated*                                                                                                                                                   |
-| `LabelRequestOptions`                                 | `DisplayLabelRequestOptions`                                                                                                                                   |
-| `LabelRpcRequestOptions`                              | `DisplayLabelRpcRequestOptions`                                                                                                                                |
-| `LoggingNamespaces`                                   | `PresentationBackendLoggerCategory`, `PresentationBackendNativeLoggerCategory`, `PresentationFrontendLoggerCategory` or `PresentationComponentsLoggerCategory` |
-| `NodeDeletionInfo.target`                             | `NodeDeletionInfo.parent` and `NodeDeletionInfo.position`                                                                                                      |
-| `NodeDeletionInfoJSON.target`                         | `NodeDeletionInfoJSON.parent` and `NodeDeletionInfoJSON.position`                                                                                              |
-| `PresentationDataCompareOptions`                      | *eliminated*                                                                                                                                                   |
-| `PresentationRpcInterface.compareHierarchies`         | *eliminated*                                                                                                                                                   |
-| `PresentationRpcInterface.compareHierarchiesPaged`    | *eliminated*                                                                                                                                                   |
-| `PresentationRpcInterface.getContent`                 | `PresentationRpcInterface.getPagedContent` and `getPagedContentSet`                                                                                            |
-| `PresentationRpcInterface.getContentAndSize`          | `PresentationRpcInterface.getPagedContent` and `getPagedContentSet`                                                                                            |
-| `PresentationRpcInterface.getDisplayLabelDefinitions` | `PresentationRpcInterface.getPagedDisplayLabelDefinitions`                                                                                                     |
-| `PresentationRpcInterface.getDistinctValues`          | `PresentationRpcInterface.getPagedDistinctValues`                                                                                                              |
-| `PresentationRpcInterface.getNodes`                   | `PresentationRpcInterface.getPagedNodes`                                                                                                                       |
-| `PresentationRpcInterface.getNodesAndCount`           | `PresentationRpcInterface.getPagedNodes`                                                                                                                       |
-| `PresentationRpcInterface.loadHierarchy`              | *eliminated*                                                                                                                                                   |
-| `PresentationUnitSystem`                              | `UnitSystemKey` in `@bentley/imodeljs-quantity`                                                                                                                |
-| `PropertiesFieldDescriptor.propertyClass`             | `PropertiesFieldDescriptor.properties.class`                                                                                                                   |
-| `PropertiesFieldDescriptor.propertyName`              | `PropertiesFieldDescriptor.properties.name`                                                                                                                    |
-| `Property.relatedClassPath`                           | `NestedContentField.pathToPrimaryClass`                                                                                                                        |
-| `PropertyJSON.relatedClassPath`                       | `NestedContentFieldJSON.pathToPrimaryClass`                                                                                                                    |
-| `RequestPriority`                                     | *eliminated*                                                                                                                                                   |
-| `RequestOptions<TIModel>.priority`                    | *eliminated*                                                                                                                                                   |
-| `SelectClassInfo.pathToPrimaryClass`                  | `SelectClassInfo.pathFromInputToSelectClass`                                                                                                                   |
-| `SelectClassInfo.relatedInstanceClasses`              | `SelectClassInfo.relatedInstancePaths`                                                                                                                         |
-| `SelectClassInfoJSON.pathToPrimaryClass`              | `SelectClassInfoJSON.pathFromInputToSelectClass`                                                                                                               |
-| `SelectClassInfoJSON.relatedInstanceClasses`          | `SelectClassInfoJSON.relatedInstancePaths`                                                                                                                     |
->>>>>>> dbcb2093
 
 ### @bentley/presentation-backend
 
