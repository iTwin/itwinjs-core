---
publish: false
---
# NextVersion

Table of contents:

- [Display system](#display-system)
  - [Dynamic schedule scripts](#dynamic-schedule-scripts)
  - [Hiliting models and subcategories](#hiliting-models-and-subcategories)
<<<<<<< HEAD
  - [Improved appearance overrides for animated views](#improved-appearance-overrides-for-animated-views)
  - [Corrected material opacity](#corrected-material-opacity)
=======
  - [Improved symbology overrides for animated views](#improved-symbology-overrides-for-animated-views)
- [Frontend category APIs](#frontend-category-apis)
>>>>>>> 6e6e6bb0
- [AppUi](#appui)
  - [Auto-hiding floating widgets](#auto-hiding-floating-widgets)
  - [Tool Settings title](#tool-settings-title)
- [ElectronApp changes](#electronapp-changes)
- [Frontend category APIs](#frontend-category-apis)
- [IModelHostOptions](#imodelhostoptions)
- [Progress API for downloading changesets](#progress-api-for-downloading-changesets)
- [RPC over IPC](#rpc-over-ipc)
- [Presentation](#presentation)
  - [Relationship properties](#relationship-properties)
- [Webpack 5](#webpack-5)
- [Deprecations](#deprecations)
  - [@itwin/core-bentley](#itwincore-bentley)
  - [@itwin/core-geometry](#itwincore-geometry)
  - [@itwin/core-mobile](#itwincore-mobile)

## Display system

### Dynamic schedule scripts

[Timeline animation](../learning/display/TimelineAnimation.md) enables the visualization of change within an iModel over a period of time. This can be a valuable tool for, among other things, animating the contents of a viewport to show the progress of an asset through the phases of its construction. However, one constraint has always limited the utility of this feature: the instructions for animating the view were required to be stored on a persistent element - either a [DisplayStyle]($backend) or a [RenderTimeline]($backend) - in the [IModel]($common).

That constraint has now been lifted. This makes it possible to create and apply ad-hoc animations entirely on the frontend. For now, support for this capability must be enabled when calling [IModelApp.startup]($frontend) by setting [TileAdmin.Props.enableFrontendScheduleScripts]($frontend) to `true`, as in this example:

```ts
   await IModelApp.startup({
     tileAdmin: {
      enableFrontendScheduleScripts: true,
    },
  });
```

Then, you can create a new schedule script using [RenderSchedule.ScriptBuilder]($common) or [RenderSchedule.Script.fromJSON]($common) and apply it by assigning to [DisplayStyleState.scheduleScript]($frontend). For example, given a JSON representation of the script:

```ts
  function updateScheduleScript(viewport: Viewport, props: RenderSchedule.ScriptProps): void {
    viewport.displayStyle.scheduleScript = RenderSchedule.Script.fromJSON(props);
  }
```

### Hiliting models and subcategories

Support for hiliting models and subcategories using [HiliteSet]($frontend) has been promoted from `@beta` to `@public`. This allows applications to toggle hiliting of all elements belonging to a set of [Model]($backend)s and/or [SubCategory]($backend)'s. This feature can work in one of two modes, specified by [HiliteSet.modelSubCategoryMode]($frontend):

- Union - an element will be hilited if either its model or its subcategory is hilited; or
- Intersection - an element will be hilited if both its model and its subcategory are hilited.

Applications often work with [Category]($backend)'s instead of subcategories. You can use the new [Categories API](#frontend-category-apis) to obtain the Ids of the subcategories belonging to one or more categories.

<<<<<<< HEAD
### Improved appearance overrides for animated views
=======
## Frontend category APIs

A [Category]($backend) provides a way to organize groups of [GeometricElement]($backend)s. Each category contains at least one [SubCategory]($backend) which defines the appearance of geometry belonging to that subcategory. This information is important for frontend code - for example, the display system needs access to subcategory appearances so that it can draw elements correctly, and applications may want to [hilite subcategories](#hiliting-models-and-subcategories) in a [Viewport]($frontend).

[IModelConnection.categories]($frontend) now provides access to APIs for querying this information. The information is cached upon retrieval so that repeated requests need not query the backend.

- [IModelConnection.Categories.getCategoryInfo]($frontend) provides the Ids and appearance properties of all subcategories belonging to one or more categories.
- [IModelConnection.Categories.getSubCategoryInfo]($frontend) provides the appearance properties of one or more subcategories belonging to a specific category.

### Improved symbology overrides for animated views
>>>>>>> 6e6e6bb0

The appearances of elements within a view can be [customized](../learning/display/SymbologyOverrides.md) in a variety of ways. Two such sources of customization are a [FeatureOverrideProvider]($frontend) like [EmphasizeElements]($frontend), which can change the color, transparency, and/or emphasis effect applied to any number of elements; and a [RenderSchedule.Script]($common), which can modify the color and transparency of groups of elements over time. Previously, when these two sources of appearance overrides came into conflict, the results were less than ideal:

- If any aspect of the element's appearance was overridden by a [FeatureOverrideProvider]($frontend), then **none** of the schedule script's appearance overrides would be applied to that element.
- If some elements were being emphasized in the view (e.g., via [EmphasizeElements.emphasizeElements]($frontend)), any non-emphasized elements whose appearance was modified by the schedule script would not be drawn using the de-emphasized (typically, light transparent grey) appearance, making it difficult for the emphasized elements to stand out.

Both of these problems are addressed in iTwin.js 3.3.0.

- The schedule script's overrides are now combined with the element's overrides, but at a lower priority such that if a FeatureOverrideProvider changes the color of the element to red, and the script wants to change its color to green and make it semi-transparent, the element will be drawn as semi-transparent red.
- [EmphasizeElements]($frontend) now ignores the schedule script's color and transparency overrides for non-emphasized elements when other elements are being emphasized. Other [FeatureOverrideProvider]($frontend)s can do the same - or otherwise customize to which elements the script's overrides are applied - by supplying a function to do so to [FeatureOverrides.ignoreAnimationOverrides]($common).

## AppUi

### Auto-hiding floating widgets

When a widget is in floating state, it will not automatically hide when the rest of the UI auto-hides. To create a widget that will automatically hide with the in-viewport tool widgets, set the prop [AbstractWidgetProps.hideWithUiWhenFloating]($appui-abstract) to `true` in your UiProvider.

### Tool Settings title

By default, when the Tool Settings widget is floating, the title will read "Tool Settings". To use the name of the active tool as the title instead, you can now use [UiFramework.setUseToolAsToolSettingsLabel]($appui-react) when your app starts.

```ts
  UiFramework.setUseToolAsToolSettingsLabel(true);
```

## ElectronApp changes

Reduced API surface of an `ElectronApp` class to only allow white-listed APIs from `electron` modules to be called. `ElectronApp` is updated to reflect the change: `callShell` and `callApp` methods are removed, `callDialog` is updated to only show dialogs and a message box.

## Frontend category APIs

A [Category]($backend) provides a way to organize groups of [GeometricElement]($backend)s. Each category contains at least one [SubCategory]($backend) which defines the appearance of geometry belonging to that subcategory. This information is important for frontend code - for example, the display system needs access to subcategory appearances so that it can draw elements correctly, and applications may want to [hilite subcategories](#hiliting-models-and-subcategories) in a [Viewport]($frontend).

[IModelConnection.categories]($frontend) now provides access to APIs for querying this information. The information is cached upon retrieval so that repeated requests need not query the backend.

- [IModelConnection.Categories.getCategoryInfo]($frontend) provides the Ids and appearance properties of all subcategories belonging to one or more categories.
- [IModelConnection.Categories.getSubCategoryInfo]($frontend) provides the appearance properties of one or more subcategories belonging to a specific category.

## IModelHostOptions

The argument for [IModelHost.startup]($backend) has been changed from [IModelHostConfiguration]($backend) to the [IModelHostOptions]($backend) interface. This matches the approach on the frontend for [IModelApp.startup]($frontend) and makes it easier to supply startup options. `IModelHostConfiguration` implements `IModelHostOptions`, so existing code will continue to work without changes.

## Progress API for downloading changesets

[BackendHubAccess]($core-backend) interface now supports progress reporting and cancellation of changeset(s) download. [BackendHubAccess.downloadChangeset]($core-backend) and [BackendHubAccess.downloadChangesets]($core-backend) take optional argument `progressCallback` of type [ProgressFunction]($core-backend). If function is passed, it is regularly called to report download progress. Changeset(s) download can be cancelled by returning [ProgressStatus.Abort]($core-backend) from said function.

## RPC over IPC

When a web application is using IPC communication between its frontend and backend, the RPC protocols now delegate request and response transportation to the IPC system.
After the initial "handshake" request, there are now no further HTTP requests. All traffic (both IPC and RPC) is sent over the WebSocket.
This change yields security benefits by reducing the surface area of our frontend/backend communication and provides performance consistency for the application.

## Presentation

### Relationship properties

Properties that are defined on [ECRelationshipClass](../bis/ec/ec-relationship-class.md) can now be included in content using newly added [`RelatedPropertiesSpecification.relationshipProperties`](../presentation/content/RelatedPropertiesSpecification.md#attribute-relationshipproperties) attribute.

When relationship properties are shown, or [`RelatedPropertiesSpecification.forceCreateRelationshipProperties`](../presentation/content/RelatedPropertiesSpecification.md#attribute-forcecreaterelationshipcategory) attribute is set to `true`, all information coming from that relationship, including related instance properties, will be organized within a category named after the relationship class.

## Webpack 5

The `@itwin/core-webpack-tools` and `@itwin/backend-webpack-tools` packages have been updated to support [Webpack 5](https://webpack.js.org/) and now require a peer dependency of *webpack@^5*. Please refer to their [changelog](https://github.com/webpack/changelog-v5/blob/master/README.md) and [migration guide](https://github.com/webpack/changelog-v5/blob/master/MIGRATION%20GUIDE.md) as you update.

## Deprecations

### @itwin/core-bentley

The AuthStatus enum has been removed. This enum has fallen out of use since the authorization refactor in 3.0.0, and is no longer a member of [BentleyError]($core-bentley).

The beta functions [Element.collectPredecessorIds]($core-backend) and [Element.getPredecessorIds]($core-backend) have been deprecated and replaced with [Element.collectReferenceIds]($core-backend) and [Element.getReferenceIds]($core-backend), since the term "predecessor" has been inaccurate since 3.2.0, when the transformer became capable of handling cyclic references and not just references to elements that were inserted before itself (predecessors).

### @itwin/core-geometry

Growable array constructors now take an optional growth factor to control additional capacity during memory reallocations (default 1.5). This can make repeated additions to these arrays more efficient. Affected classes are [GrowableBlockedArray]($core-geometry), [GrowableFloat64Array]($core-geometry), [GrowableXYArray]($core-geometry), and [GrowableXYZArray]($core-geometry). In addition, loops in `ensureCapacity`, `pushBlockCopy`, `resize`, `clone`, etc. have been replaced with more efficient calls to typed array `set`, `copyWithin`, `fill`.

The [GrowableXYArray]($core-geometry) method `setXYZAtCheckedPointIndex` is deprecated in favor of the more appropriately named new method `setXYAtCheckedPointIndex`.

### @itwin/core-mobile

IOSApp, IOSAppOpts, and AndroidApp have been removed in favor of [MobileApp]($core-mobile) and [MobileAppOpts]($core-mobile). Developers were previously discouraged from making direct use of [MobileApp]($core-mobile), which was a base class of the two platform specific mobile apps. This distinction has been removed, as the implementation of the two apps was the same. IOSAppOpts, now [MobileAppOpts]($core-mobile), is an extension of [NativeAppOpts]($core-frontend) with the added condition that an [AuthorizationClient]($core-common) is never provided.

IOSHost, IOSHostOpts, AndroidHost, and AndroidHostOpts have been removed in favor of [MobileHost]($core-mobile) for the same reasons described above.<|MERGE_RESOLUTION|>--- conflicted
+++ resolved
@@ -1,6 +1,7 @@
 ---
 publish: false
 ---
+
 # NextVersion
 
 Table of contents:
@@ -8,13 +9,7 @@
 - [Display system](#display-system)
   - [Dynamic schedule scripts](#dynamic-schedule-scripts)
   - [Hiliting models and subcategories](#hiliting-models-and-subcategories)
-<<<<<<< HEAD
   - [Improved appearance overrides for animated views](#improved-appearance-overrides-for-animated-views)
-  - [Corrected material opacity](#corrected-material-opacity)
-=======
-  - [Improved symbology overrides for animated views](#improved-symbology-overrides-for-animated-views)
-- [Frontend category APIs](#frontend-category-apis)
->>>>>>> 6e6e6bb0
 - [AppUi](#appui)
   - [Auto-hiding floating widgets](#auto-hiding-floating-widgets)
   - [Tool Settings title](#tool-settings-title)
@@ -40,19 +35,22 @@
 That constraint has now been lifted. This makes it possible to create and apply ad-hoc animations entirely on the frontend. For now, support for this capability must be enabled when calling [IModelApp.startup]($frontend) by setting [TileAdmin.Props.enableFrontendScheduleScripts]($frontend) to `true`, as in this example:
 
 ```ts
-   await IModelApp.startup({
-     tileAdmin: {
-      enableFrontendScheduleScripts: true,
-    },
-  });
+await IModelApp.startup({
+  tileAdmin: {
+    enableFrontendScheduleScripts: true,
+  },
+});
 ```
 
 Then, you can create a new schedule script using [RenderSchedule.ScriptBuilder]($common) or [RenderSchedule.Script.fromJSON]($common) and apply it by assigning to [DisplayStyleState.scheduleScript]($frontend). For example, given a JSON representation of the script:
 
 ```ts
-  function updateScheduleScript(viewport: Viewport, props: RenderSchedule.ScriptProps): void {
-    viewport.displayStyle.scheduleScript = RenderSchedule.Script.fromJSON(props);
-  }
+function updateScheduleScript(
+  viewport: Viewport,
+  props: RenderSchedule.ScriptProps
+): void {
+  viewport.displayStyle.scheduleScript = RenderSchedule.Script.fromJSON(props);
+}
 ```
 
 ### Hiliting models and subcategories
@@ -64,20 +62,7 @@
 
 Applications often work with [Category]($backend)'s instead of subcategories. You can use the new [Categories API](#frontend-category-apis) to obtain the Ids of the subcategories belonging to one or more categories.
 
-<<<<<<< HEAD
 ### Improved appearance overrides for animated views
-=======
-## Frontend category APIs
-
-A [Category]($backend) provides a way to organize groups of [GeometricElement]($backend)s. Each category contains at least one [SubCategory]($backend) which defines the appearance of geometry belonging to that subcategory. This information is important for frontend code - for example, the display system needs access to subcategory appearances so that it can draw elements correctly, and applications may want to [hilite subcategories](#hiliting-models-and-subcategories) in a [Viewport]($frontend).
-
-[IModelConnection.categories]($frontend) now provides access to APIs for querying this information. The information is cached upon retrieval so that repeated requests need not query the backend.
-
-- [IModelConnection.Categories.getCategoryInfo]($frontend) provides the Ids and appearance properties of all subcategories belonging to one or more categories.
-- [IModelConnection.Categories.getSubCategoryInfo]($frontend) provides the appearance properties of one or more subcategories belonging to a specific category.
-
-### Improved symbology overrides for animated views
->>>>>>> 6e6e6bb0
 
 The appearances of elements within a view can be [customized](../learning/display/SymbologyOverrides.md) in a variety of ways. Two such sources of customization are a [FeatureOverrideProvider]($frontend) like [EmphasizeElements]($frontend), which can change the color, transparency, and/or emphasis effect applied to any number of elements; and a [RenderSchedule.Script]($common), which can modify the color and transparency of groups of elements over time. Previously, when these two sources of appearance overrides came into conflict, the results were less than ideal:
 
@@ -100,7 +85,7 @@
 By default, when the Tool Settings widget is floating, the title will read "Tool Settings". To use the name of the active tool as the title instead, you can now use [UiFramework.setUseToolAsToolSettingsLabel]($appui-react) when your app starts.
 
 ```ts
-  UiFramework.setUseToolAsToolSettingsLabel(true);
+UiFramework.setUseToolAsToolSettingsLabel(true);
 ```
 
 ## ElectronApp changes
@@ -140,7 +125,7 @@
 
 ## Webpack 5
 
-The `@itwin/core-webpack-tools` and `@itwin/backend-webpack-tools` packages have been updated to support [Webpack 5](https://webpack.js.org/) and now require a peer dependency of *webpack@^5*. Please refer to their [changelog](https://github.com/webpack/changelog-v5/blob/master/README.md) and [migration guide](https://github.com/webpack/changelog-v5/blob/master/MIGRATION%20GUIDE.md) as you update.
+The `@itwin/core-webpack-tools` and `@itwin/backend-webpack-tools` packages have been updated to support [Webpack 5](https://webpack.js.org/) and now require a peer dependency of _webpack@^5_. Please refer to their [changelog](https://github.com/webpack/changelog-v5/blob/master/README.md) and [migration guide](https://github.com/webpack/changelog-v5/blob/master/MIGRATION%20GUIDE.md) as you update.
 
 ## Deprecations
 
