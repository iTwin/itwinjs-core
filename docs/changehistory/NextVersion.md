---
publish: false
---

# NextVersion

## Update minimum requirements

Support for Node 10 has been dropped. The new minimum Node version is 12.22.0. The recommended version is the latest LTS version of Node. Please visit our [Supported Platforms](../learning/supportedplatforms) documentation for a full breakdown of compatibility.

## Dependency Updates

The following dependencies of iTwin.js have been updated;

- `openid-client` updated to from `^3.15.3` -> `^4.7.4`,

## Package name changes

A number of packages have been renamed to use the @itwin scope rather than the @bentley scope, and we have modified a few package names to move towards a more consistent naming pattern. The full list of changed packages are listed in the table below.
| Old | New |
|-------------------------------------|-----------------------------------|
| @bentley/imodeljs-backend | @itwin/core-backend |
| @bentley/imodeljs-common | @itwin/core-common |
| @bentley/imodeljs-frontend | @itwin/core-frontend |
| @bentley/geometry-core | @itwin/core-geometry |
| @bentley/bentleyjs-core | @itwin/core-bentley |
| @bentley/orbitgt-core | @itwin/core-orbitgt |
| @bentley/imodeljs-transformer | @itwin/core-transformer |
| @bentley/imodeljs-markup | @itwin/core-markup |
| @bentley/ecschema-metadata | @itwin/ecschema-metadata |
| @bentley/ecschema-locaters | @itwin/ecschema-locaters |
| @bentley/ecschema-editing | @itwin/ecschema-editing |
| @bentley/frontend-devtools | @itwin/frontend-devtools |
| @bentley/webgl-compatibility | @itwin/webgl-compatibility |
| @bentley/imodeljs-editor-common | @itwin/editor-common |
| @bentley/imodeljs-editor-backend | @itwin/editor-backend |
| @bentley/imodeljs-editor-frontend | @itwin/editor-frontend |
| @bentley/analytical-backend | @itwin/analytical-backend |
| @bentley/linear-referencing-backend | @itwin/linear-referencing-backend |
| @bentley/linear-referencing-common | @itwin/linear-referencing-common |
| @bentley/physical-material-backend | @itwin/physical-material-backend |
| @bentley/presentation-backend | @itwin/presentation-backend |
| @bentley/presentation-common | @itwin/presentation-common |
| @bentley/presentation-frontend | @itwin/presentation-frontend |
| @bentley/presentation-components | @itwin/presentation-components |
| @bentley/presentation-testing | @itwin/presentation-testing |
| @bentley/ui-abstract | @itwin/appui-abstract |
| @bentley/ui-components | @itwin/components-react |
| @bentley/ui-core | @itwin/core-react |
| @bentley/ui-imodel-components | @itwin/imodel-components-react |
| @bentley/ui-ninezone | @itwin/appui-layout-react |
| @bentley/ui-framework | @itwin/appui-react |
| @bentley/ecschema2ts | @itwin/ecschema2ts |
| @bentley/webpack-tools-core | @itwin/core-webpack-tools |
| @bentley/backend-webpack-tools | @itwin/backend-webpack-tools |

## Build tools changes

- Removed `test` and `test-tsnode` scripts from `@itwin/build-tools`. Please use mocha directly instead.
- Removed TSLint support from `@itwin/build-tools`. If you're still using it, please switch to ESLint.
- Removed legacy `.eslintrc.js` file from the same package. Instead, use `@itwin/eslint-plugin` and the `imodeljs-recommended` config included in it.

## BentleyError constructor no longer logs

In V2, the constructor of the base exception class [BentleyError]($core-bentley) accepted 5 arguments, the last 3 being optional. Arguments 3 and 4 were for logging the exception in the constructor itself. That is a bad idea, since exceptions are often handled and recovered in `catch` statements, so there is no actual "problem" to report. In that case the message in the log is either misleading or just plain wrong. Also, code in `catch` statements always has more "context" about _why_ the error may have happened than the lower level code that threw (e.g. "invalid Id" vs. "invalid MyHashClass Id") so log messages from callers can be more helpful than from callees. Since every thrown exception must be caught _somewhere_, logging should be done when exceptions are caught, not when they're thrown.

The [BentleyError]($core-bentley) constructor now accepts 3 arguments, the last argument (`getMetaData`) is optional. The previous `log` and `category` arguments were removed. If your code passed 5 arguments, remove the 3rd and 4th. If you previously passed 3 or 4 arguments, just leave the first two.

## ClientRequestContext.current has been removed

The class [ClientRequestContext]($core-bentley) exists to identify RPC requests between a web frontend and a cloud backend. In V2, had a static (i.e. global) member called `current` whose purpose was to identify the _current request_ for logging from the backend. The members of `ClientRequestContext` called `sessionId` and `activityId` were "magically" appended in log messages without the need for passing the current request context as an argument. That originally seemed like a good idea, but became hopelessly complicated as asynchronous code was introduced. That's because when async methods run, there can be many request contexts extant simultaneously. So, it became the job of all code that awaited an async function to accept an argument with a request context and call `.enter()` on it, to set the very global variable whose existence was solely to avoid having to have the argument in the first place! Needless to say, global variables and `async`s don't mix and the whole concept has been removed.

If you have code that has something like this:

```ts
requestContext.enter();
```

you can simply delete it. If your function accepts a [ClientRequestContext]($core-bentley) merely to call `enter` on it, consider refactoring your code to remove the argument.

This change mostly affects backend code. For backend [RPC]($docs/learning/RpcInterface.md) implementations, all _unhandled_ exceptions will automatically be logged along the appropriate `ClientRequestContext`. For this reason, it often preferable to throw an exception rather than logging an error and returning a status in code that may or may not be called from RPC.

## Viewport.zoomToElements improvements

[Viewport.zoomToElements]($frontend) accepts any number of element Ids and fits the viewport to the union of their [Placement]($common)s. A handful of shortcomings of the previous implementation have been addressed:

- Previously, the element Ids were passed to [IModelConnection.Elements.getProps]($frontend), which returned **all** of the element's properties (potentially many megabytes of data), only to extract the [PlacementProps]($common) for each element and discard the rest. Now, it uses the new [IModelConnection.Elements.getPlacements]($frontend) function to query only the placements.
- Previously, if a mix of 2d and 3d elements were specified, the viewport would attempt to union their 2d and 3d placements, typically causing it to fit incorrectly because 2d elements reside in a different coordinate space than 3d elements. Now, the viewport ignores 2d elements if it is viewing a 3d view, and vice-versa.

## Continued transition to `ChangesetIndex`

Every Changeset has both an Id (a string hash of its content and parent changeset) and an Index (a small integer representing its relative position on the iModel's timeline.) Either value can be used to uniquely identify a changeset. However, it is often necessary to compare two changeset identifiers to determine relative order, or to supply a range of changesets of interest. In this case, Id is not useful and must be converted to an index via a round-trip to an iModelHub server. Unfortunately, much of the iModel.js api uses only [ChangesetId]($common) to identify a changeset. That was unfortunate, since [ChangesetIndex]($common) is frequently needed and `ChangesetId` is rarely useful. For this reason we are migrating the api to prefer `ChangesetIndex` over several releases.

In version 2.19, we introduced the type [ChangesetIdWithIndex]($common) to begin that migration. However, for 2.x compatibility we could not use it several places where it would have been helpful:

- [IModelRpcOpenProps]($common)
- [CheckpointProps]($backend)
- [LocalBriefcaseProps]($common)

Each of these interfaces originally had only a member `changeSetId: string`, In 2.19, for backwards compatibility, a new member `changeSetIndex?: number` was added. In V3 those two members are now replaced with a single member `changeset: ChangesetIdWithIndex`. Note that this is a breaking change, and you may have to adjust your code. To get the changeset Id, use `changeset.id`. To get the changeset Index, use `changeset.index` (may be undefined). In V4, this will become `changeset: ChangesetIndexAndId` and index will be required.

> Note: "Changeset" is one word. Apis should not use a capital "S" when referring to them.

## ViewState3d.lookAt Arguments Changed

[ViewState3d.lookAt]($frontend) previously took 6 arguments. Also, the method `ViewState3d.lookAtUsingLensAngle` established a perspective `ViewState3d` from a field-of-view lens angle with many of the same arguments. There is now a new implementation of `ViewState3d.lookAt` that accepts named parameters to set up either a perspective or orthographic view, using the interfaces [LookAtPerspectiveArgs]($frontend), [LookAtOrthoArgs]($frontend), or [LookAtUsingLensAngle]($frontend).

This is a breaking change, so you may need to modify your code and replace the previous arguments with a single object with the appropriate names. For example,:

```ts
viewState.lookAt(
  eye,
  target,
  upVector,
  newExtents,
  undefined,
  backDistance,
  opts
);
```

can become:

```ts
viewState.lookAt({
  eyePoint: eye,
  targetPoint: target,
  upVector,
  newExtents,
  backDistance,
  opts,
});
```

likewise

```ts
viewState.lookAtUsingLensAngle(
  eye,
  target,
  up,
  lens,
  frontDistance,
  backDistance
);
```

can become:

```ts
viewState.lookAt({
  eyePoint: eye,
  targetPoint: target,
  upVector: up,
  lensAngle: lens,
  frontDistance,
  backDistance,
});
```

### OnViewExtentsError and MarginOptions Separated from ViewChangeOptions

The `opts` argument to [ViewState3d.lookAt]($frontend) was previously declared to be of type [ViewChangeOptions]($frontend). However, it only used the `onExtentsError` member to handle invalid view extents. That caused confusion because it led you to believe that [ViewState3d.lookAt]($frontend) performed a view change when it doesn't, it merely modifies the `ViewState3d`.

There is now a separate interface [OnViewExtentsError]($frontend) that `ViewState3d.lookAt` accepts it as its `opts` argument. Likewise, [ViewState3d.lookAtVolume]($frontend) and [ViewState3d.lookAtViewAlignedVolume]($frontend) accept "[MarginOptions]($frontend) & [OnViewExtentsError]($frontend)" as their `opts` argument.

## ViewFlags

### Immutability

[ViewFlags]($common) has long been a common source of surprising behavior. Consider the following code:

```ts
function turnOnShadows(vp: Viewport) {
  vp.viewFlags.shadows = true;
}
```

You could be forgiven for expecting the image displayed in the Viewport to include shadows after calling this function, but that will not be the case. Instead, you must write the function as follows:

```ts
function turnOnShadows(vp: Viewport) {
  const vf = vp.viewFlags.clone();
  vf.shadows = true;
  vp.viewFlags = vf;
}
```

To rectify this, and to eliminate various other pitfalls associated with mutable state, ViewFlags has been converted to an immutable type - all of its properties are read-only and the only way to change a property is to create a copy. The function above can now be written as:

```ts
function turnOnShadows(vp: Viewport) {
  vp.viewFlags = vp.viewFlags.with("shadows", true);
  // or, equivalently, but less efficiently in this case:
  vp.viewFlags = vp.viewFlags.copy({ shadows: true });
}
```

Methods that mutate a ViewFlags object have been removed.

- `clone` has been replaced with [ViewFlags.copy]($common), which returns a new object instead of modifying `this`.
- `createFrom` has been removed. Because ViewFlags is immutable, it is never necessary to create an identical copy of one - just use the same object. Or, if for some reason you really want an identical copy, use the object spread operator.

If your code used to modify a single property, change it to use [ViewFlags.with]($common) or [ViewFlags.withRenderMode]($common):

```ts
// Replace this...
viewport.viewFlags.clipVolume = true;
// ...with this:
viewport.viewFlags = viewFlags.with("clipVolume", true);
```

If your code used to modify multiple properties, change it to use [ViewFlags.copy]($common):

```ts
// Replace this...
viewport.viewFlags.shadows = viewport.viewFlags.lighting = true;
// ...with this:
viewport.viewFlags = viewport.viewFlags.copy({ shadows: true, lighting: true });
```

If your code used to create a new ViewFlags and then modify its properties, pass the initial properties to [ViewFlags.create]($common) instead:

```ts
// Replace this...
const vf = new ViewFlags();
vf.shadows = vf.lighting = true;
// ...with this:
const vf = ViewFlags.create({ shadows: true, lighting: true });
```

### Removal of unused properties

The following deprecated [ViewFlagProps]($common) properties were removed: hlMatColors, edgeMask.

The following deprecated [ViewFlags]($common) properties were removed: noGeometryMap, hLineMaterialColors, edgeMask, noSolarLight, noCameraLights, noSourceLights.

If you were using noCameraLights, noSourceLights, or noSolarLight, use [ViewFlags.lighting]($common) instead. Set it to true if any of the old light-related properties were false.

### Construction

[ViewFlags.fromJSON]($common) accepts a [ViewFlagProps]($common), which is awkward and error-prone for reasons discussed in that type's documentation. The [ViewFlags.constructor]($common) - like the new [ViewFlags.create]($common) static method - now takes an optional [ViewFlagsProperties]($common), which has exactly the same properties as ViewFlags. Prefer to use either `create` or the constructor instead of `fromJSON`.

## ViewFlagOverrides

This cumbersome, inefficient class has been replaced with the identically-named [ViewFlagOverrides]($common) type, which is simply an interface that has all the same properties as [ViewFlags]($common), but each is optional. A flag is overridden if its value is not `undefined`.

Upgrade instructions:

```ts
let ovrs = new ViewFlagOverrides(); // Old code - nothing overridden.
let ovrs = {}; // New code

let ovrs = new ViewFlagOverrides(viewFlags); // Old code - override everything according to a ViewFlags
let ovrs = { ...viewFlags }; // New code

ovrs.overrideAll(viewFlags); // Old code - override everything according to a ViewFlags
ovrs = { ...viewFlags }; // New code.

ovrs.setThematicDisplay(true); // Old code - override thematic display to be true.
ovrs.thematicDisplay = true; // New code

ovrs.clone(other); // Old code - make other be a copy of ovrs
other = { ...other }; // New code

ovrs.copyFrom(other); // Old code - make ovrs be a copy of other
ovrs = { ...other }; // New code

if (ovrs.isPresent(ViewFlagPresence.ThematicDisplay))
  if (undefined !== ovrs.thematicDisplay)
    // Old code
    // New code

    ovrs.setPresent(ViewFlagPresence.ThematicDisplay); // Old code
ovrs.thematicDisplay = value; // New code, where "value" is whatever value thematicDisplay was set to in the old code

ovrs.clearPresent(ViewFlagPresence.ThematicDisplay); // Old code
ovrs.thematicDisplay = undefined; // New code

if (ovrs.anyOverridden()); // Old code - determine if any flags are overridden
if (JsonUtils.isNonEmptyObject(ovrs)); // New code

ovrs.clear(); // Old code - mark all flags as not overridden
ovrs = {}; // New code

ovrs.clearClipVolume(); // Old code - mark clip volume as not overridden
ovrs.clipVolume = undefined; // New code

const vf = ovrs.apply(viewFlags); // Old code - create a ViewFlags by applying the overrides to the input ViewFlags
const vf = viewFlags.override(ovrs); // New code

const props = ovrs.toJSON(); // Old code - obtain JSON representation
const props = ovrs; // New code

let ovrs = ViewFlagOverrides.fromJSON(props); // Old code - create from JSON representation
let ovrs = { ...props }; // New code
```

## Moved utility types

The [AsyncFunction]($core-bentley), [AsyncMethodsOf]($core-bentley), and [PromiseReturnType]($core-bentley) types have moved to the @itwin/core-bentley package. The ones in @itwin/core-frontend have been deprecated.

## Removed default API keys

<<<<<<< HEAD
Previous versions of `@itwin/core-frontend` included API keys for Bing Maps and MapBox Imagery that would be used for _all_ iTwin.js applications. These common keys are no longer supported and will soon be disabled. All applications will now need to provide their own keys.
=======
Previous versions of `@bentley/imodeljs-frontend` included API keys for Bing Maps, MapBox Imagery, and Cesium ION that would be used for _all_ iTwin.js applications. These common keys are no longer supported and will soon be disabled. All applications will now need to provide their own keys.
>>>>>>> db3ee558

A valid [MapBox](https://www.mapbox.com/) key is required for display of map imagery in views with [BackgroundMapSettings.providerName]($common) set to "MapBoxProvider".

A valid [Bing Maps](https://www.bing.com/maps) key is required for:
- Display of map imagery in views with [BackgroundMapSettings.providerName]($common) set to "BingProvider".
- Location services supplied by [BingLocationProvider]($frontend), along with tools that use these services like [ViewGlobeLocationTool]($frontend).
- Elevation services supplied by [BingElevationProvider]($frontend), including accurate 3d terrain display.

A valid [Cesium ION](https://cesium.com/platform/cesium-ion/) key is required for:
- Display of 3d terrain in views with [TerrainSettings.providerName]($common) set to "CesiumWorldTerrain".
- Display of OpenStreetMap buildings.

[IModelAppOptions.mapLayerOptions]($frontend) can be used to configure keys for Bing Maps, MapBox, and/or any other map layer providers. [TileAdmin.Props.cesiumIonKey]($frontend) can be used to configure the Cesium ION key. For example, the following configures the Bing Maps and Cesium ION keys at startup:

```ts
const appOptions: IModelAppOptions = {
  mapLayerOptions: {
    BingMaps: {
      key: "some key",
      value: "key",
    },
  },
<<<<<<< HEAD
};
=======
  tileAdmin: {
    cesiumIonKey: "key",
  },
};

await IModelApp.startup(appOptions);
>>>>>>> db3ee558
```

## Concurrency Control

The previous implementation of `ConcurrencyControl` for locking elements has been replaced with the [LockControl]($backend) interface.

`ConcurrencyControl` relied on detecting a list of changed elements and deferring the acquisition of locks until the application called the asynchronous `request` method to acquire locks, after the fact, but before calling [BriefcaseDb.saveChanges]($backend). The new approach is to require applications to call the asynchronous [LockControl.acquireExclusiveLock]($backend) on elements before update or delete, and to call [LockControl.acquireSharedLock]($backend) on parents and models before insert. If an attempt is made to modify or insert without the required locks, an exception is thrown when the change is attempted. This will require tools to make the necessary lock calls.

Previously the concurrency "mode" was determined by applications when opening a briefcase. It is now established as a property of an iModel when it is first created (and "revision0" is uploaded.) By default, iModels use pessimistic (i.e. locks) mode, so all previously created iModels will require locks. If you pass `noLocks: true` as an argument to [BackendHubAccess.createNewIModel]($backend), a briefcase-local value is saved in rev0.bim before it is uploaded. Thereafter, all briefcases of that iModel will use use optimistic (i.e. no locks, change merging) mode, since everyone will use briefcases derived from rev0.bim. The value is inspected in the `BriefcaseDb.useLockServer` method called by [BriefcaseDb.open]($backend).

Locks apply to Elements only. The "schema lock" is acquired by exclusively locking element id 0x1 (the root subject id). Models are locked via their modeled element (which has the same id as the model)

See the [ConcurrencyControl]($docs/learning/backend/ConcurrencyControl.md) learning article for more information and examples.

## ITwinId

Several api's in **iTwin.js** refer to the "context" for an iModel, meaning the _project or asset_ to which the iModel belongs, as its `contextId`. That is very confusing, as the term "context" is very overloaded in computer science in general, and in iTwin.js in particular. That is resolved in iTwin.js V3.0 by recognizing that every iModel exists within an **iTwin**, and every iTwin has a GUID called its `iTwinId`. All instances of `contextId` in public apis that mean _the iTwin for this iModel_ are now replaced by `iTwinId`.

This is a breaking change for places like `IModel.contextId`. However, it should be a straightforward search-and-replace `contextId` -> `iTwinId` anywhere you get compilation errors in your code.

## BriefcaseManager, BriefcaseDb, and IModelDb changes

The signatures to several methods in [BriefcaseManager]($backend) and [BriefcaseDb]($backend) have been changed to make optional the previously required argument called `requestContext`. That argument was poorly named, but used only to supply a "user access token". Since anywhere briefcases are relevant, an authenticated user access token is available via the static method `IModelHost.getAccessToken`, this argument is rarely needed. The only case where a caller needs to supply that argument is for tests that wish to simulate multiple users via a single backend (which is not permitted outside of tests.) It is now optional and called `user`.

| Method                                   | New arguments                                         | notes                            |
| ---------------------------------------- | ----------------------------------------------------- | -------------------------------- |
| `BriefcaseDb.onOpen`                     | [OpenBriefcaseArgs]($backend)                         | event signature change           |
| `BriefcaseDb.onOpened`                   | [BriefcaseDb]($backend),[OpenBriefcaseArgs]($backend) | event signature change           |
| `BriefcaseDb.open`                       | [OpenBriefcaseArgs]($backend)                         |                                  |
| `BriefcaseDb.pullChanges`                | [PullChangesArgs]($backend)                           | was called `pullAndMergeChanges` |
| `BriefcaseDb.pushChanges`                | [PushChangesArgs]($backend)                           |                                  |
| `BriefcaseDb.upgradeSchemas`             | [OpenBriefcaseArgs]($backend)                         | `requestContext` removed         |
| `BriefcaseManager.acquireNewBriefcaseId` | [IModelIdArg]($backend)                               |                                  |
| `BriefcaseManager.downloadBriefcase`     | [RequestNewBriefcaseArg]($backend)                    |                                  |
| `IModelDb.importSchemas`                 | `LocalFileName[]`                                     | `requestContext` removed         |

## `Tool.run` and `Tool.parseAndRun` are now async

In V2.0, the methods [Tool.run]($frontend) and [Tool.parseAndRun]($frontend) were synchronous. This was problematic in that it was impossible to invoke a tool and await its completion. Those two methods are now both `async` and return `Promise<boolean>`. This is obviously a breaking change. Any Tool subclasses that override those methods will need to become async, and any code that calls `Tool.run` or `Tool.parseAndRun` will need to appropriately handle the returned Promise (usually by awaiting it.)

In the process of converting `Tool.run` and `Tool.parseAndRun` to async, several other `Tool` class methods also became async and will likewise need to be modified if they are called or overridden.

These methods were previously synchronous and are now async:

- [Tool.run]($frontend)
- [Tool.parseAndRun]($frontend)
- [InteractiveTool.onInstall]($frontend)
- [InteractiveTool.onPostInstall]($frontend)
- [InteractiveTool.exitTool]($frontend)
- [InteractiveTool.onCleanup]($frontend)
- [InteractiveTool.onSuspend]($frontend)
- [InteractiveTool.onUnsuspend]($frontend)

## `NodeKey` in `@itwin/presentation-common`

The [NodeKey]($presentation-common) object contains a `pathFromRoot` attribute which can be used to uniquely identify a node in a hierarchy. In addition, the attribute is stable - the value for the same node is the same even when being created by different backends, which allows it to be persisted and later be used to identify specific nodes.

In `3.0` changes have been made that changed the way this attribute is calculated, which means the same node produced by pre-3.0 and 3.x versions of `imodeljs` will have keys with different `pathFromRoot` value. To help identify the version of `NodeKey` a new `version` attribute has been added, with `undefined` or `1` being assigned to keys produced by pre-3.0 and `2` being assigned to keys produced by `3.x` versions of imodeljs. In addition, a new [NodeKey.equals]($presentation-common) function has been added to help with the equality checking of node keys, taking their version into account.

## Changes to `Presentation` initialization in `@itwin/presentation-backend`

- [PresentationManagerProps]($presentation-backend) have been restructured to make attributes' purpose clearer. This affects calls to constructor of [PresentationManager]($presentation-backend) and [Presentation.initialize]($presentation-backend). Typical migration:

  **Before:**

  ```ts
  await Presentation.initialize({
    // now `defaultLocale`
    activeLocale: "en-us",

    // now `defaultUnitSystem`
    activeUnitSystem: "metric",

    // now under `caching.hierarchies`
    cacheConfig: { mode: HierarchyCacheMode.Memory },

    // now under `caching.content.size`
    contentCacheSize: 999,

    // removed in favor of `workerThreadsCount`
    taskAllocationsMap: {
      [RequestPriority.Preload]: 1,
      [RequestPriority.Max]: 2,
    },
  });
  ```

  **After:**

  ```ts
  await Presentation.initialize({
    presentation: {
      defaultLocale: "en-us",
      defaultUnitSystem: "metric",
      caching: {
        hierarchies: {
          mode: HierarchyCacheMode.Memory,
        },
        content: {
          size: 999,
        },
      },
      workerThreadsCount: 3,
    },
  });
  ```

## Changes to `Presentation` initialization in `@itwin/presentation-frontend`

- [Presentation.initialize]($presentation-frontend) used to take [PresentationManagerProps]($presentation-frontend) as an argument. Now it takes [PresentationProps]($presentation-frontend) which allows supplying props not only to [PresentationManager]($presentation-frontend), but also [SelectionManager]($presentation-frontend) and [FavoritePropertiesManager]($presentation-frontend). Typical migration:

  **Before:**

  ```ts
  await Presentation.initialize({
    // ...props for presentation manager
    activeLocale: "en-us",
  });
  ```

  **After:**

  ```ts
  await Presentation.initialize({
    presentation: {
      // ...props for presentation manager
      activeLocale: "en-us",
    },
  });
  ```

- The frontend used to by default initialize with an [IFavoritePropertiesStorage]($presentation-frontend) implementation that uses Bentley's user settings service which may not be accessible by third party applications. The behavior was changed to use to a no-op storage by default with ability to choose an implementation that uses the settings service. Typical migration:

  **Before:**

  ```ts
  // no way to override favorite properties storage, so the implementation using settings service is used
  await Presentation.initialize();
  ```

  **After:**

  ```ts
  await Presentation.initialize({
    favorites: {
      // by default the no-op storage is used, but we can choose another option (or provide our own implementation)
      storage: createFavoritePropertiesStorage(
        DefaultFavoritePropertiesStorageTypes.UserSettingsServiceStorage
      ),
    },
  });
  ```

It is no longer necessary to supply a [Viewport]($frontend) when creating a [GraphicBuilder]($frontend). Instead, you can supply to [RenderSystem.createGraphic]($frontend) a [CustomGraphicBuilderOptions]($frontend) containing a function that can compute the level of detail appropriate for the produced [RenderGraphic]($frontend).

## Changed return types

The backend methods [IModelDb.saveFileProperty]($backend) and [IModelDb.deleteFileProperty]($backend) used to return a [DbResult]($core-bentley). They now are `void`, and throw an exception if an error occurred. The error value can be retrieved in the `errorNumber` member of the exception object, if desired.

## Default minimum level of detail for spatial views

[TileAdmin.Props.minimumSpatialTolerance]($frontend) specifies the minimum level of detail to produce for views of spatial models. Previously, the default was `undefined`, indicating no minimum. The default has been changed to 1 millimeter. This means that when zooming in extremely closely, geometry that contains details on the order of 1mm or smaller will not refine further. This prevents the display system from requesting extraordinarily detailed graphics, improving performance.

To change the minimum, supply a different value at startup. For example, the following code sets the minimum to 1 centimeter:

```ts
await IModelApp.startup({
  tileAdmin: { minimumSpatialTolerance: 0.01 },
});
```

## Signature change to backend Geocoordinate methods

The two methods [IModelDb.getIModelCoordinatesFromGeoCoordinates]($backend) and [IModelDb.getGeoCoordinatesFromIModelCoordinates]($backend) used to take a string argument that was a stringified [IModelCoordinatesRequestProps]($common) and [GeoCoordinatesRequestProps]($common) respectively. Those arguments were changed to accept the interfaces directly. You should remove `JSON.stringify` from your code if you get compile errors.

## Removal of previously deprecated APIs

In this 3.0 major release, we have removed several APIs that were previously marked as deprecated in 2.x. Generally, the reason for the deprecation as well as the alternative suggestions can be found in the 2.x release notes. They are summarized here for quick reference.

### @itwin/core-backend

| Removed                                                      | Replacement                                    |
| ------------------------------------------------------------ | ---------------------------------------------- |
| `AutoPush`                                                   | _eliminated_                                   |
| `BriefcaseDb.reinstateChanges`                               | `BriefcaseDb.pullChanges`                      |
| `BriefcaseDb.reverseChanges`                                 | `BriefcaseDb.pullChanges`                      |
| `BriefcaseIdValue`                                           | `BriefcaseIdValue` in @itwin/core-common       |
| `BriefcaseManager.getCompatibilityFileName`                  | _eliminated_                                   |
| `BriefcaseManager.getCompatibilityPath`                      | _eliminated_                                   |
| `BriefcaseManager.isStandaloneBriefcaseId`                   | use `id === BriefcaseIdValue.Unassigned`       |
| `compatibilityDir` argument of `BriefcaseManager.initialize` | _eliminated_                                   |
| `DocumentCarrier`                                            | _eliminated_                                   |
| `IModelDb.clearSqliteStatementCache`                         | `IModelDb.clearCaches`                         |
| `IModelDb.clearStatementCache`                               | `IModelDb.clearCaches`                         |
| `IModelHost.iModelClient`                                    | `IModelHubBackend.iModelClient`                |
| `IModelHostConfiguration.briefcaseCacheDir`                  | `IModelHostConfiguration.cacheDir`             |
| `InformationCarrierElement`                                  | _eliminated_                                   |
| `Platform.isDesktop`                                         | `ProcessDetector.isElectronAppBackend`         |
| `Platform.isElectron`                                        | `ProcessDetector.isElectronAppBackend`         |
| `Platform.isMobile`                                          | `ProcessDetector.isMobileAppBackend`           |
| `Platform.isNodeJs`                                          | `ProcessDetector.isNodeProcess`                |
| `SnapshotDb.filePath`                                        | `SnapshotDb.pathName`                          |
| `StandaloneDb.filePath`                                      | `StandaloneDb.pathName`                        |
| `Texture.width, height, flags`                               | _eliminated_                                   |
| `TxnAction`                                                  | `TxnAction` in @itwin/core-common              |
| `TxnChangedEntities.inserted, deleted, updated`              | `TxnChangedEntities.inserts, deletes, updates` |

### @itwin/core-common

| Removed                                      | Replacement                                                    |
| -------------------------------------------- | -------------------------------------------------------------- |
| `BriefcaseTypes.DeprecatedStandalone`        | `BriefcaseTypes.Unassigned`                                    |
| `BriefcaseTypes.Standalone`                  | `BriefcaseTypes.Unassigned`                                    |
| `Code.getValue`                              | `Code.value`                                                   |
| `CodeSpec.specScopeType`                     | `CodeSpec.scopeType`                                           |
| `DisplayStyleSettings.excludedElements`      | `DisplayStyleSettings.excludedElementIds`                      |
| `IModel.changeSetId`                         | `IModel.changeset.id`                                          |
| `IModelVersion.evaluateChangeSet`            | `IModelHost`/`IModelApp` `hubAccess.getChangesetIdFromVersion` |
| `IModelVersion.fromJson`                     | `IModelVersion.fromJSON`                                       |
| `IModelVersion.getChangeSetFromNamedVersion` | `IModelHost`/`IModelApp` `hubAccess.getChangesetIdFromVersion` |
| `IModelVersion.getLatestChangeSetId`         | `IModelHost`/`IModelApp` `hubAccess.getChangesetIdFromVersion` |
| `IModelWriteRpcInterface`                    | Use IPC for writing to iModels                                 |
| `LatAndLong`                                 | _eliminated_                                                   |
| `LatLongAndHeight`                           | [CartographicProps]($common)                                   |
| `TerrainSettings.locatable`                  | `BackgroundMapSettings.locatable`                              |
| `TerrainSettingsProps.nonLocatable`          | `BackgroundMapProps.nonLocatable`                              |
| `ViewFlagOverrides` class                    | [ViewFlagOverrides]($common) type                              |
| `ViewFlagProps.edgeMask`                     | _eliminated_                                                   |
| `ViewFlagProps.hlMatColors`                  | _eliminated_                                                   |
| `ViewFlags.clone`                            | [ViewFlags.copy]($common)                                      |
| `ViewFlags.edgeMask`                         | _eliminated_                                                   |
| `ViewFlags.hLineMaterialColors`              | _eliminated_                                                   |
| `ViewFlags.noCameraLights`                   | [ViewFlags.lighting]($common)                                  |
| `ViewFlags.noGeometryMap`                    | _eliminated_                                                   |
| `ViewFlags.noSolarLight`                     | [ViewFlags.lighting]($common)                                  |
| `ViewFlags.noSourceLights`                   | [ViewFlags.lighting]($common)                                  |

### @itwin/core-frontend

| Removed                                       | Replacement                                                        |
| --------------------------------------------- | ------------------------------------------------------------------ |
| `AppearanceOverrideProps`                     | [AppearanceOverrideProps]($common)                                 |
| `AsyncMethodsOf`                              | [AsyncMethodsOf]($core-bentley)                                    |
| `AsyncFunction`                               | [AsyncFunction]($core-bentley)                                     |
| `EmphasizeElementsProps`                      | [EmphasizeElementsProps]($common)                                  |
| `PromiseReturnType`                           | [PromiseReturnType]($core-bentley)                                 |
| `CheckpointConnection.open`                   | `CheckpointConnection.openRemote`                                  |
| `DecorateContext.screenViewport`              | `DecorateContext.viewport`                                         |
| `FeatureOverrideType`                         | [FeatureOverrideType]($common)                                     |
| `FeatureSymbology.Appearance`                 | [FeatureAppearance]($common)                                       |
| `FeatureSymbology.AppearanceProps`            | [FeatureAppearanceProps]($common)                                  |
| `findAvailableRealityModels`                  | `queryRealityData`                                                 |
| `findAvailableUnattachedRealityModels`        | `queryRealityData`                                                 |
| `IModelApp.iModelClient`                      | `IModelHubFrontend.iModelClient`                                   |
| `IModelConnection.Models.loaded`              | use `for..of` to iterate and `getLoaded` to look up by Id          |
| `IModelConnection.Views.saveThumbnail`        | use IPC and `IModelDb.saveThumbnail`                               |
| `IOidcFrontendClient`                         | `FrontendAuthorizationClient`                                      |
| `isIOidcFrontendClient`                       | `FrontendAuthorizationClient`                                      |
| `OidcBrowserClient`                           | `BrowserAuthorizationClient`                                       |
| `OidcFrontendClientConfiguration`             | `BrowserAuthorizationClientConfiguration`                          |
| `QuantityFormatter.onActiveUnitSystemChanged` | [QuantityFormatter.onActiveFormattingUnitSystemChanged]($frontend) |
| `QuantityFormatter.useImperialFormats`        | [QuantityFormatter.setActiveUnitSystem]($frontend)                 |
| `RemoteBriefcaseConnection`                   | `CheckpointConnection`                                             |
| `ScreenViewport.decorationDiv`                | `DecorateContext.addHtmlDecoration`                                |
| `UnitSystemKey`                               | Moved to `@bentley/imodeljs-quantity`                              |
| `ViewManager.forEachViewport`                 | Use a `for..of` loop                                               |
| `ViewState3d.lookAtPerspectiveOrOrtho`        | `ViewState3d.LookAt`                                               |
| `ViewState3d.lookAtUsingLensAngle`            | `ViewState3d.lookAt`                                               |
| `Viewport.featureOverrideProvider`            | [Viewport.featureOverrideProviders]($frontend)                     |
| `Viewport.setFlashed`                         | [Viewport.flashedId]($frontend)                                    |
| `Viewport.setRedrawPending`                   | [Viewport.requestRedraw]($frontend)                                |

### @itwin/core-geometry

| Removed                                         | Replacement                                                |
| ----------------------------------------------- | ---------------------------------------------------------- |
| `BSplineCurve3dBase.createThroughPoints`        | `BSplineCurve3dBase.createFromInterpolationCurve3dOptions` |
| `TransitionSpiralProps.curveLength`             | `TransitionSpiralProps.length`                             |
| `TransitionSpiralProps.fractionInterval`        | `TransitionSpiralProps.activeFractionInterval`             |
| `TransitionSpiralProps.intervalFractions`       | `TransitionSpiralProps.activeFractionInterval`             |
| `InterpolationCurve3dOptions.isChordLenTangent` | `InterpolationCurve3dOptions.isChordLenTangents`           |
| `Point3dArray.createRange`                      | `Range3d.createFromVariantData`                            |

### @bentley/backend-itwin-client

SAML support has officially been dropped as a supported workflow. All related APIs for SAML have been removed.

| Removed                             | Replacement                                  |
| ----------------------------------- | -------------------------------------------- |
| `OidcDelegationClientConfiguration` | `DelegationAuthorizationClientConfiguration` |
| `OidcDelegationClient`              | `DelegationAuthorizationClient`              |

### @itwin/appui-abstract

| Removed                       | Replacement  |
| ----------------------------- | ------------ |
| `ContentLayoutProps.priority` | _eliminated_ |

### @itwin/core-react

| Removed                              | Replacement                                                |
| ------------------------------------ | ---------------------------------------------------------- |
| `LoadingPromptProps.isDeterministic` | `LoadingPromptProps.isDeterminate` in @itwin/core-react |
| `NumericInput` component             | `NumberInput` component in @itwin/core-react            |
| `TabsProps.onClickLabel`             | `TabsProps.onActivateTab` in @itwin/core-react          |

### @itwin/components-react

| Removed                                                    | Replacement                                                                                                                   |
| ---------------------------------------------------------- | ----------------------------------------------------------------------------------------------------------------------------- |
| `hasFlag`                                                  | `hasSelectionModeFlag` in @itwin/components-react                                                                          |
| `StandardEditorNames`                                      | `StandardEditorNames` in @itwin/appui-abstract                                                                                |
| `StandardTypeConverterTypeNames`                           | `StandardTypeNames` in @itwin/appui-abstract                                                                                  |
| `StandardTypeNames`                                        | `StandardTypeNames` in @itwin/appui-abstract                                                                                  |
| `Timeline`                                                 | `TimelineComponent` in @itwin/components-react                                                                             |
| `ControlledTreeProps.treeEvents`                           | `ControlledTreeProps.eventsHandler`                                                                                           |
| `ControlledTreeProps.visibleNodes`                         | `ControlledTreeProps.model`                                                                                                   |
| `MutableTreeModel.computeVisibleNodes`                     | `computeVisibleNodes` in @itwin/components-react                                                                           |
| `TreeModelSource.getVisibleNodes`                          | memoized result of `computeVisibleNodes`                                                                                      |
| `useVisibleTreeNodes`                                      | `useTreeModel` and `computeVisibleNodes`                                                                                      |
| `SignIn`                                                   | _eliminated_                                                                                                                  |
| All drag & drop related APIs                               | Third party components. E.g. see this [example](https://www.itwinjs.org/sample-showcase/?group=UI+Trees&sample=drag-and-drop) |
| `DEPRECATED_Tree`, `BeInspireTree` and related APIs        | `ControlledTree`                                                                                                              |
| `PropertyValueRendererContext.decoratedTextElement`        | `IPropertyValueRenderer` that can properly render a `PropertyRecord`                                                          |
| `CommonPropertyGridProps.onPropertyLinkClick`              | `PropertyRecord.links.onClick`                                                                                                |
| `onPropertyLinkClick` prop in `usePropertyData`            | `PropertyRecord.links.onClick`                                                                                                |
| `onPropertyLinkClick` prop in `usePropertyGridModelSource` | `PropertyRecord.links.onClick`                                                                                                |
| `FilteringInputProps.filteringInProgress`                  | `FilteringInputProps.status`                                                                                                  |
| `hasLinks`                                                 | `!!PropertyRecord.links?.length`                                                                                              |
| `PropertyListProps.onListWidthChanged`                     | Width is now passed to `PropertyList` through `PropertyListProps.width` prop                                                  |

### @itwin/appui-react

| Removed                                    | Replacement                                                                                                                   |
| ------------------------------------------ | ----------------------------------------------------------------------------------------------------------------------------- |
| `COLOR_THEME_DEFAULT`                      | `SYSTEM_PREFERRED_COLOR_THEME` in @itwin/appui-react is used as default color theme                                           |
| `FunctionKey`                              | `FunctionKey` in @itwin/appui-abstract                                                                                        |
| `IModelAppUiSettings`                      | `UserSettingsStorage` in @itwin/appui-react                                                                                   |
| `ConfigurableUiManager.findFrontstageDef`  | `FrontstageManager.findFrontstageDef`                                                                                         |
| `ConfigurableUiManager.loadContentGroup`   | _eliminated_                                                                                                                  |
| `ConfigurableUiManager.loadContentGroups`  | _eliminated_                                                                                                                  |
| `ConfigurableUiManager.loadContentLayout`  | _eliminated_                                                                                                                  |
| `ConfigurableUiManager.loadContentLayouts` | _eliminated_                                                                                                                  |
| `ContentGroupManager`                      | _eliminated_                                                                                                                  |
| `Frontstage.initializeFrontstageDef`       | `FrontstageManager.getFrontstageDef` (async method)                                                                           |
| `Frontstage.findFrontstageDef`             | `FrontstageManager.getFrontstageDef` (async method)                                                                           |
| `Frontstage.initializeFromProvider`        | `Frontstage.create` (async method)                                                                                            |
| `FrontstageProps.defaultLayout`            | `ContentGroup` now holds the layout information.                                                                              |
| `FrontstageProvider.initializeDef`         | _eliminated_                                                                                                                  |
| `FrontstageProvider.frontstageDef`         | `FrontstageManager.getFrontstageDef` (async method)                                                                           |
| `reactElement` in ContentControl           | `ContentControl.reactNode`                                                                                                    |
| `reactElement` in NavigationAidControl     | `NavigationAidControl.reactNode`                                                                                              |
| `reactElement` in NavigationWidgetDef      | `NavigationWidgetDef.reactNode`                                                                                               |
| `reactElement` in ToolWidgetDef            | `ToolWidgetDef.reactNode`                                                                                                     |
| `reactElement` in WidgetControl            | `WidgetControl.reactNode`                                                                                                     |
| `reactElement` in WidgetDef                | `WidgetDef.reactNode`                                                                                                         |
| `ReactMessage`                             | `ReactMessage` in @itwin/core-react                                                                                        |
| `SpecialKey`                               | `SpecialKey` in @itwin/appui-abstract                                                                                         |
| `WidgetState`                              | `WidgetState` in @itwin/appui-abstract                                                                                        |
| `UserProfileBackstageItem`                 | _eliminated_                                                                                                                  |
| `SignIn`                                   | _eliminated_                                                                                                                  |
| `SignOutModalFrontstage`                   | _eliminated_                                                                                                                  |
| `IModelConnectedCategoryTree`              | _eliminated_                                                                                                                  |
| `IModelConnectedModelsTree`                | _eliminated_                                                                                                                  |
| `IModelConnectedSpatialContainmentTree`    | _eliminated_                                                                                                                  |
| `CategoryTreeWithSearchBox`                | _eliminated_                                                                                                                  |
| `VisibilityComponent`                      | `TreeWidgetComponent` in @bentley/tree-widget-react                                                                           |
| `VisibilityWidget`                         | `TreeWidgetControl` in @bentley/tree-widget-react                                                                             |
| `ContentLayoutProps`                       | `ContentLayoutProps` in @itwin/appui-abstract                                                                                 |
| All drag & drop related APIs               | Third party components. E.g. see this [example](https://www.itwinjs.org/sample-showcase/?group=UI+Trees&sample=drag-and-drop) |

### @itwin/core-bentley

| Removed         | Replacement                                                |
| --------------- | ---------------------------------------------------------- |
| `Config`        | Use `process.env` to access environment variables directly |
| `EnvMacroSubst` | _eliminated_                                               |

### @itwin/presentation-common

| Removed                                                         | Replacement                                                                                                                                                    |
| --------------------------------------------------------------- | -------------------------------------------------------------------------------------------------------------------------------------------------------------- |
| `CompressedDescriptorJSON`                                      | `DescriptorJSON`                                                                                                                                               |
| `ContentInstancesOfSpecificClassesSpecification.arePolymorphic` | `ContentInstancesOfSpecificClassesSpecification.handleInstancesPolymorphically`                                                                                |
| `ContentModifiersList.propertiesDisplay`                        | `ContentModifiersList.propertyOverrides`                                                                                                                       |
| `ContentModifiersList.propertyEditors`                          | `ContentModifiersList.propertyOverrides`                                                                                                                       |
| `ContentRelatedInstancesSpecification.isRecursive`              | _eliminated_                                                                                                                                                   |
| `ContentRelatedInstancesSpecification.relatedClasses`           | `ContentRelatedInstancesSpecification.relationshipPaths.targetClass`                                                                                           |
| `ContentRelatedInstancesSpecification.relationships`            | `ContentRelatedInstancesSpecification.relationshipPaths.relationship`                                                                                          |
| `ContentRelatedInstancesSpecification.requiredDirection`        | `ContentRelatedInstancesSpecification.relationshipPaths.direction`                                                                                             |
| `ContentRelatedInstancesSpecification.skipRelatedLevel`         | _eliminated_                                                                                                                                                   |
| `Descriptor.toCompressedJSON`                                   | `Descriptor.toJSON`                                                                                                                                            |
| `DescriptorOverrides.hiddenFieldNames`                          | `DescriptorOverrides.fieldsSelector`                                                                                                                           |
| `DescriptorOverrides.sortDirection`                             | `DescriptorOverrides.sorting.direction`                                                                                                                        |
| `DescriptorOverrides.sortingFieldName`                          | `DescriptorOverrides.sorting.field`                                                                                                                            |
| `ECPropertyGroupingNodeKey.groupingValue`                       | `ECPropertyGroupingNodeKey.groupingValues`                                                                                                                     |
| `ExtendedContentRequestOptions`                                 | `ContentRequestOptions`                                                                                                                                        |
| `ExtendedContentRpcRequestOptions`                              | `ContentRpcRequestOptions`                                                                                                                                     |
| `ExtendedHierarchyRequestOptions`                               | `HierarchyRequestOptions`                                                                                                                                      |
| `ExtendedHierarchyRpcRequestOptions`                            | `HierarchyRpcRequestOptions`                                                                                                                                   |
| `Field.fromJSON`                                                | `Field.fromCompressedJSON`                                                                                                                                     |
| `HierarchyCompareRpcOptions`                                    | _eliminated_                                                                                                                                                   |
| `LabelRequestOptions`                                           | `DisplayLabelRequestOptions`                                                                                                                                   |
| `LabelRpcRequestOptions`                                        | `DisplayLabelRpcRequestOptions`                                                                                                                                |
| `LoggingNamespaces`                                             | `PresentationBackendLoggerCategory`, `PresentationBackendNativeLoggerCategory`, `PresentationFrontendLoggerCategory` or `PresentationComponentsLoggerCategory` |
| `NodeDeletionInfo.target`                                       | `NodeDeletionInfo.parent` and `NodeDeletionInfo.position`                                                                                                      |
| `NodeDeletionInfoJSON.target`                                   | `NodeDeletionInfoJSON.parent` and `NodeDeletionInfoJSON.position`                                                                                              |
| `PresentationDataCompareOptions`                                | _eliminated_                                                                                                                                                   |
| `PresentationRpcInterface.compareHierarchies`                   | _eliminated_                                                                                                                                                   |
| `PresentationRpcInterface.compareHierarchiesPaged`              | _eliminated_                                                                                                                                                   |
| `PresentationRpcInterface.getContent`                           | `PresentationRpcInterface.getPagedContent` and `getPagedContentSet`                                                                                            |
| `PresentationRpcInterface.getContentAndSize`                    | `PresentationRpcInterface.getPagedContent` and `getPagedContentSet`                                                                                            |
| `PresentationRpcInterface.getDisplayLabelDefinitions`           | `PresentationRpcInterface.getPagedDisplayLabelDefinitions`                                                                                                     |
| `PresentationRpcInterface.getDistinctValues`                    | `PresentationRpcInterface.getPagedDistinctValues`                                                                                                              |
| `PresentationRpcInterface.getNodes`                             | `PresentationRpcInterface.getPagedNodes`                                                                                                                       |
| `PresentationRpcInterface.getNodesAndCount`                     | `PresentationRpcInterface.getPagedNodes`                                                                                                                       |
| `PresentationRpcInterface.loadHierarchy`                        | _eliminated_                                                                                                                                                   |
| `PresentationUnitSystem`                                        | `UnitSystemKey` in `@bentley/imodeljs-quantity`                                                                                                                |
| `PropertiesFieldDescriptor.propertyClass`                       | `PropertiesFieldDescriptor.properties.class`                                                                                                                   |
| `PropertiesFieldDescriptor.propertyName`                        | `PropertiesFieldDescriptor.properties.name`                                                                                                                    |
| `Property.relatedClassPath`                                     | `NestedContentField.pathToPrimaryClass`                                                                                                                        |
| `PropertyJSON.relatedClassPath`                                 | `NestedContentFieldJSON.pathToPrimaryClass`                                                                                                                    |
| `RelatedInstanceNodesSpecification.relatedClasses`              | `RelatedInstanceNodesSpecification.relationshipPaths.targetClass`                                                                                              |
| `RelatedInstanceNodesSpecification.relationships`               | `RelatedInstanceNodesSpecification.relationshipPaths.relationship`                                                                                             |
| `RelatedInstanceNodesSpecification.requiredDirection`           | `RelatedInstanceNodesSpecification.relationshipPaths.direction`                                                                                                |
| `RelatedInstanceNodesSpecification.skipRelatedLevel`            | _eliminated_                                                                                                                                                   |
| `RelatedInstanceNodesSpecification.supportedSchemas`            | _eliminated_                                                                                                                                                   |
| `RelatedInstanceSpecification.class`                            | `RelatedInstanceSpecification.relationshipPath.targetClass`                                                                                                    |
| `RelatedInstanceSpecification.relationship`                     | `RelatedInstanceSpecification.relationshipPath.relationship`                                                                                                   |
| `RelatedInstanceSpecification.requiredDirection`                | `RelatedInstanceSpecification.relationshipPath.direction`                                                                                                      |
| `RelatedPropertiesSpecification.isPolymorphic`                  | `RelatedPropertiesSpecification.handleTargetClassPolymorphically`                                                                                              |
| `RelatedPropertiesSpecification.propertyNames`                  | `RelatedPropertiesSpecification.properties`                                                                                                                    |
| `RelatedPropertiesSpecification.relatedClasses`                 | `RelatedPropertiesSpecification.propertiesSource.targetClass`                                                                                                  |
| `RelatedPropertiesSpecification.relationships`                  | `RelatedPropertiesSpecification.propertiesSource.relationship`                                                                                                 |
| `RelatedPropertiesSpecification.requiredDirection`              | `RelatedPropertiesSpecification.propertiesSource.direction`                                                                                                    |
| `Ruleset.supportedSchemas`                                      | `Ruleset.requiredSchemas`                                                                                                                                      |
| `RequestPriority`                                               | _eliminated_                                                                                                                                                   |
| `RequestOptions<TIModel>.priority`                              | _eliminated_                                                                                                                                                   |
| `SelectClassInfo.pathToPrimaryClass`                            | `SelectClassInfo.pathFromInputToSelectClass`                                                                                                                   |
| `SelectClassInfo.relatedInstanceClasses`                        | `SelectClassInfo.relatedInstancePaths`                                                                                                                         |
| `SelectClassInfoJSON.pathToPrimaryClass`                        | `SelectClassInfoJSON.pathFromInputToSelectClass`                                                                                                               |
| `SelectClassInfoJSON.relatedInstanceClasses`                    | `SelectClassInfoJSON.relatedInstancePaths`                                                                                                                     |

### @itwin/presentation-backend

| Removed                                       | Replacement                                                                                                               |
| --------------------------------------------- | ------------------------------------------------------------------------------------------------------------------------- |
| `DuplicateRulesetHandlingStrategy`            | `RulesetInsertOptions`                                                                                                    |
| `PresentationManager.activeUnitSystem`        | Changed type from `PresentationUnitSystem` to `UnitSystemKey`                                                             |
| `PresentationManager.getContentAndSize`       | `PresentationManager.getContent` and `getContentSetSize`                                                                  |
| `PresentationManager.getDistinctValues`       | `PresentationManager.getPagedDistinctValues`                                                                              |
| `PresentationManager.getNodesAndCount`        | `PresentationManager.getNodes` and `getNodesCount`                                                                        |
| `PresentationManager.loadHierarchy`           | _eliminated_                                                                                                              |
| `PresentationManagerProps.activeLocale`       | `PresentationManagerProps.defaultLocale`                                                                                  |
| `PresentationManagerProps.activeUnitSystem`   | Renamed to `PresentationManagerProps.defaultUnitSystem` and changed type from `PresentationUnitSystem` to `UnitSystemKey` |
| `PresentationManagerProps.cacheConfig`        | `PresentationManagerProps.caching.hierarchies`                                                                            |
| `PresentationManagerProps.contentCacheSize`   | `PresentationManagerProps.caching.content.size`                                                                           |
| `PresentationManagerProps.taskAllocationsMap` | `PresentationManagerProps.workerThreadsCount`                                                                             |
| `UnitSystemFormat.unitSystems`                | Changed type from `PresentationUnitSystem[]` to `UnitSystemKey[]`                                                         |
| `WithClientRequestContext<T>`                 | _eliminated_                                                                                                              |

### @itwin/presentation-frontend

| Removed                                     | Replacement                                                   |
| ------------------------------------------- | ------------------------------------------------------------- |
| `PresentationManager.activeUnitSystem`      | Changed type from `PresentationUnitSystem` to `UnitSystemKey` |
| `PresentationManager.compareHierarchies`    | _eliminated_                                                  |
| `PresentationManager.getDistinctValues`     | `PresentationManager.getPagedDistinctValues`                  |
| `PresentationManager.loadHierarchy`         | _eliminated_                                                  |
| `PresentationManagerProps.activeUnitSystem` | Changed type from `PresentationUnitSystem` to `UnitSystemKey` |

### @itwin/presentation-components

| Removed                                                | Replacement                                     |
| ------------------------------------------------------ | ----------------------------------------------- |
| `ContentDataProvider.configureContentDescriptor`       | `ContentDataProvider.getDescriptorOverrides`    |
| `ContentDataProvider.isFieldHidden`                    | `ContentDataProvider.getDescriptorOverrides`    |
| `ContentDataProvider.shouldConfigureContentDescriptor` | _eliminated_                                    |
| `ContentDataProvider.shouldExcludeFromDescriptor`      | `ContentDataProvider.getDescriptorOverrides`    |
| `ControlledTreeFilteringProps`                         | `ControlledPresentationTreeFilteringProps`      |
| `DEPRECATED_controlledTreeWithFilteringSupport`        | _eliminated_                                    |
| `DEPRECATED_controlledTreeWithVisibleNodes`            | _eliminated_                                    |
| `DEPRECATED_treeWithFilteringSupport`                  | `useControlledPresentationTreeFiltering`        |
| `DEPRECATED_treeWithUnifiedSelection`                  | `useUnifiedSelectionTreeEventHandler`           |
| `FilteredPresentationTreeDataProvider.loadHierarchy`   | _eliminated_                                    |
| `IPresentationTreeDataProvider.loadHierarchy`          | _eliminated_                                    |
| `PresentationTreeDataProvider.loadHierarchy`           | _eliminated_                                    |
| `PresentationTreeNodeLoaderProps.preloadingEnabled`    | _eliminated_                                    |
| `propertyGridWithUnifiedSelection`                     | `usePropertyDataProviderWithUnifiedSelection`   |
| `PropertyGridWithUnifiedSelectionProps`                | `PropertyDataProviderWithUnifiedSelectionProps` |
| `TreeWithFilteringSupportProps`                        | `ControlledPresentationTreeFilteringProps`      |
| `TreeWithUnifiedSelectionProps`                        | `UnifiedSelectionTreeEventHandlerParams`        |
| `useControlledTreeFiltering`                           | `useControlledPresentationTreeFiltering`        |

### @itwin/ecschema-metadata

| Removed                                  | Replacement                                                |
| ---------------------------------------- | ---------------------------------------------------------- |
| `IDiagnostic`                            | `IDiagnostic` in @itwin/ecschema-editing                   |
| `BaseDiagnostic`                         | `BaseDiagnostic` in @itwin/ecschema-editing                |
| `DiagnosticType`                         | `DiagnosticType` in @itwin/ecschema-editing                |
| `DiagnosticCategory`                     | `DiagnosticCategory` in @itwin/ecschema-editing            |
| `DiagnosticCodes`                        | `DiagnosticCodes` in @itwin/ecschema-editing               |
| `Diagnostics`                            | `Diagnostics` in @itwin/ecschema-editing                   |
| `IDiagnosticReporter`                    | `IDiagnosticReporter` in @itwin/ecschema-editing           |
| `SuppressionDiagnosticReporter`          | `SuppressionDiagnosticReporter` in @itwin/ecschema-editing |
| `FormatDiagnosticReporter`               | `FormatDiagnosticReporter` in @itwin/ecschema-editing      |
| `LoggingDiagnosticReporter`              | `LoggingDiagnosticReporter` in @itwin/ecschema-editing     |
| `IRuleSet`                               | `IRuleSet` in @itwin/ecschema-editing                      |
| `ECRuleSet`                              | `ECRuleSet` in @itwin/ecschema-editing                     |
| `ISuppressionRule`                       | `ISuppressionRule` in @itwin/ecschema-editing              |
| `BaseSuppressionRule`                    | `BaseSuppressionRule` in @itwin/ecschema-editing           |
| `IRuleSuppressionMap`                    | `IRuleSuppressionMap` in @itwin/ecschema-editing           |
| `BaseRuleSuppressionMap`                 | `BaseRuleSuppressionMap` in @itwin/ecschema-editing        |
| `IRuleSuppressionSet`                    | `IRuleSuppressionSet` in @itwin/ecschema-editing           |
| `SchemaCompareCodes`                     | `SchemaCompareCodes` in @itwin/ecschema-editing            |
| `SchemaCompareDiagnostics`               | `SchemaCompareDiagnostics` in @itwin/ecschema-editing      |
| `SchemaValidater`                        | `SchemaValidater` in @itwin/ecschema-editing               |
| `SchemaValidationVisitor`                | `SchemaValidationVisitor` in @itwin/ecschema-editing       |
| `RelationshipConstraint.deserialize`     | `RelationshipConstraint.fromJSON`                          |
| `RelationshipConstraint.deserializeSync` | `RelationshipConstraint.fromJSONSync`                      |
| `RelationshipConstraint.toJson`          | `RelationshipConstraint.toJSON`                            |

<!---
User Interface Changes - section to comment below
-->

## User Interface Changes

Several changes were made in the @itwin ui packages.
Some components in @itwin/core-react were deprecated in favor of components in @itwinui-react.
A few constructs were deprecated in @itwin/core-react package with alternatives elsewhere.
A new @itwin/imodel-components-react package has been added and contains items related to Color, Cube, LineWeight, Navigation Aids, Quantity Inputs, Timeline and Viewport.

The @itwin ui and @itwin/presentation-components packages are now dependent on React version 17. **Applications using the ui packages must update to React 17.** Details about React version 17 can be found in the [React Blog](https://reactjs.org/blog/2020/10/20/react-v17.html).

For migration purposes, React 16 is included in the peerDependencies for the packages. React 16 is not an officially supported version of iTwin.js app or Extension development using the iTwin.js AppUi.

### New options for defining Frontstages

| Class/Component                                 | Description                                                                                      |
| ----------------------------------------------- | ------------------------------------------------------------------------------------------------ |
| [StandardFrontstageProvider]($appui-react)      | Frontstage provider that provides an 'empty' stage that is to be populated via UiItemsProviders. |
| [StandardContentToolsProvider]($appui-react)    | UiItemsProvider that will add common tool entries to Tool Widget.                                |
| [StandardNavigationToolsProvider]($appui-react) | UiItemsProvider that will add common view tool entries to Navigation Widget.                     |
| [StandardStatusbarItemsProvider]($appui-react)  | UiItemsProvider that will add common statusbar items.                                            |
| [ContentToolWidgetComposer]($appui-react)       | Provides an empty Tool Widget that is to be populate via UiItemsProviders.                       |
| [ViewToolWidgetComposer]($appui-react)          | Provides an empty Navigation Widget that is to be populate via UiItemsProviders.                 |
| [StandardContentLayouts]($appui-abstract)       | Provides standard view layouts that can be used when defining a ContentGroup.                    |
| [ContentGroupProvider]($appui-react)            | Class that generates a ContentGroup at runtime when the frontstageDef is being constructed.      |

### New Timeline Date Marker

The [TimelineComponent]($imodel-components-react) react component now accepts a property to mark a specific date in a date-based timeline. If the timeline has a defined start date and end date, a date between them can be marked in the timeline by specifying an instance of [TimelineDateMarkerProps]($imodel-components-react) in the new markDate member of [TimelineComponentProps]($imodel-components-react). If the date member is left undefined, today's date will be used. The default marker is a short vertical bar, but a ReactNode can be specified in the dateMarker prop to customize the marker's appearance.

### New Floating Widget Capabilities

Widgets provided via UiItemsProviders may now set `defaultState: WidgetState.Floating` and `isFloatingStateSupported: true` to open
the widget in a floating container. The property `defaultFloatingPosition` may also be specified to define the position of the floating container. If a position is not defined the container will be centered in the `AppUi` area.

The method `getFloatingWidgetContainerIds()` has been added to FrontstageDef to retrieve the Ids for all floating widget containers for the active frontstage as specified by the `frontstageDef`. These ids can be used to query the size of the floating container via `frontstageDef.getFloatingWidgetContainerBounds`. The method `frontstageDef.setFloatingWidgetContainerBounds` can then be used to set the size and position of a floating widget container.

### `ControlledTree` API Changes

`ControlledTree` component has received the following breaking changes:

- The component now takes `TreeModel` rather than `VisibleTreeNodes` as a prop to avoid requiring consumers to manage `VisibleTreeNodes` object. As a result, the `useVisibleTreeNodes` hook was replaced with `useTreeModel` hook. Typical migration:

  **Before:**

  ```tsx
  const visibleNodes = useVisibleTreeNodes(modelSource);
  return <ControlledTree visibleNodes={visibleNodes} {...otherProps} />;
  ```

  **After:**

  ```tsx
  const treeModel = useTreeModel(modelSource);
  return <ControlledTree model={treeModel} {...otherProps} />;
  ```

- Name of the `treeEvents` prop was changed to `eventsHandler` to make it clearer. Typical migration:

  **Before:**

  ```tsx
  return <ControlledTree treeEvents={eventsHandler} {...otherProps} />;
  ```

  **After:**

  ```tsx
  return <ControlledTree eventsHandler={eventsHandler} {...otherProps} />;
  ```

- `width` and `height` properties are now required. Previously they were optional and forced us to use non-optimal approach when not provided. Now it's up to the consumer to tell the size of the component. Typical migration:

  **Before:**

  ```tsx
  return <ControlledTree {...props} />;
  ```

  **After:**

  ```tsx
  const width = 100;
  const height = 100;
  return <ControlledTree width={width} height={height} {...props} />;
  ```

  `width` and `height` props may be calculated dynamically using [ResizeObserver](https://developer.mozilla.org/en-US/docs/Web/API/ResizeObserver) API.

### PropertyGrid - related API Changes

- `width` and `height` are now required props for `VirtualizedPropertyGrid` and `VirtualizedPropertyGridWithDataProvider`. Also, `width` is now a required property for `PropertyList`. Previously they were optional and forced us to use non-optimal approach when not provided. Now it's up to the consumer to tell the size of the component. Typical migration:

  **Before:**

  ```tsx
  return <VirtualizedPropertyGrid {...props} />;
  ```

  **After:**

  ```tsx
  const width = 100;
  const height = 100;
  return <VirtualizedPropertyGrid width={width} height={height} {...props} />;
  ```

  `width` and `height` props may be calculated dynamically using [ResizeObserver](https://developer.mozilla.org/en-US/docs/Web/API/ResizeObserver) API.

- Default value of `PresentationPropertyDataProvider.isNestedPropertyCategoryGroupingEnabled` was changed from `false` to `true`.

### Deprecated Components in Favor of iTwinUI-react Components

Several UI components in the @itwin/core-react and @itwin/components-react packages have been deprecated.
Developers should use equivalent components in @itwin/itwinui-react instead.

| Deprecated in @itwin/core-react | Use from @itwin/itwinui-react instead          |
| ---------------------------------- | ---------------------------------------------- |
| Button                             | Button                                         |
| ButtonSize                         | `size` prop for itwinui-react Button           |
| ButtonType                         | `styleType` prop for itwinui-react Button      |
| Checkbox                           | Checkbox                                       |
| ExpandableBlock                    | ExpandableBlock                                |
| Headline                           | Headline                                       |
| HorizontalTabs                     | HorizontalTabs                                 |
| Input                              | Input                                          |
| LabeledInput                       | LabeledInput                                   |
| LabeledSelect                      | LabeledSelect                                  |
| LabeledTextarea                    | LabeledTextarea                                |
| LabeledToggle                      | ToggleSwitch with `labelPosition="right"` prop |
| LeadingText                        | Leading                                        |
| ProgressBar                        | ProgressLinear                                 |
| ProgressSpinner                    | ProgressRadial                                 |
| Radio                              | Radio                                          |
| Select                             | Select                                         |
| SelectOption                       | SelectOption                                   |
| Slider                             | Slider                                         |
| SmallText                          | Small                                          |
| Spinner                            | ProgressRadial with `indeterminate` prop       |
| SpinnerSize                        | `size` prop in ProgressRadialProps             |
| SplitButton                        | SplitButton                                    |
| Subheading                         | Subheading                                     |
| Textarea                           | Textarea                                       |
| Tile                               | Tile                                           |
| Title                              | Title                                          |
| Toggle                             | ToggleSwitch                                   |
| Tooltip                            | Tooltip                                        |
| TooltipPlacement                   | Placement                                      |

| Deprecated in @itwin/components-react | Use from @itwin/itwinui-react instead |
| ---------------------------------------- | ------------------------------------- |
| Breadcrumb                               | Breadcrumbs                           |

#### Slider

The deprecated [Slider]($core-react) was a wrapper around the react-compound-slider that does not work properly in popout windows. To eliminate this issue, the deprecated `Slider`will now wrap the `Slider` component from @itwin/itwinui-react. This result is a couple prop changes. The `onSlideStart` or `onSlideEnd` props are ignored, use `onUpdate` and `onChange` props if needed. The only two `modes` that remain supported are 1 and 2.

### Deprecated with alternatives elsewhere

A few constructs were deprecated in @itwin/core-react package.
Some were copied to the @itwin/appui-abstract package.
Some have replacements within the @itwin/core-react package.

| Deprecated                                | Replacement                                    |
| ----------------------------------------- | ---------------------------------------------- |
| DialogButtonDef in @itwin/core-react   | DialogButtonDef in @itwin/appui-abstract       |
| DialogButtonStyle in @itwin/core-react | DialogButtonStyle in @itwin/appui-abstract     |
| DialogButtonType in @itwin/core-react  | DialogButtonType in @itwin/appui-abstract      |
| LocalUiSettings in @itwin/core-react   | LocalSettingsStorage in @itwin/core-react   |
| SessionUiSettings in @itwin/core-react | SessionSettingsStorage in @itwin/core-react |

### New @itwin/imodel-components-react package

A new @itwin/imodel-components-react package has been added, and some items were moved from @itwin/core-react and @itwin/components-react into this new package.
The ui-imodel-components package contains React components that depend on the imodeljs-frontend, imodeljs-common or imodeljs-quantity packages.
Dependencies on these other iTwin.js packages have been removed from ui-core and ui-components.
The items moved to ui-imodel-components are related to Color, Cube, LineWeight, Navigation Aids, Quantity Inputs, Timeline and Viewport.

The following items were moved into the ui-imodel-components package. For a complete list, see [iTwin.js Documentation](https://www.itwinjs.org/reference/ui-imodel-components/all).

- ColorPickerButton, ColorPickerDialog, ColorPickerPopup, ColorPropertyEditor, ColorSwatch
- Cube, CubeNavigationAid, CubeRotationChangeEventArgs
- DrawingNavigationAid
- QuantityInput, QuantityNumberInput
- TimelineComponent, TimelineDataProvider, TimelineMenuItemProps
- ViewportComponent, ViewportComponentEvents
- LineWeightSwatch, WeightPickerButton, WeightPropertyEditor

### Tasks and Workflows Deprecated

Classes and methods pertaining to Tasks and Workflows have been deprecated due to a change in the UX design.
Please continue to use Frontstages.

<!---
User Interface Changes - section above this point
-->

## @bentley/extension-cli

The cli tool has been deprecated due to an impending change of Extensions and the Extension Service. Please continue to use the 2.x version if you still require publishing Extensions.

## @bentley/config-loader

The loader has been deprecated due to a preference for using the dotenv package instead. Any workflows using .env files will not be affected.

## @itwin/core-geometry

The method `BSplineCurve3d.createThroughPoints` has been deprecated in favor of the more general method `BSplineCurve3d.createFromInterpolationCurve3dOptions`.

The property `InterpolationCurve3dOptions.isChordLenTangent` has been deprecated due to a naming inconsistency with similar adjacent properties. Use `InterpolationCurve3dOptions.isChordLenTangents` instead.

## new @itwin/core-transformer package split out of backend package

The iModel Transformer APIs, such as the classes [IModelExporter]($transformer), [IModelImporter]($transformer), and [IModelTransformer]($transformer)
were removed from the `@itwin/core-backend` package and moved to a new package, `@itwin/core-transformer`.

## @itwin/core-common

The `fromRadians`, `fromDegrees`, and `fromAngles` methods of [Cartographic]($common) now expect to receive a single input argument - an object containing a longitude, latitude and optional height property. The public constructor for [Cartographic]($common) has also been removed. If you would like to create a [Cartographic]($common) object without specifying longitude and latiude, you can use the new `createZero` method. These changes will help callers avoid misordering longitude, latitude, and height when creating a [Cartographic]($common) object. Additionally, the `LatAndLong` and `LatLongAndHeight` interfaces have been removed and replaced with a single [CartographicProps]($common) interface.<|MERGE_RESOLUTION|>--- conflicted
+++ resolved
@@ -302,20 +302,18 @@
 
 ## Removed default API keys
 
-<<<<<<< HEAD
-Previous versions of `@itwin/core-frontend` included API keys for Bing Maps and MapBox Imagery that would be used for _all_ iTwin.js applications. These common keys are no longer supported and will soon be disabled. All applications will now need to provide their own keys.
-=======
-Previous versions of `@bentley/imodeljs-frontend` included API keys for Bing Maps, MapBox Imagery, and Cesium ION that would be used for _all_ iTwin.js applications. These common keys are no longer supported and will soon be disabled. All applications will now need to provide their own keys.
->>>>>>> db3ee558
+Previous versions of `@itwin/core-frontend` included API keys for Bing Maps, MapBox Imagery, and Cesium ION that would be used for _all_ iTwin.js applications. These common keys are no longer supported and will soon be disabled. All applications will now need to provide their own keys.
 
 A valid [MapBox](https://www.mapbox.com/) key is required for display of map imagery in views with [BackgroundMapSettings.providerName]($common) set to "MapBoxProvider".
 
 A valid [Bing Maps](https://www.bing.com/maps) key is required for:
+
 - Display of map imagery in views with [BackgroundMapSettings.providerName]($common) set to "BingProvider".
 - Location services supplied by [BingLocationProvider]($frontend), along with tools that use these services like [ViewGlobeLocationTool]($frontend).
 - Elevation services supplied by [BingElevationProvider]($frontend), including accurate 3d terrain display.
 
 A valid [Cesium ION](https://cesium.com/platform/cesium-ion/) key is required for:
+
 - Display of 3d terrain in views with [TerrainSettings.providerName]($common) set to "CesiumWorldTerrain".
 - Display of OpenStreetMap buildings.
 
@@ -329,16 +327,12 @@
       value: "key",
     },
   },
-<<<<<<< HEAD
-};
-=======
   tileAdmin: {
     cesiumIonKey: "key",
   },
 };
 
 await IModelApp.startup(appOptions);
->>>>>>> db3ee558
 ```
 
 ## Concurrency Control
