--- conflicted
+++ resolved
@@ -5,16 +5,9 @@
 
 Table of contents:
 
-<<<<<<< HEAD
-- [Progress API for downloading changesets](#progress-api-for-downloading-changesets)
-- [Deprecations](#deprecations)
-
-## Progress API for downloading changesets
-
-Progress of changeset(s) download is now reported and download can be cancelled. [BackendHubAccess.downloadChangeset]($core-backend) and [BackendHubAccess.downloadChangesets]($core-backend) take optional argument `progressCallback` of type [ProgressFunction]($core-backend). If function is passed, it is regularly called to report download progress. Changeset(s) download can be cancelled by returning [ProgressStatus.Abort]($core-backend) from said function.
-=======
 - [Display system](#display-system)
   - [Dynamic schedule scripts](#dynamic-schedule-scripts)
+- [Progress API for downloading changesets](#progress-api-for-downloading-changesets)
 - [Deprecations](#deprecations)
 
 ## Display system
@@ -40,7 +33,10 @@
     viewport.displayStyle.scheduleScript = RenderSchedule.Script.fromJSON(props);
   }
 ```
->>>>>>> 7ecc92cb
+
+## Progress API for downloading changesets
+
+[BackendHubAccess]($core-backend) interface now supports progress reporting and cancellation of changeset(s) download. [BackendHubAccess.downloadChangeset]($core-backend) and [BackendHubAccess.downloadChangesets]($core-backend) take optional argument `progressCallback` of type [ProgressFunction]($core-backend). If function is passed, it is regularly called to report download progress. Changeset(s) download can be cancelled by returning [ProgressStatus.Abort]($core-backend) from said function.
 
 ## Deprecations
 
