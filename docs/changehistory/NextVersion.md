--- conflicted
+++ resolved
@@ -8,6 +8,9 @@
 
 - [Ambient Occlusion Improvements](#ambient-occlusion-improvements)
 - [Transformer API](#transformer-api)
+- [Presentation](#presentation)
+  - [Restoring Presentation tree state](#restoring-presentation-tree-state)
+  - [OpenTelemetry](#opentelemetry)
 - [Electron versions support](#electron-versions-support)
 
 ## Ambient Occlusion Improvements
@@ -37,11 +40,6 @@
 awaited) if invoked with the an [InitFromExternalSourceAspectsArgs]($transformer) argument, which is necessary when processing
 changes instead of the full source contents.
 
-<<<<<<< HEAD
-## Electron versions support
-
-In addition to the already supported Electron 14, Electron versions 15, 16, and 17 are now supported (blog posts for Electron versions [15](https://www.electronjs.org/blog/electron-15-0), [16](https://www.electronjs.org/blog/electron-16-0), [17](https://www.electronjs.org/blog/electron-17-0)). At the moment, support for Electron 18 and 19 is blocked due to a bug in the V8 javascript engine (for more information see [Issue #35043](https://github.com/electron/electron/issues/35043)).
-=======
 ## Presentation
 
 ### Restoring Presentation tree state
@@ -79,5 +77,7 @@
   const spans = convertToReadableSpans(diagnostics, parentSpanContext);
   traceExporter.export(spans, () => {});
 } });
-```
->>>>>>> 695adb41
+
+## Electron versions support
+
+In addition to the already supported Electron 14, Electron versions 15, 16, and 17 are now supported (blog posts for Electron versions [15](https://www.electronjs.org/blog/electron-15-0), [16](https://www.electronjs.org/blog/electron-16-0), [17](https://www.electronjs.org/blog/electron-17-0)). At the moment, support for Electron 18 and 19 is blocked due to a bug in the V8 javascript engine (for more information see [Issue #35043](https://github.com/electron/electron/issues/35043)).