--- conflicted
+++ resolved
@@ -6,7 +6,6 @@
 
 Table of contents:
 
-<<<<<<< HEAD
 - [Selection set](#selection-set)
 - [Font APIs](#font-apis)
 - [API deprecations](#api-deprecations)
@@ -22,42 +21,13 @@
     - [ECMAScript](#ecmascript)
   - [Deprecated API removals](#deprecated-api-removals)
     - [@itwin/core-backend](#itwincore-backend-1)
+    - [@itwin/core-bentley](#itwincore-bentley)
     - [@itwin/appui-abstract](#itwinappui-abstract)
     - [@itwin/core-electron](#itwincore-electron)
   - [API removals](#api-removals)
   - [Packages dropped](#packages-dropped)
   - [TypeScript configuration changes](#typescript-configuration-changes)
 - [Change to pull/merge method](#change-to-pullmerge)
-=======
-- [NextVersion](#nextversion)
-  - [Selection set](#selection-set)
-  - [Font APIs](#font-apis)
-  - [Geometry](#geometry)
-    - [Polyface Traversal](#polyface-traversal)
-  - [API deprecations](#api-deprecations)
-    - [@itwin/core-bentley](#itwincore-bentley)
-    - [@itwin/core-common](#itwincore-common)
-    - [@itwin/core-backend](#itwincore-backend)
-    - [@itwin/core-frontend](#itwincore-frontend)
-    - [@itwin/presentation-common](#itwinpresentation-common)
-  - [Breaking Changes](#breaking-changes)
-    - [Opening connection to local snapshot requires IPC](#opening-connection-to-local-snapshot-requires-ipc)
-    - [Updated minimum requirements](#updated-minimum-requirements)
-      - [Node.js](#nodejs)
-      - [Electron](#electron)
-      - [ECMAScript](#ecmascript)
-    - [Deprecated API removals](#deprecated-api-removals)
-      - [@itwin/appui-abstract](#itwinappui-abstract)
-      - [@itwin/core-backend](#itwincore-backend-1)
-      - [@itwin/core-bentley](#itwincore-bentley)
-      - [@itwin/core-electron](#itwincore-electron)
-    - [API removals](#api-removals)
-      - [@itwin/core-common](#itwincore-common-1)
-    - [Packages dropped](#packages-dropped)
-    - [Change to pullMerge](#change-to-pullmerge)
-      - [No pending/local changes](#no-pendinglocal-changes)
-      - [With pending/local changes](#with-pendinglocal-changes)
->>>>>>> f4668886
 
 ## Selection set
 
@@ -79,47 +49,7 @@
 
 Consult the [learning article](../learning/backend/Fonts.md) for details and example code.
 
-## Geometry
-
-### Polyface Traversal
-
-Conventional [IndexedPolyface]($core-geometry) data defines each facet by a sequence of point indices around the facet, however these indices do not indicate which facet is adjacent across an edge, nor do they indicate which facets are adjacent at a vertex. The topology of the mesh is incomplete.
-
-The new class [IndexedPolyfaceWalker]($core-geometry) has methods to complete the topology of an `IndexedPolyface` and to navigate these adjacencies. A one-time call to [IndexedPolyfaceWalker.buildEdgeMateIndices]($core-geometry) populates a new optional index array of the [PolyfaceData]($core-geometry). This array stores the cross-edge relationship, and is valid as long as the mesh topology is unchanged. After this step, the following queries support navigation around a facet, around a vertex, and across an edge. Given an `IndexedPolyfaceWalker` object that refers to a particular edge:
-
-- [IndexedPolyfaceWalker.nextAroundFacet]($core-geometry) and [IndexedPolyfaceWalker.previousAroundFacet]($core-geometry) return a walker referring to the next/previous edge around the facet.
-- [IndexedPolyfaceWalker.nextAroundVertex]($core-geometry) and [IndexedPolyfaceWalker.previousAroundVertex]($core-geometry) return a walker referring to the next/previous edge around the edges' start vertex.
-- [IndexedPolyfaceWalker.edgeMate]($core-geometry) returns a walker referring to the matched edge in the adjacent facet.
-
-If a walker operation would advance outside the mesh (e.g., `edgeMate` of a boundary edge), it returns an invalid walker.
-
 ## API deprecations
-
-### @itwin/core-bentley
-
-- The [IDisposable]($core-bentley) interface, along with related [isIDisposable]($core-bentley) and [using]($core-bentley) utilities, have been deprecated in favor of [TypeScript's built-in](https://www.typescriptlang.org/docs/handbook/release-notes/typescript-5-2.html#using-declarations-and-explicit-resource-management) `Disposable` type and `using` declarations (from the upcoming [Explicit Resource Management](https://github.com/tc39/proposal-explicit-resource-management) feature in ECMAScript).
-
-  For example, the following:
-
-  ```typescript
-  import { using } from "@itwin/core-bentley";
-  export function doSomeWork() {
-    using(new SomethingDisposable(), (temp) => {
-      // do something with temp
-    });
-  }
-  ```
-
-  should now be rewritten as:
-
-  ```typescript
-  export function doSomeWork() {
-    using temp = new SomethingDisposable();
-    // do something with temp
-  }
-  ```
-
-  > Note that while public types with deterministic cleanup logic in iTwin.js will continue to implement _both_ `IDisposable` and `Disposable` until the former is fully removed in iTwin.js 7.0 (in accordance with our [API support policy](../learning/api-support-policies)), disposable objects should still only be disposed once - _either_ with [IDisposable.dispose]($core-bentley) _or_ `Symbol.dispose()` but not both! Where possible, prefer `using` declarations or the [dispose]($core-bentley) helper function over directly calling either method.
 
 ### @itwin/core-common
 
@@ -169,55 +99,6 @@
 ### Deprecated API removals
 
 The following previously-deprecated APIs have been removed:
-
-#### @itwin/appui-abstract
-
-The following APIs have been removed in `@itwin/appui-abstract`.
-
-| **Removed**                         | **Replacement**                                                                        |
-| ----------------------------------- | -------------------------------------------------------------------------------------- |
-| `AbstractStatusBarActionItem`       | Use `StatusBarActionItem` in `@itwin/appui-react` instead.                             |
-| `AbstractStatusBarCustomItem`       | Use `StatusBarCustomItem` in `@itwin/appui-react` instead.                             |
-| `AbstractStatusBarItem`             | Use `CommonStatusBarItem` in `@itwin/appui-react` instead.                             |
-| `AbstractStatusBarItemUtilities`    | Use `StatusBarItemUtilities` in `@itwin/appui-react` instead.                          |
-| `AbstractStatusBarLabelItem`        | Use `StatusBarLabelItem` in `@itwin/appui-react` instead.                              |
-| `AbstractWidgetProps`               | Use `Widget` in `@itwin/appui-react` instead.                                          |
-| `AllowedUiItemProviderOverrides`    | `AllowedUiItemProviderOverrides` in `@itwin/appui-react`.                              |
-| `BackstageActionItem`               | `BackstageActionItem` in `@itwin/appui-react`.                                         |
-| `BackstageItem`                     | `BackstageItem` in `@itwin/appui-react`.                                               |
-| `BackstageItemType`                 | Use Type Guard instead.                                                                |
-| `BackstageItemsChangedArgs`         | N/A                                                                                    |
-| `BackstageItemsManager`             | N/A                                                                                    |
-| `BackstageItemUtilities`            | `BackstageItemUtilities` in `@itwin/appui-react`.                                      |
-| `BackstageStageLauncher`            | `BackstageStageLauncher` in `@itwin/appui-react`.                                      |
-| `BaseUiItemsProvider`               | `BaseUiItemsProvider` in `@itwin/appui-react`.                                         |
-| `CommonBackstageItem`               | `CommonBackstageItem` in `@itwin/appui-react`.                                         |
-| `CommonStatusBarItem`               | Use `StatusBarItem` in `@itwin/appui-react` instead.                                   |
-| `createSvgIconSpec`                 | Use `IconSpecUtilities.createWebComponentIconSpec()` instead.                          |
-| `EditorPosition.columnSpan`         | N/A                                                                                    |
-| `getSvgSource`                      | Use `IconSpecUtilities.getWebComponentSource()` instead.                               |
-| `isAbstractStatusBarActionItem`     | Use `isStatusBarActionItem` in `@itwin/appui-react` instead.                           |
-| `isAbstractStatusBarCustomItem`     | Use `isStatusBarCustomItem` in `@itwin/appui-react` instead.                           |
-| `isAbstractStatusBarLabelItem`      | Use `isStatusBarLabelItem` in `@itwin/appui-react` instead.                            |
-| `isActionItem`                      | Use `isBackstageActionItem` in `@itwin/appui-react` instead.                           |
-| `isStageLauncher`                   | Use `isBackstageStageLauncher` in `@itwin/appui-react` instead.                        |
-| `ProvidedItem`                      | `ProvidedItem` in `@itwin/appui-react`.                                                |
-| `StagePanelLocation`                | `StagePanelLocation` in `@itwin/appui-react`.                                          |
-| `StagePanelSection`                 | `StagePanelSection` in `@itwin/appui-react`.                                           |
-| `StageUsage`                        | `StageUsage` in `@itwin/appui-react`.                                                  |
-| `StatusBarItemId`                   | Use `CommonStatusBarItem` in `@itwin/appui-react` instead.                             |
-| `StatusBarLabelSide`                | `StatusBarLabelSide` in `@itwin/appui-react`.                                          |
-| `StatusBarSection`                  | `StatusBarSection` in `@itwin/appui-react`.                                            |
-| `ToolbarItemId`                     | Use `ToolbarItem["id"]` in `@itwin/appui-react` instead.                               |
-| `ToolbarManager`                    | For replacement, check [here]($docs/ui/appui/provide-ui-items/#provide-toolbar-items). |
-| `ToolbarOrientation`                | `ToolbarOrientation` in `@itwin/appui-react`.                                          |
-| `ToolbarUsage`                      | `ToolbarUsage` in `@itwin/appui-react`.                                                |
-| `UiItemProviderRegisteredEventArgs` | `UiItemProviderRegisteredEventArgs` in `@itwin/appui-react`.                           |
-| `UiItemProviderOverrides`           | `UiItemProviderOverrides` in `@itwin/appui-react`.                                     |
-| `UiItemsApplicationAction`          | N/A                                                                                    |
-| `UiItemsManager`                    | `UiItemsManager` in `@itwin/appui-react`.                                              |
-| `UiItemsProvider`                   | `UiItemsProvider` in `@itwin/appui-react`.                                             |
-| `WidgetState`                       | `WidgetState` in `@itwin/appui-react`.                                                 |
 
 #### @itwin/core-backend
 
@@ -245,23 +126,18 @@
 | `ByteStream.nextUint24`    | `ByteStream.readUint32`                                     |
 | `TransientIdSequence.next` | `TransientIdSequence.getNext`                               |
 
+#### @itwin/appui-abstract
+
+| Removed                     | Replacement |
+| --------------------------- | ----------- |
+| `EditorPosition.columnSpan` | N/A         |
+
 #### @itwin/core-electron
 
 | Removed                             | Replacement                                               |
 | ----------------------------------- | --------------------------------------------------------- |
 | `ElectronApp.callDialog`            | [ElectronApp.dialogIpc]($electron)                        |
 | `ElectronHost.getWindowSizeSetting` | [ElectronHost.getWindowSizeAndPositionSetting]($electron) |
-
-#### @itwin/core-geometry
-
-| Removed               | Replacement |
-| --------------------- | ----------- |
-| `PathFragment.childFractionTChainDistance`        | `PathFragment.childFractionToChainDistance` |
-| `GrowableXYArray.setXYZAtCheckedPointIndex`       | `GrowableXYArray.setXYAtCheckedPointIndex`  |
-| `PolyfaceBuilder.findOrAddPoint`                  | `PolyfaceBuilder.addPoint`                  |
-| `PolyfaceBuilder.findOrAddParamXY`                | `PolyfaceBuilder.addParamXY`                |
-| `PolyfaceBuilder.findOrAddParamInGrowableXYArray` | `PolyfaceBuilder.addParamInGrowableXYArray` |
-| `PolyfaceBuilder.findOrAddPointXYZ`               | `PolyfaceBuilder.addPointXYZ`               |
 
 ### API removals
 
@@ -287,11 +163,10 @@
 
 As of iTwin.js 5.0, the following packages have been removed and are no longer available:
 
-| Removed                        | Replacement                                                                                                                                                 |
-| ------------------------------ | ----------------------------------------------------------------------------------------------------------------------------------------------------------- |
-| `@itwin/backend-webpack-tools` | Previously we recommended bundling backends via tools like webpack to decrease the deployed backend size, however we no longer recommend bundling backends at all.                                      |
-| `@itwin/core-telemetry`        | No consumable APIs were being published therefore this package has been removed, with no replacement available. Please implement your own telemetry client. |
-| `@itwin/core-webpack-tools`    | We no longer recommend using [webpack](https://webpack.js.org/) and instead recommend using [Vite](https://vite.dev/).                                      |
+| Removed                        | Replacement                                                                                                            |
+| ------------------------------ | ---------------------------------------------------------------------------------------------------------------------- |
+| `@itwin/core-webpack-tools`    | We no longer recommend using [webpack](https://webpack.js.org/) and instead recommend using [Vite](https://vite.dev/). |
+| `@itwin/backend-webpack-tools` | We no longer recommend webpack-ing backends, which was previously recommended to shrink the size of backends.          |
 
 ### TypeScript configuration changes
 
@@ -347,7 +222,7 @@
 
 ### Change to pullMerge
 
-Starting from version 5.x, iTwin.js has transitioned from using the merge method to using the rebase + fast-forward method for merging changes. This change is transparent to users and is enabled by default.
+Starting from version 5.x, iTwin.js has transitioned from using the merge method to using the rebase + fastforward method for merging changes. This change is transparent to users and is enabled by default.
 
 #### No pending/local changes
 
@@ -357,7 +232,7 @@
 
 The merging process in this method follows these steps:
 
-1. Initially, each incoming change is attempted to be applied using the _fast-forward_ method. If successful, the process is complete.
+1. Initially, each incoming change is attempted to be applied using the _fastforward_ method. If successful, the process is complete.
 2. If the fast-forward method fails for any incoming change, that changeset is abandoned and the rebase method is used instead.
 3. The rebase process is executed as follows:
    - All local transactions are reversed.
