---
publish: false
---
# NextVersion

## Dependency Updates

The following dependencies of iTwin.js have been updated;

- `openid-client` updated to from `^3.15.3` -> `^4.7.4`,

## Build tools changes

Removed TSLint support from `@bentley/build-tools`. If you're still using it, please switch to ESLint.
Also removed legacy `.eslintrc.js` file from the same package. Instead, use `@bentley/eslint-plugin` and the `imodeljs-recommended` config included in it.

## Viewport.zoomToElements improvements

[Viewport.zoomToElements]($frontend) accepts any number of element Ids and fits the viewport to the union of their [Placement]($common)s. A handful of shortcomings of the previous implementation have been addressed:

- Previously, the element Ids were passed to [IModelConnection.Elements.getProps]($frontend), which returned **all** of the element's properties (potentially many megabytes of data), only to extract the [PlacementProps]($common) for each element and discard the rest. Now, it uses the new [IModelConnection.Elements.getPlacements]($frontend) function to query only the placements.
- Previously, if a mix of 2d and 3d elements were specified, the viewport would attempt to union their 2d and 3d placements, typically causing it to fit incorrectly because 2d elements reside in a different coordinate space than 3d elements. Now, the viewport ignores 2d elements if it is viewing a 3d view, and vice-versa.

## Continued transition to `ChangesetIndex`

Every Changeset has both an Id (a string hash of its content and parent changeset) and an Index (a small integer representing its relative position on the iModel's timeline.) Either value can be used to uniquely identify a changeset. However, it is often necessary to compare two changeset identifiers to determine relative order, or to supply a range of changesets of interest. In this case, Id is not useful and must be converted to an index via a round-trip to an iModelHub server. Unfortunately, much of the iModel.js api uses only [ChangesetId]($common) to identify a changeset. That was unfortunate, since [ChangesetIndex]($common) is frequently needed and `ChangesetId` is rarely useful. For this reason we are migrating the api to prefer `ChangesetIndex` over several releases.

In version 2.19, we introduced the type [ChangesetIdWithIndex]($common) to begin that migration. However, for 2.x compatibility we could not use it several places where it would have been helpful:

- [IModelRpcOpenProps]($common)
- [CheckpointProps]($backend)
- [LocalBriefcaseProps]($common)

Each of these interfaces originally had only a member `changeSetId: string`, In 2.19, for backwards compatibility, a new member `changeSetIndex?: number` was added. In V3 those two members are now replaced with a single member `changeset: ChangesetIdWithIndex`. Note that this is a breaking change, and you may have to adjust your code. To get the changeset Id, use `changeset.id`. To get the changeset Index, use `changeset.index` (may be undefined). In V4, this will become `changeset: ChangesetIndexAndId` and index will be required.

> Note: "Changeset" is one word. Apis should not use a capital "S" when referring to them.

## ViewState3d.lookAt Arguments Changed

[ViewState3d.lookAt]($frontend) previously took 6 arguments. In addition the method `ViewState3d.lookAtUsingLensAngle` also established a perspective `ViewState3d` from a field-of-view lens angle with many of the same arguments. There is now a new implementation of `ViewState3d.lookAt` that accepts named parameters to set up either a perspective or orthographic view, using the interfaces [LookAtPerspectiveArgs]($frontend), [LookAtOrthoArgs]($frontend), or [LookAtUsingLensAngle]($frontend).

This is a breaking change, so you may need to modify your code and replace the previous arguments with a single object with the appropriate names. For example,:

```ts
  viewState.lookAt(eye, target, upVector, newExtents, undefined, backDistance, opts);
```

can become:

```ts
  viewState.lookAt( {eyePoint: eye, targetPoint: target , upVector, newExtents, backDistance, opts} );
```

likewise

```ts
    viewState.lookAtUsingLensAngle(eye, target, up, lens, frontDistance, backDistance);
```

can become:

```ts
  viewState.lookAt( {eyePoint: eye, targetPoint: target , upVector: up, lensAngle: lens, frontDistance, backDistance} );
```

## ViewFlags

### Immutability

[ViewFlags]($common) has long been a common source of surprising behavior. Consider the following code:

```ts
  function turnOnShadows(vp: Viewport) {
    vp.viewFlags.shadows = true;
  }
```

You could be forgiven for expecting the image displayed in the Viewport to include shadows after calling this function, but that will not be the case. Instead, you must write the function as follows:

```ts
  function turnOnShadows(vp: Viewport) {
    const vf = vp.viewFlags.clone();
    vf.shadows = true;
    vp.viewFlags = vf;
  }
```

To rectify this, and to eliminate various other pitfalls associated with mutable state, ViewFlags has been converted to an immutable type - all of its properties are read-only and the only way to change a property is to create a copy. The function above can now be written as:

```ts
  function turnOnShadows(vp: Viewport) {
    vp.viewFlags = vp.viewFlags.with("shadows", true);
    // or, equivalently, but less efficiently in this case:
    vp.viewFlags = vp.viewFlags.copy({ shadows: true });
  }
```

Methods that mutate a ViewFlags object have been removed.

- `clone` has been replaced with [ViewFlags.copy]($common), which returns a new object instead of modifying `this`.
- `createFrom` has been removed. Because ViewFlags is immutable, it is never necessary to create an identical copy of one - just use the same object. Or, if for some reason you really want an identical copy, use the object spread operator.

If your code used to modify a single property, change it to use [ViewFlags.with]($common) or [ViewFlags.withRenderMode]($common):

```ts
  // Replace this...
  viewport.viewFlags.clipVolume = true;
  // ...with this:
  viewport.viewFlags = viewFlags.with("clipVolume", true);
```

If your code used to modify multiple properties, change it to use [ViewFlags.copy]($common):

```ts
  // Replace this...
  viewport.viewFlags.shadows = viewport.viewFlags.lighting = true;
  // ...with this:
  viewport.viewFlags = viewport.viewFlags.copy({ shadows: true, lighting: true });
```

If your code used to create a new ViewFlags and then modify its properties, pass the initial properties to [ViewFlags.create]($common) instead:

```ts
  // Replace this...
  const vf = new ViewFlags();
  vf.shadows = vf.lighting = true;
  // ...with this:
  const vf = ViewFlags.create({ shadows: true, lighting: true });
```

### Removal of unused properties

The following deprecated [ViewFlagProps]($common) properties were removed: hlMatColors, edgeMask.

The following deprecated [ViewFlags]($common) properties were removed: noGeometryMap, hLineMaterialColors, edgeMask, noSolarLight, noCameraLights, noSourceLights.

If you were using noCameraLights, noSourceLights, or noSolarLight, use [ViewFlags.lighting]($common) instead. Set it to true if any of the old light-related properties were false.

### Construction

[ViewFlags.fromJSON]($common) accepts a [ViewFlagProps]($common), which is awkward and error-prone for reasons discussed in that type's documentation. The [ViewFlags.constructor]($common) - like the new [ViewFlags.create]($common) static method - now takes an optional [ViewFlagsProperties]($common), which has exactly the same properties as ViewFlags. Prefer to use either `create` or the constructor instead of `fromJSON`.

## ViewFlagOverrides

This cumbersome, inefficient class has been replaced with the identically-named [ViewFlagOverrides]($common) type, which is simply an interface that has all the same properties as [ViewFlags]($common), but each is optional. A flag is overridden if its value is not `undefined`.

Upgrade instructions:

```ts
  let ovrs = new ViewFlagOverrides(); // Old code - nothing overridden.
  let ovrs = { }; // New code

  let ovrs = new ViewFlagOverrides(viewFlags); // Old code - override everything according to a ViewFlags
  let ovrs = { ...viewFlags }; // New code

  ovrs.overrideAll(viewFlags); // Old code - override everything according to a ViewFlags
  ovrs = { ...viewFlags }; // New code.

  ovrs.setThematicDisplay(true); // Old code - override thematic display to be true.
  ovrs.thematicDisplay = true; // New code

  ovrs.clone(other); // Old code - make other be a copy of ovrs
  other = { ...other }; // New code

  ovrs.copyFrom(other); // Old code - make ovrs be a copy of other
  ovrs = { ...other }; // New code

  if (ovrs.isPresent(ViewFlagPresence.ThematicDisplay)) // Old code
  if (undefined !== ovrs.thematicDisplay) // New code

  ovrs.setPresent(ViewFlagPresence.ThematicDisplay) // Old code
  ovrs.thematicDisplay = value; // New code, where "value" is whatever value thematicDisplay was set to in the old code

  ovrs.clearPresent(ViewFlagPresence.ThematicDisplay) // Old code
  ovrs.thematicDisplay = undefined; // New code

  if (ovrs.anyOverridden()); // Old code - determine if any flags are overridden
  if (JsonUtils.isNonEmptyObject(ovrs)); // New code

  ovrs.clear(); // Old code - mark all flags as not overridden
  ovrs = { }; // New code

  ovrs.clearClipVolume(); // Old code - mark clip volume as not overridden
  ovrs.clipVolume = undefined; // New code

  const vf = ovrs.apply(viewFlags); // Old code - create a ViewFlags by applying the overrides to the input ViewFlags
  const vf = viewFlags.override(ovrs); // New code

  const props = ovrs.toJSON(); // Old code - obtain JSON representation
  const props = ovrs; // New code

  let ovrs = ViewFlagOverrides.fromJSON(props); // Old code - create from JSON representation
  let ovrs = { ...props }; // New code
```

## Moved utility types

The [AsyncFunction]($bentleyjs-core), [AsyncMethodsOf]($bentleyjs-core), and [PromiseReturnType]($bentleyjs-core) types have moved to the @bentley/bentleyjs-core package. The ones in @bentley/imodeljs-frontend have been deprecated.

<<<<<<< HEAD
## Removed default Bing Maps and MapBox keys

The `@bentley/imodeljs-frontend` has always been delivered with a Bing Maps and MapBox Imagery key which should have never been publicly exposed. Both keys have now been completely removed and all applications will need to provide their own keys.

In order to configure a key for Bing Maps, or any other map layers, use the [[IModelAppOptions.mapLayerOptions]] configuration to supply the necessary information.

```ts
const appOptions = {
  maplayerOptions: {
    BingMaps: {
      key: "some key",
      value: "key"
    }
  }
}
```
=======
## Concurrency Control

The previous implementation of `ConcurrencyControl` for locking elements has been replaced with the [LockControl]($backend) interface.

`ConcurrencyControl` relied on detecting a list of changed elements and deferring the acquisition of locks until the application called the asynchronous `request` method to acquire locks, after the fact, but before calling [BriefcaseDb.saveChanges]($backend). The new approach is to require applications to call the asynchronous [LockControl.acquireExclusiveLock]($backend) on elements before update or delete, and to call [LockControl.acquireSharedLock]($backend) on parents and models before insert. If an attempt is made to modify or insert without the required locks, an exception is thrown when the change is attempted. This will require tools to make the necessary lock calls.

Previously the concurrency "mode" was determined by applications when opening a briefcase. It is now established as a property of an iModel when it is first created (and "revision0" is uploaded.) By default, iModels use pessimistic (i.e. locks) mode, so all previously created iModels will require locks. If you pass `noLocks: true` as an argument to [BackendHubAccess.createNewIModel]($backend), a briefcase-local value is saved in rev0.bim before it is uploaded. Thereafter, all briefcases of that iModel will use use optimistic (i.e. no locks, change merging) mode, since everyone will use briefcases derived from rev0.bim. The value is inspected in the `BriefcaseDb.useLockServer` method called by [BriefcaseDb.open]($backend).

Locks apply to Elements only. The "schema lock" is acquired by exclusively locking element id 0x1 (the root subject id). Models are locked via their modeled element (which has the same id as the model)

See the [ConcurrencyControl]($docs/learning/backend/ConcurrencyControl.md) learning article for more information and examples.

## ITwinId

Several api's in **iTwin.js** refer to the "context" for an iModel, meaning the *project or asset* to which the iModel belongs, as its `contextId`. That is very confusing, as the term "context" is very overloaded in computer science in general, and in iTwin.js in particular. That is resolved in iTwin.js V3.0 by recognizing that every iModel exists within an **iTwin**, and every iTwin has a GUID called its `iTwinId`. All instances of `contextId` in public apis that mean *the iTwin for this iModel* are now replaced by `iTwinId`.

This is a breaking change for places like `IModel.contextId`. However, it should be a straightforward search-and-replace `contextId` -> `iTwinId` anywhere you get compilation errors in your code.

## BriefcaseManager, BriefcaseDb, and IModelDb changes

The signatures to several methods in [BriefcaseManager]($backend) and [BriefcaseDb]($backend) have been changed to make optional the previously required argument called `requestContext`. That argument was poorly named, but used only to supply a "user access token". Since anywhere briefcases are relevant, an authenticated user access token is available via the static method `IModelHost.getAccessToken`, this argument is rarely needed. The only case where a caller needs to supply that argument is for tests that wish to simulate multiple users via a single backend (which is not permitted outside of tests.) It is now optional and called `user`.

| Method                                   | New arguments                                         | notes                            |
| ---------------------------------------- | ----------------------------------------------------- | -------------------------------- |
| `BriefcaseDb.onOpen`                     | [OpenBriefcaseArgs]($backend)                         | event signature change           |
| `BriefcaseDb.onOpened`                   | [BriefcaseDb]($backend),[OpenBriefcaseArgs]($backend) | event signature change           |
| `BriefcaseDb.open`                       | [OpenBriefcaseArgs]($backend)                         |                                  |
| `BriefcaseDb.pullChanges`                | [PullChangesArgs]($backend)                           | was called `pullAndMergeChanges` |
| `BriefcaseDb.pushChanges`                | [PushChangesArgs]($backend)                           |                                  |
| `BriefcaseDb.upgradeSchemas`             | [OpenBriefcaseArgs]($backend)                         | `requestContext` removed         |
| `BriefcaseManager.acquireNewBriefcaseId` | [IModelIdArg]($backend)                               |                                  |
| `BriefcaseManager.downloadBriefcase`     | [RequestNewBriefcaseArg]($backend)                    |                                  |
| `IModelDb.importSchemas`                 | `LocalFileName[]`                                     | `requestContext` removed         |
>>>>>>> 0b49b49a

## Removal of previously deprecated APIs

In this 3.0 major release, we have removed several APIs that were previously marked as deprecated in 2.x. Generally, the reason for the deprecation as well as the alternative suggestions can be found in the 2.x release notes. They are summarized here for quick reference.

### @bentley/imodeljs-backend

| Removed                                                      | Replacement                                    |
| ------------------------------------------------------------ | ---------------------------------------------- |
| `AutoPush`                                                   | *eliminated*                                   |
| `BriefcaseDb.reinstateChanges`                               | `BriefcaseDb.pullChanges`                      |
| `BriefcaseDb.reverseChanges`                                 | `BriefcaseDb.pullChanges`                      |
| `BriefcaseIdValue`                                           | `BriefcaseIdValue` in @bentley/imodeljs-common |
| `BriefcaseManager.getCompatibilityFileName`                  | *eliminated*                                   |
| `BriefcaseManager.getCompatibilityPath`                      | *eliminated*                                   |
| `BriefcaseManager.isStandaloneBriefcaseId`                   | use `id === BriefcaseIdValue.Unassigned`       |
| `compatibilityDir` argument of `BriefcaseManager.initialize` | *eliminated*                                   |
| `DocumentCarrier`                                            | *eliminated*                                   |
| `IModelDb.clearSqliteStatementCache`                         | `IModelDb.clearCaches`                         |
| `IModelDb.clearStatementCache`                               | `IModelDb.clearCaches`                         |
| `IModelHost.iModelClient`                                    | `IModelHubBackend.iModelClient`                |
| `IModelHostConfiguration.briefcaseCacheDir`                  | `IModelHostConfiguration.cacheDir`             |
| `InformationCarrierElement`                                  | *eliminated*                                   |
| `Platform.isDesktop`                                         | `ProcessDetector.isElectronAppBackend`         |
| `Platform.isElectron`                                        | `ProcessDetector.isElectronAppBackend`         |
| `Platform.isMobile`                                          | `ProcessDetector.isMobileAppBackend`           |
| `Platform.isNodeJs`                                          | `ProcessDetector.isNodeProcess`                |
| `SnapshotDb.filePath`                                        | `SnapshotDb.pathName`                          |
| `StandaloneDb.filePath`                                      | `StandaloneDb.pathName`                        |
| `TxnAction`                                                  | `TxnAction` in @bentley/imodeljs-common        |

### @bentley/imodeljs-common

| Removed                                      | Replacement                                                    |
| -------------------------------------------- | -------------------------------------------------------------- |
| `Code.getValue`                              | `Code.value`                                                   |
| `CodeSpec.specScopeType`                     | `CodeSpec.scopeType`                                           |
| `IModel.changeSetId`                         | `IModel.changeset.id`                                          |
| `IModelVersion.evaluateChangeSet`            | `IModelHost`/`IModelApp` `hubAccess.getChangesetIdFromVersion` |
| `IModelVersion.fromJson`                     | `IModelVersion.fromJSON`                                       |
| `IModelVersion.getChangeSetFromNamedVersion` | `IModelHost`/`IModelApp` `hubAccess.getChangesetIdFromVersion` |
| `IModelVersion.getLatestChangeSetId`         | `IModelHost`/`IModelApp` `hubAccess.getChangesetIdFromVersion` |
| `IModelWriteRpcInterface`                    | Use IPC for writing to iModels                                 |
| `ViewFlagOverrides` class                    | [ViewFlagOverrides]($common) type                              |
| `ViewFlagProps.edgeMask`                     | *eliminated*                                                   |
| `ViewFlagProps.hlMatColors`                  | *eliminated*                                                   |
| `ViewFlags.clone`                            | [ViewFlags.copy]($common)                                      |
| `ViewFlags.edgeMask`                         | *eliminated*                                                   |
| `ViewFlags.hLineMaterialColors`              | *eliminated*                                                   |
| `ViewFlags.noCameraLights`                   | [ViewFlags.lighting]($common)                                  |
| `ViewFlags.noGeometryMap`                    | *eliminated*                                                   |
| `ViewFlags.noSolarLight`                     | [ViewFlags.lighting]($common)                                  |
| `ViewFlags.noSourceLights`                   | [ViewFlags.lighting]($common)                                  |

### @bentley/imodeljs-frontend

| Removed                                | Replacement                                               |
| -------------------------------------- | --------------------------------------------------------- |
| `CheckpointConnection.open`            | `CheckpointConnection.openRemote`                         |
| `DecorateContext.screenViewport`       | `DecorateContext.viewport`                                |
| `IModelApp.iModelClient`               | `IModelHubFrontend.iModelClient`                          |
| `IModelConnection.Models.loaded`       | use `for..of` to iterate and `getLoaded` to look up by Id |
| `IModelConnection.Views.saveThumbnail` | use IPC and `IModelDb.saveThumbnail`                      |
| `IOidcFrontendClient`                  | `FrontendAuthorizationClient`                             |
| `isIOidcFrontendClient`                | `FrontendAuthorizationClient`                             |
| `OidcBrowserClient`                    | `BrowserAuthorizationClient`                              |
| `OidcFrontendClientConfiguration`      | `BrowserAuthorizationClientConfiguration`                 |
| `RemoteBriefcaseConnection`            | `CheckpointConnection`                                    |
| `ScreenViewport.decorationDiv`         | `DecorateContext.addHtmlDecoration`                       |
| `UnitSystemKey`                        | Moved to `@bentley/imodeljs-quantity`                     |
| `ViewManager.forEachViewport`          | Use a `for..of` loop                                      |
| `ViewState3d.lookAtPerspectiveOrOrtho` | `ViewState3d.LookAt`                                      |
| `ViewState3d.lookAtUsingLensAngle`     | `ViewState3d.lookAt`                                      |

### @bentley/backend-itwin-client

SAML support has officially been dropped as a supported workflow. All related APIs for SAML have been removed.

| Removed                             | Replacement                                  |
| ----------------------------------- | -------------------------------------------- |
| `OidcDelegationClientConfiguration` | `DelegationAuthorizationClientConfiguration` |
| `OidcDelegationClient`              | `DelegationAuthorizationClient`              |

### @bentley/ui-core

| Removed                              | Replacement                                            |
| ------------------------------------ | ------------------------------------------------------ |
| `LoadingPromptProps.isDeterministic` | `LoadingPromptProps.isDeterminate` in @bentley/ui-core |
| `NumericInput` component             | `NumberInput` component in @bentley/ui-core            |
| `TabsProps.onClickLabel`             | `TabsProps.onActivateTab` in @bentley/ui-core          |

### @bentley/ui-components

| Removed                                | Replacement                                      |
| -------------------------------------- | ------------------------------------------------ |
| `hasFlag`                              | `hasSelectionModeFlag` in @bentley/ui-components |
| `StandardEditorNames`                  | `StandardEditorNames` in @bentley/ui-abstract    |
| `StandardTypeConverterTypeNames`       | `StandardTypeNames` in @bentley/ui-abstract      |
| `StandardTypeNames`                    | `StandardTypeNames` in @bentley/ui-abstract      |
| `Timeline`                             | `TimelineComponent` in @bentley/ui-components    |
| `ControlledTreeProps.treeEvents`       | `ControlledTreeProps.eventsHandler`              |
| `ControlledTreeProps.visibleNodes`     | `ControlledTreeProps.model`                      |
| `MutableTreeModel.computeVisibleNodes` | `computeVisibleNodes` in @bentley/ui-components  |
| `TreeModelSource.getVisibleNodes`      | memoized result of `computeVisibleNodes`         |
| `useVisibleTreeNodes`                  | `useTreeModel` and `computeVisibleNodes`         |
| `SignIn`                               | *eliminated*                                     |

### @bentley/ui-framework

| Removed                                 | Replacement                                                                            |
| --------------------------------------- | -------------------------------------------------------------------------------------- |
| `COLOR_THEME_DEFAULT`                   | `SYSTEM_PREFERRED_COLOR_THEME` in @bentley/ui-framework is used as default color theme |
| `FunctionKey`                           | `FunctionKey` in @bentley/ui-abstract                                                  |
| `IModelAppUiSettings`                   | `UserSettingsStorage` in @bentley/ui-framework                                         |
| `reactElement` in ContentControl        | `ContentControl.reactNode`                                                             |
| `reactElement` in NavigationAidControl  | `NavigationAidControl.reactNode`                                                       |
| `reactElement` in NavigationWidgetDef   | `NavigationWidgetDef.reactNode`                                                        |
| `reactElement` in ToolWidgetDef         | `ToolWidgetDef.reactNode`                                                              |
| `reactElement` in WidgetControl         | `WidgetControl.reactNode`                                                              |
| `reactElement` in WidgetDef             | `WidgetDef.reactNode`                                                                  |
| `ReactMessage`                          | `ReactMessage` in @bentley/ui-core                                                     |
| `SpecialKey`                            | `SpecialKey` in @bentley/ui-abstract                                                   |
| `WidgetState`                           | `WidgetState` in @bentley/ui-abstract                                                  |
| `UserProfileBackstageItem`              | *eliminated*                                                                           |
| `SignIn`                                | *eliminated*                                                                           |
| `SignOutModalFrontstage`                | *eliminated*                                                                           |
| `IModelConnectedCategoryTree`           | *eliminated*                                                                           |
| `IModelConnectedModelsTree`             | *eliminated*                                                                           |
| `IModelConnectedSpatialContainmentTree` | *eliminated*                                                                           |
| `CategoryTreeWithSearchBox`             | *eliminated*                                                                           |
| `VisibilityComponent`                   | `TreeWidgetComponent` in @bentley/tree-widget-react                                    |
| `VisibilityWidget`                      | `TreeWidgetControl` in @bentley/tree-widget-react                                      |

### @bentley/bentleyjs-core

| Removed         | Replacement                                                |
| --------------- | ---------------------------------------------------------- |
| `Config`        | Use `process.env` to access environment variables directly |
| `EnvMacroSubst` | *eliminated*                                               |

### @bentley/presentation-common

| Removed                                               | Replacement                                                                                                                                                    |
| ----------------------------------------------------- | -------------------------------------------------------------------------------------------------------------------------------------------------------------- |
| `CompressedDescriptorJSON`                            | `DescriptorJSON`                                                                                                                                               |
| `Descriptor.toCompressedJSON`                         | `Descriptor.toJSON`                                                                                                                                            |
| `DescriptorOverrides.hiddenFieldNames`                | `DescriptorOverrides.fieldsSelector`                                                                                                                           |
| `DescriptorOverrides.sortDirection`                   | `DescriptorOverrides.sorting.direction`                                                                                                                        |
| `DescriptorOverrides.sortingFieldName`                | `DescriptorOverrides.sorting.field`                                                                                                                            |
| `ECPropertyGroupingNodeKey.groupingValue`             | `ECPropertyGroupingNodeKey.groupingValues`                                                                                                                     |
| `ExtendedContentRequestOptions`                       | `ContentRequestOptions`                                                                                                                                        |
| `ExtendedContentRpcRequestOptions`                    | `ContentRpcRequestOptions`                                                                                                                                     |
| `ExtendedHierarchyRequestOptions`                     | `HierarchyRequestOptions`                                                                                                                                      |
| `ExtendedHierarchyRpcRequestOptions`                  | `HierarchyRpcRequestOptions`                                                                                                                                   |
| `Field.fromJSON`                                      | `Field.fromCompressedJSON`                                                                                                                                     |
| `HierarchyCompareRpcOptions`                          | *eliminated*                                                                                                                                                   |
| `LabelRequestOptions`                                 | `DisplayLabelRequestOptions`                                                                                                                                   |
| `LabelRpcRequestOptions`                              | `DisplayLabelRpcRequestOptions`                                                                                                                                |
| `LoggingNamespaces`                                   | `PresentationBackendLoggerCategory`, `PresentationBackendNativeLoggerCategory`, `PresentationFrontendLoggerCategory` or `PresentationComponentsLoggerCategory` |
| `NodeDeletionInfo.target`                             | `NodeDeletionInfo.parent` and `NodeDeletionInfo.position`                                                                                                      |
| `NodeDeletionInfoJSON.target`                         | `NodeDeletionInfoJSON.parent` and `NodeDeletionInfoJSON.position`                                                                                              |
| `PresentationDataCompareOptions`                      | *eliminated*                                                                                                                                                   |
| `PresentationRpcInterface.compareHierarchies`         | *eliminated*                                                                                                                                                   |
| `PresentationRpcInterface.compareHierarchiesPaged`    | *eliminated*                                                                                                                                                   |
| `PresentationRpcInterface.getContent`                 | `PresentationRpcInterface.getPagedContent` and `getPagedContentSet`                                                                                            |
| `PresentationRpcInterface.getContentAndSize`          | `PresentationRpcInterface.getPagedContent` and `getPagedContentSet`                                                                                            |
| `PresentationRpcInterface.getDisplayLabelDefinitions` | `PresentationRpcInterface.getPagedDisplayLabelDefinitions`                                                                                                     |
| `PresentationRpcInterface.getDistinctValues`          | `PresentationRpcInterface.getPagedDistinctValues`                                                                                                              |
| `PresentationRpcInterface.getNodes`                   | `PresentationRpcInterface.getPagedNodes`                                                                                                                       |
| `PresentationRpcInterface.getNodesAndCount`           | `PresentationRpcInterface.getPagedNodes`                                                                                                                       |
| `PresentationRpcInterface.loadHierarchy`              | *eliminated*                                                                                                                                                   |
| `PresentationUnitSystem`                              | `UnitSystemKey` in `@bentley/imodeljs-quantity`                                                                                                                |
| `PropertiesFieldDescriptor.propertyClass`             | `PropertiesFieldDescriptor.properties.class`                                                                                                                   |
| `PropertiesFieldDescriptor.propertyName`              | `PropertiesFieldDescriptor.properties.name`                                                                                                                    |
| `Property.relatedClassPath`                           | `NestedContentField.pathToPrimaryClass`                                                                                                                        |
| `PropertyJSON.relatedClassPath`                       | `NestedContentFieldJSON.pathToPrimaryClass`                                                                                                                    |
| `SelectClassInfo.pathToPrimaryClass`                  | `SelectClassInfo.pathFromInputToSelectClass`                                                                                                                   |
| `SelectClassInfo.relatedInstanceClasses`              | `SelectClassInfo.relatedInstancePaths`                                                                                                                         |
| `SelectClassInfoJSON.pathToPrimaryClass`              | `SelectClassInfoJSON.pathFromInputToSelectClass`                                                                                                               |
| `SelectClassInfoJSON.relatedInstanceClasses`          | `SelectClassInfoJSON.relatedInstancePaths`                                                                                                                     |

### @bentley/presentation-backend

| Removed                                     | Replacement                                                       |
| ------------------------------------------- | ----------------------------------------------------------------- |
| `DuplicateRulesetHandlingStrategy`          | `RulesetInsertOptions`                                            |
| `PresentationManager.activeUnitSystem`      | Changed type from `PresentationUnitSystem` to `UnitSystemKey`     |
| `PresentationManager.getContentAndSize`     | `PresentationManager.getContent` and `getContentSetSize`          |
| `PresentationManager.getDistinctValues`     | `PresentationManager.getPagedDistinctValues`                      |
| `PresentationManager.getNodesAndCount`      | `PresentationManager.getNodes` and `getNodesCount`                |
| `PresentationManager.loadHierarchy`         | *eliminated*                                                      |
| `PresentationManagerProps.activeUnitSystem` | Changed type from `PresentationUnitSystem` to `UnitSystemKey`     |
| `UnitSystemFormat.unitSystems`              | Changed type from `PresentationUnitSystem[]` to `UnitSystemKey[]` |

### @bentley/presentation-frontend

| Removed                                     | Replacement                                                   |
| ------------------------------------------- | ------------------------------------------------------------- |
| `PresentationManager.activeUnitSystem`      | Changed type from `PresentationUnitSystem` to `UnitSystemKey` |
| `PresentationManager.compareHierarchies`    | *eliminated*                                                  |
| `PresentationManager.getDistinctValues`     | `PresentationManager.getPagedDistinctValues`                  |
| `PresentationManager.loadHierarchy`         | *eliminated*                                                  |
| `PresentationManagerProps.activeUnitSystem` | Changed type from `PresentationUnitSystem` to `UnitSystemKey` |

### @bentley/presentation-components

| Removed                                                | Replacement                                     |
| ------------------------------------------------------ | ----------------------------------------------- |
| `ContentDataProvider.configureContentDescriptor`       | `ContentDataProvider.getDescriptorOverrides`    |
| `ContentDataProvider.isFieldHidden`                    | `ContentDataProvider.getDescriptorOverrides`    |
| `ContentDataProvider.shouldConfigureContentDescriptor` | *eliminated*                                    |
| `ContentDataProvider.shouldExcludeFromDescriptor`      | `ContentDataProvider.getDescriptorOverrides`    |
| `ControlledTreeFilteringProps`                         | `ControlledPresentationTreeFilteringProps`      |
| `DEPRECATED_controlledTreeWithFilteringSupport`        | *eliminated*                                    |
| `DEPRECATED_controlledTreeWithVisibleNodes`            | *eliminated*                                    |
| `DEPRECATED_treeWithFilteringSupport`                  | `useControlledPresentationTreeFiltering`        |
| `DEPRECATED_treeWithUnifiedSelection`                  | `useUnifiedSelectionTreeEventHandler`           |
| `FilteredPresentationTreeDataProvider.loadHierarchy`   | *eliminated*                                    |
| `IPresentationTreeDataProvider.loadHierarchy`          | *eliminated*                                    |
| `PresentationTreeDataProvider.loadHierarchy`           | *eliminated*                                    |
| `PresentationTreeNodeLoaderProps.preloadingEnabled`    | *eliminated*                                    |
| `propertyGridWithUnifiedSelection`                     | `usePropertyDataProviderWithUnifiedSelection`   |
| `PropertyGridWithUnifiedSelectionProps`                | `PropertyDataProviderWithUnifiedSelectionProps` |
| `TreeWithFilteringSupportProps`                        | `ControlledPresentationTreeFilteringProps`      |
| `TreeWithUnifiedSelectionProps`                        | `UnifiedSelectionTreeEventHandlerParams`        |
| `useControlledTreeFiltering`                           | `useControlledPresentationTreeFiltering`        |

### @bentley/ecschema-metadata

| Removed                         | Replacement                                                  |
| ------------------------------- | ------------------------------------------------------------ |
| `IDiagnostic`                   | `IDiagnostic` in @bentley/ecschema-editing                   |
| `BaseDiagnostic`                | `BaseDiagnostic` in @bentley/ecschema-editing                |
| `DiagnosticType`                | `DiagnosticType` in @bentley/ecschema-editing                |
| `DiagnosticCategory`            | `DiagnosticCategory` in @bentley/ecschema-editing            |
| `DiagnosticCodes`               | `DiagnosticCodes` in @bentley/ecschema-editing               |
| `Diagnostics`                   | `Diagnostics` in @bentley/ecschema-editing                   |
| `IDiagnosticReporter`           | `IDiagnosticReporter` in @bentley/ecschema-editing           |
| `SuppressionDiagnosticReporter` | `SuppressionDiagnosticReporter` in @bentley/ecschema-editing |
| `FormatDiagnosticReporter`      | `FormatDiagnosticReporter` in @bentley/ecschema-editing      |
| `LoggingDiagnosticReporter`     | `LoggingDiagnosticReporter` in @bentley/ecschema-editing     |
| `IRuleSet`                      | `IRuleSet` in @bentley/ecschema-editing                      |
| `ECRuleSet`                     | `ECRuleSet` in @bentley/ecschema-editing                     |
| `ISuppressionRule`              | `ISuppressionRule` in @bentley/ecschema-editing              |
| `BaseSuppressionRule`           | `BaseSuppressionRule` in @bentley/ecschema-editing           |
| `IRuleSuppressionMap`           | `IRuleSuppressionMap` in @bentley/ecschema-editing           |
| `BaseRuleSuppressionMap`        | `BaseRuleSuppressionMap` in @bentley/ecschema-editing        |
| `IRuleSuppressionSet`           | `IRuleSuppressionSet` in @bentley/ecschema-editing           |
| `SchemaCompareCodes`            | `SchemaCompareCodes` in @bentley/ecschema-editing            |
| `SchemaCompareDiagnostics`      | `SchemaCompareDiagnostics` in @bentley/ecschema-editing      |
| `SchemaValidater`               | `SchemaValidater` in @bentley/ecschema-editing               |
| `SchemaValidationVisitor`       | `SchemaValidationVisitor` in @bentley/ecschema-editing       |

<!---
User Interface Changes - section to comment below
-->

## User Interface Changes

Several changes were made in the @bentley/ui-* packages.
Some components in @bentley/ui-core were deprecated in favor of components in @itwinui-react.
A few constructs were deprecated in @bentley/ui-core package with alternatives elsewhere.
A new @bentley/ui-imodel-components package has been added and contains items related to Color, Cube, LineWeight, Navigation Aids, Quantity Inputs, Timeline and Viewport.

The @bentley/ui-* and @bentley/presentation-components packages are now dependent on React version 17. **Applications using the ui packages must update to React 17.** Details about React version 17 can be found in the [React Blog](https://reactjs.org/blog/2020/10/20/react-v17.html).

For migration purposes, React 16 is included in the peerDependencies for the packages. React 16 is not an officially supported version of iTwin.js app or Extension development using the iTwin.js AppUi.

### New Floating Widget Capabilities

Widgets provided via UiItemsProviders may now set `defaultState: WidgetState.Floating` and `isFloatingStateSupported: true` to open
the widget in a floating container. The property `defaultFloatingPosition` may also be specified to define the position of the floating container. If a position is not defined the container will be centered in the `AppUi` area.

The method `getFloatingWidgetContainerIds()` has been added to FrontstageDef to retrieve the Ids for all floating widget containers for the active frontstage as specified by the `frontstageDef`. These ids can be used to query the size of the floating container via `frontstageDef.getFloatingWidgetContainerBounds`. The method `frontstageDef.setFloatingWidgetContainerBounds` can then be used to set the size and position of a floating widget container.

### `ControlledTree` API Changes

`ControlledTree` component has received the following breaking changes:

- The component now takes `TreeModel` rather than `VisibleTreeNodes` as a prop to avoid requiring consumers to manage `VisibleTreeNodes` object. As a result, the `useVisibleTreeNodes` hook was replaced with `useTreeModel` hook. Typical migration:

  **Before:**

  ```tsx
  const visibleNodes = useVisibleTreeNodes(modelSource);
  return <ControlledTree visibleNodes={visibleNodes} {...otherProps} />;
  ```

  **After:**

  ```tsx
  const treeModel = useTreeModel(modelSource);
  return <ControlledTree model={treeModel} {...otherProps} />;
  ```

- Name of the `treeEvents` prop was changed to `eventsHandler` to make it clearer. Typical migration:

  **Before:**

  ```tsx
  return <ControlledTree treeEvents={eventsHandler} {...otherProps} />;
  ```

  **After:**

  ```tsx
  return <ControlledTree eventsHandler={eventsHandler} {...otherProps} />;
  ```

- `width` and `height` properties are now required. Previously they were optional and forced us to use non-optimal approach when not provided. Now it's up to the consumer to tell the size of the component. Typical migration:

  **Before:**

  ```tsx
  return <ControlledTree {...props} />;
  ```

  **After:**

  ```tsx
  const width = 100;
  const height = 100;
  return <ControlledTree width={width} height={height} {...props} />;
  ```

  `width` and `height` props may be calculated dynamically using [ResizeObserver](https://developer.mozilla.org/en-US/docs/Web/API/ResizeObserver) API.

### Deprecated Components in Favor of iTwinUI-react Components

Several UI components in the @bentley/ui-core and @bentley/ui-components packages have been deprecated.
Developers should use equivalent components in @itwin/itwinui-react instead.

| Deprecated in @bentley/ui-core | Use from @itwin/itwinui-react instead          |
| ------------------------------ | ---------------------------------------------- |
| Button                         | Button                                         |
| ButtonSize                     | `size` prop for itwinui-react Button           |
| ButtonType                     | `styleType` prop for itwinui-react Button      |
| Checkbox                       | Checkbox                                       |
| ExpandableBlock                | ExpandableBlock                                |
| Headline                       | Headline                                       |
| HorizontalTabs                 | HorizontalTabs                                 |
| Input                          | Input                                          |
| LabeledInput                   | LabeledInput                                   |
| LabeledSelect                  | LabeledSelect                                  |
| LabeledTextarea                | LabeledTextarea                                |
| LabeledToggle                  | ToggleSwitch with `labelPosition="right"` prop |
| LeadingText                    | Leading                                        |
| ProgressBar                    | ProgressLinear                                 |
| ProgressSpinner                | ProgressRadial                                 |
| Radio                          | Radio                                          |
| Select                         | Select                                         |
| SelectOption                   | SelectOption                                   |
| Slider                         | Slider                                         |
| SmallText                      | Small                                          |
| Spinner                        | ProgressRadial with `indeterminate` prop       |
| SpinnerSize                    | `size` prop in ProgressRadialProps             |
| SplitButton                    | SplitButton                                    |
| Subheading                     | Subheading                                     |
| Textarea                       | Textarea                                       |
| Tile                           | Tile                                           |
| Title                          | Title                                          |
| Toggle                         | ToggleSwitch                                   |
| Tooltip                        | Tooltip                                        |
| TooltipPlacement               | Placement                                      |

| Deprecated in @bentley/ui-components | Use from @itwin/itwinui-react instead |
| ------------------------------------ | ------------------------------------- |
| Breadcrumb                           | Breadcrumbs                           |

#### Slider

The deprecated [Slider]($ui-core) was a wrapper around the react-compound-slider that does not work properly in popout windows. To eliminate this issue, the deprecated `Slider`will now wrap the  `Slider` component from @itwin/itwinui-react. This result is a couple prop changes. The `onSlideStart` or `onSlideEnd` props are ignored, use `onUpdate` and `onChange` props if needed. The only two `modes` that remain supported are 1 and 2.

### Deprecated with alternatives elsewhere

A few constructs were deprecated in @bentley/ui-core package.
Some were copied to the @bentley/ui-abstract package.
Some have replacements within the @bentley/ui-core package.

| Deprecated                            | Replacement                                |
| ------------------------------------- | ------------------------------------------ |
| DialogButtonDef in @bentley/ui-core   | DialogButtonDef in @bentley/ui-abstract    |
| DialogButtonStyle in @bentley/ui-core | DialogButtonStyle in @bentley/ui-abstract  |
| DialogButtonType in @bentley/ui-core  | DialogButtonType in @bentley/ui-abstract   |
| LocalUiSettings in @bentley/ui-core   | LocalSettingsStorage in @bentley/ui-core   |
| SessionUiSettings in @bentley/ui-core | SessionSettingsStorage in @bentley/ui-core |

### New @bentley/ui-imodel-components package

A new @bentley/ui-imodel-components package has been added, and some items were moved from @bentley/ui-core and @bentley/ui-components into this new package.
The ui-imodel-components package contains React components that depend on the imodeljs-frontend, imodeljs-common or imodeljs-quantity packages.
Dependencies on these other iTwin.js packages have been removed from ui-core and ui-components.
The items moved to ui-imodel-components are related to Color, Cube, LineWeight, Navigation Aids, Quantity Inputs, Timeline and Viewport.

The following items were moved into the ui-imodel-components package. For a complete list, see [iTwin.js Documentation](https://www.itwinjs.org/reference/ui-imodel-components/all).

- ColorPickerButton, ColorPickerDialog, ColorPickerPopup, ColorPropertyEditor, ColorSwatch
- Cube, CubeNavigationAid, CubeRotationChangeEventArgs
- DrawingNavigationAid
- QuantityInput, QuantityNumberInput
- TimelineComponent, TimelineDataProvider, TimelineMenuItemProps
- ViewportComponent, ViewportComponentEvents
- LineWeightSwatch, WeightPickerButton, WeightPropertyEditor

### Tasks and Workflows Deprecated

Classes and methods pertaining to Tasks and Workflows have been deprecated due to a change in the UX design.
Please continue to use Frontstages.

<!---
User Interface Changes - section above this point
-->

## @bentley/extension-cli

The cli tool has been deprecated due to an impending change of Extensions and the Extension Service. Please continue to use the 2.x version if you still require publishing Extensions.

## @bentley/config-loader

The loader has been deprecated due to a preference for using the dotenv package instead. Any workflows using .env files will not be affected.

## @bentley/geometry-core

The method `BSplineCurve3d.createThroughPoints` has been deprecated in favor of the more general method `BSplineCurve3d.createFromInterpolationCurve3dOptions`.

The property `InterpolationCurve3dOptions.isChordLenTangent` has been deprecated due to a naming inconsistency with similar adjacent properties. Use `InterpolationCurve3dOptions.isChordLenTangents` instead.

## new @bentley/imodeljs-transformer package split out of backend package

The iModel Transformer APIs, such as the classes [IModelExporter]($transformer), [IModelImporter]($transformer), and [IModelTransformer]($transformer)
were removed from the `@bentley/imodeljs-backend` package and moved to a new package, `@bentley/imodeljs-transformer`.<|MERGE_RESOLUTION|>--- conflicted
+++ resolved
@@ -197,7 +197,6 @@
 
 The [AsyncFunction]($bentleyjs-core), [AsyncMethodsOf]($bentleyjs-core), and [PromiseReturnType]($bentleyjs-core) types have moved to the @bentley/bentleyjs-core package. The ones in @bentley/imodeljs-frontend have been deprecated.
 
-<<<<<<< HEAD
 ## Removed default Bing Maps and MapBox keys
 
 The `@bentley/imodeljs-frontend` has always been delivered with a Bing Maps and MapBox Imagery key which should have never been publicly exposed. Both keys have now been completely removed and all applications will need to provide their own keys.
@@ -214,7 +213,7 @@
   }
 }
 ```
-=======
+
 ## Concurrency Control
 
 The previous implementation of `ConcurrencyControl` for locking elements has been replaced with the [LockControl]($backend) interface.
@@ -248,7 +247,6 @@
 | `BriefcaseManager.acquireNewBriefcaseId` | [IModelIdArg]($backend)                               |                                  |
 | `BriefcaseManager.downloadBriefcase`     | [RequestNewBriefcaseArg]($backend)                    |                                  |
 | `IModelDb.importSchemas`                 | `LocalFileName[]`                                     | `requestContext` removed         |
->>>>>>> 0b49b49a
 
 ## Removal of previously deprecated APIs
 
