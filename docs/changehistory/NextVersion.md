---
publish: false
---

# NextVersion

Table of contents:

- [NextVersion](#nextversion)
  - [Selection set](#selection-set)
  - [Font APIs](#font-apis)
  - [Geometry](#geometry)
    - [Polyface Traversal](#polyface-traversal)
  - [Display](#display)
    - [Read image to canvas](#read-image-to-canvas)
  - [Back-end image conversion](#back-end-image-conversion)
  - [Presentation](#presentation)
    - [Unified selection move to `@itwin/unified-selection`](#unified-selection-move-to-itwinunified-selection)
  - [Google Maps 2D tiles API](#google-maps-2d-tiles-api)
  - [Delete all transactions](#delete-all-transactions)
  - [API deprecations](#api-deprecations)
    - [@itwin/core-bentley](#itwincore-bentley)
    - [@itwin/core-common](#itwincore-common)
    - [@itwin/core-backend](#itwincore-backend)
    - [@itwin/core-frontend](#itwincore-frontend)
    - [@itwin/ecschema-metadata](#itwinecschema-metadata)
    - [@itwin/presentation-common](#itwinpresentation-common)
    - [@itwin/presentation-backend](#itwinpresentation-backend)
    - [@itwin/presentation-frontend](#itwinpresentation-frontend)
  - [Breaking Changes](#breaking-changes)
    - [Opening connection to local snapshot requires IPC](#opening-connection-to-local-snapshot-requires-ipc)
    - [Updated minimum requirements](#updated-minimum-requirements)
      - [Node.js](#nodejs)
      - [Electron](#electron)
      - [ECMAScript](#ecmascript)
    - [Deprecated API removals](#deprecated-api-removals)
      - [@itwin/appui-abstract](#itwinappui-abstract)
      - [@itwin/core-backend](#itwincore-backend-1)
      - [@itwin/core-bentley](#itwincore-bentley-1)
      - [@itwin/core-common](#itwincore-common-1)
      - [@itwin/core-electron](#itwincore-electron)
      - [@itwin/core-frontend](#itwincore-frontend-1)
      - [@itwin/core-geometry](#itwincore-geometry)
      - [@itwin/presentation-common](#itwinpresentation-common-1)
      - [@itwin/presentation-backend](#itwinpresentation-backend-1)
      - [@itwin/presentation-frontend](#itwinpresentation-frontend-1)
    - [API removals](#api-removals)
      - [@itwin/core-common](#itwincore-common-2)
      - [@itwin/ecschema-metadata](#itwinecschema-metadata-1)
    - [Packages dropped](#packages-dropped)
    - [Change to pullMerge](#change-to-pullmerge)
      - [No pending/local changes](#no-pendinglocal-changes)
      - [With pending/local changes](#with-pendinglocal-changes)
    - [TypeScript configuration changes](#typescript-configuration-changes)
      - [`target`](#target)
      - [`useDefineForClassFields`](#usedefineforclassfields)
<<<<<<< HEAD
  - [Deprecated ECSqlStatement](#deprecated-ecsqlstatement)
=======
    - [Attach/detach db](#attachdetach-db)
>>>>>>> db31b56f

## Selection set

There are two similar selection-related concepts in `@itwin/core-frontend` - [SelectionSet]($core-frontend) and [HiliteSet]($core-frontend). The former is generally used by interactive tools (e.g. the "Move element" tool), so it contains what tools think is selected. The latter is used by the graphics system to know what elements to highlight, so it contains what users think is selected. Generally, we want the two sets to be in sync to avoid confusion why tools act on different elements than what users think are selected. Keeping them in sync was not always possible, because `HiliteSet` may store Model and SubCategory ids, but `SelectionSet` could only store Element ids. So we could end up in situations where a Model id is added to `HiliteSet` and `SelectionSet` is empty, making users think that all elements in that model are selected, but tools not knowing anything about it.

To alleviate this problem, the `SelectionSet`-related APIs have been enhanced to support storing Model and SubCategory ids, similar to what `HiliteSet` does. The change has been made in a backwards compatible way, so all existing code using `SelectionSet` should continue to work as before:

- `SelectionSet` modification methods `add`, `addAndRemove`, `remove`, `replace` now, in addition to existing `Id64Arg` argument, accept the `SelectableIds` structure.
- `SelectionSetEvent` attributes `added` and `removed` have been deprecated, but continue to work as before, containing only element ids. In addition, the event object now contains new `additions` and `removals` attributes, which are instances of `SelectableIds` and contain all ids that were added or removed from the selection set, including those of Model and SubCategory.

Because the `SelectionSet` now stores additional types of ids, existing code that listens to `onChange` event may start getting extra invocations that don't affect the element selection (e.g. `SelectAddEvent` with `added: []` and `additions: { models: ["0x1"] }`). Also, the `isActive` getter may return `true` even though `elements` set is empty.

## Font APIs

[Fonts](../learning/backend/Fonts.md) control the appearance and layout of [TextAnnotation]($common)s. To apply a font to text stored in a [GeometryStream](../learning/common/GeometryStream.md), the font must first be embedded into the iModel. Two new APIs permit you to work with fonts:

- [FontFile]($backend) represents a font obtained from a digital representation like a file on disk.
- [IModelDb.fonts]($backend) permits you to read and write font-related information, including [FontFile]($backend)s, into an [IModelDb]($backend).

Consult the [learning article](../learning/backend/Fonts.md) for details and example code.

## Geometry

### Polyface Traversal

Conventional [IndexedPolyface]($core-geometry) data defines each facet by a sequence of point indices around the facet, however these indices do not indicate which facet is adjacent across an edge, nor do they indicate which facets are adjacent at a vertex. The topology of the mesh is incomplete.

The new class [IndexedPolyfaceWalker]($core-geometry) has methods to complete the topology of an `IndexedPolyface` and to navigate these adjacencies. A one-time call to [IndexedPolyfaceWalker.buildEdgeMateIndices]($core-geometry) populates a new optional index array of the [PolyfaceData]($core-geometry). This array stores the cross-edge relationship, and is valid as long as the mesh topology is unchanged. After this step, the following queries support navigation around a facet, around a vertex, and across an edge. Given an `IndexedPolyfaceWalker` object that refers to a particular edge:

- [IndexedPolyfaceWalker.nextAroundFacet]($core-geometry) and [IndexedPolyfaceWalker.previousAroundFacet]($core-geometry) return a walker referring to the next/previous edge around the facet.
- [IndexedPolyfaceWalker.nextAroundVertex]($core-geometry) and [IndexedPolyfaceWalker.previousAroundVertex]($core-geometry) return a walker referring to the next/previous edge around the edges' start vertex.
- [IndexedPolyfaceWalker.edgeMate]($core-geometry) returns a walker referring to the matched edge in the adjacent facet.

If a walker operation would advance outside the mesh (e.g., `edgeMate` of a boundary edge), it returns an invalid walker.

## Display

### Read image to canvas

Previously, when using [Viewport.readImageToCanvas]($core-frontend) with a single open viewport, canvas decorations were not included in the saved image. Sometimes this behavior was useful, so an overload to [Viewport.readImageToCanvas]($core-frontend) using the new [ReadImageToCanvasOptions]($core-frontend) interface was [created](https://github.com/iTwin/itwinjs-core/pull/7539). This now allows the option to choose whether or not canvas decorations are omitted in the saved image: if [ReadImageToCanvasOptions.omitCanvasDecorations]($core-frontend) is true, canvas decorations will be omitted.

If [ReadImageToCanvasOptions]($core-frontend) are undefined in the call to [Viewport.readImageToCanvas]($core-frontend), previous behavior will persist and canvas decorations will not be included. This means canvas decorations will not be included when there is a single open viewport, but will be included when there are multiple open viewports. All existing calls to [Viewport.readImageToCanvas]($core-frontend) will be unaffected by this change as the inclusion of [ReadImageToCanvasOptions]($core-frontend) is optional, and when they are undefined, previous behavior will persist.

## Back-end image conversion

@itwin/core-backend provides two new APIs for encoding and decoding images. [imageBufferFromImageSource]($backend) converts a PNG or JPEG image into a bitmap image. [imageSourceFromImageBuffer]($backend) performs the inverse conversion.

## Presentation

The Presentation system is moving towards a more modular approach, with smaller packages intended for more specific tasks and having less peer dependencies. You can find more details about that in the [README of `@itwin/presentation` repo](https://github.com/iTwin/presentation/blob/master/README.md#the-packages). As part of that move, some Presentation APIs in `@itwin/itwinjs-core` repository, and, more specifically, 3 Presentation packages: `@itwin/presentation-common`, `@itwin/presentation-backend`, and `@itwin/presentation-frontend` have received a number of deprecations for APIs that already have replacements.

### Unified selection move to `@itwin/unified-selection`

The unified selection system has been part of `@itwin/presentation-frontend` for a long time, providing a way for apps to have a single source of truth of what's selected. This system is now deprecated in favor of the new [@itwin/unified-selection](https://www.npmjs.com/package/@itwin/unified-selection) package. See the [migration guide](https://github.com/iTwin/presentation/blob/master/packages/unified-selection/learning/MigrationGuide.md) for migration details.

## Google Maps 2D tiles API

The `@itwin/map-layers-formats` package now includes an API for consuming Google Maps 2D tiles.

To enable it as a base map, it's simple as:

```typescript
import { GoogleMaps } from "@itwin/map-layers-formats";
const ds = IModelApp.viewManager.selectedView.displayStyle;
ds.backgroundMapBase = GoogleMaps.createBaseLayerSettings();
```

Can also be attached as a map-layer:

```ts
[[include:GoogleMaps_AttachMapLayerSimple]]
```

> **_IMPORTANT_**: Make sure to configure your Google Cloud's API key in the `MapLayerOptions` when starting your IModelApp application:

```ts
[[include:GoogleMaps_SetGoogleMapsApiKey]]
```

## Delete all transactions

[BriefcaseDb.txns]($backend) keeps track of all unsaved and/or unpushed local changes made to a briefcase. After pushing your changes, the record of local changes is deleted. In some cases, a user may wish to abandon all of their accumulated changes and start fresh. [TxnManager.deleteAllTxns]($backend) deletes all local changes without pushing them.

## API deprecations

### @itwin/core-bentley

- The [IDisposable]($core-bentley) interface, along with related [isIDisposable]($core-bentley) and [using]($core-bentley) utilities, have been deprecated in favor of [TypeScript's built-in](https://www.typescriptlang.org/docs/handbook/release-notes/typescript-5-2.html#using-declarations-and-explicit-resource-management) `Disposable` type and `using` declarations (from the upcoming [Explicit Resource Management](https://github.com/tc39/proposal-explicit-resource-management) feature in ECMAScript).

  For example, the following:

  ```typescript
  import { using } from "@itwin/core-bentley";
  export function doSomeWork() {
    using(new SomethingDisposable(), (temp) => {
      // do something with temp
    });
  }
  ```

  should now be rewritten as:

  ```typescript
  export function doSomeWork() {
    using temp = new SomethingDisposable();
    // do something with temp
  }
  ```

  > Note that while public types with deterministic cleanup logic in iTwin.js will continue to implement _both_ `IDisposable` and `Disposable` until the former is fully removed in iTwin.js 7.0 (in accordance with our [API support policy](../learning/api-support-policies)), disposable objects should still only be disposed once - _either_ with [IDisposable.dispose]($core-bentley) _or_ `Symbol.dispose()` but not both! Where possible, prefer `using` declarations or the [dispose]($core-bentley) helper function over directly calling either method.

### @itwin/core-common

- [FontMap]($common) attempts to provide an in-memory cache mapping [FontId]($common)s to [Font](../learning/backend/Fonts.md) names. Use [IModelDb.fonts]($backend) instead.

### @itwin/core-backend

- Use [IModelDb.fonts]($backend) instead of [IModelDb.fontMap]($backend).
- Added dependency to ecschema-metadata and expose the metadata from various spots (IModelDb, Entity)

### @itwin/core-frontend

- Deprecated [SelectionSet]($core-frontend)-related APIs:

  - `SelectionSet.has` and `SelectionSet.isSelected` - use `SelectionSet.elements.has(id)` instead.
  - `SelectionSetEvent.added` and `SelectionSetEvent.removed` - use `SelectionSetEvent.additions.elements` and `SelectionSetEvent.removals.elements` instead.

- Deprecated [HiliteSet.setHilite]($core-frontend) - use `add`, `remove`, `replace` methods instead.

- Deprecated synchronous [addLogoCards]($core-frontend)-related APIs in favor of new asynchronous ones:

  - `TileTreeReference.addLogoCard` : use `addAttributions` method instead
  - `MapLayerImageryProvider.addLogoCard` : use `addAttributions` method instead

- [IModelConnection.fontMap]($frontend) caches potentially-stale mappings of [FontId]($common)s to font names. If you need access to font Ids on the front-end for some reason, implement an [Ipc method](../learning/IpcInterface.md) that uses [IModelDb.fonts]($backend).

### @itwin/ecschema-metadata

Reworked the ISchemaItemLocater and Schema classes' APIs so it's type-safe.
The original was never type-safe like it suggested. It just returned any schema item found.
The new safe overload takes a constructor of a schema item subclass to only return items of that type.

Added type guards and type assertions for every schema item class (they are on the individual classes, e.g. EntityClass.isEntityClass())

### @itwin/presentation-common

- All public methods of [PresentationRpcInterface]($presentation-common) have been deprecated. Going forward, RPC interfaces should not be called directly. Public wrappers such as [PresentationManager]($presentation-frontend) should be used instead.
- `PresentationStatus.BackendTimeout` has been deprecated as it's no longer used. The Presentation library now completely relies on RPC system to handle timeouts.
- `imageId` properties of [CustomNodeSpecification]($presentation-common) and [PropertyRangeGroupSpecification]($presentation-common) have been deprecated. [ExtendedData](../presentation/customization/ExtendedDataUsage.md#customize-tree-node-item-icon) rule should be used instead.
- `fromJSON` and `toJSON` methods of [Field]($presentation-common), [PropertiesField]($presentation-common), [ArrayPropertiesField]($presentation-common), [StructPropertiesField]($presentation-common) and [NestedContentField]($presentation-common) have been deprecated. Use `fromCompressedJSON` and `toCompressedJSON` methods instead.
- `ItemJSON.labelDefinition` has been deprecated in favor of newly added optional `label` property.
- `NestedContentValue.labelDefinition` has been deprecated in favor of newly added optional `label` property.
- All unified-selection related APIs have been deprecated in favor of the new `@itwin/unified-selection` package (see [Unified selection move to `@itwin/unified-selection`](#unified-selection-move-to-itwinunified-selection) section for more details). Affected APIs:
  - `ComputeSelectionRequestOptions`,
  - `ComputeSelectionRpcRequestOptions`,
  - `ElementSelectionScopeProps`,
  - `SelectionScope`,
  - `SelectionScopeProps`,
  - `SelectionScopeRequestOptions`,
  - `SelectionScopeRpcRequestOptions`.

### @itwin/presentation-backend

- All unified-selection related APIs have been deprecated in favor of the new `@itwin/unified-selection` package (see [Unified selection move to `@itwin/unified-selection`](#unified-selection-move-to-itwinunified-selection) section for more details). Affected APIs:
  - `PresentationManager.computeSelection`,
  - `PresentationManager.getSelectionScopes`.

### @itwin/presentation-frontend

- All unified-selection related APIs have been deprecated in favor of the new `@itwin/unified-selection` package (see [Unified selection move to `@itwin/unified-selection`](#unified-selection-move-to-itwinunified-selection) section for more details). Affected APIs:
  - `createSelectionScopeProps`,
  - `HiliteSet`,
  - `HiliteSetProvider`,
  - `HiliteSetProviderProps`,
  - `ISelectionProvider`,
  - `Presentation.selection`,
  - `PresentationProps.selection`,
  - `SelectionChangeEvent`,
  - `SelectionChangeEventArgs`,
  - `SelectionChangesListener`,
  - `SelectionChangeType`,
  - `SelectionHandler`,
  - `SelectionHandlerProps`,
  - `SelectionHelper`,
  - `SelectionManager`,
  - `SelectionManagerProps`,
  - `SelectionScopesManager`,
  - `SelectionScopesManagerProps`.

## Breaking Changes

### Opening connection to local snapshot requires IPC

[SnapshotConnection.openFile]($frontend) now requires applications to have set up a valid IPC communication. If you're using this API in an Electron or Mobile application, no additional action is needed as long as you call `ElectronHost.startup` or `MobileHost.startup` respectively. This API shouldn't be used in Web applications, so it has no replacement there.

### Updated minimum requirements

A new major release of iTwin.js affords us the opportunity to update our requirements to continue to provide modern, secure, and rich libraries. Please visit our [Supported Platforms](../learning/SupportedPlatforms) documentation for a full breakdown.

#### Node.js

Node 18 will reach [end-of-life](https://github.com/nodejs/release?tab=readme-ov-file#release-schedule) soon and will no longer be supported. iTwin.js 5.0 requires a minimum of Node 20.9.0, though we recommend using the latest long-term-support version.

#### Electron

iTwin.js now supports only the latest Electron release ([Electron 35](https://www.electronjs.org/blog/electron-35-0)) and has dropped support for all older Electron releases. This decision was made because Electron releases major updates much more frequently than iTwin.js and it is difficult to support a high number of major versions.

#### ECMAScript

`@itwin/build-tools` has bumped the [TypeScript compilation target](https://www.typescriptlang.org/tsconfig#target) from [ES2021](https://262.ecma-international.org/12.0/) to [ES2023](https://262.ecma-international.org/14.0/). This means that JavaScript files provided by core packages should be run in [environments supporting ES2023 features](https://compat-table.github.io/compat-table/es2016plus/).

### Deprecated API removals

The following previously-deprecated APIs have been removed:

#### @itwin/appui-abstract

The following APIs have been removed in `@itwin/appui-abstract`.

| **Removed**                         | **Replacement**                                                                        |
| ----------------------------------- | -------------------------------------------------------------------------------------- |
| `AbstractStatusBarActionItem`       | Use `StatusBarActionItem` in `@itwin/appui-react` instead.                             |
| `AbstractStatusBarCustomItem`       | Use `StatusBarCustomItem` in `@itwin/appui-react` instead.                             |
| `AbstractStatusBarItem`             | Use `CommonStatusBarItem` in `@itwin/appui-react` instead.                             |
| `AbstractStatusBarItemUtilities`    | Use `StatusBarItemUtilities` in `@itwin/appui-react` instead.                          |
| `AbstractStatusBarLabelItem`        | Use `StatusBarLabelItem` in `@itwin/appui-react` instead.                              |
| `AbstractWidgetProps`               | Use `Widget` in `@itwin/appui-react` instead.                                          |
| `AllowedUiItemProviderOverrides`    | `AllowedUiItemProviderOverrides` in `@itwin/appui-react`.                              |
| `BackstageActionItem`               | `BackstageActionItem` in `@itwin/appui-react`.                                         |
| `BackstageItem`                     | `BackstageItem` in `@itwin/appui-react`.                                               |
| `BackstageItemType`                 | Use Type Guard instead.                                                                |
| `BackstageItemsChangedArgs`         | N/A                                                                                    |
| `BackstageItemsManager`             | N/A                                                                                    |
| `BackstageItemUtilities`            | `BackstageItemUtilities` in `@itwin/appui-react`.                                      |
| `BackstageStageLauncher`            | `BackstageStageLauncher` in `@itwin/appui-react`.                                      |
| `BaseUiItemsProvider`               | `BaseUiItemsProvider` in `@itwin/appui-react`.                                         |
| `CommonBackstageItem`               | `CommonBackstageItem` in `@itwin/appui-react`.                                         |
| `CommonStatusBarItem`               | Use `StatusBarItem` in `@itwin/appui-react` instead.                                   |
| `createSvgIconSpec`                 | Use `IconSpecUtilities.createWebComponentIconSpec()` instead.                          |
| `EditorPosition.columnSpan`         | N/A                                                                                    |
| `getSvgSource`                      | Use `IconSpecUtilities.getWebComponentSource()` instead.                               |
| `isAbstractStatusBarActionItem`     | Use `isStatusBarActionItem` in `@itwin/appui-react` instead.                           |
| `isAbstractStatusBarCustomItem`     | Use `isStatusBarCustomItem` in `@itwin/appui-react` instead.                           |
| `isAbstractStatusBarLabelItem`      | Use `isStatusBarLabelItem` in `@itwin/appui-react` instead.                            |
| `isActionItem`                      | Use `isBackstageActionItem` in `@itwin/appui-react` instead.                           |
| `isStageLauncher`                   | Use `isBackstageStageLauncher` in `@itwin/appui-react` instead.                        |
| `ProvidedItem`                      | `ProvidedItem` in `@itwin/appui-react`.                                                |
| `StagePanelLocation`                | `StagePanelLocation` in `@itwin/appui-react`.                                          |
| `StagePanelSection`                 | `StagePanelSection` in `@itwin/appui-react`.                                           |
| `StageUsage`                        | `StageUsage` in `@itwin/appui-react`.                                                  |
| `StatusBarItemId`                   | Use `CommonStatusBarItem` in `@itwin/appui-react` instead.                             |
| `StatusBarLabelSide`                | `StatusBarLabelSide` in `@itwin/appui-react`.                                          |
| `StatusBarSection`                  | `StatusBarSection` in `@itwin/appui-react`.                                            |
| `ToolbarItemId`                     | Use `ToolbarItem["id"]` in `@itwin/appui-react` instead.                               |
| `ToolbarManager`                    | For replacement, check [here]($docs/ui/appui/provide-ui-items/#provide-toolbar-items). |
| `ToolbarOrientation`                | `ToolbarOrientation` in `@itwin/appui-react`.                                          |
| `ToolbarUsage`                      | `ToolbarUsage` in `@itwin/appui-react`.                                                |
| `UiItemProviderRegisteredEventArgs` | `UiItemProviderRegisteredEventArgs` in `@itwin/appui-react`.                           |
| `UiItemProviderOverrides`           | `UiItemProviderOverrides` in `@itwin/appui-react`.                                     |
| `UiItemsApplicationAction`          | N/A                                                                                    |
| `UiItemsManager`                    | `UiItemsManager` in `@itwin/appui-react`.                                              |
| `UiItemsProvider`                   | `UiItemsProvider` in `@itwin/appui-react`.                                             |
| `WidgetState`                       | `WidgetState` in `@itwin/appui-react`.                                                 |

#### @itwin/core-backend

| Removed               | Replacement |
| --------------------- | ----------- |
| `IModelDb.nativeDb`   | N/A         |
| `ECDb.nativeDb`       | N/A         |
| `SQLiteDb.nativeDb`   | N/A         |
| `IModelHost.platform` | N/A         |

All three `nativeDb` fields and `IModelHost.platform` have always been `@internal`. Use the `@public` APIs instead. If some functionality is missing from those APIs, [let us know](https://github.com/iTwin/itwinjs-core/issues/new?template=feature_request.md).

#### @itwin/core-bentley

| Removed                    | Replacement                                                 |
| -------------------------- | ----------------------------------------------------------- |
| `ByteStream constructor`   | `ByteStream.fromUint8Array` or `ByteStream.fromArrayBuffer` |
| `ByteStream.nextUint8`     | `ByteStream.readUint8`                                      |
| `ByteStream.nextUint16`    | `ByteStream.readUint16`                                     |
| `ByteStream.nextUint32`    | `ByteStream.readUint32`                                     |
| `ByteStream.nextInt32`     | `ByteStream.readInt32`                                      |
| `ByteStream.nextFloat32`   | `ByteStream.readFloat32`                                    |
| `ByteStream.nextFloat64`   | `ByteStream.readFloat64`                                    |
| `ByteStream.nextId64`      | `ByteStream.readId64`                                       |
| `ByteStream.nextUint24`    | `ByteStream.readUint32`                                     |
| `TransientIdSequence.next` | `TransientIdSequence.getNext`                               |

#### @itwin/core-common

| Removed                                        | Replacement                                          |
| ---------------------------------------------- | ---------------------------------------------------- |
| `CodeSpec.isManagedWithIModel`                 | `CodeSpec.scopeReq`                                  |
| `FeatureOverrides.overrideModel`               | `FeatureOverrides.override`                          |
| `FeatureOverrides.overrideSubCategory`         | `FeatureOverrides.override`                          |
| `FeatureOverrides.overrideElement`             | `FeatureOverrides.override`                          |
| `Localization.getLocalizedStringWithNamespace` | `Localization.getLocalizedString`                    |
| `TerrainProviderName`                          | `string`                                             |
| `RenderMaterial.Params`                        | `CreateRenderMaterialArgs`                           |
| `RenderTexture.Params`                         | `RenderSystem.createTexture` and `CreateTextureArgs` |

#### @itwin/core-electron

| Removed                             | Replacement                                               |
| ----------------------------------- | --------------------------------------------------------- |
| `ElectronApp.callDialog`            | [ElectronApp.dialogIpc]($electron)                        |
| `ElectronHost.getWindowSizeSetting` | [ElectronHost.getWindowSizeAndPositionSetting]($electron) |

#### @itwin/core-frontend

| **Removed**                                          | **Replacement**                                                                                                   |
| ---------------------------------------------------- | ----------------------------------------------------------------------------------------------------------------- |
| `callIpcHost`                                        | Use `appFunctionIpc` instead.                                                                                     |
| `callNativeHost`                                     | Use `nativeAppIpc` instead.                                                                                       |
| `createMaterial`                                     | Use `createRenderMaterial` instead.                                                                               |
| `createTextureFromImage`                             | Use `createTexture` instead.                                                                                      |
| `createTextureFromImageBuffer`                       | Use `createTexture` instead.                                                                                      |
| `createTextureFromImageSource`                       | Use `RenderSystem.createTextureFromSource` instead.                                                               |
| `displayStyleState.getThumbnail`                     | N/A (in almost all cases it throws "no content" due to no thumbnail existing.)                                    |
| `displayStyleState.onScheduleScriptReferenceChanged` | Use [DisplayStyleState.onScheduleScriptChanged]($frontend) instead                                                |
| `displayStyleState.scheduleScriptReference`          | Use [DisplayStyleState.scheduleScript]($frontend) instead                                                         |
| `GraphicBuilder.pickId`                              | Deprecated in 3.x. Maintain the current pickable ID yourself.                                                     |
| `getDisplayedExtents`                                | These extents are based on `IModelConnection.displayedExtents`. Consider `computeFitRange` or `getViewedExtents`. |
| `IModelConnection.displayedExtents`                  | N/A                                                                                                               |
| `IModelConnection.expandDisplayedExtents`            | Use `displayedExtents` instead.                                                                                   |
| `IModelConnection.query`                             | Use `createQueryReader` instead (same parameter).                                                                 |
| `IModelConnection.queryRowCount`                     | Count the number of results using `count(*)` with a subquery, e.g., `SELECT count(*) FROM (<original-query>)`.    |
| `IModelConnection.restartQuery`                      | Use `createQueryReader`. Pass the restart token in the `config` argument, e.g., `{ restartToken: myToken }`.      |
| `requestDownloadBriefcase(progress)`                 | `progress` is removed, use `DownloadBriefcaseOptions.progressCallback` instead.                                   |
| `readImage`                                          | Use `readImageBuffer` instead.                                                                                    |
| `setEventController`                                 | Removed (was for internal use).                                                                                   |
| `PullChangesOptions.progressCallback`                | Use `downloadProgressCallback` instead.                                                                           |

#### @itwin/core-geometry

| Removed                                           | Replacement                                 |
| ------------------------------------------------- | ------------------------------------------- |
| `PathFragment.childFractionTChainDistance`        | `PathFragment.childFractionToChainDistance` |
| `GrowableXYArray.setXYZAtCheckedPointIndex`       | `GrowableXYArray.setXYAtCheckedPointIndex`  |
| `PolyfaceBuilder.findOrAddPoint`                  | `PolyfaceBuilder.addPoint`                  |
| `PolyfaceBuilder.findOrAddParamXY`                | `PolyfaceBuilder.addParamXY`                |
| `PolyfaceBuilder.findOrAddParamInGrowableXYArray` | `PolyfaceBuilder.addParamInGrowableXYArray` |
| `PolyfaceBuilder.findOrAddPointXYZ`               | `PolyfaceBuilder.addPointXYZ`               |

#### @itwin/presentation-common

| Removed                                                      | Replacement                                                                                                                                                   |
| ------------------------------------------------------------ | ------------------------------------------------------------------------------------------------------------------------------------------------------------- |
| `BaseNodeKeyJSON`                                            | `BaseNodeKey`                                                                                                                                                 |
| `BooleanRulesetVariableJSON`                                 | `BooleanRulesetVariable`                                                                                                                                      |
| `CheckBoxRule`                                               | Use `ExtendedDataRule` instead. See [extended data usage page](../presentation/customization/ExtendedDataUsage.md) for more details.                          |
| `ClassInfo.fromJSON`                                         | `ClassInfo`                                                                                                                                                   |
| `ClassInfo.toJSON`                                           | `ClassInfo`                                                                                                                                                   |
| `ClassInfoJSON`                                              | `ClassInfo`                                                                                                                                                   |
| `ConditionContainer`                                         | n/a                                                                                                                                                           |
| `ContentFlags.ShowImages`                                    | Use `ExtendedDataRule` instead. See [extended data usage page](../presentation/customization/ExtendedDataUsage.md) for more details.                          |
| `ContentSpecificationBase.showImages`                        | Use `ExtendedDataRule` instead. See [extended data usage page](../presentation/customization/ExtendedDataUsage.md) for more details.                          |
| `Descriptor.contentOptions`                                  | n/a                                                                                                                                                           |
| `Descriptor.filterExpression`                                | `Descriptor.fieldsFilterExpression`                                                                                                                           |
| `DescriptorJSON.contentOptions`                              | n/a                                                                                                                                                           |
| `DescriptorJSON.filterExpression`                            | `DescriptorJSON.fieldsFilterExpression`                                                                                                                       |
| `DescriptorSource.filterExpression`                          | `DescriptorSource.fieldsFilterExpression`                                                                                                                     |
| `DisplayValue.fromJSON`                                      | `DisplayValue`                                                                                                                                                |
| `DisplayValue.toJSON`                                        | `DisplayValue`                                                                                                                                                |
| `DisplayValueJSON`                                           | `DisplayValue`                                                                                                                                                |
| `DisplayValuesArrayJSON`                                     | `DisplayValuesArray`                                                                                                                                          |
| `DisplayValuesMapJSON`                                       | `DisplayValuesMap`                                                                                                                                            |
| `DisplayValueGroup.fromJSON`                                 | `DisplayValueGroup`                                                                                                                                           |
| `DisplayValueGroup.toJSON`                                   | `DisplayValueGroup`                                                                                                                                           |
| `DisplayValueGroupJSON`                                      | `DisplayValueGroup`                                                                                                                                           |
| `ECClassGroupingNodeKeyJSON`                                 | `ECClassGroupingNodeKeyJSON`                                                                                                                                  |
| `ECInstancesNodeKeyJSON`                                     | `ECInstancesNodeKey`                                                                                                                                          |
| `ECPropertyGroupingNodeKeyJSON`                              | `ECPropertyGroupingNodeKeyJSON`                                                                                                                               |
| `GroupingNodeKeyJSON`                                        | `GroupingNodeKey`                                                                                                                                             |
| `HierarchyCompareInfo.fromJSON`                              | `HierarchyCompareInfo`                                                                                                                                        |
| `HierarchyCompareInfo.toJSON`                                | `HierarchyCompareInfo`                                                                                                                                        |
| `HierarchyCompareInfoJSON`                                   | `HierarchyCompareInfo`                                                                                                                                        |
| `HierarchyLevel.fromJSON`                                    | `HierarchyLevel`                                                                                                                                              |
| `HierarchyLevelJSON`                                         | `HierarchyLevel`                                                                                                                                              |
| `Id64RulesetVariableJSON`                                    | `Id64RulesetVariable`                                                                                                                                         |
| `ImageIdOverride`                                            | Use `ExtendedDataRule` instead. See [extended data usage page](../presentation/customization/ExtendedDataUsage.md) for more details.                          |
| `InstanceKey.fromJSON`                                       | `InstanceKey`                                                                                                                                                 |
| `InstanceKey.toJSON`                                         | `InstanceKey`                                                                                                                                                 |
| `InstanceKeyJSON`                                            | `InstanceKey`                                                                                                                                                 |
| `InstanceNodesOfSpecificClassesSpecification.arePolymorphic` | The attribute was replaced with `arePolymorphic` attribute specified individually for each class definition under `classes` and `excludedClasses` attributes. |
| `IntRulesetVariableJSON`                                     | `IntRulesetVariable`                                                                                                                                          |
| `IntsRulesetVariableJSON`                                    | `IntsRulesetVariable`                                                                                                                                         |
| `Item.imageId`                                               | Use `Item.extendedData` instead. See [extended data usage page](../presentation/customization/ExtendedDataUsage.md) for more details.                         |
| `ItemJSON.imageId`                                           | Use `Item.extendedData` instead. See [extended data usage page](../presentation/customization/ExtendedDataUsage.md) for more details.                         |
| `LabelCompositeValue.fromJSON`                               | `LabelCompositeValue`                                                                                                                                         |
| `LabelCompositeValue.toJSON`                                 | `LabelCompositeValue`                                                                                                                                         |
| `LabelCompositeValueJSON`                                    | `LabelCompositeValue`                                                                                                                                         |
| `LabelDefinition.fromJSON`                                   | `LabelDefinition`                                                                                                                                             |
| `LabelDefinition.toJSON`                                     | `LabelDefinition`                                                                                                                                             |
| `LabelDefinitionJSON`                                        | `LabelDefinition`                                                                                                                                             |
| `LabelGroupingNodeKeyJSON`                                   | `LabelGroupingNodeKey`                                                                                                                                        |
| `LabelOverride`                                              | Use `ExtendedDataRule` instead. See [extended data usage page](../presentation/customization/ExtendedDataUsage.md) for more details.                          |
| `LabelRawValueJSON`                                          | `LabelRawValue`                                                                                                                                               |
| `NavigationPropertyInfo.fromJSON`                            | `NavigationPropertyInfo.fromCompressedJSON`                                                                                                                   |
| `NavigationPropertyInfo.toJSON`                              | `NavigationPropertyInfo.toCompressedJSON`                                                                                                                     |
| `NestedContentField.fromJSON`                                | `NestedContentField.fromCompressedJSON`                                                                                                                       |
| `NestedContentValue.fromJSON`                                | `NestedContentValue`                                                                                                                                          |
| `NestedContentValue.toJSON`                                  | `NestedContentValue`                                                                                                                                          |
| `NestedContentValueJSON`                                     | `NestedContentValue`                                                                                                                                          |
| `Node.backColor`                                             | Use `Node.extendedData` instead. See [extended data usage page](../presentation/customization/ExtendedDataUsage.md) for more details.                         |
| `Node.fontStyle`                                             | Use `Node.extendedData` instead. See [extended data usage page](../presentation/customization/ExtendedDataUsage.md) for more details.                         |
| `Node.foreColor`                                             | Use `Node.extendedData` instead. See [extended data usage page](../presentation/customization/ExtendedDataUsage.md) for more details.                         |
| `Node.isCheckboxEnabled`                                     | Use `Node.extendedData` instead. See [extended data usage page](../presentation/customization/ExtendedDataUsage.md) for more details.                         |
| `Node.isCheckboxVisible`                                     | Use `Node.extendedData` instead. See [extended data usage page](../presentation/customization/ExtendedDataUsage.md) for more details.                         |
| `Node.isChecked`                                             | Use `Node.extendedData` instead. See [extended data usage page](../presentation/customization/ExtendedDataUsage.md) for more details.                         |
| `Node.fromJSON`                                              | `Node`                                                                                                                                                        |
| `Node.toJSON`                                                | `Node`                                                                                                                                                        |
| `NodeJSON`                                                   | `Node`                                                                                                                                                        |
| `NodeDeletionInfoJSON`                                       | `NodeDeletionInfo`                                                                                                                                            |
| `NodeInsertionInfoJSON`                                      | `NodeInsertionInfo`                                                                                                                                           |
| `NodeKey.fromJSON`                                           | `NodeKey`                                                                                                                                                     |
| `NodeKey.toJSON`                                             | `NodeKey`                                                                                                                                                     |
| `NodeKeyJSON`                                                | `NodeKey`                                                                                                                                                     |
| `NodePathElement.fromJSON`                                   | `NodePathElement`                                                                                                                                             |
| `NodePathElement.toJSON`                                     | `NodePathElement`                                                                                                                                             |
| `NodePathElementJSON`                                        | `NodePathElement`                                                                                                                                             |
| `NodePathFilteringData.fromJSON`                             | `NodePathFilteringData`                                                                                                                                       |
| `NodePathFilteringData.toJSON`                               | `NodePathFilteringData`                                                                                                                                       |
| `NodePathFilteringDataJSON`                                  | `NodePathFilteringData`                                                                                                                                       |
| `NodeUpdateInfoJSON`                                         | `NodeUpdateInfo`                                                                                                                                              |
| `PartialHierarchyModification.fromJSON`                      | `PartialHierarchyModification`                                                                                                                                |
| `PartialHierarchyModification.toJSON`                        | `PartialHierarchyModification`                                                                                                                                |
| `PartialHierarchyModificationJSON`                           | `PartialHierarchyModification`                                                                                                                                |
| `PartialNodeJSON`                                            | `PartialNode`                                                                                                                                                 |
| `Property.fromJSON`                                          | `Property`                                                                                                                                                    |
| `Property.toJSON`                                            | `Property.toCompressedJSON`                                                                                                                                   |
| `PropertyGroup.groupingValue`                                | n/a - display value should always be used for grouping.                                                                                                       |
| `PropertyGroup.sortingValue`                                 | n/a - property grouping nodes should always be sorted by display label.                                                                                       |
| `PropertyGroupingValue`                                      | n/a                                                                                                                                                           |
| `PropertyInfo.fromJSON`                                      | `PropertyInfo.fromCompressedJSON`                                                                                                                             |
| `PropertyInfo.toJSON`                                        | `PropertyInfo.toCompressedJSON`                                                                                                                               |
| `RelatedClassInfo.fromJSON`                                  | `RelatedClassInfo.fromCompressedJSON`                                                                                                                         |
| `RelatedClassInfo.toJSON`                                    | `RelatedClassInfo.toCompressedJSON`                                                                                                                           |
| `StringRulesetVariableJSON`                                  | `StringRulesetVariable`                                                                                                                                       |
| `StyleOverride`                                              | Use `ExtendedDataRule` instead. See [extended data usage page](../presentation/customization/ExtendedDataUsage.md) for more details.                          |
| `Value.fromJSON`                                             | `Value`                                                                                                                                                       |
| `Value.toJSON`                                               | `Value`                                                                                                                                                       |
| `ValueJSON`                                                  | `Value`                                                                                                                                                       |
| `ValuesArrayJSON`                                            | `ValuesArray`                                                                                                                                                 |
| `ValuesMapJSON`                                              | `ValuesMap`                                                                                                                                                   |

#### @itwin/presentation-backend

| Removed                                                                                                                       | Replacement                                                                                                             |
| ----------------------------------------------------------------------------------------------------------------------------- | ----------------------------------------------------------------------------------------------------------------------- |
| `PresentationAssetsRootConfig.common`                                                                                         | n/a - the prop isn't used anymore                                                                                       |
| `PresentationManager.computeSelection(arg: SelectionScopeRequestOptions<IModelDb> & { ids: Id64String[]; scopeId: string; })` | `PresentationManager.computeSelection` overload that takes a single `ComputeSelectionRequestOptions<IModelDb>` argument |
| `PresentationManager.activeLocale`, `PresentationManagerProps.defaultLocale` and `PresentationManagerProps.localeDirectories` | `PresentationManagerProps.getLocalizedString`                                                                           |
| `PresentationManagerMode` and `PresentationManagerProps.mode`                                                                 | n/a - the prop isn't used anymore                                                                                       |
| `PresentationManagerProps.enableSchemasPreload`                                                                               | `PresentationProps.enableSchemasPreload`                                                                                |

#### @itwin/presentation-frontend

| Removed      | Replacement                                                           |
| ------------ | --------------------------------------------------------------------- |
| `getScopeId` | n/a - this is an internal utility that should've never become public. |

### API removals

The following APIs have been removed:

#### @itwin/core-common

The following APIs were re-exported from `@itwin/core-bentley` and have been removed. Please import from `@itwin/core-bentley` instead.

| Removed               |
| --------------------- |
| `BentleyStatus`       |
| `BentleyError`        |
| `IModelStatus`        |
| `BriefcaseStatus`     |
| `DbResult`            |
| `ChangeSetStatus`     |
| `GetMetaDataFunction` |
| `LogFunction`         |
| `LoggingMetaData`     |

#### @itwin/ecschema-metadata

- Remove generic type parameter from SchemaLocater/Context's getSchema methods as it was only used by internal editing API
- Replaced existing generic `getItem()` methods from `schemaItemLocater`, `schemaContext` and `Schema` as it suggested type safety when there was none. The new overload requires either no generic type at all, or providing an additional ctor parameter of the desired schemaItem class.

Existing calls like `context.getSchemaItem<EntityClass>("myName")` have to be adjusted either into
`context.getSchemaItem("myName", EntityClass)` or `const item = context.getSchemaItem("myName") && EntityClass.isEntityClass(item)`
A regex can be used to do bulk renaming:
`getSchemaItem<([^>]+)>\(([^)]+)\)` replace with: `getSchemaItem($2, $1)`
This applies to SchemaContext.getSchemaItem/Sync, Schema.getItem/Sync and Schema.lookupItem/Sync

### Packages dropped

As of iTwin.js 5.0, the following packages have been removed and are no longer available:

| Removed                        | Replacement                                                                                                                                                        |
| ------------------------------ | ------------------------------------------------------------------------------------------------------------------------------------------------------------------ |
| `@itwin/backend-webpack-tools` | Previously we recommended bundling backends via tools like webpack to decrease the deployed backend size, however we no longer recommend bundling backends at all. |
| `@itwin/core-telemetry`        | No consumable APIs were being published therefore this package has been removed, with no replacement available. Please implement your own telemetry client.        |
| `@itwin/core-webpack-tools`    | We no longer recommend using [webpack](https://webpack.js.org/) and instead recommend using [Vite](https://vite.dev/).                                             |

### Change to pullMerge

Starting from version 5.x, iTwin.js has transitioned from using the merge method to using the rebase + fast-forward method for merging changes. This change is transparent to users and is enabled by default.

#### No pending/local changes

- Incoming changes are applied using "fast-forward" method.

#### With pending/local changes

The merging process in this method follows these steps:

1. Initially, each incoming change is attempted to be applied using the _fast-forward_ method. If successful, the process is complete.
2. If the fast-forward method fails for any incoming change, that changeset is abandoned and the rebase method is used instead.
3. The rebase process is executed as follows:
   - All local transactions are reversed.
   - All incoming changesets are applied using the fast-forward method.
   - Local transactions are reinstated one by one, with any conflicts reported to the TxnManager.
   - Once a local changeset is rebased, the local transaction is updated with the rebased changeset.

This method offers several advantages:

1. It allows applications to resolve conflicts effectively.
2. Even after the pull/merge process, applications can still undo/redo their local transactions.
3. The chances of pushing a corrupt changeset are minimal because the rebase process captures modified merge changesets without altering data outside the change tracking session.
4. In the future, this method will be essential for lock-less editing as it enables applications to merge changes with domain intelligence.

For more information read [Pull merge & conflict resolution](../learning/backend/PullMerge.md)

### TypeScript configuration changes

There are number of changes made to base TypeScript configuration available in `@itwin/build-tools` package.

#### `target`

[`target`](https://www.typescriptlang.org/tsconfig/#target) is now set to `ES2023` instead of `ES2021`.

#### `useDefineForClassFields`

Starting `ES2022`, Typescript compile flag [`useDefineForClassFields`](https://www.typescriptlang.org/tsconfig/#useDefineForClassFields) defaults to `true` ([TypeScript release notes on `useDefineForClassFields` flag](https://www.typescriptlang.org/docs/handbook/release-notes/typescript-3-7.html#the-usedefineforclassfields-flag-and-the-declare-property-modifier)).

This may cause issues for classes which have [Entity]($backend) class as an ancestor and initialize their properties using [Entity]($backend) constructor (note: example uses simplified [Element]($backend) class):

```ts
interface MyElementProps extends ElementProps {
  property: string;
}

class MyElement extends Element {
  public property!: string;

  constructor(props: MyElementProps) {
    super(props);
  }
}

const myElement = new MyElement({ property: "value" });
console.log(myElement.property); // undefined
```

To fix this, you can either initialize your properties in your class constructor:

```ts
class MyElement extends Element {
  public property: string;

  constructor(props: MyElementProps) {
    super(props);
    property = props.property;
  }
}
```

or just define your properties using `declare` keyword:

```ts
class MyElement extends Element {
  declare public property: string;
  ...
}
```

<<<<<<< HEAD
## Deprecated ECSqlStatement

`ECSqlStatement` is deprecated in 4.11 Use [IModelDb.createQueryReader]($backend) or [ECDb.createQueryReader]($backend)

Following are related classes to ECSqlStatement that are also mark depercate

- `ECEnumValue`
- `ECSqlValue`
- `ECSqlValueIterator`
- `ECSqlColumnInfo`

  In concurrent query `QueryOptions.convertClassIdsToClassNames` & `QueryOptionsBuilder.setConvertClassIdsToNames()` are deprecated. Use ECSQL ec_classname() function to convert class ids to class names.
=======
## Attach/detach db

Allow the attachment of an ECDb/IModel to a connection and running ECSQL that combines data from both databases.

```ts
[[include:IModelDb_attachDb.code]]
```

> Note: There are some reserve alias names that cannot be used. They are 'main', 'schema_sync_db', 'ecchange' & 'temp'
>>>>>>> db31b56f
<|MERGE_RESOLUTION|>--- conflicted
+++ resolved
@@ -54,11 +54,8 @@
     - [TypeScript configuration changes](#typescript-configuration-changes)
       - [`target`](#target)
       - [`useDefineForClassFields`](#usedefineforclassfields)
-<<<<<<< HEAD
   - [Deprecated ECSqlStatement](#deprecated-ecsqlstatement)
-=======
-    - [Attach/detach db](#attachdetach-db)
->>>>>>> db31b56f
+  - [Attach/detach db](#attachdetach-db)
 
 ## Selection set
 
@@ -646,7 +643,6 @@
 }
 ```
 
-<<<<<<< HEAD
 ## Deprecated ECSqlStatement
 
 `ECSqlStatement` is deprecated in 4.11 Use [IModelDb.createQueryReader]($backend) or [ECDb.createQueryReader]($backend)
@@ -659,7 +655,7 @@
 - `ECSqlColumnInfo`
 
   In concurrent query `QueryOptions.convertClassIdsToClassNames` & `QueryOptionsBuilder.setConvertClassIdsToNames()` are deprecated. Use ECSQL ec_classname() function to convert class ids to class names.
-=======
+
 ## Attach/detach db
 
 Allow the attachment of an ECDb/IModel to a connection and running ECSQL that combines data from both databases.
@@ -668,5 +664,4 @@
 [[include:IModelDb_attachDb.code]]
 ```
 
-> Note: There are some reserve alias names that cannot be used. They are 'main', 'schema_sync_db', 'ecchange' & 'temp'
->>>>>>> db31b56f
+> Note: There are some reserve alias names that cannot be used. They are 'main', 'schema_sync_db', 'ecchange' & 'temp'