---
publish: false
---

# NextVersion

Table of contents:

- [NextVersion](#nextversion)
  - [Selection set](#selection-set)
  - [Font APIs](#font-apis)
  - [Geometry](#geometry)
    - [Polyface Traversal](#polyface-traversal)
    - [Text Block Margins](#text-block-margins)
  - [Display](#display)
    - [Read image to canvas](#read-image-to-canvas)
    - [Draping models onto reality data](#draping-models-onto-reality-data)
  - [Back-end image conversion](#back-end-image-conversion)
  - [Presentation](#presentation)
    - [Unified selection move to `@itwin/unified-selection`](#unified-selection-move-to-itwinunified-selection)
  - [Google Maps 2D tiles API](#google-maps-2d-tiles-api)
  - [Delete all transactions](#delete-all-transactions)
  - [Attach/detach db](#attachdetach-db)
  - [Quantity Formatting](#quantity-formatting)
<<<<<<< HEAD
    - [FormatsProvider](#formatsprovider)
=======
>>>>>>> f2555db6
  - [API deprecations](#api-deprecations)
    - [@itwin/core-bentley](#itwincore-bentley)
    - [@itwin/core-common](#itwincore-common)
    - [@itwin/core-backend](#itwincore-backend)
      - [Deprecated metadata retrieval methods](#deprecated-metadata-retrieval-methods)
    - [@itwin/core-frontend](#itwincore-frontend)
    - [@itwin/presentation-common](#itwinpresentation-common)
    - [@itwin/presentation-backend](#itwinpresentation-backend)
    - [@itwin/presentation-frontend](#itwinpresentation-frontend)
  - [Breaking Changes](#breaking-changes)
    - [Updated minimum requirements](#updated-minimum-requirements)
      - [Node.js](#nodejs)
      - [Electron](#electron)
      - [ECMAScript](#ecmascript)
      - [TypeScript](#typescript)
        - [`target`](#target)
        - [`useDefineForClassFields`](#usedefineforclassfields)
    - [Deprecated API removals](#deprecated-api-removals)
      - [@itwin/appui-abstract](#itwinappui-abstract)
      - [@itwin/core-backend](#itwincore-backend-1)
      - [@itwin/core-bentley](#itwincore-bentley-1)
      - [@itwin/core-common](#itwincore-common-1)
      - [@itwin/core-electron](#itwincore-electron)
      - [@itwin/core-frontend](#itwincore-frontend-1)
      - [@itwin/core-geometry](#itwincore-geometry)
      - [@itwin/presentation-common](#itwinpresentation-common-1)
      - [@itwin/presentation-backend](#itwinpresentation-backend-1)
      - [@itwin/presentation-frontend](#itwinpresentation-frontend-1)
    - [API removals](#api-removals)
      - [@itwin/core-common](#itwincore-common-2)
    - [Packages dropped](#packages-dropped)
    - [Opening connection to local snapshot requires IPC](#opening-connection-to-local-snapshot-requires-ipc)
    - [Change to pullMerge](#change-to-pullmerge)
      - [No pending/local changes](#no-pendinglocal-changes)
      - [With pending/local changes](#with-pendinglocal-changes)
    - [Reworked @itwin/ecschema-metadata package](#reworked-itwinecschema-metadata-package)
      - [Tips for adjusting existing code:](#tips-for-adjusting-existing-code)

## Selection set

There are two similar selection-related concepts in `@itwin/core-frontend` - [SelectionSet]($core-frontend) and [HiliteSet]($core-frontend). The former is generally used by interactive tools (e.g. the "Move element" tool), so it contains what tools think is selected. The latter is used by the graphics system to know what elements to highlight, so it contains what users think is selected. Generally, we want the two sets to be in sync to avoid confusion why tools act on different elements than what users think are selected. Keeping them in sync was not always possible, because `HiliteSet` may store Model and SubCategory ids, but `SelectionSet` could only store Element ids. So we could end up in situations where a Model id is added to `HiliteSet` and `SelectionSet` is empty, making users think that all elements in that model are selected, but tools not knowing anything about it.

To alleviate this problem, the `SelectionSet`-related APIs have been enhanced to support storing Model and SubCategory ids, similar to what `HiliteSet` does. The change has been made in a backwards compatible way, so all existing code using `SelectionSet` should continue to work as before:

- `SelectionSet` modification methods `add`, `addAndRemove`, `remove`, `replace` now, in addition to existing `Id64Arg` argument, accept the `SelectableIds` structure.
- `SelectionSetEvent` attributes `added` and `removed` have been deprecated, but continue to work as before, containing only element ids. In addition, the event object now contains new `additions` and `removals` attributes, which are instances of `SelectableIds` and contain all ids that were added or removed from the selection set, including those of Model and SubCategory.

Because the `SelectionSet` now stores additional types of ids, existing code that listens to `onChange` event may start getting extra invocations that don't affect the element selection (e.g. `SelectAddEvent` with `added: []` and `additions: { models: ["0x1"] }`). Also, the `isActive` getter may return `true` even though `elements` set is empty.

## Font APIs

[Fonts](../learning/backend/Fonts.md) control the appearance and layout of [TextAnnotation]($common)s. To apply a font to text stored in a [GeometryStream](../learning/common/GeometryStream.md), the font must first be embedded into the iModel. Two new APIs permit you to work with fonts:

- [FontFile]($backend) represents a font obtained from a digital representation like a file on disk.
- [IModelDb.fonts]($backend) permits you to read and write font-related information, including [FontFile]($backend)s, into an [IModelDb]($backend).

Consult the [learning article](../learning/backend/Fonts.md) for details and example code.

## Geometry

### Polyface Traversal

Conventional [IndexedPolyface]($core-geometry) data defines each facet by a sequence of point indices around the facet, however these indices do not indicate which facet is adjacent across an edge, nor do they indicate which facets are adjacent at a vertex. The topology of the mesh is incomplete.

The new class [IndexedPolyfaceWalker]($core-geometry) has methods to complete the topology of an `IndexedPolyface` and to navigate these adjacencies. A one-time call to [IndexedPolyfaceWalker.buildEdgeMateIndices]($core-geometry) populates a new optional index array of the [PolyfaceData]($core-geometry). This array stores the cross-edge relationship, and is valid as long as the mesh topology is unchanged. After this step, the following queries support navigation around a facet, around a vertex, and across an edge. Given an `IndexedPolyfaceWalker` object that refers to a particular edge:

- [IndexedPolyfaceWalker.nextAroundFacet]($core-geometry) and [IndexedPolyfaceWalker.previousAroundFacet]($core-geometry) return a walker referring to the next/previous edge around the facet.
- [IndexedPolyfaceWalker.nextAroundVertex]($core-geometry) and [IndexedPolyfaceWalker.previousAroundVertex]($core-geometry) return a walker referring to the next/previous edge around the edges' start vertex.
- [IndexedPolyfaceWalker.edgeMate]($core-geometry) returns a walker referring to the matched edge in the adjacent facet.

If a walker operation would advance outside the mesh (e.g., `edgeMate` of a boundary edge), it returns an invalid walker.

### Text Block Margins

You can now surround a [TextBlock]($core-common) with padding by setting its [TextBlockMargins]($core-common). When [layoutTextBlock]($core-backend) computes [TextBlockLayout.range]($core-backend), it will expand the bounding box to include the margins. [ProduceTextAnnotationGeometryArgs.debugAnchorPointAndRange]($core-backend) now produces two bounding boxes: one tightly fitted to the text, and a second expanded to include the margins.

## Display

### Read image to canvas

Previously, when using [Viewport.readImageToCanvas]($core-frontend) with a single open viewport, canvas decorations were not included in the saved image. Sometimes this behavior was useful, so an overload to [Viewport.readImageToCanvas]($core-frontend) using the new [ReadImageToCanvasOptions]($core-frontend) interface was [created](https://github.com/iTwin/itwinjs-core/pull/7539). This now allows the option to choose whether or not canvas decorations are omitted in the saved image: if [ReadImageToCanvasOptions.omitCanvasDecorations]($core-frontend) is true, canvas decorations will be omitted.

If [ReadImageToCanvasOptions]($core-frontend) are undefined in the call to [Viewport.readImageToCanvas]($core-frontend), previous behavior will persist and canvas decorations will not be included. This means canvas decorations will not be included when there is a single open viewport, but will be included when there are multiple open viewports. All existing calls to [Viewport.readImageToCanvas]($core-frontend) will be unaffected by this change as the inclusion of [ReadImageToCanvasOptions]($core-frontend) is optional, and when they are undefined, previous behavior will persist.

### Draping models onto reality data

A new property titled `drapeTarget` has been added to [ModelMapLayerProps]($common) and [ModelMapLayerSettings]($common). When this property is specified as [ModelMapLayerDrapeTarget.RealityData]($common), the model map layer will be only draped onto all attached reality data. If `drapeTarget` is not specified in the properties, it will default to [ModelMapLayerDrapeTarget.Globe]($common), which will only drape the model map layer onto the globe.

Here is a sample screenshot of draping a model from within an iModel (the piping in the air) onto some glTF reality data (the terrain underneath):

![model onto reality draping example](./assets/model-draping-onto-reality.jpg "Example of draping a model from within an iModel (the piping in the air) onto some glTF reality data (the terrain underneath)")

## Back-end image conversion

@itwin/core-backend provides two new APIs for encoding and decoding images. [imageBufferFromImageSource]($backend) converts a PNG or JPEG image into a bitmap image. [imageSourceFromImageBuffer]($backend) performs the inverse conversion.

## Presentation

The Presentation system is moving towards a more modular approach, with smaller packages intended for more specific tasks and having less peer dependencies. You can find more details about that in the [README of `@itwin/presentation` repo](https://github.com/iTwin/presentation/blob/master/README.md#the-packages). As part of that move, some Presentation APIs in `@itwin/itwinjs-core` repository, and, more specifically, 3 Presentation packages: `@itwin/presentation-common`, `@itwin/presentation-backend`, and `@itwin/presentation-frontend` have received a number of deprecations for APIs that already have replacements.

### Unified selection move to `@itwin/unified-selection`

The unified selection system has been part of `@itwin/presentation-frontend` for a long time, providing a way for apps to have a single source of truth of what's selected. This system is now deprecated in favor of the new [@itwin/unified-selection](https://www.npmjs.com/package/@itwin/unified-selection) package. See the [migration guide](https://github.com/iTwin/presentation/blob/master/packages/unified-selection/learning/MigrationGuide.md) for migration details.

## Google Maps 2D tiles API

The `@itwin/map-layers-formats` package now includes an API for consuming Google Maps 2D tiles.

To enable it as a base map, it's simple as:

```typescript
import { GoogleMaps } from "@itwin/map-layers-formats";
const ds = IModelApp.viewManager.selectedView.displayStyle;
ds.backgroundMapBase = GoogleMaps.createBaseLayerSettings();
```

Can also be attached as a map-layer:

```ts
[[include:GoogleMaps_AttachMapLayerSimple]]
```

> **_IMPORTANT_**: Make sure to configure your Google Cloud's API key in the `MapLayerOptions` when starting your IModelApp application:

```ts
[[include:GoogleMaps_SetGoogleMapsApiKey]]
```

## Delete all transactions

[BriefcaseDb.txns]($backend) keeps track of all unsaved and/or unpushed local changes made to a briefcase. After pushing your changes, the record of local changes is deleted. In some cases, a user may wish to abandon all of their accumulated changes and start fresh. [TxnManager.deleteAllTxns]($backend) deletes all local changes without pushing them.

## Attach/detach db

Allow the attachment of an ECDb/IModel to a connection and running ECSQL that combines data from both databases.

```ts
[[include:IModelDb_attachDb.code]]
```

> Note: There are some reserve alias names that cannot be used. They are 'main', 'schema_sync_db', 'ecchange' & 'temp'

## Quantity Formatting

<<<<<<< HEAD
### FormatsProvider
A [FormatsProvider]($ecschema-metadata) interface and [SchemaFormatsProvider]($ecschema-metadata) class have been added. This enables quick setup of [FormatterSpec]($quantity) and [ParserSpec]($quantity) to help with display formatting. Further information and examples can be found in the [learning documentation](../learning/quantity/index.md) for Quantity.
=======
Following APIs have been added to support persistence:

- [FormatSet]($ecschema-metadata) defines an interface to support loading/saving [Format]($ecschema-metadata).

Learn more at the [Quantity](../learning/quantity/index.md#persistence) learnings article for examples and use cases.
>>>>>>> f2555db6

## API deprecations

### @itwin/core-bentley

- The [IDisposable]($core-bentley) interface, along with related [isIDisposable]($core-bentley) and [using]($core-bentley) utilities, have been deprecated in favor of [TypeScript's built-in](https://www.typescriptlang.org/docs/handbook/release-notes/typescript-5-2.html#using-declarations-and-explicit-resource-management) `Disposable` type and `using` declarations (from the upcoming [Explicit Resource Management](https://github.com/tc39/proposal-explicit-resource-management) feature in ECMAScript).

  For example, the following:

  ```typescript
  import { using } from "@itwin/core-bentley";
  export function doSomeWork() {
    using(new SomethingDisposable(), (temp) => {
      // do something with temp
    });
  }
  ```

  should now be rewritten as:

  ```typescript
  export function doSomeWork() {
    using temp = new SomethingDisposable();
    // do something with temp
  }
  ```

  > Note that while public types with deterministic cleanup logic in iTwin.js will continue to implement _both_ `IDisposable` and `Disposable` until the former is fully removed in iTwin.js 7.0 (in accordance with our [API support policy](../learning/api-support-policies)), disposable objects should still only be disposed once - _either_ with [IDisposable.dispose]($core-bentley) _or_ `Symbol.dispose()` but not both! Where possible, prefer `using` declarations or the [dispose]($core-bentley) helper function over directly calling either method.

### @itwin/core-common

- [FontMap]($common) attempts to provide an in-memory cache mapping [FontId]($common)s to [Font](../learning/backend/Fonts.md) names. Use [IModelDb.fonts]($backend) instead.
- Some types which are now more comprehensively exposed by backend's new `@itwin/ecschema-metadata` integration were made deprecated:
  - [EntityMetaData]($common)
  - [EntityMetaDataProps]($common)
  - [CustomAttribute]($common)
  - [PropertyMetaData]($common)
  - [PropertyMetaDataProps]($common)

| **Deprecated class from `@itwin/core-common`** | **Replacement class from `@itwin/ecschema-metadata`** |
| ---------------------------------------------- | ----------------------------------------------------- |
| `EntityMetaData`                               | Use `EntityClass` instead.                            |
| `CustomAttribute`                              | Use `CustomAttribute` instead.                        |
| `PropertyMetaData`                             | Use `Property` instead.                               |

### @itwin/core-backend

- Use [IModelDb.fonts]($backend) instead of [IModelDb.fontMap]($backend).
- Added dependency to `@itwin/ecschema-metadata` and exposed the metadata from various spots (IModelDb, Entity).

#### Deprecated metadata retrieval methods

The `IModelDb.getMetaData(classFullName: string)` method has been deprecated in version 5.0. This method was used to get metadata for a class and would load the metadata from the iModel into the cache, if necessary.

Similarly, other functions to retrieve metadata also have replacements:

| **Deprecated from `@itwin/core-backend`** | **Replacement function**                                         | Usage                                                                          |
| ----------------------------------------- | ---------------------------------------------------------------- | ------------------------------------------------------------------------------ |
| `Element.getClassMetaData`                | Use `Element.getMetaData` from `@itwin/core-backend` instead.    | `await entity.getMetaData()`                                                   |
| `Entity.forEachProperty`                  | Use `Entity.forEach` from `@itwin/core-backend` instead.         | `entity.forEach(callback)`                                                     |
| `IModelDb.classMetaDataRegistry` getter   | Use `getSchemaItemSync` from `@itwin/ecschema-metadata` instead. | `imodel.schemaContext.getSchemaItemSync("SchemaName.ClassName", EntityClass);` |
| `IModelDb.getMetaData`                    | Use `getSchemaItemSync` from `@itwin/ecschema-metadata` instead. | `imodel.schemaContext.getSchemaItemSync("SchemaName.ClassName", EntityClass);` |
| `IModelDb.tryGetMetaData`                 | Use `getSchemaItemSync` from `@itwin/ecschema-metadata` instead. | `schemaContext.getSchemaItemSync("BisCore.Element", EntityClass)`              |
| `IModelDb.forEachMetaData`                | Use `Entity.forEach` from `@itwin/core-backend` instead.         | `entity.forEach(callback)`                                                     |
| `MetaDataRegistry` class                  | Use `getSchemaItemSync` from `@itwin/ecschema-metadata` instead. | `imodel.schemaContext.getSchemaItemSync("SchemaName.ClassName", EntityClass);` |

**Example function templates:**

```typescript
// Deprecated method
iModelDb.getMetaData("SchemaName:ClassName");

// Replacement using schemaContext with a schema key/schemaName-itemName combination/schema item full name
await iModelDb.schemaContext.getSchemaItem(schemaItemKey);
await iModelDb.schemaContext.getSchemaItem("SchemaName", "ClassName");
await iModelDb.schemaContext.getSchemaItem("SchemaName:ClassName");
await iModelDb.schemaContext.getSchemaItem("SchemaName.ClassName");
```
> The `schemaContext.getSchemaItem` function has a synchronous version as well `schemaContext.getSchemaItemSync` which supports all the same parameters as the asynchronous function. Refer to the examples [below](#deprecated-metadata-retrieval-methods).

The deprecated `imodel.getMetaData()` function was limited to only Entity classes.
The replacement method `schemaContext.getSchemaItem` on the iModel can fetch the metadata for all types of schema items.

**Examples:**

```typescript
const metaData: RelationshipClass | undefined = await imodelDb.schemaContext.getSchemaItem("BisCore.ElementRefersToElements", RelationshipClass);
const metaData: Enumeration | undefined = await imodelDb.schemaContext.getSchemaItem("BisCore.AutoHandledPropertyStatementType", Enumeration);
const metaData: UnitSystem | undefined = await imodelDb.schemaContext.getSchemaItem("Units.SI", UnitSystem);
const metaData: Format | undefined = await imodelDb.schemaContext.getSchemaItem("Formats.DefaultReal", Format);
const metaData: KindOfQuantity | undefined = await imodelDb.schemaContext.getSchemaItem("TestSchema.TestKoQ", KindOfQuantity);
```


### @itwin/core-frontend

- Deprecated [SelectionSet]($core-frontend)-related APIs:

  - `SelectionSet.has` and `SelectionSet.isSelected` - use `SelectionSet.elements.has(id)` instead.
  - `SelectionSetEvent.added` and `SelectionSetEvent.removed` - use `SelectionSetEvent.additions.elements` and `SelectionSetEvent.removals.elements` instead.

- Deprecated [HiliteSet.setHilite]($core-frontend) - use `add`, `remove`, `replace` methods instead.

- Deprecated synchronous [addLogoCards]($core-frontend)-related APIs in favor of new asynchronous ones:

  - `TileTreeReference.addLogoCard` : use `addAttributions` method instead
  - `MapLayerImageryProvider.addLogoCard` : use `addAttributions` method instead

- [IModelConnection.fontMap]($frontend) caches potentially-stale mappings of [FontId]($common)s to font names. If you need access to font Ids on the front-end for some reason, implement an [Ipc method](../learning/IpcInterface.md) that uses [IModelDb.fonts]($backend).

### @itwin/presentation-common

- All public methods of [PresentationRpcInterface]($presentation-common) have been deprecated. Going forward, RPC interfaces should not be called directly. Public wrappers such as [PresentationManager]($presentation-frontend) should be used instead.
- `PresentationStatus.BackendTimeout` has been deprecated as it's no longer used. The Presentation library now completely relies on RPC system to handle timeouts.
- `imageId` properties of [CustomNodeSpecification]($presentation-common) and [PropertyRangeGroupSpecification]($presentation-common) have been deprecated. [ExtendedData](../presentation/customization/ExtendedDataUsage.md#customize-tree-node-item-icon) rule should be used instead.
- `fromJSON` and `toJSON` methods of [Field]($presentation-common), [PropertiesField]($presentation-common), [ArrayPropertiesField]($presentation-common), [StructPropertiesField]($presentation-common) and [NestedContentField]($presentation-common) have been deprecated. Use `fromCompressedJSON` and `toCompressedJSON` methods instead.
- `ItemJSON.labelDefinition` has been deprecated in favor of newly added optional `label` property.
- `NestedContentValue.labelDefinition` has been deprecated in favor of newly added optional `label` property.
- All unified-selection related APIs have been deprecated in favor of the new `@itwin/unified-selection` package (see [Unified selection move to `@itwin/unified-selection`](#unified-selection-move-to-itwinunified-selection) section for more details). Affected APIs:
  - `ComputeSelectionRequestOptions`,
  - `ComputeSelectionRpcRequestOptions`,
  - `ElementSelectionScopeProps`,
  - `SelectionScope`,
  - `SelectionScopeProps`,
  - `SelectionScopeRequestOptions`,
  - `SelectionScopeRpcRequestOptions`.

### @itwin/presentation-backend

- All unified-selection related APIs have been deprecated in favor of the new `@itwin/unified-selection` package (see [Unified selection move to `@itwin/unified-selection`](#unified-selection-move-to-itwinunified-selection) section for more details). Affected APIs:
  - `PresentationManager.computeSelection`,
  - `PresentationManager.getSelectionScopes`.

### @itwin/presentation-frontend

- All unified-selection related APIs have been deprecated in favor of the new `@itwin/unified-selection` package (see [Unified selection move to `@itwin/unified-selection`](#unified-selection-move-to-itwinunified-selection) section for more details). Affected APIs:
  - `createSelectionScopeProps`,
  - `HiliteSet`,
  - `HiliteSetProvider`,
  - `HiliteSetProviderProps`,
  - `ISelectionProvider`,
  - `Presentation.selection`,
  - `PresentationProps.selection`,
  - `SelectionChangeEvent`,
  - `SelectionChangeEventArgs`,
  - `SelectionChangesListener`,
  - `SelectionChangeType`,
  - `SelectionHandler`,
  - `SelectionHandlerProps`,
  - `SelectionHelper`,
  - `SelectionManager`,
  - `SelectionManagerProps`,
  - `SelectionScopesManager`,
  - `SelectionScopesManagerProps`.

## Breaking Changes

### Updated minimum requirements

A new major release of iTwin.js affords us the opportunity to update our requirements to continue to provide modern, secure, and rich libraries. Please visit our [Supported Platforms](../learning/SupportedPlatforms) documentation for a full breakdown.

#### Node.js

Node 18 will reach [end-of-life](https://github.com/nodejs/release?tab=readme-ov-file#release-schedule) soon and will no longer be supported. iTwin.js 5.0 requires a minimum of Node 20.9.0, though we recommend using the latest long-term-support version.

#### Electron

iTwin.js now supports only the latest Electron release ([Electron 35](https://www.electronjs.org/blog/electron-35-0)) and has dropped support for all older Electron releases. This decision was made because Electron releases major updates much more frequently than iTwin.js and it is difficult to support a high number of major versions.

#### ECMAScript

`@itwin/build-tools` has bumped the [TypeScript compilation target](https://www.typescriptlang.org/tsconfig#target) from [ES2021](https://262.ecma-international.org/12.0/) to [ES2023](https://262.ecma-international.org/14.0/). This means that JavaScript files provided by core packages should be run in [environments supporting ES2023 features](https://compat-table.github.io/compat-table/es2016plus/).

#### TypeScript

There are number of changes made to base TypeScript configuration available in `@itwin/build-tools` package.

##### `target`

[`target`](https://www.typescriptlang.org/tsconfig/#target) is now set to `ES2023` instead of `ES2021`.

##### `useDefineForClassFields`

Starting `ES2022`, Typescript compile flag [`useDefineForClassFields`](https://www.typescriptlang.org/tsconfig/#useDefineForClassFields) defaults to `true` ([TypeScript release notes on `useDefineForClassFields` flag](https://www.typescriptlang.org/docs/handbook/release-notes/typescript-3-7.html#the-usedefineforclassfields-flag-and-the-declare-property-modifier)).

This may cause issues for classes which have [Entity]($backend) class as an ancestor and initialize their properties using [Entity]($backend) constructor (note: example uses simplified [Element]($backend) class):

```ts
interface MyElementProps extends ElementProps {
  property: string;
}

class MyElement extends Element {
  public property!: string;

  constructor(props: MyElementProps) {
    super(props);
  }
}

const myElement = new MyElement({ property: "value" });
console.log(myElement.property); // undefined
```

To fix this, you can either initialize your properties in your class constructor:

```ts
class MyElement extends Element {
  public property: string;

  constructor(props: MyElementProps) {
    super(props);
    property = props.property;
  }
}
```

or just define your properties using `declare` keyword:

```ts
class MyElement extends Element {
  declare public property: string;
  ...
}
```

### Deprecated API removals

The following previously-deprecated APIs have been removed:

#### @itwin/appui-abstract

The following APIs have been removed in `@itwin/appui-abstract`.

| **Removed**                         | **Replacement**                                                                        |
| ----------------------------------- | -------------------------------------------------------------------------------------- |
| `AbstractStatusBarActionItem`       | Use `StatusBarActionItem` in `@itwin/appui-react` instead.                             |
| `AbstractStatusBarCustomItem`       | Use `StatusBarCustomItem` in `@itwin/appui-react` instead.                             |
| `AbstractStatusBarItem`             | Use `CommonStatusBarItem` in `@itwin/appui-react` instead.                             |
| `AbstractStatusBarItemUtilities`    | Use `StatusBarItemUtilities` in `@itwin/appui-react` instead.                          |
| `AbstractStatusBarLabelItem`        | Use `StatusBarLabelItem` in `@itwin/appui-react` instead.                              |
| `AbstractWidgetProps`               | Use `Widget` in `@itwin/appui-react` instead.                                          |
| `AllowedUiItemProviderOverrides`    | `AllowedUiItemProviderOverrides` in `@itwin/appui-react`.                              |
| `BackstageActionItem`               | `BackstageActionItem` in `@itwin/appui-react`.                                         |
| `BackstageItem`                     | `BackstageItem` in `@itwin/appui-react`.                                               |
| `BackstageItemType`                 | Use Type Guard instead.                                                                |
| `BackstageItemsChangedArgs`         | N/A                                                                                    |
| `BackstageItemsManager`             | N/A                                                                                    |
| `BackstageItemUtilities`            | `BackstageItemUtilities` in `@itwin/appui-react`.                                      |
| `BackstageStageLauncher`            | `BackstageStageLauncher` in `@itwin/appui-react`.                                      |
| `BaseUiItemsProvider`               | `BaseUiItemsProvider` in `@itwin/appui-react`.                                         |
| `CommonBackstageItem`               | `CommonBackstageItem` in `@itwin/appui-react`.                                         |
| `CommonStatusBarItem`               | Use `StatusBarItem` in `@itwin/appui-react` instead.                                   |
| `createSvgIconSpec`                 | Use `IconSpecUtilities.createWebComponentIconSpec()` instead.                          |
| `EditorPosition.columnSpan`         | N/A                                                                                    |
| `getSvgSource`                      | Use `IconSpecUtilities.getWebComponentSource()` instead.                               |
| `isAbstractStatusBarActionItem`     | Use `isStatusBarActionItem` in `@itwin/appui-react` instead.                           |
| `isAbstractStatusBarCustomItem`     | Use `isStatusBarCustomItem` in `@itwin/appui-react` instead.                           |
| `isAbstractStatusBarLabelItem`      | Use `isStatusBarLabelItem` in `@itwin/appui-react` instead.                            |
| `isActionItem`                      | Use `isBackstageActionItem` in `@itwin/appui-react` instead.                           |
| `isStageLauncher`                   | Use `isBackstageStageLauncher` in `@itwin/appui-react` instead.                        |
| `ProvidedItem`                      | `ProvidedItem` in `@itwin/appui-react`.                                                |
| `StagePanelLocation`                | `StagePanelLocation` in `@itwin/appui-react`.                                          |
| `StagePanelSection`                 | `StagePanelSection` in `@itwin/appui-react`.                                           |
| `StageUsage`                        | `StageUsage` in `@itwin/appui-react`.                                                  |
| `StatusBarItemId`                   | Use `CommonStatusBarItem` in `@itwin/appui-react` instead.                             |
| `StatusBarLabelSide`                | `StatusBarLabelSide` in `@itwin/appui-react`.                                          |
| `StatusBarSection`                  | `StatusBarSection` in `@itwin/appui-react`.                                            |
| `ToolbarItemId`                     | Use `ToolbarItem["id"]` in `@itwin/appui-react` instead.                               |
| `ToolbarManager`                    | For replacement, check [here]($docs/ui/appui/provide-ui-items/#provide-toolbar-items). |
| `ToolbarOrientation`                | `ToolbarOrientation` in `@itwin/appui-react`.                                          |
| `ToolbarUsage`                      | `ToolbarUsage` in `@itwin/appui-react`.                                                |
| `UiItemProviderRegisteredEventArgs` | `UiItemProviderRegisteredEventArgs` in `@itwin/appui-react`.                           |
| `UiItemProviderOverrides`           | `UiItemProviderOverrides` in `@itwin/appui-react`.                                     |
| `UiItemsApplicationAction`          | N/A                                                                                    |
| `UiItemsManager`                    | `UiItemsManager` in `@itwin/appui-react`.                                              |
| `UiItemsProvider`                   | `UiItemsProvider` in `@itwin/appui-react`.                                             |
| `WidgetState`                       | `WidgetState` in `@itwin/appui-react`.                                                 |

#### @itwin/core-backend

| Removed                              | Replacement                                                                                                    |
| ------------------------------------ | -------------------------------------------------------------------------------------------------------------- |
| `IModelDb.nativeDb`                  | N/A                                                                                                            |
| `ECDb.nativeDb`                      | N/A                                                                                                            |
| `SQLiteDb.nativeDb`                  | N/A                                                                                                            |
| `IModelHost.platform`                | N/A                                                                                                            |
| `CheckpointArg`                      | `DownloadRequest`                                                                                              |
| `ECDB.query`                         | Use `createQueryReader` instead (same parameter).                                                              |
| `ECDB.queryRowCount`                 | Count the number of results using `count(*)` with a subquery, e.g., `SELECT count(*) FROM (<original-query>)`. |
| `ECDB.restartQuery`                  | Use `createQueryReader`. Pass the restart token in the `config` argument, e.g., `{ restartToken: myToken }`.   |
| `Element.collectPredecessorIds`      | `Element.collectReferenceIds`                                                                                  |
| `Element.getPredecessorIds`          | `Element.getReferenceIds`                                                                                      |
| `ElementAspect.findBySource`         | `ElementAspect.findAllBySource`                                                                                |
| `Entity.getReferenceConcreteIds`     | `Entity.getReferenceIds`                                                                                       |
| `Entity.collectReferenceConcreteIds` | `Entity.collectReferenceIds`                                                                                   |
| `IModelDb.query`                     | Use `createQueryReader` instead (same parameter).                                                              |
| `IModelDb.queryRowCount`             | Count the number of results using `count(*)` with a subquery, e.g., `SELECT count(*) FROM (<original-query>)`. |
| `IModelDb.restartQuery`              | Use `createQueryReader`. Pass the restart token in the `config` argument, e.g., `{ restartToken: myToken }`.   |
| `IModelDb.getViewStateData`          | `IModelDb.getViewStateProps`                                                                                   |

All three `nativeDb` fields and `IModelHost.platform` have always been `@internal`. Use the `@public` APIs instead. If some functionality is missing from those APIs, [let us know](https://github.com/iTwin/itwinjs-core/issues/new?template=feature_request.md).

#### @itwin/core-bentley

| Removed                    | Replacement                                                 |
| -------------------------- | ----------------------------------------------------------- |
| `ByteStream constructor`   | `ByteStream.fromUint8Array` or `ByteStream.fromArrayBuffer` |
| `ByteStream.nextUint8`     | `ByteStream.readUint8`                                      |
| `ByteStream.nextUint16`    | `ByteStream.readUint16`                                     |
| `ByteStream.nextUint32`    | `ByteStream.readUint32`                                     |
| `ByteStream.nextInt32`     | `ByteStream.readInt32`                                      |
| `ByteStream.nextFloat32`   | `ByteStream.readFloat32`                                    |
| `ByteStream.nextFloat64`   | `ByteStream.readFloat64`                                    |
| `ByteStream.nextId64`      | `ByteStream.readId64`                                       |
| `ByteStream.nextUint24`    | `ByteStream.readUint32`                                     |
| `TransientIdSequence.next` | `TransientIdSequence.getNext`                               |

#### @itwin/core-common

| Removed                                        | Replacement                                          |
| ---------------------------------------------- | ---------------------------------------------------- |
| `CodeSpec.isManagedWithIModel`                 | `CodeSpec.scopeReq`                                  |
| `FeatureOverrides.overrideModel`               | `FeatureOverrides.override`                          |
| `FeatureOverrides.overrideSubCategory`         | `FeatureOverrides.override`                          |
| `FeatureOverrides.overrideElement`             | `FeatureOverrides.override`                          |
| `Localization.getLocalizedStringWithNamespace` | `Localization.getLocalizedString`                    |
| `TerrainProviderName`                          | `string`                                             |
| `RenderMaterial.Params`                        | `CreateRenderMaterialArgs`                           |
| `RenderTexture.Params`                         | `RenderSystem.createTexture` and `CreateTextureArgs` |

#### @itwin/core-electron

| Removed                             | Replacement                                               |
| ----------------------------------- | --------------------------------------------------------- |
| `ElectronApp.callDialog`            | [ElectronApp.dialogIpc]($electron)                        |
| `ElectronHost.getWindowSizeSetting` | [ElectronHost.getWindowSizeAndPositionSetting]($electron) |

#### @itwin/core-frontend

| **Removed**                                          | **Replacement**                                                                                                   |
| ---------------------------------------------------- | ----------------------------------------------------------------------------------------------------------------- |
| `callIpcHost`                                        | Use `appFunctionIpc` instead.                                                                                     |
| `callNativeHost`                                     | Use `nativeAppIpc` instead.                                                                                       |
| `createMaterial`                                     | Use `createRenderMaterial` instead.                                                                               |
| `createTextureFromImage`                             | Use `createTexture` instead.                                                                                      |
| `createTextureFromImageBuffer`                       | Use `createTexture` instead.                                                                                      |
| `createTextureFromImageSource`                       | Use `RenderSystem.createTextureFromSource` instead.                                                               |
| `displayStyleState.getThumbnail`                     | N/A (in almost all cases it throws "no content" due to no thumbnail existing.)                                    |
| `displayStyleState.onScheduleScriptReferenceChanged` | Use [DisplayStyleState.onScheduleScriptChanged]($frontend) instead                                                |
| `displayStyleState.scheduleScriptReference`          | Use [DisplayStyleState.scheduleScript]($frontend) instead                                                         |
| `GraphicBuilder.pickId`                              | Deprecated in 3.x. Maintain the current pickable ID yourself.                                                     |
| `getDisplayedExtents`                                | These extents are based on `IModelConnection.displayedExtents`. Consider `computeFitRange` or `getViewedExtents`. |
| `IModelConnection.displayedExtents`                  | N/A                                                                                                               |
| `IModelConnection.expandDisplayedExtents`            | Use `displayedExtents` instead.                                                                                   |
| `IModelConnection.query`                             | Use `createQueryReader` instead (same parameter).                                                                 |
| `IModelConnection.queryRowCount`                     | Count the number of results using `count(*)` with a subquery, e.g., `SELECT count(*) FROM (<original-query>)`.    |
| `IModelConnection.restartQuery`                      | Use `createQueryReader`. Pass the restart token in the `config` argument, e.g., `{ restartToken: myToken }`.      |
| `requestDownloadBriefcase(progress)`                 | `progress` is removed, use `DownloadBriefcaseOptions.progressCallback` instead.                                   |
| `readImage`                                          | Use `readImageBuffer` instead.                                                                                    |
| `setEventController`                                 | Removed (was for internal use).                                                                                   |
| `PullChangesOptions.progressCallback`                | Use `downloadProgressCallback` instead.                                                                           |

#### @itwin/core-geometry

| Removed                                           | Replacement                                 |
| ------------------------------------------------- | ------------------------------------------- |
| `PathFragment.childFractionTChainDistance`        | `PathFragment.childFractionToChainDistance` |
| `GrowableXYArray.setXYZAtCheckedPointIndex`       | `GrowableXYArray.setXYAtCheckedPointIndex`  |
| `PolyfaceBuilder.findOrAddPoint`                  | `PolyfaceBuilder.addPoint`                  |
| `PolyfaceBuilder.findOrAddParamXY`                | `PolyfaceBuilder.addParamXY`                |
| `PolyfaceBuilder.findOrAddParamInGrowableXYArray` | `PolyfaceBuilder.addParamInGrowableXYArray` |
| `PolyfaceBuilder.findOrAddPointXYZ`               | `PolyfaceBuilder.addPointXYZ`               |

#### @itwin/presentation-common

| Removed                                                      | Replacement                                                                                                                                                   |
| ------------------------------------------------------------ | ------------------------------------------------------------------------------------------------------------------------------------------------------------- |
| `BaseNodeKeyJSON`                                            | `BaseNodeKey`                                                                                                                                                 |
| `BooleanRulesetVariableJSON`                                 | `BooleanRulesetVariable`                                                                                                                                      |
| `CheckBoxRule`                                               | Use `ExtendedDataRule` instead. See [extended data usage page](../presentation/customization/ExtendedDataUsage.md) for more details.                          |
| `ClassInfo.fromJSON`                                         | `ClassInfo`                                                                                                                                                   |
| `ClassInfo.toJSON`                                           | `ClassInfo`                                                                                                                                                   |
| `ClassInfoJSON`                                              | `ClassInfo`                                                                                                                                                   |
| `ConditionContainer`                                         | n/a                                                                                                                                                           |
| `ContentFlags.ShowImages`                                    | Use `ExtendedDataRule` instead. See [extended data usage page](../presentation/customization/ExtendedDataUsage.md) for more details.                          |
| `ContentSpecificationBase.showImages`                        | Use `ExtendedDataRule` instead. See [extended data usage page](../presentation/customization/ExtendedDataUsage.md) for more details.                          |
| `Descriptor.contentOptions`                                  | n/a                                                                                                                                                           |
| `Descriptor.filterExpression`                                | `Descriptor.fieldsFilterExpression`                                                                                                                           |
| `DescriptorJSON.contentOptions`                              | n/a                                                                                                                                                           |
| `DescriptorJSON.filterExpression`                            | `DescriptorJSON.fieldsFilterExpression`                                                                                                                       |
| `DescriptorSource.filterExpression`                          | `DescriptorSource.fieldsFilterExpression`                                                                                                                     |
| `DisplayValue.fromJSON`                                      | `DisplayValue`                                                                                                                                                |
| `DisplayValue.toJSON`                                        | `DisplayValue`                                                                                                                                                |
| `DisplayValueJSON`                                           | `DisplayValue`                                                                                                                                                |
| `DisplayValuesArrayJSON`                                     | `DisplayValuesArray`                                                                                                                                          |
| `DisplayValuesMapJSON`                                       | `DisplayValuesMap`                                                                                                                                            |
| `DisplayValueGroup.fromJSON`                                 | `DisplayValueGroup`                                                                                                                                           |
| `DisplayValueGroup.toJSON`                                   | `DisplayValueGroup`                                                                                                                                           |
| `DisplayValueGroupJSON`                                      | `DisplayValueGroup`                                                                                                                                           |
| `ECClassGroupingNodeKeyJSON`                                 | `ECClassGroupingNodeKeyJSON`                                                                                                                                  |
| `ECInstancesNodeKeyJSON`                                     | `ECInstancesNodeKey`                                                                                                                                          |
| `ECPropertyGroupingNodeKeyJSON`                              | `ECPropertyGroupingNodeKeyJSON`                                                                                                                               |
| `GroupingNodeKeyJSON`                                        | `GroupingNodeKey`                                                                                                                                             |
| `HierarchyCompareInfo.fromJSON`                              | `HierarchyCompareInfo`                                                                                                                                        |
| `HierarchyCompareInfo.toJSON`                                | `HierarchyCompareInfo`                                                                                                                                        |
| `HierarchyCompareInfoJSON`                                   | `HierarchyCompareInfo`                                                                                                                                        |
| `HierarchyLevel.fromJSON`                                    | `HierarchyLevel`                                                                                                                                              |
| `HierarchyLevelJSON`                                         | `HierarchyLevel`                                                                                                                                              |
| `Id64RulesetVariableJSON`                                    | `Id64RulesetVariable`                                                                                                                                         |
| `ImageIdOverride`                                            | Use `ExtendedDataRule` instead. See [extended data usage page](../presentation/customization/ExtendedDataUsage.md) for more details.                          |
| `InstanceKey.fromJSON`                                       | `InstanceKey`                                                                                                                                                 |
| `InstanceKey.toJSON`                                         | `InstanceKey`                                                                                                                                                 |
| `InstanceKeyJSON`                                            | `InstanceKey`                                                                                                                                                 |
| `InstanceNodesOfSpecificClassesSpecification.arePolymorphic` | The attribute was replaced with `arePolymorphic` attribute specified individually for each class definition under `classes` and `excludedClasses` attributes. |
| `IntRulesetVariableJSON`                                     | `IntRulesetVariable`                                                                                                                                          |
| `IntsRulesetVariableJSON`                                    | `IntsRulesetVariable`                                                                                                                                         |
| `Item.imageId`                                               | Use `Item.extendedData` instead. See [extended data usage page](../presentation/customization/ExtendedDataUsage.md) for more details.                         |
| `ItemJSON.imageId`                                           | Use `Item.extendedData` instead. See [extended data usage page](../presentation/customization/ExtendedDataUsage.md) for more details.                         |
| `LabelCompositeValue.fromJSON`                               | `LabelCompositeValue`                                                                                                                                         |
| `LabelCompositeValue.toJSON`                                 | `LabelCompositeValue`                                                                                                                                         |
| `LabelCompositeValueJSON`                                    | `LabelCompositeValue`                                                                                                                                         |
| `LabelDefinition.fromJSON`                                   | `LabelDefinition`                                                                                                                                             |
| `LabelDefinition.toJSON`                                     | `LabelDefinition`                                                                                                                                             |
| `LabelDefinitionJSON`                                        | `LabelDefinition`                                                                                                                                             |
| `LabelGroupingNodeKeyJSON`                                   | `LabelGroupingNodeKey`                                                                                                                                        |
| `LabelOverride`                                              | Use `ExtendedDataRule` instead. See [extended data usage page](../presentation/customization/ExtendedDataUsage.md) for more details.                          |
| `LabelRawValueJSON`                                          | `LabelRawValue`                                                                                                                                               |
| `NavigationPropertyInfo.fromJSON`                            | `NavigationPropertyInfo.fromCompressedJSON`                                                                                                                   |
| `NavigationPropertyInfo.toJSON`                              | `NavigationPropertyInfo.toCompressedJSON`                                                                                                                     |
| `NestedContentField.fromJSON`                                | `NestedContentField.fromCompressedJSON`                                                                                                                       |
| `NestedContentValue.fromJSON`                                | `NestedContentValue`                                                                                                                                          |
| `NestedContentValue.toJSON`                                  | `NestedContentValue`                                                                                                                                          |
| `NestedContentValueJSON`                                     | `NestedContentValue`                                                                                                                                          |
| `Node.backColor`                                             | Use `Node.extendedData` instead. See [extended data usage page](../presentation/customization/ExtendedDataUsage.md) for more details.                         |
| `Node.fontStyle`                                             | Use `Node.extendedData` instead. See [extended data usage page](../presentation/customization/ExtendedDataUsage.md) for more details.                         |
| `Node.foreColor`                                             | Use `Node.extendedData` instead. See [extended data usage page](../presentation/customization/ExtendedDataUsage.md) for more details.                         |
| `Node.isCheckboxEnabled`                                     | Use `Node.extendedData` instead. See [extended data usage page](../presentation/customization/ExtendedDataUsage.md) for more details.                         |
| `Node.isCheckboxVisible`                                     | Use `Node.extendedData` instead. See [extended data usage page](../presentation/customization/ExtendedDataUsage.md) for more details.                         |
| `Node.isChecked`                                             | Use `Node.extendedData` instead. See [extended data usage page](../presentation/customization/ExtendedDataUsage.md) for more details.                         |
| `Node.fromJSON`                                              | `Node`                                                                                                                                                        |
| `Node.toJSON`                                                | `Node`                                                                                                                                                        |
| `NodeJSON`                                                   | `Node`                                                                                                                                                        |
| `NodeDeletionInfoJSON`                                       | `NodeDeletionInfo`                                                                                                                                            |
| `NodeInsertionInfoJSON`                                      | `NodeInsertionInfo`                                                                                                                                           |
| `NodeKey.fromJSON`                                           | `NodeKey`                                                                                                                                                     |
| `NodeKey.toJSON`                                             | `NodeKey`                                                                                                                                                     |
| `NodeKeyJSON`                                                | `NodeKey`                                                                                                                                                     |
| `NodePathElement.fromJSON`                                   | `NodePathElement`                                                                                                                                             |
| `NodePathElement.toJSON`                                     | `NodePathElement`                                                                                                                                             |
| `NodePathElementJSON`                                        | `NodePathElement`                                                                                                                                             |
| `NodePathFilteringData.fromJSON`                             | `NodePathFilteringData`                                                                                                                                       |
| `NodePathFilteringData.toJSON`                               | `NodePathFilteringData`                                                                                                                                       |
| `NodePathFilteringDataJSON`                                  | `NodePathFilteringData`                                                                                                                                       |
| `NodeUpdateInfoJSON`                                         | `NodeUpdateInfo`                                                                                                                                              |
| `PartialHierarchyModification.fromJSON`                      | `PartialHierarchyModification`                                                                                                                                |
| `PartialHierarchyModification.toJSON`                        | `PartialHierarchyModification`                                                                                                                                |
| `PartialHierarchyModificationJSON`                           | `PartialHierarchyModification`                                                                                                                                |
| `PartialNodeJSON`                                            | `PartialNode`                                                                                                                                                 |
| `Property.fromJSON`                                          | `Property`                                                                                                                                                    |
| `Property.toJSON`                                            | `Property.toCompressedJSON`                                                                                                                                   |
| `PropertyGroup.groupingValue`                                | n/a - display value should always be used for grouping.                                                                                                       |
| `PropertyGroup.sortingValue`                                 | n/a - property grouping nodes should always be sorted by display label.                                                                                       |
| `PropertyGroupingValue`                                      | n/a                                                                                                                                                           |
| `PropertyInfo.fromJSON`                                      | `PropertyInfo.fromCompressedJSON`                                                                                                                             |
| `PropertyInfo.toJSON`                                        | `PropertyInfo.toCompressedJSON`                                                                                                                               |
| `RelatedClassInfo.fromJSON`                                  | `RelatedClassInfo.fromCompressedJSON`                                                                                                                         |
| `RelatedClassInfo.toJSON`                                    | `RelatedClassInfo.toCompressedJSON`                                                                                                                           |
| `StringRulesetVariableJSON`                                  | `StringRulesetVariable`                                                                                                                                       |
| `StyleOverride`                                              | Use `ExtendedDataRule` instead. See [extended data usage page](../presentation/customization/ExtendedDataUsage.md) for more details.                          |
| `Value.fromJSON`                                             | `Value`                                                                                                                                                       |
| `Value.toJSON`                                               | `Value`                                                                                                                                                       |
| `ValueJSON`                                                  | `Value`                                                                                                                                                       |
| `ValuesArrayJSON`                                            | `ValuesArray`                                                                                                                                                 |
| `ValuesMapJSON`                                              | `ValuesMap`                                                                                                                                                   |

#### @itwin/presentation-backend

| Removed                                                                                                                       | Replacement                                                                                                             |
| ----------------------------------------------------------------------------------------------------------------------------- | ----------------------------------------------------------------------------------------------------------------------- |
| `PresentationAssetsRootConfig.common`                                                                                         | n/a - the prop isn't used anymore                                                                                       |
| `PresentationManager.computeSelection(arg: SelectionScopeRequestOptions<IModelDb> & { ids: Id64String[]; scopeId: string; })` | `PresentationManager.computeSelection` overload that takes a single `ComputeSelectionRequestOptions<IModelDb>` argument |
| `PresentationManager.activeLocale`, `PresentationManagerProps.defaultLocale` and `PresentationManagerProps.localeDirectories` | `PresentationManagerProps.getLocalizedString`                                                                           |
| `PresentationManagerMode` and `PresentationManagerProps.mode`                                                                 | n/a - the prop isn't used anymore                                                                                       |
| `PresentationManagerProps.enableSchemasPreload`                                                                               | `PresentationProps.enableSchemasPreload`                                                                                |

#### @itwin/presentation-frontend

| Removed      | Replacement                                                           |
| ------------ | --------------------------------------------------------------------- |
| `getScopeId` | n/a - this is an internal utility that should've never become public. |

### API removals

The following APIs have been removed:

#### @itwin/core-common

The following APIs were re-exported from `@itwin/core-bentley` and have been removed. Please import from `@itwin/core-bentley` instead.

| Removed               |
| --------------------- |
| `BentleyStatus`       |
| `BentleyError`        |
| `IModelStatus`        |
| `BriefcaseStatus`     |
| `DbResult`            |
| `ChangeSetStatus`     |
| `GetMetaDataFunction` |
| `LogFunction`         |
| `LoggingMetaData`     |

### Packages dropped

As of iTwin.js 5.0, the following packages have been removed and are no longer available:

| Removed                        | Replacement                                                                                                                                                        |
| ------------------------------ | ------------------------------------------------------------------------------------------------------------------------------------------------------------------ |
| `@itwin/backend-webpack-tools` | Previously we recommended bundling backends via tools like webpack to decrease the deployed backend size, however we no longer recommend bundling backends at all. |
| `@itwin/core-telemetry`        | No consumable APIs were being published therefore this package has been removed, with no replacement available. Please implement your own telemetry client.        |
| `@itwin/core-webpack-tools`    | We no longer recommend using [webpack](https://webpack.js.org/) and instead recommend using [Vite](https://vite.dev/).                                             |

### Opening connection to local snapshot requires IPC

[SnapshotConnection.openFile]($frontend) now requires applications to have set up a valid IPC communication. If you're using this API in an Electron or Mobile application, no additional action is needed as long as you call `ElectronHost.startup` or `MobileHost.startup` respectively. This API shouldn't be used in Web applications, so it has no replacement there.

### Change to pullMerge

Starting from version 5.x, iTwin.js has transitioned from using the merge method to using the rebase + fast-forward method for merging changes. This change is transparent to users and is enabled by default.

#### No pending/local changes

- Incoming changes are applied using "fast-forward" method.

#### With pending/local changes

The merging process in this method follows these steps:

1. Initially, each incoming change is attempted to be applied using the _fast-forward_ method. If successful, the process is complete.
2. If the fast-forward method fails for any incoming change, that changeset is abandoned and the rebase method is used instead.
3. The rebase process is executed as follows:
   - All local transactions are reversed.
   - All incoming changesets are applied using the fast-forward method.
   - Local transactions are reinstated one by one, with any conflicts reported to the TxnManager.
   - Once a local changeset is rebased, the local transaction is updated with the rebased changeset.

This method offers several advantages:

1. It allows applications to resolve conflicts effectively.
2. Even after the pull/merge process, applications can still undo/redo their local transactions.
3. The chances of pushing a corrupt changeset are minimal because the rebase process captures modified merge changesets without altering data outside the change tracking session.
4. In the future, this method will be essential for lock-less editing as it enables applications to merge changes with domain intelligence.

For more information read [Pull merge & conflict resolution](../learning/backend/PullMerge.md)

### Reworked @itwin/ecschema-metadata package

- Removed generic type parameter from SchemaLocater/Context's `getSchema()` methods as it was only used by internal editing API
- Removed `ISchemaItemLocater` interface, it was only ever used by our own `SchemaContext`.
- Reworked the `SchemaContext` and `Schema` `getItem()` APIs so they provide a type-safe retrieval method.
  The original suggested it was type-safe but didn't really verify returned types.
  The new safe overload takes a constructor of a schema item subclass to only return items of that type.
- Added type guards and type assertions for every schema item class (they are on the individual classes, e.g. `EntityClass.isEntityClass()`)
- We now consistently return `Iterable<T>` results. Previously some returned arrays and others `IterableIterator`. Modified methods: `getSchemaItems()`, `getItems()` and `getProperties()`
  - `SchemaContext.getSchemaItems()` changed from `IterableIterator<SchemaItem>` to `Iterable<SchemaItem>`
  - `ECClass.getProperties/Sync()` changed from `Property[]` to `Iterable<Property>`
  - `ECClass.properties` previously `IterableIterator<Property>` has been integrated into `getProperties(excludeInherited: boolean)`
  - `ECClass.getAllBaseClasses()` changed from `AsyncIterableIterator<ECClass>` to `Iterable<ECClass>`
  - `Schema.getItems()` changed from `IterableIterator<SchemaItem>` to `Iterable<SchemaItem>`
- Reworked caching for merged properties on ECClass. Previously there was a boolean flag `ECClass.getProperties(resetCache: boolean)`.
  This flag has been removed. The cache is automatically cleared, and in cases when base classes change, there is a new `ECClass.cleanCache()` method.

#### Tips for adjusting existing code:

Existing calls like `context.getSchemaItem<EntityClass>("schema:myName")` have to be adjusted either into
`context.getSchemaItem("schema", "myName", EntityClass)` or more verbose as a general item followed by a type-guard:

```ts
const item: SchemaItem = await iModel.schemaContext.getSchemaItem("BisCore", "Element")
if (item && EntityClass.isEntityClass(item )) {
}
```

A regex can be used to do bulk renaming:
`getSchemaItem<([^>]+)>\(([^)]+)\)` replace with: `getSchemaItem($2, $1)`
This applies to `SchemaContext.getSchemaItem/Sync`, `Schema.getItem/Sync` and `Schema.lookupItem/Sync`.<|MERGE_RESOLUTION|>--- conflicted
+++ resolved
@@ -22,10 +22,8 @@
   - [Delete all transactions](#delete-all-transactions)
   - [Attach/detach db](#attachdetach-db)
   - [Quantity Formatting](#quantity-formatting)
-<<<<<<< HEAD
     - [FormatsProvider](#formatsprovider)
-=======
->>>>>>> f2555db6
+    - [Persistence](#persistence)
   - [API deprecations](#api-deprecations)
     - [@itwin/core-bentley](#itwincore-bentley)
     - [@itwin/core-common](#itwincore-common)
@@ -170,16 +168,17 @@
 
 ## Quantity Formatting
 
-<<<<<<< HEAD
 ### FormatsProvider
-A [FormatsProvider]($ecschema-metadata) interface and [SchemaFormatsProvider]($ecschema-metadata) class have been added. This enables quick setup of [FormatterSpec]($quantity) and [ParserSpec]($quantity) to help with display formatting. Further information and examples can be found in the [learning documentation](../learning/quantity/index.md) for Quantity.
-=======
+
+A [FormatsProvider]($ecschema-metadata) interface and [SchemaFormatsProvider]($ecschema-metadata) class have been added. This enables quick setup of [FormatterSpec]($quantity) and [ParserSpec]($quantity) to help with display formatting.
+
+### Persistence
+
 Following APIs have been added to support persistence:
 
 - [FormatSet]($ecschema-metadata) defines an interface to support loading/saving [Format]($ecschema-metadata).
 
 Learn more at the [Quantity](../learning/quantity/index.md#persistence) learnings article for examples and use cases.
->>>>>>> f2555db6
 
 ## API deprecations
 
