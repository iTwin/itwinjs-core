--- conflicted
+++ resolved
@@ -20,6 +20,7 @@
   - [Filling mesh holes](#filling-mesh-holes)
 - [Deprecations](#deprecations)
   - [@itwin/core-transformer](#itwincore-transformer)
+  - [@itwin/core-geometry](#itwincore-geometry)
 
 ## Electron 17 support
 
@@ -65,27 +66,9 @@
 
 For more details, see the new descriptions of the `texelStepSize` and `maxDistance` properties of [AmbientOcclusion.Props]($common).
 
-<<<<<<< HEAD
-## Deprecations
-
-### @itwin/core-geometry
-
-The B-spline API has several name changes for consistency:
-
-| Deprecated                                                    | Replacement                                                   |
-| ------------------------------------------------------------- | ------------------------------------------------------------- |
-| [BSpline1dNd.testCloseablePolygon]($core-geometry)            | [BSpline1dNd.testClosablePolygon]($core-geometry)             |
-| [BSpline2dNd.isClosable]($core-geometry)                      | [BSpline2dNd.isClosableUV]($core-geometry)                    |
-| [BSpline2dNd.sumpoleBufferDerivativesForSpan]($core-geometry) | [BSpline2dNd.sumPoleBufferDerivativesForSpan]($core-geometry) |
-| [BSplineSurface3dQuery.isClosable]($core-geometry)            | [BSplineSurface3dQuery.isClosableUV]($core-geometry)          |
-| [UVSelect.VDirection]($core-geometry)                         | [UVSelect.vDirection]($core-geometry)                         |
-
-## Transformer API
-=======
 ### Improved display transform support
 
 In some cases, geometry is displayed within a [Viewport]($frontend) at a different location, orientation, and/or scale than that with which it is persisted in the iModel. For example:
->>>>>>> 2fa87891
 
 - A [DisplayStyle]($backend) may use [PlanProjectionSettings.elevation]($common) to adjust a plan projection model's position on the Z axis.
 - A [ModelDisplayTransformProvider]($frontend) may supply [Transform]($core-geometry)s to be applied to specific models.
@@ -133,7 +116,7 @@
 
 ### Localization Changes
 
-Previously, some of the data produced by the Presentation library was being localized both on the backend. This behavior was dropped in favor of localizing everything on the frontend. As a result, the requirement to supply localization assets with the backend is also removed. 
+Previously, some of the data produced by the Presentation library was being localized both on the backend. This behavior was dropped in favor of localizing everything on the frontend. As a result, the requirement to supply localization assets with the backend is also removed.
 
 In case of a backend-only application, localization may be setup by providing a [localization function when initializing the Presentation backend](../presentation/advanced/Localization.md).  By default the library localizes known strings to English.
 
@@ -161,4 +144,16 @@
 
 ### @itwin/core-transformer
 
-The synchronous `void`-returning overload of [IModelTransformer.initFromExternalSourceAspects]($transformer) has been deprecated. It will still perform the old behavior synchronously until it is removed. It will now however return a `Promise` (which should be `await`ed) if invoked with the an [InitFromExternalSourceAspectsArgs]($transformer) argument, which is necessary when processing changes instead of the full source contents.+The synchronous `void`-returning overload of [IModelTransformer.initFromExternalSourceAspects]($transformer) has been deprecated. It will still perform the old behavior synchronously until it is removed. It will now however return a `Promise` (which should be `await`ed) if invoked with the an [InitFromExternalSourceAspectsArgs]($transformer) argument, which is necessary when processing changes instead of the full source contents.
+
+### @itwin/core-geometry
+
+The B-spline API has several name changes for consistency:
+
+| Deprecated                                                    | Replacement                                                   |
+| ------------------------------------------------------------- | ------------------------------------------------------------- |
+| [BSpline1dNd.testCloseablePolygon]($core-geometry)            | [BSpline1dNd.testClosablePolygon]($core-geometry)             |
+| [BSpline2dNd.isClosable]($core-geometry)                      | [BSpline2dNd.isClosableUV]($core-geometry)                    |
+| [BSpline2dNd.sumpoleBufferDerivativesForSpan]($core-geometry) | [BSpline2dNd.sumPoleBufferDerivativesForSpan]($core-geometry) |
+| [BSplineSurface3dQuery.isClosable]($core-geometry)            | [BSplineSurface3dQuery.isClosableUV]($core-geometry)          |
+| [UVSelect.VDirection]($core-geometry)                         | [UVSelect.vDirection]($core-geometry)                         |