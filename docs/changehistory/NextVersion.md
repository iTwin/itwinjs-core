--- conflicted
+++ resolved
@@ -29,10 +29,7 @@
 
 > Note: "Changeset" is one word. Apis should not use a capital "S" when referring to them.
 
-<<<<<<< HEAD
-## Concurrency Control
-=======
-### ViewState3d.lookAt Argument Changed
+## ViewState3d.lookAt Arguments Changed
 
 [ViewState3d.lookAt]($frontend) previously took 6 arguments. In addition the method `ViewState3d.lookAtUsingLensAngle` also established a perspective `ViewState3d` from a field-of-view lens angle with many of the same arguments. There is now a new implementation of `ViewState3d.lookAt` that accepts named parameters to set up either a perspective or orthographic view, using the interfaces [LookAtPerspectiveArgs]($frontend), [LookAtOrthoArgs]($frontend), or [LookAtUsingLensAngle]($frontend).
 
@@ -42,7 +39,7 @@
   viewState.lookAt(eye, target, upVector, newExtents, undefined, backDistance, opts);
 ```
 
-can become
+can become:
 
 ```ts
   viewState.lookAt( {eyePoint: eye, targetPoint: target , upVector, newExtents, backDistance, opts} );
@@ -59,7 +56,6 @@
 ```ts
   viewState.lookAt( {eyePoint: eye, targetPoint: target , upVector: up, lensAngle: lens, frontDistance, backDistance} );
 ```
->>>>>>> 8c11c0e8
 
 ## ViewFlags
 
