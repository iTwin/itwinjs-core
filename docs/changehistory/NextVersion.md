--- conflicted
+++ resolved
@@ -56,7 +56,6 @@
 const { nodeLoader } = usePresentationTreeNodeLoader({ ...args, seedTreeModel });
 ```
 
-<<<<<<< HEAD
 ## IModelSchemaLoader replaced with SchemaLoader
 
 Replaced IModelSchemaLoader with generic SchemaLoader class and function to get schemas from an iModel.  This allows us to remove the ecschema-metadata dependency in core-backend.
@@ -74,7 +73,7 @@
 ```
 
 The new SchemaLoader can be constructed with any function that returns schema json when passed a schema name or undefined if the schema cannot be found
-=======
+
 ### OpenTelemetry
 
 It is now possible to setup OpenTelemetry reporting using `PresentationManagerProps.diagnosticsCallback` attribute.
@@ -100,5 +99,4 @@
 
 ## Electron versions support
 
-In addition to the already supported Electron 14, Electron versions 15, 16, and 17 are now supported (blog posts for Electron versions [15](https://www.electronjs.org/blog/electron-15-0), [16](https://www.electronjs.org/blog/electron-16-0), [17](https://www.electronjs.org/blog/electron-17-0)). At the moment, support for Electron 18 and 19 is blocked due to a bug in the V8 javascript engine (for more information see [Issue #35043](https://github.com/electron/electron/issues/35043)).
->>>>>>> cc4ad28e
+In addition to the already supported Electron 14, Electron versions 15, 16, and 17 are now supported (blog posts for Electron versions [15](https://www.electronjs.org/blog/electron-15-0), [16](https://www.electronjs.org/blog/electron-16-0), [17](https://www.electronjs.org/blog/electron-17-0)). At the moment, support for Electron 18 and 19 is blocked due to a bug in the V8 javascript engine (for more information see [Issue #35043](https://github.com/electron/electron/issues/35043)).