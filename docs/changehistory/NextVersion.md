---
publish: false
---
# NextVersion

Table of contents:

<<<<<<< HEAD
- [Ambient Occlusion Improvements](#ambient-occlusion-improvements)
- [Transformer API](#transformer-api)
- [IModelCloneContext split out with new base IModelElementCloneContext](#imodelclonecontext-split-out-with-new-base-imodelelementclonecontext)
- [Presentation](#presentation)
  - [Restoring Presentation tree state](#restoring-presentation-tree-state)
  - [OpenTelemetry](#opentelemetry)
  - [Localization Changes](#localization-changes)
- [IModelSchemaLoader replaced with SchemaLoader](#imodelschemaloader-replaced-with-schemaloader)
- [Electron versions support](#electron-versions-support)
- [Geometry](#geometry)
  - [Coplanar facet consolidation](#coplanar-facet-consolidation)
  - [Filling mesh holes](#filling-mesh-holes)
- [Deprecations](#deprecations)
- [SELECT * FROM Link Tables](#select-*-from-link-tables)

## Ambient Occlusion Improvements

The ambient occlusion effect has undergone some quality improvements.

Changes:
=======
- [Display system](#display-system)
  - [Reality model display customization](#reality-model-display-customization)
- [Presentation](#presentation)
  - [Controlling in-memory cache sizes](#controlling-in-memory-cache-sizes)
  - [Changes to infinite hierarchy prevention](#changes-to-infinite-hierarchy-prevention)
- [AppUi](#appui)
>>>>>>> 93b8f636

## Display system

### Reality model display customization

You can now customize various aspects of how a reality model is displayed within a [Viewport]($frontend) by applying your own [RealityModelDisplaySettings]($common) to the model. For contextual reality models, use [ContextRealityModel.displaySettings]($common); for persistent reality [Model]($backend)s, use [DisplayStyleSettings.setRealityModelDisplaySettings]($common).

For all types of reality models, you can customize how the model's color is mixed with a color override applied by a [FeatureAppearance]($common) or a [SpatialClassifier]($common). [RealityModelDisplaySettings.overrideColorRatio]($common) defaults to 0.5, mixing the two colors equally, but you can adjust it to any value between 0.0 (use only the model's color) and 1.0 (use only the override color).

Point clouds provide the following additional customizations:

<<<<<<< HEAD
For more details, see the new descriptions of the `texelStepSize` and `maxDistance` properties of [AmbientOcclusion.Props]($common).

## Transformer API

The function [IModelTransformer.initFromExternalSourceAspects]($transformer) has been deprecated, in most cases you no longer need to use it.
If you are not using a `process*` function to run the transformer, then you do need to replace it with [IModelTransformer.initialize]($transformer).

The transformer now handles referencing properties on out-of-order non-element entities like aspects, models, or relationships, previously
traversal might invalidate references on, for example,  `ExternalSourceAspects`.

## IModelCloneContext split out with new base IModelElementCloneContext

The [IModelCloneContext]($backend) in `@itwin/core-backend` is now deprecated, and renamed to [IModelElementCloneContext]($backend), since it
can only clone elements. If you want to clone entities other than elements, as the transformer now does, you must use the transformer's derived
class, [IModelCloneContext]($transformer).
=======
- [PointCloudDisplaySettings.sizeMode]($common) controls how the size of each point in the cloud is computed - either as a specific radius in pixels via [PointCloudDisplaySettings.pixelSize]($common), or based on the [Tile]($frontend)'s voxel size in meters.
- When using voxel size mode, points can be scaled using [PointCloudDisplaySettings.voxelScale]($common) and clamped to a range of pixel sizes using [PointCloudDisplaySettings.minPixelsPerVoxel]($common) and [PointCloudDisplaySettings.maxPixelsPerVoxel]($common).
- [PointCloudDisplaySettings.shape]($common) specifies whether to draw rounded points or square points.
>>>>>>> 93b8f636

## Presentation

### Controlling in-memory cache sizes

The presentation library uses a number of SQLite connections, each of which have an associated in-memory page cache. Ability to control the size of these caches on the backend has been added to allow consumers fine-tune their configuration based on their memory restrictions and use cases.

The configuration is done when initializing [Presentation]($presentation-backend) or creating a [PresentationManager]($presentation-backend):

```ts
Presentation.initialize({
  caching: {
    // use 8 megabytes page cache for worker connections to iModels
    workerConnectionCacheSize: 8 * 1024 * 1024,
    // use a disk-based hierarchy cache with a 4 megabytes in-memory page cache
    hierarchies: {
      mode: HierarchyCacheMode.Disk,
      memoryCacheSize: 4 * 1024 * 1024,
    },
  },
});
```

See the [Caching documentation page](../presentation/advanced/Caching.md) for more details on various caches used by presentation system.

### Changes to infinite hierarchy prevention

The idea of infinite hierarchy prevention is to stop producing hierarchy when we notice duplicate ancestor nodes. See more details about that in the [Infinite hierarchy prevention page](../presentation/hierarchies/InfiniteHierarchiesPrevention.md).

Previously, when a duplicate node was detected, our approach to handle the situation was to just hide the duplicate node altogether. However, in some situations that turned out to be causing mismatches between what we get through a nodes count request and what we get through a nodes request (e.g. the count request returns `2`, but the nodes request returns only 1 node). There was no way to keep the count request efficient with this approach of handling infinite hierarchies.

The new approach, instead of hiding the duplicate node, shows it, but without any children. This still "breaks" the hierarchy when we want that, but keeps the count and nodes in sync.

#### Example

Say, we have two instances A and B and they point to each other through a relationship:

```
A -> refers to -> B
B -> refers to -> A
```

With presentation rules we can set up a hierarchy where root node is A, its child is B, whose child is again A, and so on.

With previous approach the produced hierarchy "breaks" at the B node and looks like this:

```
+ A
+--+ B
```

With the new approach we "break" at the duplicate A node:

```
+ A
+--+ B
   +--+ A
```

## AppUi

### Setting allowed panel zones for widgets

When defining a Widget with AbstractWidgetProperties, you can now specify on which sides of the ContentArea the it can be docked. The optional prop allowedPanelTargets is an array of any of the following: "left", "right", "top", "bottom". By default, all regions are allowed. You must specify at least one allowed target in the array.
<|MERGE_RESOLUTION|>--- conflicted
+++ resolved
@@ -5,35 +5,15 @@
 
 Table of contents:
 
-<<<<<<< HEAD
-- [Ambient Occlusion Improvements](#ambient-occlusion-improvements)
-- [Transformer API](#transformer-api)
-- [IModelCloneContext split out with new base IModelElementCloneContext](#imodelclonecontext-split-out-with-new-base-imodelelementclonecontext)
-- [Presentation](#presentation)
-  - [Restoring Presentation tree state](#restoring-presentation-tree-state)
-  - [OpenTelemetry](#opentelemetry)
-  - [Localization Changes](#localization-changes)
-- [IModelSchemaLoader replaced with SchemaLoader](#imodelschemaloader-replaced-with-schemaloader)
-- [Electron versions support](#electron-versions-support)
-- [Geometry](#geometry)
-  - [Coplanar facet consolidation](#coplanar-facet-consolidation)
-  - [Filling mesh holes](#filling-mesh-holes)
-- [Deprecations](#deprecations)
-- [SELECT * FROM Link Tables](#select-*-from-link-tables)
-
-## Ambient Occlusion Improvements
-
-The ambient occlusion effect has undergone some quality improvements.
-
-Changes:
-=======
 - [Display system](#display-system)
   - [Reality model display customization](#reality-model-display-customization)
 - [Presentation](#presentation)
   - [Controlling in-memory cache sizes](#controlling-in-memory-cache-sizes)
   - [Changes to infinite hierarchy prevention](#changes-to-infinite-hierarchy-prevention)
 - [AppUi](#appui)
->>>>>>> 93b8f636
+- [Deprecations](#deprecations)
+  - [Transformer API](#transformer-api)
+  - [IModelCloneContext split out with new base IModelElementCloneContext](#imodelclonecontext-split-out-with-new-base-imodelelementclonecontext)
 
 ## Display system
 
@@ -45,27 +25,9 @@
 
 Point clouds provide the following additional customizations:
 
-<<<<<<< HEAD
-For more details, see the new descriptions of the `texelStepSize` and `maxDistance` properties of [AmbientOcclusion.Props]($common).
-
-## Transformer API
-
-The function [IModelTransformer.initFromExternalSourceAspects]($transformer) has been deprecated, in most cases you no longer need to use it.
-If you are not using a `process*` function to run the transformer, then you do need to replace it with [IModelTransformer.initialize]($transformer).
-
-The transformer now handles referencing properties on out-of-order non-element entities like aspects, models, or relationships, previously
-traversal might invalidate references on, for example,  `ExternalSourceAspects`.
-
-## IModelCloneContext split out with new base IModelElementCloneContext
-
-The [IModelCloneContext]($backend) in `@itwin/core-backend` is now deprecated, and renamed to [IModelElementCloneContext]($backend), since it
-can only clone elements. If you want to clone entities other than elements, as the transformer now does, you must use the transformer's derived
-class, [IModelCloneContext]($transformer).
-=======
 - [PointCloudDisplaySettings.sizeMode]($common) controls how the size of each point in the cloud is computed - either as a specific radius in pixels via [PointCloudDisplaySettings.pixelSize]($common), or based on the [Tile]($frontend)'s voxel size in meters.
 - When using voxel size mode, points can be scaled using [PointCloudDisplaySettings.voxelScale]($common) and clamped to a range of pixel sizes using [PointCloudDisplaySettings.minPixelsPerVoxel]($common) and [PointCloudDisplaySettings.maxPixelsPerVoxel]($common).
 - [PointCloudDisplaySettings.shape]($common) specifies whether to draw rounded points or square points.
->>>>>>> 93b8f636
 
 ## Presentation
 
@@ -130,3 +92,19 @@
 ### Setting allowed panel zones for widgets
 
 When defining a Widget with AbstractWidgetProperties, you can now specify on which sides of the ContentArea the it can be docked. The optional prop allowedPanelTargets is an array of any of the following: "left", "right", "top", "bottom". By default, all regions are allowed. You must specify at least one allowed target in the array.
+
+## Deprecations
+
+### Transformer API
+
+The function [IModelTransformer.initFromExternalSourceAspects]($transformer) has been deprecated, in most cases you no longer need to use it.
+If you are not using a `process*` function to run the transformer, then you do need to replace it with [IModelTransformer.initialize]($transformer).
+
+The transformer now handles referencing properties on out-of-order non-element entities like aspects, models, or relationships, previously
+traversal might invalidate references on, for example,  `ExternalSourceAspects`.
+
+### IModelCloneContext split out with new base IModelElementCloneContext
+
+The [IModelCloneContext]($backend) in `@itwin/core-backend` is now deprecated, and renamed to [IModelElementCloneContext]($backend), since it
+can only clone elements. If you want to clone entities other than elements, as the transformer now does, you must use the transformer's derived
+class, [IModelCloneContext]($transformer).