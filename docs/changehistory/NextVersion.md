---
publish: false
---
# NextVersion

Table of contents:

<<<<<<< HEAD
- [Dependency Updates](#dependency-updates)

## Dependency Updates

### Updated minimum requirements

Support for Node 12 and Node 14 has been dropped. The new minimum Node version is 16.13.0. The recommended version is the latest LTS version of Node. Please visit our [Supported Platforms](../learning/supportedplatforms) documentation for a full breakdown of compatibility.
=======
- [Display system](#display-system)
  - [Dropped WebGL 1 support](#dropped-webgl-1-support)

## Display system

### Dropped WebGL 1 support

Web browsers display 3d graphics using an API called [WebGL](https://en.wikipedia.org/wiki/WebGL), which comes in 2 versions: WebGL 1, released 11 years ago; and WebGL 2, released 6 years ago. WebGL 2 provides many more capabilities than WebGL 1. Because some browsers (chiefly Safari) did not provide support for WebGL 2, iTwin.js has maintained support for both versions, which imposed some limitations on the features and efficiency of its rendering system.

Over a year ago, support for WebGL 2 finally became [available in all major browsers](https://www.khronos.org/blog/webgl-2-achieves-pervasive-support-from-all-major-web-browsers). iTwin.js now **requires** WebGL 2 - WebGL 1 is no longer supported. This change will have no effect on most users, other than to improve their graphics performance. However, users of iOS will need to make sure they have upgraded to iOS 15 or newer to take advantage of WebGL 2 (along with the many other benefits of keeping their operating system up to date).

[IModelApp.queryRenderCompatibility]($frontend) will now produce [WebGLRenderCompatibilityStatus.CannotCreateContext]($webgl-compatibility) for a client that does not support WebGL 2.
>>>>>>> c9010469
<|MERGE_RESOLUTION|>--- conflicted
+++ resolved
@@ -5,25 +5,22 @@
 
 Table of contents:
 
-<<<<<<< HEAD
-- [Dependency Updates](#dependency-updates)
+- [Updated minimum requirements](#updated-minimum-requirements)
+  - [Node.js](#node-js)
+  - [WebGL](#webgl)
 
-## Dependency Updates
+## Updated minimum requirements
 
-### Updated minimum requirements
+A new major release of iTwin.js affords us the opportunity to update our requirements to continue to provide modern, secure, and featureful libraries. Please visit our [Supported Platforms](../learning/SupportedPlatforms) documentation for a full breakdown.
 
-Support for Node 12 and Node 14 has been dropped. The new minimum Node version is 16.13.0. The recommended version is the latest LTS version of Node. Please visit our [Supported Platforms](../learning/supportedplatforms) documentation for a full breakdown of compatibility.
-=======
-- [Display system](#display-system)
-  - [Dropped WebGL 1 support](#dropped-webgl-1-support)
+### Node.js
 
-## Display system
+Node 12 reached [end-of-life](https://github.com/nodejs/release#end-of-life-releases) in 2020, and Node 14 will do so shortly. iTwin.js 4.0 requires a minimum of Node 16.13.0, though we recommend using the latest long-term-support version.
 
-### Dropped WebGL 1 support
+### WebGL
 
 Web browsers display 3d graphics using an API called [WebGL](https://en.wikipedia.org/wiki/WebGL), which comes in 2 versions: WebGL 1, released 11 years ago; and WebGL 2, released 6 years ago. WebGL 2 provides many more capabilities than WebGL 1. Because some browsers (chiefly Safari) did not provide support for WebGL 2, iTwin.js has maintained support for both versions, which imposed some limitations on the features and efficiency of its rendering system.
 
 Over a year ago, support for WebGL 2 finally became [available in all major browsers](https://www.khronos.org/blog/webgl-2-achieves-pervasive-support-from-all-major-web-browsers). iTwin.js now **requires** WebGL 2 - WebGL 1 is no longer supported. This change will have no effect on most users, other than to improve their graphics performance. However, users of iOS will need to make sure they have upgraded to iOS 15 or newer to take advantage of WebGL 2 (along with the many other benefits of keeping their operating system up to date).
 
-[IModelApp.queryRenderCompatibility]($frontend) will now produce [WebGLRenderCompatibilityStatus.CannotCreateContext]($webgl-compatibility) for a client that does not support WebGL 2.
->>>>>>> c9010469
+[IModelApp.queryRenderCompatibility]($frontend) will now produce [WebGLRenderCompatibilityStatus.CannotCreateContext]($webgl-compatibility) for a client that does not support WebGL 2.