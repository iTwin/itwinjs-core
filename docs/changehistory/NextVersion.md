--- conflicted
+++ resolved
@@ -26,12 +26,8 @@
     - [Deprecated API removals](#deprecated-api-removals)
       - [@itwin/appui-abstract](#itwinappui-abstract)
       - [@itwin/core-backend](#itwincore-backend-1)
-<<<<<<< HEAD
-      - [@itwin/core-bentley](#itwincore-bentley)
+      - [@itwin/core-bentley](#itwincore-bentley-1)
       - [@itwin/core-common](#itwincore-common-1)
-=======
-      - [@itwin/core-bentley](#itwincore-bentley-1)
->>>>>>> d9e81f3a
       - [@itwin/core-electron](#itwincore-electron)
       - [@itwin/core-frontend](#itwincore-frontend-1)
       - [@itwin/core-geometry](#itwincore-geometry)
@@ -248,28 +244,27 @@
 | `ElectronApp.callDialog`            | [ElectronApp.dialogIpc]($electron)                        |
 | `ElectronHost.getWindowSizeSetting` | [ElectronHost.getWindowSizeAndPositionSetting]($electron) |
 
-
 #### @itwin/core-frontend
 
-| **Removed**                               | **Replacement**                                                                                              |
-|-------------------------------------------|--------------------------------------------------------------------------------------------------------------|
-| `callIpcHost`                             | Use `appFunctionIpc` instead.                                                                                 |
-| `callNativeHost`                          | Use `nativeAppIpc` instead.                                                                                   |
-| `createMaterial`                          | Use `createRenderMaterial` instead.                                                                           |
-| `createTextureFromImage`                  | Use `createTexture` instead.                                                                                  |
-| `createTextureFromImageBuffer`            | Use `createTexture` instead.                                                                                  |
-| `createTextureFromImageSource`            | Use `RenderSystem.createTextureFromSource` instead.                                                           |
-| `GraphicBuilder.pickId`                   | Deprecated in 3.x. Maintain the current pickable ID yourself.                                                 |
+| **Removed**                               | **Replacement**                                                                                                   |
+| ----------------------------------------- | ----------------------------------------------------------------------------------------------------------------- |
+| `callIpcHost`                             | Use `appFunctionIpc` instead.                                                                                     |
+| `callNativeHost`                          | Use `nativeAppIpc` instead.                                                                                       |
+| `createMaterial`                          | Use `createRenderMaterial` instead.                                                                               |
+| `createTextureFromImage`                  | Use `createTexture` instead.                                                                                      |
+| `createTextureFromImageBuffer`            | Use `createTexture` instead.                                                                                      |
+| `createTextureFromImageSource`            | Use `RenderSystem.createTextureFromSource` instead.                                                               |
+| `GraphicBuilder.pickId`                   | Deprecated in 3.x. Maintain the current pickable ID yourself.                                                     |
 | `getDisplayedExtents`                     | These extents are based on `IModelConnection.displayedExtents`. Consider `computeFitRange` or `getViewedExtents`. |
-| `IModelConnection.displayedExtents`       | N/A                                                                                                          |
-| `IModelConnection.expandDisplayedExtents` | Use `displayedExtents` instead.                                                                               |
-| `IModelConnection.query`                  | Use `createQueryReader` instead (same parameter).                                                           |
-| `IModelConnection.queryRowCount`          | Count the number of results using `count(*)` with a subquery, e.g., `SELECT count(*) FROM (<original-query>)`. |
-| `IModelConnection.restartQuery`           | Use `createQueryReader`. Pass the restart token in the `config` argument, e.g., `{ restartToken: myToken }`. |
-| `requestDownloadBriefcase(progress)`      | `progress` is removed, use `DownloadBriefcaseOptions.progressCallback` instead.                             |
-| `readImage`                               | Use `readImageBuffer` instead.                                                                                |
-| `setEventController`                      | Removed (was for internal use).                                                                               |
-| `PullChangesOptions.progressCallback`     | Use `downloadProgressCallback` instead.                                                                      |
+| `IModelConnection.displayedExtents`       | N/A                                                                                                               |
+| `IModelConnection.expandDisplayedExtents` | Use `displayedExtents` instead.                                                                                   |
+| `IModelConnection.query`                  | Use `createQueryReader` instead (same parameter).                                                                 |
+| `IModelConnection.queryRowCount`          | Count the number of results using `count(*)` with a subquery, e.g., `SELECT count(*) FROM (<original-query>)`.    |
+| `IModelConnection.restartQuery`           | Use `createQueryReader`. Pass the restart token in the `config` argument, e.g., `{ restartToken: myToken }`.      |
+| `requestDownloadBriefcase(progress)`      | `progress` is removed, use `DownloadBriefcaseOptions.progressCallback` instead.                                   |
+| `readImage`                               | Use `readImageBuffer` instead.                                                                                    |
+| `setEventController`                      | Removed (was for internal use).                                                                                   |
+| `PullChangesOptions.progressCallback`     | Use `downloadProgressCallback` instead.                                                                           |
 
 #### @itwin/core-geometry
 
