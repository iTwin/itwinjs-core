--- conflicted
+++ resolved
@@ -18,6 +18,8 @@
     - [eslint-plugin](#eslint-plugin)
     - [map-layers](#map-layers)
   - [Deprecated API removals](#deprecated-api-removals)
+  - [Deprecated API replacements](#deprecated-api-replacements)
+    - [Querying ECSql](#querying-ecsql)
 - [Geometry](#geometry)
   - [Mesh offset](#mesh-offset)
   - [Mesh intersection with ray](#mesh-intersection-with-ray)
@@ -30,14 +32,6 @@
   - [Stopped "eating" errors on the frontend](#stopped-eating-errors-on-the-frontend)
   - [Handling of long-running requests](#handling-of-long-running-requests)
   - [Dependency updates](#dependency-updates)
-<<<<<<< HEAD
-=======
-- [Transformation](#transformation)
-- [Deprecated API removals](#deprecated-api-removals)
-- [Deprecated API replacements](#deprecated-api-replacements)
-  - [Querying ECSql](#querying-ecsql)
-- [AppUI packages moved](#appui-packages-moved)
->>>>>>> 32b4f19e
 
 ## Breaking Changes
 
@@ -70,7 +64,7 @@
 - SnapshotIModelRpcInterface
 - PresentationRpcInterface
 
-To be more aligned with other our approach on Web and to prevent unnecessary registrations and coupling of dependencies, we are now requiring the consumer to register all RPCs they need on their end. Please refer to the documentation for [ElectronApp.startup]($core-electron) and [MobileHost.startup]($core-mobile).
+To be more aligned with other our approach on Web and to prevent unnecessary registrations and coupling of dependencies, we are now requiring the consumer to register all RPCs they need on their end. Please refer to the documentation for `ElectronApp.startup` and `MobileHost.startup`.
 
 ### Breaking out of lockstep
 
@@ -91,6 +85,7 @@
 The source code for the following packages was moved to the new [Presentation repository](https://github.com/iTwin/presentation).
 
 - @itwin/presentation-components
+- @itwin/presentation-opentelemetry
 - @itwin/presentation-testing
 
 #### Transformation
@@ -130,6 +125,29 @@
 - `IModelTileRpcInterface.getTileCacheContainerUrl`
 - `IModelTileRpcInterface.isUsingExternalTileCache`
 
+### Deprecated API replacements
+
+#### Querying ECSql
+
+[ECSqlReader]($common) can be used an an AsyncIterableIterator. This makes migrating from using `query` to using `createQueryReader` much easier.
+Both of these are methods exist in [IModelDb]($backend), [ECDb]($backend), and [IModelConnection]($frontend).
+
+`createQueryReader` can now be used like below:
+
+```ts
+for await (const row of iModel.createQueryReader("SELECT * FROM bis.Element")) {
+  const rowId = row[0]; // or 'row.id'
+}
+```
+
+It is important to note that the object returned is a [QueryRowProxy]($common) object and _not_ a raw JavaScript object. To get a raw JavaScript object (as would have been assumed previously when using `query`), call `.toRow()` on the [QueryRowProxy]($common) object.
+
+```ts
+for await (const row of iModel.createQueryReader("SELECT * FROM bis.Element")) {
+  const jsRow = row.toRow();
+}
+```
+
 ## Geometry
 
 ### Mesh offset
@@ -212,70 +230,4 @@
 In addition to upgrading iTwin.js core dependencies to `4.0`, there are some other notable upgrades:
 
 - Support for React 18 (keep support of React 17 too).
-<<<<<<< HEAD
-- Upgrade [iTwinUI](https://github.com/iTwin/iTwinUI) from v1 to v2.
-=======
-- Upgrade [iTwinUI](https://github.com/iTwin/iTwinUI) from v1 to v2.
-
-## Transformation
-
-The transformer package `@itwin/core-transformer` was renamed to [`@itwin/imodel-transformer`](https://github.com/iTwin/imodel-transformer) and has its own repository now with supporting packages.
-
-## Deprecated API removals
-
-The following previously-deprecated APIs have been removed:
-
-**@itwin/core-backend**:
-
-- `AliCloudStorageService`
-- `AliCloudStorageServiceCredentials`
-- `AzureBlobStorage`
-- `CloudStorageService`
-- `CloudStorageTileUploader`
-- `CloudStorageUploadOptions`
-- `tileCacheService` property of [IModelHost]($backend), [IModelHostOptions]($backend), and [IModelHostConfiguration]($backend)
-- `IModelHost.tileUploader`
-
-**@itwin/core-common**:
-
-- `CloudStorageCache`
-- `CloudStorageContainerDescriptor`
-- `CloudStorageContainerUrl`
-- `CloudStorageProvider`
-- `CloudStorageTileCache`
-- `IModelTileRpcInterface.getTileCacheContainerUrl`
-- `IModelTileRpcInterface.isUsingExternalTileCache`
-
-## Deprecated API replacements
-
-### Querying ECSql
-
-[ECSqlReader]($common) can be used an an AsyncIterableIterator. This makes migrating from using `query` to using `createQueryReader` much easier.
-Both of these are methods exist in [IModelDb]($backend), [ECDb]($backend), and [IModelConnection]($frontend).
-
-`createQueryReader` can now be used like below:
-
-```ts
-for await (const row of iModel.createQueryReader("SELECT * FROM bis.Element")) {
-  const rowId = row[0]; // or 'row.id'
-}
-```
-
-It is important to note that the object returned is a [QueryRowProxy]($common) object and _not_ a raw JavaScript object. To get a raw JavaScript object (as would have been assumed previously when using `query`), call `.toRow()` on the [QueryRowProxy]($common) object.
-
-```ts
-for await (const row of iModel.createQueryReader("SELECT * FROM bis.Element")) {
-  const jsRow = row.toRow();
-}
-```
-
-## AppUI packages moved
-
-The source code for following packages was moved to the new [AppUi repository](https://github.com/iTwin/appui). The package names and published location have not changed, but the release schedule will be independent from that of the itwinjs-core packages.
-
-- @itwin/appui-react
-- @itwin/appui-layout-react
-- @itwin/components-react
-- @itwin/core-react
-- @itwin/imodel-components-react
->>>>>>> 32b4f19e
+- Upgrade [iTwinUI](https://github.com/iTwin/iTwinUI) from v1 to v2.