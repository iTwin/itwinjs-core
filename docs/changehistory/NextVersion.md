---
publish: false
---

# NextVersion

With most major releases comes many new features and some breaking API changes. Several breaking changes are the removal of previously deprecated APIs. In other cases, some APIs have changed in ways that may require calling code to be adjusted. This document describes these in detail to help you upgrade.

The first step in migrating to 3.0 is to try out the new [upgrade tool](#upgrade-guide) that makes it easy to react to all of the renames that took place during the 3.0 release.

The table of contents created below will make it easier to navigate through the various changes within the release. It provides a summary of the more complicated or extensive changes made and details on why the change has been made.

Table of Contents:

- [Upgrade guide](#update-guide)
- [New features](#new-features)
  - [Display System](#display-system)
  - [AppUi Framework](#new-appui-features)
  - [ECSql](#new-ecsql-features)
- [Breaking changes](#breaking-changes)
  - [Application Setup](#application-setup)
  - [Authorization](#authorization-re-work)
  - [iModel APIs](#imodels)
  - [Tool Framework](#tool-framework)
  - [Display System](#display-system-breaking-changes)
  - [Presentation](#presentation)
  - [AppUI](#appui)
  - [Utility Methods](#utility-methods)
  - [Buildology](#buildology)
  - [iModel Transformer](#transformation)
  - [Various Changes](#various-changes)
- [Dependency Update](#dependency-updates)
- [Exhaustive API Renames and Deprecation](#api-rename)

## Upgrade guide

To aid in the update from iModel.js 2.x, a [codemod tool](https://github.com/iTwin/codemods) using [JSCodeshift](https://github.com/facebook/jscodeshift) has been released which should serve as a starting point for updating your project to iTwin.js 3.0. This tool can automate some upgrade tasks like updating package names and replacing usage of deprecated or removed APIs with their replacement APIs. Please see the included [readme.md](https://github.com/iTwin/codemods#readme) for instructions on running the tool against your project.

## New features

Many of the enhancements introduced in iTwin.js 3.0 were directly motivated by feedback from users. If you have a new feature you'd like to see implemented, feel free to [let us know](https://github.com/iTwin/itwinjs-core/discussions)!

### Display system

#### Documentation

A collection of [learning articles]($docs/learning/display/index.md) has been assembled to provide an overview of the features provided by the display system, illustrated by interactive samples.

#### Viewport.zoomToElements improvements

[Viewport.zoomToElements]($frontend) accepts any number of element Ids and fits the viewport to the union of their [Placement]($common)s. A handful of shortcomings of the previous implementation have been addressed:

- Previously, the element Ids were passed to [IModelConnection.Elements.getProps]($frontend), which returned **all** of the element's properties (potentially many megabytes of data), only to extract the [PlacementProps]($common) for each element and discard the rest. Now, it uses the new [IModelConnection.Elements.getPlacements]($frontend) function to query only the placements.
- Previously, if a mix of 2d and 3d elements were specified, the viewport would attempt to union their 2d and 3d placements, typically causing it to fit incorrectly because 2d elements reside in a different coordinate space than 3d elements. Now, the viewport ignores 2d elements if it is viewing a 3d view, and vice-versa.

#### Fresnel effect

[LightSettings]($common) has been enhanced to support a non-realistic Fresnel effect. As simply explained [here](https://www.dorian-iten.com/fresnel/), the effect causes surfaces to reflect more light based on the angle between the viewer's line of sight and the vector between the viewer and a given point on the surface. Use [FresnelSettings]($common) to configure this effect.

Especially when combined with ambient occlusion, this effect can produce non-realistic views suitable for plant models and architectural models.

Fresnel effect applied to an architectural model:

![Fresnel effect applied to an architectural model](./assets/fresnel-building.jpg)

Fresnel effect applied to a plant model:

![Fresnel effect applied to a plant model](./assets/fresnel-plant.jpg)

The following code applies a display style similar to those illustrated above to a [Viewport]($frontend):

```ts
  // Enable ambient occlusion.
  viewport.viewFlags = viewport.viewFlags.with("ambientOcclusion", true);

  // Configure the lighting.
  viewport.displayStyle.lightSettings = LightSettings.fromJSON({
    // A relatively bright ambient light is the only light source.
    ambient: {
      intensity: 0.55,
    },
    // Increase the brightness of surfaces that are closer to parallel with the viewer's line of sight.
    fresnel: {
      intensity: 0.8,
      invert: true,
    },
    // Disable directional lighting.
    solar: {
      intensity: 0,
    },
  });
```

#### Transparent viewport background

In some applications it is useful to be able to see HTML content underneath a [Viewport]($frontend). This can now be achieved by setting [DisplayStyleSettings.backgroundColor]($common) to a color with a transparency value greater than zero. HTML content behind the viewport will blend with the viewport's background color.

Three overlapping viewports with transparent background colors:

![Three overlapping viewports with transparent background colors](./assets/transparent-viewport.jpg)

#### Wiremesh display

The graphics displayed by an iTwin.js [Viewport]($frontend) consist primarily of triangulated meshes. It can sometimes be useful to visualize the triangulation of these meshes. A new view flag - [ViewFlags.wiremesh]($common) - now enables wiremesh display. When wiremesh display is enabled, the edges of each triangle are overlaid on top of the mesh as anti-aliased black lines approximately 1 pixel wide.

To enable wiremesh display for a viewport:

```ts
  viewport.viewFlags = viewport.viewFlags.with("wiremesh", true);
```

![Wiremesh applied to a plant model](./assets/wiremesh-plant.jpg)

![Wiremesh applied to a reality model](./assets/wiremesh-reality.jpg)

#### Viewport synchronization

[TwoWayViewportSync]($frontend) establishes a connection between two [Viewport]($frontend)s such that any change to one viewport is reflected in the other. This includes not only [Frustum]($common) changes, but changes to the display style, category and model selectors, and so on. Synchronizing **everything** is not always desirable; and if the viewports are viewing two different [IModelConnection]($frontend)s it is not even meaningful, as category and model Ids from one iModel will not make sense in the context of the other iModel.

Now, `TwoWayViewportSync` is extensible, allowing subclasses to specify which aspects of the viewports should be synchronized by overriding [TwoWayViewportSync.connectViewports]($frontend) and [TwoWayViewportSync.syncViewports]($frontend). To establish a connection between two viewports using your subclass `MyViewportSync`, use `MyViewportSync.connect(viewport1, viewport2)`.

A new subclass [TwoWayViewportFrustumSync]($frontend) is supplied that synchronizes **only** the frusta of the viewports. The viewports will view the same volume of space, but may display different contents or apply different display styles. To establish this connection, use `TwoWayViewportFrustumSync.connect(viewport1, viewport2)`.

#### Environment decorations

A [DisplayStyle3dSettings]($common) can specify a [SkyBox]($common) and [GroundPlane]($common) to be drawn as environmental decorations. Previously, [DisplayStyle3dSettings.environment]($common) was a mutable JSON [EnvironmentProps]($common), while [DisplayStyle3dState.environment]($frontend) was a mutable [Environment]($common) object, formerly defined in the core-frontend package. This made the API quite awkward and led to bugs in synchronizing the [Viewport]($frontend)'s decorations with changes to the environment settings.

Now, [DisplayStyle3dSettings.environment]($common) is an immutable [Environment]($common) object consisting of a [GroundPlane]($common), [SkyBox]($common), and flags controlling the display of each. These changes require adjustment to existing code that toggles the display of either. For example:

```ts
// Replace this:
style.environment.sky.display = true;
style.environment.ground.display = false;
// With this:
style.environment = style.environment.withDisplay({ sky: true, ground: false });
```

Additionally, until now the images used by a [SkySphere]($common) or [SkyBox]($common) were required to be hosted by persistent [Texture]($backend) elements stored in the iModel. Now, they can also be specified as a URL resolving to an HTMLImageElement, allowing custom skyboxes to be created without modifying the iModel.

#### Merging appearance overrides

A [Viewport]($frontend) can have any number of [FeatureOverrideProvider]($frontend)s, each of which can specify how to override the appearances of elements, models, and/or subcategories. Sometimes, multiple providers want to override aspects of the appearance of the same objects, which produces conflicts. The existing methods for defining overrides - [FeatureOverrides.overrideElement]($common), [FeatureOverrides.overrideModel]($common), and [FeatureOverrides.overrideSubCategory]($common) - each take a boolean `replaceExisting` argument that defaults to `true`. This means that if one provider overrides the line width of an element and another wants to override the same element's transparency, the caller's only choice is to either replace the existing override, resulting in only transparency being overridden; or keep the existing override, resulting in only line width being overridden. But in most cases, the better result would be to **merge** the two sets of overrides such that both transparency and line width are overridden.

A new [FeatureOverrides.override]($common) method has been introduced to support merging appearance overrides. The caller can specify one of four strategies for dealing with conflicts, or accept the default:

- "replace": The existing appearance overrides are replaced by the caller's own overrides, equivalent to the default `replaceExisting=true` for methods like `overrideElement`;
- "skip": The existing appearance overrides are retained and the caller's own overrides are ignored, equivalent to `replaceExisting=false` for methods like `overrideElement`; or
- "extend": Merge the new appearance with the existing appearance such that any aspect of the appearance **not** overridden by the existing appearance can be overridden by the new appearance.
- "subsume" (the default): Merge the new appearance with the existing appearance such that any aspects of the appearance overridden by the existing appearance are preserved only if the new appearance does not also override them.

For example, if one provider overrides an element's color and transparency, and a second provider attempts to override its transparency and line width, using the "extend" option means the second provider will only override the line width, leaving the existing color and transparency overrides intact. Using the "subsume" option, the second provider will override the transparency and line width, leaving the existing color override intact.

Because the previous default behavior is generally not desirable, `overrideElement`, `overrideModel`, and `overrideSubCategory` have been deprecated in favor of the new `override` method. Existing code can be updated as follows:

```ts
// To use the new default "extend" behavior, replace these:
ovrs.overrideElement("0x123", appearance);
ovrs.overrideModel("0x456", appearance);
ovrs.overrideSubCategory("0x789", appearance);
// With these:
ovrs.override({ elementId: "0x123", appearance });
ovrs.override({ modelId: "0x456", appearance });
ovrs.override({ subCategoryId: " 0x789", appearance });

// To use the previous default "replace" behavior, replace this:
ovrs.overrideElement("0x123", appearance, true); // third argument is optional - defaults to true
// With this:
ovrs.override({ elementId: "0x123", appearance, onConflict: "replace" });

// To use the `replaceExisting=false` behavior, replace this:
ovrs.overrideModel("0x456", appearance, false);
// With this:
ovrs.override({ modelId: "0x456", appearance, onConflict: "skip" });
```

#### Improve/enhance particle systems

Improvements were made to the performance of [ParticleCollectionBuilder]($frontend) and an optional rotationMatrix was added to [ParticleProps]($frontend) so that particles can be rotated.

#### New clustering algorithm for MarkerSet

 The [MarkerSet]($frontend) class now clusters markers by the screen distance between their positions rather than overlap of their rectangles, so the `Cluster.rect` property is no longer needed and has been removed. Instead, there is a new member [MarkerSet.clusterRadius]($frontend) that controls when nearby Markers are clustered.

#### Support for glTF graphics

[glTF](https://www.khronos.org/gltf/) has become the de facto standard format for 3d graphics on the web. Now you can create a [RenderGraphic]($frontend) from a glTF asset for use with [Decorators]($docs/learning/frontend/ViewDecorations), using [readGltfGraphics]($frontend). [This example]($docs/learning/frontend/ViewDecorations#gltf-decorations) demonstrates how to convert a glTF asset into a graphic and display it using a decorator.

Note: `readGltfGraphics` targets the [glTF 2.0 specification](https://www.khronos.org/registry/glTF/specs/2.0/glTF-2.0.html), but implementation of the full specification is an ongoing work in progress. The current implementation can successfully read many glTF assets, but if a particular asset fails to load or display properly, please [file an issue](https://github.com/iTwin/itwinjs-core/issues).

### Presentation system

#### Presentation rule additions

##### Schema requirements

A new `requiredSchemas` attribute has been added: [Ruleset.requiredSchemas]($presentation-common) and [RuleBase.requiredSchemas]($presentation-common). The attribute allows an easy way to filter presentation rules based on
ECSchemas / domains available in the iModel. See more details in the [Defining ECSchema Requirements for Presentation Rules]($docs/presentation/Advanced/SchemaRequirements) page.

##### Conditional root node rules

Similar to [Child Node Rule]($docs/presentation/Hierarchies/ChildNodeRule), the [Root Node Rule]($docs/presentation/Hierarchies/RootNodeRule) now also has a [condition]($docs/presentation/Hierarchies/RootNodeRule#attribute-condition) attribute. The attribute provides more flexibility in enabling or disabling the rule, including the use of [ruleset variables]($docs/presentation/Advanced/RulesetVariables#using-variables-in-rule-condition).

##### More precise way to set class polymorphism

Previously polymorphism was specified at specification level using [ContentInstancesOfSpecificClassesSpecification.handleInstancesPolymorphically]($presentation-common) and [InstanceNodesOfSpecificClassesSpecification.arePolymorphic]($presentation-common) attributes. They're now deprecated in favor of the new [MultiSchemaClassesSpecification.arePolymorphic]($presentation-common) attribute and act as default values if the new attribute is not specified.

The change allows [ContentInstancesOfSpecificClassesSpecification]($presentation-common) and [InstanceNodesOfSpecificClassesSpecification]($presentation-common) specify multiple classes with different polymorphism values, if necessary.

##### Excluding classes

A new `excludedClasses` attribute has been added: [ContentInstancesOfSpecificClassesSpecification.excludedClasses]($presentation-common) and [InstanceNodesOfSpecificClassesSpecification.excludedClasses]($presentation-common).
The attribute provides an easy way to omit instances of specific classes from the result set. This was previously possible only through the `instanceFilter` attribute, but the new approach is much cleaner.

#### API additions

##### Content instance keys

A new [PresentationManager.getContentInstanceKeys]($presentation-frontend) has been added to allow getting keys of content instances much more effectively compared to getting content with all the properties and having to parse them from there, in cases when only keys are required.

##### Content sources

A new `getContentSources` API has been added to `PresentationManager`:

- On the backend: [PresentationManager.getContentSources]($presentation-backend)
- On the frontend: [PresentationManager.getContentSources]($presentation-frontend)

The API allows finding out what classes are used to get properties for specific class of elements based on default presentation rules. The default presentation rules set are set up to include properties
of various related classes when requesting content for specific types of elements. For example:

- Include properties of `bis.ElementUniqueAspect` and `bis.ElementMultiAspect` when creating content for any `bis.Element`.
- Include properties of `bis.PhysicalType` when creating content for `bis.PhysicalElement`.
- ...and much more.

That information may be useful when building ECSQL queries or anywhere else where there's a need to know the sources of element properties.

##### Getting properties of multiple elements at once

A new [PresentationManager.getElementProperties]($presentation-backend) override has been added for requesting element properties based on given element classes. Compared to [PresentationManager.getContent]($presentation-backend)
that was already available and is more flexible, the new API is designed to retrieve the properties in a simplified and more efficient way, especially when requesting properties for large numbers of elements.

#### Auto-update

A number of improvements have been made to support hierarchy and content components' automatic updates when either of these events happen:

- Data in iModel changes (only in [IpcApp]($frontend)).
- Presentation ruleset is modified.
- Ruleset variable values for the ruleset are changed.

To enable the feature, an additional attribute has to be set when setting up presentation-rules-driven components:

- When creating a node loader for [ControlledTree]($components-react) using the [usePresentationTreeNodeLoader]($presentation-components) hook, pass `enableHierarchyAutoUpdate: true` prop and resulting `onItemsRendered` callback to `ControlledTree`:

  ```tsx
  const { nodeLoader, onItemsRendered } = usePresentationTreeNodeLoader({ ...otherLoaderProps, enableHierarchyAutoUpdate: true });
  return <ControlledTree {...otherTreeProps} nodeLoader={nodeLoader} onItemsRendered={onItemsRendered} />;
  ```

- When creating [PresentationPropertyDataProvider]($presentation-components), pass `enableContentAutoUpdate: true` as a prop.

- When creating [PresentationTableDataProvider]($presentation-components), pass `enableContentAutoUpdate: true` as a prop.

In addition, to enable iModels' change tracking, IPC backends should initialize [Presentation]($presentation-backend) with the following attributes:

```ts
Presentation.initialize({
  ...otherProps,

  // tell presentation system that data in iModels might change
  mode: PresentationManagerMode.ReadWrite,

  // tell presentation system how often (in milliseconds) it should poll for changes
  updatesPollInterval: 20,
});
```

### New AppUi features

#### UiItemsProvider enhancements

UiItemsProviders will now filter out duplicate UiItems to ensure that only one of a particular item (e.g., Widget or Tool) will be added to a given stage. If you want the Select Tool is available in a stage, for example, you can include it in the Content Tools returned by your UiItemsProvider without checking to see if it's already in the stage you're augmenting.
Until this release, the applicationData specified in the frontstage was obscured once the stage was instantiated. Now, the UiItemsProvider will pass that info along to to each of the provide*() callbacks for the UiItemsProvider to use if needed.

#### Window resize enhancements

A new ResizeObserver was has been implemented that supports both the main window and any pop-out windows.

#### New options for defining Frontstages

| Class/Component                                 | Description                                                                                      |
| ----------------------------------------------- | ------------------------------------------------------------------------------------------------ |
| [StandardFrontstageProvider]($appui-react)      | Frontstage provider that provides an 'empty' stage that is to be populated via UiItemsProviders. |
| [StandardContentToolsProvider]($appui-react)    | UiItemsProvider that will add common tool entries to Tool Widget.                                |
| [StandardNavigationToolsProvider]($appui-react) | UiItemsProvider that will add common view tool entries to Navigation Widget.                     |
| [StandardStatusbarItemsProvider]($appui-react)  | UiItemsProvider that will add common statusbar items.                                            |
| [ContentToolWidgetComposer]($appui-react)       | Provides an empty Tool Widget that is to be populate via UiItemsProviders.                       |
| [ViewToolWidgetComposer]($appui-react)          | Provides an empty Navigation Widget that is to be populate via UiItemsProviders.                 |
| [StandardContentLayouts]($appui-abstract)       | Provides standard view layouts that can be used when defining a ContentGroup.                    |
| [ContentGroupProvider]($appui-react)            | Class that generates a ContentGroup at runtime when the frontstageDef is being constructed.      |

#### New timeline date marker

The [TimelineComponent]($imodel-components-react) react component now accepts a property to mark a specific date in a date-based timeline. If the timeline has a defined start date and end date, a date between them can be marked in the timeline by specifying an instance of [TimelineDateMarkerProps]($imodel-components-react) in the new markDate member of [TimelineComponentProps]($imodel-components-react). If the date member is left undefined, today's date will be used. The default marker is a short vertical bar, but a ReactNode can be specified in the dateMarker prop to customize the marker's appearance.

#### New Floating widget capabilities

Widgets provided via UiItemsProviders may now set `defaultState: WidgetState.Floating` and `isFloatingStateSupported: true` to open
the widget in a floating container. The property `defaultFloatingPosition` may also be specified to define the position of the floating container. If a position is not defined the container will be centered in the `AppUi` area.

The method `getFloatingWidgetContainerIds()` has been added to FrontstageDef to retrieve the Ids for all floating widget containers for the active frontstage as specified by the `frontstageDef`. These ids can be used to query the size of the floating container via `frontstageDef.getFloatingWidgetContainerBounds`. The method `frontstageDef.setFloatingWidgetContainerBounds` can then be used to set the size and position of a floating widget container.

#### New API to enable and disable view overlays

UiFramework now offers a `setViewOverlayDisplay(display:boolean)` method to enable or disable viewports displaying overlays. By default, the display is enabled. The current setting is available in `UiFramework.viewOverlayDisplay`.

### New ECSql features

#### Id64Set parameter bindings

It is now possible to efficiently bind a large set of ECInstanceIds to a query parameter. This can be very useful for `IN` clauses. For example, imagine you wanted to select some properties of all of the [SpatialModel]($backend)s belonging to a [ModelSelector]($backend). Previously you would need to write something like this:

```ts
  const ids = Array.from(modelSelector.models).join(",");
  db.query("SELECT IsPlanProjection, JsonProperties FROM bis.SpatialModel WHERE ECInstanceId IN (" + ids + ")");
```

The list of comma-separated Ids could be extremely long - in some cases, it might be so long that it would need to be split up into multiple queries!

Now, you can bind a set of Ids as a parameter for the `IN` clause. The Ids will be serialized in a compact string format.

```ts
  const params = new QueryBinder().bindIdSet("modelIds", modelSelector.models);
  db.query("SELECT IsPlanProjection, JsonProperties FROM bis.SpatialModel WHERE InVirtualSet(:modelIds, ECInstanceId)", params);
```

## Breaking Changes

### Application setup

A handful of changes have been made to simplify the process of setting up an application on both the backend and frontend side.

#### Removed default API keys

Previous versions of `@itwin/core-frontend` included API keys for Bing Maps, MapBox Imagery, and Cesium ION that would be used for _all_ iTwin.js applications. These common keys are no longer supported and will soon be disabled. All applications will now need to provide their own keys.

A valid [MapBox](https://www.mapbox.com/) key is required for display of map imagery in views with [BackgroundMapProvider.name]($common) set to "MapBoxProvider".

A valid [Bing Maps](https://www.bing.com/maps) key is required for:

- Display of map imagery in views with [BackgroundMapProvider.name]($common) set to "BingProvider".
- Location services supplied by [BingLocationProvider]($frontend), along with tools that use these services like [ViewGlobeLocationTool]($frontend).
- Elevation services supplied by [BingElevationProvider]($frontend), including accurate 3d terrain display.

A valid [Cesium ION](https://cesium.com/platform/cesium-ion/) key is required for:

- Display of 3d terrain in views with [TerrainSettings.providerName]($common) set to "CesiumWorldTerrain".
- Display of OpenStreetMap buildings.

[IModelAppOptions.mapLayerOptions]($frontend) can be used to configure keys for Bing Maps, MapBox, and/or any other map layer providers. [TileAdmin.Props.cesiumIonKey]($frontend) can be used to configure the Cesium ION key. For example, the following configures the Bing Maps and Cesium ION keys at startup:

```ts
const appOptions: IModelAppOptions = {
  mapLayerOptions: {
    BingMaps: {
      key: "some key",
      value: "key",
    },
  },
  tileAdmin: {
    cesiumIonKey: "key",
  },
};

await IModelApp.startup(appOptions);
```

#### Deprecation of the settings on iModelApp

The previous `IModelApp.settings` API has been removed in favor of [IModelApp.userPreferences]($frontend). The updated API will provide a clear distinction between the "settings" within the control of the user (user preferences) and which are within control of the admin of an iModel/iTwin (Workspaces). The separation is intended to make it clear who is capability of modifying and overriding a given setting while making the API easier to use.

The new [UserPreferencesAccess]($frontend) interface is a simple, easy-to-use API that can be implemented in many different ways. The `core-frontend` package does not dictate an implementation and could easily be setup using Local Storage (via [Storage APIs](https://developer.mozilla.org/en-US/docs/Web/API/Storage)) or by a cloud-hosted storage mechanism to share across user sessions.

#### Localization initialization

In previous versions, localization was provided via the I18N class. iTwin.js has been updated to instead use the [Localization]($common) interface. The initialization of [IModelApp]($frontend) now takes an optional object that implements [Localization]($common). The [ITwinLocalization]($i18n) class supplies the default implementation, and may be customized with [LocalizationOptions]($i18n) in the constructor and supplied via [IModelAppOptions.localization]($frontend).

The previous way to provide localization options:

```ts
const i18nOptions: I18NOptions = {
  urlTemplate: `${window.location.origin}/locales/{{lng}}/{{ns}}.json`
};

await IModelApp.startup({ i18n: i18nOptions });
```

Now becomes:

```ts
const localizationOptions: LocalizationOptions = {
  urlTemplate: `${window.location.origin}/locales/{{lng}}/{{ns}}.json`
};

await IModelApp.startup({ localization: new ITwinLocalization(localizationOptions) });
```

#### Simplification of CloudStorageService setup in iModelHost

`IModelHostConfiguration.tileCacheCredentials` is changed to [IModelHostConfiguration.tileCacheAzureCredentials]($backend) and used for setting Azure cloud storage for tile cache.
`IModelHost.tileCacheService` is moved to [IModelHostConfiguration.tileCacheService]($backend) and is used to supply a different implementation for any service provider by setting this property with a custom [CloudStorageService]($backend).
If both `tileCacheAzureCredentials` and `tileCacheService` omitted - local cache will be used, if both set - error will be thrown.

To use Azure cloud storage for tile cache set [IModelHostConfiguration.tileCacheAzureCredentials]($backend) property:

```ts
  const config = new IModelHostConfiguration();
  // Replace this:
  config.tileCacheCredentials = {
    service: "azure",
    account: "account",
    accessKey: "accessKey",
  };
  // With this:
  config.tileCacheAzureCredentials = {
    account: "account",
    accessKey: "accessKey",
  };
```

To use AliCloud storage set [IModelHostConfiguration.tileCacheService]($backend) property with provided [AliCloudStorageService]($backend) implementation:

```ts
  import { AliCloudStorageService } from "@itwin/core-backend";

  const config = new IModelHostConfiguration();
  // Replace this:
  config.tileCacheCredentials = {
    service: "alicloud",
    account: "account",
    accessKey: "accessKey",
  };
  // With this:
  config.tileCacheService = new AliCloudStorageService({
    region: "region",
    accessKeyId: "accessKeyId",
    accessKeySecret: "accessKeySecret",
  });
```

To use any other external storage set [IModelHostConfiguration.tileCacheService]($backend) with a custom [CloudStorageService]($backend) implementation:

```ts
  const config = new IModelHostConfiguration();
  // Replace this:
  config.tileCacheCredentials = {
    service: "external",
    account: "",
    accessKey: "",
  };
  IModelHost.tileCacheService = new CustomCloudStorageService();
  // With this:
  config.tileCacheService = new CustomCloudStorageService();
```

#### @bentley/config-loader

The loader has been deprecated due to a preference for using the dotenv package instead. Any workflows using `.env` files will not be affected.

### Authorization re-work

#### ClientRequestContext and AuthorizedClientRequestContext have been removed

The classes `ClientRequestContext` and `AuthorizedClientRequestContext` existed to identify RPC requests between a web frontend and a cloud backend. They have been removed. Most places that previously used an `AuthorizedClientRequestContext` should now be replaced with [AccessToken]($core-bentley).

If you have code that has something like this:

```ts
requestContext.enter();
```

you can simply delete it.

This change mostly affects backend code. For backend [RPC]($docs/learning/RpcInterface.md) implementations, all *unhandled* exceptions will automatically be logged along the appropriate RPC metadata. For this reason, it often preferable to throw an exception rather than logging an error and returning a status in code that may or may not be called from RPC.

### iModels

#### Continued transition to `ChangesetIndex`

Every Changeset has both an Id (a string hash of its content and parent changeset) and an Index (a small integer representing its relative position on the iModel's timeline). Either value can be used to uniquely identify a changeset. However, it is often necessary to compare two changeset identifiers to determine relative order, or to supply a range of changesets of interest. In this case, Id is not useful and must be converted to an index via a round-trip to an iModelHub server. Unfortunately, much of the iTwin.js API uses only [ChangesetId]($common) to identify a changeset. That was unfortunate, since [ChangesetIndex]($common) is frequently needed and `ChangesetId` is rarely useful. For this reason we are migrating the API to prefer `ChangesetIndex` over several releases.

In version 2.19, we introduced the type [ChangesetIdWithIndex]($common) to begin that migration. However, for 2.x compatibility we could not use it several places where it would have been helpful:

- [IModelRpcOpenProps]($common)
- [CheckpointProps]($backend)
- [LocalBriefcaseProps]($common)

Each of these interfaces originally had only a member `changeSetId: string`, In 2.19, for backwards compatibility, a new member `changeSetIndex?: number` was added. In V3 those two members are now replaced with a single member `changeset: ChangesetIdWithIndex`. Note that this is a breaking change, and you may have to adjust your code. To get the changeset Id, use `changeset.id`. To get the changeset Index, use `changeset.index` (may be undefined). In V4, this will become `changeset: ChangesetIndexAndId` and index will be required.

> Note: "Changeset" is one word. Apis should not use a capital "S" when referring to them.

#### Concurrency control

The previous implementation of `ConcurrencyControl` for locking elements has been replaced with the [LockControl]($backend) interface.

`ConcurrencyControl` relied on detecting a list of changed elements and deferring the acquisition of locks until the application called the asynchronous `request` method to acquire locks, after the fact, but before calling [BriefcaseDb.saveChanges]($backend). The new approach is to require applications to call the asynchronous method [LockControl.acquireLocks]($backend) to get an exclusive lock on elements before update or delete, and shared locks on parents and models before insert. If an attempt is made to modify or insert without the required locks, an exception is thrown when the change is attempted. This will require tools to make the necessary lock calls.

Previously the concurrency "mode" was determined by applications when opening a briefcase. It is now established as a property of an iModel when it is first created (and "version0" is uploaded.) By default, iModels use pessimistic (i.e. locks) mode, so all previously created iModels will require locks. If you pass `noLocks: true` as an argument to [BackendHubAccess.createNewIModel]($backend), a briefcase-local value is saved in rev0.bim before it is uploaded. Thereafter, all briefcases of that iModel will use use optimistic (i.e. no locks, change merging) mode, since everyone will use briefcases derived from rev0.bim. The value is inspected in the `BriefcaseDb.useLockServer` method called by [BriefcaseDb.open]($backend).

Locks apply to Elements only. The "schema lock" is acquired by exclusively locking element id 0x1 (the root subject id). Models are locked via their modeled element (which has the same id as the model)

See the [ConcurrencyControl]($docs/learning/backend/ConcurrencyControl.md) learning article for more information and examples.

#### BriefcaseManager, BriefcaseDb, and IModelDb changes

The signatures to several methods in [BriefcaseManager]($backend) and [BriefcaseDb]($backend) have been changed to make optional the previously required argument called `requestContext`. That argument was poorly named, but used only to supply a "user access token". Since anywhere briefcases are relevant, an authenticated user access token is available via the static method `IModelHost.getAccessToken`, this argument is rarely needed. The only case where a caller needs to supply that argument is for tests that wish to simulate multiple users via a single backend (which is not permitted outside of tests.) It is now optional and called `user`.

| Method                                   | New arguments                                         | notes                            |
| ---------------------------------------- | ----------------------------------------------------- | -------------------------------- |
| `BriefcaseDb.onOpen`                     | [OpenBriefcaseArgs]($backend)                         | event signature change           |
| `BriefcaseDb.onOpened`                   | [BriefcaseDb]($backend),[OpenBriefcaseArgs]($backend) | event signature change           |
| `BriefcaseDb.open`                       | [OpenBriefcaseArgs]($backend)                         |                                  |
| `BriefcaseDb.pullChanges`                | [PullChangesArgs]($backend)                           | was called `pullAndMergeChanges` |
| `BriefcaseDb.pushChanges`                | [PushChangesArgs]($backend)                           |                                  |
| `BriefcaseDb.upgradeSchemas`             | [OpenBriefcaseArgs]($backend)                         | `requestContext` removed         |
| `BriefcaseManager.acquireNewBriefcaseId` | [IModelIdArg]($backend)                               |                                  |
| `BriefcaseManager.downloadBriefcase`     | [RequestNewBriefcaseArg]($backend)                    |                                  |
| `IModelDb.importSchemas`                 | `LocalFileName[]`                                     | `requestContext` removed         |

#### Changed return types

The backend methods [IModelDb.saveFileProperty]($backend) and [IModelDb.deleteFileProperty]($backend) used to return a [DbResult]($core-bentley). They now are `void`, and throw an exception if an error occurred. The error value can be retrieved in the `errorNumber` member of the exception object, if desired.

#### Signature change to backend Geocoordinate methods

The two methods [IModelDb.getIModelCoordinatesFromGeoCoordinates]($backend) and [IModelDb.getGeoCoordinatesFromIModelCoordinates]($backend) used to take a string argument that was a stringified [IModelCoordinatesRequestProps]($common) and [GeoCoordinatesRequestProps]($common) respectively. Those arguments were changed to accept the interfaces directly. You should remove `JSON.stringify` from your code if you get compile errors.

#### Coordinate conversion between iModel GeographicCRS and any other GeographicCRS

Coordinate conversions is now possible between the iModel Geographic Coordinate Reference System and any other Geographic Coordinate Reference System.
Prior to this version, coordinate conversions were limited to those between the iModel Geographic Coordinate Reference System and latitude/longitude of a specified datum, usually WGS84.

To use, in the backend create either a [IModelCoordinatesRequestProps]($common) or a [GeoCoordinatesRequestProps]($common) depending on the direction coordinates are to be converted. Set the [IModelCoordinatesRequestProps.source]($common) or the [GeoCoordinatesRequestProps.target]($common) property to a string containing either the name of a datum (typically WGS84) or an empty string to specify the iModel Geographic CRS native datum or a stringified version of a [GeographicCRSProps]($common) containing the definition of the source or target of the coordinate conversion. The request can be added coordinates to be converted and fed in methods iModel.getGeoCoordinatesFromIModelCoordinates or iModel.getIModelCoordinatesFromGeoCoordinates.

Specification of the GeographicCRS can be complete or incomplete. Although fully-defined custom Geographic CRS are supported, most of the time simply specifying the id or the epsg code of the GeographicCRS is sufficient.

Here are examples of typical GeographicCRS:

```ts
{ horizontalCRS: { id: "CA83-II" }, verticalCRS: { id: "NAVD88" } }
```

or

```ts
{ horizontalCRS: { epsg: 26942 }, verticalCRS: { id: "NAVD88" } },
```

These identifiers refer to either the key-name of a Geographic CRS in the list of the dictionary or a known EPSG code.

More complex Geographic CRS can also be used such as the following user-defined:

```ts
      {
        horizontalCRS: {
          id: "UserDef-On-NAD83/2011",
          description: "User Defined",
          datumId: "NAD83/2011",
          unit: "Meter",
          projection: {
            method: "TransverseMercator",
            centralMeridian: -1.5,
            latitudeOfOrigin: 52.30,
            scaleFactor: 1.0,
            falseEasting: 198873.0046,
            falseNorthing: 375064.3871,
          },
        },
        verticalCRS: {
          id: "GEOID",
        },
      }
```

On the frontend the [GeoConverter]($frontend) class has been modified to accept either a string containing the datum or a [GeographicCRSProps]($common) of a similar format retaining cache capability as before for either format.

**NOTE**: The [IModelCoordinatesRequestProps.source]($common) and the [GeoCoordinatesRequestProps.target]($common) were renamed from previous version that used the sourceDatum and targetDatum properties.

### Utility methods

#### BentleyError constructor no longer logs

In V2, the constructor of the base exception class [BentleyError]($core-bentley) accepted 5 arguments, the last 3 being optional. Arguments 3 and 4 were for logging the exception in the constructor itself. That is a bad idea, since exceptions are often handled and recovered in `catch` statements, so there is no actual "problem" to report. In that case the message in the log is either misleading or just plain wrong. Also, code in `catch` statements always has more "context" about *why* the error may have happened than the lower level code that threw (e.g. "invalid Id" vs. "invalid MyHashClass Id") so log messages from callers can be more helpful than from callees. Since every thrown exception must be caught *somewhere*, logging should be done when exceptions are caught, not when they're thrown.

The [BentleyError]($core-bentley) constructor now accepts 3 arguments, the last argument (`metaData`) is optional. The previous `log` and `category` arguments were removed. If your code passed 5 arguments, remove the 3rd and 4th. If you previously passed 3 or 4 arguments, just leave the first two. Also, the previous version of the constructor required the metaData argument to be a function that returns an object. It may now also just be an object.

#### Logger functions

The optional `metaData` argument for the [Logger]($core-bentley) functions was previously a function returning an object or undefined. That was to permit cases where it may be expensive to create the metadata to be elided when logging is turned off. However, there are many cases where the metaData object is directly available, so creating a function to return it created overhead whether or not logging is enabled. It may now also be just an object so you don't have to make a function.

#### Moved utility types

The [AsyncFunction]($core-bentley), [AsyncMethodsOf]($core-bentley), and [PromiseReturnType]($core-bentley) types have moved to the @itwin/core-bentley package. The ones in @itwin/core-frontend have been deprecated.

### Tool framework

#### `Tool.run` and `Tool.parseAndRun` are now async

In V2.0, the methods [Tool.run]($frontend) and [Tool.parseAndRun]($frontend) were synchronous. This was problematic in that it was impossible to invoke a tool and await its completion. Those two methods are now both `async` and return `Promise<boolean>`. This is obviously a breaking change. Any Tool subclasses that override those methods will need to become async, and any code that calls `Tool.run` or `Tool.parseAndRun` will need to appropriately handle the returned Promise (usually by awaiting it.)

In the process of converting `Tool.run` and `Tool.parseAndRun` to async, several other `Tool` class methods also became async and will likewise need to be modified if they are called or overridden.

These methods were previously synchronous and are now async:

- [Tool.run]($frontend)
- [Tool.parseAndRun]($frontend)
- [InteractiveTool.onInstall]($frontend)
- [InteractiveTool.onPostInstall]($frontend)
- [InteractiveTool.exitTool]($frontend)
- [InteractiveTool.onCleanup]($frontend)
- [InteractiveTool.onSuspend]($frontend)
- [InteractiveTool.onUnsuspend]($frontend)

#### Registering tools

In previous versions, the [Tool.register]($frontend) method took an optional argument to supply the localization object. Since it always existed on `IModelApp`, that argument served no purpose and is now removed. If you previously passed it, simply remove it.

### Display system breaking changes

#### Changes to GraphicBuilder

It is no longer necessary to supply a [Viewport]($frontend) when creating a [GraphicBuilder]($frontend). Instead, you can supply to [RenderSystem.createGraphic]($frontend) a [CustomGraphicBuilderOptions]($frontend) containing a function that can compute the level of detail appropriate for the produced [RenderGraphic]($frontend).

[GraphicBuilder]($frontend)'s properties are all now read-only - you can no longer change `placement`, `pickId`, `wantNormals`, or `wantEdges` after creating the builder. Previously, a caller could create a graphic builder, add some geometry, then modify any of these properties before adding more geometry, more often than not producing surprising results.

#### Breaking map imagery API changes

Originally, the type of imagery to be displayed for the background map was defined by `BackgroundMapSettings.providerName` and `BackgroundMapSettings.mapType`. Later, support for any number of map layers from any source was added in the form of [MapImagerySettings]($common). The [BackgroundMapSettings]($common) properties therefore became redundant with (and more limited than) [MapImagerySettings.backgroundBase]($common).

MapImagerySettings is now fully responsible for specifying the background map imagery; BackgroundMapSettings controls only how that imagery is applied to the view. The corresponding JSON properties have been removed from [BackgroundMapProps]($common); for backwards compatibility, they continue to exist in [PersistentBackgroundMapProps]($common) and will be used as the background imagery if no background imagery is specified by [MapImageryProps.backgroundBase]($common).

Previously, most code would change the map imagery using [Viewport.changeBackgroundMapProps]($frontend) or [DisplayStyleState.changeBackgroundMapProps]($frontend). Such code will no longer compile - it should instead use [Viewport.changeBackgroundMapProvider]($frontend) or [DisplayStyleState.changeBackgroundMapProvider]($frontend). For example:

```ts
  // Replace this:
  viewport.changeBackgroundMapProps({ providerName: "BingMapProvider", providerData: { mapType: BackgroundMapType.Street } });
  // With this:
  viewport.changeBackgroundMapProvider({ name: "BingMapProvider", type: BackgroundMapType.Street });
```

Because a [BaseLayerSettings]($common) can be either a [BaseMapLayerSettings]($common) or a solid [ColorDef]($common), and the former can be configured to use a [BackgroundMapProvider]($common) or any other imagery source, querying the current provider is now more complicated:

```ts
  // Replace this:
  const providerName: BackgroundMapProviderName = displayStyleSettings.backgroundMap.providerName;
  // With something like:
  let providerName: BackgroundMapProviderName | undefined;
  if (displayStyleSettings.mapImagery.backgroundBase instanceof BaseMapLayerSettings)
    providerName = displayStyleSettings.mapImagery.backgroundBase.provider?.name;
```

If you are producing JSON from a [BackgroundMapSettings]($common) to be persisted as a [DisplayStyleSettingsProps]($common) object, change your code as follows:

```ts
  // Replace this (no longer compiles):
  displayStyleSettingsProps.backgroundMap = backgroundMapSettings.toJSON();
  // With this:
  displayStyleSettingsProps.backgroundMap = backgroundMapSettings.toPersistentJSON();

Likewise if you are reading a [BackgroundMapSettings]($common) directly from a persistent [DisplayStyleSettingsProps]($common), change your code as follows:
```ts
  // Replace this (no longer compiles):
  const mapSettings = BackgroundMapSettings.fromJSON(displayStyleSettings.backgroundMap);
  // With this:
  const mapSettings = BackgroundMapSettings.fromPersistentJSON(displayStyleSettings.backgroundMap);
```

[DisplayStyleSettings.onBackgroundMapChanged]($common) will no longer be raised when changing the imagery provider. Use [DisplayStyleSettings.onMapImageryChanged]($common) instead.

#### ViewFlags

##### Immutability

[ViewFlags]($common) has long been a common source of surprising behavior. Consider the following code:

```ts
function turnOnShadows(vp: Viewport) {
  vp.viewFlags.shadows = true;
}
```

You could be forgiven for expecting the image displayed in the Viewport to include shadows after calling this function, but that will not be the case. Instead, you must write the function as follows:

```ts
function turnOnShadows(vp: Viewport) {
  const vf = vp.viewFlags.clone();
  vf.shadows = true;
  vp.viewFlags = vf;
}
```

To rectify this, and to eliminate various other pitfalls associated with mutable state, ViewFlags has been converted to an immutable type - all of its properties are read-only and the only way to change a property is to create a copy. The function above can now be written as:

<<<<<<< HEAD
| Removed                                                      | Replacement                                                         |
| ------------------------------------------------------------ | ------------------------------------------------------------------- |
| `AutoPush`                                                   | _eliminated_                                                        |
| `BriefcaseDb.reinstateChanges`                               | `BriefcaseDb.pullChanges`                                           |
| `BriefcaseDb.reverseChanges`                                 | `BriefcaseDb.pullChanges`                                           |
| `BriefcaseIdValue`                                           | `BriefcaseIdValue` in @itwin/core-common                            |
| `BriefcaseManager.getCompatibilityFileName`                  | _eliminated_                                                        |
| `BriefcaseManager.getCompatibilityPath`                      | _eliminated_                                                        |
| `BriefcaseManager.isStandaloneBriefcaseId`                   | use `id === BriefcaseIdValue.Unassigned`                            |
| `compatibilityDir` argument of `BriefcaseManager.initialize` | _eliminated_                                                        |
| `DocumentCarrier`                                            | _eliminated_                                                        |
| `IModelDb.clearSqliteStatementCache`                         | `IModelDb.clearCaches`                                              |
| `IModelDb.clearStatementCache`                               | `IModelDb.clearCaches`                                              |
| `IModelHost.iModelClient`                                    | `IModelsClient` in @itwin/imodels-client-authoring                  |
| `IModelHostConfiguration.briefcaseCacheDir`                  | `IModelHostConfiguration.cacheDir`                                  |
| `InformationCarrierElement`                                  | _eliminated_                                                        |
| `Platform.isDesktop`                                         | `ProcessDetector.isElectronAppBackend`                              |
| `Platform.isElectron`                                        | `ProcessDetector.isElectronAppBackend`                              |
| `Platform.isMobile`                                          | `ProcessDetector.isMobileAppBackend`                                |
| `Platform.isNodeJs`                                          | `ProcessDetector.isNodeProcess`                                     |
| `SnapshotDb.filePath`                                        | `SnapshotDb.pathName`                                               |
| `StandaloneDb.filePath`                                      | `StandaloneDb.pathName`                                             |
| `Texture.width, height, flags`                               | _eliminated_                                                        |
| `TxnAction`                                                  | `TxnAction` in @itwin/core-common                                   |
| `TxnChangedEntities.inserted, deleted, updated`              | `TxnChangedEntities.inserts, deletes, updates`                      |
| `NativeAppAuthorizationBackend`                              | Moved to iTwin/auth-clients repo as `ElectronAuthorizationBackend` |
| `ElectronAuthorizationEvents`                                | Moved to iTwin/auth-clients repo                                   |
| `ElectronAuthorizationRequestHandler`                        | Moved to iTwin/auth-clients repo                                   |
=======
```ts
function turnOnShadows(vp: Viewport) {
  vp.viewFlags = vp.viewFlags.with("shadows", true);
  // or, equivalently, but less efficiently in this case:
  vp.viewFlags = vp.viewFlags.copy({ shadows: true });
}
```
>>>>>>> fa4c66ca

Methods that mutate a ViewFlags object have been removed.

- `clone` has been replaced with [ViewFlags.copy]($common), which returns a new object instead of modifying `this`.
- `createFrom` has been removed. Because ViewFlags is immutable, it is never necessary to create an identical copy of one - just use the same object. Or, if for some reason you really want an identical copy, use the object spread operator.

If your code used to modify a single property, change it to use [ViewFlags.with]($common) or [ViewFlags.withRenderMode]($common):

```ts
// Replace this...
viewport.viewFlags.clipVolume = true;
// ...with this:
viewport.viewFlags = viewFlags.with("clipVolume", true);
```

If your code used to modify multiple properties, change it to use [ViewFlags.copy]($common):

```ts
// Replace this...
viewport.viewFlags.shadows = viewport.viewFlags.lighting = true;
// ...with this:
viewport.viewFlags = viewport.viewFlags.copy({ shadows: true, lighting: true });
```

If your code used to create a new ViewFlags and then modify its properties, pass the initial properties to [ViewFlags.create]($common) instead:

```ts
// Replace this...
const vf = new ViewFlags();
vf.shadows = vf.lighting = true;
// ...with this:
const vf = ViewFlags.create({ shadows: true, lighting: true });
```

##### Removal of unused properties

The following deprecated [ViewFlagProps]($common) properties were removed: hlMatColors, edgeMask.

The following deprecated [ViewFlags]($common) properties were removed: noGeometryMap, hLineMaterialColors, edgeMask, noSolarLight, noCameraLights, noSourceLights.

If you were using noCameraLights, noSourceLights, or noSolarLight, use [ViewFlags.lighting]($common) instead. Set it to true if any of the old light-related properties were false.

##### Construction

[ViewFlags.fromJSON]($common) accepts a [ViewFlagProps]($common), which is awkward and error-prone for reasons discussed in that type's documentation. The [ViewFlags.constructor]($common) - like the new [ViewFlags.create]($common) static method - now takes an optional [ViewFlagsProperties]($common), which has exactly the same properties as ViewFlags. Prefer to use either `create` or the constructor instead of `fromJSON`.

#### ViewState3d.lookAt arguments changed

[ViewState3d.lookAt]($frontend) previously took 6 arguments. Also, the method `ViewState3d.lookAtUsingLensAngle` established a perspective `ViewState3d` from a field-of-view lens angle with many of the same arguments. There is now a new implementation of `ViewState3d.lookAt` that accepts named parameters to set up either a perspective or orthographic view, using the interfaces [LookAtPerspectiveArgs]($frontend), [LookAtOrthoArgs]($frontend), or [LookAtUsingLensAngle]($frontend).

This is a breaking change, so you may need to modify your code and replace the previous arguments with a single object with the appropriate names. For example,:

```ts
viewState.lookAt(
  eye,
  target,
  upVector,
  newExtents,
  undefined,
  backDistance,
  opts
);
```

can become:

```ts
viewState.lookAt({
  eyePoint: eye,
  targetPoint: target,
  upVector,
  newExtents,
  backDistance,
  opts,
});
```

likewise

```ts
viewState.lookAtUsingLensAngle(
  eye,
  target,
  up,
  lens,
  frontDistance,
  backDistance
);
```

can become:

```ts
viewState.lookAt({
  eyePoint: eye,
  targetPoint: target,
  upVector: up,
  lensAngle: lens,
  frontDistance,
  backDistance,
});
```

#### OnViewExtentsError and MarginOptions separated from ViewChangeOptions

The `opts` argument to [ViewState3d.lookAt]($frontend) was previously declared to be of type [ViewChangeOptions]($frontend). However, it only used the `onExtentsError` member to handle invalid view extents. That caused confusion because it led you to believe that [ViewState3d.lookAt]($frontend) performed a view change when it doesn't, it merely modifies the `ViewState3d`.

There is now a separate interface [OnViewExtentsError]($frontend) that `ViewState3d.lookAt` accepts it as its `opts` argument. Likewise, [ViewState3d.lookAtVolume]($frontend) and [ViewState3d.lookAtViewAlignedVolume]($frontend) accept "[MarginOptions]($frontend) & [OnViewExtentsError]($frontend)" as their `opts` argument.

#### ViewFlagOverrides

This cumbersome, inefficient class has been replaced with the identically-named [ViewFlagOverrides]($common) type, which is simply an interface that has all the same properties as [ViewFlags]($common), but each is optional. A flag is overridden if its value is not `undefined`.

Upgrade instructions:

```ts
let ovrs = new ViewFlagOverrides(); // Old code - nothing overridden.
let ovrs = {}; // New code

let ovrs = new ViewFlagOverrides(viewFlags); // Old code - override everything according to a ViewFlags
let ovrs = { ...viewFlags }; // New code

ovrs.overrideAll(viewFlags); // Old code - override everything according to a ViewFlags
ovrs = { ...viewFlags }; // New code.

ovrs.setThematicDisplay(true); // Old code - override thematic display to be true.
ovrs.thematicDisplay = true; // New code

ovrs.clone(other); // Old code - make other be a copy of ovrs
other = { ...other }; // New code

ovrs.copyFrom(other); // Old code - make ovrs be a copy of other
ovrs = { ...other }; // New code

if (ovrs.isPresent(ViewFlagPresence.ThematicDisplay))
  if (undefined !== ovrs.thematicDisplay)
    // Old code
    // New code

    ovrs.setPresent(ViewFlagPresence.ThematicDisplay); // Old code
ovrs.thematicDisplay = value; // New code, where "value" is whatever value thematicDisplay was set to in the old code

ovrs.clearPresent(ViewFlagPresence.ThematicDisplay); // Old code
ovrs.thematicDisplay = undefined; // New code

if (ovrs.anyOverridden()); // Old code - determine if any flags are overridden
if (JsonUtils.isNonEmptyObject(ovrs)); // New code

ovrs.clear(); // Old code - mark all flags as not overridden
ovrs = {}; // New code

ovrs.clearClipVolume(); // Old code - mark clip volume as not overridden
ovrs.clipVolume = undefined; // New code

const vf = ovrs.apply(viewFlags); // Old code - create a ViewFlags by applying the overrides to the input ViewFlags
const vf = viewFlags.override(ovrs); // New code

const props = ovrs.toJSON(); // Old code - obtain JSON representation
const props = ovrs; // New code

let ovrs = ViewFlagOverrides.fromJSON(props); // Old code - create from JSON representation
let ovrs = { ...props }; // New code
```

#### Simplification of texture creation APIs

Previously, creating a [RenderTexture]($common) generally involved creating a [RenderTexture.Params]($common) object and passing it along with an iModel and some representation of an image to one of a half-dozen [RenderSystem]($frontend) APIs. Those APIs have been consolidated into a single API: [RenderSystem.createTexture]($frontend). [RenderTexture.Params]($common) and the [RenderSystem]($frontend) APIs that use it have been deprecated, and the `key` and `isOwned` properties have been removed from [RenderTexture]($common).

[RenderSystem.createTexture]($frontend) takes a [CreateTextureArgs]($frontend) specifying the type of texture to create, the image from which to create it, and optional ownership information. The image includes information about its transparency - that is, whether it contains only opaque pixels, only semi-transparent pixels, or a mixture of both, where fully transparent pixels are ignored. If the caller knows this information, it should be supplied; the default - [TextureTransparency.Mixed]($common) - is somewhat more expensive to render.

Adjusting code to pass the [RenderTexture.Type]($common):

```ts
  // Replace this:
  system.createTextureFromImageBuffer(imageBuffer, iModel, new RenderTexture.Params(undefined, RenderTexture.Type.TileSection);
  // With this:
  system.createTexture({
    type: RenderTexture.Type.TileSection,
    image: { source: imageBuffer },
  });
```

Adjusting code that specifies `RenderTexture.Params.isOwned`:

```ts
  // Replace this:
  const isOwned = true;
  system.createTextureFromImageBuffer(imageBuffer, iModel, new RenderTexture.Params(undefined, undefined, isOwned);
  // With this:
  system.createTexture({
    ownership: "external",
    image: { source: imageBuffer },
  });
```

Adjusting code that specifies `RenderTexture.Params.key`:

```ts
  // Replace this:
  system.createTextureFromImageBuffer(imageBuffer, iModel, new RenderTexture.Params(myKey);
  // With this:
  system.createTexture({
    ownership: { iModel: myIModel, key: myKey },
    image: { source: imageBuffer },
  });
```

Adjusting callers of [RenderSystem.createTextureFromImage]($frontend):

```ts
  // Replace this:
  system.createTextureFromImage(image, hasAlpha, iModel, params);
  // With this:
  system.createTexture({
    image: {
      source: image,
      // If you know the texture contains only opaque or only translucent pixels, specify TextureTransparency.Opaque or TextureTransparency.Translucent;
      // otherwise omit it or specify TextureTransparency.Mixed.
      transparency: hasAlpha ? TextureTransparency.Translucent : TextureTransparency.Opaque,
    },
    // type and ownership as described above
  });
```

Adjusting callers of [RenderSystem.createTextureFromImageBuffer]($frontend):

```ts
  // Replace this:
  system.createTextureFromImageBuffer(buffer, iModel, params);
  // With this:
  system.createTexture({
    image: {
      source: buffer,
      // If the buffer's type is not RGBA, pass TextureTransparency.Opaque. Otherwise, if you don't know the transparency, omit it.
      transparency: TextureTransparency.Mixed,
    },
    // type and ownership as described above
  });
```

Adjusting callers of [RenderSystem.createTextureFromImageSource]($frontend):

```ts
  // Replace this:
  await system.createTextureFromImageSource(source, iModel, params);
  // With this:
  const image = await imageElementFromImageSource(source);
  system.createTexture({
    image: {
      source: image,
      // If the source was a JPEG, pass TextureTransparency.Opaque because JPEGs don't support transparency.
      // Otherwise, supply the transparency if you know it; otherwise omit it.
      transparency: TextureTransparency.Opaque,
    },
    // type and ownership as described above
  });
```

#### Default minimum level of detail for spatial views

TODO @pmconne should this be in app setup or do you think it makes sense here?

[TileAdmin.Props.minimumSpatialTolerance]($frontend) specifies the minimum level of detail to produce for views of spatial models. Previously, the default was `undefined`, indicating no minimum. The default has been changed to 1 millimeter. This means that when zooming in extremely closely, geometry that contains details on the order of 1mm or smaller will not refine further. This prevents the display system from requesting extraordinarily detailed graphics, improving performance.

To change the minimum, supply a different value at startup. For example, the following code sets the minimum to 1 centimeter:

```ts
await IModelApp.startup({
  tileAdmin: { minimumSpatialTolerance: 0.01 },
});
```

### Presentation

#### Changes to `@itwin/presentation-common`

##### `NodeKey`

The [NodeKey]($presentation-common) object contains a `pathFromRoot` attribute which can be used to uniquely identify a node in a hierarchy. In addition, the attribute is stable - the value for the same node is the same even when being created by different backends, which allows it to be persisted and later be used to identify specific nodes.

In `3.0` changes have been made that changed the way this attribute is calculated, which means the same node produced by pre-3.0 and 3.x versions of `imodeljs` will have keys with different `pathFromRoot` value. To help identify the version of `NodeKey` a new `version` attribute has been added, with `undefined` or `1` being assigned to keys produced by pre-3.0 and `2` being assigned to keys produced by `3.x` versions of imodeljs. In addition, a new [NodeKey.equals]($presentation-common) function has been added to help with the equality checking of node keys, taking their version into account.

##### `KeySetJSON`

The format of [KeySetJSON]($presentation-common) has been changed to reduce its size. Instead of containing an array of instance IDs it now contains a single compressed IDs string. See [CompressedId64Set]($core-bentley) for more details about compressing IDs.

#### Changes to `Presentation` initialization in `@itwin/presentation-backend`

- [PresentationManagerProps]($presentation-backend) have been restructured to make attributes' purpose clearer. This affects calls to constructor of [PresentationManager]($presentation-backend) and [Presentation.initialize]($presentation-backend). Typical migration:

  **Before:**

  ```ts
  await Presentation.initialize({
    // now `defaultLocale`
    activeLocale: "en-us",

    // now `defaultUnitSystem`
    activeUnitSystem: "metric",

    // now under `caching.hierarchies`
    cacheConfig: { mode: HierarchyCacheMode.Memory },

    // now under `caching.content.size`
    contentCacheSize: 999,

    // removed in favor of `workerThreadsCount`
    taskAllocationsMap: {
      [RequestPriority.Preload]: 1,
      [RequestPriority.Max]: 2,
    },
  });

  ```

  **After:**

  ```ts
  await Presentation.initialize({
    presentation: {
      defaultLocale: "en-us",
      defaultUnitSystem: "metric",
      caching: {
        hierarchies: {
          mode: HierarchyCacheMode.Memory,
        },
        content: {
          size: 999,
        },
      },
      workerThreadsCount: 3,
    },
  });
  ```

#### Changes to `Presentation` initialization in `@itwin/presentation-frontend`

- [Presentation.initialize]($presentation-frontend) used to take [PresentationManagerProps]($presentation-frontend) as an argument. Now it takes [PresentationProps]($presentation-frontend) which allows supplying props not only to [PresentationManager]($presentation-frontend), but also [SelectionManager]($presentation-frontend) and [FavoritePropertiesManager]($presentation-frontend). Typical migration:

  **Before:**

  ```ts
  await Presentation.initialize({
    // ...props for presentation manager
    activeLocale: "en-us",
  });
  ```

  **After:**

  ```ts
  await Presentation.initialize({
    presentation: {
      // ...props for presentation manager
      activeLocale: "en-us",
    },
  });
  ```

- The frontend used to by default initialize with an [IFavoritePropertiesStorage]($presentation-frontend) implementation that uses Bentley's user settings service which may not be accessible by third party applications. The behavior was changed to use to a no-op storage by default with ability to choose an implementation that uses the settings service. Typical migration:

  **Before:**

  ```ts
  // no way to override favorite properties storage, so the implementation using settings service is used
  await Presentation.initialize();
  ```

  **After:**

  ```ts
  await Presentation.initialize({
    favorites: {
      // by default the no-op storage is used, but we can choose another option (or provide our own implementation)
      storage: createFavoritePropertiesStorage(
        DefaultFavoritePropertiesStorageTypes.UserPreferencesStorage,
      ),
    },
  });
  ```

#### `ControlledTree` API changes

`ControlledTree` component has received the following breaking changes:

- The component now takes `TreeModel` rather than `VisibleTreeNodes` as a prop to avoid requiring consumers to manage `VisibleTreeNodes` object. As a result, the `useVisibleTreeNodes` hook was replaced with `useTreeModel` hook. Typical migration:

  **Before:**

  ```tsx
  const visibleNodes = useVisibleTreeNodes(modelSource);
  return <ControlledTree visibleNodes={visibleNodes} {...otherProps} />;
  ```

  **After:**

  ```tsx
  const treeModel = useTreeModel(modelSource);
  return <ControlledTree model={treeModel} {...otherProps} />;
  ```

- Name of the `treeEvents` prop was changed to `eventsHandler` to make it clearer. Typical migration:

  **Before:**

  ```tsx
  return <ControlledTree treeEvents={eventsHandler} {...otherProps} />;
  ```

  **After:**

  ```tsx
  return <ControlledTree eventsHandler={eventsHandler} {...otherProps} />;
  ```

- `width` and `height` properties are now required. Previously they were optional and forced us to use non-optimal approach when not provided. Now it's up to the consumer to tell the size of the component. Typical migration:

  **Before:**

  ```tsx
  return <ControlledTree {...props} />;
  ```

  **After:**

  ```tsx
  const width = 100;
  const height = 100;
  return <ControlledTree width={width} height={height} {...props} />;
  ```

  `width` and `height` props may be calculated dynamically using [ResizeObserver](https://developer.mozilla.org/en-US/docs/Web/API/ResizeObserver) API.

#### PropertyGrid - related API Changes

- `width` and `height` are now required props for `VirtualizedPropertyGrid` and `VirtualizedPropertyGridWithDataProvider`. Also, `width` is now a required property for `PropertyList`. Previously they were optional and forced us to use non-optimal approach when not provided. Now it's up to the consumer to tell the size of the component. Typical migration:

  **Before:**

  ```tsx
  return <VirtualizedPropertyGrid {...props} />;
  ```

  **After:**

  ```tsx
  const width = 100;
  const height = 100;
  return <VirtualizedPropertyGrid width={width} height={height} {...props} />;
  ```

  `width` and `height` props may be calculated dynamically using [ResizeObserver](https://developer.mozilla.org/en-US/docs/Web/API/ResizeObserver) API.

- Default value of `PresentationPropertyDataProvider.isNestedPropertyCategoryGroupingEnabled` was changed from `false` to `true`.

### AppUi Changes

Some components in @itwin/core-react were deprecated in favor of components in @itwin/itwinui-react.
A few constructs were deprecated in @itwin/core-react package with alternatives elsewhere.
The [Table]($components-react) component has been deprecated in favor of the Table in @itwin/itwinui-react.
A new @itwin/imodel-components-react package has been added and contains items related to Color, Cube, LineWeight, Navigation Aids, Quantity Inputs, Timeline and Viewport.

The iTwin.js ui and @itwin/presentation-components packages are now dependent on React version 17. **Applications using the ui packages must update to React 17.** Details about React version 17 can be found in the [React Blog](https://reactjs.org/blog/2020/10/20/react-v17.html).

React 16 is not an officially supported version of iTwin.js app or Extension development using the iTwin.js AppUi.

The component `UiSettingsProvider` has been renamed to [UiStateStorageHandler]($appui-react) and updated so it no longer takes a prop. Internally it now uses the value from `UiFrameWork.getUiStateStorage` and listens for changes to that value. This rename was to avoid confusion between UI State and User Preferences.

The component [FrameworkVersion]($appui-react) has been updated so it no longer takes a version prop. It now uses the value of `frameworkState.configurableUiState.frameworkVersion` from the redux store as the version. This value may be set using `UiFramework.setUiVersion` method and will be initialized to "2". Existing iModelApps using the 1.0 version of the user interface were not required to include the `<FrameworkVersion>` component in its component tree. It is now required that every iModelApp include the `<FrameworkVersion>` component and that the redux store entry mentioned above is specified to either "1" or "2". Below is a typical component tree for an iModeApp.

```tsx
<Provider store={MyIModelApp.store} >
  <ThemeManager>
    <SafeAreaContext.Provider value={SafeAreaInsets.All}>
      <ToolbarDragInteractionContext.Provider value={false}>
        <FrameworkVersion>
          <UiStateStorageHandler>
            <ConfigurableUiContent
              appBackstage={<AppBackstageComposer />}
            />
          </UiStateStorageHandler>
        </FrameworkVersion>
      </ToolbarDragInteractionContext.Provider>
    </SafeAreaContext.Provider>
  <ThemeManager>
</Provider>
```

#### Removed user change monitoring from @itwin/appui-react

Previously `UiFramework` would monitor the state of an access token and would close all UI popups if the token was found to be empty. This feature has been removed. It is now the applications responsibility to enable this capability if they want it. The method [ConfigurableUiManager.closeUi]($appui-react) is now public and can be called by application to close the popup items.

#### Deprecated components in favor of iTwinUI-react components

Several UI components in the @itwin/core-react and @itwin/components-react packages have been deprecated.
Developers should use equivalent components in @itwin/itwinui-react instead.

| Deprecated in @itwin/core-react | Use from @itwin/itwinui-react instead          |
| ------------------------------- | ---------------------------------------------- |
| Button                          | Button                                         |
| ButtonSize                      | `size` prop for itwinui-react Button           |
| ButtonType                      | `styleType` prop for itwinui-react Button      |
| Checkbox                        | Checkbox                                       |
| ExpandableBlock                 | ExpandableBlock                                |
| Headline                        | Headline                                       |
| HorizontalTabs                  | HorizontalTabs                                 |
| Input                           | Input                                          |
| LabeledInput                    | LabeledInput                                   |
| LabeledSelect                   | LabeledSelect                                  |
| LabeledTextarea                 | LabeledTextarea                                |
| LabeledToggle                   | ToggleSwitch with `labelPosition="right"` prop |
| LeadingText                     | Leading                                        |
| ProgressBar                     | ProgressLinear                                 |
| ProgressSpinner                 | ProgressRadial                                 |
| Radio                           | Radio                                          |
| Select                          | Select                                         |
| SelectOption                    | SelectOption                                   |
| Slider                          | Slider                                         |
| SmallText                       | Small                                          |
| Spinner                         | ProgressRadial with `indeterminate` prop       |
| SpinnerSize                     | `size` prop in ProgressRadialProps             |
| SplitButton                     | SplitButton                                    |
| Subheading                      | Subheading                                     |
| Textarea                        | Textarea                                       |
| Tile                            | Tile                                           |
| Title                           | Title                                          |
| Toggle                          | ToggleSwitch                                   |
| Tooltip                         | Tooltip                                        |
| TooltipPlacement                | Placement                                      |

| Deprecated in @itwin/components-react | Use from @itwin/itwinui-react instead |
| ------------------------------------- | ------------------------------------- |
| Breadcrumb                            | Breadcrumbs                           |

| Deprecated in @itwin/imodel-components-react | Use from @itwin/itwinui-react instead |
| -------------------------------------------- | ------------------------------------- |
| ColorPickerPanel                             | ColorPicker                           |

##### Slider

The deprecated [Slider]($core-react) was a wrapper around the react-compound-slider that does not work properly in popout windows. To eliminate this issue, the deprecated `Slider`will now wrap the `Slider` component from @itwin/itwinui-react. This result is a couple prop changes. The `onSlideStart` or `onSlideEnd` props are ignored, use `onUpdate` and `onChange` props if needed. The only two `modes` that remain supported are 1 and 2.

#### Deprecated with alternatives elsewhere

A few constructs were deprecated in @itwin/core-react package.
Some were copied to the @itwin/appui-abstract package.
Some have replacements within the @itwin/core-react package.

| Deprecated                             | Replacement                                |
| -------------------------------------- | ------------------------------------------ |
| DialogButtonDef in @itwin/core-react   | DialogButtonDef in @itwin/appui-abstract   |
| DialogButtonStyle in @itwin/core-react | DialogButtonStyle in @itwin/appui-abstract |
| DialogButtonType in @itwin/core-react  | DialogButtonType in @itwin/appui-abstract  |
| LocalUiSettings in @itwin/core-react   | LocalStateStorage in @itwin/core-react     |
| SessionUiSettings in @itwin/core-react | _eliminated_                               |

#### New @itwin/imodel-components-react package

A new @itwin/imodel-components-react package has been added, and some items were moved from @itwin/core-react and @itwin/components-react into this new package.
The ui-imodel-components package contains React components that depend on the imodeljs-frontend, imodeljs-common or imodeljs-quantity packages.
Dependencies on these other iTwin.js packages have been removed from core-react and components-react.
The items moved to ui-imodel-components are related to Color, Cube, LineWeight, Navigation Aids, Quantity Inputs, Timeline and Viewport.

The following items were moved into the ui-imodel-components package. For a complete list, see [iTwin.js Documentation](https://www.itwinjs.org/reference/ui-imodel-components/all).

- ColorPickerButton, ColorPickerDialog, ColorPickerPopup, ColorPropertyEditor, ColorSwatch
- Cube, CubeNavigationAid, CubeRotationChangeEventArgs
- DrawingNavigationAid
- QuantityInput, QuantityNumberInput
- TimelineComponent, TimelineDataProvider, TimelineMenuItemProps
- ViewportComponent, ViewportComponentEvents
- LineWeightSwatch, WeightPickerButton, WeightPropertyEditor

#### Tasks and workflows deprecated

Classes and methods pertaining to Tasks and Workflows have been deprecated due to a change in the UX design.
Please continue to use Frontstages.

### Buildology

`@itwin/build-tools` has bumped the [Typescript compilation target](https://www.typescriptlang.org/tsconfig#target) from [ES2017](https://262.ecma-international.org/8.0/) to [ES2019](https://262.ecma-international.org/10.0/)

All packages will continue to build a CommonJS variant, but will now deliver it to `lib/cjs`. All frontend and shared ("common") packages will now build an ESModules variant, and deliver it to `lib/esm`. This change is intended to improve the bundle sizes of applications and allow for dynamic imports in order to tree-shake unused code.

If you were previously importing directly from the `lib` directory (e.g. `import { ElectronHost } from "@itwin/core-electron/lib/ElectronBackend";`), you will need to update your code to import from the new directory, `lib/cjs`, (e.g. `import { ElectronHost } from "@itwin/core-electron/lib/cjs/ElectronBackend";`).

This also affects how you will import `*.scss` from the ui packages. If you were previously importing scss from the `lib` directory (e.g. `@import "~@itwin/ui-pkg/lib/ui-pkg/...";`), you will need to update your code to import from the new directory, `lib/esm`, (e.g. `@import "~@itwin/ui-pkg/lib/esm/ui-pkg/...";`).

#### Updates to @bentley/build-tools

- Removed `test` and `test-tsnode` scripts from `@itwin/build-tools`. Please use mocha directly instead.
- Removed TSLint support from `@itwin/build-tools`. If you're still using it, please switch to ESLint.
- Removed legacy `.eslintrc.js` file from the same package. Instead, use `@itwin/eslint-plugin` and the `imodeljs-recommended` config included in it.
- Dropped support for ESLint 6.x.

### Transformation

#### New @itwin/core-transformer package

 APIs for importing and exporting data between iModels have moved from the [@itwin/core-backend](https://www.npmjs.com/package/@itwin/core-backend) package to the new [@itwin/core-transformer](https://www.npmjs.com/package/@itwin/core-transformer) package. These APIs include [IModelExporter]($transformer), [IModelImporter]($transformer), and [IModelTransformer]($transformer).

#### IModelImporter property options deprecated in favor of constructor options

 Configuration of an [IModelImporter]($transformer) is now only represented by an [IModelImportOptions]($transformer) object passed to the constructor. The ability to modify options with the [IModelImporter]($transformer) properties `simplifyElementGeometry`, `autoExtendProjectExtents`, and `preserveElementIdsForFiltering` has been deprecated; instead, set these options while constructing your [IModelImporter]($transformer), and read them if necessary from [IModelImporter.options]($transformer). For example, replace the following:

 ```ts
   const importer = new IModelImporter(targetDb);
   importer.autoExtendProjectExtents = true;
   const isExtendingProjectExtents = importer.autoExtendProjectExtents;
 }
 ```

 With this:

 ```ts
   const importer = new IModelImporter(targetDb, { autoExtendProjectExtents: true });
   const isExtendingProjectExtents = importer.options.autoExtendProjectExtents;
 ```

#### Customized handling of dangling predecessor Ids

 When the [IModelTransformer]($transformer) encounters a dangling predecessor element id reference in an iModel, an element id for which no element exists in the database, by default the entire transformation is rejected. Now, there are multiple behaviors to choose from for the transformer to use when it encounters such references while analyzing predecessor elements. The `danglingPredecessorBehavior` option defaults to `reject`, or can be configured as `ignore`, which will instead leave the dangling reference as is while transforming to the target. You can configure the new behavior like so:

 ```ts
   const transformer = new IModelTransformer(sourceDb, targetDb, { danglingPredecessorBehavior: "ignore" });
 ```

### Various changes

#### iTwinId

Several api's in **iTwin.js** refer to the "context" for an iModel, meaning the _project or asset_ to which the iModel belongs, as its `contextId`. That is very confusing, as the term "context" is very overloaded in computer science in general, and in iTwin.js in particular. That is resolved in iTwin.js V3.0 by recognizing that every iModel exists within an **iTwin**, and every iTwin has a GUID called its `iTwinId`. All instances of `contextId` in public apis that mean _the iTwin for this iModel_ are now replaced by `iTwinId`.

This is a breaking change for places like `IModel.contextId`. However, it should be a straightforward search-and-replace `contextId` -> `iTwinId` anywhere you get compilation errors in your code.

#### Changes to UnitProps

The `altDisplayLabels` property in [UnitProps]($quantity) has been removed. AlternateLabels are now provided via a [AlternateUnitLabelsProvider]($quantity). The [QuantityFormatter]($frontend) now provides one for use when parsing string to quantities. To add custom labels use [QuantityFormatter.addAlternateLabels]($frontend) see example below.

  ```ts
  IModelApp.quantityFormatter.addAlternateLabels("Units.FT", "feet", "foot");
  ```

#### @bentley/extension-cli

The cli tool has been deprecated due to an impending change of Extensions and the Extension Service. Please continue to use the 2.x version if you still require publishing Extensions.

#### Removed oidc-signin-tool

The `oidc-signin-tool` contained various authorization testing tools. It has been relocated to the [@itwin/auth-clients](https://github.com/iTwin/auth-clients) repository.

### @itwin/core-geometry

The method `BSplineCurve3d.createThroughPoints` has been deprecated in favor of the more general method `BSplineCurve3d.createFromInterpolationCurve3dOptions`.

The property `InterpolationCurve3dOptions.isChordLenTangent` has been deprecated due to a naming inconsistency with similar adjacent properties. Use `InterpolationCurve3dOptions.isChordLenTangents` instead.

#### @itwin/core-common

The `fromRadians`, `fromDegrees`, and `fromAngles` methods of [Cartographic]($common) now expect to receive a single input argument - an object containing a longitude, latitude and optional height property. The public constructor for [Cartographic]($common) has also been removed. If you would like to create a [Cartographic]($common) object without specifying longitude and latitude, you can use the new `createZero` method. These changes will help callers avoid mis-ordering longitude, latitude, and height when creating a [Cartographic]($common) object. Additionally, the `LatAndLong` and `LatLongAndHeight` interfaces have been removed and replaced with a single [CartographicProps]($common) interface.

#### Changes to ECSql APIs

Several changes to the APIs for executing ECSql statements have been made to improve performance and flexibility. This involved breaking changes to the `query`, `queryRowCount`, and `restartQuery` methods of [IModelConnection]($frontend), [IModelDb]($backend), and [ECDb]($backend).

- The `query` and `restartQuery` methods used to take multiple arguments indicating a limit on the number of rows to return, a priority, a quota, and so on. These have been combined into a single [QueryOptions]($common) parameter.

- Previously there was no way to control the format of each row returned by the `query` and `restartQuery` methods, and the default format was verbose and inefficient. Now, these methods accept a [QueryRowFormat]($common) as part of their [QueryOptions]($common) parameter describing the desired format. The default format returns each row as an array instead of an object.
- The `query`, `restartQuery`, and `queryRowCount` methods used to accept the statement bindings as type `any[] | object`. The bindings are now specified instead as the more type-safe type [QueryBinder]($common).

##### Binding parameters using QueryBinder

[QueryBinder]($common) is a more type-safe way to bind parameters to an ECSql statement. It allows mixing indexed and named parameters in a single statement. For example:

```ts
  const params = new QueryBinder()
    .bindString("name", "hello")
    .bindId(1, "0x123");

  for await (const row of db.query("SELECT ECInstanceId, Name from bis.Element WHERE ECInstanceId=? AND Name=:name", params)) {
    const obj = { id: row[0], name: row[1] };
    // ...
  }
```

##### Upgrading existing code to use the new `query` methods

The signature of the method has changed to:

```ts
query(ecsql: string, params?: QueryBinder, options?: QueryOptions): AsyncIterableIterator<any>;
```

The `rowFormat` property of the `options` parameter defaults to `QueryRowFormat.UseECSqlPropertyIndexes`. That format is more efficient so its use is preferred, but it differs from the previous row format. You can upgrade existing code to use the old format with minimal changes. For example, if your existing code passes query parameters as an array, change it as follows:

```ts
  // Replace this:
  db.query("SELECT * FROM bis.Element WHERE ECInstanceId=?", ["0x1"]);
  // With this:
  db.query("SELECT * FROM bis.Element WHERE ECInstanceId=?", QueryBinder.from(["0x1"]), { rowFormat: QueryRowFormat.UseJsPropertyNames });
  // The code that accesses the properties of each row can remain unchanged.
```

Similarly, if your existing code passes an object instead of an array as the query parameter, change it as follows:

```ts
  // Replace this:
  db.query("SELECT * FROM bis.Element WHERE ECInstanceId = :id", {id: "0x1"});
  // With this:
  db.query("SELECT * FROM bis.Element WHERE ECInstanceId=?", QueryBinder.from({id: "0x1"}), { rowFormat: QueryRowFormat.UseJsPropertyNames });
  // The code that accesses the properties of each row can remain unchanged.
```

##### Upgrading existing code to use the new `restartQuery` methods

The parameters have changed in the same way as `query`, so they can be changed as described for `query` above.

##### Upgrading existing code to use the new `queryRowCount` methods

The behavior of this method has not changed, but the parameters must be provided as a [QueryBinder]($common) object instead of an array or object. Upgrade your existing code as described for `query` above.

## Dependency updates

### Updated minimum requirements

Support for Node 10 has been dropped. The new minimum Node version is 12.22.0. The recommended version is the latest LTS version of Node. Please visit our [Supported Platforms](../learning/supportedplatforms) documentation for a full breakdown of compatibility.

### Various package updates

The following dependencies of iTwin.js have been updated;

- `openid-client` updated from to `^3.15.3` -> `^4.7.4`,
- `electron` updated from to `^11.1.0` -> `^14.0.0`,
- `react` updated from to `^16.8.9` -> `^17.0.0`,
- `react-dom` updated from to `^16.8.9` -> `^17.0.0`,

## API rename

Several APIs previously marked as deprecated, renamed alpha/beta APIs and moved APIs from one package to another. Generally, the reason for the deprecation as well as the alternative suggestions can be found in the 2.x release notes. Most of the renames highlighted below are handled automatically in our [upgrade tool](#update-guide) but for reference an exhaustive list can be found below.

### Package name changes

A number of packages have been renamed to use the @itwin scope rather than the @bentley scope, and we have modified a few package names to move towards a more consistent naming pattern. The full list of changed packages are listed in the table below.

| Current                                | New                                  |
| -------------------------------------- | ------------------------------------ |
| @bentley/imodeljs-backend              | @itwin/core-backend                  |
| @bentley/imodeljs-common               | @itwin/core-common                   |
| @bentley/imodeljs-frontend             | @itwin/core-frontend                 |
| @bentley/geometry-core                 | @itwin/core-geometry                 |
| @bentley/ecschema-metadata             | @itwin/ecschema-metadata             |
| @bentley/ecschema-locaters             | @itwin/ecschema-locaters             |
| @bentley/ecschema-editing              | @itwin/ecschema-editing              |
| @bentley/bentleyjs-core                | @itwin/core-bentley                  |
| @bentley/orbitgt-core                  | @itwin/core-orbitgt                  |
| @bentley/frontend-devtools             | @itwin/frontend-devtools             |
| @bentley/webgl-compatibility           | @itwin/webgl-compatibility           |
| @bentley/imodeljs-transformer          | @itwin/core-transformer              |
| @bentley/imodeljs-markup               | @itwin/core-markup                   |
| @bentley/imodeljs-editor-common        | @itwin/editor-common                 |
| @bentley/imodeljs-editor-backend       | @itwin/editor-backend                |
| @bentley/imodeljs-editor-frontend      | @itwin/editor-frontend               |
| @bentley/analytical-backend            | @itwin/analytical-backend            |
| @bentley/linear-referencing-backend    | @itwin/linear-referencing-backend    |
| @bentley/linear-referencing-common     | @itwin/linear-referencing-common     |
| @bentley/physical-material-backend     | @itwin/physical-material-backend     |
| @bentley/presentation-backend          | @itwin/presentation-backend          |
| @bentley/presentation-common           | @itwin/presentation-common           |
| @bentley/presentation-frontend         | @itwin/presentation-frontend         |
| @bentley/presentation-components       | @itwin/presentation-components       |
| @bentley/presentation-testing          | @itwin/presentation-testing          |
| @bentley/ui-abstract                   | @itwin/appui-abstract                |
| @bentley/ui-components                 | @itwin/components-react              |
| @bentley/ui-core                       | @itwin/core-react                    |
| @bentley/ui-imodel-components          | @itwin/imodel-components-react       |
| @bentley/ui-ninezone                   | @itwin/appui-layout-react            |
| @bentley/ui-framework                  | @itwin/appui-react                   |
| @bentley/ecschema2ts                   | @itwin/ecschema2ts                   |
| @bentley/webpack-tools-core            | @itwin/core-webpack-tools            |
| @bentley/backend-webpack-tools         | @itwin/backend-webpack-tools         |
| @bentley/build-tools                   | @itwin/build-tools                   |
| @bentley/eslint-plugin                 | @itwin/eslint-plugin                 |
| @bentley/imodeljs-quantity             | @itwin/core-quantity                 |
| @bentley/imodeljs-i18n                 | @itwin/core-i18n                     |
| @bentley/hypermodeling-frontend        | @itwin/hypermodeling-frontend        |
| @bentley/electron-manager              | @itwin/core-electron                 |
| @bentley/mobile-manager                | @itwin/core-mobile                   |
| @bentley/express-server                | @itwin/express-server                |
| @bentley/ecschema-rpcinterface-common  | @itwin/ecschema-rpcinterface-common  |
| @bentley/ecschema-rpcinterface-impl    | @itwin/ecschema-rpcinterface-impl    |
| @bentley/ecschema-rpcinterface-tests   | @itwin/ecschema-rpcinterface-tests   |
| @bentley/certa                         | @itwin/certa                         |
| @bentley/perf-tools                    | @itwin/perf-tools                    |
| @bentley/oidc-signin-tool              | @itwin/oidc-signin-tool              |
| @bentley/geonames-extension            | @itwin/geonames-extension            |
| @bentley/map-layers                    | @itwin/map-layers                    |
| @bentley/rpcinterface-full-stack-tests | @itwin/rpcinterface-full-stack-tests |
| @bentley/imodelhub-client-tests        | @itwin/imodelhub-client-tests        |

### @itwin/core-backend

| Removed                                                      | Replacement                                                         |
| ------------------------------------------------------------ | ------------------------------------------------------------------- |
| `AutoPush`                                                   | _eliminated_                                                        |
| `BriefcaseDb.reinstateChanges`                               | `BriefcaseDb.pullChanges`                                           |
| `BriefcaseDb.reverseChanges`                                 | `BriefcaseDb.pullChanges`                                           |
| `BriefcaseIdValue`                                           | `BriefcaseIdValue` in @itwin/core-common                            |
| `BriefcaseManager.getCompatibilityFileName`                  | _eliminated_                                                        |
| `BriefcaseManager.getCompatibilityPath`                      | _eliminated_                                                        |
| `BriefcaseManager.isStandaloneBriefcaseId`                   | use `id === BriefcaseIdValue.Unassigned`                            |
| `compatibilityDir` argument of `BriefcaseManager.initialize` | _eliminated_                                                        |
| `DocumentCarrier`                                            | _eliminated_                                                        |
| `IModelDb.clearSqliteStatementCache`                         | `IModelDb.clearCaches`                                              |
| `IModelDb.clearStatementCache`                               | `IModelDb.clearCaches`                                              |
| `IModelHost.iModelClient`                                    | `IModelHubBackend.iModelClient`                                     |
| `IModelHostConfiguration.briefcaseCacheDir`                  | `IModelHostConfiguration.cacheDir`                                  |
| `InformationCarrierElement`                                  | _eliminated_                                                        |
| `Platform.isDesktop`                                         | `ProcessDetector.isElectronAppBackend`                              |
| `Platform.isElectron`                                        | `ProcessDetector.isElectronAppBackend`                              |
| `Platform.isMobile`                                          | `ProcessDetector.isMobileAppBackend`                                |
| `Platform.isNodeJs`                                          | `ProcessDetector.isNodeProcess`                                     |
| `SnapshotDb.filePath`                                        | `SnapshotDb.pathName`                                               |
| `StandaloneDb.filePath`                                      | `StandaloneDb.pathName`                                             |
| `Texture.width, height, flags`                               | _eliminated_                                                        |
| `TxnAction`                                                  | `TxnAction` in @itwin/core-common                                   |
| `TxnChangedEntities.inserted, deleted, updated`              | `TxnChangedEntities.inserts, deletes, updates`                      |
| `NativeAppAuthorizationBackend`                              | Moved to @iTwin/auth-clients repo as `ElectronAuthorizationBackend` |
| `ElectronAuthorizationEvents`                                | Moved to @iTwin/auth-clients repo                                   |
| `ElectronAuthorizationRequestHandler`                        | Moved to @iTwin/auth-clients repo                                   |

### @itwin/core-common

| Removed                                               | Replacement                                                       |
| ----------------------------------------------------- | ----------------------------------------------------------------- |
| `AnalysisStyle.scalar`                                | `AnalysisStyle.thematic`                                          |
| `AnalysisStyleScalar`                                 | `AnalysisStyleThematic`                                           |
| `AnalysisStyleScalarProps`                            | `AnalysisStyleThematicProps`                                      |
| `BriefcaseTypes.DeprecatedStandalone`                 | `BriefcaseTypes.Unassigned`                                       |
| `BriefcaseTypes.Standalone`                           | `BriefcaseTypes.Unassigned`                                       |
| `Code.getValue`                                       | `Code.value`                                                      |
| `CodeSpec.specScopeType`                              | `CodeSpec.scopeType`                                              |
| `DisplayStyleSettings.excludedElements`               | `DisplayStyleSettings.excludedElementIds`                         |
| `DisplayStyleOverridesOptions.includeProjectSpecific` | `DisplayStyleOverridesOptions.includeITwinSpecific`               |
| `IModel.changeSetId`                                  | `IModel.changeset.id`                                             |
| `IModelVersion.evaluateChangeSet`                     | `IModelHost`/`IModelApp` `hubAccess.getChangesetFromVersion`      |
| `IModelVersion.fromJson`                              | `IModelVersion.fromJSON`                                          |
| `IModelVersion.getChangeSetFromNamedVersion`          | `IModelHost`/`IModelApp` `hubAccess.getChangesetFromNamedVersion` |
| `IModelVersion.getLatestChangeSetId`                  | `IModelHost`/`IModelApp` `hubAccess.hubAccess.getLatestChangeset` |
| `IModelWriteRpcInterface`                             | Use IPC for writing to iModels                                    |
| `LatAndLong`                                          | _eliminated_                                                      |
| `LatLongAndHeight`                                    | [CartographicProps]($common)                                      |
| `TerrainSettings.locatable`                           | `BackgroundMapSettings.locatable`                                 |
| `TerrainSettingsProps.nonLocatable`                   | `BackgroundMapProps.nonLocatable`                                 |
| `ViewFlagOverrides` class                             | [ViewFlagOverrides]($common) type                                 |
| `ViewFlagProps.edgeMask`                              | _eliminated_                                                      |
| `ViewFlagProps.hlMatColors`                           | _eliminated_                                                      |
| `ViewFlags.clone`                                     | [ViewFlags.copy]($common)                                         |
| `ViewFlags.edgeMask`                                  | _eliminated_                                                      |
| `ViewFlags.hLineMaterialColors`                       | _eliminated_                                                      |
| `ViewFlags.noCameraLights`                            | [ViewFlags.lighting]($common)                                     |
| `ViewFlags.noGeometryMap`                             | _eliminated_                                                      |
| `ViewFlags.noSolarLight`                              | [ViewFlags.lighting]($common)                                     |
| `ViewFlags.noSourceLights`                            | [ViewFlags.lighting]($common)                                     |
| `NativeAppAuthorizationConfiguration`                 | `MobileAppAuthorizationConfiguration` in @itwin/core-mobile       |

### @itwin/core-frontend

| Removed                                       | Replacement                                                                 |
| --------------------------------------------- | --------------------------------------------------------------------------- |
| `AppearanceOverrideProps`                     | [AppearanceOverrideProps]($common)                                          |
| `AsyncMethodsOf`                              | [AsyncMethodsOf]($core-bentley)                                             |
| `AsyncFunction`                               | [AsyncFunction]($core-bentley)                                              |
| `EmphasizeElementsProps`                      | [EmphasizeElementsProps]($common)                                           |
| `PromiseReturnType`                           | [PromiseReturnType]($core-bentley)                                          |
| `CheckpointConnection.open`                   | `CheckpointConnection.openRemote`                                           |
| `DecorateContext.screenViewport`              | `DecorateContext.viewport`                                                  |
| `FeatureOverrideType`                         | [FeatureOverrideType]($common)                                              |
| `FeatureSymbology.Appearance`                 | [FeatureAppearance]($common)                                                |
| `FeatureSymbology.AppearanceProps`            | [FeatureAppearanceProps]($common)                                           |
| `findAvailableRealityModels`                  | `getRealityDatas` in `@itwin/reality-data-client`                           |
| `findAvailableUnattachedRealityModels`        | `getRealityDatas` in `@itwin/reality-data-client`                           |
| `IModelApp.iModelClient`                      | `IModelApp.hubAccess`                                                       |
| `IModelApp.settings`                          | [IModelApp.userPreferences]($frontend)                                      |
| `IModelConnection.Models.loaded`              | use `for..of` to iterate and `getLoaded` to look up by Id                   |
| `IModelConnection.Views.saveThumbnail`        | use IPC and `IModelDb.saveThumbnail`                                        |
| `IOidcFrontendClient`                         | *eliminated*                                                                |
| `isIOidcFrontendClient`                       | *eliminated*                                                                |
| `OidcBrowserClient`                           | `BrowserAuthorizationClient` in `@itwin/browser-authorization`              |
| `OidcFrontendClientConfiguration`             | `BrowserAuthorizationClientConfiguration` in `@itwin/browser-authorization` |
| `QuantityFormatter.onActiveUnitSystemChanged` | [QuantityFormatter.onActiveFormattingUnitSystemChanged]($frontend)          |
| `QuantityFormatter.useImperialFormats`        | [QuantityFormatter.setActiveUnitSystem]($frontend)                          |
| `RemoteBriefcaseConnection`                   | `CheckpointConnection`                                                      |
| `ScreenViewport.decorationDiv`                | `DecorateContext.addHtmlDecoration`                                         |
| `UnitSystemKey`                               | Moved to `@bentley/imodeljs-quantity`                                       |
| `ViewManager.forEachViewport`                 | Use a `for..of` loop                                                        |
| `ViewState.isCameraEnabled`                   | Use `view.is3d() && view.isCameraOn`                                        |
| `ViewState3d.lookAtPerspectiveOrOrtho`        | `ViewState3d.LookAt`                                                        |
| `ViewState3d.lookAtUsingLensAngle`            | `ViewState3d.lookAt`                                                        |
| `Viewport.featureOverrideProvider`            | [Viewport.featureOverrideProviders]($frontend)                              |
| `Viewport.setFlashed`                         | [Viewport.flashedId]($frontend)                                             |
| `Viewport.setRedrawPending`                   | [Viewport.requestRedraw]($frontend)                                         |
| `WebAppViewer`                                | *eliminated*                                                                |
| `NativeAppAuthorization`                      | Moved to @iTwin/auth-clients repo as `ElectronRendererAuthorization`        |

### @itwin/core-geometry

| Removed                                         | Replacement                                                |
| ----------------------------------------------- | ---------------------------------------------------------- |
| `BSplineCurve3dBase.createThroughPoints`        | `BSplineCurve3dBase.createFromInterpolationCurve3dOptions` |
| `TransitionSpiralProps.curveLength`             | `TransitionSpiralProps.length`                             |
| `TransitionSpiralProps.fractionInterval`        | `TransitionSpiralProps.activeFractionInterval`             |
| `TransitionSpiralProps.intervalFractions`       | `TransitionSpiralProps.activeFractionInterval`             |
| `InterpolationCurve3dOptions.isChordLenTangent` | `InterpolationCurve3dOptions.isChordLenTangents`           |
| `Point3dArray.createRange`                      | `Range3d.createFromVariantData`                            |

### @bentley/backend-itwin-client

SAML support has officially been dropped as a supported workflow. All related APIs for SAML have been removed.

| Removed                             | Replacement                                                |
| ----------------------------------- | ---------------------------------------------------------- |
| `OidcDelegationClientConfiguration` | `DelegationAuthorizationClientConfiguration`               |
| `OidcDelegationClient`              | `DelegationAuthorizationClient`                            |
| `BackendAuthorizationClient`        | Moved to @iTwin/auth-clients as BrowserAuthorizationClient |
| `AgentAuthorizationClient`          | Moved to @iTwin/auth-clients as SerivceAuthorizationClient |
| `DelegationAuthorizationClient`     | *removed*                                                  |
| `IntrospectionClient`               | Moved to @iTwin/auth-clients                               |
| `ImsAuthorizationClient`            | *removed*                                                  |

### @itwin/appui-abstract

| Removed                       | Replacement                |
| ----------------------------- | -------------------------- |
| `ContentLayoutProps.priority` | *eliminated*               |
| `UiItemsArbiter`              | *eliminated*               |
| `UiAbstract.messagePresenter` | `UiAdmin.messagePresenter` |

### @itwin/core-react

| Removed                              | Replacement                                             |
| ------------------------------------ | ------------------------------------------------------- |
| `LoadingPromptProps.isDeterministic` | `LoadingPromptProps.isDeterminate` in @itwin/core-react |
| `NumericInput` component             | `NumberInput` component in @itwin/core-react            |
| `TabsProps.onClickLabel`             | `TabsProps.onActivateTab` in @itwin/core-react          |
| `LocalSettingsStorage`               | `LocalStateStorage`                                     |
| `UiSettingsResult`                   | `UiStateStorageResult`                                  |
| `UiSetting`                          | `UiStateEntry`                                          |
| `UiSettings`                         | `UiStateStorage`                                        |

### @itwin/components-react

| Removed                                                    | Replacement                                                                                                                   |
| ---------------------------------------------------------- | ----------------------------------------------------------------------------------------------------------------------------- |
| `hasFlag`                                                  | `hasSelectionModeFlag` in @itwin/components-react                                                                             |
| `StandardEditorNames`                                      | `StandardEditorNames` in @itwin/appui-abstract                                                                                |
| `StandardTypeConverterTypeNames`                           | `StandardTypeNames` in @itwin/appui-abstract                                                                                  |
| `StandardTypeNames`                                        | `StandardTypeNames` in @itwin/appui-abstract                                                                                  |
| `Timeline`                                                 | `TimelineComponent` in @itwin/components-react                                                                                |
| `ControlledTreeProps.treeEvents`                           | `ControlledTreeProps.eventsHandler`                                                                                           |
| `ControlledTreeProps.visibleNodes`                         | `ControlledTreeProps.model`                                                                                                   |
| `MutableTreeModel.computeVisibleNodes`                     | `computeVisibleNodes` in @itwin/components-react                                                                              |
| `TreeModelSource.getVisibleNodes`                          | memoized result of `computeVisibleNodes`                                                                                      |
| `useVisibleTreeNodes`                                      | `useTreeModel` and `computeVisibleNodes`                                                                                      |
| `TreeRendererContext`                                      | _eliminated_                                                                                                                  |
| `TreeRendererContextProvider`                              | _eliminated_                                                                                                                  |
| `TreeRendererContextConsumer`                              | _eliminated_                                                                                                                  |
| `useTreeRendererContext`                                   | _eliminated_                                                                                                                  |
| `ExtendedTreeNodeRendererProps`                            | `TreeNodeRendererProps`                                                                                                       |
| `SignIn`                                                   | _eliminated_                                                                                                                  |
| All drag & drop related APIs                               | Third party components. E.g. see this [example](https://www.itwinjs.org/sample-showcase/?group=UI+Trees&sample=drag-and-drop) |
| `DEPRECATED_Tree`, `BeInspireTree` and related APIs        | `ControlledTree`                                                                                                              |
| `PropertyValueRendererContext.decoratedTextElement`        | `IPropertyValueRenderer` that can properly render a `PropertyRecord`                                                          |
| `CommonPropertyGridProps.onPropertyLinkClick`              | `PropertyRecord.links.onClick`                                                                                                |
| `onPropertyLinkClick` prop in `usePropertyData`            | `PropertyRecord.links.onClick`                                                                                                |
| `onPropertyLinkClick` prop in `usePropertyGridModelSource` | `PropertyRecord.links.onClick`                                                                                                |
| `FilteringInputProps.filteringInProgress`                  | `FilteringInputProps.status`                                                                                                  |
| `hasLinks`                                                 | `!!PropertyRecord.links?.length`                                                                                              |
| `PropertyListProps.onListWidthChanged`                     | Width is now passed to `PropertyList` through `PropertyListProps.width` prop                                                  |

### @itwin/appui-react

| Removed                                    | Replacement                                                                                                                   |
| ------------------------------------------ | ----------------------------------------------------------------------------------------------------------------------------- |
| `COLOR_THEME_DEFAULT`                      | `SYSTEM_PREFERRED_COLOR_THEME` in @bentley/ui-framework is used as default color theme                                        |
| `FunctionKey`                              | `FunctionKey` in @bentley/ui-abstract                                                                                         |
| `IModelAppUiSettings`                      | `UserSettingsStorage` in @bentley/ui-framework                                                                                |
| `ConfigurableUiManager.findFrontstageDef`  | `FrontstageManager.findFrontstageDef`                                                                                         |
| `ConfigurableUiManager.loadContentGroup`   | *eliminated*                                                                                                                  |
| `ConfigurableUiManager.loadContentGroups`  | *eliminated*                                                                                                                  |
| `ConfigurableUiManager.loadContentLayout`  | *eliminated*                                                                                                                  |
| `ConfigurableUiManager.loadContentLayouts` | *eliminated*                                                                                                                  |
| `ContentGroupManager`                      | *eliminated*                                                                                                                  |
| `Frontstage.initializeFrontstageDef`       | `FrontstageManager.getFrontstageDef` (async method)                                                                           |
| `Frontstage.findFrontstageDef`             | `FrontstageManager.getFrontstageDef` (async method)                                                                           |
| `Frontstage.initializeFromProvider`        | `Frontstage.create` (async method)                                                                                            |
| `FrontstageProps.defaultLayout`            | `ContentGroup` now holds the layout information.                                                                              |
| `FrontstageProvider.initializeDef`         | *eliminated*                                                                                                                  |
| `FrontstageProvider.frontstageDef`         | `FrontstageManager.getFrontstageDef` (async method)                                                                           |
| `reactElement` in ContentControl           | `ContentControl.reactNode`                                                                                                    |
| `reactElement` in NavigationAidControl     | `NavigationAidControl.reactNode`                                                                                              |
| `reactElement` in NavigationWidgetDef      | `NavigationWidgetDef.reactNode`                                                                                               |
| `reactElement` in ToolWidgetDef            | `ToolWidgetDef.reactNode`                                                                                                     |
| `reactElement` in WidgetControl            | `WidgetControl.reactNode`                                                                                                     |
| `reactElement` in WidgetDef                | `WidgetDef.reactNode`                                                                                                         |
| `ReactMessage`                             | `ReactMessage` in @itwin/core-react                                                                                           |
| `SavedView`                                | `ViewStateHelper`                                                                                                             |
| `SavedViewProps`                           | `ViewStateHelperProps`                                                                                                        |
| `SavedViewLayout`                          | `StageContentLayout`                                                                                                          |
| `SavedViewLayoutProps`                     | `StageContentLayoutProps`                                                                                                     |
| `SpecialKey`                               | `SpecialKey` in @itwin/appui-abstract                                                                                         |
| `WidgetState`                              | `WidgetState` in @itwin/appui-abstract                                                                                        |
| `UserProfileBackstageItem`                 | *eliminated*                                                                                                                  |
| `SignIn`                                   | *eliminated*                                                                                                                  |
| `SignOutModalFrontstage`                   | *eliminated*                                                                                                                  |
| `IModelConnectedCategoryTree`              | *eliminated*                                                                                                                  |
| `IModelConnectedModelsTree`                | *eliminated*                                                                                                                  |
| `IModelConnectedSpatialContainmentTree`    | *eliminated*                                                                                                                  |
| `CategoryTreeWithSearchBox`                | *eliminated*                                                                                                                  |
| `UiSettingsProvider`                       | `UiStateStorageHandler`                                                                                                       |
| `useUiSettingsStorageContext`              | `useUiStateStorageHandler`                                                                                                    |
| `VisibilityComponent`                      | `TreeWidgetComponent` in @bentley/tree-widget-react                                                                           |
| `VisibilityWidget`                         | `TreeWidgetControl` in @bentley/tree-widget-react                                                                             |
| `WidgetProvider`                           | Provide widget via [UiItemsProvider]($appui-abstract)                                                                         |
| `ContentLayoutProps`                       | `ContentLayoutProps` in @itwin/appui-abstract                                                                                 |
| All drag & drop related APIs               | Third party components. E.g. see this [example](https://www.itwinjs.org/sample-showcase/?group=UI+Trees&sample=drag-and-drop) |
| `ModelsTreeProps.enablePreloading`         | *eliminated*                                                                                                                  |

### @itwin/core-bentley

| Removed         | Replacement                                                |
| --------------- | ---------------------------------------------------------- |
| `Config`        | Use `process.env` to access environment variables directly |
| `EnvMacroSubst` | *eliminated*                                               |

### @itwin/presentation-common

| Removed                                                         | Replacement                                                                                                                                                    |
| --------------------------------------------------------------- | -------------------------------------------------------------------------------------------------------------------------------------------------------------- |
| `CompressedDescriptorJSON`                                      | `DescriptorJSON`                                                                                                                                               |
| `ContentInstancesOfSpecificClassesSpecification.arePolymorphic` | `ContentInstancesOfSpecificClassesSpecification.handleInstancesPolymorphically`                                                                                |
| `ContentModifiersList.propertiesDisplay`                        | `ContentModifiersList.propertyOverrides`                                                                                                                       |
| `ContentModifiersList.propertyEditors`                          | `ContentModifiersList.propertyOverrides`                                                                                                                       |
| `ContentRelatedInstancesSpecification.isRecursive`              | *eliminated*                                                                                                                                                   |
| `ContentRelatedInstancesSpecification.relatedClasses`           | `ContentRelatedInstancesSpecification.relationshipPaths.targetClass`                                                                                           |
| `ContentRelatedInstancesSpecification.relationships`            | `ContentRelatedInstancesSpecification.relationshipPaths.relationship`                                                                                          |
| `ContentRelatedInstancesSpecification.requiredDirection`        | `ContentRelatedInstancesSpecification.relationshipPaths.direction`                                                                                             |
| `ContentRelatedInstancesSpecification.skipRelatedLevel`         | *eliminated*                                                                                                                                                   |
| `Descriptor.toCompressedJSON`                                   | `Descriptor.toJSON`                                                                                                                                            |
| `DescriptorOverrides.hiddenFieldNames`                          | `DescriptorOverrides.fieldsSelector`                                                                                                                           |
| `DescriptorOverrides.sortDirection`                             | `DescriptorOverrides.sorting.direction`                                                                                                                        |
| `DescriptorOverrides.sortingFieldName`                          | `DescriptorOverrides.sorting.field`                                                                                                                            |
| `ECPropertyGroupingNodeKey.groupingValue`                       | `ECPropertyGroupingNodeKey.groupingValues`                                                                                                                     |
| `ExtendedContentRequestOptions`                                 | `ContentRequestOptions`                                                                                                                                        |
| `ExtendedContentRpcRequestOptions`                              | `ContentRpcRequestOptions`                                                                                                                                     |
| `ExtendedHierarchyRequestOptions`                               | `HierarchyRequestOptions`                                                                                                                                      |
| `ExtendedHierarchyRpcRequestOptions`                            | `HierarchyRpcRequestOptions`                                                                                                                                   |
| `Field.fromJSON`                                                | `Field.fromCompressedJSON`                                                                                                                                     |
| `HierarchyCompareRpcOptions`                                    | *eliminated*                                                                                                                                                   |
| `LabelRequestOptions`                                           | `DisplayLabelRequestOptions`                                                                                                                                   |
| `LabelRpcRequestOptions`                                        | `DisplayLabelRpcRequestOptions`                                                                                                                                |
| `LoggingNamespaces`                                             | `PresentationBackendLoggerCategory`, `PresentationBackendNativeLoggerCategory`, `PresentationFrontendLoggerCategory` or `PresentationComponentsLoggerCategory` |
| `NodeDeletionInfo.target`                                       | `NodeDeletionInfo.parent` and `NodeDeletionInfo.position`                                                                                                      |
| `NodeDeletionInfoJSON.target`                                   | `NodeDeletionInfoJSON.parent` and `NodeDeletionInfoJSON.position`                                                                                              |
| `PresentationDataCompareOptions`                                | *eliminated*                                                                                                                                                   |
| `PresentationRpcInterface.compareHierarchies`                   | *eliminated*                                                                                                                                                   |
| `PresentationRpcInterface.compareHierarchiesPaged`              | *eliminated*                                                                                                                                                   |
| `PresentationRpcInterface.getContent`                           | `PresentationRpcInterface.getPagedContent` and `getPagedContentSet`                                                                                            |
| `PresentationRpcInterface.getContentAndSize`                    | `PresentationRpcInterface.getPagedContent` and `getPagedContentSet`                                                                                            |
| `PresentationRpcInterface.getDisplayLabelDefinitions`           | `PresentationRpcInterface.getPagedDisplayLabelDefinitions`                                                                                                     |
| `PresentationRpcInterface.getDistinctValues`                    | `PresentationRpcInterface.getPagedDistinctValues`                                                                                                              |
| `PresentationRpcInterface.getNodes`                             | `PresentationRpcInterface.getPagedNodes`                                                                                                                       |
| `PresentationRpcInterface.getNodesAndCount`                     | `PresentationRpcInterface.getPagedNodes`                                                                                                                       |
| `PresentationRpcInterface.loadHierarchy`                        | *eliminated*                                                                                                                                                   |
| `PresentationUnitSystem`                                        | `UnitSystemKey` in `@bentley/imodeljs-quantity`                                                                                                                |
| `PropertiesFieldDescriptor.propertyClass`                       | `PropertiesFieldDescriptor.properties.class`                                                                                                                   |
| `PropertiesFieldDescriptor.propertyName`                        | `PropertiesFieldDescriptor.properties.name`                                                                                                                    |
| `Property.relatedClassPath`                                     | `NestedContentField.pathToPrimaryClass`                                                                                                                        |
| `PropertyJSON.relatedClassPath`                                 | `NestedContentFieldJSON.pathToPrimaryClass`                                                                                                                    |
| `RelatedInstanceNodesSpecification.relatedClasses`              | `RelatedInstanceNodesSpecification.relationshipPaths.targetClass`                                                                                              |
| `RelatedInstanceNodesSpecification.relationships`               | `RelatedInstanceNodesSpecification.relationshipPaths.relationship`                                                                                             |
| `RelatedInstanceNodesSpecification.requiredDirection`           | `RelatedInstanceNodesSpecification.relationshipPaths.direction`                                                                                                |
| `RelatedInstanceNodesSpecification.skipRelatedLevel`            | *eliminated*                                                                                                                                                   |
| `RelatedInstanceNodesSpecification.supportedSchemas`            | *eliminated*                                                                                                                                                   |
| `RelatedInstanceSpecification.class`                            | `RelatedInstanceSpecification.relationshipPath.targetClass`                                                                                                    |
| `RelatedInstanceSpecification.relationship`                     | `RelatedInstanceSpecification.relationshipPath.relationship`                                                                                                   |
| `RelatedInstanceSpecification.requiredDirection`                | `RelatedInstanceSpecification.relationshipPath.direction`                                                                                                      |
| `RelatedPropertiesSpecification.isPolymorphic`                  | `RelatedPropertiesSpecification.handleTargetClassPolymorphically`                                                                                              |
| `RelatedPropertiesSpecification.propertyNames`                  | `RelatedPropertiesSpecification.properties`                                                                                                                    |
| `RelatedPropertiesSpecification.relatedClasses`                 | `RelatedPropertiesSpecification.propertiesSource.targetClass`                                                                                                  |
| `RelatedPropertiesSpecification.relationships`                  | `RelatedPropertiesSpecification.propertiesSource.relationship`                                                                                                 |
| `RelatedPropertiesSpecification.requiredDirection`              | `RelatedPropertiesSpecification.propertiesSource.direction`                                                                                                    |
| `Ruleset.supportedSchemas`                                      | `Ruleset.requiredSchemas`                                                                                                                                      |
| `RequestPriority`                                               | *eliminated*                                                                                                                                                   |
| `RequestOptions<TIModel>.priority`                              | *eliminated*                                                                                                                                                   |
| `SelectClassInfo.pathToPrimaryClass`                            | `SelectClassInfo.pathFromInputToSelectClass`                                                                                                                   |
| `SelectClassInfo.relatedInstanceClasses`                        | `SelectClassInfo.relatedInstancePaths`                                                                                                                         |
| `SelectClassInfoJSON.pathToPrimaryClass`                        | `SelectClassInfoJSON.pathFromInputToSelectClass`                                                                                                               |
| `SelectClassInfoJSON.relatedInstanceClasses`                    | `SelectClassInfoJSON.relatedInstancePaths`                                                                                                                     |

### @itwin/presentation-backend

| Removed                                       | Replacement                                                                                                               |
| --------------------------------------------- | ------------------------------------------------------------------------------------------------------------------------- |
| `DuplicateRulesetHandlingStrategy`            | `RulesetInsertOptions`                                                                                                    |
| `PresentationManager.activeUnitSystem`        | Changed type from `PresentationUnitSystem` to `UnitSystemKey`                                                             |
| `PresentationManager.getContentAndSize`       | `PresentationManager.getContent` and `getContentSetSize`                                                                  |
| `PresentationManager.getDistinctValues`       | `PresentationManager.getPagedDistinctValues`                                                                              |
| `PresentationManager.getNodesAndCount`        | `PresentationManager.getNodes` and `getNodesCount`                                                                        |
| `PresentationManager.loadHierarchy`           | _eliminated_                                                                                                              |
| `PresentationManagerProps.activeLocale`       | `PresentationManagerProps.defaultLocale`                                                                                  |
| `PresentationManagerProps.activeUnitSystem`   | Renamed to `PresentationManagerProps.defaultUnitSystem` and changed type from `PresentationUnitSystem` to `UnitSystemKey` |
| `PresentationManagerProps.cacheConfig`        | `PresentationManagerProps.caching.hierarchies`                                                                            |
| `PresentationManagerProps.contentCacheSize`   | `PresentationManagerProps.caching.content.size`                                                                           |
| `PresentationManagerProps.taskAllocationsMap` | `PresentationManagerProps.workerThreadsCount`                                                                             |
| `UnitSystemFormat.unitSystems`                | Changed type from `PresentationUnitSystem[]` to `UnitSystemKey[]`                                                         |
| `WithClientRequestContext<T>`                 | _eliminated_                                                                                                              |

### @itwin/presentation-frontend

| Removed                                     | Replacement                                                   |
| ------------------------------------------- | ------------------------------------------------------------- |
| `FavoritePropertiesScope.Project`           | `FavoritePropertiesScope.ITwin`                               |
| `PresentationManager.activeUnitSystem`      | Changed type from `PresentationUnitSystem` to `UnitSystemKey` |
| `PresentationManager.compareHierarchies`    | _eliminated_                                                  |
| `PresentationManager.getDistinctValues`     | `PresentationManager.getPagedDistinctValues`                  |
| `PresentationManager.loadHierarchy`         | _eliminated_                                                  |
| `PresentationManagerProps.activeUnitSystem` | Changed type from `PresentationUnitSystem` to `UnitSystemKey` |

### @itwin/presentation-components

| Removed                                                | Replacement                                     |
| ------------------------------------------------------ | ----------------------------------------------- |
| `ContentDataProvider.configureContentDescriptor`       | `ContentDataProvider.getDescriptorOverrides`    |
| `ContentDataProvider.isFieldHidden`                    | `ContentDataProvider.getDescriptorOverrides`    |
| `ContentDataProvider.shouldConfigureContentDescriptor` | _eliminated_                                    |
| `ContentDataProvider.shouldExcludeFromDescriptor`      | `ContentDataProvider.getDescriptorOverrides`    |
| `ControlledTreeFilteringProps`                         | `ControlledPresentationTreeFilteringProps`      |
| `DEPRECATED_controlledTreeWithFilteringSupport`        | _eliminated_                                    |
| `DEPRECATED_controlledTreeWithVisibleNodes`            | _eliminated_                                    |
| `DEPRECATED_treeWithFilteringSupport`                  | `useControlledPresentationTreeFiltering`        |
| `DEPRECATED_treeWithUnifiedSelection`                  | `useUnifiedSelectionTreeEventHandler`           |
| `FilteredPresentationTreeDataProvider.loadHierarchy`   | _eliminated_                                    |
| `IPresentationTreeDataProvider.loadHierarchy`          | _eliminated_                                    |
| `PresentationTreeDataProvider.loadHierarchy`           | _eliminated_                                    |
| `PresentationTreeNodeLoaderProps.preloadingEnabled`    | _eliminated_                                    |
| `propertyGridWithUnifiedSelection`                     | `usePropertyDataProviderWithUnifiedSelection`   |
| `PropertyGridWithUnifiedSelectionProps`                | `PropertyDataProviderWithUnifiedSelectionProps` |
| `TreeWithFilteringSupportProps`                        | `ControlledPresentationTreeFilteringProps`      |
| `TreeWithUnifiedSelectionProps`                        | `UnifiedSelectionTreeEventHandlerParams`        |
| `useControlledTreeFiltering`                           | `useControlledPresentationTreeFiltering`        |

### @itwin/ecschema-metadata

| Removed                                  | Replacement                                                |
| ---------------------------------------- | ---------------------------------------------------------- |
| `IDiagnostic`                            | `IDiagnostic` in @itwin/ecschema-editing                   |
| `BaseDiagnostic`                         | `BaseDiagnostic` in @itwin/ecschema-editing                |
| `DiagnosticType`                         | `DiagnosticType` in @itwin/ecschema-editing                |
| `DiagnosticCategory`                     | `DiagnosticCategory` in @itwin/ecschema-editing            |
| `DiagnosticCodes`                        | `DiagnosticCodes` in @itwin/ecschema-editing               |
| `Diagnostics`                            | `Diagnostics` in @itwin/ecschema-editing                   |
| `IDiagnosticReporter`                    | `IDiagnosticReporter` in @itwin/ecschema-editing           |
| `SuppressionDiagnosticReporter`          | `SuppressionDiagnosticReporter` in @itwin/ecschema-editing |
| `FormatDiagnosticReporter`               | `FormatDiagnosticReporter` in @itwin/ecschema-editing      |
| `LoggingDiagnosticReporter`              | `LoggingDiagnosticReporter` in @itwin/ecschema-editing     |
| `IRuleSet`                               | `IRuleSet` in @itwin/ecschema-editing                      |
| `ECRuleSet`                              | `ECRuleSet` in @itwin/ecschema-editing                     |
| `ISuppressionRule`                       | `ISuppressionRule` in @itwin/ecschema-editing              |
| `BaseSuppressionRule`                    | `BaseSuppressionRule` in @itwin/ecschema-editing           |
| `IRuleSuppressionMap`                    | `IRuleSuppressionMap` in @itwin/ecschema-editing           |
| `BaseRuleSuppressionMap`                 | `BaseRuleSuppressionMap` in @itwin/ecschema-editing        |
| `IRuleSuppressionSet`                    | `IRuleSuppressionSet` in @itwin/ecschema-editing           |
| `SchemaCompareCodes`                     | `SchemaCompareCodes` in @itwin/ecschema-editing            |
| `SchemaCompareDiagnostics`               | `SchemaCompareDiagnostics` in @itwin/ecschema-editing      |
| `SchemaValidater`                        | `SchemaValidater` in @itwin/ecschema-editing               |
| `SchemaValidationVisitor`                | `SchemaValidationVisitor` in @itwin/ecschema-editing       |
| `RelationshipConstraint.deserialize`     | `RelationshipConstraint.fromJSON`                          |
| `RelationshipConstraint.deserializeSync` | `RelationshipConstraint.fromJSONSync`                      |
| `RelationshipConstraint.toJson`          | `RelationshipConstraint.toJSON`                            |

### @bentley/itwin-client

| Removed                            | Replacement  |
| ---------------------------------- | ------------ |
| `UserInfo`                         | *eliminated* |
| `AuthorizationClient.isAuthorized` | *eliminated* |

### @bentley/frontend-authorization-client

| Removed                                     | Replacement                 |
| ------------------------------------------- | --------------------------- |
| `FrontendAuthorizationClient`               | *removed*                   |
| `FrontendAuthorizationClientLoggerCategory` | *removed*                   |
| `BrowserAuthorizationCallbackHandler`       | Moved to iTwin/auth-clients |
| `BrowserAuthorizationBase`                  | *removed*                   |
| `BrowserAuthorizationClient`                | Moved to iTwin/auth-clients |
| `BrowserAuthorizationClientRedirectState`   | Moved to iTwin/auth-clients |
| `BrowserAuthorizationLogger`                | Moved to iTwin/auth-clients |<|MERGE_RESOLUTION|>--- conflicted
+++ resolved
@@ -699,36 +699,6 @@
 
 To rectify this, and to eliminate various other pitfalls associated with mutable state, ViewFlags has been converted to an immutable type - all of its properties are read-only and the only way to change a property is to create a copy. The function above can now be written as:
 
-<<<<<<< HEAD
-| Removed                                                      | Replacement                                                         |
-| ------------------------------------------------------------ | ------------------------------------------------------------------- |
-| `AutoPush`                                                   | _eliminated_                                                        |
-| `BriefcaseDb.reinstateChanges`                               | `BriefcaseDb.pullChanges`                                           |
-| `BriefcaseDb.reverseChanges`                                 | `BriefcaseDb.pullChanges`                                           |
-| `BriefcaseIdValue`                                           | `BriefcaseIdValue` in @itwin/core-common                            |
-| `BriefcaseManager.getCompatibilityFileName`                  | _eliminated_                                                        |
-| `BriefcaseManager.getCompatibilityPath`                      | _eliminated_                                                        |
-| `BriefcaseManager.isStandaloneBriefcaseId`                   | use `id === BriefcaseIdValue.Unassigned`                            |
-| `compatibilityDir` argument of `BriefcaseManager.initialize` | _eliminated_                                                        |
-| `DocumentCarrier`                                            | _eliminated_                                                        |
-| `IModelDb.clearSqliteStatementCache`                         | `IModelDb.clearCaches`                                              |
-| `IModelDb.clearStatementCache`                               | `IModelDb.clearCaches`                                              |
-| `IModelHost.iModelClient`                                    | `IModelsClient` in @itwin/imodels-client-authoring                  |
-| `IModelHostConfiguration.briefcaseCacheDir`                  | `IModelHostConfiguration.cacheDir`                                  |
-| `InformationCarrierElement`                                  | _eliminated_                                                        |
-| `Platform.isDesktop`                                         | `ProcessDetector.isElectronAppBackend`                              |
-| `Platform.isElectron`                                        | `ProcessDetector.isElectronAppBackend`                              |
-| `Platform.isMobile`                                          | `ProcessDetector.isMobileAppBackend`                                |
-| `Platform.isNodeJs`                                          | `ProcessDetector.isNodeProcess`                                     |
-| `SnapshotDb.filePath`                                        | `SnapshotDb.pathName`                                               |
-| `StandaloneDb.filePath`                                      | `StandaloneDb.pathName`                                             |
-| `Texture.width, height, flags`                               | _eliminated_                                                        |
-| `TxnAction`                                                  | `TxnAction` in @itwin/core-common                                   |
-| `TxnChangedEntities.inserted, deleted, updated`              | `TxnChangedEntities.inserts, deletes, updates`                      |
-| `NativeAppAuthorizationBackend`                              | Moved to iTwin/auth-clients repo as `ElectronAuthorizationBackend` |
-| `ElectronAuthorizationEvents`                                | Moved to iTwin/auth-clients repo                                   |
-| `ElectronAuthorizationRequestHandler`                        | Moved to iTwin/auth-clients repo                                   |
-=======
 ```ts
 function turnOnShadows(vp: Viewport) {
   vp.viewFlags = vp.viewFlags.with("shadows", true);
@@ -736,7 +706,6 @@
   vp.viewFlags = vp.viewFlags.copy({ shadows: true });
 }
 ```
->>>>>>> fa4c66ca
 
 Methods that mutate a ViewFlags object have been removed.
 
