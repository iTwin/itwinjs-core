--- conflicted
+++ resolved
@@ -80,15 +80,13 @@
 
 ### @itwin/core-bentley
 
-<<<<<<< HEAD
-The [GrowableXYArray]($core-geometry) method `setXYZAtCheckedPointIndex` is deprecated in favor of the more appropriately named new method `setXYAtCheckedPointIndex`.
-
-## Deprecations in @itwin/core-react package
-=======
 The AuthStatus enum has been removed. This enum has fallen out of use since the authorization refactor in 3.0.0, and is no longer a member of [BentleyError]($core-bentley).
->>>>>>> fffec3df
 
 The beta functions [Element.collectPredecessorIds]($core-backend) and [Element.getPredecessorIds]($core-backend) have been deprecated and replaced with [Element.collectReferenceIds]($core-backend) and [Element.getReferenceIds]($core-backend), since the term "predecessor" has been inaccurate since 3.2.0, when the transformer became capable of handling cyclic references and not just references to elements that were inserted before itself (predecessors).
+
+### @itwin/core-geometry
+
+The [GrowableXYArray]($core-geometry) method `setXYZAtCheckedPointIndex` is deprecated in favor of the more appropriately named new method `setXYAtCheckedPointIndex`.
 
 ### @itwin/core-mobile
 
