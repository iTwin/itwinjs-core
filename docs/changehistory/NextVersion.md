--- conflicted
+++ resolved
@@ -11,17 +11,10 @@
   - [Font APIs](#font-apis)
   - [Geometry](#geometry)
     - [Polyface Traversal](#polyface-traversal)
-<<<<<<< HEAD
-    - [Read image to canvas](#read-image-to-canvas)
-    - [Text Block Margins](#text-Block-margins)
-  - [Display](#graphics)
-    - [Read Image To Canvas](#read-image-to-canvas)
-=======
     - [Text Block Margins](#text-block-margins)
   - [Display](#display)
     - [Read image to canvas](#read-image-to-canvas)
     - [Draping models onto reality data](#draping-models-onto-reality-data)
->>>>>>> cdceef41
   - [Back-end image conversion](#back-end-image-conversion)
   - [Presentation](#presentation)
     - [Unified selection move to `@itwin/unified-selection`](#unified-selection-move-to-itwinunified-selection)
@@ -63,16 +56,10 @@
     - [Change to pullMerge](#change-to-pullmerge)
       - [No pending/local changes](#no-pendinglocal-changes)
       - [With pending/local changes](#with-pendinglocal-changes)
-<<<<<<< HEAD
-    - [TypeScript configuration changes](#typescript-configuration-changes)
-      - [`target`](#target)
-      - [`useDefineForClassFields`](#usedefineforclassfields)
+    - [Reworked @itwin/ecschema-metadata package](#reworked-itwinecschema-metadata-package)
+      - [Tips for adjusting existing code:](#tips-for-adjusting-existing-code)
   - [Deprecated ECSqlStatement](#deprecated-ecsqlstatement)
   - [Attach/detach db](#attachdetach-db)
-=======
-    - [Reworked @itwin/ecschema-metadata package](#reworked-itwinecschema-metadata-package)
-      - [Tips for adjusting existing code:](#tips-for-adjusting-existing-code)
->>>>>>> cdceef41
 
 ## Selection set
 
@@ -758,41 +745,11 @@
 const item: SchemaItem = await iModel.schemaContext.getSchemaItem("BisCore", "Element")
 if (item && EntityClass.isEntityClass(item )) {
 }
-<<<<<<< HEAD
-
-class MyElement extends Element {
-  public property!: string;
-
-  constructor(props: MyElementProps) {
-    super(props);
-  }
-}
-
-const myElement = new MyElement({ property: "value" });
-console.log(myElement.property); // undefined
-```
-
-To fix this, you can either initialize your properties in your class constructor:
-
-```ts
-class MyElement extends Element {
-  public property: string;
-
-  constructor(props: MyElementProps) {
-    super(props);
-    property = props.property;
-  }
-}
-```
-
-or just define your properties using `declare` keyword:
-
-```ts
-class MyElement extends Element {
-  declare public property: string;
-  ...
-}
-```
+```
+
+A regex can be used to do bulk renaming:
+`getSchemaItem<([^>]+)>\(([^)]+)\)` replace with: `getSchemaItem($2, $1)`
+This applies to `SchemaContext.getSchemaItem/Sync`, `Schema.getItem/Sync` and `Schema.lookupItem/Sync`.
 
 ## Deprecated ECSqlStatement
 
@@ -809,14 +766,4 @@
 
 ## Attach/detach db
 
-Allow the attachment of an ECDb/IModel to a connection and running ECSQL that combines data from both databases.
-
-```ts
-[[include:IModelDb_attachDb.code]]
-=======
->>>>>>> cdceef41
-```
-
-A regex can be used to do bulk renaming:
-`getSchemaItem<([^>]+)>\(([^)]+)\)` replace with: `getSchemaItem($2, $1)`
-This applies to `SchemaContext.getSchemaItem/Sync`, `Schema.getItem/Sync` and `Schema.lookupItem/Sync`.+Allow the attachment of an ECDb/IModel to a connection and running ECSQL that combines data from both databases.