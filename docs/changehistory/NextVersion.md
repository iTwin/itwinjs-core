--- conflicted
+++ resolved
@@ -47,7 +47,14 @@
 }
 ```
 
-<<<<<<< HEAD
+### @bentley/ui-framework package
+
+- The need for an IModelApp to explicitly call [ConfigurableUiManager.initialize]($ui-framework) has been removed. This call is now made when processing [UiFramework.initialize]($ui-framework). This will not break any existing applications as subsequent calls to `ConfigurableUiManager.initialize()` are ignored.
+
+- If an application calls [UiFramework.setIModelConnection]($ui-framework) it will no longer need to explicitly call [SyncUiEventDispatcher.initializeConnectionEvents]($ui-framework) as `UiFramework.setIModelConnection` will call that method as it update the redux store.
+
+- The `version` prop passed to [FrameworkVersion]($ui-framework) component will update the [UiFramework.uiVersion] if necessary keeping the redux state matching the value defined by the prop.
+
 ## [@bentley/ecschema-metadata](https://www.itwinjs.org/reference/ecschema-metadata/) changes
 
 To reduce the size and limit the scope of the APIs available in the ecschema-metadata package, all APIs associated with EC Schema editing and validation have been moved to the [@bentley/ecschema-editing](https://www.itwinjs.org/reference/ecschema-editing/) package. This includes all source code under the [Validation](https://www.itwinjs.org/reference/ecschema-metadata/) and [Editing](https://www.itwinjs.org/reference/ecschema-metadata/editing/) folders. All corresponding @beta types defined in the ecschema-metadata package have been deprecated.  All @alpha types have been removed from the ecschema-metadata package. The source code move is the first step of a larger proposal for Schema editing and validation enhancements for connectors and editing applications. You may read and provide feedback on this initial proposal via this [github discussion](https://github.com/imodeljs/imodeljs/discussions/1525).
@@ -68,13 +75,4 @@
 - Editors namespace, which includes all editor classes (ie. ECClasses, Entities, Mixins, etc.)
 - ISchemaChange, ISchemaChanges, ChangeType
 - BaseSchemaChange, BaseSchemaChanges (including all sub-classes)
-- ISchemaComparer, SchemaComparer, SchemaCompareDirection, ISchemaCompareReporter
-=======
-### @bentley/ui-framework package
-
-- The need for an IModelApp to explicitly call [ConfigurableUiManager.initialize]($ui-framework) has been removed. This call is now made when processing [UiFramework.initialize]($ui-framework). This will not break any existing applications as subsequent calls to `ConfigurableUiManager.initialize()` are ignored.
-
-- If an application calls [UiFramework.setIModelConnection]($ui-framework) it will no longer need to explicitly call [SyncUiEventDispatcher.initializeConnectionEvents]($ui-framework) as `UiFramework.setIModelConnection` will call that method as it update the redux store.
-
-- The `version` prop passed to [FrameworkVersion]($ui-framework) component will update the [UiFramework.uiVersion] if necessary keeping the redux state matching the value defined by the prop.
->>>>>>> 73a7e0a6
+- ISchemaComparer, SchemaComparer, SchemaCompareDirection, ISchemaCompareReporter