--- conflicted
+++ resolved
@@ -2,7 +2,6 @@
 publish: false
 ---
 # NextVersion
-<<<<<<< HEAD
 
 - [NextVersion](#nextversion)
   - [Node.js 24 support](#nodejs-24-support)
@@ -106,6 +105,4 @@
   await IModelHost.startup({
     incrementalSchemaLoading: "disabled",
   });
-  ```
-=======
->>>>>>> fe553ccb
+  ```