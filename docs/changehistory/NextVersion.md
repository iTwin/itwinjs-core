--- conflicted
+++ resolved
@@ -5,7 +5,6 @@
 
 Table of contents:
 
-<<<<<<< HEAD
 - [Display](#display)
   - [Tile decoding in workers](#tile-decoding-in-workers)
   - [Smaller edge encoding](#smaller-edge-encoding)
@@ -25,18 +24,7 @@
 When rendering the contents of a view with [edge display](https://www.itwinjs.org/learning/display/edgedisplay/) enabled, special [tiles](https://www.itwinjs.org/learning/display/tiles/) are requested that encode the edge geometry in addition to the surfaces. A tile containing edges can be many times bigger than the same tile containing only surfaces. iTwin.js 4.1 introduces a [new encoding scheme](https://github.com/iTwin/itwinjs-core/pull/5581) that reduces that size difference by an order of magnitude. Previously, the average tile containing edges weighed 73% more than the corresponding tile without edges; now, the average difference is only 6.7%. This reduces tile transmission times and memory usage when edge display is enabled.
 
 ## Geometry
-=======
-- [Geometry](#geometry)
-  - [B-spline deprecations](#b-spline-deprecations)
-- [Display](#display)
-  - [Tile decoding in workers](#tile-decoding-in-workers)
-  - [Smaller edge encoding](#smaller-edge-encoding)
-- [Presentation](#presentation)
- - [Renderer, editor and category on calculated properties](#renderer-editor-and-category-on-calculated-properties)
 
-## Geometry
-
->>>>>>> 5cdeb32b
 ### B-spline deprecations
 
 The B-spline API has several name changes for consistency:
@@ -47,19 +35,6 @@
 | [BSpline2dNd.sumpoleBufferDerivativesForSpan]($core-geometry) | [BSpline2dNd.sumPoleBufferDerivativesForSpan]($core-geometry) |
 | [UVSelect.VDirection]($core-geometry)                         | [UVSelect.vDirection]($core-geometry)                         |
 
-<<<<<<< HEAD
-=======
-## Display
-
-### Tile decoding in workers
-
-Producing a responsive web app requires [limiting](https://web.dev/off-main-thread/) the amount of JavaScript code executing on the main thread. To that end, we have [moved](https://github.com/iTwin/itwinjs-core/pull/5548) decoding of [tile content](https://www.itwinjs.org/learning/display/tiles/) to a worker. This helps to reduce stutter when loading a large number of tiles. We plan to move more code to workers in upcoming releases.
-
-### Smaller edge encoding
-
-When rendering the contents of a view with [edge display](https://www.itwinjs.org/learning/display/edgedisplay/) enabled, special [tiles](https://www.itwinjs.org/learning/display/tiles/) are requested that encode the edge geometry in addition to the surfaces. A tile containing edges can be many times bigger than the same tile containing only surfaces. iTwin.js 4.1 introduces a [new encoding scheme](https://github.com/iTwin/itwinjs-core/pull/5581) that reduces that size difference by an order of magnitude. Previously, the average tile containing edges weighed 73% more than the corresponding tile without edges; now, the average difference is only 6.7%. This reduces tile transmission times and memory usage when edge display is enabled.
-
->>>>>>> 5cdeb32b
 ## Presentation
 
 ### Renderer, editor and category on calculated properties
