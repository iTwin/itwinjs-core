---
publish: false
---

# NextVersion

Table of contents:

- [NextVersion](#nextversion)
  - [Selection set](#selection-set)
  - [Font APIs](#font-apis)
  - [Geometry](#geometry)
    - [Polyface Traversal](#polyface-traversal)
  - [API deprecations](#api-deprecations)
    - [@itwin/core-bentley](#itwincore-bentley)
    - [@itwin/core-common](#itwincore-common)
    - [@itwin/core-backend](#itwincore-backend)
    - [@itwin/core-frontend](#itwincore-frontend)
    - [@itwin/presentation-common](#itwinpresentation-common)
  - [Breaking Changes](#breaking-changes)
    - [Opening connection to local snapshot requires IPC](#opening-connection-to-local-snapshot-requires-ipc)
    - [Updated minimum requirements](#updated-minimum-requirements)
      - [Node.js](#nodejs)
      - [Electron](#electron)
      - [ECMAScript](#ecmascript)
    - [Deprecated API removals](#deprecated-api-removals)
      - [@itwin/appui-abstract](#itwinappui-abstract)
      - [@itwin/core-backend](#itwincore-backend-1)
      - [@itwin/core-bentley](#itwincore-bentley-1)
      - [@itwin/core-electron](#itwincore-electron)
      - [@itwin/core-frontend](#itwincore-frontend-1)
      - [@itwin/core-geometry](#itwincore-geometry)
    - [API removals](#api-removals)
      - [@itwin/core-common](#itwincore-common-1)
    - [Packages dropped](#packages-dropped)
    - [Change to pullMerge](#change-to-pullmerge)
      - [No pending/local changes](#no-pendinglocal-changes)
      - [With pending/local changes](#with-pendinglocal-changes)
<<<<<<< HEAD
  - [Graphics](#graphics)
    - [Read Image To Canvas](#read-image-to-canvas)
=======
    - [TypeScript configuration changes](#typescript-configuration-changes)
>>>>>>> 2296632d

## Selection set

There are two similar selection-related concepts in `@itwin/core-frontend` - [SelectionSet]($core-frontend) and [HiliteSet]($core-frontend). The former is generally used by interactive tools (e.g. the "Move element" tool), so it contains what tools think is selected. The latter is used by the graphics system to know what elements to highlight, so it contains what users think is selected. Generally, we want the two sets to be in sync to avoid confusion why tools act on different elements than what users think are selected. Keeping them in sync was not always possible, because `HiliteSet` may store Model and SubCategory ids, but `SelectionSet` could only store Element ids. So we could end up in situations where a Model id is added to `HiliteSet` and `SelectionSet` is empty, making users think that all elements in that model are selected, but tools not knowing anything about it.

To alleviate this problem, the `SelectionSet`-related APIs have been enhanced to support storing Model and SubCategory ids, similar to what `HiliteSet` does. The change has been made in a backwards compatible way, so all existing code using `SelectionSet` should continue to work as before:

- `SelectionSet` modification methods `add`, `addAndRemove`, `remove`, `replace` now, in addition to existing `Id64Arg` argument, accept the `SelectableIds` structure.
- `SelectionSetEvent` attributes `added` and `removed` have been deprecated, but continue to work as before, containing only element ids. In addition, the event object now contains new `additions` and `removals` attributes, which are instances of `SelectableIds` and contain all ids that were added or removed from the selection set, including those of Model and SubCategory.

Because the `SelectionSet` now stores additional types of ids, existing code that listens to `onChange` event may start getting extra invocations that don't affect the element selection (e.g. `SelectAddEvent` with `added: []` and `additions: { models: ["0x1"] }`). Also, the `isActive` getter may return `true` even though `elements` set is empty.

## Font APIs

[Fonts](../learning/backend/Fonts.md) control the appearance and layout of [TextAnnotation]($common)s. To apply a font to text stored in a [GeometryStream](../learning/common/GeometryStream.md), the font must first be embedded into the iModel. Two new APIs permit you to work with fonts:

- [FontFile]($backend) represents a font obtained from a digital representation like a file on disk.
- [IModelDb.fonts]($backend) permits you to read and write font-related information, including [FontFile]($backend)s, into an [IModelDb]($backend).

Consult the [learning article](../learning/backend/Fonts.md) for details and example code.

## Geometry

### Polyface Traversal

Conventional [IndexedPolyface]($core-geometry) data defines each facet by a sequence of point indices around the facet, however these indices do not indicate which facet is adjacent across an edge, nor do they indicate which facets are adjacent at a vertex. The topology of the mesh is incomplete.

The new class [IndexedPolyfaceWalker]($core-geometry) has methods to complete the topology of an `IndexedPolyface` and to navigate these adjacencies. A one-time call to [IndexedPolyfaceWalker.buildEdgeMateIndices]($core-geometry) populates a new optional index array of the [PolyfaceData]($core-geometry). This array stores the cross-edge relationship, and is valid as long as the mesh topology is unchanged. After this step, the following queries support navigation around a facet, around a vertex, and across an edge. Given an `IndexedPolyfaceWalker` object that refers to a particular edge:

- [IndexedPolyfaceWalker.nextAroundFacet]($core-geometry) and [IndexedPolyfaceWalker.previousAroundFacet]($core-geometry) return a walker referring to the next/previous edge around the facet.
- [IndexedPolyfaceWalker.nextAroundVertex]($core-geometry) and [IndexedPolyfaceWalker.previousAroundVertex]($core-geometry) return a walker referring to the next/previous edge around the edges' start vertex.
- [IndexedPolyfaceWalker.edgeMate]($core-geometry) returns a walker referring to the matched edge in the adjacent facet.

If a walker operation would advance outside the mesh (e.g., `edgeMate` of a boundary edge), it returns an invalid walker.

## API deprecations

### @itwin/core-bentley

- The [IDisposable]($core-bentley) interface, along with related [isIDisposable]($core-bentley) and [using]($core-bentley) utilities, have been deprecated in favor of [TypeScript's built-in](https://www.typescriptlang.org/docs/handbook/release-notes/typescript-5-2.html#using-declarations-and-explicit-resource-management) `Disposable` type and `using` declarations (from the upcoming [Explicit Resource Management](https://github.com/tc39/proposal-explicit-resource-management) feature in ECMAScript).

  For example, the following:

  ```typescript
  import { using } from "@itwin/core-bentley";
  export function doSomeWork() {
    using(new SomethingDisposable(), (temp) => {
      // do something with temp
    });
  }
  ```

  should now be rewritten as:

  ```typescript
  export function doSomeWork() {
    using temp = new SomethingDisposable();
    // do something with temp
  }
  ```

  > Note that while public types with deterministic cleanup logic in iTwin.js will continue to implement _both_ `IDisposable` and `Disposable` until the former is fully removed in iTwin.js 7.0 (in accordance with our [API support policy](../learning/api-support-policies)), disposable objects should still only be disposed once - _either_ with [IDisposable.dispose]($core-bentley) _or_ `Symbol.dispose()` but not both! Where possible, prefer `using` declarations or the [dispose]($core-bentley) helper function over directly calling either method.

### @itwin/core-common

- [FontMap]($common) attempts to provide an in-memory cache mapping [FontId]($common)s to [Font](../learning/backend/Fonts.md) names. Use [IModelDb.fonts]($backend) instead.

### @itwin/core-backend

- Use [IModelDb.fonts]($backend) instead of [IModelDb.fontMap]($backend).

### @itwin/core-frontend

- Deprecated [SelectionSet]($core-frontend)-related APIs:

  - `SelectionSet.has` and `SelectionSet.isSelected` - use `SelectionSet.elements.has(id)` instead.
  - `SelectionSetEvent.added` and `SelectionSetEvent.removed` - use `SelectionSetEvent.additions.elements` and `SelectionSetEvent.removals.elements` instead.

- Deprecated [HiliteSet.setHilite]($core-frontend) - use `add`, `remove`, `replace` methods instead.

- [IModelConnection.fontMap]($frontend) caches potentially-stale mappings of [FontId]($common)s to font names. If you need access to font Ids on the front-end for some reason, implement an [Ipc method](../learning/IpcInterface.md) that uses [IModelDb.fonts]($backend).

### @itwin/presentation-common

- All public methods of [PresentationRpcInterface]($presentation-common) have been deprecated. Going forward, RPC interfaces should not be called directly. Public wrappers such as [PresentationManager]($presentation-frontend) should be used instead.

## Breaking Changes

### Opening connection to local snapshot requires IPC

[SnapshotConnection.openFile]($frontend) now requires applications to have set up a valid IPC communication. If you're using this API in an Electron or Mobile application, no additional action is needed as long as you call `ElectronHost.startup` or `MobileHost.startup` respectively. This API shouldn't be used in Web applications, so it has no replacement there.

### Updated minimum requirements

A new major release of iTwin.js affords us the opportunity to update our requirements to continue to provide modern, secure, and rich libraries. Please visit our [Supported Platforms](../learning/SupportedPlatforms) documentation for a full breakdown.

#### Node.js

Node 18 will reach [end-of-life](https://github.com/nodejs/release?tab=readme-ov-file#release-schedule) soon and will no longer be supported. iTwin.js 5.0 requires a minimum of Node 20.9.0, though we recommend using the latest long-term-support version.

#### Electron

iTwin.js now supports only the latest Electron release (Electron 34) and has dropped support for all older Electron releases. This decision was made because Electron releases major updates much more frequently than iTwin.js and it is difficult to support a high number of major versions.

#### ECMAScript

`@itwin/build-tools` has bumped the [TypeScript compilation target](https://www.typescriptlang.org/tsconfig#target) from [ES2021](https://262.ecma-international.org/12.0/) to [ES2023](https://262.ecma-international.org/14.0/). This means that JavaScript files provided by core packages should be run in [environments supporting ES2023 features](https://compat-table.github.io/compat-table/es2016plus/).

### Deprecated API removals

The following previously-deprecated APIs have been removed:

#### @itwin/appui-abstract

The following APIs have been removed in `@itwin/appui-abstract`.

| **Removed**                         | **Replacement**                                                                        |
| ----------------------------------- | -------------------------------------------------------------------------------------- |
| `AbstractStatusBarActionItem`       | Use `StatusBarActionItem` in `@itwin/appui-react` instead.                             |
| `AbstractStatusBarCustomItem`       | Use `StatusBarCustomItem` in `@itwin/appui-react` instead.                             |
| `AbstractStatusBarItem`             | Use `CommonStatusBarItem` in `@itwin/appui-react` instead.                             |
| `AbstractStatusBarItemUtilities`    | Use `StatusBarItemUtilities` in `@itwin/appui-react` instead.                          |
| `AbstractStatusBarLabelItem`        | Use `StatusBarLabelItem` in `@itwin/appui-react` instead.                              |
| `AbstractWidgetProps`               | Use `Widget` in `@itwin/appui-react` instead.                                          |
| `AllowedUiItemProviderOverrides`    | `AllowedUiItemProviderOverrides` in `@itwin/appui-react`.                              |
| `BackstageActionItem`               | `BackstageActionItem` in `@itwin/appui-react`.                                         |
| `BackstageItem`                     | `BackstageItem` in `@itwin/appui-react`.                                               |
| `BackstageItemType`                 | Use Type Guard instead.                                                                |
| `BackstageItemsChangedArgs`         | N/A                                                                                    |
| `BackstageItemsManager`             | N/A                                                                                    |
| `BackstageItemUtilities`            | `BackstageItemUtilities` in `@itwin/appui-react`.                                      |
| `BackstageStageLauncher`            | `BackstageStageLauncher` in `@itwin/appui-react`.                                      |
| `BaseUiItemsProvider`               | `BaseUiItemsProvider` in `@itwin/appui-react`.                                         |
| `CommonBackstageItem`               | `CommonBackstageItem` in `@itwin/appui-react`.                                         |
| `CommonStatusBarItem`               | Use `StatusBarItem` in `@itwin/appui-react` instead.                                   |
| `createSvgIconSpec`                 | Use `IconSpecUtilities.createWebComponentIconSpec()` instead.                          |
| `EditorPosition.columnSpan`         | N/A                                                                                    |
| `getSvgSource`                      | Use `IconSpecUtilities.getWebComponentSource()` instead.                               |
| `isAbstractStatusBarActionItem`     | Use `isStatusBarActionItem` in `@itwin/appui-react` instead.                           |
| `isAbstractStatusBarCustomItem`     | Use `isStatusBarCustomItem` in `@itwin/appui-react` instead.                           |
| `isAbstractStatusBarLabelItem`      | Use `isStatusBarLabelItem` in `@itwin/appui-react` instead.                            |
| `isActionItem`                      | Use `isBackstageActionItem` in `@itwin/appui-react` instead.                           |
| `isStageLauncher`                   | Use `isBackstageStageLauncher` in `@itwin/appui-react` instead.                        |
| `ProvidedItem`                      | `ProvidedItem` in `@itwin/appui-react`.                                                |
| `StagePanelLocation`                | `StagePanelLocation` in `@itwin/appui-react`.                                          |
| `StagePanelSection`                 | `StagePanelSection` in `@itwin/appui-react`.                                           |
| `StageUsage`                        | `StageUsage` in `@itwin/appui-react`.                                                  |
| `StatusBarItemId`                   | Use `CommonStatusBarItem` in `@itwin/appui-react` instead.                             |
| `StatusBarLabelSide`                | `StatusBarLabelSide` in `@itwin/appui-react`.                                          |
| `StatusBarSection`                  | `StatusBarSection` in `@itwin/appui-react`.                                            |
| `ToolbarItemId`                     | Use `ToolbarItem["id"]` in `@itwin/appui-react` instead.                               |
| `ToolbarManager`                    | For replacement, check [here]($docs/ui/appui/provide-ui-items/#provide-toolbar-items). |
| `ToolbarOrientation`                | `ToolbarOrientation` in `@itwin/appui-react`.                                          |
| `ToolbarUsage`                      | `ToolbarUsage` in `@itwin/appui-react`.                                                |
| `UiItemProviderRegisteredEventArgs` | `UiItemProviderRegisteredEventArgs` in `@itwin/appui-react`.                           |
| `UiItemProviderOverrides`           | `UiItemProviderOverrides` in `@itwin/appui-react`.                                     |
| `UiItemsApplicationAction`          | N/A                                                                                    |
| `UiItemsManager`                    | `UiItemsManager` in `@itwin/appui-react`.                                              |
| `UiItemsProvider`                   | `UiItemsProvider` in `@itwin/appui-react`.                                             |
| `WidgetState`                       | `WidgetState` in `@itwin/appui-react`.                                                 |

#### @itwin/core-backend

| Removed               | Replacement |
| --------------------- | ----------- |
| `IModelDb.nativeDb`   | N/A         |
| `ECDb.nativeDb`       | N/A         |
| `SQLiteDb.nativeDb`   | N/A         |
| `IModelHost.platform` | N/A         |

All three `nativeDb` fields and `IModelHost.platform` have always been `@internal`. Use the `@public` APIs instead. If some functionality is missing from those APIs, [let us know](https://github.com/iTwin/itwinjs-core/issues/new?template=feature_request.md).

#### @itwin/core-bentley

| Removed                    | Replacement                                                 |
| -------------------------- | ----------------------------------------------------------- |
| `ByteStream constructor`   | `ByteStream.fromUint8Array` or `ByteStream.fromArrayBuffer` |
| `ByteStream.nextUint8`     | `ByteStream.readUint8`                                      |
| `ByteStream.nextUint16`    | `ByteStream.readUint16`                                     |
| `ByteStream.nextUint32`    | `ByteStream.readUint32`                                     |
| `ByteStream.nextInt32`     | `ByteStream.readInt32`                                      |
| `ByteStream.nextFloat32`   | `ByteStream.readFloat32`                                    |
| `ByteStream.nextFloat64`   | `ByteStream.readFloat64`                                    |
| `ByteStream.nextId64`      | `ByteStream.readId64`                                       |
| `ByteStream.nextUint24`    | `ByteStream.readUint32`                                     |
| `TransientIdSequence.next` | `TransientIdSequence.getNext`                               |

#### @itwin/core-electron

| Removed                             | Replacement                                               |
| ----------------------------------- | --------------------------------------------------------- |
| `ElectronApp.callDialog`            | [ElectronApp.dialogIpc]($electron)                        |
| `ElectronHost.getWindowSizeSetting` | [ElectronHost.getWindowSizeAndPositionSetting]($electron) |


#### @itwin/core-frontend

| **Removed**                               | **Replacement**                                                                                              |
|-------------------------------------------|--------------------------------------------------------------------------------------------------------------|
| `callIpcHost`                             | Use `appFunctionIpc` instead.                                                                                 |
| `callNativeHost`                          | Use `nativeAppIpc` instead.                                                                                   |
| `createMaterial`                          | Use `createRenderMaterial` instead.                                                                           |
| `createTextureFromImage`                  | Use `createTexture` instead.                                                                                  |
| `createTextureFromImageBuffer`            | Use `createTexture` instead.                                                                                  |
| `createTextureFromImageSource`            | Use `RenderSystem.createTextureFromSource` instead.                                                           |
| `displayStyleState.getThumbnail`          | N/A (in almost all cases it throws "no content" due to no thumbnail existing.)                                                                     |
| `GraphicBuilder.pickId`                   | Deprecated in 3.x. Maintain the current pickable ID yourself.                                                 |
| `getDisplayedExtents`                     | These extents are based on `IModelConnection.displayedExtents`. Consider `computeFitRange` or `getViewedExtents`. |
| `IModelConnection.displayedExtents`       | N/A                                                                                                          |
| `IModelConnection.expandDisplayedExtents` | Use `displayedExtents` instead.                                                                               |
| `IModelConnection.query`                  | Use `createQueryReader` instead (same parameter).                                                           |
| `IModelConnection.queryRowCount`          | Count the number of results using `count(*)` with a subquery, e.g., `SELECT count(*) FROM (<original-query>)`. |
| `IModelConnection.restartQuery`           | Use `createQueryReader`. Pass the restart token in the `config` argument, e.g., `{ restartToken: myToken }`. |
| `requestDownloadBriefcase(progress)`      | `progress` is removed, use `DownloadBriefcaseOptions.progressCallback` instead.                             |
| `readImage`                               | Use `readImageBuffer` instead.                                                                                |
| `setEventController`                      | Removed (was for internal use).                                                                               |
| `PullChangesOptions.progressCallback`     | Use `downloadProgressCallback` instead.                                                                      |

#### @itwin/core-geometry

| Removed               | Replacement |
| --------------------- | ----------- |
| `PathFragment.childFractionTChainDistance`        | `PathFragment.childFractionToChainDistance` |
| `GrowableXYArray.setXYZAtCheckedPointIndex`       | `GrowableXYArray.setXYAtCheckedPointIndex`  |
| `PolyfaceBuilder.findOrAddPoint`                  | `PolyfaceBuilder.addPoint`                  |
| `PolyfaceBuilder.findOrAddParamXY`                | `PolyfaceBuilder.addParamXY`                |
| `PolyfaceBuilder.findOrAddParamInGrowableXYArray` | `PolyfaceBuilder.addParamInGrowableXYArray` |
| `PolyfaceBuilder.findOrAddPointXYZ`               | `PolyfaceBuilder.addPointXYZ`               |

### API removals

The following APIs have been removed:

#### @itwin/core-common

The following APIs were re-exported from `@itwin/core-bentley` and have been removed. Please import from `@itwin/core-bentley` instead.

| Removed               |
| --------------------- |
| `BentleyStatus`       |
| `BentleyError`        |
| `IModelStatus`        |
| `BriefcaseStatus`     |
| `DbResult`            |
| `ChangeSetStatus`     |
| `GetMetaDataFunction` |
| `LogFunction`         |
| `LoggingMetaData`     |

### Packages dropped

As of iTwin.js 5.0, the following packages have been removed and are no longer available:

| Removed                        | Replacement                                                                                                                                                 |
| ------------------------------ | ----------------------------------------------------------------------------------------------------------------------------------------------------------- |
| `@itwin/backend-webpack-tools` | Previously we recommended bundling backends via tools like webpack to decrease the deployed backend size, however we no longer recommend bundling backends at all.                                      |
| `@itwin/core-telemetry`        | No consumable APIs were being published therefore this package has been removed, with no replacement available. Please implement your own telemetry client. |
| `@itwin/core-webpack-tools`    | We no longer recommend using [webpack](https://webpack.js.org/) and instead recommend using [Vite](https://vite.dev/).                                      |

### Change to pullMerge

Starting from version 5.x, iTwin.js has transitioned from using the merge method to using the rebase + fast-forward method for merging changes. This change is transparent to users and is enabled by default.

#### No pending/local changes

- Incoming changes are applied using "fast-forward" method.

#### With pending/local changes

The merging process in this method follows these steps:

1. Initially, each incoming change is attempted to be applied using the _fast-forward_ method. If successful, the process is complete.
2. If the fast-forward method fails for any incoming change, that changeset is abandoned and the rebase method is used instead.
3. The rebase process is executed as follows:
   - All local transactions are reversed.
   - All incoming changesets are applied using the fast-forward method.
   - Local transactions are reinstated one by one, with any conflicts reported to the TxnManager.
   - Once a local changeset is rebased, the local transaction is updated with the rebased changeset.

This method offers several advantages:

1. It allows applications to resolve conflicts effectively.
2. Even after the pull/merge process, applications can still undo/redo their local transactions.
3. The chances of pushing a corrupt changeset are minimal because the rebase process captures modified merge changesets without altering data outside the change tracking session.
4. In the future, this method will be essential for lock-less editing as it enables applications to merge changes with domain intelligence.

For more information read [Pull merge & conflict resolution](../learning/backend/PullMerge.md)

<<<<<<< HEAD
## Graphics

### Read Image To Canvas

Previously, when using [Viewport.readImageToCanvas]($core-frontend) with a single open viewport, canvas decorations were not included in the saved image. Sometimes this behavior was useful, so an overload to [Viewport.readImageToCanvas]($core-frontend) using the new [ReadImageToCanvasOptions]($core-frontend) interface was created. This now allows the option to choose whether or not canvas decorations are omitted in the saved image: if [ReadImageToCanvasOptions.omitCanvasDecorations]($core-frontend) is true, canvas decorations will be omitted.

If [ReadImageToCanvasOptions]($core-frontend) are undefined in the call to [Viewport.readImageToCanvas]($core-frontend), previous behavior will persist and canvas decorations will not be included. This means canvas decorations will not be included when there is a single open viewport, but will be included when there are multiple open viewports. All existing calls to [Viewport.readImageToCanvas]($core-frontend) will be unaffected by this change as the inclusion of [ReadImageToCanvasOptions]($core-frontend) is optional, and when they are undefined, previous behavior will persist.
=======
### TypeScript configuration changes

There are number of changes made to base TypeScript configuration available in `@itwin/build-tools` package.

#### `target`

[`target`](https://www.typescriptlang.org/tsconfig/#target) is now set to `ES2023` instead of `ES2021`.

#### `useDefineForClassFields`

Starting `ES2022`, Typescript compile flag [`useDefineForClassFields`](https://www.typescriptlang.org/tsconfig/#useDefineForClassFields) defaults to `true` ([TypeScript release notes on `useDefineForClassFields` flag](https://www.typescriptlang.org/docs/handbook/release-notes/typescript-3-7.html#the-usedefineforclassfields-flag-and-the-declare-property-modifier)).

This may cause issues for classes which have [Entity]($backend) class as an ancestor and initialize their properties using [Entity]($backend) constructor (note: example uses simplified [Element]($backend) class):
```ts
interface MyElementProps extends ElementProps {
  property: string;
}

class MyElement extends Element {
  public property!: string;

  constructor(props: MyElementProps) {
    super(props);
  }
}

const myElement = new MyElement({ property: "value" });
console.log(myElement.property); // undefined
```

To fix this, you can either initialize your properties in your class constructor:

```ts
class MyElement extends Element {
  public property: string;

  constructor(props: MyElementProps) {
    super(props);
    property = props.property;
  }
}
```

or just define your properties using `declare` keyword:

```ts
class MyElement extends Element {
  declare public property: string;
  ...
}
```
>>>>>>> 2296632d
<|MERGE_RESOLUTION|>--- conflicted
+++ resolved
@@ -36,12 +36,10 @@
     - [Change to pullMerge](#change-to-pullmerge)
       - [No pending/local changes](#no-pendinglocal-changes)
       - [With pending/local changes](#with-pendinglocal-changes)
-<<<<<<< HEAD
+    - [TypeScript configuration changes](#typescript-configuration-changes)
   - [Graphics](#graphics)
     - [Read Image To Canvas](#read-image-to-canvas)
-=======
-    - [TypeScript configuration changes](#typescript-configuration-changes)
->>>>>>> 2296632d
+
 
 ## Selection set
 
@@ -330,15 +328,6 @@
 
 For more information read [Pull merge & conflict resolution](../learning/backend/PullMerge.md)
 
-<<<<<<< HEAD
-## Graphics
-
-### Read Image To Canvas
-
-Previously, when using [Viewport.readImageToCanvas]($core-frontend) with a single open viewport, canvas decorations were not included in the saved image. Sometimes this behavior was useful, so an overload to [Viewport.readImageToCanvas]($core-frontend) using the new [ReadImageToCanvasOptions]($core-frontend) interface was created. This now allows the option to choose whether or not canvas decorations are omitted in the saved image: if [ReadImageToCanvasOptions.omitCanvasDecorations]($core-frontend) is true, canvas decorations will be omitted.
-
-If [ReadImageToCanvasOptions]($core-frontend) are undefined in the call to [Viewport.readImageToCanvas]($core-frontend), previous behavior will persist and canvas decorations will not be included. This means canvas decorations will not be included when there is a single open viewport, but will be included when there are multiple open viewports. All existing calls to [Viewport.readImageToCanvas]($core-frontend) will be unaffected by this change as the inclusion of [ReadImageToCanvasOptions]($core-frontend) is optional, and when they are undefined, previous behavior will persist.
-=======
 ### TypeScript configuration changes
 
 There are number of changes made to base TypeScript configuration available in `@itwin/build-tools` package.
@@ -390,4 +379,11 @@
   ...
 }
 ```
->>>>>>> 2296632d
+
+## Graphics
+
+### Read Image To Canvas
+
+Previously, when using [Viewport.readImageToCanvas]($core-frontend) with a single open viewport, canvas decorations were not included in the saved image. Sometimes this behavior was useful, so an overload to [Viewport.readImageToCanvas]($core-frontend) using the new [ReadImageToCanvasOptions]($core-frontend) interface was created. This now allows the option to choose whether or not canvas decorations are omitted in the saved image: if [ReadImageToCanvasOptions.omitCanvasDecorations]($core-frontend) is true, canvas decorations will be omitted.
+
+If [ReadImageToCanvasOptions]($core-frontend) are undefined in the call to [Viewport.readImageToCanvas]($core-frontend), previous behavior will persist and canvas decorations will not be included. This means canvas decorations will not be included when there is a single open viewport, but will be included when there are multiple open viewports. All existing calls to [Viewport.readImageToCanvas]($core-frontend) will be unaffected by this change as the inclusion of [ReadImageToCanvasOptions]($core-frontend) is optional, and when they are undefined, previous behavior will persist.