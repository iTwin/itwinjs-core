--- conflicted
+++ resolved
@@ -19,15 +19,7 @@
     - [Node.js](#nodejs)
     - [Electron](#electron)
     - [ECMAScript](#ecmascript)
-  - [Deprecated API removals](#deprecated-api-removals)
-    - [@itwin/core-backend](#itwincore-backend-1)
-<<<<<<< HEAD
-    - [@itwin/core-common](#itwincore-common-1)
-=======
-    - [@itwin/core-bentley](#itwincore-bentley)
->>>>>>> 451a2ffa
-    - [@itwin/appui-abstract](#itwinappui-abstract)
-    - [@itwin/core-electron](#itwincore-electron)
+  - [Deprecated API removals](#deprecated-api-removals) - [@itwin/core-backend](#itwincore-backend-1) - [@itwin/core-common](#itwincore-common-1) - [@itwin/core-bentley](#itwincore-bentley) - [@itwin/appui-abstract](#itwinappui-abstract) - [@itwin/core-electron](#itwincore-electron)
   - [API removals](#api-removals)
   - [Packages dropped](#packages-dropped)
 - [Change to pull/merge method](#change-to-pullmerge)
@@ -114,7 +106,6 @@
 
 All three `nativeDb` fields and `IModelHost.platform` have always been `@internal`. Use the `@public` APIs instead. If some functionality is missing from those APIs, [let us know](https://github.com/iTwin/itwinjs-core/issues/new?template=feature_request.md).
 
-<<<<<<< HEAD
 #### @itwin/core-common
 
 | Removed                                        | Replacement                       |
@@ -125,7 +116,7 @@
 | `FeatureOverrides.overrideElement`             | `FeatureOverrides.override`       |
 | `Localization.getLocalizedStringWithNamespace` | `Localization.getLocalizedString` |
 | `TerrainProviderName`                          | N/A                               |
-=======
+
 #### @itwin/core-bentley
 
 | Removed                    | Replacement                                                 |
@@ -140,7 +131,6 @@
 | `ByteStream.nextId64`      | `ByteStream.readId64`                                       |
 | `ByteStream.nextUint24`    | `ByteStream.readUint32`                                     |
 | `TransientIdSequence.next` | `TransientIdSequence.getNext`                               |
->>>>>>> 451a2ffa
 
 #### @itwin/appui-abstract
 
