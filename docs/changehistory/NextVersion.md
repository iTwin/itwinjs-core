--- conflicted
+++ resolved
@@ -10,12 +10,9 @@
   - [@itwin/presentation-common](#itwinpresentation-common)
 - [Breaking Changes](#breaking-changes)
   - [Opening connection to local snapshot requires IPC](#opening-connection-to-local-snapshot-requires-ipc)
-<<<<<<< HEAD
-  - [Deprecated API removals](#deprecated-api-removals)
-=======
   - [Updated minimum requirements](#updated-minimum-requirements)
     - [Electron](#electron)
->>>>>>> 0df604c0
+  - [Deprecated API removals](#deprecated-api-removals)
 
 ## API deprecations
 
@@ -29,7 +26,14 @@
 
 [SnapshotConnection.openFile]($frontend) now requires applications to have set up a valid IPC communication. If you're using this API in an Electron or Mobile application, no additional action is needed as long as you call `ElectronHost.startup` or `MobileHost.startup` respectively. This API shouldn't be used in Web applications, so it has no replacement there.
 
-<<<<<<< HEAD
+### Updated minimum requirements
+
+A new major release of iTwin.js affords us the opportunity to update our requirements to continue to provide modern, secure, and rich libraries. Please visit our [Supported Platforms](../learning/SupportedPlatforms) documentation for a full breakdown.
+
+#### Electron
+
+iTwin.js now supports only the latest Electron release (Electron 33) and has dropped support for all older Electron releases. This decision was made because Electron releases major updates much more frequently than iTwin.js and it is difficult to support a high number of major versions.
+
 ### Deprecated API removals
 
 The following previously-deprecated APIs have been removed:
@@ -37,13 +41,4 @@
 **@itwin/core-electron**:
 
 - `ElectronApp.callDialog`
-- `ElectronHost.getWindowSizeSetting`
-=======
-### Updated minimum requirements
-
-A new major release of iTwin.js affords us the opportunity to update our requirements to continue to provide modern, secure, and rich libraries. Please visit our [Supported Platforms](../learning/SupportedPlatforms) documentation for a full breakdown.
-
-#### Electron
-
-iTwin.js now supports only the latest Electron release (Electron 33) and has dropped support for all older Electron releases. This decision was made because Electron releases major updates much more frequently than iTwin.js and it is difficult to support a high number of major versions.
->>>>>>> 0df604c0
+- `ElectronHost.getWindowSizeSetting`