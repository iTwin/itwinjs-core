--- conflicted
+++ resolved
@@ -54,7 +54,6 @@
 
 ![Toleranced Triangulations](./assets/triangulate-points-tolerance.jpg "Toleranced Triangulations")
 
-<<<<<<< HEAD
 ### Revert timeline changes
 
 At present, the sole method to reverse a defective changeset is to remove it from the iModel hub, which can lead to numerous side effects. A preferable approach would be to reverse the changeset in the timeline and introduce it as a new changeset. Although this method remains intrusive and necessitates a schema lock, it is safer because it allows for the reversal to restore previous changes, ensuring that nothing is permanently lost from the timeline.
@@ -68,7 +67,7 @@
 - The revert operation necessitates a schema lock (an exclusive lock on the iModel) because it does not lock each individual element affected by the revert.
 - If no description is provided after a revert, a default description for the changeset will be created and pushed, which releases the schema lock.
 - Schema changes are not reverted during SchemaSync, or they can be optionally skipped when SchemaSync is not utilized.
-=======
+
 ## Presentation
 
 ### Custom content parser for creating element properties
@@ -79,4 +78,3 @@
 - For multiple elements case, taking an optional list of `elementClasses` and returning properties of those elements. While the default form of the returned data structure is `ElementProperties`, just like in single element case, the overload allows for a custom parser function to be provided. In that case the parser function determines the form of the returned data structure.
 
 In this release the overload for single element case was enhanced to also take an optional custom content parser to make the two overloads consistent in this regard. In addition, the `getElementProperties` method on the frontend [PresentationManager]($presentation-frontend) has also been enhanced with this new feature to be consistent with the similar method on the backend.
->>>>>>> 36502723
