--- conflicted
+++ resolved
@@ -12,14 +12,10 @@
   - [Element Locate](#element-locate)
 - [Presentation](#presentation)
   - [Calculated properties specification enhancements](#calculated-properties-specification-enhancements)
-<<<<<<< HEAD
+- [Quantity](#quantity)
 - [API Deprecations](#api-deprecations)
   - [@itwin/appui-abstract](#itwinappui-abstract)
   - [@itwin/core-frontend](#itwincore-frontend)
-=======
-  - [API Deprecations](#api-deprecations)
-- [Quantity](#quantity)
->>>>>>> f7e01f5d
 
 ## Revert timeline changes
 
@@ -73,20 +69,7 @@
 
 A new optional [`extendedData`]($docs/presentation/content/CalculatedPropertiesSpecification.md#attribute-extendeddata) attribute has been added to [calculated properties specification]($docs/presentation/content/CalculatedPropertiesSpecification.md). The attribute allows associating resulting calculated properties field with some extra information, which may be especially useful for dynamically created calculated properties.
 
-## API deprecations
-
-### @itwin/appui-abstract
-
-- `LayoutFragmentProps`, `ContentLayoutProps`, `LayoutSplitPropsBase`, `LayoutHorizontalSplitProps`, `LayoutVerticalSplitProps`, and `StandardContentLayouts` have been deprecated. Use the same APIs from `@itwin/appui-react` instead.
-
-- `BackendItemsManager` is internal and should never have been consumed. It has been deprecated and will be removed in 5.0.0. Use `UiFramework.backstage` from `@itwin/appui-react` instead.
-
-<<<<<<< HEAD
-### @itwin/core-frontend
-
-- [SnapshotConnection.openRemote]($frontend) has been deprecated. Use [CheckpointConnection.openRemote]($frontend) to open a connection to an iModel within web application.
-=======
-### Quantity
+## Quantity
 
 - Add support for 'Ratio' format type (e.g. "1:2")
   - Example: Formatting a Ratio
@@ -109,4 +92,15 @@
 ```
 
 - Add support for unit inversion during unit conversion
->>>>>>> f7e01f5d
+
+## API deprecations
+
+### @itwin/appui-abstract
+
+- `LayoutFragmentProps`, `ContentLayoutProps`, `LayoutSplitPropsBase`, `LayoutHorizontalSplitProps`, `LayoutVerticalSplitProps`, and `StandardContentLayouts` have been deprecated. Use the same APIs from `@itwin/appui-react` instead.
+
+- `BackendItemsManager` is internal and should never have been consumed. It has been deprecated and will be removed in 5.0.0. Use `UiFramework.backstage` from `@itwin/appui-react` instead.
+
+### @itwin/core-frontend
+
+- [SnapshotConnection.openRemote]($frontend) has been deprecated. Use [CheckpointConnection.openRemote]($frontend) to open a connection to an iModel within web application.