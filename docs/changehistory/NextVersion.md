---
publish: false
---

# NextVersion

With most major releases comes many new features and some breaking API changes. Several breaking changes are the removal of previously deprecated APIs. In other cases, some APIs have changed in ways that may require calling code to be adjusted. This document describes these in detail to help you upgrade.

The first step in migrating to 3.0 is to try out the new [upgrade tool](#upgrade-guide) that makes it easy to react to all of the renames that took place during the 3.0 release.

The table of contents created below will make it easier to navigate through the various changes within the release. It provides a summary of the more complicated or extensive changes made and details on why the change has been made.

Table of Contents:

- [Upgrade guide](#update-guide)
- [New features](#new-features)
  - [Display System](#display-system)
  - [AppUi Framework](#new-appui-features)
  - [ECSql](#new-ecsql-features)
- [Breaking changes](#breaking-changes)
  - [Application Setup](#application-setup)
  - [Authorization](#authorization-re-work)
  - [iModel APIs](#imodels)
  - [Tool Framework](#tool-framework)
  - [Display System](#display-system-breaking-changes)
  - [Presentation](#presentation)
  - [AppUI](#appui)
  - [Utility Methods](#utility-methods)
  - [Buildology](#buildology)
  - [iModel Transformer](#transformation)
  - [Various Changes](#various-changes)
- [Dependency Update](#dependency-updates)
- [Exhaustive API Renames and Deprecation](#api-rename)

## Upgrade guide

To aid in the update from iModel.js 2.x, a [codemod tool](https://github.com/iTwin/codemods) using [JSCodeshift](https://github.com/facebook/jscodeshift) has been released which should serve as a starting point for updating your project to iTwin.js 3.0. This tool can automate some upgrade tasks like updating package names and replacing usage of deprecated or removed APIs with their replacement APIs. Please see the included [readme.md](https://github.com/iTwin/codemods#readme) for instructions on running the tool against your project.

## New features

Many of the enhancements introduced in iTwin.js 3.0 were directly motivated by feedback from users. If you have a new feature you'd like to see implemented, feel free to [let us know](https://github.com/iTwin/itwinjs-core/discussions)!

### Display system

#### Documentation

A collection of [learning articles]($docs/learning/display/index.md) has been assembled to provide an overview of the features provided by the display system, illustrated by interactive samples.

#### Viewport.zoomToElements improvements

[Viewport.zoomToElements]($frontend) accepts any number of element Ids and fits the viewport to the union of their [Placement]($common)s. A handful of shortcomings of the previous implementation have been addressed:

- Previously, the element Ids were passed to [IModelConnection.Elements.getProps]($frontend), which returned **all** of the element's properties (potentially many megabytes of data), only to extract the [PlacementProps]($common) for each element and discard the rest. Now, it uses the new [IModelConnection.Elements.getPlacements]($frontend) function to query only the placements.
- Previously, if a mix of 2d and 3d elements were specified, the viewport would attempt to union their 2d and 3d placements, typically causing it to fit incorrectly because 2d elements reside in a different coordinate space than 3d elements. Now, the viewport ignores 2d elements if it is viewing a 3d view, and vice-versa.

#### Fresnel effect

[LightSettings]($common) has been enhanced to support a non-realistic Fresnel effect. As simply explained [here](https://www.dorian-iten.com/fresnel/), the effect causes surfaces to reflect more light based on the angle between the viewer's line of sight and the vector between the viewer and a given point on the surface. Use [FresnelSettings]($common) to configure this effect.

Especially when combined with ambient occlusion, this effect can produce non-realistic views suitable for plant models and architectural models.

Fresnel effect applied to an architectural model:

![Fresnel effect applied to an architectural model](./assets/fresnel-building.jpg)

Fresnel effect applied to a plant model:

![Fresnel effect applied to a plant model](./assets/fresnel-plant.jpg)

The following code applies a display style similar to those illustrated above to a [Viewport]($frontend):

```ts
  // Enable ambient occlusion.
  viewport.viewFlags = viewport.viewFlags.with("ambientOcclusion", true);

  // Configure the lighting.
  viewport.displayStyle.lightSettings = LightSettings.fromJSON({
    // A relatively bright ambient light is the only light source.
    ambient: {
      intensity: 0.55,
    },
    // Increase the brightness of surfaces that are closer to parallel with the viewer's line of sight.
    fresnel: {
      intensity: 0.8,
      invert: true,
    },
    // Disable directional lighting.
    solar: {
      intensity: 0,
    },
  });
```

#### Transparent viewport background

In some applications it is useful to be able to see HTML content underneath a [Viewport]($frontend). This can now be achieved by setting [DisplayStyleSettings.backgroundColor]($common) to a color with a transparency value greater than zero. HTML content behind the viewport will blend with the viewport's background color.

Three overlapping viewports with transparent background colors:

![Three overlapping viewports with transparent background colors](./assets/transparent-viewport.jpg)

#### Wiremesh display

The graphics displayed by an iTwin.js [Viewport]($frontend) consist primarily of triangulated meshes. It can sometimes be useful to visualize the triangulation of these meshes. A new view flag - [ViewFlags.wiremesh]($common) - now enables wiremesh display. When wiremesh display is enabled, the edges of each triangle are overlaid on top of the mesh as anti-aliased black lines approximately 1 pixel wide.

To enable wiremesh display for a viewport:

```ts
  viewport.viewFlags = viewport.viewFlags.with("wiremesh", true);
```

![Wiremesh applied to a plant model](./assets/wiremesh-plant.jpg)

![Wiremesh applied to a reality model](./assets/wiremesh-reality.jpg)

#### Viewport synchronization

[TwoWayViewportSync]($frontend) establishes a connection between two [Viewport]($frontend)s such that any change to one viewport is reflected in the other. This includes not only [Frustum]($common) changes, but changes to the display style, category and model selectors, and so on. Synchronizing **everything** is not always desirable; and if the viewports are viewing two different [IModelConnection]($frontend)s it is not even meaningful, as category and model Ids from one iModel will not make sense in the context of the other iModel.

Now, `TwoWayViewportSync` is extensible, allowing subclasses to specify which aspects of the viewports should be synchronized by overriding [TwoWayViewportSync.connectViewports]($frontend) and [TwoWayViewportSync.syncViewports]($frontend). To establish a connection between two viewports using your subclass `MyViewportSync`, use `MyViewportSync.connect(viewport1, viewport2)`.

A new subclass [TwoWayViewportFrustumSync]($frontend) is supplied that synchronizes **only** the frusta of the viewports. The viewports will view the same volume of space, but may display different contents or apply different display styles. To establish this connection, use `TwoWayViewportFrustumSync.connect(viewport1, viewport2)`.

#### Environment decorations

A [DisplayStyle3dSettings]($common) can specify a [SkyBox]($common) and [GroundPlane]($common) to be drawn as environmental decorations. Previously, [DisplayStyle3dSettings.environment]($common) was a mutable JSON [EnvironmentProps]($common), while [DisplayStyle3dState.environment]($frontend) was a mutable [Environment]($common) object, formerly defined in the core-frontend package. This made the API quite awkward and led to bugs in synchronizing the [Viewport]($frontend)'s decorations with changes to the environment settings.

Now, [DisplayStyle3dSettings.environment]($common) is an immutable [Environment]($common) object consisting of a [GroundPlane]($common), [SkyBox]($common), and flags controlling the display of each. These changes require adjustment to existing code that toggles the display of either. For example:

```ts
// Replace this:
style.environment.sky.display = true;
style.environment.ground.display = false;
// With this:
style.environment = style.environment.withDisplay({ sky: true, ground: false });
```

Additionally, until now the images used by a [SkySphere]($common) or [SkyBox]($common) were required to be hosted by persistent [Texture]($backend) elements stored in the iModel. Now, they can also be specified as a URL resolving to an HTMLImageElement, allowing custom skyboxes to be created without modifying the iModel.

#### Merging appearance overrides

A [Viewport]($frontend) can have any number of [FeatureOverrideProvider]($frontend)s, each of which can specify how to override the appearances of elements, models, and/or subcategories. Sometimes, multiple providers want to override aspects of the appearance of the same objects, which produces conflicts. The existing methods for defining overrides - [FeatureOverrides.overrideElement]($common), [FeatureOverrides.overrideModel]($common), and [FeatureOverrides.overrideSubCategory]($common) - each take a boolean `replaceExisting` argument that defaults to `true`. This means that if one provider overrides the line width of an element and another wants to override the same element's transparency, the caller's only choice is to either replace the existing override, resulting in only transparency being overridden; or keep the existing override, resulting in only line width being overridden. But in most cases, the better result would be to **merge** the two sets of overrides such that both transparency and line width are overridden.

A new [FeatureOverrides.override]($common) method has been introduced to support merging appearance overrides. The caller can specify one of four strategies for dealing with conflicts, or accept the default:

- "replace": The existing appearance overrides are replaced by the caller's own overrides, equivalent to the default `replaceExisting=true` for methods like `overrideElement`;
- "skip": The existing appearance overrides are retained and the caller's own overrides are ignored, equivalent to `replaceExisting=false` for methods like `overrideElement`; or
- "extend": Merge the new appearance with the existing appearance such that any aspect of the appearance **not** overridden by the existing appearance can be overridden by the new appearance.
- "subsume" (the default): Merge the new appearance with the existing appearance such that any aspects of the appearance overridden by the existing appearance are preserved only if the new appearance does not also override them.

For example, if one provider overrides an element's color and transparency, and a second provider attempts to override its transparency and line width, using the "extend" option means the second provider will only override the line width, leaving the existing color and transparency overrides intact. Using the "subsume" option, the second provider will override the transparency and line width, leaving the existing color override intact.

Because the previous default behavior is generally not desirable, `overrideElement`, `overrideModel`, and `overrideSubCategory` have been deprecated in favor of the new `override` method. Existing code can be updated as follows:

```ts
// To use the new default "extend" behavior, replace these:
ovrs.overrideElement("0x123", appearance);
ovrs.overrideModel("0x456", appearance);
ovrs.overrideSubCategory("0x789", appearance);
// With these:
ovrs.override({ elementId: "0x123", appearance });
ovrs.override({ modelId: "0x456", appearance });
ovrs.override({ subCategoryId: " 0x789", appearance });

// To use the previous default "replace" behavior, replace this:
ovrs.overrideElement("0x123", appearance, true); // third argument is optional - defaults to true
// With this:
ovrs.override({ elementId: "0x123", appearance, onConflict: "replace" });

// To use the `replaceExisting=false` behavior, replace this:
ovrs.overrideModel("0x456", appearance, false);
// With this:
ovrs.override({ modelId: "0x456", appearance, onConflict: "skip" });
```

#### Improve/enhance particle systems

Improvements were made to the performance of [ParticleCollectionBuilder]($frontend) and an optional rotationMatrix was added to [ParticleProps]($frontend) so that particles can be rotated.

#### New clustering algorithm for MarkerSet

 The [MarkerSet]($frontend) class now clusters markers by the screen distance between their positions rather than overlap of their rectangles, so the `Cluster.rect` property is no longer needed and has been removed. Instead, there is a new member [MarkerSet.clusterRadius]($frontend) that controls when nearby Markers are clustered.

#### Support for glTF graphics

[glTF](https://www.khronos.org/gltf/) has become the de facto standard format for 3d graphics on the web. Now you can create a [RenderGraphic]($frontend) from a glTF asset for use with [Decorators]($docs/learning/frontend/ViewDecorations), using [readGltfGraphics]($frontend). [This example]($docs/learning/frontend/ViewDecorations#gltf-decorations) demonstrates how to convert a glTF asset into a graphic and display it using a decorator.

Note: `readGltfGraphics` targets the [glTF 2.0 specification](https://www.khronos.org/registry/glTF/specs/2.0/glTF-2.0.html), but implementation of the full specification is an ongoing work in progress. The current implementation can successfully read many glTF assets, but if a particular asset fails to load or display properly, please [file an issue](https://github.com/iTwin/itwinjs-core/issues).

### Presentation system

#### Presentation rule additions

##### Schema requirements

A new `requiredSchemas` attribute has been added: [Ruleset.requiredSchemas]($presentation-common) and [RuleBase.requiredSchemas]($presentation-common). The attribute allows an easy way to filter presentation rules based on
ECSchemas / domains available in the iModel. See more details in the [Defining ECSchema Requirements for Presentation Rules]($docs/presentation/Advanced/SchemaRequirements) page.

##### Conditional root node rules

Similar to [Child Node Rule]($docs/presentation/Hierarchies/ChildNodeRule), the [Root Node Rule]($docs/presentation/Hierarchies/RootNodeRule) now also has a [condition]($docs/presentation/Hierarchies/RootNodeRule#attribute-condition) attribute. The attribute provides more flexibility in enabling or disabling the rule, including the use of [ruleset variables]($docs/presentation/Advanced/RulesetVariables#using-variables-in-rule-condition).

##### More precise way to set class polymorphism

Previously polymorphism was specified at specification level using [ContentInstancesOfSpecificClassesSpecification.handleInstancesPolymorphically]($presentation-common) and [InstanceNodesOfSpecificClassesSpecification.arePolymorphic]($presentation-common) attributes. They're now deprecated in favor of the new [MultiSchemaClassesSpecification.arePolymorphic]($presentation-common) attribute and act as default values if the new attribute is not specified.

The change allows [ContentInstancesOfSpecificClassesSpecification]($presentation-common) and [InstanceNodesOfSpecificClassesSpecification]($presentation-common) specify multiple classes with different polymorphism values, if necessary.

##### Excluding classes

A new `excludedClasses` attribute has been added: [ContentInstancesOfSpecificClassesSpecification.excludedClasses]($presentation-common) and [InstanceNodesOfSpecificClassesSpecification.excludedClasses]($presentation-common).
The attribute provides an easy way to omit instances of specific classes from the result set. This was previously possible only through the `instanceFilter` attribute, but the new approach is much cleaner.

#### API additions

##### Content instance keys

A new [PresentationManager.getContentInstanceKeys]($presentation-frontend) has been added to allow getting keys of content instances much more effectively compared to getting content with all the properties and having to parse them from there, in cases when only keys are required.

##### Content sources

A new `getContentSources` API has been added to `PresentationManager`:

- On the backend: [PresentationManager.getContentSources]($presentation-backend)
- On the frontend: [PresentationManager.getContentSources]($presentation-frontend)

The API allows finding out what classes are used to get properties for specific class of elements based on default presentation rules. The default presentation rules set are set up to include properties
of various related classes when requesting content for specific types of elements. For example:

- Include properties of `bis.ElementUniqueAspect` and `bis.ElementMultiAspect` when creating content for any `bis.Element`.
- Include properties of `bis.PhysicalType` when creating content for `bis.PhysicalElement`.
- ...and much more.

That information may be useful when building ECSQL queries or anywhere else where there's a need to know the sources of element properties.

##### Getting properties of multiple elements at once

A new [PresentationManager.getElementProperties]($presentation-backend) override has been added for requesting element properties based on given element classes. Compared to [PresentationManager.getContent]($presentation-backend)
that was already available and is more flexible, the new API is designed to retrieve the properties in a simplified and more efficient way, especially when requesting properties for large numbers of elements.

#### Auto-update

A number of improvements have been made to support hierarchy and content components' automatic updates when either of these events happen:

- Data in iModel changes (only in [IpcApp]($frontend)).
- Presentation ruleset is modified.
- Ruleset variable values for the ruleset are changed.

To enable the feature, an additional attribute has to be set when setting up presentation-rules-driven components:

- When creating a node loader for [ControlledTree]($components-react) using the [usePresentationTreeNodeLoader]($presentation-components) hook, pass `enableHierarchyAutoUpdate: true` prop and resulting `onItemsRendered` callback to `ControlledTree`:

  ```tsx
  const { nodeLoader, onItemsRendered } = usePresentationTreeNodeLoader({ ...otherLoaderProps, enableHierarchyAutoUpdate: true });
  return <ControlledTree {...otherTreeProps} nodeLoader={nodeLoader} onItemsRendered={onItemsRendered} />;
  ```

- When creating [PresentationPropertyDataProvider]($presentation-components), pass `enableContentAutoUpdate: true` as a prop.

- When creating [PresentationTableDataProvider]($presentation-components), pass `enableContentAutoUpdate: true` as a prop.

In addition, to enable iModels' change tracking, IPC backends should initialize [Presentation]($presentation-backend) with the following attributes:

```ts
Presentation.initialize({
  ...otherProps,

  // tell presentation system that data in iModels might change
  mode: PresentationManagerMode.ReadWrite,

  // tell presentation system how often (in milliseconds) it should poll for changes
  updatesPollInterval: 20,
});
```

### New AppUi features

#### UiItemsProvider enhancements

UiItemsProviders will now filter out duplicate UiItems to ensure that only one of a particular item (e.g., Widget or Tool) will be added to a given stage. If you want the Select Tool is available in a stage, for example, you can include it in the Content Tools returned by your UiItemsProvider without checking to see if it's already in the stage you're augmenting.
Until this release, the applicationData specified in the frontstage was obscured once the stage was instantiated. Now, the UiItemsProvider will pass that info along to to each of the provide*() callbacks for the UiItemsProvider to use if needed.

#### Window resize enhancements

A new ResizeObserver was has been implemented that supports both the main window and any pop-out windows.

#### New options for defining Frontstages

| Class/Component                                 | Description                                                                                      |
| ----------------------------------------------- | ------------------------------------------------------------------------------------------------ |
| [StandardFrontstageProvider]($appui-react)      | Frontstage provider that provides an 'empty' stage that is to be populated via UiItemsProviders. |
| [StandardContentToolsProvider]($appui-react)    | UiItemsProvider that will add common tool entries to Tool Widget.                                |
| [StandardNavigationToolsProvider]($appui-react) | UiItemsProvider that will add common view tool entries to Navigation Widget.                     |
| [StandardStatusbarItemsProvider]($appui-react)  | UiItemsProvider that will add common statusbar items.                                            |
| [ContentToolWidgetComposer]($appui-react)       | Provides an empty Tool Widget that is to be populate via UiItemsProviders.                       |
| [ViewToolWidgetComposer]($appui-react)          | Provides an empty Navigation Widget that is to be populate via UiItemsProviders.                 |
| [StandardContentLayouts]($appui-abstract)       | Provides standard view layouts that can be used when defining a ContentGroup.                    |
| [ContentGroupProvider]($appui-react)            | Class that generates a ContentGroup at runtime when the frontstageDef is being constructed.      |

#### New timeline date marker

The [TimelineComponent]($imodel-components-react) react component now accepts a property to mark a specific date in a date-based timeline. If the timeline has a defined start date and end date, a date between them can be marked in the timeline by specifying an instance of [TimelineDateMarkerProps]($imodel-components-react) in the new markDate member of [TimelineComponentProps]($imodel-components-react). If the date member is left undefined, today's date will be used. The default marker is a short vertical bar, but a ReactNode can be specified in the dateMarker prop to customize the marker's appearance.

#### New Floating widget capabilities

Widgets provided via UiItemsProviders may now set `defaultState: WidgetState.Floating` and `isFloatingStateSupported: true` to open
the widget in a floating container. The property `defaultFloatingPosition` may also be specified to define the position of the floating container. If a position is not defined the container will be centered in the `AppUi` area.

The method `getFloatingWidgetContainerIds()` has been added to FrontstageDef to retrieve the Ids for all floating widget containers for the active frontstage as specified by the `frontstageDef`. These ids can be used to query the size of the floating container via `frontstageDef.getFloatingWidgetContainerBounds`. The method `frontstageDef.setFloatingWidgetContainerBounds` can then be used to set the size and position of a floating widget container.

#### New API to enable and disable view overlays

UiFramework now offers a `setViewOverlayDisplay(display:boolean)` method to enable or disable viewports displaying overlays. By default, the display is enabled. The current setting is available in `UiFramework.viewOverlayDisplay`.

### New ECSql features

#### Id64Set parameter bindings

It is now possible to efficiently bind a large set of ECInstanceIds to a query parameter. This can be very useful for `IN` clauses. For example, imagine you wanted to select some properties of all of the [SpatialModel]($backend)s belonging to a [ModelSelector]($backend). Previously you would need to write something like this:

```ts
  const ids = Array.from(modelSelector.models).join(",");
  db.query("SELECT IsPlanProjection, JsonProperties FROM bis.SpatialModel WHERE ECInstanceId IN (" + ids + ")");
```

The list of comma-separated Ids could be extremely long - in some cases, it might be so long that it would need to be split up into multiple queries!

Now, you can bind a set of Ids as a parameter for the `IN` clause. The Ids will be serialized in a compact string format.

```ts
  const params = new QueryBinder().bindIdSet("modelIds", modelSelector.models);
  db.query("SELECT IsPlanProjection, JsonProperties FROM bis.SpatialModel WHERE InVirtualSet(:modelIds, ECInstanceId)", params);
```

## Breaking Changes

### Application setup

A handful of changes have been made to simplify the process of setting up an application on both the backend and frontend side.

#### Removed default API keys

Previous versions of `@itwin/core-frontend` included API keys for Bing Maps, MapBox Imagery, and Cesium ION that would be used for _all_ iTwin.js applications. These common keys are no longer supported and will soon be disabled. All applications will now need to provide their own keys.

A valid [MapBox](https://www.mapbox.com/) key is required for display of map imagery in views with [BackgroundMapProvider.name]($common) set to "MapBoxProvider".

A valid [Bing Maps](https://www.bing.com/maps) key is required for:

- Display of map imagery in views with [BackgroundMapProvider.name]($common) set to "BingProvider".
- Location services supplied by [BingLocationProvider]($frontend), along with tools that use these services like [ViewGlobeLocationTool]($frontend).
- Elevation services supplied by [BingElevationProvider]($frontend), including accurate 3d terrain display.

A valid [Cesium ION](https://cesium.com/platform/cesium-ion/) key is required for:

- Display of 3d terrain in views with [TerrainSettings.providerName]($common) set to "CesiumWorldTerrain".
- Display of OpenStreetMap buildings.

[IModelAppOptions.mapLayerOptions]($frontend) can be used to configure keys for Bing Maps, MapBox, and/or any other map layer providers. [TileAdmin.Props.cesiumIonKey]($frontend) can be used to configure the Cesium ION key. For example, the following configures the Bing Maps and Cesium ION keys at startup:

```ts
const appOptions: IModelAppOptions = {
  mapLayerOptions: {
    BingMaps: {
      key: "some key",
      value: "key",
    },
  },
  tileAdmin: {
    cesiumIonKey: "key",
  },
};

await IModelApp.startup(appOptions);
```

#### Deprecation of the settings on iModelApp

The previous `IModelApp.settings` API has been removed in favor of [IModelApp.userPreferences]($frontend). The updated API will provide a clear distinction between the "settings" within the control of the user (user preferences) and which are within control of the admin of an iModel/iTwin (Workspaces). The separation is intended to make it clear who is capability of modifying and overriding a given setting while making the API easier to use.

<<<<<<< HEAD
The new [UserPreferencesAccess]($frontend) interface is a simple, easy-to-use API that can be implemented in many different ways. The `core-frontend` package does not dictate an implementation and could easily be setup using Local Storage (via [Storage APIs](https://developer.mozilla.org/en-US/docs/Web/API/Storage)) or by a cloud-hosted storage mechanism to share across user sessions.
=======
[RenderSystem.createTexture]($frontend) takes a [CreateTextureArgs]($frontend) specifying the type of texture to create, the image from which to create it, and optional ownership information. The image includes information about its transparency - that is, whether it contains only opaque pixels, only semi-transparent pixels, or a mixture of both, where fully transparent pixels are ignored. If the caller knows this information, it should be supplied; the default - [TextureTransparency.Mixed]($common) - is somewhat more expensive to render.
>>>>>>> f7c9af52

#### Localization initialization

In previous versions, localization was provided via the I18N class. iTwin.js has been updated to instead use the [Localization]($common) interface. The initialization of [IModelApp]($frontend) now takes an optional object that implements [Localization]($common). The [ITwinLocalization]($i18n) class supplies the default implementation, and may be customized with [LocalizationOptions]($i18n) in the constructor and supplied via [IModelAppOptions.localization]($frontend).

The previous way to provide localization options:

```ts
const i18nOptions: I18NOptions = {
  urlTemplate: `${window.location.origin}/locales/{{lng}}/{{ns}}.json`
};

await IModelApp.startup({ i18n: i18nOptions });
```

Now becomes:

```ts
const localizationOptions: LocalizationOptions = {
  urlTemplate: `${window.location.origin}/locales/{{lng}}/{{ns}}.json`
};

await IModelApp.startup({ localization: new ITwinLocalization(localizationOptions) });
```

#### Simplification of CloudStorageService setup in iModelHost

`IModelHostConfiguration.tileCacheCredentials` is changed to [IModelHostConfiguration.tileCacheAzureCredentials]($backend) and used for setting Azure cloud storage for tile cache.
`IModelHost.tileCacheService` is moved to [IModelHostConfiguration.tileCacheService]($backend) and is used to supply a different implementation for any service provider by setting this property with a custom [CloudStorageService]($backend).
If both `tileCacheAzureCredentials` and `tileCacheService` omitted - local cache will be used, if both set - error will be thrown.

To use Azure cloud storage for tile cache set [IModelHostConfiguration.tileCacheAzureCredentials]($backend) property:

```ts
  const config = new IModelHostConfiguration();
  // Replace this:
  config.tileCacheCredentials = {
    service: "azure",
    account: "account",
    accessKey: "accessKey",
  };
  // With this:
  config.tileCacheAzureCredentials = {
    account: "account",
    accessKey: "accessKey",
  };
```

To use AliCloud storage set [IModelHostConfiguration.tileCacheService]($backend) property with provided [AliCloudStorageService]($backend) implementation:

```ts
  import { AliCloudStorageService } from "@itwin/core-backend";

  const config = new IModelHostConfiguration();
  // Replace this:
  config.tileCacheCredentials = {
    service: "alicloud",
    account: "account",
    accessKey: "accessKey",
  };
  // With this:
  config.tileCacheService = new AliCloudStorageService({
    region: "region",
    accessKeyId: "accessKeyId",
    accessKeySecret: "accessKeySecret",
  });
```

To use any other external storage set [IModelHostConfiguration.tileCacheService]($backend) with a custom [CloudStorageService]($backend) implementation:

```ts
  const config = new IModelHostConfiguration();
  // Replace this:
  config.tileCacheCredentials = {
    service: "external",
    account: "",
    accessKey: "",
  };
  IModelHost.tileCacheService = new CustomCloudStorageService();
  // With this:
  config.tileCacheService = new CustomCloudStorageService();
```

#### @bentley/config-loader

The loader has been deprecated due to a preference for using the dotenv package instead. Any workflows using `.env` files will not be affected.

### Authorization re-work

#### ClientRequestContext and AuthorizedClientRequestContext have been removed

The classes `ClientRequestContext` and `AuthorizedClientRequestContext` existed to identify RPC requests between a web frontend and a cloud backend. They have been removed. Most places that previously used an `AuthorizedClientRequestContext` should now be replaced with [AccessToken]($core-bentley).

If you have code that has something like this:

```ts
requestContext.enter();
```

you can simply delete it.

This change mostly affects backend code. For backend [RPC]($docs/learning/RpcInterface.md) implementations, all *unhandled* exceptions will automatically be logged along the appropriate RPC metadata. For this reason, it often preferable to throw an exception rather than logging an error and returning a status in code that may or may not be called from RPC.

### iModels

#### Continued transition to `ChangesetIndex`

Every Changeset has both an Id (a string hash of its content and parent changeset) and an Index (a small integer representing its relative position on the iModel's timeline). Either value can be used to uniquely identify a changeset. However, it is often necessary to compare two changeset identifiers to determine relative order, or to supply a range of changesets of interest. In this case, Id is not useful and must be converted to an index via a round-trip to an iModelHub server. Unfortunately, much of the iTwin.js API uses only [ChangesetId]($common) to identify a changeset. That was unfortunate, since [ChangesetIndex]($common) is frequently needed and `ChangesetId` is rarely useful. For this reason we are migrating the API to prefer `ChangesetIndex` over several releases.

In version 2.19, we introduced the type [ChangesetIdWithIndex]($common) to begin that migration. However, for 2.x compatibility we could not use it several places where it would have been helpful:

- [IModelRpcOpenProps]($common)
- [CheckpointProps]($backend)
- [LocalBriefcaseProps]($common)

Each of these interfaces originally had only a member `changeSetId: string`, In 2.19, for backwards compatibility, a new member `changeSetIndex?: number` was added. In V3 those two members are now replaced with a single member `changeset: ChangesetIdWithIndex`. Note that this is a breaking change, and you may have to adjust your code. To get the changeset Id, use `changeset.id`. To get the changeset Index, use `changeset.index` (may be undefined). In V4, this will become `changeset: ChangesetIndexAndId` and index will be required.

> Note: "Changeset" is one word. Apis should not use a capital "S" when referring to them.

#### Concurrency control

The previous implementation of `ConcurrencyControl` for locking elements has been replaced with the [LockControl]($backend) interface.

`ConcurrencyControl` relied on detecting a list of changed elements and deferring the acquisition of locks until the application called the asynchronous `request` method to acquire locks, after the fact, but before calling [BriefcaseDb.saveChanges]($backend). The new approach is to require applications to call the asynchronous method [LockControl.acquireLocks]($backend) to get an exclusive lock on elements before update or delete, and shared locks on parents and models before insert. If an attempt is made to modify or insert without the required locks, an exception is thrown when the change is attempted. This will require tools to make the necessary lock calls.

Previously the concurrency "mode" was determined by applications when opening a briefcase. It is now established as a property of an iModel when it is first created (and "version0" is uploaded.) By default, iModels use pessimistic (i.e. locks) mode, so all previously created iModels will require locks. If you pass `noLocks: true` as an argument to [BackendHubAccess.createNewIModel]($backend), a briefcase-local value is saved in rev0.bim before it is uploaded. Thereafter, all briefcases of that iModel will use use optimistic (i.e. no locks, change merging) mode, since everyone will use briefcases derived from rev0.bim. The value is inspected in the `BriefcaseDb.useLockServer` method called by [BriefcaseDb.open]($backend).

Locks apply to Elements only. The "schema lock" is acquired by exclusively locking element id 0x1 (the root subject id). Models are locked via their modeled element (which has the same id as the model)

See the [ConcurrencyControl]($docs/learning/backend/ConcurrencyControl.md) learning article for more information and examples.

#### BriefcaseManager, BriefcaseDb, and IModelDb changes

The signatures to several methods in [BriefcaseManager]($backend) and [BriefcaseDb]($backend) have been changed to make optional the previously required argument called `requestContext`. That argument was poorly named, but used only to supply a "user access token". Since anywhere briefcases are relevant, an authenticated user access token is available via the static method `IModelHost.getAccessToken`, this argument is rarely needed. The only case where a caller needs to supply that argument is for tests that wish to simulate multiple users via a single backend (which is not permitted outside of tests.) It is now optional and called `user`.

| Method                                   | New arguments                                         | notes                            |
| ---------------------------------------- | ----------------------------------------------------- | -------------------------------- |
| `BriefcaseDb.onOpen`                     | [OpenBriefcaseArgs]($backend)                         | event signature change           |
| `BriefcaseDb.onOpened`                   | [BriefcaseDb]($backend),[OpenBriefcaseArgs]($backend) | event signature change           |
| `BriefcaseDb.open`                       | [OpenBriefcaseArgs]($backend)                         |                                  |
| `BriefcaseDb.pullChanges`                | [PullChangesArgs]($backend)                           | was called `pullAndMergeChanges` |
| `BriefcaseDb.pushChanges`                | [PushChangesArgs]($backend)                           |                                  |
| `BriefcaseDb.upgradeSchemas`             | [OpenBriefcaseArgs]($backend)                         | `requestContext` removed         |
| `BriefcaseManager.acquireNewBriefcaseId` | [IModelIdArg]($backend)                               |                                  |
| `BriefcaseManager.downloadBriefcase`     | [RequestNewBriefcaseArg]($backend)                    |                                  |
| `IModelDb.importSchemas`                 | `LocalFileName[]`                                     | `requestContext` removed         |

#### Changed return types

The backend methods [IModelDb.saveFileProperty]($backend) and [IModelDb.deleteFileProperty]($backend) used to return a [DbResult]($core-bentley). They now are `void`, and throw an exception if an error occurred. The error value can be retrieved in the `errorNumber` member of the exception object, if desired.

#### Signature change to backend Geocoordinate methods

The two methods [IModelDb.getIModelCoordinatesFromGeoCoordinates]($backend) and [IModelDb.getGeoCoordinatesFromIModelCoordinates]($backend) used to take a string argument that was a stringified [IModelCoordinatesRequestProps]($common) and [GeoCoordinatesRequestProps]($common) respectively. Those arguments were changed to accept the interfaces directly. You should remove `JSON.stringify` from your code if you get compile errors.

#### Coordinate conversion between iModel GeographicCRS and any other GeographicCRS

Coordinate conversions is now possible between the iModel Geographic Coordinate Reference System and any other Geographic Coordinate Reference System.
Prior to this version, coordinate conversions were limited to those between the iModel Geographic Coordinate Reference System and latitude/longitude of a specified datum, usually WGS84.

To use, in the backend create either a [IModelCoordinatesRequestProps]($common) or a [GeoCoordinatesRequestProps]($common) depending on the direction coordinates are to be converted. Set the [IModelCoordinatesRequestProps.source]($common) or the [GeoCoordinatesRequestProps.target]($common) property to a string containing either the name of a datum (typically WGS84) or an empty string to specify the iModel Geographic CRS native datum or a stringified version of a [GeographicCRSProps]($common) containing the definition of the source or target of the coordinate conversion. The request can be added coordinates to be converted and fed in methods iModel.getGeoCoordinatesFromIModelCoordinates or iModel.getIModelCoordinatesFromGeoCoordinates.

Specification of the GeographicCRS can be complete or incomplete. Although fully-defined custom Geographic CRS are supported, most of the time simply specifying the id or the epsg code of the GeographicCRS is sufficient.

Here are examples of typical GeographicCRS:

```ts
{ horizontalCRS: { id: "CA83-II" }, verticalCRS: { id: "NAVD88" } }
```

or

```ts
{ horizontalCRS: { epsg: 26942 }, verticalCRS: { id: "NAVD88" } },
```

These identifiers refer to either the key-name of a Geographic CRS in the list of the dictionary or a known EPSG code.

More complex Geographic CRS can also be used such as the following user-defined:

```ts
      {
        horizontalCRS: {
          id: "UserDef-On-NAD83/2011",
          description: "User Defined",
          datumId: "NAD83/2011",
          unit: "Meter",
          projection: {
            method: "TransverseMercator",
            centralMeridian: -1.5,
            latitudeOfOrigin: 52.30,
            scaleFactor: 1.0,
            falseEasting: 198873.0046,
            falseNorthing: 375064.3871,
          },
        },
        verticalCRS: {
          id: "GEOID",
        },
      }
```

On the frontend the [GeoConverter]($frontend) class has been modified to accept either a string containing the datum or a [GeographicCRSProps]($common) of a similar format retaining cache capability as before for either format.

**NOTE**: The [IModelCoordinatesRequestProps.source]($common) and the [GeoCoordinatesRequestProps.target]($common) were renamed from previous version that used the sourceDatum and targetDatum properties.

### Utility methods

#### BentleyError constructor no longer logs

In V2, the constructor of the base exception class [BentleyError]($core-bentley) accepted 5 arguments, the last 3 being optional. Arguments 3 and 4 were for logging the exception in the constructor itself. That is a bad idea, since exceptions are often handled and recovered in `catch` statements, so there is no actual "problem" to report. In that case the message in the log is either misleading or just plain wrong. Also, code in `catch` statements always has more "context" about *why* the error may have happened than the lower level code that threw (e.g. "invalid Id" vs. "invalid MyHashClass Id") so log messages from callers can be more helpful than from callees. Since every thrown exception must be caught *somewhere*, logging should be done when exceptions are caught, not when they're thrown.

The [BentleyError]($core-bentley) constructor now accepts 3 arguments, the last argument (`metaData`) is optional. The previous `log` and `category` arguments were removed. If your code passed 5 arguments, remove the 3rd and 4th. If you previously passed 3 or 4 arguments, just leave the first two. Also, the previous version of the constructor required the metaData argument to be a function that returns an object. It may now also just be an object.

#### Logger functions

The optional `metaData` argument for the [Logger]($core-bentley) functions was previously a function returning an object or undefined. That was to permit cases where it may be expensive to create the metadata to be elided when logging is turned off. However, there are many cases where the metaData object is directly available, so creating a function to return it created overhead whether or not logging is enabled. It may now also be just an object so you don't have to make a function.

#### Moved utility types

The [AsyncFunction]($core-bentley), [AsyncMethodsOf]($core-bentley), and [PromiseReturnType]($core-bentley) types have moved to the @itwin/core-bentley package. The ones in @itwin/core-frontend have been deprecated.

### Tool framework

#### `Tool.run` and `Tool.parseAndRun` are now async

In V2.0, the methods [Tool.run]($frontend) and [Tool.parseAndRun]($frontend) were synchronous. This was problematic in that it was impossible to invoke a tool and await its completion. Those two methods are now both `async` and return `Promise<boolean>`. This is obviously a breaking change. Any Tool subclasses that override those methods will need to become async, and any code that calls `Tool.run` or `Tool.parseAndRun` will need to appropriately handle the returned Promise (usually by awaiting it.)

In the process of converting `Tool.run` and `Tool.parseAndRun` to async, several other `Tool` class methods also became async and will likewise need to be modified if they are called or overridden.

These methods were previously synchronous and are now async:

- [Tool.run]($frontend)
- [Tool.parseAndRun]($frontend)
- [InteractiveTool.onInstall]($frontend)
- [InteractiveTool.onPostInstall]($frontend)
- [InteractiveTool.exitTool]($frontend)
- [InteractiveTool.onCleanup]($frontend)
- [InteractiveTool.onSuspend]($frontend)
- [InteractiveTool.onUnsuspend]($frontend)

#### Registering tools

In previous versions, the [Tool.register]($frontend) method took an optional argument to supply the localization object. Since it always existed on `IModelApp`, that argument served no purpose and is now removed. If you previously passed it, simply remove it.

### Display system breaking changes

#### Changes to GraphicBuilder

It is no longer necessary to supply a [Viewport]($frontend) when creating a [GraphicBuilder]($frontend). Instead, you can supply to [RenderSystem.createGraphic]($frontend) a [CustomGraphicBuilderOptions]($frontend) containing a function that can compute the level of detail appropriate for the produced [RenderGraphic]($frontend).

[GraphicBuilder]($frontend)'s properties are all now read-only - you can no longer change `placement`, `pickId`, `wantNormals`, or `wantEdges` after creating the builder. Previously, a caller could create a graphic builder, add some geometry, then modify any of these properties before adding more geometry, more often than not producing surprising results.

#### Breaking map imagery API changes

Originally, the type of imagery to be displayed for the background map was defined by `BackgroundMapSettings.providerName` and `BackgroundMapSettings.mapType`. Later, support for any number of map layers from any source was added in the form of [MapImagerySettings]($common). The [BackgroundMapSettings]($common) properties therefore became redundant with (and more limited than) [MapImagerySettings.backgroundBase]($common).

MapImagerySettings is now fully responsible for specifying the background map imagery; BackgroundMapSettings controls only how that imagery is applied to the view. The corresponding JSON properties have been removed from [BackgroundMapProps]($common); for backwards compatibility, they continue to exist in [PersistentBackgroundMapProps]($common) and will be used as the background imagery if no background imagery is specified by [MapImageryProps.backgroundBase]($common).

Previously, most code would change the map imagery using [Viewport.changeBackgroundMapProps]($frontend) or [DisplayStyleState.changeBackgroundMapProps]($frontend). Such code will no longer compile - it should instead use [Viewport.changeBackgroundMapProvider]($frontend) or [DisplayStyleState.changeBackgroundMapProvider]($frontend). For example:

```ts
  // Replace this:
  viewport.changeBackgroundMapProps({ providerName: "BingMapProvider", providerData: { mapType: BackgroundMapType.Street } });
  // With this:
  viewport.changeBackgroundMapProvider({ name: "BingMapProvider", type: BackgroundMapType.Street });
```

Because a [BaseLayerSettings]($common) can be either a [BaseMapLayerSettings]($common) or a solid [ColorDef]($common), and the former can be configured to use a [BackgroundMapProvider]($common) or any other imagery source, querying the current provider is now more complicated:

```ts
  // Replace this:
  const providerName: BackgroundMapProviderName = displayStyleSettings.backgroundMap.providerName;
  // With something like:
  let providerName: BackgroundMapProviderName | undefined;
  if (displayStyleSettings.mapImagery.backgroundBase instanceof BaseMapLayerSettings)
    providerName = displayStyleSettings.mapImagery.backgroundBase.provider?.name;
```

If you are producing JSON from a [BackgroundMapSettings]($common) to be persisted as a [DisplayStyleSettingsProps]($common) object, change your code as follows:

```ts
  // Replace this (no longer compiles):
  displayStyleSettingsProps.backgroundMap = backgroundMapSettings.toJSON();
  // With this:
  displayStyleSettingsProps.backgroundMap = backgroundMapSettings.toPersistentJSON();

Likewise if you are reading a [BackgroundMapSettings]($common) directly from a persistent [DisplayStyleSettingsProps]($common), change your code as follows:
```ts
  // Replace this (no longer compiles):
  const mapSettings = BackgroundMapSettings.fromJSON(displayStyleSettings.backgroundMap);
  // With this:
  const mapSettings = BackgroundMapSettings.fromPersistentJSON(displayStyleSettings.backgroundMap);
```

[DisplayStyleSettings.onBackgroundMapChanged]($common) will no longer be raised when changing the imagery provider. Use [DisplayStyleSettings.onMapImageryChanged]($common) instead.

#### ViewFlags

##### Immutability

[ViewFlags]($common) has long been a common source of surprising behavior. Consider the following code:

```ts
function turnOnShadows(vp: Viewport) {
  vp.viewFlags.shadows = true;
}
```

You could be forgiven for expecting the image displayed in the Viewport to include shadows after calling this function, but that will not be the case. Instead, you must write the function as follows:

```ts
function turnOnShadows(vp: Viewport) {
  const vf = vp.viewFlags.clone();
  vf.shadows = true;
  vp.viewFlags = vf;
}
```

To rectify this, and to eliminate various other pitfalls associated with mutable state, ViewFlags has been converted to an immutable type - all of its properties are read-only and the only way to change a property is to create a copy. The function above can now be written as:

```ts
function turnOnShadows(vp: Viewport) {
  vp.viewFlags = vp.viewFlags.with("shadows", true);
  // or, equivalently, but less efficiently in this case:
  vp.viewFlags = vp.viewFlags.copy({ shadows: true });
}
```

Methods that mutate a ViewFlags object have been removed.

- `clone` has been replaced with [ViewFlags.copy]($common), which returns a new object instead of modifying `this`.
- `createFrom` has been removed. Because ViewFlags is immutable, it is never necessary to create an identical copy of one - just use the same object. Or, if for some reason you really want an identical copy, use the object spread operator.

If your code used to modify a single property, change it to use [ViewFlags.with]($common) or [ViewFlags.withRenderMode]($common):

```ts
// Replace this...
viewport.viewFlags.clipVolume = true;
// ...with this:
viewport.viewFlags = viewFlags.with("clipVolume", true);
```

If your code used to modify multiple properties, change it to use [ViewFlags.copy]($common):

```ts
// Replace this...
viewport.viewFlags.shadows = viewport.viewFlags.lighting = true;
// ...with this:
viewport.viewFlags = viewport.viewFlags.copy({ shadows: true, lighting: true });
```

If your code used to create a new ViewFlags and then modify its properties, pass the initial properties to [ViewFlags.create]($common) instead:

```ts
// Replace this...
const vf = new ViewFlags();
vf.shadows = vf.lighting = true;
// ...with this:
const vf = ViewFlags.create({ shadows: true, lighting: true });
```

##### Removal of unused properties

The following deprecated [ViewFlagProps]($common) properties were removed: hlMatColors, edgeMask.

The following deprecated [ViewFlags]($common) properties were removed: noGeometryMap, hLineMaterialColors, edgeMask, noSolarLight, noCameraLights, noSourceLights.

If you were using noCameraLights, noSourceLights, or noSolarLight, use [ViewFlags.lighting]($common) instead. Set it to true if any of the old light-related properties were false.

##### Construction

[ViewFlags.fromJSON]($common) accepts a [ViewFlagProps]($common), which is awkward and error-prone for reasons discussed in that type's documentation. The [ViewFlags.constructor]($common) - like the new [ViewFlags.create]($common) static method - now takes an optional [ViewFlagsProperties]($common), which has exactly the same properties as ViewFlags. Prefer to use either `create` or the constructor instead of `fromJSON`.

#### ViewState3d.lookAt arguments changed

[ViewState3d.lookAt]($frontend) previously took 6 arguments. Also, the method `ViewState3d.lookAtUsingLensAngle` established a perspective `ViewState3d` from a field-of-view lens angle with many of the same arguments. There is now a new implementation of `ViewState3d.lookAt` that accepts named parameters to set up either a perspective or orthographic view, using the interfaces [LookAtPerspectiveArgs]($frontend), [LookAtOrthoArgs]($frontend), or [LookAtUsingLensAngle]($frontend).

This is a breaking change, so you may need to modify your code and replace the previous arguments with a single object with the appropriate names. For example,:

```ts
viewState.lookAt(
  eye,
  target,
  upVector,
  newExtents,
  undefined,
  backDistance,
  opts
);
```

can become:

```ts
viewState.lookAt({
  eyePoint: eye,
  targetPoint: target,
  upVector,
  newExtents,
  backDistance,
  opts,
});
```

likewise

```ts
viewState.lookAtUsingLensAngle(
  eye,
  target,
  up,
  lens,
  frontDistance,
  backDistance
);
```

can become:

```ts
viewState.lookAt({
  eyePoint: eye,
  targetPoint: target,
  upVector: up,
  lensAngle: lens,
  frontDistance,
  backDistance,
});
```

#### OnViewExtentsError and MarginOptions separated from ViewChangeOptions

The `opts` argument to [ViewState3d.lookAt]($frontend) was previously declared to be of type [ViewChangeOptions]($frontend). However, it only used the `onExtentsError` member to handle invalid view extents. That caused confusion because it led you to believe that [ViewState3d.lookAt]($frontend) performed a view change when it doesn't, it merely modifies the `ViewState3d`.

There is now a separate interface [OnViewExtentsError]($frontend) that `ViewState3d.lookAt` accepts it as its `opts` argument. Likewise, [ViewState3d.lookAtVolume]($frontend) and [ViewState3d.lookAtViewAlignedVolume]($frontend) accept "[MarginOptions]($frontend) & [OnViewExtentsError]($frontend)" as their `opts` argument.

#### ViewFlagOverrides

This cumbersome, inefficient class has been replaced with the identically-named [ViewFlagOverrides]($common) type, which is simply an interface that has all the same properties as [ViewFlags]($common), but each is optional. A flag is overridden if its value is not `undefined`.

Upgrade instructions:

```ts
let ovrs = new ViewFlagOverrides(); // Old code - nothing overridden.
let ovrs = {}; // New code

let ovrs = new ViewFlagOverrides(viewFlags); // Old code - override everything according to a ViewFlags
let ovrs = { ...viewFlags }; // New code

ovrs.overrideAll(viewFlags); // Old code - override everything according to a ViewFlags
ovrs = { ...viewFlags }; // New code.

ovrs.setThematicDisplay(true); // Old code - override thematic display to be true.
ovrs.thematicDisplay = true; // New code

ovrs.clone(other); // Old code - make other be a copy of ovrs
other = { ...other }; // New code

ovrs.copyFrom(other); // Old code - make ovrs be a copy of other
ovrs = { ...other }; // New code

if (ovrs.isPresent(ViewFlagPresence.ThematicDisplay))
  if (undefined !== ovrs.thematicDisplay)
    // Old code
    // New code

    ovrs.setPresent(ViewFlagPresence.ThematicDisplay); // Old code
ovrs.thematicDisplay = value; // New code, where "value" is whatever value thematicDisplay was set to in the old code

ovrs.clearPresent(ViewFlagPresence.ThematicDisplay); // Old code
ovrs.thematicDisplay = undefined; // New code

if (ovrs.anyOverridden()); // Old code - determine if any flags are overridden
if (JsonUtils.isNonEmptyObject(ovrs)); // New code

ovrs.clear(); // Old code - mark all flags as not overridden
ovrs = {}; // New code

ovrs.clearClipVolume(); // Old code - mark clip volume as not overridden
ovrs.clipVolume = undefined; // New code

const vf = ovrs.apply(viewFlags); // Old code - create a ViewFlags by applying the overrides to the input ViewFlags
const vf = viewFlags.override(ovrs); // New code

const props = ovrs.toJSON(); // Old code - obtain JSON representation
const props = ovrs; // New code

let ovrs = ViewFlagOverrides.fromJSON(props); // Old code - create from JSON representation
let ovrs = { ...props }; // New code
```

#### Simplification of texture creation APIs

Previously, creating a [RenderTexture]($common) generally involved creating a [RenderTexture.Params]($common) object and passing it along with an iModel and some representation of an image to one of a half-dozen [RenderSystem]($frontend) APIs. Those APIs have been consolidated into a single API: [RenderSystem.createTexture]($frontend). [RenderTexture.Params]($common) and the [RenderSystem]($frontend) APIs that use it have been deprecated, and the `key` and `isOwned` properties have been removed from [RenderTexture]($common).

[RenderSystem.createTexture]($frontend) takes a [CreateTextureArgs]($frontend) specifying the type of texture to create, the image from which to create it, and optional ownership information. The image includes information about its transparency - that is, whether it contains only opaque pixels, only semi-transparent pixels, or a mixture of both, where fully transparent pixels are ignored. If the caller knows this information, it should be supplied; the default - [TextureTransparency.Mixed]($frontend) - is somewhat more expensive to render.

Adjusting code to pass the [RenderTexture.Type]($common):

```ts
  // Replace this:
  system.createTextureFromImageBuffer(imageBuffer, iModel, new RenderTexture.Params(undefined, RenderTexture.Type.TileSection);
  // With this:
  system.createTexture({
    type: RenderTexture.Type.TileSection,
    image: { source: imageBuffer },
  });
```

Adjusting code that specifies `RenderTexture.Params.isOwned`:

```ts
  // Replace this:
  const isOwned = true;
  system.createTextureFromImageBuffer(imageBuffer, iModel, new RenderTexture.Params(undefined, undefined, isOwned);
  // With this:
  system.createTexture({
    ownership: "external",
    image: { source: imageBuffer },
  });
```

Adjusting code that specifies `RenderTexture.Params.key`:

```ts
  // Replace this:
  system.createTextureFromImageBuffer(imageBuffer, iModel, new RenderTexture.Params(myKey);
  // With this:
  system.createTexture({
    ownership: { iModel: myIModel, key: myKey },
    image: { source: imageBuffer },
  });
```

Adjusting callers of [RenderSystem.createTextureFromImage]($frontend):

```ts
  // Replace this:
  system.createTextureFromImage(image, hasAlpha, iModel, params);
  // With this:
  system.createTexture({
    image: {
      source: image,
      // If you know the texture contains only opaque or only translucent pixels, specify TextureTransparency.Opaque or TextureTransparency.Translucent;
      // otherwise omit it or specify TextureTransparency.Mixed.
      transparency: hasAlpha ? TextureTransparency.Translucent : TextureTransparency.Opaque,
    },
    // type and ownership as described above
  });
```

Adjusting callers of [RenderSystem.createTextureFromImageBuffer]($frontend):

```ts
  // Replace this:
  system.createTextureFromImageBuffer(buffer, iModel, params);
  // With this:
  system.createTexture({
    image: {
      source: buffer,
      // If the buffer's type is not RGBA, pass TextureTransparency.Opaque. Otherwise, if you don't know the transparency, omit it.
      transparency: TextureTransparency.Mixed,
    },
    // type and ownership as described above
  });
```

Adjusting callers of [RenderSystem.createTextureFromImageSource]($frontend):

```ts
  // Replace this:
  await system.createTextureFromImageSource(source, iModel, params);
  // With this:
  const image = await imageElementFromImageSource(source);
  system.createTexture({
    image: {
      source: image,
      // If the source was a JPEG, pass TextureTransparency.Opaque because JPEGs don't support transparency.
      // Otherwise, supply the transparency if you know it; otherwise omit it.
      transparency: TextureTransparency.Opaque,
    },
    // type and ownership as described above
  });
```

#### Default minimum level of detail for spatial views

TODO @pmconne should this be in app setup or do you think it makes sense here?

[TileAdmin.Props.minimumSpatialTolerance]($frontend) specifies the minimum level of detail to produce for views of spatial models. Previously, the default was `undefined`, indicating no minimum. The default has been changed to 1 millimeter. This means that when zooming in extremely closely, geometry that contains details on the order of 1mm or smaller will not refine further. This prevents the display system from requesting extraordinarily detailed graphics, improving performance.

To change the minimum, supply a different value at startup. For example, the following code sets the minimum to 1 centimeter:

```ts
await IModelApp.startup({
  tileAdmin: { minimumSpatialTolerance: 0.01 },
});
```

### Presentation

#### Changes to `@itwin/presentation-common`

##### `NodeKey`

The [NodeKey]($presentation-common) object contains a `pathFromRoot` attribute which can be used to uniquely identify a node in a hierarchy. In addition, the attribute is stable - the value for the same node is the same even when being created by different backends, which allows it to be persisted and later be used to identify specific nodes.

In `3.0` changes have been made that changed the way this attribute is calculated, which means the same node produced by pre-3.0 and 3.x versions of `imodeljs` will have keys with different `pathFromRoot` value. To help identify the version of `NodeKey` a new `version` attribute has been added, with `undefined` or `1` being assigned to keys produced by pre-3.0 and `2` being assigned to keys produced by `3.x` versions of imodeljs. In addition, a new [NodeKey.equals]($presentation-common) function has been added to help with the equality checking of node keys, taking their version into account.

##### `KeySetJSON`

The format of [KeySetJSON]($presentation-common) has been changed to reduce its size. Instead of containing an array of instance IDs it now contains a single compressed IDs string. See [CompressedId64Set]($core-bentley) for more details about compressing IDs.

#### Changes to `Presentation` initialization in `@itwin/presentation-backend`

- [PresentationManagerProps]($presentation-backend) have been restructured to make attributes' purpose clearer. This affects calls to constructor of [PresentationManager]($presentation-backend) and [Presentation.initialize]($presentation-backend). Typical migration:

  **Before:**

  ```ts
  await Presentation.initialize({
    // now `defaultLocale`
    activeLocale: "en-us",

    // now `defaultUnitSystem`
    activeUnitSystem: "metric",

    // now under `caching.hierarchies`
    cacheConfig: { mode: HierarchyCacheMode.Memory },

    // now under `caching.content.size`
    contentCacheSize: 999,

    // removed in favor of `workerThreadsCount`
    taskAllocationsMap: {
      [RequestPriority.Preload]: 1,
      [RequestPriority.Max]: 2,
    },
  });

  ```

  **After:**

  ```ts
  await Presentation.initialize({
    presentation: {
      defaultLocale: "en-us",
      defaultUnitSystem: "metric",
      caching: {
        hierarchies: {
          mode: HierarchyCacheMode.Memory,
        },
        content: {
          size: 999,
        },
      },
      workerThreadsCount: 3,
    },
  });
  ```

#### Changes to `Presentation` initialization in `@itwin/presentation-frontend`

- [Presentation.initialize]($presentation-frontend) used to take [PresentationManagerProps]($presentation-frontend) as an argument. Now it takes [PresentationProps]($presentation-frontend) which allows supplying props not only to [PresentationManager]($presentation-frontend), but also [SelectionManager]($presentation-frontend) and [FavoritePropertiesManager]($presentation-frontend). Typical migration:

  **Before:**

  ```ts
  await Presentation.initialize({
    // ...props for presentation manager
    activeLocale: "en-us",
  });
  ```

  **After:**

  ```ts
  await Presentation.initialize({
    presentation: {
      // ...props for presentation manager
      activeLocale: "en-us",
    },
  });
  ```

- The frontend used to by default initialize with an [IFavoritePropertiesStorage]($presentation-frontend) implementation that uses Bentley's user settings service which may not be accessible by third party applications. The behavior was changed to use to a no-op storage by default with ability to choose an implementation that uses the settings service. Typical migration:

  **Before:**

  ```ts
  // no way to override favorite properties storage, so the implementation using settings service is used
  await Presentation.initialize();
  ```

  **After:**

  ```ts
  await Presentation.initialize({
    favorites: {
      // by default the no-op storage is used, but we can choose another option (or provide our own implementation)
      storage: createFavoritePropertiesStorage(
        DefaultFavoritePropertiesStorageTypes.UserPreferencesStorage,
      ),
    },
  });
  ```

#### `ControlledTree` API changes

`ControlledTree` component has received the following breaking changes:

- The component now takes `TreeModel` rather than `VisibleTreeNodes` as a prop to avoid requiring consumers to manage `VisibleTreeNodes` object. As a result, the `useVisibleTreeNodes` hook was replaced with `useTreeModel` hook. Typical migration:

  **Before:**

  ```tsx
  const visibleNodes = useVisibleTreeNodes(modelSource);
  return <ControlledTree visibleNodes={visibleNodes} {...otherProps} />;
  ```

  **After:**

  ```tsx
  const treeModel = useTreeModel(modelSource);
  return <ControlledTree model={treeModel} {...otherProps} />;
  ```

- Name of the `treeEvents` prop was changed to `eventsHandler` to make it clearer. Typical migration:

  **Before:**

  ```tsx
  return <ControlledTree treeEvents={eventsHandler} {...otherProps} />;
  ```

  **After:**

  ```tsx
  return <ControlledTree eventsHandler={eventsHandler} {...otherProps} />;
  ```

- `width` and `height` properties are now required. Previously they were optional and forced us to use non-optimal approach when not provided. Now it's up to the consumer to tell the size of the component. Typical migration:

  **Before:**

  ```tsx
  return <ControlledTree {...props} />;
  ```

  **After:**

  ```tsx
  const width = 100;
  const height = 100;
  return <ControlledTree width={width} height={height} {...props} />;
  ```

  `width` and `height` props may be calculated dynamically using [ResizeObserver](https://developer.mozilla.org/en-US/docs/Web/API/ResizeObserver) API.

#### PropertyGrid - related API Changes

- `width` and `height` are now required props for `VirtualizedPropertyGrid` and `VirtualizedPropertyGridWithDataProvider`. Also, `width` is now a required property for `PropertyList`. Previously they were optional and forced us to use non-optimal approach when not provided. Now it's up to the consumer to tell the size of the component. Typical migration:

  **Before:**

  ```tsx
  return <VirtualizedPropertyGrid {...props} />;
  ```

  **After:**

  ```tsx
  const width = 100;
  const height = 100;
  return <VirtualizedPropertyGrid width={width} height={height} {...props} />;
  ```

  `width` and `height` props may be calculated dynamically using [ResizeObserver](https://developer.mozilla.org/en-US/docs/Web/API/ResizeObserver) API.

- Default value of `PresentationPropertyDataProvider.isNestedPropertyCategoryGroupingEnabled` was changed from `false` to `true`.

### AppUi Changes

Some components in @itwin/core-react were deprecated in favor of components in @itwin/itwinui-react.
A few constructs were deprecated in @itwin/core-react package with alternatives elsewhere.
The [Table]($components-react) component has been deprecated in favor of the Table in @itwin/itwinui-react.
A new @itwin/imodel-components-react package has been added and contains items related to Color, Cube, LineWeight, Navigation Aids, Quantity Inputs, Timeline and Viewport.

The iTwin.js ui and @itwin/presentation-components packages are now dependent on React version 17. **Applications using the ui packages must update to React 17.** Details about React version 17 can be found in the [React Blog](https://reactjs.org/blog/2020/10/20/react-v17.html).

React 16 is not an officially supported version of iTwin.js app or Extension development using the iTwin.js AppUi.

The component `UiSettingsProvider` has been renamed to [UiStateStorageHandler]($appui-react) and updated so it no longer takes a prop. Internally it now uses the value from `UiFrameWork.getUiStateStorage` and listens for changes to that value. This rename was to avoid confusion between UI State and User Preferences.

The component [FrameworkVersion]($appui-react) has been updated so it no longer takes a version prop. It now uses the value of `frameworkState.configurableUiState.frameworkVersion` from the redux store as the version. This value may be set using `UiFramework.setUiVersion` method and will be initialized to "2". Existing iModelApps using the 1.0 version of the user interface were not required to include the `<FrameworkVersion>` component in its component tree. It is now required that every iModelApp include the `<FrameworkVersion>` component and that the redux store entry mentioned above is specified to either "1" or "2". Below is a typical component tree for an iModeApp.

```tsx
<Provider store={MyIModelApp.store} >
  <ThemeManager>
    <SafeAreaContext.Provider value={SafeAreaInsets.All}>
      <ToolbarDragInteractionContext.Provider value={false}>
        <FrameworkVersion>
          <UiStateStorageHandler>
            <ConfigurableUiContent
              appBackstage={<AppBackstageComposer />}
            />
          </UiStateStorageHandler>
        </FrameworkVersion>
      </ToolbarDragInteractionContext.Provider>
    </SafeAreaContext.Provider>
  <ThemeManager>
</Provider>
```

#### Removed user change monitoring from @itwin/appui-react

Previously `UiFramework` would monitor the state of an access token and would close all UI popups if the token was found to be empty. This feature has been removed. It is now the applications responsibility to enable this capability if they want it. The method [ConfigurableUiManager.closeUi]($appui-react) is now public and can be called by application to close the popup items.

#### Deprecated components in favor of iTwinUI-react components

Several UI components in the @itwin/core-react and @itwin/components-react packages have been deprecated.
Developers should use equivalent components in @itwin/itwinui-react instead.

| Deprecated in @itwin/core-react | Use from @itwin/itwinui-react instead          |
| ------------------------------- | ---------------------------------------------- |
| Button                          | Button                                         |
| ButtonSize                      | `size` prop for itwinui-react Button           |
| ButtonType                      | `styleType` prop for itwinui-react Button      |
| Checkbox                        | Checkbox                                       |
| ExpandableBlock                 | ExpandableBlock                                |
| Headline                        | Headline                                       |
| HorizontalTabs                  | HorizontalTabs                                 |
| Input                           | Input                                          |
| LabeledInput                    | LabeledInput                                   |
| LabeledSelect                   | LabeledSelect                                  |
| LabeledTextarea                 | LabeledTextarea                                |
| LabeledToggle                   | ToggleSwitch with `labelPosition="right"` prop |
| LeadingText                     | Leading                                        |
| ProgressBar                     | ProgressLinear                                 |
| ProgressSpinner                 | ProgressRadial                                 |
| Radio                           | Radio                                          |
| Select                          | Select                                         |
| SelectOption                    | SelectOption                                   |
| Slider                          | Slider                                         |
| SmallText                       | Small                                          |
| Spinner                         | ProgressRadial with `indeterminate` prop       |
| SpinnerSize                     | `size` prop in ProgressRadialProps             |
| SplitButton                     | SplitButton                                    |
| Subheading                      | Subheading                                     |
| Textarea                        | Textarea                                       |
| Tile                            | Tile                                           |
| Title                           | Title                                          |
| Toggle                          | ToggleSwitch                                   |
| Tooltip                         | Tooltip                                        |
| TooltipPlacement                | Placement                                      |

| Deprecated in @itwin/components-react | Use from @itwin/itwinui-react instead |
| ------------------------------------- | ------------------------------------- |
| Breadcrumb                            | Breadcrumbs                           |

| Deprecated in @itwin/imodel-components-react | Use from @itwin/itwinui-react instead |
| -------------------------------------------- | ------------------------------------- |
| ColorPickerPanel                             | ColorPicker                           |

##### Slider

The deprecated [Slider]($core-react) was a wrapper around the react-compound-slider that does not work properly in popout windows. To eliminate this issue, the deprecated `Slider`will now wrap the `Slider` component from @itwin/itwinui-react. This result is a couple prop changes. The `onSlideStart` or `onSlideEnd` props are ignored, use `onUpdate` and `onChange` props if needed. The only two `modes` that remain supported are 1 and 2.

#### Deprecated with alternatives elsewhere

A few constructs were deprecated in @itwin/core-react package.
Some were copied to the @itwin/appui-abstract package.
Some have replacements within the @itwin/core-react package.

| Deprecated                             | Replacement                                |
| -------------------------------------- | ------------------------------------------ |
| DialogButtonDef in @itwin/core-react   | DialogButtonDef in @itwin/appui-abstract   |
| DialogButtonStyle in @itwin/core-react | DialogButtonStyle in @itwin/appui-abstract |
| DialogButtonType in @itwin/core-react  | DialogButtonType in @itwin/appui-abstract  |
| LocalUiSettings in @itwin/core-react   | LocalStateStorage in @itwin/core-react     |
| SessionUiSettings in @itwin/core-react | _eliminated_                               |

#### New @itwin/imodel-components-react package

A new @itwin/imodel-components-react package has been added, and some items were moved from @itwin/core-react and @itwin/components-react into this new package.
The ui-imodel-components package contains React components that depend on the imodeljs-frontend, imodeljs-common or imodeljs-quantity packages.
Dependencies on these other iTwin.js packages have been removed from core-react and components-react.
The items moved to ui-imodel-components are related to Color, Cube, LineWeight, Navigation Aids, Quantity Inputs, Timeline and Viewport.

The following items were moved into the ui-imodel-components package. For a complete list, see [iTwin.js Documentation](https://www.itwinjs.org/reference/ui-imodel-components/all).

- ColorPickerButton, ColorPickerDialog, ColorPickerPopup, ColorPropertyEditor, ColorSwatch
- Cube, CubeNavigationAid, CubeRotationChangeEventArgs
- DrawingNavigationAid
- QuantityInput, QuantityNumberInput
- TimelineComponent, TimelineDataProvider, TimelineMenuItemProps
- ViewportComponent, ViewportComponentEvents
- LineWeightSwatch, WeightPickerButton, WeightPropertyEditor

#### Tasks and workflows deprecated

Classes and methods pertaining to Tasks and Workflows have been deprecated due to a change in the UX design.
Please continue to use Frontstages.

### Buildology

`@itwin/build-tools` has bumped the [Typescript compilation target](https://www.typescriptlang.org/tsconfig#target) from [ES2017](https://262.ecma-international.org/8.0/) to [ES2019](https://262.ecma-international.org/10.0/)

All packages will continue to build a CommonJS variant, but will now deliver it to `lib/cjs`. All frontend and shared ("common") packages will now build an ESModules variant, and deliver it to `lib/esm`. This change is intended to improve the bundle sizes of applications and allow for dynamic imports in order to tree-shake unused code.

If you were previously importing directly from the `lib` directory (e.g. `import { ElectronHost } from "@itwin/core-electron/lib/ElectronBackend";`), you will need to update your code to import from the new directory, `lib/cjs`, (e.g. `import { ElectronHost } from "@itwin/core-electron/lib/cjs/ElectronBackend";`).

This also affects how you will import `*.scss` from the ui packages. If you were previously importing scss from the `lib` directory (e.g. `@import "~@itwin/ui-pkg/lib/ui-pkg/...";`), you will need to update your code to import from the new directory, `lib/esm`, (e.g. `@import "~@itwin/ui-pkg/lib/esm/ui-pkg/...";`).

#### Updates to @bentley/build-tools

- Removed `test` and `test-tsnode` scripts from `@itwin/build-tools`. Please use mocha directly instead.
- Removed TSLint support from `@itwin/build-tools`. If you're still using it, please switch to ESLint.
- Removed legacy `.eslintrc.js` file from the same package. Instead, use `@itwin/eslint-plugin` and the `imodeljs-recommended` config included in it.
- Dropped support for ESLint 6.x.

### Transformation

#### New @itwin/core-transformer package

 APIs for importing and exporting data between iModels have moved from the [@itwin/core-backend](https://www.npmjs.com/package/@itwin/core-backend) package to the new [@itwin/core-transformer](https://www.npmjs.com/package/@itwin/core-transformer) package. These APIs include [IModelExporter]($transformer), [IModelImporter]($transformer), and [IModelTransformer]($transformer).

#### IModelImporter property options deprecated in favor of constructor options

 Configuration of an [IModelImporter]($transformer) is now only represented by an [IModelImportOptions]($transformer) object passed to the constructor. The ability to modify options with the [IModelImporter]($transformer) properties `simplifyElementGeometry`, `autoExtendProjectExtents`, and `preserveElementIdsForFiltering` has been deprecated; instead, set these options while constructing your [IModelImporter]($transformer), and read them if necessary from [IModelImporter.options]($transformer). For example, replace the following:

 ```ts
   const importer = new IModelImporter(targetDb);
   importer.autoExtendProjectExtents = true;
   const isExtendingProjectExtents = importer.autoExtendProjectExtents;
 }
 ```

 With this:

 ```ts
   const importer = new IModelImporter(targetDb, { autoExtendProjectExtents: true });
   const isExtendingProjectExtents = importer.options.autoExtendProjectExtents;
 ```

#### Customized handling of dangling predecessor Ids

 When the [IModelTransformer]($transformer) encounters a dangling predecessor element id reference in an iModel, an element id for which no element exists in the database, by default the entire transformation is rejected. Now, there are multiple behaviors to choose from for the transformer to use when it encounters such references while analyzing predecessor elements. The `danglingPredecessorBehavior` option defaults to `reject`, or can be configured as `ignore`, which will instead leave the dangling reference as is while transforming to the target. You can configure the new behavior like so:

 ```ts
   const transformer = new IModelTransformer(sourceDb, targetDb, { danglingPredecessorBehavior: "ignore" });
 ```

### Various changes

#### iTwinId

Several api's in **iTwin.js** refer to the "context" for an iModel, meaning the _project or asset_ to which the iModel belongs, as its `contextId`. That is very confusing, as the term "context" is very overloaded in computer science in general, and in iTwin.js in particular. That is resolved in iTwin.js V3.0 by recognizing that every iModel exists within an **iTwin**, and every iTwin has a GUID called its `iTwinId`. All instances of `contextId` in public apis that mean _the iTwin for this iModel_ are now replaced by `iTwinId`.

This is a breaking change for places like `IModel.contextId`. However, it should be a straightforward search-and-replace `contextId` -> `iTwinId` anywhere you get compilation errors in your code.

#### Changes to UnitProps

The `altDisplayLabels` property in [UnitProps]($quantity) has been removed. AlternateLabels are now provided via a [AlternateUnitLabelsProvider]($quantity). The [QuantityFormatter]($frontend) now provides one for use when parsing string to quantities. To add custom labels use [QuantityFormatter.addAlternateLabels]($frontend) see example below.

  ```ts
  IModelApp.quantityFormatter.addAlternateLabels("Units.FT", "feet", "foot");
  ```

#### @bentley/extension-cli

The cli tool has been deprecated due to an impending change of Extensions and the Extension Service. Please continue to use the 2.x version if you still require publishing Extensions.

#### Removed oidc-signin-tool

The `oidc-signin-tool` contained various authorization testing tools. It has been relocated to the [@itwin/auth-clients](https://github.com/iTwin/auth-clients) repository.

### @itwin/core-geometry

The method `BSplineCurve3d.createThroughPoints` has been deprecated in favor of the more general method `BSplineCurve3d.createFromInterpolationCurve3dOptions`.

The property `InterpolationCurve3dOptions.isChordLenTangent` has been deprecated due to a naming inconsistency with similar adjacent properties. Use `InterpolationCurve3dOptions.isChordLenTangents` instead.

#### @itwin/core-common

The `fromRadians`, `fromDegrees`, and `fromAngles` methods of [Cartographic]($common) now expect to receive a single input argument - an object containing a longitude, latitude and optional height property. The public constructor for [Cartographic]($common) has also been removed. If you would like to create a [Cartographic]($common) object without specifying longitude and latitude, you can use the new `createZero` method. These changes will help callers avoid mis-ordering longitude, latitude, and height when creating a [Cartographic]($common) object. Additionally, the `LatAndLong` and `LatLongAndHeight` interfaces have been removed and replaced with a single [CartographicProps]($common) interface.

#### Changes to ECSql APIs

Several changes to the APIs for executing ECSql statements have been made to improve performance and flexibility. This involved breaking changes to the `query`, `queryRowCount`, and `restartQuery` methods of [IModelConnection]($frontend), [IModelDb]($backend), and [ECDb]($backend).

- The `query` and `restartQuery` methods used to take multiple arguments indicating a limit on the number of rows to return, a priority, a quota, and so on. These have been combined into a single [QueryOptions]($common) parameter.

- Previously there was no way to control the format of each row returned by the `query` and `restartQuery` methods, and the default format was verbose and inefficient. Now, these methods accept a [QueryRowFormat]($common) as part of their [QueryOptions]($common) parameter describing the desired format. The default format returns each row as an array instead of an object.
- The `query`, `restartQuery`, and `queryRowCount` methods used to accept the statement bindings as type `any[] | object`. The bindings are now specified instead as the more type-safe type [QueryBinder]($common).

##### Binding parameters using QueryBinder

[QueryBinder]($common) is a more type-safe way to bind parameters to an ECSql statement. It allows mixing indexed and named parameters in a single statement. For example:

```ts
  const params = new QueryBinder()
    .bindString("name", "hello")
    .bindId(1, "0x123");

  for await (const row of db.query("SELECT ECInstanceId, Name from bis.Element WHERE ECInstanceId=? AND Name=:name", params)) {
    const obj = { id: row[0], name: row[1] };
    // ...
  }
```

##### Upgrading existing code to use the new `query` methods

The signature of the method has changed to:

```ts
query(ecsql: string, params?: QueryBinder, options?: QueryOptions): AsyncIterableIterator<any>;
```

The `rowFormat` property of the `options` parameter defaults to `QueryRowFormat.UseECSqlPropertyIndexes`. That format is more efficient so its use is preferred, but it differs from the previous row format. You can upgrade existing code to use the old format with minimal changes. For example, if your existing code passes query parameters as an array, change it as follows:

```ts
  // Replace this:
  db.query("SELECT * FROM bis.Element WHERE ECInstanceId=?", ["0x1"]);
  // With this:
  db.query("SELECT * FROM bis.Element WHERE ECInstanceId=?", QueryBinder.from(["0x1"]), { rowFormat: QueryRowFormat.UseJsPropertyNames });
  // The code that accesses the properties of each row can remain unchanged.
```

Similarly, if your existing code passes an object instead of an array as the query parameter, change it as follows:

```ts
  // Replace this:
  db.query("SELECT * FROM bis.Element WHERE ECInstanceId = :id", {id: "0x1"});
  // With this:
  db.query("SELECT * FROM bis.Element WHERE ECInstanceId=?", QueryBinder.from({id: "0x1"}), { rowFormat: QueryRowFormat.UseJsPropertyNames });
  // The code that accesses the properties of each row can remain unchanged.
```

##### Upgrading existing code to use the new `restartQuery` methods

The parameters have changed in the same way as `query`, so they can be changed as described for `query` above.

##### Upgrading existing code to use the new `queryRowCount` methods

The behavior of this method has not changed, but the parameters must be provided as a [QueryBinder]($common) object instead of an array or object. Upgrade your existing code as described for `query` above.

## Dependency updates

### Updated minimum requirements

Support for Node 10 has been dropped. The new minimum Node version is 12.22.0. The recommended version is the latest LTS version of Node. Please visit our [Supported Platforms](../learning/supportedplatforms) documentation for a full breakdown of compatibility.

### Various package updates

The following dependencies of iTwin.js have been updated;

- `openid-client` updated from to `^3.15.3` -> `^4.7.4`,
- `electron` updated from to `^11.1.0` -> `^14.0.0`,
- `react` updated from to `^16.8.9` -> `^17.0.0`,
- `react-dom` updated from to `^16.8.9` -> `^17.0.0`,

## API rename

Several APIs previously marked as deprecated, renamed alpha/beta APIs and moved APIs from one package to another. Generally, the reason for the deprecation as well as the alternative suggestions can be found in the 2.x release notes. Most of the renames highlighted below are handled automatically in our [upgrade tool](#update-guide) but for reference an exhaustive list can be found below.

### Package name changes

A number of packages have been renamed to use the @itwin scope rather than the @bentley scope, and we have modified a few package names to move towards a more consistent naming pattern. The full list of changed packages are listed in the table below.

| Current                                | New                                  |
| -------------------------------------- | ------------------------------------ |
| @bentley/imodeljs-backend              | @itwin/core-backend                  |
| @bentley/imodeljs-common               | @itwin/core-common                   |
| @bentley/imodeljs-frontend             | @itwin/core-frontend                 |
| @bentley/geometry-core                 | @itwin/core-geometry                 |
| @bentley/ecschema-metadata             | @itwin/ecschema-metadata             |
| @bentley/ecschema-locaters             | @itwin/ecschema-locaters             |
| @bentley/ecschema-editing              | @itwin/ecschema-editing              |
| @bentley/bentleyjs-core                | @itwin/core-bentley                  |
| @bentley/orbitgt-core                  | @itwin/core-orbitgt                  |
| @bentley/frontend-devtools             | @itwin/frontend-devtools             |
| @bentley/webgl-compatibility           | @itwin/webgl-compatibility           |
| @bentley/imodeljs-transformer          | @itwin/core-transformer              |
| @bentley/imodeljs-markup               | @itwin/core-markup                   |
| @bentley/imodeljs-editor-common        | @itwin/editor-common                 |
| @bentley/imodeljs-editor-backend       | @itwin/editor-backend                |
| @bentley/imodeljs-editor-frontend      | @itwin/editor-frontend               |
| @bentley/analytical-backend            | @itwin/analytical-backend            |
| @bentley/linear-referencing-backend    | @itwin/linear-referencing-backend    |
| @bentley/linear-referencing-common     | @itwin/linear-referencing-common     |
| @bentley/physical-material-backend     | @itwin/physical-material-backend     |
| @bentley/presentation-backend          | @itwin/presentation-backend          |
| @bentley/presentation-common           | @itwin/presentation-common           |
| @bentley/presentation-frontend         | @itwin/presentation-frontend         |
| @bentley/presentation-components       | @itwin/presentation-components       |
| @bentley/presentation-testing          | @itwin/presentation-testing          |
| @bentley/ui-abstract                   | @itwin/appui-abstract                |
| @bentley/ui-components                 | @itwin/components-react              |
| @bentley/ui-core                       | @itwin/core-react                    |
| @bentley/ui-imodel-components          | @itwin/imodel-components-react       |
| @bentley/ui-ninezone                   | @itwin/appui-layout-react            |
| @bentley/ui-framework                  | @itwin/appui-react                   |
| @bentley/ecschema2ts                   | @itwin/ecschema2ts                   |
| @bentley/webpack-tools-core            | @itwin/core-webpack-tools            |
| @bentley/backend-webpack-tools         | @itwin/backend-webpack-tools         |
| @bentley/build-tools                   | @itwin/build-tools                   |
| @bentley/eslint-plugin                 | @itwin/eslint-plugin                 |
| @bentley/imodeljs-quantity             | @itwin/core-quantity                 |
| @bentley/imodeljs-i18n                 | @itwin/core-i18n                     |
| @bentley/hypermodeling-frontend        | @itwin/hypermodeling-frontend        |
| @bentley/electron-manager              | @itwin/core-electron                 |
| @bentley/mobile-manager                | @itwin/core-mobile                   |
| @bentley/express-server                | @itwin/express-server                |
| @bentley/ecschema-rpcinterface-common  | @itwin/ecschema-rpcinterface-common  |
| @bentley/ecschema-rpcinterface-impl    | @itwin/ecschema-rpcinterface-impl    |
| @bentley/ecschema-rpcinterface-tests   | @itwin/ecschema-rpcinterface-tests   |
| @bentley/certa                         | @itwin/certa                         |
| @bentley/perf-tools                    | @itwin/perf-tools                    |
| @bentley/oidc-signin-tool              | @itwin/oidc-signin-tool              |
| @bentley/geonames-extension            | @itwin/geonames-extension            |
| @bentley/map-layers                    | @itwin/map-layers                    |
| @bentley/rpcinterface-full-stack-tests | @itwin/rpcinterface-full-stack-tests |
| @bentley/imodelhub-client-tests        | @itwin/imodelhub-client-tests        |

### @itwin/core-backend

| Removed                                                      | Replacement                                                         |
| ------------------------------------------------------------ | ------------------------------------------------------------------- |
| `AutoPush`                                                   | _eliminated_                                                        |
| `BriefcaseDb.reinstateChanges`                               | `BriefcaseDb.pullChanges`                                           |
| `BriefcaseDb.reverseChanges`                                 | `BriefcaseDb.pullChanges`                                           |
| `BriefcaseIdValue`                                           | `BriefcaseIdValue` in @itwin/core-common                            |
| `BriefcaseManager.getCompatibilityFileName`                  | _eliminated_                                                        |
| `BriefcaseManager.getCompatibilityPath`                      | _eliminated_                                                        |
| `BriefcaseManager.isStandaloneBriefcaseId`                   | use `id === BriefcaseIdValue.Unassigned`                            |
| `compatibilityDir` argument of `BriefcaseManager.initialize` | _eliminated_                                                        |
| `DocumentCarrier`                                            | _eliminated_                                                        |
| `IModelDb.clearSqliteStatementCache`                         | `IModelDb.clearCaches`                                              |
| `IModelDb.clearStatementCache`                               | `IModelDb.clearCaches`                                              |
| `IModelHost.iModelClient`                                    | `IModelHubBackend.iModelClient`                                     |
| `IModelHostConfiguration.briefcaseCacheDir`                  | `IModelHostConfiguration.cacheDir`                                  |
| `InformationCarrierElement`                                  | _eliminated_                                                        |
| `Platform.isDesktop`                                         | `ProcessDetector.isElectronAppBackend`                              |
| `Platform.isElectron`                                        | `ProcessDetector.isElectronAppBackend`                              |
| `Platform.isMobile`                                          | `ProcessDetector.isMobileAppBackend`                                |
| `Platform.isNodeJs`                                          | `ProcessDetector.isNodeProcess`                                     |
| `SnapshotDb.filePath`                                        | `SnapshotDb.pathName`                                               |
| `StandaloneDb.filePath`                                      | `StandaloneDb.pathName`                                             |
| `Texture.width, height, flags`                               | _eliminated_                                                        |
| `TxnAction`                                                  | `TxnAction` in @itwin/core-common                                   |
| `TxnChangedEntities.inserted, deleted, updated`              | `TxnChangedEntities.inserts, deletes, updates`                      |
| `NativeAppAuthorizationBackend`                              | Moved to @iTwin/auth-clients repo as `ElectronAuthorizationBackend` |
| `ElectronAuthorizationEvents`                                | Moved to @iTwin/auth-clients repo                                   |
| `ElectronAuthorizationRequestHandler`                        | Moved to @iTwin/auth-clients repo                                   |

### @itwin/core-common

| Removed                                               | Replacement                                                       |
| ----------------------------------------------------- | ----------------------------------------------------------------- |
| `AnalysisStyle.scalar`                                | `AnalysisStyle.thematic`                                          |
| `AnalysisStyleScalar`                                 | `AnalysisStyleThematic`                                           |
| `AnalysisStyleScalarProps`                            | `AnalysisStyleThematicProps`                                      |
| `BriefcaseTypes.DeprecatedStandalone`                 | `BriefcaseTypes.Unassigned`                                       |
| `BriefcaseTypes.Standalone`                           | `BriefcaseTypes.Unassigned`                                       |
| `Code.getValue`                                       | `Code.value`                                                      |
| `CodeSpec.specScopeType`                              | `CodeSpec.scopeType`                                              |
| `DisplayStyleSettings.excludedElements`               | `DisplayStyleSettings.excludedElementIds`                         |
| `DisplayStyleOverridesOptions.includeProjectSpecific` | `DisplayStyleOverridesOptions.includeITwinSpecific`               |
| `IModel.changeSetId`                                  | `IModel.changeset.id`                                             |
| `IModelVersion.evaluateChangeSet`                     | `IModelHost`/`IModelApp` `hubAccess.getChangesetFromVersion`      |
| `IModelVersion.fromJson`                              | `IModelVersion.fromJSON`                                          |
| `IModelVersion.getChangeSetFromNamedVersion`          | `IModelHost`/`IModelApp` `hubAccess.getChangesetFromNamedVersion` |
| `IModelVersion.getLatestChangeSetId`                  | `IModelHost`/`IModelApp` `hubAccess.hubAccess.getLatestChangeset` |
| `IModelWriteRpcInterface`                             | Use IPC for writing to iModels                                    |
| `LatAndLong`                                          | _eliminated_                                                      |
| `LatLongAndHeight`                                    | [CartographicProps]($common)                                      |
| `TerrainSettings.locatable`                           | `BackgroundMapSettings.locatable`                                 |
| `TerrainSettingsProps.nonLocatable`                   | `BackgroundMapProps.nonLocatable`                                 |
| `ViewFlagOverrides` class                             | [ViewFlagOverrides]($common) type                                 |
| `ViewFlagProps.edgeMask`                              | _eliminated_                                                      |
| `ViewFlagProps.hlMatColors`                           | _eliminated_                                                      |
| `ViewFlags.clone`                                     | [ViewFlags.copy]($common)                                         |
| `ViewFlags.edgeMask`                                  | _eliminated_                                                      |
| `ViewFlags.hLineMaterialColors`                       | _eliminated_                                                      |
| `ViewFlags.noCameraLights`                            | [ViewFlags.lighting]($common)                                     |
| `ViewFlags.noGeometryMap`                             | _eliminated_                                                      |
| `ViewFlags.noSolarLight`                              | [ViewFlags.lighting]($common)                                     |
| `ViewFlags.noSourceLights`                            | [ViewFlags.lighting]($common)                                     |
| `NativeAppAuthorizationConfiguration`                 | `MobileAppAuthorizationConfiguration` in @itwin/core-mobile       |

### @itwin/core-frontend

| Removed                                       | Replacement                                                                 |
| --------------------------------------------- | --------------------------------------------------------------------------- |
| `AppearanceOverrideProps`                     | [AppearanceOverrideProps]($common)                                          |
| `AsyncMethodsOf`                              | [AsyncMethodsOf]($core-bentley)                                             |
| `AsyncFunction`                               | [AsyncFunction]($core-bentley)                                              |
| `EmphasizeElementsProps`                      | [EmphasizeElementsProps]($common)                                           |
| `PromiseReturnType`                           | [PromiseReturnType]($core-bentley)                                          |
| `CheckpointConnection.open`                   | `CheckpointConnection.openRemote`                                           |
| `DecorateContext.screenViewport`              | `DecorateContext.viewport`                                                  |
| `FeatureOverrideType`                         | [FeatureOverrideType]($common)                                              |
| `FeatureSymbology.Appearance`                 | [FeatureAppearance]($common)                                                |
| `FeatureSymbology.AppearanceProps`            | [FeatureAppearanceProps]($common)                                           |
| `findAvailableRealityModels`                  | `getRealityDatas` in `@itwin/reality-data-client`                           |
| `findAvailableUnattachedRealityModels`        | `getRealityDatas` in `@itwin/reality-data-client`                           |
| `IModelApp.iModelClient`                      | `IModelApp.hubAccess`                                                       |
| `IModelApp.settings`                          | [IModelApp.userPreferences]($frontend)                                      |
| `IModelConnection.Models.loaded`              | use `for..of` to iterate and `getLoaded` to look up by Id                   |
| `IModelConnection.Views.saveThumbnail`        | use IPC and `IModelDb.saveThumbnail`                                        |
| `IOidcFrontendClient`                         | *eliminated*                                                                |
| `isIOidcFrontendClient`                       | *eliminated*                                                                |
| `OidcBrowserClient`                           | `BrowserAuthorizationClient` in `@itwin/browser-authorization`              |
| `OidcFrontendClientConfiguration`             | `BrowserAuthorizationClientConfiguration` in `@itwin/browser-authorization` |
| `QuantityFormatter.onActiveUnitSystemChanged` | [QuantityFormatter.onActiveFormattingUnitSystemChanged]($frontend)          |
| `QuantityFormatter.useImperialFormats`        | [QuantityFormatter.setActiveUnitSystem]($frontend)                          |
| `RemoteBriefcaseConnection`                   | `CheckpointConnection`                                                      |
| `ScreenViewport.decorationDiv`                | `DecorateContext.addHtmlDecoration`                                         |
| `UnitSystemKey`                               | Moved to `@bentley/imodeljs-quantity`                                       |
| `ViewManager.forEachViewport`                 | Use a `for..of` loop                                                        |
| `ViewState.isCameraEnabled`                   | Use `view.is3d() && view.isCameraOn`                                        |
| `ViewState3d.lookAtPerspectiveOrOrtho`        | `ViewState3d.LookAt`                                                        |
| `ViewState3d.lookAtUsingLensAngle`            | `ViewState3d.lookAt`                                                        |
| `Viewport.featureOverrideProvider`            | [Viewport.featureOverrideProviders]($frontend)                              |
| `Viewport.setFlashed`                         | [Viewport.flashedId]($frontend)                                             |
| `Viewport.setRedrawPending`                   | [Viewport.requestRedraw]($frontend)                                         |
| `WebAppViewer`                                | *eliminated*                                                                |
| `NativeAppAuthorization`                      | Moved to @iTwin/auth-clients repo as `ElectronRendererAuthorization`        |

### @itwin/core-geometry

| Removed                                         | Replacement                                                |
| ----------------------------------------------- | ---------------------------------------------------------- |
| `BSplineCurve3dBase.createThroughPoints`        | `BSplineCurve3dBase.createFromInterpolationCurve3dOptions` |
| `TransitionSpiralProps.curveLength`             | `TransitionSpiralProps.length`                             |
| `TransitionSpiralProps.fractionInterval`        | `TransitionSpiralProps.activeFractionInterval`             |
| `TransitionSpiralProps.intervalFractions`       | `TransitionSpiralProps.activeFractionInterval`             |
| `InterpolationCurve3dOptions.isChordLenTangent` | `InterpolationCurve3dOptions.isChordLenTangents`           |
| `Point3dArray.createRange`                      | `Range3d.createFromVariantData`                            |

### @bentley/backend-itwin-client

SAML support has officially been dropped as a supported workflow. All related APIs for SAML have been removed.

| Removed                             | Replacement                                                |
| ----------------------------------- | ---------------------------------------------------------- |
| `OidcDelegationClientConfiguration` | `DelegationAuthorizationClientConfiguration`               |
| `OidcDelegationClient`              | `DelegationAuthorizationClient`                            |
| `BackendAuthorizationClient`        | Moved to @iTwin/auth-clients as BrowserAuthorizationClient |
| `AgentAuthorizationClient`          | Moved to @iTwin/auth-clients as SerivceAuthorizationClient |
| `DelegationAuthorizationClient`     | *removed*                                                  |
| `IntrospectionClient`               | Moved to @iTwin/auth-clients                               |
| `ImsAuthorizationClient`            | *removed*                                                  |

### @itwin/appui-abstract

| Removed                       | Replacement                |
| ----------------------------- | -------------------------- |
| `ContentLayoutProps.priority` | *eliminated*               |
| `UiItemsArbiter`              | *eliminated*               |
| `UiAbstract.messagePresenter` | `UiAdmin.messagePresenter` |

### @itwin/core-react

| Removed                              | Replacement                                             |
| ------------------------------------ | ------------------------------------------------------- |
| `LoadingPromptProps.isDeterministic` | `LoadingPromptProps.isDeterminate` in @itwin/core-react |
| `NumericInput` component             | `NumberInput` component in @itwin/core-react            |
| `TabsProps.onClickLabel`             | `TabsProps.onActivateTab` in @itwin/core-react          |
| `LocalSettingsStorage`               | `LocalStateStorage`                                     |
| `UiSettingsResult`                   | `UiStateStorageResult`                                  |
| `UiSetting`                          | `UiStateEntry`                                          |
| `UiSettings`                         | `UiStateStorage`                                        |

### @itwin/components-react

| Removed                                                    | Replacement                                                                                                                   |
| ---------------------------------------------------------- | ----------------------------------------------------------------------------------------------------------------------------- |
| `hasFlag`                                                  | `hasSelectionModeFlag` in @itwin/components-react                                                                             |
| `StandardEditorNames`                                      | `StandardEditorNames` in @itwin/appui-abstract                                                                                |
| `StandardTypeConverterTypeNames`                           | `StandardTypeNames` in @itwin/appui-abstract                                                                                  |
| `StandardTypeNames`                                        | `StandardTypeNames` in @itwin/appui-abstract                                                                                  |
| `Timeline`                                                 | `TimelineComponent` in @itwin/components-react                                                                                |
| `ControlledTreeProps.treeEvents`                           | `ControlledTreeProps.eventsHandler`                                                                                           |
| `ControlledTreeProps.visibleNodes`                         | `ControlledTreeProps.model`                                                                                                   |
| `MutableTreeModel.computeVisibleNodes`                     | `computeVisibleNodes` in @itwin/components-react                                                                              |
| `TreeModelSource.getVisibleNodes`                          | memoized result of `computeVisibleNodes`                                                                                      |
| `useVisibleTreeNodes`                                      | `useTreeModel` and `computeVisibleNodes`                                                                                      |
| `TreeRendererContext`                                      | _eliminated_                                                                                                                  |
| `TreeRendererContextProvider`                              | _eliminated_                                                                                                                  |
| `TreeRendererContextConsumer`                              | _eliminated_                                                                                                                  |
| `useTreeRendererContext`                                   | _eliminated_                                                                                                                  |
| `ExtendedTreeNodeRendererProps`                            | `TreeNodeRendererProps`                                                                                                       |
| `SignIn`                                                   | _eliminated_                                                                                                                  |
| All drag & drop related APIs                               | Third party components. E.g. see this [example](https://www.itwinjs.org/sample-showcase/?group=UI+Trees&sample=drag-and-drop) |
| `DEPRECATED_Tree`, `BeInspireTree` and related APIs        | `ControlledTree`                                                                                                              |
| `PropertyValueRendererContext.decoratedTextElement`        | `IPropertyValueRenderer` that can properly render a `PropertyRecord`                                                          |
| `CommonPropertyGridProps.onPropertyLinkClick`              | `PropertyRecord.links.onClick`                                                                                                |
| `onPropertyLinkClick` prop in `usePropertyData`            | `PropertyRecord.links.onClick`                                                                                                |
| `onPropertyLinkClick` prop in `usePropertyGridModelSource` | `PropertyRecord.links.onClick`                                                                                                |
| `FilteringInputProps.filteringInProgress`                  | `FilteringInputProps.status`                                                                                                  |
| `hasLinks`                                                 | `!!PropertyRecord.links?.length`                                                                                              |
| `PropertyListProps.onListWidthChanged`                     | Width is now passed to `PropertyList` through `PropertyListProps.width` prop                                                  |

### @itwin/appui-react

| Removed                                    | Replacement                                                                                                                   |
| ------------------------------------------ | ----------------------------------------------------------------------------------------------------------------------------- |
| `COLOR_THEME_DEFAULT`                      | `SYSTEM_PREFERRED_COLOR_THEME` in @bentley/ui-framework is used as default color theme                                        |
| `FunctionKey`                              | `FunctionKey` in @bentley/ui-abstract                                                                                         |
| `IModelAppUiSettings`                      | `UserSettingsStorage` in @bentley/ui-framework                                                                                |
| `ConfigurableUiManager.findFrontstageDef`  | `FrontstageManager.findFrontstageDef`                                                                                         |
| `ConfigurableUiManager.loadContentGroup`   | *eliminated*                                                                                                                  |
| `ConfigurableUiManager.loadContentGroups`  | *eliminated*                                                                                                                  |
| `ConfigurableUiManager.loadContentLayout`  | *eliminated*                                                                                                                  |
| `ConfigurableUiManager.loadContentLayouts` | *eliminated*                                                                                                                  |
| `ContentGroupManager`                      | *eliminated*                                                                                                                  |
| `Frontstage.initializeFrontstageDef`       | `FrontstageManager.getFrontstageDef` (async method)                                                                           |
| `Frontstage.findFrontstageDef`             | `FrontstageManager.getFrontstageDef` (async method)                                                                           |
| `Frontstage.initializeFromProvider`        | `Frontstage.create` (async method)                                                                                            |
| `FrontstageProps.defaultLayout`            | `ContentGroup` now holds the layout information.                                                                              |
| `FrontstageProvider.initializeDef`         | *eliminated*                                                                                                                  |
| `FrontstageProvider.frontstageDef`         | `FrontstageManager.getFrontstageDef` (async method)                                                                           |
| `reactElement` in ContentControl           | `ContentControl.reactNode`                                                                                                    |
| `reactElement` in NavigationAidControl     | `NavigationAidControl.reactNode`                                                                                              |
| `reactElement` in NavigationWidgetDef      | `NavigationWidgetDef.reactNode`                                                                                               |
| `reactElement` in ToolWidgetDef            | `ToolWidgetDef.reactNode`                                                                                                     |
| `reactElement` in WidgetControl            | `WidgetControl.reactNode`                                                                                                     |
| `reactElement` in WidgetDef                | `WidgetDef.reactNode`                                                                                                         |
| `ReactMessage`                             | `ReactMessage` in @itwin/core-react                                                                                           |
| `SavedView`                                | `ViewStateHelper`                                                                                                             |
| `SavedViewProps`                           | `ViewStateHelperProps`                                                                                                        |
| `SavedViewLayout`                          | `StageContentLayout`                                                                                                          |
| `SavedViewLayoutProps`                     | `StageContentLayoutProps`                                                                                                     |
| `SpecialKey`                               | `SpecialKey` in @itwin/appui-abstract                                                                                         |
| `WidgetState`                              | `WidgetState` in @itwin/appui-abstract                                                                                        |
| `UserProfileBackstageItem`                 | *eliminated*                                                                                                                  |
| `SignIn`                                   | *eliminated*                                                                                                                  |
| `SignOutModalFrontstage`                   | *eliminated*                                                                                                                  |
| `IModelConnectedCategoryTree`              | *eliminated*                                                                                                                  |
| `IModelConnectedModelsTree`                | *eliminated*                                                                                                                  |
| `IModelConnectedSpatialContainmentTree`    | *eliminated*                                                                                                                  |
| `CategoryTreeWithSearchBox`                | *eliminated*                                                                                                                  |
| `UiSettingsProvider`                       | `UiStateStorageHandler`                                                                                                       |
| `useUiSettingsStorageContext`              | `useUiStateStorageHandler`                                                                                                    |
| `VisibilityComponent`                      | `TreeWidgetComponent` in @bentley/tree-widget-react                                                                           |
| `VisibilityWidget`                         | `TreeWidgetControl` in @bentley/tree-widget-react                                                                             |
| `WidgetProvider`                           | Provide widget via [UiItemsProvider]($appui-abstract)                                                                         |
| `ContentLayoutProps`                       | `ContentLayoutProps` in @itwin/appui-abstract                                                                                 |
| All drag & drop related APIs               | Third party components. E.g. see this [example](https://www.itwinjs.org/sample-showcase/?group=UI+Trees&sample=drag-and-drop) |
| `ModelsTreeProps.enablePreloading`         | *eliminated*                                                                                                                  |

### @itwin/core-bentley

| Removed         | Replacement                                                |
| --------------- | ---------------------------------------------------------- |
| `Config`        | Use `process.env` to access environment variables directly |
| `EnvMacroSubst` | *eliminated*                                               |

### @itwin/presentation-common

| Removed                                                         | Replacement                                                                                                                                                    |
| --------------------------------------------------------------- | -------------------------------------------------------------------------------------------------------------------------------------------------------------- |
| `CompressedDescriptorJSON`                                      | `DescriptorJSON`                                                                                                                                               |
| `ContentInstancesOfSpecificClassesSpecification.arePolymorphic` | `ContentInstancesOfSpecificClassesSpecification.handleInstancesPolymorphically`                                                                                |
| `ContentModifiersList.propertiesDisplay`                        | `ContentModifiersList.propertyOverrides`                                                                                                                       |
| `ContentModifiersList.propertyEditors`                          | `ContentModifiersList.propertyOverrides`                                                                                                                       |
| `ContentRelatedInstancesSpecification.isRecursive`              | *eliminated*                                                                                                                                                   |
| `ContentRelatedInstancesSpecification.relatedClasses`           | `ContentRelatedInstancesSpecification.relationshipPaths.targetClass`                                                                                           |
| `ContentRelatedInstancesSpecification.relationships`            | `ContentRelatedInstancesSpecification.relationshipPaths.relationship`                                                                                          |
| `ContentRelatedInstancesSpecification.requiredDirection`        | `ContentRelatedInstancesSpecification.relationshipPaths.direction`                                                                                             |
| `ContentRelatedInstancesSpecification.skipRelatedLevel`         | *eliminated*                                                                                                                                                   |
| `Descriptor.toCompressedJSON`                                   | `Descriptor.toJSON`                                                                                                                                            |
| `DescriptorOverrides.hiddenFieldNames`                          | `DescriptorOverrides.fieldsSelector`                                                                                                                           |
| `DescriptorOverrides.sortDirection`                             | `DescriptorOverrides.sorting.direction`                                                                                                                        |
| `DescriptorOverrides.sortingFieldName`                          | `DescriptorOverrides.sorting.field`                                                                                                                            |
| `ECPropertyGroupingNodeKey.groupingValue`                       | `ECPropertyGroupingNodeKey.groupingValues`                                                                                                                     |
| `ExtendedContentRequestOptions`                                 | `ContentRequestOptions`                                                                                                                                        |
| `ExtendedContentRpcRequestOptions`                              | `ContentRpcRequestOptions`                                                                                                                                     |
| `ExtendedHierarchyRequestOptions`                               | `HierarchyRequestOptions`                                                                                                                                      |
| `ExtendedHierarchyRpcRequestOptions`                            | `HierarchyRpcRequestOptions`                                                                                                                                   |
| `Field.fromJSON`                                                | `Field.fromCompressedJSON`                                                                                                                                     |
| `HierarchyCompareRpcOptions`                                    | *eliminated*                                                                                                                                                   |
| `LabelRequestOptions`                                           | `DisplayLabelRequestOptions`                                                                                                                                   |
| `LabelRpcRequestOptions`                                        | `DisplayLabelRpcRequestOptions`                                                                                                                                |
| `LoggingNamespaces`                                             | `PresentationBackendLoggerCategory`, `PresentationBackendNativeLoggerCategory`, `PresentationFrontendLoggerCategory` or `PresentationComponentsLoggerCategory` |
| `NodeDeletionInfo.target`                                       | `NodeDeletionInfo.parent` and `NodeDeletionInfo.position`                                                                                                      |
| `NodeDeletionInfoJSON.target`                                   | `NodeDeletionInfoJSON.parent` and `NodeDeletionInfoJSON.position`                                                                                              |
| `PresentationDataCompareOptions`                                | *eliminated*                                                                                                                                                   |
| `PresentationRpcInterface.compareHierarchies`                   | *eliminated*                                                                                                                                                   |
| `PresentationRpcInterface.compareHierarchiesPaged`              | *eliminated*                                                                                                                                                   |
| `PresentationRpcInterface.getContent`                           | `PresentationRpcInterface.getPagedContent` and `getPagedContentSet`                                                                                            |
| `PresentationRpcInterface.getContentAndSize`                    | `PresentationRpcInterface.getPagedContent` and `getPagedContentSet`                                                                                            |
| `PresentationRpcInterface.getDisplayLabelDefinitions`           | `PresentationRpcInterface.getPagedDisplayLabelDefinitions`                                                                                                     |
| `PresentationRpcInterface.getDistinctValues`                    | `PresentationRpcInterface.getPagedDistinctValues`                                                                                                              |
| `PresentationRpcInterface.getNodes`                             | `PresentationRpcInterface.getPagedNodes`                                                                                                                       |
| `PresentationRpcInterface.getNodesAndCount`                     | `PresentationRpcInterface.getPagedNodes`                                                                                                                       |
| `PresentationRpcInterface.loadHierarchy`                        | *eliminated*                                                                                                                                                   |
| `PresentationUnitSystem`                                        | `UnitSystemKey` in `@bentley/imodeljs-quantity`                                                                                                                |
| `PropertiesFieldDescriptor.propertyClass`                       | `PropertiesFieldDescriptor.properties.class`                                                                                                                   |
| `PropertiesFieldDescriptor.propertyName`                        | `PropertiesFieldDescriptor.properties.name`                                                                                                                    |
| `Property.relatedClassPath`                                     | `NestedContentField.pathToPrimaryClass`                                                                                                                        |
| `PropertyJSON.relatedClassPath`                                 | `NestedContentFieldJSON.pathToPrimaryClass`                                                                                                                    |
| `RelatedInstanceNodesSpecification.relatedClasses`              | `RelatedInstanceNodesSpecification.relationshipPaths.targetClass`                                                                                              |
| `RelatedInstanceNodesSpecification.relationships`               | `RelatedInstanceNodesSpecification.relationshipPaths.relationship`                                                                                             |
| `RelatedInstanceNodesSpecification.requiredDirection`           | `RelatedInstanceNodesSpecification.relationshipPaths.direction`                                                                                                |
| `RelatedInstanceNodesSpecification.skipRelatedLevel`            | *eliminated*                                                                                                                                                   |
| `RelatedInstanceNodesSpecification.supportedSchemas`            | *eliminated*                                                                                                                                                   |
| `RelatedInstanceSpecification.class`                            | `RelatedInstanceSpecification.relationshipPath.targetClass`                                                                                                    |
| `RelatedInstanceSpecification.relationship`                     | `RelatedInstanceSpecification.relationshipPath.relationship`                                                                                                   |
| `RelatedInstanceSpecification.requiredDirection`                | `RelatedInstanceSpecification.relationshipPath.direction`                                                                                                      |
| `RelatedPropertiesSpecification.isPolymorphic`                  | `RelatedPropertiesSpecification.handleTargetClassPolymorphically`                                                                                              |
| `RelatedPropertiesSpecification.propertyNames`                  | `RelatedPropertiesSpecification.properties`                                                                                                                    |
| `RelatedPropertiesSpecification.relatedClasses`                 | `RelatedPropertiesSpecification.propertiesSource.targetClass`                                                                                                  |
| `RelatedPropertiesSpecification.relationships`                  | `RelatedPropertiesSpecification.propertiesSource.relationship`                                                                                                 |
| `RelatedPropertiesSpecification.requiredDirection`              | `RelatedPropertiesSpecification.propertiesSource.direction`                                                                                                    |
| `Ruleset.supportedSchemas`                                      | `Ruleset.requiredSchemas`                                                                                                                                      |
| `RequestPriority`                                               | *eliminated*                                                                                                                                                   |
| `RequestOptions<TIModel>.priority`                              | *eliminated*                                                                                                                                                   |
| `SelectClassInfo.pathToPrimaryClass`                            | `SelectClassInfo.pathFromInputToSelectClass`                                                                                                                   |
| `SelectClassInfo.relatedInstanceClasses`                        | `SelectClassInfo.relatedInstancePaths`                                                                                                                         |
| `SelectClassInfoJSON.pathToPrimaryClass`                        | `SelectClassInfoJSON.pathFromInputToSelectClass`                                                                                                               |
| `SelectClassInfoJSON.relatedInstanceClasses`                    | `SelectClassInfoJSON.relatedInstancePaths`                                                                                                                     |

### @itwin/presentation-backend

| Removed                                       | Replacement                                                                                                               |
| --------------------------------------------- | ------------------------------------------------------------------------------------------------------------------------- |
| `DuplicateRulesetHandlingStrategy`            | `RulesetInsertOptions`                                                                                                    |
| `PresentationManager.activeUnitSystem`        | Changed type from `PresentationUnitSystem` to `UnitSystemKey`                                                             |
| `PresentationManager.getContentAndSize`       | `PresentationManager.getContent` and `getContentSetSize`                                                                  |
| `PresentationManager.getDistinctValues`       | `PresentationManager.getPagedDistinctValues`                                                                              |
| `PresentationManager.getNodesAndCount`        | `PresentationManager.getNodes` and `getNodesCount`                                                                        |
| `PresentationManager.loadHierarchy`           | _eliminated_                                                                                                              |
| `PresentationManagerProps.activeLocale`       | `PresentationManagerProps.defaultLocale`                                                                                  |
| `PresentationManagerProps.activeUnitSystem`   | Renamed to `PresentationManagerProps.defaultUnitSystem` and changed type from `PresentationUnitSystem` to `UnitSystemKey` |
| `PresentationManagerProps.cacheConfig`        | `PresentationManagerProps.caching.hierarchies`                                                                            |
| `PresentationManagerProps.contentCacheSize`   | `PresentationManagerProps.caching.content.size`                                                                           |
| `PresentationManagerProps.taskAllocationsMap` | `PresentationManagerProps.workerThreadsCount`                                                                             |
| `UnitSystemFormat.unitSystems`                | Changed type from `PresentationUnitSystem[]` to `UnitSystemKey[]`                                                         |
| `WithClientRequestContext<T>`                 | _eliminated_                                                                                                              |

### @itwin/presentation-frontend

| Removed                                     | Replacement                                                   |
| ------------------------------------------- | ------------------------------------------------------------- |
| `FavoritePropertiesScope.Project`           | `FavoritePropertiesScope.ITwin`                               |
| `PresentationManager.activeUnitSystem`      | Changed type from `PresentationUnitSystem` to `UnitSystemKey` |
| `PresentationManager.compareHierarchies`    | _eliminated_                                                  |
| `PresentationManager.getDistinctValues`     | `PresentationManager.getPagedDistinctValues`                  |
| `PresentationManager.loadHierarchy`         | _eliminated_                                                  |
| `PresentationManagerProps.activeUnitSystem` | Changed type from `PresentationUnitSystem` to `UnitSystemKey` |

### @itwin/presentation-components

| Removed                                                | Replacement                                     |
| ------------------------------------------------------ | ----------------------------------------------- |
| `ContentDataProvider.configureContentDescriptor`       | `ContentDataProvider.getDescriptorOverrides`    |
| `ContentDataProvider.isFieldHidden`                    | `ContentDataProvider.getDescriptorOverrides`    |
| `ContentDataProvider.shouldConfigureContentDescriptor` | _eliminated_                                    |
| `ContentDataProvider.shouldExcludeFromDescriptor`      | `ContentDataProvider.getDescriptorOverrides`    |
| `ControlledTreeFilteringProps`                         | `ControlledPresentationTreeFilteringProps`      |
| `DEPRECATED_controlledTreeWithFilteringSupport`        | _eliminated_                                    |
| `DEPRECATED_controlledTreeWithVisibleNodes`            | _eliminated_                                    |
| `DEPRECATED_treeWithFilteringSupport`                  | `useControlledPresentationTreeFiltering`        |
| `DEPRECATED_treeWithUnifiedSelection`                  | `useUnifiedSelectionTreeEventHandler`           |
| `FilteredPresentationTreeDataProvider.loadHierarchy`   | _eliminated_                                    |
| `IPresentationTreeDataProvider.loadHierarchy`          | _eliminated_                                    |
| `PresentationTreeDataProvider.loadHierarchy`           | _eliminated_                                    |
| `PresentationTreeNodeLoaderProps.preloadingEnabled`    | _eliminated_                                    |
| `propertyGridWithUnifiedSelection`                     | `usePropertyDataProviderWithUnifiedSelection`   |
| `PropertyGridWithUnifiedSelectionProps`                | `PropertyDataProviderWithUnifiedSelectionProps` |
| `TreeWithFilteringSupportProps`                        | `ControlledPresentationTreeFilteringProps`      |
| `TreeWithUnifiedSelectionProps`                        | `UnifiedSelectionTreeEventHandlerParams`        |
| `useControlledTreeFiltering`                           | `useControlledPresentationTreeFiltering`        |

### @itwin/ecschema-metadata

| Removed                                  | Replacement                                                |
| ---------------------------------------- | ---------------------------------------------------------- |
| `IDiagnostic`                            | `IDiagnostic` in @itwin/ecschema-editing                   |
| `BaseDiagnostic`                         | `BaseDiagnostic` in @itwin/ecschema-editing                |
| `DiagnosticType`                         | `DiagnosticType` in @itwin/ecschema-editing                |
| `DiagnosticCategory`                     | `DiagnosticCategory` in @itwin/ecschema-editing            |
| `DiagnosticCodes`                        | `DiagnosticCodes` in @itwin/ecschema-editing               |
| `Diagnostics`                            | `Diagnostics` in @itwin/ecschema-editing                   |
| `IDiagnosticReporter`                    | `IDiagnosticReporter` in @itwin/ecschema-editing           |
| `SuppressionDiagnosticReporter`          | `SuppressionDiagnosticReporter` in @itwin/ecschema-editing |
| `FormatDiagnosticReporter`               | `FormatDiagnosticReporter` in @itwin/ecschema-editing      |
| `LoggingDiagnosticReporter`              | `LoggingDiagnosticReporter` in @itwin/ecschema-editing     |
| `IRuleSet`                               | `IRuleSet` in @itwin/ecschema-editing                      |
| `ECRuleSet`                              | `ECRuleSet` in @itwin/ecschema-editing                     |
| `ISuppressionRule`                       | `ISuppressionRule` in @itwin/ecschema-editing              |
| `BaseSuppressionRule`                    | `BaseSuppressionRule` in @itwin/ecschema-editing           |
| `IRuleSuppressionMap`                    | `IRuleSuppressionMap` in @itwin/ecschema-editing           |
| `BaseRuleSuppressionMap`                 | `BaseRuleSuppressionMap` in @itwin/ecschema-editing        |
| `IRuleSuppressionSet`                    | `IRuleSuppressionSet` in @itwin/ecschema-editing           |
| `SchemaCompareCodes`                     | `SchemaCompareCodes` in @itwin/ecschema-editing            |
| `SchemaCompareDiagnostics`               | `SchemaCompareDiagnostics` in @itwin/ecschema-editing      |
| `SchemaValidater`                        | `SchemaValidater` in @itwin/ecschema-editing               |
| `SchemaValidationVisitor`                | `SchemaValidationVisitor` in @itwin/ecschema-editing       |
| `RelationshipConstraint.deserialize`     | `RelationshipConstraint.fromJSON`                          |
| `RelationshipConstraint.deserializeSync` | `RelationshipConstraint.fromJSONSync`                      |
| `RelationshipConstraint.toJson`          | `RelationshipConstraint.toJSON`                            |

### @bentley/itwin-client

| Removed                            | Replacement  |
| ---------------------------------- | ------------ |
| `UserInfo`                         | *eliminated* |
| `AuthorizationClient.isAuthorized` | *eliminated* |

### @bentley/frontend-authorization-client

| Removed                                     | Replacement                 |
| ------------------------------------------- | --------------------------- |
| `FrontendAuthorizationClient`               | *removed*                   |
| `FrontendAuthorizationClientLoggerCategory` | *removed*                   |
| `BrowserAuthorizationCallbackHandler`       | Moved to iTwin/auth-clients |
| `BrowserAuthorizationBase`                  | *removed*                   |
| `BrowserAuthorizationClient`                | Moved to iTwin/auth-clients |
| `BrowserAuthorizationClientRedirectState`   | Moved to iTwin/auth-clients |
| `BrowserAuthorizationLogger`                | Moved to iTwin/auth-clients |<|MERGE_RESOLUTION|>--- conflicted
+++ resolved
@@ -377,11 +377,7 @@
 
 The previous `IModelApp.settings` API has been removed in favor of [IModelApp.userPreferences]($frontend). The updated API will provide a clear distinction between the "settings" within the control of the user (user preferences) and which are within control of the admin of an iModel/iTwin (Workspaces). The separation is intended to make it clear who is capability of modifying and overriding a given setting while making the API easier to use.
 
-<<<<<<< HEAD
 The new [UserPreferencesAccess]($frontend) interface is a simple, easy-to-use API that can be implemented in many different ways. The `core-frontend` package does not dictate an implementation and could easily be setup using Local Storage (via [Storage APIs](https://developer.mozilla.org/en-US/docs/Web/API/Storage)) or by a cloud-hosted storage mechanism to share across user sessions.
-=======
-[RenderSystem.createTexture]($frontend) takes a [CreateTextureArgs]($frontend) specifying the type of texture to create, the image from which to create it, and optional ownership information. The image includes information about its transparency - that is, whether it contains only opaque pixels, only semi-transparent pixels, or a mixture of both, where fully transparent pixels are ignored. If the caller knows this information, it should be supplied; the default - [TextureTransparency.Mixed]($common) - is somewhat more expensive to render.
->>>>>>> f7c9af52
 
 #### Localization initialization
 
@@ -878,7 +874,7 @@
 
 Previously, creating a [RenderTexture]($common) generally involved creating a [RenderTexture.Params]($common) object and passing it along with an iModel and some representation of an image to one of a half-dozen [RenderSystem]($frontend) APIs. Those APIs have been consolidated into a single API: [RenderSystem.createTexture]($frontend). [RenderTexture.Params]($common) and the [RenderSystem]($frontend) APIs that use it have been deprecated, and the `key` and `isOwned` properties have been removed from [RenderTexture]($common).
 
-[RenderSystem.createTexture]($frontend) takes a [CreateTextureArgs]($frontend) specifying the type of texture to create, the image from which to create it, and optional ownership information. The image includes information about its transparency - that is, whether it contains only opaque pixels, only semi-transparent pixels, or a mixture of both, where fully transparent pixels are ignored. If the caller knows this information, it should be supplied; the default - [TextureTransparency.Mixed]($frontend) - is somewhat more expensive to render.
+[RenderSystem.createTexture]($frontend) takes a [CreateTextureArgs]($frontend) specifying the type of texture to create, the image from which to create it, and optional ownership information. The image includes information about its transparency - that is, whether it contains only opaque pixels, only semi-transparent pixels, or a mixture of both, where fully transparent pixels are ignored. If the caller knows this information, it should be supplied; the default - [TextureTransparency.Mixed]($common) - is somewhat more expensive to render.
 
 Adjusting code to pass the [RenderTexture.Type]($common):
 
