--- conflicted
+++ resolved
@@ -3,9 +3,39 @@
 ---
 # NextVersion
 
-<<<<<<< HEAD
-## Changes to Authorization
+## Decoration graphics enhancements
 
+### Visible edges
+
+Graphics produced by a [GraphicBuilder]($frontend) can now produce edges for surfaces. By default, edges are only produced for graphics of type [GraphicType.Scene]($frontend), and only if the [Viewport]($frontend)'s [ViewFlags]($common) specify that edges should be displayed. To generate edges for other types of graphics, or to prevent them from being generated, override [GraphicBuilderOptions.generateEdges]($frontend) or [GraphicBuilder.wantEdges]($frontend) when creating the graphic. Note that surfaces will z-fight with their edges to a degree unless the graphic is also pickable - see [GraphicBuilderOptions.pickable]($frontend).
+
+### Solid primitives in decorations
+
+Decoration graphics can now be produced from [SolidPrimitive]($geometry-core)s - e.g., spheres, cones, slabs, swept surfaces, and so on - using [GraphicBuilder.addSolidPrimitive]($frontend).
+
+## Dictionary enhancements
+
+[Dictionary.keys]($bentleyjs-core) and [Dictionary.values]($bentleyjs-core) enable iteration of the dictionary's keys and values in the same manner as a standard Map.
+
+[Dictionary.findOrInsert]($bentleyjs-core) returns the existing value associated with a key, or - if none yet exists - inserts a new value with that key. It also returns a flag indicating whether or not a new value was inserted. This allows the following code that requires two lookups of the key:
+
+```ts
+let value = dictionary.get(key);
+let inserted = undefined !== value;
+if (undefined === value)
+  inserted = dictionary.insert(key, value = newValue);
+
+alert(`${value} was ${inserted ? "inserted" : "already present"}`);
+```
+
+To be replaced with a more efficient version that requires only one lookup:
+
+```ts
+const result = dictionary.findOrInsert(key, value);
+alert(`${result.value} was ${result.inserted ? "inserted" : "already present"}`);
+```
+
+## Authorization
 ### Authorization utilities made public
 
 More of the utilities and classes around authorization are now declared public -
@@ -29,81 +59,4 @@
 Provided ways to control the expiry of tokens issued by AgentAuthorizationClient -
 
 - [AgentAuthorizationClient.refreshAccessToken]($backend-itwin-client) refreshes the token for the maximum period of validity, irrespective of whether the token has expired or not
-- [AgentAuthorizationClientConfiguration.expireSafety]($backend-itwin-client) can be now be passed when initializing [AgentAuthorizationClient]($backend-itwin-client) to control the expiry check. The value supplied (in seconds) is used as a buffer to check the token for validity/expiry.
-
-## New IModel events
-=======
-## Decoration graphics enhancements
->>>>>>> 9d70d8f9
-
-### Visible edges
-
-<<<<<<< HEAD
-- [IModel.onProjectExtentsChanged]($common)
-- [IModel.onGlobalOriginChanged]($common)
-- [IModel.onEcefLocationChanged]($common)
-- [IModel.onGeographicCoordinateSystemChanged]($common)
-- [IModel.onRootSubjectChanged]($common)
-- [IModel.onNameChanged]($common)
-=======
-Graphics produced by a [GraphicBuilder]($frontend) can now produce edges for surfaces. By default, edges are only produced for graphics of type [GraphicType.Scene]($frontend), and only if the [Viewport]($frontend)'s [ViewFlags]($common) specify that edges should be displayed. To generate edges for other types of graphics, or to prevent them from being generated, override [GraphicBuilderOptions.generateEdges]($frontend) or [GraphicBuilder.wantEdges]($frontend) when creating the graphic. Note that surfaces will z-fight with their edges to a degree unless the graphic is also pickable - see [GraphicBuilderOptions.pickable]($frontend).
->>>>>>> 9d70d8f9
-
-### Solid primitives in decorations
-
-Decoration graphics can now be produced from [SolidPrimitive]($geometry-core)s - e.g., spheres, cones, slabs, swept surfaces, and so on - using [GraphicBuilder.addSolidPrimitive]($frontend).
-
-## Dictionary enhancements
-
-[Dictionary.keys]($bentleyjs-core) and [Dictionary.values]($bentleyjs-core) enable iteration of the dictionary's keys and values in the same manner as a standard Map.
-
-<<<<<<< HEAD
-- [ReadonlySortedArray.findEquivalent]($bentleyjs-core) and [ReadonlySortedArray.indexOfEquivalent]($bentleyjs-core) for locating an element based on a custom criterion.
-=======
-[Dictionary.findOrInsert]($bentleyjs-core) returns the existing value associated with a key, or - if none yet exists - inserts a new value with that key. It also returns a flag indicating whether or not a new value was inserted. This allows the following code that requires two lookups of the key:
->>>>>>> 9d70d8f9
-
-```ts
-let value = dictionary.get(key);
-let inserted = undefined !== value;
-if (undefined === value)
-  inserted = dictionary.insert(key, value = newValue);
-
-<<<<<<< HEAD
-- [RenderSchedule]($common) for defining scripts to visualize changes in an iModel over time.
-- [DisplayStyleSettings.renderTimeline]($common) for associating a [RenderTimeline]($backend) with a [DisplayStyle]($backend).
-- [DisplayStyleSettings.timePoint]($common) for specifying the currently-simulated point along a view's [RenderSchedule.Script]($common).
-- [ElementGraphicsRequestProps]($common) for generating [RenderGraphic]($frontend)s from [GeometricElement]($backend)s or arbitrary geometry streams.
-=======
-alert(`${value} was ${inserted ? "inserted" : "already present"}`);
-```
->>>>>>> 9d70d8f9
-
-To be replaced with a more efficient version that requires only one lookup:
-
-<<<<<<< HEAD
-- [LookAndMoveTool]($frontend) for using videogame-like mouse and keyboard controls to navigate a 3d view.
-- [SetupCameraTool]($frontend) for defining the camera for a [SpatialViewState]($frontend).
-- [IModelApp.queryRenderCompatibility]($frontend) for determining the set of WebGL features supported by your browser and device.
-- [ToolAdmin.exceptionHandler]($frontend) and [ToolAdmin.exceptionOptions]($frontend) for customizing how your app reacts to unhandled exceptions.
-- [Viewport.antialiasSamples]($frontend) and [ViewManager.setAntialiasingAllViews]($frontend) for applying [antialiasing](https://en.wikipedia.org/wiki/Multisample_anti-aliasing) to make viewport images appear smoother.
-
-### [@bentley/imodeljs-backend](https://www.itwinjs.org/reference/imodeljs-backend/)
-
-- [TxnManager]($backend) for managing local changes to a [BriefcaseDb]($backend).
-- [IModelDb.computeProjectExtents]($backend) for computing default project extents based on the ranges of spatial elements.
-- [IModelDb.generateElementGraphics]($backend) for generating [RenderGraphic]($frontend)s from [GeometricElement]($backend)s or arbitrary geometry streams.
-- [IModelDb.getGeometryContainment]($backend) for computing the containment of a set of [GeometricElement]($backend)s within a [ClipVector]($geometry-core).
-- [IModelDb.getMassProperties]($backend) for computing [GeometricElement]($backend) properties like area and volume.
-- [RenderTimeline]($backend) element for persisting a [RenderSchedule.Script]($common).
-- [SectionDrawingLocation]($backend) element identifying the location of a [SectionDrawing]($backend) in the context of a [SpatialModel]($backend).
-
-## Popout Widgets
-
-IModelApps, that use AppUi version "2", can now specify if a Widget can support being "popped-out" to a child popup window. The child window runs in the same javascript context as the parent application window. See [Child Window Manager]($docs/learning/ui/framework/ChildWindows.md) for more details.
-=======
-```ts
-const result = dictionary.findOrInsert(key, value);
-alert(`${result.value} was ${result.inserted ? "inserted" : "already present"}`);
-```
->>>>>>> 9d70d8f9
+- [AgentAuthorizationClientConfiguration.expireSafety]($backend-itwin-client) can be now be passed when initializing [AgentAuthorizationClient]($backend-itwin-client) to control the expiry check. The value supplied (in seconds) is used as a buffer to check the token for validity/expiry.