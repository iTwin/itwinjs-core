---
publish: false
---

# NextVersion

Table of contents:

- [Ambient Occlusion Improvements](#ambient-occlusion-improvements)
- [Transformer API](#transformer-api)
- [Presentation](#presentation)
  - [Restoring Presentation tree state](#restoring-presentation-tree-state)
  - [OpenTelemetry](#opentelemetry)
- [Electron versions support](#electron-versions-support)

## Ambient Occlusion Improvements

The ambient occlusion effect has undergone some quality improvements.

Changes:

- The shadows cast by ambient occlusion will decrease in size the more distant the geometry is.
- The maximum distance for applying ambient occlusion now defaults to 10,000 meters instead of 100 meters.
- The effect will now fade as it approaches the maximum distance.

Old effect, as shown below:

![AO effect is the same strength in the near distance and far distance](./assets/AOOldDistance.png)

New effect, shown below:

![AO effect fades in the distance; shadows decrease in size](./assets/AONewDistance.png)

For more details, see the new descriptions of the `texelStepSize` and `maxDistance` properties of [AmbientOcclusion.Props]($common).

## Transformer API

The synchronous `void`-returning overload of [IModelTransformer.initFromExternalSourceAspects]($transformer) has been deprecated.
It will still perform the old behavior synchronously until it is removed. It will now however return a `Promise` (which should be
awaited) if invoked with the an [InitFromExternalSourceAspectsArgs]($transformer) argument, which is necessary when processing
changes instead of the full source contents.

<<<<<<< HEAD
## Wait for Tiles API

[Viewport]($frontend) now has a [Viewport.waitForTilesToLoad]($frontend) method. This method returns a promise which will resolve when all tiles finish loading and are rendered for this viewport. Awaiting on this method before attempting to read an image out of the viewport will ensure that a complete rendering of the current scene is retrieved.
=======
## Presentation

### Restoring Presentation tree state

It is now possible to restore previously saved Presentation tree state on component mount.

```ts
// Save current tree state
const { nodeLoader } = usePresentationTreeNodeLoader(args);
useEffect(() => exampleStoreTreeModel(nodeLoader.modelSource.getModel()), []);

// Restore tree state on component mount
const seedTreeModel = exampleRetrieveStoredTreeModel();
const { nodeLoader } = usePresentationTreeNodeLoader({ ...args, seedTreeModel });
```

### OpenTelemetry

It is now possible to setup OpenTelemetry reporting using `PresentationManagerProps.diagnosticsCallback` attribute.

Example usage:

```ts
import { OTLPTraceExporter } from "@opentelemetry/exporter-trace-otlp-grpc";
import { context, trace } from "@opentelemetry/api";
import { convertToReadableSpans } from "@itwin/presentation-opentelemetry";
import { Presentation } from "@itwin/presentation-backend";

const traceExporter = new OTLPTraceExporter({
  url: "<OpenTelemetry collector's url>",
});

Presentation.initialize({ diagnosticsCallback: (diagnostics) => {
  const parentSpanContext = trace.getSpan(context.active())?.spanContext();
  const spans = convertToReadableSpans(diagnostics, parentSpanContext);
  traceExporter.export(spans, () => {});
} });
```

## Electron versions support

In addition to the already supported Electron 14, Electron versions 15, 16, and 17 are now supported (blog posts for Electron versions [15](https://www.electronjs.org/blog/electron-15-0), [16](https://www.electronjs.org/blog/electron-16-0), [17](https://www.electronjs.org/blog/electron-17-0)). At the moment, support for Electron 18 and 19 is blocked due to a bug in the V8 javascript engine (for more information see [Issue #35043](https://github.com/electron/electron/issues/35043)).
>>>>>>> 4a8ed7a3
<|MERGE_RESOLUTION|>--- conflicted
+++ resolved
@@ -40,11 +40,6 @@
 awaited) if invoked with the an [InitFromExternalSourceAspectsArgs]($transformer) argument, which is necessary when processing
 changes instead of the full source contents.
 
-<<<<<<< HEAD
-## Wait for Tiles API
-
-[Viewport]($frontend) now has a [Viewport.waitForTilesToLoad]($frontend) method. This method returns a promise which will resolve when all tiles finish loading and are rendered for this viewport. Awaiting on this method before attempting to read an image out of the viewport will ensure that a complete rendering of the current scene is retrieved.
-=======
 ## Presentation
 
 ### Restoring Presentation tree state
@@ -86,5 +81,4 @@
 
 ## Electron versions support
 
-In addition to the already supported Electron 14, Electron versions 15, 16, and 17 are now supported (blog posts for Electron versions [15](https://www.electronjs.org/blog/electron-15-0), [16](https://www.electronjs.org/blog/electron-16-0), [17](https://www.electronjs.org/blog/electron-17-0)). At the moment, support for Electron 18 and 19 is blocked due to a bug in the V8 javascript engine (for more information see [Issue #35043](https://github.com/electron/electron/issues/35043)).
->>>>>>> 4a8ed7a3
+In addition to the already supported Electron 14, Electron versions 15, 16, and 17 are now supported (blog posts for Electron versions [15](https://www.electronjs.org/blog/electron-15-0), [16](https://www.electronjs.org/blog/electron-16-0), [17](https://www.electronjs.org/blog/electron-17-0)). At the moment, support for Electron 18 and 19 is blocked due to a bug in the V8 javascript engine (for more information see [Issue #35043](https://github.com/electron/electron/issues/35043)).