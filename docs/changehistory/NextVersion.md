---
publish: false
---

# NextVersion

Table of contents:

- [NextVersion](#nextversion)
  - [Selection set](#selection-set)
  - [Font APIs](#font-apis)
  - [Geometry](#geometry)
    - [Polyface Traversal](#polyface-traversal)
  - [API deprecations](#api-deprecations)
    - [@itwin/core-bentley](#itwincore-bentley)
    - [@itwin/core-common](#itwincore-common)
    - [@itwin/core-backend](#itwincore-backend)
    - [@itwin/core-frontend](#itwincore-frontend)
    - [@itwin/presentation-common](#itwinpresentation-common)
  - [Breaking Changes](#breaking-changes)
    - [Opening connection to local snapshot requires IPC](#opening-connection-to-local-snapshot-requires-ipc)
    - [Updated minimum requirements](#updated-minimum-requirements)
      - [Node.js](#nodejs)
      - [Electron](#electron)
      - [ECMAScript](#ecmascript)
    - [Deprecated API removals](#deprecated-api-removals)
      - [@itwin/appui-abstract](#itwinappui-abstract)
      - [@itwin/core-backend](#itwincore-backend-1)
      - [@itwin/core-bentley](#itwincore-bentley-1)
      - [@itwin/core-common](#itwincore-common-1)
      - [@itwin/core-electron](#itwincore-electron)
      - [@itwin/core-frontend](#itwincore-frontend-1)
      - [@itwin/core-geometry](#itwincore-geometry)
    - [API removals](#api-removals)
      - [@itwin/core-common](#itwincore-common-2)
    - [Packages dropped](#packages-dropped)
    - [Change to pullMerge](#change-to-pullmerge)
      - [No pending/local changes](#no-pendinglocal-changes)
      - [With pending/local changes](#with-pendinglocal-changes)
    - [TypeScript configuration changes](#typescript-configuration-changes)
  - [Graphics](#graphics)
    - [Read Image To Canvas](#read-image-to-canvas)


## Selection set

There are two similar selection-related concepts in `@itwin/core-frontend` - [SelectionSet]($core-frontend) and [HiliteSet]($core-frontend). The former is generally used by interactive tools (e.g. the "Move element" tool), so it contains what tools think is selected. The latter is used by the graphics system to know what elements to highlight, so it contains what users think is selected. Generally, we want the two sets to be in sync to avoid confusion why tools act on different elements than what users think are selected. Keeping them in sync was not always possible, because `HiliteSet` may store Model and SubCategory ids, but `SelectionSet` could only store Element ids. So we could end up in situations where a Model id is added to `HiliteSet` and `SelectionSet` is empty, making users think that all elements in that model are selected, but tools not knowing anything about it.

To alleviate this problem, the `SelectionSet`-related APIs have been enhanced to support storing Model and SubCategory ids, similar to what `HiliteSet` does. The change has been made in a backwards compatible way, so all existing code using `SelectionSet` should continue to work as before:

- `SelectionSet` modification methods `add`, `addAndRemove`, `remove`, `replace` now, in addition to existing `Id64Arg` argument, accept the `SelectableIds` structure.
- `SelectionSetEvent` attributes `added` and `removed` have been deprecated, but continue to work as before, containing only element ids. In addition, the event object now contains new `additions` and `removals` attributes, which are instances of `SelectableIds` and contain all ids that were added or removed from the selection set, including those of Model and SubCategory.

Because the `SelectionSet` now stores additional types of ids, existing code that listens to `onChange` event may start getting extra invocations that don't affect the element selection (e.g. `SelectAddEvent` with `added: []` and `additions: { models: ["0x1"] }`). Also, the `isActive` getter may return `true` even though `elements` set is empty.

## Font APIs

[Fonts](../learning/backend/Fonts.md) control the appearance and layout of [TextAnnotation]($common)s. To apply a font to text stored in a [GeometryStream](../learning/common/GeometryStream.md), the font must first be embedded into the iModel. Two new APIs permit you to work with fonts:

- [FontFile]($backend) represents a font obtained from a digital representation like a file on disk.
- [IModelDb.fonts]($backend) permits you to read and write font-related information, including [FontFile]($backend)s, into an [IModelDb]($backend).

Consult the [learning article](../learning/backend/Fonts.md) for details and example code.

## Geometry

### Polyface Traversal

Conventional [IndexedPolyface]($core-geometry) data defines each facet by a sequence of point indices around the facet, however these indices do not indicate which facet is adjacent across an edge, nor do they indicate which facets are adjacent at a vertex. The topology of the mesh is incomplete.

The new class [IndexedPolyfaceWalker]($core-geometry) has methods to complete the topology of an `IndexedPolyface` and to navigate these adjacencies. A one-time call to [IndexedPolyfaceWalker.buildEdgeMateIndices]($core-geometry) populates a new optional index array of the [PolyfaceData]($core-geometry). This array stores the cross-edge relationship, and is valid as long as the mesh topology is unchanged. After this step, the following queries support navigation around a facet, around a vertex, and across an edge. Given an `IndexedPolyfaceWalker` object that refers to a particular edge:

- [IndexedPolyfaceWalker.nextAroundFacet]($core-geometry) and [IndexedPolyfaceWalker.previousAroundFacet]($core-geometry) return a walker referring to the next/previous edge around the facet.
- [IndexedPolyfaceWalker.nextAroundVertex]($core-geometry) and [IndexedPolyfaceWalker.previousAroundVertex]($core-geometry) return a walker referring to the next/previous edge around the edges' start vertex.
- [IndexedPolyfaceWalker.edgeMate]($core-geometry) returns a walker referring to the matched edge in the adjacent facet.

If a walker operation would advance outside the mesh (e.g., `edgeMate` of a boundary edge), it returns an invalid walker.

## API deprecations

### @itwin/core-bentley

- The [IDisposable]($core-bentley) interface, along with related [isIDisposable]($core-bentley) and [using]($core-bentley) utilities, have been deprecated in favor of [TypeScript's built-in](https://www.typescriptlang.org/docs/handbook/release-notes/typescript-5-2.html#using-declarations-and-explicit-resource-management) `Disposable` type and `using` declarations (from the upcoming [Explicit Resource Management](https://github.com/tc39/proposal-explicit-resource-management) feature in ECMAScript).

  For example, the following:

  ```typescript
  import { using } from "@itwin/core-bentley";
  export function doSomeWork() {
    using(new SomethingDisposable(), (temp) => {
      // do something with temp
    });
  }
  ```

  should now be rewritten as:

  ```typescript
  export function doSomeWork() {
    using temp = new SomethingDisposable();
    // do something with temp
  }
  ```

  > Note that while public types with deterministic cleanup logic in iTwin.js will continue to implement _both_ `IDisposable` and `Disposable` until the former is fully removed in iTwin.js 7.0 (in accordance with our [API support policy](../learning/api-support-policies)), disposable objects should still only be disposed once - _either_ with [IDisposable.dispose]($core-bentley) _or_ `Symbol.dispose()` but not both! Where possible, prefer `using` declarations or the [dispose]($core-bentley) helper function over directly calling either method.

### @itwin/core-common

- [FontMap]($common) attempts to provide an in-memory cache mapping [FontId]($common)s to [Font](../learning/backend/Fonts.md) names. Use [IModelDb.fonts]($backend) instead.

### @itwin/core-backend

- Use [IModelDb.fonts]($backend) instead of [IModelDb.fontMap]($backend).

### @itwin/core-frontend

- Deprecated [SelectionSet]($core-frontend)-related APIs:

  - `SelectionSet.has` and `SelectionSet.isSelected` - use `SelectionSet.elements.has(id)` instead.
  - `SelectionSetEvent.added` and `SelectionSetEvent.removed` - use `SelectionSetEvent.additions.elements` and `SelectionSetEvent.removals.elements` instead.

- Deprecated [HiliteSet.setHilite]($core-frontend) - use `add`, `remove`, `replace` methods instead.

- [IModelConnection.fontMap]($frontend) caches potentially-stale mappings of [FontId]($common)s to font names. If you need access to font Ids on the front-end for some reason, implement an [Ipc method](../learning/IpcInterface.md) that uses [IModelDb.fonts]($backend).

### @itwin/presentation-common

- All public methods of [PresentationRpcInterface]($presentation-common) have been deprecated. Going forward, RPC interfaces should not be called directly. Public wrappers such as [PresentationManager]($presentation-frontend) should be used instead.

## Breaking Changes

### Opening connection to local snapshot requires IPC

[SnapshotConnection.openFile]($frontend) now requires applications to have set up a valid IPC communication. If you're using this API in an Electron or Mobile application, no additional action is needed as long as you call `ElectronHost.startup` or `MobileHost.startup` respectively. This API shouldn't be used in Web applications, so it has no replacement there.

### Updated minimum requirements

A new major release of iTwin.js affords us the opportunity to update our requirements to continue to provide modern, secure, and rich libraries. Please visit our [Supported Platforms](../learning/SupportedPlatforms) documentation for a full breakdown.

#### Node.js

Node 18 will reach [end-of-life](https://github.com/nodejs/release?tab=readme-ov-file#release-schedule) soon and will no longer be supported. iTwin.js 5.0 requires a minimum of Node 20.9.0, though we recommend using the latest long-term-support version.

#### Electron

iTwin.js now supports only the latest Electron release (Electron 34) and has dropped support for all older Electron releases. This decision was made because Electron releases major updates much more frequently than iTwin.js and it is difficult to support a high number of major versions.

#### ECMAScript

`@itwin/build-tools` has bumped the [TypeScript compilation target](https://www.typescriptlang.org/tsconfig#target) from [ES2021](https://262.ecma-international.org/12.0/) to [ES2023](https://262.ecma-international.org/14.0/). This means that JavaScript files provided by core packages should be run in [environments supporting ES2023 features](https://compat-table.github.io/compat-table/es2016plus/).

### Deprecated API removals

The following previously-deprecated APIs have been removed:

#### @itwin/appui-abstract

The following APIs have been removed in `@itwin/appui-abstract`.

| **Removed**                         | **Replacement**                                                                        |
| ----------------------------------- | -------------------------------------------------------------------------------------- |
| `AbstractStatusBarActionItem`       | Use `StatusBarActionItem` in `@itwin/appui-react` instead.                             |
| `AbstractStatusBarCustomItem`       | Use `StatusBarCustomItem` in `@itwin/appui-react` instead.                             |
| `AbstractStatusBarItem`             | Use `CommonStatusBarItem` in `@itwin/appui-react` instead.                             |
| `AbstractStatusBarItemUtilities`    | Use `StatusBarItemUtilities` in `@itwin/appui-react` instead.                          |
| `AbstractStatusBarLabelItem`        | Use `StatusBarLabelItem` in `@itwin/appui-react` instead.                              |
| `AbstractWidgetProps`               | Use `Widget` in `@itwin/appui-react` instead.                                          |
| `AllowedUiItemProviderOverrides`    | `AllowedUiItemProviderOverrides` in `@itwin/appui-react`.                              |
| `BackstageActionItem`               | `BackstageActionItem` in `@itwin/appui-react`.                                         |
| `BackstageItem`                     | `BackstageItem` in `@itwin/appui-react`.                                               |
| `BackstageItemType`                 | Use Type Guard instead.                                                                |
| `BackstageItemsChangedArgs`         | N/A                                                                                    |
| `BackstageItemsManager`             | N/A                                                                                    |
| `BackstageItemUtilities`            | `BackstageItemUtilities` in `@itwin/appui-react`.                                      |
| `BackstageStageLauncher`            | `BackstageStageLauncher` in `@itwin/appui-react`.                                      |
| `BaseUiItemsProvider`               | `BaseUiItemsProvider` in `@itwin/appui-react`.                                         |
| `CommonBackstageItem`               | `CommonBackstageItem` in `@itwin/appui-react`.                                         |
| `CommonStatusBarItem`               | Use `StatusBarItem` in `@itwin/appui-react` instead.                                   |
| `createSvgIconSpec`                 | Use `IconSpecUtilities.createWebComponentIconSpec()` instead.                          |
| `EditorPosition.columnSpan`         | N/A                                                                                    |
| `getSvgSource`                      | Use `IconSpecUtilities.getWebComponentSource()` instead.                               |
| `isAbstractStatusBarActionItem`     | Use `isStatusBarActionItem` in `@itwin/appui-react` instead.                           |
| `isAbstractStatusBarCustomItem`     | Use `isStatusBarCustomItem` in `@itwin/appui-react` instead.                           |
| `isAbstractStatusBarLabelItem`      | Use `isStatusBarLabelItem` in `@itwin/appui-react` instead.                            |
| `isActionItem`                      | Use `isBackstageActionItem` in `@itwin/appui-react` instead.                           |
| `isStageLauncher`                   | Use `isBackstageStageLauncher` in `@itwin/appui-react` instead.                        |
| `ProvidedItem`                      | `ProvidedItem` in `@itwin/appui-react`.                                                |
| `StagePanelLocation`                | `StagePanelLocation` in `@itwin/appui-react`.                                          |
| `StagePanelSection`                 | `StagePanelSection` in `@itwin/appui-react`.                                           |
| `StageUsage`                        | `StageUsage` in `@itwin/appui-react`.                                                  |
| `StatusBarItemId`                   | Use `CommonStatusBarItem` in `@itwin/appui-react` instead.                             |
| `StatusBarLabelSide`                | `StatusBarLabelSide` in `@itwin/appui-react`.                                          |
| `StatusBarSection`                  | `StatusBarSection` in `@itwin/appui-react`.                                            |
| `ToolbarItemId`                     | Use `ToolbarItem["id"]` in `@itwin/appui-react` instead.                               |
| `ToolbarManager`                    | For replacement, check [here]($docs/ui/appui/provide-ui-items/#provide-toolbar-items). |
| `ToolbarOrientation`                | `ToolbarOrientation` in `@itwin/appui-react`.                                          |
| `ToolbarUsage`                      | `ToolbarUsage` in `@itwin/appui-react`.                                                |
| `UiItemProviderRegisteredEventArgs` | `UiItemProviderRegisteredEventArgs` in `@itwin/appui-react`.                           |
| `UiItemProviderOverrides`           | `UiItemProviderOverrides` in `@itwin/appui-react`.                                     |
| `UiItemsApplicationAction`          | N/A                                                                                    |
| `UiItemsManager`                    | `UiItemsManager` in `@itwin/appui-react`.                                              |
| `UiItemsProvider`                   | `UiItemsProvider` in `@itwin/appui-react`.                                             |
| `WidgetState`                       | `WidgetState` in `@itwin/appui-react`.                                                 |

#### @itwin/core-backend

| Removed               | Replacement |
| --------------------- | ----------- |
| `IModelDb.nativeDb`   | N/A         |
| `ECDb.nativeDb`       | N/A         |
| `SQLiteDb.nativeDb`   | N/A         |
| `IModelHost.platform` | N/A         |

All three `nativeDb` fields and `IModelHost.platform` have always been `@internal`. Use the `@public` APIs instead. If some functionality is missing from those APIs, [let us know](https://github.com/iTwin/itwinjs-core/issues/new?template=feature_request.md).

#### @itwin/core-bentley

| Removed                    | Replacement                                                 |
| -------------------------- | ----------------------------------------------------------- |
| `ByteStream constructor`   | `ByteStream.fromUint8Array` or `ByteStream.fromArrayBuffer` |
| `ByteStream.nextUint8`     | `ByteStream.readUint8`                                      |
| `ByteStream.nextUint16`    | `ByteStream.readUint16`                                     |
| `ByteStream.nextUint32`    | `ByteStream.readUint32`                                     |
| `ByteStream.nextInt32`     | `ByteStream.readInt32`                                      |
| `ByteStream.nextFloat32`   | `ByteStream.readFloat32`                                    |
| `ByteStream.nextFloat64`   | `ByteStream.readFloat64`                                    |
| `ByteStream.nextId64`      | `ByteStream.readId64`                                       |
| `ByteStream.nextUint24`    | `ByteStream.readUint32`                                     |
| `TransientIdSequence.next` | `TransientIdSequence.getNext`                               |

#### @itwin/core-common

| Removed                                        | Replacement                                          |
| ---------------------------------------------- | ---------------------------------------------------- |
| `CodeSpec.isManagedWithIModel`                 | `CodeSpec.scopeReq`                                  |
| `FeatureOverrides.overrideModel`               | `FeatureOverrides.override`                          |
| `FeatureOverrides.overrideSubCategory`         | `FeatureOverrides.override`                          |
| `FeatureOverrides.overrideElement`             | `FeatureOverrides.override`                          |
| `Localization.getLocalizedStringWithNamespace` | `Localization.getLocalizedString`                    |
| `TerrainProviderName`                          | `string`                                             |
| `RenderMaterial.Params`                        | `CreateRenderMaterialArgs`                           |
| `RenderTexture.Params`                         | `RenderSystem.createTexture` and `CreateTextureArgs` |

#### @itwin/core-electron

| Removed                             | Replacement                                               |
| ----------------------------------- | --------------------------------------------------------- |
| `ElectronApp.callDialog`            | [ElectronApp.dialogIpc]($electron)                        |
| `ElectronHost.getWindowSizeSetting` | [ElectronHost.getWindowSizeAndPositionSetting]($electron) |

<<<<<<< HEAD
#### @itwin/core-geometry

| Removed               | Replacement |
| --------------------- | ----------- |
=======
#### @itwin/core-frontend

| **Removed**                                          | **Replacement**                                                                                                   |
| ---------------------------------------------------- | ----------------------------------------------------------------------------------------------------------------- |
| `callIpcHost`                                        | Use `appFunctionIpc` instead.                                                                                     |
| `callNativeHost`                                     | Use `nativeAppIpc` instead.                                                                                       |
| `createMaterial`                                     | Use `createRenderMaterial` instead.                                                                               |
| `createTextureFromImage`                             | Use `createTexture` instead.                                                                                      |
| `createTextureFromImageBuffer`                       | Use `createTexture` instead.                                                                                      |
| `createTextureFromImageSource`                       | Use `RenderSystem.createTextureFromSource` instead.                                                               |
| `displayStyleState.getThumbnail`                     | N/A (in almost all cases it throws "no content" due to no thumbnail existing.)                                    |
| `displayStyleState.onScheduleScriptReferenceChanged` | Use [DisplayStyleState.onScheduleScriptChanged]($frontend) instead                                                |
| `displayStyleState.scheduleScriptReference`          | Use [DisplayStyleState.scheduleScript]($frontend) instead                                                         |
| `GraphicBuilder.pickId`                              | Deprecated in 3.x. Maintain the current pickable ID yourself.                                                     |
| `getDisplayedExtents`                                | These extents are based on `IModelConnection.displayedExtents`. Consider `computeFitRange` or `getViewedExtents`. |
| `IModelConnection.displayedExtents`                  | N/A                                                                                                               |
| `IModelConnection.expandDisplayedExtents`            | Use `displayedExtents` instead.                                                                                   |
| `IModelConnection.query`                             | Use `createQueryReader` instead (same parameter).                                                                 |
| `IModelConnection.queryRowCount`                     | Count the number of results using `count(*)` with a subquery, e.g., `SELECT count(*) FROM (<original-query>)`.    |
| `IModelConnection.restartQuery`                      | Use `createQueryReader`. Pass the restart token in the `config` argument, e.g., `{ restartToken: myToken }`.      |
| `requestDownloadBriefcase(progress)`                 | `progress` is removed, use `DownloadBriefcaseOptions.progressCallback` instead.                                   |
| `readImage`                                          | Use `readImageBuffer` instead.                                                                                    |
| `setEventController`                                 | Removed (was for internal use).                                                                                   |
| `PullChangesOptions.progressCallback`                | Use `downloadProgressCallback` instead.                                                                           |

#### @itwin/core-geometry

| Removed                                           | Replacement                                 |
| ------------------------------------------------- | ------------------------------------------- |
>>>>>>> 120aabbc
| `PathFragment.childFractionTChainDistance`        | `PathFragment.childFractionToChainDistance` |
| `GrowableXYArray.setXYZAtCheckedPointIndex`       | `GrowableXYArray.setXYAtCheckedPointIndex`  |
| `PolyfaceBuilder.findOrAddPoint`                  | `PolyfaceBuilder.addPoint`                  |
| `PolyfaceBuilder.findOrAddParamXY`                | `PolyfaceBuilder.addParamXY`                |
| `PolyfaceBuilder.findOrAddParamInGrowableXYArray` | `PolyfaceBuilder.addParamInGrowableXYArray` |
| `PolyfaceBuilder.findOrAddPointXYZ`               | `PolyfaceBuilder.addPointXYZ`               |

### API removals

The following APIs have been removed:

#### @itwin/core-common

The following APIs were re-exported from `@itwin/core-bentley` and have been removed. Please import from `@itwin/core-bentley` instead.

| Removed               |
| --------------------- |
| `BentleyStatus`       |
| `BentleyError`        |
| `IModelStatus`        |
| `BriefcaseStatus`     |
| `DbResult`            |
| `ChangeSetStatus`     |
| `GetMetaDataFunction` |
| `LogFunction`         |
| `LoggingMetaData`     |

### Packages dropped

As of iTwin.js 5.0, the following packages have been removed and are no longer available:

| Removed                        | Replacement                                                                                                                                                        |
| ------------------------------ | ------------------------------------------------------------------------------------------------------------------------------------------------------------------ |
| `@itwin/backend-webpack-tools` | Previously we recommended bundling backends via tools like webpack to decrease the deployed backend size, however we no longer recommend bundling backends at all. |
| `@itwin/core-telemetry`        | No consumable APIs were being published therefore this package has been removed, with no replacement available. Please implement your own telemetry client.        |
| `@itwin/core-webpack-tools`    | We no longer recommend using [webpack](https://webpack.js.org/) and instead recommend using [Vite](https://vite.dev/).                                             |

### Change to pullMerge

Starting from version 5.x, iTwin.js has transitioned from using the merge method to using the rebase + fast-forward method for merging changes. This change is transparent to users and is enabled by default.

#### No pending/local changes

- Incoming changes are applied using "fast-forward" method.

#### With pending/local changes

The merging process in this method follows these steps:

1. Initially, each incoming change is attempted to be applied using the _fast-forward_ method. If successful, the process is complete.
2. If the fast-forward method fails for any incoming change, that changeset is abandoned and the rebase method is used instead.
3. The rebase process is executed as follows:
   - All local transactions are reversed.
   - All incoming changesets are applied using the fast-forward method.
   - Local transactions are reinstated one by one, with any conflicts reported to the TxnManager.
   - Once a local changeset is rebased, the local transaction is updated with the rebased changeset.

This method offers several advantages:

1. It allows applications to resolve conflicts effectively.
2. Even after the pull/merge process, applications can still undo/redo their local transactions.
3. The chances of pushing a corrupt changeset are minimal because the rebase process captures modified merge changesets without altering data outside the change tracking session.
4. In the future, this method will be essential for lock-less editing as it enables applications to merge changes with domain intelligence.

For more information read [Pull merge & conflict resolution](../learning/backend/PullMerge.md)

### TypeScript configuration changes

There are number of changes made to base TypeScript configuration available in `@itwin/build-tools` package.

#### `target`

[`target`](https://www.typescriptlang.org/tsconfig/#target) is now set to `ES2023` instead of `ES2021`.

#### `useDefineForClassFields`

Starting `ES2022`, Typescript compile flag [`useDefineForClassFields`](https://www.typescriptlang.org/tsconfig/#useDefineForClassFields) defaults to `true` ([TypeScript release notes on `useDefineForClassFields` flag](https://www.typescriptlang.org/docs/handbook/release-notes/typescript-3-7.html#the-usedefineforclassfields-flag-and-the-declare-property-modifier)).

This may cause issues for classes which have [Entity]($backend) class as an ancestor and initialize their properties using [Entity]($backend) constructor (note: example uses simplified [Element]($backend) class):

```ts
interface MyElementProps extends ElementProps {
  property: string;
}

class MyElement extends Element {
  public property!: string;

  constructor(props: MyElementProps) {
    super(props);
  }
}

const myElement = new MyElement({ property: "value" });
console.log(myElement.property); // undefined
```

To fix this, you can either initialize your properties in your class constructor:

```ts
class MyElement extends Element {
  public property: string;

  constructor(props: MyElementProps) {
    super(props);
    property = props.property;
  }
}
```

or just define your properties using `declare` keyword:

```ts
class MyElement extends Element {
  declare public property: string;
  ...
}
```

## Graphics

### Read Image To Canvas

Previously, when using [Viewport.readImageToCanvas]($core-frontend) with a single open viewport, canvas decorations were not included in the saved image. Sometimes this behavior was useful, so an overload to [Viewport.readImageToCanvas]($core-frontend) using the new [ReadImageToCanvasOptions]($core-frontend) interface was [created](https://github.com/iTwin/itwinjs-core/pull/7539). This now allows the option to choose whether or not canvas decorations are omitted in the saved image: if [ReadImageToCanvasOptions.omitCanvasDecorations]($core-frontend) is true, canvas decorations will be omitted.

If [ReadImageToCanvasOptions]($core-frontend) are undefined in the call to [Viewport.readImageToCanvas]($core-frontend), previous behavior will persist and canvas decorations will not be included. This means canvas decorations will not be included when there is a single open viewport, but will be included when there are multiple open viewports. All existing calls to [Viewport.readImageToCanvas]($core-frontend) will be unaffected by this change as the inclusion of [ReadImageToCanvasOptions]($core-frontend) is optional, and when they are undefined, previous behavior will persist.<|MERGE_RESOLUTION|>--- conflicted
+++ resolved
@@ -248,12 +248,6 @@
 | `ElectronApp.callDialog`            | [ElectronApp.dialogIpc]($electron)                        |
 | `ElectronHost.getWindowSizeSetting` | [ElectronHost.getWindowSizeAndPositionSetting]($electron) |
 
-<<<<<<< HEAD
-#### @itwin/core-geometry
-
-| Removed               | Replacement |
-| --------------------- | ----------- |
-=======
 #### @itwin/core-frontend
 
 | **Removed**                                          | **Replacement**                                                                                                   |
@@ -283,7 +277,6 @@
 
 | Removed                                           | Replacement                                 |
 | ------------------------------------------------- | ------------------------------------------- |
->>>>>>> 120aabbc
 | `PathFragment.childFractionTChainDistance`        | `PathFragment.childFractionToChainDistance` |
 | `GrowableXYArray.setXYZAtCheckedPointIndex`       | `GrowableXYArray.setXYAtCheckedPointIndex`  |
 | `PolyfaceBuilder.findOrAddPoint`                  | `PolyfaceBuilder.addPoint`                  |
