---
publish: false
---

# NextVersion

- [NextVersion](#nextversion)
  - [Node.js 24 support](#nodejs-24-support)
<<<<<<< HEAD
  - [Schema table locks for concurrent schema modifications](#schema-table-locks-for-concurrent-schema-modifications)
=======
  - [Presentation changes](#presentation-changes)
  - [API deprecations](#api-deprecations)
    - [@itwin/presentation-common](#itwinpresentation-common)
>>>>>>> df0807af

## Node.js 24 support

In addition to [already supported Node.js versions](../learning/SupportedPlatforms.md#supported-nodejs-versions), iTwin.js now supports [Node.js 24](https://nodejs.org/en/blog/release/v24.11.0).

<<<<<<< HEAD
## Schema table locks for concurrent schema modifications

A new locking mechanism has been introduced to improve concurrency when importing schemas in multi-user scenarios. Previously, any schema import required an exclusive lock over the entire iModel file, blocking all other users.

The system now distinguishes between:

- **Schema table lock** - Used for trivial schema changes (e.g., adding properties or classes) that don't require data transformation. This lock only blocks concurrent schema imports, allowing other users to continue modifying element data.
- **Full schema lock** - Required when schema changes necessitate data transformation.

This feature is exposed through a beta flag in `IModelHostOptions`:

```typescript
IModelHost.startup({
  enableSchemaTableLocks: true
});
```

For more details about reserved element IDs used for lock management, see [iModel File Format](../learning/backend/IModelFileFormat.md).
=======
## Presentation changes

- Changed content traversal to have internal state, improving performance when traversing large contents. See [API deprecations for `@itwin/presentation-common`](#itwinpresentation-common) for more details.

## API deprecations

### @itwin/presentation-common

- Deprecated `traverseContent` and `traverseContentItem` in favor of `createContentTraverser` factory function. The change allows caching some state between calls to traverser methods, improving performance when traversing large contents.

  Migration example:

  ```ts
  // before
  traverseContent(myVisitor, content);
  // ... or
  content.contentSet.forEach((item) => traverseContentItem(myVisitor, content.descriptor, item));

  // now
  const traverseContentItems = createContentTraverser(myVisitor, content.descriptor);
  traverseContentItems(content.contentSet);
  // ... or
  const traverseContent = createContentTraverser(myVisitor);
  traverseContent(content.descriptor, content.contentSet);
  ```
>>>>>>> df0807af
<|MERGE_RESOLUTION|>--- conflicted
+++ resolved
@@ -6,29 +6,24 @@
 
 - [NextVersion](#nextversion)
   - [Node.js 24 support](#nodejs-24-support)
-<<<<<<< HEAD
-  - [Schema table locks for concurrent schema modifications](#schema-table-locks-for-concurrent-schema-modifications)
-=======
+  - [Schema table locks for concurrent schema modifications (experimental)](#schema-table-locks-for-concurrent-schema-modifications-experimental)
   - [Presentation changes](#presentation-changes)
   - [API deprecations](#api-deprecations)
     - [@itwin/presentation-common](#itwinpresentation-common)
->>>>>>> df0807af
 
 ## Node.js 24 support
 
 In addition to [already supported Node.js versions](../learning/SupportedPlatforms.md#supported-nodejs-versions), iTwin.js now supports [Node.js 24](https://nodejs.org/en/blog/release/v24.11.0).
 
-<<<<<<< HEAD
-## Schema table locks for concurrent schema modifications
+## Schema table locks for concurrent schema modifications (experimental)
 
-A new locking mechanism has been introduced to improve concurrency when importing schemas in multi-user scenarios. Previously, any schema import required an exclusive lock over the entire iModel file, blocking all other users.
-
-The system now distinguishes between:
+A new locking mechanism has been to improve concurrency when importing schemas in multi-user scenarios.
+Instead of obtaining a full exclusive lock on the file during schema import, we will now distinguish between:
 
 - **Schema table lock** - Used for trivial schema changes (e.g., adding properties or classes) that don't require data transformation. This lock only blocks concurrent schema imports, allowing other users to continue modifying element data.
 - **Full schema lock** - Required when schema changes necessitate data transformation.
 
-This feature is exposed through a beta flag in `IModelHostOptions`:
+This feature is exposed through a beta flag in `IModelHostOptions` and needs to be explicitly enabled:
 
 ```typescript
 IModelHost.startup({
@@ -36,8 +31,6 @@
 });
 ```
 
-For more details about reserved element IDs used for lock management, see [iModel File Format](../learning/backend/IModelFileFormat.md).
-=======
 ## Presentation changes
 
 - Changed content traversal to have internal state, improving performance when traversing large contents. See [API deprecations for `@itwin/presentation-common`](#itwinpresentation-common) for more details.
@@ -62,5 +55,4 @@
   // ... or
   const traverseContent = createContentTraverser(myVisitor);
   traverseContent(content.descriptor, content.contentSet);
-  ```
->>>>>>> df0807af
+  ```