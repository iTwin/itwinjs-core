--- conflicted
+++ resolved
@@ -103,7 +103,6 @@
 
 When defining a Widget with AbstractWidgetProperties, you can now specify on which sides of the ContentArea the it can be docked. The optional prop allowedPanelTargets is an array of any of the following: "left", "right", "top", "bottom". By default, all regions are allowed. You must specify at least one allowed target in the array.
 
-<<<<<<< HEAD
 
 ## New packages
 
@@ -116,13 +115,12 @@
 Doing so, map-layers formats will be added to the [MapLayerFormatRegistry]($frontend) and will be ready to be used part of [ImageMapLayerSettings]($common) object definitions (by referring the corresponding `formatId`).
 
 The initial release contains the new 'ArcGISFeature' format, which will allow **vector data** published by *ArcGIS Feature services* to be displayed in an iTwin view.
-=======
+
 ## Geometry
 
 ### Polyface
 
 The method [Polyface.facetCount]($core-geometry) has been added to this abstract class, with a default implementation that returns undefined. Implementers should override to return the number of facets of the mesh.
->>>>>>> 15d747e1
 
 ## Deprecations
 
