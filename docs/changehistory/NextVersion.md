--- conflicted
+++ resolved
@@ -86,27 +86,17 @@
 
 ## ClientRequestContext and AuthorizedClientRequestContext have been removed
 
-<<<<<<< HEAD
-The class [ClientRequestContext]($core-bentley) exists to identify RPC requests between a web frontend and a cloud backend. In V2, had a static (i.e. global) member called `current` whose purpose was to identify the _current request_ for logging from the backend. The members of `ClientRequestContext` called `sessionId` and `activityId` were "magically" appended in log messages without the need for passing the current request context as an argument. That originally seemed like a good idea, but became hopelessly complicated as asynchronous code was introduced. That's because when async methods run, there can be many request contexts extant simultaneously. So, it became the job of all code that awaited an async function to accept an argument with a request context and call `.enter()` on it, to set the very global variable whose existence was solely to avoid having to have the argument in the first place! Needless to say, global variables and `async`s don't mix and the whole concept has been removed.
+The classes `ClientRequestContext` and `AuthorizedClientRequestContext` existed to identify RPC requests between a web frontend and a cloud backend. They have been removed. Most places that previously used an `AuthorizedClientRequestContext` should now be replaced with [AccessToken]($core-bentley).
 
 If you have code that has something like this:
-=======
-The classes `ClientRequestContext` and `AuthorizedClientRequestContext` existed to identify RPC requests between a web frontend and a cloud backend. They have been removed. Most places that previously used an `AuthorizedClientRequestContext` should now be replaced with [AccessToken]($bentleyjs-core).
->>>>>>> 405c9a93
 
 ```ts
 requestContext.enter();
 ```
 
-<<<<<<< HEAD
-you can simply delete it. If your function accepts a [ClientRequestContext]($core-bentley) merely to call `enter` on it, consider refactoring your code to remove the argument.
-
-This change mostly affects backend code. For backend [RPC]($docs/learning/RpcInterface.md) implementations, all _unhandled_ exceptions will automatically be logged along the appropriate `ClientRequestContext`. For this reason, it often preferable to throw an exception rather than logging an error and returning a status in code that may or may not be called from RPC.
-=======
 you can simply delete it.
 
 This change mostly affects backend code. For backend [RPC]($docs/learning/RpcInterface.md) implementations, all *unhandled* exceptions will automatically be logged along the appropriate RPC metadata. For this reason, it often preferable to throw an exception rather than logging an error and returning a status in code that may or may not be called from RPC.
->>>>>>> 405c9a93
 
 ## Viewport.zoomToElements improvements
 
@@ -658,11 +648,7 @@
 
 | Removed                       | Replacement  |
 | ----------------------------- | ------------ |
-<<<<<<< HEAD
-| `ContentLayoutProps.priority` | _eliminated_ |
-=======
 | `ContentLayoutProps.priority` | *eliminated* |
->>>>>>> 405c9a93
 
 ### @itwin/core-react
 
@@ -697,22 +683,7 @@
 | `hasLinks`                                                 | `!!PropertyRecord.links?.length`                                                                                              |
 | `PropertyListProps.onListWidthChanged`                     | Width is now passed to `PropertyList` through `PropertyListProps.width` prop                                                  |
 
-<<<<<<< HEAD
 ### @itwin/appui-react
-
-| Removed                                    | Replacement                                                                                                                   |
-| ------------------------------------------ | ----------------------------------------------------------------------------------------------------------------------------- |
-| `COLOR_THEME_DEFAULT`                      | `SYSTEM_PREFERRED_COLOR_THEME` in @itwin/appui-react is used as default color theme                                           |
-| `FunctionKey`                              | `FunctionKey` in @itwin/appui-abstract                                                                                        |
-| `IModelAppUiSettings`                      | `UserSettingsStorage` in @itwin/appui-react                                                                                   |
-| `ConfigurableUiManager.findFrontstageDef`  | `FrontstageManager.findFrontstageDef`                                                                                         |
-| `ConfigurableUiManager.loadContentGroup`   | _eliminated_                                                                                                                  |
-| `ConfigurableUiManager.loadContentGroups`  | _eliminated_                                                                                                                  |
-| `ConfigurableUiManager.loadContentLayout`  | _eliminated_                                                                                                                  |
-| `ConfigurableUiManager.loadContentLayouts` | _eliminated_                                                                                                                  |
-| `ContentGroupManager`                      | _eliminated_                                                                                                                  |
-=======
-### @bentley/ui-framework
 
 | Removed                                    | Replacement                                                                                                                   |
 | ------------------------------------------ | ----------------------------------------------------------------------------------------------------------------------------- |
@@ -725,16 +696,11 @@
 | `ConfigurableUiManager.loadContentLayout`  | *eliminated*                                                                                                                  |
 | `ConfigurableUiManager.loadContentLayouts` | *eliminated*                                                                                                                  |
 | `ContentGroupManager`                      | *eliminated*                                                                                                                  |
->>>>>>> 405c9a93
 | `Frontstage.initializeFrontstageDef`       | `FrontstageManager.getFrontstageDef` (async method)                                                                           |
 | `Frontstage.findFrontstageDef`             | `FrontstageManager.getFrontstageDef` (async method)                                                                           |
 | `Frontstage.initializeFromProvider`        | `Frontstage.create` (async method)                                                                                            |
 | `FrontstageProps.defaultLayout`            | `ContentGroup` now holds the layout information.                                                                              |
-<<<<<<< HEAD
-| `FrontstageProvider.initializeDef`         | _eliminated_                                                                                                                  |
-=======
 | `FrontstageProvider.initializeDef`         | *eliminated*                                                                                                                  |
->>>>>>> 405c9a93
 | `FrontstageProvider.frontstageDef`         | `FrontstageManager.getFrontstageDef` (async method)                                                                           |
 | `reactElement` in ContentControl           | `ContentControl.reactNode`                                                                                                    |
 | `reactElement` in NavigationAidControl     | `NavigationAidControl.reactNode`                                                                                              |
@@ -742,27 +708,9 @@
 | `reactElement` in ToolWidgetDef            | `ToolWidgetDef.reactNode`                                                                                                     |
 | `reactElement` in WidgetControl            | `WidgetControl.reactNode`                                                                                                     |
 | `reactElement` in WidgetDef                | `WidgetDef.reactNode`                                                                                                         |
-<<<<<<< HEAD
 | `ReactMessage`                             | `ReactMessage` in @itwin/core-react                                                                                        |
 | `SpecialKey`                               | `SpecialKey` in @itwin/appui-abstract                                                                                         |
 | `WidgetState`                              | `WidgetState` in @itwin/appui-abstract                                                                                        |
-| `UserProfileBackstageItem`                 | _eliminated_                                                                                                                  |
-| `SignIn`                                   | _eliminated_                                                                                                                  |
-| `SignOutModalFrontstage`                   | _eliminated_                                                                                                                  |
-| `IModelConnectedCategoryTree`              | _eliminated_                                                                                                                  |
-| `IModelConnectedModelsTree`                | _eliminated_                                                                                                                  |
-| `IModelConnectedSpatialContainmentTree`    | _eliminated_                                                                                                                  |
-| `CategoryTreeWithSearchBox`                | _eliminated_                                                                                                                  |
-| `VisibilityComponent`                      | `TreeWidgetComponent` in @bentley/tree-widget-react                                                                           |
-| `VisibilityWidget`                         | `TreeWidgetControl` in @bentley/tree-widget-react                                                                             |
-| `ContentLayoutProps`                       | `ContentLayoutProps` in @itwin/appui-abstract                                                                                 |
-| All drag & drop related APIs               | Third party components. E.g. see this [example](https://www.itwinjs.org/sample-showcase/?group=UI+Trees&sample=drag-and-drop) |
-
-### @itwin/core-bentley
-=======
-| `ReactMessage`                             | `ReactMessage` in @bentley/ui-core                                                                                            |
-| `SpecialKey`                               | `SpecialKey` in @bentley/ui-abstract                                                                                          |
-| `WidgetState`                              | `WidgetState` in @bentley/ui-abstract                                                                                         |
 | `UserProfileBackstageItem`                 | *eliminated*                                                                                                                  |
 | `SignIn`                                   | *eliminated*                                                                                                                  |
 | `SignOutModalFrontstage`                   | *eliminated*                                                                                                                  |
@@ -772,24 +720,17 @@
 | `CategoryTreeWithSearchBox`                | *eliminated*                                                                                                                  |
 | `VisibilityComponent`                      | `TreeWidgetComponent` in @bentley/tree-widget-react                                                                           |
 | `VisibilityWidget`                         | `TreeWidgetControl` in @bentley/tree-widget-react                                                                             |
-| `ContentLayoutProps`                       | `ContentLayoutProps` in @bentley/ui-abstract                                                                                  |
+| `ContentLayoutProps`                       | `ContentLayoutProps` in @itwin/appui-abstract                                                                                 |
 | All drag & drop related APIs               | Third party components. E.g. see this [example](https://www.itwinjs.org/sample-showcase/?group=UI+Trees&sample=drag-and-drop) |
 
-### @bentley/bentleyjs-core
->>>>>>> 405c9a93
+### @itwin/core-bentley
 
 | Removed         | Replacement                                                |
 | --------------- | ---------------------------------------------------------- |
 | `Config`        | Use `process.env` to access environment variables directly |
-<<<<<<< HEAD
-| `EnvMacroSubst` | _eliminated_                                               |
+| `EnvMacroSubst` | *eliminated*                                               |
 
 ### @itwin/presentation-common
-=======
-| `EnvMacroSubst` | *eliminated*                                               |
-
-### @bentley/presentation-common
->>>>>>> 405c9a93
 
 | Removed                                                         | Replacement                                                                                                                                                    |
 | --------------------------------------------------------------- | -------------------------------------------------------------------------------------------------------------------------------------------------------------- |
@@ -797,19 +738,11 @@
 | `ContentInstancesOfSpecificClassesSpecification.arePolymorphic` | `ContentInstancesOfSpecificClassesSpecification.handleInstancesPolymorphically`                                                                                |
 | `ContentModifiersList.propertiesDisplay`                        | `ContentModifiersList.propertyOverrides`                                                                                                                       |
 | `ContentModifiersList.propertyEditors`                          | `ContentModifiersList.propertyOverrides`                                                                                                                       |
-<<<<<<< HEAD
-| `ContentRelatedInstancesSpecification.isRecursive`              | _eliminated_                                                                                                                                                   |
-| `ContentRelatedInstancesSpecification.relatedClasses`           | `ContentRelatedInstancesSpecification.relationshipPaths.targetClass`                                                                                           |
-| `ContentRelatedInstancesSpecification.relationships`            | `ContentRelatedInstancesSpecification.relationshipPaths.relationship`                                                                                          |
-| `ContentRelatedInstancesSpecification.requiredDirection`        | `ContentRelatedInstancesSpecification.relationshipPaths.direction`                                                                                             |
-| `ContentRelatedInstancesSpecification.skipRelatedLevel`         | _eliminated_                                                                                                                                                   |
-=======
 | `ContentRelatedInstancesSpecification.isRecursive`              | *eliminated*                                                                                                                                                   |
 | `ContentRelatedInstancesSpecification.relatedClasses`           | `ContentRelatedInstancesSpecification.relationshipPaths.targetClass`                                                                                           |
 | `ContentRelatedInstancesSpecification.relationships`            | `ContentRelatedInstancesSpecification.relationshipPaths.relationship`                                                                                          |
 | `ContentRelatedInstancesSpecification.requiredDirection`        | `ContentRelatedInstancesSpecification.relationshipPaths.direction`                                                                                             |
 | `ContentRelatedInstancesSpecification.skipRelatedLevel`         | *eliminated*                                                                                                                                                   |
->>>>>>> 405c9a93
 | `Descriptor.toCompressedJSON`                                   | `Descriptor.toJSON`                                                                                                                                            |
 | `DescriptorOverrides.hiddenFieldNames`                          | `DescriptorOverrides.fieldsSelector`                                                                                                                           |
 | `DescriptorOverrides.sortDirection`                             | `DescriptorOverrides.sorting.direction`                                                                                                                        |
@@ -820,36 +753,22 @@
 | `ExtendedHierarchyRequestOptions`                               | `HierarchyRequestOptions`                                                                                                                                      |
 | `ExtendedHierarchyRpcRequestOptions`                            | `HierarchyRpcRequestOptions`                                                                                                                                   |
 | `Field.fromJSON`                                                | `Field.fromCompressedJSON`                                                                                                                                     |
-<<<<<<< HEAD
-| `HierarchyCompareRpcOptions`                                    | _eliminated_                                                                                                                                                   |
-=======
 | `HierarchyCompareRpcOptions`                                    | *eliminated*                                                                                                                                                   |
->>>>>>> 405c9a93
 | `LabelRequestOptions`                                           | `DisplayLabelRequestOptions`                                                                                                                                   |
 | `LabelRpcRequestOptions`                                        | `DisplayLabelRpcRequestOptions`                                                                                                                                |
 | `LoggingNamespaces`                                             | `PresentationBackendLoggerCategory`, `PresentationBackendNativeLoggerCategory`, `PresentationFrontendLoggerCategory` or `PresentationComponentsLoggerCategory` |
 | `NodeDeletionInfo.target`                                       | `NodeDeletionInfo.parent` and `NodeDeletionInfo.position`                                                                                                      |
 | `NodeDeletionInfoJSON.target`                                   | `NodeDeletionInfoJSON.parent` and `NodeDeletionInfoJSON.position`                                                                                              |
-<<<<<<< HEAD
-| `PresentationDataCompareOptions`                                | _eliminated_                                                                                                                                                   |
-| `PresentationRpcInterface.compareHierarchies`                   | _eliminated_                                                                                                                                                   |
-| `PresentationRpcInterface.compareHierarchiesPaged`              | _eliminated_                                                                                                                                                   |
-=======
 | `PresentationDataCompareOptions`                                | *eliminated*                                                                                                                                                   |
 | `PresentationRpcInterface.compareHierarchies`                   | *eliminated*                                                                                                                                                   |
 | `PresentationRpcInterface.compareHierarchiesPaged`              | *eliminated*                                                                                                                                                   |
->>>>>>> 405c9a93
 | `PresentationRpcInterface.getContent`                           | `PresentationRpcInterface.getPagedContent` and `getPagedContentSet`                                                                                            |
 | `PresentationRpcInterface.getContentAndSize`                    | `PresentationRpcInterface.getPagedContent` and `getPagedContentSet`                                                                                            |
 | `PresentationRpcInterface.getDisplayLabelDefinitions`           | `PresentationRpcInterface.getPagedDisplayLabelDefinitions`                                                                                                     |
 | `PresentationRpcInterface.getDistinctValues`                    | `PresentationRpcInterface.getPagedDistinctValues`                                                                                                              |
 | `PresentationRpcInterface.getNodes`                             | `PresentationRpcInterface.getPagedNodes`                                                                                                                       |
 | `PresentationRpcInterface.getNodesAndCount`                     | `PresentationRpcInterface.getPagedNodes`                                                                                                                       |
-<<<<<<< HEAD
-| `PresentationRpcInterface.loadHierarchy`                        | _eliminated_                                                                                                                                                   |
-=======
 | `PresentationRpcInterface.loadHierarchy`                        | *eliminated*                                                                                                                                                   |
->>>>>>> 405c9a93
 | `PresentationUnitSystem`                                        | `UnitSystemKey` in `@bentley/imodeljs-quantity`                                                                                                                |
 | `PropertiesFieldDescriptor.propertyClass`                       | `PropertiesFieldDescriptor.properties.class`                                                                                                                   |
 | `PropertiesFieldDescriptor.propertyName`                        | `PropertiesFieldDescriptor.properties.name`                                                                                                                    |
@@ -858,13 +777,8 @@
 | `RelatedInstanceNodesSpecification.relatedClasses`              | `RelatedInstanceNodesSpecification.relationshipPaths.targetClass`                                                                                              |
 | `RelatedInstanceNodesSpecification.relationships`               | `RelatedInstanceNodesSpecification.relationshipPaths.relationship`                                                                                             |
 | `RelatedInstanceNodesSpecification.requiredDirection`           | `RelatedInstanceNodesSpecification.relationshipPaths.direction`                                                                                                |
-<<<<<<< HEAD
-| `RelatedInstanceNodesSpecification.skipRelatedLevel`            | _eliminated_                                                                                                                                                   |
-| `RelatedInstanceNodesSpecification.supportedSchemas`            | _eliminated_                                                                                                                                                   |
-=======
 | `RelatedInstanceNodesSpecification.skipRelatedLevel`            | *eliminated*                                                                                                                                                   |
 | `RelatedInstanceNodesSpecification.supportedSchemas`            | *eliminated*                                                                                                                                                   |
->>>>>>> 405c9a93
 | `RelatedInstanceSpecification.class`                            | `RelatedInstanceSpecification.relationshipPath.targetClass`                                                                                                    |
 | `RelatedInstanceSpecification.relationship`                     | `RelatedInstanceSpecification.relationshipPath.relationship`                                                                                                   |
 | `RelatedInstanceSpecification.requiredDirection`                | `RelatedInstanceSpecification.relationshipPath.direction`                                                                                                      |
@@ -874,23 +788,14 @@
 | `RelatedPropertiesSpecification.relationships`                  | `RelatedPropertiesSpecification.propertiesSource.relationship`                                                                                                 |
 | `RelatedPropertiesSpecification.requiredDirection`              | `RelatedPropertiesSpecification.propertiesSource.direction`                                                                                                    |
 | `Ruleset.supportedSchemas`                                      | `Ruleset.requiredSchemas`                                                                                                                                      |
-<<<<<<< HEAD
-| `RequestPriority`                                               | _eliminated_                                                                                                                                                   |
-| `RequestOptions<TIModel>.priority`                              | _eliminated_                                                                                                                                                   |
-=======
 | `RequestPriority`                                               | *eliminated*                                                                                                                                                   |
 | `RequestOptions<TIModel>.priority`                              | *eliminated*                                                                                                                                                   |
->>>>>>> 405c9a93
 | `SelectClassInfo.pathToPrimaryClass`                            | `SelectClassInfo.pathFromInputToSelectClass`                                                                                                                   |
 | `SelectClassInfo.relatedInstanceClasses`                        | `SelectClassInfo.relatedInstancePaths`                                                                                                                         |
 | `SelectClassInfoJSON.pathToPrimaryClass`                        | `SelectClassInfoJSON.pathFromInputToSelectClass`                                                                                                               |
 | `SelectClassInfoJSON.relatedInstanceClasses`                    | `SelectClassInfoJSON.relatedInstancePaths`                                                                                                                     |
 
-<<<<<<< HEAD
 ### @itwin/presentation-backend
-=======
-### @bentley/presentation-backend
->>>>>>> 405c9a93
 
 | Removed                                       | Replacement                                                                                                               |
 | --------------------------------------------- | ------------------------------------------------------------------------------------------------------------------------- |
@@ -941,11 +846,10 @@
 | `TreeWithUnifiedSelectionProps`                        | `UnifiedSelectionTreeEventHandlerParams`        |
 | `useControlledTreeFiltering`                           | `useControlledPresentationTreeFiltering`        |
 
-<<<<<<< HEAD
-### @itwin/ecschema-metadata
-
-| Removed                                  | Replacement                                                |
-| ---------------------------------------- | ---------------------------------------------------------- |
+### @iwin/ecschema-metadata
+
+| Removed                                  | Replacement                                                  |
+| ---------------------------------------- | ------------------------------------------------------------ |
 | `IDiagnostic`                            | `IDiagnostic` in @itwin/ecschema-editing                   |
 | `BaseDiagnostic`                         | `BaseDiagnostic` in @itwin/ecschema-editing                |
 | `DiagnosticType`                         | `DiagnosticType` in @itwin/ecschema-editing                |
@@ -967,35 +871,6 @@
 | `SchemaCompareDiagnostics`               | `SchemaCompareDiagnostics` in @itwin/ecschema-editing      |
 | `SchemaValidater`                        | `SchemaValidater` in @itwin/ecschema-editing               |
 | `SchemaValidationVisitor`                | `SchemaValidationVisitor` in @itwin/ecschema-editing       |
-| `RelationshipConstraint.deserialize`     | `RelationshipConstraint.fromJSON`                          |
-| `RelationshipConstraint.deserializeSync` | `RelationshipConstraint.fromJSONSync`                      |
-| `RelationshipConstraint.toJson`          | `RelationshipConstraint.toJSON`                            |
-=======
-### @bentley/ecschema-metadata
-
-| Removed                                  | Replacement                                                  |
-| ---------------------------------------- | ------------------------------------------------------------ |
-| `IDiagnostic`                            | `IDiagnostic` in @bentley/ecschema-editing                   |
-| `BaseDiagnostic`                         | `BaseDiagnostic` in @bentley/ecschema-editing                |
-| `DiagnosticType`                         | `DiagnosticType` in @bentley/ecschema-editing                |
-| `DiagnosticCategory`                     | `DiagnosticCategory` in @bentley/ecschema-editing            |
-| `DiagnosticCodes`                        | `DiagnosticCodes` in @bentley/ecschema-editing               |
-| `Diagnostics`                            | `Diagnostics` in @bentley/ecschema-editing                   |
-| `IDiagnosticReporter`                    | `IDiagnosticReporter` in @bentley/ecschema-editing           |
-| `SuppressionDiagnosticReporter`          | `SuppressionDiagnosticReporter` in @bentley/ecschema-editing |
-| `FormatDiagnosticReporter`               | `FormatDiagnosticReporter` in @bentley/ecschema-editing      |
-| `LoggingDiagnosticReporter`              | `LoggingDiagnosticReporter` in @bentley/ecschema-editing     |
-| `IRuleSet`                               | `IRuleSet` in @bentley/ecschema-editing                      |
-| `ECRuleSet`                              | `ECRuleSet` in @bentley/ecschema-editing                     |
-| `ISuppressionRule`                       | `ISuppressionRule` in @bentley/ecschema-editing              |
-| `BaseSuppressionRule`                    | `BaseSuppressionRule` in @bentley/ecschema-editing           |
-| `IRuleSuppressionMap`                    | `IRuleSuppressionMap` in @bentley/ecschema-editing           |
-| `BaseRuleSuppressionMap`                 | `BaseRuleSuppressionMap` in @bentley/ecschema-editing        |
-| `IRuleSuppressionSet`                    | `IRuleSuppressionSet` in @bentley/ecschema-editing           |
-| `SchemaCompareCodes`                     | `SchemaCompareCodes` in @bentley/ecschema-editing            |
-| `SchemaCompareDiagnostics`               | `SchemaCompareDiagnostics` in @bentley/ecschema-editing      |
-| `SchemaValidater`                        | `SchemaValidater` in @bentley/ecschema-editing               |
-| `SchemaValidationVisitor`                | `SchemaValidationVisitor` in @bentley/ecschema-editing       |
 | `RelationshipConstraint.deserialize`     | `RelationshipConstraint.fromJSON`                            |
 | `RelationshipConstraint.deserializeSync` | `RelationshipConstraint.fromJSONSync`                        |
 | `RelationshipConstraint.toJson`          | `RelationshipConstraint.toJSON`                              |
@@ -1004,9 +879,8 @@
 
 | Removed                            | Replacement                    |
 | ---------------------------------- | ------------------------------ |
-| `UserInfo`                         | Moved to @bentley/ui-framework |
+| `UserInfo`                         | Moved to @itwin/appui-react |
 | `AuthorizationClient.isAuthorized` | *eliminated*                   |
->>>>>>> 405c9a93
 
 <!---
 User Interface Changes - section to comment below
@@ -1025,29 +899,16 @@
 
 ### New options for defining Frontstages
 
-<<<<<<< HEAD
-| Class/Component                                 | Description                                                                                      |
-| ----------------------------------------------- | ------------------------------------------------------------------------------------------------ |
+| Class/Component                                  | Description                                                                                      |
+| ------------------------------------------------ | ------------------------------------------------------------------------------------------------ |
 | [StandardFrontstageProvider]($appui-react)      | Frontstage provider that provides an 'empty' stage that is to be populated via UiItemsProviders. |
 | [StandardContentToolsProvider]($appui-react)    | UiItemsProvider that will add common tool entries to Tool Widget.                                |
 | [StandardNavigationToolsProvider]($appui-react) | UiItemsProvider that will add common view tool entries to Navigation Widget.                     |
 | [StandardStatusbarItemsProvider]($appui-react)  | UiItemsProvider that will add common statusbar items.                                            |
 | [ContentToolWidgetComposer]($appui-react)       | Provides an empty Tool Widget that is to be populate via UiItemsProviders.                       |
 | [ViewToolWidgetComposer]($appui-react)          | Provides an empty Navigation Widget that is to be populate via UiItemsProviders.                 |
-| [StandardContentLayouts]($appui-abstract)       | Provides standard view layouts that can be used when defining a ContentGroup.                    |
+| [StandardContentLayouts]($appui-abstract)           | Provides standard view layouts that can be used when defining a ContentGroup.                    |
 | [ContentGroupProvider]($appui-react)            | Class that generates a ContentGroup at runtime when the frontstageDef is being constructed.      |
-=======
-| Class/Component                                  | Description                                                                                      |
-| ------------------------------------------------ | ------------------------------------------------------------------------------------------------ |
-| [StandardFrontstageProvider]($ui-framework)      | Frontstage provider that provides an 'empty' stage that is to be populated via UiItemsProviders. |
-| [StandardContentToolsProvider]($ui-framework)    | UiItemsProvider that will add common tool entries to Tool Widget.                                |
-| [StandardNavigationToolsProvider]($ui-framework) | UiItemsProvider that will add common view tool entries to Navigation Widget.                     |
-| [StandardStatusbarItemsProvider]($ui-framework)  | UiItemsProvider that will add common statusbar items.                                            |
-| [ContentToolWidgetComposer]($ui-framework)       | Provides an empty Tool Widget that is to be populate via UiItemsProviders.                       |
-| [ViewToolWidgetComposer]($ui-framework)          | Provides an empty Navigation Widget that is to be populate via UiItemsProviders.                 |
-| [StandardContentLayouts]($ui-abstract)           | Provides standard view layouts that can be used when defining a ContentGroup.                    |
-| [ContentGroupProvider]($ui-framework)            | Class that generates a ContentGroup at runtime when the frontstageDef is being constructed.      |
->>>>>>> 405c9a93
 
 ### New Timeline Date Marker
 
