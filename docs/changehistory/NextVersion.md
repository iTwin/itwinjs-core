---
publish: false
---
# NextVersion

<<<<<<< HEAD
- [NextVersion](#nextversion)
  - [Node.js 24 support](#nodejs-24-support)
  - [Quantity Formatting](#quantity-formatting)
    - [QuantityFormatter](#quantityformatter)
      - [Updated migration guidance from QuantityType to KindOfQuantity](#updated-migration-guidance-from-quantitytype-to-kindofquantity)
    - [Ratio formatting now supports scale factors](#ratio-formatting-now-supports-scale-factors)
  - [Presentation changes](#presentation-changes)
  - [API deprecations](#api-deprecations)
    - [@itwin/presentation-common](#itwinpresentation-common)

## Node.js 24 support

In addition to [already supported Node.js versions](../learning/SupportedPlatforms.md#supported-nodejs-versions), iTwin.js now supports [Node.js 24](https://nodejs.org/en/blog/release/v24.11.0).

## Quantity Formatting

### QuantityFormatter

The [QuantityFormatter]($frontend) has been updated to use new schema references for KindOfQuantity definitions. This change aligns with the introduction of `DefaultToolsUnits` and `CivilUnits` schemas, providing more appropriate categorization for different types of measurements used in tools and applications.

- **QuantityFormatter**:
  - Internal `QuantityTypeFormatsProvider` has been updated to map to the new schemas
  - Added support for `AecUnits.LENGTH` for engineering-specific length measurements, particularly imperial formatting using fractional precision (e.g 5 ft 1/4 in)

#### Updated migration guidance from QuantityType to KindOfQuantity

For developers using `QuantityType` enum values in their applications, no code changes are required as the mapping to the new schemas is handled internally. However, for domain agnostic tools directly using KindOfQuantity names or implementing custom property descriptions, update your code to reference the new schema names.

For detailed information about the recommended KindOfQuantity to use in your tools and components, including a complete mapping table of measurements to their corresponding KindOfQuantity names and persistence units, see the [Quantity Formatting and Parsing documentation](../learning/quantity/index.md#using-kindofquantities-to-retrieve-formats).

### Ratio formatting now supports scale factors

The quantity formatting system now supports ratio formatting for displaying scale factors, slopes, and architectural drawing scales. Two new properties have been added to `FormatProps`:

- **`ratioSeparator`** (optional, default: `":"`) - Single character separator between numerator and denominator (e.g., `":"`, `"="`, `"/"`)

- **`ratioFormatType`** (optional, default: `"Decimal"`) - Controls numeric formatting within ratios:
  - `"Decimal"` - Standard decimal numbers (e.g., `0.5:1`, `1:2.5`)
  - `"Fractional"` - Fractional representation (e.g., `1/2:1`, `3/4"=1'`)

For comprehensive documentation including parsing behavior, special cases, and code examples, see the [Ratio Format Properties section](../learning/quantity/index.md#ratio-format-properties).

## Presentation changes

- Changed content traversal to have internal state, improving performance when traversing large contents. See [API deprecations for `@itwin/presentation-common`](#itwinpresentation-common) for more details.

## API deprecations
=======
## Display
>>>>>>> 0be72923

### BENTLEY_materials_point_style

Support has been added for the proposed [BENTLEY_materials_point_style](https://github.com/CesiumGS/glTF/pull/91) glTF extension.

This allows iTwin.js to process and apply the above extension when loading glTF files. This means point primitives will be able to have a diameter property specified and respected in iTwin.js when loaded via glTF.

The image below demonstrates four points with different diameters and colors being rendered in iTwin.js using this glTF extension.

![A rendering of four points with varying colors and widths as specified via BENTLEY_materials_point_style](.\assets\BENTLEY_materials_point_style.jpg)<|MERGE_RESOLUTION|>--- conflicted
+++ resolved
@@ -3,57 +3,7 @@
 ---
 # NextVersion
 
-<<<<<<< HEAD
-- [NextVersion](#nextversion)
-  - [Node.js 24 support](#nodejs-24-support)
-  - [Quantity Formatting](#quantity-formatting)
-    - [QuantityFormatter](#quantityformatter)
-      - [Updated migration guidance from QuantityType to KindOfQuantity](#updated-migration-guidance-from-quantitytype-to-kindofquantity)
-    - [Ratio formatting now supports scale factors](#ratio-formatting-now-supports-scale-factors)
-  - [Presentation changes](#presentation-changes)
-  - [API deprecations](#api-deprecations)
-    - [@itwin/presentation-common](#itwinpresentation-common)
-
-## Node.js 24 support
-
-In addition to [already supported Node.js versions](../learning/SupportedPlatforms.md#supported-nodejs-versions), iTwin.js now supports [Node.js 24](https://nodejs.org/en/blog/release/v24.11.0).
-
-## Quantity Formatting
-
-### QuantityFormatter
-
-The [QuantityFormatter]($frontend) has been updated to use new schema references for KindOfQuantity definitions. This change aligns with the introduction of `DefaultToolsUnits` and `CivilUnits` schemas, providing more appropriate categorization for different types of measurements used in tools and applications.
-
-- **QuantityFormatter**:
-  - Internal `QuantityTypeFormatsProvider` has been updated to map to the new schemas
-  - Added support for `AecUnits.LENGTH` for engineering-specific length measurements, particularly imperial formatting using fractional precision (e.g 5 ft 1/4 in)
-
-#### Updated migration guidance from QuantityType to KindOfQuantity
-
-For developers using `QuantityType` enum values in their applications, no code changes are required as the mapping to the new schemas is handled internally. However, for domain agnostic tools directly using KindOfQuantity names or implementing custom property descriptions, update your code to reference the new schema names.
-
-For detailed information about the recommended KindOfQuantity to use in your tools and components, including a complete mapping table of measurements to their corresponding KindOfQuantity names and persistence units, see the [Quantity Formatting and Parsing documentation](../learning/quantity/index.md#using-kindofquantities-to-retrieve-formats).
-
-### Ratio formatting now supports scale factors
-
-The quantity formatting system now supports ratio formatting for displaying scale factors, slopes, and architectural drawing scales. Two new properties have been added to `FormatProps`:
-
-- **`ratioSeparator`** (optional, default: `":"`) - Single character separator between numerator and denominator (e.g., `":"`, `"="`, `"/"`)
-
-- **`ratioFormatType`** (optional, default: `"Decimal"`) - Controls numeric formatting within ratios:
-  - `"Decimal"` - Standard decimal numbers (e.g., `0.5:1`, `1:2.5`)
-  - `"Fractional"` - Fractional representation (e.g., `1/2:1`, `3/4"=1'`)
-
-For comprehensive documentation including parsing behavior, special cases, and code examples, see the [Ratio Format Properties section](../learning/quantity/index.md#ratio-format-properties).
-
-## Presentation changes
-
-- Changed content traversal to have internal state, improving performance when traversing large contents. See [API deprecations for `@itwin/presentation-common`](#itwinpresentation-common) for more details.
-
-## API deprecations
-=======
 ## Display
->>>>>>> 0be72923
 
 ### BENTLEY_materials_point_style
 
@@ -63,4 +13,5 @@
 
 The image below demonstrates four points with different diameters and colors being rendered in iTwin.js using this glTF extension.
 
-![A rendering of four points with varying colors and widths as specified via BENTLEY_materials_point_style](.\assets\BENTLEY_materials_point_style.jpg)+![A rendering of four points with varying colors and widths as specified via BENTLEY_materials_point_style](.\assets\BENTLEY_materials_point_style.jpg)
+
