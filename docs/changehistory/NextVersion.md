---
publish: false
---

# NextVersion

Table of contents:

- [NextVersion](#nextversion)
  - [Selection set](#selection-set)
  - [Font APIs](#font-apis)
  - [Geometry](#geometry)
    - [Polyface Traversal](#polyface-traversal)
    - [Text Block Margins](#text-block-margins)
  - [Display](#display)
    - [Read image to canvas](#read-image-to-canvas)
  - [Back-end image conversion](#back-end-image-conversion)
  - [Presentation](#presentation)
    - [Unified selection move to `@itwin/unified-selection`](#unified-selection-move-to-itwinunified-selection)
  - [Google Maps 2D tiles API](#google-maps-2d-tiles-api)
  - [Delete all transactions](#delete-all-transactions)
<<<<<<< HEAD
  - [Quantity](#quantity)
=======
  - [Attach/detach db](#attachdetach-db)
>>>>>>> 4e7930dc
  - [API deprecations](#api-deprecations)
    - [@itwin/core-bentley](#itwincore-bentley)
    - [@itwin/core-common](#itwincore-common)
    - [@itwin/core-backend](#itwincore-backend)
    - [@itwin/core-frontend](#itwincore-frontend)
    - [@itwin/ecschema-metadata](#itwinecschema-metadata)
    - [@itwin/presentation-common](#itwinpresentation-common)
    - [@itwin/presentation-backend](#itwinpresentation-backend)
    - [@itwin/presentation-frontend](#itwinpresentation-frontend)
  - [Breaking Changes](#breaking-changes)
    - [Updated minimum requirements](#updated-minimum-requirements)
      - [Node.js](#nodejs)
      - [Electron](#electron)
      - [ECMAScript](#ecmascript)
      - [TypeScript](#typescript)
        - [`target`](#target)
        - [`useDefineForClassFields`](#usedefineforclassfields)
    - [Deprecated API removals](#deprecated-api-removals)
      - [@itwin/appui-abstract](#itwinappui-abstract)
      - [@itwin/core-backend](#itwincore-backend-1)
      - [@itwin/core-bentley](#itwincore-bentley-1)
      - [@itwin/core-common](#itwincore-common-1)
      - [@itwin/core-electron](#itwincore-electron)
      - [@itwin/core-frontend](#itwincore-frontend-1)
      - [@itwin/core-geometry](#itwincore-geometry)
      - [@itwin/presentation-common](#itwinpresentation-common-1)
      - [@itwin/presentation-backend](#itwinpresentation-backend-1)
      - [@itwin/presentation-frontend](#itwinpresentation-frontend-1)
    - [API removals](#api-removals)
      - [@itwin/core-common](#itwincore-common-2)
      - [@itwin/ecschema-metadata](#itwinecschema-metadata-1)
    - [Packages dropped](#packages-dropped)
    - [Opening connection to local snapshot requires IPC](#opening-connection-to-local-snapshot-requires-ipc)
    - [Change to pullMerge](#change-to-pullmerge)
      - [No pending/local changes](#no-pendinglocal-changes)
      - [With pending/local changes](#with-pendinglocal-changes)
<<<<<<< HEAD
    - [TypeScript configuration changes](#typescript-configuration-changes)
      - [`target`](#target)
      - [`useDefineForClassFields`](#usedefineforclassfields)
  - [Attach/detach db](#attachdetach-db)
=======
>>>>>>> 4e7930dc

## Selection set

There are two similar selection-related concepts in `@itwin/core-frontend` - [SelectionSet]($core-frontend) and [HiliteSet]($core-frontend). The former is generally used by interactive tools (e.g. the "Move element" tool), so it contains what tools think is selected. The latter is used by the graphics system to know what elements to highlight, so it contains what users think is selected. Generally, we want the two sets to be in sync to avoid confusion why tools act on different elements than what users think are selected. Keeping them in sync was not always possible, because `HiliteSet` may store Model and SubCategory ids, but `SelectionSet` could only store Element ids. So we could end up in situations where a Model id is added to `HiliteSet` and `SelectionSet` is empty, making users think that all elements in that model are selected, but tools not knowing anything about it.

To alleviate this problem, the `SelectionSet`-related APIs have been enhanced to support storing Model and SubCategory ids, similar to what `HiliteSet` does. The change has been made in a backwards compatible way, so all existing code using `SelectionSet` should continue to work as before:

- `SelectionSet` modification methods `add`, `addAndRemove`, `remove`, `replace` now, in addition to existing `Id64Arg` argument, accept the `SelectableIds` structure.
- `SelectionSetEvent` attributes `added` and `removed` have been deprecated, but continue to work as before, containing only element ids. In addition, the event object now contains new `additions` and `removals` attributes, which are instances of `SelectableIds` and contain all ids that were added or removed from the selection set, including those of Model and SubCategory.

Because the `SelectionSet` now stores additional types of ids, existing code that listens to `onChange` event may start getting extra invocations that don't affect the element selection (e.g. `SelectAddEvent` with `added: []` and `additions: { models: ["0x1"] }`). Also, the `isActive` getter may return `true` even though `elements` set is empty.

## Font APIs

[Fonts](../learning/backend/Fonts.md) control the appearance and layout of [TextAnnotation]($common)s. To apply a font to text stored in a [GeometryStream](../learning/common/GeometryStream.md), the font must first be embedded into the iModel. Two new APIs permit you to work with fonts:

- [FontFile]($backend) represents a font obtained from a digital representation like a file on disk.
- [IModelDb.fonts]($backend) permits you to read and write font-related information, including [FontFile]($backend)s, into an [IModelDb]($backend).

Consult the [learning article](../learning/backend/Fonts.md) for details and example code.

## Geometry

### Polyface Traversal

Conventional [IndexedPolyface]($core-geometry) data defines each facet by a sequence of point indices around the facet, however these indices do not indicate which facet is adjacent across an edge, nor do they indicate which facets are adjacent at a vertex. The topology of the mesh is incomplete.

The new class [IndexedPolyfaceWalker]($core-geometry) has methods to complete the topology of an `IndexedPolyface` and to navigate these adjacencies. A one-time call to [IndexedPolyfaceWalker.buildEdgeMateIndices]($core-geometry) populates a new optional index array of the [PolyfaceData]($core-geometry). This array stores the cross-edge relationship, and is valid as long as the mesh topology is unchanged. After this step, the following queries support navigation around a facet, around a vertex, and across an edge. Given an `IndexedPolyfaceWalker` object that refers to a particular edge:

- [IndexedPolyfaceWalker.nextAroundFacet]($core-geometry) and [IndexedPolyfaceWalker.previousAroundFacet]($core-geometry) return a walker referring to the next/previous edge around the facet.
- [IndexedPolyfaceWalker.nextAroundVertex]($core-geometry) and [IndexedPolyfaceWalker.previousAroundVertex]($core-geometry) return a walker referring to the next/previous edge around the edges' start vertex.
- [IndexedPolyfaceWalker.edgeMate]($core-geometry) returns a walker referring to the matched edge in the adjacent facet.

If a walker operation would advance outside the mesh (e.g., `edgeMate` of a boundary edge), it returns an invalid walker.

### Text Block Margins

You can now surround a [TextBlock]($core-common) with padding by setting its [TextBlockMargins]($core-common). When [layoutTextBlock]($core-backend) computes [TextBlockLayout.range]($core-backend), it will expand the bounding box to include the margins. [ProduceTextAnnotationGeometryArgs.debugAnchorPointAndRange]($core-backend) now produces two bounding boxes: one tightly fitted to the text, and a second expanded to include the margins.

## Display

### Read image to canvas

Previously, when using [Viewport.readImageToCanvas]($core-frontend) with a single open viewport, canvas decorations were not included in the saved image. Sometimes this behavior was useful, so an overload to [Viewport.readImageToCanvas]($core-frontend) using the new [ReadImageToCanvasOptions]($core-frontend) interface was [created](https://github.com/iTwin/itwinjs-core/pull/7539). This now allows the option to choose whether or not canvas decorations are omitted in the saved image: if [ReadImageToCanvasOptions.omitCanvasDecorations]($core-frontend) is true, canvas decorations will be omitted.

If [ReadImageToCanvasOptions]($core-frontend) are undefined in the call to [Viewport.readImageToCanvas]($core-frontend), previous behavior will persist and canvas decorations will not be included. This means canvas decorations will not be included when there is a single open viewport, but will be included when there are multiple open viewports. All existing calls to [Viewport.readImageToCanvas]($core-frontend) will be unaffected by this change as the inclusion of [ReadImageToCanvasOptions]($core-frontend) is optional, and when they are undefined, previous behavior will persist.

## Back-end image conversion

@itwin/core-backend provides two new APIs for encoding and decoding images. [imageBufferFromImageSource]($backend) converts a PNG or JPEG image into a bitmap image. [imageSourceFromImageBuffer]($backend) performs the inverse conversion.

## Presentation

The Presentation system is moving towards a more modular approach, with smaller packages intended for more specific tasks and having less peer dependencies. You can find more details about that in the [README of `@itwin/presentation` repo](https://github.com/iTwin/presentation/blob/master/README.md#the-packages). As part of that move, some Presentation APIs in `@itwin/itwinjs-core` repository, and, more specifically, 3 Presentation packages: `@itwin/presentation-common`, `@itwin/presentation-backend`, and `@itwin/presentation-frontend` have received a number of deprecations for APIs that already have replacements.

### Unified selection move to `@itwin/unified-selection`

The unified selection system has been part of `@itwin/presentation-frontend` for a long time, providing a way for apps to have a single source of truth of what's selected. This system is now deprecated in favor of the new [@itwin/unified-selection](https://www.npmjs.com/package/@itwin/unified-selection) package. See the [migration guide](https://github.com/iTwin/presentation/blob/master/packages/unified-selection/learning/MigrationGuide.md) for migration details.

## Google Maps 2D tiles API

The `@itwin/map-layers-formats` package now includes an API for consuming Google Maps 2D tiles.

To enable it as a base map, it's simple as:

```typescript
import { GoogleMaps } from "@itwin/map-layers-formats";
const ds = IModelApp.viewManager.selectedView.displayStyle;
ds.backgroundMapBase = GoogleMaps.createBaseLayerSettings();
```

Can also be attached as a map-layer:

```ts
[[include:GoogleMaps_AttachMapLayerSimple]]
```

> **_IMPORTANT_**: Make sure to configure your Google Cloud's API key in the `MapLayerOptions` when starting your IModelApp application:

```ts
[[include:GoogleMaps_SetGoogleMapsApiKey]]
```

## Delete all transactions

[BriefcaseDb.txns]($backend) keeps track of all unsaved and/or unpushed local changes made to a briefcase. After pushing your changes, the record of local changes is deleted. In some cases, a user may wish to abandon all of their accumulated changes and start fresh. [TxnManager.deleteAllTxns]($backend) deletes all local changes without pushing them.

<<<<<<< HEAD
## Quantity

Following APIs have been added to support persistence:

- [PresentationFormatSet]($quantity) defines an interface to support loading/saving formats.

Learn more at the [Quantity](../learning/quantity/index.md#persistence) learnings article for examples and use cases.
=======
## Attach/detach db

Allow the attachment of an ECDb/IModel to a connection and running ECSQL that combines data from both databases.

```ts
[[include:IModelDb_attachDb.code]]
```

> Note: There are some reserve alias names that cannot be used. They are 'main', 'schema_sync_db', 'ecchange' & 'temp'
>>>>>>> 4e7930dc

## API deprecations

### @itwin/core-bentley

- The [IDisposable]($core-bentley) interface, along with related [isIDisposable]($core-bentley) and [using]($core-bentley) utilities, have been deprecated in favor of [TypeScript's built-in](https://www.typescriptlang.org/docs/handbook/release-notes/typescript-5-2.html#using-declarations-and-explicit-resource-management) `Disposable` type and `using` declarations (from the upcoming [Explicit Resource Management](https://github.com/tc39/proposal-explicit-resource-management) feature in ECMAScript).

  For example, the following:

  ```typescript
  import { using } from "@itwin/core-bentley";
  export function doSomeWork() {
    using(new SomethingDisposable(), (temp) => {
      // do something with temp
    });
  }
  ```

  should now be rewritten as:

  ```typescript
  export function doSomeWork() {
    using temp = new SomethingDisposable();
    // do something with temp
  }
  ```

  > Note that while public types with deterministic cleanup logic in iTwin.js will continue to implement _both_ `IDisposable` and `Disposable` until the former is fully removed in iTwin.js 7.0 (in accordance with our [API support policy](../learning/api-support-policies)), disposable objects should still only be disposed once - _either_ with [IDisposable.dispose]($core-bentley) _or_ `Symbol.dispose()` but not both! Where possible, prefer `using` declarations or the [dispose]($core-bentley) helper function over directly calling either method.

### @itwin/core-common

- [FontMap]($common) attempts to provide an in-memory cache mapping [FontId]($common)s to [Font](../learning/backend/Fonts.md) names. Use [IModelDb.fonts]($backend) instead.

### @itwin/core-backend

- Use [IModelDb.fonts]($backend) instead of [IModelDb.fontMap]($backend).
- Added dependency to ecschema-metadata and expose the metadata from various spots (IModelDb, Entity)

### @itwin/core-frontend

- Deprecated [SelectionSet]($core-frontend)-related APIs:

  - `SelectionSet.has` and `SelectionSet.isSelected` - use `SelectionSet.elements.has(id)` instead.
  - `SelectionSetEvent.added` and `SelectionSetEvent.removed` - use `SelectionSetEvent.additions.elements` and `SelectionSetEvent.removals.elements` instead.

- Deprecated [HiliteSet.setHilite]($core-frontend) - use `add`, `remove`, `replace` methods instead.

- Deprecated synchronous [addLogoCards]($core-frontend)-related APIs in favor of new asynchronous ones:

  - `TileTreeReference.addLogoCard` : use `addAttributions` method instead
  - `MapLayerImageryProvider.addLogoCard` : use `addAttributions` method instead

- [IModelConnection.fontMap]($frontend) caches potentially-stale mappings of [FontId]($common)s to font names. If you need access to font Ids on the front-end for some reason, implement an [Ipc method](../learning/IpcInterface.md) that uses [IModelDb.fonts]($backend).

### @itwin/ecschema-metadata

Reworked the ISchemaItemLocater and Schema classes' APIs so it's type-safe.
The original was never type-safe like it suggested. It just returned any schema item found.
The new safe overload takes a constructor of a schema item subclass to only return items of that type.

Added type guards and type assertions for every schema item class (they are on the individual classes, e.g. EntityClass.isEntityClass())

### @itwin/presentation-common

- All public methods of [PresentationRpcInterface]($presentation-common) have been deprecated. Going forward, RPC interfaces should not be called directly. Public wrappers such as [PresentationManager]($presentation-frontend) should be used instead.
- `PresentationStatus.BackendTimeout` has been deprecated as it's no longer used. The Presentation library now completely relies on RPC system to handle timeouts.
- `imageId` properties of [CustomNodeSpecification]($presentation-common) and [PropertyRangeGroupSpecification]($presentation-common) have been deprecated. [ExtendedData](../presentation/customization/ExtendedDataUsage.md#customize-tree-node-item-icon) rule should be used instead.
- `fromJSON` and `toJSON` methods of [Field]($presentation-common), [PropertiesField]($presentation-common), [ArrayPropertiesField]($presentation-common), [StructPropertiesField]($presentation-common) and [NestedContentField]($presentation-common) have been deprecated. Use `fromCompressedJSON` and `toCompressedJSON` methods instead.
- `ItemJSON.labelDefinition` has been deprecated in favor of newly added optional `label` property.
- `NestedContentValue.labelDefinition` has been deprecated in favor of newly added optional `label` property.
- All unified-selection related APIs have been deprecated in favor of the new `@itwin/unified-selection` package (see [Unified selection move to `@itwin/unified-selection`](#unified-selection-move-to-itwinunified-selection) section for more details). Affected APIs:
  - `ComputeSelectionRequestOptions`,
  - `ComputeSelectionRpcRequestOptions`,
  - `ElementSelectionScopeProps`,
  - `SelectionScope`,
  - `SelectionScopeProps`,
  - `SelectionScopeRequestOptions`,
  - `SelectionScopeRpcRequestOptions`.

### @itwin/presentation-backend

- All unified-selection related APIs have been deprecated in favor of the new `@itwin/unified-selection` package (see [Unified selection move to `@itwin/unified-selection`](#unified-selection-move-to-itwinunified-selection) section for more details). Affected APIs:
  - `PresentationManager.computeSelection`,
  - `PresentationManager.getSelectionScopes`.

### @itwin/presentation-frontend

- All unified-selection related APIs have been deprecated in favor of the new `@itwin/unified-selection` package (see [Unified selection move to `@itwin/unified-selection`](#unified-selection-move-to-itwinunified-selection) section for more details). Affected APIs:
  - `createSelectionScopeProps`,
  - `HiliteSet`,
  - `HiliteSetProvider`,
  - `HiliteSetProviderProps`,
  - `ISelectionProvider`,
  - `Presentation.selection`,
  - `PresentationProps.selection`,
  - `SelectionChangeEvent`,
  - `SelectionChangeEventArgs`,
  - `SelectionChangesListener`,
  - `SelectionChangeType`,
  - `SelectionHandler`,
  - `SelectionHandlerProps`,
  - `SelectionHelper`,
  - `SelectionManager`,
  - `SelectionManagerProps`,
  - `SelectionScopesManager`,
  - `SelectionScopesManagerProps`.

## Breaking Changes

### Updated minimum requirements

A new major release of iTwin.js affords us the opportunity to update our requirements to continue to provide modern, secure, and rich libraries. Please visit our [Supported Platforms](../learning/SupportedPlatforms) documentation for a full breakdown.

#### Node.js

Node 18 will reach [end-of-life](https://github.com/nodejs/release?tab=readme-ov-file#release-schedule) soon and will no longer be supported. iTwin.js 5.0 requires a minimum of Node 20.9.0, though we recommend using the latest long-term-support version.

#### Electron

iTwin.js now supports only the latest Electron release ([Electron 35](https://www.electronjs.org/blog/electron-35-0)) and has dropped support for all older Electron releases. This decision was made because Electron releases major updates much more frequently than iTwin.js and it is difficult to support a high number of major versions.

#### ECMAScript

`@itwin/build-tools` has bumped the [TypeScript compilation target](https://www.typescriptlang.org/tsconfig#target) from [ES2021](https://262.ecma-international.org/12.0/) to [ES2023](https://262.ecma-international.org/14.0/). This means that JavaScript files provided by core packages should be run in [environments supporting ES2023 features](https://compat-table.github.io/compat-table/es2016plus/).

#### TypeScript

There are number of changes made to base TypeScript configuration available in `@itwin/build-tools` package.

##### `target`

[`target`](https://www.typescriptlang.org/tsconfig/#target) is now set to `ES2023` instead of `ES2021`.

##### `useDefineForClassFields`

Starting `ES2022`, Typescript compile flag [`useDefineForClassFields`](https://www.typescriptlang.org/tsconfig/#useDefineForClassFields) defaults to `true` ([TypeScript release notes on `useDefineForClassFields` flag](https://www.typescriptlang.org/docs/handbook/release-notes/typescript-3-7.html#the-usedefineforclassfields-flag-and-the-declare-property-modifier)).

This may cause issues for classes which have [Entity]($backend) class as an ancestor and initialize their properties using [Entity]($backend) constructor (note: example uses simplified [Element]($backend) class):

```ts
interface MyElementProps extends ElementProps {
  property: string;
}

class MyElement extends Element {
  public property!: string;

  constructor(props: MyElementProps) {
    super(props);
  }
}

const myElement = new MyElement({ property: "value" });
console.log(myElement.property); // undefined
```

To fix this, you can either initialize your properties in your class constructor:

```ts
class MyElement extends Element {
  public property: string;

  constructor(props: MyElementProps) {
    super(props);
    property = props.property;
  }
}
```

or just define your properties using `declare` keyword:

```ts
class MyElement extends Element {
  declare public property: string;
  ...
}
```

### Deprecated API removals

The following previously-deprecated APIs have been removed:

#### @itwin/appui-abstract

The following APIs have been removed in `@itwin/appui-abstract`.

| **Removed**                         | **Replacement**                                                                        |
| ----------------------------------- | -------------------------------------------------------------------------------------- |
| `AbstractStatusBarActionItem`       | Use `StatusBarActionItem` in `@itwin/appui-react` instead.                             |
| `AbstractStatusBarCustomItem`       | Use `StatusBarCustomItem` in `@itwin/appui-react` instead.                             |
| `AbstractStatusBarItem`             | Use `CommonStatusBarItem` in `@itwin/appui-react` instead.                             |
| `AbstractStatusBarItemUtilities`    | Use `StatusBarItemUtilities` in `@itwin/appui-react` instead.                          |
| `AbstractStatusBarLabelItem`        | Use `StatusBarLabelItem` in `@itwin/appui-react` instead.                              |
| `AbstractWidgetProps`               | Use `Widget` in `@itwin/appui-react` instead.                                          |
| `AllowedUiItemProviderOverrides`    | `AllowedUiItemProviderOverrides` in `@itwin/appui-react`.                              |
| `BackstageActionItem`               | `BackstageActionItem` in `@itwin/appui-react`.                                         |
| `BackstageItem`                     | `BackstageItem` in `@itwin/appui-react`.                                               |
| `BackstageItemType`                 | Use Type Guard instead.                                                                |
| `BackstageItemsChangedArgs`         | N/A                                                                                    |
| `BackstageItemsManager`             | N/A                                                                                    |
| `BackstageItemUtilities`            | `BackstageItemUtilities` in `@itwin/appui-react`.                                      |
| `BackstageStageLauncher`            | `BackstageStageLauncher` in `@itwin/appui-react`.                                      |
| `BaseUiItemsProvider`               | `BaseUiItemsProvider` in `@itwin/appui-react`.                                         |
| `CommonBackstageItem`               | `CommonBackstageItem` in `@itwin/appui-react`.                                         |
| `CommonStatusBarItem`               | Use `StatusBarItem` in `@itwin/appui-react` instead.                                   |
| `createSvgIconSpec`                 | Use `IconSpecUtilities.createWebComponentIconSpec()` instead.                          |
| `EditorPosition.columnSpan`         | N/A                                                                                    |
| `getSvgSource`                      | Use `IconSpecUtilities.getWebComponentSource()` instead.                               |
| `isAbstractStatusBarActionItem`     | Use `isStatusBarActionItem` in `@itwin/appui-react` instead.                           |
| `isAbstractStatusBarCustomItem`     | Use `isStatusBarCustomItem` in `@itwin/appui-react` instead.                           |
| `isAbstractStatusBarLabelItem`      | Use `isStatusBarLabelItem` in `@itwin/appui-react` instead.                            |
| `isActionItem`                      | Use `isBackstageActionItem` in `@itwin/appui-react` instead.                           |
| `isStageLauncher`                   | Use `isBackstageStageLauncher` in `@itwin/appui-react` instead.                        |
| `ProvidedItem`                      | `ProvidedItem` in `@itwin/appui-react`.                                                |
| `StagePanelLocation`                | `StagePanelLocation` in `@itwin/appui-react`.                                          |
| `StagePanelSection`                 | `StagePanelSection` in `@itwin/appui-react`.                                           |
| `StageUsage`                        | `StageUsage` in `@itwin/appui-react`.                                                  |
| `StatusBarItemId`                   | Use `CommonStatusBarItem` in `@itwin/appui-react` instead.                             |
| `StatusBarLabelSide`                | `StatusBarLabelSide` in `@itwin/appui-react`.                                          |
| `StatusBarSection`                  | `StatusBarSection` in `@itwin/appui-react`.                                            |
| `ToolbarItemId`                     | Use `ToolbarItem["id"]` in `@itwin/appui-react` instead.                               |
| `ToolbarManager`                    | For replacement, check [here]($docs/ui/appui/provide-ui-items/#provide-toolbar-items). |
| `ToolbarOrientation`                | `ToolbarOrientation` in `@itwin/appui-react`.                                          |
| `ToolbarUsage`                      | `ToolbarUsage` in `@itwin/appui-react`.                                                |
| `UiItemProviderRegisteredEventArgs` | `UiItemProviderRegisteredEventArgs` in `@itwin/appui-react`.                           |
| `UiItemProviderOverrides`           | `UiItemProviderOverrides` in `@itwin/appui-react`.                                     |
| `UiItemsApplicationAction`          | N/A                                                                                    |
| `UiItemsManager`                    | `UiItemsManager` in `@itwin/appui-react`.                                              |
| `UiItemsProvider`                   | `UiItemsProvider` in `@itwin/appui-react`.                                             |
| `WidgetState`                       | `WidgetState` in `@itwin/appui-react`.                                                 |

#### @itwin/core-backend

| Removed                              | Replacement                                                                                                    |
| ------------------------------------ | -------------------------------------------------------------------------------------------------------------- |
| `IModelDb.nativeDb`                  | N/A                                                                                                            |
| `ECDb.nativeDb`                      | N/A                                                                                                            |
| `SQLiteDb.nativeDb`                  | N/A                                                                                                            |
| `IModelHost.platform`                | N/A                                                                                                            |
| `CheckpointArg`                      | `DownloadRequest`                                                                                              |
| `ECDB.query`                         | Use `createQueryReader` instead (same parameter).                                                              |
| `ECDB.queryRowCount`                 | Count the number of results using `count(*)` with a subquery, e.g., `SELECT count(*) FROM (<original-query>)`. |
| `ECDB.restartQuery`                  | Use `createQueryReader`. Pass the restart token in the `config` argument, e.g., `{ restartToken: myToken }`.   |
| `Element.collectPredecessorIds`      | `Element.collectReferenceIds`                                                                                  |
| `Element.getPredecessorIds`          | `Element.getReferenceIds`                                                                                      |
| `ElementAspect.findBySource`         | `ElementAspect.findAllBySource`                                                                                |
| `Entity.getReferenceConcreteIds`     | `Entity.getReferenceIds`                                                                                       |
| `Entity.collectReferenceConcreteIds` | `Entity.collectReferenceIds`                                                                                   |
| `IModelDb.query`                     | Use `createQueryReader` instead (same parameter).                                                              |
| `IModelDb.queryRowCount`             | Count the number of results using `count(*)` with a subquery, e.g., `SELECT count(*) FROM (<original-query>)`. |
| `IModelDb.restartQuery`              | Use `createQueryReader`. Pass the restart token in the `config` argument, e.g., `{ restartToken: myToken }`.   |
| `IModelDb.getViewStateData`          | `IModelDb.getViewStateProps`                                                                                   |

All three `nativeDb` fields and `IModelHost.platform` have always been `@internal`. Use the `@public` APIs instead. If some functionality is missing from those APIs, [let us know](https://github.com/iTwin/itwinjs-core/issues/new?template=feature_request.md).

#### @itwin/core-bentley

| Removed                    | Replacement                                                 |
| -------------------------- | ----------------------------------------------------------- |
| `ByteStream constructor`   | `ByteStream.fromUint8Array` or `ByteStream.fromArrayBuffer` |
| `ByteStream.nextUint8`     | `ByteStream.readUint8`                                      |
| `ByteStream.nextUint16`    | `ByteStream.readUint16`                                     |
| `ByteStream.nextUint32`    | `ByteStream.readUint32`                                     |
| `ByteStream.nextInt32`     | `ByteStream.readInt32`                                      |
| `ByteStream.nextFloat32`   | `ByteStream.readFloat32`                                    |
| `ByteStream.nextFloat64`   | `ByteStream.readFloat64`                                    |
| `ByteStream.nextId64`      | `ByteStream.readId64`                                       |
| `ByteStream.nextUint24`    | `ByteStream.readUint32`                                     |
| `TransientIdSequence.next` | `TransientIdSequence.getNext`                               |

#### @itwin/core-common

| Removed                                        | Replacement                                          |
| ---------------------------------------------- | ---------------------------------------------------- |
| `CodeSpec.isManagedWithIModel`                 | `CodeSpec.scopeReq`                                  |
| `FeatureOverrides.overrideModel`               | `FeatureOverrides.override`                          |
| `FeatureOverrides.overrideSubCategory`         | `FeatureOverrides.override`                          |
| `FeatureOverrides.overrideElement`             | `FeatureOverrides.override`                          |
| `Localization.getLocalizedStringWithNamespace` | `Localization.getLocalizedString`                    |
| `TerrainProviderName`                          | `string`                                             |
| `RenderMaterial.Params`                        | `CreateRenderMaterialArgs`                           |
| `RenderTexture.Params`                         | `RenderSystem.createTexture` and `CreateTextureArgs` |

#### @itwin/core-electron

| Removed                             | Replacement                                               |
| ----------------------------------- | --------------------------------------------------------- |
| `ElectronApp.callDialog`            | [ElectronApp.dialogIpc]($electron)                        |
| `ElectronHost.getWindowSizeSetting` | [ElectronHost.getWindowSizeAndPositionSetting]($electron) |

#### @itwin/core-frontend

| **Removed**                                          | **Replacement**                                                                                                   |
| ---------------------------------------------------- | ----------------------------------------------------------------------------------------------------------------- |
| `callIpcHost`                                        | Use `appFunctionIpc` instead.                                                                                     |
| `callNativeHost`                                     | Use `nativeAppIpc` instead.                                                                                       |
| `createMaterial`                                     | Use `createRenderMaterial` instead.                                                                               |
| `createTextureFromImage`                             | Use `createTexture` instead.                                                                                      |
| `createTextureFromImageBuffer`                       | Use `createTexture` instead.                                                                                      |
| `createTextureFromImageSource`                       | Use `RenderSystem.createTextureFromSource` instead.                                                               |
| `displayStyleState.getThumbnail`                     | N/A (in almost all cases it throws "no content" due to no thumbnail existing.)                                    |
| `displayStyleState.onScheduleScriptReferenceChanged` | Use [DisplayStyleState.onScheduleScriptChanged]($frontend) instead                                                |
| `displayStyleState.scheduleScriptReference`          | Use [DisplayStyleState.scheduleScript]($frontend) instead                                                         |
| `GraphicBuilder.pickId`                              | Deprecated in 3.x. Maintain the current pickable ID yourself.                                                     |
| `getDisplayedExtents`                                | These extents are based on `IModelConnection.displayedExtents`. Consider `computeFitRange` or `getViewedExtents`. |
| `IModelConnection.displayedExtents`                  | N/A                                                                                                               |
| `IModelConnection.expandDisplayedExtents`            | Use `displayedExtents` instead.                                                                                   |
| `IModelConnection.query`                             | Use `createQueryReader` instead (same parameter).                                                                 |
| `IModelConnection.queryRowCount`                     | Count the number of results using `count(*)` with a subquery, e.g., `SELECT count(*) FROM (<original-query>)`.    |
| `IModelConnection.restartQuery`                      | Use `createQueryReader`. Pass the restart token in the `config` argument, e.g., `{ restartToken: myToken }`.      |
| `requestDownloadBriefcase(progress)`                 | `progress` is removed, use `DownloadBriefcaseOptions.progressCallback` instead.                                   |
| `readImage`                                          | Use `readImageBuffer` instead.                                                                                    |
| `setEventController`                                 | Removed (was for internal use).                                                                                   |
| `PullChangesOptions.progressCallback`                | Use `downloadProgressCallback` instead.                                                                           |

#### @itwin/core-geometry

| Removed                                           | Replacement                                 |
| ------------------------------------------------- | ------------------------------------------- |
| `PathFragment.childFractionTChainDistance`        | `PathFragment.childFractionToChainDistance` |
| `GrowableXYArray.setXYZAtCheckedPointIndex`       | `GrowableXYArray.setXYAtCheckedPointIndex`  |
| `PolyfaceBuilder.findOrAddPoint`                  | `PolyfaceBuilder.addPoint`                  |
| `PolyfaceBuilder.findOrAddParamXY`                | `PolyfaceBuilder.addParamXY`                |
| `PolyfaceBuilder.findOrAddParamInGrowableXYArray` | `PolyfaceBuilder.addParamInGrowableXYArray` |
| `PolyfaceBuilder.findOrAddPointXYZ`               | `PolyfaceBuilder.addPointXYZ`               |

#### @itwin/presentation-common

| Removed                                                      | Replacement                                                                                                                                                   |
| ------------------------------------------------------------ | ------------------------------------------------------------------------------------------------------------------------------------------------------------- |
| `BaseNodeKeyJSON`                                            | `BaseNodeKey`                                                                                                                                                 |
| `BooleanRulesetVariableJSON`                                 | `BooleanRulesetVariable`                                                                                                                                      |
| `CheckBoxRule`                                               | Use `ExtendedDataRule` instead. See [extended data usage page](../presentation/customization/ExtendedDataUsage.md) for more details.                          |
| `ClassInfo.fromJSON`                                         | `ClassInfo`                                                                                                                                                   |
| `ClassInfo.toJSON`                                           | `ClassInfo`                                                                                                                                                   |
| `ClassInfoJSON`                                              | `ClassInfo`                                                                                                                                                   |
| `ConditionContainer`                                         | n/a                                                                                                                                                           |
| `ContentFlags.ShowImages`                                    | Use `ExtendedDataRule` instead. See [extended data usage page](../presentation/customization/ExtendedDataUsage.md) for more details.                          |
| `ContentSpecificationBase.showImages`                        | Use `ExtendedDataRule` instead. See [extended data usage page](../presentation/customization/ExtendedDataUsage.md) for more details.                          |
| `Descriptor.contentOptions`                                  | n/a                                                                                                                                                           |
| `Descriptor.filterExpression`                                | `Descriptor.fieldsFilterExpression`                                                                                                                           |
| `DescriptorJSON.contentOptions`                              | n/a                                                                                                                                                           |
| `DescriptorJSON.filterExpression`                            | `DescriptorJSON.fieldsFilterExpression`                                                                                                                       |
| `DescriptorSource.filterExpression`                          | `DescriptorSource.fieldsFilterExpression`                                                                                                                     |
| `DisplayValue.fromJSON`                                      | `DisplayValue`                                                                                                                                                |
| `DisplayValue.toJSON`                                        | `DisplayValue`                                                                                                                                                |
| `DisplayValueJSON`                                           | `DisplayValue`                                                                                                                                                |
| `DisplayValuesArrayJSON`                                     | `DisplayValuesArray`                                                                                                                                          |
| `DisplayValuesMapJSON`                                       | `DisplayValuesMap`                                                                                                                                            |
| `DisplayValueGroup.fromJSON`                                 | `DisplayValueGroup`                                                                                                                                           |
| `DisplayValueGroup.toJSON`                                   | `DisplayValueGroup`                                                                                                                                           |
| `DisplayValueGroupJSON`                                      | `DisplayValueGroup`                                                                                                                                           |
| `ECClassGroupingNodeKeyJSON`                                 | `ECClassGroupingNodeKeyJSON`                                                                                                                                  |
| `ECInstancesNodeKeyJSON`                                     | `ECInstancesNodeKey`                                                                                                                                          |
| `ECPropertyGroupingNodeKeyJSON`                              | `ECPropertyGroupingNodeKeyJSON`                                                                                                                               |
| `GroupingNodeKeyJSON`                                        | `GroupingNodeKey`                                                                                                                                             |
| `HierarchyCompareInfo.fromJSON`                              | `HierarchyCompareInfo`                                                                                                                                        |
| `HierarchyCompareInfo.toJSON`                                | `HierarchyCompareInfo`                                                                                                                                        |
| `HierarchyCompareInfoJSON`                                   | `HierarchyCompareInfo`                                                                                                                                        |
| `HierarchyLevel.fromJSON`                                    | `HierarchyLevel`                                                                                                                                              |
| `HierarchyLevelJSON`                                         | `HierarchyLevel`                                                                                                                                              |
| `Id64RulesetVariableJSON`                                    | `Id64RulesetVariable`                                                                                                                                         |
| `ImageIdOverride`                                            | Use `ExtendedDataRule` instead. See [extended data usage page](../presentation/customization/ExtendedDataUsage.md) for more details.                          |
| `InstanceKey.fromJSON`                                       | `InstanceKey`                                                                                                                                                 |
| `InstanceKey.toJSON`                                         | `InstanceKey`                                                                                                                                                 |
| `InstanceKeyJSON`                                            | `InstanceKey`                                                                                                                                                 |
| `InstanceNodesOfSpecificClassesSpecification.arePolymorphic` | The attribute was replaced with `arePolymorphic` attribute specified individually for each class definition under `classes` and `excludedClasses` attributes. |
| `IntRulesetVariableJSON`                                     | `IntRulesetVariable`                                                                                                                                          |
| `IntsRulesetVariableJSON`                                    | `IntsRulesetVariable`                                                                                                                                         |
| `Item.imageId`                                               | Use `Item.extendedData` instead. See [extended data usage page](../presentation/customization/ExtendedDataUsage.md) for more details.                         |
| `ItemJSON.imageId`                                           | Use `Item.extendedData` instead. See [extended data usage page](../presentation/customization/ExtendedDataUsage.md) for more details.                         |
| `LabelCompositeValue.fromJSON`                               | `LabelCompositeValue`                                                                                                                                         |
| `LabelCompositeValue.toJSON`                                 | `LabelCompositeValue`                                                                                                                                         |
| `LabelCompositeValueJSON`                                    | `LabelCompositeValue`                                                                                                                                         |
| `LabelDefinition.fromJSON`                                   | `LabelDefinition`                                                                                                                                             |
| `LabelDefinition.toJSON`                                     | `LabelDefinition`                                                                                                                                             |
| `LabelDefinitionJSON`                                        | `LabelDefinition`                                                                                                                                             |
| `LabelGroupingNodeKeyJSON`                                   | `LabelGroupingNodeKey`                                                                                                                                        |
| `LabelOverride`                                              | Use `ExtendedDataRule` instead. See [extended data usage page](../presentation/customization/ExtendedDataUsage.md) for more details.                          |
| `LabelRawValueJSON`                                          | `LabelRawValue`                                                                                                                                               |
| `NavigationPropertyInfo.fromJSON`                            | `NavigationPropertyInfo.fromCompressedJSON`                                                                                                                   |
| `NavigationPropertyInfo.toJSON`                              | `NavigationPropertyInfo.toCompressedJSON`                                                                                                                     |
| `NestedContentField.fromJSON`                                | `NestedContentField.fromCompressedJSON`                                                                                                                       |
| `NestedContentValue.fromJSON`                                | `NestedContentValue`                                                                                                                                          |
| `NestedContentValue.toJSON`                                  | `NestedContentValue`                                                                                                                                          |
| `NestedContentValueJSON`                                     | `NestedContentValue`                                                                                                                                          |
| `Node.backColor`                                             | Use `Node.extendedData` instead. See [extended data usage page](../presentation/customization/ExtendedDataUsage.md) for more details.                         |
| `Node.fontStyle`                                             | Use `Node.extendedData` instead. See [extended data usage page](../presentation/customization/ExtendedDataUsage.md) for more details.                         |
| `Node.foreColor`                                             | Use `Node.extendedData` instead. See [extended data usage page](../presentation/customization/ExtendedDataUsage.md) for more details.                         |
| `Node.isCheckboxEnabled`                                     | Use `Node.extendedData` instead. See [extended data usage page](../presentation/customization/ExtendedDataUsage.md) for more details.                         |
| `Node.isCheckboxVisible`                                     | Use `Node.extendedData` instead. See [extended data usage page](../presentation/customization/ExtendedDataUsage.md) for more details.                         |
| `Node.isChecked`                                             | Use `Node.extendedData` instead. See [extended data usage page](../presentation/customization/ExtendedDataUsage.md) for more details.                         |
| `Node.fromJSON`                                              | `Node`                                                                                                                                                        |
| `Node.toJSON`                                                | `Node`                                                                                                                                                        |
| `NodeJSON`                                                   | `Node`                                                                                                                                                        |
| `NodeDeletionInfoJSON`                                       | `NodeDeletionInfo`                                                                                                                                            |
| `NodeInsertionInfoJSON`                                      | `NodeInsertionInfo`                                                                                                                                           |
| `NodeKey.fromJSON`                                           | `NodeKey`                                                                                                                                                     |
| `NodeKey.toJSON`                                             | `NodeKey`                                                                                                                                                     |
| `NodeKeyJSON`                                                | `NodeKey`                                                                                                                                                     |
| `NodePathElement.fromJSON`                                   | `NodePathElement`                                                                                                                                             |
| `NodePathElement.toJSON`                                     | `NodePathElement`                                                                                                                                             |
| `NodePathElementJSON`                                        | `NodePathElement`                                                                                                                                             |
| `NodePathFilteringData.fromJSON`                             | `NodePathFilteringData`                                                                                                                                       |
| `NodePathFilteringData.toJSON`                               | `NodePathFilteringData`                                                                                                                                       |
| `NodePathFilteringDataJSON`                                  | `NodePathFilteringData`                                                                                                                                       |
| `NodeUpdateInfoJSON`                                         | `NodeUpdateInfo`                                                                                                                                              |
| `PartialHierarchyModification.fromJSON`                      | `PartialHierarchyModification`                                                                                                                                |
| `PartialHierarchyModification.toJSON`                        | `PartialHierarchyModification`                                                                                                                                |
| `PartialHierarchyModificationJSON`                           | `PartialHierarchyModification`                                                                                                                                |
| `PartialNodeJSON`                                            | `PartialNode`                                                                                                                                                 |
| `Property.fromJSON`                                          | `Property`                                                                                                                                                    |
| `Property.toJSON`                                            | `Property.toCompressedJSON`                                                                                                                                   |
| `PropertyGroup.groupingValue`                                | n/a - display value should always be used for grouping.                                                                                                       |
| `PropertyGroup.sortingValue`                                 | n/a - property grouping nodes should always be sorted by display label.                                                                                       |
| `PropertyGroupingValue`                                      | n/a                                                                                                                                                           |
| `PropertyInfo.fromJSON`                                      | `PropertyInfo.fromCompressedJSON`                                                                                                                             |
| `PropertyInfo.toJSON`                                        | `PropertyInfo.toCompressedJSON`                                                                                                                               |
| `RelatedClassInfo.fromJSON`                                  | `RelatedClassInfo.fromCompressedJSON`                                                                                                                         |
| `RelatedClassInfo.toJSON`                                    | `RelatedClassInfo.toCompressedJSON`                                                                                                                           |
| `StringRulesetVariableJSON`                                  | `StringRulesetVariable`                                                                                                                                       |
| `StyleOverride`                                              | Use `ExtendedDataRule` instead. See [extended data usage page](../presentation/customization/ExtendedDataUsage.md) for more details.                          |
| `Value.fromJSON`                                             | `Value`                                                                                                                                                       |
| `Value.toJSON`                                               | `Value`                                                                                                                                                       |
| `ValueJSON`                                                  | `Value`                                                                                                                                                       |
| `ValuesArrayJSON`                                            | `ValuesArray`                                                                                                                                                 |
| `ValuesMapJSON`                                              | `ValuesMap`                                                                                                                                                   |

#### @itwin/presentation-backend

| Removed                                                                                                                       | Replacement                                                                                                             |
| ----------------------------------------------------------------------------------------------------------------------------- | ----------------------------------------------------------------------------------------------------------------------- |
| `PresentationAssetsRootConfig.common`                                                                                         | n/a - the prop isn't used anymore                                                                                       |
| `PresentationManager.computeSelection(arg: SelectionScopeRequestOptions<IModelDb> & { ids: Id64String[]; scopeId: string; })` | `PresentationManager.computeSelection` overload that takes a single `ComputeSelectionRequestOptions<IModelDb>` argument |
| `PresentationManager.activeLocale`, `PresentationManagerProps.defaultLocale` and `PresentationManagerProps.localeDirectories` | `PresentationManagerProps.getLocalizedString`                                                                           |
| `PresentationManagerMode` and `PresentationManagerProps.mode`                                                                 | n/a - the prop isn't used anymore                                                                                       |
| `PresentationManagerProps.enableSchemasPreload`                                                                               | `PresentationProps.enableSchemasPreload`                                                                                |

#### @itwin/presentation-frontend

| Removed      | Replacement                                                           |
| ------------ | --------------------------------------------------------------------- |
| `getScopeId` | n/a - this is an internal utility that should've never become public. |

### API removals

The following APIs have been removed:

#### @itwin/core-common

The following APIs were re-exported from `@itwin/core-bentley` and have been removed. Please import from `@itwin/core-bentley` instead.

| Removed               |
| --------------------- |
| `BentleyStatus`       |
| `BentleyError`        |
| `IModelStatus`        |
| `BriefcaseStatus`     |
| `DbResult`            |
| `ChangeSetStatus`     |
| `GetMetaDataFunction` |
| `LogFunction`         |
| `LoggingMetaData`     |

#### @itwin/ecschema-metadata

- Remove generic type parameter from SchemaLocater/Context's getSchema methods as it was only used by internal editing API
- Replaced existing generic `getItem()` methods from `schemaItemLocater`, `schemaContext` and `Schema` as it suggested type safety when there was none. The new overload requires either no generic type at all, or providing an additional ctor parameter of the desired schemaItem class.

Existing calls like `context.getSchemaItem<EntityClass>("myName")` have to be adjusted either into
`context.getSchemaItem("myName", EntityClass)` or `const item = context.getSchemaItem("myName") && EntityClass.isEntityClass(item)`
A regex can be used to do bulk renaming:
`getSchemaItem<([^>]+)>\(([^)]+)\)` replace with: `getSchemaItem($2, $1)`
This applies to SchemaContext.getSchemaItem/Sync, Schema.getItem/Sync and Schema.lookupItem/Sync

### Packages dropped

As of iTwin.js 5.0, the following packages have been removed and are no longer available:

| Removed                        | Replacement                                                                                                                                                        |
| ------------------------------ | ------------------------------------------------------------------------------------------------------------------------------------------------------------------ |
| `@itwin/backend-webpack-tools` | Previously we recommended bundling backends via tools like webpack to decrease the deployed backend size, however we no longer recommend bundling backends at all. |
| `@itwin/core-telemetry`        | No consumable APIs were being published therefore this package has been removed, with no replacement available. Please implement your own telemetry client.        |
| `@itwin/core-webpack-tools`    | We no longer recommend using [webpack](https://webpack.js.org/) and instead recommend using [Vite](https://vite.dev/).                                             |

### Opening connection to local snapshot requires IPC

[SnapshotConnection.openFile]($frontend) now requires applications to have set up a valid IPC communication. If you're using this API in an Electron or Mobile application, no additional action is needed as long as you call `ElectronHost.startup` or `MobileHost.startup` respectively. This API shouldn't be used in Web applications, so it has no replacement there.

### Change to pullMerge

Starting from version 5.x, iTwin.js has transitioned from using the merge method to using the rebase + fast-forward method for merging changes. This change is transparent to users and is enabled by default.

#### No pending/local changes

- Incoming changes are applied using "fast-forward" method.

#### With pending/local changes

The merging process in this method follows these steps:

1. Initially, each incoming change is attempted to be applied using the _fast-forward_ method. If successful, the process is complete.
2. If the fast-forward method fails for any incoming change, that changeset is abandoned and the rebase method is used instead.
3. The rebase process is executed as follows:
   - All local transactions are reversed.
   - All incoming changesets are applied using the fast-forward method.
   - Local transactions are reinstated one by one, with any conflicts reported to the TxnManager.
   - Once a local changeset is rebased, the local transaction is updated with the rebased changeset.

This method offers several advantages:

1. It allows applications to resolve conflicts effectively.
2. Even after the pull/merge process, applications can still undo/redo their local transactions.
3. The chances of pushing a corrupt changeset are minimal because the rebase process captures modified merge changesets without altering data outside the change tracking session.
4. In the future, this method will be essential for lock-less editing as it enables applications to merge changes with domain intelligence.

For more information read [Pull merge & conflict resolution](../learning/backend/PullMerge.md)<|MERGE_RESOLUTION|>--- conflicted
+++ resolved
@@ -19,11 +19,8 @@
     - [Unified selection move to `@itwin/unified-selection`](#unified-selection-move-to-itwinunified-selection)
   - [Google Maps 2D tiles API](#google-maps-2d-tiles-api)
   - [Delete all transactions](#delete-all-transactions)
-<<<<<<< HEAD
+  - [Attach/detach db](#attachdetach-db)
   - [Quantity](#quantity)
-=======
-  - [Attach/detach db](#attachdetach-db)
->>>>>>> 4e7930dc
   - [API deprecations](#api-deprecations)
     - [@itwin/core-bentley](#itwincore-bentley)
     - [@itwin/core-common](#itwincore-common)
@@ -60,13 +57,6 @@
     - [Change to pullMerge](#change-to-pullmerge)
       - [No pending/local changes](#no-pendinglocal-changes)
       - [With pending/local changes](#with-pendinglocal-changes)
-<<<<<<< HEAD
-    - [TypeScript configuration changes](#typescript-configuration-changes)
-      - [`target`](#target)
-      - [`useDefineForClassFields`](#usedefineforclassfields)
-  - [Attach/detach db](#attachdetach-db)
-=======
->>>>>>> 4e7930dc
 
 ## Selection set
 
@@ -154,15 +144,6 @@
 
 [BriefcaseDb.txns]($backend) keeps track of all unsaved and/or unpushed local changes made to a briefcase. After pushing your changes, the record of local changes is deleted. In some cases, a user may wish to abandon all of their accumulated changes and start fresh. [TxnManager.deleteAllTxns]($backend) deletes all local changes without pushing them.
 
-<<<<<<< HEAD
-## Quantity
-
-Following APIs have been added to support persistence:
-
-- [PresentationFormatSet]($quantity) defines an interface to support loading/saving formats.
-
-Learn more at the [Quantity](../learning/quantity/index.md#persistence) learnings article for examples and use cases.
-=======
 ## Attach/detach db
 
 Allow the attachment of an ECDb/IModel to a connection and running ECSQL that combines data from both databases.
@@ -172,7 +153,14 @@
 ```
 
 > Note: There are some reserve alias names that cannot be used. They are 'main', 'schema_sync_db', 'ecchange' & 'temp'
->>>>>>> 4e7930dc
+
+## Quantity
+
+Following APIs have been added to support persistence:
+
+- [PresentationFormatSet]($quantity) defines an interface to support loading/saving formats.
+
+Learn more at the [Quantity](../learning/quantity/index.md#persistence) learnings article for examples and use cases.
 
 ## API deprecations
 
