---
publish: false
---

# NextVersion

Table of contents:

- [Ambient Occlusion Improvements](#ambient-occlusion-improvements)
- [Transformer API](#transformer-api)
- [Presentation](#presentation)
  - [Restoring Presentation tree state](#restoring-presentation-tree-state)
  - [OpenTelemetry](#opentelemetry)
- [Electron versions support](#electron-versions-support)
<<<<<<< HEAD
- [Deprecations](#deprecations)
  - [@itwin/core-geometry](#itwincore-geometry)
=======
- [Geometry](#geometry)
  - [Coplanar facet consolidation](#coplanar-facet-consolidation)
  - [Filling mesh holes](#filling-mesh-holes)
>>>>>>> 9d66aae4

## Ambient Occlusion Improvements

The ambient occlusion effect has undergone some quality improvements.

Changes:

- The shadows cast by ambient occlusion will decrease in size the more distant the geometry is.
- The maximum distance for applying ambient occlusion now defaults to 10,000 meters instead of 100 meters.
- The effect will now fade as it approaches the maximum distance.

Old effect, as shown below:

![AO effect is the same strength in the near distance and far distance](./assets/AOOldDistance.png)

New effect, shown below:

![AO effect fades in the distance; shadows decrease in size](./assets/AONewDistance.png)

For more details, see the new descriptions of the `texelStepSize` and `maxDistance` properties of [AmbientOcclusion.Props]($common).

## Transformer API

The synchronous `void`-returning overload of [IModelTransformer.initFromExternalSourceAspects]($transformer) has been deprecated.
It will still perform the old behavior synchronously until it is removed. It will now however return a `Promise` (which should be
awaited) if invoked with the an [InitFromExternalSourceAspectsArgs]($transformer) argument, which is necessary when processing
changes instead of the full source contents.

## Presentation

### Restoring Presentation tree state

It is now possible to restore previously saved Presentation tree state on component mount.

```ts
// Save current tree state
const { nodeLoader } = usePresentationTreeNodeLoader(args);
useEffect(() => exampleStoreTreeModel(nodeLoader.modelSource.getModel()), []);

// Restore tree state on component mount
const seedTreeModel = exampleRetrieveStoredTreeModel();
const { nodeLoader } = usePresentationTreeNodeLoader({ ...args, seedTreeModel });
```

## IModelSchemaLoader replaced with SchemaLoader

Replaced `IModelSchemaLoader` with `SchemaLoader` class and function to get schemas from an iModel. This allows us to remove the ecschema-metadata dependency in core-backend.

```typescript
// Old
import { IModelSchemaLoader } from "@itwin/core-backend";
const loader = new IModelSchemaLoader(iModel);
const schema = loader.getSchema("BisCore");

// New
import { SchemaLoader } from "@itwin/ecschema-metadata";
const loader = new SchemaLoader((name) => iModel.getSchemaProps(name); );
const schema = loader.getSchema("BisCore");
```

The new `SchemaLoader` can be constructed with any function that returns [ECSchemaProps]($common) when passed a schema name string.

### OpenTelemetry

It is now possible to setup OpenTelemetry reporting using `PresentationManagerProps.diagnosticsCallback` attribute.

Example usage:

```ts
import { OTLPTraceExporter } from "@opentelemetry/exporter-trace-otlp-grpc";
import { context, trace } from "@opentelemetry/api";
import { convertToReadableSpans } from "@itwin/presentation-opentelemetry";
import { Presentation } from "@itwin/presentation-backend";

const traceExporter = new OTLPTraceExporter({
  url: "<OpenTelemetry collector's url>",
});

Presentation.initialize({ diagnosticsCallback: (diagnostics) => {
  const parentSpanContext = trace.getSpan(context.active())?.spanContext();
  const spans = convertToReadableSpans(diagnostics, parentSpanContext);
  traceExporter.export(spans, () => {});
} });
```

## Electron versions support

In addition to the already supported Electron 14, Electron versions 15, 16, and 17 are now supported (blog posts for Electron versions [15](https://www.electronjs.org/blog/electron-15-0), [16](https://www.electronjs.org/blog/electron-16-0), [17](https://www.electronjs.org/blog/electron-17-0)). At the moment, support for Electron 18 and 19 is blocked due to a bug in the V8 javascript engine (for more information see [Issue #35043](https://github.com/electron/electron/issues/35043)).

<<<<<<< HEAD

## Deprecations

### @itwin/core-geometry

`BoxProps.origin` has been replaced with `BoxProps.baseOrigin` to align with the "box" JSON format.
=======
## Geometry

### Coplanar facet consolidation

A new method, [PolyfaceQuery.cloneWithMaximalPlanarFacets]($core-geometry), can identify groups of adjacent coplanar facets in a mesh and produce a new mesh in which each group is consolidated into a single facet. The consolidated facets are necessarily not triangular and various bridge edges will be present in non-convex facets.

![maximalPlanarFacets](assets/Geometry-maximalPlanarFacets.png "Mesh with many coplanar facets; new mesh with consolidation of coplanar facets")

### Filling mesh holes

A new method, [PolyfaceQuery.fillSimpleHoles]($core-geometry), can identify holes in a mesh and produce a new mesh in which some or all of the holes are replaced with facets. Which holes are filled can be controlled using [HoleFillOptions]($core-geometry) to specify constraints such as maximum hole perimeter, number of edges, and/or loop direction.

![fillHoles](assets/Geometry-fillHoles.png "Mesh with holes; All boundaries extracted from surface, including outer boundary; Mesh with holes filled")
>>>>>>> 9d66aae4
<|MERGE_RESOLUTION|>--- conflicted
+++ resolved
@@ -12,14 +12,11 @@
   - [Restoring Presentation tree state](#restoring-presentation-tree-state)
   - [OpenTelemetry](#opentelemetry)
 - [Electron versions support](#electron-versions-support)
-<<<<<<< HEAD
-- [Deprecations](#deprecations)
-  - [@itwin/core-geometry](#itwincore-geometry)
-=======
 - [Geometry](#geometry)
   - [Coplanar facet consolidation](#coplanar-facet-consolidation)
   - [Filling mesh holes](#filling-mesh-holes)
->>>>>>> 9d66aae4
+- [Deprecations](#deprecations)
+  - [@itwin/core-geometry](#itwincore-geometry)
 
 ## Ambient Occlusion Improvements
 
@@ -109,14 +106,6 @@
 
 In addition to the already supported Electron 14, Electron versions 15, 16, and 17 are now supported (blog posts for Electron versions [15](https://www.electronjs.org/blog/electron-15-0), [16](https://www.electronjs.org/blog/electron-16-0), [17](https://www.electronjs.org/blog/electron-17-0)). At the moment, support for Electron 18 and 19 is blocked due to a bug in the V8 javascript engine (for more information see [Issue #35043](https://github.com/electron/electron/issues/35043)).
 
-<<<<<<< HEAD
-
-## Deprecations
-
-### @itwin/core-geometry
-
-`BoxProps.origin` has been replaced with `BoxProps.baseOrigin` to align with the "box" JSON format.
-=======
 ## Geometry
 
 ### Coplanar facet consolidation
@@ -130,4 +119,10 @@
 A new method, [PolyfaceQuery.fillSimpleHoles]($core-geometry), can identify holes in a mesh and produce a new mesh in which some or all of the holes are replaced with facets. Which holes are filled can be controlled using [HoleFillOptions]($core-geometry) to specify constraints such as maximum hole perimeter, number of edges, and/or loop direction.
 
 ![fillHoles](assets/Geometry-fillHoles.png "Mesh with holes; All boundaries extracted from surface, including outer boundary; Mesh with holes filled")
->>>>>>> 9d66aae4
+
+
+## Deprecations
+
+### @itwin/core-geometry
+
+`BoxProps.origin` has been replaced with `BoxProps.baseOrigin` to align with the "box" JSON format.
