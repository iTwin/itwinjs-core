--- conflicted
+++ resolved
@@ -14,11 +14,7 @@
 - [Element aspect ids](#element-aspect-ids)
 - [AppUi](#appui)
 - [New packages](#new-packages)
-<<<<<<< HEAD
   - [@itwin/map-layers-formats](#itwinmap-layers-formats)
-=======
-  - [@itwin/map-layers-formats](#map-layers-formats)
->>>>>>> 28c52844
 - [Geometry](#geometry)
   - [Polyface](#polyface)
 - [Deprecations](#deprecations)
@@ -46,12 +42,15 @@
 Functions like [ViewState.lookAtVolume]($frontend) and [Viewport.zoomToElements]($frontend) fit a view to a specified volume. They accept a [MarginOptions]($frontend) that allows the caller to customize how tightly the view fits to the volume, via [MarginPercent]($frontend). However, the amount by which the volume is enlarged to add extra space can yield surprising results. For example, a [MarginPercent]($frontend) that specifies a margin of 25% on each side - `{left: .25, right: .25, top: .25, bottom: .25}` - actually *doubles* the width and height of the volume, adding 50% of the original volume's size to each side. Moreover, [MarginPercent]($frontend)'s constructor clamps the margin values to a minimum of zero and maximum of 0.25.
 
 Now, [MarginOptions]($frontend) has an alternative way to specify how to adjust the size of the viewed volume, using [MarginOptions.paddingPercent]($frontend). Like [MarginPercent]($frontend), a [PaddingPercent]($frontend) specifies the extra space as a percentage of the original volume's space on each side - though it may also specify a single padding to be applied to all four sides, or omit any side that should have no padding applied. For example,
+
 ```
 {paddingPercent: {{left: .2, right: .2, top: .2, bottom: .2}}
 // is equivalent to
 {paddingPercent: .2}
 ```
+
 and
+
 ```
 {paddingPercent: {left: 0, top: 0, right: .5, bottom: .5}}
 // is equivalent to
