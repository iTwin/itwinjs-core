---
publish: false
---

# NextVersion

- [@itwin/core-ecschema-metadata](#itwincore-ecschema-metadata)
  - [Additions](#additions)
- [Presentation](#presentation)
  - [Deprecation of hierarchy-related APIs](#deprecation-of-hierarchy-related-apis)
- [API deprecations](#api-deprecations)
  - [@itwin/presentation-common](#itwinpresentation-common)
  - [@itwin/presentation-backend](#itwinpresentation-backend)
  - [@itwin/presentation-frontend](#itwinpresentation-frontend)

## @itwin/core-ecschema-metadata

### Additions

- Added [FormatSetFormatsProvider]($ecschema-metadata) class that implements [MutableFormatsProvider]($quantity) to manage format definitions within a format set. This provider supports adding and removing formats at runtime and automatically updates the underlying format set when changes are made.

<<<<<<< HEAD
## Display

### Draco decoding

Draco decoding in iTwin.js has been changed so that the loaders.gl dependency will no longer use a CDN to request the draco-decoder source files. Instead, we now bundle those resources into iTwin.js from a new draco3d dependency. We ask the loaders.gl library to locally use those resources.
=======
## Presentation

### Deprecation of hierarchy-related APIs

All hierarchies-related APIs have been deprecated in favor of the new-generation hierarchy building APIs, provided with the [`@itwin/presentation-hierarchies` package](https://github.com/iTwin/presentation/blob/master/packages/hierarchies/README.md). See the [learning section](https://github.com/iTwin/presentation/blob/master/packages/hierarchies/README.md#learning) and [migration guide](https://github.com/iTwin/presentation/blob/master/packages/hierarchies/learning/PresentationRulesMigrationGuide.md) for details on how to create similar hierarchies using those APIs. See the [API deprecations](#api-deprecations) section for a list of specific APIs that have been deprecated.

## API deprecations

### @itwin/presentation-common

Deprecated all hierarchy-related types (see [Deprecation of hierarchy-related APIs](#deprecation-of-hierarchy-related-apis) section for more details).

- Presentation rule types:
  - `ChildNodeRule`
  - `ChildNodeSpecification`
  - `ChildNodeSpecificationBase`
  - `ChildNodeSpecificationTypes`
  - `ClassGroup`
  - `CustomNodeSpecification`
  - `CustomQueryInstanceNodesSpecification`
  - `DefaultGroupingPropertiesContainer`
  - `ECPropertyValueQuerySpecification`
  - `GroupingRule`
  - `GroupingSpecification`
  - `GroupingSpecificationBase`
  - `GroupingSpecificationTypes`
  - `InstanceNodesOfSpecificClassesSpecification`
  - `NavigationRule`
  - `NavigationRuleBase`
  - `NodeArtifactsRule`
  - `PropertyGroup`
  - `PropertyRangeGroupSpecification`
  - `QuerySpecification`
  - `QuerySpecificationBase`
  - `QuerySpecificationTypes`
  - `RelatedInstanceNodesSpecification`
  - `RootNodeRule`
  - `SameLabelInstanceGroup`
  - `SameLabelInstanceGroupApplicationStage`
  - `StringQuerySpecification`
  - `SubCondition`
- Node key types:
  - `BaseNodeKey`
  - `ECClassGroupingNodeKey`
  - `ECInstancesNodeKey`
  - `ECPropertyGroupingNodeKey`
  - `GroupingNodeKey`
  - `LabelGroupingNodeKey`
  - `NodeKey`
  - `NodeKeyPath`
  - `KeySet.nodeKeys`, `KeySet.nodeKeysCount`, `KeySetJSON.nodeKeys`
- Node types:
  - `Node`
  - `NodePathElement`
  - `NodePathFilteringData`
  - `PartialNode`
  - `StandardNodeTypes`
- Presentation manager prop and return types:
  - `FilterByInstancePathsHierarchyRequestOptions`
  - `FilterByInstancePathsHierarchyRpcRequestOptions`
  - `FilterByTextHierarchyRequestOptions`
  - `FilterByTextHierarchyRpcRequestOptions`
  - `HierarchyCompareInfo`
  - `HierarchyCompareOptions`
  - `HierarchyLevel`
  - `HierarchyLevelDescriptorRequestOptions`
  - `HierarchyLevelDescriptorRpcRequestOptions`
  - `HierarchyRequestOptions`
  - `HierarchyRpcRequestOptions`
  - `HierarchyUpdateInfo`
  - `NodeDeletionInfo`
  - `NodeInsertionInfo`
  - `NodeUpdateInfo`
  - `PartialHierarchyModification`

### @itwin/presentation-backend

Deprecated all hierarchy-related types (see [Deprecation of hierarchy-related APIs](#deprecation-of-hierarchy-related-apis) section for more details).

- Hierarchy cache configuration:
  - `DiskHierarchyCacheConfig`
  - `HierarchyCacheConfig`
  - `HierarchyCacheMode`
  - `HybridCacheConfig`
  - `MemoryHierarchyCacheConfig`
  - `PresentationManagerCachingConfig.hierarchies`
- `PresentationManager` methods:
  - `PresentationManager.compareHierarchies`
  - `PresentationManager.getFilteredNodePaths`
  - `PresentationManager.getNodePaths`
  - `PresentationManager.getNodes`
  - `PresentationManager.getNodesCount`
  - `PresentationManager.getNodesDescriptor`

### @itwin/presentation-frontend

Deprecated all hierarchy-related types (see [Deprecation of hierarchy-related APIs](#deprecation-of-hierarchy-related-apis) section for more details).

- `GetNodesRequestOptions`
- `IModelHierarchyChangeEventArgs`
- `PresentationManager` methods & members:
  - `PresentationManager.getFilteredNodePaths`
  - `PresentationManager.getNodePaths`
  - `PresentationManager.getNodesCount`
  - `PresentationManager.getNodesDescriptor`
  - `PresentationManager.getNodesIterator`
  - `PresentationManager.onIModelHierarchyChanged`
>>>>>>> b465f4ce
<|MERGE_RESOLUTION|>--- conflicted
+++ resolved
@@ -19,13 +19,6 @@
 
 - Added [FormatSetFormatsProvider]($ecschema-metadata) class that implements [MutableFormatsProvider]($quantity) to manage format definitions within a format set. This provider supports adding and removing formats at runtime and automatically updates the underlying format set when changes are made.
 
-<<<<<<< HEAD
-## Display
-
-### Draco decoding
-
-Draco decoding in iTwin.js has been changed so that the loaders.gl dependency will no longer use a CDN to request the draco-decoder source files. Instead, we now bundle those resources into iTwin.js from a new draco3d dependency. We ask the loaders.gl library to locally use those resources.
-=======
 ## Presentation
 
 ### Deprecation of hierarchy-related APIs
@@ -133,4 +126,9 @@
   - `PresentationManager.getNodesDescriptor`
   - `PresentationManager.getNodesIterator`
   - `PresentationManager.onIModelHierarchyChanged`
->>>>>>> b465f4ce
+
+## Display
+
+### Draco decoding
+
+Draco decoding in iTwin.js has been changed so that the loaders.gl dependency will no longer use a CDN to request the draco-decoder source files. Instead, we now bundle those resources into iTwin.js from a new draco3d dependency. We ask the loaders.gl library to locally use those resources.