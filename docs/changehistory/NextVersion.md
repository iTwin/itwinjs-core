--- conflicted
+++ resolved
@@ -6,31 +6,32 @@
 
 Table of contents:
 
-- [Selection set](#selection-set)
-- [Font APIs](#font-apis)
-- [API deprecations](#api-deprecations)
-  - [@itwin/core-common](#itwincore-common)
-  - [@itwin/core-backend](#itwincore-backend)
-  - [@itwin/core-frontend](#itwincore-frontend)
-  - [@itwin/presentation-common](#itwinpresentation-common)
-- [Breaking Changes](#breaking-changes)
-  - [Opening connection to local snapshot requires IPC](#opening-connection-to-local-snapshot-requires-ipc)
-  - [Updated minimum requirements](#updated-minimum-requirements)
-    - [Node.js](#nodejs)
-    - [Electron](#electron)
-    - [ECMAScript](#ecmascript)
-  - [Deprecated API removals](#deprecated-api-removals)
-<<<<<<< HEAD
-=======
-    - [@itwin/core-backend](#itwincore-backend-1)
-    - [@itwin/core-bentley](#itwincore-bentley)
->>>>>>> 451a2ffa
-    - [@itwin/appui-abstract](#itwinappui-abstract)
-    - [@itwin/core-backend](#itwincore-backend-1)
-    - [@itwin/core-electron](#itwincore-electron)
-  - [API removals](#api-removals)
-  - [Packages dropped](#packages-dropped)
-- [Change to pull/merge method](#change-to-pullmerge)
+- [NextVersion](#nextversion)
+  - [Selection set](#selection-set)
+  - [Font APIs](#font-apis)
+  - [API deprecations](#api-deprecations)
+    - [@itwin/core-common](#itwincore-common)
+    - [@itwin/core-backend](#itwincore-backend)
+    - [@itwin/core-frontend](#itwincore-frontend)
+    - [@itwin/presentation-common](#itwinpresentation-common)
+  - [Breaking Changes](#breaking-changes)
+    - [Opening connection to local snapshot requires IPC](#opening-connection-to-local-snapshot-requires-ipc)
+    - [Updated minimum requirements](#updated-minimum-requirements)
+      - [Node.js](#nodejs)
+      - [Electron](#electron)
+      - [ECMAScript](#ecmascript)
+    - [Deprecated API removals](#deprecated-api-removals)
+      - [@itwin/appui-abstract](#itwinappui-abstract)
+      - [@itwin/core-backend](#itwincore-backend-1)
+      - [@itwin/core-bentley](#itwincore-bentley)
+      - [@itwin/appui-abstract](#itwinappui-abstract-1)
+      - [@itwin/core-electron](#itwincore-electron)
+    - [API removals](#api-removals)
+      - [@itwin/core-common](#itwincore-common-1)
+    - [Packages dropped](#packages-dropped)
+    - [Change to pullMerge](#change-to-pullmerge)
+      - [No pending/local changes](#no-pendinglocal-changes)
+      - [With pending/local changes](#with-pendinglocal-changes)
 
 ## Selection set
 
@@ -150,7 +151,7 @@
 | `UiItemsApplicationAction`       | N/A                                                       |
 | `UiItemsManager`                 | `UiItemsManager` in `@itwin/appui-react`.                 |
 | `UiItemsProvider`                | `UiItemsProvider` in `@itwin/appui-react`.                |
-| `WidgetState`                    | `WidgetState` in `@itwin/appui-react`.     
+| `WidgetState`                    | `WidgetState` in `@itwin/appui-react`.
 
 #### @itwin/core-backend
 
@@ -163,8 +164,6 @@
 
 All three `nativeDb` fields and `IModelHost.platform` have always been `@internal`. Use the `@public` APIs instead. If some functionality is missing from those APIs, [let us know](https://github.com/iTwin/itwinjs-core/issues/new?template=feature_request.md).
 
-<<<<<<< HEAD
-=======
 #### @itwin/core-bentley
 
 | Removed                    | Replacement                                                 |
@@ -186,7 +185,6 @@
 | --------------------------- | ----------- |
 | `EditorPosition.columnSpan` | N/A         |
 
->>>>>>> 451a2ffa
 #### @itwin/core-electron
 
 | Removed                             | Replacement                                               |
