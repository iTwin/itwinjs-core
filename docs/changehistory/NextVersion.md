---
publish: false
---
# NextVersion

## UI Changes

### @bentley/ui-abstract package

Added ability for [UiItemsProvider]($ui-abstract) to provide widgets to [AbstractZoneLocation]($ui-abstract) locations when running is AppUi version 1. Prior to this a widget could only be targeted to a [StagePanelLocation]($ui-abstract) location.

#### Example UiItemsProvider

The example below, shows how to add a widget to a [StagePanelLocation]($ui-abstract) if UiFramework.uiVersion === "2" and to the "BottomRight" [AbstractZoneLocation]($ui-abstract) if UiFramework.uiVersion === "1".  See [UiItemsProvider.provideWidgets]($ui-abstract) for new `zoneLocation` argument.

```tsx
export class ExtensionUiItemsProvider implements UiItemsProvider {
  public readonly id = "ExtensionUiItemsProvider";
  public static i18n: I18N;
  private _backstageItems?: BackstageItem[];

  public constructor(i18n: I18N) {
    ExtensionUiItemsProvider.i18n = i18n;
  }

  /** provideWidgets() is called for each registered UI provider to allow the provider to add widgets to a specific section of a stage panel.
   *  items to the StatusBar.
   */
  public provideWidgets(_stageId: string, stageUsage: string, location: StagePanelLocation, section: StagePanelSection | undefined, zoneLocation?: AbstractZoneLocation): ReadonlyArray<AbstractWidgetProps> {
    const widgets: AbstractWidgetProps[] = [];
    // section will be undefined if uiVersion === "1" and in that case we can add widgets to the specified zoneLocation
    if ((undefined === section && stageUsage === StageUsage.General && zoneLocation === AbstractZoneLocation.BottomRight) ||
      (stageUsage === StageUsage.General && location === StagePanelLocation.Right && section === StagePanelSection.End && "1" !== UiFramework.uiVersion)) {
      {
        widgets.push({
          id: PresentationPropertyGridWidgetControl.id,
          icon: PresentationPropertyGridWidgetControl.iconSpec,  // icon required if uiVersion === "1"
          label: PresentationPropertyGridWidgetControl.label,
          defaultState: WidgetState.Open,
          getWidgetContent: () => <PresentationPropertyGridWidget />, // eslint-disable-line react/display-name
          canPopout: true,  // canPopout ignore if uiVersion === "1"
        });
      }
    }
    return widgets;
  }
}
```

### @bentley/ui-framework package

- The need for an IModelApp to explicitly call [ConfigurableUiManager.initialize]($ui-framework) has been removed. This call is now made when processing [UiFramework.initialize]($ui-framework). This will not break any existing applications as subsequent calls to `ConfigurableUiManager.initialize()` are ignored.

- If an application calls [UiFramework.setIModelConnection]($ui-framework) it will no longer need to explicitly call [SyncUiEventDispatcher.initializeConnectionEvents]($ui-framework) as `UiFramework.setIModelConnection` will call that method as it update the redux store.

- The `version` prop passed to [FrameworkVersion]($ui-framework) component will update the [UiFramework.uiVersion] if necessary keeping the redux state matching the value defined by the prop.

<<<<<<< HEAD
## [@bentley/ecschema-metadata](https://www.itwinjs.org/reference/ecschema-metadata/) changes

To reduce the size and limit the scope of the APIs available in the ecschema-metadata package, all APIs associated with EC Schema editing and validation have been moved to the [@bentley/ecschema-editing](https://www.itwinjs.org/reference/ecschema-editing/) package. This includes all source code under the [Validation](https://www.itwinjs.org/reference/ecschema-metadata/) and [Editing](https://www.itwinjs.org/reference/ecschema-metadata/editing/) folders. All corresponding @beta types defined in the ecschema-metadata package have been deprecated.  All @alpha types have been removed from the ecschema-metadata package. The source code move is the first step of a larger proposal for Schema editing and validation enhancements for connectors and editing applications. You may read and provide feedback on this initial proposal via this [github discussion](https://github.com/imodeljs/imodeljs/discussions/1525).

### Deprecated @beta types (moved to ecschema-editing)

- IDiagnostic, BaseDiagnostic (including all sub-classes), DiagnosticType, DiagnosticCategory, DiagnosticCodes, Diagnostics
- IDiagnosticReporter, SuppressionDiagnosticReporter, FormatDiagnosticReporter, LoggingDiagnosticReporter
- IRuleSet, ECRuleSet
- ISuppressionRule, BaseSuppressionRule, IRuleSuppressionMap, BaseRuleSuppressionMap, IRuleSuppressionSet
- SchemaCompareCodes, SchemaCompareDiagnostics
- SchemaValidater, SchemaValidationVisitor

### Removed @alpha types (moved to ecschema-editing)

- SchemaEditResults, SchemaItemEditResults, PropertyEditResults,
SchemaContextEditor
- Editors namespace, which includes all editor classes (ie. ECClasses, Entities, Mixins, etc.)
- ISchemaChange, ISchemaChanges, ChangeType
- BaseSchemaChange, BaseSchemaChanges (including all sub-classes)
- ISchemaComparer, SchemaComparer, SchemaCompareDirection, ISchemaCompareReporter
=======
- The [ScheduleAnimationTimelineDataProvider]($ui-framework) is published for use by AppUi apps. Specifying this data provider to a [TimelineComponent]($ui-components) allows animation of the [RenderSchedule.Script]($common) if one exists for the view. A component that automatically detects a schedule script and attaches the data provider to its TimelineComponent can be found in the [DefaultViewOverlay]($ui-framework).

- The [AnalysisAnimationTimelineDataProvider]($ui-framework) is published for use by AppUi apps. Specifying this data provider to a TimelineComponent allows animation of the information in the AnalysisDisplayProperties if the view's [DisplayStyleState]($frontend) contains one. A component that automatically detects analysis data and attaches the data provider to its TimelineComponent can be found in the [DefaultViewOverlay]($ui-framework).
>>>>>>> 2295f492
<|MERGE_RESOLUTION|>--- conflicted
+++ resolved
@@ -55,7 +55,10 @@
 
 - The `version` prop passed to [FrameworkVersion]($ui-framework) component will update the [UiFramework.uiVersion] if necessary keeping the redux state matching the value defined by the prop.
 
-<<<<<<< HEAD
+- The [ScheduleAnimationTimelineDataProvider]($ui-framework) is published for use by AppUi apps. Specifying this data provider to a [TimelineComponent]($ui-components) allows animation of the [RenderSchedule.Script]($common) if one exists for the view. A component that automatically detects a schedule script and attaches the data provider to its TimelineComponent can be found in the [DefaultViewOverlay]($ui-framework).
+
+- The [AnalysisAnimationTimelineDataProvider]($ui-framework) is published for use by AppUi apps. Specifying this data provider to a TimelineComponent allows animation of the information in the AnalysisDisplayProperties if the view's [DisplayStyleState]($frontend) contains one. A component that automatically detects analysis data and attaches the data provider to its TimelineComponent can be found in the [DefaultViewOverlay]($ui-framework).
+
 ## [@bentley/ecschema-metadata](https://www.itwinjs.org/reference/ecschema-metadata/) changes
 
 To reduce the size and limit the scope of the APIs available in the ecschema-metadata package, all APIs associated with EC Schema editing and validation have been moved to the [@bentley/ecschema-editing](https://www.itwinjs.org/reference/ecschema-editing/) package. This includes all source code under the [Validation](https://www.itwinjs.org/reference/ecschema-metadata/) and [Editing](https://www.itwinjs.org/reference/ecschema-metadata/editing/) folders. All corresponding @beta types defined in the ecschema-metadata package have been deprecated.  All @alpha types have been removed from the ecschema-metadata package. The source code move is the first step of a larger proposal for Schema editing and validation enhancements for connectors and editing applications. You may read and provide feedback on this initial proposal via this [github discussion](https://github.com/imodeljs/imodeljs/discussions/1525).
@@ -76,9 +79,4 @@
 - Editors namespace, which includes all editor classes (ie. ECClasses, Entities, Mixins, etc.)
 - ISchemaChange, ISchemaChanges, ChangeType
 - BaseSchemaChange, BaseSchemaChanges (including all sub-classes)
-- ISchemaComparer, SchemaComparer, SchemaCompareDirection, ISchemaCompareReporter
-=======
-- The [ScheduleAnimationTimelineDataProvider]($ui-framework) is published for use by AppUi apps. Specifying this data provider to a [TimelineComponent]($ui-components) allows animation of the [RenderSchedule.Script]($common) if one exists for the view. A component that automatically detects a schedule script and attaches the data provider to its TimelineComponent can be found in the [DefaultViewOverlay]($ui-framework).
-
-- The [AnalysisAnimationTimelineDataProvider]($ui-framework) is published for use by AppUi apps. Specifying this data provider to a TimelineComponent allows animation of the information in the AnalysisDisplayProperties if the view's [DisplayStyleState]($frontend) contains one. A component that automatically detects analysis data and attaches the data provider to its TimelineComponent can be found in the [DefaultViewOverlay]($ui-framework).
->>>>>>> 2295f492
+- ISchemaComparer, SchemaComparer, SchemaCompareDirection, ISchemaCompareReporter