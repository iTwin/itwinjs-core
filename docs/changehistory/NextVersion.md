--- conflicted
+++ resolved
@@ -1,30 +1,13 @@
 ---
 publish: false
 ---
-<<<<<<< HEAD
 # NextVersion
 
 Table of contents:
 
-- [Geometry](#geometry)
-  - [Clip any curve](#clip-any-curve)
 - [ECSql enhancements](#ecsq-enhancements)
   - [Instance properties](#instance-properties)
   - [Window functions](#window-functions)
-
-- [Node 20 support](#node-20-support)
-- [Electron 27 and Electron 28 support](#electron-27-and-electron-28-support)
-- [Element aspects require locking](#element-aspects-require-locking)
-- [Display](#display)
-  - [Colorizing clip intersections](#colorizing-clip-intersections)
-  - [Thematic transparency](#thematic-transparency)
-  - [Analysis style transparency](#analysis-style-transparency)
-
-## Geometry
-
-### Clip any curve
-
-The new [ClipUtilities.clipAnyCurve]($core-geometry) clips any `CurvePrimitive`, `Path`, or `BagOfCurves` and any region including any `Loop`, `ParityRegion`, or `UnionRegion`. One just needs to pass `AnyCurve` and a `Clipper` and the functions collect portions of any curve that are within the clipper into an array of any curves and returns the array.
 
 ## ECSql enhancements
 
@@ -36,7 +19,6 @@
 
 ### Window functions
 
-112233
 ECSQL now supports [window functions](../learning/ECSQLTutorial/ECSqlSyntax.md#window-functions). **This functionality add following new keywords that might collide with alias, parameter, property or class name and may break existing queries.** Application need to [escape](../learning/ECSQLTutorial/ECSqlSyntax.md#escaping-keywords) those name or try escaping all names in their queries to be on safe side in future.
 
 - `CURRENT`
@@ -54,43 +36,4 @@
 - `ROW`
 - `ROWS`
 - `TIES`
-- `UNBOUNDED`
-
-## Node 20 support
-
-iTwin.js now officially supports Node 20 starting with LTS version of 20.9.0. Node 20 support is in addition to Node 18, not a replacement.
-
-## Electron 27 and Electron 28 support
-
-In addition to [already supported Electron versions](../learning/SupportedPlatforms.md#electron), iTwin.js now supports [Electron 27](https://www.electronjs.org/blog/electron-27-0) and [Electron 28](https://releases.electronjs.org/release/v28.0.0).
-
-## Element aspects require locking
-
-Inserting, updating or deleting an aspect now requires the exclusive lock be held on its element. This is a new requirement to prevent conflicts that may result in corrupt changesets. Before changes may be made to an element's aspects, you must now acquire its exclusive lock (see `IModelDb.LockControl.acquireLocks`).
-
-## Display
-
-### Colorizing clip intersections
-
-Geometry which intersects clip volumes can now be colorized with [ClipStyle.intersectionStyle]($common). The images below illustrate this effect, first with the intersection style turned off, second with it turned on.
-
-![No Intersection Style](./assets/IntersectionStyle-Off.jpg "No intersection style is applied.") ![Default Intersection Style](./assets/IntersectionStyle-Default.jpg "Geometry determined to intersect the clip plane is recolored white at a width of one pixel.")
-
-You can toggle this colorization on and off using [ClipStyle.colorizeIntersection]($common). The style of this colorization can be controled using [ClipStyle.intersectionStyle]($common) by defining a [ClipIntersectionStyle]($common). [ClipIntersectionStyle.color]($common) defines the color to apply to the intersecting geometry, and [ClipIntersectionStyle.width]($common) defines the number of pixels considered to be intersecting the clip volume, which will therefore be colorized. The image below illustrates an altered [ClipStyle.intersectionStyle]($common), with [ClipIntersectionStyle.color]($common) set to red, and [ClipIntersectionStyle.width]($common) set to 5.
-
-![Altered Intersection Style](./assets/IntersectionStyle-Altered.jpg "Geometry determined to intersect the clip plane is recolored red at a width of five pixels.")
-
-### Thematic transparency
-
-[ThematicDisplay]($common) colorizes surfaces in a view using a gradient produced from a list of [Gradient.KeyColor]($common)s and a margin color. Each of these colors has a transparency value. However, thematic display has always entirely ignored the gradient's transparency values, using the transparency of the surface itself instead.
-
-Now, you can use [ThematicGradientSettings.transparencyMode]($common) to specify that the transparency of both the surface and the gradient color should be combined to produce the final transparency value.
-
-### Analysis style transparency
-
-An [AnalysisStyle]($common) colorizes surfaces in a view using a gradient produced from a list of [Gradient.KeyColor]($common)s and a margin color. These colors are intended to entirely override the color of every surface to which the style is applied. However, the transparency of the gradient colors has never been consistently applied. That oversight has now been addressed - the transparency of the surface is ignored in favor of the transparency of the gradient color.
-
-Note: [ThematicGradientSettings.transparencyMode]($common) has no effect on analysis styles.
-=======
-# NextVersion
->>>>>>> 12e18042
+- `UNBOUNDED`