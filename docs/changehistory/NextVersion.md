--- conflicted
+++ resolved
@@ -181,9 +181,6 @@
 
 Note: `readGltfGraphics` targets the [glTF 2.0 specification](https://www.khronos.org/registry/glTF/specs/2.0/glTF-2.0.html), but implementation of the full specification is an ongoing work in progress. The current implementation can successfully read many glTF assets, but if a particular asset fails to load or display properly, please [file an issue](https://github.com/iTwin/itwinjs-core/issues).
 
-<<<<<<< HEAD
-## Breaking changes
-=======
 ### ECSql - Id64Set parameter bindings
 
 It is now possible to efficiently bind a large set of ECInstanceIds to a query parameter. This can be very useful for `IN` clauses. For example, imagine you wanted to select some properties of all of the [SpatialModel]($backend)s belonging to a [ModelSelector]($backend). Previously you would need to write something like this:
@@ -203,9 +200,8 @@
 ```
 
 ## Breaking Changes
->>>>>>> 067c7b2f
-
-### Application setup
+
+### Application Setup
 
 A handful of changes have been made to simplify the process of setting up an application on both the backend and frontend side.
 
