--- conflicted
+++ resolved
@@ -1,7 +1,6 @@
 ---
 publish: false
 ---
-
 # NextVersion
 
 Table of contents:
@@ -9,28 +8,23 @@
 - [Display system](#display-system)
   - [Dynamic schedule scripts](#dynamic-schedule-scripts)
   - [Hiliting models and subcategories](#hiliting-models-and-subcategories)
-<<<<<<< HEAD
-=======
+- [Frontend category APIs](#frontend-category-apis)
   - [Improved appearance overrides for animated views](#improved-appearance-overrides-for-animated-views)
   - [Corrected material opacity](#corrected-material-opacity)
->>>>>>> dc42b4b0
-- [Frontend category APIs](#frontend-category-apis)
-  - [Improved symbology overrides for animated views](#improved-symbology-overrides-for-animated-views)
 - [AppUi](#appui)
   - [Auto-hiding floating widgets](#auto-hiding-floating-widgets)
   - [Tool Settings title](#tool-settings-title)
 - [ElectronApp changes](#electronapp-changes)
 - [IModelHostOptions](#imodelhostoptions)
 - [Progress API for downloading changesets](#progress-api-for-downloading-changesets)
+- [RPC over IPC](#rpc-over-ipc)
+- [Presentation](#presentation)
+  - [Relationship properties](#relationship-properties)
 - [Tooling](#tooling)
 - [Deprecations](#deprecations)
-<<<<<<< HEAD
   - [@itwin/core-bentley](#itwincore-bentley)
   - [@itwin/core-geometry](#itwincore-geometry)
   - [@itwin/core-mobile](#itwincore-mobile)
-=======
-- [Presentation](#presentation)
->>>>>>> dc42b4b0
 
 ## Display system
 
@@ -41,22 +35,19 @@
 That constraint has now been lifted. This makes it possible to create and apply ad-hoc animations entirely on the frontend. For now, support for this capability must be enabled when calling [IModelApp.startup]($frontend) by setting [TileAdmin.Props.enableFrontendScheduleScripts]($frontend) to `true`, as in this example:
 
 ```ts
-await IModelApp.startup({
-  tileAdmin: {
-    enableFrontendScheduleScripts: true,
-  },
-});
+   await IModelApp.startup({
+     tileAdmin: {
+      enableFrontendScheduleScripts: true,
+    },
+  });
 ```
 
 Then, you can create a new schedule script using [RenderSchedule.ScriptBuilder]($common) or [RenderSchedule.Script.fromJSON]($common) and apply it by assigning to [DisplayStyleState.scheduleScript]($frontend). For example, given a JSON representation of the script:
 
 ```ts
-function updateScheduleScript(
-  viewport: Viewport,
-  props: RenderSchedule.ScriptProps
-): void {
-  viewport.displayStyle.scheduleScript = RenderSchedule.Script.fromJSON(props);
-}
+  function updateScheduleScript(viewport: Viewport, props: RenderSchedule.ScriptProps): void {
+    viewport.displayStyle.scheduleScript = RenderSchedule.Script.fromJSON(props);
+  }
 ```
 
 ### Hiliting models and subcategories
@@ -118,7 +109,7 @@
 By default, when the Tool Settings widget is floating, the title will read "Tool Settings". To use the name of the active tool as the title instead, you can now use [UiFramework.setUseToolAsToolSettingsLabel]($appui-react) when your app starts.
 
 ```ts
-UiFramework.setUseToolAsToolSettingsLabel(true);
+  UiFramework.setUseToolAsToolSettingsLabel(true);
 ```
 
 ## ElectronApp changes
@@ -133,9 +124,23 @@
 
 [BackendHubAccess]($core-backend) interface now supports progress reporting and cancellation of changeset(s) download. [BackendHubAccess.downloadChangeset]($core-backend) and [BackendHubAccess.downloadChangesets]($core-backend) take optional argument `progressCallback` of type [ProgressFunction]($core-backend). If function is passed, it is regularly called to report download progress. Changeset(s) download can be cancelled by returning [ProgressStatus.Abort]($core-backend) from said function.
 
+## RPC over IPC
+
+When a web application is using IPC communication between its frontend and backend, the RPC protocols now delegate request and response transportation to the IPC system.
+After the initial "handshake" request, there are now no further HTTP requests. All traffic (both IPC and RPC) is sent over the WebSocket.
+This change yields security benefits by reducing the surface area of our frontend/backend communication and provides performance consistency for the application.
+
+## Presentation
+
+### Relationship properties
+
+Properties that are defined on [ECRelationshipClass](../bis/ec/ec-relationship-class.md) can now be included in content using newly added [`RelatedPropertiesSpecification.relationshipProperties`](../presentation/content/RelatedPropertiesSpecification.md#attribute-relationshipproperties) attribute.
+
+When relationship properties are shown, or [`RelatedPropertiesSpecification.forceCreateRelationshipProperties`](../presentation/content/RelatedPropertiesSpecification.md#attribute-forcecreaterelationshipcategory) attribute is set to `true`, all information coming from that relationship, including related instance properties, will be organized within a category named after the relationship class.
+
 ## Tooling
 
-The `@itwin/core-webpack-tools` and `@itwin/backend-webpack-tools` packages have been updated to support [Webpack 5](https://webpack.js.org/) and now require a peer dependency of _webpack@^5_. Please refer to their [changelog](https://github.com/webpack/changelog-v5/blob/master/README.md) and [migration guide](https://github.com/webpack/changelog-v5/blob/master/MIGRATION%20GUIDE.md) as you update.
+The `@itwin/core-webpack-tools` and `@itwin/backend-webpack-tools` packages have been updated to support [Webpack 5](https://webpack.js.org/) and now require a peer dependency of *webpack@^5*. Please refer to their [changelog](https://github.com/webpack/changelog-v5/blob/master/README.md) and [migration guide](https://github.com/webpack/changelog-v5/blob/master/MIGRATION%20GUIDE.md) as you update.
 
 ## Deprecations
 
@@ -155,12 +160,4 @@
 
 IOSApp, IOSAppOpts, and AndroidApp have been removed in favor of [MobileApp]($core-mobile) and [MobileAppOpts]($core-mobile). Developers were previously discouraged from making direct use of [MobileApp]($core-mobile), which was a base class of the two platform specific mobile apps. This distinction has been removed, as the implementation of the two apps was the same. IOSAppOpts, now [MobileAppOpts]($core-mobile), is an extension of [NativeAppOpts]($core-frontend) with the added condition that an [AuthorizationClient]($core-common) is never provided.
 
-IOSHost, IOSHostOpts, AndroidHost, and AndroidHostOpts have been removed in favor of [MobileHost]($core-mobile) for the same reasons described above.
-
-## Presentation
-
-### Relationship properties
-
-Properties that are defined on [ECRelationshipClass](../bis/ec/ec-relationship-class.md) can now be included in content using newly added [`RelatedPropertiesSpecification.relationshipProperties`](../presentation/content/RelatedPropertiesSpecification.md#attribute-relationshipproperties) attribute.
-
-When relationship properties are shown, or [`RelatedPropertiesSpecification.forceCreateRelationshipProperties`](../presentation/content/RelatedPropertiesSpecification.md#attribute-forcecreaterelationshipcategory) attribute is set to `true`, all information coming from that relationship, including related instance properties, will be organized within a category named after the relationship class.+IOSHost, IOSHostOpts, AndroidHost, and AndroidHostOpts have been removed in favor of [MobileHost]($core-mobile) for the same reasons described above.