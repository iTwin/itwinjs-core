--- conflicted
+++ resolved
@@ -17,7 +17,7 @@
   - [Display](#display)
     - [Draco decoding](#draco-decoding)
   - [Geometry](#geometry)
-    - [@itwin/geometry](#itwingeometry)
+    - [Clippers for a curve chain](#clippers-for-a-curve-chain)
 
 ## @itwin/core-ecschema-metadata
 
@@ -144,8 +144,6 @@
 ### Draco decoding
 
 Draco decoding in iTwin.js has been changed so that the loaders.gl dependency will no longer use a CDN to request the draco-decoder source files. Instead, we now bundle those resources into iTwin.js from a new draco3d dependency. We ask the loaders.gl library to locally use those resources.
-<<<<<<< HEAD
-=======
 
 ## Geometry
 
@@ -170,4 +168,3 @@
 
 
 
->>>>>>> d22a2bb4
