---
publish: false
---
# NextVersion
<<<<<<< HEAD

Table of contents:

- [Display system](#display-system)
  - [Dynamic schedule scripts](#dynamic-schedule-scripts)
  - [Hiliting models and subcategories](#hiliting-models-and-subcategories)
- [Frontend category APIs](#frontend-category-apis)
- [AppUi](#appui)
  - [Auto-hiding floating widgets](#auto-hiding-floating-widgets)
  - [Tool Settings title](tool-settings-title)
- [ElectronApp changes](#electronapp-changes)
- [IModelHostOptions](#imodelhostoptions)
- [Progress API for downloading changesets](#progress-api-for-downloading-changesets)
- [Cloud storage changes](#cloud-storage-changes)
- [Deprecations](#deprecations)

## Display system

### Dynamic schedule scripts

[Timeline animation](../learning/display/TimelineAnimation.md) enables the visualization of change within an iModel over a period of time. This can be a valuable tool for, among other things, animating the contents of a viewport to show the progress of an asset through the phases of its construction. However, one constraint has always limited the utility of this feature: the instructions for animating the view were required to be stored on a persistent element - either a [DisplayStyle]($backend) or a [RenderTimeline]($backend) - in the [IModel]($common).

That constraint has now been lifted. This makes it possible to create and apply ad-hoc animations entirely on the frontend. For now, support for this capability must be enabled when calling [IModelApp.startup]($frontend) by setting [TileAdmin.Props.enableFrontendScheduleScripts]($frontend) to `true`, as in this example:

```ts
   await IModelApp.startup({
     tileAdmin: {
      enableFrontendScheduleScripts: true,
    },
  });
```

Then, you can create a new schedule script using [RenderSchedule.ScriptBuilder]($common) or [RenderSchedule.Script.fromJSON]($common) and apply it by assigning to [DisplayStyleState.scheduleScript]($frontend). For example, given a JSON representation of the script:

```ts
  function updateScheduleScript(viewport: Viewport, props: RenderSchedule.ScriptProps): void {
    viewport.displayStyle.scheduleScript = RenderSchedule.Script.fromJSON(props);
  }
```

### Hiliting models and subcategories

Support for hiliting models and subcategories using [HiliteSet]($frontend) has been promoted from `@beta` to `@public`. This allows applications to toggle hiliting of all elements belonging to a set of [Model]($backend)s and/or [SubCategory]($backend)'s. This feature can work in one of two modes, specified by [HiliteSet.modelSubCategoryMode]($frontend):
- Union - an element will be hilited if either its model or its subcategory is hilited; or
- Intersection - an element will be hilited if both its model and its subcategory are hilited.

Applications often work with [Category]($backend)'s instead of subcategories. You can use the new [Categories API](#frontend-category-apis) to obtain the Ids of the subcategories belonging to one or more categories.

## Frontend category APIs

A [Category]($backend) provides a way to organize groups of [GeometricElement]($backend)s. Each category contains at least one [SubCategory]($backend) which defines the appearance of geometry belonging to that subcategory. This information is important for frontend code - for example, the display system needs access to subcategory appearances so that it can draw elements correctly, and applications may want to [hilite subcategories](#hiliting-models-and-subcategories) in a [Viewport]($frontend).

[IModelConnection.categories]($frontend) now provides access to APIs for querying this information. The information is cached upon retrieval so that repeated requests need not query the backend.
- [IModelConnection.Categories.getCategoryInfo]($frontend) provides the Ids and appearance properties of all subcategories belonging to one or more categories.
- [IModelConnection.Categories.getSubCategoryInfo]($frontend) provides the appearance properties of one or more subcategories belonging to a specific category.

## AppUi

### Auto-hiding floating widgets

When a widget is in floating state, it will not automatically hide when the rest of the UI auto-hides. To create a widget that will automatically hide with the in-viewport tool widgets, set the prop [AbstractWidgetProps.hideWithUiWhenFloating]($appui-abstract) to `true` in your UiProvider.

### Tool Settings title

By default, when the Tool Settings widget is floating, the title will read "Tool Settings". To use the name of the active tool as the title instead, you can now use [UiFramework.setUseToolAsToolSettingsLabel]($appui-react) when your app starts.
```ts
  UiFramework.setUseToolAsToolSettingsLabel(true);
```
## ElectronApp changes

Reduced API surface of an `ElectronApp` class to only allow white-listed APIs from `electron` modules to be called. `ElectronApp` is updated to reflect the change: `callShell` and `callApp` methods are removed, `callDialog` is updated to only show dialogs and a message box.

## IModelHostOptions

The argument for [IModelHost.startup]($backend) has been changed from [IModelHostConfiguration]($backend) to the [IModelHostOptions]($backend) interface. This matches the approach on the frontend for [IModelApp.startup]($frontend) and makes it easier to supply startup options. `IModelHostConfiguration` implements `IModelHostOptions`, so existing code will continue to work without changes.

## Progress API for downloading changesets

[BackendHubAccess]($core-backend) interface now supports progress reporting and cancellation of changeset(s) download. [BackendHubAccess.downloadChangeset]($core-backend) and [BackendHubAccess.downloadChangesets]($core-backend) take optional argument `progressCallback` of type [ProgressFunction]($core-backend). If function is passed, it is regularly called to report download progress. Changeset(s) download can be cancelled by returning [ProgressStatus.Abort]($core-backend) from said function.

## Cloud storage changes
The existing beta implementation of cloud storage tile cache ([CloudStorageService]($backend) - [AzureBlobStorage]($backend), [AliCloudStorageService]($backend)) has been deprecated in favor of the [iTwin/object-storage](https://github.com/iTwin/object-storage) project, which exposes a unified cloud-agnostic object storage interface in turn simplifying the setup of Microsoft Azure or S3 based (OSS, MinIO) cloud storage providers.

[CloudStorageService]($backend) remains to support older frontends, however the new implementation of cloud storage still has to be setup. This is done automatically if [IModelHostOptions.tileCacheAzureCredentials]($backend) are used.

A different cloud provider may be set in [IModelHostOptions.tileCacheStorage]($backend), which could be any of [the implementations iTwin/object-storage](https://github.com/iTwin/object-storage/tree/main/storage) provides.

## Deprecations

### @itwin/core-bentley

The AuthStatus enum has been removed. This enum has fallen out of use since the authorization refactor in 3.0.0, and is no longer a member of [BentleyError]($core-bentley).

The beta functions [Element.collectPredecessorIds]($core-backend) and [Element.getPredecessorIds]($core-backend) have been deprecated and replaced with [Element.collectReferenceIds]($core-backend) and [Element.getReferenceIds]($core-backend), since the term "predecessor" has been inaccurate since 3.2.0, when the transformer became capable of handling cyclic references and not just references to elements that were inserted before itself (predecessors).

### @itwin/core-mobile

IOSApp, IOSAppOpts, and AndroidApp have been removed in favor of [MobileApp]($core-mobile) and [MobileAppOpts]($core-mobile). Developers were previously discouraged from making direct use of [MobileApp]($core-mobile), which was a base class of the two platform specific mobile apps. This distinction has been removed, as the implementation of the two apps was the same. IOSAppOpts, now [MobileAppOpts]($core-mobile), is an extension of [NativeAppOpts]($core-frontend) with the added condition that an [AuthorizationClient]($core-common) is never provided.

IOSHost, IOSHostOpts, AndroidHost, and AndroidHostOpts have been removed in favor of [MobileHost]($core-mobile) for the same reasons described above.

=======
>>>>>>> 3413869d
<|MERGE_RESOLUTION|>--- conflicted
+++ resolved
@@ -2,107 +2,13 @@
 publish: false
 ---
 # NextVersion
-<<<<<<< HEAD
 
-Table of contents:
-
-- [Display system](#display-system)
-  - [Dynamic schedule scripts](#dynamic-schedule-scripts)
-  - [Hiliting models and subcategories](#hiliting-models-and-subcategories)
-- [Frontend category APIs](#frontend-category-apis)
-- [AppUi](#appui)
-  - [Auto-hiding floating widgets](#auto-hiding-floating-widgets)
-  - [Tool Settings title](tool-settings-title)
-- [ElectronApp changes](#electronapp-changes)
-- [IModelHostOptions](#imodelhostoptions)
-- [Progress API for downloading changesets](#progress-api-for-downloading-changesets)
 - [Cloud storage changes](#cloud-storage-changes)
-- [Deprecations](#deprecations)
-
-## Display system
-
-### Dynamic schedule scripts
-
-[Timeline animation](../learning/display/TimelineAnimation.md) enables the visualization of change within an iModel over a period of time. This can be a valuable tool for, among other things, animating the contents of a viewport to show the progress of an asset through the phases of its construction. However, one constraint has always limited the utility of this feature: the instructions for animating the view were required to be stored on a persistent element - either a [DisplayStyle]($backend) or a [RenderTimeline]($backend) - in the [IModel]($common).
-
-That constraint has now been lifted. This makes it possible to create and apply ad-hoc animations entirely on the frontend. For now, support for this capability must be enabled when calling [IModelApp.startup]($frontend) by setting [TileAdmin.Props.enableFrontendScheduleScripts]($frontend) to `true`, as in this example:
-
-```ts
-   await IModelApp.startup({
-     tileAdmin: {
-      enableFrontendScheduleScripts: true,
-    },
-  });
-```
-
-Then, you can create a new schedule script using [RenderSchedule.ScriptBuilder]($common) or [RenderSchedule.Script.fromJSON]($common) and apply it by assigning to [DisplayStyleState.scheduleScript]($frontend). For example, given a JSON representation of the script:
-
-```ts
-  function updateScheduleScript(viewport: Viewport, props: RenderSchedule.ScriptProps): void {
-    viewport.displayStyle.scheduleScript = RenderSchedule.Script.fromJSON(props);
-  }
-```
-
-### Hiliting models and subcategories
-
-Support for hiliting models and subcategories using [HiliteSet]($frontend) has been promoted from `@beta` to `@public`. This allows applications to toggle hiliting of all elements belonging to a set of [Model]($backend)s and/or [SubCategory]($backend)'s. This feature can work in one of two modes, specified by [HiliteSet.modelSubCategoryMode]($frontend):
-- Union - an element will be hilited if either its model or its subcategory is hilited; or
-- Intersection - an element will be hilited if both its model and its subcategory are hilited.
-
-Applications often work with [Category]($backend)'s instead of subcategories. You can use the new [Categories API](#frontend-category-apis) to obtain the Ids of the subcategories belonging to one or more categories.
-
-## Frontend category APIs
-
-A [Category]($backend) provides a way to organize groups of [GeometricElement]($backend)s. Each category contains at least one [SubCategory]($backend) which defines the appearance of geometry belonging to that subcategory. This information is important for frontend code - for example, the display system needs access to subcategory appearances so that it can draw elements correctly, and applications may want to [hilite subcategories](#hiliting-models-and-subcategories) in a [Viewport]($frontend).
-
-[IModelConnection.categories]($frontend) now provides access to APIs for querying this information. The information is cached upon retrieval so that repeated requests need not query the backend.
-- [IModelConnection.Categories.getCategoryInfo]($frontend) provides the Ids and appearance properties of all subcategories belonging to one or more categories.
-- [IModelConnection.Categories.getSubCategoryInfo]($frontend) provides the appearance properties of one or more subcategories belonging to a specific category.
-
-## AppUi
-
-### Auto-hiding floating widgets
-
-When a widget is in floating state, it will not automatically hide when the rest of the UI auto-hides. To create a widget that will automatically hide with the in-viewport tool widgets, set the prop [AbstractWidgetProps.hideWithUiWhenFloating]($appui-abstract) to `true` in your UiProvider.
-
-### Tool Settings title
-
-By default, when the Tool Settings widget is floating, the title will read "Tool Settings". To use the name of the active tool as the title instead, you can now use [UiFramework.setUseToolAsToolSettingsLabel]($appui-react) when your app starts.
-```ts
-  UiFramework.setUseToolAsToolSettingsLabel(true);
-```
-## ElectronApp changes
-
-Reduced API surface of an `ElectronApp` class to only allow white-listed APIs from `electron` modules to be called. `ElectronApp` is updated to reflect the change: `callShell` and `callApp` methods are removed, `callDialog` is updated to only show dialogs and a message box.
-
-## IModelHostOptions
-
-The argument for [IModelHost.startup]($backend) has been changed from [IModelHostConfiguration]($backend) to the [IModelHostOptions]($backend) interface. This matches the approach on the frontend for [IModelApp.startup]($frontend) and makes it easier to supply startup options. `IModelHostConfiguration` implements `IModelHostOptions`, so existing code will continue to work without changes.
-
-## Progress API for downloading changesets
-
-[BackendHubAccess]($core-backend) interface now supports progress reporting and cancellation of changeset(s) download. [BackendHubAccess.downloadChangeset]($core-backend) and [BackendHubAccess.downloadChangesets]($core-backend) take optional argument `progressCallback` of type [ProgressFunction]($core-backend). If function is passed, it is regularly called to report download progress. Changeset(s) download can be cancelled by returning [ProgressStatus.Abort]($core-backend) from said function.
 
 ## Cloud storage changes
+
 The existing beta implementation of cloud storage tile cache ([CloudStorageService]($backend) - [AzureBlobStorage]($backend), [AliCloudStorageService]($backend)) has been deprecated in favor of the [iTwin/object-storage](https://github.com/iTwin/object-storage) project, which exposes a unified cloud-agnostic object storage interface in turn simplifying the setup of Microsoft Azure or S3 based (OSS, MinIO) cloud storage providers.
 
 [CloudStorageService]($backend) remains to support older frontends, however the new implementation of cloud storage still has to be setup. This is done automatically if [IModelHostOptions.tileCacheAzureCredentials]($backend) are used.
 
-A different cloud provider may be set in [IModelHostOptions.tileCacheStorage]($backend), which could be any of [the implementations iTwin/object-storage](https://github.com/iTwin/object-storage/tree/main/storage) provides.
-
-## Deprecations
-
-### @itwin/core-bentley
-
-The AuthStatus enum has been removed. This enum has fallen out of use since the authorization refactor in 3.0.0, and is no longer a member of [BentleyError]($core-bentley).
-
-The beta functions [Element.collectPredecessorIds]($core-backend) and [Element.getPredecessorIds]($core-backend) have been deprecated and replaced with [Element.collectReferenceIds]($core-backend) and [Element.getReferenceIds]($core-backend), since the term "predecessor" has been inaccurate since 3.2.0, when the transformer became capable of handling cyclic references and not just references to elements that were inserted before itself (predecessors).
-
-### @itwin/core-mobile
-
-IOSApp, IOSAppOpts, and AndroidApp have been removed in favor of [MobileApp]($core-mobile) and [MobileAppOpts]($core-mobile). Developers were previously discouraged from making direct use of [MobileApp]($core-mobile), which was a base class of the two platform specific mobile apps. This distinction has been removed, as the implementation of the two apps was the same. IOSAppOpts, now [MobileAppOpts]($core-mobile), is an extension of [NativeAppOpts]($core-frontend) with the added condition that an [AuthorizationClient]($core-common) is never provided.
-
-IOSHost, IOSHostOpts, AndroidHost, and AndroidHostOpts have been removed in favor of [MobileHost]($core-mobile) for the same reasons described above.
-
-=======
->>>>>>> 3413869d
+A different cloud provider may be set in [IModelHostOptions.tileCacheStorage]($backend), which could be any of [the implementations iTwin/object-storage](https://github.com/iTwin/object-storage/tree/main/storage) provides.