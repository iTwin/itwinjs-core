---
publish: false
---
# NextVersion

## Ambient Occlusion Improvements

The ambient occlusion effect has undergone some quality improvements.

Changes:

- The shadows cast by ambient occlusion will decrease in size the more distant the geometry is.
- The maximum distance for applying ambient occlusion now defaults to 10,000 meters instead of 100 meters.
- The effect will now fade as it approaches the maximum distance.

Old effect, as shown below:

![AO effect is the same strength in the near distance and far distance](./assets/AOOldDistance.png)

New effect, shown below:

![AO effect fades in the distance; shadows decrease in size](./assets/AONewDistance.png)

For more details, see the new descriptions of the `texelStepSize` and `maxDistance` properties of [AmbientOcclusion.Props]($common).

<<<<<<< HEAD
## Presentation

## Restoring Presentation tree state

It is now possible to restore previously saved Presentation tree state on component mount.

```ts
// Save current tree state
const { nodeLoader } = usePresentationTreeNodeLoader(args);
useEffect(() => exampleStoreTreeModel(nodeLoader.modelSource.getModel()), []);

// Restore tree state on component mount
const seedTreeModel = exampleRetrieveStoredTreeModel();
const { nodeLoader } = usePresentationTreeNodeLoader({ ...args, seedTreeModel });
```
=======
## Transformer API

The synchronous `void`-returning overload of [IModelTransformer.initFromExternalSourceAspects]($transformer) has been deprecated.
It will still perform the old behavior synchronously until it is removed. It will now however return a `Promise` (which should be
awaited) if invoked with the an [InitFromExternalSourceAspectsArgs]($transformer) argument, which is necessary when processing
changes instead of the full source contents.
>>>>>>> c163f077
<|MERGE_RESOLUTION|>--- conflicted
+++ resolved
@@ -23,7 +23,13 @@
 
 For more details, see the new descriptions of the `texelStepSize` and `maxDistance` properties of [AmbientOcclusion.Props]($common).
 
-<<<<<<< HEAD
+## Transformer API
+
+The synchronous `void`-returning overload of [IModelTransformer.initFromExternalSourceAspects]($transformer) has been deprecated.
+It will still perform the old behavior synchronously until it is removed. It will now however return a `Promise` (which should be
+awaited) if invoked with the an [InitFromExternalSourceAspectsArgs]($transformer) argument, which is necessary when processing
+changes instead of the full source contents.
+
 ## Presentation
 
 ## Restoring Presentation tree state
@@ -38,12 +44,4 @@
 // Restore tree state on component mount
 const seedTreeModel = exampleRetrieveStoredTreeModel();
 const { nodeLoader } = usePresentationTreeNodeLoader({ ...args, seedTreeModel });
-```
-=======
-## Transformer API
-
-The synchronous `void`-returning overload of [IModelTransformer.initFromExternalSourceAspects]($transformer) has been deprecated.
-It will still perform the old behavior synchronously until it is removed. It will now however return a `Promise` (which should be
-awaited) if invoked with the an [InitFromExternalSourceAspectsArgs]($transformer) argument, which is necessary when processing
-changes instead of the full source contents.
->>>>>>> c163f077
+```