---
publish: false
---

# NextVersion

## Updated minimum requirements

Support for Node 10 has been dropped. The new minimum Node version is 12.22.0. The recommended version is the latest LTS version of Node. Please visit our [Supported Platforms](../learning/supportedplatforms) documentation for a full breakdown of compatibility.

## Dependency Updates

The following dependencies of iTwin.js have been updated;

- `openid-client` updated from to `^3.15.3` -> `^4.7.4`,
- `electron` updated from to `^11.1.0` -> `^14.0.0`,
- `react` updated from to `^16.8.9` -> `^17.0.0`,
- `react-dom` updated from to `^16.8.9` -> `^17.0.0`,

## Package name changes

A number of packages have been renamed to use the @itwin scope rather than the @bentley scope, and we have modified a few package names to move towards a more consistent naming pattern. The full list of changed packages are listed in the table below.
| Current                                | New                                  |
|----------------------------------------|--------------------------------------|
| @bentley/imodeljs-backend              | @itwin/core-backend                  |
| @bentley/imodeljs-common               | @itwin/core-common                   |
| @bentley/imodeljs-frontend             | @itwin/core-frontend                 |
| @bentley/geometry-core                 | @itwin/core-geometry                 |
| @bentley/ecschema-metadata             | @itwin/ecschema-metadata             |
| @bentley/ecschema-locaters             | @itwin/ecschema-locaters             |
| @bentley/ecschema-editing              | @itwin/ecschema-editing              |
| @bentley/bentleyjs-core                | @itwin/core-bentley                  |
| @bentley/orbitgt-core                  | @itwin/core-orbitgt                  |
| @bentley/frontend-devtools             | @itwin/frontend-devtools             |
| @bentley/webgl-compatibility           | @itwin/webgl-compatibility           |
| @bentley/imodeljs-transformer          | @itwin/core-transformer              |
| @bentley/imodeljs-markup               | @itwin/core-markup                   |
| @bentley/imodeljs-editor-common        | @itwin/editor-common                 |
| @bentley/imodeljs-editor-backend       | @itwin/editor-backend                |
| @bentley/imodeljs-editor-frontend      | @itwin/editor-frontend               |
| @bentley/analytical-backend            | @itwin/analytical-backend            |
| @bentley/linear-referencing-backend    | @itwin/linear-referencing-backend    |
| @bentley/linear-referencing-common     | @itwin/linear-referencing-common     |
| @bentley/physical-material-backend     | @itwin/physical-material-backend     |
| @bentley/presentation-backend          | @itwin/presentation-backend          |
| @bentley/presentation-common           | @itwin/presentation-common           |
| @bentley/presentation-frontend         | @itwin/presentation-frontend         |
| @bentley/presentation-components       | @itwin/presentation-components       |
| @bentley/presentation-testing          | @itwin/presentation-testing          |
| @bentley/ui-abstract                   | @itwin/appui-abstract                |
| @bentley/ui-components                 | @itwin/components-react              |
| @bentley/ui-core                       | @itwin/core-react                    |
| @bentley/ui-imodel-components          | @itwin/imodel-components-react       |
| @bentley/ui-ninezone                   | @itwin/appui-layout-react            |
| @bentley/ui-framework                  | @itwin/appui-react                   |
| @bentley/ecschema2ts                   | @itwin/ecschema2ts                   |
| @bentley/webpack-tools-core            | @itwin/core-webpack-tools            |
| @bentley/backend-webpack-tools         | @itwin/backend-webpack-tools         |
| @bentley/build-tools                   | @itwin/build-tools                   |
| @bentley/eslint-plugin                 | @itwin/eslint-plugin                 |
| @bentley/imodeljs-quantity             | @itwin/core-quantity                 |
| @bentley/imodeljs-i18n                 | @itwin/core-i18n                     |
| @bentley/hypermodeling-frontend        | @itwin/hypermodeling-frontend        |
| @bentley/electron-manager              | @itwin/core-electron              |
| @bentley/mobile-manager                | @itwin/core-mobile                |
| @bentley/express-server                | @itwin/express-server                |
| @bentley/ecschema-rpcinterface-common  | @itwin/ecschema-rpcinterface-common  |
| @bentley/ecschema-rpcinterface-impl    | @itwin/ecschema-rpcinterface-impl    |
| @bentley/ecschema-rpcinterface-tests   | @itwin/ecschema-rpcinterface-tests   |
| @bentley/certa                         | @itwin/certa                         |
| @bentley/perf-tools                    | @itwin/perf-tools                    |
| @bentley/oidc-signin-tool              | @itwin/oidc-signin-tool              |
| @bentley/geonames-extension            | @itwin/geonames-extension            |
| @bentley/map-layers                    | @itwin/map-layers                    |
| @bentley/rpcinterface-full-stack-tests | @itwin/rpcinterface-full-stack-tests |
| @bentley/imodelhub-client-tests        | @itwin/imodelhub-client-tests        |

## Build tools changes

- Removed `test` and `test-tsnode` scripts from `@itwin/build-tools`. Please use mocha directly instead.
- Removed TSLint support from `@itwin/build-tools`. If you're still using it, please switch to ESLint.
- Removed legacy `.eslintrc.js` file from the same package. Instead, use `@itwin/eslint-plugin` and the `imodeljs-recommended` config included in it.
- Dropped support for ESLint 6.x.

## Fresnel effect

<<<<<<< HEAD
### New QuantityNumberInput component

Added component [QuantityNumberInput]($ui-components) which accepts input for quantity values. The quantity value is shown as a single numeric value and the quantity "display" unit is shown next to the input control. The "display" unit is determined by the active unit system as defined by the [QuantityFormatter]($frontend). The control also display buttons to increment and decrement the "displayed" value. The value reported by via the onChange function is in "persistence" units that can be stored in the iModel.

## New IModel events
=======
[LightSettings]($common) has been enhanced to support a non-realistic Fresnel effect. As simply explained [here](https://www.dorian-iten.com/fresnel/), the effect causes surfaces to reflect more light based on the angle between the viewer's line of sight and the vector between the viewer and a given point on the surface. Use [FresnelSettings]($common) to configure this effect.
>>>>>>> 1469310f

Especially when combined with ambient occlusion, this effect can produce non-realistic views suitable for plant models and architectural models.

![Fresnel effect applied to an architectural model](./assets/fresnel-building.jpg)

![Fresnel effect applied to a plant model](./assets/fresnel-plant.jpg)

The following code applies a display style similar to those illustrated above to a [Viewport]($frontend):

```
  // Enable ambient occlusion.
  viewport.viewFlags = viewport.viewFlags.with("ambientOcclusion", true);

  // Configure the lighting.
  viewport.displayStyle.lightSettings = LightSettings.fromJSON({
    // A relatively bright ambient light is the only light source.
    ambient: {
      intensity: 0.55,
    },
    // Increase the brightness of surfaces that are closer to parallel with the viewer's line of sight.
    fresnel: {
      intensity: 0.8,
      invert: true,
    },
    // Disable directional lighting.
    solar: {
      intensity: 0,
    },
  });
```

## Viewport synchronization

[TwoWayViewportSync]($frontend) establishes a connection between two [Viewport]($frontend)s such that any change to one viewport is reflected in the other. This includes not only [Frustum]($common) changes, but changes to the display style, category and model selectors, and so on. Synchronizing **everything** is not always desirable; and if the viewports are viewing two different [IModelConnection]($frontend)s it is not even meaningful, as category and model Ids from one iModel will not make sense in the context of the other iModel.

Now, `TwoWayViewportSync` is extensible, allowing subclasses to specify which aspects of the viewports should be synchronized by overriding [TwoWayViewportSync.connectViewports]($frontend) and [TwoWayViewportSync.syncViewports]($frontend). To establish a connection between two viewports using your subclass `MyViewportSync`, use `MyViewportSync.connect(viewport1, viewport2)`.

A new subclass [TwoWayViewportFrustumSync]($frontend) is supplied that synchronizes **only** the frusta of the viewports. The viewports will view the same volume of space, but may display different contents or apply different display styles. To establish this connection, use `TwoWayViewportFrustumSync.connect(viewport1, viewport2)`.

## BentleyError constructor no longer logs

In V2, the constructor of the base exception class [BentleyError]($core-bentley) accepted 5 arguments, the last 3 being optional. Arguments 3 and 4 were for logging the exception in the constructor itself. That is a bad idea, since exceptions are often handled and recovered in `catch` statements, so there is no actual "problem" to report. In that case the message in the log is either misleading or just plain wrong. Also, code in `catch` statements always has more "context" about *why* the error may have happened than the lower level code that threw (e.g. "invalid Id" vs. "invalid MyHashClass Id") so log messages from callers can be more helpful than from callees. Since every thrown exception must be caught *somewhere*, logging should be done when exceptions are caught, not when they're thrown.

The [BentleyError]($core-bentley) constructor now accepts 3 arguments, the last argument (`metaData`) is optional. The previous `log` and `category` arguments were removed. If your code passed 5 arguments, remove the 3rd and 4th. If you previously passed 3 or 4 arguments, just leave the first two. Also, the previous version of the constructor required the metaData argument to be a function that returns an object. It may now also just be an object.

## Logger functions

The optional `metaData` argument for the [Logger]($core-bentley) functions was previously a function returning an object or undefined. That was to permit cases where it may be expensive to create the metadata to be elided when logging is turned off. However, there are many cases where the metaData object is directly available, so creating a function to return it created overhead whether or not logging is enabled. It may now also be just an object so you don't have to make a function.

## ClientRequestContext and AuthorizedClientRequestContext have been removed

The classes `ClientRequestContext` and `AuthorizedClientRequestContext` existed to identify RPC requests between a web frontend and a cloud backend. They have been removed. Most places that previously used an `AuthorizedClientRequestContext` should now be replaced with [AccessToken]($core-bentley).

If you have code that has something like this:

```ts
requestContext.enter();
```

you can simply delete it.

This change mostly affects backend code. For backend [RPC]($docs/learning/RpcInterface.md) implementations, all *unhandled* exceptions will automatically be logged along the appropriate RPC metadata. For this reason, it often preferable to throw an exception rather than logging an error and returning a status in code that may or may not be called from RPC.

## Viewport.zoomToElements improvements

[Viewport.zoomToElements]($frontend) accepts any number of element Ids and fits the viewport to the union of their [Placement]($common)s. A handful of shortcomings of the previous implementation have been addressed:

- Previously, the element Ids were passed to [IModelConnection.Elements.getProps]($frontend), which returned **all** of the element's properties (potentially many megabytes of data), only to extract the [PlacementProps]($common) for each element and discard the rest. Now, it uses the new [IModelConnection.Elements.getPlacements]($frontend) function to query only the placements.
- Previously, if a mix of 2d and 3d elements were specified, the viewport would attempt to union their 2d and 3d placements, typically causing it to fit incorrectly because 2d elements reside in a different coordinate space than 3d elements. Now, the viewport ignores 2d elements if it is viewing a 3d view, and vice-versa.

## Continued transition to `ChangesetIndex`

Every Changeset has both an Id (a string hash of its content and parent changeset) and an Index (a small integer representing its relative position on the iModel's timeline.) Either value can be used to uniquely identify a changeset. However, it is often necessary to compare two changeset identifiers to determine relative order, or to supply a range of changesets of interest. In this case, Id is not useful and must be converted to an index via a round-trip to an iModelHub server. Unfortunately, much of the iModel.js api uses only [ChangesetId]($common) to identify a changeset. That was unfortunate, since [ChangesetIndex]($common) is frequently needed and `ChangesetId` is rarely useful. For this reason we are migrating the api to prefer `ChangesetIndex` over several releases.

In version 2.19, we introduced the type [ChangesetIdWithIndex]($common) to begin that migration. However, for 2.x compatibility we could not use it several places where it would have been helpful:

- [IModelRpcOpenProps]($common)
- [CheckpointProps]($backend)
- [LocalBriefcaseProps]($common)

Each of these interfaces originally had only a member `changeSetId: string`, In 2.19, for backwards compatibility, a new member `changeSetIndex?: number` was added. In V3 those two members are now replaced with a single member `changeset: ChangesetIdWithIndex`. Note that this is a breaking change, and you may have to adjust your code. To get the changeset Id, use `changeset.id`. To get the changeset Index, use `changeset.index` (may be undefined). In V4, this will become `changeset: ChangesetIndexAndId` and index will be required.

> Note: "Changeset" is one word. Apis should not use a capital "S" when referring to them.

## ViewState3d.lookAt Arguments Changed

[ViewState3d.lookAt]($frontend) previously took 6 arguments. Also, the method `ViewState3d.lookAtUsingLensAngle` established a perspective `ViewState3d` from a field-of-view lens angle with many of the same arguments. There is now a new implementation of `ViewState3d.lookAt` that accepts named parameters to set up either a perspective or orthographic view, using the interfaces [LookAtPerspectiveArgs]($frontend), [LookAtOrthoArgs]($frontend), or [LookAtUsingLensAngle]($frontend).

This is a breaking change, so you may need to modify your code and replace the previous arguments with a single object with the appropriate names. For example,:

```ts
viewState.lookAt(
  eye,
  target,
  upVector,
  newExtents,
  undefined,
  backDistance,
  opts
);
```

can become:

```ts
viewState.lookAt({
  eyePoint: eye,
  targetPoint: target,
  upVector,
  newExtents,
  backDistance,
  opts,
});
```

likewise

```ts
viewState.lookAtUsingLensAngle(
  eye,
  target,
  up,
  lens,
  frontDistance,
  backDistance
);
```

can become:

```ts
viewState.lookAt({
  eyePoint: eye,
  targetPoint: target,
  upVector: up,
  lensAngle: lens,
  frontDistance,
  backDistance,
});
```

### OnViewExtentsError and MarginOptions Separated from ViewChangeOptions

The `opts` argument to [ViewState3d.lookAt]($frontend) was previously declared to be of type [ViewChangeOptions]($frontend). However, it only used the `onExtentsError` member to handle invalid view extents. That caused confusion because it led you to believe that [ViewState3d.lookAt]($frontend) performed a view change when it doesn't, it merely modifies the `ViewState3d`.

There is now a separate interface [OnViewExtentsError]($frontend) that `ViewState3d.lookAt` accepts it as its `opts` argument. Likewise, [ViewState3d.lookAtVolume]($frontend) and [ViewState3d.lookAtViewAlignedVolume]($frontend) accept "[MarginOptions]($frontend) & [OnViewExtentsError]($frontend)" as their `opts` argument.

## ViewFlags

### Immutability

[ViewFlags]($common) has long been a common source of surprising behavior. Consider the following code:

```ts
function turnOnShadows(vp: Viewport) {
  vp.viewFlags.shadows = true;
}
```

You could be forgiven for expecting the image displayed in the Viewport to include shadows after calling this function, but that will not be the case. Instead, you must write the function as follows:

```ts
function turnOnShadows(vp: Viewport) {
  const vf = vp.viewFlags.clone();
  vf.shadows = true;
  vp.viewFlags = vf;
}
```

To rectify this, and to eliminate various other pitfalls associated with mutable state, ViewFlags has been converted to an immutable type - all of its properties are read-only and the only way to change a property is to create a copy. The function above can now be written as:

```ts
function turnOnShadows(vp: Viewport) {
  vp.viewFlags = vp.viewFlags.with("shadows", true);
  // or, equivalently, but less efficiently in this case:
  vp.viewFlags = vp.viewFlags.copy({ shadows: true });
}
```

Methods that mutate a ViewFlags object have been removed.

- `clone` has been replaced with [ViewFlags.copy]($common), which returns a new object instead of modifying `this`.
- `createFrom` has been removed. Because ViewFlags is immutable, it is never necessary to create an identical copy of one - just use the same object. Or, if for some reason you really want an identical copy, use the object spread operator.

If your code used to modify a single property, change it to use [ViewFlags.with]($common) or [ViewFlags.withRenderMode]($common):

```ts
// Replace this...
viewport.viewFlags.clipVolume = true;
// ...with this:
viewport.viewFlags = viewFlags.with("clipVolume", true);
```

If your code used to modify multiple properties, change it to use [ViewFlags.copy]($common):

```ts
// Replace this...
viewport.viewFlags.shadows = viewport.viewFlags.lighting = true;
// ...with this:
viewport.viewFlags = viewport.viewFlags.copy({ shadows: true, lighting: true });
```

If your code used to create a new ViewFlags and then modify its properties, pass the initial properties to [ViewFlags.create]($common) instead:

```ts
// Replace this...
const vf = new ViewFlags();
vf.shadows = vf.lighting = true;
// ...with this:
const vf = ViewFlags.create({ shadows: true, lighting: true });
```

### Removal of unused properties

The following deprecated [ViewFlagProps]($common) properties were removed: hlMatColors, edgeMask.

The following deprecated [ViewFlags]($common) properties were removed: noGeometryMap, hLineMaterialColors, edgeMask, noSolarLight, noCameraLights, noSourceLights.

If you were using noCameraLights, noSourceLights, or noSolarLight, use [ViewFlags.lighting]($common) instead. Set it to true if any of the old light-related properties were false.

### Construction

[ViewFlags.fromJSON]($common) accepts a [ViewFlagProps]($common), which is awkward and error-prone for reasons discussed in that type's documentation. The [ViewFlags.constructor]($common) - like the new [ViewFlags.create]($common) static method - now takes an optional [ViewFlagsProperties]($common), which has exactly the same properties as ViewFlags. Prefer to use either `create` or the constructor instead of `fromJSON`.

## ViewFlagOverrides

This cumbersome, inefficient class has been replaced with the identically-named [ViewFlagOverrides]($common) type, which is simply an interface that has all the same properties as [ViewFlags]($common), but each is optional. A flag is overridden if its value is not `undefined`.

Upgrade instructions:

```ts
let ovrs = new ViewFlagOverrides(); // Old code - nothing overridden.
let ovrs = {}; // New code

let ovrs = new ViewFlagOverrides(viewFlags); // Old code - override everything according to a ViewFlags
let ovrs = { ...viewFlags }; // New code

ovrs.overrideAll(viewFlags); // Old code - override everything according to a ViewFlags
ovrs = { ...viewFlags }; // New code.

ovrs.setThematicDisplay(true); // Old code - override thematic display to be true.
ovrs.thematicDisplay = true; // New code

ovrs.clone(other); // Old code - make other be a copy of ovrs
other = { ...other }; // New code

ovrs.copyFrom(other); // Old code - make ovrs be a copy of other
ovrs = { ...other }; // New code

if (ovrs.isPresent(ViewFlagPresence.ThematicDisplay))
  if (undefined !== ovrs.thematicDisplay)
    // Old code
    // New code

    ovrs.setPresent(ViewFlagPresence.ThematicDisplay); // Old code
ovrs.thematicDisplay = value; // New code, where "value" is whatever value thematicDisplay was set to in the old code

ovrs.clearPresent(ViewFlagPresence.ThematicDisplay); // Old code
ovrs.thematicDisplay = undefined; // New code

if (ovrs.anyOverridden()); // Old code - determine if any flags are overridden
if (JsonUtils.isNonEmptyObject(ovrs)); // New code

ovrs.clear(); // Old code - mark all flags as not overridden
ovrs = {}; // New code

ovrs.clearClipVolume(); // Old code - mark clip volume as not overridden
ovrs.clipVolume = undefined; // New code

const vf = ovrs.apply(viewFlags); // Old code - create a ViewFlags by applying the overrides to the input ViewFlags
const vf = viewFlags.override(ovrs); // New code

const props = ovrs.toJSON(); // Old code - obtain JSON representation
const props = ovrs; // New code

let ovrs = ViewFlagOverrides.fromJSON(props); // Old code - create from JSON representation
let ovrs = { ...props }; // New code
```

## Simplification of texture creation APIs

Previously, creating a [RenderTexture]($common) generally involved creating a [RenderTexture.Params]($common) object and passing it along with an iModel and some representation of an image to one of a half-dozen [RenderSystem]($frontend) APIs. Those APIs have been consolidated into a single API: [RenderSystem.createTexture]($frontend). [RenderTexture.Params]($common) and the [RenderSystem]($frontend) APIs that use it have been deprecated, and the `key` and `isOwned` properties have been removed from [RenderTexture]($common).

[RenderSystem.createTexture]($frontend) takes a [CreateTextureArgs]($frontend) specifying the type of texture to create, the image from which to create it, and optional ownership information. The image includes information about its transparency - that is, whether it contains only opaque pixels, only semi-transparent pixels, or a mixture of both, where fully transparent pixels are ignored. If the caller knows this information, it should be supplied; the default - [TextureTransparency.Mixed]($frontend) - is somewhat more expensive to render.

Adjusting code to pass the [RenderTexture.Type]($common):

```ts
  // Replace this:
  system.createTextureFromImageBuffer(imageBuffer, iModel, new RenderTexture.Params(undefined, RenderTexture.Type.TileSection);
  // With this:
  system.createTexture({
    type: RenderTexture.Type.TileSection,
    image: { source: imageBuffer },
  });
```

Adjusting code that specifies `RenderTexture.Params.isOwned`:

```ts
  // Replace this:
  const isOwned = true;
  system.createTextureFromImageBuffer(imageBuffer, iModel, new RenderTexture.Params(undefined, undefined, isOwned);
  // With this:
  system.createTexture({
    ownership: "external",
    image: { source: imageBuffer },
  });
```

Adjusting code that specifies `RenderTexture.Params.key`:

```ts
  // Replace this:
  system.createTextureFromImageBuffer(imageBuffer, iModel, new RenderTexture.Params(myKey);
  // With this:
  system.createTexture({
    ownership: { iModel: myIModel, key: myKey },
    image: { source: imageBuffer },
  });
```

Adjusting callers of [RenderSystem.createTextureFromImage]($frontend):

```ts
  // Replace this:
  system.createTextureFromImage(image, hasAlpha, iModel, params);
  // With this:
  system.createTexture({
    image: {
      source: image,
      // If you know the texture contains only opaque or only translucent pixels, specify TextureTransparency.Opaque or TextureTransparency.Translucent;
      // otherwise omit it or specify TextureTransparency.Mixed.
      transparency: hasAlpha ? TextureTransparency.Translucent : TextureTransparency.Opaque,
    },
    // type and ownership as described above
  });
```

Adjusting callers of [RenderSystem.createTextureFromImageBuffer]($frontend):

```ts
  // Replace this:
  system.createTextureFromImageBuffer(buffer, iModel, params);
  // With this:
  system.createTexture({
    image: {
      source: buffer,
      // If the buffer's type is not RGBA, pass TextureTransparency.Opaque. Otherwise, if you don't know the transparency, omit it.
      transparency: TextureTransparency.Mixed,
    },
    // type and ownership as described above
  });
```

Adjusting callers of [RenderSystem.createTextureFromImageSource]($frontend):

```ts
  // Replace this:
  await system.createTextureFromImageSource(source, iModel, params);
  // With this:
  const image = await imageElementFromImageSource(source);
  system.createTexture({
    image: {
      source: image,
      // If the source was a JPEG, pass TextureTransparency.Opaque because JPEGs don't support transparency.
      // Otherwise, supply the transparency if you know it; otherwise omit it.
      transparency: TextureTransparency.Opaque,
    },
    // type and ownership as described above
  });
```

## Breaking map imagery API changes

Originally, the type of imagery to be displayed for the background map was defined by `BackgroundMapSettings.providerName` and `BackgroundMapSettings.mapType`. Later, support for any number of map layers from any source was added in the form of [MapImagerySettings]($common). The [BackgroundMapSettings]($common) properties therefore became redundant with (and more limited than) [MapImagerySettings.backgroundBase]($common).

MapImagerySettings is now fully responsible for specifying the background map imagery; BackgroundMapSettings controls only how that imagery is applied to the view. The corresponding JSON properties have been removed from [BackgroundMapProps]($common); for backwards compatibility, they continue to exist in [PersistentBackgroundMapProps]($common) and will be used as the background imagery if no background imagery is specified by [MapImageryProps.backgroundBase]($common).

Previously, most code would change the map imagery using [Viewport.changeBackgroundMapProps]($frontend) or [DisplayStyleState.changeBackgroundMapProps]($frontend). Such code will no longer compile - it should instead use [Viewport.changeBackgroundMapProvider]($frontend) or [DisplayStyleState.changeBackgroundMapProvider]($frontend). For example:

```ts
  // Replace this:
  viewport.changeBackgroundMapProps({ providerName: "BingMapProvider", providerData: { mapType: BackgroundMapType.Street } });
  // With this:
  viewport.changeBackgroundMapProvider({ name: "BingMapProvider", type: BackgroundMapType.Street });
```

Because a [BaseLayerSettings]($common) can be either a [BaseMapLayerSettings]($common) or a solid [ColorDef]($common), and the former can be configured to use a [BackgroundMapProvider]($common) or any other imagery source, querying the current provider is now more complicated:

```ts
  // Replace this:
  const providerName: BackgroundMapProviderName = displayStyleSettings.backgroundMap.providerName;
  // With something like:
  let providerName: BackgroundMapProviderName | undefined;
  if (displayStyleSettings.mapImagery.backgroundBase instanceof BaseMapLayerSettings)
    providerName = displayStyleSettings.mapImagery.backgroundBase.provider?.name;
```

If you are producing JSON from a [BackgroundMapSettings]($common) to be persisted as a [DisplayStyleSettingsProps]($common) object, change your code as follows:

```ts
  // Replace this (no longer compiles):
  displayStyleSettingsProps.backgroundMap = backgroundMapSettings.toJSON();
  // With this:
  displayStyleSettingsProps.backgroundMap = backgroundMapSettings.toPersistentJSON();

Likewise if you are reading a [BackgroundMapSettings]($common) directly from a persistent [DisplayStyleSettingsProps]($common), change your code as follows:
```ts
  // Replace this (no longer compiles):
  const mapSettings = BackgroundMapSettings.fromJSON(displayStyleSettings.backgroundMap);
  // With this:
  const mapSettings = BackgroundMapSettings.fromPersistentJSON(displayStyleSettings.backgroundMap);
```

[DisplayStyleSettings.onBackgroundMapChanged]($common) will no longer be raised when changing the imagery provider. Use [DisplayStyleSettings.onMapImageryChanged]($common) instead.

## Moved utility types

The [AsyncFunction]($core-bentley), [AsyncMethodsOf]($core-bentley), and [PromiseReturnType]($core-bentley) types have moved to the @itwin/core-bentley package. The ones in @itwin/core-frontend have been deprecated.

## Removed default API keys

Previous versions of `@itwin/core-frontend` included API keys for Bing Maps, MapBox Imagery, and Cesium ION that would be used for _all_ iTwin.js applications. These common keys are no longer supported and will soon be disabled. All applications will now need to provide their own keys.

A valid [MapBox](https://www.mapbox.com/) key is required for display of map imagery in views with [BackgroundMapProvider.name]($common) set to "MapBoxProvider".

A valid [Bing Maps](https://www.bing.com/maps) key is required for:

- Display of map imagery in views with [BackgroundMapProvider.name]($common) set to "BingProvider".
- Location services supplied by [BingLocationProvider]($frontend), along with tools that use these services like [ViewGlobeLocationTool]($frontend).
- Elevation services supplied by [BingElevationProvider]($frontend), including accurate 3d terrain display.

A valid [Cesium ION](https://cesium.com/platform/cesium-ion/) key is required for:

- Display of 3d terrain in views with [TerrainSettings.providerName]($common) set to "CesiumWorldTerrain".
- Display of OpenStreetMap buildings.

[IModelAppOptions.mapLayerOptions]($frontend) can be used to configure keys for Bing Maps, MapBox, and/or any other map layer providers. [TileAdmin.Props.cesiumIonKey]($frontend) can be used to configure the Cesium ION key. For example, the following configures the Bing Maps and Cesium ION keys at startup:

```ts
const appOptions: IModelAppOptions = {
  mapLayerOptions: {
    BingMaps: {
      key: "some key",
      value: "key",
    },
  },
  tileAdmin: {
    cesiumIonKey: "key",
  },
};

await IModelApp.startup(appOptions);
```

## Concurrency Control

The previous implementation of `ConcurrencyControl` for locking elements has been replaced with the [LockControl]($backend) interface.

`ConcurrencyControl` relied on detecting a list of changed elements and deferring the acquisition of locks until the application called the asynchronous `request` method to acquire locks, after the fact, but before calling [BriefcaseDb.saveChanges]($backend). The new approach is to require applications to call the asynchronous [LockControl.acquireExclusiveLock]($backend) on elements before update or delete, and to call [LockControl.acquireSharedLock]($backend) on parents and models before insert. If an attempt is made to modify or insert without the required locks, an exception is thrown when the change is attempted. This will require tools to make the necessary lock calls.

Previously the concurrency "mode" was determined by applications when opening a briefcase. It is now established as a property of an iModel when it is first created (and "revision0" is uploaded.) By default, iModels use pessimistic (i.e. locks) mode, so all previously created iModels will require locks. If you pass `noLocks: true` as an argument to [BackendHubAccess.createNewIModel]($backend), a briefcase-local value is saved in rev0.bim before it is uploaded. Thereafter, all briefcases of that iModel will use use optimistic (i.e. no locks, change merging) mode, since everyone will use briefcases derived from rev0.bim. The value is inspected in the `BriefcaseDb.useLockServer` method called by [BriefcaseDb.open]($backend).

Locks apply to Elements only. The "schema lock" is acquired by exclusively locking element id 0x1 (the root subject id). Models are locked via their modeled element (which has the same id as the model)

See the [ConcurrencyControl]($docs/learning/backend/ConcurrencyControl.md) learning article for more information and examples.

## ITwinId

Several api's in **iTwin.js** refer to the "context" for an iModel, meaning the _project or asset_ to which the iModel belongs, as its `contextId`. That is very confusing, as the term "context" is very overloaded in computer science in general, and in iTwin.js in particular. That is resolved in iTwin.js V3.0 by recognizing that every iModel exists within an **iTwin**, and every iTwin has a GUID called its `iTwinId`. All instances of `contextId` in public apis that mean _the iTwin for this iModel_ are now replaced by `iTwinId`.

This is a breaking change for places like `IModel.contextId`. However, it should be a straightforward search-and-replace `contextId` -> `iTwinId` anywhere you get compilation errors in your code.

## BriefcaseManager, BriefcaseDb, and IModelDb changes

The signatures to several methods in [BriefcaseManager]($backend) and [BriefcaseDb]($backend) have been changed to make optional the previously required argument called `requestContext`. That argument was poorly named, but used only to supply a "user access token". Since anywhere briefcases are relevant, an authenticated user access token is available via the static method `IModelHost.getAccessToken`, this argument is rarely needed. The only case where a caller needs to supply that argument is for tests that wish to simulate multiple users via a single backend (which is not permitted outside of tests.) It is now optional and called `user`.

| Method                                   | New arguments                                         | notes                            |
| ---------------------------------------- | ----------------------------------------------------- | -------------------------------- |
| `BriefcaseDb.onOpen`                     | [OpenBriefcaseArgs]($backend)                         | event signature change           |
| `BriefcaseDb.onOpened`                   | [BriefcaseDb]($backend),[OpenBriefcaseArgs]($backend) | event signature change           |
| `BriefcaseDb.open`                       | [OpenBriefcaseArgs]($backend)                         |                                  |
| `BriefcaseDb.pullChanges`                | [PullChangesArgs]($backend)                           | was called `pullAndMergeChanges` |
| `BriefcaseDb.pushChanges`                | [PushChangesArgs]($backend)                           |                                  |
| `BriefcaseDb.upgradeSchemas`             | [OpenBriefcaseArgs]($backend)                         | `requestContext` removed         |
| `BriefcaseManager.acquireNewBriefcaseId` | [IModelIdArg]($backend)                               |                                  |
| `BriefcaseManager.downloadBriefcase`     | [RequestNewBriefcaseArg]($backend)                    |                                  |
| `IModelDb.importSchemas`                 | `LocalFileName[]`                                     | `requestContext` removed         |

## `Tool.run` and `Tool.parseAndRun` are now async

In V2.0, the methods [Tool.run]($frontend) and [Tool.parseAndRun]($frontend) were synchronous. This was problematic in that it was impossible to invoke a tool and await its completion. Those two methods are now both `async` and return `Promise<boolean>`. This is obviously a breaking change. Any Tool subclasses that override those methods will need to become async, and any code that calls `Tool.run` or `Tool.parseAndRun` will need to appropriately handle the returned Promise (usually by awaiting it.)

In the process of converting `Tool.run` and `Tool.parseAndRun` to async, several other `Tool` class methods also became async and will likewise need to be modified if they are called or overridden.

These methods were previously synchronous and are now async:

- [Tool.run]($frontend)
- [Tool.parseAndRun]($frontend)
- [InteractiveTool.onInstall]($frontend)
- [InteractiveTool.onPostInstall]($frontend)
- [InteractiveTool.exitTool]($frontend)
- [InteractiveTool.onCleanup]($frontend)
- [InteractiveTool.onSuspend]($frontend)
- [InteractiveTool.onUnsuspend]($frontend)

## `NodeKey` in `@itwin/presentation-common`

The [NodeKey]($presentation-common) object contains a `pathFromRoot` attribute which can be used to uniquely identify a node in a hierarchy. In addition, the attribute is stable - the value for the same node is the same even when being created by different backends, which allows it to be persisted and later be used to identify specific nodes.

In `3.0` changes have been made that changed the way this attribute is calculated, which means the same node produced by pre-3.0 and 3.x versions of `imodeljs` will have keys with different `pathFromRoot` value. To help identify the version of `NodeKey` a new `version` attribute has been added, with `undefined` or `1` being assigned to keys produced by pre-3.0 and `2` being assigned to keys produced by `3.x` versions of imodeljs. In addition, a new [NodeKey.equals]($presentation-common) function has been added to help with the equality checking of node keys, taking their version into account.

## `KeySetJSON` in `@itwin/presentation-common`

The format of [KeySetJSON]($presentation-common) has been changed to reduce its size. Instead of containing an array of instance IDs it now contains a single compressed IDs string. See [CompressedId64Set]($core-bentley) for more details about compressing IDs.

## Changes to `Presentation` initialization in `@itwin/presentation-backend`

- [PresentationManagerProps]($presentation-backend) have been restructured to make attributes' purpose clearer. This affects calls to constructor of [PresentationManager]($presentation-backend) and [Presentation.initialize]($presentation-backend). Typical migration:

  **Before:**

  ```ts
  await Presentation.initialize({
    // now `defaultLocale`
    activeLocale: "en-us",

    // now `defaultUnitSystem`
    activeUnitSystem: "metric",

    // now under `caching.hierarchies`
    cacheConfig: { mode: HierarchyCacheMode.Memory },

    // now under `caching.content.size`
    contentCacheSize: 999,

    // removed in favor of `workerThreadsCount`
    taskAllocationsMap: {
      [RequestPriority.Preload]: 1,
      [RequestPriority.Max]: 2,
    },
  });
  ```

  **After:**

  ```ts
  await Presentation.initialize({
    presentation: {
      defaultLocale: "en-us",
      defaultUnitSystem: "metric",
      caching: {
        hierarchies: {
          mode: HierarchyCacheMode.Memory,
        },
        content: {
          size: 999,
        },
      },
      workerThreadsCount: 3,
    },
  });
  ```

## Changes to `Presentation` initialization in `@itwin/presentation-frontend`

- [Presentation.initialize]($presentation-frontend) used to take [PresentationManagerProps]($presentation-frontend) as an argument. Now it takes [PresentationProps]($presentation-frontend) which allows supplying props not only to [PresentationManager]($presentation-frontend), but also [SelectionManager]($presentation-frontend) and [FavoritePropertiesManager]($presentation-frontend). Typical migration:

  **Before:**

  ```ts
  await Presentation.initialize({
    // ...props for presentation manager
    activeLocale: "en-us",
  });
  ```

  **After:**

  ```ts
  await Presentation.initialize({
    presentation: {
      // ...props for presentation manager
      activeLocale: "en-us",
    },
  });
  ```

- The frontend used to by default initialize with an [IFavoritePropertiesStorage]($presentation-frontend) implementation that uses Bentley's user settings service which may not be accessible by third party applications. The behavior was changed to use to a no-op storage by default with ability to choose an implementation that uses the settings service. Typical migration:

  **Before:**

  ```ts
  // no way to override favorite properties storage, so the implementation using settings service is used
  await Presentation.initialize();
  ```

  **After:**

  ```ts
  await Presentation.initialize({
    favorites: {
      // by default the no-op storage is used, but we can choose another option (or provide our own implementation)
      storage: createFavoritePropertiesStorage(
        DefaultFavoritePropertiesStorageTypes.UserSettingsServiceStorage
      ),
    },
  });
  ```

It is no longer necessary to supply a [Viewport]($frontend) when creating a [GraphicBuilder]($frontend). Instead, you can supply to [RenderSystem.createGraphic]($frontend) a [CustomGraphicBuilderOptions]($frontend) containing a function that can compute the level of detail appropriate for the produced [RenderGraphic]($frontend).

## Changed return types

The backend methods [IModelDb.saveFileProperty]($backend) and [IModelDb.deleteFileProperty]($backend) used to return a [DbResult]($core-bentley). They now are `void`, and throw an exception if an error occurred. The error value can be retrieved in the `errorNumber` member of the exception object, if desired.

## Default minimum level of detail for spatial views

[TileAdmin.Props.minimumSpatialTolerance]($frontend) specifies the minimum level of detail to produce for views of spatial models. Previously, the default was `undefined`, indicating no minimum. The default has been changed to 1 millimeter. This means that when zooming in extremely closely, geometry that contains details on the order of 1mm or smaller will not refine further. This prevents the display system from requesting extraordinarily detailed graphics, improving performance.

To change the minimum, supply a different value at startup. For example, the following code sets the minimum to 1 centimeter:

```ts
await IModelApp.startup({
  tileAdmin: { minimumSpatialTolerance: 0.01 },
});
```

## Signature change to backend Geocoordinate methods

The two methods [IModelDb.getIModelCoordinatesFromGeoCoordinates]($backend) and [IModelDb.getGeoCoordinatesFromIModelCoordinates]($backend) used to take a string argument that was a stringified [IModelCoordinatesRequestProps]($common) and [GeoCoordinatesRequestProps]($common) respectively. Those arguments were changed to accept the interfaces directly. You should remove `JSON.stringify` from your code if you get compile errors.

## Removal of previously deprecated APIs

In this 3.0 major release, we have removed several APIs that were previously marked as deprecated in 2.x. Generally, the reason for the deprecation as well as the alternative suggestions can be found in the 2.x release notes. They are summarized here for quick reference.

### @itwin/core-backend

| Removed                                                      | Replacement                                    |
| ------------------------------------------------------------ | ---------------------------------------------- |
| `AutoPush`                                                   | _eliminated_                                   |
| `BriefcaseDb.reinstateChanges`                               | `BriefcaseDb.pullChanges`                      |
| `BriefcaseDb.reverseChanges`                                 | `BriefcaseDb.pullChanges`                      |
| `BriefcaseIdValue`                                           | `BriefcaseIdValue` in @itwin/core-common       |
| `BriefcaseManager.getCompatibilityFileName`                  | _eliminated_                                   |
| `BriefcaseManager.getCompatibilityPath`                      | _eliminated_                                   |
| `BriefcaseManager.isStandaloneBriefcaseId`                   | use `id === BriefcaseIdValue.Unassigned`       |
| `compatibilityDir` argument of `BriefcaseManager.initialize` | _eliminated_                                   |
| `DocumentCarrier`                                            | _eliminated_                                   |
| `IModelDb.clearSqliteStatementCache`                         | `IModelDb.clearCaches`                         |
| `IModelDb.clearStatementCache`                               | `IModelDb.clearCaches`                         |
| `IModelHost.iModelClient`                                    | `IModelHubBackend.iModelClient`                |
| `IModelHostConfiguration.briefcaseCacheDir`                  | `IModelHostConfiguration.cacheDir`             |
| `InformationCarrierElement`                                  | _eliminated_                                   |
| `Platform.isDesktop`                                         | `ProcessDetector.isElectronAppBackend`         |
| `Platform.isElectron`                                        | `ProcessDetector.isElectronAppBackend`         |
| `Platform.isMobile`                                          | `ProcessDetector.isMobileAppBackend`           |
| `Platform.isNodeJs`                                          | `ProcessDetector.isNodeProcess`                |
| `SnapshotDb.filePath`                                        | `SnapshotDb.pathName`                          |
| `StandaloneDb.filePath`                                      | `StandaloneDb.pathName`                        |
| `Texture.width, height, flags`                               | _eliminated_                                   |
| `TxnAction`                                                  | `TxnAction` in @itwin/core-common              |
| `TxnChangedEntities.inserted, deleted, updated`              | `TxnChangedEntities.inserts, deletes, updates` |

### @itwin/core-common

| Removed                                               | Replacement                                                    |
| ----------------------------------------------------- | -------------------------------------------------------------- |
| `AnalysisStyle.scalar`                                | `AnalysisStyle.thematic`                                       |
| `AnalysisStyleScalar`                                 | `AnalysisStyleThematic`                                        |
| `AnalysisStyleScalarProps`                            | `AnalysisStyleThematicProps`                                   |
| `BriefcaseTypes.DeprecatedStandalone`                 | `BriefcaseTypes.Unassigned`                                    |
| `BriefcaseTypes.Standalone`                           | `BriefcaseTypes.Unassigned`                                    |
| `Code.getValue`                                       | `Code.value`                                                   |
| `CodeSpec.specScopeType`                              | `CodeSpec.scopeType`                                           |
| `DisplayStyleSettings.excludedElements`               | `DisplayStyleSettings.excludedElementIds`                      |
| `DisplayStyleOverridesOptions.includeProjectSpecific` | `DisplayStyleOverridesOptions.includeITwinSpecific`            |
| `IModel.changeSetId`                                  | `IModel.changeset.id`                                          |
| `IModelVersion.evaluateChangeSet`                     | `IModelHost`/`IModelApp` `hubAccess.getChangesetIdFromVersion` |
| `IModelVersion.fromJson`                              | `IModelVersion.fromJSON`                                       |
| `IModelVersion.getChangeSetFromNamedVersion`          | `IModelHost`/`IModelApp` `hubAccess.getChangesetIdFromVersion` |
| `IModelVersion.getLatestChangeSetId`                  | `IModelHost`/`IModelApp` `hubAccess.getChangesetIdFromVersion` |
| `IModelWriteRpcInterface`                             | Use IPC for writing to iModels                                 |
| `LatAndLong`                                          | _eliminated_                                                   |
| `LatLongAndHeight`                                    | [CartographicProps]($common)                                   |
| `TerrainSettings.locatable`                           | `BackgroundMapSettings.locatable`                              |
| `TerrainSettingsProps.nonLocatable`                   | `BackgroundMapProps.nonLocatable`                              |
| `ViewFlagOverrides` class                             | [ViewFlagOverrides]($common) type                              |
| `ViewFlagProps.edgeMask`                              | _eliminated_                                                   |
| `ViewFlagProps.hlMatColors`                           | _eliminated_                                                   |
| `ViewFlags.clone`                                     | [ViewFlags.copy]($common)                                      |
| `ViewFlags.edgeMask`                                  | _eliminated_                                                   |
| `ViewFlags.hLineMaterialColors`                       | _eliminated_                                                   |
| `ViewFlags.noCameraLights`                            | [ViewFlags.lighting]($common)                                  |
| `ViewFlags.noGeometryMap`                             | _eliminated_                                                   |
| `ViewFlags.noSolarLight`                              | [ViewFlags.lighting]($common)                                  |
| `ViewFlags.noSourceLights`                            | [ViewFlags.lighting]($common)                                  |

### @itwin/core-frontend

| Removed                                       | Replacement                                                        |
| --------------------------------------------- | ------------------------------------------------------------------ |
| `AppearanceOverrideProps`                     | [AppearanceOverrideProps]($common)                                 |
| `AsyncMethodsOf`                              | [AsyncMethodsOf]($core-bentley)                                    |
| `AsyncFunction`                               | [AsyncFunction]($core-bentley)                                     |
| `EmphasizeElementsProps`                      | [EmphasizeElementsProps]($common)                                  |
| `PromiseReturnType`                           | [PromiseReturnType]($core-bentley)                                 |
| `CheckpointConnection.open`                   | `CheckpointConnection.openRemote`                                  |
| `DecorateContext.screenViewport`              | `DecorateContext.viewport`                                         |
| `FeatureOverrideType`                         | [FeatureOverrideType]($common)                                     |
| `FeatureSymbology.Appearance`                 | [FeatureAppearance]($common)                                       |
| `FeatureSymbology.AppearanceProps`            | [FeatureAppearanceProps]($common)                                  |
| `findAvailableRealityModels`                  | `queryRealityData`                                                 |
| `findAvailableUnattachedRealityModels`        | `queryRealityData`                                                 |
| `IModelApp.iModelClient`                      | `IModelHubFrontend.iModelClient`                                   |
| `IModelConnection.Models.loaded`              | use `for..of` to iterate and `getLoaded` to look up by Id          |
| `IModelConnection.Views.saveThumbnail`        | use IPC and `IModelDb.saveThumbnail`                               |
| `IOidcFrontendClient`                         | `FrontendAuthorizationClient`                                      |
| `isIOidcFrontendClient`                       | `FrontendAuthorizationClient`                                      |
| `OidcBrowserClient`                           | `BrowserAuthorizationClient`                                       |
| `OidcFrontendClientConfiguration`             | `BrowserAuthorizationClientConfiguration`                          |
| `QuantityFormatter.onActiveUnitSystemChanged` | [QuantityFormatter.onActiveFormattingUnitSystemChanged]($frontend) |
| `QuantityFormatter.useImperialFormats`        | [QuantityFormatter.setActiveUnitSystem]($frontend)                 |
| `RemoteBriefcaseConnection`                   | `CheckpointConnection`                                             |
| `ScreenViewport.decorationDiv`                | `DecorateContext.addHtmlDecoration`                                |
| `UnitSystemKey`                               | Moved to `@bentley/imodeljs-quantity`                              |
| `ViewManager.forEachViewport`                 | Use a `for..of` loop                                               |
| `ViewState.isCameraEnabled`                   | Use `view.is3d() && view.isCameraOn`                               |
| `ViewState3d.lookAtPerspectiveOrOrtho`        | `ViewState3d.LookAt`                                               |
| `ViewState3d.lookAtUsingLensAngle`            | `ViewState3d.lookAt`                                               |
| `Viewport.featureOverrideProvider`            | [Viewport.featureOverrideProviders]($frontend)                     |
| `Viewport.setFlashed`                         | [Viewport.flashedId]($frontend)                                    |
| `Viewport.setRedrawPending`                   | [Viewport.requestRedraw]($frontend)                                |
| `WebAppViewer`                                | *eliminated*                                                       |

### @itwin/core-geometry

| Removed                                         | Replacement                                                |
| ----------------------------------------------- | ---------------------------------------------------------- |
| `BSplineCurve3dBase.createThroughPoints`        | `BSplineCurve3dBase.createFromInterpolationCurve3dOptions` |
| `TransitionSpiralProps.curveLength`             | `TransitionSpiralProps.length`                             |
| `TransitionSpiralProps.fractionInterval`        | `TransitionSpiralProps.activeFractionInterval`             |
| `TransitionSpiralProps.intervalFractions`       | `TransitionSpiralProps.activeFractionInterval`             |
| `InterpolationCurve3dOptions.isChordLenTangent` | `InterpolationCurve3dOptions.isChordLenTangents`           |
| `Point3dArray.createRange`                      | `Range3d.createFromVariantData`                            |

### @bentley/backend-itwin-client

SAML support has officially been dropped as a supported workflow. All related APIs for SAML have been removed.

| Removed                             | Replacement                                                 |
| ----------------------------------- | --------------------------------------------                |
| `OidcDelegationClientConfiguration` | `DelegationAuthorizationClientConfiguration`                |
| `OidcDelegationClient`              | `DelegationAuthorizationClient`                             |
| `BackendAuthorizationClient`        | Moved to @iTwin/auth-clients as BrowserAuthorizationClient  |
| `AgentAuthorizationClient`          | Moved to @iTwin/auth-clients as SerivceAuthorizationClient  |
| `DelegationAuthorizationClient`     | *removed*                                                   |
| `IntrospectionClient`               | Moved to @iTwin/auth-clients                                |

### @itwin/appui-abstract

| Removed                       | Replacement                  |
| ----------------------------- | ---------------------------- |
| `ContentLayoutProps.priority` | *eliminated*                 |
| `UiItemsArbiter`              | *eliminated*                 |
| `UiAbstract.messagePresenter` | `UiAdmin.messagePresenter`   |

### @itwin/core-react

| Removed                              | Replacement                                                |
| ------------------------------------ | ---------------------------------------------------------- |
| `LoadingPromptProps.isDeterministic` | `LoadingPromptProps.isDeterminate` in @itwin/core-react |
| `NumericInput` component             | `NumberInput` component in @itwin/core-react            |
| `TabsProps.onClickLabel`             | `TabsProps.onActivateTab` in @itwin/core-react          |

### @itwin/components-react

| Removed                                                    | Replacement                                                                                                                   |
| ---------------------------------------------------------- | ----------------------------------------------------------------------------------------------------------------------------- |
| `hasFlag`                                                  | `hasSelectionModeFlag` in @itwin/components-react                                                                             |
| `StandardEditorNames`                                      | `StandardEditorNames` in @itwin/appui-abstract                                                                                |
| `StandardTypeConverterTypeNames`                           | `StandardTypeNames` in @itwin/appui-abstract                                                                                  |
| `StandardTypeNames`                                        | `StandardTypeNames` in @itwin/appui-abstract                                                                                  |
| `Timeline`                                                 | `TimelineComponent` in @itwin/components-react                                                                                |
| `ControlledTreeProps.treeEvents`                           | `ControlledTreeProps.eventsHandler`                                                                                           |
| `ControlledTreeProps.visibleNodes`                         | `ControlledTreeProps.model`                                                                                                   |
| `MutableTreeModel.computeVisibleNodes`                     | `computeVisibleNodes` in @itwin/components-react                                                                              |
| `TreeModelSource.getVisibleNodes`                          | memoized result of `computeVisibleNodes`                                                                                      |
| `useVisibleTreeNodes`                                      | `useTreeModel` and `computeVisibleNodes`                                                                                      |
| `TreeRendererContext`                                      | _eliminated_                                                                                                                  |
| `TreeRendererContextProvider`                              | _eliminated_                                                                                                                  |
| `TreeRendererContextConsumer`                              | _eliminated_                                                                                                                  |
| `useTreeRendererContext`                                   | _eliminated_                                                                                                                  |
| `ExtendedTreeNodeRendererProps`                            | `TreeNodeRendererProps`                                                                                                       |
| `SignIn`                                                   | _eliminated_                                                                                                                  |
| All drag & drop related APIs                               | Third party components. E.g. see this [example](https://www.itwinjs.org/sample-showcase/?group=UI+Trees&sample=drag-and-drop) |
| `DEPRECATED_Tree`, `BeInspireTree` and related APIs        | `ControlledTree`                                                                                                              |
| `PropertyValueRendererContext.decoratedTextElement`        | `IPropertyValueRenderer` that can properly render a `PropertyRecord`                                                          |
| `CommonPropertyGridProps.onPropertyLinkClick`              | `PropertyRecord.links.onClick`                                                                                                |
| `onPropertyLinkClick` prop in `usePropertyData`            | `PropertyRecord.links.onClick`                                                                                                |
| `onPropertyLinkClick` prop in `usePropertyGridModelSource` | `PropertyRecord.links.onClick`                                                                                                |
| `FilteringInputProps.filteringInProgress`                  | `FilteringInputProps.status`                                                                                                  |
| `hasLinks`                                                 | `!!PropertyRecord.links?.length`                                                                                              |
| `PropertyListProps.onListWidthChanged`                     | Width is now passed to `PropertyList` through `PropertyListProps.width` prop                                                  |

### @itwin/appui-react

| Removed                                    | Replacement                                                                                                                   |
| ------------------------------------------ | ----------------------------------------------------------------------------------------------------------------------------- |
| `COLOR_THEME_DEFAULT`                      | `SYSTEM_PREFERRED_COLOR_THEME` in @bentley/ui-framework is used as default color theme                                        |
| `FunctionKey`                              | `FunctionKey` in @bentley/ui-abstract                                                                                         |
| `IModelAppUiSettings`                      | `UserSettingsStorage` in @bentley/ui-framework                                                                                |
| `ConfigurableUiManager.findFrontstageDef`  | `FrontstageManager.findFrontstageDef`                                                                                         |
| `ConfigurableUiManager.loadContentGroup`   | *eliminated*                                                                                                                  |
| `ConfigurableUiManager.loadContentGroups`  | *eliminated*                                                                                                                  |
| `ConfigurableUiManager.loadContentLayout`  | *eliminated*                                                                                                                  |
| `ConfigurableUiManager.loadContentLayouts` | *eliminated*                                                                                                                  |
| `ContentGroupManager`                      | *eliminated*                                                                                                                  |
| `Frontstage.initializeFrontstageDef`       | `FrontstageManager.getFrontstageDef` (async method)                                                                           |
| `Frontstage.findFrontstageDef`             | `FrontstageManager.getFrontstageDef` (async method)                                                                           |
| `Frontstage.initializeFromProvider`        | `Frontstage.create` (async method)                                                                                            |
| `FrontstageProps.defaultLayout`            | `ContentGroup` now holds the layout information.                                                                              |
| `FrontstageProvider.initializeDef`         | *eliminated*                                                                                                                  |
| `FrontstageProvider.frontstageDef`         | `FrontstageManager.getFrontstageDef` (async method)                                                                           |
| `reactElement` in ContentControl           | `ContentControl.reactNode`                                                                                                    |
| `reactElement` in NavigationAidControl     | `NavigationAidControl.reactNode`                                                                                              |
| `reactElement` in NavigationWidgetDef      | `NavigationWidgetDef.reactNode`                                                                                               |
| `reactElement` in ToolWidgetDef            | `ToolWidgetDef.reactNode`                                                                                                     |
| `reactElement` in WidgetControl            | `WidgetControl.reactNode`                                                                                                     |
| `reactElement` in WidgetDef                | `WidgetDef.reactNode`                                                                                                         |
| `ReactMessage`                             | `ReactMessage` in @itwin/core-react                                                                                        |
| `SpecialKey`                               | `SpecialKey` in @itwin/appui-abstract                                                                                         |
| `WidgetState`                              | `WidgetState` in @itwin/appui-abstract                                                                                        |
| `UserProfileBackstageItem`                 | *eliminated*                                                                                                                  |
| `SignIn`                                   | *eliminated*                                                                                                                  |
| `SignOutModalFrontstage`                   | *eliminated*                                                                                                                  |
| `IModelConnectedCategoryTree`              | *eliminated*                                                                                                                  |
| `IModelConnectedModelsTree`                | *eliminated*                                                                                                                  |
| `IModelConnectedSpatialContainmentTree`    | *eliminated*                                                                                                                  |
| `CategoryTreeWithSearchBox`                | *eliminated*                                                                                                                  |
| `VisibilityComponent`                      | `TreeWidgetComponent` in @bentley/tree-widget-react                                                                           |
| `VisibilityWidget`                         | `TreeWidgetControl` in @bentley/tree-widget-react                                                                             |
| `ContentLayoutProps`                       | `ContentLayoutProps` in @itwin/appui-abstract                                                                                 |
| All drag & drop related APIs               | Third party components. E.g. see this [example](https://www.itwinjs.org/sample-showcase/?group=UI+Trees&sample=drag-and-drop) |

### @itwin/core-bentley

| Removed         | Replacement                                                |
| --------------- | ---------------------------------------------------------- |
| `Config`        | Use `process.env` to access environment variables directly |
| `EnvMacroSubst` | *eliminated*                                               |

### @itwin/presentation-common

| Removed                                                         | Replacement                                                                                                                                                    |
| --------------------------------------------------------------- | -------------------------------------------------------------------------------------------------------------------------------------------------------------- |
| `CompressedDescriptorJSON`                                      | `DescriptorJSON`                                                                                                                                               |
| `ContentInstancesOfSpecificClassesSpecification.arePolymorphic` | `ContentInstancesOfSpecificClassesSpecification.handleInstancesPolymorphically`                                                                                |
| `ContentModifiersList.propertiesDisplay`                        | `ContentModifiersList.propertyOverrides`                                                                                                                       |
| `ContentModifiersList.propertyEditors`                          | `ContentModifiersList.propertyOverrides`                                                                                                                       |
| `ContentRelatedInstancesSpecification.isRecursive`              | *eliminated*                                                                                                                                                   |
| `ContentRelatedInstancesSpecification.relatedClasses`           | `ContentRelatedInstancesSpecification.relationshipPaths.targetClass`                                                                                           |
| `ContentRelatedInstancesSpecification.relationships`            | `ContentRelatedInstancesSpecification.relationshipPaths.relationship`                                                                                          |
| `ContentRelatedInstancesSpecification.requiredDirection`        | `ContentRelatedInstancesSpecification.relationshipPaths.direction`                                                                                             |
| `ContentRelatedInstancesSpecification.skipRelatedLevel`         | *eliminated*                                                                                                                                                   |
| `Descriptor.toCompressedJSON`                                   | `Descriptor.toJSON`                                                                                                                                            |
| `DescriptorOverrides.hiddenFieldNames`                          | `DescriptorOverrides.fieldsSelector`                                                                                                                           |
| `DescriptorOverrides.sortDirection`                             | `DescriptorOverrides.sorting.direction`                                                                                                                        |
| `DescriptorOverrides.sortingFieldName`                          | `DescriptorOverrides.sorting.field`                                                                                                                            |
| `ECPropertyGroupingNodeKey.groupingValue`                       | `ECPropertyGroupingNodeKey.groupingValues`                                                                                                                     |
| `ExtendedContentRequestOptions`                                 | `ContentRequestOptions`                                                                                                                                        |
| `ExtendedContentRpcRequestOptions`                              | `ContentRpcRequestOptions`                                                                                                                                     |
| `ExtendedHierarchyRequestOptions`                               | `HierarchyRequestOptions`                                                                                                                                      |
| `ExtendedHierarchyRpcRequestOptions`                            | `HierarchyRpcRequestOptions`                                                                                                                                   |
| `Field.fromJSON`                                                | `Field.fromCompressedJSON`                                                                                                                                     |
| `HierarchyCompareRpcOptions`                                    | *eliminated*                                                                                                                                                   |
| `LabelRequestOptions`                                           | `DisplayLabelRequestOptions`                                                                                                                                   |
| `LabelRpcRequestOptions`                                        | `DisplayLabelRpcRequestOptions`                                                                                                                                |
| `LoggingNamespaces`                                             | `PresentationBackendLoggerCategory`, `PresentationBackendNativeLoggerCategory`, `PresentationFrontendLoggerCategory` or `PresentationComponentsLoggerCategory` |
| `NodeDeletionInfo.target`                                       | `NodeDeletionInfo.parent` and `NodeDeletionInfo.position`                                                                                                      |
| `NodeDeletionInfoJSON.target`                                   | `NodeDeletionInfoJSON.parent` and `NodeDeletionInfoJSON.position`                                                                                              |
| `PresentationDataCompareOptions`                                | *eliminated*                                                                                                                                                   |
| `PresentationRpcInterface.compareHierarchies`                   | *eliminated*                                                                                                                                                   |
| `PresentationRpcInterface.compareHierarchiesPaged`              | *eliminated*                                                                                                                                                   |
| `PresentationRpcInterface.getContent`                           | `PresentationRpcInterface.getPagedContent` and `getPagedContentSet`                                                                                            |
| `PresentationRpcInterface.getContentAndSize`                    | `PresentationRpcInterface.getPagedContent` and `getPagedContentSet`                                                                                            |
| `PresentationRpcInterface.getDisplayLabelDefinitions`           | `PresentationRpcInterface.getPagedDisplayLabelDefinitions`                                                                                                     |
| `PresentationRpcInterface.getDistinctValues`                    | `PresentationRpcInterface.getPagedDistinctValues`                                                                                                              |
| `PresentationRpcInterface.getNodes`                             | `PresentationRpcInterface.getPagedNodes`                                                                                                                       |
| `PresentationRpcInterface.getNodesAndCount`                     | `PresentationRpcInterface.getPagedNodes`                                                                                                                       |
| `PresentationRpcInterface.loadHierarchy`                        | *eliminated*                                                                                                                                                   |
| `PresentationUnitSystem`                                        | `UnitSystemKey` in `@bentley/imodeljs-quantity`                                                                                                                |
| `PropertiesFieldDescriptor.propertyClass`                       | `PropertiesFieldDescriptor.properties.class`                                                                                                                   |
| `PropertiesFieldDescriptor.propertyName`                        | `PropertiesFieldDescriptor.properties.name`                                                                                                                    |
| `Property.relatedClassPath`                                     | `NestedContentField.pathToPrimaryClass`                                                                                                                        |
| `PropertyJSON.relatedClassPath`                                 | `NestedContentFieldJSON.pathToPrimaryClass`                                                                                                                    |
| `RelatedInstanceNodesSpecification.relatedClasses`              | `RelatedInstanceNodesSpecification.relationshipPaths.targetClass`                                                                                              |
| `RelatedInstanceNodesSpecification.relationships`               | `RelatedInstanceNodesSpecification.relationshipPaths.relationship`                                                                                             |
| `RelatedInstanceNodesSpecification.requiredDirection`           | `RelatedInstanceNodesSpecification.relationshipPaths.direction`                                                                                                |
| `RelatedInstanceNodesSpecification.skipRelatedLevel`            | *eliminated*                                                                                                                                                   |
| `RelatedInstanceNodesSpecification.supportedSchemas`            | *eliminated*                                                                                                                                                   |
| `RelatedInstanceSpecification.class`                            | `RelatedInstanceSpecification.relationshipPath.targetClass`                                                                                                    |
| `RelatedInstanceSpecification.relationship`                     | `RelatedInstanceSpecification.relationshipPath.relationship`                                                                                                   |
| `RelatedInstanceSpecification.requiredDirection`                | `RelatedInstanceSpecification.relationshipPath.direction`                                                                                                      |
| `RelatedPropertiesSpecification.isPolymorphic`                  | `RelatedPropertiesSpecification.handleTargetClassPolymorphically`                                                                                              |
| `RelatedPropertiesSpecification.propertyNames`                  | `RelatedPropertiesSpecification.properties`                                                                                                                    |
| `RelatedPropertiesSpecification.relatedClasses`                 | `RelatedPropertiesSpecification.propertiesSource.targetClass`                                                                                                  |
| `RelatedPropertiesSpecification.relationships`                  | `RelatedPropertiesSpecification.propertiesSource.relationship`                                                                                                 |
| `RelatedPropertiesSpecification.requiredDirection`              | `RelatedPropertiesSpecification.propertiesSource.direction`                                                                                                    |
| `Ruleset.supportedSchemas`                                      | `Ruleset.requiredSchemas`                                                                                                                                      |
| `RequestPriority`                                               | *eliminated*                                                                                                                                                   |
| `RequestOptions<TIModel>.priority`                              | *eliminated*                                                                                                                                                   |
| `SelectClassInfo.pathToPrimaryClass`                            | `SelectClassInfo.pathFromInputToSelectClass`                                                                                                                   |
| `SelectClassInfo.relatedInstanceClasses`                        | `SelectClassInfo.relatedInstancePaths`                                                                                                                         |
| `SelectClassInfoJSON.pathToPrimaryClass`                        | `SelectClassInfoJSON.pathFromInputToSelectClass`                                                                                                               |
| `SelectClassInfoJSON.relatedInstanceClasses`                    | `SelectClassInfoJSON.relatedInstancePaths`                                                                                                                     |

### @itwin/presentation-backend

| Removed                                       | Replacement                                                                                                               |
| --------------------------------------------- | ------------------------------------------------------------------------------------------------------------------------- |
| `DuplicateRulesetHandlingStrategy`            | `RulesetInsertOptions`                                                                                                    |
| `PresentationManager.activeUnitSystem`        | Changed type from `PresentationUnitSystem` to `UnitSystemKey`                                                             |
| `PresentationManager.getContentAndSize`       | `PresentationManager.getContent` and `getContentSetSize`                                                                  |
| `PresentationManager.getDistinctValues`       | `PresentationManager.getPagedDistinctValues`                                                                              |
| `PresentationManager.getNodesAndCount`        | `PresentationManager.getNodes` and `getNodesCount`                                                                        |
| `PresentationManager.loadHierarchy`           | _eliminated_                                                                                                              |
| `PresentationManagerProps.activeLocale`       | `PresentationManagerProps.defaultLocale`                                                                                  |
| `PresentationManagerProps.activeUnitSystem`   | Renamed to `PresentationManagerProps.defaultUnitSystem` and changed type from `PresentationUnitSystem` to `UnitSystemKey` |
| `PresentationManagerProps.cacheConfig`        | `PresentationManagerProps.caching.hierarchies`                                                                            |
| `PresentationManagerProps.contentCacheSize`   | `PresentationManagerProps.caching.content.size`                                                                           |
| `PresentationManagerProps.taskAllocationsMap` | `PresentationManagerProps.workerThreadsCount`                                                                             |
| `UnitSystemFormat.unitSystems`                | Changed type from `PresentationUnitSystem[]` to `UnitSystemKey[]`                                                         |
| `WithClientRequestContext<T>`                 | _eliminated_                                                                                                              |

### @itwin/presentation-frontend

| Removed                                     | Replacement                                                   |
| ------------------------------------------- | ------------------------------------------------------------- |
| `FavoritePropertiesScope.Project`           | `FavoritePropertiesScope.ITwin`                               |
| `PresentationManager.activeUnitSystem`      | Changed type from `PresentationUnitSystem` to `UnitSystemKey` |
| `PresentationManager.compareHierarchies`    | _eliminated_                                                  |
| `PresentationManager.getDistinctValues`     | `PresentationManager.getPagedDistinctValues`                  |
| `PresentationManager.loadHierarchy`         | _eliminated_                                                  |
| `PresentationManagerProps.activeUnitSystem` | Changed type from `PresentationUnitSystem` to `UnitSystemKey` |

### @itwin/presentation-components

| Removed                                                | Replacement                                     |
| ------------------------------------------------------ | ----------------------------------------------- |
| `ContentDataProvider.configureContentDescriptor`       | `ContentDataProvider.getDescriptorOverrides`    |
| `ContentDataProvider.isFieldHidden`                    | `ContentDataProvider.getDescriptorOverrides`    |
| `ContentDataProvider.shouldConfigureContentDescriptor` | _eliminated_                                    |
| `ContentDataProvider.shouldExcludeFromDescriptor`      | `ContentDataProvider.getDescriptorOverrides`    |
| `ControlledTreeFilteringProps`                         | `ControlledPresentationTreeFilteringProps`      |
| `DEPRECATED_controlledTreeWithFilteringSupport`        | _eliminated_                                    |
| `DEPRECATED_controlledTreeWithVisibleNodes`            | _eliminated_                                    |
| `DEPRECATED_treeWithFilteringSupport`                  | `useControlledPresentationTreeFiltering`        |
| `DEPRECATED_treeWithUnifiedSelection`                  | `useUnifiedSelectionTreeEventHandler`           |
| `FilteredPresentationTreeDataProvider.loadHierarchy`   | _eliminated_                                    |
| `IPresentationTreeDataProvider.loadHierarchy`          | _eliminated_                                    |
| `PresentationTreeDataProvider.loadHierarchy`           | _eliminated_                                    |
| `PresentationTreeNodeLoaderProps.preloadingEnabled`    | _eliminated_                                    |
| `propertyGridWithUnifiedSelection`                     | `usePropertyDataProviderWithUnifiedSelection`   |
| `PropertyGridWithUnifiedSelectionProps`                | `PropertyDataProviderWithUnifiedSelectionProps` |
| `TreeWithFilteringSupportProps`                        | `ControlledPresentationTreeFilteringProps`      |
| `TreeWithUnifiedSelectionProps`                        | `UnifiedSelectionTreeEventHandlerParams`        |
| `useControlledTreeFiltering`                           | `useControlledPresentationTreeFiltering`        |

### @iwin/ecschema-metadata

| Removed                                  | Replacement                                                  |
| ---------------------------------------- | ------------------------------------------------------------ |
| `IDiagnostic`                            | `IDiagnostic` in @itwin/ecschema-editing                   |
| `BaseDiagnostic`                         | `BaseDiagnostic` in @itwin/ecschema-editing                |
| `DiagnosticType`                         | `DiagnosticType` in @itwin/ecschema-editing                |
| `DiagnosticCategory`                     | `DiagnosticCategory` in @itwin/ecschema-editing            |
| `DiagnosticCodes`                        | `DiagnosticCodes` in @itwin/ecschema-editing               |
| `Diagnostics`                            | `Diagnostics` in @itwin/ecschema-editing                   |
| `IDiagnosticReporter`                    | `IDiagnosticReporter` in @itwin/ecschema-editing           |
| `SuppressionDiagnosticReporter`          | `SuppressionDiagnosticReporter` in @itwin/ecschema-editing |
| `FormatDiagnosticReporter`               | `FormatDiagnosticReporter` in @itwin/ecschema-editing      |
| `LoggingDiagnosticReporter`              | `LoggingDiagnosticReporter` in @itwin/ecschema-editing     |
| `IRuleSet`                               | `IRuleSet` in @itwin/ecschema-editing                      |
| `ECRuleSet`                              | `ECRuleSet` in @itwin/ecschema-editing                     |
| `ISuppressionRule`                       | `ISuppressionRule` in @itwin/ecschema-editing              |
| `BaseSuppressionRule`                    | `BaseSuppressionRule` in @itwin/ecschema-editing           |
| `IRuleSuppressionMap`                    | `IRuleSuppressionMap` in @itwin/ecschema-editing           |
| `BaseRuleSuppressionMap`                 | `BaseRuleSuppressionMap` in @itwin/ecschema-editing        |
| `IRuleSuppressionSet`                    | `IRuleSuppressionSet` in @itwin/ecschema-editing           |
| `SchemaCompareCodes`                     | `SchemaCompareCodes` in @itwin/ecschema-editing            |
| `SchemaCompareDiagnostics`               | `SchemaCompareDiagnostics` in @itwin/ecschema-editing      |
| `SchemaValidater`                        | `SchemaValidater` in @itwin/ecschema-editing               |
| `SchemaValidationVisitor`                | `SchemaValidationVisitor` in @itwin/ecschema-editing       |
| `RelationshipConstraint.deserialize`     | `RelationshipConstraint.fromJSON`                            |
| `RelationshipConstraint.deserializeSync` | `RelationshipConstraint.fromJSONSync`                        |
| `RelationshipConstraint.toJson`          | `RelationshipConstraint.toJSON`                              |

### @bentley/itwin-client

| Removed                            | Replacement                    |
| ---------------------------------- | ------------------------------ |
| `UserInfo`                         | Moved to @itwin/appui-react |
| `AuthorizationClient.isAuthorized` | *eliminated*                   |

### @bentley/appui-react

| Removed                            | Replacement                                           |
| ---------------------------------- | ----------------------------------------------------- |
| `WidgetProvider`                   | Provide widget via [UiItemsProvider]($appui-abstract) |

### @bentley/frontend-authorization-client

| Removed                                          | Replacement                    |
| -------------------------------------------------| ------------------------------ |
| `FrontendAuthorizationClient`                    | *removed*                      |
| `FrontendAuthorizationClientLoggerCategory`      | *removed*                      |
| `BrowserAuthorizationCallbackHandler`            | Moved to iTwin/auth-clients    |
| `BrowserAuthorizationBase`                       | *removed*                      |
| `BrowserAuthorizationClient`                     | Moved to iTwin/auth-clients    |
| `BrowserAuthorizationClientRedirectState`        | Moved to iTwin/auth-clients    |
| `BrowserAuthorizationLogger`                     | Moved to iTwin/auth-clients    |

<!---
User Interface Changes - section to comment below
-->

## User Interface Changes

Several changes were made in the @itwin ui packages.
Some components in @itwin/core-react were deprecated in favor of components in @itwinui-react.
A few constructs were deprecated in @itwin/core-react package with alternatives elsewhere.
The [Table]($components-react) component has been deprecated in favor of the Table in @itwinui-react.
A new @itwin/imodel-components-react package has been added and contains items related to Color, Cube, LineWeight, Navigation Aids, Quantity Inputs, Timeline and Viewport.

The @itwin ui and @itwin/presentation-components packages are now dependent on React version 17. **Applications using the ui packages must update to React 17.** Details about React version 17 can be found in the [React Blog](https://reactjs.org/blog/2020/10/20/react-v17.html).

React 16 is not an officially supported version of iTwin.js app or Extension development using the iTwin.js AppUi.

The component [FrameworkVersion]($appui-react) has been updated so it no longer takes a version prop. It now uses the value of `frameworkState.configurableUiState.frameworkVersion` from the redux store as the version. This value may be set using `UiFramework.setUiVersion` method and will be initialized to "2". Existing iModelApps using the 1.0 version of the user interface were not required to include the `<FrameworkVersion>` component in its component tree. It is now required that every iModelApp include the `<FrameworkVersion>` component and that the redux store entry mentioned above is specified to either "1" or "2". Below is a typical component tree for an iModeApp.

```tsx
<Provider store={MyIModelApp.store} >
  <ThemeManager>
    <SafeAreaContext.Provider value={SafeAreaInsets.All}>
      <ToolbarDragInteractionContext.Provider value={false}>
        <FrameworkVersion>
          <UiSettingsProvider settingsStorage={uiSettingsStorage}>
            <ConfigurableUiContent
              appBackstage={<AppBackstageComposer />}
            />
          </UiSettingsProvider>
        </FrameworkVersion>
      </ToolbarDragInteractionContext.Provider>
    </SafeAreaContext.Provider>
  <ThemeManager>
</Provider>
```

### New options for defining Frontstages

| Class/Component                                  | Description                                                                                      |
| ------------------------------------------------ | ------------------------------------------------------------------------------------------------ |
| [StandardFrontstageProvider]($appui-react)      | Frontstage provider that provides an 'empty' stage that is to be populated via UiItemsProviders. |
| [StandardContentToolsProvider]($appui-react)    | UiItemsProvider that will add common tool entries to Tool Widget.                                |
| [StandardNavigationToolsProvider]($appui-react) | UiItemsProvider that will add common view tool entries to Navigation Widget.                     |
| [StandardStatusbarItemsProvider]($appui-react)  | UiItemsProvider that will add common statusbar items.                                            |
| [ContentToolWidgetComposer]($appui-react)       | Provides an empty Tool Widget that is to be populate via UiItemsProviders.                       |
| [ViewToolWidgetComposer]($appui-react)          | Provides an empty Navigation Widget that is to be populate via UiItemsProviders.                 |
| [StandardContentLayouts]($appui-abstract)           | Provides standard view layouts that can be used when defining a ContentGroup.                    |
| [ContentGroupProvider]($appui-react)            | Class that generates a ContentGroup at runtime when the frontstageDef is being constructed.      |

### New Timeline Date Marker

The [TimelineComponent]($imodel-components-react) react component now accepts a property to mark a specific date in a date-based timeline. If the timeline has a defined start date and end date, a date between them can be marked in the timeline by specifying an instance of [TimelineDateMarkerProps]($imodel-components-react) in the new markDate member of [TimelineComponentProps]($imodel-components-react). If the date member is left undefined, today's date will be used. The default marker is a short vertical bar, but a ReactNode can be specified in the dateMarker prop to customize the marker's appearance.

### New Floating Widget Capabilities

Widgets provided via UiItemsProviders may now set `defaultState: WidgetState.Floating` and `isFloatingStateSupported: true` to open
the widget in a floating container. The property `defaultFloatingPosition` may also be specified to define the position of the floating container. If a position is not defined the container will be centered in the `AppUi` area.

The method `getFloatingWidgetContainerIds()` has been added to FrontstageDef to retrieve the Ids for all floating widget containers for the active frontstage as specified by the `frontstageDef`. These ids can be used to query the size of the floating container via `frontstageDef.getFloatingWidgetContainerBounds`. The method `frontstageDef.setFloatingWidgetContainerBounds` can then be used to set the size and position of a floating widget container.

### Removed user change monitoring from @itwin/appui-react

Previously `UiFramework` would monitor the state of an access token and would close all UI popups if the token was found to be empty. This feature has been removed. It is now the applications responsibility to enable this capability if they want it. The method [ConfigurableUiManager.closeUi]($appui-react) is now public and can be called by application to close the popup items.

### `ControlledTree` API Changes

`ControlledTree` component has received the following breaking changes:

- The component now takes `TreeModel` rather than `VisibleTreeNodes` as a prop to avoid requiring consumers to manage `VisibleTreeNodes` object. As a result, the `useVisibleTreeNodes` hook was replaced with `useTreeModel` hook. Typical migration:

  **Before:**

  ```tsx
  const visibleNodes = useVisibleTreeNodes(modelSource);
  return <ControlledTree visibleNodes={visibleNodes} {...otherProps} />;
  ```

  **After:**

  ```tsx
  const treeModel = useTreeModel(modelSource);
  return <ControlledTree model={treeModel} {...otherProps} />;
  ```

- Name of the `treeEvents` prop was changed to `eventsHandler` to make it clearer. Typical migration:

  **Before:**

  ```tsx
  return <ControlledTree treeEvents={eventsHandler} {...otherProps} />;
  ```

  **After:**

  ```tsx
  return <ControlledTree eventsHandler={eventsHandler} {...otherProps} />;
  ```

- `width` and `height` properties are now required. Previously they were optional and forced us to use non-optimal approach when not provided. Now it's up to the consumer to tell the size of the component. Typical migration:

  **Before:**

  ```tsx
  return <ControlledTree {...props} />;
  ```

  **After:**

  ```tsx
  const width = 100;
  const height = 100;
  return <ControlledTree width={width} height={height} {...props} />;
  ```

  `width` and `height` props may be calculated dynamically using [ResizeObserver](https://developer.mozilla.org/en-US/docs/Web/API/ResizeObserver) API.

### PropertyGrid - related API Changes

- `width` and `height` are now required props for `VirtualizedPropertyGrid` and `VirtualizedPropertyGridWithDataProvider`. Also, `width` is now a required property for `PropertyList`. Previously they were optional and forced us to use non-optimal approach when not provided. Now it's up to the consumer to tell the size of the component. Typical migration:

  **Before:**

  ```tsx
  return <VirtualizedPropertyGrid {...props} />;
  ```

  **After:**

  ```tsx
  const width = 100;
  const height = 100;
  return <VirtualizedPropertyGrid width={width} height={height} {...props} />;
  ```

  `width` and `height` props may be calculated dynamically using [ResizeObserver](https://developer.mozilla.org/en-US/docs/Web/API/ResizeObserver) API.

- Default value of `PresentationPropertyDataProvider.isNestedPropertyCategoryGroupingEnabled` was changed from `false` to `true`.

### Deprecated Components in Favor of iTwinUI-react Components

Several UI components in the @itwin/core-react and @itwin/components-react packages have been deprecated.
Developers should use equivalent components in @itwin/itwinui-react instead.

| Deprecated in @itwin/core-react | Use from @itwin/itwinui-react instead          |
| ---------------------------------- | ---------------------------------------------- |
| Button                             | Button                                         |
| ButtonSize                         | `size` prop for itwinui-react Button           |
| ButtonType                         | `styleType` prop for itwinui-react Button      |
| Checkbox                           | Checkbox                                       |
| ExpandableBlock                    | ExpandableBlock                                |
| Headline                           | Headline                                       |
| HorizontalTabs                     | HorizontalTabs                                 |
| Input                              | Input                                          |
| LabeledInput                       | LabeledInput                                   |
| LabeledSelect                      | LabeledSelect                                  |
| LabeledTextarea                    | LabeledTextarea                                |
| LabeledToggle                      | ToggleSwitch with `labelPosition="right"` prop |
| LeadingText                        | Leading                                        |
| ProgressBar                        | ProgressLinear                                 |
| ProgressSpinner                    | ProgressRadial                                 |
| Radio                              | Radio                                          |
| Select                             | Select                                         |
| SelectOption                       | SelectOption                                   |
| Slider                             | Slider                                         |
| SmallText                          | Small                                          |
| Spinner                            | ProgressRadial with `indeterminate` prop       |
| SpinnerSize                        | `size` prop in ProgressRadialProps             |
| SplitButton                        | SplitButton                                    |
| Subheading                         | Subheading                                     |
| Textarea                           | Textarea                                       |
| Tile                               | Tile                                           |
| Title                              | Title                                          |
| Toggle                             | ToggleSwitch                                   |
| Tooltip                            | Tooltip                                        |
| TooltipPlacement                   | Placement                                      |

| Deprecated in @itwin/components-react | Use from @itwin/itwinui-react instead |
| ---------------------------------------- | ------------------------------------- |
| Breadcrumb                               | Breadcrumbs                           |

| Deprecated in @itwin/imodel-components-react | Use from @itwin/itwinui-react instead |
| -------------------------------------------- | ------------------------------------- |
| ColorPickerPanel                           | ColorPicker                           |

#### Slider

The deprecated [Slider]($core-react) was a wrapper around the react-compound-slider that does not work properly in popout windows. To eliminate this issue, the deprecated `Slider`will now wrap the `Slider` component from @itwin/itwinui-react. This result is a couple prop changes. The `onSlideStart` or `onSlideEnd` props are ignored, use `onUpdate` and `onChange` props if needed. The only two `modes` that remain supported are 1 and 2.

### Deprecated with alternatives elsewhere

A few constructs were deprecated in @itwin/core-react package.
Some were copied to the @itwin/appui-abstract package.
Some have replacements within the @itwin/core-react package.

| Deprecated                                | Replacement                                    |
| ----------------------------------------- | ---------------------------------------------- |
| DialogButtonDef in @itwin/core-react   | DialogButtonDef in @itwin/appui-abstract       |
| DialogButtonStyle in @itwin/core-react | DialogButtonStyle in @itwin/appui-abstract     |
| DialogButtonType in @itwin/core-react  | DialogButtonType in @itwin/appui-abstract      |
| LocalUiSettings in @itwin/core-react   | LocalSettingsStorage in @itwin/core-react   |
| SessionUiSettings in @itwin/core-react | SessionSettingsStorage in @itwin/core-react |

### New @itwin/imodel-components-react package

A new @itwin/imodel-components-react package has been added, and some items were moved from @itwin/core-react and @itwin/components-react into this new package.
The ui-imodel-components package contains React components that depend on the imodeljs-frontend, imodeljs-common or imodeljs-quantity packages.
Dependencies on these other iTwin.js packages have been removed from core-react and components-react.
The items moved to ui-imodel-components are related to Color, Cube, LineWeight, Navigation Aids, Quantity Inputs, Timeline and Viewport.

The following items were moved into the ui-imodel-components package. For a complete list, see [iTwin.js Documentation](https://www.itwinjs.org/reference/ui-imodel-components/all).

- ColorPickerButton, ColorPickerDialog, ColorPickerPopup, ColorPropertyEditor, ColorSwatch
- Cube, CubeNavigationAid, CubeRotationChangeEventArgs
- DrawingNavigationAid
- QuantityInput, QuantityNumberInput
- TimelineComponent, TimelineDataProvider, TimelineMenuItemProps
- ViewportComponent, ViewportComponentEvents
- LineWeightSwatch, WeightPickerButton, WeightPropertyEditor

### Tasks and Workflows Deprecated

Classes and methods pertaining to Tasks and Workflows have been deprecated due to a change in the UX design.
Please continue to use Frontstages.

<!---
User Interface Changes - section above this point
-->

## @bentley/extension-cli

The cli tool has been deprecated due to an impending change of Extensions and the Extension Service. Please continue to use the 2.x version if you still require publishing Extensions.

## @bentley/config-loader

The loader has been deprecated due to a preference for using the dotenv package instead. Any workflows using .env files will not be affected.

## @itwin/core-geometry

The method `BSplineCurve3d.createThroughPoints` has been deprecated in favor of the more general method `BSplineCurve3d.createFromInterpolationCurve3dOptions`.

The property `InterpolationCurve3dOptions.isChordLenTangent` has been deprecated due to a naming inconsistency with similar adjacent properties. Use `InterpolationCurve3dOptions.isChordLenTangents` instead.

## new @itwin/core-transformer package split out of backend package

The iModel Transformer APIs, such as the classes [IModelExporter]($transformer), [IModelImporter]($transformer), and [IModelTransformer]($transformer)
were removed from the `@itwin/core-backend` package and moved to a new package, `@itwin/core-transformer`.

## @itwin/core-common

The `fromRadians`, `fromDegrees`, and `fromAngles` methods of [Cartographic]($common) now expect to receive a single input argument - an object containing a longitude, latitude and optional height property. The public constructor for [Cartographic]($common) has also been removed. If you would like to create a [Cartographic]($common) object without specifying longitude and latiude, you can use the new `createZero` method. These changes will help callers avoid misordering longitude, latitude, and height when creating a [Cartographic]($common) object. Additionally, the `LatAndLong` and `LatLongAndHeight` interfaces have been removed and replaced with a single [CartographicProps]($common) interface.

## Remove ninezone-test-app

The `ninezone-test-app` was used to test and demonstrate the now deprecated "ninezone" UI layout. The current `AppUi` layout is shown and exercised in `ui-test-app`.

## Improve/Enhance particle systems

Improvements were made to the performance of [ParticleCollectionBuilder]($frontend) and an optional rotationMatrix was added to [ParticleProps]($frontend) so that particles can be rotated.

## Changes to ECSql APIs

Several changes to the APIs for executing ECSql statements have been made to improve performance and flexibility. This involved breaking changes to the `query`, `queryRowCount`, and `restartQuery` methods of [IModelConnection]($frontend), [IModelDb]($backend), and [ECDb]($backend).

- Previously there was no way to control the format of each row returned by the `query` and `restartQuery` methods, and the default format was verbose and inefficient. Now, these methods accept a [QueryRowFormat]($common) parameter describing the desired format. The default format returns each row as an array instead of an object.

- The `query` and `restartQuery` methods used to take multiple arguments indicating a limit on the number of rows to return, a priority, a quota, and so on. These have been combined into a single [QueryOptions]($common) parameter.

- The `query`, `restartQuery`, and `queryRowCount` methods used to accept the statement bindings as type `any[] | object`. The bindings are now specified instead as the more type-safe type [QueryBinder]($common).

### Binding parameters using QueryBinder

[QueryBinder]($common) is a more type-safe way to bind parameters to an ECSql statement. It allows mixing indexed and named parameters in a single statement. For example:

```ts
  const params = new QueryBinder()
    .bindString("name", "hello")
    .bindId(1, "0x123");

  for await (const row of db.query("SELECT ECInstanceId, Name from bis.Element WHERE ECInstanceId=? AND Name=:name", params)) {
    const obj = { id: row[0], name: row[1] };
    // ...
  }
```

### Id64Set parameter bindings

It is now possible to efficiently bind a large set of ECInstanceIds to a query parameter. This can be very useful for `IN` clauses. For example, imagine you wanted to select some properties of all of the [SpatialModel]($backend)s belonging to a [ModelSelector]($backend). Previously you would need to write something like this:

```ts
  const ids = Array.from(modelSelector.models).join(",");
  db.query("SELECT IsPlanProjection, JsonProperties FROM bis.SpatialModel WHERE ECInstanceId IN (" + ids + ")");
```

The list of comma-separated Ids could be extremely long - in some cases, it might be so long that it would need to be split up into multiple queries!

Now, you can bind a set of Ids as a parameter for the `IN` clause. The Ids will be serialized in a compact string format.

```ts
  const params = new QueryBinder().bindIdSet("modelIds", modelSelector.models);
  db.query("SELECT IsPlanProjection, JsonProperties FROM bis.SpatialModel WHERE InVirtualSet(:modelIds, ECInstanceId)", params);
```

### Upgrading existing code to use the new `query` methods

The signature of the method has changed to:

```ts
query(ecsql: string, params?: QueryBinder, rowFormat = QueryRowFormat.UseArrayIndexes, config?: QueryOptions): AsyncIterableIterator<any>;
```

The `rowFormat` parameter defaults to `QueryRowFormat.Array`. That format is more efficient so its use is preferred, but it differs from the previous row format. You can upgrade existing code to use the old format with minimal changes. For example, if your existing code passes query parameters as an array, change it as follows:

```ts
  // Replace this:
  db.query("SELECT * FROM bis.Element WHERE ECInstanceId=?", ["0x1"]);
  // With this:
  db.query("SELECT * FROM bis.Element WHERE ECInstanceId=?", QueryBinder.from(["0x1"]), QueryRowFormat.UseJsPropertyNames);
  // The code that accesses the properties of each row can remain unchanged.
```

Similarly, if your existing code passes an object instead of an array as the query parameter, change it as follows:

```ts
  // Replace this:
  db.query("SELECT * FROM bis.Element WHERE ECInstanceId = :id", {id: "0x1"});
  // With this:
  db.query("SELECT * FROM bis.Element WHERE ECInstanceId=?", QueryBinder.from({id: "0x1"}), QueryRowFormat.UseJsPropertyNames);
  // The code that accesses the properties of each row can remain unchanged.
```

### Upgrading existing code to use the new `restartQuery` methods

The parameters have changed in the same way as `query`, so they can be changed as described for `query` above.

### Upgrading existing code to use the new `queryRowCount` methods

The behavior of this method has not changed, but the parameters must be provided as a [QueryBinder]($common) object instead of an array or object. Upgrade your existing code as described for `query` above.

## Remove ninezone-test-app

The `ninezone-test-app` was used to test and demonstrate the now deprecated "ninezone" UI layout. The current `AppUi` layout is shown and exercised in `ui-test-app`.

## Localization Changes

### IModelApp.startup

In previous versions, localization was provided via the I18N class. iTwin.js has been updated to instead use the [Localization]($common) interface. The initialization of [IModelApp]($frontend) now takes an optional object that implements [Localization]($common). The [ITwinLocalization]($i18n) class supplies the default implementation, and may be customized with [LocalizationOptions]($i18n) in the constructor and supplied via [IModelAppOptions.localization]($frontend).

The previous way to provide localization options:

```ts
const i18nOptions: I18NOptions = {
  urlTemplate: `${window.location.origin}/locales/{{lng}}/{{ns}}.json`
};

await IModelApp.startup({ i18n: i18nOptions });
```

Now becomes:

```ts
const localizationOptions: LocalizationOptions = {
  urlTemplate: `${window.location.origin}/locales/{{lng}}/{{ns}}.json`
};

await IModelApp.startup({ localization: new ITwinLocalization(localizationOptions) });
```

### Registering Tools

In previous versions, the [Tool.register]($frontend) method took an optional argument to supply the localization object. Since it always existed on `IModelApp`, that argument served no purpose and is now removed. If you previously passed it, simply remove it.

## Improve/Enhance particle systems

Improvements were made to the performance of [ParticleCollectionBuilder]($frontend) and an optional rotationMatrix was added to [ParticleProps]($frontend) so that particles can be rotated.

## Buildology

`@itwin/build-tools` has bumped the [Typescript compilation target](https://www.typescriptlang.org/tsconfig#target) from [ES2017](https://262.ecma-international.org/8.0/) to [ES2019](https://262.ecma-international.org/10.0/).

All packages will continue to build a CommonJS variant, but will now deliver it to `lib/cjs`. All frontend and shared ("common") packages will now build an ESModules variant, and deliver it to `lib/esm`. This change is intended to improve the bundle sizes of applications and allow for dynamic imports in order to tree-shake unused code.

If you were previously importing directly from the `lib` directory (e.g. `import { ElectronHost } from "@itwin/core-electron/lib/ElectronBackend";`), you will need to update your code to import from the new directory, `lib/cjs`, (e.g. `import { ElectronHost } from "@itwin/core-electron/lib/cjs/ElectronBackend";`).

This also affects how you will import `*.scss` from the ui packages. If you were previously importing scss from the `lib` directory (e.g. `@import "~@itwin/ui-pkg/lib/ui-pkg/...";`), you will need to update your code to import from the new directory, `lib/esm`, (e.g. `@import "~@itwin/ui-pkg/lib/esm/ui-pkg/...";`).<|MERGE_RESOLUTION|>--- conflicted
+++ resolved
@@ -84,15 +84,7 @@
 
 ## Fresnel effect
 
-<<<<<<< HEAD
-### New QuantityNumberInput component
-
-Added component [QuantityNumberInput]($ui-components) which accepts input for quantity values. The quantity value is shown as a single numeric value and the quantity "display" unit is shown next to the input control. The "display" unit is determined by the active unit system as defined by the [QuantityFormatter]($frontend). The control also display buttons to increment and decrement the "displayed" value. The value reported by via the onChange function is in "persistence" units that can be stored in the iModel.
-
-## New IModel events
-=======
 [LightSettings]($common) has been enhanced to support a non-realistic Fresnel effect. As simply explained [here](https://www.dorian-iten.com/fresnel/), the effect causes surfaces to reflect more light based on the angle between the viewer's line of sight and the vector between the viewer and a given point on the surface. Use [FresnelSettings]($common) to configure this effect.
->>>>>>> 1469310f
 
 Especially when combined with ambient occlusion, this effect can produce non-realistic views suitable for plant models and architectural models.
 
