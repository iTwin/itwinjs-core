---
publish: false
---

# NextVersion

<<<<<<< HEAD
Table of contents:

- [Electron versions support](#electron-versions-support)

## Electron versions support

In addition to the already supported Electron 14, Electron versions 15, 16, and 17 are now supported (blog posts for Electron versions [15](https://www.electronjs.org/blog/electron-15-0), [16](https://www.electronjs.org/blog/electron-16-0), [17](https://www.electronjs.org/blog/electron-17-0)). At the moment, support for Electron 18 and 19 is blocked due to a bug in the V8 javascript engine (for more information see [Issue #35043](https://github.com/electron/electron/issues/35043)).
=======
## Ambient Occlusion Improvements

The ambient occlusion effect has undergone some quality improvements.

Changes:

- The shadows cast by ambient occlusion will decrease in size the more distant the geometry is.
- The maximum distance for applying ambient occlusion now defaults to 10,000 meters instead of 100 meters.
- The effect will now fade as it approaches the maximum distance.

Old effect, as shown below:

![AO effect is the same strength in the near distance and far distance](./assets/AOOldDistance.png)

New effect, shown below:

![AO effect fades in the distance; shadows decrease in size](./assets/AONewDistance.png)

For more details, see the new descriptions of the `texelStepSize` and `maxDistance` properties of [AmbientOcclusion.Props]($common).
>>>>>>> 86dad171
<|MERGE_RESOLUTION|>--- conflicted
+++ resolved
@@ -4,15 +4,11 @@
 
 # NextVersion
 
-<<<<<<< HEAD
 Table of contents:
 
+- [Ambient Occlusion Improvements](#ambient-occlusion-improvements)
 - [Electron versions support](#electron-versions-support)
 
-## Electron versions support
-
-In addition to the already supported Electron 14, Electron versions 15, 16, and 17 are now supported (blog posts for Electron versions [15](https://www.electronjs.org/blog/electron-15-0), [16](https://www.electronjs.org/blog/electron-16-0), [17](https://www.electronjs.org/blog/electron-17-0)). At the moment, support for Electron 18 and 19 is blocked due to a bug in the V8 javascript engine (for more information see [Issue #35043](https://github.com/electron/electron/issues/35043)).
-=======
 ## Ambient Occlusion Improvements
 
 The ambient occlusion effect has undergone some quality improvements.
@@ -32,4 +28,7 @@
 ![AO effect fades in the distance; shadows decrease in size](./assets/AONewDistance.png)
 
 For more details, see the new descriptions of the `texelStepSize` and `maxDistance` properties of [AmbientOcclusion.Props]($common).
->>>>>>> 86dad171
+
+## Electron versions support
+
+In addition to the already supported Electron 14, Electron versions 15, 16, and 17 are now supported (blog posts for Electron versions [15](https://www.electronjs.org/blog/electron-15-0), [16](https://www.electronjs.org/blog/electron-16-0), [17](https://www.electronjs.org/blog/electron-17-0)). At the moment, support for Electron 18 and 19 is blocked due to a bug in the V8 javascript engine (for more information see [Issue #35043](https://github.com/electron/electron/issues/35043)).