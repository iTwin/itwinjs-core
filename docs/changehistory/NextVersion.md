--- conflicted
+++ resolved
@@ -1,35 +1,7 @@
 ---
 publish: false
 ---
-<<<<<<< HEAD
 # NextVersion
-
-## Custom particle effects
-
- The display system now makes it easy to implement [particle effects](https://en.wikipedia.org/wiki/Particle_system) using [decorators](../learning/frontend/ViewDecorations.md). Particle effects simulate phenomena like fire, smoke, snow, and rain by animating hundreds or thousands of small particles. The new [ParticleCollectionBuilder]($frontend) API allows such collections to be efficiently created and rendered.
-
- The frontend-devtools package contains an example [SnowEffect]($frontend-devtools), as illustrated in the still image below. When applied to a viewport, the effect is animated, of course.
- ![Snow particle effect](./assets/snow.jpg)
-
-## Updated version of Electron
-
-Updated recommended version of Electron from 10.1.3 to 11.1.0. Note that Electron is specified as a peer dependency in iModel.js - so it's recommended but not mandatory that applications migrate to this electron version.
-
-## IpcSocket for use with dedicated backends
-
-For cases where a frontend and backend are explicitly paired (e.g. desktop and mobile apps), a more direct communication path is now supported via the [IpcSocket api]($docs/learning/IpcInterface.md). See the [Rpc vs Ipc learning article]($docs/learning/RpcVsIpc.md) for more details.
-
-## External textures
-
-By default, a tile containing textured materials embeds the texture images as JPEGs or PNGs. This increases the size of the tile, wasting bandwidth. A new alternative requires only the Id of the texture element to be included in the tile; the image can be requested separately. Texture images are cached, so the image need only be requested once no matter how many tiles reference it.
-
-This feature is currently disabled by default. Enabling it requires the use of APIs currently marked `@alpha`. Pass to [IModelApp.startup]($frontend) a `TileAdmin` with the feature enabled as follows:
-
-```ts
-  const tileAdminProps: TileAdmin.Props = { enableExternalTextures: true };
-  const tileAdmin = TileAdmin.create(tileAdminProps);
-  IModelApp.startup({ tileAdmin });
-```
 
 ## GPU memory limits
 
@@ -59,41 +31,3 @@
 To adjust the limit after startup, assign to [TileAdmin.gpuMemoryLimit]($frontend).
 
 This feature replaces the `@alpha` `TileAdmin.Props.mobileExpirationMemoryThreshold` option.
-
-## Changes to [IModelDb.close]($backend) and [IModelDb.saveChanges]($backend)
-
-Previously, [IModelDb.close]($backend) would save any uncommitted changes to disk before closing the iModel. It no longer does so - instead, if uncommitted changes exist when the iModel is closed, they will be discarded. Applications should explicitly call either [IModelDb.saveChanges]($backend) to commit the changes or [IModelDb.abandonChanges]($backend) to discard them before calling `close`.
-
-In rare circumstances, [IModelDb.saveChanges]($backend) may now throw an exception. This indicates a fatal condition like exhaustion of memory or disk space. Applications should wrap calls to `saveChanges` in a `try-catch` block and handle exceptions by terminating without making further use of the iModel. In particular, they should not attempt to call `close`, `saveChanges`, or `abandonChanges` after such an exception has occurred.
-
-## Breaking API Changes
-
-### Electron Initialization
-
-The `@beta` API's for desktop applications to use Electron via the `@bentley/electron-manager` package have been simplified substantially. Existing code will need to be adjusted to work with this version. The class `ElectronManager` has been removed, and it is now replaced with the classes `ElectronBackend` and `ElectronFrontend`.
-
-To create an Electron application, you should initialize your frontend via:
-
-```ts
-  import { ElectronFrontend } from "@bentley/electron-manager/lib/ElectronFrontend";
-  ElectronFrontend.initialize({ rpcInterfaces });
-```
-
-And your backend via:
-
-```ts
-  import { ElectronBackend } from "@bentley/electron-manager/lib/ElectronBackend";
-  ElectronBackend.initialize({ rpcInterfaces });
-```
-
-> Note that the class `ElectronRpcManager` is now initialized internally by the calls above, and you do not need to initialize it directly.
-
-### Update element behavior
-
-In order to support partial updates and clearing an existing value, the update element behavior has been enhanced/changed with regard to how `undefined` values are handled.
-The new behavior is documented as part of the method documentation here:
-
-[IModelDb.Elements.updateElement]($backend)
-=======
-# NextVersion
->>>>>>> 118434e7
