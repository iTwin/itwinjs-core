--- conflicted
+++ resolved
@@ -3,7 +3,14 @@
 ---
 # NextVersion
 
-<<<<<<< HEAD
+Table of contents:
+
+- [Electron 27 support](#electron-27-support)
+
+## Electron 27 support
+
+In addition to [already supported Electron versions](../learning/SupportedPlatforms.md#electron), iTwin.js now supports [Electron 27](https://www.electronjs.org/blog/electron-27-0).
+
 ## Display
 
 ### Colorizing Clip Intersections
@@ -14,14 +21,4 @@
 
 You can toggle this colorization on and off using [ClipStyle.colorizeIntersection]. The style of this colorization can be controled using [ClipStyle.intersectionStyle]($common)by defining a [ClipIntersectionStyle]($common). [ClipIntersectionStyle.color]($common) defines the color to apply to the intersecting geometry, and [ClipIntersectionStyle.width]($common) defines the number of pixels considered to be intersecting the clip volume, which will therefore be colorized. The image below illustrates an altered [ClipStyle.intersectionStyle]($common), with [ClipIntersectionStyle.color]($common) set to red, and [ClipIntersectionStyle.width]($common) set to 5.
 
-![Altered Intersection Style](./assets/IntersectionStyle-Altered.jpg "Geometry determined to intersect the clip plane is recolored red at a width of five pixels.")
-=======
-Table of contents:
-
-- [Electron 27 support](#electron-27-support)
-
-
-## Electron 27 support
-
-In addition to [already supported Electron versions](../learning/SupportedPlatforms.md#electron), iTwin.js now supports [Electron 27](https://www.electronjs.org/blog/electron-27-0).
->>>>>>> a9442259
+![Altered Intersection Style](./assets/IntersectionStyle-Altered.jpg "Geometry determined to intersect the clip plane is recolored red at a width of five pixels.")