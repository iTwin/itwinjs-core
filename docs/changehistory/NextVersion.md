--- conflicted
+++ resolved
@@ -7,18 +7,11 @@
 Table of contents:
 
 - [Electron 17 support](#electron-17-support)
-<<<<<<< HEAD
-- [Display](#display)
-  - [Ambient occlusion improvements](#ambient-occlusion-improvements)
-  - [Wait for scene completion API](#wait-for-scene-completion-api)
-- [Presentation](#presentation)
-  - [Restoring presentation tree state](#restoring-presentation-tree-state)
-  - [OpenTelemetry](#opentelemetry)
-=======
 - [IModelSchemaLoader replaced](#imodelschemaloader-replaced)
 - [Display](#display)
   - [Ambient occlusion improvements](#ambient-occlusion-improvements)
   - [Improved display transform support](#improved-display-transform-support)
+  - [Wait for scene completion API](#wait-for-scene-completion-api)
 - [Presentation](#presentation)
   - [Restoring presentation tree state](#restoring-presentation-tree-state)
   - [Diagnostics improvements and OpenTelemetry](#diagnostics-improvements-and-opentelemetry)
@@ -26,7 +19,6 @@
 - [Geometry](#geometry)
   - [Coplanar facet consolidation](#coplanar-facet-consolidation)
   - [Filling mesh holes](#filling-mesh-holes)
->>>>>>> 28a70047
 - [Deprecations](#deprecations)
   - [@itwin/core-transformer](#itwincore-transformer)
 
@@ -34,11 +26,6 @@
 
 In addition to the already supported Electron 14, iTwin.js now supports Electron versions [15](https://www.electronjs.org/blog/electron-15-0), [16](https://www.electronjs.org/blog/electron-16-0), and [17](https://www.electronjs.org/blog/electron-17-0). At the moment, support for Electron 18 and 19 is blocked due to a [bug in the V8 javascript engine](https://github.com/electron/electron/issues/35043).
 
-<<<<<<< HEAD
-## Display
-
-### Ambient Occlusion Improvements
-=======
 ## IModelSchemaLoader replaced
 
 The `IModelSchemaLoader` class has been replaced with [SchemaLoader]($ecschema-metadata) for obtaining schemas from an iModel. This allows us to remove the @itwin/ecschema-metadata dependency from @itwin/core-backend.
@@ -60,7 +47,6 @@
 ## Display
 
 ### Ambient occlusion improvements
->>>>>>> 28a70047
 
 The ambient occlusion effect has undergone some quality improvements.
 
@@ -80,11 +66,6 @@
 
 For more details, see the new descriptions of the `texelStepSize` and `maxDistance` properties of [AmbientOcclusion.Props]($common).
 
-<<<<<<< HEAD
-## Wait for Scene Completion API
-
-[Viewport]($frontend) now has a [Viewport.waitForSceneCompletion]($frontend) method. This method returns a promise which will resolve when all tiles finish loading and are rendered for this viewport. Awaiting on this method before attempting to read an image out of the viewport will ensure that a complete rendering of the current scene is retrieved.
-=======
 ### Improved display transform support
 
 In some cases, geometry is displayed within a [Viewport]($frontend) at a different location, orientation, and/or scale than that with which it is persisted in the iModel. For example:
@@ -94,7 +75,10 @@
 - A [RenderSchedule.Script]($common) may apply [Transform]($core-geometry)s to groups of elements belonging to a [RenderSchedule.ElementTimeline]($common).
 
 Tools that interact both with a [Viewport]($frontend) and with persistent geometry sometimes need to account for such display transforms. Such tools can now use [ViewState.computeDisplayTransform]($frontend) to compute the transform applied to a model or element for display. For example, [AccuSnap]($frontend) applies the display transform to the snap points and curves received from the backend to display them correctly in the viewport; and [ViewClipByElementTool]($frontend) applies it to the element's bounding box to orient the clip with the element as displayed in the viewport.
->>>>>>> 28a70047
+
+### Wait for Scene Completion API
+
+[Viewport]($frontend) now has a [Viewport.waitForSceneCompletion]($frontend) method. This method returns a promise which will resolve when all tiles finish loading and are rendered for this viewport. Awaiting on this method before attempting to read an image out of the viewport will ensure that a complete rendering of the current scene is retrieved.
 
 ## Presentation
 
@@ -148,17 +132,6 @@
 
 ## Deprecations
 
-<<<<<<< HEAD
-## Deprecations
-
 ### @itwin/core-transformer
 
-The synchronous `void`-returning overload of [IModelTransformer.initFromExternalSourceAspects]($transformer) has been deprecated.
-It will still perform the old behavior synchronously until it is removed. It will now however return a `Promise` (which should be
-awaited) if invoked with the an [InitFromExternalSourceAspectsArgs]($transformer) argument, which is necessary when processing
-changes instead of the full source contents.
-=======
-### @itwin/core-transformer
-
-The synchronous `void`-returning overload of [IModelTransformer.initFromExternalSourceAspects]($transformer) has been deprecated. It will still perform the old behavior synchronously until it is removed. It will now however return a `Promise` (which should be `await`ed) if invoked with the an [InitFromExternalSourceAspectsArgs]($transformer) argument, which is necessary when processing changes instead of the full source contents.
->>>>>>> 28a70047
+The synchronous `void`-returning overload of [IModelTransformer.initFromExternalSourceAspects]($transformer) has been deprecated. It will still perform the old behavior synchronously until it is removed. It will now however return a `Promise` (which should be `await`ed) if invoked with the an [InitFromExternalSourceAspectsArgs]($transformer) argument, which is necessary when processing changes instead of the full source contents.