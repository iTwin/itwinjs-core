---
publish: false
---

# NextVersion

Table of contents:

- [NextVersion](#nextversion)
  - [Selection set](#selection-set)
  - [Font APIs](#font-apis)
  - [Geometry](#geometry)
    - [Polyface Traversal](#polyface-traversal)
  - [API deprecations](#api-deprecations)
    - [@itwin/core-bentley](#itwincore-bentley)
    - [@itwin/core-common](#itwincore-common)
    - [@itwin/core-backend](#itwincore-backend)
    - [@itwin/core-frontend](#itwincore-frontend)
    - [@itwin/presentation-common](#itwinpresentation-common)
  - [Breaking Changes](#breaking-changes)
    - [Opening connection to local snapshot requires IPC](#opening-connection-to-local-snapshot-requires-ipc)
    - [Updated minimum requirements](#updated-minimum-requirements)
      - [Node.js](#nodejs)
      - [Electron](#electron)
      - [ECMAScript](#ecmascript)
    - [Deprecated API removals](#deprecated-api-removals)
      - [@itwin/appui-abstract](#itwinappui-abstract)
      - [@itwin/core-backend](#itwincore-backend-1)
      - [@itwin/core-bentley](#itwincore-bentley)
      - [@itwin/core-electron](#itwincore-electron)
      - [@itwin/core-frontend](#itwin-frontend)
    - [API removals](#api-removals)
      - [@itwin/core-common](#itwincore-common-1)
    - [Packages dropped](#packages-dropped)
    - [Change to pullMerge](#change-to-pullmerge)
      - [No pending/local changes](#no-pendinglocal-changes)
      - [With pending/local changes](#with-pendinglocal-changes)

## Selection set

There are two similar selection-related concepts in `@itwin/core-frontend` - [SelectionSet]($core-frontend) and [HiliteSet]($core-frontend). The former is generally used by interactive tools (e.g. the "Move element" tool), so it contains what tools think is selected. The latter is used by the graphics system to know what elements to highlight, so it contains what users think is selected. Generally, we want the two sets to be in sync to avoid confusion why tools act on different elements than what users think are selected. Keeping them in sync was not always possible, because `HiliteSet` may store Model and SubCategory ids, but `SelectionSet` could only store Element ids. So we could end up in situations where a Model id is added to `HiliteSet` and `SelectionSet` is empty, making users think that all elements in that model are selected, but tools not knowing anything about it.

To alleviate this problem, the `SelectionSet`-related APIs have been enhanced to support storing Model and SubCategory ids, similar to what `HiliteSet` does. The change has been made in a backwards compatible way, so all existing code using `SelectionSet` should continue to work as before:

- `SelectionSet` modification methods `add`, `addAndRemove`, `remove`, `replace` now, in addition to existing `Id64Arg` argument, accept the `SelectableIds` structure.
- `SelectionSetEvent` attributes `added` and `removed` have been deprecated, but continue to work as before, containing only element ids. In addition, the event object now contains new `additions` and `removals` attributes, which are instances of `SelectableIds` and contain all ids that were added or removed from the selection set, including those of Model and SubCategory.

Because the `SelectionSet` now stores additional types of ids, existing code that listens to `onChange` event may start getting extra invocations that don't affect the element selection (e.g. `SelectAddEvent` with `added: []` and `additions: { models: ["0x1"] }`). Also, the `isActive` getter may return `true` even though `elements` set is empty.

## Font APIs

[Fonts](../learning/backend/Fonts.md) control the appearance and layout of [TextAnnotation]($common)s. To apply a font to text stored in a [GeometryStream](../learning/common/GeometryStream.md), the font must first be embedded into the iModel. Two new APIs permit you to work with fonts:

- [FontFile]($backend) represents a font obtained from a digital representation like a file on disk.
- [IModelDb.fonts]($backend) permits you to read and write font-related information, including [FontFile]($backend)s, into an [IModelDb]($backend).

Consult the [learning article](../learning/backend/Fonts.md) for details and example code.

## Geometry

### Polyface Traversal

Conventional [IndexedPolyface]($core-geometry) data defines each facet by a sequence of point indices around the facet, however these indices do not indicate which facet is adjacent across an edge, nor do they indicate which facets are adjacent at a vertex. The topology of the mesh is incomplete.

The new class [IndexedPolyfaceWalker]($core-geometry) has methods to complete the topology of an `IndexedPolyface` and to navigate these adjacencies. A one-time call to [IndexedPolyfaceWalker.buildEdgeMateIndices]($core-geometry) populates a new optional index array of the [PolyfaceData]($core-geometry). This array stores the cross-edge relationship, and is valid as long as the mesh topology is unchanged. After this step, the following queries support navigation around a facet, around a vertex, and across an edge. Given an `IndexedPolyfaceWalker` object that refers to a particular edge:

- [IndexedPolyfaceWalker.nextAroundFacet]($core-geometry) and [IndexedPolyfaceWalker.previousAroundFacet]($core-geometry) return a walker referring to the next/previous edge around the facet.
- [IndexedPolyfaceWalker.nextAroundVertex]($core-geometry) and [IndexedPolyfaceWalker.previousAroundVertex]($core-geometry) return a walker referring to the next/previous edge around the edges' start vertex.
- [IndexedPolyfaceWalker.edgeMate]($core-geometry) returns a walker referring to the matched edge in the adjacent facet.

If a walker operation would advance outside the mesh (e.g., `edgeMate` of a boundary edge), it returns an invalid walker.

## API deprecations

### @itwin/core-bentley

- The [IDisposable]($core-bentley) interface, along with related [isIDisposable]($core-bentley) and [using]($core-bentley) utilities, have been deprecated in favor of [TypeScript's built-in](https://www.typescriptlang.org/docs/handbook/release-notes/typescript-5-2.html#using-declarations-and-explicit-resource-management) `Disposable` type and `using` declarations (from the upcoming [Explicit Resource Management](https://github.com/tc39/proposal-explicit-resource-management) feature in ECMAScript).

  For example, the following:

  ```typescript
  import { using } from "@itwin/core-bentley";
  export function doSomeWork() {
    using(new SomethingDisposable(), (temp) => {
      // do something with temp
    });
  }
  ```

  should now be rewritten as:

  ```typescript
  export function doSomeWork() {
    using temp = new SomethingDisposable();
    // do something with temp
  }
  ```

  > Note that while public types with deterministic cleanup logic in iTwin.js will continue to implement _both_ `IDisposable` and `Disposable` until the former is fully removed in iTwin.js 7.0 (in accordance with our [API support policy](../learning/api-support-policies)), disposable objects should still only be disposed once - _either_ with [IDisposable.dispose]($core-bentley) _or_ `Symbol.dispose()` but not both! Where possible, prefer `using` declarations or the [dispose]($core-bentley) helper function over directly calling either method.

### @itwin/core-common

- [FontMap]($common) attempts to provide an in-memory cache mapping [FontId]($common)s to [Font](../learning/backend/Fonts.md) names. Use [IModelDb.fonts]($backend) instead.

### @itwin/core-backend

- Use [IModelDb.fonts]($backend) instead of [IModelDb.fontMap]($backend).

### @itwin/core-frontend

- Deprecated [SelectionSet]($core-frontend)-related APIs:

  - `SelectionSet.has` and `SelectionSet.isSelected` - use `SelectionSet.elements.has(id)` instead.
  - `SelectionSetEvent.added` and `SelectionSetEvent.removed` - use `SelectionSetEvent.additions.elements` and `SelectionSetEvent.removals.elements` instead.

- Deprecated [HiliteSet.setHilite]($core-frontend) - use `add`, `remove`, `replace` methods instead.

- [IModelConnection.fontMap]($frontend) caches potentially-stale mappings of [FontId]($common)s to font names. If you need access to font Ids on the front-end for some reason, implement an [Ipc method](../learning/IpcInterface.md) that uses [IModelDb.fonts]($backend).

### @itwin/presentation-common

- All public methods of [PresentationRpcInterface]($presentation-common) have been deprecated. Going forward, RPC interfaces should not be called directly. Public wrappers such as [PresentationManager]($presentation-frontend) should be used instead.

## Breaking Changes

### Opening connection to local snapshot requires IPC

[SnapshotConnection.openFile]($frontend) now requires applications to have set up a valid IPC communication. If you're using this API in an Electron or Mobile application, no additional action is needed as long as you call `ElectronHost.startup` or `MobileHost.startup` respectively. This API shouldn't be used in Web applications, so it has no replacement there.

### Updated minimum requirements

A new major release of iTwin.js affords us the opportunity to update our requirements to continue to provide modern, secure, and rich libraries. Please visit our [Supported Platforms](../learning/SupportedPlatforms) documentation for a full breakdown.

#### Node.js

Node 18 will reach [end-of-life](https://github.com/nodejs/release?tab=readme-ov-file#release-schedule) soon and will no longer be supported. iTwin.js 5.0 requires a minimum of Node 20.9.0, though we recommend using the latest long-term-support version.

#### Electron

iTwin.js now supports only the latest Electron release (Electron 33) and has dropped support for all older Electron releases. This decision was made because Electron releases major updates much more frequently than iTwin.js and it is difficult to support a high number of major versions.

#### ECMAScript

`@itwin/build-tools` has bumped the [TypeScript compilation target](https://www.typescriptlang.org/tsconfig#target) from [ES2021](https://262.ecma-international.org/12.0/) to [ES2023](https://262.ecma-international.org/14.0/). This means that JavaScript files provided by core packages should be run in [environments supporting ES2023 features](https://compat-table.github.io/compat-table/es2016plus/).

### Deprecated API removals

The following previously-deprecated APIs have been removed:

#### @itwin/appui-abstract

The following APIs have been removed in `@itwin/appui-abstract`.

| **Removed**                         | **Replacement**                                                                        |
| ----------------------------------- | -------------------------------------------------------------------------------------- |
| `AbstractStatusBarActionItem`       | Use `StatusBarActionItem` in `@itwin/appui-react` instead.                             |
| `AbstractStatusBarCustomItem`       | Use `StatusBarCustomItem` in `@itwin/appui-react` instead.                             |
| `AbstractStatusBarItem`             | Use `CommonStatusBarItem` in `@itwin/appui-react` instead.                             |
| `AbstractStatusBarItemUtilities`    | Use `StatusBarItemUtilities` in `@itwin/appui-react` instead.                          |
| `AbstractStatusBarLabelItem`        | Use `StatusBarLabelItem` in `@itwin/appui-react` instead.                              |
| `AbstractWidgetProps`               | Use `Widget` in `@itwin/appui-react` instead.                                          |
| `AllowedUiItemProviderOverrides`    | `AllowedUiItemProviderOverrides` in `@itwin/appui-react`.                              |
| `BackstageActionItem`               | `BackstageActionItem` in `@itwin/appui-react`.                                         |
| `BackstageItem`                     | `BackstageItem` in `@itwin/appui-react`.                                               |
| `BackstageItemType`                 | Use Type Guard instead.                                                                |
| `BackstageItemsChangedArgs`         | N/A                                                                                    |
| `BackstageItemsManager`             | N/A                                                                                    |
| `BackstageItemUtilities`            | `BackstageItemUtilities` in `@itwin/appui-react`.                                      |
| `BackstageStageLauncher`            | `BackstageStageLauncher` in `@itwin/appui-react`.                                      |
| `BaseUiItemsProvider`               | `BaseUiItemsProvider` in `@itwin/appui-react`.                                         |
| `CommonBackstageItem`               | `CommonBackstageItem` in `@itwin/appui-react`.                                         |
| `CommonStatusBarItem`               | Use `StatusBarItem` in `@itwin/appui-react` instead.                                   |
| `createSvgIconSpec`                 | Use `IconSpecUtilities.createWebComponentIconSpec()` instead.                          |
| `EditorPosition.columnSpan`         | N/A                                                                                    |
| `getSvgSource`                      | Use `IconSpecUtilities.getWebComponentSource()` instead.                               |
| `isAbstractStatusBarActionItem`     | Use `isStatusBarActionItem` in `@itwin/appui-react` instead.                           |
| `isAbstractStatusBarCustomItem`     | Use `isStatusBarCustomItem` in `@itwin/appui-react` instead.                           |
| `isAbstractStatusBarLabelItem`      | Use `isStatusBarLabelItem` in `@itwin/appui-react` instead.                            |
| `isActionItem`                      | Use `isBackstageActionItem` in `@itwin/appui-react` instead.                           |
| `isStageLauncher`                   | Use `isBackstageStageLauncher` in `@itwin/appui-react` instead.                        |
| `ProvidedItem`                      | `ProvidedItem` in `@itwin/appui-react`.                                                |
| `StagePanelLocation`                | `StagePanelLocation` in `@itwin/appui-react`.                                          |
| `StagePanelSection`                 | `StagePanelSection` in `@itwin/appui-react`.                                           |
| `StageUsage`                        | `StageUsage` in `@itwin/appui-react`.                                                  |
| `StatusBarItemId`                   | Use `CommonStatusBarItem` in `@itwin/appui-react` instead.                             |
| `StatusBarLabelSide`                | `StatusBarLabelSide` in `@itwin/appui-react`.                                          |
| `StatusBarSection`                  | `StatusBarSection` in `@itwin/appui-react`.                                            |
| `ToolbarItemId`                     | Use `ToolbarItem["id"]` in `@itwin/appui-react` instead.                               |
| `ToolbarManager`                    | For replacement, check [here]($docs/ui/appui/provide-ui-items/#provide-toolbar-items). |
| `ToolbarOrientation`                | `ToolbarOrientation` in `@itwin/appui-react`.                                          |
| `ToolbarUsage`                      | `ToolbarUsage` in `@itwin/appui-react`.                                                |
| `UiItemProviderRegisteredEventArgs` | `UiItemProviderRegisteredEventArgs` in `@itwin/appui-react`.                           |
| `UiItemProviderOverrides`           | `UiItemProviderOverrides` in `@itwin/appui-react`.                                     |
| `UiItemsApplicationAction`          | N/A                                                                                    |
| `UiItemsManager`                    | `UiItemsManager` in `@itwin/appui-react`.                                              |
| `UiItemsProvider`                   | `UiItemsProvider` in `@itwin/appui-react`.                                             |
| `WidgetState`                       | `WidgetState` in `@itwin/appui-react`.                                                 |

#### @itwin/core-backend

| Removed               | Replacement |
| --------------------- | ----------- |
| `IModelDb.nativeDb`   | N/A         |
| `ECDb.nativeDb`       | N/A         |
| `SQLiteDb.nativeDb`   | N/A         |
| `IModelHost.platform` | N/A         |

All three `nativeDb` fields and `IModelHost.platform` have always been `@internal`. Use the `@public` APIs instead. If some functionality is missing from those APIs, [let us know](https://github.com/iTwin/itwinjs-core/issues/new?template=feature_request.md).

#### @itwin/core-bentley

| Removed                    | Replacement                                                 |
| -------------------------- | ----------------------------------------------------------- |
| `ByteStream constructor`   | `ByteStream.fromUint8Array` or `ByteStream.fromArrayBuffer` |
| `ByteStream.nextUint8`     | `ByteStream.readUint8`                                      |
| `ByteStream.nextUint16`    | `ByteStream.readUint16`                                     |
| `ByteStream.nextUint32`    | `ByteStream.readUint32`                                     |
| `ByteStream.nextInt32`     | `ByteStream.readInt32`                                      |
| `ByteStream.nextFloat32`   | `ByteStream.readFloat32`                                    |
| `ByteStream.nextFloat64`   | `ByteStream.readFloat64`                                    |
| `ByteStream.nextId64`      | `ByteStream.readId64`                                       |
| `ByteStream.nextUint24`    | `ByteStream.readUint32`                                     |
| `TransientIdSequence.next` | `TransientIdSequence.getNext`                               |

#### @itwin/core-electron

| Removed                             | Replacement                                               |
| ----------------------------------- | --------------------------------------------------------- |
| `ElectronApp.callDialog`            | [ElectronApp.dialogIpc]($electron)                        |
| `ElectronHost.getWindowSizeSetting` | [ElectronHost.getWindowSizeAndPositionSetting]($electron) |

<<<<<<< HEAD

#### @itwin/core-frontend

| **Removed**                               | **Replacement**                                                                                              |
|-------------------------------------------|--------------------------------------------------------------------------------------------------------------|
| `callIpcHost`                             | Use `appFunctionIpc` instead.                                                                                 |
| `callNativeHost`                          | Use `nativeAppIpc` instead.                                                                                   |
| `createMaterial`                          | Use `createRenderMaterial` instead.                                                                           |
| `createTextureFromImage`                  | Use `createTexture` instead.                                                                                  |
| `createTextureFromImageBuffer`            | Use `createTexture` instead.                                                                                  |
| `createTextureFromImageSource`            | Use `RenderSystem.createTextureFromSource` instead.                                                           |
| `DisplayStyleState.onScheduleScriptReferenceChanged` | Use `onScheduleScriptChanged` instead.                                                                |
| `DisplayStyleState.scheduleScriptReference` | Use `scheduleScript` instead.                                                                                 |
| `GraphicBuilder.pickId`                   | Deprecated in 3.x. Maintain the current pickable ID yourself.                                                 |
| `getDisplayedExtents`                     | These extents are based on `IModelConnection.displayedExtents`. Consider `computeFitRange` or `getViewedExtents`. |
| `IModelAppOptions.rpcInterfaces`          | See `[[MobileRpcManager.initializeClient]]`, `[[ElectronRpcManager.initializeFrontend]]`, `[[BentleyCloudRpcManager.initializeClient]]`. |
| `IModelConnection.displayedExtents`       | N/A                                                                                                          |
| `IModelConnection.expandDisplayedExtents` | Use `displayedExtents` instead.                                                                               |
| `IModelConnection.getThumbnail`           | Use `ViewStore` APIs instead.                                                                                 |
| `IModelConnection.query`                  | Use `createQueryReader` instead (same parameter).                                                           |
| `IModelConnection.queryRowCount`          | Count the number of results using `count(*)` with a subquery, e.g., `SELECT count(*) FROM (<original-query>)`. |
| `IModelConnection.restartQuery`           | Use `createQueryReader`. Pass the restart token in the `config` argument, e.g., `{ restartToken: myToken }`. |
| `requestDownloadBriefcase(progress)`      | `progress` is removed, use `DownloadBriefcaseOptions.progressCallback` instead.                             |
| `readImage`                               | Use `readImageBuffer` instead.                                                                                |
| `setEventController`                      | Removed (was for internal use).                                                                               |
| `PullChangesOptions.progressCallback`     | Use `downloadProgressCallback` instead.                                                                      |
=======
#### @itwin/core-geometry

| Removed               | Replacement |
| --------------------- | ----------- |
| `PathFragment.childFractionTChainDistance`        | `PathFragment.childFractionToChainDistance` |
| `GrowableXYArray.setXYZAtCheckedPointIndex`       | `GrowableXYArray.setXYAtCheckedPointIndex`  |
| `PolyfaceBuilder.findOrAddPoint`                  | `PolyfaceBuilder.addPoint`                  |
| `PolyfaceBuilder.findOrAddParamXY`                | `PolyfaceBuilder.addParamXY`                |
| `PolyfaceBuilder.findOrAddParamInGrowableXYArray` | `PolyfaceBuilder.addParamInGrowableXYArray` |
| `PolyfaceBuilder.findOrAddPointXYZ`               | `PolyfaceBuilder.addPointXYZ`               |
>>>>>>> 21840d5a

### API removals

The following APIs have been removed:

#### @itwin/core-common

The following APIs were re-exported from `@itwin/core-bentley` and have been removed. Please import from `@itwin/core-bentley` instead.

| Removed               |
| --------------------- |
| `BentleyStatus`       |
| `BentleyError`        |
| `IModelStatus`        |
| `BriefcaseStatus`     |
| `DbResult`            |
| `ChangeSetStatus`     |
| `GetMetaDataFunction` |
| `LogFunction`         |
| `LoggingMetaData`     |

### Packages dropped

As of iTwin.js 5.0, the following packages have been removed and are no longer available:

| Removed                        | Replacement                                                                                                                                                 |
| ------------------------------ | ----------------------------------------------------------------------------------------------------------------------------------------------------------- |
| `@itwin/backend-webpack-tools` | Previously we recommended bundling backends via tools like webpack to decrease the deployed backend size, however we no longer recommend bundling backends at all.                                      |
| `@itwin/core-telemetry`        | No consumable APIs were being published therefore this package has been removed, with no replacement available. Please implement your own telemetry client. |
| `@itwin/core-webpack-tools`    | We no longer recommend using [webpack](https://webpack.js.org/) and instead recommend using [Vite](https://vite.dev/).                                      |

### Change to pullMerge

Starting from version 5.x, iTwin.js has transitioned from using the merge method to using the rebase + fast-forward method for merging changes. This change is transparent to users and is enabled by default.

#### No pending/local changes

- Incoming changes are applied using "fast-forward" method.

#### With pending/local changes

The merging process in this method follows these steps:

1. Initially, each incoming change is attempted to be applied using the _fast-forward_ method. If successful, the process is complete.
2. If the fast-forward method fails for any incoming change, that changeset is abandoned and the rebase method is used instead.
3. The rebase process is executed as follows:
   - All local transactions are reversed.
   - All incoming changesets are applied using the fast-forward method.
   - Local transactions are reinstated one by one, with any conflicts reported to the TxnManager.
   - Once a local changeset is rebased, the local transaction is updated with the rebased changeset.

This method offers several advantages:

1. It allows applications to resolve conflicts effectively.
2. Even after the pull/merge process, applications can still undo/redo their local transactions.
3. The chances of pushing a corrupt changeset are minimal because the rebase process captures modified merge changesets without altering data outside the change tracking session.
4. In the future, this method will be essential for lock-less editing as it enables applications to merge changes with domain intelligence.

For more information read [Pull merge & conflict resolution](../learning/backend/PullMerge.md)<|MERGE_RESOLUTION|>--- conflicted
+++ resolved
@@ -26,9 +26,10 @@
     - [Deprecated API removals](#deprecated-api-removals)
       - [@itwin/appui-abstract](#itwinappui-abstract)
       - [@itwin/core-backend](#itwincore-backend-1)
-      - [@itwin/core-bentley](#itwincore-bentley)
+      - [@itwin/core-bentley](#itwincore-bentley-1)
       - [@itwin/core-electron](#itwincore-electron)
-      - [@itwin/core-frontend](#itwin-frontend)
+      - [@itwin/core-frontend](#itwincore-frontend-1)
+      - [@itwin/core-geometry](#itwincore-geometry)
     - [API removals](#api-removals)
       - [@itwin/core-common](#itwincore-common-1)
     - [Packages dropped](#packages-dropped)
@@ -229,7 +230,6 @@
 | `ElectronApp.callDialog`            | [ElectronApp.dialogIpc]($electron)                        |
 | `ElectronHost.getWindowSizeSetting` | [ElectronHost.getWindowSizeAndPositionSetting]($electron) |
 
-<<<<<<< HEAD
 
 #### @itwin/core-frontend
 
@@ -256,7 +256,7 @@
 | `readImage`                               | Use `readImageBuffer` instead.                                                                                |
 | `setEventController`                      | Removed (was for internal use).                                                                               |
 | `PullChangesOptions.progressCallback`     | Use `downloadProgressCallback` instead.                                                                      |
-=======
+
 #### @itwin/core-geometry
 
 | Removed               | Replacement |
@@ -267,7 +267,6 @@
 | `PolyfaceBuilder.findOrAddParamXY`                | `PolyfaceBuilder.addParamXY`                |
 | `PolyfaceBuilder.findOrAddParamInGrowableXYArray` | `PolyfaceBuilder.addParamInGrowableXYArray` |
 | `PolyfaceBuilder.findOrAddPointXYZ`               | `PolyfaceBuilder.addPointXYZ`               |
->>>>>>> 21840d5a
 
 ### API removals
 
