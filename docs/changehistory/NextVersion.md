---
publish: false
---
# NextVersion

Table of contents:

- [Revert timeline changes](#revert-timeline-changes)
- [Display](#display)
  - [Instancing](#instancing)
<<<<<<< HEAD
  - [Context Reality model visibility](#context-reality-model-visibility)
  - [Contour Display](#contour-display)
=======
  - [Overriding line color](#overriding-line-color)
>>>>>>> 8a663f8a
- [Interactive Tools](#interactive-tools)
  - [Element Locate](#element-locate)
- [Presentation](#presentation)
  - [Calculated properties specification enhancements](#calculated-properties-specification-enhancements)
- [Quantity](#quantity)
- [API Deprecations](#api-deprecations)
  - [@itwin/appui-abstract](#itwinappui-abstract)
  - [@itwin/core-backend](#itwincore-frontend)
  - [@itwin/core-frontend](#itwincore-frontend)
  - [@itwin/core-quantity](#itwincore-quantity)

## Revert timeline changes

At present, the sole method to reverse a defective changeset is to remove it from the iModel hub, which can lead to numerous side effects. A preferable approach would be to reverse the changeset in the timeline and introduce it as a new changeset. Although this method remains intrusive and necessitates a schema lock, it is safer because it allows for the reversal to restore previous changes, ensuring that nothing is permanently lost from the timeline.

[BriefcaseDb.revertAndPushChanges]($backend) Allow to push a single changeset that undo all changeset from tip to specified changeset in history.

Some detail and requirements are as following.

- When invoking the iModel, it must not have any local modifications.
- The operation is atomic; if it fails, the database will revert to its previous state.
- The revert operation necessitates a schema lock (an exclusive lock on the iModel) because it does not lock each individual element affected by the revert.
- If no description is provided after a revert, a default description for the changeset will be created and pushed, which releases the schema lock.
- Schema changes are not reverted during SchemaSync, or they can be optionally skipped when SchemaSync is not utilized.

## Display

### Instancing

Some scenarios involve displaying the same basic graphic repeatedly. For example, imagine you are writing a [Decorator]($frontend) that displays stop signs at many intersections along a road network. You might create one [RenderGraphic]($frontend) for each individual stop sign and draw them all, but doing so would waste a lot of memory by duplicating the same geometry many times, and negatively impact your frame rate by invoking many draw calls.

WebGL provides [instanced rendering](https://webglfundamentals.org/webgl/lessons/webgl-instanced-drawing.html) to more efficiently support this kind of use case. You can define a single representation of the stop sign graphic, and then tell the renderer to draw it many times at different locations, orientations, and scales. iTwin.js now provides APIs that make it easy for you to create instanced graphics:

- [GraphicTemplate]($frontend) defines what the graphic should look like. You can obtain a template from [GraphicBuilder.finishTemplate]($frontend), [RenderSystem.createTemplateFromDescription]($frontend), or [readGltfTemplate]($frontend).
- [RenderInstances]($frontend) defines the set of instances of the template to draw. In addition to a [Transform]($geometry), each instance can also override aspects of the template's appearance like color and line width, along with a unique [Feature]($common) to permit each instance to behave as a discrete entity. You can create a `RenderInstances` using [RenderInstancesParamsBuilder]($frontend).
- [RenderSystem.createGraphicFromTemplate]($frontend) produces a [RenderGraphic]($frontend) from a graphic template and a set of instances.

`GraphicTemplate` and `RenderInstances` are both reusable - you can produce multiple sets of instances of a given template, and use the same set of instances with multiple different templates.

For the stop sign example described above, you might have a [glTF model](https://en.wikipedia.org/wiki/GlTF) representing a stop sign and an array containing the position of each stop sign. You could then use a function like the following to produce a graphic that draws the stop sign at each of those positions.

```ts
[[include:Gltf_Instancing]]
```

### Overriding line color

iTwin.js allows you to [dynamically override](https://www.itwinjs.org/learning/display/symbologyoverrides/) aspects of the appearance of geometry at display time. However, unlike [SubCategoryAppearance]($common) and [GeometryParams]($common), which can distinguish between "line color" and "fill color", [FeatureAppearance]($common) only provides a single color override that applies to both types of geometry.

To address this discrepancy, we've [added](https://github.com/iTwin/itwinjs-core/pull/7251) a way to dynamically override the color and transparency of linear geometry independently from the rest of the geometry. Linear geometry includes open curves, line strings, point strings, and the outlines of planar regions. [FeatureAppearance.lineRgb]($common) controls the color of linear geometry, and [FeatureAppearance.lineTransparency]($common) controls the transparency. Both of these properties can be `undefined`, in which case the existing `rgb` or `transparency` property affects linear geometry - just as it always has. Or, they can be `false`, indicating that no color/transparency override is applied to linear geometry. Or, they can specify a transparency value or `RgbColor` that applies only to linear geometry.

### Context Reality model visibility

Context reality models that have been attached using `DisplayStyleState.attachRealityModel`, can now be hidden by turning ON the `ContextRealityModel.invisible` flag.  Previous implementation requiered context reality models to be detached in order to hide it from the scene.

### Contour Display

A new rendering technique has been added to iTwin.js which allows a user to apply specific contour line renderings to subcategories within a scene.

iTwin.js now provides the following API to use this feature:

- [DisplayStyle3dSettings]($common) now has a `contours` property which contains all of the subcategories-to-styling association data necessary to enable this feature. That object is of type [ContourDisplay]($common).
- [ContourDisplay]($common) defines how contours are displayed in the iModel based on a list of [ContourGroup]($common) objects in the `groups` property. Whether or not contours will be displayed in the viewport is controlled by this object's `displayContours` property, which defaults to false.
- [ContourGroup]($common) describes an association of subcategories to contour styling. It contains a set of subcategory IDs titled `subCategories`. Those subcategories will have the contour styling within the same group's [Contour]($common) `contourDef` object applied to them.
- [Contour]($common) describes the rendering settings that apply to a specific set of subcategories within a [ContourGroup]($common). This actually describes stylings for two sets of contours: major and minor. These stylings are separate from each other. The minor contour occurs at a defined interval in meters. These intervals draw at a fixed height; they are not dependent on the range of the geometry to which they are applied. The major contour is dependent on the minor contour. The interval of its occurence is not measured directly in meters; rather it is a count of minor contour intervals between its occurrences. The properties describing how major and minor contours are styled are listed here:
  - `majorStyle` is the style that a major contour line will use. Defaults to an instantation of [ContourStyle]($common) using `pixelWidth` of 2 and default values for the other properties.
  - `minorStyle` is the style that a minor contour line will use. Defaults to an instantation of [ContourStyle]($common) using default values for the properties.
  - `minorInterval` is the interval for the minor contour in the associated terrain in meters. Defaults to 1.
  - `majorIntervalCount` is the count of minor contour intervals that define a major interval (integer > 0). Defaults to 5.
  - `showGeometry`, if true, shows underlying geometry along with the associated contours. If false, only shows the contours, not the underlying geometry. Defaults to true.
- [ContourStyle]($common) describes the style settings used by either a major or minor contour. It contains the following properties:
  - `color` is a color used by the major or minor contour of type [RgbColor]($common). Defaults to black.
  - `pixelWidth` is the width in pixels of a major or minor contour line, using range 1 to 8.5 in 0.5 increments. Defaults to 1.
  - `pattern` is the line pattern applied to a major or minor contour line of type [LinePixels]($common). Defaults to [LinePixels.Solid]($common).

Consult the following code for an example of enabling and configuring contour display in iTwin.js:

```ts
[[include:Setup_ContourDisplay]]
```

Here is a sample screenshot of applying some contour display settings to a terrain iModel:

![contour display example](./assets/contour-display.png "Example of applying contour line settings to an iModel of some terrain")

## Interactive Tools

### Element Locate

After calling [ElementLocateManager.doLocate]($frontend), Reset may now be used to accept some elements that were obscured by another element. Previously Reset would only choose between visible elements within the locate aperture.

![locate example](./element-locate.png "Example of using reset to accept obscured element")

## Presentation

### Calculated properties specification enhancements

A new optional [`extendedData`]($docs/presentation/content/CalculatedPropertiesSpecification.md#attribute-extendeddata) attribute has been added to [calculated properties specification]($docs/presentation/content/CalculatedPropertiesSpecification.md). The attribute allows associating resulting calculated properties field with some extra information, which may be especially useful for dynamically created calculated properties.

## Quantity

- Add support for 'Ratio' format type (e.g. "1:2")
  - Example: Formatting a Ratio
  - Assuming that a `UnitsProvider` has been registered and initialized, here's how to format a ratio:

```ts
const ratioFormatProps: FormatProps = {
    type: "Ratio",
    ratioType: "OneToN",  // Formats the ratio in "1:N" form
    composite: {
        includeZero: true,
        units: [
            { name: "Units.HORIZONTAL_PER_VERTICAL" },
        ],
    },
};

const ratioFormat = new Format("Ratio");
ratioFormat.fromJSON(unitsProvider, ratioFormatProps).catch(() => {});
```

- Add support for unit inversion during unit conversion

- Change azimuth and bearing logic from working with east-based counterclockwise persisted values to working with north-based clockwise values.
- The previous applies to azimuthBase as well, if provided.

## API deprecations

### @itwin/appui-abstract

- `LayoutFragmentProps`, `ContentLayoutProps`, `LayoutSplitPropsBase`, `LayoutHorizontalSplitProps`, `LayoutVerticalSplitProps`, and `StandardContentLayouts` have been deprecated. Use the same APIs from `@itwin/appui-react` instead.

- `BackendItemsManager` is internal and should never have been consumed. It has been deprecated and will be removed in 5.0.0. Use `UiFramework.backstage` from `@itwin/appui-react` instead.

### @itwin/core-backend

- [IModelHost.snapshotFileNameResolver]($backend) and [FileNameResolver]($backend) have been deprecated. Make sure to provide resolved file path to [SnapshotConnection.openFile]($frontend).

### @itwin/core-frontend

- [SnapshotConnection.openRemote]($frontend) has been deprecated. Use [CheckpointConnection.openRemote]($frontend) to open a connection to an iModel within web application.

### @itwin/core-quantity

- [Parser.parseToQuantityValue]($quantity) have been deprecated. Use the existing method [Parser.parseQuantityString]($quantity) instead.<|MERGE_RESOLUTION|>--- conflicted
+++ resolved
@@ -8,12 +8,9 @@
 - [Revert timeline changes](#revert-timeline-changes)
 - [Display](#display)
   - [Instancing](#instancing)
-<<<<<<< HEAD
+  - [Overriding line color](#overriding-line-color)
   - [Context Reality model visibility](#context-reality-model-visibility)
   - [Contour Display](#contour-display)
-=======
-  - [Overriding line color](#overriding-line-color)
->>>>>>> 8a663f8a
 - [Interactive Tools](#interactive-tools)
   - [Element Locate](#element-locate)
 - [Presentation](#presentation)
