--- conflicted
+++ resolved
@@ -6,10 +6,6 @@
 Table of contents:
 
 - [Revert timeline changes](#revert-timeline-changes)
-<<<<<<< HEAD
-- [Calculated properties specification enhancements](#calculated-properties-specification-enhancements)
-- [Quantity](#quantity)
-=======
 - [Display](#display)
   - [Instancing](#instancing)
 - [Interactive Tools](#interactive-tools)
@@ -17,7 +13,7 @@
 - [Presentation](#presentation)
   - [Calculated properties specification enhancements](#calculated-properties-specification-enhancements)
   - [API Deprecations](#api-deprecations)
->>>>>>> 436f992c
+- [Quantity](#quantity)
 
 ## Revert timeline changes
 
@@ -52,7 +48,9 @@
 ```ts
 [[include:Gltf_Instancing]]
 ```
+
 ### Context Reality model visibility
+
 Context reality models that have been attached using `DisplayStyleState.attachRealityModel`, can now be hidden by turning ON the `ContextRealityModel.invisible` flag.  Previous implementation requiered context reality models to be detached in order to hide it from the scene.
 
 ## Interactive Tools
@@ -69,12 +67,20 @@
 
 A new optional [`extendedData`]($docs/presentation/content/CalculatedPropertiesSpecification.md#attribute-extendeddata) attribute has been added to [calculated properties specification]($docs/presentation/content/CalculatedPropertiesSpecification.md). The attribute allows associating resulting calculated properties field with some extra information, which may be especially useful for dynamically created calculated properties.
 
-<<<<<<< HEAD
+## API deprecations
+
+### @itwin/appui-abstract
+
+- `LayoutFragmentProps`, `ContentLayoutProps`, `LayoutSplitPropsBase`, `LayoutHorizontalSplitProps`, `LayoutVerticalSplitProps`, and `StandardContentLayouts` have been deprecated. Use the same APIs from `@itwin/appui-react` instead.
+
+- `BackendItemsManager` is internal and should never have been consumed. It has been deprecated and will be removed in 5.0.0. Use `UiFramework.backstage` from `@itwin/appui-react` instead.
+
 ### Quantity
 
 - Add support for 'Ratio' format type (e.g. "1:2")
   - Example: Formatting a Ratio
   - Assuming that a `UnitsProvider` has been registered and initialized, here's how to format a ratio:
+
 ```ts
 const ratioFormatProps: FormatProps = {
     type: "Ratio",
@@ -91,13 +97,4 @@
 ratioFormat.fromJSON(unitsProvider, ratioFormatProps).catch(() => {});
 ```
 
-- Add support for unit inversion during unit conversion
-=======
-## API deprecations
-
-### @itwin/appui-abstract
-
-- `LayoutFragmentProps`, `ContentLayoutProps`, `LayoutSplitPropsBase`, `LayoutHorizontalSplitProps`, `LayoutVerticalSplitProps`, and `StandardContentLayouts` have been deprecated. Use the same APIs from `@itwin/appui-react` instead.
-
-- `BackendItemsManager` is internal and should never have been consumed. It has been deprecated and will be removed in 5.0.0. Use `UiFramework.backstage` from `@itwin/appui-react` instead.
->>>>>>> 436f992c
+- Add support for unit inversion during unit conversion