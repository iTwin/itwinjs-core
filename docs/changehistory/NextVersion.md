--- conflicted
+++ resolved
@@ -1637,7 +1637,6 @@
   // With this:
   config.tileCacheService = new CustomCloudStorageService();
 ```
-<<<<<<< HEAD
 
 ## Coordinate Conversion between iModel GeographicCRS and any other GeographicCRS
 
@@ -1688,6 +1687,4 @@
 
 On the frontend the [GeoConverter]($frontend) class has been modified to accept either a string containing the datum or a [GeographicCRSProps]($common) of a similar format retaining cache capability as before for either format.
 
-**NOTE**: The [IModelCoordinatesRequestProps.source]($common) and the [GeoCoordinatesRequestProps.target]($common) were renamed from previous version that used the sourceDatum and targetDatum properties.
-=======
->>>>>>> 4e51f314
+**NOTE**: The [IModelCoordinatesRequestProps.source]($common) and the [GeoCoordinatesRequestProps.target]($common) were renamed from previous version that used the sourceDatum and targetDatum properties.