--- conflicted
+++ resolved
@@ -5,22 +5,23 @@
 
 Table of contents:
 
-- [Revert timeline changes](#revert-timeline-changes)
-- [Display](#display)
-  - [Instancing](#instancing)
-  - [Overriding line color](#overriding-line-color)
-  - [Context Reality model visibility](#context-reality-model-visibility)
-  - [Contour Display](#contour-display)
-- [Interactive Tools](#interactive-tools)
-  - [Element Locate](#element-locate)
-- [Presentation](#presentation)
-  - [Calculated properties specification enhancements](#calculated-properties-specification-enhancements)
-- [Quantity](#quantity)
-- [API Deprecations](#api-deprecations)
-  - [@itwin/appui-abstract](#itwinappui-abstract)
-  - [@itwin/core-backend](#itwincore-frontend)
-  - [@itwin/core-frontend](#itwincore-frontend)
-  - [@itwin/core-quantity](#itwincore-quantity)
+- [NextVersion](#nextversion)
+  - [Revert timeline changes](#revert-timeline-changes)
+  - [Display](#display)
+    - [Instancing](#instancing)
+    - [Overriding line color](#overriding-line-color)
+    - [Context Reality model visibility](#context-reality-model-visibility)
+    - [Contour Display](#contour-display)
+  - [Interactive Tools](#interactive-tools)
+    - [Element Locate](#element-locate)
+  - [Presentation](#presentation)
+    - [Calculated properties specification enhancements](#calculated-properties-specification-enhancements)
+  - [Quantity](#quantity)
+  - [API deprecations](#api-deprecations)
+    - [@itwin/appui-abstract](#itwinappui-abstract)
+    - [@itwin/core-backend](#itwincore-backend)
+    - [@itwin/core-frontend](#itwincore-frontend)
+    - [@itwin/core-quantity](#itwincore-quantity)
 
 ## Revert timeline changes
 
@@ -154,11 +155,7 @@
 - [SnapshotConnection.openRemote]($frontend) has been deprecated. Use [CheckpointConnection.openRemote]($frontend) to open a connection to an iModel within web application.
 
 ### @itwin/core-quantity
-<<<<<<< HEAD
-- [Parser.parseToQuantityValue]($quantity) have been deprecated. Use the existing method [Parser.parseQuantityString]($quantity) instead.
 
 - Refactored `FormatType`, `ScientificType`, `ShowSignOption` from int enums to string enums and added `RatioType` as a string enum. Relevant toString functions, including [formatTypeToString]($quantity), [scientificTypeToString]($quantity), and [showSignOptionToString]($quantity), have been deprecated because they don't need serialization methods.
-=======
 
-- [Parser.parseToQuantityValue]($quantity) have been deprecated. Use the existing method [Parser.parseQuantityString]($quantity) instead.
->>>>>>> 020769b2
+- [Parser.parseToQuantityValue]($quantity) have been deprecated. Use the existing method [Parser.parseQuantityString]($quantity) instead.