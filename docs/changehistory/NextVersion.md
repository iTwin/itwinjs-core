---
publish: false
---

# NextVersion

Table of contents:

- [NextVersion](#nextversion)
  - [Selection set](#selection-set)
  - [Font APIs](#font-apis)
  - [Geometry](#geometry)
    - [Polyface Traversal](#polyface-traversal)
  - [API deprecations](#api-deprecations)
    - [@itwin/core-bentley](#itwincore-bentley)
    - [@itwin/core-common](#itwincore-common)
    - [@itwin/core-backend](#itwincore-backend)
    - [@itwin/core-frontend](#itwincore-frontend)
    - [@itwin/presentation-common](#itwinpresentation-common)
  - [Breaking Changes](#breaking-changes)
    - [Opening connection to local snapshot requires IPC](#opening-connection-to-local-snapshot-requires-ipc)
    - [Updated minimum requirements](#updated-minimum-requirements)
      - [Node.js](#nodejs)
      - [Electron](#electron)
      - [ECMAScript](#ecmascript)
    - [Deprecated API removals](#deprecated-api-removals)
      - [@itwin/appui-abstract](#itwinappui-abstract)
      - [@itwin/core-backend](#itwincore-backend-1)
      - [@itwin/core-bentley](#itwincore-bentley-1)
      - [@itwin/core-common](#itwincore-common-1)
      - [@itwin/core-electron](#itwincore-electron)
      - [@itwin/core-frontend](#itwincore-frontend-1)
      - [@itwin/core-geometry](#itwincore-geometry)
      - [@itwin/presentation-common](#itwinpresentation-common-1)
    - [API removals](#api-removals)
      - [@itwin/core-common](#itwincore-common-2)
    - [Packages dropped](#packages-dropped)
    - [Change to pullMerge](#change-to-pullmerge)
      - [No pending/local changes](#no-pendinglocal-changes)
      - [With pending/local changes](#with-pendinglocal-changes)
    - [TypeScript configuration changes](#typescript-configuration-changes)
<<<<<<< HEAD
      - [`target`](#target)
      - [`useDefineForClassFields`](#usedefineforclassfields)
=======
  - [Graphics](#graphics)
    - [Read Image To Canvas](#read-image-to-canvas)

>>>>>>> 53b4a4a9

## Selection set

There are two similar selection-related concepts in `@itwin/core-frontend` - [SelectionSet]($core-frontend) and [HiliteSet]($core-frontend). The former is generally used by interactive tools (e.g. the "Move element" tool), so it contains what tools think is selected. The latter is used by the graphics system to know what elements to highlight, so it contains what users think is selected. Generally, we want the two sets to be in sync to avoid confusion why tools act on different elements than what users think are selected. Keeping them in sync was not always possible, because `HiliteSet` may store Model and SubCategory ids, but `SelectionSet` could only store Element ids. So we could end up in situations where a Model id is added to `HiliteSet` and `SelectionSet` is empty, making users think that all elements in that model are selected, but tools not knowing anything about it.

To alleviate this problem, the `SelectionSet`-related APIs have been enhanced to support storing Model and SubCategory ids, similar to what `HiliteSet` does. The change has been made in a backwards compatible way, so all existing code using `SelectionSet` should continue to work as before:

- `SelectionSet` modification methods `add`, `addAndRemove`, `remove`, `replace` now, in addition to existing `Id64Arg` argument, accept the `SelectableIds` structure.
- `SelectionSetEvent` attributes `added` and `removed` have been deprecated, but continue to work as before, containing only element ids. In addition, the event object now contains new `additions` and `removals` attributes, which are instances of `SelectableIds` and contain all ids that were added or removed from the selection set, including those of Model and SubCategory.

Because the `SelectionSet` now stores additional types of ids, existing code that listens to `onChange` event may start getting extra invocations that don't affect the element selection (e.g. `SelectAddEvent` with `added: []` and `additions: { models: ["0x1"] }`). Also, the `isActive` getter may return `true` even though `elements` set is empty.

## Font APIs

[Fonts](../learning/backend/Fonts.md) control the appearance and layout of [TextAnnotation]($common)s. To apply a font to text stored in a [GeometryStream](../learning/common/GeometryStream.md), the font must first be embedded into the iModel. Two new APIs permit you to work with fonts:

- [FontFile]($backend) represents a font obtained from a digital representation like a file on disk.
- [IModelDb.fonts]($backend) permits you to read and write font-related information, including [FontFile]($backend)s, into an [IModelDb]($backend).

Consult the [learning article](../learning/backend/Fonts.md) for details and example code.

## Geometry

### Polyface Traversal

Conventional [IndexedPolyface]($core-geometry) data defines each facet by a sequence of point indices around the facet, however these indices do not indicate which facet is adjacent across an edge, nor do they indicate which facets are adjacent at a vertex. The topology of the mesh is incomplete.

The new class [IndexedPolyfaceWalker]($core-geometry) has methods to complete the topology of an `IndexedPolyface` and to navigate these adjacencies. A one-time call to [IndexedPolyfaceWalker.buildEdgeMateIndices]($core-geometry) populates a new optional index array of the [PolyfaceData]($core-geometry). This array stores the cross-edge relationship, and is valid as long as the mesh topology is unchanged. After this step, the following queries support navigation around a facet, around a vertex, and across an edge. Given an `IndexedPolyfaceWalker` object that refers to a particular edge:

- [IndexedPolyfaceWalker.nextAroundFacet]($core-geometry) and [IndexedPolyfaceWalker.previousAroundFacet]($core-geometry) return a walker referring to the next/previous edge around the facet.
- [IndexedPolyfaceWalker.nextAroundVertex]($core-geometry) and [IndexedPolyfaceWalker.previousAroundVertex]($core-geometry) return a walker referring to the next/previous edge around the edges' start vertex.
- [IndexedPolyfaceWalker.edgeMate]($core-geometry) returns a walker referring to the matched edge in the adjacent facet.

If a walker operation would advance outside the mesh (e.g., `edgeMate` of a boundary edge), it returns an invalid walker.

## API deprecations

### @itwin/core-bentley

- The [IDisposable]($core-bentley) interface, along with related [isIDisposable]($core-bentley) and [using]($core-bentley) utilities, have been deprecated in favor of [TypeScript's built-in](https://www.typescriptlang.org/docs/handbook/release-notes/typescript-5-2.html#using-declarations-and-explicit-resource-management) `Disposable` type and `using` declarations (from the upcoming [Explicit Resource Management](https://github.com/tc39/proposal-explicit-resource-management) feature in ECMAScript).

  For example, the following:

  ```typescript
  import { using } from "@itwin/core-bentley";
  export function doSomeWork() {
    using(new SomethingDisposable(), (temp) => {
      // do something with temp
    });
  }
  ```

  should now be rewritten as:

  ```typescript
  export function doSomeWork() {
    using temp = new SomethingDisposable();
    // do something with temp
  }
  ```

  > Note that while public types with deterministic cleanup logic in iTwin.js will continue to implement _both_ `IDisposable` and `Disposable` until the former is fully removed in iTwin.js 7.0 (in accordance with our [API support policy](../learning/api-support-policies)), disposable objects should still only be disposed once - _either_ with [IDisposable.dispose]($core-bentley) _or_ `Symbol.dispose()` but not both! Where possible, prefer `using` declarations or the [dispose]($core-bentley) helper function over directly calling either method.

### @itwin/core-common

- [FontMap]($common) attempts to provide an in-memory cache mapping [FontId]($common)s to [Font](../learning/backend/Fonts.md) names. Use [IModelDb.fonts]($backend) instead.

### @itwin/core-backend

- Use [IModelDb.fonts]($backend) instead of [IModelDb.fontMap]($backend).

### @itwin/core-frontend

- Deprecated [SelectionSet]($core-frontend)-related APIs:

  - `SelectionSet.has` and `SelectionSet.isSelected` - use `SelectionSet.elements.has(id)` instead.
  - `SelectionSetEvent.added` and `SelectionSetEvent.removed` - use `SelectionSetEvent.additions.elements` and `SelectionSetEvent.removals.elements` instead.

- Deprecated [HiliteSet.setHilite]($core-frontend) - use `add`, `remove`, `replace` methods instead.

- [IModelConnection.fontMap]($frontend) caches potentially-stale mappings of [FontId]($common)s to font names. If you need access to font Ids on the front-end for some reason, implement an [Ipc method](../learning/IpcInterface.md) that uses [IModelDb.fonts]($backend).

### @itwin/presentation-common

- All public methods of [PresentationRpcInterface]($presentation-common) have been deprecated. Going forward, RPC interfaces should not be called directly. Public wrappers such as [PresentationManager]($presentation-frontend) should be used instead.

- `imageId` properties of [CustomNodeSpecification]($presentation-common) and [PropertyRangeGroupSpecification]($presentation-common) have been deprecated. [ExtendedData](../presentation/customization/ExtendedDataUsage.md#customize-tree-node-item-icon) rule should be used instead.

- `fromJSON` and `toJSON` methods of [Field]($presentation-common), [PropertiesField]($presentation-common), [ArrayPropertiesField]($presentation-common), [StructPropertiesField]($presentation-common) and [NestedContentField]($presentation-common) have been deprecated. Use `fromCompressedJSON` and `toCompressedJSON` methods instead.

- `ItemJSON.labelDefinition` has been deprecated in favor of newly added optional `label` property.

- `NestedContentValue.labelDefinition` has been deprecated in favor of newly added optional `label` property.

## Breaking Changes

### Opening connection to local snapshot requires IPC

[SnapshotConnection.openFile]($frontend) now requires applications to have set up a valid IPC communication. If you're using this API in an Electron or Mobile application, no additional action is needed as long as you call `ElectronHost.startup` or `MobileHost.startup` respectively. This API shouldn't be used in Web applications, so it has no replacement there.

### Updated minimum requirements

A new major release of iTwin.js affords us the opportunity to update our requirements to continue to provide modern, secure, and rich libraries. Please visit our [Supported Platforms](../learning/SupportedPlatforms) documentation for a full breakdown.

#### Node.js

Node 18 will reach [end-of-life](https://github.com/nodejs/release?tab=readme-ov-file#release-schedule) soon and will no longer be supported. iTwin.js 5.0 requires a minimum of Node 20.9.0, though we recommend using the latest long-term-support version.

#### Electron

iTwin.js now supports only the latest Electron release (Electron 34) and has dropped support for all older Electron releases. This decision was made because Electron releases major updates much more frequently than iTwin.js and it is difficult to support a high number of major versions.

#### ECMAScript

`@itwin/build-tools` has bumped the [TypeScript compilation target](https://www.typescriptlang.org/tsconfig#target) from [ES2021](https://262.ecma-international.org/12.0/) to [ES2023](https://262.ecma-international.org/14.0/). This means that JavaScript files provided by core packages should be run in [environments supporting ES2023 features](https://compat-table.github.io/compat-table/es2016plus/).

### Deprecated API removals

The following previously-deprecated APIs have been removed:

#### @itwin/appui-abstract

The following APIs have been removed in `@itwin/appui-abstract`.

| **Removed**                         | **Replacement**                                                                        |
| ----------------------------------- | -------------------------------------------------------------------------------------- |
| `AbstractStatusBarActionItem`       | Use `StatusBarActionItem` in `@itwin/appui-react` instead.                             |
| `AbstractStatusBarCustomItem`       | Use `StatusBarCustomItem` in `@itwin/appui-react` instead.                             |
| `AbstractStatusBarItem`             | Use `CommonStatusBarItem` in `@itwin/appui-react` instead.                             |
| `AbstractStatusBarItemUtilities`    | Use `StatusBarItemUtilities` in `@itwin/appui-react` instead.                          |
| `AbstractStatusBarLabelItem`        | Use `StatusBarLabelItem` in `@itwin/appui-react` instead.                              |
| `AbstractWidgetProps`               | Use `Widget` in `@itwin/appui-react` instead.                                          |
| `AllowedUiItemProviderOverrides`    | `AllowedUiItemProviderOverrides` in `@itwin/appui-react`.                              |
| `BackstageActionItem`               | `BackstageActionItem` in `@itwin/appui-react`.                                         |
| `BackstageItem`                     | `BackstageItem` in `@itwin/appui-react`.                                               |
| `BackstageItemType`                 | Use Type Guard instead.                                                                |
| `BackstageItemsChangedArgs`         | N/A                                                                                    |
| `BackstageItemsManager`             | N/A                                                                                    |
| `BackstageItemUtilities`            | `BackstageItemUtilities` in `@itwin/appui-react`.                                      |
| `BackstageStageLauncher`            | `BackstageStageLauncher` in `@itwin/appui-react`.                                      |
| `BaseUiItemsProvider`               | `BaseUiItemsProvider` in `@itwin/appui-react`.                                         |
| `CommonBackstageItem`               | `CommonBackstageItem` in `@itwin/appui-react`.                                         |
| `CommonStatusBarItem`               | Use `StatusBarItem` in `@itwin/appui-react` instead.                                   |
| `createSvgIconSpec`                 | Use `IconSpecUtilities.createWebComponentIconSpec()` instead.                          |
| `EditorPosition.columnSpan`         | N/A                                                                                    |
| `getSvgSource`                      | Use `IconSpecUtilities.getWebComponentSource()` instead.                               |
| `isAbstractStatusBarActionItem`     | Use `isStatusBarActionItem` in `@itwin/appui-react` instead.                           |
| `isAbstractStatusBarCustomItem`     | Use `isStatusBarCustomItem` in `@itwin/appui-react` instead.                           |
| `isAbstractStatusBarLabelItem`      | Use `isStatusBarLabelItem` in `@itwin/appui-react` instead.                            |
| `isActionItem`                      | Use `isBackstageActionItem` in `@itwin/appui-react` instead.                           |
| `isStageLauncher`                   | Use `isBackstageStageLauncher` in `@itwin/appui-react` instead.                        |
| `ProvidedItem`                      | `ProvidedItem` in `@itwin/appui-react`.                                                |
| `StagePanelLocation`                | `StagePanelLocation` in `@itwin/appui-react`.                                          |
| `StagePanelSection`                 | `StagePanelSection` in `@itwin/appui-react`.                                           |
| `StageUsage`                        | `StageUsage` in `@itwin/appui-react`.                                                  |
| `StatusBarItemId`                   | Use `CommonStatusBarItem` in `@itwin/appui-react` instead.                             |
| `StatusBarLabelSide`                | `StatusBarLabelSide` in `@itwin/appui-react`.                                          |
| `StatusBarSection`                  | `StatusBarSection` in `@itwin/appui-react`.                                            |
| `ToolbarItemId`                     | Use `ToolbarItem["id"]` in `@itwin/appui-react` instead.                               |
| `ToolbarManager`                    | For replacement, check [here]($docs/ui/appui/provide-ui-items/#provide-toolbar-items). |
| `ToolbarOrientation`                | `ToolbarOrientation` in `@itwin/appui-react`.                                          |
| `ToolbarUsage`                      | `ToolbarUsage` in `@itwin/appui-react`.                                                |
| `UiItemProviderRegisteredEventArgs` | `UiItemProviderRegisteredEventArgs` in `@itwin/appui-react`.                           |
| `UiItemProviderOverrides`           | `UiItemProviderOverrides` in `@itwin/appui-react`.                                     |
| `UiItemsApplicationAction`          | N/A                                                                                    |
| `UiItemsManager`                    | `UiItemsManager` in `@itwin/appui-react`.                                              |
| `UiItemsProvider`                   | `UiItemsProvider` in `@itwin/appui-react`.                                             |
| `WidgetState`                       | `WidgetState` in `@itwin/appui-react`.                                                 |

#### @itwin/core-backend

| Removed               | Replacement |
| --------------------- | ----------- |
| `IModelDb.nativeDb`   | N/A         |
| `ECDb.nativeDb`       | N/A         |
| `SQLiteDb.nativeDb`   | N/A         |
| `IModelHost.platform` | N/A         |

All three `nativeDb` fields and `IModelHost.platform` have always been `@internal`. Use the `@public` APIs instead. If some functionality is missing from those APIs, [let us know](https://github.com/iTwin/itwinjs-core/issues/new?template=feature_request.md).

#### @itwin/core-bentley

| Removed                    | Replacement                                                 |
| -------------------------- | ----------------------------------------------------------- |
| `ByteStream constructor`   | `ByteStream.fromUint8Array` or `ByteStream.fromArrayBuffer` |
| `ByteStream.nextUint8`     | `ByteStream.readUint8`                                      |
| `ByteStream.nextUint16`    | `ByteStream.readUint16`                                     |
| `ByteStream.nextUint32`    | `ByteStream.readUint32`                                     |
| `ByteStream.nextInt32`     | `ByteStream.readInt32`                                      |
| `ByteStream.nextFloat32`   | `ByteStream.readFloat32`                                    |
| `ByteStream.nextFloat64`   | `ByteStream.readFloat64`                                    |
| `ByteStream.nextId64`      | `ByteStream.readId64`                                       |
| `ByteStream.nextUint24`    | `ByteStream.readUint32`                                     |
| `TransientIdSequence.next` | `TransientIdSequence.getNext`                               |

#### @itwin/core-common

| Removed                                        | Replacement                                          |
| ---------------------------------------------- | ---------------------------------------------------- |
| `CodeSpec.isManagedWithIModel`                 | `CodeSpec.scopeReq`                                  |
| `FeatureOverrides.overrideModel`               | `FeatureOverrides.override`                          |
| `FeatureOverrides.overrideSubCategory`         | `FeatureOverrides.override`                          |
| `FeatureOverrides.overrideElement`             | `FeatureOverrides.override`                          |
| `Localization.getLocalizedStringWithNamespace` | `Localization.getLocalizedString`                    |
| `TerrainProviderName`                          | `string`                                             |
| `RenderMaterial.Params`                        | `CreateRenderMaterialArgs`                           |
| `RenderTexture.Params`                         | `RenderSystem.createTexture` and `CreateTextureArgs` |

#### @itwin/core-electron

| Removed                             | Replacement                                               |
| ----------------------------------- | --------------------------------------------------------- |
| `ElectronApp.callDialog`            | [ElectronApp.dialogIpc]($electron)                        |
| `ElectronHost.getWindowSizeSetting` | [ElectronHost.getWindowSizeAndPositionSetting]($electron) |

#### @itwin/core-frontend

| **Removed**                                          | **Replacement**                                                                                                   |
| ---------------------------------------------------- | ----------------------------------------------------------------------------------------------------------------- |
| `callIpcHost`                                        | Use `appFunctionIpc` instead.                                                                                     |
| `callNativeHost`                                     | Use `nativeAppIpc` instead.                                                                                       |
| `createMaterial`                                     | Use `createRenderMaterial` instead.                                                                               |
| `createTextureFromImage`                             | Use `createTexture` instead.                                                                                      |
| `createTextureFromImageBuffer`                       | Use `createTexture` instead.                                                                                      |
| `createTextureFromImageSource`                       | Use `RenderSystem.createTextureFromSource` instead.                                                               |
| `displayStyleState.getThumbnail`                     | N/A (in almost all cases it throws "no content" due to no thumbnail existing.)                                    |
| `displayStyleState.onScheduleScriptReferenceChanged` | Use [DisplayStyleState.onScheduleScriptChanged]($frontend) instead                                                |
| `displayStyleState.scheduleScriptReference`          | Use [DisplayStyleState.scheduleScript]($frontend) instead                                                         |
| `GraphicBuilder.pickId`                              | Deprecated in 3.x. Maintain the current pickable ID yourself.                                                     |
| `getDisplayedExtents`                                | These extents are based on `IModelConnection.displayedExtents`. Consider `computeFitRange` or `getViewedExtents`. |
| `IModelConnection.displayedExtents`                  | N/A                                                                                                               |
| `IModelConnection.expandDisplayedExtents`            | Use `displayedExtents` instead.                                                                                   |
| `IModelConnection.query`                             | Use `createQueryReader` instead (same parameter).                                                                 |
| `IModelConnection.queryRowCount`                     | Count the number of results using `count(*)` with a subquery, e.g., `SELECT count(*) FROM (<original-query>)`.    |
| `IModelConnection.restartQuery`                      | Use `createQueryReader`. Pass the restart token in the `config` argument, e.g., `{ restartToken: myToken }`.      |
| `requestDownloadBriefcase(progress)`                 | `progress` is removed, use `DownloadBriefcaseOptions.progressCallback` instead.                                   |
| `readImage`                                          | Use `readImageBuffer` instead.                                                                                    |
| `setEventController`                                 | Removed (was for internal use).                                                                                   |
| `PullChangesOptions.progressCallback`                | Use `downloadProgressCallback` instead.                                                                           |

#### @itwin/core-geometry

| Removed                                           | Replacement                                 |
| ------------------------------------------------- | ------------------------------------------- |
| `PathFragment.childFractionTChainDistance`        | `PathFragment.childFractionToChainDistance` |
| `GrowableXYArray.setXYZAtCheckedPointIndex`       | `GrowableXYArray.setXYAtCheckedPointIndex`  |
| `PolyfaceBuilder.findOrAddPoint`                  | `PolyfaceBuilder.addPoint`                  |
| `PolyfaceBuilder.findOrAddParamXY`                | `PolyfaceBuilder.addParamXY`                |
| `PolyfaceBuilder.findOrAddParamInGrowableXYArray` | `PolyfaceBuilder.addParamInGrowableXYArray` |
| `PolyfaceBuilder.findOrAddPointXYZ`               | `PolyfaceBuilder.addPointXYZ`               |

#### @itwin/presentation-common

| Removed                                                      | Replacement                                                                                                                                                   |
| ------------------------------------------------------------ | ------------------------------------------------------------------------------------------------------------------------------------------------------------- |
| `BaseNodeKeyJSON`                                            | `BaseNodeKey`                                                                                                                                                 |
| `BooleanRulesetVariableJSON`                                 | `BooleanRulesetVariable`                                                                                                                                      |
| `CheckBoxRule`                                               | Use `ExtendedDataRule` instead. See [extended data usage page](../presentation/customization/ExtendedDataUsage.md) for more details.                          |
| `ClassInfo.fromJSON`                                         | `ClassInfo`                                                                                                                                                   |
| `ClassInfo.toJSON`                                           | `ClassInfo`                                                                                                                                                   |
| `ClassInfoJSON`                                              | `ClassInfo`                                                                                                                                                   |
| `ConditionContainer`                                         | n/a                                                                                                                                                           |
| `ContentFlags.ShowImages`                                    | Use `ExtendedDataRule` instead. See [extended data usage page](../presentation/customization/ExtendedDataUsage.md) for more details.                          |
| `ContentSpecificationBase.showImages`                        | Use `ExtendedDataRule` instead. See [extended data usage page](../presentation/customization/ExtendedDataUsage.md) for more details.                          |
| `Descriptor.contentOptions`                                  | n/a                                                                                                                                                           |
| `Descriptor.filterExpression`                                | `Descriptor.fieldsFilterExpression`                                                                                                                           |
| `DescriptorJSON.contentOptions`                              | n/a                                                                                                                                                           |
| `DescriptorJSON.filterExpression`                            | `DescriptorJSON.fieldsFilterExpression`                                                                                                                       |
| `DescriptorSource.filterExpression`                          | `DescriptorSource.fieldsFilterExpression`                                                                                                                     |
| `DisplayValue.fromJSON`                                      | `DisplayValue`                                                                                                                                                |
| `DisplayValue.toJSON`                                        | `DisplayValue`                                                                                                                                                |
| `DisplayValueJSON`                                           | `DisplayValue`                                                                                                                                                |
| `DisplayValuesArrayJSON`                                     | `DisplayValuesArray`                                                                                                                                          |
| `DisplayValuesMapJSON`                                       | `DisplayValuesMap`                                                                                                                                            |
| `DisplayValueGroup.fromJSON`                                 | `DisplayValueGroup`                                                                                                                                           |
| `DisplayValueGroup.toJSON`                                   | `DisplayValueGroup`                                                                                                                                           |
| `DisplayValueGroupJSON`                                      | `DisplayValueGroup`                                                                                                                                           |
| `ECClassGroupingNodeKeyJSON`                                 | `ECClassGroupingNodeKeyJSON`                                                                                                                                  |
| `ECInstancesNodeKeyJSON`                                     | `ECInstancesNodeKey`                                                                                                                                          |
| `ECPropertyGroupingNodeKeyJSON`                              | `ECPropertyGroupingNodeKeyJSON`                                                                                                                               |
| `GroupingNodeKeyJSON`                                        | `GroupingNodeKey`                                                                                                                                             |
| `HierarchyCompareInfo.fromJSON`                              | `HierarchyCompareInfo`                                                                                                                                        |
| `HierarchyCompareInfo.toJSON`                                | `HierarchyCompareInfo`                                                                                                                                        |
| `HierarchyCompareInfoJSON`                                   | `HierarchyCompareInfo`                                                                                                                                        |
| `HierarchyLevel.fromJSON`                                    | `HierarchyLevel`                                                                                                                                              |
| `HierarchyLevelJSON`                                         | `HierarchyLevel`                                                                                                                                              |
| `Id64RulesetVariableJSON`                                    | `Id64RulesetVariable`                                                                                                                                         |
| `ImageIdOverride`                                            | Use `ExtendedDataRule` instead. See [extended data usage page](../presentation/customization/ExtendedDataUsage.md) for more details.                          |
| `InstanceKey.fromJSON`                                       | `InstanceKey`                                                                                                                                                 |
| `InstanceKey.toJSON`                                         | `InstanceKey`                                                                                                                                                 |
| `InstanceKeyJSON`                                            | `InstanceKey`                                                                                                                                                 |
| `InstanceNodesOfSpecificClassesSpecification.arePolymorphic` | The attribute was replaced with `arePolymorphic` attribute specified individually for each class definition under `classes` and `excludedClasses` attributes. |
| `IntRulesetVariableJSON`                                     | `IntRulesetVariable`                                                                                                                                          |
| `IntsRulesetVariableJSON`                                    | `IntsRulesetVariable`                                                                                                                                         |
| `Item.imageId`                                               | Use `Item.extendedData` instead. See [extended data usage page](../presentation/customization/ExtendedDataUsage.md) for more details.                         |
| `ItemJSON.imageId`                                           | Use `Item.extendedData` instead. See [extended data usage page](../presentation/customization/ExtendedDataUsage.md) for more details.                         |
| `LabelCompositeValue.fromJSON`                               | `LabelCompositeValue`                                                                                                                                         |
| `LabelCompositeValue.toJSON`                                 | `LabelCompositeValue`                                                                                                                                         |
| `LabelCompositeValueJSON`                                    | `LabelCompositeValue`                                                                                                                                         |
| `LabelDefinition.fromJSON`                                   | `LabelDefinition`                                                                                                                                             |
| `LabelDefinition.toJSON`                                     | `LabelDefinition`                                                                                                                                             |
| `LabelDefinitionJSON`                                        | `LabelDefinition`                                                                                                                                             |
| `LabelGroupingNodeKeyJSON`                                   | `LabelGroupingNodeKey`                                                                                                                                        |
| `LabelOverride`                                              | Use `ExtendedDataRule` instead. See [extended data usage page](../presentation/customization/ExtendedDataUsage.md) for more details.                          |
| `LabelRawValueJSON`                                          | `LabelRawValue`                                                                                                                                               |
| `NavigationPropertyInfo.fromJSON`                            | `NavigationPropertyInfo.fromCompressedJSON`                                                                                                                   |
| `NavigationPropertyInfo.toJSON`                              | `NavigationPropertyInfo.toCompressedJSON`                                                                                                                     |
| `NestedContentField.fromJSON`                                | `NestedContentField.fromCompressedJSON`                                                                                                                       |
| `NestedContentValue.fromJSON`                                | `NestedContentValue`                                                                                                                                          |
| `NestedContentValue.toJSON`                                  | `NestedContentValue`                                                                                                                                          |
| `NestedContentValueJSON`                                     | `NestedContentValue`                                                                                                                                          |
| `Node.backColor`                                             | Use `Node.extendedData` instead. See [extended data usage page](../presentation/customization/ExtendedDataUsage.md) for more details.                         |
| `Node.fontStyle`                                             | Use `Node.extendedData` instead. See [extended data usage page](../presentation/customization/ExtendedDataUsage.md) for more details.                         |
| `Node.foreColor`                                             | Use `Node.extendedData` instead. See [extended data usage page](../presentation/customization/ExtendedDataUsage.md) for more details.                         |
| `Node.isCheckboxEnabled`                                     | Use `Node.extendedData` instead. See [extended data usage page](../presentation/customization/ExtendedDataUsage.md) for more details.                         |
| `Node.isCheckboxVisible`                                     | Use `Node.extendedData` instead. See [extended data usage page](../presentation/customization/ExtendedDataUsage.md) for more details.                         |
| `Node.isChecked`                                             | Use `Node.extendedData` instead. See [extended data usage page](../presentation/customization/ExtendedDataUsage.md) for more details.                         |
| `Node.fromJSON`                                              | `Node`                                                                                                                                                        |
| `Node.toJSON`                                                | `Node`                                                                                                                                                        |
| `NodeJSON`                                                   | `Node`                                                                                                                                                        |
| `NodeDeletionInfoJSON`                                       | `NodeDeletionInfo`                                                                                                                                            |
| `NodeInsertionInfoJSON`                                      | `NodeInsertionInfo`                                                                                                                                           |
| `NodeKey.fromJSON`                                           | `NodeKey`                                                                                                                                                     |
| `NodeKey.toJSON`                                             | `NodeKey`                                                                                                                                                     |
| `NodeKeyJSON`                                                | `NodeKey`                                                                                                                                                     |
| `NodePathElement.fromJSON`                                   | `NodePathElement`                                                                                                                                             |
| `NodePathElement.toJSON`                                     | `NodePathElement`                                                                                                                                             |
| `NodePathElementJSON`                                        | `NodePathElement`                                                                                                                                             |
| `NodePathFilteringData.fromJSON`                             | `NodePathFilteringData`                                                                                                                                       |
| `NodePathFilteringData.toJSON`                               | `NodePathFilteringData`                                                                                                                                       |
| `NodePathFilteringDataJSON`                                  | `NodePathFilteringData`                                                                                                                                       |
| `NodeUpdateInfoJSON`                                         | `NodeUpdateInfo`                                                                                                                                              |
| `PartialHierarchyModification.fromJSON`                      | `PartialHierarchyModification`                                                                                                                                |
| `PartialHierarchyModification.toJSON`                        | `PartialHierarchyModification`                                                                                                                                |
| `PartialHierarchyModificationJSON`                           | `PartialHierarchyModification`                                                                                                                                |
| `PartialNodeJSON`                                            | `PartialNode`                                                                                                                                                 |
| `Property.fromJSON`                                          | `Property`                                                                                                                                                    |
| `Property.toJSON`                                            | `Property.toCompressedJSON`                                                                                                                                   |
| `PropertyGroup.groupingValue`                                | n/a - display value should always be used for grouping.                                                                                                       |
| `PropertyGroup.sortingValue`                                 | n/a - property grouping nodes should always be sorted by display label.                                                                                       |
| `PropertyGroupingValue`                                      | n/a                                                                                                                                                           |
| `PropertyInfo.fromJSON`                                      | `PropertyInfo.fromCompressedJSON`                                                                                                                             |
| `PropertyInfo.toJSON`                                        | `PropertyInfo.toCompressedJSON`                                                                                                                               |
| `RelatedClassInfo.fromJSON`                                  | `RelatedClassInfo.fromCompressedJSON`                                                                                                                         |
| `RelatedClassInfo.toJSON`                                    | `RelatedClassInfo.toCompressedJSON`                                                                                                                           |
| `StringRulesetVariableJSON`                                  | `StringRulesetVariable`                                                                                                                                       |
| `StyleOverride`                                              | Use `ExtendedDataRule` instead. See [extended data usage page](../presentation/customization/ExtendedDataUsage.md) for more details.                          |
| `Value.fromJSON`                                             | `Value`                                                                                                                                                       |
| `Value.toJSON`                                               | `Value`                                                                                                                                                       |
| `ValueJSON`                                                  | `Value`                                                                                                                                                       |
| `ValuesArrayJSON`                                            | `ValuesArray`                                                                                                                                                 |
| `ValuesMapJSON`                                              | `ValuesMap`                                                                                                                                                   |

### API removals

The following APIs have been removed:

#### @itwin/core-common

The following APIs were re-exported from `@itwin/core-bentley` and have been removed. Please import from `@itwin/core-bentley` instead.

| Removed               |
| --------------------- |
| `BentleyStatus`       |
| `BentleyError`        |
| `IModelStatus`        |
| `BriefcaseStatus`     |
| `DbResult`            |
| `ChangeSetStatus`     |
| `GetMetaDataFunction` |
| `LogFunction`         |
| `LoggingMetaData`     |

### Packages dropped

As of iTwin.js 5.0, the following packages have been removed and are no longer available:

| Removed                        | Replacement                                                                                                                                                        |
| ------------------------------ | ------------------------------------------------------------------------------------------------------------------------------------------------------------------ |
| `@itwin/backend-webpack-tools` | Previously we recommended bundling backends via tools like webpack to decrease the deployed backend size, however we no longer recommend bundling backends at all. |
| `@itwin/core-telemetry`        | No consumable APIs were being published therefore this package has been removed, with no replacement available. Please implement your own telemetry client.        |
| `@itwin/core-webpack-tools`    | We no longer recommend using [webpack](https://webpack.js.org/) and instead recommend using [Vite](https://vite.dev/).                                             |

### Change to pullMerge

Starting from version 5.x, iTwin.js has transitioned from using the merge method to using the rebase + fast-forward method for merging changes. This change is transparent to users and is enabled by default.

#### No pending/local changes

- Incoming changes are applied using "fast-forward" method.

#### With pending/local changes

The merging process in this method follows these steps:

1. Initially, each incoming change is attempted to be applied using the _fast-forward_ method. If successful, the process is complete.
2. If the fast-forward method fails for any incoming change, that changeset is abandoned and the rebase method is used instead.
3. The rebase process is executed as follows:
   - All local transactions are reversed.
   - All incoming changesets are applied using the fast-forward method.
   - Local transactions are reinstated one by one, with any conflicts reported to the TxnManager.
   - Once a local changeset is rebased, the local transaction is updated with the rebased changeset.

This method offers several advantages:

1. It allows applications to resolve conflicts effectively.
2. Even after the pull/merge process, applications can still undo/redo their local transactions.
3. The chances of pushing a corrupt changeset are minimal because the rebase process captures modified merge changesets without altering data outside the change tracking session.
4. In the future, this method will be essential for lock-less editing as it enables applications to merge changes with domain intelligence.

For more information read [Pull merge & conflict resolution](../learning/backend/PullMerge.md)

### TypeScript configuration changes

There are number of changes made to base TypeScript configuration available in `@itwin/build-tools` package.

#### `target`

[`target`](https://www.typescriptlang.org/tsconfig/#target) is now set to `ES2023` instead of `ES2021`.

#### `useDefineForClassFields`

Starting `ES2022`, Typescript compile flag [`useDefineForClassFields`](https://www.typescriptlang.org/tsconfig/#useDefineForClassFields) defaults to `true` ([TypeScript release notes on `useDefineForClassFields` flag](https://www.typescriptlang.org/docs/handbook/release-notes/typescript-3-7.html#the-usedefineforclassfields-flag-and-the-declare-property-modifier)).

This may cause issues for classes which have [Entity]($backend) class as an ancestor and initialize their properties using [Entity]($backend) constructor (note: example uses simplified [Element]($backend) class):

```ts
interface MyElementProps extends ElementProps {
  property: string;
}

class MyElement extends Element {
  public property!: string;

  constructor(props: MyElementProps) {
    super(props);
  }
}

const myElement = new MyElement({ property: "value" });
console.log(myElement.property); // undefined
```

To fix this, you can either initialize your properties in your class constructor:

```ts
class MyElement extends Element {
  public property: string;

  constructor(props: MyElementProps) {
    super(props);
    property = props.property;
  }
}
```

or just define your properties using `declare` keyword:

```ts
class MyElement extends Element {
  declare public property: string;
  ...
}
```

## Graphics

### Read Image To Canvas

Previously, when using [Viewport.readImageToCanvas]($core-frontend) with a single open viewport, canvas decorations were not included in the saved image. Sometimes this behavior was useful, so an overload to [Viewport.readImageToCanvas]($core-frontend) using the new [ReadImageToCanvasOptions]($core-frontend) interface was [created](https://github.com/iTwin/itwinjs-core/pull/7539). This now allows the option to choose whether or not canvas decorations are omitted in the saved image: if [ReadImageToCanvasOptions.omitCanvasDecorations]($core-frontend) is true, canvas decorations will be omitted.

If [ReadImageToCanvasOptions]($core-frontend) are undefined in the call to [Viewport.readImageToCanvas]($core-frontend), previous behavior will persist and canvas decorations will not be included. This means canvas decorations will not be included when there is a single open viewport, but will be included when there are multiple open viewports. All existing calls to [Viewport.readImageToCanvas]($core-frontend) will be unaffected by this change as the inclusion of [ReadImageToCanvasOptions]($core-frontend) is optional, and when they are undefined, previous behavior will persist.<|MERGE_RESOLUTION|>--- conflicted
+++ resolved
@@ -39,14 +39,10 @@
       - [No pending/local changes](#no-pendinglocal-changes)
       - [With pending/local changes](#with-pendinglocal-changes)
     - [TypeScript configuration changes](#typescript-configuration-changes)
-<<<<<<< HEAD
       - [`target`](#target)
       - [`useDefineForClassFields`](#usedefineforclassfields)
-=======
   - [Graphics](#graphics)
     - [Read Image To Canvas](#read-image-to-canvas)
-
->>>>>>> 53b4a4a9
 
 ## Selection set
 
