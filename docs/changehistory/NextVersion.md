--- conflicted
+++ resolved
@@ -8,11 +8,8 @@
 
 - [Workspaces](#workspaces)
 - [Electron 31 support](#electron-31-support)
-<<<<<<< HEAD
 - [`ListenerType` helper](#listenertype-helper)
-=======
 - [Internal APIs](#internal-apis)
->>>>>>> 70c8d626
 
 ## Workspaces
 
@@ -22,14 +19,12 @@
 
 In addition to [already supported Electron versions](../learning/SupportedPlatforms.md#electron), iTwin.js now supports [Electron 31](https://www.electronjs.org/blog/electron-31-0).
 
-<<<<<<< HEAD
 ## `ListenerType` helper
 
 Added a new helper type [ListenerType]($core-bentley) to retrieve the listener type of a [BeEvent]($core-bentley). This type is useful when implicit types can not be used i.e. you need to define a listener outside of [BeEvent.addListener]($core-bentley).
-=======
+
 # Internal APIs
 
 iTwin.js categorizes the stability of each API using [release tags](../learning/api-support-policies.md#api-categories) like `@public`, `@beta`, and `@internal`. `@internal` APIs are intended strictly for use inside of the itwinjs-core repository. They can be tricky to use correctly, and may be changed or removed at any time, so consumers of iTwin.js should not write code that depends on them. Unfortunately, up until now they have been exported from the iTwin.js core packages just like any other type of APIs, making it easy for anyone to accidentally or intentionally introduce a dependency on them. To ensure that we can adhere to our commitment to providing stable libraries, we have begun to transition to a new approach to handling these kinds of APIs.
 
-The [details](../learning/guidelines/release-tags-guidelines.md) are relevant primarily to contributors, but consumers should expect to find that `@internal` APIs they currently depend upon have been marked as deprecated. The deprecation messages include information about alternative public APIs to use instead, where appropriate. If you encounter a dependency on an `@internal` API which you struggle to remove, please [let us know](https://github.com/orgs/iTwin/discussions). Beginning in iTwin.js 5.0, you will no longer be able to access any `@internal` APIs.
->>>>>>> 70c8d626
+The [details](../learning/guidelines/release-tags-guidelines.md) are relevant primarily to contributors, but consumers should expect to find that `@internal` APIs they currently depend upon have been marked as deprecated. The deprecation messages include information about alternative public APIs to use instead, where appropriate. If you encounter a dependency on an `@internal` API which you struggle to remove, please [let us know](https://github.com/orgs/iTwin/discussions). Beginning in iTwin.js 5.0, you will no longer be able to access any `@internal` APIs.