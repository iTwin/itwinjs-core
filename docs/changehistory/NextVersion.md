--- conflicted
+++ resolved
@@ -1,6 +1,7 @@
 ---
 publish: false
 ---
+
 # NextVersion
 
 Table of contents:
@@ -8,8 +9,8 @@
 - [Display system](#display-system)
   - [Dynamic schedule scripts](#dynamic-schedule-scripts)
   - [Hiliting models and subcategories](#hiliting-models-and-subcategories)
+- [Frontend category APIs](#frontend-category-apis)
   - [Improved symbology overrides for animated views](#improved-symbology-overrides-for-animated-views)
-- [Frontend category APIs](#frontend-category-apis)
 - [AppUi](#appui)
   - [Auto-hiding floating widgets](#auto-hiding-floating-widgets)
   - [Tool Settings title](#tool-settings-title)
@@ -19,6 +20,7 @@
 - [Tooling](#tooling)
 - [Deprecations](#deprecations)
   - [@itwin/core-bentley](#itwincore-bentley)
+  - [@itwin/core-geometry](#itwincore-geometry)
   - [@itwin/core-mobile](#itwincore-mobile)
 
 ## Display system
@@ -30,19 +32,22 @@
 That constraint has now been lifted. This makes it possible to create and apply ad-hoc animations entirely on the frontend. For now, support for this capability must be enabled when calling [IModelApp.startup]($frontend) by setting [TileAdmin.Props.enableFrontendScheduleScripts]($frontend) to `true`, as in this example:
 
 ```ts
-   await IModelApp.startup({
-     tileAdmin: {
-      enableFrontendScheduleScripts: true,
-    },
-  });
+await IModelApp.startup({
+  tileAdmin: {
+    enableFrontendScheduleScripts: true,
+  },
+});
 ```
 
 Then, you can create a new schedule script using [RenderSchedule.ScriptBuilder]($common) or [RenderSchedule.Script.fromJSON]($common) and apply it by assigning to [DisplayStyleState.scheduleScript]($frontend). For example, given a JSON representation of the script:
 
 ```ts
-  function updateScheduleScript(viewport: Viewport, props: RenderSchedule.ScriptProps): void {
-    viewport.displayStyle.scheduleScript = RenderSchedule.Script.fromJSON(props);
-  }
+function updateScheduleScript(
+  viewport: Viewport,
+  props: RenderSchedule.ScriptProps
+): void {
+  viewport.displayStyle.scheduleScript = RenderSchedule.Script.fromJSON(props);
+}
 ```
 
 ### Hiliting models and subcategories
@@ -86,7 +91,7 @@
 By default, when the Tool Settings widget is floating, the title will read "Tool Settings". To use the name of the active tool as the title instead, you can now use [UiFramework.setUseToolAsToolSettingsLabel]($appui-react) when your app starts.
 
 ```ts
-  UiFramework.setUseToolAsToolSettingsLabel(true);
+UiFramework.setUseToolAsToolSettingsLabel(true);
 ```
 
 ## ElectronApp changes
@@ -101,17 +106,9 @@
 
 [BackendHubAccess]($core-backend) interface now supports progress reporting and cancellation of changeset(s) download. [BackendHubAccess.downloadChangeset]($core-backend) and [BackendHubAccess.downloadChangesets]($core-backend) take optional argument `progressCallback` of type [ProgressFunction]($core-backend). If function is passed, it is regularly called to report download progress. Changeset(s) download can be cancelled by returning [ProgressStatus.Abort]($core-backend) from said function.
 
-<<<<<<< HEAD
 ## Tooling
 
 The `@itwin/core-webpack-tools` and `@itwin/backend-webpack-tools` packages have been updated to support [Webpack 5](https://webpack.js.org/) and now require a peer dependency of _webpack@^5_. Please refer to their [changelog](https://github.com/webpack/changelog-v5/blob/master/README.md) and [migration guide](https://github.com/webpack/changelog-v5/blob/master/MIGRATION%20GUIDE.md) as you update.
-=======
-## RPC over IPC
-
-When a web application is using IPC communication between its frontend and backend, the RPC protocols now delegate request and response transportation to the IPC system.
-After the initial "handshake" request, there are now no further HTTP requests. All traffic (both IPC and RPC) is sent over the WebSocket.
-This change yields security benefits by reducing the surface area of our frontend/backend communication and provides performance consistency for the application.
->>>>>>> 988810ef
 
 ## Deprecations
 
