---
publish: false
---
# NextVersion

<<<<<<< HEAD
## Geometry

### Sweeping a section to a sequence of planes

A new method [CurveFactory.createMiteredSweepSections]($core-geometry) moves a section "along" a polyline path; at each vertex the section projects to the plane with normal that is the average of inbound and outbound edges.

Here are two examples of sections moving along a (red) path.  The first section is alternating lines and arcs.  The second is a rectangle with rounded corners.

![createMiteredSweepSectionsSections](./assets/sweepSequence.png.jpg)

Here are those result sections assembled into RuledSweep solids and then faceted as meshes.

![createMiteredSweepSectionsAsSurfaceAndMesh](./assets/createMiteredSweepSections.jpg)

### New constructors

* [Vector3d.createNormalizedStartEnd]($core-geometry) returns (if possible) a unit vector from start to end, with start and end given as [XYAndZ]($core-geometry)
* [Matrix3d.createFlattenAlongVectorToPlane]($core-geometry) returns a matrix which sweeps vectors along given sweep vector to a plane (through the origin) through described by its normal
* [Transform.createFlattenAlongVectorToPlane]($core-geometry) returns a matrix which sweeps points along given sweep vector to a plane with given origin and normal.

* [PolylineOps.createBisectorPlanesForDistinctPoints(centerline:]($core-geometry) For each point on a polyline, constructs a plane which bisects the angle between inbound and outbound

### Bug Fix: Swept surface constructions

When constructing sweep surfaces ([LinearSweep],($core-geometry) [RotationalSweep]($core-geometry), [RuledSweep]($core-geometry)) , promote single [CurvePrimitive]($core-geometry) input to Path with one member.
=======
Table of contents:

- [Display](#display)
  - [Tile decoding in workers](#tile-decoding-in-workers)
  - [Smaller edge encoding](#smaller-edge-encoding)
- [Presentation](#presentation)
 - [Renderer, editor and category on calculated properties](#renderer-editor-and-category-on-calculated-properties)

## Display

### Tile decoding in workers

Producing a responsive web app requires [limiting](https://web.dev/off-main-thread/) the amount of JavaScript code executing on the main thread. To that end, we have [moved](https://github.com/iTwin/itwinjs-core/pull/5548) decoding of [tile content](https://www.itwinjs.org/learning/display/tiles/) to a worker. This helps to reduce stutter when loading a large number of tiles. We plan to move more code to workers in upcoming releases.

### Smaller edge encoding

When rendering the contents of a view with [edge display](https://www.itwinjs.org/learning/display/edgedisplay/) enabled, special [tiles](https://www.itwinjs.org/learning/display/tiles/) are requested that encode the edge geometry in addition to the surfaces. A tile containing edges can be many times bigger than the same tile containing only surfaces. iTwin.js 4.1 introduces a [new encoding scheme](https://github.com/iTwin/itwinjs-core/pull/5581) that reduces that size difference by an order of magnitude. Previously, the average tile containing edges weighed 73% more than the corresponding tile without edges; now, the average difference is only 6.7%. This reduces tile transmission times and memory usage when edge display is enabled.

## Presentation

### Renderer, editor and category on calculated properties

Previously, the [calculated properties specification](../presentation/content/CalculatedPropertiesSpecification.md) only allowed specifying property [label](../presentation/content/CalculatedPropertiesSpecification.md#attribute-label) and [value](../presentation/content/CalculatedPropertiesSpecification.md#attribute-value). Now the specification has an ability to assign [renderer](../presentation/content/CalculatedPropertiesSpecification.md#attribute-renderer), [editor](../presentation/content/CalculatedPropertiesSpecification.md#attribute-editor) and [category](../presentation/content/CalculatedPropertiesSpecification.md#attribute-categoryid) to calculated properties.
>>>>>>> 792e87fb
<|MERGE_RESOLUTION|>--- conflicted
+++ resolved
@@ -3,7 +3,30 @@
 ---
 # NextVersion
 
-<<<<<<< HEAD
+Table of contents:
+
+- [Display](#display)
+  - [Tile decoding in workers](#tile-decoding-in-workers)
+  - [Smaller edge encoding](#smaller-edge-encoding)
+- [Presentation](#presentation)
+- [Renderer, editor and category on calculated properties](#renderer-editor-and-category-on-calculated-properties)
+
+## Display
+
+### Tile decoding in workers
+
+Producing a responsive web app requires [limiting](https://web.dev/off-main-thread/) the amount of JavaScript code executing on the main thread. To that end, we have [moved](https://github.com/iTwin/itwinjs-core/pull/5548) decoding of [tile content](https://www.itwinjs.org/learning/display/tiles/) to a worker. This helps to reduce stutter when loading a large number of tiles. We plan to move more code to workers in upcoming releases.
+
+### Smaller edge encoding
+
+When rendering the contents of a view with [edge display](https://www.itwinjs.org/learning/display/edgedisplay/) enabled, special [tiles](https://www.itwinjs.org/learning/display/tiles/) are requested that encode the edge geometry in addition to the surfaces. A tile containing edges can be many times bigger than the same tile containing only surfaces. iTwin.js 4.1 introduces a [new encoding scheme](https://github.com/iTwin/itwinjs-core/pull/5581) that reduces that size difference by an order of magnitude. Previously, the average tile containing edges weighed 73% more than the corresponding tile without edges; now, the average difference is only 6.7%. This reduces tile transmission times and memory usage when edge display is enabled.
+
+## Presentation
+
+### Renderer, editor and category on calculated properties
+
+Previously, the [calculated properties specification](../presentation/content/CalculatedPropertiesSpecification.md) only allowed specifying property [label](../presentation/content/CalculatedPropertiesSpecification.md#attribute-label) and [value](../presentation/content/CalculatedPropertiesSpecification.md#attribute-value). Now the specification has an ability to assign [renderer](../presentation/content/CalculatedPropertiesSpecification.md#attribute-renderer), [editor](../presentation/content/CalculatedPropertiesSpecification.md#attribute-editor) and [category](../presentation/content/CalculatedPropertiesSpecification.md#attribute-categoryid) to calculated properties.
+
 ## Geometry
 
 ### Sweeping a section to a sequence of planes
@@ -20,37 +43,12 @@
 
 ### New constructors
 
-* [Vector3d.createNormalizedStartEnd]($core-geometry) returns (if possible) a unit vector from start to end, with start and end given as [XYAndZ]($core-geometry)
-* [Matrix3d.createFlattenAlongVectorToPlane]($core-geometry) returns a matrix which sweeps vectors along given sweep vector to a plane (through the origin) through described by its normal
-* [Transform.createFlattenAlongVectorToPlane]($core-geometry) returns a matrix which sweeps points along given sweep vector to a plane with given origin and normal.
+- [Vector3d.createNormalizedStartEnd]($core-geometry) returns (if possible) a unit vector from start to end, with start and end given as [XYAndZ]($core-geometry)
+- [Matrix3d.createFlattenAlongVectorToPlane]($core-geometry) returns a matrix which sweeps vectors along given sweep vector to a plane (through the origin) through described by its normal
+- [Transform.createFlattenAlongVectorToPlane]($core-geometry) returns a matrix which sweeps points along given sweep vector to a plane with given origin and normal.
 
-* [PolylineOps.createBisectorPlanesForDistinctPoints(centerline:]($core-geometry) For each point on a polyline, constructs a plane which bisects the angle between inbound and outbound
+- [PolylineOps.createBisectorPlanesForDistinctPoints(centerline:]($core-geometry) For each point on a polyline, constructs a plane which bisects the angle between inbound and outbound
 
 ### Bug Fix: Swept surface constructions
 
-When constructing sweep surfaces ([LinearSweep],($core-geometry) [RotationalSweep]($core-geometry), [RuledSweep]($core-geometry)) , promote single [CurvePrimitive]($core-geometry) input to Path with one member.
-=======
-Table of contents:
-
-- [Display](#display)
-  - [Tile decoding in workers](#tile-decoding-in-workers)
-  - [Smaller edge encoding](#smaller-edge-encoding)
-- [Presentation](#presentation)
- - [Renderer, editor and category on calculated properties](#renderer-editor-and-category-on-calculated-properties)
-
-## Display
-
-### Tile decoding in workers
-
-Producing a responsive web app requires [limiting](https://web.dev/off-main-thread/) the amount of JavaScript code executing on the main thread. To that end, we have [moved](https://github.com/iTwin/itwinjs-core/pull/5548) decoding of [tile content](https://www.itwinjs.org/learning/display/tiles/) to a worker. This helps to reduce stutter when loading a large number of tiles. We plan to move more code to workers in upcoming releases.
-
-### Smaller edge encoding
-
-When rendering the contents of a view with [edge display](https://www.itwinjs.org/learning/display/edgedisplay/) enabled, special [tiles](https://www.itwinjs.org/learning/display/tiles/) are requested that encode the edge geometry in addition to the surfaces. A tile containing edges can be many times bigger than the same tile containing only surfaces. iTwin.js 4.1 introduces a [new encoding scheme](https://github.com/iTwin/itwinjs-core/pull/5581) that reduces that size difference by an order of magnitude. Previously, the average tile containing edges weighed 73% more than the corresponding tile without edges; now, the average difference is only 6.7%. This reduces tile transmission times and memory usage when edge display is enabled.
-
-## Presentation
-
-### Renderer, editor and category on calculated properties
-
-Previously, the [calculated properties specification](../presentation/content/CalculatedPropertiesSpecification.md) only allowed specifying property [label](../presentation/content/CalculatedPropertiesSpecification.md#attribute-label) and [value](../presentation/content/CalculatedPropertiesSpecification.md#attribute-value). Now the specification has an ability to assign [renderer](../presentation/content/CalculatedPropertiesSpecification.md#attribute-renderer), [editor](../presentation/content/CalculatedPropertiesSpecification.md#attribute-editor) and [category](../presentation/content/CalculatedPropertiesSpecification.md#attribute-categoryid) to calculated properties.
->>>>>>> 792e87fb
+When constructing sweep surfaces ([LinearSweep],($core-geometry) [RotationalSweep]($core-geometry), [RuledSweep]($core-geometry)) , promote single [CurvePrimitive]($core-geometry) input to Path with one member.