--- conflicted
+++ resolved
@@ -1,28 +1,17 @@
 ---
 publish: false
 ---
-<<<<<<< HEAD
-=======
 
->>>>>>> bbca982a
 # NextVersion
 
 Table of contents:
 
-<<<<<<< HEAD
-- [Geometry](#geometry)
-  - [Range tree search](#range-tree-search)
-
-## Geometry
-
-### Range tree search
-
-New efficient range tree methods [PolyfaceRangeTreeContext.searchForClosestPoint]($core-geometry) and [PolyfaceRangeTreeContext.searchForClosestApproach]($core-geometry) support searches of a [Polyface]($core-geometry) for the closest facet point to a given space point, and searches of two Polyfaces for the segment spanning their closest approach. New classes [Point3dArrayRangeTreeContext]($core-geometry) and [LineString3dRangeTreeContext]($core-geometry) provide similar functionality for searching [Point3d]($core-geometry) arrays and [LineString3d]($core-geometry) objects, respectively.
-=======
 - [Tracing API deprecation](#tracing-api-deprecation)
 - [Batched tileset enhancements](#batched-tileset-enhancements)
   - [Per-model display settings](#per-model-display-settings)
   - [Support for excluded models](#support-for-excluded-models)
+- [Geometry](#geometry)
+  - [Range tree search](#range-tree-search)
 
 ## Tracing API deprecation
 
@@ -58,4 +47,9 @@
 - "Template" models containing geometry that serves as a template for placing 3d components.
 
 Previously, geometry from these models would fail to display. That has been [rectified](https://github.com/iTwin/itwinjs-core/pull/6270).
->>>>>>> bbca982a
+
+## Geometry
+
+### Range tree search
+
+New efficient range tree methods [PolyfaceRangeTreeContext.searchForClosestPoint]($core-geometry) and [PolyfaceRangeTreeContext.searchForClosestApproach]($core-geometry) support searches of a [Polyface]($core-geometry) for the closest facet point to a given space point, and searches of two Polyfaces for the segment spanning their closest approach. New classes [Point3dArrayRangeTreeContext]($core-geometry) and [LineString3dRangeTreeContext]($core-geometry) provide similar functionality for searching [Point3d]($core-geometry) arrays and [LineString3d]($core-geometry) objects, respectively.