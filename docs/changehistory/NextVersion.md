--- conflicted
+++ resolved
@@ -7,16 +7,6 @@
 Table of contents:
 
 - [Quantity](#quantity)
-<<<<<<< HEAD
-- [Electron 32 support](#electron-32-support)
-
-## Quantity
-
-- The `minWidth` property on FormatProps now works as documented.
-- The `spacer` property on FormatProps now indicates the space used between composite components, it defaults to a single space, and there is no longer a ':' prepended. If a ':' spacer is desired, `spacer` has to be set accordingly. This is to streamline the behavior with the documentation and native APIs.
-- Added support for bearing and azimuth format types (e.g. bearing `N45°30'10"E`). A new phenomenon "Direction" for these will be added to our units library soon, but they work just as well with the angle phenomenon for now. Persistence values for both bearing and azimuth are to be provided counter-clockwise from an east-base (inspired by PowerPlatform).
-=======
->>>>>>> d88133cd
 - [Electron 32 support](#electron-32-support)
 - [Geometry](#geometry)
 
