---
publish: false
---
# NextVersion

## Dependency Updates

The following dependencies of iTwin.js have been updated;

- `openid-client` updated to from `^3.15.3` -> `^4.7.4`,

## Build tools changes

Removed TSLint support from `@bentley/build-tools`. If you're still using it, please switch to ESLint.
Also removed legacy `.eslintrc.js` file from the same package. Instead, use `@bentley/eslint-plugin` and the `imodeljs-recommended` config included in it.

## BentleyError constructor no longer logs

In V2, the constructor of the base exception class [BentleyError]($bentleyjs-core) accepted 5 arguments, the last 3 being optional. Arguments 3 and 4 were for logging the exception in the constructor itself. That is a bad idea, since exceptions are often handled and recovered in `catch` statements, so there is no actual "problem" to report. In that case the message in the log is either misleading or just plain wrong. Also, code in `catch` statements always has more "context" about *why* the error may have happened than the lower level code that threw (e.g. "invalid Id" vs. "invalid MyHashClass Id") so log messages from callers can be more helpful than from callees. Since every thrown exception must be caught *somewhere*, logging should be done when exceptions are caught, not when they're thrown.

The [BentleyError]($bentleyjs-core) constructor now accepts 3 arguments, the last argument (`getMetaData`) is optional. The previous `log` and `category` arguments were removed. If your code passed 5 arguments, remove the 3rd and 4th. If you previously passed 3 or 4 arguments, just leave the first two.

## ClientRequestContext.current has been removed

The class [ClientRequestContext]($bentleyjs-core) exists to identify RPC requests between a web frontend and a cloud backend. In V2, had a static (i.e. global) member called `current` whose purpose was to identify the *current request* for logging from the backend. The members of `ClientRequestContext` called `sessionId` and `activityId` were "magically" appended in log messages without the need for passing the current request context as an argument. That originally seemed like a good idea, but became hopelessly complicated as asynchronous code was introduced. That's because when async methods run, there can be many request contexts extant simultaneously. So, it became the job of all code that awaited an async function to accept an argument with a request context and call `.enter()` on it, to set the very global variable whose existence was solely to avoid having to have the argument in the first place! Needless to say, global variables and `async`s don't mix and the whole concept has been removed.

If you have code that has something like this:

```ts
requestContext.enter();
```

you can simply delete it. If your function accepts a [ClientRequestContext]($bentleyjs-core) merely to call `enter` on it, consider refactoring your code to remove the argument.

This change mostly affects backend code. For backend [RPC]($docs/learning/RpcInterface.md) implementations, all *unhandled* exceptions will automatically be logged along the appropriate `ClientRequestContext`. For this reason, it often preferable to throw an exception rather than logging an error and returning a status in code that may or may not be called from RPC.

## Viewport.zoomToElements improvements

[Viewport.zoomToElements]($frontend) accepts any number of element Ids and fits the viewport to the union of their [Placement]($common)s. A handful of shortcomings of the previous implementation have been addressed:

- Previously, the element Ids were passed to [IModelConnection.Elements.getProps]($frontend), which returned **all** of the element's properties (potentially many megabytes of data), only to extract the [PlacementProps]($common) for each element and discard the rest. Now, it uses the new [IModelConnection.Elements.getPlacements]($frontend) function to query only the placements.
- Previously, if a mix of 2d and 3d elements were specified, the viewport would attempt to union their 2d and 3d placements, typically causing it to fit incorrectly because 2d elements reside in a different coordinate space than 3d elements. Now, the viewport ignores 2d elements if it is viewing a 3d view, and vice-versa.

## Continued transition to `ChangesetIndex`

Every Changeset has both an Id (a string hash of its content and parent changeset) and an Index (a small integer representing its relative position on the iModel's timeline.) Either value can be used to uniquely identify a changeset. However, it is often necessary to compare two changeset identifiers to determine relative order, or to supply a range of changesets of interest. In this case, Id is not useful and must be converted to an index via a round-trip to an iModelHub server. Unfortunately, much of the iModel.js api uses only [ChangesetId]($common) to identify a changeset. That was unfortunate, since [ChangesetIndex]($common) is frequently needed and `ChangesetId` is rarely useful. For this reason we are migrating the api to prefer `ChangesetIndex` over several releases.

In version 2.19, we introduced the type [ChangesetIdWithIndex]($common) to begin that migration. However, for 2.x compatibility we could not use it several places where it would have been helpful:

- [IModelRpcOpenProps]($common)
- [CheckpointProps]($backend)
- [LocalBriefcaseProps]($common)

Each of these interfaces originally had only a member `changeSetId: string`, In 2.19, for backwards compatibility, a new member `changeSetIndex?: number` was added. In V3 those two members are now replaced with a single member `changeset: ChangesetIdWithIndex`. Note that this is a breaking change, and you may have to adjust your code. To get the changeset Id, use `changeset.id`. To get the changeset Index, use `changeset.index` (may be undefined). In V4, this will become `changeset: ChangesetIndexAndId` and index will be required.

> Note: "Changeset" is one word. Apis should not use a capital "S" when referring to them.

## ViewState3d.lookAt Arguments Changed

[ViewState3d.lookAt]($frontend) previously took 6 arguments. Also, the method `ViewState3d.lookAtUsingLensAngle` established a perspective `ViewState3d` from a field-of-view lens angle with many of the same arguments. There is now a new implementation of `ViewState3d.lookAt` that accepts named parameters to set up either a perspective or orthographic view, using the interfaces [LookAtPerspectiveArgs]($frontend), [LookAtOrthoArgs]($frontend), or [LookAtUsingLensAngle]($frontend).

This is a breaking change, so you may need to modify your code and replace the previous arguments with a single object with the appropriate names. For example,:

```ts
  viewState.lookAt(eye, target, upVector, newExtents, undefined, backDistance, opts);
```

can become:

```ts
  viewState.lookAt( {eyePoint: eye, targetPoint: target , upVector, newExtents, backDistance, opts} );
```

likewise

```ts
    viewState.lookAtUsingLensAngle(eye, target, up, lens, frontDistance, backDistance);
```

can become:

```ts
  viewState.lookAt( {eyePoint: eye, targetPoint: target , upVector: up, lensAngle: lens, frontDistance, backDistance} );

```

### OnViewExtentsError and MarginOptions Separated from ViewChangeOptions

The `opts` argument to [ViewState3d.lookAt]($frontend) was previously declared to be of type [ViewChangeOptions]($frontend). However, it only used the `onExtentsError` member to handle invalid view extents. That caused confusion because it led you to believe that [ViewState3d.lookAt]($frontend) performed a view change when it doesn't, it merely modifies the `ViewState3d`.

There is now a separate interface [OnViewExtentsError]($frontend) that `ViewState3d.lookAt` accepts it as its `opts` argument. Likewise, [ViewState3d.lookAtVolume]($frontend) and [ViewState3d.lookAtViewAlignedVolume]($frontend) accept "[MarginOptions]($frontend) & [OnViewExtentsError]($frontend)" as their `opts` argument.

## ViewFlags

### Immutability

[ViewFlags]($common) has long been a common source of surprising behavior. Consider the following code:

```ts
  function turnOnShadows(vp: Viewport) {
    vp.viewFlags.shadows = true;
  }
```

You could be forgiven for expecting the image displayed in the Viewport to include shadows after calling this function, but that will not be the case. Instead, you must write the function as follows:

```ts
  function turnOnShadows(vp: Viewport) {
    const vf = vp.viewFlags.clone();
    vf.shadows = true;
    vp.viewFlags = vf;
  }
```

To rectify this, and to eliminate various other pitfalls associated with mutable state, ViewFlags has been converted to an immutable type - all of its properties are read-only and the only way to change a property is to create a copy. The function above can now be written as:

```ts
  function turnOnShadows(vp: Viewport) {
    vp.viewFlags = vp.viewFlags.with("shadows", true);
    // or, equivalently, but less efficiently in this case:
    vp.viewFlags = vp.viewFlags.copy({ shadows: true });
  }
```

Methods that mutate a ViewFlags object have been removed.

- `clone` has been replaced with [ViewFlags.copy]($common), which returns a new object instead of modifying `this`.
- `createFrom` has been removed. Because ViewFlags is immutable, it is never necessary to create an identical copy of one - just use the same object. Or, if for some reason you really want an identical copy, use the object spread operator.

If your code used to modify a single property, change it to use [ViewFlags.with]($common) or [ViewFlags.withRenderMode]($common):

```ts
  // Replace this...
  viewport.viewFlags.clipVolume = true;
  // ...with this:
  viewport.viewFlags = viewFlags.with("clipVolume", true);
```

If your code used to modify multiple properties, change it to use [ViewFlags.copy]($common):

```ts
  // Replace this...
  viewport.viewFlags.shadows = viewport.viewFlags.lighting = true;
  // ...with this:
  viewport.viewFlags = viewport.viewFlags.copy({ shadows: true, lighting: true });
```

If your code used to create a new ViewFlags and then modify its properties, pass the initial properties to [ViewFlags.create]($common) instead:

```ts
  // Replace this...
  const vf = new ViewFlags();
  vf.shadows = vf.lighting = true;
  // ...with this:
  const vf = ViewFlags.create({ shadows: true, lighting: true });
```

### Removal of unused properties

The following deprecated [ViewFlagProps]($common) properties were removed: hlMatColors, edgeMask.

The following deprecated [ViewFlags]($common) properties were removed: noGeometryMap, hLineMaterialColors, edgeMask, noSolarLight, noCameraLights, noSourceLights.

If you were using noCameraLights, noSourceLights, or noSolarLight, use [ViewFlags.lighting]($common) instead. Set it to true if any of the old light-related properties were false.

### Construction

[ViewFlags.fromJSON]($common) accepts a [ViewFlagProps]($common), which is awkward and error-prone for reasons discussed in that type's documentation. The [ViewFlags.constructor]($common) - like the new [ViewFlags.create]($common) static method - now takes an optional [ViewFlagsProperties]($common), which has exactly the same properties as ViewFlags. Prefer to use either `create` or the constructor instead of `fromJSON`.

## ViewFlagOverrides

This cumbersome, inefficient class has been replaced with the identically-named [ViewFlagOverrides]($common) type, which is simply an interface that has all the same properties as [ViewFlags]($common), but each is optional. A flag is overridden if its value is not `undefined`.

Upgrade instructions:

```ts
  let ovrs = new ViewFlagOverrides(); // Old code - nothing overridden.
  let ovrs = { }; // New code

  let ovrs = new ViewFlagOverrides(viewFlags); // Old code - override everything according to a ViewFlags
  let ovrs = { ...viewFlags }; // New code

  ovrs.overrideAll(viewFlags); // Old code - override everything according to a ViewFlags
  ovrs = { ...viewFlags }; // New code.

  ovrs.setThematicDisplay(true); // Old code - override thematic display to be true.
  ovrs.thematicDisplay = true; // New code

  ovrs.clone(other); // Old code - make other be a copy of ovrs
  other = { ...other }; // New code

  ovrs.copyFrom(other); // Old code - make ovrs be a copy of other
  ovrs = { ...other }; // New code

  if (ovrs.isPresent(ViewFlagPresence.ThematicDisplay)) // Old code
  if (undefined !== ovrs.thematicDisplay) // New code

  ovrs.setPresent(ViewFlagPresence.ThematicDisplay) // Old code
  ovrs.thematicDisplay = value; // New code, where "value" is whatever value thematicDisplay was set to in the old code

  ovrs.clearPresent(ViewFlagPresence.ThematicDisplay) // Old code
  ovrs.thematicDisplay = undefined; // New code

  if (ovrs.anyOverridden()); // Old code - determine if any flags are overridden
  if (JsonUtils.isNonEmptyObject(ovrs)); // New code

  ovrs.clear(); // Old code - mark all flags as not overridden
  ovrs = { }; // New code

  ovrs.clearClipVolume(); // Old code - mark clip volume as not overridden
  ovrs.clipVolume = undefined; // New code

  const vf = ovrs.apply(viewFlags); // Old code - create a ViewFlags by applying the overrides to the input ViewFlags
  const vf = viewFlags.override(ovrs); // New code

  const props = ovrs.toJSON(); // Old code - obtain JSON representation
  const props = ovrs; // New code

  let ovrs = ViewFlagOverrides.fromJSON(props); // Old code - create from JSON representation
  let ovrs = { ...props }; // New code
```

## Moved utility types

The [AsyncFunction]($bentleyjs-core), [AsyncMethodsOf]($bentleyjs-core), and [PromiseReturnType]($bentleyjs-core) types have moved to the @bentley/bentleyjs-core package. The ones in @bentley/imodeljs-frontend have been deprecated.

## Concurrency Control

The previous implementation of `ConcurrencyControl` for locking elements has been replaced with the [LockControl]($backend) interface.

`ConcurrencyControl` relied on detecting a list of changed elements and deferring the acquisition of locks until the application called the asynchronous `request` method to acquire locks, after the fact, but before calling [BriefcaseDb.saveChanges]($backend). The new approach is to require applications to call the asynchronous [LockControl.acquireExclusiveLock]($backend) on elements before update or delete, and to call [LockControl.acquireSharedLock]($backend) on parents and models before insert. If an attempt is made to modify or insert without the required locks, an exception is thrown when the change is attempted. This will require tools to make the necessary lock calls.

Previously the concurrency "mode" was determined by applications when opening a briefcase. It is now established as a property of an iModel when it is first created (and "revision0" is uploaded.) By default, iModels use pessimistic (i.e. locks) mode, so all previously created iModels will require locks. If you pass `noLocks: true` as an argument to [BackendHubAccess.createNewIModel]($backend), a briefcase-local value is saved in rev0.bim before it is uploaded. Thereafter, all briefcases of that iModel will use use optimistic (i.e. no locks, change merging) mode, since everyone will use briefcases derived from rev0.bim. The value is inspected in the `BriefcaseDb.useLockServer` method called by [BriefcaseDb.open]($backend).

Locks apply to Elements only. The "schema lock" is acquired by exclusively locking element id 0x1 (the root subject id). Models are locked via their modeled element (which has the same id as the model)

See the [ConcurrencyControl]($docs/learning/backend/ConcurrencyControl.md) learning article for more information and examples.

## ITwinId

Several api's in **iTwin.js** refer to the "context" for an iModel, meaning the *project or asset* to which the iModel belongs, as its `contextId`. That is very confusing, as the term "context" is very overloaded in computer science in general, and in iTwin.js in particular. That is resolved in iTwin.js V3.0 by recognizing that every iModel exists within an **iTwin**, and every iTwin has a GUID called its `iTwinId`. All instances of `contextId` in public apis that mean *the iTwin for this iModel* are now replaced by `iTwinId`.

This is a breaking change for places like `IModel.contextId`. However, it should be a straightforward search-and-replace `contextId` -> `iTwinId` anywhere you get compilation errors in your code.

## BriefcaseManager, BriefcaseDb, and IModelDb changes

The signatures to several methods in [BriefcaseManager]($backend) and [BriefcaseDb]($backend) have been changed to make optional the previously required argument called `requestContext`. That argument was poorly named, but used only to supply a "user access token". Since anywhere briefcases are relevant, an authenticated user access token is available via the static method `IModelHost.getAccessToken`, this argument is rarely needed. The only case where a caller needs to supply that argument is for tests that wish to simulate multiple users via a single backend (which is not permitted outside of tests.) It is now optional and called `user`.

| Method                                   | New arguments                                         | notes                            |
| ---------------------------------------- | ----------------------------------------------------- | -------------------------------- |
| `BriefcaseDb.onOpen`                     | [OpenBriefcaseArgs]($backend)                         | event signature change           |
| `BriefcaseDb.onOpened`                   | [BriefcaseDb]($backend),[OpenBriefcaseArgs]($backend) | event signature change           |
| `BriefcaseDb.open`                       | [OpenBriefcaseArgs]($backend)                         |                                  |
| `BriefcaseDb.pullChanges`                | [PullChangesArgs]($backend)                           | was called `pullAndMergeChanges` |
| `BriefcaseDb.pushChanges`                | [PushChangesArgs]($backend)                           |                                  |
| `BriefcaseDb.upgradeSchemas`             | [OpenBriefcaseArgs]($backend)                         | `requestContext` removed         |
| `BriefcaseManager.acquireNewBriefcaseId` | [IModelIdArg]($backend)                               |                                  |
| `BriefcaseManager.downloadBriefcase`     | [RequestNewBriefcaseArg]($backend)                    |                                  |
| `IModelDb.importSchemas`                 | `LocalFileName[]`                                     | `requestContext` removed         |

## `Tool.run` and `Tool.parseAndRun` are now async

In V2.0, the methods [Tool.run]($frontend) and [Tool.parseAndRun]($frontend) were synchronous. This was problematic in that it was impossible to invoke a tool and await its completion. Those two methods are now both `async` and return `Promise<boolean>`. This is obviously a breaking change. Any Tool subclasses that override those methods will need to become async, and any code that calls `Tool.run` or `Tool.parseAndRun` will need to appropriately handle the returned Promise (usually by awaiting it.)

In the process of converting `Tool.run` and `Tool.parseAndRun` to async, several other `Tool` class methods also became async and will likewise need to be modified if they are called or overridden.

These methods were previously synchronous and are now async:

- [Tool.run]($frontend)
- [Tool.parseAndRun]($frontend)
- [InteractiveTool.onInstall]($frontend)
- [InteractiveTool.onPostInstall]($frontend)
- [InteractiveTool.exitTool]($frontend)
- [InteractiveTool.onCleanup]($frontend)
- [InteractiveTool.onSuspend]($frontend)
- [InteractiveTool.onUnsuspend]($frontend)

## `NodeKey` in `@bentley/presentation-common`

The [NodeKey]($presentation-common) object contains a `pathFromRoot` attribute which can be used to uniquely identify a node in a hierarchy. In addition, the attribute is stable - the value for the same node is the same even when being created by different backends, which allows it to be persisted and later be used to identify specific nodes.

In `3.0` changes have been made that changed the way this attribute is calculated, which means the same node produced by pre-3.0 and 3.x versions of `imodeljs` will have keys with different `pathFromRoot` value. To help identify the version of `NodeKey` a new `version` attribute has been added, with `undefined` or `1` being assigned to keys produced by pre-3.0 and `2` being assigned to keys produced by `3.x` versions of imodeljs. In addition, a new [NodeKey.equals]($presentation-common) function has been added to help with the equality checking of node keys, taking their version into account.

## Changes to `Presentation` initialization in `@bentley/presentation-frontend`

- [Presentation.initialize]($presentation-frontend) used to take [PresentationManagerProps]($presentation-frontend) as an argument. Now it takes [PresentationProps]($presentation-frontend) which allows supplying props not only to [PresentationManager]($presentation-frontend), but also [SelectionManager]($presentation-frontend) and [FavoritePropertiesManager]($presentation-frontend). Typical migration:

  **Before:**

  ```ts
  await Presentation.initialize({
    // ...props for presentation manager
    activeLocale: "en-us",
  });
  ```

  **After:**

  ```ts
  await Presentation.initialize({
    presentation: {
      // ...props for presentation manager
      activeLocale: "en-us",
    },
  });
  ```

- The frontend used to by default initialize with an [IFavoritePropertiesStorage]($presentation-frontend) implementation that uses Bentley's user settings service which may not be accessible by third party applications. The behavior was changed to use to a no-op storage by default with ability to choose an implementation that uses the settings service. Typical migration:

  **Before:**

  ```ts
  // no way to override favorite properties storage, so the implementation using settings service is used
  await Presentation.initialize();
  ```

  **After:**

  ```ts
  await Presentation.initialize({
    favorites: {
      // by default the no-op storage is used, but we can choose another option (or provide our own implementation)
      storage: createFavoritePropertiesStorage(DefaultFavoritePropertiesStorageTypes.UserSettingsServiceStorage),
    },
  });
  ```

It is no longer necessary to supply a [Viewport]($frontend) when creating a [GraphicBuilder]($frontend). Instead, you can supply to [RenderSystem.createGraphic]($frontend) a [CustomGraphicBuilderOptions]($frontend) containing a function that can compute the level of detail appropriate for the produced [RenderGraphic]($frontend).

## Changed return types

The backend methods [IModelDb.saveFileProperty]($backend) and [IModelDb.deleteFileProperty]($backend) used to return a [DbResult]($bentleyjs-core). They now are `void`, and throw an exception if an error occurred. The error value can be retrieved in the `errorNumber` member of the exception object, if desired.

## Signature change to backend Geocoordinate methods

The two methods [IModelDb.getIModelCoordinatesFromGeoCoordinates]($backend) and [IModelDb.getGeoCoordinatesFromIModelCoordinates]($backend) used to take a string argument that was a stringified [IModelCoordinatesRequestProps]($common) and [GeoCoordinatesRequestProps]($common) respectively. Those arguments were changed to accept the interfaces directly. You should remove `JSON.stringify` from your code if you get compile errors.

## Removal of previously deprecated APIs

In this 3.0 major release, we have removed several APIs that were previously marked as deprecated in 2.x. Generally, the reason for the deprecation as well as the alternative suggestions can be found in the 2.x release notes. They are summarized here for quick reference.

### @bentley/imodeljs-backend

| Removed                                                      | Replacement                                    |
| ------------------------------------------------------------ | ---------------------------------------------- |
| `AutoPush`                                                   | *eliminated*                                   |
| `BriefcaseDb.reinstateChanges`                               | `BriefcaseDb.pullChanges`                      |
| `BriefcaseDb.reverseChanges`                                 | `BriefcaseDb.pullChanges`                      |
| `BriefcaseIdValue`                                           | `BriefcaseIdValue` in @bentley/imodeljs-common |
| `BriefcaseManager.getCompatibilityFileName`                  | *eliminated*                                   |
| `BriefcaseManager.getCompatibilityPath`                      | *eliminated*                                   |
| `BriefcaseManager.isStandaloneBriefcaseId`                   | use `id === BriefcaseIdValue.Unassigned`       |
| `compatibilityDir` argument of `BriefcaseManager.initialize` | *eliminated*                                   |
| `DocumentCarrier`                                            | *eliminated*                                   |
| `IModelDb.clearSqliteStatementCache`                         | `IModelDb.clearCaches`                         |
| `IModelDb.clearStatementCache`                               | `IModelDb.clearCaches`                         |
| `IModelHost.iModelClient`                                    | `IModelHubBackend.iModelClient`                |
| `IModelHostConfiguration.briefcaseCacheDir`                  | `IModelHostConfiguration.cacheDir`             |
| `InformationCarrierElement`                                  | *eliminated*                                   |
| `Platform.isDesktop`                                         | `ProcessDetector.isElectronAppBackend`         |
| `Platform.isElectron`                                        | `ProcessDetector.isElectronAppBackend`         |
| `Platform.isMobile`                                          | `ProcessDetector.isMobileAppBackend`           |
| `Platform.isNodeJs`                                          | `ProcessDetector.isNodeProcess`                |
| `SnapshotDb.filePath`                                        | `SnapshotDb.pathName`                          |
| `StandaloneDb.filePath`                                      | `StandaloneDb.pathName`                        |
| `Texture.width, height, flags`                               | *eliminated*                                   |
| `TxnAction`                                                  | `TxnAction` in @bentley/imodeljs-common        |
| `TxnChangedEntities.inserted, deleted, updated`              | `TxnChangedEntities.inserts, deletes, updates` |

### @bentley/imodeljs-common

| Removed                                      | Replacement                                                    |
| -------------------------------------------- | -------------------------------------------------------------- |
| `BriefcaseTypes.DeprecatedStandalone`        | `BriefcaseTypes.Unassigned`                                    |
| `BriefcaseTypes.Standalone`                  | `BriefcaseTypes.Unassigned`                                    |
| `Code.getValue`                              | `Code.value`                                                   |
| `CodeSpec.specScopeType`                     | `CodeSpec.scopeType`                                           |
| `DisplayStyleSettings.excludedElements`      | `DisplayStyleSettings.excludedElementIds`                      |
| `IModel.changeSetId`                         | `IModel.changeset.id`                                          |
| `IModelVersion.evaluateChangeSet`            | `IModelHost`/`IModelApp` `hubAccess.getChangesetIdFromVersion` |
| `IModelVersion.fromJson`                     | `IModelVersion.fromJSON`                                       |
| `IModelVersion.getChangeSetFromNamedVersion` | `IModelHost`/`IModelApp` `hubAccess.getChangesetIdFromVersion` |
| `IModelVersion.getLatestChangeSetId`         | `IModelHost`/`IModelApp` `hubAccess.getChangesetIdFromVersion` |
| `IModelWriteRpcInterface`                    | Use IPC for writing to iModels                                 |
| `LatAndLong`                                 | *eliminated*                                                   |
| `LatLongAndHeight`                           | [CartographicProps]($common)                                   |
| `TerrainSettings.locatable`                  | `BackgroundMapSettings.locatable`                              |
| `TerrainSettingsProps.nonLocatable`          | `BackgroundMapProps.nonLocatable`                              |
| `ViewFlagOverrides` class                    | [ViewFlagOverrides]($common) type                              |
| `ViewFlagProps.edgeMask`                     | *eliminated*                                                   |
| `ViewFlagProps.hlMatColors`                  | *eliminated*                                                   |
| `ViewFlags.clone`                            | [ViewFlags.copy]($common)                                      |
| `ViewFlags.edgeMask`                         | *eliminated*                                                   |
| `ViewFlags.hLineMaterialColors`              | *eliminated*                                                   |
| `ViewFlags.noCameraLights`                   | [ViewFlags.lighting]($common)                                  |
| `ViewFlags.noGeometryMap`                    | *eliminated*                                                   |
| `ViewFlags.noSolarLight`                     | [ViewFlags.lighting]($common)                                  |
| `ViewFlags.noSourceLights`                   | [ViewFlags.lighting]($common)                                  |

### @bentley/imodeljs-frontend

<<<<<<< HEAD
| Removed                                       | Replacement                                               |
| --------------------------------------------- | --------------------------------------------------------- |
| `CheckpointConnection.open`                   | `CheckpointConnection.openRemote`                         |
| `DecorateContext.screenViewport`              | `DecorateContext.viewport`                                |
| `IModelApp.iModelClient`                      | `IModelHubFrontend.iModelClient`                          |
| `IModelConnection.Models.loaded`              | use `for..of` to iterate and `getLoaded` to look up by Id |
| `IModelConnection.Views.saveThumbnail`        | use IPC and `IModelDb.saveThumbnail`                      |
| `IOidcFrontendClient`                         | `FrontendAuthorizationClient`                             |
| `isIOidcFrontendClient`                       | `FrontendAuthorizationClient`                             |
| `OidcBrowserClient`                           | `BrowserAuthorizationClient`                              |
| `OidcFrontendClientConfiguration`             | `BrowserAuthorizationClientConfiguration`                 |
| `QuantityFormatter.onActiveUnitSystemChanged` | `QuantityFormatter.onActiveFormattingUnitSystemChanged`   |
| `QuantityFormatter.useImperialFormats`        | `QuantityFormatter.setActiveUnitSystem/activeUnitSystem`  |
| `RemoteBriefcaseConnection`                   | `CheckpointConnection`                                    |
| `ScreenViewport.decorationDiv`                | `DecorateContext.addHtmlDecoration`                       |
| `UnitSystemKey`                               | Moved to `@bentley/imodeljs-quantity`                     |
| `ViewManager.forEachViewport`                 | Use a `for..of` loop                                      |
| `ViewState3d.lookAtPerspectiveOrOrtho`        | `ViewState3d.LookAt`                                      |
| `ViewState3d.lookAtUsingLensAngle`            | `ViewState3d.lookAt`                                      |
=======
| Removed                                | Replacement                                               |
| -------------------------------------- | --------------------------------------------------------- |
| `AppearanceOverrideProps`              | [AppearanceOverrideProps]($common)                        |
| `AsyncMethodsOf`                       | [AsyncMethodsOf]($bentleyjs-core)                         |
| `AsyncFunction`                        | [AsyncFunction]($bentleyjs-core)                          |
| `EmphasizeElementsProps`               | [EmphasizeElementsProps]($common)                         |
| `PromiseReturnType`                    | [PromiseReturnType]($bentleyjs-core)                      |
| `CheckpointConnection.open`            | `CheckpointConnection.openRemote`                         |
| `DecorateContext.screenViewport`       | `DecorateContext.viewport`                                |
| `FeatureOverrideType`                  | [FeatureOverrideType]($common)                            |
| `FeatureSymbology.Appearance`          | [FeatureAppearance]($common)                              |
| `FeatureSymbology.AppearanceProps`     | [FeatureAppearanceProps]($common)                         |
| `findAvailableRealityModels`           | `queryRealityData`                                        |
| `findAvailableUnattachedRealityModels` | `queryRealityData`                                        |
| `IModelApp.iModelClient`               | `IModelHubFrontend.iModelClient`                          |
| `IModelConnection.Models.loaded`       | use `for..of` to iterate and `getLoaded` to look up by Id |
| `IModelConnection.Views.saveThumbnail` | use IPC and `IModelDb.saveThumbnail`                      |
| `IOidcFrontendClient`                  | `FrontendAuthorizationClient`                             |
| `isIOidcFrontendClient`                | `FrontendAuthorizationClient`                             |
| `OidcBrowserClient`                    | `BrowserAuthorizationClient`                              |
| `OidcFrontendClientConfiguration`      | `BrowserAuthorizationClientConfiguration`                 |
| `RemoteBriefcaseConnection`            | `CheckpointConnection`                                    |
| `ScreenViewport.decorationDiv`         | `DecorateContext.addHtmlDecoration`                       |
| `UnitSystemKey`                        | Moved to `@bentley/imodeljs-quantity`                     |
| `ViewManager.forEachViewport`          | Use a `for..of` loop                                      |
| `ViewState3d.lookAtPerspectiveOrOrtho` | `ViewState3d.LookAt`                                      |
| `ViewState3d.lookAtUsingLensAngle`     | `ViewState3d.lookAt`                                      |
| `Viewport.featureOverrideProvider`     | [Viewport.featureOverrideProviders]($frontend)            |
| `Viewport.setFlashed`                  | [Viewport.flashedId]($frontend)                           |
| `Viewport.setRedrawPending`            | [Viewport.requestRedraw]($frontend)                       |

### @bentley/geometry-core

| Removed                                         | Replacement                                                |
| ----------------------------------------------- | ---------------------------------------------------------- |
| `BSplineCurve3dBase.createThroughPoints`        | `BSplineCurve3dBase.createFromInterpolationCurve3dOptions` |
| `TransitionSpiralProps.curveLength`             | `TransitionSpiralProps.length`                             |
| `TransitionSpiralProps.fractionInterval`        | `TransitionSpiralProps.activeFractionInterval`             |
| `TransitionSpiralProps.intervalFractions`       | `TransitionSpiralProps.activeFractionInterval`             |
| `InterpolationCurve3dOptions.isChordLenTangent` | `InterpolationCurve3dOptions.isChordLenTangents`           |
| `Point3dArray.createRange`                      | `Range3d.createFromVariantData`                            |
>>>>>>> 7ad43db6

### @bentley/backend-itwin-client

SAML support has officially been dropped as a supported workflow. All related APIs for SAML have been removed.

| Removed                             | Replacement                                  |
| ----------------------------------- | -------------------------------------------- |
| `OidcDelegationClientConfiguration` | `DelegationAuthorizationClientConfiguration` |
| `OidcDelegationClient`              | `DelegationAuthorizationClient`              |

### @bentley/ui-core

| Removed                              | Replacement                                            |
| ------------------------------------ | ------------------------------------------------------ |
| `LoadingPromptProps.isDeterministic` | `LoadingPromptProps.isDeterminate` in @bentley/ui-core |
| `NumericInput` component             | `NumberInput` component in @bentley/ui-core            |
| `TabsProps.onClickLabel`             | `TabsProps.onActivateTab` in @bentley/ui-core          |

### @bentley/ui-components

| Removed                                                    | Replacement                                                                                                                   |
| ---------------------------------------------------------- | ----------------------------------------------------------------------------------------------------------------------------- |
| `hasFlag`                                                  | `hasSelectionModeFlag` in @bentley/ui-components                                                                              |
| `StandardEditorNames`                                      | `StandardEditorNames` in @bentley/ui-abstract                                                                                 |
| `StandardTypeConverterTypeNames`                           | `StandardTypeNames` in @bentley/ui-abstract                                                                                   |
| `StandardTypeNames`                                        | `StandardTypeNames` in @bentley/ui-abstract                                                                                   |
| `Timeline`                                                 | `TimelineComponent` in @bentley/ui-components                                                                                 |
| `ControlledTreeProps.treeEvents`                           | `ControlledTreeProps.eventsHandler`                                                                                           |
| `ControlledTreeProps.visibleNodes`                         | `ControlledTreeProps.model`                                                                                                   |
| `MutableTreeModel.computeVisibleNodes`                     | `computeVisibleNodes` in @bentley/ui-components                                                                               |
| `TreeModelSource.getVisibleNodes`                          | memoized result of `computeVisibleNodes`                                                                                      |
| `useVisibleTreeNodes`                                      | `useTreeModel` and `computeVisibleNodes`                                                                                      |
| `SignIn`                                                   | *eliminated*                                                                                                                  |
| All drag & drop related APIs                               | Third party components. E.g. see this [example](https://www.itwinjs.org/sample-showcase/?group=UI+Trees&sample=drag-and-drop) |
| `DEPRECATED_Tree`, `BeInspireTree` and related APIs        | `ControlledTree`                                                                                                              |
| `PropertyValueRendererContext.decoratedTextElement`        | `IPropertyValueRenderer` that can properly render a `PropertyRecord`                                                          |
| `CommonPropertyGridProps.onPropertyLinkClick`              | `PropertyRecord.links.onClick`                                                                                                |
| `onPropertyLinkClick` prop in `usePropertyData`            | `PropertyRecord.links.onClick`                                                                                                |
| `onPropertyLinkClick` prop in `usePropertyGridModelSource` | `PropertyRecord.links.onClick`                                                                                                |
| `FilteringInputProps.filteringInProgress`                  | `FilteringInputProps.status`                                                                                                  |
| `hasLinks`                                                 | `!!PropertyRecord.links?.length`                                                                                              |
| `PropertyListProps.onListWidthChanged`                     | Width is now passed to `PropertyList` through `PropertyListProps.width` prop                                                  |

### @bentley/ui-framework

| Removed                                 | Replacement                                                                                                                   |
| --------------------------------------- | ----------------------------------------------------------------------------------------------------------------------------- |
| `COLOR_THEME_DEFAULT`                   | `SYSTEM_PREFERRED_COLOR_THEME` in @bentley/ui-framework is used as default color theme                                        |
| `FunctionKey`                           | `FunctionKey` in @bentley/ui-abstract                                                                                         |
| `IModelAppUiSettings`                   | `UserSettingsStorage` in @bentley/ui-framework                                                                                |
| `reactElement` in ContentControl        | `ContentControl.reactNode`                                                                                                    |
| `reactElement` in NavigationAidControl  | `NavigationAidControl.reactNode`                                                                                              |
| `reactElement` in NavigationWidgetDef   | `NavigationWidgetDef.reactNode`                                                                                               |
| `reactElement` in ToolWidgetDef         | `ToolWidgetDef.reactNode`                                                                                                     |
| `reactElement` in WidgetControl         | `WidgetControl.reactNode`                                                                                                     |
| `reactElement` in WidgetDef             | `WidgetDef.reactNode`                                                                                                         |
| `ReactMessage`                          | `ReactMessage` in @bentley/ui-core                                                                                            |
| `SpecialKey`                            | `SpecialKey` in @bentley/ui-abstract                                                                                          |
| `WidgetState`                           | `WidgetState` in @bentley/ui-abstract                                                                                         |
| `UserProfileBackstageItem`              | *eliminated*                                                                                                                  |
| `SignIn`                                | *eliminated*                                                                                                                  |
| `SignOutModalFrontstage`                | *eliminated*                                                                                                                  |
| `IModelConnectedCategoryTree`           | *eliminated*                                                                                                                  |
| `IModelConnectedModelsTree`             | *eliminated*                                                                                                                  |
| `IModelConnectedSpatialContainmentTree` | *eliminated*                                                                                                                  |
| `CategoryTreeWithSearchBox`             | *eliminated*                                                                                                                  |
| `VisibilityComponent`                   | `TreeWidgetComponent` in @bentley/tree-widget-react                                                                           |
| `VisibilityWidget`                      | `TreeWidgetControl` in @bentley/tree-widget-react                                                                             |
| All drag & drop related APIs            | Third party components. E.g. see this [example](https://www.itwinjs.org/sample-showcase/?group=UI+Trees&sample=drag-and-drop) |

### @bentley/bentleyjs-core

| Removed         | Replacement                                                |
| --------------- | ---------------------------------------------------------- |
| `Config`        | Use `process.env` to access environment variables directly |
| `EnvMacroSubst` | *eliminated*                                               |

### @bentley/presentation-common

| Removed                                               | Replacement                                                                                                                                                    |
| ----------------------------------------------------- | -------------------------------------------------------------------------------------------------------------------------------------------------------------- |
| `CompressedDescriptorJSON`                            | `DescriptorJSON`                                                                                                                                               |
| `Descriptor.toCompressedJSON`                         | `Descriptor.toJSON`                                                                                                                                            |
| `DescriptorOverrides.hiddenFieldNames`                | `DescriptorOverrides.fieldsSelector`                                                                                                                           |
| `DescriptorOverrides.sortDirection`                   | `DescriptorOverrides.sorting.direction`                                                                                                                        |
| `DescriptorOverrides.sortingFieldName`                | `DescriptorOverrides.sorting.field`                                                                                                                            |
| `ECPropertyGroupingNodeKey.groupingValue`             | `ECPropertyGroupingNodeKey.groupingValues`                                                                                                                     |
| `ExtendedContentRequestOptions`                       | `ContentRequestOptions`                                                                                                                                        |
| `ExtendedContentRpcRequestOptions`                    | `ContentRpcRequestOptions`                                                                                                                                     |
| `ExtendedHierarchyRequestOptions`                     | `HierarchyRequestOptions`                                                                                                                                      |
| `ExtendedHierarchyRpcRequestOptions`                  | `HierarchyRpcRequestOptions`                                                                                                                                   |
| `Field.fromJSON`                                      | `Field.fromCompressedJSON`                                                                                                                                     |
| `HierarchyCompareRpcOptions`                          | *eliminated*                                                                                                                                                   |
| `LabelRequestOptions`                                 | `DisplayLabelRequestOptions`                                                                                                                                   |
| `LabelRpcRequestOptions`                              | `DisplayLabelRpcRequestOptions`                                                                                                                                |
| `LoggingNamespaces`                                   | `PresentationBackendLoggerCategory`, `PresentationBackendNativeLoggerCategory`, `PresentationFrontendLoggerCategory` or `PresentationComponentsLoggerCategory` |
| `NodeDeletionInfo.target`                             | `NodeDeletionInfo.parent` and `NodeDeletionInfo.position`                                                                                                      |
| `NodeDeletionInfoJSON.target`                         | `NodeDeletionInfoJSON.parent` and `NodeDeletionInfoJSON.position`                                                                                              |
| `PresentationDataCompareOptions`                      | *eliminated*                                                                                                                                                   |
| `PresentationRpcInterface.compareHierarchies`         | *eliminated*                                                                                                                                                   |
| `PresentationRpcInterface.compareHierarchiesPaged`    | *eliminated*                                                                                                                                                   |
| `PresentationRpcInterface.getContent`                 | `PresentationRpcInterface.getPagedContent` and `getPagedContentSet`                                                                                            |
| `PresentationRpcInterface.getContentAndSize`          | `PresentationRpcInterface.getPagedContent` and `getPagedContentSet`                                                                                            |
| `PresentationRpcInterface.getDisplayLabelDefinitions` | `PresentationRpcInterface.getPagedDisplayLabelDefinitions`                                                                                                     |
| `PresentationRpcInterface.getDistinctValues`          | `PresentationRpcInterface.getPagedDistinctValues`                                                                                                              |
| `PresentationRpcInterface.getNodes`                   | `PresentationRpcInterface.getPagedNodes`                                                                                                                       |
| `PresentationRpcInterface.getNodesAndCount`           | `PresentationRpcInterface.getPagedNodes`                                                                                                                       |
| `PresentationRpcInterface.loadHierarchy`              | *eliminated*                                                                                                                                                   |
| `PresentationUnitSystem`                              | `UnitSystemKey` in `@bentley/imodeljs-quantity`                                                                                                                |
| `PropertiesFieldDescriptor.propertyClass`             | `PropertiesFieldDescriptor.properties.class`                                                                                                                   |
| `PropertiesFieldDescriptor.propertyName`              | `PropertiesFieldDescriptor.properties.name`                                                                                                                    |
| `Property.relatedClassPath`                           | `NestedContentField.pathToPrimaryClass`                                                                                                                        |
| `PropertyJSON.relatedClassPath`                       | `NestedContentFieldJSON.pathToPrimaryClass`                                                                                                                    |
| `SelectClassInfo.pathToPrimaryClass`                  | `SelectClassInfo.pathFromInputToSelectClass`                                                                                                                   |
| `SelectClassInfo.relatedInstanceClasses`              | `SelectClassInfo.relatedInstancePaths`                                                                                                                         |
| `SelectClassInfoJSON.pathToPrimaryClass`              | `SelectClassInfoJSON.pathFromInputToSelectClass`                                                                                                               |
| `SelectClassInfoJSON.relatedInstanceClasses`          | `SelectClassInfoJSON.relatedInstancePaths`                                                                                                                     |

### @bentley/presentation-backend

| Removed                                     | Replacement                                                       |
| ------------------------------------------- | ----------------------------------------------------------------- |
| `DuplicateRulesetHandlingStrategy`          | `RulesetInsertOptions`                                            |
| `PresentationManager.activeUnitSystem`      | Changed type from `PresentationUnitSystem` to `UnitSystemKey`     |
| `PresentationManager.getContentAndSize`     | `PresentationManager.getContent` and `getContentSetSize`          |
| `PresentationManager.getDistinctValues`     | `PresentationManager.getPagedDistinctValues`                      |
| `PresentationManager.getNodesAndCount`      | `PresentationManager.getNodes` and `getNodesCount`                |
| `PresentationManager.loadHierarchy`         | *eliminated*                                                      |
| `PresentationManagerProps.activeUnitSystem` | Changed type from `PresentationUnitSystem` to `UnitSystemKey`     |
| `UnitSystemFormat.unitSystems`              | Changed type from `PresentationUnitSystem[]` to `UnitSystemKey[]` |

### @bentley/presentation-frontend

| Removed                                     | Replacement                                                   |
| ------------------------------------------- | ------------------------------------------------------------- |
| `PresentationManager.activeUnitSystem`      | Changed type from `PresentationUnitSystem` to `UnitSystemKey` |
| `PresentationManager.compareHierarchies`    | *eliminated*                                                  |
| `PresentationManager.getDistinctValues`     | `PresentationManager.getPagedDistinctValues`                  |
| `PresentationManager.loadHierarchy`         | *eliminated*                                                  |
| `PresentationManagerProps.activeUnitSystem` | Changed type from `PresentationUnitSystem` to `UnitSystemKey` |

### @bentley/presentation-components

| Removed                                                | Replacement                                     |
| ------------------------------------------------------ | ----------------------------------------------- |
| `ContentDataProvider.configureContentDescriptor`       | `ContentDataProvider.getDescriptorOverrides`    |
| `ContentDataProvider.isFieldHidden`                    | `ContentDataProvider.getDescriptorOverrides`    |
| `ContentDataProvider.shouldConfigureContentDescriptor` | *eliminated*                                    |
| `ContentDataProvider.shouldExcludeFromDescriptor`      | `ContentDataProvider.getDescriptorOverrides`    |
| `ControlledTreeFilteringProps`                         | `ControlledPresentationTreeFilteringProps`      |
| `DEPRECATED_controlledTreeWithFilteringSupport`        | *eliminated*                                    |
| `DEPRECATED_controlledTreeWithVisibleNodes`            | *eliminated*                                    |
| `DEPRECATED_treeWithFilteringSupport`                  | `useControlledPresentationTreeFiltering`        |
| `DEPRECATED_treeWithUnifiedSelection`                  | `useUnifiedSelectionTreeEventHandler`           |
| `FilteredPresentationTreeDataProvider.loadHierarchy`   | *eliminated*                                    |
| `IPresentationTreeDataProvider.loadHierarchy`          | *eliminated*                                    |
| `PresentationTreeDataProvider.loadHierarchy`           | *eliminated*                                    |
| `PresentationTreeNodeLoaderProps.preloadingEnabled`    | *eliminated*                                    |
| `propertyGridWithUnifiedSelection`                     | `usePropertyDataProviderWithUnifiedSelection`   |
| `PropertyGridWithUnifiedSelectionProps`                | `PropertyDataProviderWithUnifiedSelectionProps` |
| `TreeWithFilteringSupportProps`                        | `ControlledPresentationTreeFilteringProps`      |
| `TreeWithUnifiedSelectionProps`                        | `UnifiedSelectionTreeEventHandlerParams`        |
| `useControlledTreeFiltering`                           | `useControlledPresentationTreeFiltering`        |

### @bentley/ecschema-metadata

| Removed                                  | Replacement                                                  |
| -----------------------------------------| ------------------------------------------------------------ |
| `IDiagnostic`                            | `IDiagnostic` in @bentley/ecschema-editing                   |
| `BaseDiagnostic`                         | `BaseDiagnostic` in @bentley/ecschema-editing                |
| `DiagnosticType`                         | `DiagnosticType` in @bentley/ecschema-editing                |
| `DiagnosticCategory`                     | `DiagnosticCategory` in @bentley/ecschema-editing            |
| `DiagnosticCodes`                        | `DiagnosticCodes` in @bentley/ecschema-editing               |
| `Diagnostics`                            | `Diagnostics` in @bentley/ecschema-editing                   |
| `IDiagnosticReporter`                    | `IDiagnosticReporter` in @bentley/ecschema-editing           |
| `SuppressionDiagnosticReporter`          | `SuppressionDiagnosticReporter` in @bentley/ecschema-editing |
| `FormatDiagnosticReporter`               | `FormatDiagnosticReporter` in @bentley/ecschema-editing      |
| `LoggingDiagnosticReporter`              | `LoggingDiagnosticReporter` in @bentley/ecschema-editing     |
| `IRuleSet`                               | `IRuleSet` in @bentley/ecschema-editing                      |
| `ECRuleSet`                              | `ECRuleSet` in @bentley/ecschema-editing                     |
| `ISuppressionRule`                       | `ISuppressionRule` in @bentley/ecschema-editing              |
| `BaseSuppressionRule`                    | `BaseSuppressionRule` in @bentley/ecschema-editing           |
| `IRuleSuppressionMap`                    | `IRuleSuppressionMap` in @bentley/ecschema-editing           |
| `BaseRuleSuppressionMap`                 | `BaseRuleSuppressionMap` in @bentley/ecschema-editing        |
| `IRuleSuppressionSet`                    | `IRuleSuppressionSet` in @bentley/ecschema-editing           |
| `SchemaCompareCodes`                     | `SchemaCompareCodes` in @bentley/ecschema-editing            |
| `SchemaCompareDiagnostics`               | `SchemaCompareDiagnostics` in @bentley/ecschema-editing      |
| `SchemaValidater`                        | `SchemaValidater` in @bentley/ecschema-editing               |
| `SchemaValidationVisitor`                | `SchemaValidationVisitor` in @bentley/ecschema-editing       |
| `RelationshipConstraint.deserialize`     | `RelationshipConstraint.fromJSON`                   |
| `RelationshipConstraint.deserializeSync` | `RelationshipConstraint.fromJSONSync`               |
| `RelationshipConstraint.toJson`          | `RelationshipConstraint.toJSON`                     |

<!---
User Interface Changes - section to comment below
-->

## User Interface Changes

Several changes were made in the @bentley/ui-* packages.
Some components in @bentley/ui-core were deprecated in favor of components in @itwinui-react.
A few constructs were deprecated in @bentley/ui-core package with alternatives elsewhere.
A new @bentley/ui-imodel-components package has been added and contains items related to Color, Cube, LineWeight, Navigation Aids, Quantity Inputs, Timeline and Viewport.

The @bentley/ui-* and @bentley/presentation-components packages are now dependent on React version 17. **Applications using the ui packages must update to React 17.** Details about React version 17 can be found in the [React Blog](https://reactjs.org/blog/2020/10/20/react-v17.html).

For migration purposes, React 16 is included in the peerDependencies for the packages. React 16 is not an officially supported version of iTwin.js app or Extension development using the iTwin.js AppUi.

### New Timeline Date Marker

The [TimelineComponent]($ui-imodel-components) react component now accepts a property to mark a specific date in a date-based timeline. If the timeline has a defined start date and end date, a date between them can be marked in the timeline by specifying an instance of [TimelineDateMarkerProps]($ui-imodel-components) in the new markDate member of [TimelineComponentProps]($ui-imodel-components). If the date member is left undefined, today's date will be used. The default marker is a short vertical bar, but a ReactNode can be specified in the dateMarker prop to customize the marker's appearance.

### New Floating Widget Capabilities

Widgets provided via UiItemsProviders may now set `defaultState: WidgetState.Floating` and `isFloatingStateSupported: true` to open
the widget in a floating container. The property `defaultFloatingPosition` may also be specified to define the position of the floating container. If a position is not defined the container will be centered in the `AppUi` area.

The method `getFloatingWidgetContainerIds()` has been added to FrontstageDef to retrieve the Ids for all floating widget containers for the active frontstage as specified by the `frontstageDef`. These ids can be used to query the size of the floating container via `frontstageDef.getFloatingWidgetContainerBounds`. The method `frontstageDef.setFloatingWidgetContainerBounds` can then be used to set the size and position of a floating widget container.

### `ControlledTree` API Changes

`ControlledTree` component has received the following breaking changes:

- The component now takes `TreeModel` rather than `VisibleTreeNodes` as a prop to avoid requiring consumers to manage `VisibleTreeNodes` object. As a result, the `useVisibleTreeNodes` hook was replaced with `useTreeModel` hook. Typical migration:

  **Before:**

  ```tsx
  const visibleNodes = useVisibleTreeNodes(modelSource);
  return <ControlledTree visibleNodes={visibleNodes} {...otherProps} />;
  ```

  **After:**

  ```tsx
  const treeModel = useTreeModel(modelSource);
  return <ControlledTree model={treeModel} {...otherProps} />;
  ```

- Name of the `treeEvents` prop was changed to `eventsHandler` to make it clearer. Typical migration:

  **Before:**

  ```tsx
  return <ControlledTree treeEvents={eventsHandler} {...otherProps} />;
  ```

  **After:**

  ```tsx
  return <ControlledTree eventsHandler={eventsHandler} {...otherProps} />;
  ```

- `width` and `height` properties are now required. Previously they were optional and forced us to use non-optimal approach when not provided. Now it's up to the consumer to tell the size of the component. Typical migration:

  **Before:**

  ```tsx
  return <ControlledTree {...props} />;
  ```

  **After:**

  ```tsx
  const width = 100;
  const height = 100;
  return <ControlledTree width={width} height={height} {...props} />;
  ```

  `width` and `height` props may be calculated dynamically using [ResizeObserver](https://developer.mozilla.org/en-US/docs/Web/API/ResizeObserver) API.

### PropertyGrid - related API Changes

- `width` and `height` are now required props for `VirtualizedPropertyGrid` and `VirtualizedPropertyGridWithDataProvider`. Also, `width` is now a required property for `PropertyList`. Previously they were optional and forced us to use non-optimal approach when not provided. Now it's up to the consumer to tell the size of the component. Typical migration:

  **Before:**

  ```tsx
  return <VirtualizedPropertyGrid {...props} />;
  ```

  **After:**

  ```tsx
  const width = 100;
  const height = 100;
  return <VirtualizedPropertyGrid width={width} height={height} {...props} />;
  ```

  `width` and `height` props may be calculated dynamically using [ResizeObserver](https://developer.mozilla.org/en-US/docs/Web/API/ResizeObserver) API.

- Default value of `PresentationPropertyDataProvider.isNestedPropertyCategoryGroupingEnabled` was changed from `false` to `true`.

### Deprecated Components in Favor of iTwinUI-react Components

Several UI components in the @bentley/ui-core and @bentley/ui-components packages have been deprecated.
Developers should use equivalent components in @itwin/itwinui-react instead.

| Deprecated in @bentley/ui-core | Use from @itwin/itwinui-react instead          |
| ------------------------------ | ---------------------------------------------- |
| Button                         | Button                                         |
| ButtonSize                     | `size` prop for itwinui-react Button           |
| ButtonType                     | `styleType` prop for itwinui-react Button      |
| Checkbox                       | Checkbox                                       |
| ExpandableBlock                | ExpandableBlock                                |
| Headline                       | Headline                                       |
| HorizontalTabs                 | HorizontalTabs                                 |
| Input                          | Input                                          |
| LabeledInput                   | LabeledInput                                   |
| LabeledSelect                  | LabeledSelect                                  |
| LabeledTextarea                | LabeledTextarea                                |
| LabeledToggle                  | ToggleSwitch with `labelPosition="right"` prop |
| LeadingText                    | Leading                                        |
| ProgressBar                    | ProgressLinear                                 |
| ProgressSpinner                | ProgressRadial                                 |
| Radio                          | Radio                                          |
| Select                         | Select                                         |
| SelectOption                   | SelectOption                                   |
| Slider                         | Slider                                         |
| SmallText                      | Small                                          |
| Spinner                        | ProgressRadial with `indeterminate` prop       |
| SpinnerSize                    | `size` prop in ProgressRadialProps             |
| SplitButton                    | SplitButton                                    |
| Subheading                     | Subheading                                     |
| Textarea                       | Textarea                                       |
| Tile                           | Tile                                           |
| Title                          | Title                                          |
| Toggle                         | ToggleSwitch                                   |
| Tooltip                        | Tooltip                                        |
| TooltipPlacement               | Placement                                      |

| Deprecated in @bentley/ui-components | Use from @itwin/itwinui-react instead |
| ------------------------------------ | ------------------------------------- |
| Breadcrumb                           | Breadcrumbs                           |

#### Slider

The deprecated [Slider]($ui-core) was a wrapper around the react-compound-slider that does not work properly in popout windows. To eliminate this issue, the deprecated `Slider`will now wrap the  `Slider` component from @itwin/itwinui-react. This result is a couple prop changes. The `onSlideStart` or `onSlideEnd` props are ignored, use `onUpdate` and `onChange` props if needed. The only two `modes` that remain supported are 1 and 2.

### Deprecated with alternatives elsewhere

A few constructs were deprecated in @bentley/ui-core package.
Some were copied to the @bentley/ui-abstract package.
Some have replacements within the @bentley/ui-core package.

| Deprecated                            | Replacement                                |
| ------------------------------------- | ------------------------------------------ |
| DialogButtonDef in @bentley/ui-core   | DialogButtonDef in @bentley/ui-abstract    |
| DialogButtonStyle in @bentley/ui-core | DialogButtonStyle in @bentley/ui-abstract  |
| DialogButtonType in @bentley/ui-core  | DialogButtonType in @bentley/ui-abstract   |
| LocalUiSettings in @bentley/ui-core   | LocalSettingsStorage in @bentley/ui-core   |
| SessionUiSettings in @bentley/ui-core | SessionSettingsStorage in @bentley/ui-core |

### New @bentley/ui-imodel-components package

A new @bentley/ui-imodel-components package has been added, and some items were moved from @bentley/ui-core and @bentley/ui-components into this new package.
The ui-imodel-components package contains React components that depend on the imodeljs-frontend, imodeljs-common or imodeljs-quantity packages.
Dependencies on these other iTwin.js packages have been removed from ui-core and ui-components.
The items moved to ui-imodel-components are related to Color, Cube, LineWeight, Navigation Aids, Quantity Inputs, Timeline and Viewport.

The following items were moved into the ui-imodel-components package. For a complete list, see [iTwin.js Documentation](https://www.itwinjs.org/reference/ui-imodel-components/all).

- ColorPickerButton, ColorPickerDialog, ColorPickerPopup, ColorPropertyEditor, ColorSwatch
- Cube, CubeNavigationAid, CubeRotationChangeEventArgs
- DrawingNavigationAid
- QuantityInput, QuantityNumberInput
- TimelineComponent, TimelineDataProvider, TimelineMenuItemProps
- ViewportComponent, ViewportComponentEvents
- LineWeightSwatch, WeightPickerButton, WeightPropertyEditor

### Tasks and Workflows Deprecated

Classes and methods pertaining to Tasks and Workflows have been deprecated due to a change in the UX design.
Please continue to use Frontstages.

<!---
User Interface Changes - section above this point
-->

## @bentley/extension-cli

The cli tool has been deprecated due to an impending change of Extensions and the Extension Service. Please continue to use the 2.x version if you still require publishing Extensions.

## @bentley/config-loader

The loader has been deprecated due to a preference for using the dotenv package instead. Any workflows using .env files will not be affected.

## @bentley/geometry-core

The method `BSplineCurve3d.createThroughPoints` has been deprecated in favor of the more general method `BSplineCurve3d.createFromInterpolationCurve3dOptions`.

The property `InterpolationCurve3dOptions.isChordLenTangent` has been deprecated due to a naming inconsistency with similar adjacent properties. Use `InterpolationCurve3dOptions.isChordLenTangents` instead.

## new @bentley/imodeljs-transformer package split out of backend package

The iModel Transformer APIs, such as the classes [IModelExporter]($transformer), [IModelImporter]($transformer), and [IModelTransformer]($transformer)
were removed from the `@bentley/imodeljs-backend` package and moved to a new package, `@bentley/imodeljs-transformer`.

## @bentley/imodeljs-common

The `fromRadians`, `fromDegrees`, and `fromAngles` methods of [Cartographic]($common) now expect to receive a single input argument - an object containing a longitude, latitude and optional height property. The public constructor for [Cartographic]($common) has also been removed. If you would like to create a [Cartographic]($common) object without specifying longitude and latiude, you can use the new `createZero` method. These changes will help callers avoid misordering longitude, latitude, and height when creating a [Cartographic]($common) object. Additionally, the `LatAndLong` and `LatLongAndHeight` interfaces have been removed and replaced with a single [CartographicProps]($common) interface.<|MERGE_RESOLUTION|>--- conflicted
+++ resolved
@@ -399,57 +399,38 @@
 
 ### @bentley/imodeljs-frontend
 
-<<<<<<< HEAD
-| Removed                                       | Replacement                                               |
-| --------------------------------------------- | --------------------------------------------------------- |
-| `CheckpointConnection.open`                   | `CheckpointConnection.openRemote`                         |
-| `DecorateContext.screenViewport`              | `DecorateContext.viewport`                                |
-| `IModelApp.iModelClient`                      | `IModelHubFrontend.iModelClient`                          |
-| `IModelConnection.Models.loaded`              | use `for..of` to iterate and `getLoaded` to look up by Id |
-| `IModelConnection.Views.saveThumbnail`        | use IPC and `IModelDb.saveThumbnail`                      |
-| `IOidcFrontendClient`                         | `FrontendAuthorizationClient`                             |
-| `isIOidcFrontendClient`                       | `FrontendAuthorizationClient`                             |
-| `OidcBrowserClient`                           | `BrowserAuthorizationClient`                              |
-| `OidcFrontendClientConfiguration`             | `BrowserAuthorizationClientConfiguration`                 |
-| `QuantityFormatter.onActiveUnitSystemChanged` | `QuantityFormatter.onActiveFormattingUnitSystemChanged`   |
-| `QuantityFormatter.useImperialFormats`        | `QuantityFormatter.setActiveUnitSystem/activeUnitSystem`  |
-| `RemoteBriefcaseConnection`                   | `CheckpointConnection`                                    |
-| `ScreenViewport.decorationDiv`                | `DecorateContext.addHtmlDecoration`                       |
-| `UnitSystemKey`                               | Moved to `@bentley/imodeljs-quantity`                     |
-| `ViewManager.forEachViewport`                 | Use a `for..of` loop                                      |
-| `ViewState3d.lookAtPerspectiveOrOrtho`        | `ViewState3d.LookAt`                                      |
-| `ViewState3d.lookAtUsingLensAngle`            | `ViewState3d.lookAt`                                      |
-=======
-| Removed                                | Replacement                                               |
-| -------------------------------------- | --------------------------------------------------------- |
-| `AppearanceOverrideProps`              | [AppearanceOverrideProps]($common)                        |
-| `AsyncMethodsOf`                       | [AsyncMethodsOf]($bentleyjs-core)                         |
-| `AsyncFunction`                        | [AsyncFunction]($bentleyjs-core)                          |
-| `EmphasizeElementsProps`               | [EmphasizeElementsProps]($common)                         |
-| `PromiseReturnType`                    | [PromiseReturnType]($bentleyjs-core)                      |
-| `CheckpointConnection.open`            | `CheckpointConnection.openRemote`                         |
-| `DecorateContext.screenViewport`       | `DecorateContext.viewport`                                |
-| `FeatureOverrideType`                  | [FeatureOverrideType]($common)                            |
-| `FeatureSymbology.Appearance`          | [FeatureAppearance]($common)                              |
-| `FeatureSymbology.AppearanceProps`     | [FeatureAppearanceProps]($common)                         |
-| `findAvailableRealityModels`           | `queryRealityData`                                        |
-| `findAvailableUnattachedRealityModels` | `queryRealityData`                                        |
-| `IModelApp.iModelClient`               | `IModelHubFrontend.iModelClient`                          |
-| `IModelConnection.Models.loaded`       | use `for..of` to iterate and `getLoaded` to look up by Id |
-| `IModelConnection.Views.saveThumbnail` | use IPC and `IModelDb.saveThumbnail`                      |
-| `IOidcFrontendClient`                  | `FrontendAuthorizationClient`                             |
-| `isIOidcFrontendClient`                | `FrontendAuthorizationClient`                             |
-| `OidcBrowserClient`                    | `BrowserAuthorizationClient`                              |
-| `OidcFrontendClientConfiguration`      | `BrowserAuthorizationClientConfiguration`                 |
-| `RemoteBriefcaseConnection`            | `CheckpointConnection`                                    |
-| `ScreenViewport.decorationDiv`         | `DecorateContext.addHtmlDecoration`                       |
-| `UnitSystemKey`                        | Moved to `@bentley/imodeljs-quantity`                     |
-| `ViewManager.forEachViewport`          | Use a `for..of` loop                                      |
-| `ViewState3d.lookAtPerspectiveOrOrtho` | `ViewState3d.LookAt`                                      |
-| `ViewState3d.lookAtUsingLensAngle`     | `ViewState3d.lookAt`                                      |
-| `Viewport.featureOverrideProvider`     | [Viewport.featureOverrideProviders]($frontend)            |
-| `Viewport.setFlashed`                  | [Viewport.flashedId]($frontend)                           |
-| `Viewport.setRedrawPending`            | [Viewport.requestRedraw]($frontend)                       |
+| Removed                                       | Replacement                                                        |
+| --------------------------------------------- | ------------------------------------------------------------------ |
+| `AppearanceOverrideProps`                     | [AppearanceOverrideProps]($common)                                 |
+| `AsyncMethodsOf`                              | [AsyncMethodsOf]($bentleyjs-core)                                  |
+| `AsyncFunction`                               | [AsyncFunction]($bentleyjs-core)                                   |
+| `EmphasizeElementsProps`                      | [EmphasizeElementsProps]($common)                                  |
+| `PromiseReturnType`                           | [PromiseReturnType]($bentleyjs-core)                               |
+| `CheckpointConnection.open`                   | `CheckpointConnection.openRemote`                                  |
+| `DecorateContext.screenViewport`              | `DecorateContext.viewport`                                         |
+| `FeatureOverrideType`                         | [FeatureOverrideType]($common)                                     |
+| `FeatureSymbology.Appearance`                 | [FeatureAppearance]($common)                                       |
+| `FeatureSymbology.AppearanceProps`            | [FeatureAppearanceProps]($common)                                  |
+| `findAvailableRealityModels`                  | `queryRealityData`                                                 |
+| `findAvailableUnattachedRealityModels`        | `queryRealityData`                                                 |
+| `IModelApp.iModelClient`                      | `IModelHubFrontend.iModelClient`                                   |
+| `IModelConnection.Models.loaded`              | use `for..of` to iterate and `getLoaded` to look up by Id          |
+| `IModelConnection.Views.saveThumbnail`        | use IPC and `IModelDb.saveThumbnail`                               |
+| `IOidcFrontendClient`                         | `FrontendAuthorizationClient`                                      |
+| `isIOidcFrontendClient`                       | `FrontendAuthorizationClient`                                      |
+| `OidcBrowserClient`                           | `BrowserAuthorizationClient`                                       |
+| `OidcFrontendClientConfiguration`             | `BrowserAuthorizationClientConfiguration`                          |
+| `QuantityFormatter.onActiveUnitSystemChanged` | [QuantityFormatter.onActiveFormattingUnitSystemChanged]($frontend) |
+| `QuantityFormatter.useImperialFormats`        | [QuantityFormatter.setActiveUnitSystem]($frontend)                 |
+| `RemoteBriefcaseConnection`                   | `CheckpointConnection`                                             |
+| `ScreenViewport.decorationDiv`                | `DecorateContext.addHtmlDecoration`                                |
+| `UnitSystemKey`                               | Moved to `@bentley/imodeljs-quantity`                              |
+| `ViewManager.forEachViewport`                 | Use a `for..of` loop                                               |
+| `ViewState3d.lookAtPerspectiveOrOrtho`        | `ViewState3d.LookAt`                                               |
+| `ViewState3d.lookAtUsingLensAngle`            | `ViewState3d.lookAt`                                               |
+| `Viewport.featureOverrideProvider`            | [Viewport.featureOverrideProviders]($frontend)                     |
+| `Viewport.setFlashed`                         | [Viewport.flashedId]($frontend)                                    |
+| `Viewport.setRedrawPending`                   | [Viewport.requestRedraw]($frontend)                                |
 
 ### @bentley/geometry-core
 
@@ -461,7 +442,6 @@
 | `TransitionSpiralProps.intervalFractions`       | `TransitionSpiralProps.activeFractionInterval`             |
 | `InterpolationCurve3dOptions.isChordLenTangent` | `InterpolationCurve3dOptions.isChordLenTangents`           |
 | `Point3dArray.createRange`                      | `Range3d.createFromVariantData`                            |
->>>>>>> 7ad43db6
 
 ### @bentley/backend-itwin-client
 
