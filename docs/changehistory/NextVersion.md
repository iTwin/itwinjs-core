---
publish: false
---

# NextVersion

Table of contents:

- [NextVersion](#nextversion)
  - [Selection set](#selection-set)
  - [Font APIs](#font-apis)
  - [Geometry](#geometry)
    - [Polyface Traversal](#polyface-traversal)
    - [Text Block Margins](#text-block-margins)
  - [Display](#display)
    - [Read image to canvas](#read-image-to-canvas)
  - [Back-end image conversion](#back-end-image-conversion)
  - [Presentation](#presentation)
    - [Unified selection move to `@itwin/unified-selection`](#unified-selection-move-to-itwinunified-selection)
  - [Google Maps 2D tiles API](#google-maps-2d-tiles-api)
  - [Delete all transactions](#delete-all-transactions)
  - [Attach/detach db](#attachdetach-db)
  - [API deprecations](#api-deprecations)
    - [@itwin/core-bentley](#itwincore-bentley)
    - [@itwin/core-common](#itwincore-common)
    - [@itwin/core-backend](#itwincore-backend)
      - [Deprecated metadata retrieval methods](#deprecated-metadata-retrieval-methods)
    - [@itwin/core-frontend](#itwincore-frontend)
    - [@itwin/presentation-common](#itwinpresentation-common)
    - [@itwin/presentation-backend](#itwinpresentation-backend)
    - [@itwin/presentation-frontend](#itwinpresentation-frontend)
  - [Breaking Changes](#breaking-changes)
    - [Updated minimum requirements](#updated-minimum-requirements)
      - [Node.js](#nodejs)
      - [Electron](#electron)
      - [ECMAScript](#ecmascript)
      - [TypeScript](#typescript)
        - [`target`](#target)
        - [`useDefineForClassFields`](#usedefineforclassfields)
    - [Deprecated API removals](#deprecated-api-removals)
      - [@itwin/appui-abstract](#itwinappui-abstract)
      - [@itwin/core-backend](#itwincore-backend-1)
      - [@itwin/core-bentley](#itwincore-bentley-1)
      - [@itwin/core-common](#itwincore-common-1)
      - [@itwin/core-electron](#itwincore-electron)
      - [@itwin/core-frontend](#itwincore-frontend-1)
      - [@itwin/core-geometry](#itwincore-geometry)
      - [@itwin/presentation-common](#itwinpresentation-common-1)
      - [@itwin/presentation-backend](#itwinpresentation-backend-1)
      - [@itwin/presentation-frontend](#itwinpresentation-frontend-1)
    - [API removals](#api-removals)
      - [@itwin/core-common](#itwincore-common-2)
    - [Packages dropped](#packages-dropped)
    - [Opening connection to local snapshot requires IPC](#opening-connection-to-local-snapshot-requires-ipc)
    - [Change to pullMerge](#change-to-pullmerge)
      - [No pending/local changes](#no-pendinglocal-changes)
      - [With pending/local changes](#with-pendinglocal-changes)
<<<<<<< HEAD
    - [TypeScript configuration changes](#typescript-configuration-changes)
      - [`target`](#target)
      - [`useDefineForClassFields`](#usedefineforclassfields)
    - [Reworked @itwin/ecschema-metadata package](#reworked-itwinecschema-metadata-package)
      - [Tips for adjusting existing code:](#tips-for-adjusting-existing-code)
  - [Attach/detach db](#attachdetach-db)
=======
>>>>>>> 3591c70e

## Selection set

There are two similar selection-related concepts in `@itwin/core-frontend` - [SelectionSet]($core-frontend) and [HiliteSet]($core-frontend). The former is generally used by interactive tools (e.g. the "Move element" tool), so it contains what tools think is selected. The latter is used by the graphics system to know what elements to highlight, so it contains what users think is selected. Generally, we want the two sets to be in sync to avoid confusion why tools act on different elements than what users think are selected. Keeping them in sync was not always possible, because `HiliteSet` may store Model and SubCategory ids, but `SelectionSet` could only store Element ids. So we could end up in situations where a Model id is added to `HiliteSet` and `SelectionSet` is empty, making users think that all elements in that model are selected, but tools not knowing anything about it.

To alleviate this problem, the `SelectionSet`-related APIs have been enhanced to support storing Model and SubCategory ids, similar to what `HiliteSet` does. The change has been made in a backwards compatible way, so all existing code using `SelectionSet` should continue to work as before:

- `SelectionSet` modification methods `add`, `addAndRemove`, `remove`, `replace` now, in addition to existing `Id64Arg` argument, accept the `SelectableIds` structure.
- `SelectionSetEvent` attributes `added` and `removed` have been deprecated, but continue to work as before, containing only element ids. In addition, the event object now contains new `additions` and `removals` attributes, which are instances of `SelectableIds` and contain all ids that were added or removed from the selection set, including those of Model and SubCategory.

Because the `SelectionSet` now stores additional types of ids, existing code that listens to `onChange` event may start getting extra invocations that don't affect the element selection (e.g. `SelectAddEvent` with `added: []` and `additions: { models: ["0x1"] }`). Also, the `isActive` getter may return `true` even though `elements` set is empty.

## Font APIs

[Fonts](../learning/backend/Fonts.md) control the appearance and layout of [TextAnnotation]($common)s. To apply a font to text stored in a [GeometryStream](../learning/common/GeometryStream.md), the font must first be embedded into the iModel. Two new APIs permit you to work with fonts:

- [FontFile]($backend) represents a font obtained from a digital representation like a file on disk.
- [IModelDb.fonts]($backend) permits you to read and write font-related information, including [FontFile]($backend)s, into an [IModelDb]($backend).

Consult the [learning article](../learning/backend/Fonts.md) for details and example code.

## Geometry

### Polyface Traversal

Conventional [IndexedPolyface]($core-geometry) data defines each facet by a sequence of point indices around the facet, however these indices do not indicate which facet is adjacent across an edge, nor do they indicate which facets are adjacent at a vertex. The topology of the mesh is incomplete.

The new class [IndexedPolyfaceWalker]($core-geometry) has methods to complete the topology of an `IndexedPolyface` and to navigate these adjacencies. A one-time call to [IndexedPolyfaceWalker.buildEdgeMateIndices]($core-geometry) populates a new optional index array of the [PolyfaceData]($core-geometry). This array stores the cross-edge relationship, and is valid as long as the mesh topology is unchanged. After this step, the following queries support navigation around a facet, around a vertex, and across an edge. Given an `IndexedPolyfaceWalker` object that refers to a particular edge:

- [IndexedPolyfaceWalker.nextAroundFacet]($core-geometry) and [IndexedPolyfaceWalker.previousAroundFacet]($core-geometry) return a walker referring to the next/previous edge around the facet.
- [IndexedPolyfaceWalker.nextAroundVertex]($core-geometry) and [IndexedPolyfaceWalker.previousAroundVertex]($core-geometry) return a walker referring to the next/previous edge around the edges' start vertex.
- [IndexedPolyfaceWalker.edgeMate]($core-geometry) returns a walker referring to the matched edge in the adjacent facet.

If a walker operation would advance outside the mesh (e.g., `edgeMate` of a boundary edge), it returns an invalid walker.

### Text Block Margins

You can now surround a [TextBlock]($core-common) with padding by setting its [TextBlockMargins]($core-common). When [layoutTextBlock]($core-backend) computes [TextBlockLayout.range]($core-backend), it will expand the bounding box to include the margins. [ProduceTextAnnotationGeometryArgs.debugAnchorPointAndRange]($core-backend) now produces two bounding boxes: one tightly fitted to the text, and a second expanded to include the margins.

## Display

### Read image to canvas

Previously, when using [Viewport.readImageToCanvas]($core-frontend) with a single open viewport, canvas decorations were not included in the saved image. Sometimes this behavior was useful, so an overload to [Viewport.readImageToCanvas]($core-frontend) using the new [ReadImageToCanvasOptions]($core-frontend) interface was [created](https://github.com/iTwin/itwinjs-core/pull/7539). This now allows the option to choose whether or not canvas decorations are omitted in the saved image: if [ReadImageToCanvasOptions.omitCanvasDecorations]($core-frontend) is true, canvas decorations will be omitted.

If [ReadImageToCanvasOptions]($core-frontend) are undefined in the call to [Viewport.readImageToCanvas]($core-frontend), previous behavior will persist and canvas decorations will not be included. This means canvas decorations will not be included when there is a single open viewport, but will be included when there are multiple open viewports. All existing calls to [Viewport.readImageToCanvas]($core-frontend) will be unaffected by this change as the inclusion of [ReadImageToCanvasOptions]($core-frontend) is optional, and when they are undefined, previous behavior will persist.

## Back-end image conversion

@itwin/core-backend provides two new APIs for encoding and decoding images. [imageBufferFromImageSource]($backend) converts a PNG or JPEG image into a bitmap image. [imageSourceFromImageBuffer]($backend) performs the inverse conversion.

## Presentation

The Presentation system is moving towards a more modular approach, with smaller packages intended for more specific tasks and having less peer dependencies. You can find more details about that in the [README of `@itwin/presentation` repo](https://github.com/iTwin/presentation/blob/master/README.md#the-packages). As part of that move, some Presentation APIs in `@itwin/itwinjs-core` repository, and, more specifically, 3 Presentation packages: `@itwin/presentation-common`, `@itwin/presentation-backend`, and `@itwin/presentation-frontend` have received a number of deprecations for APIs that already have replacements.

### Unified selection move to `@itwin/unified-selection`

The unified selection system has been part of `@itwin/presentation-frontend` for a long time, providing a way for apps to have a single source of truth of what's selected. This system is now deprecated in favor of the new [@itwin/unified-selection](https://www.npmjs.com/package/@itwin/unified-selection) package. See the [migration guide](https://github.com/iTwin/presentation/blob/master/packages/unified-selection/learning/MigrationGuide.md) for migration details.

## Google Maps 2D tiles API

The `@itwin/map-layers-formats` package now includes an API for consuming Google Maps 2D tiles.

To enable it as a base map, it's simple as:

```typescript
import { GoogleMaps } from "@itwin/map-layers-formats";
const ds = IModelApp.viewManager.selectedView.displayStyle;
ds.backgroundMapBase = GoogleMaps.createBaseLayerSettings();
```

Can also be attached as a map-layer:

```ts
[[include:GoogleMaps_AttachMapLayerSimple]]
```

> **_IMPORTANT_**: Make sure to configure your Google Cloud's API key in the `MapLayerOptions` when starting your IModelApp application:

```ts
[[include:GoogleMaps_SetGoogleMapsApiKey]]
```

## Delete all transactions

[BriefcaseDb.txns]($backend) keeps track of all unsaved and/or unpushed local changes made to a briefcase. After pushing your changes, the record of local changes is deleted. In some cases, a user may wish to abandon all of their accumulated changes and start fresh. [TxnManager.deleteAllTxns]($backend) deletes all local changes without pushing them.

## Attach/detach db

Allow the attachment of an ECDb/IModel to a connection and running ECSQL that combines data from both databases.

```ts
[[include:IModelDb_attachDb.code]]
```

> Note: There are some reserve alias names that cannot be used. They are 'main', 'schema_sync_db', 'ecchange' & 'temp'

## API deprecations

### @itwin/core-bentley

- The [IDisposable]($core-bentley) interface, along with related [isIDisposable]($core-bentley) and [using]($core-bentley) utilities, have been deprecated in favor of [TypeScript's built-in](https://www.typescriptlang.org/docs/handbook/release-notes/typescript-5-2.html#using-declarations-and-explicit-resource-management) `Disposable` type and `using` declarations (from the upcoming [Explicit Resource Management](https://github.com/tc39/proposal-explicit-resource-management) feature in ECMAScript).

  For example, the following:

  ```typescript
  import { using } from "@itwin/core-bentley";
  export function doSomeWork() {
    using(new SomethingDisposable(), (temp) => {
      // do something with temp
    });
  }
  ```

  should now be rewritten as:

  ```typescript
  export function doSomeWork() {
    using temp = new SomethingDisposable();
    // do something with temp
  }
  ```

  > Note that while public types with deterministic cleanup logic in iTwin.js will continue to implement _both_ `IDisposable` and `Disposable` until the former is fully removed in iTwin.js 7.0 (in accordance with our [API support policy](../learning/api-support-policies)), disposable objects should still only be disposed once - _either_ with [IDisposable.dispose]($core-bentley) _or_ `Symbol.dispose()` but not both! Where possible, prefer `using` declarations or the [dispose]($core-bentley) helper function over directly calling either method.

### @itwin/core-common

- [FontMap]($common) attempts to provide an in-memory cache mapping [FontId]($common)s to [Font](../learning/backend/Fonts.md) names. Use [IModelDb.fonts]($backend) instead.
- Some types which are now more comprehensively exposed by backend's new `@itwin/ecschema-metadata` integration were made deprecated:
  - [EntityMetaData]($common)
  - [EntityMetaDataProps]($common)
  - [CustomAttribute]($common)
  - [PropertyMetaData]($common)
  - [PropertyMetaDataProps]($common)

| **Deprecated class from `@itwin/core-common`** | **Replacement class from `@itwin/ecschema-metadata`** |
| ---------------------------------------------- | ----------------------------------------------------- |
| `EntityMetaData`                               | Use `EntityClass` instead.                            |
| `CustomAttribute`                              | Use `CustomAttribute` instead.                        |
| `PropertyMetaData`                             | Use `Property` instead.                               |

### @itwin/core-backend

- Use [IModelDb.fonts]($backend) instead of [IModelDb.fontMap]($backend).
- Added dependency to `@itwin/ecschema-metadata` and exposed the metadata from various spots (IModelDb, Entity).

#### Deprecated metadata retrieval methods

The `IModelDb.getMetaData(classFullName: string)` method has been deprecated in version 5.0. This method was used to get metadata for a class and would load the metadata from the iModel into the cache, if necessary.

Similarly, other functions to retrieve metadata also have replacements:

| **Deprecated from `@itwin/core-backend`** | **Replacement function**                                         | Usage                                                                          |
| ----------------------------------------- | ---------------------------------------------------------------- | ------------------------------------------------------------------------------ |
| `Element.getClassMetaData`                | Use `Element.getMetaData` from `@itwin/core-backend` instead.    | `await entity.getMetaData()`                                                   |
| `Entity.forEachProperty`                  | Use `Entity.forEach` from `@itwin/core-backend` instead.         | `entity.forEach(callback)`                                                     |
| `IModelDb.classMetaDataRegistry` getter   | Use `getSchemaItemSync` from `@itwin/ecschema-metadata` instead. | `imodel.schemaContext.getSchemaItemSync("SchemaName.ClassName", EntityClass);` |
| `IModelDb.getMetaData`                    | Use `getSchemaItemSync` from `@itwin/ecschema-metadata` instead. | `imodel.schemaContext.getSchemaItemSync("SchemaName.ClassName", EntityClass);` |
| `IModelDb.tryGetMetaData`                 | Use `getSchemaItemSync` from `@itwin/ecschema-metadata` instead. | `schemaContext.getSchemaItemSync("BisCore.Element", EntityClass)`              |
| `IModelDb.forEachMetaData`                | Use `Entity.forEach` from `@itwin/core-backend` instead.         | `entity.forEach(callback)`                                                     |
| `MetaDataRegistry` class                  | Use `getSchemaItemSync` from `@itwin/ecschema-metadata` instead. | `imodel.schemaContext.getSchemaItemSync("SchemaName.ClassName", EntityClass);` |

**Example function templates:**

```typescript
// Deprecated method
iModelDb.getMetaData("SchemaName:ClassName");

// Replacement using schemaContext with a schema key/schemaName-itemName combination/schema item full name
await iModelDb.schemaContext.getSchemaItem(schemaItemKey);
await iModelDb.schemaContext.getSchemaItem("SchemaName", "ClassName");
await iModelDb.schemaContext.getSchemaItem("SchemaName:ClassName");
await iModelDb.schemaContext.getSchemaItem("SchemaName.ClassName");
```
> The `schemaContext.getSchemaItem` function has a synchronous version as well `schemaContext.getSchemaItemSync` which supports all the same parameters as the asynchronous function. Refer to the examples [below](#deprecated-metadata-retrieval-methods).

The deprecated `imodel.getMetaData()` function was limited to only Entity classes.
The replacement method `schemaContext.getSchemaItem` on the iModel can fetch the metadata for all types of schema items.

**Examples:**

```typescript
const metaData: RelationshipClass | undefined = await imodelDb.schemaContext.getSchemaItem("BisCore.ElementRefersToElements", RelationshipClass);
const metaData: Enumeration | undefined = await imodelDb.schemaContext.getSchemaItem("BisCore.AutoHandledPropertyStatementType", Enumeration);
const metaData: UnitSystem | undefined = await imodelDb.schemaContext.getSchemaItem("Units.SI", UnitSystem);
const metaData: Format | undefined = await imodelDb.schemaContext.getSchemaItem("Formats.DefaultReal", Format);
const metaData: KindOfQuantity | undefined = await imodelDb.schemaContext.getSchemaItem("TestSchema.TestKoQ", KindOfQuantity);
```


### @itwin/core-frontend

- Deprecated [SelectionSet]($core-frontend)-related APIs:

  - `SelectionSet.has` and `SelectionSet.isSelected` - use `SelectionSet.elements.has(id)` instead.
  - `SelectionSetEvent.added` and `SelectionSetEvent.removed` - use `SelectionSetEvent.additions.elements` and `SelectionSetEvent.removals.elements` instead.

- Deprecated [HiliteSet.setHilite]($core-frontend) - use `add`, `remove`, `replace` methods instead.

- Deprecated synchronous [addLogoCards]($core-frontend)-related APIs in favor of new asynchronous ones:

  - `TileTreeReference.addLogoCard` : use `addAttributions` method instead
  - `MapLayerImageryProvider.addLogoCard` : use `addAttributions` method instead

- [IModelConnection.fontMap]($frontend) caches potentially-stale mappings of [FontId]($common)s to font names. If you need access to font Ids on the front-end for some reason, implement an [Ipc method](../learning/IpcInterface.md) that uses [IModelDb.fonts]($backend).

### @itwin/presentation-common

- All public methods of [PresentationRpcInterface]($presentation-common) have been deprecated. Going forward, RPC interfaces should not be called directly. Public wrappers such as [PresentationManager]($presentation-frontend) should be used instead.
- `PresentationStatus.BackendTimeout` has been deprecated as it's no longer used. The Presentation library now completely relies on RPC system to handle timeouts.
- `imageId` properties of [CustomNodeSpecification]($presentation-common) and [PropertyRangeGroupSpecification]($presentation-common) have been deprecated. [ExtendedData](../presentation/customization/ExtendedDataUsage.md#customize-tree-node-item-icon) rule should be used instead.
- `fromJSON` and `toJSON` methods of [Field]($presentation-common), [PropertiesField]($presentation-common), [ArrayPropertiesField]($presentation-common), [StructPropertiesField]($presentation-common) and [NestedContentField]($presentation-common) have been deprecated. Use `fromCompressedJSON` and `toCompressedJSON` methods instead.
- `ItemJSON.labelDefinition` has been deprecated in favor of newly added optional `label` property.
- `NestedContentValue.labelDefinition` has been deprecated in favor of newly added optional `label` property.
- All unified-selection related APIs have been deprecated in favor of the new `@itwin/unified-selection` package (see [Unified selection move to `@itwin/unified-selection`](#unified-selection-move-to-itwinunified-selection) section for more details). Affected APIs:
  - `ComputeSelectionRequestOptions`,
  - `ComputeSelectionRpcRequestOptions`,
  - `ElementSelectionScopeProps`,
  - `SelectionScope`,
  - `SelectionScopeProps`,
  - `SelectionScopeRequestOptions`,
  - `SelectionScopeRpcRequestOptions`.

### @itwin/presentation-backend

- All unified-selection related APIs have been deprecated in favor of the new `@itwin/unified-selection` package (see [Unified selection move to `@itwin/unified-selection`](#unified-selection-move-to-itwinunified-selection) section for more details). Affected APIs:
  - `PresentationManager.computeSelection`,
  - `PresentationManager.getSelectionScopes`.

### @itwin/presentation-frontend

- All unified-selection related APIs have been deprecated in favor of the new `@itwin/unified-selection` package (see [Unified selection move to `@itwin/unified-selection`](#unified-selection-move-to-itwinunified-selection) section for more details). Affected APIs:
  - `createSelectionScopeProps`,
  - `HiliteSet`,
  - `HiliteSetProvider`,
  - `HiliteSetProviderProps`,
  - `ISelectionProvider`,
  - `Presentation.selection`,
  - `PresentationProps.selection`,
  - `SelectionChangeEvent`,
  - `SelectionChangeEventArgs`,
  - `SelectionChangesListener`,
  - `SelectionChangeType`,
  - `SelectionHandler`,
  - `SelectionHandlerProps`,
  - `SelectionHelper`,
  - `SelectionManager`,
  - `SelectionManagerProps`,
  - `SelectionScopesManager`,
  - `SelectionScopesManagerProps`.

## Breaking Changes

### Updated minimum requirements

A new major release of iTwin.js affords us the opportunity to update our requirements to continue to provide modern, secure, and rich libraries. Please visit our [Supported Platforms](../learning/SupportedPlatforms) documentation for a full breakdown.

#### Node.js

Node 18 will reach [end-of-life](https://github.com/nodejs/release?tab=readme-ov-file#release-schedule) soon and will no longer be supported. iTwin.js 5.0 requires a minimum of Node 20.9.0, though we recommend using the latest long-term-support version.

#### Electron

iTwin.js now supports only the latest Electron release ([Electron 35](https://www.electronjs.org/blog/electron-35-0)) and has dropped support for all older Electron releases. This decision was made because Electron releases major updates much more frequently than iTwin.js and it is difficult to support a high number of major versions.

#### ECMAScript

`@itwin/build-tools` has bumped the [TypeScript compilation target](https://www.typescriptlang.org/tsconfig#target) from [ES2021](https://262.ecma-international.org/12.0/) to [ES2023](https://262.ecma-international.org/14.0/). This means that JavaScript files provided by core packages should be run in [environments supporting ES2023 features](https://compat-table.github.io/compat-table/es2016plus/).

#### TypeScript

There are number of changes made to base TypeScript configuration available in `@itwin/build-tools` package.

##### `target`

[`target`](https://www.typescriptlang.org/tsconfig/#target) is now set to `ES2023` instead of `ES2021`.

##### `useDefineForClassFields`

Starting `ES2022`, Typescript compile flag [`useDefineForClassFields`](https://www.typescriptlang.org/tsconfig/#useDefineForClassFields) defaults to `true` ([TypeScript release notes on `useDefineForClassFields` flag](https://www.typescriptlang.org/docs/handbook/release-notes/typescript-3-7.html#the-usedefineforclassfields-flag-and-the-declare-property-modifier)).

This may cause issues for classes which have [Entity]($backend) class as an ancestor and initialize their properties using [Entity]($backend) constructor (note: example uses simplified [Element]($backend) class):

```ts
interface MyElementProps extends ElementProps {
  property: string;
}

class MyElement extends Element {
  public property!: string;

  constructor(props: MyElementProps) {
    super(props);
  }
}

const myElement = new MyElement({ property: "value" });
console.log(myElement.property); // undefined
```

To fix this, you can either initialize your properties in your class constructor:

```ts
class MyElement extends Element {
  public property: string;

  constructor(props: MyElementProps) {
    super(props);
    property = props.property;
  }
}
```

or just define your properties using `declare` keyword:

```ts
class MyElement extends Element {
  declare public property: string;
  ...
}
```

### Deprecated API removals

The following previously-deprecated APIs have been removed:

#### @itwin/appui-abstract

The following APIs have been removed in `@itwin/appui-abstract`.

| **Removed**                         | **Replacement**                                                                        |
| ----------------------------------- | -------------------------------------------------------------------------------------- |
| `AbstractStatusBarActionItem`       | Use `StatusBarActionItem` in `@itwin/appui-react` instead.                             |
| `AbstractStatusBarCustomItem`       | Use `StatusBarCustomItem` in `@itwin/appui-react` instead.                             |
| `AbstractStatusBarItem`             | Use `CommonStatusBarItem` in `@itwin/appui-react` instead.                             |
| `AbstractStatusBarItemUtilities`    | Use `StatusBarItemUtilities` in `@itwin/appui-react` instead.                          |
| `AbstractStatusBarLabelItem`        | Use `StatusBarLabelItem` in `@itwin/appui-react` instead.                              |
| `AbstractWidgetProps`               | Use `Widget` in `@itwin/appui-react` instead.                                          |
| `AllowedUiItemProviderOverrides`    | `AllowedUiItemProviderOverrides` in `@itwin/appui-react`.                              |
| `BackstageActionItem`               | `BackstageActionItem` in `@itwin/appui-react`.                                         |
| `BackstageItem`                     | `BackstageItem` in `@itwin/appui-react`.                                               |
| `BackstageItemType`                 | Use Type Guard instead.                                                                |
| `BackstageItemsChangedArgs`         | N/A                                                                                    |
| `BackstageItemsManager`             | N/A                                                                                    |
| `BackstageItemUtilities`            | `BackstageItemUtilities` in `@itwin/appui-react`.                                      |
| `BackstageStageLauncher`            | `BackstageStageLauncher` in `@itwin/appui-react`.                                      |
| `BaseUiItemsProvider`               | `BaseUiItemsProvider` in `@itwin/appui-react`.                                         |
| `CommonBackstageItem`               | `CommonBackstageItem` in `@itwin/appui-react`.                                         |
| `CommonStatusBarItem`               | Use `StatusBarItem` in `@itwin/appui-react` instead.                                   |
| `createSvgIconSpec`                 | Use `IconSpecUtilities.createWebComponentIconSpec()` instead.                          |
| `EditorPosition.columnSpan`         | N/A                                                                                    |
| `getSvgSource`                      | Use `IconSpecUtilities.getWebComponentSource()` instead.                               |
| `isAbstractStatusBarActionItem`     | Use `isStatusBarActionItem` in `@itwin/appui-react` instead.                           |
| `isAbstractStatusBarCustomItem`     | Use `isStatusBarCustomItem` in `@itwin/appui-react` instead.                           |
| `isAbstractStatusBarLabelItem`      | Use `isStatusBarLabelItem` in `@itwin/appui-react` instead.                            |
| `isActionItem`                      | Use `isBackstageActionItem` in `@itwin/appui-react` instead.                           |
| `isStageLauncher`                   | Use `isBackstageStageLauncher` in `@itwin/appui-react` instead.                        |
| `ProvidedItem`                      | `ProvidedItem` in `@itwin/appui-react`.                                                |
| `StagePanelLocation`                | `StagePanelLocation` in `@itwin/appui-react`.                                          |
| `StagePanelSection`                 | `StagePanelSection` in `@itwin/appui-react`.                                           |
| `StageUsage`                        | `StageUsage` in `@itwin/appui-react`.                                                  |
| `StatusBarItemId`                   | Use `CommonStatusBarItem` in `@itwin/appui-react` instead.                             |
| `StatusBarLabelSide`                | `StatusBarLabelSide` in `@itwin/appui-react`.                                          |
| `StatusBarSection`                  | `StatusBarSection` in `@itwin/appui-react`.                                            |
| `ToolbarItemId`                     | Use `ToolbarItem["id"]` in `@itwin/appui-react` instead.                               |
| `ToolbarManager`                    | For replacement, check [here]($docs/ui/appui/provide-ui-items/#provide-toolbar-items). |
| `ToolbarOrientation`                | `ToolbarOrientation` in `@itwin/appui-react`.                                          |
| `ToolbarUsage`                      | `ToolbarUsage` in `@itwin/appui-react`.                                                |
| `UiItemProviderRegisteredEventArgs` | `UiItemProviderRegisteredEventArgs` in `@itwin/appui-react`.                           |
| `UiItemProviderOverrides`           | `UiItemProviderOverrides` in `@itwin/appui-react`.                                     |
| `UiItemsApplicationAction`          | N/A                                                                                    |
| `UiItemsManager`                    | `UiItemsManager` in `@itwin/appui-react`.                                              |
| `UiItemsProvider`                   | `UiItemsProvider` in `@itwin/appui-react`.                                             |
| `WidgetState`                       | `WidgetState` in `@itwin/appui-react`.                                                 |

#### @itwin/core-backend

| Removed                              | Replacement                                                                                                    |
| ------------------------------------ | -------------------------------------------------------------------------------------------------------------- |
| `IModelDb.nativeDb`                  | N/A                                                                                                            |
| `ECDb.nativeDb`                      | N/A                                                                                                            |
| `SQLiteDb.nativeDb`                  | N/A                                                                                                            |
| `IModelHost.platform`                | N/A                                                                                                            |
| `CheckpointArg`                      | `DownloadRequest`                                                                                              |
| `ECDB.query`                         | Use `createQueryReader` instead (same parameter).                                                              |
| `ECDB.queryRowCount`                 | Count the number of results using `count(*)` with a subquery, e.g., `SELECT count(*) FROM (<original-query>)`. |
| `ECDB.restartQuery`                  | Use `createQueryReader`. Pass the restart token in the `config` argument, e.g., `{ restartToken: myToken }`.   |
| `Element.collectPredecessorIds`      | `Element.collectReferenceIds`                                                                                  |
| `Element.getPredecessorIds`          | `Element.getReferenceIds`                                                                                      |
| `ElementAspect.findBySource`         | `ElementAspect.findAllBySource`                                                                                |
| `Entity.getReferenceConcreteIds`     | `Entity.getReferenceIds`                                                                                       |
| `Entity.collectReferenceConcreteIds` | `Entity.collectReferenceIds`                                                                                   |
| `IModelDb.query`                     | Use `createQueryReader` instead (same parameter).                                                              |
| `IModelDb.queryRowCount`             | Count the number of results using `count(*)` with a subquery, e.g., `SELECT count(*) FROM (<original-query>)`. |
| `IModelDb.restartQuery`              | Use `createQueryReader`. Pass the restart token in the `config` argument, e.g., `{ restartToken: myToken }`.   |
| `IModelDb.getViewStateData`          | `IModelDb.getViewStateProps`                                                                                   |

All three `nativeDb` fields and `IModelHost.platform` have always been `@internal`. Use the `@public` APIs instead. If some functionality is missing from those APIs, [let us know](https://github.com/iTwin/itwinjs-core/issues/new?template=feature_request.md).

#### @itwin/core-bentley

| Removed                    | Replacement                                                 |
| -------------------------- | ----------------------------------------------------------- |
| `ByteStream constructor`   | `ByteStream.fromUint8Array` or `ByteStream.fromArrayBuffer` |
| `ByteStream.nextUint8`     | `ByteStream.readUint8`                                      |
| `ByteStream.nextUint16`    | `ByteStream.readUint16`                                     |
| `ByteStream.nextUint32`    | `ByteStream.readUint32`                                     |
| `ByteStream.nextInt32`     | `ByteStream.readInt32`                                      |
| `ByteStream.nextFloat32`   | `ByteStream.readFloat32`                                    |
| `ByteStream.nextFloat64`   | `ByteStream.readFloat64`                                    |
| `ByteStream.nextId64`      | `ByteStream.readId64`                                       |
| `ByteStream.nextUint24`    | `ByteStream.readUint32`                                     |
| `TransientIdSequence.next` | `TransientIdSequence.getNext`                               |

#### @itwin/core-common

| Removed                                        | Replacement                                          |
| ---------------------------------------------- | ---------------------------------------------------- |
| `CodeSpec.isManagedWithIModel`                 | `CodeSpec.scopeReq`                                  |
| `FeatureOverrides.overrideModel`               | `FeatureOverrides.override`                          |
| `FeatureOverrides.overrideSubCategory`         | `FeatureOverrides.override`                          |
| `FeatureOverrides.overrideElement`             | `FeatureOverrides.override`                          |
| `Localization.getLocalizedStringWithNamespace` | `Localization.getLocalizedString`                    |
| `TerrainProviderName`                          | `string`                                             |
| `RenderMaterial.Params`                        | `CreateRenderMaterialArgs`                           |
| `RenderTexture.Params`                         | `RenderSystem.createTexture` and `CreateTextureArgs` |

#### @itwin/core-electron

| Removed                             | Replacement                                               |
| ----------------------------------- | --------------------------------------------------------- |
| `ElectronApp.callDialog`            | [ElectronApp.dialogIpc]($electron)                        |
| `ElectronHost.getWindowSizeSetting` | [ElectronHost.getWindowSizeAndPositionSetting]($electron) |

#### @itwin/core-frontend

| **Removed**                                          | **Replacement**                                                                                                   |
| ---------------------------------------------------- | ----------------------------------------------------------------------------------------------------------------- |
| `callIpcHost`                                        | Use `appFunctionIpc` instead.                                                                                     |
| `callNativeHost`                                     | Use `nativeAppIpc` instead.                                                                                       |
| `createMaterial`                                     | Use `createRenderMaterial` instead.                                                                               |
| `createTextureFromImage`                             | Use `createTexture` instead.                                                                                      |
| `createTextureFromImageBuffer`                       | Use `createTexture` instead.                                                                                      |
| `createTextureFromImageSource`                       | Use `RenderSystem.createTextureFromSource` instead.                                                               |
| `displayStyleState.getThumbnail`                     | N/A (in almost all cases it throws "no content" due to no thumbnail existing.)                                    |
| `displayStyleState.onScheduleScriptReferenceChanged` | Use [DisplayStyleState.onScheduleScriptChanged]($frontend) instead                                                |
| `displayStyleState.scheduleScriptReference`          | Use [DisplayStyleState.scheduleScript]($frontend) instead                                                         |
| `GraphicBuilder.pickId`                              | Deprecated in 3.x. Maintain the current pickable ID yourself.                                                     |
| `getDisplayedExtents`                                | These extents are based on `IModelConnection.displayedExtents`. Consider `computeFitRange` or `getViewedExtents`. |
| `IModelConnection.displayedExtents`                  | N/A                                                                                                               |
| `IModelConnection.expandDisplayedExtents`            | Use `displayedExtents` instead.                                                                                   |
| `IModelConnection.query`                             | Use `createQueryReader` instead (same parameter).                                                                 |
| `IModelConnection.queryRowCount`                     | Count the number of results using `count(*)` with a subquery, e.g., `SELECT count(*) FROM (<original-query>)`.    |
| `IModelConnection.restartQuery`                      | Use `createQueryReader`. Pass the restart token in the `config` argument, e.g., `{ restartToken: myToken }`.      |
| `requestDownloadBriefcase(progress)`                 | `progress` is removed, use `DownloadBriefcaseOptions.progressCallback` instead.                                   |
| `readImage`                                          | Use `readImageBuffer` instead.                                                                                    |
| `setEventController`                                 | Removed (was for internal use).                                                                                   |
| `PullChangesOptions.progressCallback`                | Use `downloadProgressCallback` instead.                                                                           |

#### @itwin/core-geometry

| Removed                                           | Replacement                                 |
| ------------------------------------------------- | ------------------------------------------- |
| `PathFragment.childFractionTChainDistance`        | `PathFragment.childFractionToChainDistance` |
| `GrowableXYArray.setXYZAtCheckedPointIndex`       | `GrowableXYArray.setXYAtCheckedPointIndex`  |
| `PolyfaceBuilder.findOrAddPoint`                  | `PolyfaceBuilder.addPoint`                  |
| `PolyfaceBuilder.findOrAddParamXY`                | `PolyfaceBuilder.addParamXY`                |
| `PolyfaceBuilder.findOrAddParamInGrowableXYArray` | `PolyfaceBuilder.addParamInGrowableXYArray` |
| `PolyfaceBuilder.findOrAddPointXYZ`               | `PolyfaceBuilder.addPointXYZ`               |

#### @itwin/presentation-common

| Removed                                                      | Replacement                                                                                                                                                   |
| ------------------------------------------------------------ | ------------------------------------------------------------------------------------------------------------------------------------------------------------- |
| `BaseNodeKeyJSON`                                            | `BaseNodeKey`                                                                                                                                                 |
| `BooleanRulesetVariableJSON`                                 | `BooleanRulesetVariable`                                                                                                                                      |
| `CheckBoxRule`                                               | Use `ExtendedDataRule` instead. See [extended data usage page](../presentation/customization/ExtendedDataUsage.md) for more details.                          |
| `ClassInfo.fromJSON`                                         | `ClassInfo`                                                                                                                                                   |
| `ClassInfo.toJSON`                                           | `ClassInfo`                                                                                                                                                   |
| `ClassInfoJSON`                                              | `ClassInfo`                                                                                                                                                   |
| `ConditionContainer`                                         | n/a                                                                                                                                                           |
| `ContentFlags.ShowImages`                                    | Use `ExtendedDataRule` instead. See [extended data usage page](../presentation/customization/ExtendedDataUsage.md) for more details.                          |
| `ContentSpecificationBase.showImages`                        | Use `ExtendedDataRule` instead. See [extended data usage page](../presentation/customization/ExtendedDataUsage.md) for more details.                          |
| `Descriptor.contentOptions`                                  | n/a                                                                                                                                                           |
| `Descriptor.filterExpression`                                | `Descriptor.fieldsFilterExpression`                                                                                                                           |
| `DescriptorJSON.contentOptions`                              | n/a                                                                                                                                                           |
| `DescriptorJSON.filterExpression`                            | `DescriptorJSON.fieldsFilterExpression`                                                                                                                       |
| `DescriptorSource.filterExpression`                          | `DescriptorSource.fieldsFilterExpression`                                                                                                                     |
| `DisplayValue.fromJSON`                                      | `DisplayValue`                                                                                                                                                |
| `DisplayValue.toJSON`                                        | `DisplayValue`                                                                                                                                                |
| `DisplayValueJSON`                                           | `DisplayValue`                                                                                                                                                |
| `DisplayValuesArrayJSON`                                     | `DisplayValuesArray`                                                                                                                                          |
| `DisplayValuesMapJSON`                                       | `DisplayValuesMap`                                                                                                                                            |
| `DisplayValueGroup.fromJSON`                                 | `DisplayValueGroup`                                                                                                                                           |
| `DisplayValueGroup.toJSON`                                   | `DisplayValueGroup`                                                                                                                                           |
| `DisplayValueGroupJSON`                                      | `DisplayValueGroup`                                                                                                                                           |
| `ECClassGroupingNodeKeyJSON`                                 | `ECClassGroupingNodeKeyJSON`                                                                                                                                  |
| `ECInstancesNodeKeyJSON`                                     | `ECInstancesNodeKey`                                                                                                                                          |
| `ECPropertyGroupingNodeKeyJSON`                              | `ECPropertyGroupingNodeKeyJSON`                                                                                                                               |
| `GroupingNodeKeyJSON`                                        | `GroupingNodeKey`                                                                                                                                             |
| `HierarchyCompareInfo.fromJSON`                              | `HierarchyCompareInfo`                                                                                                                                        |
| `HierarchyCompareInfo.toJSON`                                | `HierarchyCompareInfo`                                                                                                                                        |
| `HierarchyCompareInfoJSON`                                   | `HierarchyCompareInfo`                                                                                                                                        |
| `HierarchyLevel.fromJSON`                                    | `HierarchyLevel`                                                                                                                                              |
| `HierarchyLevelJSON`                                         | `HierarchyLevel`                                                                                                                                              |
| `Id64RulesetVariableJSON`                                    | `Id64RulesetVariable`                                                                                                                                         |
| `ImageIdOverride`                                            | Use `ExtendedDataRule` instead. See [extended data usage page](../presentation/customization/ExtendedDataUsage.md) for more details.                          |
| `InstanceKey.fromJSON`                                       | `InstanceKey`                                                                                                                                                 |
| `InstanceKey.toJSON`                                         | `InstanceKey`                                                                                                                                                 |
| `InstanceKeyJSON`                                            | `InstanceKey`                                                                                                                                                 |
| `InstanceNodesOfSpecificClassesSpecification.arePolymorphic` | The attribute was replaced with `arePolymorphic` attribute specified individually for each class definition under `classes` and `excludedClasses` attributes. |
| `IntRulesetVariableJSON`                                     | `IntRulesetVariable`                                                                                                                                          |
| `IntsRulesetVariableJSON`                                    | `IntsRulesetVariable`                                                                                                                                         |
| `Item.imageId`                                               | Use `Item.extendedData` instead. See [extended data usage page](../presentation/customization/ExtendedDataUsage.md) for more details.                         |
| `ItemJSON.imageId`                                           | Use `Item.extendedData` instead. See [extended data usage page](../presentation/customization/ExtendedDataUsage.md) for more details.                         |
| `LabelCompositeValue.fromJSON`                               | `LabelCompositeValue`                                                                                                                                         |
| `LabelCompositeValue.toJSON`                                 | `LabelCompositeValue`                                                                                                                                         |
| `LabelCompositeValueJSON`                                    | `LabelCompositeValue`                                                                                                                                         |
| `LabelDefinition.fromJSON`                                   | `LabelDefinition`                                                                                                                                             |
| `LabelDefinition.toJSON`                                     | `LabelDefinition`                                                                                                                                             |
| `LabelDefinitionJSON`                                        | `LabelDefinition`                                                                                                                                             |
| `LabelGroupingNodeKeyJSON`                                   | `LabelGroupingNodeKey`                                                                                                                                        |
| `LabelOverride`                                              | Use `ExtendedDataRule` instead. See [extended data usage page](../presentation/customization/ExtendedDataUsage.md) for more details.                          |
| `LabelRawValueJSON`                                          | `LabelRawValue`                                                                                                                                               |
| `NavigationPropertyInfo.fromJSON`                            | `NavigationPropertyInfo.fromCompressedJSON`                                                                                                                   |
| `NavigationPropertyInfo.toJSON`                              | `NavigationPropertyInfo.toCompressedJSON`                                                                                                                     |
| `NestedContentField.fromJSON`                                | `NestedContentField.fromCompressedJSON`                                                                                                                       |
| `NestedContentValue.fromJSON`                                | `NestedContentValue`                                                                                                                                          |
| `NestedContentValue.toJSON`                                  | `NestedContentValue`                                                                                                                                          |
| `NestedContentValueJSON`                                     | `NestedContentValue`                                                                                                                                          |
| `Node.backColor`                                             | Use `Node.extendedData` instead. See [extended data usage page](../presentation/customization/ExtendedDataUsage.md) for more details.                         |
| `Node.fontStyle`                                             | Use `Node.extendedData` instead. See [extended data usage page](../presentation/customization/ExtendedDataUsage.md) for more details.                         |
| `Node.foreColor`                                             | Use `Node.extendedData` instead. See [extended data usage page](../presentation/customization/ExtendedDataUsage.md) for more details.                         |
| `Node.isCheckboxEnabled`                                     | Use `Node.extendedData` instead. See [extended data usage page](../presentation/customization/ExtendedDataUsage.md) for more details.                         |
| `Node.isCheckboxVisible`                                     | Use `Node.extendedData` instead. See [extended data usage page](../presentation/customization/ExtendedDataUsage.md) for more details.                         |
| `Node.isChecked`                                             | Use `Node.extendedData` instead. See [extended data usage page](../presentation/customization/ExtendedDataUsage.md) for more details.                         |
| `Node.fromJSON`                                              | `Node`                                                                                                                                                        |
| `Node.toJSON`                                                | `Node`                                                                                                                                                        |
| `NodeJSON`                                                   | `Node`                                                                                                                                                        |
| `NodeDeletionInfoJSON`                                       | `NodeDeletionInfo`                                                                                                                                            |
| `NodeInsertionInfoJSON`                                      | `NodeInsertionInfo`                                                                                                                                           |
| `NodeKey.fromJSON`                                           | `NodeKey`                                                                                                                                                     |
| `NodeKey.toJSON`                                             | `NodeKey`                                                                                                                                                     |
| `NodeKeyJSON`                                                | `NodeKey`                                                                                                                                                     |
| `NodePathElement.fromJSON`                                   | `NodePathElement`                                                                                                                                             |
| `NodePathElement.toJSON`                                     | `NodePathElement`                                                                                                                                             |
| `NodePathElementJSON`                                        | `NodePathElement`                                                                                                                                             |
| `NodePathFilteringData.fromJSON`                             | `NodePathFilteringData`                                                                                                                                       |
| `NodePathFilteringData.toJSON`                               | `NodePathFilteringData`                                                                                                                                       |
| `NodePathFilteringDataJSON`                                  | `NodePathFilteringData`                                                                                                                                       |
| `NodeUpdateInfoJSON`                                         | `NodeUpdateInfo`                                                                                                                                              |
| `PartialHierarchyModification.fromJSON`                      | `PartialHierarchyModification`                                                                                                                                |
| `PartialHierarchyModification.toJSON`                        | `PartialHierarchyModification`                                                                                                                                |
| `PartialHierarchyModificationJSON`                           | `PartialHierarchyModification`                                                                                                                                |
| `PartialNodeJSON`                                            | `PartialNode`                                                                                                                                                 |
| `Property.fromJSON`                                          | `Property`                                                                                                                                                    |
| `Property.toJSON`                                            | `Property.toCompressedJSON`                                                                                                                                   |
| `PropertyGroup.groupingValue`                                | n/a - display value should always be used for grouping.                                                                                                       |
| `PropertyGroup.sortingValue`                                 | n/a - property grouping nodes should always be sorted by display label.                                                                                       |
| `PropertyGroupingValue`                                      | n/a                                                                                                                                                           |
| `PropertyInfo.fromJSON`                                      | `PropertyInfo.fromCompressedJSON`                                                                                                                             |
| `PropertyInfo.toJSON`                                        | `PropertyInfo.toCompressedJSON`                                                                                                                               |
| `RelatedClassInfo.fromJSON`                                  | `RelatedClassInfo.fromCompressedJSON`                                                                                                                         |
| `RelatedClassInfo.toJSON`                                    | `RelatedClassInfo.toCompressedJSON`                                                                                                                           |
| `StringRulesetVariableJSON`                                  | `StringRulesetVariable`                                                                                                                                       |
| `StyleOverride`                                              | Use `ExtendedDataRule` instead. See [extended data usage page](../presentation/customization/ExtendedDataUsage.md) for more details.                          |
| `Value.fromJSON`                                             | `Value`                                                                                                                                                       |
| `Value.toJSON`                                               | `Value`                                                                                                                                                       |
| `ValueJSON`                                                  | `Value`                                                                                                                                                       |
| `ValuesArrayJSON`                                            | `ValuesArray`                                                                                                                                                 |
| `ValuesMapJSON`                                              | `ValuesMap`                                                                                                                                                   |

#### @itwin/presentation-backend

| Removed                                                                                                                       | Replacement                                                                                                             |
| ----------------------------------------------------------------------------------------------------------------------------- | ----------------------------------------------------------------------------------------------------------------------- |
| `PresentationAssetsRootConfig.common`                                                                                         | n/a - the prop isn't used anymore                                                                                       |
| `PresentationManager.computeSelection(arg: SelectionScopeRequestOptions<IModelDb> & { ids: Id64String[]; scopeId: string; })` | `PresentationManager.computeSelection` overload that takes a single `ComputeSelectionRequestOptions<IModelDb>` argument |
| `PresentationManager.activeLocale`, `PresentationManagerProps.defaultLocale` and `PresentationManagerProps.localeDirectories` | `PresentationManagerProps.getLocalizedString`                                                                           |
| `PresentationManagerMode` and `PresentationManagerProps.mode`                                                                 | n/a - the prop isn't used anymore                                                                                       |
| `PresentationManagerProps.enableSchemasPreload`                                                                               | `PresentationProps.enableSchemasPreload`                                                                                |

#### @itwin/presentation-frontend

| Removed      | Replacement                                                           |
| ------------ | --------------------------------------------------------------------- |
| `getScopeId` | n/a - this is an internal utility that should've never become public. |

### API removals

The following APIs have been removed:

#### @itwin/core-common

The following APIs were re-exported from `@itwin/core-bentley` and have been removed. Please import from `@itwin/core-bentley` instead.

| Removed               |
| --------------------- |
| `BentleyStatus`       |
| `BentleyError`        |
| `IModelStatus`        |
| `BriefcaseStatus`     |
| `DbResult`            |
| `ChangeSetStatus`     |
| `GetMetaDataFunction` |
| `LogFunction`         |
| `LoggingMetaData`     |

### Packages dropped

As of iTwin.js 5.0, the following packages have been removed and are no longer available:

| Removed                        | Replacement                                                                                                                                                        |
| ------------------------------ | ------------------------------------------------------------------------------------------------------------------------------------------------------------------ |
| `@itwin/backend-webpack-tools` | Previously we recommended bundling backends via tools like webpack to decrease the deployed backend size, however we no longer recommend bundling backends at all. |
| `@itwin/core-telemetry`        | No consumable APIs were being published therefore this package has been removed, with no replacement available. Please implement your own telemetry client.        |
| `@itwin/core-webpack-tools`    | We no longer recommend using [webpack](https://webpack.js.org/) and instead recommend using [Vite](https://vite.dev/).                                             |

### Opening connection to local snapshot requires IPC

[SnapshotConnection.openFile]($frontend) now requires applications to have set up a valid IPC communication. If you're using this API in an Electron or Mobile application, no additional action is needed as long as you call `ElectronHost.startup` or `MobileHost.startup` respectively. This API shouldn't be used in Web applications, so it has no replacement there.

### Change to pullMerge

Starting from version 5.x, iTwin.js has transitioned from using the merge method to using the rebase + fast-forward method for merging changes. This change is transparent to users and is enabled by default.

#### No pending/local changes

- Incoming changes are applied using "fast-forward" method.

#### With pending/local changes

The merging process in this method follows these steps:

1. Initially, each incoming change is attempted to be applied using the _fast-forward_ method. If successful, the process is complete.
2. If the fast-forward method fails for any incoming change, that changeset is abandoned and the rebase method is used instead.
3. The rebase process is executed as follows:
   - All local transactions are reversed.
   - All incoming changesets are applied using the fast-forward method.
   - Local transactions are reinstated one by one, with any conflicts reported to the TxnManager.
   - Once a local changeset is rebased, the local transaction is updated with the rebased changeset.

This method offers several advantages:

1. It allows applications to resolve conflicts effectively.
2. Even after the pull/merge process, applications can still undo/redo their local transactions.
3. The chances of pushing a corrupt changeset are minimal because the rebase process captures modified merge changesets without altering data outside the change tracking session.
4. In the future, this method will be essential for lock-less editing as it enables applications to merge changes with domain intelligence.

<<<<<<< HEAD
For more information read [Pull merge & conflict resolution](../learning/backend/PullMerge.md)

### TypeScript configuration changes

There are number of changes made to base TypeScript configuration available in `@itwin/build-tools` package.

#### `target`

[`target`](https://www.typescriptlang.org/tsconfig/#target) is now set to `ES2023` instead of `ES2021`.

#### `useDefineForClassFields`

Starting `ES2022`, Typescript compile flag [`useDefineForClassFields`](https://www.typescriptlang.org/tsconfig/#useDefineForClassFields) defaults to `true` ([TypeScript release notes on `useDefineForClassFields` flag](https://www.typescriptlang.org/docs/handbook/release-notes/typescript-3-7.html#the-usedefineforclassfields-flag-and-the-declare-property-modifier)).

This may cause issues for classes which have [Entity]($backend) class as an ancestor and initialize their properties using [Entity]($backend) constructor (note: example uses simplified [Element]($backend) class):

```ts
interface MyElementProps extends ElementProps {
  property: string;
}

class MyElement extends Element {
  public property!: string;

  constructor(props: MyElementProps) {
    super(props);
  }
}

const myElement = new MyElement({ property: "value" });
console.log(myElement.property); // undefined
```

To fix this, you can either initialize your properties in your class constructor:

```ts
class MyElement extends Element {
  public property: string;

  constructor(props: MyElementProps) {
    super(props);
    property = props.property;
  }
}
```

or just define your properties using `declare` keyword:

```ts
class MyElement extends Element {
  declare public property: string;
  ...
}
```

### Reworked @itwin/ecschema-metadata package

- Removed generic type parameter from SchemaLocater/Context's `getSchema()` methods as it was only used by internal editing API
- Removed `ISchemaItemLocater` interface, it was only ever used by our own `SchemaContext`.
- Reworked the `SchemaContext` and `Schema` `getItem()` APIs so they provide a type-safe retrieval method.
  The original suggested it was type-safe but didn't really verify returned types.
  The new safe overload takes a constructor of a schema item subclass to only return items of that type.
- Added type guards and type assertions for every schema item class (they are on the individual classes, e.g. `EntityClass.isEntityClass()`)
- We now consistently return `Iterable<T>` results. Previously some returned arrays and others `IterableIterator`. Modified methods: `getSchemaItems()`, `getItems()` and `getProperties()`
  - `SchemaContext.getSchemaItems()` changed from `IterableIterator<SchemaItem>` to `Iterable<SchemaItem>`
  - `ECClass.getProperties/Sync()` changed from `Property[]` to `Iterable<Property>`
  - `ECClass.properties` previously `IterableIterator<Property>` has been integrated into `getProperties(excludeInherited: boolean)`
  - `ECClass.getAllBaseClasses()` changed from `AsyncIterableIterator<ECClass>` to `Iterable<ECClass>`
  - `Schema.getItems()` changed from `IterableIterator<SchemaItem>` to `Iterable<SchemaItem>`
- Reworked caching for merged properties on ECClass. Previously there was a boolean flag `ECClass.getProperties(resetCache: boolean)`.
  This flag has been removed. The cache is automatically cleared, and in cases when base classes change, there is a new `ECClass.cleanCache()` method.

#### Tips for adjusting existing code:

Existing calls like `context.getSchemaItem<EntityClass>("schema:myName")` have to be adjusted either into
`context.getSchemaItem("schema", "myName", EntityClass)` or more verbose as a general item followed by a type-guard:

```ts
const item: SchemaItem = await iModel.schemaContext.getSchemaItem("BisCore", "Element")
if (item && EntityClass.isEntityClass(item )) {
}
```

A regex can be used to do bulk renaming:
`getSchemaItem<([^>]+)>\(([^)]+)\)` replace with: `getSchemaItem($2, $1)`
This applies to `SchemaContext.getSchemaItem/Sync`, `Schema.getItem/Sync` and `Schema.lookupItem/Sync`.

## Attach/detach db

Allow the attachment of an ECDb/IModel to a connection and running ECSQL that combines data from both databases.

```ts
[[include:IModelDb_attachDb.code]]
```

> Note: There are some reserve alias names that cannot be used. They are 'main', 'schema_sync_db', 'ecchange' & 'temp'
=======
For more information read [Pull merge & conflict resolution](../learning/backend/PullMerge.md)
>>>>>>> 3591c70e
<|MERGE_RESOLUTION|>--- conflicted
+++ resolved
@@ -55,15 +55,12 @@
     - [Change to pullMerge](#change-to-pullmerge)
       - [No pending/local changes](#no-pendinglocal-changes)
       - [With pending/local changes](#with-pendinglocal-changes)
-<<<<<<< HEAD
     - [TypeScript configuration changes](#typescript-configuration-changes)
       - [`target`](#target)
       - [`useDefineForClassFields`](#usedefineforclassfields)
     - [Reworked @itwin/ecschema-metadata package](#reworked-itwinecschema-metadata-package)
       - [Tips for adjusting existing code:](#tips-for-adjusting-existing-code)
   - [Attach/detach db](#attachdetach-db)
-=======
->>>>>>> 3591c70e
 
 ## Selection set
 
@@ -713,7 +710,6 @@
 3. The chances of pushing a corrupt changeset are minimal because the rebase process captures modified merge changesets without altering data outside the change tracking session.
 4. In the future, this method will be essential for lock-less editing as it enables applications to merge changes with domain intelligence.
 
-<<<<<<< HEAD
 For more information read [Pull merge & conflict resolution](../learning/backend/PullMerge.md)
 
 ### TypeScript configuration changes
@@ -809,7 +805,4 @@
 [[include:IModelDb_attachDb.code]]
 ```
 
-> Note: There are some reserve alias names that cannot be used. They are 'main', 'schema_sync_db', 'ecchange' & 'temp'
-=======
-For more information read [Pull merge & conflict resolution](../learning/backend/PullMerge.md)
->>>>>>> 3591c70e
+> Note: There are some reserve alias names that cannot be used. They are 'main', 'schema_sync_db', 'ecchange' & 'temp'