--- conflicted
+++ resolved
@@ -128,15 +128,11 @@
 - Support for React 18 (keep support of React 17 too).
 - Upgrade [iTwinUI](https://github.com/iTwin/iTwinUI) from v1 to v2.
 
-<<<<<<< HEAD
-## Deprecated API removals
-=======
 ## Transformation
 
 The transformer package `@itwin/core-transformer` was renamed to [`@itwin/imodel-transformer`](https://github.com/iTwin/imodel-transformer) and has its own repository now with supporting packages.
 
-### Deprecated API removals
->>>>>>> ce334e62
+## Deprecated API removals
 
 The following previously-deprecated APIs have been removed:
 
