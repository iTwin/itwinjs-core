--- conflicted
+++ resolved
@@ -1,10 +1,6 @@
 # The iTwin.js Roadmap
 
-<<<<<<< HEAD
 This roadmap provides an overview of the development path for the iTwin.js platform, cataloging proposed features that have received at least some level of priority for development. It is updated with each release.
-=======
-This roadmap provides the *big picture* view of the development path for iTwin.js, cataloging proposed features that have received at least some level of priority for development.
->>>>>>> 849379e2
 
 ## Themes
 
@@ -19,11 +15,7 @@
 
 ## Roadmap
 
-<<<<<<< HEAD
 A checked box denotes a feature completed in the most recent release. An unchecked box indicates work upon the feature is either in progress or tentatively planned for a future release. The sections of this document change over time and are in no particular order. Within a section items are generally sorted by priority (note: priority order doesn't always indicate completion order, since lower priority but simple tasks may be completed quickly). If an item is prioritized lower than you'd like, that represents a tremendous opportunity for submitting a PR.
-=======
-A checked box denotes a completed feature. An unchecked box indicates work upon the feature is either in progress or tentatively planned.
->>>>>>> 849379e2
 
 Contributions and suggestions are welcome. Feel free to [discuss](https://github.com/iTwin/itwinjs-core/discussions) or submit a PR.
 
