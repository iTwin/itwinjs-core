/*---------------------------------------------------------------------------------------------
* Copyright (c) Bentley Systems, Incorporated. All rights reserved.
* See LICENSE.md in the project root for license terms and full copyright notice.
*--------------------------------------------------------------------------------------------*/
import { expect } from "chai";
import * as faker from "faker";
import * as sinon from "sinon";
import * as moq from "typemoq";
import { Id64String } from "@bentley/bentleyjs-core";
import { IModelRpcProps, RpcInterface, RpcInterfaceDefinition, RpcManager } from "@bentley/imodeljs-common";
import {
  DescriptorOverrides, DistinctValuesRpcRequestOptions, KeySet, KeySetJSON, Paged, PresentationError, PresentationRpcInterface,
  PresentationRpcRequestOptions, PresentationRpcResponse, PresentationStatus, RpcRequestsHandler, SelectionInfo, SelectionScopeRequestOptions,
} from "../presentation-common";
import { FieldDescriptorType } from "../presentation-common/content/Fields";
import { ItemJSON } from "../presentation-common/content/Item";
import { DiagnosticsScopeLogs } from "../presentation-common/Diagnostics";
import { InstanceKeyJSON } from "../presentation-common/EC";
import { ElementProperties } from "../presentation-common/ElementProperties";
import { NodeKey, NodeKeyJSON } from "../presentation-common/hierarchy/Key";
import {
  ContentDescriptorRequestOptions, ContentRequestOptions, ContentSourcesRequestOptions, DisplayLabelRequestOptions, DisplayLabelsRequestOptions,
  DistinctValuesRequestOptions, ElementPropertiesRequestOptions, FilterByInstancePathsHierarchyRequestOptions, FilterByTextHierarchyRequestOptions,
  HierarchyRequestOptions,
} from "../presentation-common/PresentationManagerOptions";
import {
  ContentDescriptorRpcRequestOptions, ContentRpcRequestOptions, ContentSourcesRpcRequestOptions, ContentSourcesRpcResult,
  DisplayLabelRpcRequestOptions, DisplayLabelsRpcRequestOptions, ElementPropertiesRpcRequestOptions, FilterByInstancePathsHierarchyRpcRequestOptions,
  FilterByTextHierarchyRpcRequestOptions, HierarchyRpcRequestOptions,
} from "../presentation-common/PresentationRpcInterface";
import { RulesetVariableJSON } from "../presentation-common/RulesetVariables";
import { createTestContentDescriptor } from "./_helpers/Content";
import {
  createRandomECInstanceKeyJSON, createRandomECInstancesNodeJSON, createRandomECInstancesNodeKeyJSON, createRandomLabelDefinitionJSON,
  createRandomNodePathElementJSON, createRandomSelectionScope,
} from "./_helpers/random";

describe("RpcRequestsHandler", () => {

  let clientId: string;
  let defaultRpcHandlerOptions: { imodel: IModelRpcProps };
<<<<<<< HEAD
  // SWB
  const token: IModelRpcProps = { key: "test", iModelId: "test", contextId: "test" };
=======
  const token: IModelRpcProps = { key: "test", iModelId: "test", iTwinId: "test" };
>>>>>>> 3a9b8d08
  const successResponse = async <TResult>(result: TResult, diagnostics?: DiagnosticsScopeLogs[]): PresentationRpcResponse<TResult> => ({ statusCode: PresentationStatus.Success, result, diagnostics });
  const errorResponse = async (statusCode: PresentationStatus, errorMessage?: string, diagnostics?: DiagnosticsScopeLogs[]): PresentationRpcResponse => ({ statusCode, errorMessage, result: undefined, diagnostics });

  beforeEach(() => {
    clientId = faker.random.uuid();
    defaultRpcHandlerOptions = { imodel: token };
  });

  describe("construction", () => {

    let handler: RpcRequestsHandler;

    afterEach(() => {
      if (handler)
        handler.dispose();
    });

    it("uses client id specified through props", () => {
      handler = new RpcRequestsHandler({ clientId });
      expect(handler.clientId).to.eq(clientId);
    });

    it("creates a client if not specified through props", () => {
      handler = new RpcRequestsHandler();
      expect(handler.clientId).to.not.be.empty;
    });

  });

  describe("request", () => {

    let handler: RpcRequestsHandler;

    beforeEach(() => {
      handler = new RpcRequestsHandler();
    });

    afterEach(() => {
      handler.dispose();
    });

    describe("when request succeeds", () => {

      it("returns result of the request", async () => {
        const result = faker.random.number();
        const actualResult = await handler.request(async () => successResponse(result), defaultRpcHandlerOptions);
        expect(actualResult).to.eq(result);
      });

      it("calls diagnostics handler if provided", async () => {
        const result = faker.random.number();
        const diagnosticsOptions = {
          handler: sinon.spy(),
        };
        const diagnosticsResult: DiagnosticsScopeLogs[] = [];
        await handler.request(async () => successResponse(result, diagnosticsResult), { ...defaultRpcHandlerOptions, diagnostics: diagnosticsOptions });
        expect(diagnosticsOptions.handler).to.be.calledOnceWith(diagnosticsResult);
      });

    });

    describe("when request throws unknown exception", () => {

      it("re-throws exception when request throws unknown exception", async () => {
        const func = async () => { throw new Error("test"); };
        await expect(handler.request(func, defaultRpcHandlerOptions)).to.eventually.be.rejectedWith(Error);
      });

    });

    describe("when request returns an unexpected status", () => {

      it("throws an exception", async () => {
        const func = async () => errorResponse(PresentationStatus.Error);
        await expect(handler.request(func, defaultRpcHandlerOptions)).to.eventually.be.rejectedWith(PresentationError);
      });

      it("calls diagnostics handler if provided", async () => {
        const diagnosticsOptions = {
          handler: sinon.spy(),
        };
        const diagnosticsResult: DiagnosticsScopeLogs[] = [];
        const func = async () => errorResponse(PresentationStatus.Error, undefined, diagnosticsResult);
        await expect(handler.request(func, { ...defaultRpcHandlerOptions, diagnostics: diagnosticsOptions })).to.eventually.be.rejectedWith(PresentationError);
        expect(diagnosticsOptions.handler).to.be.calledOnceWith(diagnosticsResult);
      });

    });

    describe("when request returns a status of BackendTimeout", () => {

      it("returns PresentationError", async () => {
        const func = async () => errorResponse(PresentationStatus.BackendTimeout);
        await expect(handler.request(func, defaultRpcHandlerOptions)).to.eventually.be.rejectedWith(PresentationError).and.has.property("errorNumber", 65543);
      });

      it("calls request handler 5 times", async () => {
        const requestHandlerStub = sinon.stub();
        requestHandlerStub.returns(Promise.resolve(errorResponse(PresentationStatus.BackendTimeout)));
        const requestHandlerSpy = sinon.spy(() => requestHandlerStub());

        await expect(handler.request(requestHandlerSpy, defaultRpcHandlerOptions)).to.eventually.be.rejectedWith(PresentationError);
        expect(requestHandlerSpy.callCount).to.be.equal(5);
      });

    });

    describe("when request throws", () => {

      it("returns PresentationError", async () => {
        const err = new Error();
        const func = async (): PresentationRpcResponse<number> => { throw err; };
        await expect(handler.request(func, defaultRpcHandlerOptions)).to.eventually.be.rejectedWith(err);
      });

      it("calls request handler 5 times", async () => {
        const err = new Error();
        const requestHandlerStub = sinon.stub();
        requestHandlerStub.throws(err);
        const requestHandlerSpy = sinon.spy(() => requestHandlerStub());

        await expect(handler.request(requestHandlerSpy, defaultRpcHandlerOptions)).to.eventually.be.rejectedWith(err);
        expect(requestHandlerSpy.callCount).to.be.equal(5);
      });

    });

  });

  describe("requests forwarding to PresentationRpcInterface", () => {

    let handler: RpcRequestsHandler;
    let rpcInterfaceMock: moq.IMock<PresentationRpcInterface>;
    let defaultGetClientForInterfaceImpl: <T extends RpcInterface>(def: RpcInterfaceDefinition<T>) => T;

    before(() => {
      rpcInterfaceMock = moq.Mock.ofType<PresentationRpcInterface>();
      defaultGetClientForInterfaceImpl = RpcManager.getClientForInterface;
      RpcManager.getClientForInterface = (() => rpcInterfaceMock.object) as any;
    });

    after(() => {
      RpcManager.getClientForInterface = defaultGetClientForInterfaceImpl;
    });

    beforeEach(() => {
      handler = new RpcRequestsHandler({ clientId });
      rpcInterfaceMock.reset();
    });

    afterEach(() => {
      handler.dispose();
    });

    it("forwards getNodesCount call for root nodes", async () => {
      const handlerOptions: HierarchyRequestOptions<IModelRpcProps, NodeKeyJSON, RulesetVariableJSON> = {
        imodel: token,
        rulesetOrId: faker.random.word(),
      };
      const rpcOptions: HierarchyRpcRequestOptions = {
        clientId,
        rulesetOrId: handlerOptions.rulesetOrId,
      };
      const result = faker.random.number();
      rpcInterfaceMock
        .setup(async (x) => x.getNodesCount(token, rpcOptions))
        .returns(async () => successResponse(result)).verifiable();
      expect(await handler.getNodesCount(handlerOptions)).to.eq(result);
      rpcInterfaceMock.verifyAll();
    });

    it("forwards getNodesCount call for child nodes", async () => {
      const handlerOptions: HierarchyRequestOptions<IModelRpcProps, NodeKeyJSON, RulesetVariableJSON> = {
        imodel: token,
        rulesetOrId: faker.random.word(),
        parentKey: createRandomECInstancesNodeKeyJSON(),
      };
      const rpcOptions: HierarchyRpcRequestOptions = {
        clientId,
        rulesetOrId: handlerOptions.rulesetOrId,
        parentKey: handlerOptions.parentKey,
      };
      const result = faker.random.number();
      rpcInterfaceMock
        .setup(async (x) => x.getNodesCount(token, rpcOptions))
        .returns(async () => successResponse(result)).verifiable();
      expect(await handler.getNodesCount(handlerOptions)).to.eq(result);
      rpcInterfaceMock.verifyAll();
    });

    it("forwards getPagedNodes call", async () => {
      const handlerOptions: Paged<HierarchyRequestOptions<IModelRpcProps, NodeKeyJSON, RulesetVariableJSON>> = {
        imodel: token,
        rulesetOrId: faker.random.word(),
        paging: { start: 1, size: 2 },
        parentKey: createRandomECInstancesNodeKeyJSON(),
      };
      const rpcOptions: Paged<HierarchyRpcRequestOptions> = {
        clientId,
        rulesetOrId: handlerOptions.rulesetOrId,
        paging: { start: 1, size: 2 },
        parentKey: NodeKey.fromJSON(handlerOptions.parentKey!),
      };
      const result = { items: [createRandomECInstancesNodeJSON()], total: 1 };
      rpcInterfaceMock
        .setup(async (x) => x.getPagedNodes(token, rpcOptions))
        .returns(async () => successResponse(result)).verifiable();
      expect(await handler.getPagedNodes(handlerOptions)).to.eq(result);
      rpcInterfaceMock.verifyAll();
    });

    it("forwards getFilteredNodePaths call", async () => {
      const filterText = faker.random.word();
      const handlerOptions: FilterByTextHierarchyRequestOptions<IModelRpcProps, RulesetVariableJSON> = {
        imodel: token,
        rulesetOrId: faker.random.word(),
        filterText,
      };
      const rpcOptions: FilterByTextHierarchyRpcRequestOptions = {
        clientId,
        rulesetOrId: handlerOptions.rulesetOrId,
        filterText,
      };
      const result = [createRandomNodePathElementJSON()];
      rpcInterfaceMock
        .setup(async (x) => x.getFilteredNodePaths(token, rpcOptions))
        .returns(async () => successResponse(result)).verifiable();
      expect(await handler.getFilteredNodePaths(handlerOptions)).to.eq(result);
      rpcInterfaceMock.verifyAll();
    });

    it("forwards getNodePaths call", async () => {
      const paths = [[createRandomECInstanceKeyJSON()]];
      const markedIndex = faker.random.number();
      const handlerOptions: FilterByInstancePathsHierarchyRequestOptions<IModelRpcProps, RulesetVariableJSON> = {
        imodel: token,
        rulesetOrId: faker.random.word(),
        instancePaths: paths,
        markedIndex,
      };
      const rpcOptions: FilterByInstancePathsHierarchyRpcRequestOptions = {
        clientId,
        rulesetOrId: handlerOptions.rulesetOrId,
        instancePaths: paths,
        markedIndex,
      };
      const result = [createRandomNodePathElementJSON()];
      rpcInterfaceMock
        .setup(async (x) => x.getNodePaths(token, rpcOptions))
        .returns(async () => successResponse(result)).verifiable();
      expect(await handler.getNodePaths(handlerOptions)).to.eq(result);
      rpcInterfaceMock.verifyAll();
    });

    it("forwards getContentSources call", async () => {
      const classes = ["test1", "test2"];
      const handlerOptions: ContentSourcesRequestOptions<IModelRpcProps> = {
        imodel: token,
        classes,
      };
      const rpcOptions: ContentSourcesRpcRequestOptions = {
        clientId,
        classes,
      };
      const result: ContentSourcesRpcResult = {
        sources: [{
          selectClassInfo: "0x123",
          isSelectPolymorphic: true,
          navigationPropertyClasses: [],
          pathFromInputToSelectClass: [],
          relatedInstancePaths: [],
          relatedPropertyPaths: [],
        }],
        classesMap: {
          "0x123": { name: "class_name", label: "Class Label" },
        },
      };
      rpcInterfaceMock.setup(async (x) => x.getContentSources(token, rpcOptions)).returns(async () => successResponse(result)).verifiable();
      expect(await handler.getContentSources(handlerOptions)).to.eq(result);
      rpcInterfaceMock.verifyAll();
    });

    it("forwards getContentDescriptor call", async () => {
      const displayType = faker.random.word();
      const keys = new KeySet().toJSON();
      const selectionInfo: SelectionInfo = { providerName: faker.random.word() };
      const handlerOptions: ContentDescriptorRequestOptions<IModelRpcProps, KeySetJSON, RulesetVariableJSON> = {
        imodel: token,
        rulesetOrId: faker.random.word(),
        displayType,
        keys,
        selection: selectionInfo,
      };
      const rpcOptions: ContentDescriptorRpcRequestOptions = {
        clientId,
        rulesetOrId: handlerOptions.rulesetOrId,
        displayType,
        keys,
        selection: selectionInfo,
      };
      const result = createTestContentDescriptor({ fields: [] }).toJSON();
      rpcInterfaceMock.setup(async (x) => x.getContentDescriptor(token, rpcOptions)).returns(async () => successResponse(result)).verifiable();
      expect(await handler.getContentDescriptor(handlerOptions)).to.eq(result);
      rpcInterfaceMock.verifyAll();
    });

    it("forwards getContentSetSize call", async () => {
      const descriptor = createTestContentDescriptor({ fields: [] }).toJSON();
      const keys = new KeySet().toJSON();
      const result = faker.random.number();
      const handlerOptions: ContentRequestOptions<IModelRpcProps, DescriptorOverrides, KeySetJSON, RulesetVariableJSON> = {
        imodel: token,
        rulesetOrId: faker.random.word(),
        descriptor,
        keys,
      };
      const rpcOptions: ContentRpcRequestOptions = {
        clientId,
        rulesetOrId: handlerOptions.rulesetOrId,
        descriptor,
        keys,
      };
      rpcInterfaceMock.setup(async (x) => x.getContentSetSize(token, rpcOptions)).returns(async () => successResponse(result)).verifiable();
      expect(await handler.getContentSetSize(handlerOptions)).to.eq(result);
      rpcInterfaceMock.verifyAll();
    });

    it("forwards getPagedContent call", async () => {
      const descriptor = createTestContentDescriptor({ fields: [] }).toJSON();
      const keys = new KeySet().toJSON();
      const result = {
        descriptor,
        contentSet: {
          total: 123,
          items: new Array<ItemJSON>(),
        },
      };
      const handlerOptions: Paged<ContentRequestOptions<IModelRpcProps, DescriptorOverrides, KeySetJSON, RulesetVariableJSON>> = {
        imodel: token,
        rulesetOrId: faker.random.word(),
        descriptor,
        keys,
        paging: { start: 1, size: 2 },
      };
      const rpcOptions: Paged<ContentRpcRequestOptions> = {
        clientId,
        rulesetOrId: handlerOptions.rulesetOrId,
        descriptor,
        keys,
        paging: { start: 1, size: 2 },
      };
      rpcInterfaceMock.setup(async (x) => x.getPagedContent(token, rpcOptions)).returns(async () => successResponse(result)).verifiable();
      expect(await handler.getPagedContent(handlerOptions)).to.eq(result);
      rpcInterfaceMock.verifyAll();
    });

    it("forwards getPagedContentSet call", async () => {
      const descriptor = createTestContentDescriptor({ fields: [] }).toJSON();
      const keys = new KeySet().toJSON();
      const result = {
        total: 123,
        items: new Array<ItemJSON>(),
      };
      const handlerOptions: Paged<ContentRequestOptions<IModelRpcProps, DescriptorOverrides, KeySetJSON, RulesetVariableJSON>> = {
        imodel: token,
        rulesetOrId: faker.random.word(),
        descriptor,
        keys,
        paging: { start: 1, size: 2 },
      };
      const rpcOptions: Paged<ContentRpcRequestOptions> = {
        clientId,
        rulesetOrId: handlerOptions.rulesetOrId,
        descriptor,
        keys,
        paging: { start: 1, size: 2 },
      };
      rpcInterfaceMock.setup(async (x) => x.getPagedContentSet(token, rpcOptions)).returns(async () => successResponse(result)).verifiable();
      expect(await handler.getPagedContentSet(handlerOptions)).to.eq(result);
      rpcInterfaceMock.verifyAll();
    });

    it("forwards getPagedDistinctValues call", async () => {
      const handlerOptions: DistinctValuesRequestOptions<IModelRpcProps, DescriptorOverrides, KeySetJSON, RulesetVariableJSON> = {
        imodel: token,
        rulesetOrId: faker.random.word(),
        descriptor: createTestContentDescriptor({ fields: [] }).toJSON(),
        keys: new KeySet().toJSON(),
        fieldDescriptor: {
          type: FieldDescriptorType.Name,
          fieldName: "test",
        },
      };
      const rpcOptions: DistinctValuesRpcRequestOptions = {
        clientId,
        rulesetOrId: handlerOptions.rulesetOrId,
        descriptor: handlerOptions.descriptor,
        keys: new KeySet().toJSON(),
        fieldDescriptor: {
          type: FieldDescriptorType.Name,
          fieldName: "test",
        },
      };
      const result = {
        total: 2,
        items: [{
          displayValue: "1",
          groupedRawValues: [1.1, 1.2],
        }, {
          displayValue: "2",
          groupedRawValues: [2],
        }],
      };
      rpcInterfaceMock.setup(async (x) => x.getPagedDistinctValues(token, rpcOptions)).returns(async () => successResponse(result)).verifiable();
      expect(await handler.getPagedDistinctValues(handlerOptions)).to.eq(result);
      rpcInterfaceMock.verifyAll();
    });

    it("forwards getElementProperties call", async () => {
      const elementId = "0x123";
      const handlerOptions: ElementPropertiesRequestOptions<IModelRpcProps> = {
        imodel: token,
        elementId,
      };
      const rpcOptions: ElementPropertiesRpcRequestOptions = {
        clientId,
        elementId,
      };
      const result: ElementProperties = {
        class: "test class",
        id: elementId,
        label: "test label",
        items: {},
      };
      rpcInterfaceMock.setup(async (x) => x.getElementProperties(token, rpcOptions)).returns(async () => successResponse(result)).verifiable();
      expect(await handler.getElementProperties(handlerOptions)).to.deep.eq(result);
      rpcInterfaceMock.verifyAll();
    });

    it("forwards getDisplayLabelDefinition call", async () => {
      const key = createRandomECInstanceKeyJSON();
      const handlerOptions: DisplayLabelRequestOptions<IModelRpcProps, InstanceKeyJSON> = {
        imodel: token,
        key,
      };
      const rpcOptions: DisplayLabelRpcRequestOptions = {
        clientId,
        key,
      };
      const result = createRandomLabelDefinitionJSON();
      rpcInterfaceMock.setup(async (x) => x.getDisplayLabelDefinition(token, rpcOptions)).returns(async () => successResponse(result)).verifiable();
      expect(await handler.getDisplayLabelDefinition(handlerOptions)).to.deep.eq(result);
      rpcInterfaceMock.verifyAll();
    });

    it("forwards getPagedDisplayLabelDefinitions call", async () => {
      const keys = [createRandomECInstanceKeyJSON(), createRandomECInstanceKeyJSON()];
      const handlerOptions: DisplayLabelsRequestOptions<IModelRpcProps, InstanceKeyJSON> = {
        imodel: token,
        keys,
      };
      const rpcOptions: DisplayLabelsRpcRequestOptions = {
        clientId,
        keys,
      };
      const result = {
        total: 2,
        items: [createRandomLabelDefinitionJSON(), createRandomLabelDefinitionJSON()],
      };
      rpcInterfaceMock.setup(async (x) => x.getPagedDisplayLabelDefinitions(token, rpcOptions)).returns(async () => successResponse(result)).verifiable();
      expect(await handler.getPagedDisplayLabelDefinitions(handlerOptions)).to.deep.eq(result);
      rpcInterfaceMock.verifyAll();
    });

    it("forwards getSelectionScopes call", async () => {
      const handlerOptions: SelectionScopeRequestOptions<IModelRpcProps> = {
        imodel: token,
      };
      const rpcOptions: PresentationRpcRequestOptions<SelectionScopeRequestOptions<any>> = {
        clientId,
      };
      const result = [createRandomSelectionScope()];
      rpcInterfaceMock.setup(async (x) => x.getSelectionScopes(token, rpcOptions)).returns(async () => successResponse(result)).verifiable();
      expect(await handler.getSelectionScopes(handlerOptions)).to.eq(result);
      rpcInterfaceMock.verifyAll();
    });

    it("forwards computeSelection call", async () => {
      const handlerOptions: SelectionScopeRequestOptions<IModelRpcProps> = {
        imodel: token,
      };
      const rpcOptions: PresentationRpcRequestOptions<SelectionScopeRequestOptions<any>> = {
        clientId,
      };
      const ids = new Array<Id64String>();
      const scopeId = faker.random.uuid();
      const result = new KeySet().toJSON();
      rpcInterfaceMock.setup(async (x) => x.computeSelection(token, rpcOptions, ids, scopeId)).returns(async () => successResponse(result)).verifiable();
      expect(await handler.computeSelection(handlerOptions, ids, scopeId)).to.eq(result);
      rpcInterfaceMock.verifyAll();
    });

  });

});
<|MERGE_RESOLUTION|>--- conflicted
+++ resolved
@@ -1,552 +1,547 @@
-/*---------------------------------------------------------------------------------------------
-* Copyright (c) Bentley Systems, Incorporated. All rights reserved.
-* See LICENSE.md in the project root for license terms and full copyright notice.
-*--------------------------------------------------------------------------------------------*/
-import { expect } from "chai";
-import * as faker from "faker";
-import * as sinon from "sinon";
-import * as moq from "typemoq";
-import { Id64String } from "@bentley/bentleyjs-core";
-import { IModelRpcProps, RpcInterface, RpcInterfaceDefinition, RpcManager } from "@bentley/imodeljs-common";
-import {
-  DescriptorOverrides, DistinctValuesRpcRequestOptions, KeySet, KeySetJSON, Paged, PresentationError, PresentationRpcInterface,
-  PresentationRpcRequestOptions, PresentationRpcResponse, PresentationStatus, RpcRequestsHandler, SelectionInfo, SelectionScopeRequestOptions,
-} from "../presentation-common";
-import { FieldDescriptorType } from "../presentation-common/content/Fields";
-import { ItemJSON } from "../presentation-common/content/Item";
-import { DiagnosticsScopeLogs } from "../presentation-common/Diagnostics";
-import { InstanceKeyJSON } from "../presentation-common/EC";
-import { ElementProperties } from "../presentation-common/ElementProperties";
-import { NodeKey, NodeKeyJSON } from "../presentation-common/hierarchy/Key";
-import {
-  ContentDescriptorRequestOptions, ContentRequestOptions, ContentSourcesRequestOptions, DisplayLabelRequestOptions, DisplayLabelsRequestOptions,
-  DistinctValuesRequestOptions, ElementPropertiesRequestOptions, FilterByInstancePathsHierarchyRequestOptions, FilterByTextHierarchyRequestOptions,
-  HierarchyRequestOptions,
-} from "../presentation-common/PresentationManagerOptions";
-import {
-  ContentDescriptorRpcRequestOptions, ContentRpcRequestOptions, ContentSourcesRpcRequestOptions, ContentSourcesRpcResult,
-  DisplayLabelRpcRequestOptions, DisplayLabelsRpcRequestOptions, ElementPropertiesRpcRequestOptions, FilterByInstancePathsHierarchyRpcRequestOptions,
-  FilterByTextHierarchyRpcRequestOptions, HierarchyRpcRequestOptions,
-} from "../presentation-common/PresentationRpcInterface";
-import { RulesetVariableJSON } from "../presentation-common/RulesetVariables";
-import { createTestContentDescriptor } from "./_helpers/Content";
-import {
-  createRandomECInstanceKeyJSON, createRandomECInstancesNodeJSON, createRandomECInstancesNodeKeyJSON, createRandomLabelDefinitionJSON,
-  createRandomNodePathElementJSON, createRandomSelectionScope,
-} from "./_helpers/random";
-
-describe("RpcRequestsHandler", () => {
-
-  let clientId: string;
-  let defaultRpcHandlerOptions: { imodel: IModelRpcProps };
-<<<<<<< HEAD
-  // SWB
-  const token: IModelRpcProps = { key: "test", iModelId: "test", contextId: "test" };
-=======
-  const token: IModelRpcProps = { key: "test", iModelId: "test", iTwinId: "test" };
->>>>>>> 3a9b8d08
-  const successResponse = async <TResult>(result: TResult, diagnostics?: DiagnosticsScopeLogs[]): PresentationRpcResponse<TResult> => ({ statusCode: PresentationStatus.Success, result, diagnostics });
-  const errorResponse = async (statusCode: PresentationStatus, errorMessage?: string, diagnostics?: DiagnosticsScopeLogs[]): PresentationRpcResponse => ({ statusCode, errorMessage, result: undefined, diagnostics });
-
-  beforeEach(() => {
-    clientId = faker.random.uuid();
-    defaultRpcHandlerOptions = { imodel: token };
-  });
-
-  describe("construction", () => {
-
-    let handler: RpcRequestsHandler;
-
-    afterEach(() => {
-      if (handler)
-        handler.dispose();
-    });
-
-    it("uses client id specified through props", () => {
-      handler = new RpcRequestsHandler({ clientId });
-      expect(handler.clientId).to.eq(clientId);
-    });
-
-    it("creates a client if not specified through props", () => {
-      handler = new RpcRequestsHandler();
-      expect(handler.clientId).to.not.be.empty;
-    });
-
-  });
-
-  describe("request", () => {
-
-    let handler: RpcRequestsHandler;
-
-    beforeEach(() => {
-      handler = new RpcRequestsHandler();
-    });
-
-    afterEach(() => {
-      handler.dispose();
-    });
-
-    describe("when request succeeds", () => {
-
-      it("returns result of the request", async () => {
-        const result = faker.random.number();
-        const actualResult = await handler.request(async () => successResponse(result), defaultRpcHandlerOptions);
-        expect(actualResult).to.eq(result);
-      });
-
-      it("calls diagnostics handler if provided", async () => {
-        const result = faker.random.number();
-        const diagnosticsOptions = {
-          handler: sinon.spy(),
-        };
-        const diagnosticsResult: DiagnosticsScopeLogs[] = [];
-        await handler.request(async () => successResponse(result, diagnosticsResult), { ...defaultRpcHandlerOptions, diagnostics: diagnosticsOptions });
-        expect(diagnosticsOptions.handler).to.be.calledOnceWith(diagnosticsResult);
-      });
-
-    });
-
-    describe("when request throws unknown exception", () => {
-
-      it("re-throws exception when request throws unknown exception", async () => {
-        const func = async () => { throw new Error("test"); };
-        await expect(handler.request(func, defaultRpcHandlerOptions)).to.eventually.be.rejectedWith(Error);
-      });
-
-    });
-
-    describe("when request returns an unexpected status", () => {
-
-      it("throws an exception", async () => {
-        const func = async () => errorResponse(PresentationStatus.Error);
-        await expect(handler.request(func, defaultRpcHandlerOptions)).to.eventually.be.rejectedWith(PresentationError);
-      });
-
-      it("calls diagnostics handler if provided", async () => {
-        const diagnosticsOptions = {
-          handler: sinon.spy(),
-        };
-        const diagnosticsResult: DiagnosticsScopeLogs[] = [];
-        const func = async () => errorResponse(PresentationStatus.Error, undefined, diagnosticsResult);
-        await expect(handler.request(func, { ...defaultRpcHandlerOptions, diagnostics: diagnosticsOptions })).to.eventually.be.rejectedWith(PresentationError);
-        expect(diagnosticsOptions.handler).to.be.calledOnceWith(diagnosticsResult);
-      });
-
-    });
-
-    describe("when request returns a status of BackendTimeout", () => {
-
-      it("returns PresentationError", async () => {
-        const func = async () => errorResponse(PresentationStatus.BackendTimeout);
-        await expect(handler.request(func, defaultRpcHandlerOptions)).to.eventually.be.rejectedWith(PresentationError).and.has.property("errorNumber", 65543);
-      });
-
-      it("calls request handler 5 times", async () => {
-        const requestHandlerStub = sinon.stub();
-        requestHandlerStub.returns(Promise.resolve(errorResponse(PresentationStatus.BackendTimeout)));
-        const requestHandlerSpy = sinon.spy(() => requestHandlerStub());
-
-        await expect(handler.request(requestHandlerSpy, defaultRpcHandlerOptions)).to.eventually.be.rejectedWith(PresentationError);
-        expect(requestHandlerSpy.callCount).to.be.equal(5);
-      });
-
-    });
-
-    describe("when request throws", () => {
-
-      it("returns PresentationError", async () => {
-        const err = new Error();
-        const func = async (): PresentationRpcResponse<number> => { throw err; };
-        await expect(handler.request(func, defaultRpcHandlerOptions)).to.eventually.be.rejectedWith(err);
-      });
-
-      it("calls request handler 5 times", async () => {
-        const err = new Error();
-        const requestHandlerStub = sinon.stub();
-        requestHandlerStub.throws(err);
-        const requestHandlerSpy = sinon.spy(() => requestHandlerStub());
-
-        await expect(handler.request(requestHandlerSpy, defaultRpcHandlerOptions)).to.eventually.be.rejectedWith(err);
-        expect(requestHandlerSpy.callCount).to.be.equal(5);
-      });
-
-    });
-
-  });
-
-  describe("requests forwarding to PresentationRpcInterface", () => {
-
-    let handler: RpcRequestsHandler;
-    let rpcInterfaceMock: moq.IMock<PresentationRpcInterface>;
-    let defaultGetClientForInterfaceImpl: <T extends RpcInterface>(def: RpcInterfaceDefinition<T>) => T;
-
-    before(() => {
-      rpcInterfaceMock = moq.Mock.ofType<PresentationRpcInterface>();
-      defaultGetClientForInterfaceImpl = RpcManager.getClientForInterface;
-      RpcManager.getClientForInterface = (() => rpcInterfaceMock.object) as any;
-    });
-
-    after(() => {
-      RpcManager.getClientForInterface = defaultGetClientForInterfaceImpl;
-    });
-
-    beforeEach(() => {
-      handler = new RpcRequestsHandler({ clientId });
-      rpcInterfaceMock.reset();
-    });
-
-    afterEach(() => {
-      handler.dispose();
-    });
-
-    it("forwards getNodesCount call for root nodes", async () => {
-      const handlerOptions: HierarchyRequestOptions<IModelRpcProps, NodeKeyJSON, RulesetVariableJSON> = {
-        imodel: token,
-        rulesetOrId: faker.random.word(),
-      };
-      const rpcOptions: HierarchyRpcRequestOptions = {
-        clientId,
-        rulesetOrId: handlerOptions.rulesetOrId,
-      };
-      const result = faker.random.number();
-      rpcInterfaceMock
-        .setup(async (x) => x.getNodesCount(token, rpcOptions))
-        .returns(async () => successResponse(result)).verifiable();
-      expect(await handler.getNodesCount(handlerOptions)).to.eq(result);
-      rpcInterfaceMock.verifyAll();
-    });
-
-    it("forwards getNodesCount call for child nodes", async () => {
-      const handlerOptions: HierarchyRequestOptions<IModelRpcProps, NodeKeyJSON, RulesetVariableJSON> = {
-        imodel: token,
-        rulesetOrId: faker.random.word(),
-        parentKey: createRandomECInstancesNodeKeyJSON(),
-      };
-      const rpcOptions: HierarchyRpcRequestOptions = {
-        clientId,
-        rulesetOrId: handlerOptions.rulesetOrId,
-        parentKey: handlerOptions.parentKey,
-      };
-      const result = faker.random.number();
-      rpcInterfaceMock
-        .setup(async (x) => x.getNodesCount(token, rpcOptions))
-        .returns(async () => successResponse(result)).verifiable();
-      expect(await handler.getNodesCount(handlerOptions)).to.eq(result);
-      rpcInterfaceMock.verifyAll();
-    });
-
-    it("forwards getPagedNodes call", async () => {
-      const handlerOptions: Paged<HierarchyRequestOptions<IModelRpcProps, NodeKeyJSON, RulesetVariableJSON>> = {
-        imodel: token,
-        rulesetOrId: faker.random.word(),
-        paging: { start: 1, size: 2 },
-        parentKey: createRandomECInstancesNodeKeyJSON(),
-      };
-      const rpcOptions: Paged<HierarchyRpcRequestOptions> = {
-        clientId,
-        rulesetOrId: handlerOptions.rulesetOrId,
-        paging: { start: 1, size: 2 },
-        parentKey: NodeKey.fromJSON(handlerOptions.parentKey!),
-      };
-      const result = { items: [createRandomECInstancesNodeJSON()], total: 1 };
-      rpcInterfaceMock
-        .setup(async (x) => x.getPagedNodes(token, rpcOptions))
-        .returns(async () => successResponse(result)).verifiable();
-      expect(await handler.getPagedNodes(handlerOptions)).to.eq(result);
-      rpcInterfaceMock.verifyAll();
-    });
-
-    it("forwards getFilteredNodePaths call", async () => {
-      const filterText = faker.random.word();
-      const handlerOptions: FilterByTextHierarchyRequestOptions<IModelRpcProps, RulesetVariableJSON> = {
-        imodel: token,
-        rulesetOrId: faker.random.word(),
-        filterText,
-      };
-      const rpcOptions: FilterByTextHierarchyRpcRequestOptions = {
-        clientId,
-        rulesetOrId: handlerOptions.rulesetOrId,
-        filterText,
-      };
-      const result = [createRandomNodePathElementJSON()];
-      rpcInterfaceMock
-        .setup(async (x) => x.getFilteredNodePaths(token, rpcOptions))
-        .returns(async () => successResponse(result)).verifiable();
-      expect(await handler.getFilteredNodePaths(handlerOptions)).to.eq(result);
-      rpcInterfaceMock.verifyAll();
-    });
-
-    it("forwards getNodePaths call", async () => {
-      const paths = [[createRandomECInstanceKeyJSON()]];
-      const markedIndex = faker.random.number();
-      const handlerOptions: FilterByInstancePathsHierarchyRequestOptions<IModelRpcProps, RulesetVariableJSON> = {
-        imodel: token,
-        rulesetOrId: faker.random.word(),
-        instancePaths: paths,
-        markedIndex,
-      };
-      const rpcOptions: FilterByInstancePathsHierarchyRpcRequestOptions = {
-        clientId,
-        rulesetOrId: handlerOptions.rulesetOrId,
-        instancePaths: paths,
-        markedIndex,
-      };
-      const result = [createRandomNodePathElementJSON()];
-      rpcInterfaceMock
-        .setup(async (x) => x.getNodePaths(token, rpcOptions))
-        .returns(async () => successResponse(result)).verifiable();
-      expect(await handler.getNodePaths(handlerOptions)).to.eq(result);
-      rpcInterfaceMock.verifyAll();
-    });
-
-    it("forwards getContentSources call", async () => {
-      const classes = ["test1", "test2"];
-      const handlerOptions: ContentSourcesRequestOptions<IModelRpcProps> = {
-        imodel: token,
-        classes,
-      };
-      const rpcOptions: ContentSourcesRpcRequestOptions = {
-        clientId,
-        classes,
-      };
-      const result: ContentSourcesRpcResult = {
-        sources: [{
-          selectClassInfo: "0x123",
-          isSelectPolymorphic: true,
-          navigationPropertyClasses: [],
-          pathFromInputToSelectClass: [],
-          relatedInstancePaths: [],
-          relatedPropertyPaths: [],
-        }],
-        classesMap: {
-          "0x123": { name: "class_name", label: "Class Label" },
-        },
-      };
-      rpcInterfaceMock.setup(async (x) => x.getContentSources(token, rpcOptions)).returns(async () => successResponse(result)).verifiable();
-      expect(await handler.getContentSources(handlerOptions)).to.eq(result);
-      rpcInterfaceMock.verifyAll();
-    });
-
-    it("forwards getContentDescriptor call", async () => {
-      const displayType = faker.random.word();
-      const keys = new KeySet().toJSON();
-      const selectionInfo: SelectionInfo = { providerName: faker.random.word() };
-      const handlerOptions: ContentDescriptorRequestOptions<IModelRpcProps, KeySetJSON, RulesetVariableJSON> = {
-        imodel: token,
-        rulesetOrId: faker.random.word(),
-        displayType,
-        keys,
-        selection: selectionInfo,
-      };
-      const rpcOptions: ContentDescriptorRpcRequestOptions = {
-        clientId,
-        rulesetOrId: handlerOptions.rulesetOrId,
-        displayType,
-        keys,
-        selection: selectionInfo,
-      };
-      const result = createTestContentDescriptor({ fields: [] }).toJSON();
-      rpcInterfaceMock.setup(async (x) => x.getContentDescriptor(token, rpcOptions)).returns(async () => successResponse(result)).verifiable();
-      expect(await handler.getContentDescriptor(handlerOptions)).to.eq(result);
-      rpcInterfaceMock.verifyAll();
-    });
-
-    it("forwards getContentSetSize call", async () => {
-      const descriptor = createTestContentDescriptor({ fields: [] }).toJSON();
-      const keys = new KeySet().toJSON();
-      const result = faker.random.number();
-      const handlerOptions: ContentRequestOptions<IModelRpcProps, DescriptorOverrides, KeySetJSON, RulesetVariableJSON> = {
-        imodel: token,
-        rulesetOrId: faker.random.word(),
-        descriptor,
-        keys,
-      };
-      const rpcOptions: ContentRpcRequestOptions = {
-        clientId,
-        rulesetOrId: handlerOptions.rulesetOrId,
-        descriptor,
-        keys,
-      };
-      rpcInterfaceMock.setup(async (x) => x.getContentSetSize(token, rpcOptions)).returns(async () => successResponse(result)).verifiable();
-      expect(await handler.getContentSetSize(handlerOptions)).to.eq(result);
-      rpcInterfaceMock.verifyAll();
-    });
-
-    it("forwards getPagedContent call", async () => {
-      const descriptor = createTestContentDescriptor({ fields: [] }).toJSON();
-      const keys = new KeySet().toJSON();
-      const result = {
-        descriptor,
-        contentSet: {
-          total: 123,
-          items: new Array<ItemJSON>(),
-        },
-      };
-      const handlerOptions: Paged<ContentRequestOptions<IModelRpcProps, DescriptorOverrides, KeySetJSON, RulesetVariableJSON>> = {
-        imodel: token,
-        rulesetOrId: faker.random.word(),
-        descriptor,
-        keys,
-        paging: { start: 1, size: 2 },
-      };
-      const rpcOptions: Paged<ContentRpcRequestOptions> = {
-        clientId,
-        rulesetOrId: handlerOptions.rulesetOrId,
-        descriptor,
-        keys,
-        paging: { start: 1, size: 2 },
-      };
-      rpcInterfaceMock.setup(async (x) => x.getPagedContent(token, rpcOptions)).returns(async () => successResponse(result)).verifiable();
-      expect(await handler.getPagedContent(handlerOptions)).to.eq(result);
-      rpcInterfaceMock.verifyAll();
-    });
-
-    it("forwards getPagedContentSet call", async () => {
-      const descriptor = createTestContentDescriptor({ fields: [] }).toJSON();
-      const keys = new KeySet().toJSON();
-      const result = {
-        total: 123,
-        items: new Array<ItemJSON>(),
-      };
-      const handlerOptions: Paged<ContentRequestOptions<IModelRpcProps, DescriptorOverrides, KeySetJSON, RulesetVariableJSON>> = {
-        imodel: token,
-        rulesetOrId: faker.random.word(),
-        descriptor,
-        keys,
-        paging: { start: 1, size: 2 },
-      };
-      const rpcOptions: Paged<ContentRpcRequestOptions> = {
-        clientId,
-        rulesetOrId: handlerOptions.rulesetOrId,
-        descriptor,
-        keys,
-        paging: { start: 1, size: 2 },
-      };
-      rpcInterfaceMock.setup(async (x) => x.getPagedContentSet(token, rpcOptions)).returns(async () => successResponse(result)).verifiable();
-      expect(await handler.getPagedContentSet(handlerOptions)).to.eq(result);
-      rpcInterfaceMock.verifyAll();
-    });
-
-    it("forwards getPagedDistinctValues call", async () => {
-      const handlerOptions: DistinctValuesRequestOptions<IModelRpcProps, DescriptorOverrides, KeySetJSON, RulesetVariableJSON> = {
-        imodel: token,
-        rulesetOrId: faker.random.word(),
-        descriptor: createTestContentDescriptor({ fields: [] }).toJSON(),
-        keys: new KeySet().toJSON(),
-        fieldDescriptor: {
-          type: FieldDescriptorType.Name,
-          fieldName: "test",
-        },
-      };
-      const rpcOptions: DistinctValuesRpcRequestOptions = {
-        clientId,
-        rulesetOrId: handlerOptions.rulesetOrId,
-        descriptor: handlerOptions.descriptor,
-        keys: new KeySet().toJSON(),
-        fieldDescriptor: {
-          type: FieldDescriptorType.Name,
-          fieldName: "test",
-        },
-      };
-      const result = {
-        total: 2,
-        items: [{
-          displayValue: "1",
-          groupedRawValues: [1.1, 1.2],
-        }, {
-          displayValue: "2",
-          groupedRawValues: [2],
-        }],
-      };
-      rpcInterfaceMock.setup(async (x) => x.getPagedDistinctValues(token, rpcOptions)).returns(async () => successResponse(result)).verifiable();
-      expect(await handler.getPagedDistinctValues(handlerOptions)).to.eq(result);
-      rpcInterfaceMock.verifyAll();
-    });
-
-    it("forwards getElementProperties call", async () => {
-      const elementId = "0x123";
-      const handlerOptions: ElementPropertiesRequestOptions<IModelRpcProps> = {
-        imodel: token,
-        elementId,
-      };
-      const rpcOptions: ElementPropertiesRpcRequestOptions = {
-        clientId,
-        elementId,
-      };
-      const result: ElementProperties = {
-        class: "test class",
-        id: elementId,
-        label: "test label",
-        items: {},
-      };
-      rpcInterfaceMock.setup(async (x) => x.getElementProperties(token, rpcOptions)).returns(async () => successResponse(result)).verifiable();
-      expect(await handler.getElementProperties(handlerOptions)).to.deep.eq(result);
-      rpcInterfaceMock.verifyAll();
-    });
-
-    it("forwards getDisplayLabelDefinition call", async () => {
-      const key = createRandomECInstanceKeyJSON();
-      const handlerOptions: DisplayLabelRequestOptions<IModelRpcProps, InstanceKeyJSON> = {
-        imodel: token,
-        key,
-      };
-      const rpcOptions: DisplayLabelRpcRequestOptions = {
-        clientId,
-        key,
-      };
-      const result = createRandomLabelDefinitionJSON();
-      rpcInterfaceMock.setup(async (x) => x.getDisplayLabelDefinition(token, rpcOptions)).returns(async () => successResponse(result)).verifiable();
-      expect(await handler.getDisplayLabelDefinition(handlerOptions)).to.deep.eq(result);
-      rpcInterfaceMock.verifyAll();
-    });
-
-    it("forwards getPagedDisplayLabelDefinitions call", async () => {
-      const keys = [createRandomECInstanceKeyJSON(), createRandomECInstanceKeyJSON()];
-      const handlerOptions: DisplayLabelsRequestOptions<IModelRpcProps, InstanceKeyJSON> = {
-        imodel: token,
-        keys,
-      };
-      const rpcOptions: DisplayLabelsRpcRequestOptions = {
-        clientId,
-        keys,
-      };
-      const result = {
-        total: 2,
-        items: [createRandomLabelDefinitionJSON(), createRandomLabelDefinitionJSON()],
-      };
-      rpcInterfaceMock.setup(async (x) => x.getPagedDisplayLabelDefinitions(token, rpcOptions)).returns(async () => successResponse(result)).verifiable();
-      expect(await handler.getPagedDisplayLabelDefinitions(handlerOptions)).to.deep.eq(result);
-      rpcInterfaceMock.verifyAll();
-    });
-
-    it("forwards getSelectionScopes call", async () => {
-      const handlerOptions: SelectionScopeRequestOptions<IModelRpcProps> = {
-        imodel: token,
-      };
-      const rpcOptions: PresentationRpcRequestOptions<SelectionScopeRequestOptions<any>> = {
-        clientId,
-      };
-      const result = [createRandomSelectionScope()];
-      rpcInterfaceMock.setup(async (x) => x.getSelectionScopes(token, rpcOptions)).returns(async () => successResponse(result)).verifiable();
-      expect(await handler.getSelectionScopes(handlerOptions)).to.eq(result);
-      rpcInterfaceMock.verifyAll();
-    });
-
-    it("forwards computeSelection call", async () => {
-      const handlerOptions: SelectionScopeRequestOptions<IModelRpcProps> = {
-        imodel: token,
-      };
-      const rpcOptions: PresentationRpcRequestOptions<SelectionScopeRequestOptions<any>> = {
-        clientId,
-      };
-      const ids = new Array<Id64String>();
-      const scopeId = faker.random.uuid();
-      const result = new KeySet().toJSON();
-      rpcInterfaceMock.setup(async (x) => x.computeSelection(token, rpcOptions, ids, scopeId)).returns(async () => successResponse(result)).verifiable();
-      expect(await handler.computeSelection(handlerOptions, ids, scopeId)).to.eq(result);
-      rpcInterfaceMock.verifyAll();
-    });
-
-  });
-
-});
+/*---------------------------------------------------------------------------------------------
+* Copyright (c) Bentley Systems, Incorporated. All rights reserved.
+* See LICENSE.md in the project root for license terms and full copyright notice.
+*--------------------------------------------------------------------------------------------*/
+import { expect } from "chai";
+import * as faker from "faker";
+import * as sinon from "sinon";
+import * as moq from "typemoq";
+import { Id64String } from "@bentley/bentleyjs-core";
+import { IModelRpcProps, RpcInterface, RpcInterfaceDefinition, RpcManager } from "@bentley/imodeljs-common";
+import {
+  DescriptorOverrides, DistinctValuesRpcRequestOptions, KeySet, KeySetJSON, Paged, PresentationError, PresentationRpcInterface,
+  PresentationRpcRequestOptions, PresentationRpcResponse, PresentationStatus, RpcRequestsHandler, SelectionInfo, SelectionScopeRequestOptions,
+} from "../presentation-common";
+import { FieldDescriptorType } from "../presentation-common/content/Fields";
+import { ItemJSON } from "../presentation-common/content/Item";
+import { DiagnosticsScopeLogs } from "../presentation-common/Diagnostics";
+import { InstanceKeyJSON } from "../presentation-common/EC";
+import { ElementProperties } from "../presentation-common/ElementProperties";
+import { NodeKey, NodeKeyJSON } from "../presentation-common/hierarchy/Key";
+import {
+  ContentDescriptorRequestOptions, ContentRequestOptions, ContentSourcesRequestOptions, DisplayLabelRequestOptions, DisplayLabelsRequestOptions,
+  DistinctValuesRequestOptions, ElementPropertiesRequestOptions, FilterByInstancePathsHierarchyRequestOptions, FilterByTextHierarchyRequestOptions,
+  HierarchyRequestOptions,
+} from "../presentation-common/PresentationManagerOptions";
+import {
+  ContentDescriptorRpcRequestOptions, ContentRpcRequestOptions, ContentSourcesRpcRequestOptions, ContentSourcesRpcResult,
+  DisplayLabelRpcRequestOptions, DisplayLabelsRpcRequestOptions, ElementPropertiesRpcRequestOptions, FilterByInstancePathsHierarchyRpcRequestOptions,
+  FilterByTextHierarchyRpcRequestOptions, HierarchyRpcRequestOptions,
+} from "../presentation-common/PresentationRpcInterface";
+import { RulesetVariableJSON } from "../presentation-common/RulesetVariables";
+import { createTestContentDescriptor } from "./_helpers/Content";
+import {
+  createRandomECInstanceKeyJSON, createRandomECInstancesNodeJSON, createRandomECInstancesNodeKeyJSON, createRandomLabelDefinitionJSON,
+  createRandomNodePathElementJSON, createRandomSelectionScope,
+} from "./_helpers/random";
+
+describe("RpcRequestsHandler", () => {
+
+  let clientId: string;
+  let defaultRpcHandlerOptions: { imodel: IModelRpcProps };
+  const token: IModelRpcProps = { key: "test", iModelId: "test", iTwinId: "test" };
+  const successResponse = async <TResult>(result: TResult, diagnostics?: DiagnosticsScopeLogs[]): PresentationRpcResponse<TResult> => ({ statusCode: PresentationStatus.Success, result, diagnostics });
+  const errorResponse = async (statusCode: PresentationStatus, errorMessage?: string, diagnostics?: DiagnosticsScopeLogs[]): PresentationRpcResponse => ({ statusCode, errorMessage, result: undefined, diagnostics });
+
+  beforeEach(() => {
+    clientId = faker.random.uuid();
+    defaultRpcHandlerOptions = { imodel: token };
+  });
+
+  describe("construction", () => {
+
+    let handler: RpcRequestsHandler;
+
+    afterEach(() => {
+      if (handler)
+        handler.dispose();
+    });
+
+    it("uses client id specified through props", () => {
+      handler = new RpcRequestsHandler({ clientId });
+      expect(handler.clientId).to.eq(clientId);
+    });
+
+    it("creates a client if not specified through props", () => {
+      handler = new RpcRequestsHandler();
+      expect(handler.clientId).to.not.be.empty;
+    });
+
+  });
+
+  describe("request", () => {
+
+    let handler: RpcRequestsHandler;
+
+    beforeEach(() => {
+      handler = new RpcRequestsHandler();
+    });
+
+    afterEach(() => {
+      handler.dispose();
+    });
+
+    describe("when request succeeds", () => {
+
+      it("returns result of the request", async () => {
+        const result = faker.random.number();
+        const actualResult = await handler.request(async () => successResponse(result), defaultRpcHandlerOptions);
+        expect(actualResult).to.eq(result);
+      });
+
+      it("calls diagnostics handler if provided", async () => {
+        const result = faker.random.number();
+        const diagnosticsOptions = {
+          handler: sinon.spy(),
+        };
+        const diagnosticsResult: DiagnosticsScopeLogs[] = [];
+        await handler.request(async () => successResponse(result, diagnosticsResult), { ...defaultRpcHandlerOptions, diagnostics: diagnosticsOptions });
+        expect(diagnosticsOptions.handler).to.be.calledOnceWith(diagnosticsResult);
+      });
+
+    });
+
+    describe("when request throws unknown exception", () => {
+
+      it("re-throws exception when request throws unknown exception", async () => {
+        const func = async () => { throw new Error("test"); };
+        await expect(handler.request(func, defaultRpcHandlerOptions)).to.eventually.be.rejectedWith(Error);
+      });
+
+    });
+
+    describe("when request returns an unexpected status", () => {
+
+      it("throws an exception", async () => {
+        const func = async () => errorResponse(PresentationStatus.Error);
+        await expect(handler.request(func, defaultRpcHandlerOptions)).to.eventually.be.rejectedWith(PresentationError);
+      });
+
+      it("calls diagnostics handler if provided", async () => {
+        const diagnosticsOptions = {
+          handler: sinon.spy(),
+        };
+        const diagnosticsResult: DiagnosticsScopeLogs[] = [];
+        const func = async () => errorResponse(PresentationStatus.Error, undefined, diagnosticsResult);
+        await expect(handler.request(func, { ...defaultRpcHandlerOptions, diagnostics: diagnosticsOptions })).to.eventually.be.rejectedWith(PresentationError);
+        expect(diagnosticsOptions.handler).to.be.calledOnceWith(diagnosticsResult);
+      });
+
+    });
+
+    describe("when request returns a status of BackendTimeout", () => {
+
+      it("returns PresentationError", async () => {
+        const func = async () => errorResponse(PresentationStatus.BackendTimeout);
+        await expect(handler.request(func, defaultRpcHandlerOptions)).to.eventually.be.rejectedWith(PresentationError).and.has.property("errorNumber", 65543);
+      });
+
+      it("calls request handler 5 times", async () => {
+        const requestHandlerStub = sinon.stub();
+        requestHandlerStub.returns(Promise.resolve(errorResponse(PresentationStatus.BackendTimeout)));
+        const requestHandlerSpy = sinon.spy(() => requestHandlerStub());
+
+        await expect(handler.request(requestHandlerSpy, defaultRpcHandlerOptions)).to.eventually.be.rejectedWith(PresentationError);
+        expect(requestHandlerSpy.callCount).to.be.equal(5);
+      });
+
+    });
+
+    describe("when request throws", () => {
+
+      it("returns PresentationError", async () => {
+        const err = new Error();
+        const func = async (): PresentationRpcResponse<number> => { throw err; };
+        await expect(handler.request(func, defaultRpcHandlerOptions)).to.eventually.be.rejectedWith(err);
+      });
+
+      it("calls request handler 5 times", async () => {
+        const err = new Error();
+        const requestHandlerStub = sinon.stub();
+        requestHandlerStub.throws(err);
+        const requestHandlerSpy = sinon.spy(() => requestHandlerStub());
+
+        await expect(handler.request(requestHandlerSpy, defaultRpcHandlerOptions)).to.eventually.be.rejectedWith(err);
+        expect(requestHandlerSpy.callCount).to.be.equal(5);
+      });
+
+    });
+
+  });
+
+  describe("requests forwarding to PresentationRpcInterface", () => {
+
+    let handler: RpcRequestsHandler;
+    let rpcInterfaceMock: moq.IMock<PresentationRpcInterface>;
+    let defaultGetClientForInterfaceImpl: <T extends RpcInterface>(def: RpcInterfaceDefinition<T>) => T;
+
+    before(() => {
+      rpcInterfaceMock = moq.Mock.ofType<PresentationRpcInterface>();
+      defaultGetClientForInterfaceImpl = RpcManager.getClientForInterface;
+      RpcManager.getClientForInterface = (() => rpcInterfaceMock.object) as any;
+    });
+
+    after(() => {
+      RpcManager.getClientForInterface = defaultGetClientForInterfaceImpl;
+    });
+
+    beforeEach(() => {
+      handler = new RpcRequestsHandler({ clientId });
+      rpcInterfaceMock.reset();
+    });
+
+    afterEach(() => {
+      handler.dispose();
+    });
+
+    it("forwards getNodesCount call for root nodes", async () => {
+      const handlerOptions: HierarchyRequestOptions<IModelRpcProps, NodeKeyJSON, RulesetVariableJSON> = {
+        imodel: token,
+        rulesetOrId: faker.random.word(),
+      };
+      const rpcOptions: HierarchyRpcRequestOptions = {
+        clientId,
+        rulesetOrId: handlerOptions.rulesetOrId,
+      };
+      const result = faker.random.number();
+      rpcInterfaceMock
+        .setup(async (x) => x.getNodesCount(token, rpcOptions))
+        .returns(async () => successResponse(result)).verifiable();
+      expect(await handler.getNodesCount(handlerOptions)).to.eq(result);
+      rpcInterfaceMock.verifyAll();
+    });
+
+    it("forwards getNodesCount call for child nodes", async () => {
+      const handlerOptions: HierarchyRequestOptions<IModelRpcProps, NodeKeyJSON, RulesetVariableJSON> = {
+        imodel: token,
+        rulesetOrId: faker.random.word(),
+        parentKey: createRandomECInstancesNodeKeyJSON(),
+      };
+      const rpcOptions: HierarchyRpcRequestOptions = {
+        clientId,
+        rulesetOrId: handlerOptions.rulesetOrId,
+        parentKey: handlerOptions.parentKey,
+      };
+      const result = faker.random.number();
+      rpcInterfaceMock
+        .setup(async (x) => x.getNodesCount(token, rpcOptions))
+        .returns(async () => successResponse(result)).verifiable();
+      expect(await handler.getNodesCount(handlerOptions)).to.eq(result);
+      rpcInterfaceMock.verifyAll();
+    });
+
+    it("forwards getPagedNodes call", async () => {
+      const handlerOptions: Paged<HierarchyRequestOptions<IModelRpcProps, NodeKeyJSON, RulesetVariableJSON>> = {
+        imodel: token,
+        rulesetOrId: faker.random.word(),
+        paging: { start: 1, size: 2 },
+        parentKey: createRandomECInstancesNodeKeyJSON(),
+      };
+      const rpcOptions: Paged<HierarchyRpcRequestOptions> = {
+        clientId,
+        rulesetOrId: handlerOptions.rulesetOrId,
+        paging: { start: 1, size: 2 },
+        parentKey: NodeKey.fromJSON(handlerOptions.parentKey!),
+      };
+      const result = { items: [createRandomECInstancesNodeJSON()], total: 1 };
+      rpcInterfaceMock
+        .setup(async (x) => x.getPagedNodes(token, rpcOptions))
+        .returns(async () => successResponse(result)).verifiable();
+      expect(await handler.getPagedNodes(handlerOptions)).to.eq(result);
+      rpcInterfaceMock.verifyAll();
+    });
+
+    it("forwards getFilteredNodePaths call", async () => {
+      const filterText = faker.random.word();
+      const handlerOptions: FilterByTextHierarchyRequestOptions<IModelRpcProps, RulesetVariableJSON> = {
+        imodel: token,
+        rulesetOrId: faker.random.word(),
+        filterText,
+      };
+      const rpcOptions: FilterByTextHierarchyRpcRequestOptions = {
+        clientId,
+        rulesetOrId: handlerOptions.rulesetOrId,
+        filterText,
+      };
+      const result = [createRandomNodePathElementJSON()];
+      rpcInterfaceMock
+        .setup(async (x) => x.getFilteredNodePaths(token, rpcOptions))
+        .returns(async () => successResponse(result)).verifiable();
+      expect(await handler.getFilteredNodePaths(handlerOptions)).to.eq(result);
+      rpcInterfaceMock.verifyAll();
+    });
+
+    it("forwards getNodePaths call", async () => {
+      const paths = [[createRandomECInstanceKeyJSON()]];
+      const markedIndex = faker.random.number();
+      const handlerOptions: FilterByInstancePathsHierarchyRequestOptions<IModelRpcProps, RulesetVariableJSON> = {
+        imodel: token,
+        rulesetOrId: faker.random.word(),
+        instancePaths: paths,
+        markedIndex,
+      };
+      const rpcOptions: FilterByInstancePathsHierarchyRpcRequestOptions = {
+        clientId,
+        rulesetOrId: handlerOptions.rulesetOrId,
+        instancePaths: paths,
+        markedIndex,
+      };
+      const result = [createRandomNodePathElementJSON()];
+      rpcInterfaceMock
+        .setup(async (x) => x.getNodePaths(token, rpcOptions))
+        .returns(async () => successResponse(result)).verifiable();
+      expect(await handler.getNodePaths(handlerOptions)).to.eq(result);
+      rpcInterfaceMock.verifyAll();
+    });
+
+    it("forwards getContentSources call", async () => {
+      const classes = ["test1", "test2"];
+      const handlerOptions: ContentSourcesRequestOptions<IModelRpcProps> = {
+        imodel: token,
+        classes,
+      };
+      const rpcOptions: ContentSourcesRpcRequestOptions = {
+        clientId,
+        classes,
+      };
+      const result: ContentSourcesRpcResult = {
+        sources: [{
+          selectClassInfo: "0x123",
+          isSelectPolymorphic: true,
+          navigationPropertyClasses: [],
+          pathFromInputToSelectClass: [],
+          relatedInstancePaths: [],
+          relatedPropertyPaths: [],
+        }],
+        classesMap: {
+          "0x123": { name: "class_name", label: "Class Label" },
+        },
+      };
+      rpcInterfaceMock.setup(async (x) => x.getContentSources(token, rpcOptions)).returns(async () => successResponse(result)).verifiable();
+      expect(await handler.getContentSources(handlerOptions)).to.eq(result);
+      rpcInterfaceMock.verifyAll();
+    });
+
+    it("forwards getContentDescriptor call", async () => {
+      const displayType = faker.random.word();
+      const keys = new KeySet().toJSON();
+      const selectionInfo: SelectionInfo = { providerName: faker.random.word() };
+      const handlerOptions: ContentDescriptorRequestOptions<IModelRpcProps, KeySetJSON, RulesetVariableJSON> = {
+        imodel: token,
+        rulesetOrId: faker.random.word(),
+        displayType,
+        keys,
+        selection: selectionInfo,
+      };
+      const rpcOptions: ContentDescriptorRpcRequestOptions = {
+        clientId,
+        rulesetOrId: handlerOptions.rulesetOrId,
+        displayType,
+        keys,
+        selection: selectionInfo,
+      };
+      const result = createTestContentDescriptor({ fields: [] }).toJSON();
+      rpcInterfaceMock.setup(async (x) => x.getContentDescriptor(token, rpcOptions)).returns(async () => successResponse(result)).verifiable();
+      expect(await handler.getContentDescriptor(handlerOptions)).to.eq(result);
+      rpcInterfaceMock.verifyAll();
+    });
+
+    it("forwards getContentSetSize call", async () => {
+      const descriptor = createTestContentDescriptor({ fields: [] }).toJSON();
+      const keys = new KeySet().toJSON();
+      const result = faker.random.number();
+      const handlerOptions: ContentRequestOptions<IModelRpcProps, DescriptorOverrides, KeySetJSON, RulesetVariableJSON> = {
+        imodel: token,
+        rulesetOrId: faker.random.word(),
+        descriptor,
+        keys,
+      };
+      const rpcOptions: ContentRpcRequestOptions = {
+        clientId,
+        rulesetOrId: handlerOptions.rulesetOrId,
+        descriptor,
+        keys,
+      };
+      rpcInterfaceMock.setup(async (x) => x.getContentSetSize(token, rpcOptions)).returns(async () => successResponse(result)).verifiable();
+      expect(await handler.getContentSetSize(handlerOptions)).to.eq(result);
+      rpcInterfaceMock.verifyAll();
+    });
+
+    it("forwards getPagedContent call", async () => {
+      const descriptor = createTestContentDescriptor({ fields: [] }).toJSON();
+      const keys = new KeySet().toJSON();
+      const result = {
+        descriptor,
+        contentSet: {
+          total: 123,
+          items: new Array<ItemJSON>(),
+        },
+      };
+      const handlerOptions: Paged<ContentRequestOptions<IModelRpcProps, DescriptorOverrides, KeySetJSON, RulesetVariableJSON>> = {
+        imodel: token,
+        rulesetOrId: faker.random.word(),
+        descriptor,
+        keys,
+        paging: { start: 1, size: 2 },
+      };
+      const rpcOptions: Paged<ContentRpcRequestOptions> = {
+        clientId,
+        rulesetOrId: handlerOptions.rulesetOrId,
+        descriptor,
+        keys,
+        paging: { start: 1, size: 2 },
+      };
+      rpcInterfaceMock.setup(async (x) => x.getPagedContent(token, rpcOptions)).returns(async () => successResponse(result)).verifiable();
+      expect(await handler.getPagedContent(handlerOptions)).to.eq(result);
+      rpcInterfaceMock.verifyAll();
+    });
+
+    it("forwards getPagedContentSet call", async () => {
+      const descriptor = createTestContentDescriptor({ fields: [] }).toJSON();
+      const keys = new KeySet().toJSON();
+      const result = {
+        total: 123,
+        items: new Array<ItemJSON>(),
+      };
+      const handlerOptions: Paged<ContentRequestOptions<IModelRpcProps, DescriptorOverrides, KeySetJSON, RulesetVariableJSON>> = {
+        imodel: token,
+        rulesetOrId: faker.random.word(),
+        descriptor,
+        keys,
+        paging: { start: 1, size: 2 },
+      };
+      const rpcOptions: Paged<ContentRpcRequestOptions> = {
+        clientId,
+        rulesetOrId: handlerOptions.rulesetOrId,
+        descriptor,
+        keys,
+        paging: { start: 1, size: 2 },
+      };
+      rpcInterfaceMock.setup(async (x) => x.getPagedContentSet(token, rpcOptions)).returns(async () => successResponse(result)).verifiable();
+      expect(await handler.getPagedContentSet(handlerOptions)).to.eq(result);
+      rpcInterfaceMock.verifyAll();
+    });
+
+    it("forwards getPagedDistinctValues call", async () => {
+      const handlerOptions: DistinctValuesRequestOptions<IModelRpcProps, DescriptorOverrides, KeySetJSON, RulesetVariableJSON> = {
+        imodel: token,
+        rulesetOrId: faker.random.word(),
+        descriptor: createTestContentDescriptor({ fields: [] }).toJSON(),
+        keys: new KeySet().toJSON(),
+        fieldDescriptor: {
+          type: FieldDescriptorType.Name,
+          fieldName: "test",
+        },
+      };
+      const rpcOptions: DistinctValuesRpcRequestOptions = {
+        clientId,
+        rulesetOrId: handlerOptions.rulesetOrId,
+        descriptor: handlerOptions.descriptor,
+        keys: new KeySet().toJSON(),
+        fieldDescriptor: {
+          type: FieldDescriptorType.Name,
+          fieldName: "test",
+        },
+      };
+      const result = {
+        total: 2,
+        items: [{
+          displayValue: "1",
+          groupedRawValues: [1.1, 1.2],
+        }, {
+          displayValue: "2",
+          groupedRawValues: [2],
+        }],
+      };
+      rpcInterfaceMock.setup(async (x) => x.getPagedDistinctValues(token, rpcOptions)).returns(async () => successResponse(result)).verifiable();
+      expect(await handler.getPagedDistinctValues(handlerOptions)).to.eq(result);
+      rpcInterfaceMock.verifyAll();
+    });
+
+    it("forwards getElementProperties call", async () => {
+      const elementId = "0x123";
+      const handlerOptions: ElementPropertiesRequestOptions<IModelRpcProps> = {
+        imodel: token,
+        elementId,
+      };
+      const rpcOptions: ElementPropertiesRpcRequestOptions = {
+        clientId,
+        elementId,
+      };
+      const result: ElementProperties = {
+        class: "test class",
+        id: elementId,
+        label: "test label",
+        items: {},
+      };
+      rpcInterfaceMock.setup(async (x) => x.getElementProperties(token, rpcOptions)).returns(async () => successResponse(result)).verifiable();
+      expect(await handler.getElementProperties(handlerOptions)).to.deep.eq(result);
+      rpcInterfaceMock.verifyAll();
+    });
+
+    it("forwards getDisplayLabelDefinition call", async () => {
+      const key = createRandomECInstanceKeyJSON();
+      const handlerOptions: DisplayLabelRequestOptions<IModelRpcProps, InstanceKeyJSON> = {
+        imodel: token,
+        key,
+      };
+      const rpcOptions: DisplayLabelRpcRequestOptions = {
+        clientId,
+        key,
+      };
+      const result = createRandomLabelDefinitionJSON();
+      rpcInterfaceMock.setup(async (x) => x.getDisplayLabelDefinition(token, rpcOptions)).returns(async () => successResponse(result)).verifiable();
+      expect(await handler.getDisplayLabelDefinition(handlerOptions)).to.deep.eq(result);
+      rpcInterfaceMock.verifyAll();
+    });
+
+    it("forwards getPagedDisplayLabelDefinitions call", async () => {
+      const keys = [createRandomECInstanceKeyJSON(), createRandomECInstanceKeyJSON()];
+      const handlerOptions: DisplayLabelsRequestOptions<IModelRpcProps, InstanceKeyJSON> = {
+        imodel: token,
+        keys,
+      };
+      const rpcOptions: DisplayLabelsRpcRequestOptions = {
+        clientId,
+        keys,
+      };
+      const result = {
+        total: 2,
+        items: [createRandomLabelDefinitionJSON(), createRandomLabelDefinitionJSON()],
+      };
+      rpcInterfaceMock.setup(async (x) => x.getPagedDisplayLabelDefinitions(token, rpcOptions)).returns(async () => successResponse(result)).verifiable();
+      expect(await handler.getPagedDisplayLabelDefinitions(handlerOptions)).to.deep.eq(result);
+      rpcInterfaceMock.verifyAll();
+    });
+
+    it("forwards getSelectionScopes call", async () => {
+      const handlerOptions: SelectionScopeRequestOptions<IModelRpcProps> = {
+        imodel: token,
+      };
+      const rpcOptions: PresentationRpcRequestOptions<SelectionScopeRequestOptions<any>> = {
+        clientId,
+      };
+      const result = [createRandomSelectionScope()];
+      rpcInterfaceMock.setup(async (x) => x.getSelectionScopes(token, rpcOptions)).returns(async () => successResponse(result)).verifiable();
+      expect(await handler.getSelectionScopes(handlerOptions)).to.eq(result);
+      rpcInterfaceMock.verifyAll();
+    });
+
+    it("forwards computeSelection call", async () => {
+      const handlerOptions: SelectionScopeRequestOptions<IModelRpcProps> = {
+        imodel: token,
+      };
+      const rpcOptions: PresentationRpcRequestOptions<SelectionScopeRequestOptions<any>> = {
+        clientId,
+      };
+      const ids = new Array<Id64String>();
+      const scopeId = faker.random.uuid();
+      const result = new KeySet().toJSON();
+      rpcInterfaceMock.setup(async (x) => x.computeSelection(token, rpcOptions, ids, scopeId)).returns(async () => successResponse(result)).verifiable();
+      expect(await handler.computeSelection(handlerOptions, ids, scopeId)).to.eq(result);
+      rpcInterfaceMock.verifyAll();
+    });
+
+  });
+
+});