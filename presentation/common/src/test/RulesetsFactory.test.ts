--- conflicted
+++ resolved
@@ -1,1457 +1,1071 @@
-/*---------------------------------------------------------------------------------------------
-* Copyright (c) Bentley Systems, Incorporated. All rights reserved.
-* See LICENSE.md in the project root for license terms and full copyright notice.
-*--------------------------------------------------------------------------------------------*/
-import { expect } from "chai";
-import * as faker from "faker";
-import * as sinon from "sinon";
-import {
-  ArrayTypeDescription, ClassInfo, ContentSpecificationTypes, Field, Item, NestedContentField, NestedContentValue, PrimitiveTypeDescription,
-  PropertiesField, Property, PropertyValueFormat, RelatedClassInfo, RelationshipDirection, Rule, RulesetsFactory, RuleTypes, StructTypeDescription,
-} from "../presentation-common";
-import { createTestCategoryDescription } from "./_helpers/Content";
-import { createRandomECClassInfo, createRandomId } from "./_helpers/random";
-
-describe("RulesetsFactory", () => {
-
-  let factory: RulesetsFactory;
-
-  beforeEach(() => {
-    factory = new RulesetsFactory();
-  });
-
-  describe("createSimilarInstancesRuleset", () => {
-
-    const createStringTypeDescription = (): PrimitiveTypeDescription => ({
-      valueFormat: PropertyValueFormat.Primitive,
-      typeName: "string",
-    });
-
-    const createBooleanTypeDescription = (): PrimitiveTypeDescription => ({
-      valueFormat: PropertyValueFormat.Primitive,
-      typeName: "boolean",
-    });
-
-    const createIntTypeDescription = (): PrimitiveTypeDescription => ({
-      valueFormat: PropertyValueFormat.Primitive,
-      typeName: "int",
-    });
-
-    const createDoubleTypeDescription = (): PrimitiveTypeDescription => ({
-      valueFormat: PropertyValueFormat.Primitive,
-      typeName: "double",
-    });
-
-    const createDateTimeTypeDescription = (): PrimitiveTypeDescription => ({
-      valueFormat: PropertyValueFormat.Primitive,
-      typeName: "dateTime",
-    });
-
-    const createPoint2dTypeDescription = (): PrimitiveTypeDescription => ({
-      valueFormat: PropertyValueFormat.Primitive,
-      typeName: "point2d",
-    });
-
-    const createPoint3dTypeDescription = (): PrimitiveTypeDescription => ({
-      valueFormat: PropertyValueFormat.Primitive,
-      typeName: "point3d",
-    });
-
-    const createNavigationPropertyTypeDescription = (): PrimitiveTypeDescription => ({
-      valueFormat: PropertyValueFormat.Primitive,
-      typeName: "navigation",
-    });
-
-    it("creates a valid ruleset for string record", async () => {
-      const recordClass: ClassInfo = {
-        id: createRandomId(),
-        name: "MySchema:MyClass",
-        label: "My Class",
-      };
-      const property: Property = {
-        property: {
-          classInfo: recordClass,
-          type: "string",
-          name: "MyProperty",
-        },
-      };
-      const field = new PropertiesField(createTestCategoryDescription(), "MyProperty",
-        "My Property", createStringTypeDescription(), true, 1, [property]);
-      const record = new Item([], faker.random.word(), "", recordClass,
-        { ["MyProperty"]: `test value with double "quotes"` }, { ["MyProperty"]: "test display value" }, []);
-      const result = await factory.createSimilarInstancesRuleset(field, record);
-      const expectedRules: Rule[] = [{
-        ruleType: RuleTypes.Content,
-        specifications: [{
-          specType: ContentSpecificationTypes.ContentInstancesOfSpecificClasses,
-          classes: { schemaName: "MySchema", classNames: ["MyClass"] },
-          handleInstancesPolymorphically: true,
-          relatedInstances: [],
-          instanceFilter: `this.MyProperty = "test value with double ""quotes"""`,
-        }],
-      }];
-      expect(result.ruleset.rules).to.deep.eq(expectedRules);
-      expect(result.description).to.eq(`[My Class].[My Property] = test display value`);
-    });
-
-    it("creates a valid ruleset for boolean `true` record", async () => {
-      const recordClass: ClassInfo = {
-        id: createRandomId(),
-        name: "MySchema:MyClass",
-        label: "My Class",
-      };
-      const property: Property = {
-        property: {
-          classInfo: recordClass,
-          type: "boolean",
-          name: "MyProperty",
-        },
-      };
-      const field = new PropertiesField(createTestCategoryDescription(), "MyProperty",
-        "My Property", createBooleanTypeDescription(), true, 1, [property]);
-      const record = new Item([], faker.random.word(), "", recordClass,
-        { ["MyProperty"]: true }, { ["MyProperty"]: "True" }, []);
-      const result = await factory.createSimilarInstancesRuleset(field, record);
-      const expectedRules: Rule[] = [{
-        ruleType: RuleTypes.Content,
-        specifications: [{
-          specType: ContentSpecificationTypes.ContentInstancesOfSpecificClasses,
-          classes: { schemaName: "MySchema", classNames: ["MyClass"] },
-          handleInstancesPolymorphically: true,
-          relatedInstances: [],
-          instanceFilter: `this.MyProperty = TRUE`,
-        }],
-      }];
-      expect(result.ruleset.rules).to.deep.eq(expectedRules);
-      expect(result.description).to.eq(`[My Class].[My Property] = True`);
-    });
-
-    it("creates a valid ruleset for boolean `false` record", async () => {
-      const recordClass: ClassInfo = {
-        id: createRandomId(),
-        name: "MySchema:MyClass",
-        label: "My Class",
-      };
-      const property: Property = {
-        property: {
-          classInfo: recordClass,
-          type: "boolean",
-          name: "MyProperty",
-        },
-      };
-      const field = new PropertiesField(createTestCategoryDescription(), "MyProperty",
-        "My Property", createBooleanTypeDescription(), true, 1, [property]);
-      const record = new Item([], faker.random.word(), "", recordClass,
-        { ["MyProperty"]: false }, { ["MyProperty"]: "False" }, []);
-      const result = await factory.createSimilarInstancesRuleset(field, record);
-      const expectedRules: Rule[] = [{
-        ruleType: RuleTypes.Content,
-        specifications: [{
-          specType: ContentSpecificationTypes.ContentInstancesOfSpecificClasses,
-          classes: { schemaName: "MySchema", classNames: ["MyClass"] },
-          handleInstancesPolymorphically: true,
-          relatedInstances: [],
-          instanceFilter: `this.MyProperty = FALSE`,
-        }],
-      }];
-      expect(result.ruleset.rules).to.deep.eq(expectedRules);
-      expect(result.description).to.eq(`[My Class].[My Property] = False`);
-    });
-
-    it("creates a valid ruleset for int record", async () => {
-      const recordClass: ClassInfo = {
-        id: createRandomId(),
-        name: "MySchema:MyClass",
-        label: "My Class",
-      };
-      const property: Property = {
-        property: {
-          classInfo: recordClass,
-          type: "int",
-          name: "MyProperty",
-        },
-      };
-      const field = new PropertiesField(createTestCategoryDescription(), "MyProperty",
-        "My Property", createIntTypeDescription(), true, 1, [property]);
-      const record = new Item([], faker.random.word(), "", recordClass,
-        { ["MyProperty"]: 123 }, { ["MyProperty"]: "123" }, []);
-      const result = await factory.createSimilarInstancesRuleset(field, record);
-      const expectedRules: Rule[] = [{
-        ruleType: RuleTypes.Content,
-        specifications: [{
-          specType: ContentSpecificationTypes.ContentInstancesOfSpecificClasses,
-          classes: { schemaName: "MySchema", classNames: ["MyClass"] },
-          handleInstancesPolymorphically: true,
-          relatedInstances: [],
-          instanceFilter: `this.MyProperty = 123`,
-        }],
-      }];
-      expect(result.ruleset.rules).to.deep.eq(expectedRules);
-      expect(result.description).to.eq(`[My Class].[My Property] = 123`);
-    });
-
-    it("creates a valid ruleset for double record", async () => {
-      const recordClass: ClassInfo = {
-        id: createRandomId(),
-        name: "MySchema:MyClass",
-        label: "My Class",
-      };
-      const property: Property = {
-        property: {
-          classInfo: recordClass,
-          type: "double",
-          name: "MyProperty",
-        },
-      };
-      const field = new PropertiesField(createTestCategoryDescription(), "MyProperty",
-        "My Property", createDoubleTypeDescription(), true, 1, [property]);
-      const record = new Item([], faker.random.word(), "", recordClass,
-        { ["MyProperty"]: 123.456 }, { ["MyProperty"]: "123.46" }, []);
-      const result = await factory.createSimilarInstancesRuleset(field, record);
-      const expectedRules: Rule[] = [{
-        ruleType: RuleTypes.Content,
-        specifications: [{
-          specType: ContentSpecificationTypes.ContentInstancesOfSpecificClasses,
-          classes: { schemaName: "MySchema", classNames: ["MyClass"] },
-          handleInstancesPolymorphically: true,
-          relatedInstances: [],
-          instanceFilter: `CompareDoubles(this.MyProperty, 123.456) = 0`,
-        }],
-      }];
-      expect(result.ruleset.rules).to.deep.eq(expectedRules);
-      expect(result.description).to.eq(`[My Class].[My Property] = 123.46`);
-    });
-
-    it("creates a valid ruleset for datetime record", async () => {
-      const recordClass: ClassInfo = {
-        id: createRandomId(),
-        name: "MySchema:MyClass",
-        label: "My Class",
-      };
-      const property: Property = {
-        property: {
-          classInfo: recordClass,
-          type: "dateTime",
-          name: "MyProperty",
-        },
-      };
-      const field = new PropertiesField(createTestCategoryDescription(), "MyProperty",
-        "My Property", createDateTimeTypeDescription(), true, 1, [property]);
-      const record = new Item([], faker.random.word(), "", recordClass,
-        { ["MyProperty"]: "2007-07-13T07:18:07.000" }, { ["MyProperty"]: "633199078870000000" }, []);
-      const result = await factory.createSimilarInstancesRuleset(field, record);
-      const expectedRules: Rule[] = [{
-        ruleType: RuleTypes.Content,
-        specifications: [{
-          specType: ContentSpecificationTypes.ContentInstancesOfSpecificClasses,
-          classes: { schemaName: "MySchema", classNames: ["MyClass"] },
-          handleInstancesPolymorphically: true,
-          relatedInstances: [],
-          instanceFilter: `CompareDateTimes(this.MyProperty, "2007-07-13T07:18:07.000") = 0`,
-        }],
-      }];
-      expect(result.ruleset.rules).to.deep.eq(expectedRules);
-      expect(result.description).to.eq(`[My Class].[My Property] = 633199078870000000`);
-    });
-
-    it("creates a valid ruleset for point2d record", async () => {
-      const recordClass: ClassInfo = {
-        id: createRandomId(),
-        name: "MySchema:MyClass",
-        label: "My Class",
-      };
-      const property: Property = {
-        property: {
-          classInfo: recordClass,
-          type: "point2d",
-          name: "MyProperty",
-        },
-      };
-      const field = new PropertiesField(createTestCategoryDescription(), "MyProperty",
-        "My Property", createPoint2dTypeDescription(), true, 1, [property]);
-      const record = new Item([], faker.random.word(), "", recordClass,
-        { ["MyProperty"]: { x: 1, y: 2 } }, { ["MyProperty"]: "1, 2" }, []);
-      const result = await factory.createSimilarInstancesRuleset(field, record);
-      const expectedRules: Rule[] = [{
-        ruleType: RuleTypes.Content,
-        specifications: [{
-          specType: ContentSpecificationTypes.ContentInstancesOfSpecificClasses,
-          classes: { schemaName: "MySchema", classNames: ["MyClass"] },
-          handleInstancesPolymorphically: true,
-          relatedInstances: [],
-          instanceFilter: `CompareDoubles(this.MyProperty.x, 1) = 0 AND CompareDoubles(this.MyProperty.y, 2) = 0`,
-        }],
-      }];
-      expect(result.ruleset.rules).to.deep.eq(expectedRules);
-      expect(result.description).to.eq(`[My Class].[My Property] = 1, 2`);
-    });
-
-    it("creates a valid ruleset for point2d record with (0,0) coordinates", async () => {
-      const recordClass: ClassInfo = {
-        id: createRandomId(),
-        name: "MySchema:MyClass",
-        label: "My Class",
-      };
-      const property: Property = {
-        property: {
-          classInfo: recordClass,
-          type: "point2d",
-          name: "MyProperty",
-        },
-      };
-      const field = new PropertiesField(createTestCategoryDescription(), "MyProperty",
-        "My Property", createPoint2dTypeDescription(), true, 1, [property]);
-      const record = new Item([], faker.random.word(), "", recordClass,
-        { ["MyProperty"]: { x: 0, y: 0 } }, { ["MyProperty"]: "0, 0" }, []);
-      const result = await factory.createSimilarInstancesRuleset(field, record);
-      const expectedRules: Rule[] = [{
-        ruleType: RuleTypes.Content,
-        specifications: [{
-          specType: ContentSpecificationTypes.ContentInstancesOfSpecificClasses,
-          classes: { schemaName: "MySchema", classNames: ["MyClass"] },
-          handleInstancesPolymorphically: true,
-          relatedInstances: [],
-          instanceFilter: `CompareDoubles(this.MyProperty.x, 0) = 0 AND CompareDoubles(this.MyProperty.y, 0) = 0`,
-        }],
-      }];
-      expect(result.ruleset.rules).to.deep.eq(expectedRules);
-      expect(result.description).to.eq(`[My Class].[My Property] = 0, 0`);
-    });
-
-    it("creates a valid ruleset for point3d record", async () => {
-      const recordClass: ClassInfo = {
-        id: createRandomId(),
-        name: "MySchema:MyClass",
-        label: "My Class",
-      };
-      const property: Property = {
-        property: {
-          classInfo: recordClass,
-          type: "point3d",
-          name: "MyProperty",
-        },
-      };
-      const field = new PropertiesField(createTestCategoryDescription(), "MyProperty",
-        "My Property", createPoint3dTypeDescription(), true, 1, [property]);
-      const record = new Item([], faker.random.word(), "", recordClass,
-        { ["MyProperty"]: { x: 1, y: 2, z: 3 } }, { ["MyProperty"]: "1, 2, 3" }, []);
-      const result = await factory.createSimilarInstancesRuleset(field, record);
-      const expectedRules: Rule[] = [{
-        ruleType: RuleTypes.Content,
-        specifications: [{
-          specType: ContentSpecificationTypes.ContentInstancesOfSpecificClasses,
-          classes: { schemaName: "MySchema", classNames: ["MyClass"] },
-          handleInstancesPolymorphically: true,
-          relatedInstances: [],
-          instanceFilter: `CompareDoubles(this.MyProperty.x, 1) = 0 AND CompareDoubles(this.MyProperty.y, 2) = 0 AND CompareDoubles(this.MyProperty.z, 3) = 0`,
-        }],
-      }];
-      expect(result.ruleset.rules).to.deep.eq(expectedRules);
-      expect(result.description).to.eq(`[My Class].[My Property] = 1, 2, 3`);
-    });
-
-    it("creates a valid ruleset for point3d record when z value is 0", async () => {
-      const recordClass: ClassInfo = {
-        id: createRandomId(),
-        name: "MySchema:MyClass",
-        label: "My Class",
-      };
-      const property: Property = {
-        property: {
-          classInfo: recordClass,
-          type: "point3d",
-          name: "MyProperty",
-        },
-      };
-      const field = new PropertiesField(createTestCategoryDescription(), "MyProperty",
-        "My Property", createPoint3dTypeDescription(), true, 1, [property]);
-      const record = new Item([], faker.random.word(), "", recordClass,
-        { ["MyProperty"]: { x: 1, y: 2, z: 0 } }, { ["MyProperty"]: "1, 2, 0" }, []);
-      const result = await factory.createSimilarInstancesRuleset(field, record);
-      const expectedRules: Rule[] = [{
-        ruleType: RuleTypes.Content,
-        specifications: [{
-          specType: ContentSpecificationTypes.ContentInstancesOfSpecificClasses,
-          classes: { schemaName: "MySchema", classNames: ["MyClass"] },
-          handleInstancesPolymorphically: true,
-          relatedInstances: [],
-          instanceFilter: `CompareDoubles(this.MyProperty.x, 1) = 0 AND CompareDoubles(this.MyProperty.y, 2) = 0 AND CompareDoubles(this.MyProperty.z, 0) = 0`,
-        }],
-      }];
-      expect(result.ruleset.rules).to.deep.eq(expectedRules);
-      expect(result.description).to.eq(`[My Class].[My Property] = 1, 2, 0`);
-    });
-
-    it("creates a valid ruleset for null record", async () => {
-      const recordClass: ClassInfo = {
-        id: createRandomId(),
-        name: "MySchema:MyClass",
-        label: "My Class",
-      };
-      const property: Property = {
-        property: {
-          classInfo: recordClass,
-          type: "string",
-          name: "MyProperty",
-        },
-      };
-      const field = new PropertiesField(createTestCategoryDescription(), "MyProperty",
-        "My Property", createStringTypeDescription(), true, 1, [property]);
-      const record = new Item([], faker.random.word(), "", recordClass,
-        { ["MyProperty"]: undefined }, { ["MyProperty"]: "" }, []);
-      const result = await factory.createSimilarInstancesRuleset(field, record);
-      const expectedRules: Rule[] = [{
-        ruleType: RuleTypes.Content,
-        specifications: [{
-          specType: ContentSpecificationTypes.ContentInstancesOfSpecificClasses,
-          classes: { schemaName: "MySchema", classNames: ["MyClass"] },
-          handleInstancesPolymorphically: true,
-          relatedInstances: [],
-          instanceFilter: `this.MyProperty = NULL`,
-        }],
-      }];
-      expect(result.ruleset.rules).to.deep.eq(expectedRules);
-      expect(result.description).to.eq(`[My Class].[My Property] = NULL`);
-    });
-
-    it("creates a valid ruleset for navigation property record", async () => {
-      const recordClass: ClassInfo = {
-        id: createRandomId(),
-        name: "MySchema:MyClass",
-        label: "My Class",
-      };
-      const property: Property = {
-        property: {
-          classInfo: recordClass,
-          type: "long",
-          name: "MyProperty",
-        },
-      };
-      const field = new PropertiesField(createTestCategoryDescription(), "MyProperty",
-        "My Property", createNavigationPropertyTypeDescription(), true, 1, [property]);
-      const record = new Item([], faker.random.word(), "", recordClass,
-        { ["MyProperty"]: { className: "MySchema:MyClass", id: "0x16" } }, { ["MyProperty"]: "test display value" }, []);
-      const result = await factory.createSimilarInstancesRuleset(field, record);
-      const expectedRules: Rule[] = [{
-        ruleType: RuleTypes.Content,
-        specifications: [{
-          specType: ContentSpecificationTypes.ContentInstancesOfSpecificClasses,
-          classes: { schemaName: "MySchema", classNames: ["MyClass"] },
-          handleInstancesPolymorphically: true,
-          relatedInstances: [],
-          instanceFilter: `this.MyProperty.Id = ${parseInt("0x16", 16)}`,
-        }],
-      }];
-      expect(result.ruleset.rules).to.deep.eq(expectedRules);
-      expect(result.description).to.eq(`[My Class].[My Property] = test display value`);
-    });
-
-    it("creates a valid ruleset for one-step forward related nested content record", async () => {
-      const recordClass: ClassInfo = {
-        id: createRandomId(),
-        name: "MySchema:PrimaryClass",
-        label: "Primary Class",
-      };
-      const propertyClass: ClassInfo = {
-        id: createRandomId(),
-        name: "MySchema:RelatedClass",
-        label: "Related Class",
-      };
-      const relationshipPath: RelatedClassInfo[] = [{
-        sourceClassInfo: propertyClass,
-        targetClassInfo: recordClass,
-        relationshipInfo: {
-          id: createRandomId(),
-          name: "MySchema:MyRelationship",
-          label: "My Relationship",
-        },
-        isForwardRelationship: false,
-        isPolymorphicRelationship: true,
-        isPolymorphicTargetClass: true,
-      }];
-      const property: Property = {
-        property: {
-          classInfo: propertyClass,
-          type: "string",
-          name: "MyProperty",
-        },
-      };
-      const field = new PropertiesField(createTestCategoryDescription(), faker.random.word(),
-        "Related Property", createStringTypeDescription(), true, 1, [property]);
-      const parentField = new NestedContentField(createTestCategoryDescription(), faker.random.word(),
-        faker.random.words(), createStringTypeDescription(), faker.random.boolean(),
-        faker.random.number(), createRandomECClassInfo(), relationshipPath, [field], undefined, faker.random.boolean());
-      field.rebuildParentship(parentField);
-      const values = {
-        [parentField.name]: [{
-          primaryKeys: [],
-          values: {
-            [field.name]: "test value",
-          },
-          displayValues: {
-            [field.name]: "test display value",
-          },
-          mergedFieldNames: [],
-        }] as NestedContentValue[],
-      };
-      const displayValues = {
-        [field.name]: undefined,
-      };
-      const record = new Item([], faker.random.words(), "", recordClass, values, displayValues, []);
-      const result = await factory.createSimilarInstancesRuleset(field, record);
-      const expectedRules: Rule[] = [{
-        ruleType: RuleTypes.Content,
-        specifications: [{
-          specType: ContentSpecificationTypes.ContentInstancesOfSpecificClasses,
-          classes: { schemaName: "MySchema", classNames: ["PrimaryClass"] },
-          handleInstancesPolymorphically: true,
-          relatedInstances: [{
-            relationshipPath: [{
-              relationship: { schemaName: "MySchema", className: "MyRelationship" },
-              direction: RelationshipDirection.Forward,
-              targetClass: { schemaName: "MySchema", className: "RelatedClass" },
-            }],
-            isRequired: true,
-            alias: "related_0",
-          }],
-          instanceFilter: `related_0.MyProperty = "test value"`,
-        }],
-      }];
-      expect(result.ruleset.rules).to.deep.eq(expectedRules);
-      expect(result.description).to.eq(`[Related Class].[Related Property] = test display value`);
-    });
-
-    it("creates a valid ruleset for one-step backward related nested content record", async () => {
-      const recordClass: ClassInfo = {
-        id: createRandomId(),
-        name: "MySchema:PrimaryClass",
-        label: "Primary Class",
-      };
-      const propertyClass: ClassInfo = {
-        id: createRandomId(),
-        name: "MySchema:RelatedClass",
-        label: "Related Class",
-      };
-      const relationshipPath: RelatedClassInfo[] = [{
-        sourceClassInfo: propertyClass,
-        targetClassInfo: recordClass,
-        relationshipInfo: {
-          id: createRandomId(),
-          name: "MySchema:MyRelationship",
-          label: "My Relationship",
-        },
-        isForwardRelationship: true,
-        isPolymorphicRelationship: true,
-        isPolymorphicTargetClass: true,
-      }];
-      const property: Property = {
-        property: {
-          classInfo: propertyClass,
-          type: "string",
-          name: "RelatedProperty",
-        },
-      };
-      const field = new PropertiesField(createTestCategoryDescription(), faker.random.word(),
-        "Related Property", createStringTypeDescription(), true, 1, [property]);
-      const parentField = new NestedContentField(createTestCategoryDescription(), faker.random.word(),
-        faker.random.words(), createStringTypeDescription(), faker.random.boolean(),
-        faker.random.number(), createRandomECClassInfo(), relationshipPath, [field], undefined, faker.random.boolean());
-      field.rebuildParentship(parentField);
-      const values = {
-        [parentField.name]: [{
-          primaryKeys: [],
-          values: {
-            [field.name]: "test value",
-          },
-          displayValues: {
-            [field.name]: "test display value",
-          },
-          mergedFieldNames: [],
-        }] as NestedContentValue[],
-      };
-      const displayValues = {
-        [field.name]: undefined,
-      };
-      const record = new Item([], faker.random.words(), "", recordClass, values, displayValues, []);
-      const result = await factory.createSimilarInstancesRuleset(field, record);
-      const expectedRules: Rule[] = [{
-        ruleType: RuleTypes.Content,
-        specifications: [{
-          specType: ContentSpecificationTypes.ContentInstancesOfSpecificClasses,
-          classes: { schemaName: "MySchema", classNames: ["PrimaryClass"] },
-          handleInstancesPolymorphically: true,
-          relatedInstances: [{
-            relationshipPath: [{
-              relationship: { schemaName: "MySchema", className: "MyRelationship" },
-              direction: RelationshipDirection.Backward,
-              targetClass: { schemaName: "MySchema", className: "RelatedClass" },
-            }],
-            isRequired: true,
-            alias: "related_0",
-          }],
-          instanceFilter: `related_0.RelatedProperty = "test value"`,
-        }],
-      }];
-      expect(result.ruleset.rules).to.deep.eq(expectedRules);
-      expect(result.description).to.eq(`[Related Class].[Related Property] = test display value`);
-    });
-
-    it("creates a valid ruleset for multi-step related nested content record", async () => {
-      const selectClass: ClassInfo = {
-        id: createRandomId(),
-        name: "MySchema:SelectClass",
-        label: "Select Class",
-      };
-      const intermediateClass: ClassInfo = {
-        id: createRandomId(),
-        name: "MySchema:SomeClass",
-        label: "Some Class",
-      };
-      const propertyClass: ClassInfo = {
-        id: createRandomId(),
-        name: "MySchema:PropertyClass",
-        label: "Property Class",
-      };
-      const relationshipPath: RelatedClassInfo[] = [{
-        sourceClassInfo: propertyClass,
-        targetClassInfo: intermediateClass,
-        relationshipInfo: {
-          id: createRandomId(),
-          name: "MySchema:MyRelationship1",
-          label: "My Relationship 1",
-        },
-        isForwardRelationship: false,
-        isPolymorphicRelationship: true,
-        isPolymorphicTargetClass: true,
-      }, {
-        sourceClassInfo: intermediateClass,
-        targetClassInfo: selectClass,
-        relationshipInfo: {
-          id: createRandomId(),
-          name: "MySchema:MyRelationship2",
-          label: "My Relationship 2",
-        },
-        isForwardRelationship: true,
-        isPolymorphicTargetClass: true,
-        isPolymorphicRelationship: true,
-      }];
-      const property: Property = {
-        property: {
-          classInfo: propertyClass,
-          type: "string",
-          name: "MyProperty",
-        },
-      };
-      const field = new PropertiesField(createTestCategoryDescription(), faker.random.word(),
-        "Related Property", createStringTypeDescription(), true, 1, [property]);
-      const parentField = new NestedContentField(createTestCategoryDescription(), faker.random.word(),
-        faker.random.words(), createStringTypeDescription(), faker.random.boolean(),
-        faker.random.number(), createRandomECClassInfo(), relationshipPath, [field], undefined, faker.random.boolean());
-      field.rebuildParentship(parentField);
-      const values = {
-        [parentField.name]: [{
-          primaryKeys: [],
-          values: {
-            [field.name]: "test value",
-          },
-          displayValues: {
-            [field.name]: "test display value",
-          },
-          mergedFieldNames: [],
-        }] as NestedContentValue[],
-      };
-      const displayValues = {
-        [field.name]: undefined,
-      };
-      const record = new Item([], faker.random.words(), "", selectClass, values, displayValues, []);
-      const result = await factory.createSimilarInstancesRuleset(field, record);
-      const expectedRules: Rule[] = [{
-        ruleType: RuleTypes.Content,
-        specifications: [{
-          specType: ContentSpecificationTypes.ContentInstancesOfSpecificClasses,
-          classes: { schemaName: "MySchema", classNames: ["SelectClass"] },
-          handleInstancesPolymorphically: true,
-          relatedInstances: [{
-            relationshipPath: [{
-              relationship: { schemaName: "MySchema", className: "MyRelationship2" },
-              direction: RelationshipDirection.Backward,
-              targetClass: { schemaName: "MySchema", className: "SomeClass" },
-            }, {
-              relationship: { schemaName: "MySchema", className: "MyRelationship1" },
-              direction: RelationshipDirection.Forward,
-              targetClass: { schemaName: "MySchema", className: "PropertyClass" },
-            }],
-            isRequired: true,
-            alias: "related_0",
-          }],
-          instanceFilter: `related_0.MyProperty = "test value"`,
-        }],
-      }];
-      expect(result.ruleset.rules).to.deep.eq(expectedRules);
-      expect(result.description).to.eq(`[Property Class].[Related Property] = test display value`);
-    });
-
-<<<<<<< HEAD
-    it("creates a valid ruleset for one-step forward related property record", async () => {
-      const recordClass: ClassInfo = {
-        id: createRandomId(),
-        name: "MySchema:PrimaryClass",
-        label: "Primary Class",
-      };
-      const propertyClass: ClassInfo = {
-        id: createRandomId(),
-        name: "MySchema:RelatedClass",
-        label: "Related Class",
-      };
-      const relationshipPath: RelatedClassInfo[] = [{
-        sourceClassInfo: recordClass,
-        targetClassInfo: propertyClass,
-        relationshipInfo: {
-          id: createRandomId(),
-          name: "MySchema:MyRelationship",
-          label: "My Relationship",
-        },
-        isForwardRelationship: true,
-        isPolymorphicRelationship: true,
-        isPolymorphicTargetClass: true,
-      }];
-      const property: Property = {
-        property: {
-          classInfo: propertyClass,
-          type: "string",
-          name: "RelatedProperty",
-        },
-        relatedClassPath: relationshipPath,
-      };
-      const field = new PropertiesField(createRandomCategory(), "RelatedProperty",
-        "Related Property", createStringTypeDescription(), true, 1, [property]);
-      const record = new Item([], faker.random.words(), "", recordClass,
-        { ["RelatedProperty"]: "test value" }, { ["RelatedProperty"]: "test display value" }, []);
-      const result = await factory.createSimilarInstancesRuleset(field, record);
-      const expectedRules: Rule[] = [{
-        ruleType: RuleTypes.Content,
-        specifications: [{
-          specType: ContentSpecificationTypes.ContentInstancesOfSpecificClasses,
-          classes: { schemaName: "MySchema", classNames: ["PrimaryClass"] },
-          handleInstancesPolymorphically: true,
-          relatedInstances: [{
-            relationshipPath: [{
-              relationship: { schemaName: "MySchema", className: "MyRelationship" },
-              direction: RelationshipDirection.Forward,
-              targetClass: { schemaName: "MySchema", className: "RelatedClass" },
-            }],
-            isRequired: true,
-            alias: "related_0",
-          }],
-          instanceFilter: `related_0.RelatedProperty = "test value"`,
-        }],
-      }];
-      expect(result.ruleset.rules).to.deep.eq(expectedRules);
-      expect(result.description).to.eq(`[Related Class].[Related Property] = test display value`);
-    });
-
-    it("creates a valid ruleset for one-step backward related property record", async () => {
-      const recordClass: ClassInfo = {
-        id: createRandomId(),
-        name: "MySchema:PrimaryClass",
-        label: "Primary Class",
-      };
-      const propertyClass: ClassInfo = {
-        id: createRandomId(),
-        name: "MySchema:RelatedClass",
-        label: "Related Class",
-      };
-      const relationshipPath: RelatedClassInfo[] = [{
-        sourceClassInfo: recordClass,
-        targetClassInfo: propertyClass,
-        relationshipInfo: {
-          id: createRandomId(),
-          name: "MySchema:MyRelationship",
-          label: "My Relationship",
-        },
-        isForwardRelationship: false,
-        isPolymorphicRelationship: true,
-        isPolymorphicTargetClass: true,
-      }];
-      const property: Property = {
-        property: {
-          classInfo: propertyClass,
-          type: "string",
-          name: "RelatedProperty",
-        },
-        relatedClassPath: relationshipPath,
-      };
-      const field = new PropertiesField(createRandomCategory(), "RelatedProperty",
-        "Related Property", createStringTypeDescription(), true, 1, [property]);
-      const record = new Item([], faker.random.words(), "", recordClass,
-        { ["RelatedProperty"]: "test value" }, { ["RelatedProperty"]: "test display value" }, []);
-      const result = await factory.createSimilarInstancesRuleset(field, record);
-      const expectedRules: Rule[] = [{
-        ruleType: RuleTypes.Content,
-        specifications: [{
-          specType: ContentSpecificationTypes.ContentInstancesOfSpecificClasses,
-          classes: { schemaName: "MySchema", classNames: ["PrimaryClass"] },
-          handleInstancesPolymorphically: true,
-          relatedInstances: [{
-            relationshipPath: [{
-              relationship: { schemaName: "MySchema", className: "MyRelationship" },
-              direction: RelationshipDirection.Backward,
-              targetClass: { schemaName: "MySchema", className: "RelatedClass" },
-            }],
-            isRequired: true,
-            alias: "related_0",
-          }],
-          instanceFilter: `related_0.RelatedProperty = "test value"`,
-        }],
-      }];
-      expect(result.ruleset.rules).to.deep.eq(expectedRules);
-      expect(result.description).to.eq(`[Related Class].[Related Property] = test display value`);
-    });
-
-    it("creates a valid ruleset for multi-step related property record", async () => {
-      const selectClass: ClassInfo = {
-        id: createRandomId(),
-        name: "MySchema:SelectClass",
-        label: "Select Class",
-      };
-      const intermediateClass: ClassInfo = {
-        id: createRandomId(),
-        name: "MySchema:IntermediateClass",
-        label: "Intermediate Class",
-      };
-      const propertyClass: ClassInfo = {
-        id: createRandomId(),
-        name: "MySchema:PropertyClass",
-        label: "Property Class",
-      };
-      const relationshipPath: RelatedClassInfo[] = [{
-        sourceClassInfo: selectClass,
-        targetClassInfo: intermediateClass,
-        relationshipInfo: {
-          id: createRandomId(),
-          name: "MySchema:MyRelationship1",
-          label: "My Relationship 1",
-        },
-        isForwardRelationship: true,
-        isPolymorphicRelationship: true,
-        isPolymorphicTargetClass: true,
-      }, {
-        sourceClassInfo: intermediateClass,
-        targetClassInfo: propertyClass,
-        relationshipInfo: {
-          id: createRandomId(),
-          name: "MySchema:MyRelationship2",
-          label: "My Relationship 2",
-        },
-        isForwardRelationship: false,
-        isPolymorphicRelationship: true,
-        isPolymorphicTargetClass: true,
-      }];
-      const property: Property = {
-        property: {
-          classInfo: propertyClass,
-          type: "string",
-          name: "RelatedProperty",
-        },
-        relatedClassPath: relationshipPath,
-      };
-      const field = new PropertiesField(createRandomCategory(), "RelatedProperty",
-        "Related Property", createStringTypeDescription(), true, 1, [property]);
-      const record = new Item([], faker.random.words(), "", selectClass,
-        { ["RelatedProperty"]: "test value" }, { ["RelatedProperty"]: "test display value" }, []);
-      const result = await factory.createSimilarInstancesRuleset(field, record);
-      const expectedRules: Rule[] = [{
-        ruleType: RuleTypes.Content,
-        specifications: [{
-          specType: ContentSpecificationTypes.ContentInstancesOfSpecificClasses,
-          classes: { schemaName: "MySchema", classNames: ["SelectClass"] },
-          handleInstancesPolymorphically: true,
-          relatedInstances: [{
-            relationshipPath: [{
-              relationship: { schemaName: "MySchema", className: "MyRelationship1" },
-              direction: RelationshipDirection.Forward,
-              targetClass: { schemaName: "MySchema", className: "IntermediateClass" },
-            }, {
-              relationship: { schemaName: "MySchema", className: "MyRelationship2" },
-              direction: RelationshipDirection.Backward,
-              targetClass: { schemaName: "MySchema", className: "PropertyClass" },
-            }],
-            isRequired: true,
-            alias: "related_0",
-          }],
-          instanceFilter: `related_0.RelatedProperty = "test value"`,
-        }],
-      }];
-      expect(result.ruleset.rules).to.deep.eq(expectedRules);
-      expect(result.description).to.eq(`[Property Class].[Related Property] = test display value`);
-    });
-
-    it("creates a valid ruleset when related property record is based on multiple properties", async () => {
-      // not sure if this is really a valid case, we can still handle it
-      const recordClass: ClassInfo = {
-        id: createRandomId(),
-        name: "MySchema:PrimaryClass",
-        label: "Primary Class",
-      };
-      const propertyClass1: ClassInfo = {
-        id: createRandomId(),
-        name: "MySchema:RelatedClass1",
-        label: "Related Class 1",
-      };
-      const relationshipPath1: RelatedClassInfo[] = [{
-        sourceClassInfo: recordClass,
-        targetClassInfo: propertyClass1,
-        relationshipInfo: {
-          id: createRandomId(),
-          name: "MySchema:MyRelationship",
-          label: "My Relationship",
-        },
-        isForwardRelationship: true,
-        isPolymorphicRelationship: true,
-        isPolymorphicTargetClass: true,
-      }];
-      const property1: Property = {
-        property: {
-          classInfo: propertyClass1,
-          type: "string",
-          name: "RelatedProperty",
-        },
-        relatedClassPath: relationshipPath1,
-      };
-      const propertyClass2: ClassInfo = {
-        id: createRandomId(),
-        name: "MySchema:RelatedClass2",
-        label: "Related Class 2",
-      };
-      const relationshipPath2: RelatedClassInfo[] = [{
-        sourceClassInfo: recordClass,
-        targetClassInfo: propertyClass2,
-        relationshipInfo: {
-          id: createRandomId(),
-          name: "MySchema:MyRelationship",
-          label: "My Relationship",
-        },
-        isForwardRelationship: false,
-        isPolymorphicRelationship: true,
-        isPolymorphicTargetClass: true,
-      }];
-      const property2: Property = {
-        property: {
-          classInfo: propertyClass2,
-          type: "string",
-          name: "RelatedProperty",
-        },
-        relatedClassPath: relationshipPath2,
-      };
-      const field = new PropertiesField(createRandomCategory(), "RelatedProperty",
-        "Related Property", createStringTypeDescription(), true, 1, [property1, property2]);
-      const record = new Item([], faker.random.words(), "", recordClass,
-        { ["RelatedProperty"]: "test value" }, { ["RelatedProperty"]: "test display value" }, []);
-      const result = await factory.createSimilarInstancesRuleset(field, record);
-      const expectedRules: Rule[] = [{
-        ruleType: RuleTypes.Content,
-        specifications: [{
-          specType: ContentSpecificationTypes.ContentInstancesOfSpecificClasses,
-          classes: { schemaName: "MySchema", classNames: ["PrimaryClass"] },
-          handleInstancesPolymorphically: true,
-          relatedInstances: [{
-            relationshipPath: [{
-              relationship: { schemaName: "MySchema", className: "MyRelationship" },
-              direction: RelationshipDirection.Forward,
-              targetClass: { schemaName: "MySchema", className: "RelatedClass1" },
-            }],
-            isRequired: true,
-            alias: "related_0",
-          }, {
-            relationshipPath: [{
-              relationship: { schemaName: "MySchema", className: "MyRelationship" },
-              direction: RelationshipDirection.Backward,
-              targetClass: { schemaName: "MySchema", className: "RelatedClass2" },
-            }],
-            isRequired: true,
-            alias: "related_1",
-          }],
-          instanceFilter: `related_0.RelatedProperty = "test value" OR related_1.RelatedProperty = "test value"`,
-        }],
-      }];
-      expect(result.ruleset.rules).to.deep.eq(expectedRules);
-      expect(result.description).to.eq(`[Related Class 1].[Related Property] = test display value OR [Related Class 2].[Related Property] = test display value`);
-    });
-
-    it("creates a valid ruleset when related property is contained inside nested content record", async () => {
-      const recordClass: ClassInfo = {
-        id: createRandomId(),
-        name: "MySchema:RecordClass",
-        label: "Record Class",
-      };
-      const nestedContentClass: ClassInfo = {
-        id: createRandomId(),
-        name: "MySchema:NestedContentClass",
-        label: "Nested Content Class",
-      };
-      const propertyClass: ClassInfo = {
-        id: createRandomId(),
-        name: "MySchema:PropertyClass",
-        label: "Property Class",
-      };
-      const propertyRelationshipPath: RelatedClassInfo[] = [{
-        sourceClassInfo: nestedContentClass,
-        targetClassInfo: propertyClass,
-        relationshipInfo: {
-          id: createRandomId(),
-          name: "MySchema:MyRelationship1",
-          label: "My Relationship 1",
-        },
-        isForwardRelationship: false,
-        isPolymorphicRelationship: true,
-        isPolymorphicTargetClass: true,
-      }];
-      const property: Property = {
-        property: {
-          classInfo: propertyClass,
-          type: "string",
-          name: "MyProperty",
-        },
-        relatedClassPath: propertyRelationshipPath,
-      };
-      const field = new PropertiesField(createRandomCategory(), faker.random.word(),
-        property.property.name, createStringTypeDescription(), true, 1, [property]);
-      const nestedContentRelationshipPath: RelatedClassInfo[] = [{
-        sourceClassInfo: nestedContentClass,
-        targetClassInfo: recordClass,
-        relationshipInfo: {
-          id: createRandomId(),
-          name: "MySchema:MyRelationship2",
-          label: "My Relationship 2",
-        },
-        isForwardRelationship: true,
-        isPolymorphicRelationship: true,
-        isPolymorphicTargetClass: true,
-      }];
-      const parentField = new NestedContentField(createRandomCategory(), faker.random.word(),
-        faker.random.words(), createRandomPrimitiveTypeDescription(), faker.random.boolean(),
-        faker.random.number(), nestedContentClass, nestedContentRelationshipPath, [field], undefined, faker.random.boolean());
-      field.rebuildParentship(parentField);
-      const values = {
-        [parentField.name]: [{
-          primaryKeys: [],
-          values: {
-            [field.name]: "test value",
-          },
-          displayValues: {
-            [field.name]: "test display value",
-          },
-          mergedFieldNames: [],
-        }] as NestedContentValue[],
-      };
-      const displayValues = {
-        [field.name]: undefined,
-      };
-      const record = new Item([], faker.random.words(), "", recordClass, values, displayValues, []);
-      const result = await factory.createSimilarInstancesRuleset(field, record);
-      const expectedRules: Rule[] = [{
-        ruleType: RuleTypes.Content,
-        specifications: [{
-          specType: ContentSpecificationTypes.ContentInstancesOfSpecificClasses,
-          classes: { schemaName: "MySchema", classNames: ["RecordClass"] },
-          handleInstancesPolymorphically: true,
-          relatedInstances: [{
-            relationshipPath: [{
-              relationship: { schemaName: "MySchema", className: "MyRelationship2" },
-              direction: RelationshipDirection.Backward,
-              targetClass: { schemaName: "MySchema", className: "NestedContentClass" },
-            }, {
-              relationship: { schemaName: "MySchema", className: "MyRelationship1" },
-              direction: RelationshipDirection.Backward,
-              targetClass: { schemaName: "MySchema", className: "PropertyClass" },
-            }],
-            isRequired: true,
-            alias: "related_0",
-          }],
-          instanceFilter: `related_0.MyProperty = "test value"`,
-        }],
-      }];
-      expect(result.ruleset.rules).to.deep.eq(expectedRules);
-      expect(result.description).to.eq(`[Property Class].[MyProperty] = test display value`);
-    });
-
-=======
->>>>>>> c957c5cd
-    it("uses supplied `computeDisplayValue` callback to calculate display value for description", async () => {
-      const recordClass: ClassInfo = {
-        id: createRandomId(),
-        name: "MySchema:MyClass",
-        label: "My Class",
-      };
-      const property: Property = {
-        property: {
-          classInfo: recordClass,
-          type: "string",
-          name: "MyProperty",
-        },
-      };
-      const field = new PropertiesField(createTestCategoryDescription(), "MyProperty",
-        "My Property", createStringTypeDescription(), true, 1, [property]);
-      const record = new Item([], faker.random.word(), "", recordClass,
-        { ["MyProperty"]: "test value" }, { ["MyProperty"]: "test display value" }, []);
-      const callback = sinon.fake(() => "TEST");
-      const result = await factory.createSimilarInstancesRuleset(field, record, callback);
-      expect(callback).to.be.calledOnceWithExactly(field.type.typeName, "test value", "test display value");
-      expect(result.description).to.eq(`[My Class].[My Property] = TEST`);
-    });
-
-    it("uses record display value as display value for description if `computeDisplayValue` callback is not supplied", async () => {
-      const recordClass: ClassInfo = {
-        id: createRandomId(),
-        name: "MySchema:MyClass",
-        label: "My Class",
-      };
-      const property: Property = {
-        property: {
-          classInfo: recordClass,
-          type: "string",
-          name: "MyProperty",
-        },
-      };
-      const field = new PropertiesField(createTestCategoryDescription(), "MyProperty",
-        "My Property", createStringTypeDescription(), true, 1, [property]);
-      const record = new Item([], faker.random.word(), "", recordClass,
-        { ["MyProperty"]: "test value" }, { ["MyProperty"]: "test display value" }, []);
-      const result = await factory.createSimilarInstancesRuleset(field, record);
-      expect(result.description).to.eq(`[My Class].[My Property] = test display value`);
-    });
-
-    describe("invalid conditions", () => {
-      for (const invalidValue of [[], {}]) {
-        it(`throws when record value is '${invalidValue}'`, async () => {
-          const recordClass: ClassInfo = {
-            id: createRandomId(),
-            name: "MySchema:MyClass",
-            label: "My Class",
-          };
-          const property: Property = {
-            property: {
-              classInfo: recordClass,
-              type: "boolean",
-              name: "MyProperty",
-            },
-          };
-          const field = new PropertiesField(createTestCategoryDescription(), "MyProperty",
-            faker.random.word(), createBooleanTypeDescription(), true, 1, [property]);
-          const record = new Item([], faker.random.word(), "", recordClass,
-            { ["MyProperty"]: invalidValue }, { ["MyProperty"]: "" }, []);
-          await expect(factory.createSimilarInstancesRuleset(field, record)).to.eventually.be.rejectedWith("Can only create 'similar instances' ruleset for primitive values");
-        });
-      }
-
-      it("throws when properties field contains no properties", async () => {
-        const recordClass: ClassInfo = {
-          id: createRandomId(),
-          name: "MySchema:MyClass",
-          label: "My Class",
-        };
-        const field = new PropertiesField(createTestCategoryDescription(), "MyProperty",
-          faker.random.word(), createBooleanTypeDescription(), true, 1, []);
-        const record = new Item([], faker.random.word(), "", recordClass,
-          { ["MyProperty"]: "test value" }, { ["MyProperty"]: "test display value" }, []);
-        await expect(factory.createSimilarInstancesRuleset(field, record)).to.eventually.be.rejectedWith("Invalid properties' field with no properties");
-      });
-
-      it("throws when nested content record contains invalid value", async () => {
-        const recordClass: ClassInfo = {
-          id: createRandomId(),
-          name: "MySchema:PrimaryClass",
-          label: "Primary Class",
-        };
-        const propertyClass: ClassInfo = {
-          id: createRandomId(),
-          name: "MySchema:RelatedClass",
-          label: "Related Class",
-        };
-        const relationshipPath: RelatedClassInfo[] = [{
-          sourceClassInfo: propertyClass,
-          targetClassInfo: recordClass,
-          relationshipInfo: {
-            id: createRandomId(),
-            name: "MySchema:MyRelationship",
-            label: "My Relationship",
-          },
-          isForwardRelationship: false,
-          isPolymorphicRelationship: true,
-          isPolymorphicTargetClass: true,
-        }];
-        const property: Property = {
-          property: {
-            classInfo: propertyClass,
-            type: "string",
-            name: "MyProperty",
-          },
-        };
-        const field = new PropertiesField(createTestCategoryDescription(), faker.random.word(),
-          faker.random.word(), createStringTypeDescription(), true, 1, [property]);
-        const parentField = new NestedContentField(createTestCategoryDescription(), faker.random.word(),
-          faker.random.words(), createStringTypeDescription(), faker.random.boolean(),
-          faker.random.number(), createRandomECClassInfo(), relationshipPath, [field], undefined, faker.random.boolean());
-        field.rebuildParentship(parentField);
-        const values = {
-          [parentField.name]: "invalid",
-        };
-        const displayValues = {
-          [field.name]: undefined,
-        };
-        const record = new Item([], faker.random.words(), "", recordClass, values, displayValues, []);
-        await expect(factory.createSimilarInstancesRuleset(field, record)).to.eventually.be.rejectedWith("Invalid record value");
-      });
-
-      it("throws when point2d record has invalid value", async () => {
-        const recordClass: ClassInfo = {
-          id: createRandomId(),
-          name: "MySchema:MyClass",
-          label: "My Class",
-        };
-        const property: Property = {
-          property: {
-            classInfo: recordClass,
-            type: "point2d",
-            name: "MyProperty",
-          },
-        };
-        const field = new PropertiesField(createTestCategoryDescription(), "MyProperty",
-          "My Property", createPoint2dTypeDescription(), true, 1, [property]);
-        const record = new Item([], faker.random.word(), "", recordClass,
-          { ["MyProperty"]: "should be {x,y} object" }, { ["MyProperty"]: "1, 2" }, []);
-        await expect(factory.createSimilarInstancesRuleset(field, record)).to.eventually.be.rejectedWith("Expecting point values to be supplied as objects");
-      });
-
-    });
-
-    describe("unsupported conditions", () => {
-
-      it("throws when field is not a properties field", async () => {
-        const field = new Field(createTestCategoryDescription(), faker.random.word(),
-          faker.random.word(), createStringTypeDescription(), true, 1);
-        const record = new Item([], faker.random.word(), "", undefined, {}, {}, []);
-        await expect(factory.createSimilarInstancesRuleset(field, record)).to.eventually.be.rejectedWith("Can only create 'similar instances' ruleset for properties-based records");
-      });
-
-      it("throws when properties field is of array type", async () => {
-        const property: Property = {
-          property: {
-            classInfo: createRandomECClassInfo(),
-            name: faker.random.word(),
-            type: faker.database.type(),
-          },
-        };
-        const typeDescription: ArrayTypeDescription = {
-          valueFormat: PropertyValueFormat.Array,
-          typeName: faker.random.word(),
-          memberType: createStringTypeDescription(),
-        };
-        const field = new PropertiesField(createTestCategoryDescription(), faker.random.word(),
-          faker.random.word(), typeDescription, true, 1, [property]);
-        const values = {
-          [field.name]: ["some value 1", "some value 2"],
-        };
-        const displayValues = {
-          [field.name]: ["some display value 1", "some display value 2"],
-        };
-        const record = new Item([], faker.random.word(), "", undefined, values, displayValues, []);
-        await expect(factory.createSimilarInstancesRuleset(field, record)).to.eventually.be.rejectedWith("Can only create 'similar instances' ruleset for primitive properties");
-      });
-
-      it("throws when properties field is of struct type", async () => {
-        const property: Property = {
-          property: {
-            classInfo: createRandomECClassInfo(),
-            name: faker.random.word(),
-            type: faker.database.type(),
-          },
-        };
-        const typeDescription: StructTypeDescription = {
-          valueFormat: PropertyValueFormat.Struct,
-          typeName: faker.random.word(),
-          members: [{
-            name: faker.random.word(),
-            label: faker.random.words(),
-            type: createStringTypeDescription(),
-          }],
-        };
-        const field = new PropertiesField(createTestCategoryDescription(), faker.random.word(),
-          faker.random.word(), typeDescription, true, 1, [property]);
-        const values = {
-          [field.name]: {
-            [typeDescription.members[0].name]: "some value",
-          },
-        };
-        const displayValues = {
-          [field.name]: {
-            [typeDescription.members[0].name]: "some display value",
-          },
-        };
-        const record = new Item([], faker.random.word(), "", undefined, values, displayValues, []);
-        await expect(factory.createSimilarInstancesRuleset(field, record)).to.eventually.be.rejectedWith("Can only create 'similar instances' ruleset for primitive properties");
-      });
-
-      it("throws when record is merged", async () => {
-        const property: Property = {
-          property: {
-            classInfo: {
-              id: createRandomId(),
-              name: "MySchema:MyClass",
-              label: "My Class",
-            },
-            type: "string",
-            name: "MyProperty",
-          },
-        };
-        const field = new PropertiesField(createTestCategoryDescription(), "MyProperty",
-          faker.random.word(), createStringTypeDescription(), true, 1, [property]);
-        const record = new Item([], faker.random.word(), "", undefined,
-          { ["MyProperty"]: "test value" }, { ["MyProperty"]: "test value" }, ["MyProperty"]);
-        await expect(factory.createSimilarInstancesRuleset(field, record)).to.eventually.be.rejectedWith("Can't create 'similar instances' ruleset for merged values");
-      });
-
-      it("throws when record is based on different classes", async () => {
-        const property: Property = {
-          property: {
-            classInfo: {
-              id: createRandomId(),
-              name: "MySchema:MyClass",
-              label: "My Class",
-            },
-            type: "string",
-            name: "MyProperty",
-          },
-        };
-        const field = new PropertiesField(createTestCategoryDescription(), "MyProperty",
-          faker.random.word(), createStringTypeDescription(), true, 1, [property]);
-        const record = new Item([], faker.random.word(), "",
-          undefined /* this `undefined` means that record is based on multiple different classes */,
-          { ["MyProperty"]: "test value" }, { ["MyProperty"]: "test display value" }, []);
-        await expect(factory.createSimilarInstancesRuleset(field, record)).to.eventually.be.rejectedWith("Can't create 'similar instances' for records based on multiple different ECClass instances");
-      });
-
-      it("throws when nested content record contains more than one nested record", async () => {
-        const recordClass: ClassInfo = {
-          id: createRandomId(),
-          name: "MySchema:PrimaryClass",
-          label: "Primary Class",
-        };
-        const propertyClass: ClassInfo = {
-          id: createRandomId(),
-          name: "MySchema:RelatedClass",
-          label: "Related Class",
-        };
-        const relationshipPath: RelatedClassInfo[] = [{
-          sourceClassInfo: propertyClass,
-          targetClassInfo: recordClass,
-          relationshipInfo: {
-            id: createRandomId(),
-            name: "MySchema:MyRelationship",
-            label: "My Relationship",
-          },
-          isForwardRelationship: false,
-          isPolymorphicRelationship: true,
-          isPolymorphicTargetClass: true,
-        }];
-        const property: Property = {
-          property: {
-            classInfo: propertyClass,
-            type: "string",
-            name: "MyProperty",
-          },
-        };
-        const field = new PropertiesField(createTestCategoryDescription(), faker.random.word(),
-          faker.random.word(), createStringTypeDescription(), true, 1, [property]);
-        const parentField = new NestedContentField(createTestCategoryDescription(), faker.random.word(),
-          faker.random.words(), createStringTypeDescription(), faker.random.boolean(),
-          faker.random.number(), createRandomECClassInfo(), relationshipPath, [field], undefined, faker.random.boolean());
-        field.rebuildParentship(parentField);
-        const values = {
-          [parentField.name]: [{
-            primaryKeys: [],
-            values: {
-              [field.name]: "test value 1",
-            },
-            displayValues: {
-              [field.name]: "test display value 1",
-            },
-            mergedFieldNames: [],
-          }, {
-            primaryKeys: [],
-            values: {
-              [field.name]: "test value 2",
-            },
-            displayValues: {
-              [field.name]: "test display value 2",
-            },
-            mergedFieldNames: [],
-          }] as NestedContentValue[],
-        };
-        const displayValues = {
-          [field.name]: undefined,
-        };
-        const record = new Item([], faker.random.words(), "", recordClass, values, displayValues, []);
-        await expect(factory.createSimilarInstancesRuleset(field, record)).to.eventually.be.rejected;
-      });
-
-      it("throws when nested content record is merged", async () => {
-        const recordClass: ClassInfo = {
-          id: createRandomId(),
-          name: "MySchema:PrimaryClass",
-          label: "Primary Class",
-        };
-        const propertyClass: ClassInfo = {
-          id: createRandomId(),
-          name: "MySchema:RelatedClass",
-          label: "Related Class",
-        };
-        const relationshipPath: RelatedClassInfo[] = [{
-          sourceClassInfo: propertyClass,
-          targetClassInfo: recordClass,
-          relationshipInfo: {
-            id: createRandomId(),
-            name: "MySchema:MyRelationship",
-            label: "My Relationship",
-          },
-          isForwardRelationship: false,
-          isPolymorphicRelationship: true,
-          isPolymorphicTargetClass: true,
-        }];
-        const property: Property = {
-          property: {
-            classInfo: propertyClass,
-            type: "string",
-            name: "MyProperty",
-          },
-        };
-        const field = new PropertiesField(createTestCategoryDescription(), faker.random.word(),
-          faker.random.word(), createStringTypeDescription(), true, 1, [property]);
-        const parentField = new NestedContentField(createTestCategoryDescription(), faker.random.word(),
-          faker.random.words(), createStringTypeDescription(), faker.random.boolean(),
-          faker.random.number(), createRandomECClassInfo(), relationshipPath, [field], undefined, faker.random.boolean());
-        field.rebuildParentship(parentField);
-        const values = {
-          [parentField.name]: [{
-            primaryKeys: [],
-            values: {
-              [field.name]: "test value",
-            },
-            displayValues: {
-              [field.name]: "test display value",
-            },
-            mergedFieldNames: [field.name],
-          }] as NestedContentValue[],
-        };
-        const displayValues = {
-          [field.name]: undefined,
-        };
-        const record = new Item([], faker.random.words(), "", recordClass, values, displayValues, []);
-        await expect(factory.createSimilarInstancesRuleset(field, record)).to.eventually.be.rejectedWith("Can't create 'similar instances' ruleset for merged values");
-      });
-
-    });
-
-  });
-
-});
+/*---------------------------------------------------------------------------------------------
+* Copyright (c) Bentley Systems, Incorporated. All rights reserved.
+* See LICENSE.md in the project root for license terms and full copyright notice.
+*--------------------------------------------------------------------------------------------*/
+import { expect } from "chai";
+import * as faker from "faker";
+import * as sinon from "sinon";
+import {
+  ArrayTypeDescription, ClassInfo, ContentSpecificationTypes, Field, Item, NestedContentField, NestedContentValue, PrimitiveTypeDescription,
+  PropertiesField, Property, PropertyValueFormat, RelatedClassInfo, RelationshipDirection, Rule, RulesetsFactory, RuleTypes, StructTypeDescription,
+} from "../presentation-common";
+import { createTestCategoryDescription } from "./_helpers/Content";
+import { createRandomECClassInfo, createRandomId } from "./_helpers/random";
+
+describe("RulesetsFactory", () => {
+
+  let factory: RulesetsFactory;
+
+  beforeEach(() => {
+    factory = new RulesetsFactory();
+  });
+
+  describe("createSimilarInstancesRuleset", () => {
+
+    const createStringTypeDescription = (): PrimitiveTypeDescription => ({
+      valueFormat: PropertyValueFormat.Primitive,
+      typeName: "string",
+    });
+
+    const createBooleanTypeDescription = (): PrimitiveTypeDescription => ({
+      valueFormat: PropertyValueFormat.Primitive,
+      typeName: "boolean",
+    });
+
+    const createIntTypeDescription = (): PrimitiveTypeDescription => ({
+      valueFormat: PropertyValueFormat.Primitive,
+      typeName: "int",
+    });
+
+    const createDoubleTypeDescription = (): PrimitiveTypeDescription => ({
+      valueFormat: PropertyValueFormat.Primitive,
+      typeName: "double",
+    });
+
+    const createDateTimeTypeDescription = (): PrimitiveTypeDescription => ({
+      valueFormat: PropertyValueFormat.Primitive,
+      typeName: "dateTime",
+    });
+
+    const createPoint2dTypeDescription = (): PrimitiveTypeDescription => ({
+      valueFormat: PropertyValueFormat.Primitive,
+      typeName: "point2d",
+    });
+
+    const createPoint3dTypeDescription = (): PrimitiveTypeDescription => ({
+      valueFormat: PropertyValueFormat.Primitive,
+      typeName: "point3d",
+    });
+
+    const createNavigationPropertyTypeDescription = (): PrimitiveTypeDescription => ({
+      valueFormat: PropertyValueFormat.Primitive,
+      typeName: "navigation",
+    });
+
+    it("creates a valid ruleset for string record", async () => {
+      const recordClass: ClassInfo = {
+        id: createRandomId(),
+        name: "MySchema:MyClass",
+        label: "My Class",
+      };
+      const property: Property = {
+        property: {
+          classInfo: recordClass,
+          type: "string",
+          name: "MyProperty",
+        },
+      };
+      const field = new PropertiesField(createTestCategoryDescription(), "MyProperty",
+        "My Property", createStringTypeDescription(), true, 1, [property]);
+      const record = new Item([], faker.random.word(), "", recordClass,
+        { ["MyProperty"]: `test value with double "quotes"` }, { ["MyProperty"]: "test display value" }, []);
+      const result = await factory.createSimilarInstancesRuleset(field, record);
+      const expectedRules: Rule[] = [{
+        ruleType: RuleTypes.Content,
+        specifications: [{
+          specType: ContentSpecificationTypes.ContentInstancesOfSpecificClasses,
+          classes: { schemaName: "MySchema", classNames: ["MyClass"] },
+          handleInstancesPolymorphically: true,
+          relatedInstances: [],
+          instanceFilter: `this.MyProperty = "test value with double ""quotes"""`,
+        }],
+      }];
+      expect(result.ruleset.rules).to.deep.eq(expectedRules);
+      expect(result.description).to.eq(`[My Class].[My Property] = test display value`);
+    });
+
+    it("creates a valid ruleset for boolean `true` record", async () => {
+      const recordClass: ClassInfo = {
+        id: createRandomId(),
+        name: "MySchema:MyClass",
+        label: "My Class",
+      };
+      const property: Property = {
+        property: {
+          classInfo: recordClass,
+          type: "boolean",
+          name: "MyProperty",
+        },
+      };
+      const field = new PropertiesField(createTestCategoryDescription(), "MyProperty",
+        "My Property", createBooleanTypeDescription(), true, 1, [property]);
+      const record = new Item([], faker.random.word(), "", recordClass,
+        { ["MyProperty"]: true }, { ["MyProperty"]: "True" }, []);
+      const result = await factory.createSimilarInstancesRuleset(field, record);
+      const expectedRules: Rule[] = [{
+        ruleType: RuleTypes.Content,
+        specifications: [{
+          specType: ContentSpecificationTypes.ContentInstancesOfSpecificClasses,
+          classes: { schemaName: "MySchema", classNames: ["MyClass"] },
+          handleInstancesPolymorphically: true,
+          relatedInstances: [],
+          instanceFilter: `this.MyProperty = TRUE`,
+        }],
+      }];
+      expect(result.ruleset.rules).to.deep.eq(expectedRules);
+      expect(result.description).to.eq(`[My Class].[My Property] = True`);
+    });
+
+    it("creates a valid ruleset for boolean `false` record", async () => {
+      const recordClass: ClassInfo = {
+        id: createRandomId(),
+        name: "MySchema:MyClass",
+        label: "My Class",
+      };
+      const property: Property = {
+        property: {
+          classInfo: recordClass,
+          type: "boolean",
+          name: "MyProperty",
+        },
+      };
+      const field = new PropertiesField(createTestCategoryDescription(), "MyProperty",
+        "My Property", createBooleanTypeDescription(), true, 1, [property]);
+      const record = new Item([], faker.random.word(), "", recordClass,
+        { ["MyProperty"]: false }, { ["MyProperty"]: "False" }, []);
+      const result = await factory.createSimilarInstancesRuleset(field, record);
+      const expectedRules: Rule[] = [{
+        ruleType: RuleTypes.Content,
+        specifications: [{
+          specType: ContentSpecificationTypes.ContentInstancesOfSpecificClasses,
+          classes: { schemaName: "MySchema", classNames: ["MyClass"] },
+          handleInstancesPolymorphically: true,
+          relatedInstances: [],
+          instanceFilter: `this.MyProperty = FALSE`,
+        }],
+      }];
+      expect(result.ruleset.rules).to.deep.eq(expectedRules);
+      expect(result.description).to.eq(`[My Class].[My Property] = False`);
+    });
+
+    it("creates a valid ruleset for int record", async () => {
+      const recordClass: ClassInfo = {
+        id: createRandomId(),
+        name: "MySchema:MyClass",
+        label: "My Class",
+      };
+      const property: Property = {
+        property: {
+          classInfo: recordClass,
+          type: "int",
+          name: "MyProperty",
+        },
+      };
+      const field = new PropertiesField(createTestCategoryDescription(), "MyProperty",
+        "My Property", createIntTypeDescription(), true, 1, [property]);
+      const record = new Item([], faker.random.word(), "", recordClass,
+        { ["MyProperty"]: 123 }, { ["MyProperty"]: "123" }, []);
+      const result = await factory.createSimilarInstancesRuleset(field, record);
+      const expectedRules: Rule[] = [{
+        ruleType: RuleTypes.Content,
+        specifications: [{
+          specType: ContentSpecificationTypes.ContentInstancesOfSpecificClasses,
+          classes: { schemaName: "MySchema", classNames: ["MyClass"] },
+          handleInstancesPolymorphically: true,
+          relatedInstances: [],
+          instanceFilter: `this.MyProperty = 123`,
+        }],
+      }];
+      expect(result.ruleset.rules).to.deep.eq(expectedRules);
+      expect(result.description).to.eq(`[My Class].[My Property] = 123`);
+    });
+
+    it("creates a valid ruleset for double record", async () => {
+      const recordClass: ClassInfo = {
+        id: createRandomId(),
+        name: "MySchema:MyClass",
+        label: "My Class",
+      };
+      const property: Property = {
+        property: {
+          classInfo: recordClass,
+          type: "double",
+          name: "MyProperty",
+        },
+      };
+      const field = new PropertiesField(createTestCategoryDescription(), "MyProperty",
+        "My Property", createDoubleTypeDescription(), true, 1, [property]);
+      const record = new Item([], faker.random.word(), "", recordClass,
+        { ["MyProperty"]: 123.456 }, { ["MyProperty"]: "123.46" }, []);
+      const result = await factory.createSimilarInstancesRuleset(field, record);
+      const expectedRules: Rule[] = [{
+        ruleType: RuleTypes.Content,
+        specifications: [{
+          specType: ContentSpecificationTypes.ContentInstancesOfSpecificClasses,
+          classes: { schemaName: "MySchema", classNames: ["MyClass"] },
+          handleInstancesPolymorphically: true,
+          relatedInstances: [],
+          instanceFilter: `CompareDoubles(this.MyProperty, 123.456) = 0`,
+        }],
+      }];
+      expect(result.ruleset.rules).to.deep.eq(expectedRules);
+      expect(result.description).to.eq(`[My Class].[My Property] = 123.46`);
+    });
+
+    it("creates a valid ruleset for datetime record", async () => {
+      const recordClass: ClassInfo = {
+        id: createRandomId(),
+        name: "MySchema:MyClass",
+        label: "My Class",
+      };
+      const property: Property = {
+        property: {
+          classInfo: recordClass,
+          type: "dateTime",
+          name: "MyProperty",
+        },
+      };
+      const field = new PropertiesField(createTestCategoryDescription(), "MyProperty",
+        "My Property", createDateTimeTypeDescription(), true, 1, [property]);
+      const record = new Item([], faker.random.word(), "", recordClass,
+        { ["MyProperty"]: "2007-07-13T07:18:07.000" }, { ["MyProperty"]: "633199078870000000" }, []);
+      const result = await factory.createSimilarInstancesRuleset(field, record);
+      const expectedRules: Rule[] = [{
+        ruleType: RuleTypes.Content,
+        specifications: [{
+          specType: ContentSpecificationTypes.ContentInstancesOfSpecificClasses,
+          classes: { schemaName: "MySchema", classNames: ["MyClass"] },
+          handleInstancesPolymorphically: true,
+          relatedInstances: [],
+          instanceFilter: `CompareDateTimes(this.MyProperty, "2007-07-13T07:18:07.000") = 0`,
+        }],
+      }];
+      expect(result.ruleset.rules).to.deep.eq(expectedRules);
+      expect(result.description).to.eq(`[My Class].[My Property] = 633199078870000000`);
+    });
+
+    it("creates a valid ruleset for point2d record", async () => {
+      const recordClass: ClassInfo = {
+        id: createRandomId(),
+        name: "MySchema:MyClass",
+        label: "My Class",
+      };
+      const property: Property = {
+        property: {
+          classInfo: recordClass,
+          type: "point2d",
+          name: "MyProperty",
+        },
+      };
+      const field = new PropertiesField(createTestCategoryDescription(), "MyProperty",
+        "My Property", createPoint2dTypeDescription(), true, 1, [property]);
+      const record = new Item([], faker.random.word(), "", recordClass,
+        { ["MyProperty"]: { x: 1, y: 2 } }, { ["MyProperty"]: "1, 2" }, []);
+      const result = await factory.createSimilarInstancesRuleset(field, record);
+      const expectedRules: Rule[] = [{
+        ruleType: RuleTypes.Content,
+        specifications: [{
+          specType: ContentSpecificationTypes.ContentInstancesOfSpecificClasses,
+          classes: { schemaName: "MySchema", classNames: ["MyClass"] },
+          handleInstancesPolymorphically: true,
+          relatedInstances: [],
+          instanceFilter: `CompareDoubles(this.MyProperty.x, 1) = 0 AND CompareDoubles(this.MyProperty.y, 2) = 0`,
+        }],
+      }];
+      expect(result.ruleset.rules).to.deep.eq(expectedRules);
+      expect(result.description).to.eq(`[My Class].[My Property] = 1, 2`);
+    });
+
+    it("creates a valid ruleset for point2d record with (0,0) coordinates", async () => {
+      const recordClass: ClassInfo = {
+        id: createRandomId(),
+        name: "MySchema:MyClass",
+        label: "My Class",
+      };
+      const property: Property = {
+        property: {
+          classInfo: recordClass,
+          type: "point2d",
+          name: "MyProperty",
+        },
+      };
+      const field = new PropertiesField(createTestCategoryDescription(), "MyProperty",
+        "My Property", createPoint2dTypeDescription(), true, 1, [property]);
+      const record = new Item([], faker.random.word(), "", recordClass,
+        { ["MyProperty"]: { x: 0, y: 0 } }, { ["MyProperty"]: "0, 0" }, []);
+      const result = await factory.createSimilarInstancesRuleset(field, record);
+      const expectedRules: Rule[] = [{
+        ruleType: RuleTypes.Content,
+        specifications: [{
+          specType: ContentSpecificationTypes.ContentInstancesOfSpecificClasses,
+          classes: { schemaName: "MySchema", classNames: ["MyClass"] },
+          handleInstancesPolymorphically: true,
+          relatedInstances: [],
+          instanceFilter: `CompareDoubles(this.MyProperty.x, 0) = 0 AND CompareDoubles(this.MyProperty.y, 0) = 0`,
+        }],
+      }];
+      expect(result.ruleset.rules).to.deep.eq(expectedRules);
+      expect(result.description).to.eq(`[My Class].[My Property] = 0, 0`);
+    });
+
+    it("creates a valid ruleset for point3d record", async () => {
+      const recordClass: ClassInfo = {
+        id: createRandomId(),
+        name: "MySchema:MyClass",
+        label: "My Class",
+      };
+      const property: Property = {
+        property: {
+          classInfo: recordClass,
+          type: "point3d",
+          name: "MyProperty",
+        },
+      };
+      const field = new PropertiesField(createTestCategoryDescription(), "MyProperty",
+        "My Property", createPoint3dTypeDescription(), true, 1, [property]);
+      const record = new Item([], faker.random.word(), "", recordClass,
+        { ["MyProperty"]: { x: 1, y: 2, z: 3 } }, { ["MyProperty"]: "1, 2, 3" }, []);
+      const result = await factory.createSimilarInstancesRuleset(field, record);
+      const expectedRules: Rule[] = [{
+        ruleType: RuleTypes.Content,
+        specifications: [{
+          specType: ContentSpecificationTypes.ContentInstancesOfSpecificClasses,
+          classes: { schemaName: "MySchema", classNames: ["MyClass"] },
+          handleInstancesPolymorphically: true,
+          relatedInstances: [],
+          instanceFilter: `CompareDoubles(this.MyProperty.x, 1) = 0 AND CompareDoubles(this.MyProperty.y, 2) = 0 AND CompareDoubles(this.MyProperty.z, 3) = 0`,
+        }],
+      }];
+      expect(result.ruleset.rules).to.deep.eq(expectedRules);
+      expect(result.description).to.eq(`[My Class].[My Property] = 1, 2, 3`);
+    });
+
+    it("creates a valid ruleset for point3d record when z value is 0", async () => {
+      const recordClass: ClassInfo = {
+        id: createRandomId(),
+        name: "MySchema:MyClass",
+        label: "My Class",
+      };
+      const property: Property = {
+        property: {
+          classInfo: recordClass,
+          type: "point3d",
+          name: "MyProperty",
+        },
+      };
+      const field = new PropertiesField(createTestCategoryDescription(), "MyProperty",
+        "My Property", createPoint3dTypeDescription(), true, 1, [property]);
+      const record = new Item([], faker.random.word(), "", recordClass,
+        { ["MyProperty"]: { x: 1, y: 2, z: 0 } }, { ["MyProperty"]: "1, 2, 0" }, []);
+      const result = await factory.createSimilarInstancesRuleset(field, record);
+      const expectedRules: Rule[] = [{
+        ruleType: RuleTypes.Content,
+        specifications: [{
+          specType: ContentSpecificationTypes.ContentInstancesOfSpecificClasses,
+          classes: { schemaName: "MySchema", classNames: ["MyClass"] },
+          handleInstancesPolymorphically: true,
+          relatedInstances: [],
+          instanceFilter: `CompareDoubles(this.MyProperty.x, 1) = 0 AND CompareDoubles(this.MyProperty.y, 2) = 0 AND CompareDoubles(this.MyProperty.z, 0) = 0`,
+        }],
+      }];
+      expect(result.ruleset.rules).to.deep.eq(expectedRules);
+      expect(result.description).to.eq(`[My Class].[My Property] = 1, 2, 0`);
+    });
+
+    it("creates a valid ruleset for null record", async () => {
+      const recordClass: ClassInfo = {
+        id: createRandomId(),
+        name: "MySchema:MyClass",
+        label: "My Class",
+      };
+      const property: Property = {
+        property: {
+          classInfo: recordClass,
+          type: "string",
+          name: "MyProperty",
+        },
+      };
+      const field = new PropertiesField(createTestCategoryDescription(), "MyProperty",
+        "My Property", createStringTypeDescription(), true, 1, [property]);
+      const record = new Item([], faker.random.word(), "", recordClass,
+        { ["MyProperty"]: undefined }, { ["MyProperty"]: "" }, []);
+      const result = await factory.createSimilarInstancesRuleset(field, record);
+      const expectedRules: Rule[] = [{
+        ruleType: RuleTypes.Content,
+        specifications: [{
+          specType: ContentSpecificationTypes.ContentInstancesOfSpecificClasses,
+          classes: { schemaName: "MySchema", classNames: ["MyClass"] },
+          handleInstancesPolymorphically: true,
+          relatedInstances: [],
+          instanceFilter: `this.MyProperty = NULL`,
+        }],
+      }];
+      expect(result.ruleset.rules).to.deep.eq(expectedRules);
+      expect(result.description).to.eq(`[My Class].[My Property] = NULL`);
+    });
+
+    it("creates a valid ruleset for navigation property record", async () => {
+      const recordClass: ClassInfo = {
+        id: createRandomId(),
+        name: "MySchema:MyClass",
+        label: "My Class",
+      };
+      const property: Property = {
+        property: {
+          classInfo: recordClass,
+          type: "long",
+          name: "MyProperty",
+        },
+      };
+      const field = new PropertiesField(createTestCategoryDescription(), "MyProperty",
+        "My Property", createNavigationPropertyTypeDescription(), true, 1, [property]);
+      const record = new Item([], faker.random.word(), "", recordClass,
+        { ["MyProperty"]: { className: "MySchema:MyClass", id: "0x16" } }, { ["MyProperty"]: "test display value" }, []);
+      const result = await factory.createSimilarInstancesRuleset(field, record);
+      const expectedRules: Rule[] = [{
+        ruleType: RuleTypes.Content,
+        specifications: [{
+          specType: ContentSpecificationTypes.ContentInstancesOfSpecificClasses,
+          classes: { schemaName: "MySchema", classNames: ["MyClass"] },
+          handleInstancesPolymorphically: true,
+          relatedInstances: [],
+          instanceFilter: `this.MyProperty.Id = ${parseInt("0x16", 16)}`,
+        }],
+      }];
+      expect(result.ruleset.rules).to.deep.eq(expectedRules);
+      expect(result.description).to.eq(`[My Class].[My Property] = test display value`);
+    });
+
+    it("creates a valid ruleset for one-step forward related nested content record", async () => {
+      const recordClass: ClassInfo = {
+        id: createRandomId(),
+        name: "MySchema:PrimaryClass",
+        label: "Primary Class",
+      };
+      const propertyClass: ClassInfo = {
+        id: createRandomId(),
+        name: "MySchema:RelatedClass",
+        label: "Related Class",
+      };
+      const relationshipPath: RelatedClassInfo[] = [{
+        sourceClassInfo: propertyClass,
+        targetClassInfo: recordClass,
+        relationshipInfo: {
+          id: createRandomId(),
+          name: "MySchema:MyRelationship",
+          label: "My Relationship",
+        },
+        isForwardRelationship: false,
+        isPolymorphicRelationship: true,
+        isPolymorphicTargetClass: true,
+      }];
+      const property: Property = {
+        property: {
+          classInfo: propertyClass,
+          type: "string",
+          name: "MyProperty",
+        },
+      };
+      const field = new PropertiesField(createTestCategoryDescription(), faker.random.word(),
+        "Related Property", createStringTypeDescription(), true, 1, [property]);
+      const parentField = new NestedContentField(createTestCategoryDescription(), faker.random.word(),
+        faker.random.words(), createStringTypeDescription(), faker.random.boolean(),
+        faker.random.number(), createRandomECClassInfo(), relationshipPath, [field], undefined, faker.random.boolean());
+      field.rebuildParentship(parentField);
+      const values = {
+        [parentField.name]: [{
+          primaryKeys: [],
+          values: {
+            [field.name]: "test value",
+          },
+          displayValues: {
+            [field.name]: "test display value",
+          },
+          mergedFieldNames: [],
+        }] as NestedContentValue[],
+      };
+      const displayValues = {
+        [field.name]: undefined,
+      };
+      const record = new Item([], faker.random.words(), "", recordClass, values, displayValues, []);
+      const result = await factory.createSimilarInstancesRuleset(field, record);
+      const expectedRules: Rule[] = [{
+        ruleType: RuleTypes.Content,
+        specifications: [{
+          specType: ContentSpecificationTypes.ContentInstancesOfSpecificClasses,
+          classes: { schemaName: "MySchema", classNames: ["PrimaryClass"] },
+          handleInstancesPolymorphically: true,
+          relatedInstances: [{
+            relationshipPath: [{
+              relationship: { schemaName: "MySchema", className: "MyRelationship" },
+              direction: RelationshipDirection.Forward,
+              targetClass: { schemaName: "MySchema", className: "RelatedClass" },
+            }],
+            isRequired: true,
+            alias: "related_0",
+          }],
+          instanceFilter: `related_0.MyProperty = "test value"`,
+        }],
+      }];
+      expect(result.ruleset.rules).to.deep.eq(expectedRules);
+      expect(result.description).to.eq(`[Related Class].[Related Property] = test display value`);
+    });
+
+    it("creates a valid ruleset for one-step backward related nested content record", async () => {
+      const recordClass: ClassInfo = {
+        id: createRandomId(),
+        name: "MySchema:PrimaryClass",
+        label: "Primary Class",
+      };
+      const propertyClass: ClassInfo = {
+        id: createRandomId(),
+        name: "MySchema:RelatedClass",
+        label: "Related Class",
+      };
+      const relationshipPath: RelatedClassInfo[] = [{
+        sourceClassInfo: propertyClass,
+        targetClassInfo: recordClass,
+        relationshipInfo: {
+          id: createRandomId(),
+          name: "MySchema:MyRelationship",
+          label: "My Relationship",
+        },
+        isForwardRelationship: true,
+        isPolymorphicRelationship: true,
+        isPolymorphicTargetClass: true,
+      }];
+      const property: Property = {
+        property: {
+          classInfo: propertyClass,
+          type: "string",
+          name: "RelatedProperty",
+        },
+      };
+      const field = new PropertiesField(createTestCategoryDescription(), faker.random.word(),
+        "Related Property", createStringTypeDescription(), true, 1, [property]);
+      const parentField = new NestedContentField(createTestCategoryDescription(), faker.random.word(),
+        faker.random.words(), createStringTypeDescription(), faker.random.boolean(),
+        faker.random.number(), createRandomECClassInfo(), relationshipPath, [field], undefined, faker.random.boolean());
+      field.rebuildParentship(parentField);
+      const values = {
+        [parentField.name]: [{
+          primaryKeys: [],
+          values: {
+            [field.name]: "test value",
+          },
+          displayValues: {
+            [field.name]: "test display value",
+          },
+          mergedFieldNames: [],
+        }] as NestedContentValue[],
+      };
+      const displayValues = {
+        [field.name]: undefined,
+      };
+      const record = new Item([], faker.random.words(), "", recordClass, values, displayValues, []);
+      const result = await factory.createSimilarInstancesRuleset(field, record);
+      const expectedRules: Rule[] = [{
+        ruleType: RuleTypes.Content,
+        specifications: [{
+          specType: ContentSpecificationTypes.ContentInstancesOfSpecificClasses,
+          classes: { schemaName: "MySchema", classNames: ["PrimaryClass"] },
+          handleInstancesPolymorphically: true,
+          relatedInstances: [{
+            relationshipPath: [{
+              relationship: { schemaName: "MySchema", className: "MyRelationship" },
+              direction: RelationshipDirection.Backward,
+              targetClass: { schemaName: "MySchema", className: "RelatedClass" },
+            }],
+            isRequired: true,
+            alias: "related_0",
+          }],
+          instanceFilter: `related_0.RelatedProperty = "test value"`,
+        }],
+      }];
+      expect(result.ruleset.rules).to.deep.eq(expectedRules);
+      expect(result.description).to.eq(`[Related Class].[Related Property] = test display value`);
+    });
+
+    it("creates a valid ruleset for multi-step related nested content record", async () => {
+      const selectClass: ClassInfo = {
+        id: createRandomId(),
+        name: "MySchema:SelectClass",
+        label: "Select Class",
+      };
+      const intermediateClass: ClassInfo = {
+        id: createRandomId(),
+        name: "MySchema:SomeClass",
+        label: "Some Class",
+      };
+      const propertyClass: ClassInfo = {
+        id: createRandomId(),
+        name: "MySchema:PropertyClass",
+        label: "Property Class",
+      };
+      const relationshipPath: RelatedClassInfo[] = [{
+        sourceClassInfo: propertyClass,
+        targetClassInfo: intermediateClass,
+        relationshipInfo: {
+          id: createRandomId(),
+          name: "MySchema:MyRelationship1",
+          label: "My Relationship 1",
+        },
+        isForwardRelationship: false,
+        isPolymorphicRelationship: true,
+        isPolymorphicTargetClass: true,
+      }, {
+        sourceClassInfo: intermediateClass,
+        targetClassInfo: selectClass,
+        relationshipInfo: {
+          id: createRandomId(),
+          name: "MySchema:MyRelationship2",
+          label: "My Relationship 2",
+        },
+        isForwardRelationship: true,
+        isPolymorphicTargetClass: true,
+        isPolymorphicRelationship: true,
+      }];
+      const property: Property = {
+        property: {
+          classInfo: propertyClass,
+          type: "string",
+          name: "MyProperty",
+        },
+      };
+      const field = new PropertiesField(createTestCategoryDescription(), faker.random.word(),
+        "Related Property", createStringTypeDescription(), true, 1, [property]);
+      const parentField = new NestedContentField(createTestCategoryDescription(), faker.random.word(),
+        faker.random.words(), createStringTypeDescription(), faker.random.boolean(),
+        faker.random.number(), createRandomECClassInfo(), relationshipPath, [field], undefined, faker.random.boolean());
+      field.rebuildParentship(parentField);
+      const values = {
+        [parentField.name]: [{
+          primaryKeys: [],
+          values: {
+            [field.name]: "test value",
+          },
+          displayValues: {
+            [field.name]: "test display value",
+          },
+          mergedFieldNames: [],
+        }] as NestedContentValue[],
+      };
+      const displayValues = {
+        [field.name]: undefined,
+      };
+      const record = new Item([], faker.random.words(), "", selectClass, values, displayValues, []);
+      const result = await factory.createSimilarInstancesRuleset(field, record);
+      const expectedRules: Rule[] = [{
+        ruleType: RuleTypes.Content,
+        specifications: [{
+          specType: ContentSpecificationTypes.ContentInstancesOfSpecificClasses,
+          classes: { schemaName: "MySchema", classNames: ["SelectClass"] },
+          handleInstancesPolymorphically: true,
+          relatedInstances: [{
+            relationshipPath: [{
+              relationship: { schemaName: "MySchema", className: "MyRelationship2" },
+              direction: RelationshipDirection.Backward,
+              targetClass: { schemaName: "MySchema", className: "SomeClass" },
+            }, {
+              relationship: { schemaName: "MySchema", className: "MyRelationship1" },
+              direction: RelationshipDirection.Forward,
+              targetClass: { schemaName: "MySchema", className: "PropertyClass" },
+            }],
+            isRequired: true,
+            alias: "related_0",
+          }],
+          instanceFilter: `related_0.MyProperty = "test value"`,
+        }],
+      }];
+      expect(result.ruleset.rules).to.deep.eq(expectedRules);
+      expect(result.description).to.eq(`[Property Class].[Related Property] = test display value`);
+    });
+
+    it("uses supplied `computeDisplayValue` callback to calculate display value for description", async () => {
+      const recordClass: ClassInfo = {
+        id: createRandomId(),
+        name: "MySchema:MyClass",
+        label: "My Class",
+      };
+      const property: Property = {
+        property: {
+          classInfo: recordClass,
+          type: "string",
+          name: "MyProperty",
+        },
+      };
+      const field = new PropertiesField(createTestCategoryDescription(), "MyProperty",
+        "My Property", createStringTypeDescription(), true, 1, [property]);
+      const record = new Item([], faker.random.word(), "", recordClass,
+        { ["MyProperty"]: "test value" }, { ["MyProperty"]: "test display value" }, []);
+      const callback = sinon.fake(() => "TEST");
+      const result = await factory.createSimilarInstancesRuleset(field, record, callback);
+      expect(callback).to.be.calledOnceWithExactly(field.type.typeName, "test value", "test display value");
+      expect(result.description).to.eq(`[My Class].[My Property] = TEST`);
+    });
+
+    it("uses record display value as display value for description if `computeDisplayValue` callback is not supplied", async () => {
+      const recordClass: ClassInfo = {
+        id: createRandomId(),
+        name: "MySchema:MyClass",
+        label: "My Class",
+      };
+      const property: Property = {
+        property: {
+          classInfo: recordClass,
+          type: "string",
+          name: "MyProperty",
+        },
+      };
+      const field = new PropertiesField(createTestCategoryDescription(), "MyProperty",
+        "My Property", createStringTypeDescription(), true, 1, [property]);
+      const record = new Item([], faker.random.word(), "", recordClass,
+        { ["MyProperty"]: "test value" }, { ["MyProperty"]: "test display value" }, []);
+      const result = await factory.createSimilarInstancesRuleset(field, record);
+      expect(result.description).to.eq(`[My Class].[My Property] = test display value`);
+    });
+
+    describe("invalid conditions", () => {
+      for (const invalidValue of [[], {}]) {
+        it(`throws when record value is '${invalidValue}'`, async () => {
+          const recordClass: ClassInfo = {
+            id: createRandomId(),
+            name: "MySchema:MyClass",
+            label: "My Class",
+          };
+          const property: Property = {
+            property: {
+              classInfo: recordClass,
+              type: "boolean",
+              name: "MyProperty",
+            },
+          };
+          const field = new PropertiesField(createTestCategoryDescription(), "MyProperty",
+            faker.random.word(), createBooleanTypeDescription(), true, 1, [property]);
+          const record = new Item([], faker.random.word(), "", recordClass,
+            { ["MyProperty"]: invalidValue }, { ["MyProperty"]: "" }, []);
+          await expect(factory.createSimilarInstancesRuleset(field, record)).to.eventually.be.rejectedWith("Can only create 'similar instances' ruleset for primitive values");
+        });
+      }
+
+      it("throws when properties field contains no properties", async () => {
+        const recordClass: ClassInfo = {
+          id: createRandomId(),
+          name: "MySchema:MyClass",
+          label: "My Class",
+        };
+        const field = new PropertiesField(createTestCategoryDescription(), "MyProperty",
+          faker.random.word(), createBooleanTypeDescription(), true, 1, []);
+        const record = new Item([], faker.random.word(), "", recordClass,
+          { ["MyProperty"]: "test value" }, { ["MyProperty"]: "test display value" }, []);
+        await expect(factory.createSimilarInstancesRuleset(field, record)).to.eventually.be.rejectedWith("Invalid properties' field with no properties");
+      });
+
+      it("throws when nested content record contains invalid value", async () => {
+        const recordClass: ClassInfo = {
+          id: createRandomId(),
+          name: "MySchema:PrimaryClass",
+          label: "Primary Class",
+        };
+        const propertyClass: ClassInfo = {
+          id: createRandomId(),
+          name: "MySchema:RelatedClass",
+          label: "Related Class",
+        };
+        const relationshipPath: RelatedClassInfo[] = [{
+          sourceClassInfo: propertyClass,
+          targetClassInfo: recordClass,
+          relationshipInfo: {
+            id: createRandomId(),
+            name: "MySchema:MyRelationship",
+            label: "My Relationship",
+          },
+          isForwardRelationship: false,
+          isPolymorphicRelationship: true,
+          isPolymorphicTargetClass: true,
+        }];
+        const property: Property = {
+          property: {
+            classInfo: propertyClass,
+            type: "string",
+            name: "MyProperty",
+          },
+        };
+        const field = new PropertiesField(createTestCategoryDescription(), faker.random.word(),
+          faker.random.word(), createStringTypeDescription(), true, 1, [property]);
+        const parentField = new NestedContentField(createTestCategoryDescription(), faker.random.word(),
+          faker.random.words(), createStringTypeDescription(), faker.random.boolean(),
+          faker.random.number(), createRandomECClassInfo(), relationshipPath, [field], undefined, faker.random.boolean());
+        field.rebuildParentship(parentField);
+        const values = {
+          [parentField.name]: "invalid",
+        };
+        const displayValues = {
+          [field.name]: undefined,
+        };
+        const record = new Item([], faker.random.words(), "", recordClass, values, displayValues, []);
+        await expect(factory.createSimilarInstancesRuleset(field, record)).to.eventually.be.rejectedWith("Invalid record value");
+      });
+
+      it("throws when point2d record has invalid value", async () => {
+        const recordClass: ClassInfo = {
+          id: createRandomId(),
+          name: "MySchema:MyClass",
+          label: "My Class",
+        };
+        const property: Property = {
+          property: {
+            classInfo: recordClass,
+            type: "point2d",
+            name: "MyProperty",
+          },
+        };
+        const field = new PropertiesField(createTestCategoryDescription(), "MyProperty",
+          "My Property", createPoint2dTypeDescription(), true, 1, [property]);
+        const record = new Item([], faker.random.word(), "", recordClass,
+          { ["MyProperty"]: "should be {x,y} object" }, { ["MyProperty"]: "1, 2" }, []);
+        await expect(factory.createSimilarInstancesRuleset(field, record)).to.eventually.be.rejectedWith("Expecting point values to be supplied as objects");
+      });
+
+    });
+
+    describe("unsupported conditions", () => {
+
+      it("throws when field is not a properties field", async () => {
+        const field = new Field(createTestCategoryDescription(), faker.random.word(),
+          faker.random.word(), createStringTypeDescription(), true, 1);
+        const record = new Item([], faker.random.word(), "", undefined, {}, {}, []);
+        await expect(factory.createSimilarInstancesRuleset(field, record)).to.eventually.be.rejectedWith("Can only create 'similar instances' ruleset for properties-based records");
+      });
+
+      it("throws when properties field is of array type", async () => {
+        const property: Property = {
+          property: {
+            classInfo: createRandomECClassInfo(),
+            name: faker.random.word(),
+            type: faker.database.type(),
+          },
+        };
+        const typeDescription: ArrayTypeDescription = {
+          valueFormat: PropertyValueFormat.Array,
+          typeName: faker.random.word(),
+          memberType: createStringTypeDescription(),
+        };
+        const field = new PropertiesField(createTestCategoryDescription(), faker.random.word(),
+          faker.random.word(), typeDescription, true, 1, [property]);
+        const values = {
+          [field.name]: ["some value 1", "some value 2"],
+        };
+        const displayValues = {
+          [field.name]: ["some display value 1", "some display value 2"],
+        };
+        const record = new Item([], faker.random.word(), "", undefined, values, displayValues, []);
+        await expect(factory.createSimilarInstancesRuleset(field, record)).to.eventually.be.rejectedWith("Can only create 'similar instances' ruleset for primitive properties");
+      });
+
+      it("throws when properties field is of struct type", async () => {
+        const property: Property = {
+          property: {
+            classInfo: createRandomECClassInfo(),
+            name: faker.random.word(),
+            type: faker.database.type(),
+          },
+        };
+        const typeDescription: StructTypeDescription = {
+          valueFormat: PropertyValueFormat.Struct,
+          typeName: faker.random.word(),
+          members: [{
+            name: faker.random.word(),
+            label: faker.random.words(),
+            type: createStringTypeDescription(),
+          }],
+        };
+        const field = new PropertiesField(createTestCategoryDescription(), faker.random.word(),
+          faker.random.word(), typeDescription, true, 1, [property]);
+        const values = {
+          [field.name]: {
+            [typeDescription.members[0].name]: "some value",
+          },
+        };
+        const displayValues = {
+          [field.name]: {
+            [typeDescription.members[0].name]: "some display value",
+          },
+        };
+        const record = new Item([], faker.random.word(), "", undefined, values, displayValues, []);
+        await expect(factory.createSimilarInstancesRuleset(field, record)).to.eventually.be.rejectedWith("Can only create 'similar instances' ruleset for primitive properties");
+      });
+
+      it("throws when record is merged", async () => {
+        const property: Property = {
+          property: {
+            classInfo: {
+              id: createRandomId(),
+              name: "MySchema:MyClass",
+              label: "My Class",
+            },
+            type: "string",
+            name: "MyProperty",
+          },
+        };
+        const field = new PropertiesField(createTestCategoryDescription(), "MyProperty",
+          faker.random.word(), createStringTypeDescription(), true, 1, [property]);
+        const record = new Item([], faker.random.word(), "", undefined,
+          { ["MyProperty"]: "test value" }, { ["MyProperty"]: "test value" }, ["MyProperty"]);
+        await expect(factory.createSimilarInstancesRuleset(field, record)).to.eventually.be.rejectedWith("Can't create 'similar instances' ruleset for merged values");
+      });
+
+      it("throws when record is based on different classes", async () => {
+        const property: Property = {
+          property: {
+            classInfo: {
+              id: createRandomId(),
+              name: "MySchema:MyClass",
+              label: "My Class",
+            },
+            type: "string",
+            name: "MyProperty",
+          },
+        };
+        const field = new PropertiesField(createTestCategoryDescription(), "MyProperty",
+          faker.random.word(), createStringTypeDescription(), true, 1, [property]);
+        const record = new Item([], faker.random.word(), "",
+          undefined /* this `undefined` means that record is based on multiple different classes */,
+          { ["MyProperty"]: "test value" }, { ["MyProperty"]: "test display value" }, []);
+        await expect(factory.createSimilarInstancesRuleset(field, record)).to.eventually.be.rejectedWith("Can't create 'similar instances' for records based on multiple different ECClass instances");
+      });
+
+      it("throws when nested content record contains more than one nested record", async () => {
+        const recordClass: ClassInfo = {
+          id: createRandomId(),
+          name: "MySchema:PrimaryClass",
+          label: "Primary Class",
+        };
+        const propertyClass: ClassInfo = {
+          id: createRandomId(),
+          name: "MySchema:RelatedClass",
+          label: "Related Class",
+        };
+        const relationshipPath: RelatedClassInfo[] = [{
+          sourceClassInfo: propertyClass,
+          targetClassInfo: recordClass,
+          relationshipInfo: {
+            id: createRandomId(),
+            name: "MySchema:MyRelationship",
+            label: "My Relationship",
+          },
+          isForwardRelationship: false,
+          isPolymorphicRelationship: true,
+          isPolymorphicTargetClass: true,
+        }];
+        const property: Property = {
+          property: {
+            classInfo: propertyClass,
+            type: "string",
+            name: "MyProperty",
+          },
+        };
+        const field = new PropertiesField(createTestCategoryDescription(), faker.random.word(),
+          faker.random.word(), createStringTypeDescription(), true, 1, [property]);
+        const parentField = new NestedContentField(createTestCategoryDescription(), faker.random.word(),
+          faker.random.words(), createStringTypeDescription(), faker.random.boolean(),
+          faker.random.number(), createRandomECClassInfo(), relationshipPath, [field], undefined, faker.random.boolean());
+        field.rebuildParentship(parentField);
+        const values = {
+          [parentField.name]: [{
+            primaryKeys: [],
+            values: {
+              [field.name]: "test value 1",
+            },
+            displayValues: {
+              [field.name]: "test display value 1",
+            },
+            mergedFieldNames: [],
+          }, {
+            primaryKeys: [],
+            values: {
+              [field.name]: "test value 2",
+            },
+            displayValues: {
+              [field.name]: "test display value 2",
+            },
+            mergedFieldNames: [],
+          }] as NestedContentValue[],
+        };
+        const displayValues = {
+          [field.name]: undefined,
+        };
+        const record = new Item([], faker.random.words(), "", recordClass, values, displayValues, []);
+        await expect(factory.createSimilarInstancesRuleset(field, record)).to.eventually.be.rejected;
+      });
+
+      it("throws when nested content record is merged", async () => {
+        const recordClass: ClassInfo = {
+          id: createRandomId(),
+          name: "MySchema:PrimaryClass",
+          label: "Primary Class",
+        };
+        const propertyClass: ClassInfo = {
+          id: createRandomId(),
+          name: "MySchema:RelatedClass",
+          label: "Related Class",
+        };
+        const relationshipPath: RelatedClassInfo[] = [{
+          sourceClassInfo: propertyClass,
+          targetClassInfo: recordClass,
+          relationshipInfo: {
+            id: createRandomId(),
+            name: "MySchema:MyRelationship",
+            label: "My Relationship",
+          },
+          isForwardRelationship: false,
+          isPolymorphicRelationship: true,
+          isPolymorphicTargetClass: true,
+        }];
+        const property: Property = {
+          property: {
+            classInfo: propertyClass,
+            type: "string",
+            name: "MyProperty",
+          },
+        };
+        const field = new PropertiesField(createTestCategoryDescription(), faker.random.word(),
+          faker.random.word(), createStringTypeDescription(), true, 1, [property]);
+        const parentField = new NestedContentField(createTestCategoryDescription(), faker.random.word(),
+          faker.random.words(), createStringTypeDescription(), faker.random.boolean(),
+          faker.random.number(), createRandomECClassInfo(), relationshipPath, [field], undefined, faker.random.boolean());
+        field.rebuildParentship(parentField);
+        const values = {
+          [parentField.name]: [{
+            primaryKeys: [],
+            values: {
+              [field.name]: "test value",
+            },
+            displayValues: {
+              [field.name]: "test display value",
+            },
+            mergedFieldNames: [field.name],
+          }] as NestedContentValue[],
+        };
+        const displayValues = {
+          [field.name]: undefined,
+        };
+        const record = new Item([], faker.random.words(), "", recordClass, values, displayValues, []);
+        await expect(factory.createSimilarInstancesRuleset(field, record)).to.eventually.be.rejectedWith("Can't create 'similar instances' ruleset for merged values");
+      });
+
+    });
+
+  });
+
+});