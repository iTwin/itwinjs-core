--- conflicted
+++ resolved
@@ -173,8 +173,8 @@
       });
       const content = new Content(createTestContentDescriptor({ fields: [] }), [contentItem]);
       const result = localizationHelper.getLocalizedContent(content);
-      expect(result.contentSet[0]!.values.property).to.be.eq("LocalizedRawValue");
-      expect(result.contentSet[0]!.displayValues.property).to.be.eq("LocalizedDisplayValue");
+      expect(result.contentSet[0].values.property).to.be.eq("LocalizedRawValue");
+      expect(result.contentSet[0].displayValues.property).to.be.eq("LocalizedDisplayValue");
     });
 
     it("translates content item direct array item values", () => {
@@ -188,8 +188,8 @@
       });
       const content = new Content(createTestContentDescriptor({ fields: [] }), [contentItem]);
       const result = localizationHelper.getLocalizedContent(content);
-      expect(result.contentSet[0]!.values.property).to.deep.eq(["LocalizedRawValue1", "LocalizedRawValue2"]);
-      expect(result.contentSet[0]!.displayValues.property).to.deep.eq(["LocalizedDisplayValue1", "LocalizedDisplayValue2"]);
+      expect(result.contentSet[0].values.property).to.deep.eq(["LocalizedRawValue1", "LocalizedRawValue2"]);
+      expect(result.contentSet[0].displayValues.property).to.deep.eq(["LocalizedDisplayValue1", "LocalizedDisplayValue2"]);
     });
 
     it("translates content item direct struct member values", () => {
@@ -209,8 +209,8 @@
       });
       const content = new Content(createTestContentDescriptor({ fields: [] }), [contentItem]);
       const result = localizationHelper.getLocalizedContent(content);
-      expect(result.contentSet[0]!.values.property).to.deep.eq({ prop1: "LocalizedRawValue1", prop2: "LocalizedRawValue2" });
-      expect(result.contentSet[0]!.displayValues.property).to.deep.eq({ prop1: "LocalizedDisplayValue1", prop2: "LocalizedDisplayValue2" });
+      expect(result.contentSet[0].values.property).to.deep.eq({ prop1: "LocalizedRawValue1", prop2: "LocalizedRawValue2" });
+      expect(result.contentSet[0].displayValues.property).to.deep.eq({ prop1: "LocalizedDisplayValue1", prop2: "LocalizedDisplayValue2" });
     });
 
     it("translates navigation property value", () => {
@@ -227,12 +227,8 @@
       });
       const content = new Content(createTestContentDescriptor({ fields: [] }), [contentItem]);
       const result = localizationHelper.getLocalizedContent(content);
-<<<<<<< HEAD
-      expect(result.contentSet[0].values.property).to.be.eq("LocalizedValue");
-=======
-      const localizedValue = result.contentSet[0]!.values.navigationProperty as NavigationPropertyValue;
+      const localizedValue = result.contentSet[0].values.navigationProperty as NavigationPropertyValue;
       expect(localizedValue.label.rawValue).to.be.eq("LocalizedValue");
->>>>>>> 6f42fe25
     });
 
     it("translates content item nested value", () => {
@@ -271,21 +267,8 @@
         ]);
     });
 
-<<<<<<< HEAD
-    it("translates contentItem display value", () => {
-      const contentItem = new Item([], createRandomLabelDefinition(), "", undefined, {}, {}, []);
-      contentItem.displayValues.property = "@namespace:LocalizedValue@";
-      const content = new Content(createTestContentDescriptor({ fields: [] }), [contentItem]);
-      const result = localizationHelper.getLocalizedContent(content);
-      expect(result.contentSet[0].displayValues.property).to.be.eq("LocalizedValue");
-    });
-
-    it("does not translate contentItem non-translatable value", () => {
-      const contentItem = new Item([], createRandomLabelDefinition(), "", undefined, {}, {}, []);
-=======
     it("does not translate content item non-translatable value", () => {
       const contentItem = new Item([], createTestLabelDefinition(), "", undefined, {}, {}, []);
->>>>>>> 6f42fe25
       contentItem.values.property = 10;
       const content = new Content(createTestContentDescriptor({ fields: [] }), [contentItem]);
       const result = localizationHelper.getLocalizedContent(content);
@@ -351,13 +334,8 @@
       const field = createTestSimpleContentField({ category: testCategory });
       const content = new Content(createTestContentDescriptor({ fields: [field], categories: [testCategory] }), [contentItem]);
       const result = localizationHelper.getLocalizedContent(content);
-<<<<<<< HEAD
-      const localizedValue = result.contentSet[0].values.navigationProperty as NavigationPropertyValue;
-      expect(localizedValue.label.rawValue).to.be.eq("LocalizedValue");
-=======
       expect(result.descriptor.categories[0].label).to.be.eq("LocalizedLabel");
       expect(result.descriptor.categories[0].description).to.be.eq("LocalizedDescription");
->>>>>>> 6f42fe25
     });
 
     it("translates element properties label", () => {
