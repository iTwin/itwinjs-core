<<<<<<< HEAD
/*---------------------------------------------------------------------------------------------
* Copyright (c) Bentley Systems, Incorporated. All rights reserved.
* See LICENSE.md in the project root for license terms and full copyright notice.
*--------------------------------------------------------------------------------------------*/
import { expect } from "chai";
import * as sinon from "sinon";
import { Content } from "../../presentation-common/content/Content";
import {
  addFieldHierarchy, createFieldHierarchies, FIELD_NAMES_SEPARATOR, FieldHierarchy, IContentVisitor, ProcessFieldHierarchiesProps, ProcessMergedValueProps,
  ProcessPrimitiveValueProps, StartArrayProps, StartCategoryProps, StartContentProps, StartFieldProps, StartItemProps, StartStructProps,
  traverseContent, traverseContentItem, traverseFieldHierarchy,
} from "../../presentation-common/content/ContentTraverser";
import { PropertyValueFormat } from "../../presentation-common/content/TypeDescription";
import {
  createTestCategoryDescription, createTestContentDescriptor, createTestContentItem, createTestNestedContentField, createTestSimpleContentField,
} from "../_helpers/Content";
import { createTestECInstanceKey } from "../_helpers/EC";

describe("ContentTraverser", () => {

  class TestContentVisitor implements IContentVisitor {
    public startContent(_props: StartContentProps): boolean {
      return true;
    }
    public finishContent(): void { }

    public processFieldHierarchies(_props: ProcessFieldHierarchiesProps): void { }

    public startItem(_props: StartItemProps): boolean {
      return true;
    }
    public finishItem(): void { }

    public startCategory(_props: StartCategoryProps): boolean {
      return true;
    }
    public finishCategory(): void { }

    public startField(_props: StartFieldProps): boolean {
      return true;
    }
    public finishField(): void { }

    public startStruct(_props: StartStructProps): boolean {
      return true;
    }
    public finishStruct(): void { }

    public startArray(_props: StartArrayProps): boolean {
      return true;
    }
    public finishArray(): void { }

    public processMergedValue(_props: ProcessMergedValueProps): void { }
    public processPrimitiveValue(_props: ProcessPrimitiveValueProps): void { }
  }
  let visitor: TestContentVisitor;

  beforeEach(() => {
    visitor = new TestContentVisitor();
  });

  describe("traverseFieldHierarchy", () => {

    it("doesn't dive into child fields when callback returns `false`", () => {
      const hierarchy: FieldHierarchy = {
        field: createTestSimpleContentField(),
        childFields: [{
          field: createTestSimpleContentField(),
          childFields: [],
        }],
      };
      const cb = sinon.stub().returns(false);
      traverseFieldHierarchy(hierarchy, cb);
      expect(cb).to.be.calledOnce;
    });

    it("dives into child fields when callback returns `true`", () => {
      const hierarchy: FieldHierarchy = {
        field: createTestSimpleContentField(),
        childFields: [{
          field: createTestSimpleContentField(),
          childFields: [],
        }],
      };
      const cb = sinon.stub().returns(true);
      traverseFieldHierarchy(hierarchy, cb);
      expect(cb).to.be.calledTwice;
    });

  });

  describe("traverseContent", () => {

    it("doesn't process content if `visitor.startContent` returns `false`", () => {
      sinon.stub(visitor, "startContent").returns(false);
      const spies = [
        sinon.spy(visitor, "processFieldHierarchies"),
        sinon.spy(visitor, "startItem"),
        sinon.spy(visitor, "finishContent"),
      ];
      const content = new Content(
        createTestContentDescriptor({ fields: [createTestSimpleContentField()] }),
        [createTestContentItem({ values: {}, displayValues: {} })],
      );
      traverseContent(visitor, content);
      spies.forEach((spy) => expect(spy).to.not.be.called);
    });

    it("processes content if `visitor.startContent` returns `true`", () => {
      sinon.stub(visitor, "startContent").returns(true);
      const spies = [
        sinon.spy(visitor, "processFieldHierarchies"),
        sinon.spy(visitor, "startItem"),
        sinon.spy(visitor, "finishContent"),
      ];
      const content = new Content(
        createTestContentDescriptor({ fields: [createTestSimpleContentField()] }),
        [createTestContentItem({ values: {}, displayValues: {} })],
      );
      traverseContent(visitor, content);
      spies.forEach((spy) => expect(spy).to.be.calledOnce);
    });

  });

  describe("traverseContentItem", () => {

    it("doesn't process content if `visitor.startContent` returns `false`", () => {
      sinon.stub(visitor, "startContent").returns(false);
      const spies = [
        sinon.spy(visitor, "processFieldHierarchies"),
        sinon.spy(visitor, "startItem"),
        sinon.spy(visitor, "finishContent"),
      ];
      const descriptor = createTestContentDescriptor({ fields: [createTestSimpleContentField()] });
      const item = createTestContentItem({ values: {}, displayValues: {} });
      traverseContentItem(visitor, descriptor, item);
      spies.forEach((spy) => expect(spy).to.not.be.called);
    });

    it("processes content if `visitor.startContent` returns `true`", () => {
      sinon.stub(visitor, "startContent").returns(true);
      const spies = [
        sinon.spy(visitor, "processFieldHierarchies"),
        sinon.spy(visitor, "startItem"),
        sinon.spy(visitor, "finishContent"),
      ];
      const descriptor = createTestContentDescriptor({ fields: [createTestSimpleContentField()] });
      const item = createTestContentItem({ values: {}, displayValues: {} });
      traverseContentItem(visitor, descriptor, item);
      spies.forEach((spy) => expect(spy).to.be.calledOnce);
    });

    it("doesn't process content item if `visitor.startItem` returns `false`", () => {
      sinon.stub(visitor, "startItem").returns(false);
      const spies = [
        sinon.spy(visitor, "startField"),
        sinon.spy(visitor, "finishItem"),
      ];
      const descriptor = createTestContentDescriptor({ fields: [createTestSimpleContentField()] });
      const item = createTestContentItem({ values: {}, displayValues: {} });
      traverseContentItem(visitor, descriptor, item);
      spies.forEach((spy) => expect(spy).to.not.be.called);
    });

    it("processes content item if `visitor.startItem` returns `true`", () => {
      sinon.stub(visitor, "startItem").returns(true);
      const spies = [
        sinon.spy(visitor, "startField"),
        sinon.spy(visitor, "finishItem"),
      ];
      const descriptor = createTestContentDescriptor({ fields: [createTestSimpleContentField()] });
      const item = createTestContentItem({ values: {}, displayValues: {} });
      traverseContentItem(visitor, descriptor, item);
      spies.forEach((spy) => expect(spy).to.be.calledOnce);
    });

    it("doesn't process content field if `visitor.startCategory` returns `false`", () => {
      sinon.stub(visitor, "startCategory").returns(false);
      const spies = [
        sinon.spy(visitor, "startField"),
        sinon.spy(visitor, "processPrimitiveValue"),
        sinon.spy(visitor, "finishField"),
      ];
      const descriptor = createTestContentDescriptor({ fields: [createTestSimpleContentField()] });
      const item = createTestContentItem({ values: {}, displayValues: {} });
      traverseContentItem(visitor, descriptor, item);
      spies.forEach((spy) => expect(spy).to.not.be.called);
    });

    it("doesn't process content field if `visitor.startCategory` returns `false` for nested category", () => {
      sinon.stub(visitor, "startCategory")
        .onFirstCall().returns(true)
        .onSecondCall().returns(false);
      const finishCategorySpy = sinon.spy(visitor, "finishCategory");
      const spies = [
        sinon.spy(visitor, "startField"),
        sinon.spy(visitor, "processPrimitiveValue"),
        sinon.spy(visitor, "finishField"),
      ];
      const parentCategory = createTestCategoryDescription({ name: "parent" });
      const childCategory = createTestCategoryDescription({ name: "child", parent: parentCategory });
      const descriptor = createTestContentDescriptor({
        fields: [createTestSimpleContentField({ category: childCategory })],
        categories: [parentCategory, childCategory],
      });
      const item = createTestContentItem({ values: {}, displayValues: {} });
      traverseContentItem(visitor, descriptor, item);
      spies.forEach((spy) => expect(spy).to.not.be.called);
      expect(finishCategorySpy).to.be.calledOnce;
    });

    it("processes content field if `visitor.startCategory` returns `true`", () => {
      sinon.stub(visitor, "startCategory").returns(true);
      const spies = [
        sinon.spy(visitor, "startField"),
        sinon.spy(visitor, "processPrimitiveValue"),
        sinon.spy(visitor, "finishField"),
      ];
      const descriptor = createTestContentDescriptor({ fields: [createTestSimpleContentField()] });
      const item = createTestContentItem({ values: {}, displayValues: {} });
      traverseContentItem(visitor, descriptor, item);
      spies.forEach((spy) => expect(spy).to.be.called);
    });

    it("doesn't process content field if `visitor.startField` returns `false`", () => {
      sinon.stub(visitor, "startField").returns(false);
      const spies = [
        sinon.spy(visitor, "processPrimitiveValue"),
        sinon.spy(visitor, "finishField"),
      ];
      const descriptor = createTestContentDescriptor({ fields: [createTestSimpleContentField()] });
      const item = createTestContentItem({ values: {}, displayValues: {} });
      traverseContentItem(visitor, descriptor, item);
      spies.forEach((spy) => expect(spy).to.not.be.called);
    });

    it("processes content field if `visitor.startField` returns `true`", () => {
      sinon.stub(visitor, "startField").returns(true);
      const spies = [
        sinon.spy(visitor, "processPrimitiveValue"),
        sinon.spy(visitor, "finishField"),
      ];
      const descriptor = createTestContentDescriptor({ fields: [createTestSimpleContentField()] });
      const item = createTestContentItem({ values: {}, displayValues: {} });
      traverseContentItem(visitor, descriptor, item);
      spies.forEach((spy) => expect(spy).to.be.calledOnce);
    });

    it("doesn't process array value if `visitor.startArray` returns `false`", () => {
      sinon.stub(visitor, "startArray").returns(false);
      const spies = [
        sinon.spy(visitor, "processPrimitiveValue"),
        sinon.spy(visitor, "finishArray"),
      ];
      const primitiveField = createTestSimpleContentField();
      const arrayField = createTestSimpleContentField({
        type: {
          valueFormat: PropertyValueFormat.Array,
          typeName: `${primitiveField.type.typeName}[]`,
          memberType: primitiveField.type,
        },
      });
      const descriptor = createTestContentDescriptor({ fields: [arrayField] });
      const item = createTestContentItem({
        values: {
          [arrayField.name]: ["value1", "value2"],
        },
        displayValues: {
          [arrayField.name]: ["display value 1", "display value 2"],
        },
      });
      traverseContentItem(visitor, descriptor, item);
      spies.forEach((spy) => expect(spy).to.not.be.called);
    });

    it("processes array value if `visitor.startArray` returns `true`", () => {
      sinon.stub(visitor, "startArray").returns(true);
      const spies = [
        sinon.spy(visitor, "processPrimitiveValue"),
        sinon.spy(visitor, "finishArray"),
      ];
      const primitiveField = createTestSimpleContentField();
      const arrayField = createTestSimpleContentField({
        type: {
          valueFormat: PropertyValueFormat.Array,
          typeName: `${primitiveField.type.typeName}[]`,
          memberType: primitiveField.type,
        },
      });
      const descriptor = createTestContentDescriptor({ fields: [arrayField] });
      const item = createTestContentItem({
        values: {
          [arrayField.name]: ["value"],
        },
        displayValues: {
          [arrayField.name]: ["display value"],
        },
      });
      traverseContentItem(visitor, descriptor, item);
      spies.forEach((spy) => expect(spy).to.be.called);
    });

    it("doesn't process struct value if `visitor.startStruct` returns `false`", () => {
      sinon.stub(visitor, "startStruct").returns(false);
      const spies = [
        sinon.spy(visitor, "processPrimitiveValue"),
        sinon.spy(visitor, "finishStruct"),
      ];
      const memberField = createTestSimpleContentField();
      const structField = createTestSimpleContentField({
        type: {
          valueFormat: PropertyValueFormat.Struct,
          typeName: `TestStruct`,
          members: [{
            name: "MyProp",
            label: "My Property",
            type: memberField.type,
          }],
        },
      });
      const descriptor = createTestContentDescriptor({ fields: [structField] });
      const item = createTestContentItem({
        values: {
          // eslint-disable-next-line @typescript-eslint/naming-convention
          [structField.name]: { MyProp: "value" },
        },
        displayValues: {
          // eslint-disable-next-line @typescript-eslint/naming-convention
          [structField.name]: { MyProp: "display value" },
        },
      });
      traverseContentItem(visitor, descriptor, item);
      spies.forEach((spy) => expect(spy).to.not.be.called);
    });

    it("process struct value if `visitor.startStruct` returns `true`", () => {
      sinon.stub(visitor, "startStruct").returns(true);
      const spies = [
        sinon.spy(visitor, "processPrimitiveValue"),
        sinon.spy(visitor, "finishStruct"),
      ];
      const memberField = createTestSimpleContentField();
      const structField = createTestSimpleContentField({
        type: {
          valueFormat: PropertyValueFormat.Struct,
          typeName: `TestStruct`,
          members: [{
            name: "MyProp",
            label: "My Property",
            type: memberField.type,
          }],
        },
      });
      const descriptor = createTestContentDescriptor({ fields: [structField] });
      const item = createTestContentItem({
        values: {
          // eslint-disable-next-line @typescript-eslint/naming-convention
          [structField.name]: { MyProp: "value" },
        },
        displayValues: {
          // eslint-disable-next-line @typescript-eslint/naming-convention
          [structField.name]: { MyProp: "display value" },
        },
      });
      traverseContentItem(visitor, descriptor, item);
      spies.forEach((spy) => expect(spy).to.be.called);
    });

    it("processes merged primitive value", () => {
      const spy = sinon.spy(visitor, "processMergedValue");
      const field = createTestSimpleContentField();
      const descriptor = createTestContentDescriptor({ fields: [field] });
      const item = createTestContentItem({ values: {}, displayValues: {}, mergedFieldNames: [field.name] });
      traverseContentItem(visitor, descriptor, item);
      expect(spy).to.be.calledOnceWith({
        requestedField: field,
        mergedField: field,
        namePrefix: undefined,
      });
    });

    it("processes primitive value nested under merged nested content item", () => {
      const spy = sinon.spy(visitor, "processMergedValue");
      const primitiveField = createTestSimpleContentField();
      const parentField = createTestNestedContentField({ nestedFields: [primitiveField] });
      const descriptor = createTestContentDescriptor({ fields: [parentField] });
      const item = createTestContentItem({ values: {}, displayValues: {}, mergedFieldNames: [parentField.name] });
      traverseContentItem(visitor, descriptor, item);
      expect(spy).to.be.calledOnceWith({
        requestedField: primitiveField,
        mergedField: parentField,
        namePrefix: undefined,
      });
    });

    it("processes primitive value nested under nested content item as array value", () => {
      const startArraySpy = sinon.spy(visitor, "startArray");
      const finishArraySpy = sinon.spy(visitor, "finishArray");
      const processPrimitiveValueSpy = sinon.spy(visitor, "processPrimitiveValue");
      const primitiveField = createTestSimpleContentField();
      const parentField = createTestNestedContentField({ nestedFields: [primitiveField] });
      const descriptor = createTestContentDescriptor({ fields: [parentField] });
      const item = createTestContentItem({
        values: {
          [parentField.name]: [{
            primaryKeys: [createTestECInstanceKey()],
            values: {
              [primitiveField.name]: "value1",
            },
            displayValues: {
              [primitiveField.name]: "display value 1",
            },
            mergedFieldNames: [],
          }, {
            primaryKeys: [createTestECInstanceKey()],
            values: {
              [primitiveField.name]: "value2",
            },
            displayValues: {
              [primitiveField.name]: "display value 2",
            },
            mergedFieldNames: [],
          }],
        },
        displayValues: {
          [parentField.name]: undefined,
        },
      });
      traverseContentItem(visitor, descriptor, item);

      expect(startArraySpy).to.be.calledOnce;
      expect(startArraySpy.firstCall.firstArg).to.containSubset({
        hierarchy: {
          field: {
            name: primitiveField.name,
          },
        },
        valueType: {
          valueFormat: PropertyValueFormat.Array,
          typeName: `${primitiveField.type.typeName}[]`,
          memberType: primitiveField.type,
        },
        namePrefix: parentField.name,
      });
      expect(processPrimitiveValueSpy).to.be.calledTwice;
      expect(processPrimitiveValueSpy.firstCall.firstArg).to.containSubset({
        field: {
          name: primitiveField.name,
        },
        valueType: primitiveField.type,
        namePrefix: parentField.name,
        rawValue: "value1",
        displayValue: "display value 1",
      });
      expect(processPrimitiveValueSpy.secondCall.firstArg).to.containSubset({
        field: {
          name: primitiveField.name,
        },
        valueType: primitiveField.type,
        namePrefix: parentField.name,
        rawValue: "value2",
        displayValue: "display value 2",
      });
      expect(finishArraySpy).to.be.calledOnce;
    });

    it("processes nested content item as struct array value", () => {
      const startArraySpy = sinon.spy(visitor, "startArray");
      const finishArraySpy = sinon.spy(visitor, "finishArray");
      const startStructSpy = sinon.spy(visitor, "startStruct");
      const finishStructSpy = sinon.spy(visitor, "finishStruct");
      const processPrimitiveValueSpy = sinon.spy(visitor, "processPrimitiveValue");
      const category = createTestCategoryDescription();
      const primitiveField1 = createTestSimpleContentField({ name: "primitive1", category });
      const primitiveField2 = createTestSimpleContentField({ name: "primitive2", category });
      const parentField = createTestNestedContentField({ nestedFields: [primitiveField1, primitiveField2], category });
      const descriptor = createTestContentDescriptor({ fields: [parentField], categories: [category] });
      const item = createTestContentItem({
        values: {
          [parentField.name]: [{
            primaryKeys: [createTestECInstanceKey()],
            values: {
              [primitiveField1.name]: "value11",
              [primitiveField2.name]: "value12",
            },
            displayValues: {
              [primitiveField1.name]: "display value 11",
              [primitiveField2.name]: "display value 12",
            },
            mergedFieldNames: [],
          }, {
            primaryKeys: [createTestECInstanceKey()],
            values: {
              [primitiveField1.name]: "value21",
              [primitiveField2.name]: "value22",
            },
            displayValues: {
              [primitiveField1.name]: "display value 21",
              [primitiveField2.name]: "display value 22",
            },
            mergedFieldNames: [],
          }],
        },
        displayValues: {
          [parentField.name]: undefined,
        },
      });
      traverseContentItem(visitor, descriptor, item);

      expect(startArraySpy).to.be.calledOnce;
      expect(startArraySpy.firstCall.firstArg).to.containSubset({
        hierarchy: {
          field: {
            name: parentField.name,
          },
          childFields: [{
            field: { name: primitiveField1.name },
          }, {
            field: { name: primitiveField2.name },
          }],
        },
        valueType: {
          valueFormat: PropertyValueFormat.Array,
          typeName: `${parentField.type.typeName}[]`,
          memberType: {
            valueFormat: PropertyValueFormat.Struct,
            typeName: parentField.type.typeName,
            members: [{
              name: primitiveField1.name,
            }, {
              name: primitiveField2.name,
            }],
          },
        },
        namePrefix: undefined,
      });
      expect(startStructSpy).to.be.calledTwice;
      startStructSpy.getCalls().forEach((call) => expect(call.firstArg).to.containSubset({
        hierarchy: {
          field: {
            name: parentField.name,
          },
          childFields: [{
            field: { name: primitiveField1.name },
          }, {
            field: { name: primitiveField2.name },
          }],
        },
        valueType: {
          valueFormat: PropertyValueFormat.Struct,
          typeName: parentField.type.typeName,
          members: [{
            name: primitiveField1.name,
          }, {
            name: primitiveField2.name,
          }],
        },
        namePrefix: undefined,
      }));
      expect(processPrimitiveValueSpy.callCount).to.eq(4);
      expect(processPrimitiveValueSpy.getCall(0).firstArg).to.containSubset({
        field: {
          name: primitiveField1.name,
        },
        valueType: primitiveField1.type,
        namePrefix: parentField.name,
        rawValue: "value11",
        displayValue: "display value 11",
      });
      expect(processPrimitiveValueSpy.getCall(1).firstArg).to.containSubset({
        field: {
          name: primitiveField2.name,
        },
        valueType: primitiveField2.type,
        namePrefix: parentField.name,
        rawValue: "value12",
        displayValue: "display value 12",
      });
      expect(processPrimitiveValueSpy.getCall(2).firstArg).to.containSubset({
        field: {
          name: primitiveField1.name,
        },
        valueType: primitiveField1.type,
        namePrefix: parentField.name,
        rawValue: "value21",
        displayValue: "display value 21",
      });
      expect(processPrimitiveValueSpy.getCall(3).firstArg).to.containSubset({
        field: {
          name: primitiveField2.name,
        },
        valueType: primitiveField2.type,
        namePrefix: parentField.name,
        rawValue: "value22",
        displayValue: "display value 22",
      });
      expect(finishStructSpy).to.be.calledTwice;
      expect(finishArraySpy).to.be.calledOnce;
    });

    it("processes deeply nested primitive value as array value", () => {
      const startArraySpy = sinon.spy(visitor, "startArray");
      const finishArraySpy = sinon.spy(visitor, "finishArray");
      const processPrimitiveValueSpy = sinon.spy(visitor, "processPrimitiveValue");
      const category1 = createTestCategoryDescription();
      const category2 = createTestCategoryDescription();
      const primitiveField = createTestSimpleContentField({ name: "primitive", category: category1 });
      const middleField = createTestNestedContentField({ nestedFields: [primitiveField], category: category2 });
      const parentField = createTestNestedContentField({ nestedFields: [middleField], category: category2 });
      const descriptor = createTestContentDescriptor({ fields: [parentField], categories: [category1, category2] });
      const item = createTestContentItem({
        values: {
          [parentField.name]: [{
            primaryKeys: [createTestECInstanceKey()],
            values: {
              [middleField.name]: [{
                primaryKeys: [createTestECInstanceKey()],
                values: {
                  [primitiveField.name]: "value1",
                },
                displayValues: {
                  [primitiveField.name]: "display value 1",
                },
                mergedFieldNames: [],
              }],
            },
            displayValues: {
              [middleField.name]: undefined,
            },
            mergedFieldNames: [],
          }, {
            primaryKeys: [createTestECInstanceKey()],
            values: {
              [middleField.name]: [{
                primaryKeys: [createTestECInstanceKey()],
                values: {
                  [primitiveField.name]: "value2",
                },
                displayValues: {
                  [primitiveField.name]: "display value 2",
                },
                mergedFieldNames: [],
              }],
            },
            displayValues: {
              [middleField.name]: undefined,
            },
            mergedFieldNames: [],
          }],
        },
        displayValues: {
          [parentField.name]: undefined,
        },
      });
      traverseContentItem(visitor, descriptor, item);

      expect(startArraySpy).to.be.calledOnce;
      expect(startArraySpy.firstCall.firstArg).to.containSubset({
        hierarchy: {
          field: { name: primitiveField.name },
          childFields: [],
        },
        valueType: {
          valueFormat: PropertyValueFormat.Array,
          typeName: `${primitiveField.type.typeName}[]`,
          memberType: {
            valueFormat: PropertyValueFormat.Primitive,
            typeName: primitiveField.type.typeName,
          },
        },
        namePrefix: `${parentField.name}${FIELD_NAMES_SEPARATOR}${middleField.name}`,
      });
      expect(processPrimitiveValueSpy.callCount).to.eq(2);
      expect(processPrimitiveValueSpy.getCall(0).firstArg).to.containSubset({
        field: {
          name: primitiveField.name,
        },
        valueType: primitiveField.type,
        namePrefix: `${parentField.name}${FIELD_NAMES_SEPARATOR}${middleField.name}`,
        rawValue: "value1",
        displayValue: "display value 1",
      });
      expect(processPrimitiveValueSpy.getCall(1).firstArg).to.containSubset({
        field: {
          name: primitiveField.name,
        },
        valueType: primitiveField.type,
        namePrefix: `${parentField.name}${FIELD_NAMES_SEPARATOR}${middleField.name}`,
        rawValue: "value2",
        displayValue: "display value 2",
      });
      expect(finishArraySpy).to.be.calledOnce;
    });

    it("processes deeply nested content item as struct array value", () => {
      const startArraySpy = sinon.spy(visitor, "startArray");
      const finishArraySpy = sinon.spy(visitor, "finishArray");
      const startStructSpy = sinon.spy(visitor, "startStruct");
      const finishStructSpy = sinon.spy(visitor, "finishStruct");
      const processPrimitiveValueSpy = sinon.spy(visitor, "processPrimitiveValue");
      const category1 = createTestCategoryDescription();
      const category2 = createTestCategoryDescription();
      const primitiveField = createTestSimpleContentField({ name: "primitive", category: category1 });
      const middleField = createTestNestedContentField({ nestedFields: [primitiveField], category: category1 });
      const parentField = createTestNestedContentField({ nestedFields: [middleField], category: category2 });
      const descriptor = createTestContentDescriptor({ fields: [parentField], categories: [category1, category2] });
      const item = createTestContentItem({
        values: {
          [parentField.name]: [{
            primaryKeys: [createTestECInstanceKey()],
            values: {
              [middleField.name]: [{
                primaryKeys: [createTestECInstanceKey()],
                values: {
                  [primitiveField.name]: "value1",
                },
                displayValues: {
                  [primitiveField.name]: "display value 1",
                },
                mergedFieldNames: [],
              }],
            },
            displayValues: {
              [middleField.name]: undefined,
            },
            mergedFieldNames: [],
          }, {
            primaryKeys: [createTestECInstanceKey()],
            values: {
              [middleField.name]: [{
                primaryKeys: [createTestECInstanceKey()],
                values: {
                  [primitiveField.name]: "value2",
                },
                displayValues: {
                  [primitiveField.name]: "display value 2",
                },
                mergedFieldNames: [],
              }],
            },
            displayValues: {
              [middleField.name]: undefined,
            },
            mergedFieldNames: [],
          }],
        },
        displayValues: {
          [parentField.name]: undefined,
        },
      });
      traverseContentItem(visitor, descriptor, item);

      expect(startArraySpy).to.be.calledOnce;
      expect(startArraySpy.firstCall.firstArg).to.containSubset({
        hierarchy: {
          field: { name: middleField.name },
          childFields: [{
            field: { name: primitiveField.name },
          }],
        },
        valueType: {
          valueFormat: PropertyValueFormat.Array,
          typeName: `${middleField.type.typeName}[]`,
          memberType: {
            valueFormat: PropertyValueFormat.Struct,
            typeName: middleField.type.typeName,
            members: [{
              name: primitiveField.name,
              label: primitiveField.label,
              type: primitiveField.type,
            }],
          },
        },
        namePrefix: parentField.name,
      });
      expect(startStructSpy).to.be.calledTwice;
      startStructSpy.getCalls().forEach((call) => expect(call.firstArg).to.containSubset({
        hierarchy: {
          field: { name: middleField.name },
          childFields: [{
            field: { name: primitiveField.name },
          }],
        },
        valueType: {
          valueFormat: PropertyValueFormat.Struct,
          typeName: middleField.type.typeName,
          members: [{
            name: primitiveField.name,
            label: primitiveField.label,
            type: primitiveField.type,
          }],
        },
        namePrefix: parentField.name,
      }));
      expect(processPrimitiveValueSpy.callCount).to.eq(2);
      expect(processPrimitiveValueSpy.getCall(0).firstArg).to.containSubset({
        field: {
          name: primitiveField.name,
        },
        valueType: primitiveField.type,
        namePrefix: `${parentField.name}${FIELD_NAMES_SEPARATOR}${middleField.name}`,
        rawValue: "value1",
        displayValue: "display value 1",
      });
      expect(processPrimitiveValueSpy.getCall(1).firstArg).to.containSubset({
        field: {
          name: primitiveField.name,
        },
        valueType: primitiveField.type,
        namePrefix: `${parentField.name}${FIELD_NAMES_SEPARATOR}${middleField.name}`,
        rawValue: "value2",
        displayValue: "display value 2",
      });
      expect(finishStructSpy).to.be.calledTwice;
      expect(finishArraySpy).to.be.calledOnce;
    });

    it("processes nested content item with deeply nested content as multi-level struct array value", () => {
      const startArraySpy = sinon.spy(visitor, "startArray");
      const finishArraySpy = sinon.spy(visitor, "finishArray");
      const startStructSpy = sinon.spy(visitor, "startStruct");
      const finishStructSpy = sinon.spy(visitor, "finishStruct");
      const processPrimitiveValueSpy = sinon.spy(visitor, "processPrimitiveValue");
      const category = createTestCategoryDescription();
      const primitiveField = createTestSimpleContentField({ name: "primitive", category });
      const middleField = createTestNestedContentField({ nestedFields: [primitiveField], category });
      const parentField = createTestNestedContentField({ nestedFields: [middleField], category });
      const descriptor = createTestContentDescriptor({ fields: [parentField], categories: [category] });
      const item = createTestContentItem({
        values: {
          [parentField.name]: [{
            primaryKeys: [createTestECInstanceKey()],
            values: {
              [middleField.name]: [{
                primaryKeys: [createTestECInstanceKey()],
                values: {
                  [primitiveField.name]: "value1",
                },
                displayValues: {
                  [primitiveField.name]: "display value 1",
                },
                mergedFieldNames: [],
              }],
            },
            displayValues: {
              [middleField.name]: undefined,
            },
            mergedFieldNames: [],
          }, {
            primaryKeys: [createTestECInstanceKey()],
            values: {
              [middleField.name]: [{
                primaryKeys: [createTestECInstanceKey()],
                values: {
                  [primitiveField.name]: "value2",
                },
                displayValues: {
                  [primitiveField.name]: "display value 2",
                },
                mergedFieldNames: [],
              }],
            },
            displayValues: {
              [middleField.name]: undefined,
            },
            mergedFieldNames: [],
          }],
        },
        displayValues: {
          [parentField.name]: undefined,
        },
      });
      traverseContentItem(visitor, descriptor, item);

      expect(startArraySpy).to.be.calledThrice;
      expect(startArraySpy.firstCall.firstArg).to.containSubset({
        hierarchy: {
          field: { name: parentField.name },
          childFields: [{
            field: { name: middleField.name },
            childFields: [{
              field: { name: primitiveField.name },
            }],
          }],
        },
        valueType: {
          valueFormat: PropertyValueFormat.Array,
          typeName: `${parentField.type.typeName}[]`,
          memberType: {
            valueFormat: PropertyValueFormat.Struct,
            typeName: parentField.type.typeName,
            members: [{
              name: middleField.name,
              label: middleField.label,
              type: {
                valueFormat: PropertyValueFormat.Array,
                typeName: `${middleField.type.typeName}[]`,
                memberType: {
                  valueFormat: PropertyValueFormat.Struct,
                  typeName: middleField.type.typeName,
                  members: [{
                    name: primitiveField.name,
                    label: primitiveField.label,
                    type: primitiveField.type,
                  }],
                },
              },
            }],
          },
        },
        namePrefix: undefined,
      });
      [startArraySpy.secondCall, startArraySpy.thirdCall].forEach((call) => expect(call.firstArg).to.containSubset({
        hierarchy: {
          field: { name: middleField.name },
          childFields: [{
            field: { name: primitiveField.name },
          }],
        },
        valueType: {
          valueFormat: PropertyValueFormat.Array,
          typeName: `${middleField.type.typeName}[]`,
          memberType: {
            valueFormat: PropertyValueFormat.Struct,
            typeName: middleField.type.typeName,
            members: [{
              name: primitiveField.name,
              label: primitiveField.label,
              type: primitiveField.type,
            }],
          },
        },
        namePrefix: parentField.name,
      }));
      expect(startStructSpy.callCount).to.eq(4);
      [startStructSpy.getCall(0), startStructSpy.getCall(2)].forEach((call) => expect(call.firstArg).to.containSubset({
        hierarchy: {
          field: { name: parentField.name },
          childFields: [{
            field: { name: middleField.name },
            childFields: [{
              field: { name: primitiveField.name },
            }],
          }],
        },
        valueType: {
          valueFormat: PropertyValueFormat.Struct,
          typeName: parentField.type.typeName,
          members: [{
            name: middleField.name,
            label: middleField.label,
            type: {
              valueFormat: PropertyValueFormat.Array,
              typeName: `${middleField.type.typeName}[]`,
              memberType: {
                valueFormat: PropertyValueFormat.Struct,
                typeName: middleField.type.typeName,
                members: [{
                  name: primitiveField.name,
                  label: primitiveField.label,
                  type: primitiveField.type,
                }],
              },
            },
          }],
        },
        namePrefix: undefined,
      }));
      [startStructSpy.getCall(1), startStructSpy.getCall(3)].forEach((call) => expect(call.firstArg).to.containSubset({
        hierarchy: {
          field: { name: middleField.name },
          childFields: [{
            field: { name: primitiveField.name },
          }],
        },
        valueType: {
          valueFormat: PropertyValueFormat.Struct,
          typeName: middleField.type.typeName,
          members: [{
            name: primitiveField.name,
            label: primitiveField.label,
            type: primitiveField.type,
          }],
        },
        namePrefix: parentField.name,
      }));
      expect(processPrimitiveValueSpy.callCount).to.eq(2);
      expect(processPrimitiveValueSpy.firstCall.firstArg).to.containSubset({
        field: {
          name: primitiveField.name,
        },
        valueType: primitiveField.type,
        namePrefix: `${parentField.name}${FIELD_NAMES_SEPARATOR}${middleField.name}`,
        rawValue: "value1",
        displayValue: "display value 1",
      });
      expect(processPrimitiveValueSpy.secondCall.firstArg).to.containSubset({
        field: {
          name: primitiveField.name,
        },
        valueType: primitiveField.type,
        namePrefix: `${parentField.name}${FIELD_NAMES_SEPARATOR}${middleField.name}`,
        rawValue: "value2",
        displayValue: "display value 2",
      });
      expect(finishStructSpy.callCount).to.eq(4);
      expect(finishArraySpy).to.be.calledThrice;
    });

    it("processes primitive value nested under empty nested content item as an empty array value", () => {
      const startArraySpy = sinon.spy(visitor, "startArray");
      const finishArraySpy = sinon.spy(visitor, "finishArray");
      const startStructSpy = sinon.spy(visitor, "startStruct");
      const finishStructSpy = sinon.spy(visitor, "finishStruct");
      const processPrimitiveValueSpy = sinon.spy(visitor, "processPrimitiveValue");
      const category1 = createTestCategoryDescription();
      const category2 = createTestCategoryDescription();
      const primitiveField = createTestSimpleContentField({ name: "primitive", category: category1 });
      const parentField = createTestNestedContentField({ nestedFields: [primitiveField], category: category2 });
      const descriptor = createTestContentDescriptor({ fields: [parentField], categories: [category1, category2] });
      const item = createTestContentItem({
        values: {
          [parentField.name]: undefined,
        },
        displayValues: {
          [parentField.name]: undefined,
        },
      });
      traverseContentItem(visitor, descriptor, item);

      expect(startArraySpy).to.be.calledOnce;
      expect(startArraySpy.firstCall.firstArg).to.containSubset({
        hierarchy: {
          field: { name: primitiveField.name },
        },
        valueType: {
          valueFormat: PropertyValueFormat.Array,
          typeName: `${primitiveField.type.typeName}[]`,
          memberType: primitiveField.type,
        },
        namePrefix: parentField.name,
      });
      [startStructSpy, processPrimitiveValueSpy, finishStructSpy].forEach((spy) => expect(spy).to.not.be.called);
      expect(finishArraySpy).to.be.calledOnce;
    });

    it("processes primitive value deeply nested under empty nested content item as an empty array value", () => {
      const startArraySpy = sinon.spy(visitor, "startArray");
      const finishArraySpy = sinon.spy(visitor, "finishArray");
      const startStructSpy = sinon.spy(visitor, "startStruct");
      const finishStructSpy = sinon.spy(visitor, "finishStruct");
      const processPrimitiveValueSpy = sinon.spy(visitor, "processPrimitiveValue");
      const category1 = createTestCategoryDescription();
      const category2 = createTestCategoryDescription();
      const primitiveField = createTestSimpleContentField({ name: "primitive", category: category1 });
      const middleField = createTestNestedContentField({ nestedFields: [primitiveField], category: category2 });
      const parentField = createTestNestedContentField({ nestedFields: [middleField], category: category2 });
      const descriptor = createTestContentDescriptor({ fields: [parentField], categories: [category1, category2] });
      const item = createTestContentItem({
        values: {
          [parentField.name]: [{
            primaryKeys: [createTestECInstanceKey()],
            values: {
              [middleField.name]: undefined,
            },
            displayValues: {
              [middleField.name]: undefined,
            },
            mergedFieldNames: [],
          }],
        },
        displayValues: {
          [parentField.name]: undefined,
        },
      });
      traverseContentItem(visitor, descriptor, item);

      expect(startArraySpy).to.be.calledOnce;
      expect(startArraySpy.firstCall.firstArg).to.containSubset({
        hierarchy: {
          field: { name: primitiveField.name },
        },
        valueType: {
          valueFormat: PropertyValueFormat.Array,
          typeName: `${primitiveField.type.typeName}[]`,
          memberType: primitiveField.type,
        },
        namePrefix: `${parentField.name}${FIELD_NAMES_SEPARATOR}${middleField.name}`,
      });
      [startStructSpy, processPrimitiveValueSpy, finishStructSpy].forEach((spy) => expect(spy).to.not.be.called);
      expect(finishArraySpy).to.be.calledOnce;
    });

  });

  it("processes merged nested content under nested content item", () => {
    const startArraySpy = sinon.spy(visitor, "startArray");
    const finishArraySpy = sinon.spy(visitor, "finishArray");
    const startStructSpy = sinon.spy(visitor, "startStruct");
    const finishStructSpy = sinon.spy(visitor, "finishStruct");
    const processMergedValueSpy = sinon.spy(visitor, "processMergedValue");
    const category = createTestCategoryDescription();
    const primitiveField = createTestSimpleContentField({ name: "primitive", category });
    const mergedNestedField = createTestNestedContentField({ name: "mergedField", nestedFields: [primitiveField], category });
    const parentField = createTestNestedContentField({ name: "parentField", nestedFields: [mergedNestedField], category });
    const descriptor = createTestContentDescriptor({ fields: [parentField], categories: [category] });
    const item = createTestContentItem({
      values: {
        [parentField.name]: [{
          primaryKeys: [createTestECInstanceKey()],
          values: {
            [mergedNestedField.name]: undefined,
          },
          displayValues: {
            [mergedNestedField.name]: "Merged",
          },
          mergedFieldNames: [mergedNestedField.name],
        }],
      },
      displayValues: {
        [parentField.name]: undefined,
      },
    });
    traverseContentItem(visitor, descriptor, item);

    expect(startArraySpy).to.be.calledOnce;
    expect(startArraySpy.firstCall.firstArg).to.containSubset({
      hierarchy: {
        field: { name: parentField.name },
      },
      valueType: {
        valueFormat: PropertyValueFormat.Array,
        typeName: `${parentField.type.typeName}[]`,
        memberType: {
          valueFormat: PropertyValueFormat.Struct,
          typeName: parentField.type.typeName,
          members: [{
            name: mergedNestedField.name,
            label: mergedNestedField.label,
          }],
        },
      },
    });
    expect(finishArraySpy).to.be.calledOnce;

    expect(startStructSpy).to.be.calledOnce;
    expect(startStructSpy.firstCall.firstArg).to.containSubset({
      hierarchy: {
        field: { name: parentField.name },
        childFields: [{
          field: { name: mergedNestedField.name },
        }],
      },
      valueType: {
        valueFormat: PropertyValueFormat.Struct,
        typeName: mergedNestedField.type.typeName,
        members: [{
          name: mergedNestedField.name,
          label: mergedNestedField.label,
        }],
      },
    });
    expect(finishStructSpy).to.be.calledOnce;

    expect(processMergedValueSpy).to.be.calledOnce;
    expect(processMergedValueSpy.firstCall.firstArg).to.containSubset({
      mergedField: {
        name: mergedNestedField.name,
      },
      requestedField: {
        name: mergedNestedField.name,
      },
      namePrefix: parentField.name,
    });

  });

  it("processes merged primitive value under nested content item", () => {
    const startArraySpy = sinon.spy(visitor, "startArray");
    const finishArraySpy = sinon.spy(visitor, "finishArray");
    const startStructSpy = sinon.spy(visitor, "startStruct");
    const finishStructSpy = sinon.spy(visitor, "finishStruct");
    const processMergedValueSpy = sinon.spy(visitor, "processMergedValue");
    const category = createTestCategoryDescription();
    const primitiveField = createTestSimpleContentField({ name: "primitive", category });
    const parentField = createTestNestedContentField({ name: "parentField", nestedFields: [primitiveField], category });
    const descriptor = createTestContentDescriptor({ fields: [parentField], categories: [category] });
    const item = createTestContentItem({
      values: {
        [parentField.name]: [{
          primaryKeys: [createTestECInstanceKey()],
          values: {
            [primitiveField.name]: undefined,
          },
          displayValues: {
            [primitiveField.name]: "Merged",
          },
          mergedFieldNames: [primitiveField.name],
        }],
      },
      displayValues: {
        [parentField.name]: undefined,
      },
    });
    traverseContentItem(visitor, descriptor, item);

    expect(startArraySpy).to.be.calledOnce;
    expect(startArraySpy.firstCall.firstArg).to.containSubset({
      hierarchy: {
        field: { name: parentField.name },
        childFields: [{
          field: { name: primitiveField.name },
        }],
      },
      valueType: {
        valueFormat: PropertyValueFormat.Array,
        typeName: `${parentField.type.typeName}[]`,
        memberType: {
          valueFormat: PropertyValueFormat.Struct,
          typeName: parentField.type.typeName,
          members: [{
            name: primitiveField.name,
            label: primitiveField.label,
            type: primitiveField.type,
          }],
        },
      },
    });
    expect(finishArraySpy).to.be.calledOnce;

    expect(startStructSpy).to.be.calledOnce;
    expect(startStructSpy.firstCall.firstArg).to.containSubset({
      hierarchy: {
        field: { name: parentField.name },
        childFields: [{
          field: { name: primitiveField.name },
        }],
      },
      valueType: {
        valueFormat: PropertyValueFormat.Struct,
        typeName: parentField.type.typeName,
        members: [{
          name: primitiveField.name,
          label: primitiveField.label,
          type: primitiveField.type,
        }],
      },
    });
    expect(finishStructSpy).to.be.calledOnce;

    expect(processMergedValueSpy).to.be.calledOnce;
    expect(processMergedValueSpy.firstCall.firstArg).to.containSubset({
      mergedField: {
        name: primitiveField.name,
      },
      requestedField: {
        name: primitiveField.name,
      },
      namePrefix: parentField.name,
    });

  });

});

describe("addFieldHierarchy", () => {

  it("adds given hierarchy into empty list", () => {
    const list: FieldHierarchy[] = [];
    const hierarchy: FieldHierarchy = {
      field: createTestSimpleContentField(),
      childFields: [],
    };
    addFieldHierarchy(list, hierarchy);
    expect(list).to.deep.eq([hierarchy]);
  });

  it("adds given hierarchy under existing parent", () => {
    const category = createTestCategoryDescription();
    const sibling1 = createTestSimpleContentField({ name: "sibling1", category });
    const sibling2 = createTestSimpleContentField({ name: "sibling2", category });
    const parent = createTestNestedContentField({ name: "parent", category, nestedFields: [sibling1, sibling2] });
    const list: FieldHierarchy[] = [{
      field: parent,
      childFields: [{
        field: sibling1,
        childFields: [],
      }],
    }];
    addFieldHierarchy(list, { field: sibling2, childFields: [] });
    expect(list).to.deep.eq([{
      field: parent,
      childFields: [{
        field: sibling1,
        childFields: [],
      }, {
        field: sibling2,
        childFields: [],
      }],
    }]);
  });

  it("adds existing child field under given parent hierarchy", () => {
    const category = createTestCategoryDescription();
    const sibling1 = createTestSimpleContentField({ name: "sibling1", category });
    const sibling2 = createTestSimpleContentField({ name: "sibling2", category });
    const parent = createTestNestedContentField({ name: "parent", category, nestedFields: [sibling1, sibling2] });
    const list: FieldHierarchy[] = [{
      field: sibling1,
      childFields: [],
    }];
    addFieldHierarchy(list, {
      field: parent,
      childFields: [{
        field: sibling2,
        childFields: [],
      }],
    });
    expect(list).to.deep.eq([{
      field: parent,
      childFields: [{
        field: sibling1,
        childFields: [],
      }, {
        field: sibling2,
        childFields: [],
      }],
    }]);
  });

  it("merges siblings under common parent", () => {
    const category = createTestCategoryDescription();
    const sibling1 = createTestSimpleContentField({ name: "sibling1", category });
    const sibling2 = createTestSimpleContentField({ name: "sibling2", category });
    const parent = createTestNestedContentField({ name: "parent", category, nestedFields: [sibling1, sibling2] });
    const list: FieldHierarchy[] = [{
      field: sibling1,
      childFields: [],
    }];
    addFieldHierarchy(list, {
      field: sibling2,
      childFields: [],
    });
    expect(list).to.deep.eq([{
      field: parent,
      childFields: [{
        field: sibling1,
        childFields: [],
      }, {
        field: sibling2,
        childFields: [],
      }],
    }]);
  });

  it("merges hierarchies with common parent", () => {
    const category = createTestCategoryDescription();
    const sibling1 = createTestSimpleContentField({ name: "sibling1", category });
    const sibling2 = createTestSimpleContentField({ name: "sibling2", category });
    const parent = createTestNestedContentField({ name: "parent", category, nestedFields: [sibling1, sibling2] });
    const list: FieldHierarchy[] = [{
      field: parent,
      childFields: [{
        field: sibling1,
        childFields: [],
      }],
    }];
    addFieldHierarchy(list, {
      field: parent,
      childFields: [{
        field: sibling2,
        childFields: [],
      }],
    });
    expect(list).to.deep.eq([{
      field: parent,
      childFields: [{
        field: sibling1,
        childFields: [],
      }, {
        field: sibling2,
        childFields: [],
      }],
    }]);
  });

  it("merges equal hierarchies", () => {
    const category = createTestCategoryDescription();
    const child = createTestSimpleContentField({ name: "child", category });
    const parent = createTestNestedContentField({ name: "parent", category, nestedFields: [child] });
    const list: FieldHierarchy[] = [{
      field: parent,
      childFields: [{
        field: child,
        childFields: [],
      }],
    }];
    addFieldHierarchy(list, {
      field: parent,
      childFields: [{
        field: child,
        childFields: [],
      }],
    });
    expect(list).to.deep.eq([{
      field: parent,
      childFields: [{
        field: child,
        childFields: [],
      }],
    }]);
  });

  it("doesn't merge hierarchies if categories are different", () => {
    const category1 = createTestCategoryDescription();
    const category2 = createTestCategoryDescription();
    const sibling1 = createTestSimpleContentField({ name: "sibling1", category: category1 });
    const sibling2 = createTestSimpleContentField({ name: "sibling2", category: category2 });
    createTestNestedContentField({ name: "parent", nestedFields: [sibling1, sibling2] });
    const list: FieldHierarchy[] = [{
      field: sibling1,
      childFields: [],
    }];
    addFieldHierarchy(list, {
      field: sibling2,
      childFields: [],
    });
    expect(list).to.deep.eq([{
      field: sibling1,
      childFields: [],
    }, {
      field: sibling2,
      childFields: [],
    }]);
  });

});

describe("createFieldHierarchies", () => {

  it("creates field hierarchy with all nested fields under parent field's child fields even though their categories differ, when `ignoreCategories` parameter is set to true", () => {
    const nestedFields = [createTestSimpleContentField(), createTestSimpleContentField()];
    const nestedContentField = createTestNestedContentField({ nestedFields });
    const fieldHierarchies = createFieldHierarchies([nestedContentField], true);

    expect(fieldHierarchies).to.deep.eq([{
      field: nestedContentField,
      childFields: [
        {
          field: nestedFields[0],
          childFields: [],
        }, {
          field: nestedFields[1],
          childFields: [],
        },
      ],
    }]);
  });

});
=======
/*---------------------------------------------------------------------------------------------
* Copyright (c) Bentley Systems, Incorporated. All rights reserved.
* See LICENSE.md in the project root for license terms and full copyright notice.
*--------------------------------------------------------------------------------------------*/
import { expect } from "chai";
import * as sinon from "sinon";
import { Content } from "../../presentation-common/content/Content";
import {
  addFieldHierarchy, createFieldHierarchies, FIELD_NAMES_SEPARATOR, FieldHierarchy, IContentVisitor, ProcessFieldHierarchiesProps,
  ProcessMergedValueProps, ProcessPrimitiveValueProps, StartArrayProps, StartCategoryProps, StartContentProps, StartFieldProps, StartItemProps,
  StartStructProps, traverseContent, traverseContentItem, traverseFieldHierarchy,
} from "../../presentation-common/content/ContentTraverser";
import { PropertyValueFormat } from "../../presentation-common/content/TypeDescription";
import {
  createTestCategoryDescription, createTestContentDescriptor, createTestContentItem, createTestNestedContentField, createTestSimpleContentField,
} from "../_helpers/Content";
import { createTestECInstanceKey } from "../_helpers/EC";

describe("ContentTraverser", () => {

  class TestContentVisitor implements IContentVisitor {
    public startContent(_props: StartContentProps): boolean {
      return true;
    }
    public finishContent(): void { }

    public processFieldHierarchies(_props: ProcessFieldHierarchiesProps): void { }

    public startItem(_props: StartItemProps): boolean {
      return true;
    }
    public finishItem(): void { }

    public startCategory(_props: StartCategoryProps): boolean {
      return true;
    }
    public finishCategory(): void { }

    public startField(_props: StartFieldProps): boolean {
      return true;
    }
    public finishField(): void { }

    public startStruct(_props: StartStructProps): boolean {
      return true;
    }
    public finishStruct(): void { }

    public startArray(_props: StartArrayProps): boolean {
      return true;
    }
    public finishArray(): void { }

    public processMergedValue(_props: ProcessMergedValueProps): void { }
    public processPrimitiveValue(_props: ProcessPrimitiveValueProps): void { }
  }
  let visitor: TestContentVisitor;

  beforeEach(() => {
    visitor = new TestContentVisitor();
  });

  describe("traverseFieldHierarchy", () => {

    it("doesn't dive into child fields when callback returns `false`", () => {
      const hierarchy: FieldHierarchy = {
        field: createTestSimpleContentField(),
        childFields: [{
          field: createTestSimpleContentField(),
          childFields: [],
        }],
      };
      const cb = sinon.stub().returns(false);
      traverseFieldHierarchy(hierarchy, cb);
      expect(cb).to.be.calledOnce;
    });

    it("dives into child fields when callback returns `true`", () => {
      const hierarchy: FieldHierarchy = {
        field: createTestSimpleContentField(),
        childFields: [{
          field: createTestSimpleContentField(),
          childFields: [],
        }],
      };
      const cb = sinon.stub().returns(true);
      traverseFieldHierarchy(hierarchy, cb);
      expect(cb).to.be.calledTwice;
    });

  });

  describe("traverseContent", () => {

    it("doesn't process content if `visitor.startContent` returns `false`", () => {
      sinon.stub(visitor, "startContent").returns(false);
      const spies = [
        sinon.spy(visitor, "processFieldHierarchies"),
        sinon.spy(visitor, "startItem"),
        sinon.spy(visitor, "finishContent"),
      ];
      const content = new Content(
        createTestContentDescriptor({ fields: [createTestSimpleContentField()] }),
        [createTestContentItem({ values: {}, displayValues: {} })],
      );
      traverseContent(visitor, content);
      spies.forEach((spy) => expect(spy).to.not.be.called);
    });

    it("processes content if `visitor.startContent` returns `true`", () => {
      sinon.stub(visitor, "startContent").returns(true);
      const spies = [
        sinon.spy(visitor, "processFieldHierarchies"),
        sinon.spy(visitor, "startItem"),
        sinon.spy(visitor, "finishContent"),
      ];
      const content = new Content(
        createTestContentDescriptor({ fields: [createTestSimpleContentField()] }),
        [createTestContentItem({ values: {}, displayValues: {} })],
      );
      traverseContent(visitor, content);
      spies.forEach((spy) => expect(spy).to.be.calledOnce);
    });

  });

  describe("traverseContentItem", () => {

    it("doesn't process content if `visitor.startContent` returns `false`", () => {
      sinon.stub(visitor, "startContent").returns(false);
      const spies = [
        sinon.spy(visitor, "processFieldHierarchies"),
        sinon.spy(visitor, "startItem"),
        sinon.spy(visitor, "finishContent"),
      ];
      const descriptor = createTestContentDescriptor({ fields: [createTestSimpleContentField()] });
      const item = createTestContentItem({ values: {}, displayValues: {} });
      traverseContentItem(visitor, descriptor, item);
      spies.forEach((spy) => expect(spy).to.not.be.called);
    });

    it("processes content if `visitor.startContent` returns `true`", () => {
      sinon.stub(visitor, "startContent").returns(true);
      const spies = [
        sinon.spy(visitor, "processFieldHierarchies"),
        sinon.spy(visitor, "startItem"),
        sinon.spy(visitor, "finishContent"),
      ];
      const descriptor = createTestContentDescriptor({ fields: [createTestSimpleContentField()] });
      const item = createTestContentItem({ values: {}, displayValues: {} });
      traverseContentItem(visitor, descriptor, item);
      spies.forEach((spy) => expect(spy).to.be.calledOnce);
    });

    it("doesn't process content item if `visitor.startItem` returns `false`", () => {
      sinon.stub(visitor, "startItem").returns(false);
      const spies = [
        sinon.spy(visitor, "startField"),
        sinon.spy(visitor, "finishItem"),
      ];
      const descriptor = createTestContentDescriptor({ fields: [createTestSimpleContentField()] });
      const item = createTestContentItem({ values: {}, displayValues: {} });
      traverseContentItem(visitor, descriptor, item);
      spies.forEach((spy) => expect(spy).to.not.be.called);
    });

    it("processes content item if `visitor.startItem` returns `true`", () => {
      sinon.stub(visitor, "startItem").returns(true);
      const spies = [
        sinon.spy(visitor, "startField"),
        sinon.spy(visitor, "finishItem"),
      ];
      const descriptor = createTestContentDescriptor({ fields: [createTestSimpleContentField()] });
      const item = createTestContentItem({ values: {}, displayValues: {} });
      traverseContentItem(visitor, descriptor, item);
      spies.forEach((spy) => expect(spy).to.be.calledOnce);
    });

    it("doesn't process content field if `visitor.startCategory` returns `false`", () => {
      sinon.stub(visitor, "startCategory").returns(false);
      const spies = [
        sinon.spy(visitor, "startField"),
        sinon.spy(visitor, "processPrimitiveValue"),
        sinon.spy(visitor, "finishField"),
      ];
      const descriptor = createTestContentDescriptor({ fields: [createTestSimpleContentField()] });
      const item = createTestContentItem({ values: {}, displayValues: {} });
      traverseContentItem(visitor, descriptor, item);
      spies.forEach((spy) => expect(spy).to.not.be.called);
    });

    it("doesn't process content field if `visitor.startCategory` returns `false` for nested category", () => {
      sinon.stub(visitor, "startCategory")
        .onFirstCall().returns(true)
        .onSecondCall().returns(false);
      const finishCategorySpy = sinon.spy(visitor, "finishCategory");
      const spies = [
        sinon.spy(visitor, "startField"),
        sinon.spy(visitor, "processPrimitiveValue"),
        sinon.spy(visitor, "finishField"),
      ];
      const parentCategory = createTestCategoryDescription({ name: "parent" });
      const childCategory = createTestCategoryDescription({ name: "child", parent: parentCategory });
      const descriptor = createTestContentDescriptor({
        fields: [createTestSimpleContentField({ category: childCategory })],
        categories: [parentCategory, childCategory],
      });
      const item = createTestContentItem({ values: {}, displayValues: {} });
      traverseContentItem(visitor, descriptor, item);
      spies.forEach((spy) => expect(spy).to.not.be.called);
      expect(finishCategorySpy).to.be.calledOnce;
    });

    it("processes content field if `visitor.startCategory` returns `true`", () => {
      sinon.stub(visitor, "startCategory").returns(true);
      const spies = [
        sinon.spy(visitor, "startField"),
        sinon.spy(visitor, "processPrimitiveValue"),
        sinon.spy(visitor, "finishField"),
      ];
      const descriptor = createTestContentDescriptor({ fields: [createTestSimpleContentField()] });
      const item = createTestContentItem({ values: {}, displayValues: {} });
      traverseContentItem(visitor, descriptor, item);
      spies.forEach((spy) => expect(spy).to.be.called);
    });

    it("doesn't process content field if `visitor.startField` returns `false`", () => {
      sinon.stub(visitor, "startField").returns(false);
      const spies = [
        sinon.spy(visitor, "processPrimitiveValue"),
        sinon.spy(visitor, "finishField"),
      ];
      const descriptor = createTestContentDescriptor({ fields: [createTestSimpleContentField()] });
      const item = createTestContentItem({ values: {}, displayValues: {} });
      traverseContentItem(visitor, descriptor, item);
      spies.forEach((spy) => expect(spy).to.not.be.called);
    });

    it("processes content field if `visitor.startField` returns `true`", () => {
      sinon.stub(visitor, "startField").returns(true);
      const spies = [
        sinon.spy(visitor, "processPrimitiveValue"),
        sinon.spy(visitor, "finishField"),
      ];
      const descriptor = createTestContentDescriptor({ fields: [createTestSimpleContentField()] });
      const item = createTestContentItem({ values: {}, displayValues: {} });
      traverseContentItem(visitor, descriptor, item);
      spies.forEach((spy) => expect(spy).to.be.calledOnce);
    });

    it("doesn't process array value if `visitor.startArray` returns `false`", () => {
      sinon.stub(visitor, "startArray").returns(false);
      const spies = [
        sinon.spy(visitor, "processPrimitiveValue"),
        sinon.spy(visitor, "finishArray"),
      ];
      const primitiveField = createTestSimpleContentField();
      const arrayField = createTestSimpleContentField({
        type: {
          valueFormat: PropertyValueFormat.Array,
          typeName: `${primitiveField.type.typeName}[]`,
          memberType: primitiveField.type,
        },
      });
      const descriptor = createTestContentDescriptor({ fields: [arrayField] });
      const item = createTestContentItem({
        values: {
          [arrayField.name]: ["value1", "value2"],
        },
        displayValues: {
          [arrayField.name]: ["display value 1", "display value 2"],
        },
      });
      traverseContentItem(visitor, descriptor, item);
      spies.forEach((spy) => expect(spy).to.not.be.called);
    });

    it("processes array value if `visitor.startArray` returns `true`", () => {
      sinon.stub(visitor, "startArray").returns(true);
      const spies = [
        sinon.spy(visitor, "processPrimitiveValue"),
        sinon.spy(visitor, "finishArray"),
      ];
      const primitiveField = createTestSimpleContentField();
      const arrayField = createTestSimpleContentField({
        type: {
          valueFormat: PropertyValueFormat.Array,
          typeName: `${primitiveField.type.typeName}[]`,
          memberType: primitiveField.type,
        },
      });
      const descriptor = createTestContentDescriptor({ fields: [arrayField] });
      const item = createTestContentItem({
        values: {
          [arrayField.name]: ["value"],
        },
        displayValues: {
          [arrayField.name]: ["display value"],
        },
      });
      traverseContentItem(visitor, descriptor, item);
      spies.forEach((spy) => expect(spy).to.be.called);
    });

    it("doesn't process struct value if `visitor.startStruct` returns `false`", () => {
      sinon.stub(visitor, "startStruct").returns(false);
      const spies = [
        sinon.spy(visitor, "processPrimitiveValue"),
        sinon.spy(visitor, "finishStruct"),
      ];
      const memberField = createTestSimpleContentField();
      const structField = createTestSimpleContentField({
        type: {
          valueFormat: PropertyValueFormat.Struct,
          typeName: `TestStruct`,
          members: [{
            name: "MyProp",
            label: "My Property",
            type: memberField.type,
          }],
        },
      });
      const descriptor = createTestContentDescriptor({ fields: [structField] });
      const item = createTestContentItem({
        values: {
          // eslint-disable-next-line @typescript-eslint/naming-convention
          [structField.name]: { MyProp: "value" },
        },
        displayValues: {
          // eslint-disable-next-line @typescript-eslint/naming-convention
          [structField.name]: { MyProp: "display value" },
        },
      });
      traverseContentItem(visitor, descriptor, item);
      spies.forEach((spy) => expect(spy).to.not.be.called);
    });

    it("process struct value if `visitor.startStruct` returns `true`", () => {
      sinon.stub(visitor, "startStruct").returns(true);
      const spies = [
        sinon.spy(visitor, "processPrimitiveValue"),
        sinon.spy(visitor, "finishStruct"),
      ];
      const memberField = createTestSimpleContentField();
      const structField = createTestSimpleContentField({
        type: {
          valueFormat: PropertyValueFormat.Struct,
          typeName: `TestStruct`,
          members: [{
            name: "MyProp",
            label: "My Property",
            type: memberField.type,
          }],
        },
      });
      const descriptor = createTestContentDescriptor({ fields: [structField] });
      const item = createTestContentItem({
        values: {
          // eslint-disable-next-line @typescript-eslint/naming-convention
          [structField.name]: { MyProp: "value" },
        },
        displayValues: {
          // eslint-disable-next-line @typescript-eslint/naming-convention
          [structField.name]: { MyProp: "display value" },
        },
      });
      traverseContentItem(visitor, descriptor, item);
      spies.forEach((spy) => expect(spy).to.be.called);
    });

    it("processes merged primitive value", () => {
      const spy = sinon.spy(visitor, "processMergedValue");
      const field = createTestSimpleContentField();
      const descriptor = createTestContentDescriptor({ fields: [field] });
      const item = createTestContentItem({ values: {}, displayValues: {}, mergedFieldNames: [field.name] });
      traverseContentItem(visitor, descriptor, item);
      expect(spy).to.be.calledOnceWith({
        requestedField: field,
        mergedField: field,
        namePrefix: undefined,
      });
    });

    it("processes primitive value nested under merged nested content item", () => {
      const spy = sinon.spy(visitor, "processMergedValue");
      const primitiveField = createTestSimpleContentField();
      const parentField = createTestNestedContentField({ nestedFields: [primitiveField] });
      const descriptor = createTestContentDescriptor({ fields: [parentField] });
      const item = createTestContentItem({ values: {}, displayValues: {}, mergedFieldNames: [parentField.name] });
      traverseContentItem(visitor, descriptor, item);
      expect(spy).to.be.calledOnceWith({
        requestedField: primitiveField,
        mergedField: parentField,
        namePrefix: undefined,
      });
    });

    it("doesn't process empty nested content item", () => {
      const startArraySpy = sinon.spy(visitor, "startArray");
      const processPrimitiveValueSpy = sinon.spy(visitor, "processPrimitiveValue");
      const category = createTestCategoryDescription();
      const primitiveField = createTestSimpleContentField({ category });
      const parentField = createTestNestedContentField({ nestedFields: [primitiveField], category });
      const descriptor = createTestContentDescriptor({ fields: [parentField], categories: [category] });
      const item = createTestContentItem({
        values: {
          [parentField.name]: [],
        },
        displayValues: {
          [parentField.name]: [],
        },
      });
      traverseContentItem(visitor, descriptor, item);

      expect(startArraySpy).to.not.be.called;
      expect(processPrimitiveValueSpy).to.not.be.called;
    });

    it("processes primitive value nested under nested content item as array value", () => {
      const startArraySpy = sinon.spy(visitor, "startArray");
      const finishArraySpy = sinon.spy(visitor, "finishArray");
      const processPrimitiveValueSpy = sinon.spy(visitor, "processPrimitiveValue");
      const primitiveField = createTestSimpleContentField();
      const parentField = createTestNestedContentField({ nestedFields: [primitiveField] });
      const descriptor = createTestContentDescriptor({ fields: [parentField] });
      const item = createTestContentItem({
        values: {
          [parentField.name]: [{
            primaryKeys: [createTestECInstanceKey()],
            values: {
              [primitiveField.name]: "value1",
            },
            displayValues: {
              [primitiveField.name]: "display value 1",
            },
            mergedFieldNames: [],
          }, {
            primaryKeys: [createTestECInstanceKey()],
            values: {
              [primitiveField.name]: "value2",
            },
            displayValues: {
              [primitiveField.name]: "display value 2",
            },
            mergedFieldNames: [],
          }],
        },
        displayValues: {
          [parentField.name]: undefined,
        },
      });
      traverseContentItem(visitor, descriptor, item);

      expect(startArraySpy).to.be.calledOnce;
      expect(startArraySpy.firstCall.firstArg).to.containSubset({
        hierarchy: {
          field: {
            name: primitiveField.name,
          },
        },
        valueType: {
          valueFormat: PropertyValueFormat.Array,
          typeName: `${primitiveField.type.typeName}[]`,
          memberType: primitiveField.type,
        },
        namePrefix: parentField.name,
      });
      expect(processPrimitiveValueSpy).to.be.calledTwice;
      expect(processPrimitiveValueSpy.firstCall.firstArg).to.containSubset({
        field: {
          name: primitiveField.name,
        },
        valueType: primitiveField.type,
        namePrefix: parentField.name,
        rawValue: "value1",
        displayValue: "display value 1",
      });
      expect(processPrimitiveValueSpy.secondCall.firstArg).to.containSubset({
        field: {
          name: primitiveField.name,
        },
        valueType: primitiveField.type,
        namePrefix: parentField.name,
        rawValue: "value2",
        displayValue: "display value 2",
      });
      expect(finishArraySpy).to.be.calledOnce;
    });

    it("processes nested content item as struct array value", () => {
      const startArraySpy = sinon.spy(visitor, "startArray");
      const finishArraySpy = sinon.spy(visitor, "finishArray");
      const startStructSpy = sinon.spy(visitor, "startStruct");
      const finishStructSpy = sinon.spy(visitor, "finishStruct");
      const processPrimitiveValueSpy = sinon.spy(visitor, "processPrimitiveValue");
      const category = createTestCategoryDescription();
      const primitiveField1 = createTestSimpleContentField({ name: "primitive1", category });
      const primitiveField2 = createTestSimpleContentField({ name: "primitive2", category });
      const parentField = createTestNestedContentField({ nestedFields: [primitiveField1, primitiveField2], category });
      const descriptor = createTestContentDescriptor({ fields: [parentField], categories: [category] });
      const item = createTestContentItem({
        values: {
          [parentField.name]: [{
            primaryKeys: [createTestECInstanceKey()],
            values: {
              [primitiveField1.name]: "value11",
              [primitiveField2.name]: "value12",
            },
            displayValues: {
              [primitiveField1.name]: "display value 11",
              [primitiveField2.name]: "display value 12",
            },
            mergedFieldNames: [],
          }, {
            primaryKeys: [createTestECInstanceKey()],
            values: {
              [primitiveField1.name]: "value21",
              [primitiveField2.name]: "value22",
            },
            displayValues: {
              [primitiveField1.name]: "display value 21",
              [primitiveField2.name]: "display value 22",
            },
            mergedFieldNames: [],
          }],
        },
        displayValues: {
          [parentField.name]: undefined,
        },
      });
      traverseContentItem(visitor, descriptor, item);

      expect(startArraySpy).to.be.calledOnce;
      expect(startArraySpy.firstCall.firstArg).to.containSubset({
        hierarchy: {
          field: {
            name: parentField.name,
          },
          childFields: [{
            field: { name: primitiveField1.name },
          }, {
            field: { name: primitiveField2.name },
          }],
        },
        valueType: {
          valueFormat: PropertyValueFormat.Array,
          typeName: `${parentField.type.typeName}[]`,
          memberType: {
            valueFormat: PropertyValueFormat.Struct,
            typeName: parentField.type.typeName,
            members: [{
              name: primitiveField1.name,
            }, {
              name: primitiveField2.name,
            }],
          },
        },
        namePrefix: undefined,
      });
      expect(startStructSpy).to.be.calledTwice;
      startStructSpy.getCalls().forEach((call) => expect(call.firstArg).to.containSubset({
        hierarchy: {
          field: {
            name: parentField.name,
          },
          childFields: [{
            field: { name: primitiveField1.name },
          }, {
            field: { name: primitiveField2.name },
          }],
        },
        valueType: {
          valueFormat: PropertyValueFormat.Struct,
          typeName: parentField.type.typeName,
          members: [{
            name: primitiveField1.name,
          }, {
            name: primitiveField2.name,
          }],
        },
        namePrefix: undefined,
      }));
      expect(processPrimitiveValueSpy.callCount).to.eq(4);
      expect(processPrimitiveValueSpy.getCall(0).firstArg).to.containSubset({
        field: {
          name: primitiveField1.name,
        },
        valueType: primitiveField1.type,
        namePrefix: parentField.name,
        rawValue: "value11",
        displayValue: "display value 11",
      });
      expect(processPrimitiveValueSpy.getCall(1).firstArg).to.containSubset({
        field: {
          name: primitiveField2.name,
        },
        valueType: primitiveField2.type,
        namePrefix: parentField.name,
        rawValue: "value12",
        displayValue: "display value 12",
      });
      expect(processPrimitiveValueSpy.getCall(2).firstArg).to.containSubset({
        field: {
          name: primitiveField1.name,
        },
        valueType: primitiveField1.type,
        namePrefix: parentField.name,
        rawValue: "value21",
        displayValue: "display value 21",
      });
      expect(processPrimitiveValueSpy.getCall(3).firstArg).to.containSubset({
        field: {
          name: primitiveField2.name,
        },
        valueType: primitiveField2.type,
        namePrefix: parentField.name,
        rawValue: "value22",
        displayValue: "display value 22",
      });
      expect(finishStructSpy).to.be.calledTwice;
      expect(finishArraySpy).to.be.calledOnce;
    });

    it("processes deeply nested primitive value as array value", () => {
      const startArraySpy = sinon.spy(visitor, "startArray");
      const finishArraySpy = sinon.spy(visitor, "finishArray");
      const processPrimitiveValueSpy = sinon.spy(visitor, "processPrimitiveValue");
      const category1 = createTestCategoryDescription();
      const category2 = createTestCategoryDescription();
      const primitiveField = createTestSimpleContentField({ name: "primitive", category: category1 });
      const middleField = createTestNestedContentField({ nestedFields: [primitiveField], category: category2 });
      const parentField = createTestNestedContentField({ nestedFields: [middleField], category: category2 });
      const descriptor = createTestContentDescriptor({ fields: [parentField], categories: [category1, category2] });
      const item = createTestContentItem({
        values: {
          [parentField.name]: [{
            primaryKeys: [createTestECInstanceKey()],
            values: {
              [middleField.name]: [{
                primaryKeys: [createTestECInstanceKey()],
                values: {
                  [primitiveField.name]: "value1",
                },
                displayValues: {
                  [primitiveField.name]: "display value 1",
                },
                mergedFieldNames: [],
              }],
            },
            displayValues: {
              [middleField.name]: undefined,
            },
            mergedFieldNames: [],
          }, {
            primaryKeys: [createTestECInstanceKey()],
            values: {
              [middleField.name]: [{
                primaryKeys: [createTestECInstanceKey()],
                values: {
                  [primitiveField.name]: "value2",
                },
                displayValues: {
                  [primitiveField.name]: "display value 2",
                },
                mergedFieldNames: [],
              }],
            },
            displayValues: {
              [middleField.name]: undefined,
            },
            mergedFieldNames: [],
          }],
        },
        displayValues: {
          [parentField.name]: undefined,
        },
      });
      traverseContentItem(visitor, descriptor, item);

      expect(startArraySpy).to.be.calledOnce;
      expect(startArraySpy.firstCall.firstArg).to.containSubset({
        hierarchy: {
          field: { name: primitiveField.name },
          childFields: [],
        },
        valueType: {
          valueFormat: PropertyValueFormat.Array,
          typeName: `${primitiveField.type.typeName}[]`,
          memberType: {
            valueFormat: PropertyValueFormat.Primitive,
            typeName: primitiveField.type.typeName,
          },
        },
        namePrefix: `${parentField.name}${FIELD_NAMES_SEPARATOR}${middleField.name}`,
      });
      expect(processPrimitiveValueSpy.callCount).to.eq(2);
      expect(processPrimitiveValueSpy.getCall(0).firstArg).to.containSubset({
        field: {
          name: primitiveField.name,
        },
        valueType: primitiveField.type,
        namePrefix: `${parentField.name}${FIELD_NAMES_SEPARATOR}${middleField.name}`,
        rawValue: "value1",
        displayValue: "display value 1",
      });
      expect(processPrimitiveValueSpy.getCall(1).firstArg).to.containSubset({
        field: {
          name: primitiveField.name,
        },
        valueType: primitiveField.type,
        namePrefix: `${parentField.name}${FIELD_NAMES_SEPARATOR}${middleField.name}`,
        rawValue: "value2",
        displayValue: "display value 2",
      });
      expect(finishArraySpy).to.be.calledOnce;
    });

    it("processes deeply nested content item as struct array value", () => {
      const startArraySpy = sinon.spy(visitor, "startArray");
      const finishArraySpy = sinon.spy(visitor, "finishArray");
      const startStructSpy = sinon.spy(visitor, "startStruct");
      const finishStructSpy = sinon.spy(visitor, "finishStruct");
      const processPrimitiveValueSpy = sinon.spy(visitor, "processPrimitiveValue");
      const category1 = createTestCategoryDescription();
      const category2 = createTestCategoryDescription();
      const primitiveField = createTestSimpleContentField({ name: "primitive", category: category1 });
      const middleField = createTestNestedContentField({ nestedFields: [primitiveField], category: category1 });
      const parentField = createTestNestedContentField({ nestedFields: [middleField], category: category2 });
      const descriptor = createTestContentDescriptor({ fields: [parentField], categories: [category1, category2] });
      const item = createTestContentItem({
        values: {
          [parentField.name]: [{
            primaryKeys: [createTestECInstanceKey()],
            values: {
              [middleField.name]: [{
                primaryKeys: [createTestECInstanceKey()],
                values: {
                  [primitiveField.name]: "value1",
                },
                displayValues: {
                  [primitiveField.name]: "display value 1",
                },
                mergedFieldNames: [],
              }],
            },
            displayValues: {
              [middleField.name]: undefined,
            },
            mergedFieldNames: [],
          }, {
            primaryKeys: [createTestECInstanceKey()],
            values: {
              [middleField.name]: [{
                primaryKeys: [createTestECInstanceKey()],
                values: {
                  [primitiveField.name]: "value2",
                },
                displayValues: {
                  [primitiveField.name]: "display value 2",
                },
                mergedFieldNames: [],
              }],
            },
            displayValues: {
              [middleField.name]: undefined,
            },
            mergedFieldNames: [],
          }],
        },
        displayValues: {
          [parentField.name]: undefined,
        },
      });
      traverseContentItem(visitor, descriptor, item);

      expect(startArraySpy).to.be.calledOnce;
      expect(startArraySpy.firstCall.firstArg).to.containSubset({
        hierarchy: {
          field: { name: middleField.name },
          childFields: [{
            field: { name: primitiveField.name },
          }],
        },
        valueType: {
          valueFormat: PropertyValueFormat.Array,
          typeName: `${middleField.type.typeName}[]`,
          memberType: {
            valueFormat: PropertyValueFormat.Struct,
            typeName: middleField.type.typeName,
            members: [{
              name: primitiveField.name,
              label: primitiveField.label,
              type: primitiveField.type,
            }],
          },
        },
        namePrefix: parentField.name,
      });
      expect(startStructSpy).to.be.calledTwice;
      startStructSpy.getCalls().forEach((call) => expect(call.firstArg).to.containSubset({
        hierarchy: {
          field: { name: middleField.name },
          childFields: [{
            field: { name: primitiveField.name },
          }],
        },
        valueType: {
          valueFormat: PropertyValueFormat.Struct,
          typeName: middleField.type.typeName,
          members: [{
            name: primitiveField.name,
            label: primitiveField.label,
            type: primitiveField.type,
          }],
        },
        namePrefix: parentField.name,
      }));
      expect(processPrimitiveValueSpy.callCount).to.eq(2);
      expect(processPrimitiveValueSpy.getCall(0).firstArg).to.containSubset({
        field: {
          name: primitiveField.name,
        },
        valueType: primitiveField.type,
        namePrefix: `${parentField.name}${FIELD_NAMES_SEPARATOR}${middleField.name}`,
        rawValue: "value1",
        displayValue: "display value 1",
      });
      expect(processPrimitiveValueSpy.getCall(1).firstArg).to.containSubset({
        field: {
          name: primitiveField.name,
        },
        valueType: primitiveField.type,
        namePrefix: `${parentField.name}${FIELD_NAMES_SEPARATOR}${middleField.name}`,
        rawValue: "value2",
        displayValue: "display value 2",
      });
      expect(finishStructSpy).to.be.calledTwice;
      expect(finishArraySpy).to.be.calledOnce;
    });

    it("processes nested content item with deeply nested content as multi-level struct array value", () => {
      const startArraySpy = sinon.spy(visitor, "startArray");
      const finishArraySpy = sinon.spy(visitor, "finishArray");
      const startStructSpy = sinon.spy(visitor, "startStruct");
      const finishStructSpy = sinon.spy(visitor, "finishStruct");
      const processPrimitiveValueSpy = sinon.spy(visitor, "processPrimitiveValue");
      const category = createTestCategoryDescription();
      const primitiveField = createTestSimpleContentField({ name: "primitive", category });
      const middleField = createTestNestedContentField({ nestedFields: [primitiveField], category });
      const parentField = createTestNestedContentField({ nestedFields: [middleField], category });
      const descriptor = createTestContentDescriptor({ fields: [parentField], categories: [category] });
      const item = createTestContentItem({
        values: {
          [parentField.name]: [{
            primaryKeys: [createTestECInstanceKey()],
            values: {
              [middleField.name]: [{
                primaryKeys: [createTestECInstanceKey()],
                values: {
                  [primitiveField.name]: "value1",
                },
                displayValues: {
                  [primitiveField.name]: "display value 1",
                },
                mergedFieldNames: [],
              }],
            },
            displayValues: {
              [middleField.name]: undefined,
            },
            mergedFieldNames: [],
          }, {
            primaryKeys: [createTestECInstanceKey()],
            values: {
              [middleField.name]: [{
                primaryKeys: [createTestECInstanceKey()],
                values: {
                  [primitiveField.name]: "value2",
                },
                displayValues: {
                  [primitiveField.name]: "display value 2",
                },
                mergedFieldNames: [],
              }],
            },
            displayValues: {
              [middleField.name]: undefined,
            },
            mergedFieldNames: [],
          }],
        },
        displayValues: {
          [parentField.name]: undefined,
        },
      });
      traverseContentItem(visitor, descriptor, item);

      expect(startArraySpy).to.be.calledThrice;
      expect(startArraySpy.firstCall.firstArg).to.containSubset({
        hierarchy: {
          field: { name: parentField.name },
          childFields: [{
            field: { name: middleField.name },
            childFields: [{
              field: { name: primitiveField.name },
            }],
          }],
        },
        valueType: {
          valueFormat: PropertyValueFormat.Array,
          typeName: `${parentField.type.typeName}[]`,
          memberType: {
            valueFormat: PropertyValueFormat.Struct,
            typeName: parentField.type.typeName,
            members: [{
              name: middleField.name,
              label: middleField.label,
              type: {
                valueFormat: PropertyValueFormat.Array,
                typeName: `${middleField.type.typeName}[]`,
                memberType: {
                  valueFormat: PropertyValueFormat.Struct,
                  typeName: middleField.type.typeName,
                  members: [{
                    name: primitiveField.name,
                    label: primitiveField.label,
                    type: primitiveField.type,
                  }],
                },
              },
            }],
          },
        },
        namePrefix: undefined,
      });
      [startArraySpy.secondCall, startArraySpy.thirdCall].forEach((call) => expect(call.firstArg).to.containSubset({
        hierarchy: {
          field: { name: middleField.name },
          childFields: [{
            field: { name: primitiveField.name },
          }],
        },
        valueType: {
          valueFormat: PropertyValueFormat.Array,
          typeName: `${middleField.type.typeName}[]`,
          memberType: {
            valueFormat: PropertyValueFormat.Struct,
            typeName: middleField.type.typeName,
            members: [{
              name: primitiveField.name,
              label: primitiveField.label,
              type: primitiveField.type,
            }],
          },
        },
        namePrefix: parentField.name,
      }));
      expect(startStructSpy.callCount).to.eq(4);
      [startStructSpy.getCall(0), startStructSpy.getCall(2)].forEach((call) => expect(call.firstArg).to.containSubset({
        hierarchy: {
          field: { name: parentField.name },
          childFields: [{
            field: { name: middleField.name },
            childFields: [{
              field: { name: primitiveField.name },
            }],
          }],
        },
        valueType: {
          valueFormat: PropertyValueFormat.Struct,
          typeName: parentField.type.typeName,
          members: [{
            name: middleField.name,
            label: middleField.label,
            type: {
              valueFormat: PropertyValueFormat.Array,
              typeName: `${middleField.type.typeName}[]`,
              memberType: {
                valueFormat: PropertyValueFormat.Struct,
                typeName: middleField.type.typeName,
                members: [{
                  name: primitiveField.name,
                  label: primitiveField.label,
                  type: primitiveField.type,
                }],
              },
            },
          }],
        },
        namePrefix: undefined,
      }));
      [startStructSpy.getCall(1), startStructSpy.getCall(3)].forEach((call) => expect(call.firstArg).to.containSubset({
        hierarchy: {
          field: { name: middleField.name },
          childFields: [{
            field: { name: primitiveField.name },
          }],
        },
        valueType: {
          valueFormat: PropertyValueFormat.Struct,
          typeName: middleField.type.typeName,
          members: [{
            name: primitiveField.name,
            label: primitiveField.label,
            type: primitiveField.type,
          }],
        },
        namePrefix: parentField.name,
      }));
      expect(processPrimitiveValueSpy.callCount).to.eq(2);
      expect(processPrimitiveValueSpy.firstCall.firstArg).to.containSubset({
        field: {
          name: primitiveField.name,
        },
        valueType: primitiveField.type,
        namePrefix: `${parentField.name}${FIELD_NAMES_SEPARATOR}${middleField.name}`,
        rawValue: "value1",
        displayValue: "display value 1",
      });
      expect(processPrimitiveValueSpy.secondCall.firstArg).to.containSubset({
        field: {
          name: primitiveField.name,
        },
        valueType: primitiveField.type,
        namePrefix: `${parentField.name}${FIELD_NAMES_SEPARATOR}${middleField.name}`,
        rawValue: "value2",
        displayValue: "display value 2",
      });
      expect(finishStructSpy.callCount).to.eq(4);
      expect(finishArraySpy).to.be.calledThrice;
    });

    it("doesn't process primitive value nested under empty nested content item", () => {
      const startArraySpy = sinon.spy(visitor, "startArray");
      const processPrimitiveValueSpy = sinon.spy(visitor, "processPrimitiveValue");
      const category1 = createTestCategoryDescription();
      const category2 = createTestCategoryDescription();
      const primitiveField = createTestSimpleContentField({ name: "primitive", category: category1 });
      const parentField = createTestNestedContentField({ nestedFields: [primitiveField], category: category2 });
      const descriptor = createTestContentDescriptor({ fields: [parentField], categories: [category1, category2] });
      const item = createTestContentItem({
        values: {
          [parentField.name]: undefined,
        },
        displayValues: {
          [parentField.name]: undefined,
        },
      });
      traverseContentItem(visitor, descriptor, item);

      expect(startArraySpy).to.not.be.called;
      expect(startArraySpy).to.not.be.called;
      expect(processPrimitiveValueSpy).to.not.be.called;
    });

    it("doesn't process primitive value deeply nested under empty nested content item", () => {
      const startArraySpy = sinon.spy(visitor, "startArray");
      const processPrimitiveValueSpy = sinon.spy(visitor, "processPrimitiveValue");
      const category1 = createTestCategoryDescription();
      const category2 = createTestCategoryDescription();
      const primitiveField = createTestSimpleContentField({ name: "primitive", category: category1 });
      const middleField = createTestNestedContentField({ nestedFields: [primitiveField], category: category2 });
      const parentField = createTestNestedContentField({ nestedFields: [middleField], category: category2 });
      const descriptor = createTestContentDescriptor({ fields: [parentField], categories: [category1, category2] });
      const item = createTestContentItem({
        values: {
          [parentField.name]: [{
            primaryKeys: [createTestECInstanceKey()],
            values: {
              [middleField.name]: undefined,
            },
            displayValues: {
              [middleField.name]: undefined,
            },
            mergedFieldNames: [],
          }],
        },
        displayValues: {
          [parentField.name]: undefined,
        },
      });
      traverseContentItem(visitor, descriptor, item);

      expect(startArraySpy).to.not.be.called;
      expect(startArraySpy).to.not.be.called;
      expect(processPrimitiveValueSpy).to.not.be.called;
    });

  });

  it("processes merged nested content under nested content item", () => {
    const startArraySpy = sinon.spy(visitor, "startArray");
    const finishArraySpy = sinon.spy(visitor, "finishArray");
    const startStructSpy = sinon.spy(visitor, "startStruct");
    const finishStructSpy = sinon.spy(visitor, "finishStruct");
    const processMergedValueSpy = sinon.spy(visitor, "processMergedValue");
    const category = createTestCategoryDescription();
    const primitiveField = createTestSimpleContentField({ name: "primitive", category });
    const mergedNestedField = createTestNestedContentField({ name: "mergedField", nestedFields: [primitiveField], category });
    const parentField = createTestNestedContentField({ name: "parentField", nestedFields: [mergedNestedField], category });
    const descriptor = createTestContentDescriptor({ fields: [parentField], categories: [category] });
    const item = createTestContentItem({
      values: {
        [parentField.name]: [{
          primaryKeys: [createTestECInstanceKey()],
          values: {
            [mergedNestedField.name]: undefined,
          },
          displayValues: {
            [mergedNestedField.name]: "Merged",
          },
          mergedFieldNames: [mergedNestedField.name],
        }],
      },
      displayValues: {
        [parentField.name]: undefined,
      },
    });
    traverseContentItem(visitor, descriptor, item);

    expect(startArraySpy).to.be.calledOnce;
    expect(startArraySpy.firstCall.firstArg).to.containSubset({
      hierarchy: {
        field: { name: parentField.name },
      },
      valueType: {
        valueFormat: PropertyValueFormat.Array,
        typeName: `${parentField.type.typeName}[]`,
        memberType: {
          valueFormat: PropertyValueFormat.Struct,
          typeName: parentField.type.typeName,
          members: [{
            name: mergedNestedField.name,
            label: mergedNestedField.label,
          }],
        },
      },
    });
    expect(finishArraySpy).to.be.calledOnce;

    expect(startStructSpy).to.be.calledOnce;
    expect(startStructSpy.firstCall.firstArg).to.containSubset({
      hierarchy: {
        field: { name: parentField.name },
        childFields: [{
          field: { name: mergedNestedField.name },
        }],
      },
      valueType: {
        valueFormat: PropertyValueFormat.Struct,
        typeName: mergedNestedField.type.typeName,
        members: [{
          name: mergedNestedField.name,
          label: mergedNestedField.label,
        }],
      },
    });
    expect(finishStructSpy).to.be.calledOnce;

    expect(processMergedValueSpy).to.be.calledOnce;
    expect(processMergedValueSpy.firstCall.firstArg).to.containSubset({
      mergedField: {
        name: mergedNestedField.name,
      },
      requestedField: {
        name: mergedNestedField.name,
      },
      namePrefix: parentField.name,
    });

  });

  it("processes merged primitive value under nested content item", () => {
    const startArraySpy = sinon.spy(visitor, "startArray");
    const finishArraySpy = sinon.spy(visitor, "finishArray");
    const startStructSpy = sinon.spy(visitor, "startStruct");
    const finishStructSpy = sinon.spy(visitor, "finishStruct");
    const processMergedValueSpy = sinon.spy(visitor, "processMergedValue");
    const category = createTestCategoryDescription();
    const primitiveField = createTestSimpleContentField({ name: "primitive", category });
    const parentField = createTestNestedContentField({ name: "parentField", nestedFields: [primitiveField], category });
    const descriptor = createTestContentDescriptor({ fields: [parentField], categories: [category] });
    const item = createTestContentItem({
      values: {
        [parentField.name]: [{
          primaryKeys: [createTestECInstanceKey()],
          values: {
            [primitiveField.name]: undefined,
          },
          displayValues: {
            [primitiveField.name]: "Merged",
          },
          mergedFieldNames: [primitiveField.name],
        }],
      },
      displayValues: {
        [parentField.name]: undefined,
      },
    });
    traverseContentItem(visitor, descriptor, item);

    expect(startArraySpy).to.be.calledOnce;
    expect(startArraySpy.firstCall.firstArg).to.containSubset({
      hierarchy: {
        field: { name: parentField.name },
        childFields: [{
          field: { name: primitiveField.name },
        }],
      },
      valueType: {
        valueFormat: PropertyValueFormat.Array,
        typeName: `${parentField.type.typeName}[]`,
        memberType: {
          valueFormat: PropertyValueFormat.Struct,
          typeName: parentField.type.typeName,
          members: [{
            name: primitiveField.name,
            label: primitiveField.label,
            type: primitiveField.type,
          }],
        },
      },
    });
    expect(finishArraySpy).to.be.calledOnce;

    expect(startStructSpy).to.be.calledOnce;
    expect(startStructSpy.firstCall.firstArg).to.containSubset({
      hierarchy: {
        field: { name: parentField.name },
        childFields: [{
          field: { name: primitiveField.name },
        }],
      },
      valueType: {
        valueFormat: PropertyValueFormat.Struct,
        typeName: parentField.type.typeName,
        members: [{
          name: primitiveField.name,
          label: primitiveField.label,
          type: primitiveField.type,
        }],
      },
    });
    expect(finishStructSpy).to.be.calledOnce;

    expect(processMergedValueSpy).to.be.calledOnce;
    expect(processMergedValueSpy.firstCall.firstArg).to.containSubset({
      mergedField: {
        name: primitiveField.name,
      },
      requestedField: {
        name: primitiveField.name,
      },
      namePrefix: parentField.name,
    });

  });

});

describe("addFieldHierarchy", () => {

  it("adds given hierarchy into empty list", () => {
    const list: FieldHierarchy[] = [];
    const hierarchy: FieldHierarchy = {
      field: createTestSimpleContentField(),
      childFields: [],
    };
    addFieldHierarchy(list, hierarchy);
    expect(list).to.deep.eq([hierarchy]);
  });

  it("adds given hierarchy under existing parent", () => {
    const category = createTestCategoryDescription();
    const sibling1 = createTestSimpleContentField({ name: "sibling1", category });
    const sibling2 = createTestSimpleContentField({ name: "sibling2", category });
    const parent = createTestNestedContentField({ name: "parent", category, nestedFields: [sibling1, sibling2] });
    const list: FieldHierarchy[] = [{
      field: parent,
      childFields: [{
        field: sibling1,
        childFields: [],
      }],
    }];
    addFieldHierarchy(list, { field: sibling2, childFields: [] });
    expect(list).to.deep.eq([{
      field: parent,
      childFields: [{
        field: sibling1,
        childFields: [],
      }, {
        field: sibling2,
        childFields: [],
      }],
    }]);
  });

  it("adds existing child field under given parent hierarchy", () => {
    const category = createTestCategoryDescription();
    const sibling1 = createTestSimpleContentField({ name: "sibling1", category });
    const sibling2 = createTestSimpleContentField({ name: "sibling2", category });
    const parent = createTestNestedContentField({ name: "parent", category, nestedFields: [sibling1, sibling2] });
    const list: FieldHierarchy[] = [{
      field: sibling1,
      childFields: [],
    }];
    addFieldHierarchy(list, {
      field: parent,
      childFields: [{
        field: sibling2,
        childFields: [],
      }],
    });
    expect(list).to.deep.eq([{
      field: parent,
      childFields: [{
        field: sibling1,
        childFields: [],
      }, {
        field: sibling2,
        childFields: [],
      }],
    }]);
  });

  it("merges siblings under common parent", () => {
    const category = createTestCategoryDescription();
    const sibling1 = createTestSimpleContentField({ name: "sibling1", category });
    const sibling2 = createTestSimpleContentField({ name: "sibling2", category });
    const parent = createTestNestedContentField({ name: "parent", category, nestedFields: [sibling1, sibling2] });
    const list: FieldHierarchy[] = [{
      field: sibling1,
      childFields: [],
    }];
    addFieldHierarchy(list, {
      field: sibling2,
      childFields: [],
    });
    expect(list).to.deep.eq([{
      field: parent,
      childFields: [{
        field: sibling1,
        childFields: [],
      }, {
        field: sibling2,
        childFields: [],
      }],
    }]);
  });

  it("merges hierarchies with common parent", () => {
    const category = createTestCategoryDescription();
    const sibling1 = createTestSimpleContentField({ name: "sibling1", category });
    const sibling2 = createTestSimpleContentField({ name: "sibling2", category });
    const parent = createTestNestedContentField({ name: "parent", category, nestedFields: [sibling1, sibling2] });
    const list: FieldHierarchy[] = [{
      field: parent,
      childFields: [{
        field: sibling1,
        childFields: [],
      }],
    }];
    addFieldHierarchy(list, {
      field: parent,
      childFields: [{
        field: sibling2,
        childFields: [],
      }],
    });
    expect(list).to.deep.eq([{
      field: parent,
      childFields: [{
        field: sibling1,
        childFields: [],
      }, {
        field: sibling2,
        childFields: [],
      }],
    }]);
  });

  it("merges equal hierarchies", () => {
    const category = createTestCategoryDescription();
    const child = createTestSimpleContentField({ name: "child", category });
    const parent = createTestNestedContentField({ name: "parent", category, nestedFields: [child] });
    const list: FieldHierarchy[] = [{
      field: parent,
      childFields: [{
        field: child,
        childFields: [],
      }],
    }];
    addFieldHierarchy(list, {
      field: parent,
      childFields: [{
        field: child,
        childFields: [],
      }],
    });
    expect(list).to.deep.eq([{
      field: parent,
      childFields: [{
        field: child,
        childFields: [],
      }],
    }]);
  });

  it("doesn't merge hierarchies if categories are different", () => {
    const category1 = createTestCategoryDescription();
    const category2 = createTestCategoryDescription();
    const sibling1 = createTestSimpleContentField({ name: "sibling1", category: category1 });
    const sibling2 = createTestSimpleContentField({ name: "sibling2", category: category2 });
    createTestNestedContentField({ name: "parent", nestedFields: [sibling1, sibling2] });
    const list: FieldHierarchy[] = [{
      field: sibling1,
      childFields: [],
    }];
    addFieldHierarchy(list, {
      field: sibling2,
      childFields: [],
    });
    expect(list).to.deep.eq([{
      field: sibling1,
      childFields: [],
    }, {
      field: sibling2,
      childFields: [],
    }]);
  });

});

describe("createFieldHierarchies", () => {

  it("creates field hierarchy with all nested fields under parent field's child fields even though their categories differ, when `ignoreCategories` parameter is set to true", () => {
    const nestedFields = [createTestSimpleContentField(), createTestSimpleContentField()];
    const nestedContentField = createTestNestedContentField({ nestedFields });
    const fieldHierarchies = createFieldHierarchies([nestedContentField], true);

    expect(fieldHierarchies).to.deep.eq([{
      field: nestedContentField,
      childFields: [
        {
          field: nestedFields[0],
          childFields: [],
        }, {
          field: nestedFields[1],
          childFields: [],
        },
      ],
    }]);
  });

});
>>>>>>> 51caf2bd
<|MERGE_RESOLUTION|>--- conflicted
+++ resolved
@@ -1,4 +1,3 @@
-<<<<<<< HEAD
 /*---------------------------------------------------------------------------------------------
 * Copyright (c) Bentley Systems, Incorporated. All rights reserved.
 * See LICENSE.md in the project root for license terms and full copyright notice.
@@ -7,9 +6,9 @@
 import * as sinon from "sinon";
 import { Content } from "../../presentation-common/content/Content";
 import {
-  addFieldHierarchy, createFieldHierarchies, FIELD_NAMES_SEPARATOR, FieldHierarchy, IContentVisitor, ProcessFieldHierarchiesProps, ProcessMergedValueProps,
-  ProcessPrimitiveValueProps, StartArrayProps, StartCategoryProps, StartContentProps, StartFieldProps, StartItemProps, StartStructProps,
-  traverseContent, traverseContentItem, traverseFieldHierarchy,
+  addFieldHierarchy, createFieldHierarchies, FIELD_NAMES_SEPARATOR, FieldHierarchy, IContentVisitor, ProcessFieldHierarchiesProps,
+  ProcessMergedValueProps, ProcessPrimitiveValueProps, StartArrayProps, StartCategoryProps, StartContentProps, StartFieldProps, StartItemProps,
+  StartStructProps, traverseContent, traverseContentItem, traverseFieldHierarchy,
 } from "../../presentation-common/content/ContentTraverser";
 import { PropertyValueFormat } from "../../presentation-common/content/TypeDescription";
 import {
@@ -394,6 +393,27 @@
         mergedField: parentField,
         namePrefix: undefined,
       });
+    });
+
+    it("doesn't process empty nested content item", () => {
+      const startArraySpy = sinon.spy(visitor, "startArray");
+      const processPrimitiveValueSpy = sinon.spy(visitor, "processPrimitiveValue");
+      const category = createTestCategoryDescription();
+      const primitiveField = createTestSimpleContentField({ category });
+      const parentField = createTestNestedContentField({ nestedFields: [primitiveField], category });
+      const descriptor = createTestContentDescriptor({ fields: [parentField], categories: [category] });
+      const item = createTestContentItem({
+        values: {
+          [parentField.name]: [],
+        },
+        displayValues: {
+          [parentField.name]: [],
+        },
+      });
+      traverseContentItem(visitor, descriptor, item);
+
+      expect(startArraySpy).to.not.be.called;
+      expect(processPrimitiveValueSpy).to.not.be.called;
     });
 
     it("processes primitive value nested under nested content item as array value", () => {
@@ -1010,11 +1030,8 @@
       expect(finishArraySpy).to.be.calledThrice;
     });
 
-    it("processes primitive value nested under empty nested content item as an empty array value", () => {
+    it("doesn't process primitive value nested under empty nested content item", () => {
       const startArraySpy = sinon.spy(visitor, "startArray");
-      const finishArraySpy = sinon.spy(visitor, "finishArray");
-      const startStructSpy = sinon.spy(visitor, "startStruct");
-      const finishStructSpy = sinon.spy(visitor, "finishStruct");
       const processPrimitiveValueSpy = sinon.spy(visitor, "processPrimitiveValue");
       const category1 = createTestCategoryDescription();
       const category2 = createTestCategoryDescription();
@@ -1031,27 +1048,13 @@
       });
       traverseContentItem(visitor, descriptor, item);
 
-      expect(startArraySpy).to.be.calledOnce;
-      expect(startArraySpy.firstCall.firstArg).to.containSubset({
-        hierarchy: {
-          field: { name: primitiveField.name },
-        },
-        valueType: {
-          valueFormat: PropertyValueFormat.Array,
-          typeName: `${primitiveField.type.typeName}[]`,
-          memberType: primitiveField.type,
-        },
-        namePrefix: parentField.name,
-      });
-      [startStructSpy, processPrimitiveValueSpy, finishStructSpy].forEach((spy) => expect(spy).to.not.be.called);
-      expect(finishArraySpy).to.be.calledOnce;
-    });
-
-    it("processes primitive value deeply nested under empty nested content item as an empty array value", () => {
+      expect(startArraySpy).to.not.be.called;
+      expect(startArraySpy).to.not.be.called;
+      expect(processPrimitiveValueSpy).to.not.be.called;
+    });
+
+    it("doesn't process primitive value deeply nested under empty nested content item", () => {
       const startArraySpy = sinon.spy(visitor, "startArray");
-      const finishArraySpy = sinon.spy(visitor, "finishArray");
-      const startStructSpy = sinon.spy(visitor, "startStruct");
-      const finishStructSpy = sinon.spy(visitor, "finishStruct");
       const processPrimitiveValueSpy = sinon.spy(visitor, "processPrimitiveValue");
       const category1 = createTestCategoryDescription();
       const category2 = createTestCategoryDescription();
@@ -1078,20 +1081,9 @@
       });
       traverseContentItem(visitor, descriptor, item);
 
-      expect(startArraySpy).to.be.calledOnce;
-      expect(startArraySpy.firstCall.firstArg).to.containSubset({
-        hierarchy: {
-          field: { name: primitiveField.name },
-        },
-        valueType: {
-          valueFormat: PropertyValueFormat.Array,
-          typeName: `${primitiveField.type.typeName}[]`,
-          memberType: primitiveField.type,
-        },
-        namePrefix: `${parentField.name}${FIELD_NAMES_SEPARATOR}${middleField.name}`,
-      });
-      [startStructSpy, processPrimitiveValueSpy, finishStructSpy].forEach((spy) => expect(spy).to.not.be.called);
-      expect(finishArraySpy).to.be.calledOnce;
+      expect(startArraySpy).to.not.be.called;
+      expect(startArraySpy).to.not.be.called;
+      expect(processPrimitiveValueSpy).to.not.be.called;
     });
 
   });
@@ -1460,1461 +1452,4 @@
     }]);
   });
 
-});
-=======
-/*---------------------------------------------------------------------------------------------
-* Copyright (c) Bentley Systems, Incorporated. All rights reserved.
-* See LICENSE.md in the project root for license terms and full copyright notice.
-*--------------------------------------------------------------------------------------------*/
-import { expect } from "chai";
-import * as sinon from "sinon";
-import { Content } from "../../presentation-common/content/Content";
-import {
-  addFieldHierarchy, createFieldHierarchies, FIELD_NAMES_SEPARATOR, FieldHierarchy, IContentVisitor, ProcessFieldHierarchiesProps,
-  ProcessMergedValueProps, ProcessPrimitiveValueProps, StartArrayProps, StartCategoryProps, StartContentProps, StartFieldProps, StartItemProps,
-  StartStructProps, traverseContent, traverseContentItem, traverseFieldHierarchy,
-} from "../../presentation-common/content/ContentTraverser";
-import { PropertyValueFormat } from "../../presentation-common/content/TypeDescription";
-import {
-  createTestCategoryDescription, createTestContentDescriptor, createTestContentItem, createTestNestedContentField, createTestSimpleContentField,
-} from "../_helpers/Content";
-import { createTestECInstanceKey } from "../_helpers/EC";
-
-describe("ContentTraverser", () => {
-
-  class TestContentVisitor implements IContentVisitor {
-    public startContent(_props: StartContentProps): boolean {
-      return true;
-    }
-    public finishContent(): void { }
-
-    public processFieldHierarchies(_props: ProcessFieldHierarchiesProps): void { }
-
-    public startItem(_props: StartItemProps): boolean {
-      return true;
-    }
-    public finishItem(): void { }
-
-    public startCategory(_props: StartCategoryProps): boolean {
-      return true;
-    }
-    public finishCategory(): void { }
-
-    public startField(_props: StartFieldProps): boolean {
-      return true;
-    }
-    public finishField(): void { }
-
-    public startStruct(_props: StartStructProps): boolean {
-      return true;
-    }
-    public finishStruct(): void { }
-
-    public startArray(_props: StartArrayProps): boolean {
-      return true;
-    }
-    public finishArray(): void { }
-
-    public processMergedValue(_props: ProcessMergedValueProps): void { }
-    public processPrimitiveValue(_props: ProcessPrimitiveValueProps): void { }
-  }
-  let visitor: TestContentVisitor;
-
-  beforeEach(() => {
-    visitor = new TestContentVisitor();
-  });
-
-  describe("traverseFieldHierarchy", () => {
-
-    it("doesn't dive into child fields when callback returns `false`", () => {
-      const hierarchy: FieldHierarchy = {
-        field: createTestSimpleContentField(),
-        childFields: [{
-          field: createTestSimpleContentField(),
-          childFields: [],
-        }],
-      };
-      const cb = sinon.stub().returns(false);
-      traverseFieldHierarchy(hierarchy, cb);
-      expect(cb).to.be.calledOnce;
-    });
-
-    it("dives into child fields when callback returns `true`", () => {
-      const hierarchy: FieldHierarchy = {
-        field: createTestSimpleContentField(),
-        childFields: [{
-          field: createTestSimpleContentField(),
-          childFields: [],
-        }],
-      };
-      const cb = sinon.stub().returns(true);
-      traverseFieldHierarchy(hierarchy, cb);
-      expect(cb).to.be.calledTwice;
-    });
-
-  });
-
-  describe("traverseContent", () => {
-
-    it("doesn't process content if `visitor.startContent` returns `false`", () => {
-      sinon.stub(visitor, "startContent").returns(false);
-      const spies = [
-        sinon.spy(visitor, "processFieldHierarchies"),
-        sinon.spy(visitor, "startItem"),
-        sinon.spy(visitor, "finishContent"),
-      ];
-      const content = new Content(
-        createTestContentDescriptor({ fields: [createTestSimpleContentField()] }),
-        [createTestContentItem({ values: {}, displayValues: {} })],
-      );
-      traverseContent(visitor, content);
-      spies.forEach((spy) => expect(spy).to.not.be.called);
-    });
-
-    it("processes content if `visitor.startContent` returns `true`", () => {
-      sinon.stub(visitor, "startContent").returns(true);
-      const spies = [
-        sinon.spy(visitor, "processFieldHierarchies"),
-        sinon.spy(visitor, "startItem"),
-        sinon.spy(visitor, "finishContent"),
-      ];
-      const content = new Content(
-        createTestContentDescriptor({ fields: [createTestSimpleContentField()] }),
-        [createTestContentItem({ values: {}, displayValues: {} })],
-      );
-      traverseContent(visitor, content);
-      spies.forEach((spy) => expect(spy).to.be.calledOnce);
-    });
-
-  });
-
-  describe("traverseContentItem", () => {
-
-    it("doesn't process content if `visitor.startContent` returns `false`", () => {
-      sinon.stub(visitor, "startContent").returns(false);
-      const spies = [
-        sinon.spy(visitor, "processFieldHierarchies"),
-        sinon.spy(visitor, "startItem"),
-        sinon.spy(visitor, "finishContent"),
-      ];
-      const descriptor = createTestContentDescriptor({ fields: [createTestSimpleContentField()] });
-      const item = createTestContentItem({ values: {}, displayValues: {} });
-      traverseContentItem(visitor, descriptor, item);
-      spies.forEach((spy) => expect(spy).to.not.be.called);
-    });
-
-    it("processes content if `visitor.startContent` returns `true`", () => {
-      sinon.stub(visitor, "startContent").returns(true);
-      const spies = [
-        sinon.spy(visitor, "processFieldHierarchies"),
-        sinon.spy(visitor, "startItem"),
-        sinon.spy(visitor, "finishContent"),
-      ];
-      const descriptor = createTestContentDescriptor({ fields: [createTestSimpleContentField()] });
-      const item = createTestContentItem({ values: {}, displayValues: {} });
-      traverseContentItem(visitor, descriptor, item);
-      spies.forEach((spy) => expect(spy).to.be.calledOnce);
-    });
-
-    it("doesn't process content item if `visitor.startItem` returns `false`", () => {
-      sinon.stub(visitor, "startItem").returns(false);
-      const spies = [
-        sinon.spy(visitor, "startField"),
-        sinon.spy(visitor, "finishItem"),
-      ];
-      const descriptor = createTestContentDescriptor({ fields: [createTestSimpleContentField()] });
-      const item = createTestContentItem({ values: {}, displayValues: {} });
-      traverseContentItem(visitor, descriptor, item);
-      spies.forEach((spy) => expect(spy).to.not.be.called);
-    });
-
-    it("processes content item if `visitor.startItem` returns `true`", () => {
-      sinon.stub(visitor, "startItem").returns(true);
-      const spies = [
-        sinon.spy(visitor, "startField"),
-        sinon.spy(visitor, "finishItem"),
-      ];
-      const descriptor = createTestContentDescriptor({ fields: [createTestSimpleContentField()] });
-      const item = createTestContentItem({ values: {}, displayValues: {} });
-      traverseContentItem(visitor, descriptor, item);
-      spies.forEach((spy) => expect(spy).to.be.calledOnce);
-    });
-
-    it("doesn't process content field if `visitor.startCategory` returns `false`", () => {
-      sinon.stub(visitor, "startCategory").returns(false);
-      const spies = [
-        sinon.spy(visitor, "startField"),
-        sinon.spy(visitor, "processPrimitiveValue"),
-        sinon.spy(visitor, "finishField"),
-      ];
-      const descriptor = createTestContentDescriptor({ fields: [createTestSimpleContentField()] });
-      const item = createTestContentItem({ values: {}, displayValues: {} });
-      traverseContentItem(visitor, descriptor, item);
-      spies.forEach((spy) => expect(spy).to.not.be.called);
-    });
-
-    it("doesn't process content field if `visitor.startCategory` returns `false` for nested category", () => {
-      sinon.stub(visitor, "startCategory")
-        .onFirstCall().returns(true)
-        .onSecondCall().returns(false);
-      const finishCategorySpy = sinon.spy(visitor, "finishCategory");
-      const spies = [
-        sinon.spy(visitor, "startField"),
-        sinon.spy(visitor, "processPrimitiveValue"),
-        sinon.spy(visitor, "finishField"),
-      ];
-      const parentCategory = createTestCategoryDescription({ name: "parent" });
-      const childCategory = createTestCategoryDescription({ name: "child", parent: parentCategory });
-      const descriptor = createTestContentDescriptor({
-        fields: [createTestSimpleContentField({ category: childCategory })],
-        categories: [parentCategory, childCategory],
-      });
-      const item = createTestContentItem({ values: {}, displayValues: {} });
-      traverseContentItem(visitor, descriptor, item);
-      spies.forEach((spy) => expect(spy).to.not.be.called);
-      expect(finishCategorySpy).to.be.calledOnce;
-    });
-
-    it("processes content field if `visitor.startCategory` returns `true`", () => {
-      sinon.stub(visitor, "startCategory").returns(true);
-      const spies = [
-        sinon.spy(visitor, "startField"),
-        sinon.spy(visitor, "processPrimitiveValue"),
-        sinon.spy(visitor, "finishField"),
-      ];
-      const descriptor = createTestContentDescriptor({ fields: [createTestSimpleContentField()] });
-      const item = createTestContentItem({ values: {}, displayValues: {} });
-      traverseContentItem(visitor, descriptor, item);
-      spies.forEach((spy) => expect(spy).to.be.called);
-    });
-
-    it("doesn't process content field if `visitor.startField` returns `false`", () => {
-      sinon.stub(visitor, "startField").returns(false);
-      const spies = [
-        sinon.spy(visitor, "processPrimitiveValue"),
-        sinon.spy(visitor, "finishField"),
-      ];
-      const descriptor = createTestContentDescriptor({ fields: [createTestSimpleContentField()] });
-      const item = createTestContentItem({ values: {}, displayValues: {} });
-      traverseContentItem(visitor, descriptor, item);
-      spies.forEach((spy) => expect(spy).to.not.be.called);
-    });
-
-    it("processes content field if `visitor.startField` returns `true`", () => {
-      sinon.stub(visitor, "startField").returns(true);
-      const spies = [
-        sinon.spy(visitor, "processPrimitiveValue"),
-        sinon.spy(visitor, "finishField"),
-      ];
-      const descriptor = createTestContentDescriptor({ fields: [createTestSimpleContentField()] });
-      const item = createTestContentItem({ values: {}, displayValues: {} });
-      traverseContentItem(visitor, descriptor, item);
-      spies.forEach((spy) => expect(spy).to.be.calledOnce);
-    });
-
-    it("doesn't process array value if `visitor.startArray` returns `false`", () => {
-      sinon.stub(visitor, "startArray").returns(false);
-      const spies = [
-        sinon.spy(visitor, "processPrimitiveValue"),
-        sinon.spy(visitor, "finishArray"),
-      ];
-      const primitiveField = createTestSimpleContentField();
-      const arrayField = createTestSimpleContentField({
-        type: {
-          valueFormat: PropertyValueFormat.Array,
-          typeName: `${primitiveField.type.typeName}[]`,
-          memberType: primitiveField.type,
-        },
-      });
-      const descriptor = createTestContentDescriptor({ fields: [arrayField] });
-      const item = createTestContentItem({
-        values: {
-          [arrayField.name]: ["value1", "value2"],
-        },
-        displayValues: {
-          [arrayField.name]: ["display value 1", "display value 2"],
-        },
-      });
-      traverseContentItem(visitor, descriptor, item);
-      spies.forEach((spy) => expect(spy).to.not.be.called);
-    });
-
-    it("processes array value if `visitor.startArray` returns `true`", () => {
-      sinon.stub(visitor, "startArray").returns(true);
-      const spies = [
-        sinon.spy(visitor, "processPrimitiveValue"),
-        sinon.spy(visitor, "finishArray"),
-      ];
-      const primitiveField = createTestSimpleContentField();
-      const arrayField = createTestSimpleContentField({
-        type: {
-          valueFormat: PropertyValueFormat.Array,
-          typeName: `${primitiveField.type.typeName}[]`,
-          memberType: primitiveField.type,
-        },
-      });
-      const descriptor = createTestContentDescriptor({ fields: [arrayField] });
-      const item = createTestContentItem({
-        values: {
-          [arrayField.name]: ["value"],
-        },
-        displayValues: {
-          [arrayField.name]: ["display value"],
-        },
-      });
-      traverseContentItem(visitor, descriptor, item);
-      spies.forEach((spy) => expect(spy).to.be.called);
-    });
-
-    it("doesn't process struct value if `visitor.startStruct` returns `false`", () => {
-      sinon.stub(visitor, "startStruct").returns(false);
-      const spies = [
-        sinon.spy(visitor, "processPrimitiveValue"),
-        sinon.spy(visitor, "finishStruct"),
-      ];
-      const memberField = createTestSimpleContentField();
-      const structField = createTestSimpleContentField({
-        type: {
-          valueFormat: PropertyValueFormat.Struct,
-          typeName: `TestStruct`,
-          members: [{
-            name: "MyProp",
-            label: "My Property",
-            type: memberField.type,
-          }],
-        },
-      });
-      const descriptor = createTestContentDescriptor({ fields: [structField] });
-      const item = createTestContentItem({
-        values: {
-          // eslint-disable-next-line @typescript-eslint/naming-convention
-          [structField.name]: { MyProp: "value" },
-        },
-        displayValues: {
-          // eslint-disable-next-line @typescript-eslint/naming-convention
-          [structField.name]: { MyProp: "display value" },
-        },
-      });
-      traverseContentItem(visitor, descriptor, item);
-      spies.forEach((spy) => expect(spy).to.not.be.called);
-    });
-
-    it("process struct value if `visitor.startStruct` returns `true`", () => {
-      sinon.stub(visitor, "startStruct").returns(true);
-      const spies = [
-        sinon.spy(visitor, "processPrimitiveValue"),
-        sinon.spy(visitor, "finishStruct"),
-      ];
-      const memberField = createTestSimpleContentField();
-      const structField = createTestSimpleContentField({
-        type: {
-          valueFormat: PropertyValueFormat.Struct,
-          typeName: `TestStruct`,
-          members: [{
-            name: "MyProp",
-            label: "My Property",
-            type: memberField.type,
-          }],
-        },
-      });
-      const descriptor = createTestContentDescriptor({ fields: [structField] });
-      const item = createTestContentItem({
-        values: {
-          // eslint-disable-next-line @typescript-eslint/naming-convention
-          [structField.name]: { MyProp: "value" },
-        },
-        displayValues: {
-          // eslint-disable-next-line @typescript-eslint/naming-convention
-          [structField.name]: { MyProp: "display value" },
-        },
-      });
-      traverseContentItem(visitor, descriptor, item);
-      spies.forEach((spy) => expect(spy).to.be.called);
-    });
-
-    it("processes merged primitive value", () => {
-      const spy = sinon.spy(visitor, "processMergedValue");
-      const field = createTestSimpleContentField();
-      const descriptor = createTestContentDescriptor({ fields: [field] });
-      const item = createTestContentItem({ values: {}, displayValues: {}, mergedFieldNames: [field.name] });
-      traverseContentItem(visitor, descriptor, item);
-      expect(spy).to.be.calledOnceWith({
-        requestedField: field,
-        mergedField: field,
-        namePrefix: undefined,
-      });
-    });
-
-    it("processes primitive value nested under merged nested content item", () => {
-      const spy = sinon.spy(visitor, "processMergedValue");
-      const primitiveField = createTestSimpleContentField();
-      const parentField = createTestNestedContentField({ nestedFields: [primitiveField] });
-      const descriptor = createTestContentDescriptor({ fields: [parentField] });
-      const item = createTestContentItem({ values: {}, displayValues: {}, mergedFieldNames: [parentField.name] });
-      traverseContentItem(visitor, descriptor, item);
-      expect(spy).to.be.calledOnceWith({
-        requestedField: primitiveField,
-        mergedField: parentField,
-        namePrefix: undefined,
-      });
-    });
-
-    it("doesn't process empty nested content item", () => {
-      const startArraySpy = sinon.spy(visitor, "startArray");
-      const processPrimitiveValueSpy = sinon.spy(visitor, "processPrimitiveValue");
-      const category = createTestCategoryDescription();
-      const primitiveField = createTestSimpleContentField({ category });
-      const parentField = createTestNestedContentField({ nestedFields: [primitiveField], category });
-      const descriptor = createTestContentDescriptor({ fields: [parentField], categories: [category] });
-      const item = createTestContentItem({
-        values: {
-          [parentField.name]: [],
-        },
-        displayValues: {
-          [parentField.name]: [],
-        },
-      });
-      traverseContentItem(visitor, descriptor, item);
-
-      expect(startArraySpy).to.not.be.called;
-      expect(processPrimitiveValueSpy).to.not.be.called;
-    });
-
-    it("processes primitive value nested under nested content item as array value", () => {
-      const startArraySpy = sinon.spy(visitor, "startArray");
-      const finishArraySpy = sinon.spy(visitor, "finishArray");
-      const processPrimitiveValueSpy = sinon.spy(visitor, "processPrimitiveValue");
-      const primitiveField = createTestSimpleContentField();
-      const parentField = createTestNestedContentField({ nestedFields: [primitiveField] });
-      const descriptor = createTestContentDescriptor({ fields: [parentField] });
-      const item = createTestContentItem({
-        values: {
-          [parentField.name]: [{
-            primaryKeys: [createTestECInstanceKey()],
-            values: {
-              [primitiveField.name]: "value1",
-            },
-            displayValues: {
-              [primitiveField.name]: "display value 1",
-            },
-            mergedFieldNames: [],
-          }, {
-            primaryKeys: [createTestECInstanceKey()],
-            values: {
-              [primitiveField.name]: "value2",
-            },
-            displayValues: {
-              [primitiveField.name]: "display value 2",
-            },
-            mergedFieldNames: [],
-          }],
-        },
-        displayValues: {
-          [parentField.name]: undefined,
-        },
-      });
-      traverseContentItem(visitor, descriptor, item);
-
-      expect(startArraySpy).to.be.calledOnce;
-      expect(startArraySpy.firstCall.firstArg).to.containSubset({
-        hierarchy: {
-          field: {
-            name: primitiveField.name,
-          },
-        },
-        valueType: {
-          valueFormat: PropertyValueFormat.Array,
-          typeName: `${primitiveField.type.typeName}[]`,
-          memberType: primitiveField.type,
-        },
-        namePrefix: parentField.name,
-      });
-      expect(processPrimitiveValueSpy).to.be.calledTwice;
-      expect(processPrimitiveValueSpy.firstCall.firstArg).to.containSubset({
-        field: {
-          name: primitiveField.name,
-        },
-        valueType: primitiveField.type,
-        namePrefix: parentField.name,
-        rawValue: "value1",
-        displayValue: "display value 1",
-      });
-      expect(processPrimitiveValueSpy.secondCall.firstArg).to.containSubset({
-        field: {
-          name: primitiveField.name,
-        },
-        valueType: primitiveField.type,
-        namePrefix: parentField.name,
-        rawValue: "value2",
-        displayValue: "display value 2",
-      });
-      expect(finishArraySpy).to.be.calledOnce;
-    });
-
-    it("processes nested content item as struct array value", () => {
-      const startArraySpy = sinon.spy(visitor, "startArray");
-      const finishArraySpy = sinon.spy(visitor, "finishArray");
-      const startStructSpy = sinon.spy(visitor, "startStruct");
-      const finishStructSpy = sinon.spy(visitor, "finishStruct");
-      const processPrimitiveValueSpy = sinon.spy(visitor, "processPrimitiveValue");
-      const category = createTestCategoryDescription();
-      const primitiveField1 = createTestSimpleContentField({ name: "primitive1", category });
-      const primitiveField2 = createTestSimpleContentField({ name: "primitive2", category });
-      const parentField = createTestNestedContentField({ nestedFields: [primitiveField1, primitiveField2], category });
-      const descriptor = createTestContentDescriptor({ fields: [parentField], categories: [category] });
-      const item = createTestContentItem({
-        values: {
-          [parentField.name]: [{
-            primaryKeys: [createTestECInstanceKey()],
-            values: {
-              [primitiveField1.name]: "value11",
-              [primitiveField2.name]: "value12",
-            },
-            displayValues: {
-              [primitiveField1.name]: "display value 11",
-              [primitiveField2.name]: "display value 12",
-            },
-            mergedFieldNames: [],
-          }, {
-            primaryKeys: [createTestECInstanceKey()],
-            values: {
-              [primitiveField1.name]: "value21",
-              [primitiveField2.name]: "value22",
-            },
-            displayValues: {
-              [primitiveField1.name]: "display value 21",
-              [primitiveField2.name]: "display value 22",
-            },
-            mergedFieldNames: [],
-          }],
-        },
-        displayValues: {
-          [parentField.name]: undefined,
-        },
-      });
-      traverseContentItem(visitor, descriptor, item);
-
-      expect(startArraySpy).to.be.calledOnce;
-      expect(startArraySpy.firstCall.firstArg).to.containSubset({
-        hierarchy: {
-          field: {
-            name: parentField.name,
-          },
-          childFields: [{
-            field: { name: primitiveField1.name },
-          }, {
-            field: { name: primitiveField2.name },
-          }],
-        },
-        valueType: {
-          valueFormat: PropertyValueFormat.Array,
-          typeName: `${parentField.type.typeName}[]`,
-          memberType: {
-            valueFormat: PropertyValueFormat.Struct,
-            typeName: parentField.type.typeName,
-            members: [{
-              name: primitiveField1.name,
-            }, {
-              name: primitiveField2.name,
-            }],
-          },
-        },
-        namePrefix: undefined,
-      });
-      expect(startStructSpy).to.be.calledTwice;
-      startStructSpy.getCalls().forEach((call) => expect(call.firstArg).to.containSubset({
-        hierarchy: {
-          field: {
-            name: parentField.name,
-          },
-          childFields: [{
-            field: { name: primitiveField1.name },
-          }, {
-            field: { name: primitiveField2.name },
-          }],
-        },
-        valueType: {
-          valueFormat: PropertyValueFormat.Struct,
-          typeName: parentField.type.typeName,
-          members: [{
-            name: primitiveField1.name,
-          }, {
-            name: primitiveField2.name,
-          }],
-        },
-        namePrefix: undefined,
-      }));
-      expect(processPrimitiveValueSpy.callCount).to.eq(4);
-      expect(processPrimitiveValueSpy.getCall(0).firstArg).to.containSubset({
-        field: {
-          name: primitiveField1.name,
-        },
-        valueType: primitiveField1.type,
-        namePrefix: parentField.name,
-        rawValue: "value11",
-        displayValue: "display value 11",
-      });
-      expect(processPrimitiveValueSpy.getCall(1).firstArg).to.containSubset({
-        field: {
-          name: primitiveField2.name,
-        },
-        valueType: primitiveField2.type,
-        namePrefix: parentField.name,
-        rawValue: "value12",
-        displayValue: "display value 12",
-      });
-      expect(processPrimitiveValueSpy.getCall(2).firstArg).to.containSubset({
-        field: {
-          name: primitiveField1.name,
-        },
-        valueType: primitiveField1.type,
-        namePrefix: parentField.name,
-        rawValue: "value21",
-        displayValue: "display value 21",
-      });
-      expect(processPrimitiveValueSpy.getCall(3).firstArg).to.containSubset({
-        field: {
-          name: primitiveField2.name,
-        },
-        valueType: primitiveField2.type,
-        namePrefix: parentField.name,
-        rawValue: "value22",
-        displayValue: "display value 22",
-      });
-      expect(finishStructSpy).to.be.calledTwice;
-      expect(finishArraySpy).to.be.calledOnce;
-    });
-
-    it("processes deeply nested primitive value as array value", () => {
-      const startArraySpy = sinon.spy(visitor, "startArray");
-      const finishArraySpy = sinon.spy(visitor, "finishArray");
-      const processPrimitiveValueSpy = sinon.spy(visitor, "processPrimitiveValue");
-      const category1 = createTestCategoryDescription();
-      const category2 = createTestCategoryDescription();
-      const primitiveField = createTestSimpleContentField({ name: "primitive", category: category1 });
-      const middleField = createTestNestedContentField({ nestedFields: [primitiveField], category: category2 });
-      const parentField = createTestNestedContentField({ nestedFields: [middleField], category: category2 });
-      const descriptor = createTestContentDescriptor({ fields: [parentField], categories: [category1, category2] });
-      const item = createTestContentItem({
-        values: {
-          [parentField.name]: [{
-            primaryKeys: [createTestECInstanceKey()],
-            values: {
-              [middleField.name]: [{
-                primaryKeys: [createTestECInstanceKey()],
-                values: {
-                  [primitiveField.name]: "value1",
-                },
-                displayValues: {
-                  [primitiveField.name]: "display value 1",
-                },
-                mergedFieldNames: [],
-              }],
-            },
-            displayValues: {
-              [middleField.name]: undefined,
-            },
-            mergedFieldNames: [],
-          }, {
-            primaryKeys: [createTestECInstanceKey()],
-            values: {
-              [middleField.name]: [{
-                primaryKeys: [createTestECInstanceKey()],
-                values: {
-                  [primitiveField.name]: "value2",
-                },
-                displayValues: {
-                  [primitiveField.name]: "display value 2",
-                },
-                mergedFieldNames: [],
-              }],
-            },
-            displayValues: {
-              [middleField.name]: undefined,
-            },
-            mergedFieldNames: [],
-          }],
-        },
-        displayValues: {
-          [parentField.name]: undefined,
-        },
-      });
-      traverseContentItem(visitor, descriptor, item);
-
-      expect(startArraySpy).to.be.calledOnce;
-      expect(startArraySpy.firstCall.firstArg).to.containSubset({
-        hierarchy: {
-          field: { name: primitiveField.name },
-          childFields: [],
-        },
-        valueType: {
-          valueFormat: PropertyValueFormat.Array,
-          typeName: `${primitiveField.type.typeName}[]`,
-          memberType: {
-            valueFormat: PropertyValueFormat.Primitive,
-            typeName: primitiveField.type.typeName,
-          },
-        },
-        namePrefix: `${parentField.name}${FIELD_NAMES_SEPARATOR}${middleField.name}`,
-      });
-      expect(processPrimitiveValueSpy.callCount).to.eq(2);
-      expect(processPrimitiveValueSpy.getCall(0).firstArg).to.containSubset({
-        field: {
-          name: primitiveField.name,
-        },
-        valueType: primitiveField.type,
-        namePrefix: `${parentField.name}${FIELD_NAMES_SEPARATOR}${middleField.name}`,
-        rawValue: "value1",
-        displayValue: "display value 1",
-      });
-      expect(processPrimitiveValueSpy.getCall(1).firstArg).to.containSubset({
-        field: {
-          name: primitiveField.name,
-        },
-        valueType: primitiveField.type,
-        namePrefix: `${parentField.name}${FIELD_NAMES_SEPARATOR}${middleField.name}`,
-        rawValue: "value2",
-        displayValue: "display value 2",
-      });
-      expect(finishArraySpy).to.be.calledOnce;
-    });
-
-    it("processes deeply nested content item as struct array value", () => {
-      const startArraySpy = sinon.spy(visitor, "startArray");
-      const finishArraySpy = sinon.spy(visitor, "finishArray");
-      const startStructSpy = sinon.spy(visitor, "startStruct");
-      const finishStructSpy = sinon.spy(visitor, "finishStruct");
-      const processPrimitiveValueSpy = sinon.spy(visitor, "processPrimitiveValue");
-      const category1 = createTestCategoryDescription();
-      const category2 = createTestCategoryDescription();
-      const primitiveField = createTestSimpleContentField({ name: "primitive", category: category1 });
-      const middleField = createTestNestedContentField({ nestedFields: [primitiveField], category: category1 });
-      const parentField = createTestNestedContentField({ nestedFields: [middleField], category: category2 });
-      const descriptor = createTestContentDescriptor({ fields: [parentField], categories: [category1, category2] });
-      const item = createTestContentItem({
-        values: {
-          [parentField.name]: [{
-            primaryKeys: [createTestECInstanceKey()],
-            values: {
-              [middleField.name]: [{
-                primaryKeys: [createTestECInstanceKey()],
-                values: {
-                  [primitiveField.name]: "value1",
-                },
-                displayValues: {
-                  [primitiveField.name]: "display value 1",
-                },
-                mergedFieldNames: [],
-              }],
-            },
-            displayValues: {
-              [middleField.name]: undefined,
-            },
-            mergedFieldNames: [],
-          }, {
-            primaryKeys: [createTestECInstanceKey()],
-            values: {
-              [middleField.name]: [{
-                primaryKeys: [createTestECInstanceKey()],
-                values: {
-                  [primitiveField.name]: "value2",
-                },
-                displayValues: {
-                  [primitiveField.name]: "display value 2",
-                },
-                mergedFieldNames: [],
-              }],
-            },
-            displayValues: {
-              [middleField.name]: undefined,
-            },
-            mergedFieldNames: [],
-          }],
-        },
-        displayValues: {
-          [parentField.name]: undefined,
-        },
-      });
-      traverseContentItem(visitor, descriptor, item);
-
-      expect(startArraySpy).to.be.calledOnce;
-      expect(startArraySpy.firstCall.firstArg).to.containSubset({
-        hierarchy: {
-          field: { name: middleField.name },
-          childFields: [{
-            field: { name: primitiveField.name },
-          }],
-        },
-        valueType: {
-          valueFormat: PropertyValueFormat.Array,
-          typeName: `${middleField.type.typeName}[]`,
-          memberType: {
-            valueFormat: PropertyValueFormat.Struct,
-            typeName: middleField.type.typeName,
-            members: [{
-              name: primitiveField.name,
-              label: primitiveField.label,
-              type: primitiveField.type,
-            }],
-          },
-        },
-        namePrefix: parentField.name,
-      });
-      expect(startStructSpy).to.be.calledTwice;
-      startStructSpy.getCalls().forEach((call) => expect(call.firstArg).to.containSubset({
-        hierarchy: {
-          field: { name: middleField.name },
-          childFields: [{
-            field: { name: primitiveField.name },
-          }],
-        },
-        valueType: {
-          valueFormat: PropertyValueFormat.Struct,
-          typeName: middleField.type.typeName,
-          members: [{
-            name: primitiveField.name,
-            label: primitiveField.label,
-            type: primitiveField.type,
-          }],
-        },
-        namePrefix: parentField.name,
-      }));
-      expect(processPrimitiveValueSpy.callCount).to.eq(2);
-      expect(processPrimitiveValueSpy.getCall(0).firstArg).to.containSubset({
-        field: {
-          name: primitiveField.name,
-        },
-        valueType: primitiveField.type,
-        namePrefix: `${parentField.name}${FIELD_NAMES_SEPARATOR}${middleField.name}`,
-        rawValue: "value1",
-        displayValue: "display value 1",
-      });
-      expect(processPrimitiveValueSpy.getCall(1).firstArg).to.containSubset({
-        field: {
-          name: primitiveField.name,
-        },
-        valueType: primitiveField.type,
-        namePrefix: `${parentField.name}${FIELD_NAMES_SEPARATOR}${middleField.name}`,
-        rawValue: "value2",
-        displayValue: "display value 2",
-      });
-      expect(finishStructSpy).to.be.calledTwice;
-      expect(finishArraySpy).to.be.calledOnce;
-    });
-
-    it("processes nested content item with deeply nested content as multi-level struct array value", () => {
-      const startArraySpy = sinon.spy(visitor, "startArray");
-      const finishArraySpy = sinon.spy(visitor, "finishArray");
-      const startStructSpy = sinon.spy(visitor, "startStruct");
-      const finishStructSpy = sinon.spy(visitor, "finishStruct");
-      const processPrimitiveValueSpy = sinon.spy(visitor, "processPrimitiveValue");
-      const category = createTestCategoryDescription();
-      const primitiveField = createTestSimpleContentField({ name: "primitive", category });
-      const middleField = createTestNestedContentField({ nestedFields: [primitiveField], category });
-      const parentField = createTestNestedContentField({ nestedFields: [middleField], category });
-      const descriptor = createTestContentDescriptor({ fields: [parentField], categories: [category] });
-      const item = createTestContentItem({
-        values: {
-          [parentField.name]: [{
-            primaryKeys: [createTestECInstanceKey()],
-            values: {
-              [middleField.name]: [{
-                primaryKeys: [createTestECInstanceKey()],
-                values: {
-                  [primitiveField.name]: "value1",
-                },
-                displayValues: {
-                  [primitiveField.name]: "display value 1",
-                },
-                mergedFieldNames: [],
-              }],
-            },
-            displayValues: {
-              [middleField.name]: undefined,
-            },
-            mergedFieldNames: [],
-          }, {
-            primaryKeys: [createTestECInstanceKey()],
-            values: {
-              [middleField.name]: [{
-                primaryKeys: [createTestECInstanceKey()],
-                values: {
-                  [primitiveField.name]: "value2",
-                },
-                displayValues: {
-                  [primitiveField.name]: "display value 2",
-                },
-                mergedFieldNames: [],
-              }],
-            },
-            displayValues: {
-              [middleField.name]: undefined,
-            },
-            mergedFieldNames: [],
-          }],
-        },
-        displayValues: {
-          [parentField.name]: undefined,
-        },
-      });
-      traverseContentItem(visitor, descriptor, item);
-
-      expect(startArraySpy).to.be.calledThrice;
-      expect(startArraySpy.firstCall.firstArg).to.containSubset({
-        hierarchy: {
-          field: { name: parentField.name },
-          childFields: [{
-            field: { name: middleField.name },
-            childFields: [{
-              field: { name: primitiveField.name },
-            }],
-          }],
-        },
-        valueType: {
-          valueFormat: PropertyValueFormat.Array,
-          typeName: `${parentField.type.typeName}[]`,
-          memberType: {
-            valueFormat: PropertyValueFormat.Struct,
-            typeName: parentField.type.typeName,
-            members: [{
-              name: middleField.name,
-              label: middleField.label,
-              type: {
-                valueFormat: PropertyValueFormat.Array,
-                typeName: `${middleField.type.typeName}[]`,
-                memberType: {
-                  valueFormat: PropertyValueFormat.Struct,
-                  typeName: middleField.type.typeName,
-                  members: [{
-                    name: primitiveField.name,
-                    label: primitiveField.label,
-                    type: primitiveField.type,
-                  }],
-                },
-              },
-            }],
-          },
-        },
-        namePrefix: undefined,
-      });
-      [startArraySpy.secondCall, startArraySpy.thirdCall].forEach((call) => expect(call.firstArg).to.containSubset({
-        hierarchy: {
-          field: { name: middleField.name },
-          childFields: [{
-            field: { name: primitiveField.name },
-          }],
-        },
-        valueType: {
-          valueFormat: PropertyValueFormat.Array,
-          typeName: `${middleField.type.typeName}[]`,
-          memberType: {
-            valueFormat: PropertyValueFormat.Struct,
-            typeName: middleField.type.typeName,
-            members: [{
-              name: primitiveField.name,
-              label: primitiveField.label,
-              type: primitiveField.type,
-            }],
-          },
-        },
-        namePrefix: parentField.name,
-      }));
-      expect(startStructSpy.callCount).to.eq(4);
-      [startStructSpy.getCall(0), startStructSpy.getCall(2)].forEach((call) => expect(call.firstArg).to.containSubset({
-        hierarchy: {
-          field: { name: parentField.name },
-          childFields: [{
-            field: { name: middleField.name },
-            childFields: [{
-              field: { name: primitiveField.name },
-            }],
-          }],
-        },
-        valueType: {
-          valueFormat: PropertyValueFormat.Struct,
-          typeName: parentField.type.typeName,
-          members: [{
-            name: middleField.name,
-            label: middleField.label,
-            type: {
-              valueFormat: PropertyValueFormat.Array,
-              typeName: `${middleField.type.typeName}[]`,
-              memberType: {
-                valueFormat: PropertyValueFormat.Struct,
-                typeName: middleField.type.typeName,
-                members: [{
-                  name: primitiveField.name,
-                  label: primitiveField.label,
-                  type: primitiveField.type,
-                }],
-              },
-            },
-          }],
-        },
-        namePrefix: undefined,
-      }));
-      [startStructSpy.getCall(1), startStructSpy.getCall(3)].forEach((call) => expect(call.firstArg).to.containSubset({
-        hierarchy: {
-          field: { name: middleField.name },
-          childFields: [{
-            field: { name: primitiveField.name },
-          }],
-        },
-        valueType: {
-          valueFormat: PropertyValueFormat.Struct,
-          typeName: middleField.type.typeName,
-          members: [{
-            name: primitiveField.name,
-            label: primitiveField.label,
-            type: primitiveField.type,
-          }],
-        },
-        namePrefix: parentField.name,
-      }));
-      expect(processPrimitiveValueSpy.callCount).to.eq(2);
-      expect(processPrimitiveValueSpy.firstCall.firstArg).to.containSubset({
-        field: {
-          name: primitiveField.name,
-        },
-        valueType: primitiveField.type,
-        namePrefix: `${parentField.name}${FIELD_NAMES_SEPARATOR}${middleField.name}`,
-        rawValue: "value1",
-        displayValue: "display value 1",
-      });
-      expect(processPrimitiveValueSpy.secondCall.firstArg).to.containSubset({
-        field: {
-          name: primitiveField.name,
-        },
-        valueType: primitiveField.type,
-        namePrefix: `${parentField.name}${FIELD_NAMES_SEPARATOR}${middleField.name}`,
-        rawValue: "value2",
-        displayValue: "display value 2",
-      });
-      expect(finishStructSpy.callCount).to.eq(4);
-      expect(finishArraySpy).to.be.calledThrice;
-    });
-
-    it("doesn't process primitive value nested under empty nested content item", () => {
-      const startArraySpy = sinon.spy(visitor, "startArray");
-      const processPrimitiveValueSpy = sinon.spy(visitor, "processPrimitiveValue");
-      const category1 = createTestCategoryDescription();
-      const category2 = createTestCategoryDescription();
-      const primitiveField = createTestSimpleContentField({ name: "primitive", category: category1 });
-      const parentField = createTestNestedContentField({ nestedFields: [primitiveField], category: category2 });
-      const descriptor = createTestContentDescriptor({ fields: [parentField], categories: [category1, category2] });
-      const item = createTestContentItem({
-        values: {
-          [parentField.name]: undefined,
-        },
-        displayValues: {
-          [parentField.name]: undefined,
-        },
-      });
-      traverseContentItem(visitor, descriptor, item);
-
-      expect(startArraySpy).to.not.be.called;
-      expect(startArraySpy).to.not.be.called;
-      expect(processPrimitiveValueSpy).to.not.be.called;
-    });
-
-    it("doesn't process primitive value deeply nested under empty nested content item", () => {
-      const startArraySpy = sinon.spy(visitor, "startArray");
-      const processPrimitiveValueSpy = sinon.spy(visitor, "processPrimitiveValue");
-      const category1 = createTestCategoryDescription();
-      const category2 = createTestCategoryDescription();
-      const primitiveField = createTestSimpleContentField({ name: "primitive", category: category1 });
-      const middleField = createTestNestedContentField({ nestedFields: [primitiveField], category: category2 });
-      const parentField = createTestNestedContentField({ nestedFields: [middleField], category: category2 });
-      const descriptor = createTestContentDescriptor({ fields: [parentField], categories: [category1, category2] });
-      const item = createTestContentItem({
-        values: {
-          [parentField.name]: [{
-            primaryKeys: [createTestECInstanceKey()],
-            values: {
-              [middleField.name]: undefined,
-            },
-            displayValues: {
-              [middleField.name]: undefined,
-            },
-            mergedFieldNames: [],
-          }],
-        },
-        displayValues: {
-          [parentField.name]: undefined,
-        },
-      });
-      traverseContentItem(visitor, descriptor, item);
-
-      expect(startArraySpy).to.not.be.called;
-      expect(startArraySpy).to.not.be.called;
-      expect(processPrimitiveValueSpy).to.not.be.called;
-    });
-
-  });
-
-  it("processes merged nested content under nested content item", () => {
-    const startArraySpy = sinon.spy(visitor, "startArray");
-    const finishArraySpy = sinon.spy(visitor, "finishArray");
-    const startStructSpy = sinon.spy(visitor, "startStruct");
-    const finishStructSpy = sinon.spy(visitor, "finishStruct");
-    const processMergedValueSpy = sinon.spy(visitor, "processMergedValue");
-    const category = createTestCategoryDescription();
-    const primitiveField = createTestSimpleContentField({ name: "primitive", category });
-    const mergedNestedField = createTestNestedContentField({ name: "mergedField", nestedFields: [primitiveField], category });
-    const parentField = createTestNestedContentField({ name: "parentField", nestedFields: [mergedNestedField], category });
-    const descriptor = createTestContentDescriptor({ fields: [parentField], categories: [category] });
-    const item = createTestContentItem({
-      values: {
-        [parentField.name]: [{
-          primaryKeys: [createTestECInstanceKey()],
-          values: {
-            [mergedNestedField.name]: undefined,
-          },
-          displayValues: {
-            [mergedNestedField.name]: "Merged",
-          },
-          mergedFieldNames: [mergedNestedField.name],
-        }],
-      },
-      displayValues: {
-        [parentField.name]: undefined,
-      },
-    });
-    traverseContentItem(visitor, descriptor, item);
-
-    expect(startArraySpy).to.be.calledOnce;
-    expect(startArraySpy.firstCall.firstArg).to.containSubset({
-      hierarchy: {
-        field: { name: parentField.name },
-      },
-      valueType: {
-        valueFormat: PropertyValueFormat.Array,
-        typeName: `${parentField.type.typeName}[]`,
-        memberType: {
-          valueFormat: PropertyValueFormat.Struct,
-          typeName: parentField.type.typeName,
-          members: [{
-            name: mergedNestedField.name,
-            label: mergedNestedField.label,
-          }],
-        },
-      },
-    });
-    expect(finishArraySpy).to.be.calledOnce;
-
-    expect(startStructSpy).to.be.calledOnce;
-    expect(startStructSpy.firstCall.firstArg).to.containSubset({
-      hierarchy: {
-        field: { name: parentField.name },
-        childFields: [{
-          field: { name: mergedNestedField.name },
-        }],
-      },
-      valueType: {
-        valueFormat: PropertyValueFormat.Struct,
-        typeName: mergedNestedField.type.typeName,
-        members: [{
-          name: mergedNestedField.name,
-          label: mergedNestedField.label,
-        }],
-      },
-    });
-    expect(finishStructSpy).to.be.calledOnce;
-
-    expect(processMergedValueSpy).to.be.calledOnce;
-    expect(processMergedValueSpy.firstCall.firstArg).to.containSubset({
-      mergedField: {
-        name: mergedNestedField.name,
-      },
-      requestedField: {
-        name: mergedNestedField.name,
-      },
-      namePrefix: parentField.name,
-    });
-
-  });
-
-  it("processes merged primitive value under nested content item", () => {
-    const startArraySpy = sinon.spy(visitor, "startArray");
-    const finishArraySpy = sinon.spy(visitor, "finishArray");
-    const startStructSpy = sinon.spy(visitor, "startStruct");
-    const finishStructSpy = sinon.spy(visitor, "finishStruct");
-    const processMergedValueSpy = sinon.spy(visitor, "processMergedValue");
-    const category = createTestCategoryDescription();
-    const primitiveField = createTestSimpleContentField({ name: "primitive", category });
-    const parentField = createTestNestedContentField({ name: "parentField", nestedFields: [primitiveField], category });
-    const descriptor = createTestContentDescriptor({ fields: [parentField], categories: [category] });
-    const item = createTestContentItem({
-      values: {
-        [parentField.name]: [{
-          primaryKeys: [createTestECInstanceKey()],
-          values: {
-            [primitiveField.name]: undefined,
-          },
-          displayValues: {
-            [primitiveField.name]: "Merged",
-          },
-          mergedFieldNames: [primitiveField.name],
-        }],
-      },
-      displayValues: {
-        [parentField.name]: undefined,
-      },
-    });
-    traverseContentItem(visitor, descriptor, item);
-
-    expect(startArraySpy).to.be.calledOnce;
-    expect(startArraySpy.firstCall.firstArg).to.containSubset({
-      hierarchy: {
-        field: { name: parentField.name },
-        childFields: [{
-          field: { name: primitiveField.name },
-        }],
-      },
-      valueType: {
-        valueFormat: PropertyValueFormat.Array,
-        typeName: `${parentField.type.typeName}[]`,
-        memberType: {
-          valueFormat: PropertyValueFormat.Struct,
-          typeName: parentField.type.typeName,
-          members: [{
-            name: primitiveField.name,
-            label: primitiveField.label,
-            type: primitiveField.type,
-          }],
-        },
-      },
-    });
-    expect(finishArraySpy).to.be.calledOnce;
-
-    expect(startStructSpy).to.be.calledOnce;
-    expect(startStructSpy.firstCall.firstArg).to.containSubset({
-      hierarchy: {
-        field: { name: parentField.name },
-        childFields: [{
-          field: { name: primitiveField.name },
-        }],
-      },
-      valueType: {
-        valueFormat: PropertyValueFormat.Struct,
-        typeName: parentField.type.typeName,
-        members: [{
-          name: primitiveField.name,
-          label: primitiveField.label,
-          type: primitiveField.type,
-        }],
-      },
-    });
-    expect(finishStructSpy).to.be.calledOnce;
-
-    expect(processMergedValueSpy).to.be.calledOnce;
-    expect(processMergedValueSpy.firstCall.firstArg).to.containSubset({
-      mergedField: {
-        name: primitiveField.name,
-      },
-      requestedField: {
-        name: primitiveField.name,
-      },
-      namePrefix: parentField.name,
-    });
-
-  });
-
-});
-
-describe("addFieldHierarchy", () => {
-
-  it("adds given hierarchy into empty list", () => {
-    const list: FieldHierarchy[] = [];
-    const hierarchy: FieldHierarchy = {
-      field: createTestSimpleContentField(),
-      childFields: [],
-    };
-    addFieldHierarchy(list, hierarchy);
-    expect(list).to.deep.eq([hierarchy]);
-  });
-
-  it("adds given hierarchy under existing parent", () => {
-    const category = createTestCategoryDescription();
-    const sibling1 = createTestSimpleContentField({ name: "sibling1", category });
-    const sibling2 = createTestSimpleContentField({ name: "sibling2", category });
-    const parent = createTestNestedContentField({ name: "parent", category, nestedFields: [sibling1, sibling2] });
-    const list: FieldHierarchy[] = [{
-      field: parent,
-      childFields: [{
-        field: sibling1,
-        childFields: [],
-      }],
-    }];
-    addFieldHierarchy(list, { field: sibling2, childFields: [] });
-    expect(list).to.deep.eq([{
-      field: parent,
-      childFields: [{
-        field: sibling1,
-        childFields: [],
-      }, {
-        field: sibling2,
-        childFields: [],
-      }],
-    }]);
-  });
-
-  it("adds existing child field under given parent hierarchy", () => {
-    const category = createTestCategoryDescription();
-    const sibling1 = createTestSimpleContentField({ name: "sibling1", category });
-    const sibling2 = createTestSimpleContentField({ name: "sibling2", category });
-    const parent = createTestNestedContentField({ name: "parent", category, nestedFields: [sibling1, sibling2] });
-    const list: FieldHierarchy[] = [{
-      field: sibling1,
-      childFields: [],
-    }];
-    addFieldHierarchy(list, {
-      field: parent,
-      childFields: [{
-        field: sibling2,
-        childFields: [],
-      }],
-    });
-    expect(list).to.deep.eq([{
-      field: parent,
-      childFields: [{
-        field: sibling1,
-        childFields: [],
-      }, {
-        field: sibling2,
-        childFields: [],
-      }],
-    }]);
-  });
-
-  it("merges siblings under common parent", () => {
-    const category = createTestCategoryDescription();
-    const sibling1 = createTestSimpleContentField({ name: "sibling1", category });
-    const sibling2 = createTestSimpleContentField({ name: "sibling2", category });
-    const parent = createTestNestedContentField({ name: "parent", category, nestedFields: [sibling1, sibling2] });
-    const list: FieldHierarchy[] = [{
-      field: sibling1,
-      childFields: [],
-    }];
-    addFieldHierarchy(list, {
-      field: sibling2,
-      childFields: [],
-    });
-    expect(list).to.deep.eq([{
-      field: parent,
-      childFields: [{
-        field: sibling1,
-        childFields: [],
-      }, {
-        field: sibling2,
-        childFields: [],
-      }],
-    }]);
-  });
-
-  it("merges hierarchies with common parent", () => {
-    const category = createTestCategoryDescription();
-    const sibling1 = createTestSimpleContentField({ name: "sibling1", category });
-    const sibling2 = createTestSimpleContentField({ name: "sibling2", category });
-    const parent = createTestNestedContentField({ name: "parent", category, nestedFields: [sibling1, sibling2] });
-    const list: FieldHierarchy[] = [{
-      field: parent,
-      childFields: [{
-        field: sibling1,
-        childFields: [],
-      }],
-    }];
-    addFieldHierarchy(list, {
-      field: parent,
-      childFields: [{
-        field: sibling2,
-        childFields: [],
-      }],
-    });
-    expect(list).to.deep.eq([{
-      field: parent,
-      childFields: [{
-        field: sibling1,
-        childFields: [],
-      }, {
-        field: sibling2,
-        childFields: [],
-      }],
-    }]);
-  });
-
-  it("merges equal hierarchies", () => {
-    const category = createTestCategoryDescription();
-    const child = createTestSimpleContentField({ name: "child", category });
-    const parent = createTestNestedContentField({ name: "parent", category, nestedFields: [child] });
-    const list: FieldHierarchy[] = [{
-      field: parent,
-      childFields: [{
-        field: child,
-        childFields: [],
-      }],
-    }];
-    addFieldHierarchy(list, {
-      field: parent,
-      childFields: [{
-        field: child,
-        childFields: [],
-      }],
-    });
-    expect(list).to.deep.eq([{
-      field: parent,
-      childFields: [{
-        field: child,
-        childFields: [],
-      }],
-    }]);
-  });
-
-  it("doesn't merge hierarchies if categories are different", () => {
-    const category1 = createTestCategoryDescription();
-    const category2 = createTestCategoryDescription();
-    const sibling1 = createTestSimpleContentField({ name: "sibling1", category: category1 });
-    const sibling2 = createTestSimpleContentField({ name: "sibling2", category: category2 });
-    createTestNestedContentField({ name: "parent", nestedFields: [sibling1, sibling2] });
-    const list: FieldHierarchy[] = [{
-      field: sibling1,
-      childFields: [],
-    }];
-    addFieldHierarchy(list, {
-      field: sibling2,
-      childFields: [],
-    });
-    expect(list).to.deep.eq([{
-      field: sibling1,
-      childFields: [],
-    }, {
-      field: sibling2,
-      childFields: [],
-    }]);
-  });
-
-});
-
-describe("createFieldHierarchies", () => {
-
-  it("creates field hierarchy with all nested fields under parent field's child fields even though their categories differ, when `ignoreCategories` parameter is set to true", () => {
-    const nestedFields = [createTestSimpleContentField(), createTestSimpleContentField()];
-    const nestedContentField = createTestNestedContentField({ nestedFields });
-    const fieldHierarchies = createFieldHierarchies([nestedContentField], true);
-
-    expect(fieldHierarchies).to.deep.eq([{
-      field: nestedContentField,
-      childFields: [
-        {
-          field: nestedFields[0],
-          childFields: [],
-        }, {
-          field: nestedFields[1],
-          childFields: [],
-        },
-      ],
-    }]);
-  });
-
-});
->>>>>>> 51caf2bd
+});