<<<<<<< HEAD
/*---------------------------------------------------------------------------------------------
* Copyright (c) Bentley Systems, Incorporated. All rights reserved.
* See LICENSE.md in the project root for license terms and full copyright notice.
*--------------------------------------------------------------------------------------------*/
import {
  CategoryDescription, ClassInfo, Descriptor, DescriptorSource, DisplayValuesMap, EditorDescription, Field, InstanceKey, Item, LabelDefinition,
  NestedContentField, PropertiesField, Property, PropertyValueFormat, RelationshipPath, RendererDescription, SelectClassInfo, StructTypeDescription,
  TypeDescription, ValuesMap
} from "../../presentation-common";
import { RelationshipMeaning } from "../../presentation-common/rules/content/modifiers/RelatedPropertiesSpecification";
import { createTestECClassInfo, createTestECInstanceKey, createTestRelationshipPath } from "./EC";

/**
 * @internal Used for testing only.
 */
export const createTestCategoryDescription = (props?: Partial<CategoryDescription>) => ({
  name: "test-category",
  label: "Test Category",
  description: "Test category description",
  priority: 0,
  expand: false,
  ...props,
});

/**
 * @internal Used for testing only.
 */
export const createTestSelectClassInfo = (props?: Partial<SelectClassInfo>) => ({
  selectClassInfo: createTestECClassInfo(),
  isSelectPolymorphic: false,
  pathToPrimaryClass: [],
  relatedPropertyPaths: [],
  navigationPropertyClasses: [],
  relatedInstanceClasses: [],
  ...props,
});

/**
 * @internal Used for testing only.
 */
export function createTestSimpleContentField(props?: {
  category?: CategoryDescription;
  type?: TypeDescription;
  name?: string;
  label?: string;
  isReadonly?: boolean;
  priority?: number;
  editor?: EditorDescription;
  renderer?: RendererDescription;
}) {
  return new Field(
    props?.category ?? createTestCategoryDescription(),
    props?.name ?? "SimpleField",
    props?.label ?? "Simple Field",
    props?.type ?? { valueFormat: PropertyValueFormat.Primitive, typeName: "string" },
    props?.isReadonly ?? false,
    props?.priority ?? 0,
    props?.editor,
    props?.renderer
  );
}

/**
 * @internal Used for testing only.
 */
export function createTestPropertiesContentField(props: {
  properties: Property[];
  category?: CategoryDescription;
  type?: TypeDescription;
  name?: string;
  label?: string;
  isReadonly?: boolean;
  priority?: number;
  editor?: EditorDescription;
  renderer?: RendererDescription;
}) {
  return new PropertiesField(
    props.category ?? createTestCategoryDescription(),
    props.name ?? "SimpleField",
    props.label ?? "Simple Field",
    props.type ?? { valueFormat: PropertyValueFormat.Primitive, typeName: "string" },
    props.isReadonly ?? false,
    props.priority ?? 0,
    props.properties,
    props.editor,
    props.renderer
  );
}

/**
 * @internal Used for testing only.
 */
export function createTestNestedContentField(props: {
  nestedFields: Field[];
  category?: CategoryDescription;
  name?: string;
  label?: string;
  isReadonly?: boolean;
  priority?: number;
  contentClassInfo?: ClassInfo;
  pathToPrimaryClass?: RelationshipPath;
  autoExpand?: boolean;
  editor?: EditorDescription;
  renderer?: RendererDescription;
  relationshipMeaning?: RelationshipMeaning;
}) {
  const nestedContentFieldType: StructTypeDescription = {
    valueFormat: PropertyValueFormat.Struct,
    typeName: "NestedContentFieldType",
    members: props.nestedFields.map((f) => ({
      name: f.name,
      label: f.label,
      type: f.type,
    })),
  };
  const field = new NestedContentField(
    props.category ?? createTestCategoryDescription(),
    props.name ?? "NestedContentField",
    props.label ?? "Nested Content",
    nestedContentFieldType,
    props.isReadonly ?? false,
    props.priority ?? 0,
    props.contentClassInfo ?? createTestECClassInfo(),
    props.pathToPrimaryClass ?? createTestRelationshipPath(1),
    props.nestedFields,
    props.editor,
    !!props.autoExpand,
    props.renderer,
  );
  if (props.relationshipMeaning)
    field.relationshipMeaning = props.relationshipMeaning;
  field.rebuildParentship();
  return field;
}

/**
 * @internal Used for testing only.
 */
export function createTestContentDescriptor(props: Partial<DescriptorSource> & { fields: Field[] }) {
  return new Descriptor({
    displayType: "DisplayType",
    contentFlags: 0,
    selectClasses: [createTestSelectClassInfo()],
    categories: [createTestCategoryDescription()],
    ...props,
  });
}

/**
 * @internal Used for testing only.
 */
export function createTestContentItem(props: {
  primaryKeys?: InstanceKey[];
  label?: LabelDefinition | string;
  imageId?: string;
  classInfo?: ClassInfo;
  values: ValuesMap;
  displayValues: DisplayValuesMap;
  mergedFieldNames?: string[];
  extendedData?: { [key: string]: any };
}) {
  return new Item(
    props.primaryKeys ?? [createTestECInstanceKey()],
    props.label ?? "",
    props.imageId ?? "",
    props.classInfo,
    props.values,
    props.displayValues,
    props.mergedFieldNames ?? [],
    props.extendedData,
  );
}
=======
/*---------------------------------------------------------------------------------------------
* Copyright (c) Bentley Systems, Incorporated. All rights reserved.
* See LICENSE.md in the project root for license terms and full copyright notice.
*--------------------------------------------------------------------------------------------*/
import {
  CategoryDescription, ClassInfo, Descriptor, DescriptorSource, DisplayValuesMap, EditorDescription, Field, InstanceKey, Item, LabelDefinition,
  NestedContentField, PropertiesField, Property, PropertyValueFormat, RelationshipPath, RendererDescription, SelectClassInfo, StructTypeDescription,
  TypeDescription, ValuesMap,
} from "../../presentation-common";
import { RelationshipMeaning } from "../../presentation-common/rules/content/modifiers/RelatedPropertiesSpecification";
import { createTestECClassInfo, createTestECInstanceKey, createTestRelationshipPath } from "./EC";

export const createTestCategoryDescription = (props?: Partial<CategoryDescription>) => ({
  name: "test-category",
  label: "Test Category",
  description: "Test category description",
  priority: 0,
  expand: false,
  ...props,
});

export const createTestSelectClassInfo = (props?: Partial<SelectClassInfo>) => ({
  selectClassInfo: createTestECClassInfo(),
  isSelectPolymorphic: false,
  ...props,
});

export function createTestSimpleContentField(props?: {
  category?: CategoryDescription;
  type?: TypeDescription;
  name?: string;
  label?: string;
  isReadonly?: boolean;
  priority?: number;
  editor?: EditorDescription;
  renderer?: RendererDescription;
}) {
  return new Field(
    props?.category ?? createTestCategoryDescription(),
    props?.name ?? "SimpleField",
    props?.label ?? "Simple Field",
    props?.type ?? { valueFormat: PropertyValueFormat.Primitive, typeName: "string" },
    props?.isReadonly ?? false,
    props?.priority ?? 0,
    props?.editor,
    props?.renderer
  );
}

export function createTestPropertiesContentField(props: {
  properties: Property[];
  category?: CategoryDescription;
  type?: TypeDescription;
  name?: string;
  label?: string;
  isReadonly?: boolean;
  priority?: number;
  editor?: EditorDescription;
  renderer?: RendererDescription;
}) {
  return new PropertiesField(
    props.category ?? createTestCategoryDescription(),
    props.name ?? "PropertiesField",
    props.label ?? "Properties Field",
    props.type ?? { valueFormat: PropertyValueFormat.Primitive, typeName: "string" },
    props.isReadonly ?? false,
    props.priority ?? 0,
    props.properties,
    props.editor,
    props.renderer
  );
}

export function createTestNestedContentField(props: {
  nestedFields: Field[];
  category?: CategoryDescription;
  name?: string;
  label?: string;
  isReadonly?: boolean;
  priority?: number;
  contentClassInfo?: ClassInfo;
  pathToPrimaryClass?: RelationshipPath;
  autoExpand?: boolean;
  editor?: EditorDescription;
  renderer?: RendererDescription;
  relationshipMeaning?: RelationshipMeaning;
}) {
  const nestedContentFieldType: StructTypeDescription = {
    valueFormat: PropertyValueFormat.Struct,
    typeName: "NestedContentFieldType",
    members: props.nestedFields.map((f) => ({
      name: f.name,
      label: f.label,
      type: f.type,
    })),
  };
  const field = new NestedContentField(
    props.category ?? createTestCategoryDescription(),
    props.name ?? "NestedContentField",
    props.label ?? "Nested Content",
    nestedContentFieldType,
    props.isReadonly ?? false,
    props.priority ?? 0,
    props.contentClassInfo ?? createTestECClassInfo(),
    props.pathToPrimaryClass ?? createTestRelationshipPath(1),
    props.nestedFields,
    props.editor,
    !!props.autoExpand,
    props.renderer,
  );
  if (props.relationshipMeaning)
    field.relationshipMeaning = props.relationshipMeaning;
  field.rebuildParentship();
  return field;
}

export function createTestContentDescriptor(props: Partial<DescriptorSource> & { fields: Field[] }) {
  return new Descriptor({
    connectionId: "",
    displayType: "",
    contentFlags: 0,
    selectClasses: [createTestSelectClassInfo()],
    categories: [createTestCategoryDescription()],
    ...props,
  });
}

export function createTestContentItem(props: {
  primaryKeys?: InstanceKey[];
  label?: LabelDefinition | string;
  imageId?: string;
  classInfo?: ClassInfo;
  values: ValuesMap;
  displayValues: DisplayValuesMap;
  mergedFieldNames?: string[];
  extendedData?: { [key: string]: any };
}) {
  return new Item(
    props.primaryKeys ?? [createTestECInstanceKey()],
    props.label ?? "",
    props.imageId ?? "",
    props.classInfo,
    props.values,
    props.displayValues,
    props.mergedFieldNames ?? [],
    props.extendedData,
  );
}
>>>>>>> 21842b9d
<|MERGE_RESOLUTION|>--- conflicted
+++ resolved
@@ -1,177 +1,3 @@
-<<<<<<< HEAD
-/*---------------------------------------------------------------------------------------------
-* Copyright (c) Bentley Systems, Incorporated. All rights reserved.
-* See LICENSE.md in the project root for license terms and full copyright notice.
-*--------------------------------------------------------------------------------------------*/
-import {
-  CategoryDescription, ClassInfo, Descriptor, DescriptorSource, DisplayValuesMap, EditorDescription, Field, InstanceKey, Item, LabelDefinition,
-  NestedContentField, PropertiesField, Property, PropertyValueFormat, RelationshipPath, RendererDescription, SelectClassInfo, StructTypeDescription,
-  TypeDescription, ValuesMap
-} from "../../presentation-common";
-import { RelationshipMeaning } from "../../presentation-common/rules/content/modifiers/RelatedPropertiesSpecification";
-import { createTestECClassInfo, createTestECInstanceKey, createTestRelationshipPath } from "./EC";
-
-/**
- * @internal Used for testing only.
- */
-export const createTestCategoryDescription = (props?: Partial<CategoryDescription>) => ({
-  name: "test-category",
-  label: "Test Category",
-  description: "Test category description",
-  priority: 0,
-  expand: false,
-  ...props,
-});
-
-/**
- * @internal Used for testing only.
- */
-export const createTestSelectClassInfo = (props?: Partial<SelectClassInfo>) => ({
-  selectClassInfo: createTestECClassInfo(),
-  isSelectPolymorphic: false,
-  pathToPrimaryClass: [],
-  relatedPropertyPaths: [],
-  navigationPropertyClasses: [],
-  relatedInstanceClasses: [],
-  ...props,
-});
-
-/**
- * @internal Used for testing only.
- */
-export function createTestSimpleContentField(props?: {
-  category?: CategoryDescription;
-  type?: TypeDescription;
-  name?: string;
-  label?: string;
-  isReadonly?: boolean;
-  priority?: number;
-  editor?: EditorDescription;
-  renderer?: RendererDescription;
-}) {
-  return new Field(
-    props?.category ?? createTestCategoryDescription(),
-    props?.name ?? "SimpleField",
-    props?.label ?? "Simple Field",
-    props?.type ?? { valueFormat: PropertyValueFormat.Primitive, typeName: "string" },
-    props?.isReadonly ?? false,
-    props?.priority ?? 0,
-    props?.editor,
-    props?.renderer
-  );
-}
-
-/**
- * @internal Used for testing only.
- */
-export function createTestPropertiesContentField(props: {
-  properties: Property[];
-  category?: CategoryDescription;
-  type?: TypeDescription;
-  name?: string;
-  label?: string;
-  isReadonly?: boolean;
-  priority?: number;
-  editor?: EditorDescription;
-  renderer?: RendererDescription;
-}) {
-  return new PropertiesField(
-    props.category ?? createTestCategoryDescription(),
-    props.name ?? "SimpleField",
-    props.label ?? "Simple Field",
-    props.type ?? { valueFormat: PropertyValueFormat.Primitive, typeName: "string" },
-    props.isReadonly ?? false,
-    props.priority ?? 0,
-    props.properties,
-    props.editor,
-    props.renderer
-  );
-}
-
-/**
- * @internal Used for testing only.
- */
-export function createTestNestedContentField(props: {
-  nestedFields: Field[];
-  category?: CategoryDescription;
-  name?: string;
-  label?: string;
-  isReadonly?: boolean;
-  priority?: number;
-  contentClassInfo?: ClassInfo;
-  pathToPrimaryClass?: RelationshipPath;
-  autoExpand?: boolean;
-  editor?: EditorDescription;
-  renderer?: RendererDescription;
-  relationshipMeaning?: RelationshipMeaning;
-}) {
-  const nestedContentFieldType: StructTypeDescription = {
-    valueFormat: PropertyValueFormat.Struct,
-    typeName: "NestedContentFieldType",
-    members: props.nestedFields.map((f) => ({
-      name: f.name,
-      label: f.label,
-      type: f.type,
-    })),
-  };
-  const field = new NestedContentField(
-    props.category ?? createTestCategoryDescription(),
-    props.name ?? "NestedContentField",
-    props.label ?? "Nested Content",
-    nestedContentFieldType,
-    props.isReadonly ?? false,
-    props.priority ?? 0,
-    props.contentClassInfo ?? createTestECClassInfo(),
-    props.pathToPrimaryClass ?? createTestRelationshipPath(1),
-    props.nestedFields,
-    props.editor,
-    !!props.autoExpand,
-    props.renderer,
-  );
-  if (props.relationshipMeaning)
-    field.relationshipMeaning = props.relationshipMeaning;
-  field.rebuildParentship();
-  return field;
-}
-
-/**
- * @internal Used for testing only.
- */
-export function createTestContentDescriptor(props: Partial<DescriptorSource> & { fields: Field[] }) {
-  return new Descriptor({
-    displayType: "DisplayType",
-    contentFlags: 0,
-    selectClasses: [createTestSelectClassInfo()],
-    categories: [createTestCategoryDescription()],
-    ...props,
-  });
-}
-
-/**
- * @internal Used for testing only.
- */
-export function createTestContentItem(props: {
-  primaryKeys?: InstanceKey[];
-  label?: LabelDefinition | string;
-  imageId?: string;
-  classInfo?: ClassInfo;
-  values: ValuesMap;
-  displayValues: DisplayValuesMap;
-  mergedFieldNames?: string[];
-  extendedData?: { [key: string]: any };
-}) {
-  return new Item(
-    props.primaryKeys ?? [createTestECInstanceKey()],
-    props.label ?? "",
-    props.imageId ?? "",
-    props.classInfo,
-    props.values,
-    props.displayValues,
-    props.mergedFieldNames ?? [],
-    props.extendedData,
-  );
-}
-=======
 /*---------------------------------------------------------------------------------------------
 * Copyright (c) Bentley Systems, Incorporated. All rights reserved.
 * See LICENSE.md in the project root for license terms and full copyright notice.
@@ -319,5 +145,4 @@
     props.mergedFieldNames ?? [],
     props.extendedData,
   );
-}
->>>>>>> 21842b9d
+}