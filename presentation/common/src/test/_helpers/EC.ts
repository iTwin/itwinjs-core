--- conflicted
+++ resolved
@@ -36,11 +36,9 @@
   ...props,
 });
 
-<<<<<<< HEAD
 /**
  * @internal Used for testing only.
  */
-=======
 export const createTestRelatedClassInfoWithOptionalRelationship = (props?: Partial<ec.RelatedClassInfoWithOptionalRelationship>) => ({
   sourceClassInfo: createTestECClassInfo({ id: "0x1", name: "source:class", label: "Source" }),
   targetClassInfo: createTestECClassInfo({ id: "0x2", name: "target:class", label: "Target" }),
@@ -48,7 +46,9 @@
   ...props,
 });
 
->>>>>>> 200baec2
+/**
+ * @internal Used for testing only.
+ */
 export const createTestRelationshipPath = (length: number = 2) => {
   const path = new Array<ec.RelatedClassInfo>();
   while (length--)
