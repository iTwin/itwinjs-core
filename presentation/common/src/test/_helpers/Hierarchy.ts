--- conflicted
+++ resolved
@@ -1,17 +1,3 @@
-<<<<<<< HEAD
-/*---------------------------------------------------------------------------------------------
-* Copyright (c) Bentley Systems, Incorporated. All rights reserved.
-* See LICENSE.md in the project root for license terms and full copyright notice.
-*--------------------------------------------------------------------------------------------*/
-import { NodeKey } from "../../presentation-common";
-
-export const createTestNodeKey = (props?: Partial<NodeKey>) => ({
-  type: "test-node",
-  version: 0,
-  pathFromRoot: [],
-  ...props,
-});
-=======
 /*---------------------------------------------------------------------------------------------
 * Copyright (c) Bentley Systems, Incorporated. All rights reserved.
 * See LICENSE.md in the project root for license terms and full copyright notice.
@@ -26,5 +12,4 @@
   version: 0,
   pathFromRoot: [],
   ...props,
-});
->>>>>>> 4d41f4fb
+});