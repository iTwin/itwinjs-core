--- conflicted
+++ resolved
@@ -2,24 +2,15 @@
 * Copyright (c) Bentley Systems, Incorporated. All rights reserved.
 * See LICENSE.md in the project root for license terms and full copyright notice.
 *--------------------------------------------------------------------------------------------*/
-<<<<<<< HEAD
-import { Id64 } from "@bentley/bentleyjs-core";
-import { EntityProps } from "@bentley/imodeljs-common";
-import * as faker from "faker";
-=======
 import * as faker from "faker";
 import { Id64 } from "@itwin/core-bentley";
 import { EntityProps } from "@itwin/core-common";
->>>>>>> 200baec2
 import { createRandomId } from "./Misc";
 
 interface RandomEntityProps extends EntityProps {
   type: string;
 }
 
-/**
- * @internal Used for testing only.
- */
 export const createRandomEntityProps = (): EntityProps => {
   const props: RandomEntityProps = {
     classFullName: faker.random.word(),
@@ -29,7 +20,4 @@
   return props;
 };
 
-/**
- * @internal Used for testing only.
- */
 export const createRandomTransientId = () => Id64.fromLocalAndBriefcaseIds(123, 0xffffff);