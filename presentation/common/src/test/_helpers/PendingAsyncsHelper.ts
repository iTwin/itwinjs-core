/*---------------------------------------------------------------------------------------------
* Copyright (c) Bentley Systems, Incorporated. All rights reserved.
* See LICENSE.md in the project root for license terms and full copyright notice.
*--------------------------------------------------------------------------------------------*/
import { BeDuration } from "@itwin/core-bentley";

const recursiveWait = async (pred: () => boolean, repeater: () => Promise<void>) => {
  if (pred()) {
    await BeDuration.wait(0);
    await repeater();
  }
};

<<<<<<< HEAD
=======
/**
 * @internal Used for testing only.
 */
>>>>>>> 4d41f4fb
export const waitForAllAsyncs = async (handlers: Array<{ pendingAsyncs: Set<string> }>) => {
  const pred = () => handlers.some((h) => (h.pendingAsyncs.size > 0));
  await recursiveWait(pred, async () => waitForAllAsyncs(handlers));
};

<<<<<<< HEAD
=======
/**
 * @internal Used for testing only.
 */
>>>>>>> 4d41f4fb
export const waitForPendingAsyncs = async (handler: { pendingAsyncs: Set<string> }) => {
  const initialAsyncs = [...handler.pendingAsyncs];
  const pred = () => initialAsyncs.filter((initial) => handler.pendingAsyncs.has(initial)).length > 0;
  const recursiveWaitInternal = async (): Promise<void> => recursiveWait(pred, recursiveWaitInternal);
  await recursiveWaitInternal();
};<|MERGE_RESOLUTION|>--- conflicted
+++ resolved
@@ -11,23 +11,17 @@
   }
 };
 
-<<<<<<< HEAD
-=======
 /**
  * @internal Used for testing only.
  */
->>>>>>> 4d41f4fb
 export const waitForAllAsyncs = async (handlers: Array<{ pendingAsyncs: Set<string> }>) => {
   const pred = () => handlers.some((h) => (h.pendingAsyncs.size > 0));
   await recursiveWait(pred, async () => waitForAllAsyncs(handlers));
 };
 
-<<<<<<< HEAD
-=======
 /**
  * @internal Used for testing only.
  */
->>>>>>> 4d41f4fb
 export const waitForPendingAsyncs = async (handler: { pendingAsyncs: Set<string> }) => {
   const initialAsyncs = [...handler.pendingAsyncs];
   const pred = () => initialAsyncs.filter((initial) => handler.pendingAsyncs.has(initial)).length > 0;
