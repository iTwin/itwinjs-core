/*---------------------------------------------------------------------------------------------
* Copyright (c) Bentley Systems, Incorporated. All rights reserved.
* See LICENSE.md in the project root for license terms and full copyright notice.
*--------------------------------------------------------------------------------------------*/
/** @packageDocumentation
 * @module RPC
 */

import { Guid, IDisposable, Logger } from "@itwin/core-bentley";
import { IModelRpcProps, RpcManager } from "@itwin/core-common";
import { PresentationCommonLoggerCategory } from "./CommonLoggerCategory";
import { DescriptorJSON, DescriptorOverrides } from "./content/Descriptor";
import { ItemJSON } from "./content/Item";
import { DisplayValueGroupJSON } from "./content/Value";
import { ClientDiagnostics, ClientDiagnosticsAttribute, ClientDiagnosticsHandler } from "./Diagnostics";
import { InstanceKeyJSON } from "./EC";
import { ElementProperties } from "./ElementProperties";
import { PresentationError, PresentationStatus } from "./Error";
import { NodeKeyJSON } from "./hierarchy/Key";
import { NodeJSON } from "./hierarchy/Node";
import { NodePathElementJSON } from "./hierarchy/NodePathElement";
import { KeySetJSON } from "./KeySet";
import { LabelDefinitionJSON } from "./LabelDefinition";
import {
  ComputeSelectionRequestOptions, ContentDescriptorRequestOptions, ContentInstanceKeysRequestOptions, ContentRequestOptions,
  ContentSourcesRequestOptions, DisplayLabelRequestOptions, DisplayLabelsRequestOptions, DistinctValuesRequestOptions,
  FilterByInstancePathsHierarchyRequestOptions, FilterByTextHierarchyRequestOptions, HierarchyRequestOptions, Paged, RequestOptions,
  RequestOptionsWithRuleset, SelectionScopeRequestOptions, SingleElementPropertiesRequestOptions,
} from "./PresentationManagerOptions";
import {
  ContentSourcesRpcResult, PresentationRpcInterface, PresentationRpcRequestOptions, PresentationRpcResponse,
} from "./PresentationRpcInterface";
import { Ruleset } from "./rules/Ruleset";
import { RulesetVariableJSON } from "./RulesetVariables";
import { SelectionScope } from "./selection/SelectionScope";
import { PagedResponse } from "./Utils";

/**
 * Configuration parameters for [[RpcRequestsHandler]].
 *
 * @internal
 */
export interface RpcRequestsHandlerProps {
  /**
   * Optional ID used to identify client that requests data. If not specified,
   * the handler creates a unique GUID as a client id.
   * @internal
   */
  clientId?: string;
}

/**
 * RPC requests handler that wraps [[PresentationRpcInterface]] and
 * adds handling for cases when backend needs to be synced with client
 * state.
 *
 * @internal
 */
export class RpcRequestsHandler implements IDisposable {
  public readonly maxRequestRepeatCount: number = 5;

  /** ID that identifies this handler as a client */
  public readonly clientId: string;

  public constructor(props?: RpcRequestsHandlerProps) {
    this.clientId = (props && props.clientId) ? props.clientId : Guid.createValue();
  }

  public dispose() {
  }

  // eslint-disable-next-line @typescript-eslint/naming-convention
  private get rpcClient(): PresentationRpcInterface { return RpcManager.getClientForInterface(PresentationRpcInterface); }

  private async requestRepeatedly<TResult>(func: () => PresentationRpcResponse<TResult>, diagnosticsHandler?: ClientDiagnosticsHandler, repeatCount: number = 1): Promise<TResult> {
    let diagnostics: ClientDiagnostics | undefined;
    let error: unknown | undefined;
    let shouldRepeat = false;
    try {
      const response = await func();
      diagnostics = response.diagnostics;

      if (response.statusCode === PresentationStatus.Success)
        return response.result!;

      if (response.statusCode === PresentationStatus.BackendTimeout && repeatCount < this.maxRequestRepeatCount)
        shouldRepeat = true;
      else
        error = new PresentationError(response.statusCode, response.errorMessage);

    } catch (e) {
      error = e;
      if (repeatCount < this.maxRequestRepeatCount)
        shouldRepeat = true;

    } finally {
      diagnosticsHandler && diagnostics && diagnosticsHandler(diagnostics);
    }

    if (shouldRepeat) {
      ++repeatCount;
      return this.requestRepeatedly(func, diagnosticsHandler, repeatCount);
    }

    throw error;
  }

  /**
   * Send the request to backend.
   *
   * If the backend responds with [[PresentationStatus.BackendTimeout]] or there's an RPC-related error,
   * the request is repeated up to `this._maxRequestRepeatCount` times. If we fail to get a valid success or error
   * response from the backend, throw the last encountered error.
   *
   * @internal
   */
  public async request<TResult, TOptions extends (RequestOptions<IModelRpcProps> & ClientDiagnosticsAttribute), TArg = any>(
    func: (token: IModelRpcProps, options: PresentationRpcRequestOptions<TOptions>, ...args: TArg[]) => PresentationRpcResponse<TResult>,
    options: TOptions,
    ...additionalOptions: TArg[]
  ): Promise<TResult> {
    const { imodel, diagnostics, ...optionsNoIModel } = options;
    const { handler: diagnosticsHandler, ...diagnosticsOptions } = diagnostics ?? {};
    if (isOptionsWithRuleset(optionsNoIModel))
      optionsNoIModel.rulesetOrId = cleanupRuleset(optionsNoIModel.rulesetOrId);
    const rpcOptions: PresentationRpcRequestOptions<TOptions> = {
      ...optionsNoIModel,
      clientId: this.clientId,
    };
    if (diagnostics)
      rpcOptions.diagnostics = diagnosticsOptions;
    const doRequest = async () => func(imodel, rpcOptions, ...additionalOptions);
    return this.requestRepeatedly(doRequest, diagnosticsHandler);
  }

  public async getNodesCount(options: HierarchyRequestOptions<IModelRpcProps, NodeKeyJSON, RulesetVariableJSON> & ClientDiagnosticsAttribute): Promise<number> {
    return this.request<number, typeof options>(
      this.rpcClient.getNodesCount.bind(this.rpcClient), options);
  }
  public async getPagedNodes(options: Paged<HierarchyRequestOptions<IModelRpcProps, NodeKeyJSON, RulesetVariableJSON>> & ClientDiagnosticsAttribute): Promise<PagedResponse<NodeJSON>> {
    return this.request<PagedResponse<NodeJSON>, typeof options>(
      this.rpcClient.getPagedNodes.bind(this.rpcClient), options);
  }

  public async getNodePaths(options: FilterByInstancePathsHierarchyRequestOptions<IModelRpcProps, RulesetVariableJSON> & ClientDiagnosticsAttribute): Promise<NodePathElementJSON[]> {
    return this.request<NodePathElementJSON[], typeof options>(
      this.rpcClient.getNodePaths.bind(this.rpcClient), options);
  }
  public async getFilteredNodePaths(options: FilterByTextHierarchyRequestOptions<IModelRpcProps, RulesetVariableJSON> & ClientDiagnosticsAttribute): Promise<NodePathElementJSON[]> {
    return this.request<NodePathElementJSON[], typeof options>(
      this.rpcClient.getFilteredNodePaths.bind(this.rpcClient), options);
  }

  public async getContentSources(options: ContentSourcesRequestOptions<IModelRpcProps> & ClientDiagnosticsAttribute): Promise<ContentSourcesRpcResult> {
    return this.request<ContentSourcesRpcResult, typeof options>(
      this.rpcClient.getContentSources.bind(this.rpcClient), options);
  }
  public async getContentDescriptor(options: ContentDescriptorRequestOptions<IModelRpcProps, KeySetJSON, RulesetVariableJSON> & ClientDiagnosticsAttribute): Promise<DescriptorJSON | undefined> {
    return this.request<DescriptorJSON | undefined, typeof options>(
      this.rpcClient.getContentDescriptor.bind(this.rpcClient), options);
  }
  public async getContentSetSize(options: ContentRequestOptions<IModelRpcProps, DescriptorOverrides, KeySetJSON, RulesetVariableJSON> & ClientDiagnosticsAttribute): Promise<number> {
    return this.request<number, typeof options>(
      this.rpcClient.getContentSetSize.bind(this.rpcClient), options);
  }
  public async getPagedContent(options: Paged<ContentRequestOptions<IModelRpcProps, DescriptorOverrides, KeySetJSON, RulesetVariableJSON> & ClientDiagnosticsAttribute>) {
    return this.request<{ descriptor: DescriptorJSON, contentSet: PagedResponse<ItemJSON> } | undefined, typeof options>(
      this.rpcClient.getPagedContent.bind(this.rpcClient), options);
  }
  public async getPagedContentSet(options: Paged<ContentRequestOptions<IModelRpcProps, DescriptorOverrides, KeySetJSON, RulesetVariableJSON> & ClientDiagnosticsAttribute>) {
    return this.request<PagedResponse<ItemJSON>, typeof options>(
      this.rpcClient.getPagedContentSet.bind(this.rpcClient), options);
  }

  public async getPagedDistinctValues(options: DistinctValuesRequestOptions<IModelRpcProps, DescriptorOverrides, KeySetJSON, RulesetVariableJSON> & ClientDiagnosticsAttribute): Promise<PagedResponse<DisplayValueGroupJSON>> {
    return this.request<PagedResponse<DisplayValueGroupJSON>, typeof options>(
      this.rpcClient.getPagedDistinctValues.bind(this.rpcClient), options);
  }

  public async getElementProperties(options: SingleElementPropertiesRequestOptions<IModelRpcProps> & ClientDiagnosticsAttribute): Promise<ElementProperties | undefined> {
    return this.request<ElementProperties | undefined, typeof options>(
      this.rpcClient.getElementProperties.bind(this.rpcClient), options);
  }

  public async getContentInstanceKeys(options: ContentInstanceKeysRequestOptions<IModelRpcProps, KeySetJSON, RulesetVariableJSON> & ClientDiagnosticsAttribute): Promise<{ total: number, items: KeySetJSON }> {
    return this.request<{ total: number, items: KeySetJSON }, typeof options>(
      this.rpcClient.getContentInstanceKeys.bind(this.rpcClient), options);
  }

  public async getDisplayLabelDefinition(options: DisplayLabelRequestOptions<IModelRpcProps, InstanceKeyJSON> & ClientDiagnosticsAttribute): Promise<LabelDefinitionJSON> {
    return this.request<LabelDefinitionJSON, typeof options>(
      this.rpcClient.getDisplayLabelDefinition.bind(this.rpcClient), options);
  }
  public async getPagedDisplayLabelDefinitions(options: DisplayLabelsRequestOptions<IModelRpcProps, InstanceKeyJSON> & ClientDiagnosticsAttribute): Promise<PagedResponse<LabelDefinitionJSON>> {
    return this.request<PagedResponse<LabelDefinitionJSON>, typeof options>(
      this.rpcClient.getPagedDisplayLabelDefinitions.bind(this.rpcClient), options);
  }

  public async getSelectionScopes(options: SelectionScopeRequestOptions<IModelRpcProps> & ClientDiagnosticsAttribute): Promise<SelectionScope[]> {
    return this.request<SelectionScope[], typeof options>(
      this.rpcClient.getSelectionScopes.bind(this.rpcClient), options);
  }
<<<<<<< HEAD
  public async computeSelection(options: SelectionScopeRequestOptions<IModelRpcProps> & ClientDiagnosticsAttribute, ids: Id64String[], scopeId: string): Promise<KeySetJSON> {
    return this.request<KeySetJSON, typeof options>(
      this.rpcClient.computeSelection.bind(this.rpcClient), options, ids, scopeId);
=======
  public async computeSelection(options: ComputeSelectionRequestOptions<IModelRpcProps>): Promise<KeySetJSON> {
    return this.request<KeySetJSON, ComputeSelectionRequestOptions<IModelRpcProps>>(
      this.rpcClient.computeSelection.bind(this.rpcClient), options);
>>>>>>> 8d4f86d8
  }
}

function isOptionsWithRuleset(options: Object): options is { rulesetOrId: Ruleset } {
  return (typeof (options as RequestOptionsWithRuleset<any, any>).rulesetOrId === "object");
}

type RulesetWithRequiredProperties = {
  [key in keyof Ruleset]-?: true;
};

const RULESET_SUPPORTED_PROPERTIES_OBJ: RulesetWithRequiredProperties = {
  id: true,
  rules: true,
  version: true,
  requiredSchemas: true,
  supplementationInfo: true,
  vars: true,
};

function cleanupRuleset(ruleset: Ruleset): Ruleset {
  const cleanedUpRuleset: Ruleset = { ...ruleset };

  for (const propertyKey of Object.keys(cleanedUpRuleset)) {
    if (!RULESET_SUPPORTED_PROPERTIES_OBJ.hasOwnProperty(propertyKey)) {
      if (propertyKey === "$schema")
        delete (cleanedUpRuleset as any)[propertyKey];
      else
        Logger.logWarning(PresentationCommonLoggerCategory.Package, `Provided ruleset contains unrecognized attribute '${propertyKey}'. It either doesn't exist or may be no longer supported.`);
    }
  }

  return cleanedUpRuleset;
}<|MERGE_RESOLUTION|>--- conflicted
+++ resolved
@@ -200,15 +200,9 @@
     return this.request<SelectionScope[], typeof options>(
       this.rpcClient.getSelectionScopes.bind(this.rpcClient), options);
   }
-<<<<<<< HEAD
-  public async computeSelection(options: SelectionScopeRequestOptions<IModelRpcProps> & ClientDiagnosticsAttribute, ids: Id64String[], scopeId: string): Promise<KeySetJSON> {
+  public async computeSelection(options: ComputeSelectionRequestOptions<IModelRpcProps> & ClientDiagnosticsAttribute): Promise<KeySetJSON> {
     return this.request<KeySetJSON, typeof options>(
-      this.rpcClient.computeSelection.bind(this.rpcClient), options, ids, scopeId);
-=======
-  public async computeSelection(options: ComputeSelectionRequestOptions<IModelRpcProps>): Promise<KeySetJSON> {
-    return this.request<KeySetJSON, ComputeSelectionRequestOptions<IModelRpcProps>>(
       this.rpcClient.computeSelection.bind(this.rpcClient), options);
->>>>>>> 8d4f86d8
   }
 }
 
