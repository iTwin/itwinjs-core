/*---------------------------------------------------------------------------------------------
* Copyright (c) Bentley Systems, Incorporated. All rights reserved.
* See LICENSE.md in the project root for license terms and full copyright notice.
*--------------------------------------------------------------------------------------------*/
/** @packageDocumentation
 * @module Content
 */

import { Id64String } from "@bentley/bentleyjs-core";
import {
  ClassInfo, ClassInfoJSON, CompressedClassInfoJSON, RelatedClassInfo, RelatedClassInfoJSON, RelationshipPath, RelationshipPathJSON,
} from "../EC";
import { CategoryDescription, CategoryDescriptionJSON } from "./Category";
import { Field, FieldDescriptor, FieldJSON, getFieldByName } from "./Fields";

/**
 * Data structure that describes an ECClass in content [[Descriptor]].
 * @public
 */
export interface SelectClassInfo {
  /** Information about the ECClass */
  selectClassInfo: ClassInfo;

  /** Is the class handled polymorphically */
  isSelectPolymorphic: boolean;

<<<<<<< HEAD
  /**
   * Relationship path to the [Primary class]($docs/presentation/Content/Terminology#primary-class).
   * @deprecated Use [[pathFromInputToSelectClass]]
   */
  pathToPrimaryClass: RelationshipPath;
  /** Relationship path from input class to the select class. */
  pathFromInputToSelectClass?: RelationshipPath;

  /** Relationship paths to [Related property]($docs/presentation/Content/Terminology#related-properties) classes */
  relatedPropertyPaths: RelationshipPath[];
=======
  /** Relationship path from input class to the select class. */
  pathFromInputToSelectClass?: RelationshipPath;

  /** Relationship paths to [Related property]($docs/learning/presentation/Content/Terminology#related-properties) classes */
  relatedPropertyPaths?: RelationshipPath[];
>>>>>>> 2ca26ab4

  /** Relationship paths to navigation property classes */
  navigationPropertyClasses?: RelatedClassInfo[];

<<<<<<< HEAD
  /**
   * Relationship paths to [Related instance]($docs/presentation/Content/Terminology#related-instance) classes.
   * @deprecated Use [[relatedInstancePaths]]
   */
  relatedInstanceClasses: RelatedClassInfo[];
  /** Relationship paths to [related instance]($docs/presentation/Content/Terminology#related-instance) classes. */
=======
  /** Relationship paths to [related instance]($docs/learning/presentation/Content/Terminology#related-instance) classes. */
>>>>>>> 2ca26ab4
  relatedInstancePaths?: RelationshipPath[];
}

/**
 * Serialized [[SelectClassInfo]] JSON representation
 * @public
 */
export interface SelectClassInfoJSON<TClassInfoJSON = ClassInfoJSON> {
  selectClassInfo: TClassInfoJSON;
  isSelectPolymorphic: boolean;
  pathFromInputToSelectClass?: RelationshipPathJSON<TClassInfoJSON>;
  relatedPropertyPaths?: RelationshipPathJSON<TClassInfoJSON>[];
  navigationPropertyClasses?: RelatedClassInfoJSON<TClassInfoJSON>[];
  relatedInstancePaths?: RelationshipPathJSON<TClassInfoJSON>[];
}

/** @public */
export namespace SelectClassInfo {
  /** Deserialize [[SelectClassInfo]] from JSON */
  export function fromJSON(json: SelectClassInfoJSON): SelectClassInfo {
    return {
      selectClassInfo: ClassInfo.fromJSON(json.selectClassInfo),
      isSelectPolymorphic: json.isSelectPolymorphic,
      ...(json.pathFromInputToSelectClass ? { pathFromInputToSelectClass: json.pathFromInputToSelectClass.map(RelatedClassInfo.fromJSON) } : undefined),
      ...(json.relatedPropertyPaths ? { relatedPropertyPaths: json.relatedPropertyPaths.map((rp) => rp.map(RelatedClassInfo.fromJSON)) } : undefined),
      ...(json.navigationPropertyClasses ? { navigationPropertyClasses: json.navigationPropertyClasses.map(RelatedClassInfo.fromJSON) } : undefined),
      ...(json.relatedInstancePaths ? { relatedInstancePaths: json.relatedInstancePaths.map((rip) => rip.map(RelatedClassInfo.fromJSON)) } : undefined),
    };
  }

  /** Deserialize [[SelectClassInfo]] from compressed JSON */
  export function fromCompressedJSON(json: SelectClassInfoJSON<string>, classesMap: { [id: string]: CompressedClassInfoJSON }): SelectClassInfo {
    return {
      selectClassInfo: { id: json.selectClassInfo, ...classesMap[json.selectClassInfo] },
      isSelectPolymorphic: json.isSelectPolymorphic,
      ...(json.navigationPropertyClasses ? { navigationPropertyClasses: json.navigationPropertyClasses.map((item) => RelatedClassInfo.fromCompressedJSON(item, classesMap)) } : undefined),
      ...(json.relatedInstancePaths ? { relatedInstancePaths: json.relatedInstancePaths.map((rip) => rip.map((item) => RelatedClassInfo.fromCompressedJSON(item, classesMap))) } : undefined),
      ...(json.pathFromInputToSelectClass ? { pathFromInputToSelectClass: json.pathFromInputToSelectClass.map((item) => RelatedClassInfo.fromCompressedJSON(item, classesMap)) } : undefined),
      ...(json.relatedPropertyPaths ? { relatedPropertyPaths: json.relatedPropertyPaths.map((path) => path.map((item) => RelatedClassInfo.fromCompressedJSON(item, classesMap))) } : undefined),
    };
  }

  /** Serialize [[SelectClassInfo]] to compressed JSON */
  export function toCompressedJSON(selectClass: SelectClassInfo, classesMap: { [id: string]: CompressedClassInfoJSON }): SelectClassInfoJSON<string> {
    const { id, ...leftOverClassInfo } = selectClass.selectClassInfo;
    classesMap[id] = leftOverClassInfo;

    return {
      selectClassInfo: id,
      isSelectPolymorphic: selectClass.isSelectPolymorphic,
      ...(selectClass.relatedInstancePaths ? { relatedInstancePaths: selectClass.relatedInstancePaths.map((rip) => rip.map((item) => RelatedClassInfo.toCompressedJSON(item, classesMap))) } : undefined),
      ...(selectClass.navigationPropertyClasses ? { navigationPropertyClasses: selectClass.navigationPropertyClasses.map((propertyClass) => RelatedClassInfo.toCompressedJSON(propertyClass, classesMap)) } : undefined),
      ...(selectClass.pathFromInputToSelectClass ? { pathFromInputToSelectClass: selectClass.pathFromInputToSelectClass.map((item) => RelatedClassInfo.toCompressedJSON(item, classesMap)) } : undefined),
      ...(selectClass.relatedPropertyPaths ? { relatedPropertyPaths: selectClass.relatedPropertyPaths.map((path) => path.map((relatedClass) => RelatedClassInfo.toCompressedJSON(relatedClass, classesMap))) } : undefined),
    };
  }

  /**
   * Deserialize [[SelectClassInfo]] list from JSON
   * @param json JSON or JSON serialized to string to deserialize from
   * @returns Deserialized [[SelectClassInfo]] objects list
   *
   * @internal
   */
  export function listFromCompressedJSON(json: SelectClassInfoJSON<Id64String>[], classesMap: { [id: string]: CompressedClassInfoJSON }): SelectClassInfo[] {
    return json.map((sci) => fromCompressedJSON(sci, classesMap));
  }
}

/**
 * Flags that control content format.
 * @public
 */
export enum ContentFlags {
  /** Each content record only has [[InstanceKey]] and no data */
  KeysOnly = 1 << 0,

  /** Each content record additionally has an image id */
  ShowImages = 1 << 1,

  /** Each content record additionally has a display label */
  ShowLabels = 1 << 2,

  /** All content records are merged into a single record (see [Merging values]($docs/presentation/content/terminology#value-merging)) */
  MergeResults = 1 << 3,

  /** Content has only distinct values */
  DistinctValues = 1 << 4,

  /** Doesn't create property or calculated fields. Can be used in conjunction with [[ShowLabels]]. */
  NoFields = 1 << 5,

  /**
   * Set related input keys on [[Item]] objects when creating content. This helps identify which [[Item]] is associated to which
   * given input key at the cost of performance creating those items.
   *
   * @beta
   */
  IncludeInputKeys = 1 << 8,
}

/**
 * Data sorting direction
 * @public
 */
export enum SortDirection {
  Ascending,
  Descending,
}

/**
 * Data structure that contains selection information. Used
 * for cases when requesting content after a selection change.
 *
 * @public
 */
export interface SelectionInfo {
  /** Name of selection provider which cause the selection change */
  providerName: string;
  /** Level of selection that changed */
  level?: number;
}

/**
 * Serialized [[Descriptor]] JSON representation.
 * @public
 */
export interface DescriptorJSON {
  classesMap: { [id: string]: CompressedClassInfoJSON };
  connectionId: string;
  inputKeysHash: string;
  contentOptions: any;
  selectionInfo?: SelectionInfo;
  displayType: string;
  selectClasses: SelectClassInfoJSON<Id64String>[];
  categories: CategoryDescriptionJSON[];
  fields: FieldJSON<Id64String>[];
  sortingFieldName?: string;
  sortDirection?: SortDirection;
  contentFlags: number;
  filterExpression?: string;
}

/**
 * Descriptor overrides that can be used to customize content
 * @public
 */
export interface DescriptorOverrides {
  /**
   * Content display type. Can be accessed in presentation rules and used
   * to modify content in various ways. Defaults to empty string.
   */
  displayType?: string;

  /** Content flags used for content customization. See [[ContentFlags]] */
  contentFlags?: number;

  /** Fields selector that allows excluding or including only specified fields. */
  fieldsSelector?: {
    /** Should the specified fields be included or excluded */
    type: "include" | "exclude";
    /** A list of field descriptors that identify fields to include / exclude */
    fields: FieldDescriptor[];
  };

  /** Specification for sorting data. */
  sorting?: {
    /** Identifier of the field to use for sorting */
    field: FieldDescriptor;
    /** Sort direction */
    direction: SortDirection;
  };

<<<<<<< HEAD
  /** [ECExpression]($docs/presentation/Advanced/ECExpressions.md) for filtering content */
=======
  /** [ECExpression]($docs/learning/presentation/ECExpressions.md) for filtering content. */
>>>>>>> 2ca26ab4
  filterExpression?: string;
}

/**
 * Descriptor properties
 * @public
 */
export interface DescriptorSource {
  /** Id of the connection used to create the descriptor */
  readonly connectionId?: string;
  /** Hash of the input keys used to create the descriptor */
  readonly inputKeysHash?: string;
  /** Selection info used to create the descriptor */
  readonly selectionInfo?: SelectionInfo;
  /** Display type used to create the descriptor */
  readonly displayType: string;
  /** A list of classes that will be selected from when creating content with this descriptor */
  readonly selectClasses: SelectClassInfo[];
  /** A list of content field categories used in this descriptor */
  readonly categories: CategoryDescription[];
  /** A list of fields contained in the descriptor */
  readonly fields: Field[];
  /** [[ContentFlags]] used to create the descriptor */
  readonly contentFlags: number;
  /** Field used to sort the content */
  readonly sortingField?: Field;
  /** Sorting direction */
  readonly sortDirection?: SortDirection;
  /** Content filtering [ECExpression]($docs/presentation/Advanced/ECExpressions) */
  readonly filterExpression?: string;
}

/**
 * Data structure that describes content: fields, sorting, filtering, format, etc.
 * Descriptor may be changed to control how content is created.
 *
 * @public
 */
export class Descriptor implements DescriptorSource {
  /** Id of the connection used to create the descriptor */
  public readonly connectionId?: string;
  /** Hash of the input keys used to create the descriptor */
  public readonly inputKeysHash?: string;
  /** Extended options used to create the descriptor */
  public readonly contentOptions: any;
  /** Selection info used to create the descriptor */
  public readonly selectionInfo?: SelectionInfo;
  /** Display type used to create the descriptor */
  public readonly displayType: string;
  /** A list of classes that will be selected when creating content with this descriptor */
  public readonly selectClasses: SelectClassInfo[];
  /** A list of content field categories used in this descriptor */
  public readonly categories: CategoryDescription[];
  /** A list of fields contained in the descriptor */
  public readonly fields: Field[];
  /** [[ContentFlags]] used to create the descriptor */
  public readonly contentFlags: number;
  /** Field used to sort the content */
  public sortingField?: Field;
  /** Sorting direction */
  public sortDirection?: SortDirection;
  /** Content filtering [ECExpression]($docs/presentation/Advanced/ECExpressions) */
  public filterExpression?: string;

  /** Construct a new Descriptor using a [[DescriptorSource]] */
  public constructor(source: DescriptorSource) {
    this.connectionId = source.connectionId;
    this.inputKeysHash = source.inputKeysHash;
    this.selectionInfo = source.selectionInfo;
    this.displayType = source.displayType;
    this.contentFlags = source.contentFlags;
    this.selectClasses = [...source.selectClasses];
    this.categories = [...source.categories];
    this.fields = [...source.fields];
    this.sortingField = source.sortingField;
    this.sortDirection = source.sortDirection;
    this.filterExpression = source.filterExpression;
  }

  /** Serialize [[Descriptor]] to JSON */
  public toJSON(): DescriptorJSON {
    const classesMap: { [id: string]: CompressedClassInfoJSON } = {};
    const selectClasses: SelectClassInfoJSON<string>[] = this.selectClasses.map((selectClass) => SelectClassInfo.toCompressedJSON(selectClass, classesMap));
    const fields: FieldJSON<string>[] = this.fields.map((field) => field.toCompressedJSON(classesMap));
    return Object.assign(
      {
        connectionId: this.connectionId,
        inputKeysHash: this.inputKeysHash,
        contentOptions: this.contentOptions,
        displayType: this.displayType,
        contentFlags: this.contentFlags,
        categories: this.categories.map(CategoryDescription.toJSON),
        fields,
        selectClasses,
        classesMap,
      },
      this.sortingField !== undefined && { sortingFieldName: this.sortingField.name },
      this.sortDirection !== undefined && { sortDirection: this.sortDirection },
      this.filterExpression !== undefined && { filterExpression: this.filterExpression },
      this.selectionInfo !== undefined && { selectionInfo: this.selectionInfo },
    );
  }

  /** Deserialize [[Descriptor]] from JSON */
  public static fromJSON(json: DescriptorJSON | undefined): Descriptor | undefined {
    if (!json)
      return undefined;

    const { classesMap, ...leftOverJson } = json;
    const categories = CategoryDescription.listFromJSON(json.categories);
    const selectClasses = SelectClassInfo.listFromCompressedJSON(json.selectClasses, classesMap);
    const fields = this.getFieldsFromJSON(json.fields, (fieldJson) => Field.fromCompressedJSON(fieldJson, classesMap, categories));
    return new Descriptor({
      ...leftOverJson,
      selectClasses,
      categories,
      fields,
      sortingField: getFieldByName(fields, json.sortingFieldName, true),
    });
  }

  private static getFieldsFromJSON(json: FieldJSON[], factory: (json: FieldJSON) => Field | undefined): Field[] {
    return json.map((fieldJson: FieldJSON) => {
      const field = factory(fieldJson);
      if (field)
        field.rebuildParentship();
      return field;
    }).filter((field): field is Field => !!field);
  }

  /**
   * Get field by its name
   * @param name Name of the field to find
   * @param recurse Recurse into nested fields
   */
  public getFieldByName(name: string, recurse?: boolean): Field | undefined {
    return getFieldByName(this.fields, name, recurse);
  }

  /**
   * Create descriptor overrides object from this descriptor.
   * @public
   */
  public createDescriptorOverrides(): DescriptorOverrides {
    const overrides: DescriptorOverrides = {};
    if (this.displayType)
      overrides.displayType = this.displayType;
    if (this.contentFlags !== 0)
      overrides.contentFlags = this.contentFlags;
    if (this.filterExpression)
      overrides.filterExpression = this.filterExpression;
    if (this.sortingField)
      overrides.sorting = { field: this.sortingField.getFieldDescriptor(), direction: this.sortDirection ?? SortDirection.Ascending };
    return overrides;
  }
}<|MERGE_RESOLUTION|>--- conflicted
+++ resolved
@@ -24,38 +24,16 @@
   /** Is the class handled polymorphically */
   isSelectPolymorphic: boolean;
 
-<<<<<<< HEAD
-  /**
-   * Relationship path to the [Primary class]($docs/presentation/Content/Terminology#primary-class).
-   * @deprecated Use [[pathFromInputToSelectClass]]
-   */
-  pathToPrimaryClass: RelationshipPath;
   /** Relationship path from input class to the select class. */
   pathFromInputToSelectClass?: RelationshipPath;
 
-  /** Relationship paths to [Related property]($docs/presentation/Content/Terminology#related-properties) classes */
-  relatedPropertyPaths: RelationshipPath[];
-=======
-  /** Relationship path from input class to the select class. */
-  pathFromInputToSelectClass?: RelationshipPath;
-
-  /** Relationship paths to [Related property]($docs/learning/presentation/Content/Terminology#related-properties) classes */
+  /** Relationship paths to [related property]($docs/presentation/Content/Terminology#related-properties) classes */
   relatedPropertyPaths?: RelationshipPath[];
->>>>>>> 2ca26ab4
 
   /** Relationship paths to navigation property classes */
   navigationPropertyClasses?: RelatedClassInfo[];
 
-<<<<<<< HEAD
-  /**
-   * Relationship paths to [Related instance]($docs/presentation/Content/Terminology#related-instance) classes.
-   * @deprecated Use [[relatedInstancePaths]]
-   */
-  relatedInstanceClasses: RelatedClassInfo[];
   /** Relationship paths to [related instance]($docs/presentation/Content/Terminology#related-instance) classes. */
-=======
-  /** Relationship paths to [related instance]($docs/learning/presentation/Content/Terminology#related-instance) classes. */
->>>>>>> 2ca26ab4
   relatedInstancePaths?: RelationshipPath[];
 }
 
@@ -229,11 +207,7 @@
     direction: SortDirection;
   };
 
-<<<<<<< HEAD
   /** [ECExpression]($docs/presentation/Advanced/ECExpressions.md) for filtering content */
-=======
-  /** [ECExpression]($docs/learning/presentation/ECExpressions.md) for filtering content. */
->>>>>>> 2ca26ab4
   filterExpression?: string;
 }
 
