/*---------------------------------------------------------------------------------------------
* Copyright (c) Bentley Systems, Incorporated. All rights reserved.
* See LICENSE.md in the project root for license terms and full copyright notice.
*--------------------------------------------------------------------------------------------*/
/** @packageDocumentation
 * @module Content
 */

<<<<<<< HEAD
=======
import { Id64String } from "@bentley/bentleyjs-core";
>>>>>>> 3edd35f5
import {
  ClassInfo, ClassInfoJSON, CompressedClassInfoJSON, RelatedClassInfo, RelatedClassInfoJSON, RelationshipPath, RelationshipPathJSON,
} from "../EC";
import { CategoryDescription, CategoryDescriptionJSON } from "./Category";
import { Field, FieldDescriptor, FieldJSON, getFieldByName } from "./Fields";

/**
 * Data structure that describes an ECClass in content [[Descriptor]].
 * @public
 */
export interface SelectClassInfo {
  /** Information about the ECClass */
  selectClassInfo: ClassInfo;

  /** Is the class handled polymorphically */
  isSelectPolymorphic: boolean;

  /**
   * Relationship path to the [Primary class]($docs/learning/presentation/Content/Terminology#primary-class).
   * @deprecated Use [[pathFromInputToSelectClass]]
   */
  pathToPrimaryClass: RelationshipPath;
  /** Relationship path from input class to the select class. */
  pathFromInputToSelectClass?: RelationshipPath;

  /** Relationship paths to [Related property]($docs/learning/presentation/Content/Terminology#related-properties) classes */
  relatedPropertyPaths: RelationshipPath[];

  /** Relationship paths to navigation property classes */
  navigationPropertyClasses: RelatedClassInfo[];

  /**
   * Relationship paths to [Related instance]($docs/learning/presentation/Content/Terminology#related-instance) classes.
   * @deprecated Use [[relatedInstancePaths]]
   */
  relatedInstanceClasses: RelatedClassInfo[];
  /** Relationship paths to [related instance]($docs/learning/presentation/Content/Terminology#related-instance) classes. */
  relatedInstancePaths?: RelationshipPath[];
}

/**
 * Serialized [[SelectClassInfo]] JSON representation
 * @public
 */
export interface SelectClassInfoJSON<TClassInfoJSON = ClassInfoJSON> {
  selectClassInfo: TClassInfoJSON;
  isSelectPolymorphic: boolean;
  /** @deprecated Use [[pathFromInputToSelectClass]] */
  pathToPrimaryClass: RelationshipPathJSON<TClassInfoJSON>;
  pathFromInputToSelectClass?: RelationshipPathJSON<TClassInfoJSON>;
  relatedPropertyPaths: RelationshipPathJSON<TClassInfoJSON>[];
  navigationPropertyClasses: RelatedClassInfoJSON<TClassInfoJSON>[];
  /** @deprecated Use [[relatedInstancePaths]] */
  relatedInstanceClasses: RelatedClassInfoJSON<TClassInfoJSON>[];
  relatedInstancePaths?: RelationshipPathJSON<TClassInfoJSON>[];
}

/** @public */
export namespace SelectClassInfo {
  /** Deserialize [[SelectClassInfo]] from JSON */
  export function fromJSON(json: SelectClassInfoJSON): SelectClassInfo {
    return {
      selectClassInfo: ClassInfo.fromJSON(json.selectClassInfo),
      isSelectPolymorphic: json.isSelectPolymorphic,
      // eslint-disable-next-line deprecation/deprecation
      pathToPrimaryClass: json.pathToPrimaryClass.map(RelatedClassInfo.fromJSON),
      ...(json.pathFromInputToSelectClass ? { pathFromInputToSelectClass: json.pathFromInputToSelectClass.map(RelatedClassInfo.fromJSON) } : undefined),
      relatedPropertyPaths: json.relatedPropertyPaths.map((rp) => rp.map(RelatedClassInfo.fromJSON)),
      navigationPropertyClasses: json.navigationPropertyClasses.map(RelatedClassInfo.fromJSON),
      // eslint-disable-next-line deprecation/deprecation
      relatedInstanceClasses: json.relatedInstanceClasses.map(RelatedClassInfo.fromJSON),
      ...(json.relatedInstancePaths ? { relatedInstancePaths: json.relatedInstancePaths.map((rip) => rip.map(RelatedClassInfo.fromJSON)) } : undefined),
    };
  }

  /** Deserialize [[SelectClassInfo]] from compressed JSON */
  export function fromCompressedJSON(json: SelectClassInfoJSON<string>, classesMap: { [id: string]: CompressedClassInfoJSON }): SelectClassInfo {
    return {
<<<<<<< HEAD
      ...compressedSelectClass,
      selectClassInfo: { id: compressedSelectClass.selectClassInfo, ...classesMap[compressedSelectClass.selectClassInfo] },
      navigationPropertyClasses: compressedSelectClass.navigationPropertyClasses.map((compressedInfoJSON) => RelatedClassInfo.fromCompressedJSON(compressedInfoJSON, classesMap)),
      relatedInstanceClasses: compressedSelectClass.relatedInstanceClasses.map((compressedInfoJSON) => RelatedClassInfo.fromCompressedJSON(compressedInfoJSON, classesMap)),
      pathToPrimaryClass: compressedSelectClass.pathToPrimaryClass.map((compressedInfoJSON) => RelatedClassInfo.fromCompressedJSON(compressedInfoJSON, classesMap)),
      relatedPropertyPaths: compressedSelectClass.relatedPropertyPaths.map((path) => path.map((compressedInfoJSON) => RelatedClassInfo.fromCompressedJSON(compressedInfoJSON, classesMap))),
=======
      selectClassInfo: { id: json.selectClassInfo, ...classesMap[json.selectClassInfo] },
      isSelectPolymorphic: json.isSelectPolymorphic,
      navigationPropertyClasses: json.navigationPropertyClasses.map((item) => RelatedClassInfo.fromCompressedJSON(item, classesMap)),
      // eslint-disable-next-line deprecation/deprecation
      relatedInstanceClasses: json.relatedInstanceClasses.map((item) => RelatedClassInfo.fromCompressedJSON(item, classesMap)),
      ...(json.relatedInstancePaths ? { relatedInstancePaths: json.relatedInstancePaths.map((rip) => rip.map((item) => RelatedClassInfo.fromCompressedJSON(item, classesMap))) } : undefined),
      // eslint-disable-next-line deprecation/deprecation
      pathToPrimaryClass: json.pathToPrimaryClass.map((item) => RelatedClassInfo.fromCompressedJSON(item, classesMap)),
      ...(json.pathFromInputToSelectClass ? { pathFromInputToSelectClass: json.pathFromInputToSelectClass.map((item) => RelatedClassInfo.fromCompressedJSON(item, classesMap)) } : undefined),
      relatedPropertyPaths: json.relatedPropertyPaths.map((path) => path.map((item) => RelatedClassInfo.fromCompressedJSON(item, classesMap))),
>>>>>>> 3edd35f5
    };
  }

  /** Serialize [[SelectClassInfo]] to compressed JSON */
  export function toCompressedJSON(selectClass: SelectClassInfo, classesMap: { [id: string]: CompressedClassInfoJSON }): SelectClassInfoJSON<string> {
    const { id, ...leftOverClassInfo } = selectClass.selectClassInfo;
    classesMap[id] = leftOverClassInfo;

    return {
      selectClassInfo: id,
      isSelectPolymorphic: selectClass.isSelectPolymorphic,
      // eslint-disable-next-line deprecation/deprecation
      relatedInstanceClasses: selectClass.relatedInstanceClasses.map((instanceClass) => RelatedClassInfo.toCompressedJSON(instanceClass, classesMap)),
      ...(selectClass.relatedInstancePaths ? { relatedInstancePaths: selectClass.relatedInstancePaths.map((rip) => rip.map((item) => RelatedClassInfo.toCompressedJSON(item, classesMap))) } : undefined),
      navigationPropertyClasses: selectClass.navigationPropertyClasses.map((propertyClass) => RelatedClassInfo.toCompressedJSON(propertyClass, classesMap)),
      // eslint-disable-next-line deprecation/deprecation
      pathToPrimaryClass: selectClass.pathToPrimaryClass.map((relatedClass) => RelatedClassInfo.toCompressedJSON(relatedClass, classesMap)),
      ...(selectClass.pathFromInputToSelectClass ? { pathFromInputToSelectClass: selectClass.pathFromInputToSelectClass.map((item) => RelatedClassInfo.toCompressedJSON(item, classesMap)) } : undefined),
      relatedPropertyPaths: selectClass.relatedPropertyPaths.map((path) => path.map((relatedClass) => RelatedClassInfo.toCompressedJSON(relatedClass, classesMap))),
    };
  }

  /**
   * Deserialize [[SelectClassInfo]] list from JSON
   * @param json JSON or JSON serialized to string to deserialize from
   * @returns Deserialized [[SelectClassInfo]] objects list
   *
   * @internal
   */
  export function listFromCompressedJSON(json: SelectClassInfoJSON<Id64String>[], classesMap: { [id: string]: CompressedClassInfoJSON }): SelectClassInfo[] {
    return json.map((sci) => fromCompressedJSON(sci, classesMap));
  }
}

/**
 * Flags that control content format.
 * @public
 */
export enum ContentFlags {
  /** Each content record only has [[InstanceKey]] and no data */
  KeysOnly = 1 << 0,

  /** Each content record additionally has an image id */
  ShowImages = 1 << 1,

  /** Each content record additionally has a display label */
  ShowLabels = 1 << 2,

  /** All content records are merged into a single record (see [Merging values]($docs/learning/presentation/content/terminology#value-merging)) */
  MergeResults = 1 << 3,

  /** Content has only distinct values */
  DistinctValues = 1 << 4,

  /** Doesn't create property or calculated fields. Can be used in conjunction with [[ShowLabels]]. */
  NoFields = 1 << 5,

  /**
   * Set related input keys on [[Item]] objects when creating content. This helps identify which [[Item]] is associated to which
   * given input key at the cost of performance creating those items.
   *
   * @beta
   */
  IncludeInputKeys = 1 << 8,
}

/**
 * Data sorting direction
 * @public
 */
export enum SortDirection {
  Ascending,
  Descending,
}

/**
 * Data structure that contains selection information. Used
 * for cases when requesting content after a selection change.
 *
 * @public
 */
export interface SelectionInfo {
  /** Name of selection provider which cause the selection change */
  providerName: string;
  /** Level of selection that changed */
  level?: number;
}

/**
 * Serialized [[Descriptor]] JSON representation.
 * @public
 */
export interface DescriptorJSON {
  connectionId: string;
  inputKeysHash: string;
  contentOptions: any;
  selectionInfo?: SelectionInfo;
  displayType: string;
  selectClasses: SelectClassInfoJSON[];
  categories?: CategoryDescriptionJSON[]; // TODO: make required in 3.0
  fields: FieldJSON[];
  sortingFieldName?: string;
  sortDirection?: SortDirection;
  contentFlags: number;
  filterExpression?: string;
}

/**
 * Serialized [[Descriptor]] JSON representation.
 * @public
 */
export type CompressedDescriptorJSON = Omit<DescriptorJSON, "selectClasses" | "fields" | "categories"> & {
  selectClasses: SelectClassInfoJSON<string>[];
  categories: CategoryDescriptionJSON[];
  classesMap: { [id: string]: CompressedClassInfoJSON };
  fields: FieldJSON<string>[];
};

function isCompressedDescriptorJSON(descriptorJSON: DescriptorJSON | CompressedDescriptorJSON): descriptorJSON is CompressedDescriptorJSON {
  return (descriptorJSON as CompressedDescriptorJSON).classesMap !== undefined;
}
/**
 * Descriptor overrides that can be used to customize content
 * @public
 */
export interface DescriptorOverrides {
  /**
   * Content display type. Can be accessed in presentation rules and used
   * to modify content in various ways. Defaults to empty string.
   */
  displayType?: string;

  /** Content flags used for content customization. See [[ContentFlags]] */
  contentFlags?: number;

  /**
   * Names of fields which should be excluded from content
   * @deprecated Use [[fieldsSelector]]
   */
  hiddenFieldNames?: string[];
  /**
   * Fields selector that allows excluding or including only specified fields
   * @public
   */
  fieldsSelector?: {
    /** Should the specified fields be included or excluded */
    type: "include" | "exclude";
    /** A list of field descriptors that identify fields to include / exclude */
    fields: FieldDescriptor[];
  };

  /**
   * Name of the sorting field
   * @deprecated Use [[sorting]]
   */
  sortingFieldName?: string;
  /**
   * Sort direction. Defaults to [[SortDirection.Ascending]]
   * @deprecated Use [[sorting]]
   */
  sortDirection?: SortDirection;
  /**
   * Specification for sorting data
   * @public
   */
  sorting?: {
    /** Identifier of the field to use for sorting */
    field: FieldDescriptor;
    /** Sort direction */
    direction: SortDirection;
  };

  /** [ECExpression]($docs/learning/presentation/Advanced/ECExpressions.md) for filtering content */
  filterExpression?: string;
}

/**
 * Descriptor properties
 * @public
 */
export interface DescriptorSource {
  /** Selection info used to create the descriptor */
  readonly selectionInfo?: SelectionInfo;
  /** Display type used to create the descriptor */
  readonly displayType: string;
  /** A list of classes that will be selected from when creating content with this descriptor */
  readonly selectClasses: SelectClassInfo[];
  /** A list of content field categories used in this descriptor */
  readonly categories?: CategoryDescription[]; // TODO: make required in 3.0
  /** A list of fields contained in the descriptor */
  readonly fields: Field[];
  /** [[ContentFlags]] used to create the descriptor */
  readonly contentFlags: number;
  /** Field used to sort the content */
  readonly sortingField?: Field;
  /** Sorting direction */
  readonly sortDirection?: SortDirection;
  /** Content filtering [ECExpression]($docs/learning/presentation/Advanced/ECExpressions) */
  readonly filterExpression?: string;
}

/**
 * Data structure that describes content: fields, sorting, filtering, format, etc.
 * Descriptor may be changed to control how content is created.
 *
 * @public
 */
export class Descriptor implements DescriptorSource {
  /** Id of the connection used to create the descriptor */
  public readonly connectionId!: string;
  /** Hash of the input keys used to create the descriptor */
  public readonly inputKeysHash!: string;
  /** Extended options used to create the descriptor */
  public readonly contentOptions: any;
  /** Selection info used to create the descriptor */
  public readonly selectionInfo?: SelectionInfo;
  /** Display type used to create the descriptor */
  public readonly displayType!: string;
  /** A list of classes that will be selected when creating content with this descriptor */
  public readonly selectClasses!: SelectClassInfo[];
  /** A list of content field categories used in this descriptor */
  public readonly categories!: CategoryDescription[];
  /** A list of fields contained in the descriptor */
  public readonly fields!: Field[];
  /** [[ContentFlags]] used to create the descriptor */
  public readonly contentFlags!: number;
  /** Field used to sort the content */
  public sortingField?: Field;
  /** Sorting direction */
  public sortDirection?: SortDirection;
  /** Content filtering [ECExpression]($docs/learning/presentation/Advanced/ECExpressions) */
  public filterExpression?: string;

  /** Construct a new Descriptor using a `DescriptorSource` */
  public constructor(source: DescriptorSource) {
    const fields = [...source.fields];
    Object.assign(this, source, {
      selectClasses: [...source.selectClasses],
      categories: [...(source.categories ?? Descriptor.getCategoriesFromFields(fields))],
      fields,
    });
  }

  /** Serialize this object to JSON */
  public toJSON(): DescriptorJSON {
    return {
      ...this,
      categories: this.categories.map(CategoryDescription.toJSON),
      fields: this.fields.map((field: Field) => field.toJSON()),
    };
  }

  /** Serialize [[Descriptor]] to compressed JSON */
  public toCompressedJSON(): CompressedDescriptorJSON {
    const classesMap: { [id: string]: CompressedClassInfoJSON } = {};
    const selectClasses: SelectClassInfoJSON<string>[] = this.selectClasses.map((selectClass) => SelectClassInfo.toCompressedJSON(selectClass, classesMap));
    const fields: FieldJSON<string>[] = this.fields.map((field) => field.toCompressedJSON(classesMap));
<<<<<<< HEAD

    return Object.assign({},
      this.sortingField !== undefined && { sortingFieldName: this.sortingField.name },
      this.sortDirection !== undefined && { sortDirection: this.sortDirection },
      this.filterExpression !== undefined && { filterExpression: this.filterExpression },
      this.selectionInfo !== undefined && { selectionInfo: this.selectionInfo }, {
      connectionId: this.connectionId,
      inputKeysHash: this.inputKeysHash,
      contentOptions: this.contentOptions,
      displayType: this.displayType,
      contentFlags: this.contentFlags,
      categories: this.categories.map(CategoryDescription.toJSON),
      fields,
      selectClasses,
      classesMap,
    }
=======
    return Object.assign(
      {
        connectionId: this.connectionId,
        inputKeysHash: this.inputKeysHash,
        contentOptions: this.contentOptions,
        displayType: this.displayType,
        contentFlags: this.contentFlags,
        categories: this.categories.map(CategoryDescription.toJSON),
        fields,
        selectClasses,
        classesMap,
      },
      this.sortingField !== undefined && { sortingFieldName: this.sortingField.name },
      this.sortDirection !== undefined && { sortDirection: this.sortDirection },
      this.filterExpression !== undefined && { filterExpression: this.filterExpression },
      this.selectionInfo !== undefined && { selectionInfo: this.selectionInfo },
>>>>>>> 3edd35f5
    );
  }

  /** Deserialize [[Descriptor]] from JSON */
  public static fromJSON(json: DescriptorJSON | CompressedDescriptorJSON | string | undefined): Descriptor | undefined {
    if (!json)
      return undefined;
    if (typeof json === "string")
      return JSON.parse(json, Descriptor.reviver);
    if (isCompressedDescriptorJSON(json))
      return Descriptor.fromCompressedJSON(json);
    return json.categories
      ? this.fromJSONWithCategories(json as DescriptorJSON & { categories: CategoryDescriptionJSON[] })
      : this.fromJSONWithoutCategories(json as DescriptorJSON & { categories: undefined });
  }

  private static fromJSONWithCategories(json: DescriptorJSON & { categories: CategoryDescriptionJSON[] }): Descriptor {
    const categories = CategoryDescription.listFromJSON(json.categories);
    const fields = this.getFieldsFromJSON(json.fields, (fieldJson) => Field.fromJSON(fieldJson, categories));
    return new Descriptor({
      ...json,
      selectClasses: json.selectClasses.map(SelectClassInfo.fromJSON),
      categories,
      fields,
      sortingField: getFieldByName(fields, json.sortingFieldName, true),
    });
  }

  private static fromJSONWithoutCategories(json: DescriptorJSON & { categories: undefined }): Descriptor {
    const fields = this.getFieldsFromJSON(json.fields, /* eslint-disable-line deprecation/deprecation */ Field.fromJSON);
    return new Descriptor({
      ...json,
      selectClasses: json.selectClasses.map(SelectClassInfo.fromJSON),
      categories: this.getCategoriesFromFields(fields),
      fields,
      sortingField: getFieldByName(fields, json.sortingFieldName, true),
    });
  }

  private static fromCompressedJSON(json: CompressedDescriptorJSON): Descriptor {
    const { classesMap, ...leftOverJson } = json;
    const categories = CategoryDescription.listFromJSON(json.categories);
    const selectClasses = SelectClassInfo.listFromCompressedJSON(json.selectClasses, classesMap);
    const fields = this.getFieldsFromJSON(json.fields, (fieldJson) => Field.fromCompressedJSON(fieldJson, classesMap, categories));
    return new Descriptor({
      ...leftOverJson,
      selectClasses,
      categories,
      fields,
      sortingField: getFieldByName(fields, json.sortingFieldName, true),
    });
  }

  private static getFieldsFromJSON(json: FieldJSON[], factory: (json: FieldJSON) => Field | undefined): Field[] {
    return json.map((fieldJson: FieldJSON) => {
      const field = factory(fieldJson);
      if (field)
        field.rebuildParentship();
      return field;
    }).filter((field): field is Field => !!field);
  }

  private static getCategoriesFromFields(fields: Field[]): CategoryDescription[] {
    const categories = new Map<string, CategoryDescription>();
    const forEachField = (fieldsInternal: Field[], cb: (field: Field) => void) => {
      fieldsInternal.forEach((field) => {
        cb(field);
        if (field.isNestedContentField())
          forEachField(field.nestedFields, cb);
      });
    };
    forEachField(fields, (field: Field) => {
      const name = field.category.name;
      const existingCategory = categories.get(name);
      if (existingCategory)
        field.category = existingCategory;
      else
        categories.set(name, field.category);
    });
    return [...categories.values()];
  }

  /**
   * Reviver function that can be used as a second argument for
   * `JSON.parse` method when parsing Content objects.
   *
   * @internal
   */
  public static reviver(key: string, value: any): any {
    return key === "" ? Descriptor.fromJSON(value) : value;
  }

  /**
   * Get field by its name
   * @param name Name of the field to find
   * @param recurse Recurse into nested fields
   */
  public getFieldByName(name: string, recurse?: boolean): Field | undefined {
    return getFieldByName(this.fields, name, recurse);
  }

  /**
   * Create descriptor overrides object from this descriptor.
   * @public
   */
  public createDescriptorOverrides(): DescriptorOverrides {
    const overrides: DescriptorOverrides = {};
    if (this.displayType)
      overrides.displayType = this.displayType;
    if (this.contentFlags !== 0)
      overrides.contentFlags = this.contentFlags;
    if (this.filterExpression)
      overrides.filterExpression = this.filterExpression;
    if (this.sortingField)
      overrides.sorting = { field: this.sortingField.getFieldDescriptor(), direction: this.sortDirection ?? SortDirection.Ascending };
    return overrides;
  }
}<|MERGE_RESOLUTION|>--- conflicted
+++ resolved
@@ -6,10 +6,7 @@
  * @module Content
  */
 
-<<<<<<< HEAD
-=======
 import { Id64String } from "@bentley/bentleyjs-core";
->>>>>>> 3edd35f5
 import {
   ClassInfo, ClassInfoJSON, CompressedClassInfoJSON, RelatedClassInfo, RelatedClassInfoJSON, RelationshipPath, RelationshipPathJSON,
 } from "../EC";
@@ -88,14 +85,6 @@
   /** Deserialize [[SelectClassInfo]] from compressed JSON */
   export function fromCompressedJSON(json: SelectClassInfoJSON<string>, classesMap: { [id: string]: CompressedClassInfoJSON }): SelectClassInfo {
     return {
-<<<<<<< HEAD
-      ...compressedSelectClass,
-      selectClassInfo: { id: compressedSelectClass.selectClassInfo, ...classesMap[compressedSelectClass.selectClassInfo] },
-      navigationPropertyClasses: compressedSelectClass.navigationPropertyClasses.map((compressedInfoJSON) => RelatedClassInfo.fromCompressedJSON(compressedInfoJSON, classesMap)),
-      relatedInstanceClasses: compressedSelectClass.relatedInstanceClasses.map((compressedInfoJSON) => RelatedClassInfo.fromCompressedJSON(compressedInfoJSON, classesMap)),
-      pathToPrimaryClass: compressedSelectClass.pathToPrimaryClass.map((compressedInfoJSON) => RelatedClassInfo.fromCompressedJSON(compressedInfoJSON, classesMap)),
-      relatedPropertyPaths: compressedSelectClass.relatedPropertyPaths.map((path) => path.map((compressedInfoJSON) => RelatedClassInfo.fromCompressedJSON(compressedInfoJSON, classesMap))),
-=======
       selectClassInfo: { id: json.selectClassInfo, ...classesMap[json.selectClassInfo] },
       isSelectPolymorphic: json.isSelectPolymorphic,
       navigationPropertyClasses: json.navigationPropertyClasses.map((item) => RelatedClassInfo.fromCompressedJSON(item, classesMap)),
@@ -106,7 +95,6 @@
       pathToPrimaryClass: json.pathToPrimaryClass.map((item) => RelatedClassInfo.fromCompressedJSON(item, classesMap)),
       ...(json.pathFromInputToSelectClass ? { pathFromInputToSelectClass: json.pathFromInputToSelectClass.map((item) => RelatedClassInfo.fromCompressedJSON(item, classesMap)) } : undefined),
       relatedPropertyPaths: json.relatedPropertyPaths.map((path) => path.map((item) => RelatedClassInfo.fromCompressedJSON(item, classesMap))),
->>>>>>> 3edd35f5
     };
   }
 
@@ -364,24 +352,6 @@
     const classesMap: { [id: string]: CompressedClassInfoJSON } = {};
     const selectClasses: SelectClassInfoJSON<string>[] = this.selectClasses.map((selectClass) => SelectClassInfo.toCompressedJSON(selectClass, classesMap));
     const fields: FieldJSON<string>[] = this.fields.map((field) => field.toCompressedJSON(classesMap));
-<<<<<<< HEAD
-
-    return Object.assign({},
-      this.sortingField !== undefined && { sortingFieldName: this.sortingField.name },
-      this.sortDirection !== undefined && { sortDirection: this.sortDirection },
-      this.filterExpression !== undefined && { filterExpression: this.filterExpression },
-      this.selectionInfo !== undefined && { selectionInfo: this.selectionInfo }, {
-      connectionId: this.connectionId,
-      inputKeysHash: this.inputKeysHash,
-      contentOptions: this.contentOptions,
-      displayType: this.displayType,
-      contentFlags: this.contentFlags,
-      categories: this.categories.map(CategoryDescription.toJSON),
-      fields,
-      selectClasses,
-      classesMap,
-    }
-=======
     return Object.assign(
       {
         connectionId: this.connectionId,
@@ -398,7 +368,6 @@
       this.sortDirection !== undefined && { sortDirection: this.sortDirection },
       this.filterExpression !== undefined && { filterExpression: this.filterExpression },
       this.selectionInfo !== undefined && { selectionInfo: this.selectionInfo },
->>>>>>> 3edd35f5
     );
   }
 
