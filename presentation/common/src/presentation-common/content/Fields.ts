/*---------------------------------------------------------------------------------------------
 * Copyright (c) Bentley Systems, Incorporated. All rights reserved.
 * See LICENSE.md in the project root for license terms and full copyright notice.
 *--------------------------------------------------------------------------------------------*/
/** @packageDocumentation
 * @module Content
 */

import { assert, Id64String } from "@itwin/core-bentley";
import {
  ClassInfo,
  ClassInfoJSON,
  CompressedClassInfoJSON,
  NavigationPropertyInfo,
  PropertyInfo,
  PropertyInfoJSON,
  RelatedClassInfo,
  RelationshipPath,
  RelationshipPathJSON,
  StrippedRelationshipPath,
} from "../EC";
import { PresentationError, PresentationStatus } from "../Error";
import { RelationshipMeaning } from "../rules/content/modifiers/RelatedPropertiesSpecification";
import { CategoryDescription } from "./Category";
import { EditorDescription } from "./Editor";
import { Property, PropertyJSON } from "./Property";
import { RendererDescription } from "./Renderer";
import { TypeDescription } from "./TypeDescription";

/**
 * Data structure for a [[Field]] serialized to JSON.
 * @public
 */
export interface BaseFieldJSON {
  category: string;
  name: string;
  label: string;
  type: TypeDescription;
  isReadonly: boolean;
  priority: number;
  renderer?: RendererDescription;
  editor?: EditorDescription;
  extendedData?:  { [key: string]: unknown };
}

/**
 * Data structure for a [[PropertiesField]] serialized to JSON.
 * @public
 */
// eslint-disable-next-line deprecation/deprecation
export interface PropertiesFieldJSON<TClassInfoJSON = ClassInfoJSON> extends BaseFieldJSON {
  properties: PropertyJSON<TClassInfoJSON>[];
}

/**
 * Data structure for a [[ArrayPropertiesField]] serialized to JSON.
 * @public
 */
export interface ArrayPropertiesFieldJSON<TClassInfoJSON = ClassInfo> extends PropertiesFieldJSON<TClassInfoJSON> {
  itemsField: PropertiesFieldJSON<TClassInfoJSON>;
}

/**
 * Data structure for a [[StructPropertiesField]] serialized to JSON.
 * @public
 */
export interface StructPropertiesFieldJSON<TClassInfoJSON = ClassInfo> extends PropertiesFieldJSON<TClassInfoJSON> {
  memberFields: PropertiesFieldJSON<TClassInfoJSON>[];
}

/**
 * Data structure for a [[NestedContentField]] serialized to JSON.
 * @public
 */
// eslint-disable-next-line deprecation/deprecation
export interface NestedContentFieldJSON<TClassInfoJSON = ClassInfoJSON> extends BaseFieldJSON {
  contentClassInfo: TClassInfoJSON;
  pathToPrimaryClass: RelationshipPathJSON<TClassInfoJSON>;
  relationshipMeaning?: RelationshipMeaning;
  actualPrimaryClassIds?: Id64String[];
  autoExpand?: boolean;
  nestedFields: FieldJSON<TClassInfoJSON>[];
}

/**
 * JSON representation of a [[Field]]
 * @public
 */
// eslint-disable-next-line deprecation/deprecation
export type FieldJSON<TClassInfoJSON = ClassInfoJSON> =
  | BaseFieldJSON
  | PropertiesFieldJSON<TClassInfoJSON>
  | ArrayPropertiesFieldJSON<TClassInfoJSON>
  | StructPropertiesFieldJSON<TClassInfoJSON>
  | NestedContentFieldJSON<TClassInfoJSON>;

/** Is supplied field a properties field. */
function isPropertiesField(field: FieldJSON): field is PropertiesFieldJSON<any>;
function isPropertiesField(field: Field): field is PropertiesField;
function isPropertiesField(field: FieldJSON | Field) {
  return !!(field as any).properties;
}

/** Is supplied field an array properties field. */
function isArrayPropertiesField(field: FieldJSON): field is ArrayPropertiesFieldJSON<any>;
function isArrayPropertiesField(field: Field): field is ArrayPropertiesField;
function isArrayPropertiesField(field: FieldJSON | Field) {
  return !!(field as ArrayPropertiesFieldJSON).itemsField;
}

/** Is supplied field an array properties field. */
function isStructPropertiesField(field: FieldJSON): field is StructPropertiesFieldJSON<any>;
function isStructPropertiesField(field: Field): field is StructPropertiesField;
function isStructPropertiesField(field: FieldJSON | Field) {
  return !!(field as StructPropertiesFieldJSON).memberFields;
}

/** Is supplied field a nested content field. */
function isNestedContentField(field: FieldJSON): field is NestedContentFieldJSON<any>;
function isNestedContentField(field: Field): field is NestedContentField;
function isNestedContentField(field: FieldJSON | Field) {
  return !!(field as any).nestedFields;
}

/**
 * Describes a single content field. A field is usually represented as a grid column
 * or a property pane row.
 *
 * @public
 */
export class Field {
  /** Category information */
  public category: CategoryDescription;
  /** Unique name */
  public name: string;
  /** Display label */
  public label: string;
  /** Description of this field's values data type */
  public type: TypeDescription;
  /** Are values in this field read-only */
  public isReadonly: boolean;
  /** Priority of the field. Higher priority fields should appear first in the UI */
  public priority: number;
  /** Property renderer used to render values of this field */
  public renderer?: RendererDescription;
  /** Property editor used to edit values of this field */
  public editor?: EditorDescription;
<<<<<<< HEAD
  /** Extended data injected into this content item */
=======
  /** Extended data associated with this field */
>>>>>>> 370c24e6
  public extendedData?:  { [key: string]: unknown };
  /** Parent field */
  private _parent?: NestedContentField;

  /**
   * Creates an instance of Field.
   * @param category Category information
   * @param name Unique name
   * @param label Display label
   * @param type Description of this field's values data type
   * @param isReadonly Are values in this field read-only
   * @param priority Priority of the field
   * @param editor Property editor used to edit values of this field
   * @param renderer Property renderer used to render values of this field
<<<<<<< HEAD
   * @param extendedData TODO
=======
   * @param extendedData Extended data associated with this field
>>>>>>> 370c24e6
   */
  public constructor(
    category: CategoryDescription,
    name: string,
    label: string,
    type: TypeDescription,
    isReadonly: boolean,
    priority: number,
    editor?: EditorDescription,
    renderer?: RendererDescription,
    extendedData?: { [key: string] : unknown}
  ) {
    this.category = category;
    this.name = name;
    this.label = label;
    this.type = type;
    this.isReadonly = isReadonly;
    this.priority = priority;
    this.editor = editor;
    this.renderer = renderer;
    this.extendedData = extendedData;
  }

  /**
   * Is this a [[PropertiesField]]
   */
  public isPropertiesField(): this is PropertiesField {
    return isPropertiesField(this);
  }

  /**
   * Is this a [[NestedContentField]]
   */
  public isNestedContentField(): this is NestedContentField {
    return isNestedContentField(this);
  }

  /**
   * Get parent
   */
  public get parent(): NestedContentField | undefined {
    return this._parent;
  }

  public clone() {
    const clone = new Field(this.category, this.name, this.label, this.type, this.isReadonly, this.priority, this.editor, this.renderer, this.extendedData);
    clone.rebuildParentship(this.parent);
    return clone;
  }

  /** Serialize this object to JSON */
  public toJSON(): FieldJSON {
    return {
      category: this.category.name,
      name: this.name,
      label: this.label,
      type: this.type,
      isReadonly: this.isReadonly,
      priority: this.priority,
      renderer: this.renderer,
      editor: this.editor,
      extendedData: this.extendedData
    };
  }

  /** Serialize this object to compressed JSON */
  public toCompressedJSON(_classesMap: { [id: string]: CompressedClassInfoJSON }): FieldJSON<string> {
    return this.toJSON();
  }

  /** Deserialize [[Field]] from JSON */
  public static fromJSON(json: FieldJSON | undefined, categories: CategoryDescription[]): Field | undefined {
    if (!json) {
      return undefined;
    }
    if (isPropertiesField(json)) {
      return PropertiesField.fromJSON(json, categories);
    }
    if (isNestedContentField(json)) {
      // eslint-disable-next-line deprecation/deprecation
      return NestedContentField.fromJSON(json, categories);
    }
    const field = Object.create(Field.prototype);
    return Object.assign(field, json, {
      category: Field.getCategoryFromFieldJson(json, categories),
    });
  }

  /** Deserialize a [[Field]] from compressed JSON. */
  public static fromCompressedJSON(
    json: FieldJSON<string> | undefined,
    classesMap: { [id: string]: CompressedClassInfoJSON },
    categories: CategoryDescription[],
  ): Field | undefined {
    if (!json) {
      return undefined;
    }

    if (isPropertiesField(json)) {
      return PropertiesField.fromCompressedJSON(json, classesMap, categories);
    }

    if (isNestedContentField(json)) {
      return NestedContentField.fromCompressedJSON(json, classesMap, categories);
    }

    const field = Object.create(Field.prototype);
    return Object.assign(field, json, {
      category: Field.getCategoryFromFieldJson(json, categories),
    });
  }

  protected static getCategoryFromFieldJson(fieldJson: FieldJSON, categories: CategoryDescription[]): CategoryDescription {
    const category = categories.find((c) => c.name === fieldJson.category);
    if (!category) {
      throw new PresentationError(PresentationStatus.InvalidArgument, `Invalid content field category`);
    }
    return category;
  }

  /** Resets field's parent. */
  public resetParentship(): void {
    this._parent = undefined;
  }

  /** Sets provided [[NestedContentField]] as parent of this field. */
  public rebuildParentship(parentField?: NestedContentField): void {
    this._parent = parentField;
  }

  /**
   * Get descriptor for this field.
   * @public
   */
  public getFieldDescriptor(): FieldDescriptor {
    return {
      type: FieldDescriptorType.Name,
      fieldName: this.name,
    } as NamedFieldDescriptor;
  }

  /**
   * Checks if this field matches given field descriptor
   * @see [[getFieldDescriptor]]
   */
  public matchesDescriptor(descriptor: FieldDescriptor) {
    return FieldDescriptor.isNamed(descriptor) && descriptor.fieldName === this.name;
  }
}

/**
 * Describes a content field that's based on one or more similar
 * EC properties.
 *
 * @public
 */
export class PropertiesField extends Field {
  /** A list of properties this field is created from */
  public properties: Property[];

  /**
   * Creates an instance of PropertiesField.
   * @param category Category information
   * @param name Unique name
   * @param label Display label
   * @param type Description of this field's values data type
   * @param isReadonly Are values in this field read-only
   * @param priority Priority of the field
   * @param properties A list of properties this field is created from
   * @param editor Property editor used to edit values of this field
   * @param renderer Property renderer used to render values of this field
   */
  public constructor(
    category: CategoryDescription,
    name: string,
    label: string,
    description: TypeDescription,
    isReadonly: boolean,
    priority: number,
    properties: Property[],
    editor?: EditorDescription,
    renderer?: RendererDescription,
  ) {
    super(category, name, label, description, isReadonly, priority, editor, renderer);
    this.properties = properties;
  }

  /** Is this a an array property field */
  public isArrayPropertiesField(): this is ArrayPropertiesField {
    return false;
  }
  /** Is this a an struct property field */
  public isStructPropertiesField(): this is StructPropertiesField {
    return false;
  }

  public override clone() {
    const clone = new PropertiesField(
      this.category,
      this.name,
      this.label,
      this.type,
      this.isReadonly,
      this.priority,
      this.properties,
      this.editor,
      this.renderer,
    );
    clone.rebuildParentship(this.parent);
    return clone;
  }

  /** Serialize this object to JSON */
  public override toJSON(): PropertiesFieldJSON {
    return {
      ...super.toJSON(),
      properties: this.properties,
    };
  }

  /** Serialize this object to compressed JSON */
  public override toCompressedJSON(classesMap: { [id: string]: CompressedClassInfoJSON }): PropertiesFieldJSON<string> {
    return {
      ...super.toCompressedJSON(classesMap),
      properties: this.properties.map((property) => Property.toCompressedJSON(property, classesMap)),
    };
  }

  /** Deserialize [[PropertiesField]] from JSON */
  public static override fromJSON(json: PropertiesFieldJSON | undefined, categories: CategoryDescription[]): PropertiesField | undefined {
    if (!json) {
      return undefined;
    }

    if (isArrayPropertiesField(json)) {
      return ArrayPropertiesField.fromJSON(json, categories);
    }
    if (isStructPropertiesField(json)) {
      return StructPropertiesField.fromJSON(json, categories);
    }

    const field = Object.create(PropertiesField.prototype);
    return Object.assign(field, json, {
      category: this.getCategoryFromFieldJson(json, categories),
    });
  }

  /**
   * Deserialize a [[PropertiesField]] from compressed JSON.
   * @public
   */
  public static override fromCompressedJSON(
    json: PropertiesFieldJSON<Id64String>,
    classesMap: { [id: string]: CompressedClassInfoJSON },
    categories: CategoryDescription[],
  ): PropertiesField | undefined {
    if (isArrayPropertiesField(json)) {
      return ArrayPropertiesField.fromCompressedJSON(json, classesMap, categories);
    }
    if (isStructPropertiesField(json)) {
      return StructPropertiesField.fromCompressedJSON(json, classesMap, categories);
    }
    const field = Object.create(PropertiesField.prototype);
    return Object.assign(field, json, {
      category: this.getCategoryFromFieldJson(json, categories),
      properties: json.properties.map((propertyJson) => fromCompressedPropertyJSON(propertyJson, classesMap)),
    });
  }

  /**
   * Get descriptor for this field.
   * @public
   */
  public override getFieldDescriptor(): FieldDescriptor {
    const pathFromPropertyToSelectClass = new Array<RelatedClassInfo>();
    let currAncestor = this.parent;
    while (currAncestor) {
      pathFromPropertyToSelectClass.push(...currAncestor.pathToPrimaryClass);
      currAncestor = currAncestor.parent;
    }
    return {
      type: FieldDescriptorType.Properties,
      pathFromSelectToPropertyClass: RelationshipPath.strip(RelationshipPath.reverse(pathFromPropertyToSelectClass)),
      properties: this.properties.map((p) => ({
        class: p.property.classInfo.name,
        name: p.property.name,
      })),
    } as PropertiesFieldDescriptor;
  }

  /**
   * Checks if this field matches given field descriptor
   * @see [[getFieldDescriptor]]
   */
  public override matchesDescriptor(descriptor: FieldDescriptor) {
    if (!FieldDescriptor.isProperties(descriptor)) {
      return false;
    }

    // ensure at least one descriptor property matches at least one property of this field
    if (
      !this.properties.some(({ property: fieldProperty }) =>
        descriptor.properties.some(
          (descriptorProperty) => fieldProperty.name === descriptorProperty.name && fieldProperty.classInfo.name === descriptorProperty.class,
        ),
      )
    ) {
      return false;
    }

    // ensure path from select to property in field and in descriptor matches
    let stepsCount = 0;
    let currAncestor = this.parent;
    while (currAncestor) {
      const pathFromCurrentToItsParent = RelationshipPath.reverse(currAncestor.pathToPrimaryClass);
      for (const step of pathFromCurrentToItsParent) {
        if (descriptor.pathFromSelectToPropertyClass.length < stepsCount + 1) {
          return false;
        }
        if (!RelatedClassInfo.equals(step, descriptor.pathFromSelectToPropertyClass[descriptor.pathFromSelectToPropertyClass.length - stepsCount - 1])) {
          return false;
        }
        ++stepsCount;
      }
      currAncestor = currAncestor.parent;
    }
    return true;
  }
}

/**
 * Describes a content field that's based on one or more similar EC array properties.
 * @public
 */
export class ArrayPropertiesField extends PropertiesField {
  public itemsField: PropertiesField;

  public constructor(
    category: CategoryDescription,
    name: string,
    label: string,
    description: TypeDescription,
    itemsField: PropertiesField,
    isReadonly: boolean,
    priority: number,
    properties: Property[],
    editor?: EditorDescription,
    renderer?: RendererDescription,
  ) {
    super(category, name, label, description, isReadonly, priority, properties, editor, renderer);
    this.itemsField = itemsField;
  }

  public override isArrayPropertiesField(): this is ArrayPropertiesField {
    return true;
  }

  public override clone() {
    const clone = new ArrayPropertiesField(
      this.category,
      this.name,
      this.label,
      this.type,
      this.itemsField.clone(),
      this.isReadonly,
      this.priority,
      this.properties,
      this.editor,
      this.renderer,
    );
    clone.rebuildParentship(this.parent);
    return clone;
  }

  /** Serialize this object to JSON */
  public override toJSON(): ArrayPropertiesFieldJSON {
    return {
      ...super.toJSON(),
      itemsField: this.itemsField.toJSON(),
    };
  }

  /** Serialize this object to compressed JSON */
  public override toCompressedJSON(classesMap: { [id: string]: CompressedClassInfoJSON }): ArrayPropertiesFieldJSON<string> {
    return {
      ...super.toCompressedJSON(classesMap),
      itemsField: this.itemsField.toCompressedJSON(classesMap),
    };
  }

  /** Deserialize [[ArrayPropertiesField]] from JSON */
  public static override fromJSON(json: ArrayPropertiesFieldJSON, categories: CategoryDescription[]): ArrayPropertiesField {
    const field = Object.create(ArrayPropertiesField.prototype);
    return Object.assign(field, json, {
      category: this.getCategoryFromFieldJson(json, categories),
      itemsField: PropertiesField.fromJSON(json.itemsField, categories),
    });
  }

  /**
   * Deserialize an [[ArrayPropertiesField]] from compressed JSON.
   * @public
   */
  public static override fromCompressedJSON(
    json: ArrayPropertiesFieldJSON<Id64String>,
    classesMap: { [id: string]: CompressedClassInfoJSON },
    categories: CategoryDescription[],
  ): ArrayPropertiesField {
    const field = Object.create(ArrayPropertiesField.prototype);
    return Object.assign(field, json, {
      category: this.getCategoryFromFieldJson(json, categories),
      properties: json.properties.map((propertyJson) => fromCompressedPropertyJSON(propertyJson, classesMap)),
      itemsField: PropertiesField.fromCompressedJSON(json.itemsField, classesMap, categories),
    });
  }
}

/**
 * Describes a content field that's based on one or more similar EC struct properties.
 * @public
 */
export class StructPropertiesField extends PropertiesField {
  public memberFields: PropertiesField[];

  public constructor(
    category: CategoryDescription,
    name: string,
    label: string,
    description: TypeDescription,
    memberFields: PropertiesField[],
    isReadonly: boolean,
    priority: number,
    properties: Property[],
    editor?: EditorDescription,
    renderer?: RendererDescription,
  ) {
    super(category, name, label, description, isReadonly, priority, properties, editor, renderer);
    this.memberFields = memberFields;
  }

  public override isStructPropertiesField(): this is StructPropertiesField {
    return true;
  }

  public override clone() {
    const clone = new StructPropertiesField(
      this.category,
      this.name,
      this.label,
      this.type,
      this.memberFields.map((m) => m.clone()),
      this.isReadonly,
      this.priority,
      this.properties,
      this.editor,
      this.renderer,
    );
    clone.rebuildParentship(this.parent);
    return clone;
  }

  /** Serialize this object to JSON */
  public override toJSON(): StructPropertiesFieldJSON {
    return {
      ...super.toJSON(),
      memberFields: this.memberFields.map((m) => m.toJSON()),
    };
  }

  /** Serialize this object to compressed JSON */
  public override toCompressedJSON(classesMap: { [id: string]: CompressedClassInfoJSON }): StructPropertiesFieldJSON<string> {
    return {
      ...super.toCompressedJSON(classesMap),
      memberFields: this.memberFields.map((m) => m.toCompressedJSON(classesMap)),
    };
  }

  /** Deserialize [[StructPropertiesField]] from JSON */
  public static override fromJSON(json: StructPropertiesFieldJSON, categories: CategoryDescription[]): StructPropertiesField {
    const field = Object.create(StructPropertiesField.prototype);
    return Object.assign(field, json, {
      category: this.getCategoryFromFieldJson(json, categories),
      memberFields: json.memberFields.map((m) => PropertiesField.fromJSON(m, categories)),
    });
  }

  /**
   * Deserialize a [[StructPropertiesField]] from compressed JSON.
   * @public
   */
  public static override fromCompressedJSON(
    json: StructPropertiesFieldJSON<Id64String>,
    classesMap: { [id: string]: CompressedClassInfoJSON },
    categories: CategoryDescription[],
  ): StructPropertiesField {
    const field = Object.create(StructPropertiesField.prototype);
    return Object.assign(field, json, {
      category: this.getCategoryFromFieldJson(json, categories),
      properties: json.properties.map((propertyJson) => fromCompressedPropertyJSON(propertyJson, classesMap)),
      memberFields: json.memberFields.map((m) => PropertiesField.fromCompressedJSON(m, classesMap, categories)),
    });
  }
}

/**
 * Describes a content field that contains [Nested content]($docs/presentation/content/Terminology#nested-content).
 *
 * @public
 */
export class NestedContentField extends Field {
  /** Information about an ECClass whose properties are nested inside this field */
  public contentClassInfo: ClassInfo;
  /** Relationship path to [Primary class]($docs/presentation/content/Terminology#primary-class) */
  public pathToPrimaryClass: RelationshipPath;
  /**
   * Meaning of the relationship between the [primary class]($docs/presentation/content/Terminology#primary-class)
   * and content class of this field.
   *
   * The value is set up through [[RelatedPropertiesSpecification.relationshipMeaning]] attribute when setting up
   * presentation rules for creating the content.
   */
  public relationshipMeaning: RelationshipMeaning;
  /**
   * When content descriptor is requested in a polymorphic fashion, fields get created if at least one of the concrete classes
   * has it. In certain situations it's necessary to know which concrete classes caused that and this attribute is
   * here to help.
   *
   * **Example:** There's a base class `A` and it has two derived classes `B` and `C` and class `B` has a relationship to class `D`.
   * When content descriptor is requested for class `A` polymorphically, it's going to contain fields for all properties of class `B`,
   * class `C` and a nested content field for the `B -> D` relationship. The nested content field's `actualPrimaryClassIds` attribute
   * will contain ID of class `B`, identifying that only this specific class has the relationship.
   */
  public actualPrimaryClassIds: Id64String[];
  /** Contained nested fields */
  public nestedFields: Field[];
  /** Flag specifying whether field should be expanded */
  public autoExpand?: boolean;

  /**
   * Creates an instance of NestedContentField.
   * @param category Category information
   * @param name Unique name
   * @param label Display label
   * @param type Description of this field's values data type
   * @param isReadonly Are values in this field read-only
   * @param priority Priority of the field
   * @param contentClassInfo Information about an ECClass whose properties are nested inside this field
   * @param pathToPrimaryClass Relationship path to [Primary class]($docs/presentation/content/Terminology#primary-class)
   * @param nestedFields Contained nested fields
   * @param editor Property editor used to edit values of this field
   * @param autoExpand Flag specifying whether field should be expanded
   * @param relationshipMeaning RelationshipMeaning of the field
   * @param renderer Property renderer used to render values of this field
   */
  public constructor(
    category: CategoryDescription,
    name: string,
    label: string,
    description: TypeDescription,
    isReadonly: boolean,
    priority: number,
    contentClassInfo: ClassInfo,
    pathToPrimaryClass: RelationshipPath,
    nestedFields: Field[],
    editor?: EditorDescription,
    autoExpand?: boolean,
    renderer?: RendererDescription,
  ) {
    super(category, name, label, description, isReadonly, priority, editor, renderer);
    this.contentClassInfo = contentClassInfo;
    this.pathToPrimaryClass = pathToPrimaryClass;
    this.relationshipMeaning = RelationshipMeaning.RelatedInstance;
    this.nestedFields = nestedFields;
    this.autoExpand = autoExpand;
    this.actualPrimaryClassIds = [];
  }

  public override clone() {
    const clone = new NestedContentField(
      this.category,
      this.name,
      this.label,
      this.type,
      this.isReadonly,
      this.priority,
      this.contentClassInfo,
      this.pathToPrimaryClass,
      this.nestedFields.map((n) => n.clone()),
      this.editor,
      this.autoExpand,
      this.renderer,
    );
    clone.actualPrimaryClassIds = this.actualPrimaryClassIds;
    clone.relationshipMeaning = this.relationshipMeaning;
    clone.rebuildParentship(this.parent);
    return clone;
  }

  /**
   * Get field by its name
   * @param name Name of the field to find
   * @param recurse Recurse into nested fields
   */
  public getFieldByName(name: string, recurse?: boolean): Field | undefined {
    return getFieldByName(this.nestedFields, name, recurse);
  }

  /** Serialize this object to JSON */
  public override toJSON(): NestedContentFieldJSON {
    return {
      ...super.toJSON(),
      contentClassInfo: this.contentClassInfo,
      pathToPrimaryClass: this.pathToPrimaryClass,
      relationshipMeaning: this.relationshipMeaning,
      actualPrimaryClassIds: this.actualPrimaryClassIds,
      nestedFields: this.nestedFields.map((field: Field) => field.toJSON()),
      autoExpand: this.autoExpand,
    };
  }

  /** Serialize this object to compressed JSON */
  public override toCompressedJSON(classesMap: { [id: string]: CompressedClassInfoJSON }): NestedContentFieldJSON<string> {
    const { id, ...leftOverInfo } = this.contentClassInfo;
    classesMap[id] = leftOverInfo;
    return {
      ...super.toCompressedJSON(classesMap),
      contentClassInfo: id,
      pathToPrimaryClass: this.pathToPrimaryClass.map((classInfo) => RelatedClassInfo.toCompressedJSON(classInfo, classesMap)),
      nestedFields: this.nestedFields.map((field) => field.toCompressedJSON(classesMap)),
    };
  }

  /**
   * Deserialize [[NestedContentField]] from JSON
   * @deprecated in 3.x. Use [[NestedContentField.fromCompressedJSON]]
   */
  public static override fromJSON(json: NestedContentFieldJSON | undefined, categories: CategoryDescription[]): NestedContentField | undefined {
    if (!json) {
      return undefined;
    }

    const field = Object.create(NestedContentField.prototype);
    return Object.assign(field, json, this.fromCommonJSON(json, categories), {
      nestedFields: json.nestedFields
        .map((nestedFieldJson: FieldJSON) => Field.fromJSON(nestedFieldJson, categories))
        .filter((nestedField): nestedField is Field => !!nestedField),
    });
  }

  /** Deserialize a [[NestedContentField]] from compressed JSON. */
  public static override fromCompressedJSON(
    json: NestedContentFieldJSON<Id64String>,
    classesMap: { [id: string]: CompressedClassInfoJSON },
    categories: CategoryDescription[],
  ) {
    assert(classesMap.hasOwnProperty(json.contentClassInfo));
    const field = Object.create(NestedContentField.prototype);
    return Object.assign(field, json, this.fromCommonJSON(json, categories), {
      category: this.getCategoryFromFieldJson(json, categories),
      nestedFields: json.nestedFields
        .map((nestedFieldJson: FieldJSON) => Field.fromCompressedJSON(nestedFieldJson, classesMap, categories))
        .filter((nestedField): nestedField is Field => !!nestedField),
      contentClassInfo: { id: json.contentClassInfo, ...classesMap[json.contentClassInfo] },
      pathToPrimaryClass: json.pathToPrimaryClass.map((stepJson) => RelatedClassInfo.fromCompressedJSON(stepJson, classesMap)),
    });
  }

  // eslint-disable-next-line deprecation/deprecation
  private static fromCommonJSON(json: NestedContentFieldJSON<ClassInfoJSON | string>, categories: CategoryDescription[]): Partial<NestedContentField> {
    return {
      category: this.getCategoryFromFieldJson(json, categories),
      relationshipMeaning: json.relationshipMeaning ?? RelationshipMeaning.RelatedInstance,
      actualPrimaryClassIds: json.actualPrimaryClassIds ?? [],
      autoExpand: json.autoExpand,
    };
  }

  /** Resets parent of this field and all nested fields. */
  public override resetParentship(): void {
    super.resetParentship();
    for (const nestedField of this.nestedFields) {
      nestedField.resetParentship();
    }
  }

  /**
   * Sets provided [[NestedContentField]] as parent of this fields and recursively updates
   * all nested fields parents.
   */
  public override rebuildParentship(parentField?: NestedContentField): void {
    super.rebuildParentship(parentField);
    for (const nestedField of this.nestedFields) {
      nestedField.rebuildParentship(this);
    }
  }
}

/** @internal */
export const getFieldByName = (fields: Field[], name: string | undefined, recurse?: boolean): Field | undefined => {
  if (name) {
    for (const field of fields) {
      if (field.name === name) {
        return field;
      }

      if (recurse && field.isNestedContentField()) {
        const nested = getFieldByName(field.nestedFields, name, recurse);
        if (nested) {
          return nested;
        }
      }
    }
  }
  return undefined;
};

/** @internal */
export const getFieldByDescriptor = (fields: Field[], fieldDescriptor: FieldDescriptor, recurse?: boolean): Field | undefined => {
  for (const field of fields) {
    if (field.matchesDescriptor(fieldDescriptor)) {
      return field;
    }

    if (recurse && field.isNestedContentField()) {
      const nested = getFieldByDescriptor(field.nestedFields, fieldDescriptor, recurse);
      if (nested) {
        return nested;
      }
    }
  }
  return undefined;
};

/**
 * Types of different field descriptors.
 * @public
 */
export enum FieldDescriptorType {
  Name = "name",
  Properties = "properties",
}

/**
 * Base for a field descriptor
 * @public
 */
export interface FieldDescriptorBase {
  type: FieldDescriptorType;
}

/**
 * A union of all possible field descriptor types
 * @public
 */
export type FieldDescriptor = NamedFieldDescriptor | PropertiesFieldDescriptor;

/** @public */
// eslint-disable-next-line @typescript-eslint/no-redeclare
export namespace FieldDescriptor {
  /** Is this a named field descriptor */
  export function isNamed(d: FieldDescriptor): d is NamedFieldDescriptor {
    return d.type === FieldDescriptorType.Name;
  }
  /** Is this a properties field descriptor */
  export function isProperties(d: FieldDescriptor): d is PropertiesFieldDescriptor {
    return d.type === FieldDescriptorType.Properties;
  }
}

/**
 * Field descriptor that identifies a content field by its unique name.
 * @public
 */
export interface NamedFieldDescriptor extends FieldDescriptorBase {
  type: FieldDescriptorType.Name;
  fieldName: string;
}

/**
 * Field descriptor that identifies a properties field using a list of
 * properties that the field contains.
 * @public
 */
export interface PropertiesFieldDescriptor extends FieldDescriptorBase {
  type: FieldDescriptorType.Properties;
  pathFromSelectToPropertyClass: StrippedRelationshipPath;
  /**
   * A list of properties that describe the field. At least one property in the list must
   * match at least one property in the field for the descriptor to be considered matching.
   */
  properties: Array<{
    /** Full class name */
    class: string;
    /** Property name */
    name: string;
  }>;
}

function fromCompressedPropertyJSON(compressedPropertyJSON: PropertyJSON<string>, classesMap: { [id: string]: CompressedClassInfoJSON }): Property {
  return {
    property: fromCompressedPropertyInfoJSON(compressedPropertyJSON.property, classesMap),
  };
}

function fromCompressedPropertyInfoJSON(compressedPropertyJSON: PropertyInfoJSON<string>, classesMap: { [id: string]: CompressedClassInfoJSON }): PropertyInfo {
  assert(classesMap.hasOwnProperty(compressedPropertyJSON.classInfo));

  const { navigationPropertyInfo, ...leftOverPropertyJSON } = compressedPropertyJSON;

  return {
    ...leftOverPropertyJSON,
    classInfo: { id: compressedPropertyJSON.classInfo, ...classesMap[compressedPropertyJSON.classInfo] },
    ...(navigationPropertyInfo ? { navigationPropertyInfo: NavigationPropertyInfo.fromCompressedJSON(navigationPropertyInfo, classesMap) } : undefined),
  };
}<|MERGE_RESOLUTION|>--- conflicted
+++ resolved
@@ -145,11 +145,7 @@
   public renderer?: RendererDescription;
   /** Property editor used to edit values of this field */
   public editor?: EditorDescription;
-<<<<<<< HEAD
-  /** Extended data injected into this content item */
-=======
   /** Extended data associated with this field */
->>>>>>> 370c24e6
   public extendedData?:  { [key: string]: unknown };
   /** Parent field */
   private _parent?: NestedContentField;
@@ -164,11 +160,7 @@
    * @param priority Priority of the field
    * @param editor Property editor used to edit values of this field
    * @param renderer Property renderer used to render values of this field
-<<<<<<< HEAD
-   * @param extendedData TODO
-=======
    * @param extendedData Extended data associated with this field
->>>>>>> 370c24e6
    */
   public constructor(
     category: CategoryDescription,
