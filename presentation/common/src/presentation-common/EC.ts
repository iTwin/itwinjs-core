--- conflicted
+++ resolved
@@ -6,14 +6,9 @@
  * @module Core
  */
 
-<<<<<<< HEAD
-import { assert, Id64, Id64String } from "@bentley/bentleyjs-core";
-import { FormatProps } from "@bentley/imodeljs-quantity";
+import { assert, Id64, Id64String } from "@itwin/core-bentley";
+import { FormatProps } from "@itwin/core-quantity";
 import { PartialBy } from "./Utils";
-=======
-import { Id64, Id64String } from "@itwin/core-bentley";
-import { FormatProps } from "@itwin/core-quantity";
->>>>>>> f73aa258
 
 /**
  * Type of an ECClass ID.
