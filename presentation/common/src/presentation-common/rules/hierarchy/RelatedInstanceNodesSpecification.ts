/*---------------------------------------------------------------------------------------------
* Copyright (c) Bentley Systems, Incorporated. All rights reserved.
* See LICENSE.md in the project root for license terms and full copyright notice.
*--------------------------------------------------------------------------------------------*/
/** @packageDocumentation
 * @module PresentationRules
 */

import { RepeatableRelationshipPathSpecification } from "../RelationshipPathSpecification";
import { ChildNodeSpecificationBase, ChildNodeSpecificationTypes, DefaultGroupingPropertiesContainer } from "./ChildNodeSpecification";

/**
 * Creates nodes for related instances of specified ECClasses.
 *
 * **Precondition:** can be used only if parent node is ECInstance
 * node. If there is no immediate parent instance node it will go up until it finds one.
 *
 * @see [More details]($docs/presentation/Hierarchies/RelatedInstanceNodes.md)
 * @public
 */
<<<<<<< HEAD
export type RelatedInstanceNodesSpecification = DEPRECATED_RelatedInstanceNodesSpecification | RelatedInstanceNodesSpecificationNew; // eslint-disable-line deprecation/deprecation

/**
 * @public
 * @deprecated Use [[RelatedInstanceNodesSpecificationNew]]. Will be removed in iModel.js 3.0
 */
export interface DEPRECATED_RelatedInstanceNodesSpecification extends ChildNodeSpecificationBase, DefaultGroupingPropertiesContainer { // eslint-disable-line @typescript-eslint/naming-convention
  /** Used for serializing to JSON. */
  specType: ChildNodeSpecificationTypes.RelatedInstanceNodes;

  /**
   * Direction that will be followed in the relationship select criteria.
   * Defaults to [[RelationshipDirection.Both]].
   */
  requiredDirection?: RelationshipDirection;

  /**
   * Relationships that should be followed when gathering content.
   * Optional if [[relatedClasses]] is specified.
   */
  relationships?: MultiSchemaClassesSpecification | MultiSchemaClassesSpecification[];

  /**
   * Related classes whose instances should be returned as content.
   * Optional if [[relationships]] is specified.
   */
  relatedClasses?: MultiSchemaClassesSpecification | MultiSchemaClassesSpecification[];

  /**
   * Names of ECSchemas used to look up relationships and classes when [[relationships]]
   * or [[relatedClasses]] are not specified.
   */
  supportedSchemas?: string[];

  /**
   * Skips defined level of related items and shows next level related items.
   *
   * **Example:** lets say we have relationship hierarchy A->B->C, but we want
   * to show A->C. In this case we need to set this property to 1 - the engine will
   * query all direct relationships and all nested relationships and only nested
   * ones will be used to create content.
   *
   * Defaults to `0`.
   *
   * @type integer
   * @minimum 0
   */
  skipRelatedLevel?: number;

  /**
   * Condition for filtering instances of defined classes.
   *
   * **See:** [ECExpressions Available in InstanceFilter]($docs/presentation/Hierarchies/ECExpressions.md#instance-filter)
   */
  instanceFilter?: string;
}

/**
 * @public
 */
export interface RelatedInstanceNodesSpecificationNew extends ChildNodeSpecificationBase, DefaultGroupingPropertiesContainer {
=======
export interface RelatedInstanceNodesSpecification extends ChildNodeSpecificationBase, DefaultGroupingPropertiesContainer {
>>>>>>> b51aa83f
  /** Used for serializing to JSON. */
  specType: ChildNodeSpecificationTypes.RelatedInstanceNodes;

  /**
   * Relationship paths from parent node instance class to child node instances' class.
   */
  relationshipPaths: RepeatableRelationshipPathSpecification[];

  /**
   * Condition for filtering instances targeted by specified relationship paths.
   *
   * **See:** [ECExpressions Available in InstanceFilter]($docs/presentation/Hierarchies/ECExpressions.md#instance-filter)
   */
  instanceFilter?: string;
}
<|MERGE_RESOLUTION|>--- conflicted
+++ resolved
@@ -1,100 +1,36 @@
-/*---------------------------------------------------------------------------------------------
-* Copyright (c) Bentley Systems, Incorporated. All rights reserved.
-* See LICENSE.md in the project root for license terms and full copyright notice.
-*--------------------------------------------------------------------------------------------*/
-/** @packageDocumentation
- * @module PresentationRules
- */
-
-import { RepeatableRelationshipPathSpecification } from "../RelationshipPathSpecification";
-import { ChildNodeSpecificationBase, ChildNodeSpecificationTypes, DefaultGroupingPropertiesContainer } from "./ChildNodeSpecification";
-
-/**
- * Creates nodes for related instances of specified ECClasses.
- *
- * **Precondition:** can be used only if parent node is ECInstance
- * node. If there is no immediate parent instance node it will go up until it finds one.
- *
- * @see [More details]($docs/presentation/Hierarchies/RelatedInstanceNodes.md)
- * @public
- */
-<<<<<<< HEAD
-export type RelatedInstanceNodesSpecification = DEPRECATED_RelatedInstanceNodesSpecification | RelatedInstanceNodesSpecificationNew; // eslint-disable-line deprecation/deprecation
-
-/**
- * @public
- * @deprecated Use [[RelatedInstanceNodesSpecificationNew]]. Will be removed in iModel.js 3.0
- */
-export interface DEPRECATED_RelatedInstanceNodesSpecification extends ChildNodeSpecificationBase, DefaultGroupingPropertiesContainer { // eslint-disable-line @typescript-eslint/naming-convention
-  /** Used for serializing to JSON. */
-  specType: ChildNodeSpecificationTypes.RelatedInstanceNodes;
-
-  /**
-   * Direction that will be followed in the relationship select criteria.
-   * Defaults to [[RelationshipDirection.Both]].
-   */
-  requiredDirection?: RelationshipDirection;
-
-  /**
-   * Relationships that should be followed when gathering content.
-   * Optional if [[relatedClasses]] is specified.
-   */
-  relationships?: MultiSchemaClassesSpecification | MultiSchemaClassesSpecification[];
-
-  /**
-   * Related classes whose instances should be returned as content.
-   * Optional if [[relationships]] is specified.
-   */
-  relatedClasses?: MultiSchemaClassesSpecification | MultiSchemaClassesSpecification[];
-
-  /**
-   * Names of ECSchemas used to look up relationships and classes when [[relationships]]
-   * or [[relatedClasses]] are not specified.
-   */
-  supportedSchemas?: string[];
-
-  /**
-   * Skips defined level of related items and shows next level related items.
-   *
-   * **Example:** lets say we have relationship hierarchy A->B->C, but we want
-   * to show A->C. In this case we need to set this property to 1 - the engine will
-   * query all direct relationships and all nested relationships and only nested
-   * ones will be used to create content.
-   *
-   * Defaults to `0`.
-   *
-   * @type integer
-   * @minimum 0
-   */
-  skipRelatedLevel?: number;
-
-  /**
-   * Condition for filtering instances of defined classes.
-   *
-   * **See:** [ECExpressions Available in InstanceFilter]($docs/presentation/Hierarchies/ECExpressions.md#instance-filter)
-   */
-  instanceFilter?: string;
-}
-
-/**
- * @public
- */
-export interface RelatedInstanceNodesSpecificationNew extends ChildNodeSpecificationBase, DefaultGroupingPropertiesContainer {
-=======
-export interface RelatedInstanceNodesSpecification extends ChildNodeSpecificationBase, DefaultGroupingPropertiesContainer {
->>>>>>> b51aa83f
-  /** Used for serializing to JSON. */
-  specType: ChildNodeSpecificationTypes.RelatedInstanceNodes;
-
-  /**
-   * Relationship paths from parent node instance class to child node instances' class.
-   */
-  relationshipPaths: RepeatableRelationshipPathSpecification[];
-
-  /**
-   * Condition for filtering instances targeted by specified relationship paths.
-   *
-   * **See:** [ECExpressions Available in InstanceFilter]($docs/presentation/Hierarchies/ECExpressions.md#instance-filter)
-   */
-  instanceFilter?: string;
-}
+/*---------------------------------------------------------------------------------------------
+* Copyright (c) Bentley Systems, Incorporated. All rights reserved.
+* See LICENSE.md in the project root for license terms and full copyright notice.
+*--------------------------------------------------------------------------------------------*/
+/** @packageDocumentation
+ * @module PresentationRules
+ */
+
+import { RepeatableRelationshipPathSpecification } from "../RelationshipPathSpecification";
+import { ChildNodeSpecificationBase, ChildNodeSpecificationTypes, DefaultGroupingPropertiesContainer } from "./ChildNodeSpecification";
+
+/**
+ * Creates nodes for related instances of specified ECClasses.
+ *
+ * **Precondition:** can be used only if parent node is ECInstance
+ * node. If there is no immediate parent instance node it will go up until it finds one.
+ *
+ * @see [More details]($docs/presentation/Hierarchies/RelatedInstanceNodes.md)
+ * @public
+ */
+export interface RelatedInstanceNodesSpecification extends ChildNodeSpecificationBase, DefaultGroupingPropertiesContainer {
+  /** Used for serializing to JSON. */
+  specType: ChildNodeSpecificationTypes.RelatedInstanceNodes;
+
+  /**
+   * Relationship paths from parent node instance class to child node instances' class.
+   */
+  relationshipPaths: RepeatableRelationshipPathSpecification[];
+
+  /**
+   * Condition for filtering instances targeted by specified relationship paths.
+   *
+   * **See:** [ECExpressions Available in InstanceFilter]($docs/presentation/Hierarchies/ECExpressions.md#instance-filter)
+   */
+  instanceFilter?: string;
+}