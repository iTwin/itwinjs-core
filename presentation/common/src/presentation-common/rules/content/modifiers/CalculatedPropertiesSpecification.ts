/*---------------------------------------------------------------------------------------------
 * Copyright (c) Bentley Systems, Incorporated. All rights reserved.
 * See LICENSE.md in the project root for license terms and full copyright notice.
 *--------------------------------------------------------------------------------------------*/
/** @packageDocumentation
 * @module PresentationRules
 */

import { CustomRendererSpecification } from "./CustomRendererSpecification";
import { CategoryIdentifier } from "./PropertyCategorySpecification";
import { PropertyEditorSpecification } from "./PropertyEditorsSpecification";

/**
 * This content modifier allows including additional calculated properties into the content.
 *
 * @see [Calculated properties specification reference documentation page]($docs/presentation/content/CalculatedPropertiesSpecification.md)
 * @public
 */
export interface CalculatedPropertiesSpecification {
  /** Specifies label of the calculated property. Supports [localization]($docs/presentation/advanced/Localization.md). */
  label: string;

  /**
   * Defines an expression to calculate the value. The expression can use [ECInstance]($docs/presentation/advanced/ECExpressions.md#ecinstance)
   * and [Ruleset Variables]($docs/presentation/advanced/ECExpressions.md#ruleset-variables-user-settings) symbol contexts.
   */
  value?: string;

  /** The attribute allows moving the calculated property into a different category. */
  categoryId?: string | CategoryIdentifier;

  /**
   * Custom property [renderer specification]($docs/presentation/content/RendererSpecification.md) that allows assigning a
   * custom value renderer to be used in UI. The specification is used to set up [[Field.renderer]] for
   * this property and it's up to the UI component to make sure appropriate renderer is used to render the property.
   */
  renderer?: CustomRendererSpecification;

  /**
   * Custom [property editor specification]($docs/presentation/content/PropertyEditorSpecification) that allows assigning
   * a custom value editor to be used in UI.
   */
  editor?: PropertyEditorSpecification;

  /**
   * Assign a custom [[Field.priority]] to the property. It's up to the UI component to make sure that priority
   * is respected - properties with higher priority should appear before or above properties with lower priority.
   *
   * @type integer
   */
  priority?: number;

  /**
   * Specifies return type of the calculated property. If unsupported type is provided, calculated property won't appear in the property pane.
   *
   * Type can have these values: `string`, `boolean`, `bool`, `dateTime`, `double`, `int`, `long`
   */
  type?: `string` | `boolean` | `bool` | `dateTime` | `double` | `int` | `long`;

  /**
<<<<<<< HEAD
   * A map of [ECExpressions]($docs/presentation/customization/ECExpressions.md#rule-condition) whose
=======
   * A map of [ECExpressions]($docs/presentation/customization/ECExpressions.md) whose
>>>>>>> 370c24e6
   * evaluation results are used as extended data values.
   */
  extendedData?: { [key: string]: string };
}<|MERGE_RESOLUTION|>--- conflicted
+++ resolved
@@ -58,11 +58,7 @@
   type?: `string` | `boolean` | `bool` | `dateTime` | `double` | `int` | `long`;
 
   /**
-<<<<<<< HEAD
-   * A map of [ECExpressions]($docs/presentation/customization/ECExpressions.md#rule-condition) whose
-=======
    * A map of [ECExpressions]($docs/presentation/customization/ECExpressions.md) whose
->>>>>>> 370c24e6
    * evaluation results are used as extended data values.
    */
   extendedData?: { [key: string]: string };
