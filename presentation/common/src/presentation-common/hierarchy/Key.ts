/*---------------------------------------------------------------------------------------------
* Copyright (c) Bentley Systems, Incorporated. All rights reserved.
* See LICENSE.md in the project root for license terms and full copyright notice.
*--------------------------------------------------------------------------------------------*/
/** @packageDocumentation
 * @module Hierarchies
 */

<<<<<<< HEAD
import { assert } from "@itwin/core-bentley";
import { InstanceKey } from "../EC";
=======
import { assert, Id64String } from "@itwin/core-bentley";
import { InstanceKey, InstanceKeyJSON } from "../EC";
>>>>>>> 54455045

/**
 * Standard node types
 * @public
 */
export enum StandardNodeTypes {
  ECInstancesNode = "ECInstancesNode",
  ECClassGroupingNode = "ECClassGroupingNode",
  ECPropertyGroupingNode = "ECPropertyGroupingNode",
  DisplayLabelGroupingNode = "DisplayLabelGroupingNode",
}

/**
 * One of the node key types
 * @public
 */
export type NodeKey = BaseNodeKey | ECInstancesNodeKey | ECClassGroupingNodeKey | ECPropertyGroupingNodeKey | LabelGroupingNodeKey;
/** @public */
export namespace NodeKey { // eslint-disable-line @typescript-eslint/no-redeclare
  /**
   * Serialize given [[NodeKey]] to JSON
   * @deprecated in 3.x. Use [[NodeKey]].
   */
  // eslint-disable-next-line deprecation/deprecation
  export function toJSON(key: NodeKey): NodeKeyJSON {
    return { ...key };
  }

  /**
   * Deserialize node key from JSON
   * @deprecated in 3.x. Use [[NodeKey]].
   */
  // eslint-disable-next-line deprecation/deprecation
  export function fromJSON(json: NodeKeyJSON): NodeKey {
    return { version: 1, ...json };
  }

  /** Checks if the supplied key is an [[ECInstancesNodeKey]] */
  export function isInstancesNodeKey(key: NodeKey): key is ECInstancesNodeKey;
  /** Checks if the supplied key is an [[ECInstancesNodeKey]]. @deprecated in 3.x */
  // eslint-disable-next-line deprecation/deprecation
  export function isInstancesNodeKey(key: NodeKeyJSON): key is ECInstancesNodeKeyJSON;
  // eslint-disable-next-line deprecation/deprecation
  export function isInstancesNodeKey(key: NodeKey | NodeKeyJSON) {
    return key.type === StandardNodeTypes.ECInstancesNode;
  }

  /** Checks if the supplied key is an [[ECClassGroupingNodeKey]] */
  export function isClassGroupingNodeKey(key: NodeKey): key is ECClassGroupingNodeKey;
  /** Checks if the supplied key is an [[ECClassGroupingNodeKey]]. @deprecated in 3.x */
  // eslint-disable-next-line deprecation/deprecation
  export function isClassGroupingNodeKey(key: NodeKeyJSON): key is ECClassGroupingNodeKeyJSON;
  // eslint-disable-next-line deprecation/deprecation
  export function isClassGroupingNodeKey(key: NodeKey | NodeKeyJSON) {
    return key.type === StandardNodeTypes.ECClassGroupingNode;
  }

  /** Checks if the supplied key is an [[ECPropertyGroupingNodeKey]] */
  export function isPropertyGroupingNodeKey(key: NodeKey): key is ECPropertyGroupingNodeKey;
  /** Checks if the supplied key is an [[ECPropertyGroupingNodeKey]]. @deprecated in 3.x */
  // eslint-disable-next-line deprecation/deprecation
  export function isPropertyGroupingNodeKey(key: NodeKeyJSON): key is ECPropertyGroupingNodeKeyJSON;
  // eslint-disable-next-line deprecation/deprecation
  export function isPropertyGroupingNodeKey(key: NodeKey | NodeKeyJSON) {
    return key.type === StandardNodeTypes.ECPropertyGroupingNode;
  }

  /** Checks if the supplied key is a [[LabelGroupingNodeKey]] */
  export function isLabelGroupingNodeKey(key: NodeKey): key is LabelGroupingNodeKey;
  /** Checks if the supplied key is a [[LabelGroupingNodeKey]]. @deprecated in 3.x */
  // eslint-disable-next-line deprecation/deprecation
  export function isLabelGroupingNodeKey(key: NodeKeyJSON): key is LabelGroupingNodeKeyJSON;
  // eslint-disable-next-line deprecation/deprecation
  export function isLabelGroupingNodeKey(key: NodeKey | NodeKeyJSON) {
    return key.type === StandardNodeTypes.DisplayLabelGroupingNode;
  }

  /** Checks if the supplied key is a grouping node key */
  export function isGroupingNodeKey(key: NodeKey): key is GroupingNodeKey;
  /** Checks if the supplied key is a grouping node key. @deprecated in 3.x */
  // eslint-disable-next-line deprecation/deprecation
  export function isGroupingNodeKey(key: NodeKeyJSON): key is GroupingNodeKeyJSON;
  // eslint-disable-next-line deprecation/deprecation
  export function isGroupingNodeKey(key: NodeKey | NodeKeyJSON) {
    return isClassGroupingNodeKey(key) || isPropertyGroupingNodeKey(key) || isLabelGroupingNodeKey(key);
  }

  /**
   * Checks if two given node keys are equal, taking their versions into account.
   *
   * When comparing two keys of the same version, the algorithm uses [[NodeKey.pathFromRoot]] array
   * which is the most accurate way of checking equality. However, when version are different,
   * [[NodeKey.pathFromRoot]] array may contain different strings even though keys represent the same node.
   * In that case equality is checked using other key attributes, depending on the type of the node (type,
   * label, grouping class, property name, etc.).
   */
  export function equals(lhs: NodeKey, rhs: NodeKey): boolean {
    // types must always be equal
    if (lhs.type !== rhs.type)
      return false;

    // `pathFromRoot` lengths must always be equal
    if (lhs.pathFromRoot.length !== rhs.pathFromRoot.length)
      return false;

    // when versions are equal, compare using contents of `pathFromRoot` array
    if (lhs.version === rhs.version) {
      for (let i = 0; i < lhs.pathFromRoot.length; ++i) {
        if (lhs.pathFromRoot[i] !== rhs.pathFromRoot[i])
          return false;
      }
      return true;
    }

    // when versions aren't equal, compare using other key information, because key hashes
    // of different key versions can't be compared
    if (isInstancesNodeKey(lhs)) {
      assert(isInstancesNodeKey(rhs));
      if (lhs.instanceKeys.length !== rhs.instanceKeys.length)
        return false;
      for (let i = 0; i < lhs.instanceKeys.length; ++i) {
        if (0 !== InstanceKey.compare(lhs.instanceKeys[i], rhs.instanceKeys[i]))
          return false;
      }
      return true;
    }
    if (isClassGroupingNodeKey(lhs)) {
      assert(isClassGroupingNodeKey(rhs));
      return lhs.className === rhs.className;
    }
    if (isPropertyGroupingNodeKey(lhs)) {
      assert(isPropertyGroupingNodeKey(rhs));
      return lhs.className === rhs.className && lhs.propertyName === rhs.propertyName;
    }
    if (isLabelGroupingNodeKey(lhs)) {
      assert(isLabelGroupingNodeKey(rhs));
      return lhs.label === rhs.label;
    }
    return true;
  }
}

/**
 * Node key path. Can be used to define path from one node to another.
 * @public
 */
export type NodeKeyPath = NodeKey[];

/**
 * Data structure that describes a basic node key
 * @public
 */
export interface BaseNodeKey {
  /** Node type */
  type: string;

  /**
   * Version of the key. Different versions suggest that node keys were created by two different
   * versions of the library. In that case, keys representing the same node may be different.
   */
  version: number;

  /** Node hash path from root to the node whose key this is */
  pathFromRoot: string[];

  /** Query that returns all selected instance keys
   * @alpha
   */
  instanceKeysSelectQuery?: PresentationQuery;
}
/**
 * Serialized [[BaseNodeKey]] JSON representation.
 * @public
 * @deprecated in 3.x. Use [[BaseNodeKey]].
 */
export interface BaseNodeKeyJSON {
  type: string;
  // TODO: make this required
  version?: number;
  pathFromRoot: string[];
  /** @alpha */
  instanceKeysSelectQuery?: PresentationQuery;
}

/**
 * Data structure that describes a node ECInstance node key
 * @public
 */
export interface ECInstancesNodeKey extends BaseNodeKey {
  type: StandardNodeTypes.ECInstancesNode;
  /** List of [[InstanceKey]] objects of ECInstances represented by the node */
  instanceKeys: InstanceKey[];
}
/**
 * Serialized [[ECInstancesNodeKey]] JSON representation.
 * @public
 * @deprecated in 3.x. Use [[ECInstancesNodeKey]].
 */
export interface ECInstancesNodeKeyJSON extends BaseNodeKey {
  type: StandardNodeTypes.ECInstancesNode;
  instanceKeys: InstanceKey[];
}

/**
 * Data structure that describes a grouping node key
 * @public
 */
export interface GroupingNodeKey extends BaseNodeKey {
  /**
   * Get the number of instances grouped by the node represented
   * by this key.
   *
   * **Note:** this property is just a helper and is not involved
   * in identifying a node.
   */
  groupedInstancesCount: number;
}
/**
 * Serialized [[GroupingNodeKey]] JSON representation.
 * @public
 * @deprecated in 3.x. Use [[GroupingNodeKey]].
 */
export interface GroupingNodeKeyJSON extends BaseNodeKey {
  groupedInstancesCount: number;
}

/**
 * Data structure that describes an ECClass grouping node key
 * @public
 */
export interface ECClassGroupingNodeKey extends GroupingNodeKey {
  type: StandardNodeTypes.ECClassGroupingNode;
  /** Full name of the grouping ECClass */
  className: string;
}
/**
 * Serialized [[ECClassGroupingNodeKey]] JSON representation.
 * @public
 * @deprecated in 3.x. Use [[ECClassGroupingNodeKey]].
 */
export interface ECClassGroupingNodeKeyJSON extends GroupingNodeKey {
  type: StandardNodeTypes.ECClassGroupingNode;
  className: string;
}

/**
 * Data structure that describes an ECProperty grouping node key
 * @public
 */
export interface ECPropertyGroupingNodeKey extends GroupingNodeKey {
  type: StandardNodeTypes.ECPropertyGroupingNode;
  /** Full name of the grouping ECProperty class */
  className: string;
  /** Name of the ECProperty */
  propertyName: string;
  /** Raw grouping values */
  groupingValues: any[];
}
/**
 * Serialized [[ECPropertyGroupingNodeKey]] JSON representation.
 * @public
 * @deprecated in 3.x. Use [[ECPropertyGroupingNodeKey]].
 */
export interface ECPropertyGroupingNodeKeyJSON extends GroupingNodeKey {
  type: StandardNodeTypes.ECPropertyGroupingNode;
  className: string;
  propertyName: string;
  groupingValues: any[];
}

/**
 * Data structure that describes a display label grouping node key
 * @public
 */
export interface LabelGroupingNodeKey extends GroupingNodeKey {
  type: StandardNodeTypes.DisplayLabelGroupingNode;
  /** Grouping display label */
  label: string;
}
/**
 * Serialized [[LabelGroupingNodeKey]] JSON representation.
 * @public
 * @deprecated in 3.x. Use [[LabelGroupingNodeKey]].
 */
export interface LabelGroupingNodeKeyJSON extends GroupingNodeKey {
  type: StandardNodeTypes.DisplayLabelGroupingNode;
  label: string;
}

/**
 * One of the serialized node key types
 * @public
 * @deprecated in 3.x. Use [[NodeKey]].
 */
<<<<<<< HEAD
// eslint-disable-next-line deprecation/deprecation
export type NodeKeyJSON = BaseNodeKeyJSON | ECInstancesNodeKeyJSON | ECClassGroupingNodeKeyJSON | ECPropertyGroupingNodeKeyJSON | LabelGroupingNodeKeyJSON;
=======
export type NodeKeyJSON = BaseNodeKeyJSON | ECInstancesNodeKeyJSON | ECClassGroupingNodeKeyJSON | ECPropertyGroupingNodeKeyJSON | LabelGroupingNodeKeyJSON;

/**
 * Data structure that describes a presentation query
 * @alpha
 */
export interface PresentationQuery {
  /** ECSQL query */
  query: string;
  /** The query bindings */
  bindings?: PresentationQueryBinding[];
}

/** @alpha */
export interface BasePresentationQueryBinding {
  type: "Id" | "IdSet" | "ECValue" | "ValueSet";
}

/** @alpha */
export interface IdBinding extends BasePresentationQueryBinding {
  type: "Id";
  value: Id64String;
}

/** @alpha */
export interface IdSetBinding extends BasePresentationQueryBinding {
  type: "IdSet";
  value: Id64String[];
}

/** @alpha */
export interface ECValueBinding extends BasePresentationQueryBinding {
  type: "ECValue";
  valueType: string;
  value: any;
}

/** @alpha */
export interface ECValueSetBinding extends BasePresentationQueryBinding {
  type: "ValueSet";
  valueType: string;
  value: any[];
}

/**
 * One of the presentation query binding types
 * @alpha
 */
export type PresentationQueryBinding = IdBinding | IdSetBinding | ECValueBinding | ECValueSetBinding;
>>>>>>> 54455045
<|MERGE_RESOLUTION|>--- conflicted
+++ resolved
@@ -6,13 +6,8 @@
  * @module Hierarchies
  */
 
-<<<<<<< HEAD
-import { assert } from "@itwin/core-bentley";
-import { InstanceKey } from "../EC";
-=======
 import { assert, Id64String } from "@itwin/core-bentley";
 import { InstanceKey, InstanceKeyJSON } from "../EC";
->>>>>>> 54455045
 
 /**
  * Standard node types
@@ -29,9 +24,15 @@
  * One of the node key types
  * @public
  */
-export type NodeKey = BaseNodeKey | ECInstancesNodeKey | ECClassGroupingNodeKey | ECPropertyGroupingNodeKey | LabelGroupingNodeKey;
+export type NodeKey =
+  | BaseNodeKey
+  | ECInstancesNodeKey
+  | ECClassGroupingNodeKey
+  | ECPropertyGroupingNodeKey
+  | LabelGroupingNodeKey;
 /** @public */
-export namespace NodeKey { // eslint-disable-line @typescript-eslint/no-redeclare
+export namespace NodeKey {
+  // eslint-disable-line @typescript-eslint/no-redeclare
   /**
    * Serialize given [[NodeKey]] to JSON
    * @deprecated in 3.x. Use [[NodeKey]].
@@ -54,37 +55,51 @@
   export function isInstancesNodeKey(key: NodeKey): key is ECInstancesNodeKey;
   /** Checks if the supplied key is an [[ECInstancesNodeKey]]. @deprecated in 3.x */
   // eslint-disable-next-line deprecation/deprecation
-  export function isInstancesNodeKey(key: NodeKeyJSON): key is ECInstancesNodeKeyJSON;
+  export function isInstancesNodeKey(
+    key: NodeKeyJSON
+  ): key is ECInstancesNodeKeyJSON;
   // eslint-disable-next-line deprecation/deprecation
   export function isInstancesNodeKey(key: NodeKey | NodeKeyJSON) {
     return key.type === StandardNodeTypes.ECInstancesNode;
   }
 
   /** Checks if the supplied key is an [[ECClassGroupingNodeKey]] */
-  export function isClassGroupingNodeKey(key: NodeKey): key is ECClassGroupingNodeKey;
+  export function isClassGroupingNodeKey(
+    key: NodeKey
+  ): key is ECClassGroupingNodeKey;
   /** Checks if the supplied key is an [[ECClassGroupingNodeKey]]. @deprecated in 3.x */
   // eslint-disable-next-line deprecation/deprecation
-  export function isClassGroupingNodeKey(key: NodeKeyJSON): key is ECClassGroupingNodeKeyJSON;
+  export function isClassGroupingNodeKey(
+    key: NodeKeyJSON
+  ): key is ECClassGroupingNodeKeyJSON;
   // eslint-disable-next-line deprecation/deprecation
   export function isClassGroupingNodeKey(key: NodeKey | NodeKeyJSON) {
     return key.type === StandardNodeTypes.ECClassGroupingNode;
   }
 
   /** Checks if the supplied key is an [[ECPropertyGroupingNodeKey]] */
-  export function isPropertyGroupingNodeKey(key: NodeKey): key is ECPropertyGroupingNodeKey;
+  export function isPropertyGroupingNodeKey(
+    key: NodeKey
+  ): key is ECPropertyGroupingNodeKey;
   /** Checks if the supplied key is an [[ECPropertyGroupingNodeKey]]. @deprecated in 3.x */
   // eslint-disable-next-line deprecation/deprecation
-  export function isPropertyGroupingNodeKey(key: NodeKeyJSON): key is ECPropertyGroupingNodeKeyJSON;
+  export function isPropertyGroupingNodeKey(
+    key: NodeKeyJSON
+  ): key is ECPropertyGroupingNodeKeyJSON;
   // eslint-disable-next-line deprecation/deprecation
   export function isPropertyGroupingNodeKey(key: NodeKey | NodeKeyJSON) {
     return key.type === StandardNodeTypes.ECPropertyGroupingNode;
   }
 
   /** Checks if the supplied key is a [[LabelGroupingNodeKey]] */
-  export function isLabelGroupingNodeKey(key: NodeKey): key is LabelGroupingNodeKey;
+  export function isLabelGroupingNodeKey(
+    key: NodeKey
+  ): key is LabelGroupingNodeKey;
   /** Checks if the supplied key is a [[LabelGroupingNodeKey]]. @deprecated in 3.x */
   // eslint-disable-next-line deprecation/deprecation
-  export function isLabelGroupingNodeKey(key: NodeKeyJSON): key is LabelGroupingNodeKeyJSON;
+  export function isLabelGroupingNodeKey(
+    key: NodeKeyJSON
+  ): key is LabelGroupingNodeKeyJSON;
   // eslint-disable-next-line deprecation/deprecation
   export function isLabelGroupingNodeKey(key: NodeKey | NodeKeyJSON) {
     return key.type === StandardNodeTypes.DisplayLabelGroupingNode;
@@ -94,10 +109,16 @@
   export function isGroupingNodeKey(key: NodeKey): key is GroupingNodeKey;
   /** Checks if the supplied key is a grouping node key. @deprecated in 3.x */
   // eslint-disable-next-line deprecation/deprecation
-  export function isGroupingNodeKey(key: NodeKeyJSON): key is GroupingNodeKeyJSON;
+  export function isGroupingNodeKey(
+    key: NodeKeyJSON
+  ): key is GroupingNodeKeyJSON;
   // eslint-disable-next-line deprecation/deprecation
   export function isGroupingNodeKey(key: NodeKey | NodeKeyJSON) {
-    return isClassGroupingNodeKey(key) || isPropertyGroupingNodeKey(key) || isLabelGroupingNodeKey(key);
+    return (
+      isClassGroupingNodeKey(key) ||
+      isPropertyGroupingNodeKey(key) ||
+      isLabelGroupingNodeKey(key)
+    );
   }
 
   /**
@@ -111,18 +132,15 @@
    */
   export function equals(lhs: NodeKey, rhs: NodeKey): boolean {
     // types must always be equal
-    if (lhs.type !== rhs.type)
-      return false;
+    if (lhs.type !== rhs.type) return false;
 
     // `pathFromRoot` lengths must always be equal
-    if (lhs.pathFromRoot.length !== rhs.pathFromRoot.length)
-      return false;
+    if (lhs.pathFromRoot.length !== rhs.pathFromRoot.length) return false;
 
     // when versions are equal, compare using contents of `pathFromRoot` array
     if (lhs.version === rhs.version) {
       for (let i = 0; i < lhs.pathFromRoot.length; ++i) {
-        if (lhs.pathFromRoot[i] !== rhs.pathFromRoot[i])
-          return false;
+        if (lhs.pathFromRoot[i] !== rhs.pathFromRoot[i]) return false;
       }
       return true;
     }
@@ -131,8 +149,7 @@
     // of different key versions can't be compared
     if (isInstancesNodeKey(lhs)) {
       assert(isInstancesNodeKey(rhs));
-      if (lhs.instanceKeys.length !== rhs.instanceKeys.length)
-        return false;
+      if (lhs.instanceKeys.length !== rhs.instanceKeys.length) return false;
       for (let i = 0; i < lhs.instanceKeys.length; ++i) {
         if (0 !== InstanceKey.compare(lhs.instanceKeys[i], rhs.instanceKeys[i]))
           return false;
@@ -145,7 +162,9 @@
     }
     if (isPropertyGroupingNodeKey(lhs)) {
       assert(isPropertyGroupingNodeKey(rhs));
-      return lhs.className === rhs.className && lhs.propertyName === rhs.propertyName;
+      return (
+        lhs.className === rhs.className && lhs.propertyName === rhs.propertyName
+      );
     }
     if (isLabelGroupingNodeKey(lhs)) {
       assert(isLabelGroupingNodeKey(rhs));
@@ -307,11 +326,13 @@
  * @public
  * @deprecated in 3.x. Use [[NodeKey]].
  */
-<<<<<<< HEAD
 // eslint-disable-next-line deprecation/deprecation
-export type NodeKeyJSON = BaseNodeKeyJSON | ECInstancesNodeKeyJSON | ECClassGroupingNodeKeyJSON | ECPropertyGroupingNodeKeyJSON | LabelGroupingNodeKeyJSON;
-=======
-export type NodeKeyJSON = BaseNodeKeyJSON | ECInstancesNodeKeyJSON | ECClassGroupingNodeKeyJSON | ECPropertyGroupingNodeKeyJSON | LabelGroupingNodeKeyJSON;
+export type NodeKeyJSON =
+  | BaseNodeKeyJSON
+  | ECInstancesNodeKeyJSON
+  | ECClassGroupingNodeKeyJSON
+  | ECPropertyGroupingNodeKeyJSON
+  | LabelGroupingNodeKeyJSON;
 
 /**
  * Data structure that describes a presentation query
@@ -359,5 +380,8 @@
  * One of the presentation query binding types
  * @alpha
  */
-export type PresentationQueryBinding = IdBinding | IdSetBinding | ECValueBinding | ECValueSetBinding;
->>>>>>> 54455045
+export type PresentationQueryBinding =
+  | IdBinding
+  | IdSetBinding
+  | ECValueBinding
+  | ECValueSetBinding;