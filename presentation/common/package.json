{
  "name": "@itwin/presentation-common",
  "version": "3.0.0-dev.72",
  "description": "Common pieces for iModel.js presentation packages",
  "imodeljsSharedcjsrary": true,
  "license": "MIT",
  "repository": {
    "type": "git",
    "url": "https://github.com/imodeljs/imodeljs/tree/master/presentation/common"
  },
  "keywords": [
    "Bentley",
    "EC",
    "Presentation",
    "iModelJS"
  ],
  "author": {
    "name": "Bentley Systems, Inc.",
    "url": "http://www.bentley.com"
  },
  "main": "lib/cjs/presentation-common.js",
  "module": "lib/esm/presentation-common.js",
  "typings": "lib/cjs/presentation-common",
  "scripts": {
<<<<<<< HEAD
    "compile": "npm run build",
    "build": "npm run ruleset-json-schema && npm run extract && npm run build:cjs && npm run build:esm",
    "build:cjs": "tsc 1>&2 --outDir lib/cjs && npm run copy:cjs",
    "build:esm": "tsc 1>&2 --module ES2020 --outDir lib/esm && npm run copy:esm",
    "copy:cjs": "cpx \"./assets/**/*\" ./lib/cjs/assets && cpx \"./assets/**/*\" ./lib/cjs/public",
    "copy:esm": "cpx \"./assets/**/*\" ./lib/esm/assets && cpx \"./assets/**/*\" ./lib/esm/public",
    "build:watch": "npm run ruleset-json-schema && npm run copy:assets && tsc -w",
=======
    "compile": "npm run -s build",
    "build": "npm run -s ruleset-json-schema && npm run -s build:assets && npm run -s build:public && npm run -s extract && tsc 1>&2",
    "build:assets": "cpx \"./assets/**/*\" ./lib/assets && npm run -s pseudolocalize:assets",
    "build:public": "cpx \"./assets/**/*\" ./lib/public && npm run -s pseudolocalize:public",
    "build:watch": "npm run -s ruleset-json-schema && npm run -s build:assets && tsc -w",
>>>>>>> 200baec2
    "clean": "rimraf lib .rush/temp/package-deps*.json",
    "cover": "nyc npm -s test",
    "docs": "npm run -s docs:reference && npm run -s docs:changelog",
    "docs:changelog": "cpx ./CHANGELOG.md ../../generated-docs/presentation/presentation-common",
    "docs:reference": "betools docs --includes=../../generated-docs/extract --json=../../generated-docs/presentation/presentation-common/file.json --tsIndexFile=presentation-common.ts --onlyJson",
    "extract": "betools extract --fileExt=ts --extractFrom=./src/test --recursive --out=../../generated-docs/extract",
    "extract-api": "betools extract-api --entry=presentation-common",
    "ruleset-json-schema": "npm run -s ruleset-json-schema:generate && npm run -s ruleset-json-schema:post-process",
    "ruleset-json-schema:generate": "typescript-json-schema ./tsconfig.json Ruleset --noExtraProps --required --strictNullChecks --include ./src/presentation-common/rules/**/*.ts --include ./src/presentation-common/rules/*.ts > ./Ruleset.schema.json",
    "ruleset-json-schema:post-process": "node ./scripts/post-process-json-schema.js --path ./Ruleset.schema.json",
    "lint": "eslint -f visualstudio \"./src/**/*.ts\" 1>&2",
<<<<<<< HEAD
    "pseudolocalize:assets": "betools pseudolocalize --englishDir ./assets/locales/en --out ./assets/locales/en-PSEUDO",
    "pseudolocalize:public": "betools pseudolocalize --englishDir ./assets/locales/en --out ./public/locales/en-PSEUDO",
    "test": "mocha --config ../.mocharc.json --file ./lib/cjs/test/index.test.js \"./lib/cjs/test/**/*.test.js\"",
    "test:watch": "npm test -- --reporter min --watch-extensions ts --watch"
=======
    "pseudolocalize:assets": "betools pseudolocalize --englishDir ./assets/locales/en --out ./lib/assets/locales/en-PSEUDO",
    "pseudolocalize:public": "betools pseudolocalize --englishDir ./assets/locales/en --out ./lib/public/locales/en-PSEUDO",
    "test": "mocha --config ../.mocharc.json --file ./lib/test/index.test.js \"./lib/test/**/*.test.js\"",
    "test:watch": "npm -s test -- --reporter min --watch-extensions ts --watch"
>>>>>>> 200baec2
  },
  "peerDependencies": {
    "@itwin/core-bentley": "workspace:^3.0.0-dev.72",
    "@itwin/core-common": "workspace:^3.0.0-dev.72",
    "@itwin/core-quantity": "workspace:^3.0.0-dev.72"
  },
  "devDependencies": {
    "@itwin/core-bentley": "workspace:*",
    "@itwin/build-tools": "workspace:*",
    "@itwin/eslint-plugin": "workspace:*",
    "@itwin/core-common": "workspace:*",
    "@itwin/core-quantity": "workspace:*",
    "@types/chai": "^4.1.4",
    "@types/chai-as-promised": "^7",
    "@types/chai-jest-snapshot": "^1.3.0",
    "@types/chai-subset": "1.3.1",
    "@types/deep-equal": "^1",
    "@types/faker": "^4.1.0",
    "@types/mocha": "^8.2.2",
    "@types/sinon": "^9.0.0",
    "@types/sinon-chai": "^3.2.0",
    "@types/source-map-support": "^0.4.0",
    "chai": "^4.1.2",
    "chai-as-promised": "^7",
    "chai-jest-snapshot": "^2.0.0",
    "chai-subset": "1.6.0",
    "cpx": "^1.5.0",
    "cross-env": "^5.1.4",
    "deep-equal": "^1",
    "eslint": "^7.11.0",
    "faker": "^4.1.0",
    "json-schema-faker": "0.5.0-rc16",
    "mocha": "^8.3.2",
    "nyc": "^15.1.0",
    "rimraf": "^3.0.2",
    "sinon": "^9.0.2",
    "sinon-chai": "^3.2.0",
    "typemoq": "^2.1.0",
    "typescript": "~4.4.0",
    "typescript-json-schema": "^0.43.0",
    "yargs": "^16.0.0"
  },
  "nyc": {
    "extends": "./node_modules/@itwin/build-tools/.nycrc",
    "check-coverage": true,
    "statements": 100,
    "functions": 100,
    "branches": 100,
    "lines": 100
  },
  "eslintConfig": {
    "plugins": [
      "@itwin"
    ],
    "extends": "plugin:@itwin/itwinjs-recommended"
  }
}<|MERGE_RESOLUTION|>--- conflicted
+++ resolved
@@ -22,21 +22,13 @@
   "module": "lib/esm/presentation-common.js",
   "typings": "lib/cjs/presentation-common",
   "scripts": {
-<<<<<<< HEAD
-    "compile": "npm run build",
-    "build": "npm run ruleset-json-schema && npm run extract && npm run build:cjs && npm run build:esm",
-    "build:cjs": "tsc 1>&2 --outDir lib/cjs && npm run copy:cjs",
-    "build:esm": "tsc 1>&2 --module ES2020 --outDir lib/esm && npm run copy:esm",
+    "compile": "npm run -s build",
+    "build": "npm run -s ruleset-json-schema && npm run -s extract && npm run -s build:cjs && npm run -s build:esm",
+    "build:cjs": "tsc 1>&2 --outDir lib/cjs && npm run -s copy:cjs",
+    "build:esm": "tsc 1>&2 --module ES2020 --outDir lib/esm && npm run -s copy:esm",
     "copy:cjs": "cpx \"./assets/**/*\" ./lib/cjs/assets && cpx \"./assets/**/*\" ./lib/cjs/public",
     "copy:esm": "cpx \"./assets/**/*\" ./lib/esm/assets && cpx \"./assets/**/*\" ./lib/esm/public",
-    "build:watch": "npm run ruleset-json-schema && npm run copy:assets && tsc -w",
-=======
-    "compile": "npm run -s build",
-    "build": "npm run -s ruleset-json-schema && npm run -s build:assets && npm run -s build:public && npm run -s extract && tsc 1>&2",
-    "build:assets": "cpx \"./assets/**/*\" ./lib/assets && npm run -s pseudolocalize:assets",
-    "build:public": "cpx \"./assets/**/*\" ./lib/public && npm run -s pseudolocalize:public",
-    "build:watch": "npm run -s ruleset-json-schema && npm run -s build:assets && tsc -w",
->>>>>>> 200baec2
+    "build:watch": "npm run -s ruleset-json-schema && npm run -s copy:assets && tsc -w",
     "clean": "rimraf lib .rush/temp/package-deps*.json",
     "cover": "nyc npm -s test",
     "docs": "npm run -s docs:reference && npm run -s docs:changelog",
@@ -48,17 +40,10 @@
     "ruleset-json-schema:generate": "typescript-json-schema ./tsconfig.json Ruleset --noExtraProps --required --strictNullChecks --include ./src/presentation-common/rules/**/*.ts --include ./src/presentation-common/rules/*.ts > ./Ruleset.schema.json",
     "ruleset-json-schema:post-process": "node ./scripts/post-process-json-schema.js --path ./Ruleset.schema.json",
     "lint": "eslint -f visualstudio \"./src/**/*.ts\" 1>&2",
-<<<<<<< HEAD
     "pseudolocalize:assets": "betools pseudolocalize --englishDir ./assets/locales/en --out ./assets/locales/en-PSEUDO",
     "pseudolocalize:public": "betools pseudolocalize --englishDir ./assets/locales/en --out ./public/locales/en-PSEUDO",
     "test": "mocha --config ../.mocharc.json --file ./lib/cjs/test/index.test.js \"./lib/cjs/test/**/*.test.js\"",
-    "test:watch": "npm test -- --reporter min --watch-extensions ts --watch"
-=======
-    "pseudolocalize:assets": "betools pseudolocalize --englishDir ./assets/locales/en --out ./lib/assets/locales/en-PSEUDO",
-    "pseudolocalize:public": "betools pseudolocalize --englishDir ./assets/locales/en --out ./lib/public/locales/en-PSEUDO",
-    "test": "mocha --config ../.mocharc.json --file ./lib/test/index.test.js \"./lib/test/**/*.test.js\"",
     "test:watch": "npm -s test -- --reporter min --watch-extensions ts --watch"
->>>>>>> 200baec2
   },
   "peerDependencies": {
     "@itwin/core-bentley": "workspace:^3.0.0-dev.72",
