--- conflicted
+++ resolved
@@ -1,10 +1,6 @@
 {
   "name": "@bentley/presentation-common",
-<<<<<<< HEAD
-  "version": "2.13.0-dev.6",
-=======
   "version": "2.13.0-dev.7",
->>>>>>> 1af8fb8a
   "description": "Common pieces for iModel.js presentation packages",
   "imodeljsSharedLibrary": true,
   "license": "MIT",
@@ -47,18 +43,6 @@
     "test:watch": "npm test -- --reporter min --watch-extensions ts --watch"
   },
   "peerDependencies": {
-<<<<<<< HEAD
-    "@bentley/bentleyjs-core": "^2.13.0-dev.6",
-    "@bentley/imodeljs-common": "^2.13.0-dev.6",
-    "@bentley/imodeljs-quantity": "^2.13.0-dev.6"
-  },
-  "devDependencies": {
-    "@bentley/bentleyjs-core": "2.13.0-dev.6",
-    "@bentley/build-tools": "2.13.0-dev.6",
-    "@bentley/eslint-plugin": "2.13.0-dev.6",
-    "@bentley/imodeljs-common": "2.13.0-dev.6",
-    "@bentley/imodeljs-quantity": "2.13.0-dev.6",
-=======
     "@bentley/bentleyjs-core": "^2.13.0-dev.7",
     "@bentley/imodeljs-common": "^2.13.0-dev.7",
     "@bentley/imodeljs-quantity": "^2.13.0-dev.7"
@@ -69,7 +53,6 @@
     "@bentley/eslint-plugin": "2.13.0-dev.7",
     "@bentley/imodeljs-common": "2.13.0-dev.7",
     "@bentley/imodeljs-quantity": "2.13.0-dev.7",
->>>>>>> 1af8fb8a
     "@types/chai": "^4.1.4",
     "@types/chai-as-promised": "^7",
     "@types/chai-jest-snapshot": "^1.3.0",
