--- conflicted
+++ resolved
@@ -1,11 +1,6 @@
 {
-<<<<<<< HEAD
   "name": "@itwin/presentation-common",
-  "version": "3.0.0-dev.65",
-=======
-  "name": "@bentley/presentation-common",
   "version": "3.0.0-dev.66",
->>>>>>> 570e6594
   "description": "Common pieces for iModel.js presentation packages",
   "imodeljsSharedLibrary": true,
   "license": "MIT",
@@ -48,15 +43,9 @@
     "test:watch": "npm test -- --reporter min --watch-extensions ts --watch"
   },
   "peerDependencies": {
-<<<<<<< HEAD
-    "@itwin/core-bentley": "workspace:^3.0.0-dev.65",
-    "@itwin/core-common": "workspace:^3.0.0-dev.65",
-    "@bentley/imodeljs-quantity": "workspace:^3.0.0-dev.65"
-=======
-    "@bentley/bentleyjs-core": "workspace:^3.0.0-dev.66",
-    "@bentley/imodeljs-common": "workspace:^3.0.0-dev.66",
+    "@itwin/core-bentley": "workspace:^3.0.0-dev.66",
+    "@itwin/core-common": "workspace:^3.0.0-dev.66",
     "@bentley/imodeljs-quantity": "workspace:^3.0.0-dev.66"
->>>>>>> 570e6594
   },
   "devDependencies": {
     "@itwin/core-bentley": "workspace:*",
