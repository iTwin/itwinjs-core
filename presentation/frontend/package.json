{
  "name": "@bentley/presentation-frontend",
<<<<<<< HEAD
  "version": "3.0.0-dev.56",
=======
  "version": "3.0.0-dev.58",
>>>>>>> 2fc3f051
  "description": "Frontend of iModel.js Presentation library",
  "main": "lib/presentation-frontend.js",
  "typings": "lib/presentation-frontend",
  "imodeljsSharedLibrary": true,
  "license": "MIT",
  "repository": {
    "type": "git",
    "url": "https://github.com/imodeljs/imodeljs/tree/master/presentation/frontend"
  },
  "keywords": [
    "Bentley",
    "EC",
    "Presentation",
    "iModelJS",
    "Frontend"
  ],
  "author": {
    "name": "Bentley Systems, Inc.",
    "url": "http://www.bentley.com"
  },
  "scripts": {
    "compile": "npm run build",
    "copy:locale": "cpx \"../common/assets/**/*.json\" ./lib/public",
    "copy:assets": "cpx \"./src/**/*.json\" ./lib",
    "build": "npm run copy:assets && npm run copy:locale && npm run pseudolocalize && npm run extract && tsc 1>&2",
    "build:watch": "tsc -w",
    "clean": "rimraf lib .rush/temp/package-deps*.json",
    "cover": "nyc npm test",
    "docs": "npm run docs:reference && npm run docs:changelog",
    "docs:changelog": "cpx ./CHANGELOG.md ../../generated-docs/presentation/presentation-frontend",
    "docs:reference": "betools docs --includes=../../generated-docs/extract --json=../../generated-docs/presentation/presentation-frontend/file.json --tsIndexFile=presentation-frontend.ts --onlyJson",
    "extract": "betools extract --fileExt=ts --extractFrom=./src/test --recursive --out=../../generated-docs/extract",
    "extract-api": "betools extract-api --entry=presentation-frontend",
    "lint": "eslint -f visualstudio \"./src/**/*.ts\" 1>&2",
    "pseudolocalize": "betools pseudolocalize --englishDir ./lib/public/locales/en --out ./lib/public/locales/en-PSEUDO",
    "test": "mocha -r jsdom-global/register --config ../.mocharc.json \"./lib/test/**/*.test.js\"",
    "test:watch": "npm test -- --reporter min --watch-extensions ts --watch"
  },
  "peerDependencies": {
<<<<<<< HEAD
    "@bentley/bentleyjs-core": "workspace:^3.0.0-dev.56",
    "@bentley/imodeljs-common": "workspace:^3.0.0-dev.56",
    "@bentley/imodeljs-frontend": "workspace:^3.0.0-dev.56",
    "@bentley/imodeljs-i18n": "workspace:^3.0.0-dev.56",
    "@bentley/imodeljs-quantity": "workspace:^3.0.0-dev.56",
    "@bentley/presentation-common": "workspace:^3.0.0-dev.56"
=======
    "@bentley/bentleyjs-core": "workspace:^3.0.0-dev.58",
    "@bentley/imodeljs-common": "workspace:^3.0.0-dev.58",
    "@bentley/imodeljs-frontend": "workspace:^3.0.0-dev.58",
    "@bentley/imodeljs-i18n": "workspace:^3.0.0-dev.58",
    "@bentley/imodeljs-quantity": "workspace:^3.0.0-dev.58",
    "@bentley/presentation-common": "workspace:^3.0.0-dev.58"
>>>>>>> 2fc3f051
  },
  "devDependencies": {
    "@bentley/bentleyjs-core": "workspace:*",
    "@bentley/build-tools": "workspace:*",
    "@bentley/eslint-plugin": "workspace:*",
    "@bentley/frontend-authorization-client": "workspace:*",
    "@bentley/imodeljs-common": "workspace:*",
    "@bentley/imodeljs-frontend": "workspace:*",
    "@bentley/imodeljs-i18n": "workspace:*",
    "@bentley/imodeljs-quantity": "workspace:*",
    "@bentley/itwin-client": "workspace:*",
    "@bentley/presentation-common": "workspace:*",
    "@bentley/product-settings-client": "workspace:*",
    "@types/chai": "^4.1.4",
    "@types/chai-as-promised": "^7",
    "@types/chai-jest-snapshot": "^1.3.0",
    "@types/deep-equal": "^1",
    "@types/faker": "^4.1.0",
    "@types/mocha": "^8.2.2",
    "@types/node": "10.14.1",
    "@types/sinon": "^9.0.0",
    "@types/sinon-chai": "^3.2.0",
    "chai": "^4.1.2",
    "chai-as-promised": "^7",
    "chai-jest-snapshot": "^2.0.0",
    "cpx": "^1.5.0",
    "cross-env": "^5.1.4",
    "deep-equal": "^1",
    "eslint": "^7.11.0",
    "faker": "^4.1.0",
    "jsdom-global": "3.0.2",
    "mocha": "^8.3.2",
    "nyc": "^15.1.0",
    "rimraf": "^3.0.2",
    "sinon": "^9.0.2",
    "sinon-chai": "^3.2.0",
    "typemoq": "^2.1.0",
    "typescript": "~4.3.0",
    "xmlhttprequest": "^1.8.0"
  },
  "nyc": {
    "extends": "./node_modules/@bentley/build-tools/.nycrc",
    "check-coverage": true,
    "statements": 100,
    "functions": 100,
    "branches": 100,
    "lines": 100,
    "require": [
      "jsdom-global/register"
    ],
    "exclude": [
      "src/presentation-frontend.ts",
      "src/test/**",
      "lib/test/**"
    ]
  },
  "eslintConfig": {
    "plugins": [
      "@bentley"
    ],
    "extends": "plugin:@bentley/imodeljs-recommended"
  }
}<|MERGE_RESOLUTION|>--- conflicted
+++ resolved
@@ -1,10 +1,6 @@
 {
   "name": "@bentley/presentation-frontend",
-<<<<<<< HEAD
-  "version": "3.0.0-dev.56",
-=======
   "version": "3.0.0-dev.58",
->>>>>>> 2fc3f051
   "description": "Frontend of iModel.js Presentation library",
   "main": "lib/presentation-frontend.js",
   "typings": "lib/presentation-frontend",
@@ -44,21 +40,12 @@
     "test:watch": "npm test -- --reporter min --watch-extensions ts --watch"
   },
   "peerDependencies": {
-<<<<<<< HEAD
-    "@bentley/bentleyjs-core": "workspace:^3.0.0-dev.56",
-    "@bentley/imodeljs-common": "workspace:^3.0.0-dev.56",
-    "@bentley/imodeljs-frontend": "workspace:^3.0.0-dev.56",
-    "@bentley/imodeljs-i18n": "workspace:^3.0.0-dev.56",
-    "@bentley/imodeljs-quantity": "workspace:^3.0.0-dev.56",
-    "@bentley/presentation-common": "workspace:^3.0.0-dev.56"
-=======
     "@bentley/bentleyjs-core": "workspace:^3.0.0-dev.58",
     "@bentley/imodeljs-common": "workspace:^3.0.0-dev.58",
     "@bentley/imodeljs-frontend": "workspace:^3.0.0-dev.58",
     "@bentley/imodeljs-i18n": "workspace:^3.0.0-dev.58",
     "@bentley/imodeljs-quantity": "workspace:^3.0.0-dev.58",
     "@bentley/presentation-common": "workspace:^3.0.0-dev.58"
->>>>>>> 2fc3f051
   },
   "devDependencies": {
     "@bentley/bentleyjs-core": "workspace:*",
