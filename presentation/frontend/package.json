{
  "name": "@itwin/presentation-frontend",
  "version": "3.0.0-dev.83",
  "description": "Frontend of iModel.js Presentation library",
  "main": "lib/cjs/presentation-frontend.js",
  "module": "lib/esm/presentation-frontend.js",
  "typings": "lib/cjs/presentation-frontend",
  "imodeljsSharedLibrary": true,
  "license": "MIT",
  "repository": {
    "type": "git",
    "url": "https://github.com/imodeljs/imodeljs/tree/master/presentation/frontend"
  },
  "keywords": [
    "Bentley",
    "EC",
    "Presentation",
    "iModelJS",
    "Frontend"
  ],
  "author": {
    "name": "Bentley Systems, Inc.",
    "url": "http://www.bentley.com"
  },
  "scripts": {
    "compile": "npm run -s build",
    "build": "npm run -s build:cjs && npm run -s build:esm",
    "build:cjs": "npm run -s copy:cjs && tsc -p tsconfig.cjs.json",
    "build:esm": "npm run -s copy:esm && tsc -p tsconfig.esm.json",
    "copy:cjs": "cpx \"./src/**/*.json\" ./lib/cjs",
    "copy:esm": "cpx \"./src/**/*.json\" ./lib/esm",
    "build:watch": "npm run -s build:cjs -- -w",
    "clean": "rimraf lib .rush/temp/package-deps*.json",
    "cover": "nyc npm -s test",
    "docs": "npm run -s docs:reference && npm run -s docs:changelog",
    "docs:changelog": "cpx ./CHANGELOG.md ../../generated-docs/presentation/presentation-frontend",
    "docs:reference": "betools docs --includes=../../generated-docs/extract --json=../../generated-docs/presentation/presentation-frontend/file.json --tsIndexFile=presentation-frontend.ts --onlyJson",
    "extract": "betools extract --fileExt=ts --extractFrom=./src/test --recursive --out=../../generated-docs/extract",
    "extract-api": "betools extract-api --entry=presentation-frontend",
    "lint": "eslint -f visualstudio \"./src/**/*.ts\" 1>&2",
    "test": "mocha -r jsdom-global/register --config ../.mocharc.json \"./lib/cjs/test/**/*.test.js\"",
    "test:watch": "npm -s test -- --reporter min --watch-extensions ts --watch"
  },
  "peerDependencies": {
    "@itwin/core-bentley": "workspace:^3.0.0-dev.83",
    "@itwin/core-common": "workspace:^3.0.0-dev.83",
    "@itwin/core-frontend": "workspace:^3.0.0-dev.83",
    "@itwin/core-i18n": "workspace:^3.0.0-dev.83",
    "@itwin/core-quantity": "workspace:^3.0.0-dev.83",
    "@itwin/presentation-common": "workspace:^3.0.0-dev.83"
  },
  "devDependencies": {
    "@itwin/core-bentley": "workspace:*",
    "@itwin/build-tools": "workspace:*",
    "@itwin/eslint-plugin": "workspace:*",
    "@itwin/core-common": "workspace:*",
    "@itwin/core-frontend": "workspace:*",
    "@itwin/core-i18n": "workspace:*",
    "@itwin/core-quantity": "workspace:*",
    "@bentley/itwin-client": "workspace:*",
    "@itwin/presentation-common": "workspace:*",
    "@bentley/product-settings-client": "workspace:*",
    "@types/chai": "^4.1.4",
    "@types/chai-as-promised": "^7",
    "@types/chai-jest-snapshot": "^1.3.0",
    "@types/deep-equal": "^1",
    "@types/faker": "^4.1.0",
    "@types/mocha": "^8.2.2",
    "@types/node": "14.14.31",
    "@types/sinon": "^9.0.0",
    "@types/sinon-chai": "^3.2.0",
    "chai": "^4.1.2",
    "chai-as-promised": "^7",
    "chai-jest-snapshot": "^2.0.0",
    "cpx": "^1.5.0",
    "cross-env": "^5.1.4",
    "deep-equal": "^1",
    "eslint": "^7.11.0",
    "faker": "^4.1.0",
    "jsdom": "^17.0.0",
    "jsdom-global": "3.0.2",
    "mocha": "^8.3.2",
    "nyc": "^15.1.0",
    "rimraf": "^3.0.2",
    "sinon": "^9.0.2",
    "sinon-chai": "^3.2.0",
    "source-map-support": "^0.5.6",
    "typemoq": "^2.1.0",
    "typescript": "~4.4.0",
    "xmlhttprequest": "^1.8.0"
  },
  "nyc": {
<<<<<<< HEAD
    "extends": "./node_modules/@itwin/build-tools/.nycrc"
=======
    "extends": "./node_modules/@itwin/build-tools/.nycrc",
    "check-coverage": true,
    "statements": 100,
    "functions": 100,
    "branches": 100,
    "lines": 100,
    "require": [
      "jsdom-global/register"
    ],
    "exclude": [
      "src/presentation-frontend.ts",
      "src/test/**",
      "lib/cjs/test/**"
    ]
>>>>>>> d796a0e2
  },
  "eslintConfig": {
    "plugins": [
      "@itwin"
    ],
    "extends": "plugin:@itwin/itwinjs-recommended"
  }
}<|MERGE_RESOLUTION|>--- conflicted
+++ resolved
@@ -90,24 +90,7 @@
     "xmlhttprequest": "^1.8.0"
   },
   "nyc": {
-<<<<<<< HEAD
     "extends": "./node_modules/@itwin/build-tools/.nycrc"
-=======
-    "extends": "./node_modules/@itwin/build-tools/.nycrc",
-    "check-coverage": true,
-    "statements": 100,
-    "functions": 100,
-    "branches": 100,
-    "lines": 100,
-    "require": [
-      "jsdom-global/register"
-    ],
-    "exclude": [
-      "src/presentation-frontend.ts",
-      "src/test/**",
-      "lib/cjs/test/**"
-    ]
->>>>>>> d796a0e2
   },
   "eslintConfig": {
     "plugins": [
