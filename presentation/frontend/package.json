{
  "name": "@itwin/presentation-frontend",
  "version": "3.0.0-dev.177",
  "description": "Frontend of iModel.js Presentation library",
  "main": "lib/cjs/presentation-frontend.js",
  "module": "lib/esm/presentation-frontend.js",
  "typings": "lib/cjs/presentation-frontend",
  "imodeljsSharedLibrary": true,
  "license": "MIT",
  "repository": {
    "type": "git",
    "url": "https://github.com/iTwin/itwinjs-core/tree/master/presentation/frontend"
  },
  "keywords": [
    "Bentley",
    "EC",
    "Presentation",
    "iTwin.js",
    "Frontend"
  ],
  "author": {
    "name": "Bentley Systems, Inc.",
    "url": "http://www.bentley.com"
  },
  "scripts": {
    "build": "npm run -s build:cjs",
    "build:ci": "npm run -s build && npm run -s build:esm",
    "build:cjs": "npm run -s copy:cjs && tsc -p tsconfig.cjs.json",
    "build:esm": "npm run -s copy:esm && tsc -p tsconfig.esm.json",
    "copy:cjs": "cpx \"./src/**/*.json\" ./lib/cjs",
    "copy:esm": "cpx \"./src/**/*.json\" ./lib/esm",
    "build:watch": "npm run -s build:cjs -- -w",
    "clean": "rimraf lib .rush/temp/package-deps*.json",
    "cover": "nyc npm -s test",
    "docs": "npm run -s docs:reference && npm run -s docs:changelog",
    "docs:changelog": "cpx ./CHANGELOG.md ../../generated-docs/presentation/presentation-frontend",
    "docs:reference": "betools docs --includes=../../generated-docs/extract --json=../../generated-docs/presentation/presentation-frontend/file.json --tsIndexFile=presentation-frontend.ts --onlyJson",
    "extract": "betools extract --fileExt=ts --extractFrom=./src/test --recursive --out=../../generated-docs/extract",
    "extract-api": "betools extract-api --entry=presentation-frontend",
    "lint": "eslint -f visualstudio \"./src/**/*.ts\" 1>&2",
    "test": "mocha -r jsdom-global/register --config ../.mocharc.json \"./lib/cjs/test/**/*.test.js\"",
    "test:watch": "npm -s test -- --reporter min --watch-extensions ts --watch"
  },
  "peerDependencies": {
    "@itwin/core-bentley": "workspace:^3.0.0-dev.177",
    "@itwin/core-common": "workspace:^3.0.0-dev.177",
    "@itwin/core-frontend": "workspace:^3.0.0-dev.177",
    "@itwin/core-quantity": "workspace:^3.0.0-dev.177",
    "@itwin/presentation-common": "workspace:^3.0.0-dev.177"
  },
  "devDependencies": {
    "@bentley/itwin-client": "workspace:*",
    "@itwin/build-tools": "workspace:*",
    "@itwin/core-bentley": "workspace:*",
    "@itwin/core-common": "workspace:*",
    "@itwin/core-frontend": "workspace:*",
    "@itwin/core-i18n": "workspace:*",
    "@itwin/core-quantity": "workspace:*",
<<<<<<< HEAD
=======
    "@itwin/eslint-plugin": "workspace:*",
>>>>>>> f8e60577
    "@itwin/presentation-common": "workspace:*",
    "@types/chai": "^4.1.4",
    "@types/chai-as-promised": "^7",
    "@types/chai-jest-snapshot": "^1.3.0",
    "@types/deep-equal": "^1",
    "@types/faker": "^4.1.0",
    "@types/mocha": "^8.2.2",
    "@types/node": "14.14.31",
    "@types/sinon": "^9.0.0",
    "@types/sinon-chai": "^3.2.0",
    "chai": "^4.1.2",
    "chai-as-promised": "^7",
    "chai-jest-snapshot": "^2.0.0",
    "cpx2": "^3.0.0",
    "cross-env": "^5.1.4",
    "deep-equal": "^1",
    "eslint": "^7.11.0",
    "faker": "^4.1.0",
    "jsdom": "^17.0.0",
    "jsdom-global": "3.0.2",
    "mocha": "^8.3.2",
    "nyc": "^15.1.0",
    "rimraf": "^3.0.2",
    "sinon": "^9.0.2",
    "sinon-chai": "^3.2.0",
    "source-map-support": "^0.5.6",
    "typemoq": "^2.1.0",
    "typescript": "~4.4.0"
  },
  "nyc": {
    "extends": "./node_modules/@itwin/build-tools/.nycrc"
  },
  "eslintConfig": {
    "plugins": [
      "@itwin"
    ],
    "extends": "plugin:@itwin/itwinjs-recommended"
  }
}<|MERGE_RESOLUTION|>--- conflicted
+++ resolved
@@ -56,10 +56,7 @@
     "@itwin/core-frontend": "workspace:*",
     "@itwin/core-i18n": "workspace:*",
     "@itwin/core-quantity": "workspace:*",
-<<<<<<< HEAD
-=======
     "@itwin/eslint-plugin": "workspace:*",
->>>>>>> f8e60577
     "@itwin/presentation-common": "workspace:*",
     "@types/chai": "^4.1.4",
     "@types/chai-as-promised": "^7",
