{
<<<<<<< HEAD
  "name": "@itwin/presentation-frontend",
  "version": "3.0.0-dev.69",
=======
  "name": "@bentley/presentation-frontend",
  "version": "3.0.0-dev.70",
>>>>>>> 407e5cd3
  "description": "Frontend of iModel.js Presentation library",
  "main": "lib/presentation-frontend.js",
  "typings": "lib/presentation-frontend",
  "imodeljsSharedLibrary": true,
  "license": "MIT",
  "repository": {
    "type": "git",
    "url": "https://github.com/imodeljs/imodeljs/tree/master/presentation/frontend"
  },
  "keywords": [
    "Bentley",
    "EC",
    "Presentation",
    "iModelJS",
    "Frontend"
  ],
  "author": {
    "name": "Bentley Systems, Inc.",
    "url": "http://www.bentley.com"
  },
  "scripts": {
    "compile": "npm run build",
    "copy:locale": "cpx \"../common/assets/**/*.json\" ./lib/public",
    "copy:assets": "cpx \"./src/**/*.json\" ./lib",
    "build": "npm run copy:assets && npm run copy:locale && npm run pseudolocalize && npm run extract && tsc 1>&2",
    "build:watch": "tsc -w",
    "clean": "rimraf lib .rush/temp/package-deps*.json",
    "cover": "nyc npm test",
    "docs": "npm run docs:reference && npm run docs:changelog",
    "docs:changelog": "cpx ./CHANGELOG.md ../../generated-docs/presentation/presentation-frontend",
    "docs:reference": "betools docs --includes=../../generated-docs/extract --json=../../generated-docs/presentation/presentation-frontend/file.json --tsIndexFile=presentation-frontend.ts --onlyJson",
    "extract": "betools extract --fileExt=ts --extractFrom=./src/test --recursive --out=../../generated-docs/extract",
    "extract-api": "betools extract-api --entry=presentation-frontend",
    "lint": "eslint -f visualstudio \"./src/**/*.ts\" 1>&2",
    "pseudolocalize": "betools pseudolocalize --englishDir ./lib/public/locales/en --out ./lib/public/locales/en-PSEUDO",
    "test": "mocha -r jsdom-global/register --config ../.mocharc.json \"./lib/test/**/*.test.js\"",
    "test:watch": "npm test -- --reporter min --watch-extensions ts --watch"
  },
  "peerDependencies": {
<<<<<<< HEAD
    "@itwin/core-bentley": "workspace:^3.0.0-dev.69",
    "@itwin/core-common": "workspace:^3.0.0-dev.69",
    "@itwin/core-frontend": "workspace:^3.0.0-dev.69",
    "@itwin/core-i18n": "workspace:^3.0.0-dev.69",
    "@itwin/core-quantity": "workspace:^3.0.0-dev.69",
    "@itwin/presentation-common": "workspace:^3.0.0-dev.69"
=======
    "@bentley/bentleyjs-core": "workspace:^3.0.0-dev.70",
    "@bentley/imodeljs-common": "workspace:^3.0.0-dev.70",
    "@bentley/imodeljs-frontend": "workspace:^3.0.0-dev.70",
    "@bentley/imodeljs-i18n": "workspace:^3.0.0-dev.70",
    "@bentley/imodeljs-quantity": "workspace:^3.0.0-dev.70",
    "@bentley/presentation-common": "workspace:^3.0.0-dev.70"
>>>>>>> 407e5cd3
  },
  "devDependencies": {
    "@itwin/core-bentley": "workspace:*",
    "@itwin/build-tools": "workspace:*",
    "@itwin/eslint-plugin": "workspace:*",
    "@bentley/frontend-authorization-client": "workspace:*",
    "@itwin/core-common": "workspace:*",
    "@itwin/core-frontend": "workspace:*",
    "@itwin/core-i18n": "workspace:*",
    "@itwin/core-quantity": "workspace:*",
    "@bentley/itwin-client": "workspace:*",
    "@itwin/presentation-common": "workspace:*",
    "@bentley/product-settings-client": "workspace:*",
    "@types/chai": "^4.1.4",
    "@types/chai-as-promised": "^7",
    "@types/chai-jest-snapshot": "^1.3.0",
    "@types/deep-equal": "^1",
    "@types/faker": "^4.1.0",
    "@types/mocha": "^8.2.2",
    "@types/node": "14.14.31",
    "@types/sinon": "^9.0.0",
    "@types/sinon-chai": "^3.2.0",
    "chai": "^4.1.2",
    "chai-as-promised": "^7",
    "chai-jest-snapshot": "^2.0.0",
    "cpx": "^1.5.0",
    "cross-env": "^5.1.4",
    "deep-equal": "^1",
    "eslint": "^7.11.0",
    "faker": "^4.1.0",
    "jsdom-global": "3.0.2",
    "mocha": "^8.3.2",
    "nyc": "^15.1.0",
    "rimraf": "^3.0.2",
    "sinon": "^9.0.2",
    "sinon-chai": "^3.2.0",
    "typemoq": "^2.1.0",
    "typescript": "~4.4.0",
    "xmlhttprequest": "^1.8.0"
  },
  "nyc": {
    "extends": "./node_modules/@itwin/build-tools/.nycrc",
    "check-coverage": true,
    "statements": 100,
    "functions": 100,
    "branches": 100,
    "lines": 100,
    "require": [
      "jsdom-global/register"
    ],
    "exclude": [
      "src/presentation-frontend.ts",
      "src/test/**",
      "lib/test/**"
    ]
  },
  "eslintConfig": {
    "plugins": [
      "@itwin"
    ],
    "extends": "plugin:@itwin/itwinjs-recommended"
  }
}<|MERGE_RESOLUTION|>--- conflicted
+++ resolved
@@ -1,11 +1,6 @@
 {
-<<<<<<< HEAD
   "name": "@itwin/presentation-frontend",
-  "version": "3.0.0-dev.69",
-=======
-  "name": "@bentley/presentation-frontend",
   "version": "3.0.0-dev.70",
->>>>>>> 407e5cd3
   "description": "Frontend of iModel.js Presentation library",
   "main": "lib/presentation-frontend.js",
   "typings": "lib/presentation-frontend",
@@ -45,21 +40,12 @@
     "test:watch": "npm test -- --reporter min --watch-extensions ts --watch"
   },
   "peerDependencies": {
-<<<<<<< HEAD
-    "@itwin/core-bentley": "workspace:^3.0.0-dev.69",
-    "@itwin/core-common": "workspace:^3.0.0-dev.69",
-    "@itwin/core-frontend": "workspace:^3.0.0-dev.69",
-    "@itwin/core-i18n": "workspace:^3.0.0-dev.69",
-    "@itwin/core-quantity": "workspace:^3.0.0-dev.69",
-    "@itwin/presentation-common": "workspace:^3.0.0-dev.69"
-=======
-    "@bentley/bentleyjs-core": "workspace:^3.0.0-dev.70",
-    "@bentley/imodeljs-common": "workspace:^3.0.0-dev.70",
-    "@bentley/imodeljs-frontend": "workspace:^3.0.0-dev.70",
-    "@bentley/imodeljs-i18n": "workspace:^3.0.0-dev.70",
-    "@bentley/imodeljs-quantity": "workspace:^3.0.0-dev.70",
-    "@bentley/presentation-common": "workspace:^3.0.0-dev.70"
->>>>>>> 407e5cd3
+    "@itwin/core-bentley": "workspace:^3.0.0-dev.70",
+    "@itwin/core-common": "workspace:^3.0.0-dev.70",
+    "@itwin/core-frontend": "workspace:^3.0.0-dev.70",
+    "@itwin/core-i18n": "workspace:^3.0.0-dev.70",
+    "@itwin/core-quantity": "workspace:^3.0.0-dev.70",
+    "@itwin/presentation-common": "workspace:^3.0.0-dev.70"
   },
   "devDependencies": {
     "@itwin/core-bentley": "workspace:*",
