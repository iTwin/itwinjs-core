--- conflicted
+++ resolved
@@ -78,25 +78,13 @@
     "cpx2": "^3.0.0",
     "cross-env": "^7.0.3",
     "deep-equal": "^1",
-<<<<<<< HEAD
-<<<<<<< HEAD
-    "eslint": "^9.13.0",
-=======
     "eslint": "^9.31.0",
->>>>>>> b4e147a1
-    "eslint-config-prettier": "^9.1.0",
+    "eslint-config-prettier": "^9.1.2",
     "faker": "^4.1.0",
     "jsdom": "^19.0.0",
     "jsdom-global": "3.0.2",
     "mocha": "^10.2.0",
     "nyc": "^15.1.0",
-=======
-    "eslint": "^9.31.0",
-    "eslint-config-prettier": "^9.1.2",
-    "internal-tools": "workspace:*",
-    "jsdom": "^26.0.0",
-    "mocha": "^11.1.0",
->>>>>>> f143f8d082 (bump eslint-config-prettier versions CVE-2025-54313 (#8346))
     "prettier": "^3.2.5",
     "rimraf": "^3.0.2",
     "sinon": "^17.0.2",
