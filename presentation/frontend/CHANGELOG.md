--- conflicted
+++ resolved
@@ -1,15 +1,11 @@
 # Change Log - @bentley/presentation-frontend
 
-<<<<<<< HEAD
-This log was last generated on Thu, 09 Sep 2021 21:04:58 GMT and should not be manually modified.
-=======
 This log was last generated on Wed, 15 Sep 2021 18:06:46 GMT and should not be manually modified.
 
 ## 2.19.12
 Wed, 15 Sep 2021 18:06:46 GMT
 
 _Version update only_
->>>>>>> 2fc3f051
 
 ## 2.19.11
 Thu, 09 Sep 2021 21:04:58 GMT
@@ -251,7 +247,7 @@
 ### Updates
 
 - Fixed broken double angle bracket link syntax
-- Changed 'compareHierarchy' to build result in pages for massive result sets. 
+- Changed 'compareHierarchy' to build result in pages for massive result sets.
 - HiliteSetProvider: return geometric elements grouped by BisCore.GroupInformationElement
 - Updated to use TypeScript 4.1
 - begin rename project from iModel.js to iTwin.js
@@ -694,7 +690,7 @@
 - Do not include transient element IDs when syncing with logical selection
 - Always compute selection when syncing tool selection with logical selection - that's necessary to determine concrete element class names. Without that, we're adding keys with "BisCore:Element" class to selection and then our keys compare fails (presentation components like the table always have concrete class names). This can cause rows / nodes not to be highlighted in components.
 - Remove IModelApp subclasses
-- Setup a generic context for tracking client requests, and made various related enhancements to logging, usage tracking and authorization. 
+- Setup a generic context for tracking client requests, and made various related enhancements to logging, usage tracking and authorization.
 - Upgrade TypeDoc dependency to 0.14.2
 
 ## 0.190.0
