--- conflicted
+++ resolved
@@ -1,662 +1,654 @@
-/*---------------------------------------------------------------------------------------------
-* Copyright (c) Bentley Systems, Incorporated. All rights reserved.
-* See LICENSE.md in the project root for license terms and full copyright notice.
-*--------------------------------------------------------------------------------------------*/
-/** @packageDocumentation
- * @module Core
- */
-
-import { BeEvent, IDisposable, Logger, OrderedId64Iterable } from "@bentley/bentleyjs-core";
-import { IModelConnection, IpcApp } from "@bentley/imodeljs-frontend";
-import {
-  Content, ContentDescriptorRequestOptions, ContentRequestOptions, ContentUpdateInfo, Descriptor, DescriptorOverrides, DisplayLabelRequestOptions,
-<<<<<<< HEAD
-  DisplayLabelsRequestOptions, DisplayValueGroup, DistinctValuesRequestOptions, ElementProperties, ElementPropertiesRequestOptions,
-  ExtendedContentRequestOptions, ExtendedHierarchyRequestOptions, FieldDescriptorType, HierarchyCompareOptions, HierarchyRequestOptions,
-  HierarchyUpdateInfo, InstanceKey, isContentDescriptorRequestOptions, isDisplayLabelRequestOptions, isDisplayLabelsRequestOptions,
-  isExtendedContentRequestOptions, isExtendedHierarchyRequestOptions, Item, Key, KeySet, LabelDefinition, LabelRequestOptions, Node, NodeKey,
-  NodeKeyJSON, NodePathElement, Paged, PagedResponse, PageOptions, PartialHierarchyModification, PresentationError, PresentationIpcEvents,
-  PresentationStatus, PresentationUnitSystem, RpcRequestsHandler, Ruleset, RulesetVariable, SelectionInfo, UpdateInfo, UpdateInfoJSON,
-=======
-  DisplayLabelsRequestOptions, DisplayValueGroup, DistinctValuesRequestOptions, ExtendedContentRequestOptions, ExtendedHierarchyRequestOptions,
-  FieldDescriptorType, HierarchyCompareOptions, HierarchyRequestOptions, HierarchyUpdateInfo, InstanceKey, isContentDescriptorRequestOptions,
-  isDisplayLabelRequestOptions, isDisplayLabelsRequestOptions, isExtendedContentRequestOptions, isExtendedHierarchyRequestOptions, Item, Key, KeySet,
-  LabelDefinition, LabelRequestOptions, Node, NodeKey, NodeKeyJSON, NodePathElement, Paged, PagedResponse, PageOptions, PartialHierarchyModification,
-  PresentationError, PresentationIpcEvents, PresentationStatus, PresentationUnitSystem, RpcRequestsHandler, Ruleset, RulesetVariable, SelectionInfo,
-  UpdateInfo, UpdateInfoJSON, VariableValueTypes,
->>>>>>> d269f1c6
-} from "@bentley/presentation-common";
-import { PresentationFrontendLoggerCategory } from "./FrontendLoggerCategory";
-import { IpcRequestsHandler } from "./IpcRequestsHandler";
-import { LocalizationHelper } from "./LocalizationHelper";
-import { RulesetManager, RulesetManagerImpl } from "./RulesetManager";
-import { RulesetVariablesManager, RulesetVariablesManagerImpl } from "./RulesetVariablesManager";
-import { TRANSIENT_ELEMENT_CLASSNAME } from "./selection/SelectionManager";
-import { StateTracker } from "./StateTracker";
-
-/**
- * Data structure that describes IModel hierarchy change event arguments.
- * @alpha
- */
-export interface IModelHierarchyChangeEventArgs {
-  /** Id of ruleset that was used to create hierarchy. */
-  rulesetId: string;
-  /** Hierarchy changes info. */
-  updateInfo: HierarchyUpdateInfo;
-  /** Key of iModel that was used to create hierarchy. It matches [[IModelConnection.key]] property. */
-  imodelKey: string;
-}
-
-/**
- * Data structure that describes iModel content change event arguments.
- * @alpha
- */
-export interface IModelContentChangeEventArgs {
-  /** Id of ruleset that was used to create content. */
-  rulesetId: string;
-  /** Content changes info. */
-  updateInfo: ContentUpdateInfo;
-  /** Key of iModel that was used to create content. It matches [[IModelConnection.key]] property. */
-  imodelKey: string;
-}
-
-/**
- * Properties used to configure [[PresentationManager]]
- * @public
- */
-export interface PresentationManagerProps {
-  /**
-   * Sets the active locale to use when localizing presentation-related
-   * strings. It can later be changed through [[PresentationManager]].
-   */
-  activeLocale?: string;
-
-  /**
-   * Sets the active unit system to use for formatting property values with
-   * units. Default presentation units are used if this is not specified. The active unit
-   * system can later be changed through [[PresentationManager]] or overriden for each request
-   *
-   * @alpha
-   */
-  activeUnitSystem?: PresentationUnitSystem;
-
-  /**
-   * ID used to identify client that requests data. Generally, clients should
-   * store this ID in their local storage so the ID can be reused across
-   * sessions - this allows reusing some caches.
-   *
-   * Defaults to a unique GUID as a client id.
-   */
-  clientId?: string;
-
-  /** @internal */
-  rpcRequestsHandler?: RpcRequestsHandler;
-
-  /** @internal */
-  ipcRequestsHandler?: IpcRequestsHandler;
-
-  /** @internal */
-  stateTracker?: StateTracker;
-}
-
-/**
- * Frontend Presentation manager which basically just forwards all calls to
- * the backend implementation.
- *
- * @public
- */
-export class PresentationManager implements IDisposable {
-  private _requestsHandler: RpcRequestsHandler;
-  private _rulesets: RulesetManager;
-  private _localizationHelper: LocalizationHelper;
-  private _rulesetVars: Map<string, RulesetVariablesManager>;
-  private _clearEventListener?: () => void;
-  private _connections: Map<IModelConnection, Promise<void>>;
-  private _ipcRequestsHandler?: IpcRequestsHandler;
-  private _stateTracker?: StateTracker;
-
-  /**
-   * An event raised when hierarchies created using specific ruleset change
-   * @alpha
-   */
-  public onIModelHierarchyChanged = new BeEvent<(args: IModelHierarchyChangeEventArgs) => void>();
-
-  /**
-   * An event raised when content created using specific ruleset changes
-   * @alpha
-   */
-  public onIModelContentChanged = new BeEvent<(args: IModelContentChangeEventArgs) => void>();
-
-  /** Get / set active locale used for localizing presentation data */
-  public activeLocale: string | undefined;
-
-  /** Get / set active unit system used to format property values with units */
-  public activeUnitSystem: PresentationUnitSystem | undefined;
-
-  private constructor(props?: PresentationManagerProps) {
-    if (props) {
-      this.activeLocale = props.activeLocale;
-      this.activeUnitSystem = props.activeUnitSystem;
-    }
-
-    this._requestsHandler = props?.rpcRequestsHandler ?? new RpcRequestsHandler(props ? { clientId: props.clientId } : undefined);
-    this._rulesetVars = new Map<string, RulesetVariablesManager>();
-    this._rulesets = RulesetManagerImpl.create();
-    this._localizationHelper = new LocalizationHelper();
-    this._connections = new Map<IModelConnection, Promise<void>>();
-
-    if (IpcApp.isValid) {
-      // Ipc only works in ipc apps, so the `onUpdate` callback will only be called there.
-      this._clearEventListener = IpcApp.addListener(PresentationIpcEvents.Update, this.onUpdate);
-      this._ipcRequestsHandler = props?.ipcRequestsHandler ?? new IpcRequestsHandler(this._requestsHandler.clientId);
-      this._stateTracker = props?.stateTracker ?? new StateTracker(this._ipcRequestsHandler);
-    }
-  }
-
-  public dispose() {
-    this._requestsHandler.dispose();
-    if (this._clearEventListener) {
-      this._clearEventListener();
-      this._clearEventListener = undefined;
-    }
-  }
-
-  private async onConnection(imodel: IModelConnection) {
-    if (!this._connections.has(imodel))
-      this._connections.set(imodel, this.initializeIModel(imodel));
-    await this._connections.get(imodel);
-  }
-
-  private async initializeIModel(imodel: IModelConnection) {
-    imodel.onClose.addOnce(() => {
-      this._connections.delete(imodel);
-    });
-    await this.onNewiModelConnection(imodel);
-  }
-
-  // eslint-disable-next-line @typescript-eslint/naming-convention
-  private onUpdate = (_evt: Event, report: UpdateInfoJSON) => {
-    // eslint-disable-next-line @typescript-eslint/no-floating-promises
-    this.handleUpdateAsync(UpdateInfo.fromJSON(report));
-  };
-
-  /** @note This is only called in native apps after changes in iModels */
-  private async handleUpdateAsync(report: UpdateInfo) {
-    for (const imodelKey in report) {
-      // istanbul ignore if
-      if (!report.hasOwnProperty(imodelKey))
-        continue;
-
-      const imodelReport = report[imodelKey];
-      for (const rulesetId in imodelReport) {
-        // istanbul ignore if
-        if (!imodelReport.hasOwnProperty(rulesetId))
-          continue;
-
-        const updateInfo = imodelReport[rulesetId];
-        if (updateInfo.content)
-          this.onIModelContentChanged.raiseEvent({ rulesetId, updateInfo: updateInfo.content, imodelKey });
-        if (updateInfo.hierarchy)
-          this.onIModelHierarchyChanged.raiseEvent({ rulesetId, updateInfo: updateInfo.hierarchy, imodelKey });
-      }
-    }
-  }
-
-  /**
-   * Compare two hierarchies.
-   * @public
-   */
-  public async compareHierarchies(props: HierarchyCompareOptions<IModelConnection, NodeKey>): Promise<PartialHierarchyModification[]> {
-    if (!props.prev.rulesetOrId && !props.prev.rulesetVariables)
-      return [];
-
-    const options = await this.addRulesetAndVariablesToOptions(props);
-    let modifications: PartialHierarchyModification[] = [];
-
-    try {
-      while (true) {
-        const result = (await this.rpcRequestsHandler.compareHierarchiesPaged({ ...this.toRpcTokenOptions(options), prev: { ...options.prev, rulesetVariables: options.prev.rulesetVariables?.map(RulesetVariable.toJSON) } }));
-        modifications.push(...result.changes.map(PartialHierarchyModification.fromJSON));
-        if (!result.continuationToken)
-          break;
-
-        if (result.changes.length === 0) {
-          Logger.logError(PresentationFrontendLoggerCategory.Package, "Hierarchy compare returned no changes but has continuation token.");
-          return [];
-        }
-
-        options.continuationToken = result.continuationToken;
-      }
-    } catch (e) {
-      if (e instanceof PresentationError && e.errorNumber === PresentationStatus.Canceled) {
-        modifications = [];
-      } else {
-        // rethrow
-        throw e;
-      }
-    }
-    return modifications;
-  }
-
-  /** Function that is called when a new IModelConnection is used to retrieve data.
-   *  @internal
-   */
-  public async onNewiModelConnection(_: IModelConnection) { }
-
-  /**
-   * Create a new PresentationManager instance
-   * @param props Optional properties used to configure the manager
-   */
-  public static create(props?: PresentationManagerProps) {
-    return new PresentationManager(props);
-  }
-
-  /** @internal */
-  public get rpcRequestsHandler() { return this._requestsHandler; }
-
-  /** @internal */
-  public get ipcRequestsHandler() { return this._ipcRequestsHandler; }
-
-  /** @internal */
-  public get stateTracker() { return this._stateTracker; }
-
-  /**
-   * Get rulesets manager
-   */
-  public rulesets() { return this._rulesets; }
-
-  /**
-   * Get ruleset variables manager for specific ruleset
-   * @param rulesetId Id of the ruleset to get the vars manager for
-   */
-  public vars(rulesetId: string) {
-    if (!this._rulesetVars.has(rulesetId)) {
-      const varsManager = new RulesetVariablesManagerImpl(rulesetId, this._ipcRequestsHandler);
-      this._rulesetVars.set(rulesetId, varsManager);
-    }
-    return this._rulesetVars.get(rulesetId)!;
-  }
-
-  private toRpcTokenOptions<TOptions extends { imodel: IModelConnection, locale?: string, unitSystem?: PresentationUnitSystem, rulesetVariables?: RulesetVariable[] }>(requestOptions: TOptions) {
-    // 1. put default `locale` and `unitSystem`
-    // 2. put all `requestOptions` members (if `locale` or `unitSystem` are set, they'll override the defaults put at #1)
-    // 3. put `imodel` of type `IModelRpcProps` which overwrites the `imodel` from `requestOptions` put at #2
-    const defaultOptions: Pick<TOptions, "locale" | "unitSystem"> = {};
-    if (this.activeLocale)
-      defaultOptions.locale = this.activeLocale;
-    if (this.activeUnitSystem)
-      defaultOptions.unitSystem = this.activeUnitSystem;
-
-    const { imodel, rulesetVariables, ...rpcRequestOptions } = requestOptions;
-    return {
-      ...defaultOptions,
-      ...rpcRequestOptions,
-      ...(rulesetVariables ? { rulesetVariables: rulesetVariables.map(RulesetVariable.toJSON) } : {}),
-      imodel: imodel.getRpcProps(),
-    };
-  }
-
-  private async addRulesetAndVariablesToOptions<TOptions extends { rulesetOrId: Ruleset | string, rulesetVariables?: RulesetVariable[] }>(options: TOptions) {
-    const { rulesetOrId, rulesetVariables } = options;
-    let foundRulesetOrId: Ruleset | string;
-    if (typeof rulesetOrId === "object") {
-      foundRulesetOrId = rulesetOrId;
-    } else {
-      const foundRuleset = await this._rulesets.get(rulesetOrId);
-      foundRulesetOrId = foundRuleset ? foundRuleset.toJSON() : rulesetOrId;
-    }
-    const rulesetId = (typeof foundRulesetOrId === "object") ? foundRulesetOrId.id : foundRulesetOrId;
-
-    // All Id64Array variable values must be sorted for serialization to JSON to work. RulesetVariablesManager
-    // sorts them before storing, so that part is taken care of, but we need to ensure that variables coming from
-    // request options are also sorted.
-    const variables = (rulesetVariables ?? []).map((variable) => {
-      if (variable.type === VariableValueTypes.Id64Array)
-        return { ...variable, value: OrderedId64Iterable.sortArray(variable.value) };
-      return variable;
-    });
-    if (!this._ipcRequestsHandler) {
-      // only need to add variables from variables manager if there's no IPC
-      // handler - if there is one, the variables are already known by the backend
-      variables.push(...this.vars(rulesetId).getAllVariables());
-    }
-
-    return { ...options, rulesetOrId: foundRulesetOrId, rulesetVariables: variables };
-  }
-
-  /**
-   * Retrieves nodes
-   * @deprecated Use an overload with [[ExtendedHierarchyRequestOptions]]
-   */
-  // eslint-disable-next-line deprecation/deprecation
-  public async getNodes(requestOptions: Paged<HierarchyRequestOptions<IModelConnection, RulesetVariable>>, parentKey: NodeKey | undefined): Promise<Node[]>; // eslint-disable-line @typescript-eslint/unified-signatures
-  /** Retrieves nodes */
-  public async getNodes(requestOptions: Paged<ExtendedHierarchyRequestOptions<IModelConnection, NodeKey, RulesetVariable>>): Promise<Node[]>;
-  // eslint-disable-next-line deprecation/deprecation
-  public async getNodes(requestOptions: Paged<HierarchyRequestOptions<IModelConnection, RulesetVariable> | ExtendedHierarchyRequestOptions<IModelConnection, NodeKey, RulesetVariable>>, parentKey?: NodeKey): Promise<Node[]> {
-    await this.onConnection(requestOptions.imodel);
-    const options = await this.addRulesetAndVariablesToOptions(requestOptions);
-    const rpcOptions = this.toRpcTokenOptions({ ...options, parentKey: optionalNodeKeyToJson(isExtendedHierarchyRequestOptions(options) ? options.parentKey : parentKey) });
-    const result = await buildPagedResponse(options.paging, async (partialPageOptions) => this._requestsHandler.getPagedNodes({ ...rpcOptions, paging: partialPageOptions }));
-    return this._localizationHelper.getLocalizedNodes(result.items.map(Node.fromJSON));
-  }
-
-  /**
-   * Retrieves nodes count.
-   * @deprecated Use an overload with [[ExtendedHierarchyRequestOptions]]
-   */
-  // eslint-disable-next-line deprecation/deprecation
-  public async getNodesCount(requestOptions: HierarchyRequestOptions<IModelConnection, RulesetVariable>, parentKey: NodeKey | undefined): Promise<number>; // eslint-disable-line @typescript-eslint/unified-signatures
-  /** Retrieves nodes count. */
-  public async getNodesCount(requestOptions: ExtendedHierarchyRequestOptions<IModelConnection, NodeKey, RulesetVariable>): Promise<number>;
-  // eslint-disable-next-line deprecation/deprecation
-  public async getNodesCount(requestOptions: HierarchyRequestOptions<IModelConnection, RulesetVariable> | ExtendedHierarchyRequestOptions<IModelConnection, NodeKey, RulesetVariable>, parentKey?: NodeKey): Promise<number> {
-    await this.onConnection(requestOptions.imodel);
-    const options = await this.addRulesetAndVariablesToOptions(requestOptions);
-    const rpcOptions = this.toRpcTokenOptions({ ...options, parentKey: optionalNodeKeyToJson(isExtendedHierarchyRequestOptions(options) ? options.parentKey : parentKey) });
-    return this._requestsHandler.getNodesCount(rpcOptions);
-  }
-
-  /**
-   * Retrieves total nodes count and a single page of nodes.
-   * @deprecated Use an overload with [[ExtendedHierarchyRequestOptions]]
-   */
-  // eslint-disable-next-line deprecation/deprecation
-  public async getNodesAndCount(requestOptions: Paged<HierarchyRequestOptions<IModelConnection, RulesetVariable>>, parentKey: NodeKey | undefined): Promise<{ count: number, nodes: Node[] }>; // eslint-disable-line @typescript-eslint/unified-signatures
-  /** Retrieves total nodes count and a single page of nodes. */
-  public async getNodesAndCount(requestOptions: Paged<ExtendedHierarchyRequestOptions<IModelConnection, NodeKey, RulesetVariable>>): Promise<{ count: number, nodes: Node[] }>;
-  // eslint-disable-next-line deprecation/deprecation
-  public async getNodesAndCount(requestOptions: Paged<HierarchyRequestOptions<IModelConnection, RulesetVariable> | ExtendedHierarchyRequestOptions<IModelConnection, NodeKey, RulesetVariable>>, parentKey?: NodeKey): Promise<{ count: number, nodes: Node[] }> {
-    await this.onConnection(requestOptions.imodel);
-    const options = await this.addRulesetAndVariablesToOptions(requestOptions);
-    const rpcOptions = this.toRpcTokenOptions({ ...options, parentKey: optionalNodeKeyToJson(isExtendedHierarchyRequestOptions(options) ? options.parentKey : parentKey) });
-    const result = await buildPagedResponse(options.paging, async (partialPageOptions) => this._requestsHandler.getPagedNodes({ ...rpcOptions, paging: partialPageOptions }));
-    return {
-      count: result.total,
-      nodes: this._localizationHelper.getLocalizedNodes(result.items.map(Node.fromJSON)),
-    };
-  }
-
-  /**
-   * Retrieves paths from root nodes to children nodes according to specified keys. Intersecting paths will be merged.
-   * @param requestOptions options for the request
-   * @param paths Paths from root node to some child node.
-   * @param markedIndex Index of the path in `paths` that will be marked.
-   * @return A promise object that returns either an array of paths on success or an error string on error.
-   */
-  // eslint-disable-next-line deprecation/deprecation
-  public async getNodePaths(requestOptions: ExtendedHierarchyRequestOptions<IModelConnection, never, RulesetVariable>, paths: InstanceKey[][], markedIndex: number): Promise<NodePathElement[]> {
-    await this.onConnection(requestOptions.imodel);
-
-    const pathsJson = paths.map((p) => p.map(InstanceKey.toJSON));
-    const options = await this.addRulesetAndVariablesToOptions(requestOptions);
-    const result = await this._requestsHandler.getNodePaths(this.toRpcTokenOptions(options), pathsJson, markedIndex);
-    return result.map(NodePathElement.fromJSON);
-  }
-
-  /**
-   * Retrieves paths from root nodes to nodes containing filter text in their label.
-   * @param requestOptions options for the request
-   * @param filterText Text to filter nodes against.
-   * @return A promise object that returns either an array of paths on success or an error string on error.
-   */
-  // eslint-disable-next-line deprecation/deprecation
-  public async getFilteredNodePaths(requestOptions: ExtendedHierarchyRequestOptions<IModelConnection, never, RulesetVariable>, filterText: string): Promise<NodePathElement[]> {
-    await this.onConnection(requestOptions.imodel);
-
-    const options = await this.addRulesetAndVariablesToOptions(requestOptions);
-    const result = await this._requestsHandler.getFilteredNodePaths(this.toRpcTokenOptions(options), filterText);
-    return result.map(NodePathElement.fromJSON);
-  }
-
-  /**
-   * A no-op that used to request the whole hierarchy to be loaded on the backend.
-   * @alpha @deprecated Will be removed in 3.0.
-   */
-  // istanbul ignore next
-  // eslint-disable-next-line deprecation/deprecation
-  public async loadHierarchy(_requestOptions: HierarchyRequestOptions<IModelConnection>): Promise<void> {
-    // This is noop just to avoid breaking the API.
-  }
-
-  /**
-   * Retrieves the content descriptor which describes the content and can be used to customize it.
-   * @deprecated Use an overload with [[ContentDescriptorRequestOptions]]
-   */
-  // eslint-disable-next-line deprecation/deprecation
-  public async getContentDescriptor(requestOptions: ContentRequestOptions<IModelConnection, RulesetVariable>, displayType: string, keys: KeySet, selection: SelectionInfo | undefined): Promise<Descriptor | undefined>;
-  public async getContentDescriptor(requestOptions: ContentDescriptorRequestOptions<IModelConnection, KeySet, RulesetVariable>): Promise<Descriptor | undefined>;
-  // eslint-disable-next-line deprecation/deprecation
-  public async getContentDescriptor(requestOptions: ContentRequestOptions<IModelConnection, RulesetVariable> | ContentDescriptorRequestOptions<IModelConnection, KeySet, RulesetVariable>, displayType?: string, keys?: KeySet, selection?: SelectionInfo): Promise<Descriptor | undefined> {
-    if (!isContentDescriptorRequestOptions(requestOptions))
-      return this.getContentDescriptor({ ...requestOptions, displayType: displayType!, keys: keys!, selection });
-
-    await this.onConnection(requestOptions.imodel);
-    const options = await this.addRulesetAndVariablesToOptions(requestOptions);
-    const rpcOptions = this.toRpcTokenOptions({
-      ...options,
-      keys: stripTransientElementKeys(options.keys).toJSON(),
-    });
-    const result = await this._requestsHandler.getContentDescriptor(rpcOptions);
-    return Descriptor.fromJSON(result);
-  }
-
-  /**
-   * Retrieves content set size based on the supplied content descriptor override.
-   * @deprecated Use an overload with [[ExtendedContentRequestOptions]]
-   */
-  // eslint-disable-next-line deprecation/deprecation
-  public async getContentSetSize(requestOptions: ContentRequestOptions<IModelConnection, RulesetVariable>, descriptorOrOverrides: Descriptor | DescriptorOverrides, keys: KeySet): Promise<number>;
-  public async getContentSetSize(requestOptions: ExtendedContentRequestOptions<IModelConnection, Descriptor, KeySet, RulesetVariable>): Promise<number>;
-  // eslint-disable-next-line deprecation/deprecation
-  public async getContentSetSize(requestOptions: ContentRequestOptions<IModelConnection, RulesetVariable> | ExtendedContentRequestOptions<IModelConnection, Descriptor, KeySet, RulesetVariable>, descriptorOrOverrides?: Descriptor | DescriptorOverrides, keys?: KeySet): Promise<number> {
-    if (!isExtendedContentRequestOptions(requestOptions))
-      return this.getContentSetSize({ ...requestOptions, descriptor: descriptorOrOverrides!, keys: keys! });
-
-    await this.onConnection(requestOptions.imodel);
-    const options = await this.addRulesetAndVariablesToOptions(requestOptions);
-    const rpcOptions = this.toRpcTokenOptions({
-      ...options,
-      descriptor: getDescriptorOverrides(requestOptions.descriptor),
-      keys: stripTransientElementKeys(requestOptions.keys).toJSON(),
-    });
-    return this._requestsHandler.getContentSetSize(rpcOptions);
-  }
-
-  /**
-   * Retrieves the content based on the supplied content descriptor override.
-   * @deprecated Use an overload with [[ExtendedContentRequestOptions]]
-   */
-  // eslint-disable-next-line deprecation/deprecation
-  public async getContent(requestOptions: Paged<ContentRequestOptions<IModelConnection, RulesetVariable>>, descriptorOrOverrides: Descriptor | DescriptorOverrides, keys: KeySet): Promise<Content | undefined>;
-  public async getContent(requestOptions: Paged<ExtendedContentRequestOptions<IModelConnection, Descriptor, KeySet, RulesetVariable>>): Promise<Content | undefined>;
-  // eslint-disable-next-line deprecation/deprecation
-  public async getContent(requestOptions: Paged<ContentRequestOptions<IModelConnection, RulesetVariable> | ExtendedContentRequestOptions<IModelConnection, Descriptor, KeySet, RulesetVariable>>, argsDescriptor?: Descriptor | DescriptorOverrides, argsKeys?: KeySet): Promise<Content | undefined> {
-    if (!isExtendedContentRequestOptions(requestOptions))
-      return this.getContent({ ...requestOptions, descriptor: argsDescriptor!, keys: argsKeys! });
-    return (await this.getContentAndSize(requestOptions))?.content;
-  }
-
-  /**
-   * Retrieves the content and content set size based on the supplied content descriptor override.
-   * @deprecated Use an overload with [[ExtendedContentRequestOptions]]
-   */
-  // eslint-disable-next-line deprecation/deprecation
-  public async getContentAndSize(requestOptions: Paged<ContentRequestOptions<IModelConnection, RulesetVariable>>, descriptorOrOverrides: Descriptor | DescriptorOverrides, keys: KeySet): Promise<{ content: Content, size: number } | undefined>;
-  public async getContentAndSize(requestOptions: Paged<ExtendedContentRequestOptions<IModelConnection, Descriptor, KeySet, RulesetVariable>>): Promise<{ content: Content, size: number } | undefined>;
-  // eslint-disable-next-line deprecation/deprecation
-  public async getContentAndSize(requestOptions: Paged<ContentRequestOptions<IModelConnection, RulesetVariable> | ExtendedContentRequestOptions<IModelConnection, Descriptor, KeySet, RulesetVariable>>, argsDescriptor?: Descriptor | DescriptorOverrides, argsKeys?: KeySet): Promise<{ content: Content, size: number } | undefined> {
-    if (!isExtendedContentRequestOptions(requestOptions))
-      return this.getContentAndSize({ ...requestOptions, descriptor: argsDescriptor!, keys: argsKeys! });
-
-    await this.onConnection(requestOptions.imodel);
-    const options = await this.addRulesetAndVariablesToOptions(requestOptions);
-    const rpcOptions = this.toRpcTokenOptions({
-      ...options,
-      descriptor: getDescriptorOverrides(requestOptions.descriptor),
-      keys: stripTransientElementKeys(requestOptions.keys).toJSON(),
-    });
-    let descriptor = (requestOptions.descriptor instanceof Descriptor) ? requestOptions.descriptor : undefined;
-    const result = await buildPagedResponse(options.paging, async (partialPageOptions, requestIndex) => {
-      if (0 === requestIndex && !descriptor) {
-        const content = await this._requestsHandler.getPagedContent({ ...rpcOptions, paging: partialPageOptions });
-        if (content) {
-          descriptor = Descriptor.fromJSON(content.descriptor);
-          return content.contentSet;
-        }
-        return { total: 0, items: [] };
-      }
-      return this._requestsHandler.getPagedContentSet({ ...rpcOptions, paging: partialPageOptions });
-    });
-    if (!descriptor)
-      return undefined;
-    const items = result.items.map((itemJson) => Item.fromJSON(itemJson)).filter<Item>((item): item is Item => (item !== undefined));
-    return {
-      size: result.total,
-      content: this._localizationHelper.getLocalizedContent(new Content(descriptor, items)),
-    };
-  }
-
-  /**
-   * Retrieves distinct values of specific field from the content based on the supplied content descriptor override.
-   * @param requestOptions        options for the request
-   * @param descriptorOrOverrides Content descriptor which specifies how the content should be returned.
-   * @param keys                  Keys of ECInstances to get the content for.
-   * @param fieldName             Name of the field from which to take values.
-   * @param maximumValueCount     Maximum numbers of values that can be returned. Unlimited if 0.
-   * @return A promise object that returns either distinct values on success or an error string on error.
-   * @deprecated Use [[getPagedDistinctValues]]
-   */
-  // eslint-disable-next-line deprecation/deprecation
-  public async getDistinctValues(requestOptions: ContentRequestOptions<IModelConnection, RulesetVariable>, descriptorOrOverrides: Descriptor | DescriptorOverrides, keys: KeySet, fieldName: string, maximumValueCount: number = 0): Promise<string[]> {
-    const values = await this.getPagedDistinctValues({
-      ...requestOptions,
-      descriptor: descriptorOrOverrides,
-      keys,
-      fieldDescriptor: {
-        type: FieldDescriptorType.Name,
-        fieldName,
-      },
-      paging: {
-        start: 0,
-        size: maximumValueCount,
-      },
-    });
-    return values.items.map((v) => v.displayValue ? v.displayValue.toString() : "");
-  }
-
-  /**
-   * Retrieves distinct values of specific field from the content based on the supplied content descriptor override.
-   * @param requestOptions Options for the request
-   * @public
-   */
-  public async getPagedDistinctValues(requestOptions: DistinctValuesRequestOptions<IModelConnection, Descriptor, KeySet, RulesetVariable>): Promise<PagedResponse<DisplayValueGroup>> {
-    await this.onConnection(requestOptions.imodel);
-    const options = await this.addRulesetAndVariablesToOptions(requestOptions);
-    const rpcOptions = {
-      ...this.toRpcTokenOptions(options),
-      descriptor: getDescriptorOverrides(options.descriptor),
-      keys: stripTransientElementKeys(options.keys).toJSON(),
-    };
-    const result = await buildPagedResponse(requestOptions.paging, async (partialPageOptions) => this._requestsHandler.getPagedDistinctValues({ ...rpcOptions, paging: partialPageOptions }));
-    return {
-      ...result,
-      items: result.items.map(DisplayValueGroup.fromJSON),
-    };
-  }
-
-  /**
-   * Retrieves property data in a simplified format for a single element specified by ID.
-   * @beta
-   */
-  public async getElementProperties(requestOptions: ElementPropertiesRequestOptions<IModelConnection>): Promise<ElementProperties | undefined> {
-    await this.onConnection(requestOptions.imodel);
-    return this._requestsHandler.getElementProperties(this.toRpcTokenOptions(requestOptions));
-  }
-
-  /**
-   * Retrieves display label definition of specific item
-   * @deprecated Use an overload with [[DisplayLabelRequestOptions]]
-   */
-  // eslint-disable-next-line deprecation/deprecation
-  public async getDisplayLabelDefinition(requestOptions: LabelRequestOptions<IModelConnection>, key: InstanceKey): Promise<LabelDefinition>;
-  public async getDisplayLabelDefinition(requestOptions: DisplayLabelRequestOptions<IModelConnection, InstanceKey>): Promise<LabelDefinition>;
-  // eslint-disable-next-line deprecation/deprecation
-  public async getDisplayLabelDefinition(requestOptions: LabelRequestOptions<IModelConnection> | DisplayLabelRequestOptions<IModelConnection, InstanceKey>, key?: InstanceKey): Promise<LabelDefinition> {
-    await this.onConnection(requestOptions.imodel);
-    const rpcOptions = this.toRpcTokenOptions({ ...requestOptions, key: InstanceKey.toJSON(isDisplayLabelRequestOptions(requestOptions) ? requestOptions.key : key!) });
-    const result = await this._requestsHandler.getDisplayLabelDefinition(rpcOptions);
-    return this._localizationHelper.getLocalizedLabelDefinition(LabelDefinition.fromJSON(result));
-  }
-  /**
-   * Retrieves display label definition of specific items
-   * @deprecated Use an overload with [[DisplayLabelsRequestOptions]]
-   */
-  // eslint-disable-next-line deprecation/deprecation
-  public async getDisplayLabelDefinitions(requestOptions: LabelRequestOptions<IModelConnection>, keys: InstanceKey[]): Promise<LabelDefinition[]>;
-  public async getDisplayLabelDefinitions(requestOptions: DisplayLabelsRequestOptions<IModelConnection, InstanceKey>): Promise<LabelDefinition[]>;
-  // eslint-disable-next-line deprecation/deprecation
-  public async getDisplayLabelDefinitions(requestOptions: LabelRequestOptions<IModelConnection> | DisplayLabelsRequestOptions<IModelConnection, InstanceKey>, keys?: InstanceKey[]): Promise<LabelDefinition[]> {
-    await this.onConnection(requestOptions.imodel);
-    const rpcOptions = this.toRpcTokenOptions({ ...requestOptions, keys: (isDisplayLabelsRequestOptions(requestOptions) ? requestOptions.keys : keys!).map(InstanceKey.toJSON) });
-    const result = await buildPagedResponse(undefined, async (partialPageOptions) => {
-      const partialKeys = (!partialPageOptions.start) ? rpcOptions.keys : rpcOptions.keys.slice(partialPageOptions.start);
-      return this._requestsHandler.getPagedDisplayLabelDefinitions({ ...rpcOptions, keys: partialKeys });
-    });
-    return this._localizationHelper.getLocalizedLabelDefinitions(result.items.map(LabelDefinition.fromJSON));
-  }
-
-}
-
-const getDescriptorOverrides = (descriptorOrOverrides: Descriptor | DescriptorOverrides): DescriptorOverrides => {
-  if (descriptorOrOverrides instanceof Descriptor)
-    return descriptorOrOverrides.createDescriptorOverrides();
-  return descriptorOrOverrides;
-};
-
-const optionalNodeKeyToJson = (key: NodeKey | undefined): NodeKeyJSON | undefined => key ? NodeKey.toJSON(key) : undefined;
-
-/** @internal */
-export const buildPagedResponse = async <TItem>(requestedPage: PageOptions | undefined, getter: (page: Required<PageOptions>, requestIndex: number) => Promise<PagedResponse<TItem>>): Promise<PagedResponse<TItem>> => {
-  const requestedPageStart = requestedPage?.start ?? 0;
-  const requestedPageSize = requestedPage?.size ?? 0;
-  let pageStart = requestedPageStart;
-  let pageSize = requestedPageSize;
-  let totalCount;
-  let requestIndex = 0;
-  const items = new Array<TItem>();
-  while (true) {
-    const partialResult = await getter({ start: pageStart, size: pageSize }, requestIndex++);
-    if (partialResult.total !== 0 && partialResult.items.length === 0) {
-      if (requestedPageStart >= partialResult.total)
-        Logger.logWarning(PresentationFrontendLoggerCategory.Package, `Requested page with start index ${requestedPageStart} is out of bounds. Total number of items: ${partialResult.total}`);
-      else
-        Logger.logError(PresentationFrontendLoggerCategory.Package, "Paged request returned non zero total count but no items");
-      return { total: 0, items: [] };
-    }
-    totalCount = partialResult.total;
-    items.push(...partialResult.items);
-    if (requestedPageSize !== 0 && items.length >= requestedPageSize || items.length >= (partialResult.total - requestedPageStart))
-      break;
-    if (requestedPageSize !== 0)
-      pageSize -= partialResult.items.length;
-    pageStart += partialResult.items.length;
-  }
-  return { total: totalCount, items };
-};
-
-const stripTransientElementKeys = (keys: KeySet) => {
-  if (!keys.some((key) => Key.isInstanceKey(key) && key.className === TRANSIENT_ELEMENT_CLASSNAME))
-    return keys;
-
-  const copy = new KeySet();
-  copy.add(keys, (key) => {
-    // the callback is not going to be called with EntityProps as KeySet converts them
-    // to InstanceKeys, but we want to keep the EntityProps case for correctness
-    // istanbul ignore next
-    const isTransient = Key.isInstanceKey(key) && key.className === TRANSIENT_ELEMENT_CLASSNAME
-      || Key.isEntityProps(key) && key.classFullName === TRANSIENT_ELEMENT_CLASSNAME;
-    return !isTransient;
-  });
-  return copy;
-};
+/*---------------------------------------------------------------------------------------------
+* Copyright (c) Bentley Systems, Incorporated. All rights reserved.
+* See LICENSE.md in the project root for license terms and full copyright notice.
+*--------------------------------------------------------------------------------------------*/
+/** @packageDocumentation
+ * @module Core
+ */
+
+import { BeEvent, IDisposable, Logger, OrderedId64Iterable } from "@bentley/bentleyjs-core";
+import { IModelConnection, IpcApp } from "@bentley/imodeljs-frontend";
+import {
+  Content, ContentDescriptorRequestOptions, ContentRequestOptions, ContentUpdateInfo, Descriptor, DescriptorOverrides, DisplayLabelRequestOptions,
+  DisplayLabelsRequestOptions, DisplayValueGroup, DistinctValuesRequestOptions, ElementProperties, ElementPropertiesRequestOptions,
+  ExtendedContentRequestOptions, ExtendedHierarchyRequestOptions, FieldDescriptorType, HierarchyCompareOptions, HierarchyRequestOptions,
+  HierarchyUpdateInfo, InstanceKey, isContentDescriptorRequestOptions, isDisplayLabelRequestOptions, isDisplayLabelsRequestOptions,
+  isExtendedContentRequestOptions, isExtendedHierarchyRequestOptions, Item, Key, KeySet, LabelDefinition, LabelRequestOptions, Node, NodeKey,
+  NodeKeyJSON, NodePathElement, Paged, PagedResponse, PageOptions, PartialHierarchyModification, PresentationError, PresentationIpcEvents,
+  PresentationStatus, PresentationUnitSystem, RpcRequestsHandler, Ruleset, RulesetVariable, SelectionInfo, UpdateInfo, UpdateInfoJSON,
+  VariableValueTypes,
+} from "@bentley/presentation-common";
+import { PresentationFrontendLoggerCategory } from "./FrontendLoggerCategory";
+import { IpcRequestsHandler } from "./IpcRequestsHandler";
+import { LocalizationHelper } from "./LocalizationHelper";
+import { RulesetManager, RulesetManagerImpl } from "./RulesetManager";
+import { RulesetVariablesManager, RulesetVariablesManagerImpl } from "./RulesetVariablesManager";
+import { TRANSIENT_ELEMENT_CLASSNAME } from "./selection/SelectionManager";
+import { StateTracker } from "./StateTracker";
+
+/**
+ * Data structure that describes IModel hierarchy change event arguments.
+ * @alpha
+ */
+export interface IModelHierarchyChangeEventArgs {
+  /** Id of ruleset that was used to create hierarchy. */
+  rulesetId: string;
+  /** Hierarchy changes info. */
+  updateInfo: HierarchyUpdateInfo;
+  /** Key of iModel that was used to create hierarchy. It matches [[IModelConnection.key]] property. */
+  imodelKey: string;
+}
+
+/**
+ * Data structure that describes iModel content change event arguments.
+ * @alpha
+ */
+export interface IModelContentChangeEventArgs {
+  /** Id of ruleset that was used to create content. */
+  rulesetId: string;
+  /** Content changes info. */
+  updateInfo: ContentUpdateInfo;
+  /** Key of iModel that was used to create content. It matches [[IModelConnection.key]] property. */
+  imodelKey: string;
+}
+
+/**
+ * Properties used to configure [[PresentationManager]]
+ * @public
+ */
+export interface PresentationManagerProps {
+  /**
+   * Sets the active locale to use when localizing presentation-related
+   * strings. It can later be changed through [[PresentationManager]].
+   */
+  activeLocale?: string;
+
+  /**
+   * Sets the active unit system to use for formatting property values with
+   * units. Default presentation units are used if this is not specified. The active unit
+   * system can later be changed through [[PresentationManager]] or overriden for each request
+   *
+   * @alpha
+   */
+  activeUnitSystem?: PresentationUnitSystem;
+
+  /**
+   * ID used to identify client that requests data. Generally, clients should
+   * store this ID in their local storage so the ID can be reused across
+   * sessions - this allows reusing some caches.
+   *
+   * Defaults to a unique GUID as a client id.
+   */
+  clientId?: string;
+
+  /** @internal */
+  rpcRequestsHandler?: RpcRequestsHandler;
+
+  /** @internal */
+  ipcRequestsHandler?: IpcRequestsHandler;
+
+  /** @internal */
+  stateTracker?: StateTracker;
+}
+
+/**
+ * Frontend Presentation manager which basically just forwards all calls to
+ * the backend implementation.
+ *
+ * @public
+ */
+export class PresentationManager implements IDisposable {
+  private _requestsHandler: RpcRequestsHandler;
+  private _rulesets: RulesetManager;
+  private _localizationHelper: LocalizationHelper;
+  private _rulesetVars: Map<string, RulesetVariablesManager>;
+  private _clearEventListener?: () => void;
+  private _connections: Map<IModelConnection, Promise<void>>;
+  private _ipcRequestsHandler?: IpcRequestsHandler;
+  private _stateTracker?: StateTracker;
+
+  /**
+   * An event raised when hierarchies created using specific ruleset change
+   * @alpha
+   */
+  public onIModelHierarchyChanged = new BeEvent<(args: IModelHierarchyChangeEventArgs) => void>();
+
+  /**
+   * An event raised when content created using specific ruleset changes
+   * @alpha
+   */
+  public onIModelContentChanged = new BeEvent<(args: IModelContentChangeEventArgs) => void>();
+
+  /** Get / set active locale used for localizing presentation data */
+  public activeLocale: string | undefined;
+
+  /** Get / set active unit system used to format property values with units */
+  public activeUnitSystem: PresentationUnitSystem | undefined;
+
+  private constructor(props?: PresentationManagerProps) {
+    if (props) {
+      this.activeLocale = props.activeLocale;
+      this.activeUnitSystem = props.activeUnitSystem;
+    }
+
+    this._requestsHandler = props?.rpcRequestsHandler ?? new RpcRequestsHandler(props ? { clientId: props.clientId } : undefined);
+    this._rulesetVars = new Map<string, RulesetVariablesManager>();
+    this._rulesets = RulesetManagerImpl.create();
+    this._localizationHelper = new LocalizationHelper();
+    this._connections = new Map<IModelConnection, Promise<void>>();
+
+    if (IpcApp.isValid) {
+      // Ipc only works in ipc apps, so the `onUpdate` callback will only be called there.
+      this._clearEventListener = IpcApp.addListener(PresentationIpcEvents.Update, this.onUpdate);
+      this._ipcRequestsHandler = props?.ipcRequestsHandler ?? new IpcRequestsHandler(this._requestsHandler.clientId);
+      this._stateTracker = props?.stateTracker ?? new StateTracker(this._ipcRequestsHandler);
+    }
+  }
+
+  public dispose() {
+    this._requestsHandler.dispose();
+    if (this._clearEventListener) {
+      this._clearEventListener();
+      this._clearEventListener = undefined;
+    }
+  }
+
+  private async onConnection(imodel: IModelConnection) {
+    if (!this._connections.has(imodel))
+      this._connections.set(imodel, this.initializeIModel(imodel));
+    await this._connections.get(imodel);
+  }
+
+  private async initializeIModel(imodel: IModelConnection) {
+    imodel.onClose.addOnce(() => {
+      this._connections.delete(imodel);
+    });
+    await this.onNewiModelConnection(imodel);
+  }
+
+  // eslint-disable-next-line @typescript-eslint/naming-convention
+  private onUpdate = (_evt: Event, report: UpdateInfoJSON) => {
+    // eslint-disable-next-line @typescript-eslint/no-floating-promises
+    this.handleUpdateAsync(UpdateInfo.fromJSON(report));
+  };
+
+  /** @note This is only called in native apps after changes in iModels */
+  private async handleUpdateAsync(report: UpdateInfo) {
+    for (const imodelKey in report) {
+      // istanbul ignore if
+      if (!report.hasOwnProperty(imodelKey))
+        continue;
+
+      const imodelReport = report[imodelKey];
+      for (const rulesetId in imodelReport) {
+        // istanbul ignore if
+        if (!imodelReport.hasOwnProperty(rulesetId))
+          continue;
+
+        const updateInfo = imodelReport[rulesetId];
+        if (updateInfo.content)
+          this.onIModelContentChanged.raiseEvent({ rulesetId, updateInfo: updateInfo.content, imodelKey });
+        if (updateInfo.hierarchy)
+          this.onIModelHierarchyChanged.raiseEvent({ rulesetId, updateInfo: updateInfo.hierarchy, imodelKey });
+      }
+    }
+  }
+
+  /**
+   * Compare two hierarchies.
+   * @public
+   */
+  public async compareHierarchies(props: HierarchyCompareOptions<IModelConnection, NodeKey>): Promise<PartialHierarchyModification[]> {
+    if (!props.prev.rulesetOrId && !props.prev.rulesetVariables)
+      return [];
+
+    const options = await this.addRulesetAndVariablesToOptions(props);
+    let modifications: PartialHierarchyModification[] = [];
+
+    try {
+      while (true) {
+        const result = (await this.rpcRequestsHandler.compareHierarchiesPaged({ ...this.toRpcTokenOptions(options), prev: { ...options.prev, rulesetVariables: options.prev.rulesetVariables?.map(RulesetVariable.toJSON) } }));
+        modifications.push(...result.changes.map(PartialHierarchyModification.fromJSON));
+        if (!result.continuationToken)
+          break;
+
+        if (result.changes.length === 0) {
+          Logger.logError(PresentationFrontendLoggerCategory.Package, "Hierarchy compare returned no changes but has continuation token.");
+          return [];
+        }
+
+        options.continuationToken = result.continuationToken;
+      }
+    } catch (e) {
+      if (e instanceof PresentationError && e.errorNumber === PresentationStatus.Canceled) {
+        modifications = [];
+      } else {
+        // rethrow
+        throw e;
+      }
+    }
+    return modifications;
+  }
+
+  /** Function that is called when a new IModelConnection is used to retrieve data.
+   *  @internal
+   */
+  public async onNewiModelConnection(_: IModelConnection) { }
+
+  /**
+   * Create a new PresentationManager instance
+   * @param props Optional properties used to configure the manager
+   */
+  public static create(props?: PresentationManagerProps) {
+    return new PresentationManager(props);
+  }
+
+  /** @internal */
+  public get rpcRequestsHandler() { return this._requestsHandler; }
+
+  /** @internal */
+  public get ipcRequestsHandler() { return this._ipcRequestsHandler; }
+
+  /** @internal */
+  public get stateTracker() { return this._stateTracker; }
+
+  /**
+   * Get rulesets manager
+   */
+  public rulesets() { return this._rulesets; }
+
+  /**
+   * Get ruleset variables manager for specific ruleset
+   * @param rulesetId Id of the ruleset to get the vars manager for
+   */
+  public vars(rulesetId: string) {
+    if (!this._rulesetVars.has(rulesetId)) {
+      const varsManager = new RulesetVariablesManagerImpl(rulesetId, this._ipcRequestsHandler);
+      this._rulesetVars.set(rulesetId, varsManager);
+    }
+    return this._rulesetVars.get(rulesetId)!;
+  }
+
+  private toRpcTokenOptions<TOptions extends { imodel: IModelConnection, locale?: string, unitSystem?: PresentationUnitSystem, rulesetVariables?: RulesetVariable[] }>(requestOptions: TOptions) {
+    // 1. put default `locale` and `unitSystem`
+    // 2. put all `requestOptions` members (if `locale` or `unitSystem` are set, they'll override the defaults put at #1)
+    // 3. put `imodel` of type `IModelRpcProps` which overwrites the `imodel` from `requestOptions` put at #2
+    const defaultOptions: Pick<TOptions, "locale" | "unitSystem"> = {};
+    if (this.activeLocale)
+      defaultOptions.locale = this.activeLocale;
+    if (this.activeUnitSystem)
+      defaultOptions.unitSystem = this.activeUnitSystem;
+
+    const { imodel, rulesetVariables, ...rpcRequestOptions } = requestOptions;
+    return {
+      ...defaultOptions,
+      ...rpcRequestOptions,
+      ...(rulesetVariables ? { rulesetVariables: rulesetVariables.map(RulesetVariable.toJSON) } : {}),
+      imodel: imodel.getRpcProps(),
+    };
+  }
+
+  private async addRulesetAndVariablesToOptions<TOptions extends { rulesetOrId: Ruleset | string, rulesetVariables?: RulesetVariable[] }>(options: TOptions) {
+    const { rulesetOrId, rulesetVariables } = options;
+    let foundRulesetOrId: Ruleset | string;
+    if (typeof rulesetOrId === "object") {
+      foundRulesetOrId = rulesetOrId;
+    } else {
+      const foundRuleset = await this._rulesets.get(rulesetOrId);
+      foundRulesetOrId = foundRuleset ? foundRuleset.toJSON() : rulesetOrId;
+    }
+    const rulesetId = (typeof foundRulesetOrId === "object") ? foundRulesetOrId.id : foundRulesetOrId;
+
+    // All Id64Array variable values must be sorted for serialization to JSON to work. RulesetVariablesManager
+    // sorts them before storing, so that part is taken care of, but we need to ensure that variables coming from
+    // request options are also sorted.
+    const variables = (rulesetVariables ?? []).map((variable) => {
+      if (variable.type === VariableValueTypes.Id64Array)
+        return { ...variable, value: OrderedId64Iterable.sortArray(variable.value) };
+      return variable;
+    });
+    if (!this._ipcRequestsHandler) {
+      // only need to add variables from variables manager if there's no IPC
+      // handler - if there is one, the variables are already known by the backend
+      variables.push(...this.vars(rulesetId).getAllVariables());
+    }
+
+    return { ...options, rulesetOrId: foundRulesetOrId, rulesetVariables: variables };
+  }
+
+  /**
+   * Retrieves nodes
+   * @deprecated Use an overload with [[ExtendedHierarchyRequestOptions]]
+   */
+  // eslint-disable-next-line deprecation/deprecation
+  public async getNodes(requestOptions: Paged<HierarchyRequestOptions<IModelConnection, RulesetVariable>>, parentKey: NodeKey | undefined): Promise<Node[]>; // eslint-disable-line @typescript-eslint/unified-signatures
+  /** Retrieves nodes */
+  public async getNodes(requestOptions: Paged<ExtendedHierarchyRequestOptions<IModelConnection, NodeKey, RulesetVariable>>): Promise<Node[]>;
+  // eslint-disable-next-line deprecation/deprecation
+  public async getNodes(requestOptions: Paged<HierarchyRequestOptions<IModelConnection, RulesetVariable> | ExtendedHierarchyRequestOptions<IModelConnection, NodeKey, RulesetVariable>>, parentKey?: NodeKey): Promise<Node[]> {
+    await this.onConnection(requestOptions.imodel);
+    const options = await this.addRulesetAndVariablesToOptions(requestOptions);
+    const rpcOptions = this.toRpcTokenOptions({ ...options, parentKey: optionalNodeKeyToJson(isExtendedHierarchyRequestOptions(options) ? options.parentKey : parentKey) });
+    const result = await buildPagedResponse(options.paging, async (partialPageOptions) => this._requestsHandler.getPagedNodes({ ...rpcOptions, paging: partialPageOptions }));
+    return this._localizationHelper.getLocalizedNodes(result.items.map(Node.fromJSON));
+  }
+
+  /**
+   * Retrieves nodes count.
+   * @deprecated Use an overload with [[ExtendedHierarchyRequestOptions]]
+   */
+  // eslint-disable-next-line deprecation/deprecation
+  public async getNodesCount(requestOptions: HierarchyRequestOptions<IModelConnection, RulesetVariable>, parentKey: NodeKey | undefined): Promise<number>; // eslint-disable-line @typescript-eslint/unified-signatures
+  /** Retrieves nodes count. */
+  public async getNodesCount(requestOptions: ExtendedHierarchyRequestOptions<IModelConnection, NodeKey, RulesetVariable>): Promise<number>;
+  // eslint-disable-next-line deprecation/deprecation
+  public async getNodesCount(requestOptions: HierarchyRequestOptions<IModelConnection, RulesetVariable> | ExtendedHierarchyRequestOptions<IModelConnection, NodeKey, RulesetVariable>, parentKey?: NodeKey): Promise<number> {
+    await this.onConnection(requestOptions.imodel);
+    const options = await this.addRulesetAndVariablesToOptions(requestOptions);
+    const rpcOptions = this.toRpcTokenOptions({ ...options, parentKey: optionalNodeKeyToJson(isExtendedHierarchyRequestOptions(options) ? options.parentKey : parentKey) });
+    return this._requestsHandler.getNodesCount(rpcOptions);
+  }
+
+  /**
+   * Retrieves total nodes count and a single page of nodes.
+   * @deprecated Use an overload with [[ExtendedHierarchyRequestOptions]]
+   */
+  // eslint-disable-next-line deprecation/deprecation
+  public async getNodesAndCount(requestOptions: Paged<HierarchyRequestOptions<IModelConnection, RulesetVariable>>, parentKey: NodeKey | undefined): Promise<{ count: number, nodes: Node[] }>; // eslint-disable-line @typescript-eslint/unified-signatures
+  /** Retrieves total nodes count and a single page of nodes. */
+  public async getNodesAndCount(requestOptions: Paged<ExtendedHierarchyRequestOptions<IModelConnection, NodeKey, RulesetVariable>>): Promise<{ count: number, nodes: Node[] }>;
+  // eslint-disable-next-line deprecation/deprecation
+  public async getNodesAndCount(requestOptions: Paged<HierarchyRequestOptions<IModelConnection, RulesetVariable> | ExtendedHierarchyRequestOptions<IModelConnection, NodeKey, RulesetVariable>>, parentKey?: NodeKey): Promise<{ count: number, nodes: Node[] }> {
+    await this.onConnection(requestOptions.imodel);
+    const options = await this.addRulesetAndVariablesToOptions(requestOptions);
+    const rpcOptions = this.toRpcTokenOptions({ ...options, parentKey: optionalNodeKeyToJson(isExtendedHierarchyRequestOptions(options) ? options.parentKey : parentKey) });
+    const result = await buildPagedResponse(options.paging, async (partialPageOptions) => this._requestsHandler.getPagedNodes({ ...rpcOptions, paging: partialPageOptions }));
+    return {
+      count: result.total,
+      nodes: this._localizationHelper.getLocalizedNodes(result.items.map(Node.fromJSON)),
+    };
+  }
+
+  /**
+   * Retrieves paths from root nodes to children nodes according to specified keys. Intersecting paths will be merged.
+   * @param requestOptions options for the request
+   * @param paths Paths from root node to some child node.
+   * @param markedIndex Index of the path in `paths` that will be marked.
+   * @return A promise object that returns either an array of paths on success or an error string on error.
+   */
+  // eslint-disable-next-line deprecation/deprecation
+  public async getNodePaths(requestOptions: ExtendedHierarchyRequestOptions<IModelConnection, never, RulesetVariable>, paths: InstanceKey[][], markedIndex: number): Promise<NodePathElement[]> {
+    await this.onConnection(requestOptions.imodel);
+
+    const pathsJson = paths.map((p) => p.map(InstanceKey.toJSON));
+    const options = await this.addRulesetAndVariablesToOptions(requestOptions);
+    const result = await this._requestsHandler.getNodePaths(this.toRpcTokenOptions(options), pathsJson, markedIndex);
+    return result.map(NodePathElement.fromJSON);
+  }
+
+  /**
+   * Retrieves paths from root nodes to nodes containing filter text in their label.
+   * @param requestOptions options for the request
+   * @param filterText Text to filter nodes against.
+   * @return A promise object that returns either an array of paths on success or an error string on error.
+   */
+  // eslint-disable-next-line deprecation/deprecation
+  public async getFilteredNodePaths(requestOptions: ExtendedHierarchyRequestOptions<IModelConnection, never, RulesetVariable>, filterText: string): Promise<NodePathElement[]> {
+    await this.onConnection(requestOptions.imodel);
+
+    const options = await this.addRulesetAndVariablesToOptions(requestOptions);
+    const result = await this._requestsHandler.getFilteredNodePaths(this.toRpcTokenOptions(options), filterText);
+    return result.map(NodePathElement.fromJSON);
+  }
+
+  /**
+   * A no-op that used to request the whole hierarchy to be loaded on the backend.
+   * @alpha @deprecated Will be removed in 3.0.
+   */
+  // istanbul ignore next
+  // eslint-disable-next-line deprecation/deprecation
+  public async loadHierarchy(_requestOptions: HierarchyRequestOptions<IModelConnection>): Promise<void> {
+    // This is noop just to avoid breaking the API.
+  }
+
+  /**
+   * Retrieves the content descriptor which describes the content and can be used to customize it.
+   * @deprecated Use an overload with [[ContentDescriptorRequestOptions]]
+   */
+  // eslint-disable-next-line deprecation/deprecation
+  public async getContentDescriptor(requestOptions: ContentRequestOptions<IModelConnection, RulesetVariable>, displayType: string, keys: KeySet, selection: SelectionInfo | undefined): Promise<Descriptor | undefined>;
+  public async getContentDescriptor(requestOptions: ContentDescriptorRequestOptions<IModelConnection, KeySet, RulesetVariable>): Promise<Descriptor | undefined>;
+  // eslint-disable-next-line deprecation/deprecation
+  public async getContentDescriptor(requestOptions: ContentRequestOptions<IModelConnection, RulesetVariable> | ContentDescriptorRequestOptions<IModelConnection, KeySet, RulesetVariable>, displayType?: string, keys?: KeySet, selection?: SelectionInfo): Promise<Descriptor | undefined> {
+    if (!isContentDescriptorRequestOptions(requestOptions))
+      return this.getContentDescriptor({ ...requestOptions, displayType: displayType!, keys: keys!, selection });
+
+    await this.onConnection(requestOptions.imodel);
+    const options = await this.addRulesetAndVariablesToOptions(requestOptions);
+    const rpcOptions = this.toRpcTokenOptions({
+      ...options,
+      keys: stripTransientElementKeys(options.keys).toJSON(),
+    });
+    const result = await this._requestsHandler.getContentDescriptor(rpcOptions);
+    return Descriptor.fromJSON(result);
+  }
+
+  /**
+   * Retrieves content set size based on the supplied content descriptor override.
+   * @deprecated Use an overload with [[ExtendedContentRequestOptions]]
+   */
+  // eslint-disable-next-line deprecation/deprecation
+  public async getContentSetSize(requestOptions: ContentRequestOptions<IModelConnection, RulesetVariable>, descriptorOrOverrides: Descriptor | DescriptorOverrides, keys: KeySet): Promise<number>;
+  public async getContentSetSize(requestOptions: ExtendedContentRequestOptions<IModelConnection, Descriptor, KeySet, RulesetVariable>): Promise<number>;
+  // eslint-disable-next-line deprecation/deprecation
+  public async getContentSetSize(requestOptions: ContentRequestOptions<IModelConnection, RulesetVariable> | ExtendedContentRequestOptions<IModelConnection, Descriptor, KeySet, RulesetVariable>, descriptorOrOverrides?: Descriptor | DescriptorOverrides, keys?: KeySet): Promise<number> {
+    if (!isExtendedContentRequestOptions(requestOptions))
+      return this.getContentSetSize({ ...requestOptions, descriptor: descriptorOrOverrides!, keys: keys! });
+
+    await this.onConnection(requestOptions.imodel);
+    const options = await this.addRulesetAndVariablesToOptions(requestOptions);
+    const rpcOptions = this.toRpcTokenOptions({
+      ...options,
+      descriptor: getDescriptorOverrides(requestOptions.descriptor),
+      keys: stripTransientElementKeys(requestOptions.keys).toJSON(),
+    });
+    return this._requestsHandler.getContentSetSize(rpcOptions);
+  }
+
+  /**
+   * Retrieves the content based on the supplied content descriptor override.
+   * @deprecated Use an overload with [[ExtendedContentRequestOptions]]
+   */
+  // eslint-disable-next-line deprecation/deprecation
+  public async getContent(requestOptions: Paged<ContentRequestOptions<IModelConnection, RulesetVariable>>, descriptorOrOverrides: Descriptor | DescriptorOverrides, keys: KeySet): Promise<Content | undefined>;
+  public async getContent(requestOptions: Paged<ExtendedContentRequestOptions<IModelConnection, Descriptor, KeySet, RulesetVariable>>): Promise<Content | undefined>;
+  // eslint-disable-next-line deprecation/deprecation
+  public async getContent(requestOptions: Paged<ContentRequestOptions<IModelConnection, RulesetVariable> | ExtendedContentRequestOptions<IModelConnection, Descriptor, KeySet, RulesetVariable>>, argsDescriptor?: Descriptor | DescriptorOverrides, argsKeys?: KeySet): Promise<Content | undefined> {
+    if (!isExtendedContentRequestOptions(requestOptions))
+      return this.getContent({ ...requestOptions, descriptor: argsDescriptor!, keys: argsKeys! });
+    return (await this.getContentAndSize(requestOptions))?.content;
+  }
+
+  /**
+   * Retrieves the content and content set size based on the supplied content descriptor override.
+   * @deprecated Use an overload with [[ExtendedContentRequestOptions]]
+   */
+  // eslint-disable-next-line deprecation/deprecation
+  public async getContentAndSize(requestOptions: Paged<ContentRequestOptions<IModelConnection, RulesetVariable>>, descriptorOrOverrides: Descriptor | DescriptorOverrides, keys: KeySet): Promise<{ content: Content, size: number } | undefined>;
+  public async getContentAndSize(requestOptions: Paged<ExtendedContentRequestOptions<IModelConnection, Descriptor, KeySet, RulesetVariable>>): Promise<{ content: Content, size: number } | undefined>;
+  // eslint-disable-next-line deprecation/deprecation
+  public async getContentAndSize(requestOptions: Paged<ContentRequestOptions<IModelConnection, RulesetVariable> | ExtendedContentRequestOptions<IModelConnection, Descriptor, KeySet, RulesetVariable>>, argsDescriptor?: Descriptor | DescriptorOverrides, argsKeys?: KeySet): Promise<{ content: Content, size: number } | undefined> {
+    if (!isExtendedContentRequestOptions(requestOptions))
+      return this.getContentAndSize({ ...requestOptions, descriptor: argsDescriptor!, keys: argsKeys! });
+
+    await this.onConnection(requestOptions.imodel);
+    const options = await this.addRulesetAndVariablesToOptions(requestOptions);
+    const rpcOptions = this.toRpcTokenOptions({
+      ...options,
+      descriptor: getDescriptorOverrides(requestOptions.descriptor),
+      keys: stripTransientElementKeys(requestOptions.keys).toJSON(),
+    });
+    let descriptor = (requestOptions.descriptor instanceof Descriptor) ? requestOptions.descriptor : undefined;
+    const result = await buildPagedResponse(options.paging, async (partialPageOptions, requestIndex) => {
+      if (0 === requestIndex && !descriptor) {
+        const content = await this._requestsHandler.getPagedContent({ ...rpcOptions, paging: partialPageOptions });
+        if (content) {
+          descriptor = Descriptor.fromJSON(content.descriptor);
+          return content.contentSet;
+        }
+        return { total: 0, items: [] };
+      }
+      return this._requestsHandler.getPagedContentSet({ ...rpcOptions, paging: partialPageOptions });
+    });
+    if (!descriptor)
+      return undefined;
+    const items = result.items.map((itemJson) => Item.fromJSON(itemJson)).filter<Item>((item): item is Item => (item !== undefined));
+    return {
+      size: result.total,
+      content: this._localizationHelper.getLocalizedContent(new Content(descriptor, items)),
+    };
+  }
+
+  /**
+   * Retrieves distinct values of specific field from the content based on the supplied content descriptor override.
+   * @param requestOptions        options for the request
+   * @param descriptorOrOverrides Content descriptor which specifies how the content should be returned.
+   * @param keys                  Keys of ECInstances to get the content for.
+   * @param fieldName             Name of the field from which to take values.
+   * @param maximumValueCount     Maximum numbers of values that can be returned. Unlimited if 0.
+   * @return A promise object that returns either distinct values on success or an error string on error.
+   * @deprecated Use [[getPagedDistinctValues]]
+   */
+  // eslint-disable-next-line deprecation/deprecation
+  public async getDistinctValues(requestOptions: ContentRequestOptions<IModelConnection, RulesetVariable>, descriptorOrOverrides: Descriptor | DescriptorOverrides, keys: KeySet, fieldName: string, maximumValueCount: number = 0): Promise<string[]> {
+    const values = await this.getPagedDistinctValues({
+      ...requestOptions,
+      descriptor: descriptorOrOverrides,
+      keys,
+      fieldDescriptor: {
+        type: FieldDescriptorType.Name,
+        fieldName,
+      },
+      paging: {
+        start: 0,
+        size: maximumValueCount,
+      },
+    });
+    return values.items.map((v) => v.displayValue ? v.displayValue.toString() : "");
+  }
+
+  /**
+   * Retrieves distinct values of specific field from the content based on the supplied content descriptor override.
+   * @param requestOptions Options for the request
+   * @public
+   */
+  public async getPagedDistinctValues(requestOptions: DistinctValuesRequestOptions<IModelConnection, Descriptor, KeySet, RulesetVariable>): Promise<PagedResponse<DisplayValueGroup>> {
+    await this.onConnection(requestOptions.imodel);
+    const options = await this.addRulesetAndVariablesToOptions(requestOptions);
+    const rpcOptions = {
+      ...this.toRpcTokenOptions(options),
+      descriptor: getDescriptorOverrides(options.descriptor),
+      keys: stripTransientElementKeys(options.keys).toJSON(),
+    };
+    const result = await buildPagedResponse(requestOptions.paging, async (partialPageOptions) => this._requestsHandler.getPagedDistinctValues({ ...rpcOptions, paging: partialPageOptions }));
+    return {
+      ...result,
+      items: result.items.map(DisplayValueGroup.fromJSON),
+    };
+  }
+
+  /**
+   * Retrieves property data in a simplified format for a single element specified by ID.
+   * @beta
+   */
+  public async getElementProperties(requestOptions: ElementPropertiesRequestOptions<IModelConnection>): Promise<ElementProperties | undefined> {
+    await this.onConnection(requestOptions.imodel);
+    return this._requestsHandler.getElementProperties(this.toRpcTokenOptions(requestOptions));
+  }
+
+  /**
+   * Retrieves display label definition of specific item
+   * @deprecated Use an overload with [[DisplayLabelRequestOptions]]
+   */
+  // eslint-disable-next-line deprecation/deprecation
+  public async getDisplayLabelDefinition(requestOptions: LabelRequestOptions<IModelConnection>, key: InstanceKey): Promise<LabelDefinition>;
+  public async getDisplayLabelDefinition(requestOptions: DisplayLabelRequestOptions<IModelConnection, InstanceKey>): Promise<LabelDefinition>;
+  // eslint-disable-next-line deprecation/deprecation
+  public async getDisplayLabelDefinition(requestOptions: LabelRequestOptions<IModelConnection> | DisplayLabelRequestOptions<IModelConnection, InstanceKey>, key?: InstanceKey): Promise<LabelDefinition> {
+    await this.onConnection(requestOptions.imodel);
+    const rpcOptions = this.toRpcTokenOptions({ ...requestOptions, key: InstanceKey.toJSON(isDisplayLabelRequestOptions(requestOptions) ? requestOptions.key : key!) });
+    const result = await this._requestsHandler.getDisplayLabelDefinition(rpcOptions);
+    return this._localizationHelper.getLocalizedLabelDefinition(LabelDefinition.fromJSON(result));
+  }
+  /**
+   * Retrieves display label definition of specific items
+   * @deprecated Use an overload with [[DisplayLabelsRequestOptions]]
+   */
+  // eslint-disable-next-line deprecation/deprecation
+  public async getDisplayLabelDefinitions(requestOptions: LabelRequestOptions<IModelConnection>, keys: InstanceKey[]): Promise<LabelDefinition[]>;
+  public async getDisplayLabelDefinitions(requestOptions: DisplayLabelsRequestOptions<IModelConnection, InstanceKey>): Promise<LabelDefinition[]>;
+  // eslint-disable-next-line deprecation/deprecation
+  public async getDisplayLabelDefinitions(requestOptions: LabelRequestOptions<IModelConnection> | DisplayLabelsRequestOptions<IModelConnection, InstanceKey>, keys?: InstanceKey[]): Promise<LabelDefinition[]> {
+    await this.onConnection(requestOptions.imodel);
+    const rpcOptions = this.toRpcTokenOptions({ ...requestOptions, keys: (isDisplayLabelsRequestOptions(requestOptions) ? requestOptions.keys : keys!).map(InstanceKey.toJSON) });
+    const result = await buildPagedResponse(undefined, async (partialPageOptions) => {
+      const partialKeys = (!partialPageOptions.start) ? rpcOptions.keys : rpcOptions.keys.slice(partialPageOptions.start);
+      return this._requestsHandler.getPagedDisplayLabelDefinitions({ ...rpcOptions, keys: partialKeys });
+    });
+    return this._localizationHelper.getLocalizedLabelDefinitions(result.items.map(LabelDefinition.fromJSON));
+  }
+
+}
+
+const getDescriptorOverrides = (descriptorOrOverrides: Descriptor | DescriptorOverrides): DescriptorOverrides => {
+  if (descriptorOrOverrides instanceof Descriptor)
+    return descriptorOrOverrides.createDescriptorOverrides();
+  return descriptorOrOverrides;
+};
+
+const optionalNodeKeyToJson = (key: NodeKey | undefined): NodeKeyJSON | undefined => key ? NodeKey.toJSON(key) : undefined;
+
+/** @internal */
+export const buildPagedResponse = async <TItem>(requestedPage: PageOptions | undefined, getter: (page: Required<PageOptions>, requestIndex: number) => Promise<PagedResponse<TItem>>): Promise<PagedResponse<TItem>> => {
+  const requestedPageStart = requestedPage?.start ?? 0;
+  const requestedPageSize = requestedPage?.size ?? 0;
+  let pageStart = requestedPageStart;
+  let pageSize = requestedPageSize;
+  let totalCount;
+  let requestIndex = 0;
+  const items = new Array<TItem>();
+  while (true) {
+    const partialResult = await getter({ start: pageStart, size: pageSize }, requestIndex++);
+    if (partialResult.total !== 0 && partialResult.items.length === 0) {
+      if (requestedPageStart >= partialResult.total)
+        Logger.logWarning(PresentationFrontendLoggerCategory.Package, `Requested page with start index ${requestedPageStart} is out of bounds. Total number of items: ${partialResult.total}`);
+      else
+        Logger.logError(PresentationFrontendLoggerCategory.Package, "Paged request returned non zero total count but no items");
+      return { total: 0, items: [] };
+    }
+    totalCount = partialResult.total;
+    items.push(...partialResult.items);
+    if (requestedPageSize !== 0 && items.length >= requestedPageSize || items.length >= (partialResult.total - requestedPageStart))
+      break;
+    if (requestedPageSize !== 0)
+      pageSize -= partialResult.items.length;
+    pageStart += partialResult.items.length;
+  }
+  return { total: totalCount, items };
+};
+
+const stripTransientElementKeys = (keys: KeySet) => {
+  if (!keys.some((key) => Key.isInstanceKey(key) && key.className === TRANSIENT_ELEMENT_CLASSNAME))
+    return keys;
+
+  const copy = new KeySet();
+  copy.add(keys, (key) => {
+    // the callback is not going to be called with EntityProps as KeySet converts them
+    // to InstanceKeys, but we want to keep the EntityProps case for correctness
+    // istanbul ignore next
+    const isTransient = Key.isInstanceKey(key) && key.className === TRANSIENT_ELEMENT_CLASSNAME
+      || Key.isEntityProps(key) && key.classFullName === TRANSIENT_ELEMENT_CLASSNAME;
+    return !isTransient;
+  });
+  return copy;
+};