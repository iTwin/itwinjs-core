--- conflicted
+++ resolved
@@ -1,4 +1,3 @@
-<<<<<<< HEAD
 /*---------------------------------------------------------------------------------------------
 * Copyright (c) Bentley Systems, Incorporated. All rights reserved.
 * See LICENSE.md in the project root for license terms and full copyright notice.
@@ -8,6 +7,7 @@
  */
 
 import { BeEvent, IDisposable, isIDisposable } from "@itwin/core-bentley";
+import { QueryRowFormat } from "@itwin/core-common";
 import { IModelConnection } from "@itwin/core-frontend";
 import { ClassId, Field, NestedContentField, PropertiesField } from "@itwin/presentation-common";
 import { IFavoritePropertiesStorage } from "./FavoritePropertiesStorage";
@@ -371,7 +371,7 @@
     INNER JOIN ECDbMeta.ECClassDef baseClass ON baseClass.ECInstanceId = baseClassRels.TargetECInstanceId
     INNER JOIN ECDbMeta.ECSchemaDef baseSchema ON baseSchema.ECInstanceId = baseClass.Schema.Id
     WHERE (derivedSchema.Name || ':' || derivedClass.Name) IN (${[...missingClasses].map((className) => `'${className}'`).join(",")})`;
-    for await (const row of imodel.query(query)) {
+    for await (const row of imodel.query(query, undefined, QueryRowFormat.UseJsPropertyNames)) {
       if (!(row.classFullName in baseClasses))
         baseClasses[row.classFullName] = [];
       baseClasses[row.classFullName].push(row.baseClassFullName);
@@ -634,643 +634,4 @@
 };
 
 const getMostRecentOrderInfo = (orderInfos: FavoritePropertiesOrderInfo[]) =>
-  orderInfos.reduce((recent, curr) => (recent && recent.orderedTimestamp >= curr.orderedTimestamp) ? recent : curr);
-=======
-/*---------------------------------------------------------------------------------------------
-* Copyright (c) Bentley Systems, Incorporated. All rights reserved.
-* See LICENSE.md in the project root for license terms and full copyright notice.
-*--------------------------------------------------------------------------------------------*/
-/** @packageDocumentation
- * @module Core
- */
-
-import { BeEvent, IDisposable, isIDisposable } from "@itwin/core-bentley";
-import { QueryRowFormat } from "@itwin/core-common";
-import { IModelConnection } from "@itwin/core-frontend";
-import { ClassId, Field, NestedContentField, PropertiesField } from "@itwin/presentation-common";
-import { IFavoritePropertiesStorage } from "./FavoritePropertiesStorage";
-
-/**
- * Scopes that favorite properties can be stored in.
- * @public
- */
-export enum FavoritePropertiesScope {
-  Global,
-  ITwin,
-  IModel,
-}
-
-/**
- * Format:
- * Regular property - [{path from parent class}-]{schema name}:{class name}:{property name}.
- * Nested property - [{path from parent class}-]{content class schema name}:{content class name}.
- * Primitive property - {field name}.
- * @public
- */
-export type PropertyFullName = string;
-
-/**
- * Holds the information of favorite properties ordering.
- * @public
- */
-export interface FavoritePropertiesOrderInfo {
-  parentClassName: string | undefined;
-  name: PropertyFullName;
-  priority: number;
-  orderedTimestamp: Date;
-}
-
-/**
- * Properties for initializing [[FavoritePropertiesManager]]
- * @public
- */
-export interface FavoritePropertiesManagerProps {
-  /**
-   * Implementation of a persistence layer for storing favorite properties and their order.
-   * @public
-   */
-  storage: IFavoritePropertiesStorage;
-}
-
-/**
- * The favorite property manager which lets to store favorite properties
- * and check if field contains favorite properties.
- *
- * @public
- */
-export class FavoritePropertiesManager implements IDisposable {
-  /**
-   * Used in tests to avoid collisions between multiple runs using the same storage
-   * @internal
-   */
-  public static FAVORITES_IDENTIFIER_PREFIX = "";
-
-  /** Event raised after favorite properties have changed. */
-  public onFavoritesChanged = new BeEvent<() => void>();
-
-  private _storage: IFavoritePropertiesStorage;
-  private _globalProperties: Set<PropertyFullName> | undefined;
-  private _iTwinProperties: Map<string, Set<PropertyFullName>>;
-  private _imodelProperties: Map<string, Set<PropertyFullName>>;
-  private _imodelBaseClassesByClass: Map<string, { [className: string]: string[] }>;
-
-  /** Property order is saved only in iModel scope */
-  private _propertiesOrder: Map<string, FavoritePropertiesOrderInfo[]>;
-
-  public constructor(props: FavoritePropertiesManagerProps) {
-    this._storage = props.storage;
-    this._iTwinProperties = new Map<string, Set<PropertyFullName>>();
-    this._imodelProperties = new Map<string, Set<PropertyFullName>>();
-    this._propertiesOrder = new Map<string, FavoritePropertiesOrderInfo[]>();
-    this._imodelBaseClassesByClass = new Map<string, { [className: string]: string[] }>();
-  }
-
-  public dispose() {
-    // istanbul ignore else
-    if (isIDisposable(this._storage))
-      this._storage.dispose();
-  }
-
-  /**
-   * Initialize favorite properties for the provided IModelConnection.
-   */
-  public initializeConnection = async (imodel: IModelConnection) => {
-    const imodelId = imodel.iModelId!;
-    const iTwinId = imodel.iTwinId!;
-
-    if (this._globalProperties === undefined)
-      this._globalProperties = await this._storage.loadProperties() || new Set<PropertyFullName>();
-
-    if (!this._iTwinProperties.has(iTwinId)) {
-      const iTwinProperties = await this._storage.loadProperties(iTwinId) || new Set<PropertyFullName>();
-      this._iTwinProperties.set(iTwinId, iTwinProperties);
-    }
-
-    if (!this._imodelProperties.has(getiModelInfo(iTwinId, imodelId))) {
-      const imodelProperties = await this._storage.loadProperties(iTwinId, imodelId) || new Set<PropertyFullName>();
-      this._imodelProperties.set(getiModelInfo(iTwinId, imodelId), imodelProperties);
-    }
-    const propertiesOrder = await this._storage.loadPropertiesOrder(iTwinId, imodelId) || [];
-    this._propertiesOrder.set(getiModelInfo(iTwinId, imodelId), propertiesOrder);
-    await this._adjustPropertyOrderInfos(iTwinId, imodelId);
-  };
-
-  /**
-   * Function that removes order information of properties that are no longer
-   * favorited and adds missing order information for favorited properties.
-   */
-  private _adjustPropertyOrderInfos = async (iTwinId: string, imodelId: string) => {
-    const propertiesOrder = this._propertiesOrder.get(getiModelInfo(iTwinId, imodelId))!;
-
-    const globalProperties = this._globalProperties!;
-    const iTwinProperties = this._iTwinProperties.get(iTwinId)!;
-    const imodelProperties = this._imodelProperties.get(getiModelInfo(iTwinId, imodelId))!;
-    // favorite property infos that need to be added to the propertiesOrder array
-    const infosToAdd = new Set<string>([...globalProperties, ...iTwinProperties, ...imodelProperties]);
-
-    for (let i = propertiesOrder.length - 1; i >= 0; i--) {
-      if (infosToAdd.has(propertiesOrder[i].name))
-        infosToAdd.delete(propertiesOrder[i].name);
-      else
-        propertiesOrder.splice(i, 1);
-    }
-
-    infosToAdd.forEach((info) => propertiesOrder.push({
-      name: info,
-      parentClassName: getPropertyClassName(info),
-      orderedTimestamp: new Date(),
-      priority: 0,
-    }));
-
-    let priority = propertiesOrder.length;
-    propertiesOrder.forEach((oi) => oi.priority = priority--);
-  };
-
-  private validateInitialization(imodel: IModelConnection) {
-    const iTwinId = imodel.iTwinId!;
-    const imodelId = imodel.iModelId!;
-    if (!this._imodelProperties.has(getiModelInfo(iTwinId, imodelId)))
-      throw Error(`Favorite properties are not initialized for iModel: '${imodelId}', in iTwin: '${iTwinId}'. Call initializeConnection() with an IModelConnection to initialize.`);
-  }
-
-  /**
-   * Adds favorite properties into a certain scope.
-   * @param field Field that contains properties. If field contains multiple properties, all of them will be favorited.
-   * @param imodel IModelConnection.
-   * @param scope FavoritePropertiesScope to put the favorite properties into.
-   * @note `initializeConnection` must be called with the `imodel` before calling this function.
-   */
-  public async add(field: Field, imodel: IModelConnection, scope: FavoritePropertiesScope): Promise<void> {
-    this.validateInitialization(imodel);
-    const iTwinId = imodel.iTwinId!;
-    const imodelId = imodel.iModelId!;
-
-    let favoriteProperties: Set<PropertyFullName>;
-    let saveProperties: (properties: Set<PropertyFullName>) => Promise<void>;
-    switch (scope) {
-      case FavoritePropertiesScope.Global:
-        favoriteProperties = this._globalProperties!;
-        saveProperties = async (properties) => this._storage.saveProperties(properties);
-        break;
-      case FavoritePropertiesScope.ITwin:
-        favoriteProperties = this._iTwinProperties.get(iTwinId)!;
-        saveProperties = async (properties) => this._storage.saveProperties(properties, iTwinId);
-        break;
-      default:
-        favoriteProperties = this._imodelProperties.get(getiModelInfo(iTwinId, imodelId))!;
-        saveProperties = async (properties) => this._storage.saveProperties(properties, iTwinId, imodelId);
-    }
-
-    const countBefore = favoriteProperties.size;
-    const fieldInfos = getFieldInfos(field);
-    fieldInfos.forEach((info) => favoriteProperties.add(info));
-    if (favoriteProperties.size !== countBefore) {
-      const saves: Array<Promise<void>> = [];
-      saves.push(saveProperties(favoriteProperties));
-
-      const propertiesOrder = this._propertiesOrder.get(getiModelInfo(iTwinId, imodelId))!;
-      addOrderInfos(propertiesOrder, createFieldOrderInfos(field));
-      saves.push(this._storage.savePropertiesOrder(propertiesOrder, iTwinId, imodelId));
-
-      await Promise.all(saves);
-      this.onFavoritesChanged.raiseEvent();
-    }
-  }
-
-  /**
-   * Removes favorite properties from a scope specified and all the more general scopes.
-   * @param field Field that contains properties. If field contains multiple properties, all of them will be un-favorited.
-   * @param imodel IModelConnection.
-   * @param scope FavoritePropertiesScope to remove the favorite properties from. It also removes from more general scopes.
-   * @note `initializeConnection` must be called with the `imodel` before calling this function.
-   */
-  public async remove(field: Field, imodel: IModelConnection, scope: FavoritePropertiesScope): Promise<void> {
-    this.validateInitialization(imodel);
-    const iTwinId = imodel.iTwinId!;
-    const imodelId = imodel.iModelId!;
-
-    const fieldInfos = getFieldInfos(field);
-    const workingScopes: Array<{ properties: Set<PropertyFullName>, save: (properties: Set<PropertyFullName>) => Promise<void> }> = [];
-    workingScopes.push({
-      properties: this._globalProperties!,
-      save: async (properties) => this._storage.saveProperties(properties),
-    });
-    if (scope === FavoritePropertiesScope.ITwin || scope === FavoritePropertiesScope.IModel) {
-      workingScopes.push({
-        properties: this._iTwinProperties.get(iTwinId)!,
-        save: async (properties) => this._storage.saveProperties(properties, iTwinId),
-      });
-    }
-    if (scope === FavoritePropertiesScope.IModel) {
-      workingScopes.push({
-        properties: this._imodelProperties.get(getiModelInfo(iTwinId, imodelId))!,
-        save: async (properties) => this._storage.saveProperties(properties, iTwinId, imodelId),
-      });
-    }
-
-    const saves: Array<Promise<void>> = [];
-    let favoritesChanged = false;
-    for (const { properties, save } of workingScopes) {
-      const countBefore = properties.size;
-      fieldInfos.forEach((info) => properties.delete(info));
-      if (properties.size !== countBefore) {
-        saves.push(save(properties));
-        favoritesChanged = true;
-      }
-    }
-    if (!favoritesChanged)
-      return;
-
-    const propertiesOrder = this._propertiesOrder.get(getiModelInfo(iTwinId, imodelId))!;
-    removeOrderInfos(propertiesOrder, createFieldOrderInfos(field));
-    saves.push(this._storage.savePropertiesOrder(propertiesOrder, iTwinId, imodelId));
-
-    await Promise.all(saves);
-    this.onFavoritesChanged.raiseEvent();
-  }
-
-  /**
-   * Removes all favorite properties from a certain scope.
-   * @param imodel IModelConnection.
-   * @param scope FavoritePropertiesScope to remove the favorite properties from.
-   * @note `initializeConnection` must be called with the `imodel` before calling this function.
-   */
-  public async clear(imodel: IModelConnection, scope: FavoritePropertiesScope): Promise<void> {
-    this.validateInitialization(imodel);
-    const iTwinId = imodel.iTwinId!;
-    const imodelId = imodel.iModelId!;
-
-    let favoriteProperties: Set<PropertyFullName>;
-    let saveProperties: () => Promise<void>;
-    switch (scope) {
-      case FavoritePropertiesScope.Global:
-        favoriteProperties = this._globalProperties!;
-        saveProperties = async () => this._storage.saveProperties(new Set<PropertyFullName>());
-        break;
-      case FavoritePropertiesScope.ITwin:
-        favoriteProperties = this._iTwinProperties.get(iTwinId)!;
-        saveProperties = async () => this._storage.saveProperties(new Set<PropertyFullName>(), iTwinId);
-        break;
-      default:
-        favoriteProperties = this._imodelProperties.get(getiModelInfo(iTwinId, imodelId))!;
-        saveProperties = async () => this._storage.saveProperties(new Set<PropertyFullName>(), iTwinId, imodelId);
-    }
-
-    if (favoriteProperties.size === 0)
-      return;
-
-    favoriteProperties.clear();
-    const saves: Array<Promise<void>> = [];
-    saves.push(saveProperties());
-    saves.push(this._adjustPropertyOrderInfos(iTwinId, imodelId));
-    await Promise.all(saves);
-    this.onFavoritesChanged.raiseEvent();
-  }
-
-  /**
-   * Check if field contains at least one favorite property.
-   * @param field Field that contains properties.
-   * @param imodel IModelConnection.
-   * @param scope FavoritePropertiesScope to check for favorite properties. It also checks the more general scopes.
-   * @note `initializeConnection` must be called with the `imodel` before calling this function.
-   */
-  public has(field: Field, imodel: IModelConnection, scope: FavoritePropertiesScope): boolean {
-    this.validateInitialization(imodel);
-    const iTwinId = imodel.iTwinId!;
-    const imodelId = imodel.iModelId!;
-
-    const fieldInfos = getFieldInfos(field);
-    return setHasAny(this._globalProperties!, fieldInfos) ||
-      (scope !== FavoritePropertiesScope.Global && setHasAny(this._iTwinProperties.get(iTwinId)!, fieldInfos)) ||
-      (scope === FavoritePropertiesScope.IModel && setHasAny(this._imodelProperties.get(getiModelInfo(iTwinId, imodelId))!, fieldInfos));
-  }
-
-  /**
-   * Sorts an array of fields with respect to favorite property order.
-   * Non-favorited fields get sorted by their default priority and always have lower priority than favorited fields.
-   * @param imodel IModelConnection.
-   * @param fields Array of Field's that needs to be sorted.
-   * @note `initializeConnection` must be called with the `imodel` before calling this function.
-   */
-  public sortFields = (imodel: IModelConnection, fields: Field[]): Field[] => {
-    this.validateInitialization(imodel);
-    const iTwinId = imodel.iTwinId!;
-    const imodelId = imodel.iModelId!;
-
-    const fieldPriority = new Map<Field, number>();
-    fields.forEach((field) => fieldPriority.set(field, this.getFieldPriority(field, iTwinId, imodelId)));
-
-    const sortFunction = (left: Field, right: Field): number => {
-      const lp = fieldPriority.get(left)!;
-      const rp = fieldPriority.get(right)!;
-      return lp < rp ? 1 :
-        lp > rp ? -1 :
-          left.priority < right.priority ? 1 : // if favorite fields have equal priorities, sort by field priority
-            left.priority > right.priority ? -1 :
-              left.name.localeCompare(right.name);
-    };
-
-    return fields.sort(sortFunction);
-  };
-
-  private getFieldPriority(field: Field, iTwinId: string, imodelId: string): number {
-    const orderInfos = this._propertiesOrder.get(getiModelInfo(iTwinId, imodelId))!;
-    const fieldOrderInfos = getFieldOrderInfos(field, orderInfos);
-    if (fieldOrderInfos.length === 0)
-      return -1;
-    const mostRecent = getMostRecentOrderInfo(fieldOrderInfos);
-    return mostRecent.priority;
-  }
-
-  private _getBaseClassesByClass = async (imodel: IModelConnection, neededClasses: Set<string>): Promise<{ [className: string]: string[] }> => {
-    const iTwinId = imodel.iTwinId!;
-    const imodelId = imodel.iModelId!;
-
-    const imodelInfo = getiModelInfo(iTwinId, imodelId);
-    let baseClasses: { [className: string]: string[] };
-    if (this._imodelBaseClassesByClass.has(imodelInfo))
-      baseClasses = this._imodelBaseClassesByClass.get(imodelInfo)!;
-    else
-      this._imodelBaseClassesByClass.set(imodelInfo, baseClasses = {});
-
-    const missingClasses = new Set<string>();
-    neededClasses.forEach((className) => {
-      if (!baseClasses.hasOwnProperty(className))
-        missingClasses.add(className);
-    });
-    if (missingClasses.size === 0)
-      return baseClasses;
-
-    const query = `
-    SELECT (derivedSchema.Name || ':' || derivedClass.Name) AS "ClassFullName", (baseSchema.Name || ':' || baseClass.Name) AS "BaseClassFullName"
-    FROM ECDbMeta.ClassHasAllBaseClasses baseClassRels
-    INNER JOIN ECDbMeta.ECClassDef derivedClass ON derivedClass.ECInstanceId = baseClassRels.SourceECInstanceId
-    INNER JOIN ECDbMeta.ECSchemaDef derivedSchema ON derivedSchema.ECInstanceId = derivedClass.Schema.Id
-    INNER JOIN ECDbMeta.ECClassDef baseClass ON baseClass.ECInstanceId = baseClassRels.TargetECInstanceId
-    INNER JOIN ECDbMeta.ECSchemaDef baseSchema ON baseSchema.ECInstanceId = baseClass.Schema.Id
-    WHERE (derivedSchema.Name || ':' || derivedClass.Name) IN (${[...missingClasses].map((className) => `'${className}'`).join(",")})`;
-    for await (const row of imodel.query(query, undefined, QueryRowFormat.UseJsPropertyNames)) {
-      if (!(row.classFullName in baseClasses))
-        baseClasses[row.classFullName] = [];
-      baseClasses[row.classFullName].push(row.baseClassFullName);
-    }
-    return baseClasses;
-  };
-
-  /** Changes field properties priorities to lower than another fields priority
-   * @param imodel IModelConnection.
-   * @param field Field that priority is being changed.
-   * @param afterField Field that goes before the moved field. If undefined the moving field is changed to the highest priority (to the top).
-   * @param visibleFields Array of fields to move the field in.
-   * @note `initializeConnection` must be called with the `imodel` before calling this function.
-   */
-  public async changeFieldPriority(imodel: IModelConnection, field: Field, afterField: Field | undefined, visibleFields: Field[]) {
-    /**
-     * How it works:
-     * 1. Gets the orderInfo's for `field` (`orderInfo`) and `afterField` (`afterOrderInfo`) by selecting the most recent order informations for each field
-     * 2. Iterates all orderInfo's that are in between `afterOrderInfo` and `orderInfo` when sorted by priority
-     * 3. For each iterated orderInfo it checks if it is relevant:
-     * 3.1. If orderInfo belongs to a primitive property, orderInfo is relevant
-     * 3.2. If orderInfo's field is visible, orderInfo is relevant
-     * 3.3. If orderInfo's class has a base class or itself in previously labeled relevant orderInfo's, orderInfo is relevant
-     * 3.4. If 3.1 - 3.3 don't pass, orderInfo is irrelevant
-     * 4. Irrelevant orderInfos's get moved after `orderInfo` (depends on the direction)
-     * 5. All `field` orderInfo's get moved after `afterOrderInfo`
-     */
-    this.validateInitialization(imodel);
-    const iTwinId = imodel.iTwinId!;
-    const imodelId = imodel.iModelId!;
-
-    if (field === afterField)
-      throw Error("`field` can not be the same as `afterField`.");
-
-    const allOrderInfos = this._propertiesOrder.get(getiModelInfo(iTwinId, imodelId))!;
-
-    const findFieldOrderInfoData = (f: Field) => {
-      if (!visibleFields.includes(f))
-        throw Error("Field is not contained in visible fields.");
-      const infos = getFieldOrderInfos(f, allOrderInfos);
-
-      if (infos.length === 0)
-        throw Error("Field has no property order information.");
-      const info = getMostRecentOrderInfo(infos);
-      const index = allOrderInfos.indexOf(info);
-      return { infos, mostRecent: { info, index } };
-    };
-
-    const { infos: movingOrderInfos, mostRecent: { index: orderInfoIndex } } = findFieldOrderInfoData(field);
-
-    let afterOrderInfo: FavoritePropertiesOrderInfo | undefined;
-    let afterOrderInfoIndex;
-    if (afterField === undefined) {
-      afterOrderInfo = undefined;
-      afterOrderInfoIndex = -1;
-    } else {
-      ({ mostRecent: { info: afterOrderInfo, index: afterOrderInfoIndex } } = findFieldOrderInfoData(afterField));
-    }
-
-    let direction: Direction; // where to go from `afterOrderInfo` to `orderInfo`
-    let startIndex: number;
-    if (orderInfoIndex < afterOrderInfoIndex) {
-      direction = Direction.Up;
-      startIndex = afterOrderInfoIndex;
-    } else {
-      direction = Direction.Down;
-      startIndex = afterOrderInfoIndex + 1;
-    }
-
-    const neededClassNames: Set<string> = allOrderInfos.reduce((classNames: Set<string>, oi) => {
-      if (oi.parentClassName)
-        classNames.add(oi.parentClassName);
-      return classNames;
-    }, new Set<string>());
-    const baseClassesByClass = await this._getBaseClassesByClass(imodel, neededClassNames);
-
-    const visibleOrderInfos = visibleFields.reduce((union: FavoritePropertiesOrderInfo[], currField) => union.concat(getFieldOrderInfos(currField, allOrderInfos)), []);
-    const irrelevantOrderInfos: FavoritePropertiesOrderInfo[] = []; // orderInfos's that won't change their logical order in respect to other properties
-    const relevantClasses: Set<ClassId> = new Set<ClassId>(); // currently relevant classes
-
-    for (let i = startIndex; i !== orderInfoIndex; i += direction) {
-      const currOrderInfo = allOrderInfos[i];
-
-      // primitive properties are always relevant, because we can't determine their relevance based on the class hierarchy
-      if (currOrderInfo.parentClassName === undefined)
-        continue;
-
-      const visible = visibleOrderInfos.includes(currOrderInfo);
-      if (visible) {
-        relevantClasses.add(currOrderInfo.parentClassName);
-        continue;
-      }
-
-      const hasBaseClasses = baseClassesByClass[currOrderInfo.parentClassName].some((classId) => relevantClasses.has(classId));
-      if (hasBaseClasses)
-        continue;
-
-      if (direction === Direction.Down)
-        irrelevantOrderInfos.push(currOrderInfo);
-      else
-        irrelevantOrderInfos.unshift(currOrderInfo);
-    }
-
-    // remove irrelevantOrderInfo's to add them after the `orderInfo`
-    irrelevantOrderInfos.forEach((foi) => {
-      const index = allOrderInfos.findIndex((oi) => oi.parentClassName === foi.parentClassName && oi.name === foi.name);
-      allOrderInfos.splice(index, 1);
-    });
-
-    // remove movingOrderInfos's to add them after the `afterOrderInfo`
-    movingOrderInfos.forEach((foi) => {
-      const index = allOrderInfos.findIndex((oi) => oi.parentClassName === foi.parentClassName && oi.name === foi.name);
-      allOrderInfos.splice(index, 1);
-    });
-    movingOrderInfos.forEach((oi) => oi.orderedTimestamp = new Date());
-
-    afterOrderInfoIndex = afterOrderInfo === undefined ? -1 : allOrderInfos.indexOf(afterOrderInfo);
-    allOrderInfos.splice(afterOrderInfoIndex + 1, 0, ...movingOrderInfos);
-    allOrderInfos.splice(afterOrderInfoIndex + 1 + (direction === Direction.Up ? movingOrderInfos.length : 0), 0, ...irrelevantOrderInfos);
-
-    // reassign priority numbers
-    let priority = allOrderInfos.length;
-    allOrderInfos.forEach((oi) => oi.priority = priority--);
-
-    await this._storage.savePropertiesOrder(allOrderInfos, iTwinId, imodelId);
-    this.onFavoritesChanged.raiseEvent();
-  }
-}
-
-enum Direction {
-  Up = -1,
-  Down = 1,
-}
-
-const getiModelInfo = (iTwinId: string, imodelId: string) => `${iTwinId}/${imodelId}`;
-
-const getPropertiesFieldPropertyNames = (field: PropertiesField) => {
-  const nestingPrefix = getNestingPrefix(field.parent);
-  return field.properties.map((property) => `${FavoritePropertiesManager.FAVORITES_IDENTIFIER_PREFIX}${nestingPrefix}${property.property.classInfo.name}:${property.property.name}`);
-};
-
-const getNestedContentFieldPropertyName = (field: NestedContentField) => {
-  const nestingPrefix = getNestingPrefix(field);
-  return `${FavoritePropertiesManager.FAVORITES_IDENTIFIER_PREFIX}${nestingPrefix}${field.contentClassInfo.name}`;
-};
-
-const getNestingPrefix = (field: NestedContentField | undefined) => {
-  const path: string[] = [];
-  let curr = field;
-  while (curr !== undefined) {
-    curr.pathToPrimaryClass.forEach((rel) => {
-      // Relationship directions are reversed, because we are generating a relationship list starting from the parent
-      path.push(`${rel.isForwardRelationship ? "B" : "F"}:${rel.relationshipInfo.name}`);
-      path.push(rel.targetClassInfo.name);
-    });
-    curr = curr.parent;
-  }
-  if (path.length === 0)
-    return "";
-
-  path.reverse();
-  return `${path.join("-")}-`;
-};
-
-const getPropertyClassName = (propertyName: PropertyFullName): string | undefined => {
-  const propertyNameStart = propertyName.split("-")[0];
-  const parts = propertyNameStart.split(":").length;
-  if (parts === 1) // primitive
-    return undefined;
-  if (parts === 2) // nested property OR nested property parent class OR regular property parent class
-    return propertyNameStart;
-  // regular property without parent class
-  return propertyNameStart.substr(0, propertyName.lastIndexOf(":"));
-};
-
-/** @internal */
-export const getFieldInfos = (field: Field): Set<PropertyFullName> => {
-  const fieldInfos: Set<PropertyFullName> = new Set<PropertyFullName>();
-  if (field.isPropertiesField())
-    getPropertiesFieldPropertyNames(field).forEach((info) => fieldInfos.add(info));
-  else if (field.isNestedContentField())
-    fieldInfos.add(getNestedContentFieldPropertyName(field));
-  else
-    fieldInfos.add(`${FavoritePropertiesManager.FAVORITES_IDENTIFIER_PREFIX}${field.name}`);
-  return fieldInfos;
-};
-
-const setHasAny = (set: Set<string>, lookup: Set<string>) => {
-  for (const key of lookup) {
-    if (set.has(key))
-      return true;
-  }
-  return false;
-};
-
-const addOrderInfos = (dest: FavoritePropertiesOrderInfo[], source: FavoritePropertiesOrderInfo[]) => {
-  source.forEach((si) => {
-    const index = dest.findIndex((di) => di.name === si.name);
-    if (index === -1) {
-      si.orderedTimestamp = new Date();
-      dest.push(si);
-    }
-  });
-  let priority = dest.length;
-  dest.forEach((info) => info.priority = priority--);
-};
-
-const removeOrderInfos = (container: FavoritePropertiesOrderInfo[], toRemove: FavoritePropertiesOrderInfo[]) => {
-  toRemove.forEach((roi) => {
-    const index = container.findIndex((oi) => oi.name === roi.name);
-    /* istanbul ignore else */
-    if (index >= 0)
-      container.splice(index, 1);
-  });
-};
-
-/** @internal */
-export const createFieldOrderInfos = (field: Field): FavoritePropertiesOrderInfo[] => {
-  if (field.isNestedContentField()) {
-    const propertyName = getNestedContentFieldPropertyName(field);
-    return [{
-      parentClassName: getPropertyClassName(propertyName),
-      name: propertyName,
-      priority: 0,
-      orderedTimestamp: new Date(),
-    }];
-  }
-  if (field.isPropertiesField()) {
-    return getPropertiesFieldPropertyNames(field).map((propertyName) => ({
-      parentClassName: getPropertyClassName(propertyName),
-      name: propertyName,
-      priority: 0,
-      orderedTimestamp: new Date(),
-    }));
-  }
-  return [{
-    parentClassName: undefined,
-    name: field.name,
-    priority: 0,
-    orderedTimestamp: new Date(),
-  }];
-};
-
-const getFieldOrderInfos = (field: Field, orderInfos: FavoritePropertiesOrderInfo[]): FavoritePropertiesOrderInfo[] => {
-  const fieldOrderInfos: FavoritePropertiesOrderInfo[] = [];
-  const tryAddOrderInfo = (name: string) => {
-    const fieldOrderInfo = orderInfos.find((oi) => oi.name === name);
-    if (fieldOrderInfo !== undefined)
-      fieldOrderInfos.push(fieldOrderInfo);
-  };
-
-  if (field.isPropertiesField())
-    getPropertiesFieldPropertyNames(field).forEach(tryAddOrderInfo);
-  else if (field.isNestedContentField())
-    tryAddOrderInfo(getNestedContentFieldPropertyName(field));
-  else
-    tryAddOrderInfo(field.name);
-
-  return fieldOrderInfos;
-};
-
-const getMostRecentOrderInfo = (orderInfos: FavoritePropertiesOrderInfo[]) =>
-  orderInfos.reduce((recent, curr) => (recent && recent.orderedTimestamp >= curr.orderedTimestamp) ? recent : curr);
->>>>>>> 51caf2bd
+  orderInfos.reduce((recent, curr) => (recent && recent.orderedTimestamp >= curr.orderedTimestamp) ? recent : curr);