/*---------------------------------------------------------------------------------------------
* Copyright (c) Bentley Systems, Incorporated. All rights reserved.
* See LICENSE.md in the project root for license terms and full copyright notice.
*--------------------------------------------------------------------------------------------*/
/** @packageDocumentation
 * @module Core
 */

import { IModelApp } from "@bentley/imodeljs-frontend";
import { LocalizationClient } from "@bentley/imodeljs-i18n";
import { PresentationError, PresentationStatus } from "@bentley/presentation-common";
import { FavoritePropertiesManager, FavoritePropertiesManagerProps } from "./favorite-properties/FavoritePropertiesManager";
import { createFavoritePropertiesStorage, DefaultFavoritePropertiesStorageTypes } from "./favorite-properties/FavoritePropertiesStorage";
import { LocalizationHelper } from "./LocalizationHelper";
import { PresentationManager, PresentationManagerProps } from "./PresentationManager";
import { SelectionManager, SelectionManagerProps } from "./selection/SelectionManager";
import { SelectionScopesManager } from "./selection/SelectionScopesManager";

<<<<<<< HEAD
let connectivityInfoProvider: IConnectivityInformationProvider | undefined;
let localizationClient: LocalizationClient | undefined;
=======
let i18n: I18N | undefined;
>>>>>>> 5f074c2f
let presentationManager: PresentationManager | undefined;
let selectionManager: SelectionManager | undefined;
let favoritePropertiesManager: FavoritePropertiesManager | undefined;
const initializationHandlers: Array<() => Promise<(() => void) | void>> = [];
const terminationHandlers: Array<() => void> = [];

/**
 * Props for initializing [[Presentation]].
 * @public
 */
export interface PresentationProps {
  /** Props for [[PresentationManager]]. */
  presentation?: PresentationManagerProps;

  /** Props for [[SelectionManager]]. */
  selection?: SelectionManagerProps;

  /** Props for [[FavoritePropertiesManager]]. */
  favorites?: FavoritePropertiesManagerProps;
}

/**
 * Static class used to statically set up Presentation library for the frontend.
 * Basically what it does is:
 * - Create a singleton [[PresentationManager]] instance
 * - Create a singleton [[SelectionManager]] instance
 * - Create a singleton [[FavoritePropertiesManager]]] instance
 *
 * @public
 */
export class Presentation {

  /* istanbul ignore next */
  private constructor() { }

  /**
   * Initializes Presentation library for the frontend.
   *
   * Example:
   * ``` ts
   * [[include:Presentation.Frontend.Initialization]]
   * ```
   *
   * The method should be called after a call to [IModelApp.startup]($imodeljs-frontend).
   */
  public static async initialize(props?: PresentationProps): Promise<void> {
    if (!IModelApp.initialized) {
      throw new PresentationError(PresentationStatus.NotInitialized,
        "IModelApp.startup must be called before calling Presentation.initialize");
    }
    if (!localizationClient) {
      localizationClient = IModelApp.localizationClient;
    }
    if (!presentationManager) {
<<<<<<< HEAD
      if (!props)
        props = {};
      if (!props.activeLocale) {
        const languages = Presentation.localizationClient.languageList();
        props.activeLocale = (languages.length ? languages[0] : undefined);
=======
      const managerProps = props?.presentation ?? {};
      if (!managerProps.activeLocale) {
        const languages = Presentation.i18n.languageList();
        managerProps.activeLocale = (languages.length ? languages[0] : undefined);
>>>>>>> 5f074c2f
      }
      presentationManager = PresentationManager.create(managerProps);
    }
    if (!selectionManager) {
      selectionManager = new SelectionManager(props?.selection ?? {
        scopes: new SelectionScopesManager({
          rpcRequestsHandler: presentationManager.rpcRequestsHandler,
          localeProvider: () => this.presentation.activeLocale,
        }),
      });
    }
    if (!favoritePropertiesManager) {
      favoritePropertiesManager = new FavoritePropertiesManager({
        storage: props?.favorites ? props.favorites.storage : createFavoritePropertiesStorage(DefaultFavoritePropertiesStorageTypes.Noop),
      });
    }
    // eslint-disable-next-line @typescript-eslint/unbound-method
    presentationManager.onNewiModelConnection = favoritePropertiesManager.initializeConnection.bind(favoritePropertiesManager);
    await LocalizationHelper.registerNamespaces();
    for (const handler of initializationHandlers) {
      const cleanup = await handler();
      if (cleanup)
        terminationHandlers.push(cleanup);
    }
  }

  /**
   * Terminates Presentation library frontend. This method should be called
   * before a call to [IModelApp.shutdown]($imodeljs-frontend)
   */
  public static terminate(): void {
    terminationHandlers.forEach((handler) => handler());
    terminationHandlers.length = 0;

    if (localizationClient)
      LocalizationHelper.unregisterNamespaces();

    if (presentationManager)
      presentationManager.dispose();
    presentationManager = undefined;

    if (favoritePropertiesManager)
      favoritePropertiesManager.dispose();
    favoritePropertiesManager = undefined;

    selectionManager = undefined;
    localizationClient = undefined;
  }

  /**
   * Registers an additional handler which will be invoked during Presentation library frontend
   * initialization.
   *
   * @internal
   */
  public static registerInitializationHandler(handler: () => Promise<() => void>): void {
    initializationHandlers.push(handler);
  }

  /** The singleton [[PresentationManager]] */
  public static get presentation(): PresentationManager {
    if (!presentationManager)
      throw new Error("Presentation must be first initialized by calling Presentation.initialize");
    return presentationManager;
  }

  /** @internal */
  public static setPresentationManager(value: PresentationManager) {
    if (presentationManager)
      presentationManager.dispose();
    presentationManager = value;
  }

  /** The singleton [[SelectionManager]] */
  public static get selection(): SelectionManager {
    if (!selectionManager)
      throw new Error("Presentation must be first initialized by calling Presentation.initialize");
    return selectionManager;
  }

  /** @internal */
  public static setSelectionManager(value: SelectionManager) {
    selectionManager = value;
  }

  /**
   * The singleton [[FavoritePropertiesManager]]
   * @public
   */
  public static get favoriteProperties(): FavoritePropertiesManager {
    if (!favoritePropertiesManager)
      throw new Error("Favorite Properties must be first initialized by calling Presentation.initialize");
    return favoritePropertiesManager;
  }

  /** @internal */
  public static setFavoritePropertiesManager(value: FavoritePropertiesManager) {
    if (favoritePropertiesManager)
      favoritePropertiesManager.dispose();
    favoritePropertiesManager = value;
  }

  /**
   * The localization manager used by Presentation frontend. Returns the result of `IModelApp.i18n`.
   */
  public static get localizationClient(): LocalizationClient {
    if (!localizationClient)
      throw new Error("Presentation must be first initialized by calling Presentation.initialize");
    return localizationClient;
  }

  /** @internal */
  public static setLocalizationClient(value: LocalizationClient) {
    localizationClient = value;
  }
}<|MERGE_RESOLUTION|>--- conflicted
+++ resolved
@@ -16,12 +16,7 @@
 import { SelectionManager, SelectionManagerProps } from "./selection/SelectionManager";
 import { SelectionScopesManager } from "./selection/SelectionScopesManager";
 
-<<<<<<< HEAD
-let connectivityInfoProvider: IConnectivityInformationProvider | undefined;
 let localizationClient: LocalizationClient | undefined;
-=======
-let i18n: I18N | undefined;
->>>>>>> 5f074c2f
 let presentationManager: PresentationManager | undefined;
 let selectionManager: SelectionManager | undefined;
 let favoritePropertiesManager: FavoritePropertiesManager | undefined;
@@ -76,18 +71,10 @@
       localizationClient = IModelApp.localizationClient;
     }
     if (!presentationManager) {
-<<<<<<< HEAD
-      if (!props)
-        props = {};
-      if (!props.activeLocale) {
-        const languages = Presentation.localizationClient.languageList();
-        props.activeLocale = (languages.length ? languages[0] : undefined);
-=======
       const managerProps = props?.presentation ?? {};
       if (!managerProps.activeLocale) {
-        const languages = Presentation.i18n.languageList();
+        const languages = Presentation.localizationClient.languageList();
         managerProps.activeLocale = (languages.length ? languages[0] : undefined);
->>>>>>> 5f074c2f
       }
       presentationManager = PresentationManager.create(managerProps);
     }
