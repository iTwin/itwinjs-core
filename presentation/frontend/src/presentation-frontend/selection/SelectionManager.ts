--- conflicted
+++ resolved
@@ -401,14 +401,7 @@
 }
 
 /** @internal */
-<<<<<<< HEAD
-export const TRANSIENT_ELEMENT_CLASSNAME = "/TRANSIENT";
-
-/** @internal */
 export class ToolSelectionSyncHandler implements Disposable {
-=======
-export class ToolSelectionSyncHandler implements IDisposable {
->>>>>>> d8b43640
   private _selectionSourceName = "Tool";
   private _logicalSelection: SelectionManager;
   private _imodel: IModelConnection;
