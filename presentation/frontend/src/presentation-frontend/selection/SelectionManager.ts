--- conflicted
+++ resolved
@@ -7,13 +7,8 @@
  */
 
 import { defer, EMPTY, mergeMap, Observable, of, Subject, Subscription, takeUntil, tap } from "rxjs";
-<<<<<<< HEAD
 import { Id64, Id64Arg, Id64Array } from "@itwin/core-bentley";
-import { IModelConnection, SelectionSetEvent, SelectionSetEventType } from "@itwin/core-frontend";
-=======
-import { Id64, Id64Arg, Id64Array, IDisposable, using } from "@itwin/core-bentley";
 import { IModelConnection, SelectableIds, SelectionSetEvent, SelectionSetEventType } from "@itwin/core-frontend";
->>>>>>> 7f696cc7
 import { AsyncTasksTracker, BaseNodeKey, InstanceKey, Key, Keys, KeySet, NodeKey, SelectionScope, SelectionScopeProps } from "@itwin/presentation-common";
 import {
   createStorage,
@@ -476,44 +471,21 @@
       createSelectionScopeProps(this._logicalSelection.scopes.activeScope),
     );
 
-<<<<<<< HEAD
-    // we know what to do immediately on `clear` events
-    if (SelectionSetEventType.Clear === ev.type) {
-      await changer.clear(selectionLevel);
-      return;
-    }
-
-    const parsedIds = parseIds(ids);
     using _r = this._asyncsTracker.trackAsyncTask();
     switch (ev.type) {
       case SelectionSetEventType.Add:
-        await changer.add(parsedIds.transient, parsedIds.persistent, selectionLevel);
+        await changer.add(ids, selectionLevel);
         break;
       case SelectionSetEventType.Replace:
-        await changer.replace(parsedIds.transient, parsedIds.persistent, selectionLevel);
+        await changer.replace(ids, selectionLevel);
         break;
       case SelectionSetEventType.Remove:
-        await changer.remove(parsedIds.transient, parsedIds.persistent, selectionLevel);
-        break;
-    }
-=======
-    await using(this._asyncsTracker.trackAsyncTask(), async (_r) => {
-      switch (ev.type) {
-        case SelectionSetEventType.Add:
-          await changer.add(ids, selectionLevel);
-          break;
-        case SelectionSetEventType.Replace:
-          await changer.replace(ids, selectionLevel);
-          break;
-        case SelectionSetEventType.Remove:
-          await changer.remove(ids, selectionLevel);
-          break;
-        case SelectionSetEventType.Clear:
-          await changer.clear(selectionLevel);
-          break;
-      }
-    });
->>>>>>> 7f696cc7
+        await changer.remove(ids, selectionLevel);
+        break;
+      case SelectionSetEventType.Clear:
+        await changer.clear(selectionLevel);
+        break;
+    }
   };
 }
 
