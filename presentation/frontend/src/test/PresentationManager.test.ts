--- conflicted
+++ resolved
@@ -1,1563 +1,1557 @@
-/*---------------------------------------------------------------------------------------------
-* Copyright (c) Bentley Systems, Incorporated. All rights reserved.
-* See LICENSE.md in the project root for license terms and full copyright notice.
-*--------------------------------------------------------------------------------------------*/
-import { expect } from "chai";
-import * as faker from "faker";
-import sinon from "sinon";
-import { BeDuration, BeEvent, Logger, using } from "@bentley/bentleyjs-core";
-import { IModelRpcProps, IpcListener, RemoveFunction } from "@bentley/imodeljs-common";
-import { IModelConnection, IpcApp } from "@bentley/imodeljs-frontend";
-import { I18N, I18NNamespace } from "@bentley/imodeljs-i18n";
-import {
-  Content, ContentDescriptorRequestOptions, ContentRequestOptions, Descriptor, DisplayLabelRequestOptions, DisplayLabelsRequestOptions,
-  DisplayValueGroup, DistinctValuesRequestOptions, ExtendedContentRequestOptions, ExtendedHierarchyRequestOptions, FieldDescriptor,
-<<<<<<< HEAD
-  FieldDescriptorType, HierarchyRequestOptions, InstanceKey, Item, KeySet, LabelDefinition, LabelRequestOptions, Node, NodeKey, NodePathElement,
-  Paged, PresentationDataCompareOptions, PresentationError, PresentationIpcEvents, PresentationStatus, PresentationUnitSystem, RegisteredRuleset,
-  RequestPriority, RpcRequestsHandler, Ruleset, RulesetVariable, UpdateInfo, VariableValueTypes,
-=======
-  FieldDescriptorType, HierarchyCompareInfoJSON, HierarchyRequestOptions, InstanceKey, Item, KeySet, LabelDefinition, LabelRequestOptions, Node,
-  NodeKey, NodePathElement, Paged, PartialHierarchyModification, PresentationDataCompareOptions, PresentationError, PresentationRpcEvents,
-  PresentationRpcInterface, PresentationStatus, PresentationUnitSystem, RegisteredRuleset, RequestPriority, RpcRequestsHandler, Ruleset,
-  RulesetVariable, UpdateInfo, VariableValueTypes,
->>>>>>> 64cd8f5f
-} from "@bentley/presentation-common";
-import * as moq from "@bentley/presentation-common/lib/test/_helpers/Mocks";
-import {
-  createRandomBaseNodeKey, createRandomDescriptor, createRandomECInstanceKey, createRandomECInstancesNode, createRandomECInstancesNodeJSON,
-  createRandomECInstancesNodeKey, createRandomLabelDefinition, createRandomNodePathElement, createRandomRuleset, createRandomTransientId,
-} from "@bentley/presentation-common/lib/test/_helpers/random";
-import { Presentation } from "../presentation-frontend/Presentation";
-import {
-  buildPagedResponse, IModelContentChangeEventArgs, IModelHierarchyChangeEventArgs, PresentationManager,
-} from "../presentation-frontend/PresentationManager";
-import { RulesetManagerImpl } from "../presentation-frontend/RulesetManager";
-import { RulesetVariablesManagerImpl } from "../presentation-frontend/RulesetVariablesManager";
-import { TRANSIENT_ELEMENT_CLASSNAME } from "../presentation-frontend/selection/SelectionManager";
-
-describe("PresentationManager", () => {
-
-  const rulesetsManagerMock = moq.Mock.ofType<RulesetManagerImpl>();
-  const rpcRequestsHandlerMock = moq.Mock.ofType<RpcRequestsHandler>();
-  let manager: PresentationManager;
-  const i18nMock = moq.Mock.ofType<I18N>();
-  const testData = {
-    imodelToken: moq.Mock.ofType<IModelRpcProps>().object,
-    imodelMock: moq.Mock.ofType<IModelConnection>(),
-    pageOptions: { start: 0, size: 0 },
-    rulesetId: "",
-  };
-  let rulesetManagerCreateStub: sinon.SinonSpy<[], RulesetManagerImpl>;
-
-  beforeEach(() => {
-    mockI18N();
-    testData.imodelMock.reset();
-    testData.imodelMock.setup((x) => x.getRpcProps()).returns(() => testData.imodelToken);
-    testData.imodelMock.setup((x) => x.onClose).returns(() => new BeEvent());
-    testData.pageOptions = { start: faker.random.number(), size: faker.random.number() };
-    testData.rulesetId = faker.random.uuid();
-    rulesetsManagerMock.reset();
-    rulesetManagerCreateStub = sinon.stub(RulesetManagerImpl, "create").returns(rulesetsManagerMock.object);
-    rpcRequestsHandlerMock.reset();
-    manager = PresentationManager.create({
-      rpcRequestsHandler: rpcRequestsHandlerMock.object,
-    });
-  });
-
-  afterEach(() => {
-    manager.dispose();
-    Presentation.terminate();
-  });
-
-  const mockI18N = () => {
-    i18nMock.reset();
-    Presentation.setI18nManager(i18nMock.object);
-    const resolvedPromise = new Promise<void>((resolve) => resolve());
-    i18nMock.setup((x) => x.registerNamespace(moq.It.isAny())).returns((name: string) => new I18NNamespace(name, resolvedPromise));
-    i18nMock.setup((x) => x.translate(moq.It.isAny(), moq.It.isAny())).returns((stringId) => stringId);
-  };
-
-  const toIModelTokenOptions = <TOptions extends { imodel: IModelConnection, locale?: string, unitSystem?: PresentationUnitSystem }>(requestOptions: TOptions) => {
-    return {
-      ...requestOptions,
-      imodel: requestOptions.imodel.getRpcProps(),
-    };
-  };
-
-  const addRulesetAndVariablesToOptions = <TOptions extends { rulesetId?: string, rulesetOrId?: Ruleset | string }>(options: TOptions) => {
-    const { rulesetId, rulesetOrId } = options;
-
-    let foundRulesetOrId;
-    if (rulesetOrId && typeof rulesetOrId === "object") {
-      foundRulesetOrId = rulesetOrId;
-    } else {
-      foundRulesetOrId = rulesetOrId || rulesetId || "";
-    }
-
-    return { ...options, rulesetOrId: foundRulesetOrId, rulesetVariables: [] };
-  };
-
-  const prepareOptions = <TOptions extends { imodel: IModelConnection, locale?: string, unitSystem?: PresentationUnitSystem, rulesetId?: string, rulesetOrId?: Ruleset | string }>(options: TOptions) => {
-    return toIModelTokenOptions(addRulesetAndVariablesToOptions(options));
-  };
-
-  describe("constructor", () => {
-
-    it("sets active locale if supplied with props", async () => {
-      const props = { activeLocale: faker.locale };
-      const mgr = PresentationManager.create(props);
-      expect(mgr.activeLocale).to.eq(props.activeLocale);
-    });
-
-    it("sets active unit system if supplied with props", async () => {
-      const props = { activeUnitSystem: PresentationUnitSystem.UsSurvey };
-      const mgr = PresentationManager.create(props);
-      expect(mgr.activeUnitSystem).to.eq(props.activeUnitSystem);
-    });
-
-    it("sets custom RpcRequestsHandler if supplied with props", async () => {
-      const handler = moq.Mock.ofType<RpcRequestsHandler>();
-      const props = { rpcRequestsHandler: handler.object };
-      const mgr = PresentationManager.create(props);
-      expect(mgr.rpcRequestsHandler).to.eq(handler.object);
-    });
-
-    it("sets RpcRequestsHandler clientId if supplied with props", async () => {
-      const props = { clientId: faker.random.uuid() };
-      const mgr = PresentationManager.create(props);
-      expect(mgr.rpcRequestsHandler.clientId).to.eq(props.clientId);
-    });
-
-    it("starts listening to update events", async () => {
-      sinon.stub(IpcApp, "isValid").get(() => true);
-      const addListenerSpy = sinon.stub(IpcApp, "addListener").returns(() => { });
-      using(PresentationManager.create(), (_) => { });
-      expect(addListenerSpy).to.be.calledOnceWith(PresentationIpcEvents.Update, sinon.match((arg) => typeof arg === "function"));
-    });
-
-  });
-
-  describe("dispose", () => {
-
-    it("disposes RPC requests handler", () => {
-      manager.dispose();
-      rpcRequestsHandlerMock.verify((x) => x.dispose(), moq.Times.once());
-    });
-
-    it("stops listening to update events", async () => {
-      sinon.stub(IpcApp, "isValid").get(() => true);
-      const offSpy = sinon.stub();
-      const addListenerSpy = sinon.stub(IpcApp, "addListener").returns(offSpy);
-      using(PresentationManager.create(), (_) => { });
-      expect(offSpy).to.be.calledOnce;
-    });
-
-  });
-
-  describe("onConnection", () => {
-
-    it("caches IModelConnection and calls `onNewiModelConnection` for the first time", async () => {
-      const spy = sinon.stub(manager, "onNewiModelConnection");
-      const onCloseEvent = new BeEvent();
-      const imodelMock = moq.Mock.ofType<IModelConnection>();
-      imodelMock.setup((x) => x.onClose).returns(() => onCloseEvent);
-      rpcRequestsHandlerMock.setup((x) => x.getNodesCount(moq.It.isAny())).returns(async () => 0);
-
-      // expect the spy to be called on first imodel use
-      await manager.getNodesCount({ // eslint-disable-line deprecation/deprecation
-        imodel: imodelMock.object,
-        rulesetOrId: testData.rulesetId,
-      });
-      expect(spy).to.be.calledOnceWith(imodelMock.object);
-      spy.resetHistory();
-
-      // expect the spy to not be called second time
-      await manager.getNodesCount({ // eslint-disable-line deprecation/deprecation
-        imodel: imodelMock.object,
-        rulesetOrId: testData.rulesetId,
-      });
-      expect(spy).to.not.be.called;
-      spy.resetHistory();
-
-      // simulate imodel close
-      onCloseEvent.raiseEvent();
-
-      // expect the spy to be called again
-      await manager.getNodesCount({ // eslint-disable-line deprecation/deprecation
-        imodel: imodelMock.object,
-        rulesetOrId: testData.rulesetId,
-      });
-      expect(spy).to.be.calledOnceWith(imodelMock.object);
-    });
-
-  });
-
-  describe("activeLocale", () => {
-
-    it("requests with manager's locale if not set in request options", async () => {
-      const locale = faker.random.locale();
-      manager.activeLocale = locale;
-      await manager.getNodesCount({  // eslint-disable-line deprecation/deprecation
-        imodel: testData.imodelMock.object,
-        rulesetOrId: testData.rulesetId,
-      });
-      rpcRequestsHandlerMock.verify((x) => x.getNodesCount({
-        imodel: testData.imodelToken,
-        rulesetOrId: testData.rulesetId,
-        locale,
-        rulesetVariables: [],
-        parentKey: undefined,
-      }), moq.Times.once());
-    });
-
-    it("requests with request's locale if set", async () => {
-      const locale = faker.random.locale();
-      manager.activeLocale = faker.random.locale();
-      expect(manager.activeLocale).to.not.eq(locale);
-      await manager.getNodesCount({  // eslint-disable-line deprecation/deprecation
-        imodel: testData.imodelMock.object,
-        rulesetOrId: testData.rulesetId,
-        locale,
-      });
-      rpcRequestsHandlerMock.verify((x) => x.getNodesCount({
-        imodel: testData.imodelToken,
-        rulesetOrId: testData.rulesetId,
-        locale,
-        rulesetVariables: [],
-        parentKey: undefined,
-      }), moq.Times.once());
-    });
-
-  });
-
-  describe("activeUnitSystem", () => {
-
-    it("requests with manager's unit system if not set in request options", async () => {
-      const keys = new KeySet();
-      const unitSystem = PresentationUnitSystem.UsSurvey;
-      manager.activeUnitSystem = unitSystem;
-      await manager.getContentDescriptor({
-        imodel: testData.imodelMock.object,
-        rulesetOrId: testData.rulesetId,
-        displayType: "",
-        keys,
-      });
-      rpcRequestsHandlerMock.verify((x) => x.getContentDescriptor({
-        imodel: testData.imodelToken,
-        rulesetOrId: testData.rulesetId,
-        unitSystem,
-        rulesetVariables: [],
-        displayType: "",
-        keys: keys.toJSON(),
-      }), moq.Times.once());
-    });
-
-    it("requests with request's locale if set", async () => {
-      const keys = new KeySet();
-      const unitSystem = PresentationUnitSystem.UsSurvey;
-      manager.activeUnitSystem = PresentationUnitSystem.Metric;
-      await manager.getContentDescriptor({
-        imodel: testData.imodelMock.object,
-        rulesetOrId: testData.rulesetId,
-        unitSystem,
-        displayType: "",
-        keys,
-      });
-      rpcRequestsHandlerMock.verify((x) => x.getContentDescriptor({
-        imodel: testData.imodelToken,
-        rulesetOrId: testData.rulesetId,
-        unitSystem,
-        rulesetVariables: [],
-        displayType: "",
-        keys: keys.toJSON(),
-      }), moq.Times.once());
-    });
-
-  });
-
-  describe("rulesets", () => {
-
-    it("returns rulesets manager provided through props", () => {
-      const rulesets = manager.rulesets();
-      expect(rulesets).to.eq(rulesetsManagerMock.object);
-    });
-
-    it("returns an instance of `RulesetManagerImpl` if not provided through props", () => {
-      rulesetManagerCreateStub.restore();
-      manager = PresentationManager.create();
-      const rulesets = manager.rulesets();
-      expect(rulesets).to.be.instanceOf(RulesetManagerImpl);
-    });
-
-  });
-
-  describe("vars", () => {
-
-    it("returns ruleset variables manager", () => {
-      const vars = manager.vars(testData.rulesetId);
-      expect(vars).to.be.instanceOf(RulesetVariablesManagerImpl);
-
-      const vars2 = manager.vars(testData.rulesetId);
-      expect(vars2).to.equal(vars);
-    });
-
-  });
-
-  describe("getNodesAndCount", () => {
-
-    it("[deprecated] requests child nodes from proxy", async () => {
-      const parentNodeKey = createRandomECInstancesNodeKey();
-      const nodes = [createRandomECInstancesNode(), createRandomECInstancesNode()];
-      const count = 2;
-      const options: Paged<HierarchyRequestOptions<IModelConnection>> = {
-        imodel: testData.imodelMock.object,
-        rulesetOrId: testData.rulesetId,
-        paging: testData.pageOptions,
-      };
-      rpcRequestsHandlerMock
-        .setup((x) => x.getPagedNodes(prepareOptions({ ...options, parentKey: NodeKey.toJSON(parentNodeKey) })))
-        .returns(async () => ({ total: count, items: nodes.map(Node.toJSON) }))
-        .verifiable();
-      const actualResult = await manager.getNodesAndCount(options, parentNodeKey); // eslint-disable-line deprecation/deprecation
-      expect(actualResult).to.deep.eq({ count, nodes });
-      rpcRequestsHandlerMock.verifyAll();
-    });
-
-    it("requests root nodes from proxy", async () => {
-      const nodes = [createRandomECInstancesNode(), createRandomECInstancesNode()];
-      const count = 2;
-      const options: Paged<ExtendedHierarchyRequestOptions<IModelConnection, NodeKey>> = {
-        imodel: testData.imodelMock.object,
-        rulesetOrId: testData.rulesetId,
-        paging: testData.pageOptions,
-        parentKey: undefined,
-      };
-      rpcRequestsHandlerMock
-        .setup((x) => x.getPagedNodes(prepareOptions(options)))
-        .returns(async () => ({ total: count, items: nodes.map(Node.toJSON) }))
-        .verifiable();
-      const actualResult = await manager.getNodesAndCount(options);
-      expect(actualResult).to.deep.eq({ count, nodes });
-      rpcRequestsHandlerMock.verifyAll();
-    });
-
-    it("requests child nodes from proxy", async () => {
-      const parentNodeKey = createRandomECInstancesNodeKey();
-      const nodes = [createRandomECInstancesNode(), createRandomECInstancesNode()];
-      const count = 2;
-      const options: Paged<ExtendedHierarchyRequestOptions<IModelConnection, NodeKey>> = {
-        imodel: testData.imodelMock.object,
-        rulesetOrId: testData.rulesetId,
-        paging: testData.pageOptions,
-        parentKey: parentNodeKey,
-      };
-      rpcRequestsHandlerMock
-        .setup((x) => x.getPagedNodes(prepareOptions({ ...options, parentKey: NodeKey.toJSON(parentNodeKey) })))
-        .returns(async () => ({ total: count, items: nodes.map(Node.toJSON) }))
-        .verifiable();
-      const actualResult = await manager.getNodesAndCount(options);
-      expect(actualResult).to.deep.eq({ count, nodes });
-      rpcRequestsHandlerMock.verifyAll();
-    });
-
-    it("requests child nodes through multiple requests when getting partial responses", async () => {
-      const parentNodeKey = createRandomECInstancesNodeKey();
-      const node1 = createRandomECInstancesNode();
-      const node2 = createRandomECInstancesNode();
-      const count = 2;
-      const options: Paged<ExtendedHierarchyRequestOptions<IModelConnection, NodeKey>> = {
-        imodel: testData.imodelMock.object,
-        rulesetOrId: testData.rulesetId,
-        parentKey: parentNodeKey,
-      };
-      rpcRequestsHandlerMock
-        .setup((x) => x.getPagedNodes(prepareOptions({ ...options, parentKey: NodeKey.toJSON(parentNodeKey), paging: { start: 0, size: 0 } })))
-        .returns(async () => ({ total: count, items: [Node.toJSON(node1)] }))
-        .verifiable();
-      rpcRequestsHandlerMock
-        .setup((x) => x.getPagedNodes(prepareOptions({ ...options, parentKey: NodeKey.toJSON(parentNodeKey), paging: { start: 1, size: 0 } })))
-        .returns(async () => ({ total: count, items: [Node.toJSON(node2)] }))
-        .verifiable();
-      const actualResult = await manager.getNodesAndCount(options);
-      expect(actualResult).to.deep.eq({ count, nodes: [node1, node2] });
-      rpcRequestsHandlerMock.verifyAll();
-    });
-
-  });
-
-  describe("getNodes", () => {
-
-    it("[deprecated] requests child nodes from proxy", async () => {
-      const parentNodeKey = createRandomECInstancesNodeKey();
-      const result = [createRandomECInstancesNode(), createRandomECInstancesNode()];
-      const options: Paged<HierarchyRequestOptions<IModelConnection>> = {
-        imodel: testData.imodelMock.object,
-        rulesetOrId: testData.rulesetId,
-        paging: testData.pageOptions,
-      };
-      rpcRequestsHandlerMock
-        .setup((x) => x.getPagedNodes(prepareOptions({ ...options, parentKey: NodeKey.toJSON(parentNodeKey) })))
-        .returns(async () => ({ total: 666, items: result.map(Node.toJSON) }))
-        .verifiable();
-      const actualResult = await manager.getNodes(options, parentNodeKey); // eslint-disable-line deprecation/deprecation
-      expect(actualResult).to.deep.eq(result);
-      rpcRequestsHandlerMock.verifyAll();
-    });
-
-    it("requests root nodes from proxy", async () => {
-      const result = [createRandomECInstancesNode(), createRandomECInstancesNode()];
-      const options: Paged<ExtendedHierarchyRequestOptions<IModelConnection, NodeKey>> = {
-        imodel: testData.imodelMock.object,
-        rulesetOrId: testData.rulesetId,
-        paging: testData.pageOptions,
-        parentKey: undefined,
-      };
-      rpcRequestsHandlerMock
-        .setup((x) => x.getPagedNodes(prepareOptions(options)))
-        .returns(async () => ({ total: 666, items: result.map(Node.toJSON) }))
-        .verifiable();
-      const actualResult = await manager.getNodes(options); // eslint-disable-line deprecation/deprecation
-      expect(actualResult).to.deep.eq(result);
-      rpcRequestsHandlerMock.verifyAll();
-    });
-
-    it("requests child nodes from proxy", async () => {
-      const parentNodeKey = createRandomECInstancesNodeKey();
-      const result = [createRandomECInstancesNode(), createRandomECInstancesNode()];
-      const options: Paged<ExtendedHierarchyRequestOptions<IModelConnection, NodeKey>> = {
-        imodel: testData.imodelMock.object,
-        rulesetOrId: testData.rulesetId,
-        paging: testData.pageOptions,
-        parentKey: parentNodeKey,
-      };
-      rpcRequestsHandlerMock
-        .setup((x) => x.getPagedNodes(prepareOptions({ ...options, parentKey: NodeKey.toJSON(parentNodeKey) })))
-        .returns(async () => ({ total: 666, items: result.map(Node.toJSON) }))
-        .verifiable();
-      const actualResult = await manager.getNodes(options);
-      expect(actualResult).to.deep.eq(result);
-      rpcRequestsHandlerMock.verifyAll();
-    });
-
-    it("requests child nodes through multiple requests when getting partial responses", async () => {
-      const parentNodeKey = createRandomECInstancesNodeKey();
-      const node1 = createRandomECInstancesNode();
-      const node2 = createRandomECInstancesNode();
-      const count = 2;
-      const options: Paged<ExtendedHierarchyRequestOptions<IModelConnection, NodeKey>> = {
-        imodel: testData.imodelMock.object,
-        rulesetOrId: testData.rulesetId,
-        parentKey: parentNodeKey,
-      };
-      rpcRequestsHandlerMock
-        .setup((x) => x.getPagedNodes(prepareOptions({ ...options, parentKey: NodeKey.toJSON(parentNodeKey), paging: { start: 0, size: 0 } })))
-        .returns(async () => ({ total: count, items: [Node.toJSON(node1)] }))
-        .verifiable();
-      rpcRequestsHandlerMock
-        .setup((x) => x.getPagedNodes(prepareOptions({ ...options, parentKey: NodeKey.toJSON(parentNodeKey), paging: { start: 1, size: 0 } })))
-        .returns(async () => ({ total: count, items: [Node.toJSON(node2)] }))
-        .verifiable();
-      const actualResult = await manager.getNodes(options);
-      expect(actualResult).to.deep.eq([node1, node2]);
-      rpcRequestsHandlerMock.verifyAll();
-    });
-
-  });
-
-  describe("getNodesCount", () => {
-
-    it("requests root nodes count from proxy", async () => {
-      const result = faker.random.number();
-      const options: ExtendedHierarchyRequestOptions<IModelConnection, NodeKey> = {
-        imodel: testData.imodelMock.object,
-        rulesetOrId: testData.rulesetId,
-        parentKey: undefined,
-      };
-      rpcRequestsHandlerMock
-        .setup((x) => x.getNodesCount(prepareOptions(options)))
-        .returns(async () => result)
-        .verifiable();
-      const actualResult = await manager.getNodesCount(options);
-      expect(actualResult).to.eq(result);
-      rpcRequestsHandlerMock.verifyAll();
-    });
-
-    it("requests child nodes count from proxy", async () => {
-      const parentNodeKey = createRandomECInstancesNodeKey();
-      const result = faker.random.number();
-      const options: ExtendedHierarchyRequestOptions<IModelConnection, NodeKey> = {
-        imodel: testData.imodelMock.object,
-        rulesetOrId: testData.rulesetId,
-        parentKey: parentNodeKey,
-      };
-      rpcRequestsHandlerMock
-        .setup((x) => x.getNodesCount(prepareOptions({ ...options, parentKey: NodeKey.toJSON(parentNodeKey) })))
-        .returns(async () => result)
-        .verifiable();
-      const actualResult = await manager.getNodesCount(options);
-      expect(actualResult).to.eq(result);
-      rpcRequestsHandlerMock.verifyAll();
-    });
-
-    it("[deprecated] requests child nodes count from proxy", async () => {
-      const parentNodeKey = createRandomECInstancesNodeKey();
-      const result = faker.random.number();
-      const options: HierarchyRequestOptions<IModelConnection> = {
-        imodel: testData.imodelMock.object,
-        rulesetOrId: testData.rulesetId,
-      };
-      rpcRequestsHandlerMock
-        .setup((x) => x.getNodesCount(prepareOptions({ ...options, parentKey: NodeKey.toJSON(parentNodeKey) })))
-        .returns(async () => result)
-        .verifiable();
-      const actualResult = await manager.getNodesCount(options, parentNodeKey); // eslint-disable-line deprecation/deprecation
-      expect(actualResult).to.eq(result);
-      rpcRequestsHandlerMock.verifyAll();
-    });
-
-  });
-
-  describe("getFilteredNodePaths", () => {
-
-    it("calls getFilteredNodePaths through proxy", async () => {
-      const value = [createRandomNodePathElement(0), createRandomNodePathElement(0)];
-      const options: HierarchyRequestOptions<IModelConnection> = {
-        imodel: testData.imodelMock.object,
-        rulesetOrId: testData.rulesetId,
-      };
-      rpcRequestsHandlerMock.setup((x) => x.getFilteredNodePaths(prepareOptions(options), "filter"))
-        .returns(async () => value.map(NodePathElement.toJSON))
-        .verifiable();
-      const result = await manager.getFilteredNodePaths(options, "filter");
-      expect(result).to.be.deep.equal(value);
-      rpcRequestsHandlerMock.verifyAll();
-    });
-
-  });
-
-  describe("getNodePaths", () => {
-
-    it("calls getNodePaths through proxy", async () => {
-      const value = [createRandomNodePathElement(0), createRandomNodePathElement(0)];
-      const keyArray = [[createRandomECInstanceKey(), createRandomECInstanceKey()]];
-      const options: HierarchyRequestOptions<IModelConnection> = {
-        imodel: testData.imodelMock.object,
-        rulesetOrId: testData.rulesetId,
-      };
-      rpcRequestsHandlerMock.setup((x) => x.getNodePaths(prepareOptions(options), keyArray.map((k) => k.map(InstanceKey.toJSON)), 1))
-        .returns(async () => value.map(NodePathElement.toJSON))
-        .verifiable();
-      const result = await manager.getNodePaths(options, keyArray, 1);
-      expect(result).to.be.deep.equal(value);
-      rpcRequestsHandlerMock.verifyAll();
-    });
-
-  });
-
-  describe("loadHierarchy", () => {
-
-    it("calls loadHierarchy through proxy with default 'preload' priority", async () => {
-      const options: HierarchyRequestOptions<IModelConnection> = {
-        imodel: testData.imodelMock.object,
-        rulesetOrId: testData.rulesetId,
-      };
-      rpcRequestsHandlerMock.setup((x) => x.loadHierarchy({ ...prepareOptions(options), priority: RequestPriority.Preload }))
-        .returns(async () => { })
-        .verifiable();
-      await manager.loadHierarchy(options);
-      rpcRequestsHandlerMock.verifyAll();
-    });
-
-    it("calls loadHierarchy through proxy with specified priority", async () => {
-      const options: HierarchyRequestOptions<IModelConnection> = {
-        imodel: testData.imodelMock.object,
-        rulesetOrId: testData.rulesetId,
-        priority: 999,
-      };
-      rpcRequestsHandlerMock.setup((x) => x.loadHierarchy({ ...prepareOptions(options), priority: 999 }))
-        .returns(async () => { })
-        .verifiable();
-      await manager.loadHierarchy(options);
-      rpcRequestsHandlerMock.verifyAll();
-    });
-
-  });
-
-  describe("getContentDescriptor", () => {
-
-    it("[deprecated] requests descriptor from proxy", async () => {
-      const keyset = new KeySet();
-      const result = createRandomDescriptor();
-      const options: ContentRequestOptions<IModelConnection> = {
-        imodel: testData.imodelMock.object,
-        rulesetOrId: testData.rulesetId,
-      };
-      rpcRequestsHandlerMock
-        .setup((x) => x.getContentDescriptor(prepareOptions({ ...options, displayType: "test", keys: keyset.toJSON(), selection: undefined })))
-        .returns(async () => result.toJSON())
-        .verifiable();
-      const actualResult = await manager.getContentDescriptor(options, "test", keyset, undefined); // eslint-disable-line deprecation/deprecation
-      expect(actualResult).to.be.instanceOf(Descriptor);
-      expect(actualResult!.toJSON()).to.deep.eq(result.toJSON());
-      rpcRequestsHandlerMock.verifyAll();
-    });
-
-    it("requests descriptor from proxy", async () => {
-      const keyset = new KeySet();
-      const result = createRandomDescriptor();
-      const options: ContentDescriptorRequestOptions<IModelConnection, KeySet> = {
-        imodel: testData.imodelMock.object,
-        rulesetOrId: testData.rulesetId,
-        displayType: "test",
-        keys: keyset,
-      };
-      rpcRequestsHandlerMock
-        .setup((x) => x.getContentDescriptor(prepareOptions({ ...options, keys: keyset.toJSON() })))
-        .returns(async () => result.toJSON())
-        .verifiable();
-      const actualResult = await manager.getContentDescriptor(options);
-      expect(actualResult).to.be.instanceOf(Descriptor);
-      expect(actualResult!.toJSON()).to.deep.eq(result.toJSON());
-      rpcRequestsHandlerMock.verifyAll();
-    });
-
-    it("skips transient element keys", async () => {
-      const persistentKey = createRandomECInstanceKey();
-      const transientKey = { className: TRANSIENT_ELEMENT_CLASSNAME, id: createRandomTransientId() };
-      const keyset = new KeySet([persistentKey, transientKey]);
-      const options: ContentDescriptorRequestOptions<IModelConnection, KeySet> = {
-        imodel: testData.imodelMock.object,
-        rulesetOrId: testData.rulesetId,
-        displayType: "test",
-        keys: keyset,
-      };
-      rpcRequestsHandlerMock
-        .setup((x) => x.getContentDescriptor(prepareOptions({ ...options, keys: new KeySet([persistentKey]).toJSON() })))
-        .returns(async () => createRandomDescriptor().toJSON())
-        .verifiable();
-      await manager.getContentDescriptor(options);
-      rpcRequestsHandlerMock.verifyAll();
-    });
-
-    it("handles undefined descriptor", async () => {
-      const keyset = new KeySet();
-      const options: ContentDescriptorRequestOptions<IModelConnection, KeySet> = {
-        imodel: testData.imodelMock.object,
-        rulesetOrId: testData.rulesetId,
-        displayType: "test",
-        keys: keyset,
-      };
-      rpcRequestsHandlerMock
-        .setup((x) => x.getContentDescriptor(prepareOptions({ ...options, keys: keyset.toJSON() })))
-        .returns(async () => undefined)
-        .verifiable();
-      const actualResult = await manager.getContentDescriptor(options);
-      rpcRequestsHandlerMock.verifyAll();
-      expect(actualResult).to.be.undefined;
-    });
-
-  });
-
-  describe("getContentSetSize", () => {
-
-    it("[deprecated] requests content set size from proxy", async () => {
-      const keyset = new KeySet();
-      const descriptor = createRandomDescriptor();
-      const result = faker.random.number();
-      const options: ContentRequestOptions<IModelConnection> = {
-        imodel: testData.imodelMock.object,
-        rulesetOrId: testData.rulesetId,
-      };
-      rpcRequestsHandlerMock
-        .setup((x) => x.getContentSetSize(prepareOptions({ ...options, descriptor: descriptor.createDescriptorOverrides(), keys: keyset.toJSON() })))
-        .returns(async () => result)
-        .verifiable();
-      const actualResult = await manager.getContentSetSize(options, descriptor, keyset); // eslint-disable-line deprecation/deprecation
-      expect(actualResult).to.eq(result);
-      rpcRequestsHandlerMock.verifyAll();
-    });
-
-    it("requests content set size from proxy", async () => {
-      const keyset = new KeySet();
-      const descriptor = createRandomDescriptor();
-      const result = faker.random.number();
-      const options: ExtendedContentRequestOptions<IModelConnection, Descriptor, KeySet> = {
-        imodel: testData.imodelMock.object,
-        rulesetOrId: testData.rulesetId,
-        descriptor,
-        keys: keyset,
-      };
-      rpcRequestsHandlerMock
-        .setup((x) => x.getContentSetSize(prepareOptions({ ...options, descriptor: descriptor.createDescriptorOverrides(), keys: keyset.toJSON() })))
-        .returns(async () => result)
-        .verifiable();
-      const actualResult = await manager.getContentSetSize(options);
-      expect(actualResult).to.eq(result);
-      rpcRequestsHandlerMock.verifyAll();
-    });
-
-    it("requests content set size from proxy when descriptor overrides are passed instead of descriptor", async () => {
-      const keyset = new KeySet();
-      const descriptor = createRandomDescriptor();
-      const overrides = descriptor.createDescriptorOverrides();
-      const result = faker.random.number();
-      const options: ExtendedContentRequestOptions<IModelConnection, Descriptor, KeySet> = {
-        imodel: testData.imodelMock.object,
-        rulesetOrId: testData.rulesetId,
-        descriptor: overrides,
-        keys: keyset,
-      };
-      rpcRequestsHandlerMock
-        .setup(async (x) => x.getContentSetSize(prepareOptions({ ...options, descriptor: overrides, keys: keyset.toJSON() })))
-        .returns(async () => result)
-        .verifiable();
-      const actualResult = await manager.getContentSetSize(options);
-      expect(actualResult).to.eq(result);
-      rpcRequestsHandlerMock.verifyAll();
-    });
-
-  });
-
-  describe("getContent", () => {
-
-    it("[deprecated] requests content from proxy", async () => {
-      const keyset = new KeySet();
-      const descriptor = createRandomDescriptor();
-      const result = {
-        total: 999,
-        items: [new Item([], "", "", undefined, {}, {}, [])],
-      };
-      const options: Paged<ContentRequestOptions<IModelConnection>> = {
-        imodel: testData.imodelMock.object,
-        rulesetOrId: testData.rulesetId,
-        paging: testData.pageOptions,
-      };
-      rpcRequestsHandlerMock
-        .setup(async (x) => x.getPagedContentSet(prepareOptions({ ...options, descriptor: descriptor.createDescriptorOverrides(), keys: keyset.toJSON() })))
-        .returns(async () => ({ ...result, items: result.items.map((i) => i.toJSON()) }))
-        .verifiable();
-      const actualResult = await manager.getContent(options, descriptor, keyset); // eslint-disable-line deprecation/deprecation
-      expect(actualResult).to.be.instanceOf(Content);
-      expect(actualResult!.descriptor).to.eq(descriptor);
-      expect(actualResult!.contentSet).to.deep.eq(result.items);
-      rpcRequestsHandlerMock.verifyAll();
-    });
-
-    it("requests content from proxy", async () => {
-      const keyset = new KeySet();
-      const descriptor = createRandomDescriptor();
-      const result = {
-        total: 999,
-        items: [new Item([], "", "", undefined, {}, {}, [])],
-      };
-      const options: Paged<ExtendedContentRequestOptions<IModelConnection, Descriptor, KeySet>> = {
-        imodel: testData.imodelMock.object,
-        rulesetOrId: testData.rulesetId,
-        paging: testData.pageOptions,
-        descriptor,
-        keys: keyset,
-      };
-      rpcRequestsHandlerMock
-        .setup(async (x) => x.getPagedContentSet(prepareOptions({ ...options, descriptor: descriptor.createDescriptorOverrides(), keys: keyset.toJSON() })))
-        .returns(async () => ({ ...result, items: result.items.map((i) => i.toJSON()) }))
-        .verifiable();
-      const actualResult = await manager.getContent(options);
-      expect(actualResult).to.be.instanceOf(Content);
-      expect(actualResult!.descriptor).to.eq(descriptor);
-      expect(actualResult!.contentSet).to.deep.eq(result.items);
-      rpcRequestsHandlerMock.verifyAll();
-    });
-
-    it("requests content from proxy when descriptor overrides are passed instead of descriptor", async () => {
-      const keyset = new KeySet();
-      const descriptor = createRandomDescriptor();
-      const overrides = descriptor.createDescriptorOverrides();
-      const items = [new Item([], "", "", undefined, {}, {}, [])];
-      const options: Paged<ExtendedContentRequestOptions<IModelConnection, Descriptor, KeySet>> = {
-        imodel: testData.imodelMock.object,
-        rulesetOrId: testData.rulesetId,
-        paging: testData.pageOptions,
-        descriptor: overrides,
-        keys: keyset,
-      };
-      rpcRequestsHandlerMock
-        .setup(async (x) => x.getPagedContent(prepareOptions({ ...options, descriptor: overrides, keys: keyset.toJSON() })))
-        .returns(async () => ({ descriptor: descriptor.toJSON(), contentSet: { total: 999, items: items.map((i) => i.toJSON()) } }))
-        .verifiable();
-      const actualResult = await manager.getContent(options);
-      expect(actualResult).to.be.instanceOf(Content);
-      expect(actualResult!.descriptor).to.deep.eq(descriptor);
-      expect(actualResult!.contentSet).to.deep.eq(items);
-      rpcRequestsHandlerMock.verifyAll();
-    });
-
-    it("handles case when response has no content", async () => {
-      const keyset = new KeySet();
-      const descriptor = createRandomDescriptor();
-      const options: Paged<ExtendedContentRequestOptions<IModelConnection, Descriptor, KeySet>> = {
-        imodel: testData.imodelMock.object,
-        rulesetOrId: testData.rulesetId,
-        paging: testData.pageOptions,
-        descriptor: descriptor.createDescriptorOverrides(),
-        keys: keyset,
-      };
-      rpcRequestsHandlerMock
-        .setup(async (x) => x.getPagedContent(prepareOptions({ ...options, descriptor: descriptor.createDescriptorOverrides(), keys: keyset.toJSON() })))
-        .returns(async () => undefined)
-        .verifiable();
-      const actualResult = await manager.getContent(options);
-      expect(actualResult).to.be.undefined;
-      rpcRequestsHandlerMock.verifyAll();
-    });
-
-  });
-
-  describe("getContentAndContentSize", () => {
-
-    it("[deprecated] requests content and contentSize from proxy", async () => {
-      const keyset = new KeySet();
-      const descriptor = createRandomDescriptor();
-      const result = {
-        total: 999,
-        items: [new Item([], "", "", undefined, {}, {}, [])],
-      };
-      const options: Paged<ContentRequestOptions<IModelConnection>> = {
-        imodel: testData.imodelMock.object,
-        rulesetOrId: testData.rulesetId,
-        paging: testData.pageOptions,
-      };
-      rpcRequestsHandlerMock
-        .setup(async (x) => x.getPagedContentSet(prepareOptions({ ...options, descriptor: descriptor.createDescriptorOverrides(), keys: keyset.toJSON() })))
-        .returns(async () => ({ ...result, items: result.items.map((i) => i.toJSON()) }))
-        .verifiable();
-      const actualResult = await manager.getContentAndSize(options, descriptor, keyset); // eslint-disable-line deprecation/deprecation
-      expect(actualResult).to.deep.eq({
-        size: result.total,
-        content: {
-          descriptor,
-          contentSet: result.items,
-        },
-      });
-      rpcRequestsHandlerMock.verifyAll();
-    });
-
-    it("requests content and contentSize from proxy", async () => {
-      const keyset = new KeySet();
-      const descriptor = createRandomDescriptor();
-      const result = {
-        total: 999,
-        items: [new Item([], "", "", undefined, {}, {}, [])],
-      };
-      const options: Paged<ExtendedContentRequestOptions<IModelConnection, Descriptor, KeySet>> = {
-        imodel: testData.imodelMock.object,
-        rulesetOrId: testData.rulesetId,
-        paging: testData.pageOptions,
-        descriptor,
-        keys: keyset,
-      };
-      rpcRequestsHandlerMock
-        .setup(async (x) => x.getPagedContentSet(prepareOptions({ ...options, descriptor: descriptor.createDescriptorOverrides(), keys: keyset.toJSON() })))
-        .returns(async () => ({ ...result, items: result.items.map((i) => i.toJSON()) }))
-        .verifiable();
-      const actualResult = await manager.getContentAndSize(options);
-      expect(actualResult).to.deep.eq({
-        size: result.total,
-        content: {
-          descriptor,
-          contentSet: result.items,
-        },
-      });
-      rpcRequestsHandlerMock.verifyAll();
-    });
-
-    it("requests content and content set size from proxy when descriptor overrides are passed instead of descriptor", async () => {
-      const keyset = new KeySet();
-      const descriptor = createRandomDescriptor();
-      const result = {
-        total: 999,
-        items: [new Item([], "", "", undefined, {}, {}, [])],
-      };
-      const options: Paged<ExtendedContentRequestOptions<IModelConnection, Descriptor, KeySet>> = {
-        imodel: testData.imodelMock.object,
-        rulesetOrId: testData.rulesetId,
-        paging: testData.pageOptions,
-        descriptor: descriptor.createDescriptorOverrides(),
-        keys: keyset,
-      };
-      rpcRequestsHandlerMock
-        .setup(async (x) => x.getPagedContent(prepareOptions({ ...options, descriptor: descriptor.createDescriptorOverrides(), keys: keyset.toJSON() })))
-        .returns(async () => ({ descriptor: descriptor.toJSON(), contentSet: { ...result, items: result.items.map((i) => i.toJSON()) } }))
-        .verifiable();
-      const actualResult = await manager.getContentAndSize(options);
-      expect(actualResult).to.deep.eq({
-        size: result.total,
-        content: {
-          descriptor,
-          contentSet: result.items,
-        },
-      });
-      rpcRequestsHandlerMock.verifyAll();
-    });
-
-    it("requests full content only for the first partial request when using descriptor overrides and multiple partial requests are needed", async () => {
-      const keyset = new KeySet();
-      const descriptor = createRandomDescriptor();
-      const item1 = new Item([], "", "", undefined, {}, {}, []);
-      const item2 = new Item([], "", "", undefined, {}, {}, []);
-      const options: Paged<ExtendedContentRequestOptions<IModelConnection, Descriptor, KeySet>> = {
-        imodel: testData.imodelMock.object,
-        rulesetOrId: testData.rulesetId,
-        paging: { start: 0, size: 2 },
-        descriptor: descriptor.createDescriptorOverrides(),
-        keys: keyset,
-      };
-      rpcRequestsHandlerMock
-        .setup(async (x) => x.getPagedContent(prepareOptions({ ...options, descriptor: descriptor.createDescriptorOverrides(), keys: keyset.toJSON(), paging: { start: 0, size: 2 } })))
-        .returns(async () => ({ descriptor: descriptor.toJSON(), contentSet: { total: 5, items: [item1.toJSON()] } }))
-        .verifiable();
-      rpcRequestsHandlerMock
-        .setup(async (x) => x.getPagedContentSet(prepareOptions({ ...options, descriptor: descriptor.createDescriptorOverrides(), keys: keyset.toJSON(), paging: { start: 1, size: 1 } })))
-        .returns(async () => ({ total: 5, items: [item2.toJSON()] }))
-        .verifiable();
-      const actualResult = await manager.getContentAndSize(options);
-      expect(actualResult).to.deep.eq({
-        size: 5,
-        content: {
-          descriptor,
-          contentSet: [item1, item2],
-        },
-      });
-      rpcRequestsHandlerMock.verifyAll();
-    });
-
-    it("handles case when response has no content", async () => {
-      const keyset = new KeySet();
-      const descriptor = createRandomDescriptor();
-      const options: Paged<ExtendedContentRequestOptions<IModelConnection, Descriptor, KeySet>> = {
-        imodel: testData.imodelMock.object,
-        rulesetOrId: testData.rulesetId,
-        paging: testData.pageOptions,
-        descriptor: descriptor.createDescriptorOverrides(),
-        keys: keyset,
-      };
-      rpcRequestsHandlerMock
-        .setup(async (x) => x.getPagedContent(prepareOptions({ ...options, descriptor: descriptor.createDescriptorOverrides(), keys: keyset.toJSON() })))
-        .returns(async () => undefined)
-        .verifiable();
-      const actualResult = await manager.getContentAndSize(options);
-      expect(actualResult).to.be.undefined;
-      rpcRequestsHandlerMock.verifyAll();
-    });
-
-    it("handles case when partial request does not return items", async () => {
-      const keyset = new KeySet();
-      const descriptor = createRandomDescriptor();
-      const options: Paged<ExtendedContentRequestOptions<IModelConnection, Descriptor, KeySet>> = {
-        imodel: testData.imodelMock.object,
-        rulesetOrId: testData.rulesetId,
-        paging: { start: 0, size: 5 },
-        descriptor: descriptor.createDescriptorOverrides(),
-        keys: keyset,
-      };
-      rpcRequestsHandlerMock
-        .setup(async (x) => x.getPagedContent(prepareOptions({ ...options, descriptor: descriptor.createDescriptorOverrides(), keys: keyset.toJSON(), paging: { start: 0, size: 5 } })))
-        .returns(async () => ({ descriptor: descriptor.toJSON(), contentSet: { total: 1, items: [] } }))
-        .verifiable();
-      const loggerSpy = sinon.spy(Logger, "logError");
-      const actualResult = await manager.getContentAndSize(options);
-      expect(actualResult).to.deep.eq({
-        size: 0,
-        content: {
-          descriptor,
-          contentSet: [],
-        },
-      });
-      rpcRequestsHandlerMock.verifyAll();
-      expect(loggerSpy).to.be.calledOnce;
-    });
-
-  });
-
-  describe("[deprecated] getDistinctValues", () => {
-
-    it("requests distinct values", async () => {
-      const keyset = new KeySet();
-      const descriptor = createRandomDescriptor();
-      const fieldName = faker.random.word();
-      const maximumValueCount = faker.random.number();
-      const result = [faker.random.word(), faker.random.word()];
-      const options: ContentRequestOptions<IModelConnection> = {
-        imodel: testData.imodelMock.object,
-        rulesetOrId: testData.rulesetId,
-      };
-      rpcRequestsHandlerMock
-        .setup((x) => x.getDistinctValues(prepareOptions(options),
-          moq.deepEquals(descriptor.createDescriptorOverrides()),
-          moq.deepEquals(keyset.toJSON()), fieldName, maximumValueCount))
-        .returns(async () => result)
-        .verifiable();
-      const actualResult = await manager.getDistinctValues(options, descriptor, keyset, fieldName, maximumValueCount);
-      rpcRequestsHandlerMock.verifyAll();
-      expect(actualResult).to.deep.eq(result);
-    });
-
-    it("passes 0 for maximumValueCount by default", async () => {
-      const options: ContentRequestOptions<IModelConnection> = {
-        imodel: testData.imodelMock.object,
-        rulesetOrId: testData.rulesetId,
-      };
-      rpcRequestsHandlerMock
-        .setup((x) => x.getDistinctValues(moq.It.isAny(), moq.It.isAny(), moq.It.isAny(), moq.It.isAnyString(), 0))
-        .verifiable();
-      await manager.getDistinctValues(options, createRandomDescriptor(), new KeySet(), "");
-      rpcRequestsHandlerMock.verifyAll();
-    });
-
-  });
-
-  describe("getPagedDistinctValues", () => {
-
-    it("requests distinct values", async () => {
-      const keys = new KeySet();
-      const descriptor = createRandomDescriptor();
-      const fieldDescriptor: FieldDescriptor = {
-        type: FieldDescriptorType.Name,
-        fieldName: faker.random.word(),
-      };
-      const result = {
-        total: 1,
-        items: [{
-          displayValue: faker.random.word(),
-          groupedRawValues: [faker.random.word(), faker.random.word()],
-        }],
-      };
-      const managerOptions: DistinctValuesRequestOptions<IModelConnection, Descriptor, KeySet> = {
-        imodel: testData.imodelMock.object,
-        rulesetOrId: testData.rulesetId,
-        descriptor,
-        keys,
-        fieldDescriptor,
-      };
-      const rpcHandlerOptions = {
-        ...prepareOptions(managerOptions),
-        descriptor: descriptor.createDescriptorOverrides(),
-        keys: keys.toJSON(),
-        paging: { start: 0, size: 0 },
-      };
-      rpcRequestsHandlerMock
-        .setup((x) => x.getPagedDistinctValues(rpcHandlerOptions))
-        .returns(async () => result)
-        .verifiable();
-      const actualResult = await manager.getPagedDistinctValues(managerOptions);
-      rpcRequestsHandlerMock.verifyAll();
-      expect(actualResult).to.deep.eq(result);
-    });
-
-    it("requests distinct values through multiple requests when getting partial responses", async () => {
-      const keys = new KeySet();
-      const descriptor = createRandomDescriptor();
-      const fieldDescriptor: FieldDescriptor = {
-        type: FieldDescriptorType.Name,
-        fieldName: faker.random.word(),
-      };
-      const item1 = {
-        displayValue: faker.random.word(),
-        groupedRawValues: [faker.random.word(), faker.random.word()],
-      };
-      const item2 = {
-        displayValue: faker.random.word(),
-        groupedRawValues: [faker.random.word(), faker.random.word()],
-      };
-      const managerOptions: DistinctValuesRequestOptions<IModelConnection, Descriptor, KeySet> = {
-        imodel: testData.imodelMock.object,
-        rulesetOrId: testData.rulesetId,
-        descriptor,
-        keys,
-        fieldDescriptor,
-        paging: undefined,
-      };
-      const rpcHandlerOptions = {
-        ...prepareOptions(managerOptions),
-        descriptor: descriptor.createDescriptorOverrides(),
-        keys: keys.toJSON(),
-      };
-      rpcRequestsHandlerMock
-        .setup((x) => x.getPagedDistinctValues({ ...rpcHandlerOptions, paging: { start: 0, size: 0 } }))
-        .returns(async () => ({ total: 2, items: [DisplayValueGroup.toJSON(item1)] }))
-        .verifiable();
-      rpcRequestsHandlerMock
-        .setup((x) => x.getPagedDistinctValues({ ...rpcHandlerOptions, paging: { start: 1, size: 0 } }))
-        .returns(async () => ({ total: 2, items: [DisplayValueGroup.toJSON(item2)] }))
-        .verifiable();
-      const actualResult = await manager.getPagedDistinctValues(managerOptions);
-      rpcRequestsHandlerMock.verifyAll();
-      expect(actualResult).to.deep.eq({ total: 2, items: [item1, item2] });
-    });
-
-  });
-
-  describe("getDisplayLabelDefinition", () => {
-
-    it("[deprecated] requests display label definition", async () => {
-      const key = createRandomECInstanceKey();
-      const result = createRandomLabelDefinition();
-      const options: LabelRequestOptions<IModelConnection> = {
-        imodel: testData.imodelMock.object,
-      };
-      rpcRequestsHandlerMock
-        .setup(async (x) => x.getDisplayLabelDefinition(toIModelTokenOptions({ ...options, key: InstanceKey.toJSON(key) })))
-        .returns(async () => result)
-        .verifiable();
-      const actualResult = await manager.getDisplayLabelDefinition(options, key); // eslint-disable-line deprecation/deprecation
-      expect(actualResult).to.deep.eq(result);
-      rpcRequestsHandlerMock.verifyAll();
-    });
-
-    it("requests display label definition", async () => {
-      const result = createRandomLabelDefinition();
-      const options: DisplayLabelRequestOptions<IModelConnection, InstanceKey> = {
-        imodel: testData.imodelMock.object,
-        key: createRandomECInstanceKey(),
-      };
-      rpcRequestsHandlerMock
-        .setup(async (x) => x.getDisplayLabelDefinition(toIModelTokenOptions({ ...options, key: InstanceKey.toJSON(options.key) })))
-        .returns(async () => result)
-        .verifiable();
-      const actualResult = await manager.getDisplayLabelDefinition(options);
-      expect(actualResult).to.deep.eq(result);
-      rpcRequestsHandlerMock.verifyAll();
-    });
-
-  });
-
-  describe("getDisplayLabelDefinitions", () => {
-
-    it("[deprecated] requests display labels definitions", async () => {
-      const keys = [createRandomECInstanceKey(), createRandomECInstanceKey()];
-      const result = [createRandomLabelDefinition(), createRandomLabelDefinition()];
-      const options: LabelRequestOptions<IModelConnection> = {
-        imodel: testData.imodelMock.object,
-      };
-      rpcRequestsHandlerMock
-        .setup(async (x) => x.getPagedDisplayLabelDefinitions(toIModelTokenOptions({ ...options, keys: keys.map(InstanceKey.toJSON) })))
-        .returns(async () => ({ total: 2, items: result }))
-        .verifiable();
-      const actualResult = await manager.getDisplayLabelDefinitions(options, keys); // eslint-disable-line deprecation/deprecation
-      expect(actualResult).to.deep.eq(result);
-      rpcRequestsHandlerMock.verifyAll();
-    });
-
-    it("requests display labels definitions", async () => {
-      const result = [createRandomLabelDefinition(), createRandomLabelDefinition()];
-      const options: DisplayLabelsRequestOptions<IModelConnection, InstanceKey> = {
-        imodel: testData.imodelMock.object,
-        keys: [createRandomECInstanceKey(), createRandomECInstanceKey()],
-      };
-      rpcRequestsHandlerMock
-        .setup(async (x) => x.getPagedDisplayLabelDefinitions(toIModelTokenOptions({ ...options, keys: options.keys.map(InstanceKey.toJSON) })))
-        .returns(async () => ({ total: 2, items: result.map(LabelDefinition.toJSON) }))
-        .verifiable();
-      const actualResult = await manager.getDisplayLabelDefinitions(options);
-      expect(actualResult).to.deep.eq(result);
-      rpcRequestsHandlerMock.verifyAll();
-    });
-
-    it("requests display labels definitions through multiple requests when getting partial responses", async () => {
-      const key1 = createRandomECInstanceKey();
-      const key2 = createRandomECInstanceKey();
-      const def1 = createRandomLabelDefinition();
-      const def2 = createRandomLabelDefinition();
-      const options: DisplayLabelsRequestOptions<IModelConnection, InstanceKey> = {
-        imodel: testData.imodelMock.object,
-        keys: [key1, key2],
-      };
-      rpcRequestsHandlerMock
-        .setup(async (x) => x.getPagedDisplayLabelDefinitions(toIModelTokenOptions({ ...options, keys: [key1, key2].map(InstanceKey.toJSON) })))
-        .returns(async () => ({ total: 2, items: [LabelDefinition.toJSON(def1)] }))
-        .verifiable();
-      rpcRequestsHandlerMock
-        .setup(async (x) => x.getPagedDisplayLabelDefinitions(toIModelTokenOptions({ ...options, keys: [InstanceKey.toJSON(key2)] })))
-        .returns(async () => ({ total: 2, items: [LabelDefinition.toJSON(def2)] }))
-        .verifiable();
-      const actualResult = await manager.getDisplayLabelDefinitions(options);
-      expect(actualResult).to.deep.eq([def1, def2]);
-      rpcRequestsHandlerMock.verifyAll();
-    });
-
-  });
-
-  describe("compareHierarchies", () => {
-
-    it("returns empty result when neither ruleset nor variables changed", async () => {
-      const options: PresentationDataCompareOptions<IModelConnection, NodeKey> = {
-        imodel: testData.imodelMock.object,
-        prev: {},
-        rulesetOrId: "test",
-      };
-      const actualResult = await manager.compareHierarchies(options);
-      rpcRequestsHandlerMock.verify(async (x) => x.compareHierarchiesPaged(moq.It.isAny()), moq.Times.never());
-      expect(actualResult).to.deep.eq([]);
-    });
-
-    it("returns empty result when comparison is canceled", async () => {
-      const options: PresentationDataCompareOptions<IModelConnection, NodeKey> = {
-        imodel: testData.imodelMock.object,
-        prev: {
-          rulesetOrId: "test1",
-        },
-        rulesetOrId: "test2",
-      };
-      rpcRequestsHandlerMock
-        .setup(async (x) => x.compareHierarchiesPaged(prepareOptions({ ...options })))
-        .throws(new PresentationError(PresentationStatus.Canceled))
-        .verifiable();
-      const actualResult = await manager.compareHierarchies(options);
-      rpcRequestsHandlerMock.verify(async (x) => x.compareHierarchiesPaged(moq.It.isAny()), moq.Times.once());
-      expect(actualResult).to.deep.eq([]);
-    });
-
-    it("throws when request handler throws non-cancelation exception", async () => {
-      const options: PresentationDataCompareOptions<IModelConnection, NodeKey> = {
-        imodel: testData.imodelMock.object,
-        prev: {
-          rulesetVariables: [],
-        },
-        rulesetOrId: "test",
-      };
-      rpcRequestsHandlerMock
-        .setup(async (x) => x.compareHierarchiesPaged(prepareOptions({ ...options })))
-        .throws(new PresentationError(PresentationStatus.Error))
-        .verifiable();
-      await expect(manager.compareHierarchies(options)).to.eventually.be.rejectedWith(PresentationError);
-      rpcRequestsHandlerMock.verify(async (x) => x.compareHierarchiesPaged(moq.It.isAny()), moq.Times.once());
-    });
-
-    it("requests hierarchy comparison and returns result", async () => {
-      const options: PresentationDataCompareOptions<IModelConnection, NodeKey> = {
-        imodel: testData.imodelMock.object,
-        prev: {
-          rulesetOrId: "test1",
-          rulesetVariables: [],
-        },
-        rulesetOrId: "test",
-        rulesetVariables: [],
-        expandedNodeKeys: [createRandomBaseNodeKey()],
-      };
-      const compareInfo: HierarchyCompareInfoJSON = {
-        changes: [
-          {
-            type: "Insert",
-            position: 0,
-            node: createRandomECInstancesNodeJSON(),
-          },
-        ],
-      };
-      rpcRequestsHandlerMock
-        .setup(async (x) => x.compareHierarchiesPaged(prepareOptions({ ...options, expandedNodeKeys: options.expandedNodeKeys!.map(NodeKey.toJSON) })))
-        .returns(async () => compareInfo)
-        .verifiable();
-      const changes = await manager.compareHierarchies(options);
-      rpcRequestsHandlerMock.verify(async (x) => x.compareHierarchiesPaged(moq.It.isAny()), moq.Times.once());
-      expect(changes).to.be.deep.eq(compareInfo.changes.map(PartialHierarchyModification.fromJSON));
-    });
-
-    it("makes multiple requests until collects all results", async () => {
-      const options: PresentationDataCompareOptions<IModelConnection, NodeKey> = {
-        imodel: testData.imodelMock.object,
-        prev: {
-          rulesetOrId: "test1",
-          rulesetVariables: [],
-        },
-        rulesetOrId: "test",
-        rulesetVariables: [],
-        expandedNodeKeys: [createRandomBaseNodeKey()],
-      };
-      const compareInfo1: HierarchyCompareInfoJSON = {
-        changes: [
-          {
-            type: "Insert",
-            position: 0,
-            node: createRandomECInstancesNodeJSON(),
-          },
-        ],
-        continuationToken: {
-          prevHierarchyNode: "prevNode",
-          currHierarchyNode: "currNode",
-        },
-      };
-      const compareInfo2: HierarchyCompareInfoJSON = {
-        changes: [
-          {
-            type: "Insert",
-            position: 1,
-            node: createRandomECInstancesNodeJSON(),
-          },
-        ],
-      };
-      rpcRequestsHandlerMock
-        .setup(async (x) => x.compareHierarchiesPaged(prepareOptions({ ...options, expandedNodeKeys: options.expandedNodeKeys!.map(NodeKey.toJSON) })))
-        .returns(async () => compareInfo1);
-      rpcRequestsHandlerMock
-        .setup(async (x) => x.compareHierarchiesPaged(prepareOptions({ ...options, expandedNodeKeys: options.expandedNodeKeys!.map(NodeKey.toJSON), continuationToken: compareInfo1.continuationToken })))
-        .returns(async () => compareInfo2);
-      const changes = await manager.compareHierarchies(options);
-      rpcRequestsHandlerMock.verify(async (x) => x.compareHierarchiesPaged(moq.It.isAny()), moq.Times.exactly(2));
-      expect(changes.length).to.be.eq(2);
-      expect(changes).to.be.deep.eq([...compareInfo1.changes.map(PartialHierarchyModification.fromJSON), ...compareInfo2.changes.map(PartialHierarchyModification.fromJSON)]);
-    });
-
-    it("avoid infinitely requesting if continuation token returned with no changes", async () => {
-      const options: PresentationDataCompareOptions<IModelConnection, NodeKey> = {
-        imodel: testData.imodelMock.object,
-        prev: {
-          rulesetOrId: "test1",
-          rulesetVariables: [],
-        },
-        rulesetOrId: "test",
-        rulesetVariables: [],
-        expandedNodeKeys: [createRandomBaseNodeKey()],
-      };
-      const compareInfo1: HierarchyCompareInfoJSON = {
-        changes: [
-          {
-            type: "Insert",
-            position: 0,
-            node: createRandomECInstancesNodeJSON(),
-          },
-        ],
-        continuationToken: {
-          prevHierarchyNode: "prevNode",
-          currHierarchyNode: "currNode",
-        },
-      };
-      const compareInfo2: HierarchyCompareInfoJSON = {
-        changes: [],
-        continuationToken: {
-          prevHierarchyNode: "prevNode1",
-          currHierarchyNode: "currNode1",
-        },
-      };
-      rpcRequestsHandlerMock
-        .setup(async (x) => x.compareHierarchiesPaged(prepareOptions({ ...options, expandedNodeKeys: options.expandedNodeKeys!.map(NodeKey.toJSON) })))
-        .returns(async () => compareInfo1);
-      rpcRequestsHandlerMock
-        .setup(async (x) => x.compareHierarchiesPaged(prepareOptions({ ...options, expandedNodeKeys: options.expandedNodeKeys!.map(NodeKey.toJSON), continuationToken: compareInfo1.continuationToken })))
-        .returns(async () => compareInfo2);
-      const changes = await manager.compareHierarchies(options);
-      rpcRequestsHandlerMock.verify(async (x) => x.compareHierarchiesPaged(moq.It.isAny()), moq.Times.exactly(2));
-      expect(changes.length).to.be.eq(0);
-    });
-
-  });
-
-  describe("options handling", () => {
-
-    let testRuleset: Ruleset;
-    let testRulesetVariable: RulesetVariable;
-
-    beforeEach(async () => {
-      testRuleset = await createRandomRuleset();
-      rulesetsManagerMock.setup((x) => x.get(testRuleset.id)).returns(async () => new RegisteredRuleset(testRuleset, "", () => { }));
-      testRulesetVariable = { id: faker.random.word(), type: VariableValueTypes.String, value: faker.random.word() };
-      await manager.vars(testRuleset.id).setString(testRulesetVariable.id, testRulesetVariable.value as string);
-    });
-
-    it("adds ruleset to the options", async () => {
-      const options: Paged<ExtendedHierarchyRequestOptions<IModelConnection, NodeKey>> = {
-        imodel: testData.imodelMock.object,
-        paging: testData.pageOptions,
-        rulesetOrId: testRuleset.id,
-        parentKey: undefined,
-      };
-      const expectedOptions = { ...options, rulesetOrId: testRuleset, rulesetVariables: [testRulesetVariable] };
-      rpcRequestsHandlerMock
-        .setup((x) => x.getNodesCount(toIModelTokenOptions(expectedOptions)))
-        .returns(async () => 0)
-        .verifiable();
-      await manager.getNodesCount(options);
-      rpcRequestsHandlerMock.verifyAll();
-    });
-
-    it("leaves ruleset in the options if already provided", async () => {
-      const options: Paged<ExtendedHierarchyRequestOptions<IModelConnection, NodeKey>> = {
-        imodel: testData.imodelMock.object,
-        rulesetOrId: testRuleset,
-        paging: testData.pageOptions,
-        parentKey: undefined,
-      };
-
-      const expectedOptions = { ...options, rulesetOrId: testRuleset, rulesetVariables: [testRulesetVariable] };
-
-      rpcRequestsHandlerMock
-        .setup((x) => x.getNodesCount(toIModelTokenOptions(expectedOptions)))
-        .returns(async () => 0)
-        .verifiable();
-      await manager.getNodesCount(options);
-      rpcRequestsHandlerMock.verifyAll();
-    });
-
-    it("adds empty values if ruleset and rulesetId is not provided", async () => {
-      const options: Paged<ExtendedHierarchyRequestOptions<IModelConnection, NodeKey>> = {
-        imodel: testData.imodelMock.object,
-        paging: testData.pageOptions,
-        rulesetOrId: "",
-        parentKey: undefined,
-      };
-      const expectedOptions = { ...options, rulesetVariables: [] };
-      rpcRequestsHandlerMock
-        .setup((x) => x.getNodesCount(toIModelTokenOptions(expectedOptions)))
-        .returns(async () => 0)
-        .verifiable();
-      await manager.getNodesCount(options);
-      rpcRequestsHandlerMock.verifyAll();
-    });
-
-    it("appends ruleset variables from ruleset variables manager", async () => {
-      const rulesetVariable = { id: faker.random.word(), type: VariableValueTypes.String, value: faker.random.word() };
-      const options: Paged<ExtendedHierarchyRequestOptions<IModelConnection, NodeKey>> = {
-        imodel: testData.imodelMock.object,
-        paging: testData.pageOptions,
-        rulesetOrId: testRuleset,
-        rulesetVariables: [rulesetVariable],
-        parentKey: undefined,
-      };
-
-      const expectedOptions = { ...options, rulesetOrId: testRuleset, rulesetVariables: [rulesetVariable, testRulesetVariable] };
-
-      rpcRequestsHandlerMock
-        .setup((x) => x.getNodesCount(toIModelTokenOptions(expectedOptions)))
-        .returns(async () => 0)
-        .verifiable();
-      await manager.getNodesCount(options);
-      rpcRequestsHandlerMock.verifyAll();
-    });
-
-  });
-
-  describe("listening to updates", () => {
-
-    let ipcAppAddListenerStub: sinon.SinonStub<[string, IpcListener], RemoveFunction>;
-    let hierarchyUpdatesSpy: sinon.SinonSpy<[IModelHierarchyChangeEventArgs], void>;
-    let contentUpdatesSpy: sinon.SinonSpy<[IModelContentChangeEventArgs], void>;
-
-    beforeEach(() => {
-      sinon.stub(IpcApp, "isValid").get(() => true);
-      ipcAppAddListenerStub = sinon.stub(IpcApp, "addListener");
-
-      manager = PresentationManager.create();
-
-      expect(ipcAppAddListenerStub).to.be.calledOnce;
-
-      hierarchyUpdatesSpy = sinon.spy() as any;
-      manager.onIModelHierarchyChanged.addListener(hierarchyUpdatesSpy);
-
-      contentUpdatesSpy = sinon.spy() as any;
-      manager.onIModelContentChanged.addListener(contentUpdatesSpy);
-    });
-
-    it("triggers appropriate hierarchy and content events on update event", async () => {
-      const imodelKey = "test-imodel-key";
-      const ruleset1: Ruleset = { id: "1", rules: [] };
-      const ruleset2: Ruleset = { id: "2", rules: [] };
-      const ruleset3: Ruleset = { id: "3", rules: [] };
-      const ruleset4: Ruleset = { id: "4", rules: [] };
-      rulesetsManagerMock.setup((x) => x.get(ruleset1.id)).returns(async () => new RegisteredRuleset(ruleset1, "", () => { }));
-      rulesetsManagerMock.setup((x) => x.get(ruleset2.id)).returns(async () => new RegisteredRuleset(ruleset2, "", () => { }));
-      rulesetsManagerMock.setup((x) => x.get(ruleset3.id)).returns(async () => new RegisteredRuleset(ruleset3, "", () => { }));
-      rulesetsManagerMock.setup((x) => x.get(ruleset4.id)).returns(async () => undefined);
-
-      const report: UpdateInfo = {
-        [imodelKey]: {
-          [ruleset1.id]: {
-            hierarchy: "FULL",
-            content: "FULL",
-          },
-          [ruleset2.id]: {
-            hierarchy: [],
-          },
-          [ruleset3.id]: {
-            content: "FULL",
-          },
-          [ruleset4.id]: {},
-        },
-      };
-      ipcAppAddListenerStub.firstCall.args[1](new Event(PresentationIpcEvents.Update), report);
-
-      // workaround for a floating promise...
-      await BeDuration.wait(1);
-
-      expect(hierarchyUpdatesSpy).to.be.calledTwice;
-      expect(hierarchyUpdatesSpy.firstCall).to.be.calledWith({
-        rulesetId: ruleset1.id,
-        updateInfo: "FULL",
-        imodelKey,
-      });
-      expect(hierarchyUpdatesSpy.secondCall).to.be.calledWith({
-        rulesetId: ruleset2.id,
-        updateInfo: [],
-        imodelKey,
-      });
-
-      expect(contentUpdatesSpy).to.be.calledTwice;
-      expect(contentUpdatesSpy.firstCall).to.be.calledWith({
-        rulesetId: ruleset1.id,
-        updateInfo: "FULL",
-        imodelKey,
-      });
-      expect(contentUpdatesSpy.secondCall).to.be.calledWith({
-        rulesetId: ruleset3.id,
-        updateInfo: "FULL",
-        imodelKey,
-      });
-    });
-
-  });
-
-  describe("buildPagedResponse", () => {
-
-    it("calls getter once with 0,0 partial page options when given `undefined` page options", async () => {
-      const getter = sinon.stub().resolves({ total: 0, items: [] });
-      await buildPagedResponse(undefined, getter);
-      expect(getter).to.be.calledOnceWith({ start: 0, size: 0 });
-    });
-
-    it("calls getter once with 0,0 partial page options when given empty page options", async () => {
-      const getter = sinon.stub().resolves({ total: 0, items: [] });
-      await buildPagedResponse({}, getter);
-      expect(getter).to.be.calledOnceWith({ start: 0, size: 0 });
-    });
-
-    it("calls getter once with partial page options equal to given page options", async () => {
-      const getter = sinon.stub().resolves({ total: 0, items: [] });
-      await buildPagedResponse({ start: 1, size: 2 }, getter);
-      expect(getter).to.be.calledOnceWith({ start: 1, size: 2 });
-    });
-
-    it("calls getter multiple times until the whole requested page is received when requesting a page of specified size", async () => {
-      const getter = sinon.stub();
-      getter.onFirstCall().resolves({ total: 5, items: [2] });
-      getter.onSecondCall().resolves({ total: 5, items: [3] });
-      getter.onThirdCall().resolves({ total: 5, items: [4] });
-      const result = await buildPagedResponse({ start: 1, size: 3 }, getter);
-      expect(getter).to.be.calledThrice;
-      expect(getter.firstCall).to.be.calledWith({ start: 1, size: 3 });
-      expect(getter.secondCall).to.be.calledWith({ start: 2, size: 2 });
-      expect(getter.thirdCall).to.be.calledWith({ start: 3, size: 1 });
-      expect(result).to.deep.eq({ total: 5, items: [2, 3, 4] });
-    });
-
-    it("calls getter multiple times until the whole requested page is received when requesting a page of unspecified size", async () => {
-      const getter = sinon.stub();
-      getter.onFirstCall().resolves({ total: 5, items: [2, 3] });
-      getter.onSecondCall().resolves({ total: 5, items: [4, 5] });
-      const result = await buildPagedResponse({ start: 1 }, getter);
-      expect(getter).to.be.calledTwice;
-      expect(getter.firstCall).to.be.calledWith({ start: 1, size: 0 });
-      expect(getter.secondCall).to.be.calledWith({ start: 3, size: 0 });
-      expect(result).to.deep.eq({ total: 5, items: [2, 3, 4, 5] });
-    });
-
-  });
-
-});
+/*---------------------------------------------------------------------------------------------
+* Copyright (c) Bentley Systems, Incorporated. All rights reserved.
+* See LICENSE.md in the project root for license terms and full copyright notice.
+*--------------------------------------------------------------------------------------------*/
+import { expect } from "chai";
+import * as faker from "faker";
+import sinon from "sinon";
+import { BeDuration, BeEvent, Logger, using } from "@bentley/bentleyjs-core";
+import { IModelRpcProps, IpcListener, RemoveFunction } from "@bentley/imodeljs-common";
+import { IModelConnection, IpcApp } from "@bentley/imodeljs-frontend";
+import { I18N, I18NNamespace } from "@bentley/imodeljs-i18n";
+import {
+  Content, ContentDescriptorRequestOptions, ContentRequestOptions, Descriptor, DisplayLabelRequestOptions, DisplayLabelsRequestOptions,
+  DisplayValueGroup, DistinctValuesRequestOptions, ExtendedContentRequestOptions, ExtendedHierarchyRequestOptions, FieldDescriptor,
+  FieldDescriptorType, HierarchyCompareInfoJSON, HierarchyRequestOptions, InstanceKey, Item, KeySet, LabelDefinition, LabelRequestOptions, Node,
+  NodeKey, NodePathElement, Paged, PartialHierarchyModification, PresentationDataCompareOptions, PresentationError, PresentationRpcEvents,
+  PresentationRpcInterface, PresentationStatus, PresentationUnitSystem, RegisteredRuleset, RequestPriority, RpcRequestsHandler, Ruleset,
+  RulesetVariable, UpdateInfo, VariableValueTypes,
+} from "@bentley/presentation-common";
+import * as moq from "@bentley/presentation-common/lib/test/_helpers/Mocks";
+import {
+  createRandomBaseNodeKey, createRandomDescriptor, createRandomECInstanceKey, createRandomECInstancesNode, createRandomECInstancesNodeJSON,
+  createRandomECInstancesNodeKey, createRandomLabelDefinition, createRandomNodePathElement, createRandomRuleset, createRandomTransientId,
+} from "@bentley/presentation-common/lib/test/_helpers/random";
+import { Presentation } from "../presentation-frontend/Presentation";
+import {
+  buildPagedResponse, IModelContentChangeEventArgs, IModelHierarchyChangeEventArgs, PresentationManager,
+} from "../presentation-frontend/PresentationManager";
+import { RulesetManagerImpl } from "../presentation-frontend/RulesetManager";
+import { RulesetVariablesManagerImpl } from "../presentation-frontend/RulesetVariablesManager";
+import { TRANSIENT_ELEMENT_CLASSNAME } from "../presentation-frontend/selection/SelectionManager";
+
+describe("PresentationManager", () => {
+
+  const rulesetsManagerMock = moq.Mock.ofType<RulesetManagerImpl>();
+  const rpcRequestsHandlerMock = moq.Mock.ofType<RpcRequestsHandler>();
+  let manager: PresentationManager;
+  const i18nMock = moq.Mock.ofType<I18N>();
+  const testData = {
+    imodelToken: moq.Mock.ofType<IModelRpcProps>().object,
+    imodelMock: moq.Mock.ofType<IModelConnection>(),
+    pageOptions: { start: 0, size: 0 },
+    rulesetId: "",
+  };
+  let rulesetManagerCreateStub: sinon.SinonSpy<[], RulesetManagerImpl>;
+
+  beforeEach(() => {
+    mockI18N();
+    testData.imodelMock.reset();
+    testData.imodelMock.setup((x) => x.getRpcProps()).returns(() => testData.imodelToken);
+    testData.imodelMock.setup((x) => x.onClose).returns(() => new BeEvent());
+    testData.pageOptions = { start: faker.random.number(), size: faker.random.number() };
+    testData.rulesetId = faker.random.uuid();
+    rulesetsManagerMock.reset();
+    rulesetManagerCreateStub = sinon.stub(RulesetManagerImpl, "create").returns(rulesetsManagerMock.object);
+    rpcRequestsHandlerMock.reset();
+    manager = PresentationManager.create({
+      rpcRequestsHandler: rpcRequestsHandlerMock.object,
+    });
+  });
+
+  afterEach(() => {
+    manager.dispose();
+    Presentation.terminate();
+  });
+
+  const mockI18N = () => {
+    i18nMock.reset();
+    Presentation.setI18nManager(i18nMock.object);
+    const resolvedPromise = new Promise<void>((resolve) => resolve());
+    i18nMock.setup((x) => x.registerNamespace(moq.It.isAny())).returns((name: string) => new I18NNamespace(name, resolvedPromise));
+    i18nMock.setup((x) => x.translate(moq.It.isAny(), moq.It.isAny())).returns((stringId) => stringId);
+  };
+
+  const toIModelTokenOptions = <TOptions extends { imodel: IModelConnection, locale?: string, unitSystem?: PresentationUnitSystem }>(requestOptions: TOptions) => {
+    return {
+      ...requestOptions,
+      imodel: requestOptions.imodel.getRpcProps(),
+    };
+  };
+
+  const addRulesetAndVariablesToOptions = <TOptions extends { rulesetId?: string, rulesetOrId?: Ruleset | string }>(options: TOptions) => {
+    const { rulesetId, rulesetOrId } = options;
+
+    let foundRulesetOrId;
+    if (rulesetOrId && typeof rulesetOrId === "object") {
+      foundRulesetOrId = rulesetOrId;
+    } else {
+      foundRulesetOrId = rulesetOrId || rulesetId || "";
+    }
+
+    return { ...options, rulesetOrId: foundRulesetOrId, rulesetVariables: [] };
+  };
+
+  const prepareOptions = <TOptions extends { imodel: IModelConnection, locale?: string, unitSystem?: PresentationUnitSystem, rulesetId?: string, rulesetOrId?: Ruleset | string }>(options: TOptions) => {
+    return toIModelTokenOptions(addRulesetAndVariablesToOptions(options));
+  };
+
+  describe("constructor", () => {
+
+    it("sets active locale if supplied with props", async () => {
+      const props = { activeLocale: faker.locale };
+      const mgr = PresentationManager.create(props);
+      expect(mgr.activeLocale).to.eq(props.activeLocale);
+    });
+
+    it("sets active unit system if supplied with props", async () => {
+      const props = { activeUnitSystem: PresentationUnitSystem.UsSurvey };
+      const mgr = PresentationManager.create(props);
+      expect(mgr.activeUnitSystem).to.eq(props.activeUnitSystem);
+    });
+
+    it("sets custom RpcRequestsHandler if supplied with props", async () => {
+      const handler = moq.Mock.ofType<RpcRequestsHandler>();
+      const props = { rpcRequestsHandler: handler.object };
+      const mgr = PresentationManager.create(props);
+      expect(mgr.rpcRequestsHandler).to.eq(handler.object);
+    });
+
+    it("sets RpcRequestsHandler clientId if supplied with props", async () => {
+      const props = { clientId: faker.random.uuid() };
+      const mgr = PresentationManager.create(props);
+      expect(mgr.rpcRequestsHandler.clientId).to.eq(props.clientId);
+    });
+
+    it("starts listening to update events", async () => {
+      sinon.stub(IpcApp, "isValid").get(() => true);
+      const addListenerSpy = sinon.stub(IpcApp, "addListener").returns(() => { });
+      using(PresentationManager.create(), (_) => { });
+      expect(addListenerSpy).to.be.calledOnceWith(PresentationIpcEvents.Update, sinon.match((arg) => typeof arg === "function"));
+    });
+
+  });
+
+  describe("dispose", () => {
+
+    it("disposes RPC requests handler", () => {
+      manager.dispose();
+      rpcRequestsHandlerMock.verify((x) => x.dispose(), moq.Times.once());
+    });
+
+    it("stops listening to update events", async () => {
+      sinon.stub(IpcApp, "isValid").get(() => true);
+      const offSpy = sinon.stub();
+      const addListenerSpy = sinon.stub(IpcApp, "addListener").returns(offSpy);
+      using(PresentationManager.create(), (_) => { });
+      expect(offSpy).to.be.calledOnce;
+    });
+
+  });
+
+  describe("onConnection", () => {
+
+    it("caches IModelConnection and calls `onNewiModelConnection` for the first time", async () => {
+      const spy = sinon.stub(manager, "onNewiModelConnection");
+      const onCloseEvent = new BeEvent();
+      const imodelMock = moq.Mock.ofType<IModelConnection>();
+      imodelMock.setup((x) => x.onClose).returns(() => onCloseEvent);
+      rpcRequestsHandlerMock.setup((x) => x.getNodesCount(moq.It.isAny())).returns(async () => 0);
+
+      // expect the spy to be called on first imodel use
+      await manager.getNodesCount({ // eslint-disable-line deprecation/deprecation
+        imodel: imodelMock.object,
+        rulesetOrId: testData.rulesetId,
+      });
+      expect(spy).to.be.calledOnceWith(imodelMock.object);
+      spy.resetHistory();
+
+      // expect the spy to not be called second time
+      await manager.getNodesCount({ // eslint-disable-line deprecation/deprecation
+        imodel: imodelMock.object,
+        rulesetOrId: testData.rulesetId,
+      });
+      expect(spy).to.not.be.called;
+      spy.resetHistory();
+
+      // simulate imodel close
+      onCloseEvent.raiseEvent();
+
+      // expect the spy to be called again
+      await manager.getNodesCount({ // eslint-disable-line deprecation/deprecation
+        imodel: imodelMock.object,
+        rulesetOrId: testData.rulesetId,
+      });
+      expect(spy).to.be.calledOnceWith(imodelMock.object);
+    });
+
+  });
+
+  describe("activeLocale", () => {
+
+    it("requests with manager's locale if not set in request options", async () => {
+      const locale = faker.random.locale();
+      manager.activeLocale = locale;
+      await manager.getNodesCount({  // eslint-disable-line deprecation/deprecation
+        imodel: testData.imodelMock.object,
+        rulesetOrId: testData.rulesetId,
+      });
+      rpcRequestsHandlerMock.verify((x) => x.getNodesCount({
+        imodel: testData.imodelToken,
+        rulesetOrId: testData.rulesetId,
+        locale,
+        rulesetVariables: [],
+        parentKey: undefined,
+      }), moq.Times.once());
+    });
+
+    it("requests with request's locale if set", async () => {
+      const locale = faker.random.locale();
+      manager.activeLocale = faker.random.locale();
+      expect(manager.activeLocale).to.not.eq(locale);
+      await manager.getNodesCount({  // eslint-disable-line deprecation/deprecation
+        imodel: testData.imodelMock.object,
+        rulesetOrId: testData.rulesetId,
+        locale,
+      });
+      rpcRequestsHandlerMock.verify((x) => x.getNodesCount({
+        imodel: testData.imodelToken,
+        rulesetOrId: testData.rulesetId,
+        locale,
+        rulesetVariables: [],
+        parentKey: undefined,
+      }), moq.Times.once());
+    });
+
+  });
+
+  describe("activeUnitSystem", () => {
+
+    it("requests with manager's unit system if not set in request options", async () => {
+      const keys = new KeySet();
+      const unitSystem = PresentationUnitSystem.UsSurvey;
+      manager.activeUnitSystem = unitSystem;
+      await manager.getContentDescriptor({
+        imodel: testData.imodelMock.object,
+        rulesetOrId: testData.rulesetId,
+        displayType: "",
+        keys,
+      });
+      rpcRequestsHandlerMock.verify((x) => x.getContentDescriptor({
+        imodel: testData.imodelToken,
+        rulesetOrId: testData.rulesetId,
+        unitSystem,
+        rulesetVariables: [],
+        displayType: "",
+        keys: keys.toJSON(),
+      }), moq.Times.once());
+    });
+
+    it("requests with request's locale if set", async () => {
+      const keys = new KeySet();
+      const unitSystem = PresentationUnitSystem.UsSurvey;
+      manager.activeUnitSystem = PresentationUnitSystem.Metric;
+      await manager.getContentDescriptor({
+        imodel: testData.imodelMock.object,
+        rulesetOrId: testData.rulesetId,
+        unitSystem,
+        displayType: "",
+        keys,
+      });
+      rpcRequestsHandlerMock.verify((x) => x.getContentDescriptor({
+        imodel: testData.imodelToken,
+        rulesetOrId: testData.rulesetId,
+        unitSystem,
+        rulesetVariables: [],
+        displayType: "",
+        keys: keys.toJSON(),
+      }), moq.Times.once());
+    });
+
+  });
+
+  describe("rulesets", () => {
+
+    it("returns rulesets manager provided through props", () => {
+      const rulesets = manager.rulesets();
+      expect(rulesets).to.eq(rulesetsManagerMock.object);
+    });
+
+    it("returns an instance of `RulesetManagerImpl` if not provided through props", () => {
+      rulesetManagerCreateStub.restore();
+      manager = PresentationManager.create();
+      const rulesets = manager.rulesets();
+      expect(rulesets).to.be.instanceOf(RulesetManagerImpl);
+    });
+
+  });
+
+  describe("vars", () => {
+
+    it("returns ruleset variables manager", () => {
+      const vars = manager.vars(testData.rulesetId);
+      expect(vars).to.be.instanceOf(RulesetVariablesManagerImpl);
+
+      const vars2 = manager.vars(testData.rulesetId);
+      expect(vars2).to.equal(vars);
+    });
+
+  });
+
+  describe("getNodesAndCount", () => {
+
+    it("[deprecated] requests child nodes from proxy", async () => {
+      const parentNodeKey = createRandomECInstancesNodeKey();
+      const nodes = [createRandomECInstancesNode(), createRandomECInstancesNode()];
+      const count = 2;
+      const options: Paged<HierarchyRequestOptions<IModelConnection>> = {
+        imodel: testData.imodelMock.object,
+        rulesetOrId: testData.rulesetId,
+        paging: testData.pageOptions,
+      };
+      rpcRequestsHandlerMock
+        .setup((x) => x.getPagedNodes(prepareOptions({ ...options, parentKey: NodeKey.toJSON(parentNodeKey) })))
+        .returns(async () => ({ total: count, items: nodes.map(Node.toJSON) }))
+        .verifiable();
+      const actualResult = await manager.getNodesAndCount(options, parentNodeKey); // eslint-disable-line deprecation/deprecation
+      expect(actualResult).to.deep.eq({ count, nodes });
+      rpcRequestsHandlerMock.verifyAll();
+    });
+
+    it("requests root nodes from proxy", async () => {
+      const nodes = [createRandomECInstancesNode(), createRandomECInstancesNode()];
+      const count = 2;
+      const options: Paged<ExtendedHierarchyRequestOptions<IModelConnection, NodeKey>> = {
+        imodel: testData.imodelMock.object,
+        rulesetOrId: testData.rulesetId,
+        paging: testData.pageOptions,
+        parentKey: undefined,
+      };
+      rpcRequestsHandlerMock
+        .setup((x) => x.getPagedNodes(prepareOptions(options)))
+        .returns(async () => ({ total: count, items: nodes.map(Node.toJSON) }))
+        .verifiable();
+      const actualResult = await manager.getNodesAndCount(options);
+      expect(actualResult).to.deep.eq({ count, nodes });
+      rpcRequestsHandlerMock.verifyAll();
+    });
+
+    it("requests child nodes from proxy", async () => {
+      const parentNodeKey = createRandomECInstancesNodeKey();
+      const nodes = [createRandomECInstancesNode(), createRandomECInstancesNode()];
+      const count = 2;
+      const options: Paged<ExtendedHierarchyRequestOptions<IModelConnection, NodeKey>> = {
+        imodel: testData.imodelMock.object,
+        rulesetOrId: testData.rulesetId,
+        paging: testData.pageOptions,
+        parentKey: parentNodeKey,
+      };
+      rpcRequestsHandlerMock
+        .setup((x) => x.getPagedNodes(prepareOptions({ ...options, parentKey: NodeKey.toJSON(parentNodeKey) })))
+        .returns(async () => ({ total: count, items: nodes.map(Node.toJSON) }))
+        .verifiable();
+      const actualResult = await manager.getNodesAndCount(options);
+      expect(actualResult).to.deep.eq({ count, nodes });
+      rpcRequestsHandlerMock.verifyAll();
+    });
+
+    it("requests child nodes through multiple requests when getting partial responses", async () => {
+      const parentNodeKey = createRandomECInstancesNodeKey();
+      const node1 = createRandomECInstancesNode();
+      const node2 = createRandomECInstancesNode();
+      const count = 2;
+      const options: Paged<ExtendedHierarchyRequestOptions<IModelConnection, NodeKey>> = {
+        imodel: testData.imodelMock.object,
+        rulesetOrId: testData.rulesetId,
+        parentKey: parentNodeKey,
+      };
+      rpcRequestsHandlerMock
+        .setup((x) => x.getPagedNodes(prepareOptions({ ...options, parentKey: NodeKey.toJSON(parentNodeKey), paging: { start: 0, size: 0 } })))
+        .returns(async () => ({ total: count, items: [Node.toJSON(node1)] }))
+        .verifiable();
+      rpcRequestsHandlerMock
+        .setup((x) => x.getPagedNodes(prepareOptions({ ...options, parentKey: NodeKey.toJSON(parentNodeKey), paging: { start: 1, size: 0 } })))
+        .returns(async () => ({ total: count, items: [Node.toJSON(node2)] }))
+        .verifiable();
+      const actualResult = await manager.getNodesAndCount(options);
+      expect(actualResult).to.deep.eq({ count, nodes: [node1, node2] });
+      rpcRequestsHandlerMock.verifyAll();
+    });
+
+  });
+
+  describe("getNodes", () => {
+
+    it("[deprecated] requests child nodes from proxy", async () => {
+      const parentNodeKey = createRandomECInstancesNodeKey();
+      const result = [createRandomECInstancesNode(), createRandomECInstancesNode()];
+      const options: Paged<HierarchyRequestOptions<IModelConnection>> = {
+        imodel: testData.imodelMock.object,
+        rulesetOrId: testData.rulesetId,
+        paging: testData.pageOptions,
+      };
+      rpcRequestsHandlerMock
+        .setup((x) => x.getPagedNodes(prepareOptions({ ...options, parentKey: NodeKey.toJSON(parentNodeKey) })))
+        .returns(async () => ({ total: 666, items: result.map(Node.toJSON) }))
+        .verifiable();
+      const actualResult = await manager.getNodes(options, parentNodeKey); // eslint-disable-line deprecation/deprecation
+      expect(actualResult).to.deep.eq(result);
+      rpcRequestsHandlerMock.verifyAll();
+    });
+
+    it("requests root nodes from proxy", async () => {
+      const result = [createRandomECInstancesNode(), createRandomECInstancesNode()];
+      const options: Paged<ExtendedHierarchyRequestOptions<IModelConnection, NodeKey>> = {
+        imodel: testData.imodelMock.object,
+        rulesetOrId: testData.rulesetId,
+        paging: testData.pageOptions,
+        parentKey: undefined,
+      };
+      rpcRequestsHandlerMock
+        .setup((x) => x.getPagedNodes(prepareOptions(options)))
+        .returns(async () => ({ total: 666, items: result.map(Node.toJSON) }))
+        .verifiable();
+      const actualResult = await manager.getNodes(options); // eslint-disable-line deprecation/deprecation
+      expect(actualResult).to.deep.eq(result);
+      rpcRequestsHandlerMock.verifyAll();
+    });
+
+    it("requests child nodes from proxy", async () => {
+      const parentNodeKey = createRandomECInstancesNodeKey();
+      const result = [createRandomECInstancesNode(), createRandomECInstancesNode()];
+      const options: Paged<ExtendedHierarchyRequestOptions<IModelConnection, NodeKey>> = {
+        imodel: testData.imodelMock.object,
+        rulesetOrId: testData.rulesetId,
+        paging: testData.pageOptions,
+        parentKey: parentNodeKey,
+      };
+      rpcRequestsHandlerMock
+        .setup((x) => x.getPagedNodes(prepareOptions({ ...options, parentKey: NodeKey.toJSON(parentNodeKey) })))
+        .returns(async () => ({ total: 666, items: result.map(Node.toJSON) }))
+        .verifiable();
+      const actualResult = await manager.getNodes(options);
+      expect(actualResult).to.deep.eq(result);
+      rpcRequestsHandlerMock.verifyAll();
+    });
+
+    it("requests child nodes through multiple requests when getting partial responses", async () => {
+      const parentNodeKey = createRandomECInstancesNodeKey();
+      const node1 = createRandomECInstancesNode();
+      const node2 = createRandomECInstancesNode();
+      const count = 2;
+      const options: Paged<ExtendedHierarchyRequestOptions<IModelConnection, NodeKey>> = {
+        imodel: testData.imodelMock.object,
+        rulesetOrId: testData.rulesetId,
+        parentKey: parentNodeKey,
+      };
+      rpcRequestsHandlerMock
+        .setup((x) => x.getPagedNodes(prepareOptions({ ...options, parentKey: NodeKey.toJSON(parentNodeKey), paging: { start: 0, size: 0 } })))
+        .returns(async () => ({ total: count, items: [Node.toJSON(node1)] }))
+        .verifiable();
+      rpcRequestsHandlerMock
+        .setup((x) => x.getPagedNodes(prepareOptions({ ...options, parentKey: NodeKey.toJSON(parentNodeKey), paging: { start: 1, size: 0 } })))
+        .returns(async () => ({ total: count, items: [Node.toJSON(node2)] }))
+        .verifiable();
+      const actualResult = await manager.getNodes(options);
+      expect(actualResult).to.deep.eq([node1, node2]);
+      rpcRequestsHandlerMock.verifyAll();
+    });
+
+  });
+
+  describe("getNodesCount", () => {
+
+    it("requests root nodes count from proxy", async () => {
+      const result = faker.random.number();
+      const options: ExtendedHierarchyRequestOptions<IModelConnection, NodeKey> = {
+        imodel: testData.imodelMock.object,
+        rulesetOrId: testData.rulesetId,
+        parentKey: undefined,
+      };
+      rpcRequestsHandlerMock
+        .setup((x) => x.getNodesCount(prepareOptions(options)))
+        .returns(async () => result)
+        .verifiable();
+      const actualResult = await manager.getNodesCount(options);
+      expect(actualResult).to.eq(result);
+      rpcRequestsHandlerMock.verifyAll();
+    });
+
+    it("requests child nodes count from proxy", async () => {
+      const parentNodeKey = createRandomECInstancesNodeKey();
+      const result = faker.random.number();
+      const options: ExtendedHierarchyRequestOptions<IModelConnection, NodeKey> = {
+        imodel: testData.imodelMock.object,
+        rulesetOrId: testData.rulesetId,
+        parentKey: parentNodeKey,
+      };
+      rpcRequestsHandlerMock
+        .setup((x) => x.getNodesCount(prepareOptions({ ...options, parentKey: NodeKey.toJSON(parentNodeKey) })))
+        .returns(async () => result)
+        .verifiable();
+      const actualResult = await manager.getNodesCount(options);
+      expect(actualResult).to.eq(result);
+      rpcRequestsHandlerMock.verifyAll();
+    });
+
+    it("[deprecated] requests child nodes count from proxy", async () => {
+      const parentNodeKey = createRandomECInstancesNodeKey();
+      const result = faker.random.number();
+      const options: HierarchyRequestOptions<IModelConnection> = {
+        imodel: testData.imodelMock.object,
+        rulesetOrId: testData.rulesetId,
+      };
+      rpcRequestsHandlerMock
+        .setup((x) => x.getNodesCount(prepareOptions({ ...options, parentKey: NodeKey.toJSON(parentNodeKey) })))
+        .returns(async () => result)
+        .verifiable();
+      const actualResult = await manager.getNodesCount(options, parentNodeKey); // eslint-disable-line deprecation/deprecation
+      expect(actualResult).to.eq(result);
+      rpcRequestsHandlerMock.verifyAll();
+    });
+
+  });
+
+  describe("getFilteredNodePaths", () => {
+
+    it("calls getFilteredNodePaths through proxy", async () => {
+      const value = [createRandomNodePathElement(0), createRandomNodePathElement(0)];
+      const options: HierarchyRequestOptions<IModelConnection> = {
+        imodel: testData.imodelMock.object,
+        rulesetOrId: testData.rulesetId,
+      };
+      rpcRequestsHandlerMock.setup((x) => x.getFilteredNodePaths(prepareOptions(options), "filter"))
+        .returns(async () => value.map(NodePathElement.toJSON))
+        .verifiable();
+      const result = await manager.getFilteredNodePaths(options, "filter");
+      expect(result).to.be.deep.equal(value);
+      rpcRequestsHandlerMock.verifyAll();
+    });
+
+  });
+
+  describe("getNodePaths", () => {
+
+    it("calls getNodePaths through proxy", async () => {
+      const value = [createRandomNodePathElement(0), createRandomNodePathElement(0)];
+      const keyArray = [[createRandomECInstanceKey(), createRandomECInstanceKey()]];
+      const options: HierarchyRequestOptions<IModelConnection> = {
+        imodel: testData.imodelMock.object,
+        rulesetOrId: testData.rulesetId,
+      };
+      rpcRequestsHandlerMock.setup((x) => x.getNodePaths(prepareOptions(options), keyArray.map((k) => k.map(InstanceKey.toJSON)), 1))
+        .returns(async () => value.map(NodePathElement.toJSON))
+        .verifiable();
+      const result = await manager.getNodePaths(options, keyArray, 1);
+      expect(result).to.be.deep.equal(value);
+      rpcRequestsHandlerMock.verifyAll();
+    });
+
+  });
+
+  describe("loadHierarchy", () => {
+
+    it("calls loadHierarchy through proxy with default 'preload' priority", async () => {
+      const options: HierarchyRequestOptions<IModelConnection> = {
+        imodel: testData.imodelMock.object,
+        rulesetOrId: testData.rulesetId,
+      };
+      rpcRequestsHandlerMock.setup((x) => x.loadHierarchy({ ...prepareOptions(options), priority: RequestPriority.Preload }))
+        .returns(async () => { })
+        .verifiable();
+      await manager.loadHierarchy(options);
+      rpcRequestsHandlerMock.verifyAll();
+    });
+
+    it("calls loadHierarchy through proxy with specified priority", async () => {
+      const options: HierarchyRequestOptions<IModelConnection> = {
+        imodel: testData.imodelMock.object,
+        rulesetOrId: testData.rulesetId,
+        priority: 999,
+      };
+      rpcRequestsHandlerMock.setup((x) => x.loadHierarchy({ ...prepareOptions(options), priority: 999 }))
+        .returns(async () => { })
+        .verifiable();
+      await manager.loadHierarchy(options);
+      rpcRequestsHandlerMock.verifyAll();
+    });
+
+  });
+
+  describe("getContentDescriptor", () => {
+
+    it("[deprecated] requests descriptor from proxy", async () => {
+      const keyset = new KeySet();
+      const result = createRandomDescriptor();
+      const options: ContentRequestOptions<IModelConnection> = {
+        imodel: testData.imodelMock.object,
+        rulesetOrId: testData.rulesetId,
+      };
+      rpcRequestsHandlerMock
+        .setup((x) => x.getContentDescriptor(prepareOptions({ ...options, displayType: "test", keys: keyset.toJSON(), selection: undefined })))
+        .returns(async () => result.toJSON())
+        .verifiable();
+      const actualResult = await manager.getContentDescriptor(options, "test", keyset, undefined); // eslint-disable-line deprecation/deprecation
+      expect(actualResult).to.be.instanceOf(Descriptor);
+      expect(actualResult!.toJSON()).to.deep.eq(result.toJSON());
+      rpcRequestsHandlerMock.verifyAll();
+    });
+
+    it("requests descriptor from proxy", async () => {
+      const keyset = new KeySet();
+      const result = createRandomDescriptor();
+      const options: ContentDescriptorRequestOptions<IModelConnection, KeySet> = {
+        imodel: testData.imodelMock.object,
+        rulesetOrId: testData.rulesetId,
+        displayType: "test",
+        keys: keyset,
+      };
+      rpcRequestsHandlerMock
+        .setup((x) => x.getContentDescriptor(prepareOptions({ ...options, keys: keyset.toJSON() })))
+        .returns(async () => result.toJSON())
+        .verifiable();
+      const actualResult = await manager.getContentDescriptor(options);
+      expect(actualResult).to.be.instanceOf(Descriptor);
+      expect(actualResult!.toJSON()).to.deep.eq(result.toJSON());
+      rpcRequestsHandlerMock.verifyAll();
+    });
+
+    it("skips transient element keys", async () => {
+      const persistentKey = createRandomECInstanceKey();
+      const transientKey = { className: TRANSIENT_ELEMENT_CLASSNAME, id: createRandomTransientId() };
+      const keyset = new KeySet([persistentKey, transientKey]);
+      const options: ContentDescriptorRequestOptions<IModelConnection, KeySet> = {
+        imodel: testData.imodelMock.object,
+        rulesetOrId: testData.rulesetId,
+        displayType: "test",
+        keys: keyset,
+      };
+      rpcRequestsHandlerMock
+        .setup((x) => x.getContentDescriptor(prepareOptions({ ...options, keys: new KeySet([persistentKey]).toJSON() })))
+        .returns(async () => createRandomDescriptor().toJSON())
+        .verifiable();
+      await manager.getContentDescriptor(options);
+      rpcRequestsHandlerMock.verifyAll();
+    });
+
+    it("handles undefined descriptor", async () => {
+      const keyset = new KeySet();
+      const options: ContentDescriptorRequestOptions<IModelConnection, KeySet> = {
+        imodel: testData.imodelMock.object,
+        rulesetOrId: testData.rulesetId,
+        displayType: "test",
+        keys: keyset,
+      };
+      rpcRequestsHandlerMock
+        .setup((x) => x.getContentDescriptor(prepareOptions({ ...options, keys: keyset.toJSON() })))
+        .returns(async () => undefined)
+        .verifiable();
+      const actualResult = await manager.getContentDescriptor(options);
+      rpcRequestsHandlerMock.verifyAll();
+      expect(actualResult).to.be.undefined;
+    });
+
+  });
+
+  describe("getContentSetSize", () => {
+
+    it("[deprecated] requests content set size from proxy", async () => {
+      const keyset = new KeySet();
+      const descriptor = createRandomDescriptor();
+      const result = faker.random.number();
+      const options: ContentRequestOptions<IModelConnection> = {
+        imodel: testData.imodelMock.object,
+        rulesetOrId: testData.rulesetId,
+      };
+      rpcRequestsHandlerMock
+        .setup((x) => x.getContentSetSize(prepareOptions({ ...options, descriptor: descriptor.createDescriptorOverrides(), keys: keyset.toJSON() })))
+        .returns(async () => result)
+        .verifiable();
+      const actualResult = await manager.getContentSetSize(options, descriptor, keyset); // eslint-disable-line deprecation/deprecation
+      expect(actualResult).to.eq(result);
+      rpcRequestsHandlerMock.verifyAll();
+    });
+
+    it("requests content set size from proxy", async () => {
+      const keyset = new KeySet();
+      const descriptor = createRandomDescriptor();
+      const result = faker.random.number();
+      const options: ExtendedContentRequestOptions<IModelConnection, Descriptor, KeySet> = {
+        imodel: testData.imodelMock.object,
+        rulesetOrId: testData.rulesetId,
+        descriptor,
+        keys: keyset,
+      };
+      rpcRequestsHandlerMock
+        .setup((x) => x.getContentSetSize(prepareOptions({ ...options, descriptor: descriptor.createDescriptorOverrides(), keys: keyset.toJSON() })))
+        .returns(async () => result)
+        .verifiable();
+      const actualResult = await manager.getContentSetSize(options);
+      expect(actualResult).to.eq(result);
+      rpcRequestsHandlerMock.verifyAll();
+    });
+
+    it("requests content set size from proxy when descriptor overrides are passed instead of descriptor", async () => {
+      const keyset = new KeySet();
+      const descriptor = createRandomDescriptor();
+      const overrides = descriptor.createDescriptorOverrides();
+      const result = faker.random.number();
+      const options: ExtendedContentRequestOptions<IModelConnection, Descriptor, KeySet> = {
+        imodel: testData.imodelMock.object,
+        rulesetOrId: testData.rulesetId,
+        descriptor: overrides,
+        keys: keyset,
+      };
+      rpcRequestsHandlerMock
+        .setup(async (x) => x.getContentSetSize(prepareOptions({ ...options, descriptor: overrides, keys: keyset.toJSON() })))
+        .returns(async () => result)
+        .verifiable();
+      const actualResult = await manager.getContentSetSize(options);
+      expect(actualResult).to.eq(result);
+      rpcRequestsHandlerMock.verifyAll();
+    });
+
+  });
+
+  describe("getContent", () => {
+
+    it("[deprecated] requests content from proxy", async () => {
+      const keyset = new KeySet();
+      const descriptor = createRandomDescriptor();
+      const result = {
+        total: 999,
+        items: [new Item([], "", "", undefined, {}, {}, [])],
+      };
+      const options: Paged<ContentRequestOptions<IModelConnection>> = {
+        imodel: testData.imodelMock.object,
+        rulesetOrId: testData.rulesetId,
+        paging: testData.pageOptions,
+      };
+      rpcRequestsHandlerMock
+        .setup(async (x) => x.getPagedContentSet(prepareOptions({ ...options, descriptor: descriptor.createDescriptorOverrides(), keys: keyset.toJSON() })))
+        .returns(async () => ({ ...result, items: result.items.map((i) => i.toJSON()) }))
+        .verifiable();
+      const actualResult = await manager.getContent(options, descriptor, keyset); // eslint-disable-line deprecation/deprecation
+      expect(actualResult).to.be.instanceOf(Content);
+      expect(actualResult!.descriptor).to.eq(descriptor);
+      expect(actualResult!.contentSet).to.deep.eq(result.items);
+      rpcRequestsHandlerMock.verifyAll();
+    });
+
+    it("requests content from proxy", async () => {
+      const keyset = new KeySet();
+      const descriptor = createRandomDescriptor();
+      const result = {
+        total: 999,
+        items: [new Item([], "", "", undefined, {}, {}, [])],
+      };
+      const options: Paged<ExtendedContentRequestOptions<IModelConnection, Descriptor, KeySet>> = {
+        imodel: testData.imodelMock.object,
+        rulesetOrId: testData.rulesetId,
+        paging: testData.pageOptions,
+        descriptor,
+        keys: keyset,
+      };
+      rpcRequestsHandlerMock
+        .setup(async (x) => x.getPagedContentSet(prepareOptions({ ...options, descriptor: descriptor.createDescriptorOverrides(), keys: keyset.toJSON() })))
+        .returns(async () => ({ ...result, items: result.items.map((i) => i.toJSON()) }))
+        .verifiable();
+      const actualResult = await manager.getContent(options);
+      expect(actualResult).to.be.instanceOf(Content);
+      expect(actualResult!.descriptor).to.eq(descriptor);
+      expect(actualResult!.contentSet).to.deep.eq(result.items);
+      rpcRequestsHandlerMock.verifyAll();
+    });
+
+    it("requests content from proxy when descriptor overrides are passed instead of descriptor", async () => {
+      const keyset = new KeySet();
+      const descriptor = createRandomDescriptor();
+      const overrides = descriptor.createDescriptorOverrides();
+      const items = [new Item([], "", "", undefined, {}, {}, [])];
+      const options: Paged<ExtendedContentRequestOptions<IModelConnection, Descriptor, KeySet>> = {
+        imodel: testData.imodelMock.object,
+        rulesetOrId: testData.rulesetId,
+        paging: testData.pageOptions,
+        descriptor: overrides,
+        keys: keyset,
+      };
+      rpcRequestsHandlerMock
+        .setup(async (x) => x.getPagedContent(prepareOptions({ ...options, descriptor: overrides, keys: keyset.toJSON() })))
+        .returns(async () => ({ descriptor: descriptor.toJSON(), contentSet: { total: 999, items: items.map((i) => i.toJSON()) } }))
+        .verifiable();
+      const actualResult = await manager.getContent(options);
+      expect(actualResult).to.be.instanceOf(Content);
+      expect(actualResult!.descriptor).to.deep.eq(descriptor);
+      expect(actualResult!.contentSet).to.deep.eq(items);
+      rpcRequestsHandlerMock.verifyAll();
+    });
+
+    it("handles case when response has no content", async () => {
+      const keyset = new KeySet();
+      const descriptor = createRandomDescriptor();
+      const options: Paged<ExtendedContentRequestOptions<IModelConnection, Descriptor, KeySet>> = {
+        imodel: testData.imodelMock.object,
+        rulesetOrId: testData.rulesetId,
+        paging: testData.pageOptions,
+        descriptor: descriptor.createDescriptorOverrides(),
+        keys: keyset,
+      };
+      rpcRequestsHandlerMock
+        .setup(async (x) => x.getPagedContent(prepareOptions({ ...options, descriptor: descriptor.createDescriptorOverrides(), keys: keyset.toJSON() })))
+        .returns(async () => undefined)
+        .verifiable();
+      const actualResult = await manager.getContent(options);
+      expect(actualResult).to.be.undefined;
+      rpcRequestsHandlerMock.verifyAll();
+    });
+
+  });
+
+  describe("getContentAndContentSize", () => {
+
+    it("[deprecated] requests content and contentSize from proxy", async () => {
+      const keyset = new KeySet();
+      const descriptor = createRandomDescriptor();
+      const result = {
+        total: 999,
+        items: [new Item([], "", "", undefined, {}, {}, [])],
+      };
+      const options: Paged<ContentRequestOptions<IModelConnection>> = {
+        imodel: testData.imodelMock.object,
+        rulesetOrId: testData.rulesetId,
+        paging: testData.pageOptions,
+      };
+      rpcRequestsHandlerMock
+        .setup(async (x) => x.getPagedContentSet(prepareOptions({ ...options, descriptor: descriptor.createDescriptorOverrides(), keys: keyset.toJSON() })))
+        .returns(async () => ({ ...result, items: result.items.map((i) => i.toJSON()) }))
+        .verifiable();
+      const actualResult = await manager.getContentAndSize(options, descriptor, keyset); // eslint-disable-line deprecation/deprecation
+      expect(actualResult).to.deep.eq({
+        size: result.total,
+        content: {
+          descriptor,
+          contentSet: result.items,
+        },
+      });
+      rpcRequestsHandlerMock.verifyAll();
+    });
+
+    it("requests content and contentSize from proxy", async () => {
+      const keyset = new KeySet();
+      const descriptor = createRandomDescriptor();
+      const result = {
+        total: 999,
+        items: [new Item([], "", "", undefined, {}, {}, [])],
+      };
+      const options: Paged<ExtendedContentRequestOptions<IModelConnection, Descriptor, KeySet>> = {
+        imodel: testData.imodelMock.object,
+        rulesetOrId: testData.rulesetId,
+        paging: testData.pageOptions,
+        descriptor,
+        keys: keyset,
+      };
+      rpcRequestsHandlerMock
+        .setup(async (x) => x.getPagedContentSet(prepareOptions({ ...options, descriptor: descriptor.createDescriptorOverrides(), keys: keyset.toJSON() })))
+        .returns(async () => ({ ...result, items: result.items.map((i) => i.toJSON()) }))
+        .verifiable();
+      const actualResult = await manager.getContentAndSize(options);
+      expect(actualResult).to.deep.eq({
+        size: result.total,
+        content: {
+          descriptor,
+          contentSet: result.items,
+        },
+      });
+      rpcRequestsHandlerMock.verifyAll();
+    });
+
+    it("requests content and content set size from proxy when descriptor overrides are passed instead of descriptor", async () => {
+      const keyset = new KeySet();
+      const descriptor = createRandomDescriptor();
+      const result = {
+        total: 999,
+        items: [new Item([], "", "", undefined, {}, {}, [])],
+      };
+      const options: Paged<ExtendedContentRequestOptions<IModelConnection, Descriptor, KeySet>> = {
+        imodel: testData.imodelMock.object,
+        rulesetOrId: testData.rulesetId,
+        paging: testData.pageOptions,
+        descriptor: descriptor.createDescriptorOverrides(),
+        keys: keyset,
+      };
+      rpcRequestsHandlerMock
+        .setup(async (x) => x.getPagedContent(prepareOptions({ ...options, descriptor: descriptor.createDescriptorOverrides(), keys: keyset.toJSON() })))
+        .returns(async () => ({ descriptor: descriptor.toJSON(), contentSet: { ...result, items: result.items.map((i) => i.toJSON()) } }))
+        .verifiable();
+      const actualResult = await manager.getContentAndSize(options);
+      expect(actualResult).to.deep.eq({
+        size: result.total,
+        content: {
+          descriptor,
+          contentSet: result.items,
+        },
+      });
+      rpcRequestsHandlerMock.verifyAll();
+    });
+
+    it("requests full content only for the first partial request when using descriptor overrides and multiple partial requests are needed", async () => {
+      const keyset = new KeySet();
+      const descriptor = createRandomDescriptor();
+      const item1 = new Item([], "", "", undefined, {}, {}, []);
+      const item2 = new Item([], "", "", undefined, {}, {}, []);
+      const options: Paged<ExtendedContentRequestOptions<IModelConnection, Descriptor, KeySet>> = {
+        imodel: testData.imodelMock.object,
+        rulesetOrId: testData.rulesetId,
+        paging: { start: 0, size: 2 },
+        descriptor: descriptor.createDescriptorOverrides(),
+        keys: keyset,
+      };
+      rpcRequestsHandlerMock
+        .setup(async (x) => x.getPagedContent(prepareOptions({ ...options, descriptor: descriptor.createDescriptorOverrides(), keys: keyset.toJSON(), paging: { start: 0, size: 2 } })))
+        .returns(async () => ({ descriptor: descriptor.toJSON(), contentSet: { total: 5, items: [item1.toJSON()] } }))
+        .verifiable();
+      rpcRequestsHandlerMock
+        .setup(async (x) => x.getPagedContentSet(prepareOptions({ ...options, descriptor: descriptor.createDescriptorOverrides(), keys: keyset.toJSON(), paging: { start: 1, size: 1 } })))
+        .returns(async () => ({ total: 5, items: [item2.toJSON()] }))
+        .verifiable();
+      const actualResult = await manager.getContentAndSize(options);
+      expect(actualResult).to.deep.eq({
+        size: 5,
+        content: {
+          descriptor,
+          contentSet: [item1, item2],
+        },
+      });
+      rpcRequestsHandlerMock.verifyAll();
+    });
+
+    it("handles case when response has no content", async () => {
+      const keyset = new KeySet();
+      const descriptor = createRandomDescriptor();
+      const options: Paged<ExtendedContentRequestOptions<IModelConnection, Descriptor, KeySet>> = {
+        imodel: testData.imodelMock.object,
+        rulesetOrId: testData.rulesetId,
+        paging: testData.pageOptions,
+        descriptor: descriptor.createDescriptorOverrides(),
+        keys: keyset,
+      };
+      rpcRequestsHandlerMock
+        .setup(async (x) => x.getPagedContent(prepareOptions({ ...options, descriptor: descriptor.createDescriptorOverrides(), keys: keyset.toJSON() })))
+        .returns(async () => undefined)
+        .verifiable();
+      const actualResult = await manager.getContentAndSize(options);
+      expect(actualResult).to.be.undefined;
+      rpcRequestsHandlerMock.verifyAll();
+    });
+
+    it("handles case when partial request does not return items", async () => {
+      const keyset = new KeySet();
+      const descriptor = createRandomDescriptor();
+      const options: Paged<ExtendedContentRequestOptions<IModelConnection, Descriptor, KeySet>> = {
+        imodel: testData.imodelMock.object,
+        rulesetOrId: testData.rulesetId,
+        paging: { start: 0, size: 5 },
+        descriptor: descriptor.createDescriptorOverrides(),
+        keys: keyset,
+      };
+      rpcRequestsHandlerMock
+        .setup(async (x) => x.getPagedContent(prepareOptions({ ...options, descriptor: descriptor.createDescriptorOverrides(), keys: keyset.toJSON(), paging: { start: 0, size: 5 } })))
+        .returns(async () => ({ descriptor: descriptor.toJSON(), contentSet: { total: 1, items: [] } }))
+        .verifiable();
+      const loggerSpy = sinon.spy(Logger, "logError");
+      const actualResult = await manager.getContentAndSize(options);
+      expect(actualResult).to.deep.eq({
+        size: 0,
+        content: {
+          descriptor,
+          contentSet: [],
+        },
+      });
+      rpcRequestsHandlerMock.verifyAll();
+      expect(loggerSpy).to.be.calledOnce;
+    });
+
+  });
+
+  describe("[deprecated] getDistinctValues", () => {
+
+    it("requests distinct values", async () => {
+      const keyset = new KeySet();
+      const descriptor = createRandomDescriptor();
+      const fieldName = faker.random.word();
+      const maximumValueCount = faker.random.number();
+      const result = [faker.random.word(), faker.random.word()];
+      const options: ContentRequestOptions<IModelConnection> = {
+        imodel: testData.imodelMock.object,
+        rulesetOrId: testData.rulesetId,
+      };
+      rpcRequestsHandlerMock
+        .setup((x) => x.getDistinctValues(prepareOptions(options),
+          moq.deepEquals(descriptor.createDescriptorOverrides()),
+          moq.deepEquals(keyset.toJSON()), fieldName, maximumValueCount))
+        .returns(async () => result)
+        .verifiable();
+      const actualResult = await manager.getDistinctValues(options, descriptor, keyset, fieldName, maximumValueCount);
+      rpcRequestsHandlerMock.verifyAll();
+      expect(actualResult).to.deep.eq(result);
+    });
+
+    it("passes 0 for maximumValueCount by default", async () => {
+      const options: ContentRequestOptions<IModelConnection> = {
+        imodel: testData.imodelMock.object,
+        rulesetOrId: testData.rulesetId,
+      };
+      rpcRequestsHandlerMock
+        .setup((x) => x.getDistinctValues(moq.It.isAny(), moq.It.isAny(), moq.It.isAny(), moq.It.isAnyString(), 0))
+        .verifiable();
+      await manager.getDistinctValues(options, createRandomDescriptor(), new KeySet(), "");
+      rpcRequestsHandlerMock.verifyAll();
+    });
+
+  });
+
+  describe("getPagedDistinctValues", () => {
+
+    it("requests distinct values", async () => {
+      const keys = new KeySet();
+      const descriptor = createRandomDescriptor();
+      const fieldDescriptor: FieldDescriptor = {
+        type: FieldDescriptorType.Name,
+        fieldName: faker.random.word(),
+      };
+      const result = {
+        total: 1,
+        items: [{
+          displayValue: faker.random.word(),
+          groupedRawValues: [faker.random.word(), faker.random.word()],
+        }],
+      };
+      const managerOptions: DistinctValuesRequestOptions<IModelConnection, Descriptor, KeySet> = {
+        imodel: testData.imodelMock.object,
+        rulesetOrId: testData.rulesetId,
+        descriptor,
+        keys,
+        fieldDescriptor,
+      };
+      const rpcHandlerOptions = {
+        ...prepareOptions(managerOptions),
+        descriptor: descriptor.createDescriptorOverrides(),
+        keys: keys.toJSON(),
+        paging: { start: 0, size: 0 },
+      };
+      rpcRequestsHandlerMock
+        .setup((x) => x.getPagedDistinctValues(rpcHandlerOptions))
+        .returns(async () => result)
+        .verifiable();
+      const actualResult = await manager.getPagedDistinctValues(managerOptions);
+      rpcRequestsHandlerMock.verifyAll();
+      expect(actualResult).to.deep.eq(result);
+    });
+
+    it("requests distinct values through multiple requests when getting partial responses", async () => {
+      const keys = new KeySet();
+      const descriptor = createRandomDescriptor();
+      const fieldDescriptor: FieldDescriptor = {
+        type: FieldDescriptorType.Name,
+        fieldName: faker.random.word(),
+      };
+      const item1 = {
+        displayValue: faker.random.word(),
+        groupedRawValues: [faker.random.word(), faker.random.word()],
+      };
+      const item2 = {
+        displayValue: faker.random.word(),
+        groupedRawValues: [faker.random.word(), faker.random.word()],
+      };
+      const managerOptions: DistinctValuesRequestOptions<IModelConnection, Descriptor, KeySet> = {
+        imodel: testData.imodelMock.object,
+        rulesetOrId: testData.rulesetId,
+        descriptor,
+        keys,
+        fieldDescriptor,
+        paging: undefined,
+      };
+      const rpcHandlerOptions = {
+        ...prepareOptions(managerOptions),
+        descriptor: descriptor.createDescriptorOverrides(),
+        keys: keys.toJSON(),
+      };
+      rpcRequestsHandlerMock
+        .setup((x) => x.getPagedDistinctValues({ ...rpcHandlerOptions, paging: { start: 0, size: 0 } }))
+        .returns(async () => ({ total: 2, items: [DisplayValueGroup.toJSON(item1)] }))
+        .verifiable();
+      rpcRequestsHandlerMock
+        .setup((x) => x.getPagedDistinctValues({ ...rpcHandlerOptions, paging: { start: 1, size: 0 } }))
+        .returns(async () => ({ total: 2, items: [DisplayValueGroup.toJSON(item2)] }))
+        .verifiable();
+      const actualResult = await manager.getPagedDistinctValues(managerOptions);
+      rpcRequestsHandlerMock.verifyAll();
+      expect(actualResult).to.deep.eq({ total: 2, items: [item1, item2] });
+    });
+
+  });
+
+  describe("getDisplayLabelDefinition", () => {
+
+    it("[deprecated] requests display label definition", async () => {
+      const key = createRandomECInstanceKey();
+      const result = createRandomLabelDefinition();
+      const options: LabelRequestOptions<IModelConnection> = {
+        imodel: testData.imodelMock.object,
+      };
+      rpcRequestsHandlerMock
+        .setup(async (x) => x.getDisplayLabelDefinition(toIModelTokenOptions({ ...options, key: InstanceKey.toJSON(key) })))
+        .returns(async () => result)
+        .verifiable();
+      const actualResult = await manager.getDisplayLabelDefinition(options, key); // eslint-disable-line deprecation/deprecation
+      expect(actualResult).to.deep.eq(result);
+      rpcRequestsHandlerMock.verifyAll();
+    });
+
+    it("requests display label definition", async () => {
+      const result = createRandomLabelDefinition();
+      const options: DisplayLabelRequestOptions<IModelConnection, InstanceKey> = {
+        imodel: testData.imodelMock.object,
+        key: createRandomECInstanceKey(),
+      };
+      rpcRequestsHandlerMock
+        .setup(async (x) => x.getDisplayLabelDefinition(toIModelTokenOptions({ ...options, key: InstanceKey.toJSON(options.key) })))
+        .returns(async () => result)
+        .verifiable();
+      const actualResult = await manager.getDisplayLabelDefinition(options);
+      expect(actualResult).to.deep.eq(result);
+      rpcRequestsHandlerMock.verifyAll();
+    });
+
+  });
+
+  describe("getDisplayLabelDefinitions", () => {
+
+    it("[deprecated] requests display labels definitions", async () => {
+      const keys = [createRandomECInstanceKey(), createRandomECInstanceKey()];
+      const result = [createRandomLabelDefinition(), createRandomLabelDefinition()];
+      const options: LabelRequestOptions<IModelConnection> = {
+        imodel: testData.imodelMock.object,
+      };
+      rpcRequestsHandlerMock
+        .setup(async (x) => x.getPagedDisplayLabelDefinitions(toIModelTokenOptions({ ...options, keys: keys.map(InstanceKey.toJSON) })))
+        .returns(async () => ({ total: 2, items: result }))
+        .verifiable();
+      const actualResult = await manager.getDisplayLabelDefinitions(options, keys); // eslint-disable-line deprecation/deprecation
+      expect(actualResult).to.deep.eq(result);
+      rpcRequestsHandlerMock.verifyAll();
+    });
+
+    it("requests display labels definitions", async () => {
+      const result = [createRandomLabelDefinition(), createRandomLabelDefinition()];
+      const options: DisplayLabelsRequestOptions<IModelConnection, InstanceKey> = {
+        imodel: testData.imodelMock.object,
+        keys: [createRandomECInstanceKey(), createRandomECInstanceKey()],
+      };
+      rpcRequestsHandlerMock
+        .setup(async (x) => x.getPagedDisplayLabelDefinitions(toIModelTokenOptions({ ...options, keys: options.keys.map(InstanceKey.toJSON) })))
+        .returns(async () => ({ total: 2, items: result.map(LabelDefinition.toJSON) }))
+        .verifiable();
+      const actualResult = await manager.getDisplayLabelDefinitions(options);
+      expect(actualResult).to.deep.eq(result);
+      rpcRequestsHandlerMock.verifyAll();
+    });
+
+    it("requests display labels definitions through multiple requests when getting partial responses", async () => {
+      const key1 = createRandomECInstanceKey();
+      const key2 = createRandomECInstanceKey();
+      const def1 = createRandomLabelDefinition();
+      const def2 = createRandomLabelDefinition();
+      const options: DisplayLabelsRequestOptions<IModelConnection, InstanceKey> = {
+        imodel: testData.imodelMock.object,
+        keys: [key1, key2],
+      };
+      rpcRequestsHandlerMock
+        .setup(async (x) => x.getPagedDisplayLabelDefinitions(toIModelTokenOptions({ ...options, keys: [key1, key2].map(InstanceKey.toJSON) })))
+        .returns(async () => ({ total: 2, items: [LabelDefinition.toJSON(def1)] }))
+        .verifiable();
+      rpcRequestsHandlerMock
+        .setup(async (x) => x.getPagedDisplayLabelDefinitions(toIModelTokenOptions({ ...options, keys: [InstanceKey.toJSON(key2)] })))
+        .returns(async () => ({ total: 2, items: [LabelDefinition.toJSON(def2)] }))
+        .verifiable();
+      const actualResult = await manager.getDisplayLabelDefinitions(options);
+      expect(actualResult).to.deep.eq([def1, def2]);
+      rpcRequestsHandlerMock.verifyAll();
+    });
+
+  });
+
+  describe("compareHierarchies", () => {
+
+    it("returns empty result when neither ruleset nor variables changed", async () => {
+      const options: PresentationDataCompareOptions<IModelConnection, NodeKey> = {
+        imodel: testData.imodelMock.object,
+        prev: {},
+        rulesetOrId: "test",
+      };
+      const actualResult = await manager.compareHierarchies(options);
+      rpcRequestsHandlerMock.verify(async (x) => x.compareHierarchiesPaged(moq.It.isAny()), moq.Times.never());
+      expect(actualResult).to.deep.eq([]);
+    });
+
+    it("returns empty result when comparison is canceled", async () => {
+      const options: PresentationDataCompareOptions<IModelConnection, NodeKey> = {
+        imodel: testData.imodelMock.object,
+        prev: {
+          rulesetOrId: "test1",
+        },
+        rulesetOrId: "test2",
+      };
+      rpcRequestsHandlerMock
+        .setup(async (x) => x.compareHierarchiesPaged(prepareOptions({ ...options })))
+        .throws(new PresentationError(PresentationStatus.Canceled))
+        .verifiable();
+      const actualResult = await manager.compareHierarchies(options);
+      rpcRequestsHandlerMock.verify(async (x) => x.compareHierarchiesPaged(moq.It.isAny()), moq.Times.once());
+      expect(actualResult).to.deep.eq([]);
+    });
+
+    it("throws when request handler throws non-cancelation exception", async () => {
+      const options: PresentationDataCompareOptions<IModelConnection, NodeKey> = {
+        imodel: testData.imodelMock.object,
+        prev: {
+          rulesetVariables: [],
+        },
+        rulesetOrId: "test",
+      };
+      rpcRequestsHandlerMock
+        .setup(async (x) => x.compareHierarchiesPaged(prepareOptions({ ...options })))
+        .throws(new PresentationError(PresentationStatus.Error))
+        .verifiable();
+      await expect(manager.compareHierarchies(options)).to.eventually.be.rejectedWith(PresentationError);
+      rpcRequestsHandlerMock.verify(async (x) => x.compareHierarchiesPaged(moq.It.isAny()), moq.Times.once());
+    });
+
+    it("requests hierarchy comparison and returns result", async () => {
+      const options: PresentationDataCompareOptions<IModelConnection, NodeKey> = {
+        imodel: testData.imodelMock.object,
+        prev: {
+          rulesetOrId: "test1",
+          rulesetVariables: [],
+        },
+        rulesetOrId: "test",
+        rulesetVariables: [],
+        expandedNodeKeys: [createRandomBaseNodeKey()],
+      };
+      const compareInfo: HierarchyCompareInfoJSON = {
+        changes: [
+          {
+            type: "Insert",
+            position: 0,
+            node: createRandomECInstancesNodeJSON(),
+          },
+        ],
+      };
+      rpcRequestsHandlerMock
+        .setup(async (x) => x.compareHierarchiesPaged(prepareOptions({ ...options, expandedNodeKeys: options.expandedNodeKeys!.map(NodeKey.toJSON) })))
+        .returns(async () => compareInfo)
+        .verifiable();
+      const changes = await manager.compareHierarchies(options);
+      rpcRequestsHandlerMock.verify(async (x) => x.compareHierarchiesPaged(moq.It.isAny()), moq.Times.once());
+      expect(changes).to.be.deep.eq(compareInfo.changes.map(PartialHierarchyModification.fromJSON));
+    });
+
+    it("makes multiple requests until collects all results", async () => {
+      const options: PresentationDataCompareOptions<IModelConnection, NodeKey> = {
+        imodel: testData.imodelMock.object,
+        prev: {
+          rulesetOrId: "test1",
+          rulesetVariables: [],
+        },
+        rulesetOrId: "test",
+        rulesetVariables: [],
+        expandedNodeKeys: [createRandomBaseNodeKey()],
+      };
+      const compareInfo1: HierarchyCompareInfoJSON = {
+        changes: [
+          {
+            type: "Insert",
+            position: 0,
+            node: createRandomECInstancesNodeJSON(),
+          },
+        ],
+        continuationToken: {
+          prevHierarchyNode: "prevNode",
+          currHierarchyNode: "currNode",
+        },
+      };
+      const compareInfo2: HierarchyCompareInfoJSON = {
+        changes: [
+          {
+            type: "Insert",
+            position: 1,
+            node: createRandomECInstancesNodeJSON(),
+          },
+        ],
+      };
+      rpcRequestsHandlerMock
+        .setup(async (x) => x.compareHierarchiesPaged(prepareOptions({ ...options, expandedNodeKeys: options.expandedNodeKeys!.map(NodeKey.toJSON) })))
+        .returns(async () => compareInfo1);
+      rpcRequestsHandlerMock
+        .setup(async (x) => x.compareHierarchiesPaged(prepareOptions({ ...options, expandedNodeKeys: options.expandedNodeKeys!.map(NodeKey.toJSON), continuationToken: compareInfo1.continuationToken })))
+        .returns(async () => compareInfo2);
+      const changes = await manager.compareHierarchies(options);
+      rpcRequestsHandlerMock.verify(async (x) => x.compareHierarchiesPaged(moq.It.isAny()), moq.Times.exactly(2));
+      expect(changes.length).to.be.eq(2);
+      expect(changes).to.be.deep.eq([...compareInfo1.changes.map(PartialHierarchyModification.fromJSON), ...compareInfo2.changes.map(PartialHierarchyModification.fromJSON)]);
+    });
+
+    it("avoid infinitely requesting if continuation token returned with no changes", async () => {
+      const options: PresentationDataCompareOptions<IModelConnection, NodeKey> = {
+        imodel: testData.imodelMock.object,
+        prev: {
+          rulesetOrId: "test1",
+          rulesetVariables: [],
+        },
+        rulesetOrId: "test",
+        rulesetVariables: [],
+        expandedNodeKeys: [createRandomBaseNodeKey()],
+      };
+      const compareInfo1: HierarchyCompareInfoJSON = {
+        changes: [
+          {
+            type: "Insert",
+            position: 0,
+            node: createRandomECInstancesNodeJSON(),
+          },
+        ],
+        continuationToken: {
+          prevHierarchyNode: "prevNode",
+          currHierarchyNode: "currNode",
+        },
+      };
+      const compareInfo2: HierarchyCompareInfoJSON = {
+        changes: [],
+        continuationToken: {
+          prevHierarchyNode: "prevNode1",
+          currHierarchyNode: "currNode1",
+        },
+      };
+      rpcRequestsHandlerMock
+        .setup(async (x) => x.compareHierarchiesPaged(prepareOptions({ ...options, expandedNodeKeys: options.expandedNodeKeys!.map(NodeKey.toJSON) })))
+        .returns(async () => compareInfo1);
+      rpcRequestsHandlerMock
+        .setup(async (x) => x.compareHierarchiesPaged(prepareOptions({ ...options, expandedNodeKeys: options.expandedNodeKeys!.map(NodeKey.toJSON), continuationToken: compareInfo1.continuationToken })))
+        .returns(async () => compareInfo2);
+      const changes = await manager.compareHierarchies(options);
+      rpcRequestsHandlerMock.verify(async (x) => x.compareHierarchiesPaged(moq.It.isAny()), moq.Times.exactly(2));
+      expect(changes.length).to.be.eq(0);
+    });
+
+  });
+
+  describe("options handling", () => {
+
+    let testRuleset: Ruleset;
+    let testRulesetVariable: RulesetVariable;
+
+    beforeEach(async () => {
+      testRuleset = await createRandomRuleset();
+      rulesetsManagerMock.setup((x) => x.get(testRuleset.id)).returns(async () => new RegisteredRuleset(testRuleset, "", () => { }));
+      testRulesetVariable = { id: faker.random.word(), type: VariableValueTypes.String, value: faker.random.word() };
+      await manager.vars(testRuleset.id).setString(testRulesetVariable.id, testRulesetVariable.value as string);
+    });
+
+    it("adds ruleset to the options", async () => {
+      const options: Paged<ExtendedHierarchyRequestOptions<IModelConnection, NodeKey>> = {
+        imodel: testData.imodelMock.object,
+        paging: testData.pageOptions,
+        rulesetOrId: testRuleset.id,
+        parentKey: undefined,
+      };
+      const expectedOptions = { ...options, rulesetOrId: testRuleset, rulesetVariables: [testRulesetVariable] };
+      rpcRequestsHandlerMock
+        .setup((x) => x.getNodesCount(toIModelTokenOptions(expectedOptions)))
+        .returns(async () => 0)
+        .verifiable();
+      await manager.getNodesCount(options);
+      rpcRequestsHandlerMock.verifyAll();
+    });
+
+    it("leaves ruleset in the options if already provided", async () => {
+      const options: Paged<ExtendedHierarchyRequestOptions<IModelConnection, NodeKey>> = {
+        imodel: testData.imodelMock.object,
+        rulesetOrId: testRuleset,
+        paging: testData.pageOptions,
+        parentKey: undefined,
+      };
+
+      const expectedOptions = { ...options, rulesetOrId: testRuleset, rulesetVariables: [testRulesetVariable] };
+
+      rpcRequestsHandlerMock
+        .setup((x) => x.getNodesCount(toIModelTokenOptions(expectedOptions)))
+        .returns(async () => 0)
+        .verifiable();
+      await manager.getNodesCount(options);
+      rpcRequestsHandlerMock.verifyAll();
+    });
+
+    it("adds empty values if ruleset and rulesetId is not provided", async () => {
+      const options: Paged<ExtendedHierarchyRequestOptions<IModelConnection, NodeKey>> = {
+        imodel: testData.imodelMock.object,
+        paging: testData.pageOptions,
+        rulesetOrId: "",
+        parentKey: undefined,
+      };
+      const expectedOptions = { ...options, rulesetVariables: [] };
+      rpcRequestsHandlerMock
+        .setup((x) => x.getNodesCount(toIModelTokenOptions(expectedOptions)))
+        .returns(async () => 0)
+        .verifiable();
+      await manager.getNodesCount(options);
+      rpcRequestsHandlerMock.verifyAll();
+    });
+
+    it("appends ruleset variables from ruleset variables manager", async () => {
+      const rulesetVariable = { id: faker.random.word(), type: VariableValueTypes.String, value: faker.random.word() };
+      const options: Paged<ExtendedHierarchyRequestOptions<IModelConnection, NodeKey>> = {
+        imodel: testData.imodelMock.object,
+        paging: testData.pageOptions,
+        rulesetOrId: testRuleset,
+        rulesetVariables: [rulesetVariable],
+        parentKey: undefined,
+      };
+
+      const expectedOptions = { ...options, rulesetOrId: testRuleset, rulesetVariables: [rulesetVariable, testRulesetVariable] };
+
+      rpcRequestsHandlerMock
+        .setup((x) => x.getNodesCount(toIModelTokenOptions(expectedOptions)))
+        .returns(async () => 0)
+        .verifiable();
+      await manager.getNodesCount(options);
+      rpcRequestsHandlerMock.verifyAll();
+    });
+
+  });
+
+  describe("listening to updates", () => {
+
+    let ipcAppAddListenerStub: sinon.SinonStub<[string, IpcListener], RemoveFunction>;
+    let hierarchyUpdatesSpy: sinon.SinonSpy<[IModelHierarchyChangeEventArgs], void>;
+    let contentUpdatesSpy: sinon.SinonSpy<[IModelContentChangeEventArgs], void>;
+
+    beforeEach(() => {
+      sinon.stub(IpcApp, "isValid").get(() => true);
+      ipcAppAddListenerStub = sinon.stub(IpcApp, "addListener");
+
+      manager = PresentationManager.create();
+
+      expect(ipcAppAddListenerStub).to.be.calledOnce;
+
+      hierarchyUpdatesSpy = sinon.spy() as any;
+      manager.onIModelHierarchyChanged.addListener(hierarchyUpdatesSpy);
+
+      contentUpdatesSpy = sinon.spy() as any;
+      manager.onIModelContentChanged.addListener(contentUpdatesSpy);
+    });
+
+    it("triggers appropriate hierarchy and content events on update event", async () => {
+      const imodelKey = "test-imodel-key";
+      const ruleset1: Ruleset = { id: "1", rules: [] };
+      const ruleset2: Ruleset = { id: "2", rules: [] };
+      const ruleset3: Ruleset = { id: "3", rules: [] };
+      const ruleset4: Ruleset = { id: "4", rules: [] };
+      rulesetsManagerMock.setup((x) => x.get(ruleset1.id)).returns(async () => new RegisteredRuleset(ruleset1, "", () => { }));
+      rulesetsManagerMock.setup((x) => x.get(ruleset2.id)).returns(async () => new RegisteredRuleset(ruleset2, "", () => { }));
+      rulesetsManagerMock.setup((x) => x.get(ruleset3.id)).returns(async () => new RegisteredRuleset(ruleset3, "", () => { }));
+      rulesetsManagerMock.setup((x) => x.get(ruleset4.id)).returns(async () => undefined);
+
+      const report: UpdateInfo = {
+        [imodelKey]: {
+          [ruleset1.id]: {
+            hierarchy: "FULL",
+            content: "FULL",
+          },
+          [ruleset2.id]: {
+            hierarchy: [],
+          },
+          [ruleset3.id]: {
+            content: "FULL",
+          },
+          [ruleset4.id]: {},
+        },
+      };
+      ipcAppAddListenerStub.firstCall.args[1](new Event(PresentationIpcEvents.Update), report);
+
+      // workaround for a floating promise...
+      await BeDuration.wait(1);
+
+      expect(hierarchyUpdatesSpy).to.be.calledTwice;
+      expect(hierarchyUpdatesSpy.firstCall).to.be.calledWith({
+        rulesetId: ruleset1.id,
+        updateInfo: "FULL",
+        imodelKey,
+      });
+      expect(hierarchyUpdatesSpy.secondCall).to.be.calledWith({
+        rulesetId: ruleset2.id,
+        updateInfo: [],
+        imodelKey,
+      });
+
+      expect(contentUpdatesSpy).to.be.calledTwice;
+      expect(contentUpdatesSpy.firstCall).to.be.calledWith({
+        rulesetId: ruleset1.id,
+        updateInfo: "FULL",
+        imodelKey,
+      });
+      expect(contentUpdatesSpy.secondCall).to.be.calledWith({
+        rulesetId: ruleset3.id,
+        updateInfo: "FULL",
+        imodelKey,
+      });
+    });
+
+  });
+
+  describe("buildPagedResponse", () => {
+
+    it("calls getter once with 0,0 partial page options when given `undefined` page options", async () => {
+      const getter = sinon.stub().resolves({ total: 0, items: [] });
+      await buildPagedResponse(undefined, getter);
+      expect(getter).to.be.calledOnceWith({ start: 0, size: 0 });
+    });
+
+    it("calls getter once with 0,0 partial page options when given empty page options", async () => {
+      const getter = sinon.stub().resolves({ total: 0, items: [] });
+      await buildPagedResponse({}, getter);
+      expect(getter).to.be.calledOnceWith({ start: 0, size: 0 });
+    });
+
+    it("calls getter once with partial page options equal to given page options", async () => {
+      const getter = sinon.stub().resolves({ total: 0, items: [] });
+      await buildPagedResponse({ start: 1, size: 2 }, getter);
+      expect(getter).to.be.calledOnceWith({ start: 1, size: 2 });
+    });
+
+    it("calls getter multiple times until the whole requested page is received when requesting a page of specified size", async () => {
+      const getter = sinon.stub();
+      getter.onFirstCall().resolves({ total: 5, items: [2] });
+      getter.onSecondCall().resolves({ total: 5, items: [3] });
+      getter.onThirdCall().resolves({ total: 5, items: [4] });
+      const result = await buildPagedResponse({ start: 1, size: 3 }, getter);
+      expect(getter).to.be.calledThrice;
+      expect(getter.firstCall).to.be.calledWith({ start: 1, size: 3 });
+      expect(getter.secondCall).to.be.calledWith({ start: 2, size: 2 });
+      expect(getter.thirdCall).to.be.calledWith({ start: 3, size: 1 });
+      expect(result).to.deep.eq({ total: 5, items: [2, 3, 4] });
+    });
+
+    it("calls getter multiple times until the whole requested page is received when requesting a page of unspecified size", async () => {
+      const getter = sinon.stub();
+      getter.onFirstCall().resolves({ total: 5, items: [2, 3] });
+      getter.onSecondCall().resolves({ total: 5, items: [4, 5] });
+      const result = await buildPagedResponse({ start: 1 }, getter);
+      expect(getter).to.be.calledTwice;
+      expect(getter.firstCall).to.be.calledWith({ start: 1, size: 0 });
+      expect(getter.secondCall).to.be.calledWith({ start: 3, size: 0 });
+      expect(result).to.deep.eq({ total: 5, items: [2, 3, 4, 5] });
+    });
+
+  });
+
+});