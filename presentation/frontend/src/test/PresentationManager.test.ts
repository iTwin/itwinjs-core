/*---------------------------------------------------------------------------------------------
* Copyright (c) Bentley Systems, Incorporated. All rights reserved.
* See LICENSE.md in the project root for license terms and full copyright notice.
*--------------------------------------------------------------------------------------------*/
import { expect } from "chai";
import * as faker from "faker";
import sinon from "sinon";
import * as moq from "typemoq";
import { BeDuration, BeEvent, CompressedId64Set, Logger, using } from "@itwin/core-bentley";
import { IModelRpcProps, IpcListener, RemoveFunction } from "@itwin/core-common";
import { IModelConnection, IpcApp } from "@itwin/core-frontend";
import { ITwinLocalization } from "@itwin/core-i18n";
import { UnitSystemKey } from "@itwin/core-quantity";
import {
  Content, ContentDescriptorRequestOptions, ContentRequestOptions, ContentSourcesRequestOptions, ContentSourcesRpcResult, Descriptor,
  DescriptorOverrides, DisplayLabelRequestOptions, DisplayLabelsRequestOptions, DisplayValueGroup, DistinctValuesRequestOptions, ElementProperties,
  FieldDescriptor, FieldDescriptorType, FilterByInstancePathsHierarchyRequestOptions, FilterByTextHierarchyRequestOptions, HierarchyRequestOptions,
  InstanceKey, Item, KeySet, LabelDefinition, MultiElementPropertiesRequestOptions, Node, NodeKey, NodePathElement, Paged, PresentationIpcEvents,
  RegisteredRuleset, RpcRequestsHandler, Ruleset, RulesetVariable, SelectClassInfo, SingleElementPropertiesRequestOptions, UpdateInfo,
  VariableValueTypes,
} from "@itwin/presentation-common";
import {
<<<<<<< HEAD
  createRandomECInstanceKey, createRandomECInstancesNode, createRandomECInstancesNodeKey, createRandomLabelDefinition, createRandomNodePathElement,
  createRandomRuleset, createRandomTransientId, createTestContentDescriptor,
=======
  createRandomECInstanceKey, createRandomECInstancesNode, createRandomECInstancesNodeKey, createRandomLabelDefinition, createRandomNodePathElement, createRandomRuleset,
  createRandomTransientId, createTestContentDescriptor,
>>>>>>> d796a0e2
} from "@itwin/presentation-common/lib/cjs/test";
import { IpcRequestsHandler } from "../presentation-frontend/IpcRequestsHandler";
import { Presentation } from "../presentation-frontend/Presentation";
import {
  buildPagedResponse, IModelContentChangeEventArgs, IModelHierarchyChangeEventArgs, PresentationManager,
} from "../presentation-frontend/PresentationManager";
import { RulesetManagerImpl } from "../presentation-frontend/RulesetManager";
import { RulesetVariablesManagerImpl } from "../presentation-frontend/RulesetVariablesManager";
import { TRANSIENT_ELEMENT_CLASSNAME } from "../presentation-frontend/selection/SelectionManager";
import { StateTracker } from "../presentation-frontend/StateTracker";

describe("PresentationManager", () => {

  const rulesetsManagerMock = moq.Mock.ofType<RulesetManagerImpl>();
  const rpcRequestsHandlerMock = moq.Mock.ofType<RpcRequestsHandler>();
  let manager: PresentationManager;
  const i18nMock = moq.Mock.ofType<ITwinLocalization>();
  const testData = {
    imodelToken: moq.Mock.ofType<IModelRpcProps>().object,
    imodelMock: moq.Mock.ofType<IModelConnection>(),
    pageOptions: { start: 0, size: 0 },
    rulesetId: "",
  };
  let rulesetManagerCreateStub: sinon.SinonSpy<[], RulesetManagerImpl>;

  beforeEach(() => {
    mockI18N();
    testData.imodelMock.reset();
    testData.imodelMock.setup((x) => x.getRpcProps()).returns(() => testData.imodelToken);
    testData.imodelMock.setup((x) => x.onClose).returns(() => new BeEvent());
    testData.pageOptions = { start: faker.random.number(), size: faker.random.number() };
    testData.rulesetId = faker.random.uuid();
    rulesetsManagerMock.reset();
    rulesetManagerCreateStub = sinon.stub(RulesetManagerImpl, "create").returns(rulesetsManagerMock.object);
    rpcRequestsHandlerMock.reset();
    manager = PresentationManager.create({
      rpcRequestsHandler: rpcRequestsHandlerMock.object,
    });
  });

  afterEach(() => {
    manager.dispose();
    Presentation.terminate();
  });

  const mockI18N = () => {
    i18nMock.reset();
    Presentation.setLocalization(i18nMock.object);
    const resolvedPromise = new Promise<void>((resolve) => resolve());
    i18nMock.setup(async (x) => x.registerNamespace(moq.It.isAny())).returns(async () => resolvedPromise);
    i18nMock.setup((x) => x.getLocalizedString(moq.It.isAny(), moq.It.isAny())).returns((stringId) => stringId);
  };

  const toIModelTokenOptions = <TOptions extends { imodel: IModelConnection, locale?: string, unitSystem?: UnitSystemKey }>(requestOptions: TOptions) => {
    return {
      ...requestOptions,
      imodel: requestOptions.imodel.getRpcProps(),
    };
  };

  const prepareOptions = <TOptions extends { imodel: IModelConnection, rulesetOrId: Ruleset | string, locale?: string, unitSystem?: UnitSystemKey, rulesetVariables?: RulesetVariable[] }>(options: TOptions) => {
    return toIModelTokenOptions({
      ...options,
      rulesetVariables: options.rulesetVariables?.map(RulesetVariable.toJSON) ?? [],
    });
  };

  describe("constructor", () => {

    it("sets active locale if supplied with props", async () => {
      const props = { activeLocale: faker.locale };
      const mgr = PresentationManager.create(props);
      expect(mgr.activeLocale).to.eq(props.activeLocale);
    });

    it("sets active unit system if supplied with props", async () => {
      const props = { activeUnitSystem: "usSurvey" as UnitSystemKey };
      const mgr = PresentationManager.create(props);
      expect(mgr.activeUnitSystem).to.eq(props.activeUnitSystem);
    });

    it("sets custom RpcRequestsHandler if supplied with props", async () => {
      const handler = moq.Mock.ofType<RpcRequestsHandler>();
      const props = { rpcRequestsHandler: handler.object };
      const mgr = PresentationManager.create(props);
      expect(mgr.rpcRequestsHandler).to.eq(handler.object);
    });

    it("sets RpcRequestsHandler clientId if supplied with props", async () => {
      const props = { clientId: faker.random.uuid() };
      const mgr = PresentationManager.create(props);
      expect(mgr.rpcRequestsHandler.clientId).to.eq(props.clientId);
    });

    it("sets custom IpcRequestsHandler if supplied with props", async () => {
      sinon.stub(IpcApp, "isValid").get(() => true);
      sinon.stub(IpcApp, "addListener");
      const handler = moq.Mock.ofType<IpcRequestsHandler>();
      const props = { ipcRequestsHandler: handler.object };
      const mgr = PresentationManager.create(props);
      expect(mgr.ipcRequestsHandler).to.eq(handler.object);
    });

    it("creates RpcRequestsHandler and IpcRequestsHandler with same client id", async () => {
      sinon.stub(IpcApp, "isValid").get(() => true);
      sinon.stub(IpcApp, "addListener");
      const mgr = PresentationManager.create();
      expect(mgr.rpcRequestsHandler.clientId).to.eq(mgr.ipcRequestsHandler?.clientId);
    });

    it("sets custom StateTracker if supplied with props", async () => {
      sinon.stub(IpcApp, "isValid").get(() => true);
      sinon.stub(IpcApp, "addListener");
      const tracker = moq.Mock.ofType<StateTracker>();
      const mgr = PresentationManager.create({ stateTracker: tracker.object });
      expect(mgr.stateTracker).to.eq(tracker.object);
    });

    it("starts listening to update events", async () => {
      sinon.stub(IpcApp, "isValid").get(() => true);
      const addListenerSpy = sinon.stub(IpcApp, "addListener").returns(() => { });
      using(PresentationManager.create(), (_) => { });
      expect(addListenerSpy).to.be.calledOnceWith(PresentationIpcEvents.Update, sinon.match((arg) => typeof arg === "function"));
    });

  });

  describe("dispose", () => {

    it("disposes RPC requests handler", () => {
      manager.dispose();
      rpcRequestsHandlerMock.verify((x) => x.dispose(), moq.Times.once());
    });

  });

  describe("onConnection", () => {

    it("caches IModelConnection and calls `onNewiModelConnection` for the first time", async () => {
      const spy = sinon.stub(manager, "onNewiModelConnection");
      const onCloseEvent = new BeEvent();
      const imodelMock = moq.Mock.ofType<IModelConnection>();
      imodelMock.setup((x) => x.onClose).returns(() => onCloseEvent);
      rpcRequestsHandlerMock.setup(async (x) => x.getNodesCount(moq.It.isAny())).returns(async () => 0);

      // expect the spy to be called on first imodel use
      await manager.getNodesCount({
        imodel: imodelMock.object,
        rulesetOrId: testData.rulesetId,
      });
      expect(spy).to.be.calledOnceWith(imodelMock.object);
      spy.resetHistory();

      // expect the spy to not be called second time
      await manager.getNodesCount({
        imodel: imodelMock.object,
        rulesetOrId: testData.rulesetId,
      });
      expect(spy).to.not.be.called;
      spy.resetHistory();

      // simulate imodel close
      onCloseEvent.raiseEvent();

      // expect the spy to be called again
      await manager.getNodesCount({
        imodel: imodelMock.object,
        rulesetOrId: testData.rulesetId,
      });
      expect(spy).to.be.calledOnceWith(imodelMock.object);
    });

  });

  describe("activeLocale", () => {

    it("requests with manager's locale if not set in request options", async () => {
      const locale = faker.random.locale();
      manager.activeLocale = locale;
      await manager.getNodesCount({
        imodel: testData.imodelMock.object,
        rulesetOrId: testData.rulesetId,
      });
      rpcRequestsHandlerMock.verify(async (x) => x.getNodesCount({
        imodel: testData.imodelToken,
        rulesetOrId: testData.rulesetId,
        locale,
        rulesetVariables: [],
        parentKey: undefined,
      }), moq.Times.once());
    });

    it("requests with request's locale if set", async () => {
      const locale = faker.random.locale();
      manager.activeLocale = faker.random.locale();
      expect(manager.activeLocale).to.not.eq(locale);
      await manager.getNodesCount({
        imodel: testData.imodelMock.object,
        rulesetOrId: testData.rulesetId,
        locale,
      });
      rpcRequestsHandlerMock.verify(async (x) => x.getNodesCount({
        imodel: testData.imodelToken,
        rulesetOrId: testData.rulesetId,
        locale,
        rulesetVariables: [],
        parentKey: undefined,
      }), moq.Times.once());
    });

  });

  describe("activeUnitSystem", () => {

    it("requests with manager's unit system if not set in request options", async () => {
      const keys = new KeySet();
      const unitSystem = "usSurvey";
      manager.activeUnitSystem = unitSystem;
      await manager.getContentDescriptor({
        imodel: testData.imodelMock.object,
        rulesetOrId: testData.rulesetId,
        displayType: "",
        keys,
      });
      rpcRequestsHandlerMock.verify(async (x) => x.getContentDescriptor({
        imodel: testData.imodelToken,
        rulesetOrId: testData.rulesetId,
        unitSystem,
        rulesetVariables: [],
        displayType: "",
        keys: keys.toJSON(),
      }), moq.Times.once());
    });

    it("requests with request's locale if set", async () => {
      const keys = new KeySet();
      const unitSystem = "usSurvey";
      manager.activeUnitSystem = "metric";
      await manager.getContentDescriptor({
        imodel: testData.imodelMock.object,
        rulesetOrId: testData.rulesetId,
        unitSystem,
        displayType: "",
        keys,
      });
      rpcRequestsHandlerMock.verify(async (x) => x.getContentDescriptor({
        imodel: testData.imodelToken,
        rulesetOrId: testData.rulesetId,
        unitSystem,
        rulesetVariables: [],
        displayType: "",
        keys: keys.toJSON(),
      }), moq.Times.once());
    });

  });

  describe("ruleset variables", () => {
    const variableId = faker.random.word();
    const variableValue = faker.random.word();

    beforeEach(async () => {
      await manager.vars(testData.rulesetId).setString(variableId, variableValue);
    });

    it("injects ruleset variables into request options", async () => {
      await manager.getNodesCount({
        imodel: testData.imodelMock.object,
        rulesetOrId: testData.rulesetId,
      });
      rpcRequestsHandlerMock.verify(async (x) => x.getNodesCount({
        imodel: testData.imodelToken,
        rulesetOrId: testData.rulesetId,
        rulesetVariables: [{ id: variableId, value: variableValue, type: VariableValueTypes.String }],
        parentKey: undefined,
      }), moq.Times.once());
    });

    it("orders Id64[] ruleset variables before injecting into request options", async () => {
      await manager.getNodesCount({
        imodel: testData.imodelMock.object,
        rulesetOrId: testData.rulesetId,
        rulesetVariables: [{
          type: VariableValueTypes.Id64Array,
          id: "order-id64[]",
          value: ["0x2", "0x1"],
        }],
      });
      rpcRequestsHandlerMock.verify(async (x) => x.getNodesCount({
        imodel: testData.imodelToken,
        rulesetOrId: testData.rulesetId,
        rulesetVariables: [
          { id: "order-id64[]", value: CompressedId64Set.compressArray(["0x1", "0x2"]), type: VariableValueTypes.Id64Array },
          { id: variableId, value: variableValue, type: VariableValueTypes.String },
        ],
        parentKey: undefined,
      }), moq.Times.once());
    });

    it("does not inject ruleset variables into request options in IpcApp", async () => {
      sinon.stub(IpcApp, "isValid").get(() => true);
      sinon.stub(IpcApp, "addListener");
      manager.dispose();
      manager = PresentationManager.create({
        rpcRequestsHandler: rpcRequestsHandlerMock.object,
      });
      await manager.getNodesCount({
        imodel: testData.imodelMock.object,
        rulesetOrId: testData.rulesetId,
      });
      rpcRequestsHandlerMock.verify(async (x) => x.getNodesCount({
        imodel: testData.imodelToken,
        rulesetOrId: testData.rulesetId,
        rulesetVariables: [],
        parentKey: undefined,
      }), moq.Times.once());
    });

  });

  describe("rulesets", () => {

    it("returns rulesets manager provided through props", () => {
      const rulesets = manager.rulesets();
      expect(rulesets).to.eq(rulesetsManagerMock.object);
    });

    it("returns an instance of `RulesetManagerImpl` if not provided through props", () => {
      rulesetManagerCreateStub.restore();
      manager = PresentationManager.create();
      const rulesets = manager.rulesets();
      expect(rulesets).to.be.instanceOf(RulesetManagerImpl);
    });

  });

  describe("vars", () => {

    it("returns ruleset variables manager", () => {
      const vars = manager.vars(testData.rulesetId);
      expect(vars).to.be.instanceOf(RulesetVariablesManagerImpl);

      const vars2 = manager.vars(testData.rulesetId);
      expect(vars2).to.equal(vars);
    });

  });

  describe("getNodesAndCount", () => {

    it("requests root nodes from proxy", async () => {
      const nodes = [createRandomECInstancesNode(), createRandomECInstancesNode()];
      const count = 2;
      const options: Paged<HierarchyRequestOptions<IModelConnection, NodeKey>> = {
        imodel: testData.imodelMock.object,
        rulesetOrId: testData.rulesetId,
        paging: testData.pageOptions,
        parentKey: undefined,
      };
      rpcRequestsHandlerMock
        .setup(async (x) => x.getPagedNodes(prepareOptions(options)))
        .returns(async () => ({ total: count, items: nodes.map(Node.toJSON) }))
        .verifiable();
      const actualResult = await manager.getNodesAndCount(options);
      expect(actualResult).to.deep.eq({ count, nodes });
      rpcRequestsHandlerMock.verifyAll();
    });

    it("requests child nodes from proxy", async () => {
      const parentNodeKey = createRandomECInstancesNodeKey();
      const nodes = [createRandomECInstancesNode(), createRandomECInstancesNode()];
      const count = 2;
      const options: Paged<HierarchyRequestOptions<IModelConnection, NodeKey>> = {
        imodel: testData.imodelMock.object,
        rulesetOrId: testData.rulesetId,
        paging: testData.pageOptions,
        parentKey: parentNodeKey,
      };
      rpcRequestsHandlerMock
        .setup(async (x) => x.getPagedNodes(prepareOptions({ ...options, parentKey: NodeKey.toJSON(parentNodeKey) })))
        .returns(async () => ({ total: count, items: nodes.map(Node.toJSON) }))
        .verifiable();
      const actualResult = await manager.getNodesAndCount(options);
      expect(actualResult).to.deep.eq({ count, nodes });
      rpcRequestsHandlerMock.verifyAll();
    });

    it("requests child nodes through multiple requests when getting partial responses", async () => {
      const parentNodeKey = createRandomECInstancesNodeKey();
      const node1 = createRandomECInstancesNode();
      const node2 = createRandomECInstancesNode();
      const count = 2;
      const options: Paged<HierarchyRequestOptions<IModelConnection, NodeKey>> = {
        imodel: testData.imodelMock.object,
        rulesetOrId: testData.rulesetId,
        parentKey: parentNodeKey,
      };
      rpcRequestsHandlerMock
        .setup(async (x) => x.getPagedNodes(prepareOptions({ ...options, parentKey: NodeKey.toJSON(parentNodeKey), paging: { start: 0, size: 0 } })))
        .returns(async () => ({ total: count, items: [Node.toJSON(node1)] }))
        .verifiable();
      rpcRequestsHandlerMock
        .setup(async (x) => x.getPagedNodes(prepareOptions({ ...options, parentKey: NodeKey.toJSON(parentNodeKey), paging: { start: 1, size: 0 } })))
        .returns(async () => ({ total: count, items: [Node.toJSON(node2)] }))
        .verifiable();
      const actualResult = await manager.getNodesAndCount(options);
      expect(actualResult).to.deep.eq({ count, nodes: [node1, node2] });
      rpcRequestsHandlerMock.verifyAll();
    });

  });

  describe("getNodes", () => {

    it("requests root nodes from proxy", async () => {
      const result = [createRandomECInstancesNode(), createRandomECInstancesNode()];
      const options: Paged<HierarchyRequestOptions<IModelConnection, NodeKey>> = {
        imodel: testData.imodelMock.object,
        rulesetOrId: testData.rulesetId,
        paging: testData.pageOptions,
        parentKey: undefined,
      };
      rpcRequestsHandlerMock
        .setup(async (x) => x.getPagedNodes(prepareOptions(options)))
        .returns(async () => ({ total: 666, items: result.map(Node.toJSON) }))
        .verifiable();
      const actualResult = await manager.getNodes(options);
      expect(actualResult).to.deep.eq(result);
      rpcRequestsHandlerMock.verifyAll();
    });

    it("requests child nodes from proxy", async () => {
      const parentNodeKey = createRandomECInstancesNodeKey();
      const result = [createRandomECInstancesNode(), createRandomECInstancesNode()];
      const options: Paged<HierarchyRequestOptions<IModelConnection, NodeKey>> = {
        imodel: testData.imodelMock.object,
        rulesetOrId: testData.rulesetId,
        paging: testData.pageOptions,
        parentKey: parentNodeKey,
      };
      rpcRequestsHandlerMock
        .setup(async (x) => x.getPagedNodes(prepareOptions({ ...options, parentKey: NodeKey.toJSON(parentNodeKey) })))
        .returns(async () => ({ total: 666, items: result.map(Node.toJSON) }))
        .verifiable();
      const actualResult = await manager.getNodes(options);
      expect(actualResult).to.deep.eq(result);
      rpcRequestsHandlerMock.verifyAll();
    });

    it("requests child nodes through multiple requests when getting partial responses", async () => {
      const parentNodeKey = createRandomECInstancesNodeKey();
      const node1 = createRandomECInstancesNode();
      const node2 = createRandomECInstancesNode();
      const count = 2;
      const options: Paged<HierarchyRequestOptions<IModelConnection, NodeKey>> = {
        imodel: testData.imodelMock.object,
        rulesetOrId: testData.rulesetId,
        parentKey: parentNodeKey,
      };
      rpcRequestsHandlerMock
        .setup(async (x) => x.getPagedNodes(prepareOptions({ ...options, parentKey: NodeKey.toJSON(parentNodeKey), paging: { start: 0, size: 0 } })))
        .returns(async () => ({ total: count, items: [Node.toJSON(node1)] }))
        .verifiable();
      rpcRequestsHandlerMock
        .setup(async (x) => x.getPagedNodes(prepareOptions({ ...options, parentKey: NodeKey.toJSON(parentNodeKey), paging: { start: 1, size: 0 } })))
        .returns(async () => ({ total: count, items: [Node.toJSON(node2)] }))
        .verifiable();
      const actualResult = await manager.getNodes(options);
      expect(actualResult).to.deep.eq([node1, node2]);
      rpcRequestsHandlerMock.verifyAll();
    });

  });

  describe("getNodesCount", () => {

    it("requests root nodes count from proxy", async () => {
      const result = faker.random.number();
      const options: HierarchyRequestOptions<IModelConnection, NodeKey> = {
        imodel: testData.imodelMock.object,
        rulesetOrId: testData.rulesetId,
        parentKey: undefined,
      };
      rpcRequestsHandlerMock
        .setup(async (x) => x.getNodesCount(prepareOptions(options)))
        .returns(async () => result)
        .verifiable();
      const actualResult = await manager.getNodesCount(options);
      expect(actualResult).to.eq(result);
      rpcRequestsHandlerMock.verifyAll();
    });

    it("requests child nodes count from proxy", async () => {
      const parentNodeKey = createRandomECInstancesNodeKey();
      const result = faker.random.number();
      const options: HierarchyRequestOptions<IModelConnection, NodeKey> = {
        imodel: testData.imodelMock.object,
        rulesetOrId: testData.rulesetId,
        parentKey: parentNodeKey,
      };
      rpcRequestsHandlerMock
        .setup(async (x) => x.getNodesCount(prepareOptions({ ...options, parentKey: NodeKey.toJSON(parentNodeKey) })))
        .returns(async () => result)
        .verifiable();
      const actualResult = await manager.getNodesCount(options);
      expect(actualResult).to.eq(result);
      rpcRequestsHandlerMock.verifyAll();
    });

  });

  describe("getFilteredNodePaths", () => {

    it("calls getFilteredNodePaths through proxy", async () => {
      const value = [createRandomNodePathElement(0), createRandomNodePathElement(0)];
      const options: FilterByTextHierarchyRequestOptions<IModelConnection> = {
        imodel: testData.imodelMock.object,
        rulesetOrId: testData.rulesetId,
        filterText: "test",
      };
      rpcRequestsHandlerMock.setup(async (x) => x.getFilteredNodePaths(prepareOptions(options)))
        .returns(async () => value.map(NodePathElement.toJSON))
        .verifiable();
      const result = await manager.getFilteredNodePaths(options);
      expect(result).to.be.deep.equal(value);
      rpcRequestsHandlerMock.verifyAll();
    });

  });

  describe("getNodePaths", () => {

    it("calls getNodePaths through proxy", async () => {
      const value = [createRandomNodePathElement(0), createRandomNodePathElement(0)];
      const keyArray = [[createRandomECInstanceKey(), createRandomECInstanceKey()]];
      const options: FilterByInstancePathsHierarchyRequestOptions<IModelConnection> = {
        imodel: testData.imodelMock.object,
        rulesetOrId: testData.rulesetId,
        instancePaths: keyArray.map((k) => k.map(InstanceKey.toJSON)),
        markedIndex: 1,
      };
      rpcRequestsHandlerMock.setup(async (x) => x.getNodePaths(prepareOptions(options)))
        .returns(async () => value.map(NodePathElement.toJSON))
        .verifiable();
      const result = await manager.getNodePaths(options);
      expect(result).to.be.deep.equal(value);
      rpcRequestsHandlerMock.verifyAll();
    });

  });

  describe("getContentSources", () => {

    it("requests content sources from proxy", async () => {
      const classes = ["test.class1"];
      const options: ContentSourcesRequestOptions<IModelConnection> = {
        imodel: testData.imodelMock.object,
        classes,
      };
      const rpcRequestsHandlerResponse: ContentSourcesRpcResult = {
        sources: [{
          selectClassInfo: "0x123",
          isSelectPolymorphic: true,
        }],
        classesMap: {
          "0x123": { name: "class_name", label: "Class Label" },
        },
      };
      const expectedResult: SelectClassInfo[] = [{
        selectClassInfo: { id: "0x123", name: "class_name", label: "Class Label" },
        isSelectPolymorphic: true,
      }];
      rpcRequestsHandlerMock
        .setup(async (x) => x.getContentSources(toIModelTokenOptions(options)))
        .returns(async () => rpcRequestsHandlerResponse)
        .verifiable();
      const actualResult = await manager.getContentSources(options);
      expect(actualResult).to.deep.eq(expectedResult);
      rpcRequestsHandlerMock.verifyAll();
    });

  });

  describe("getContentDescriptor", () => {

    it("requests descriptor from proxy", async () => {
      const keyset = new KeySet();
      const result = createTestContentDescriptor({ fields: [] });
      const options: ContentDescriptorRequestOptions<IModelConnection, KeySet> = {
        imodel: testData.imodelMock.object,
        rulesetOrId: testData.rulesetId,
        displayType: "test",
        keys: keyset,
      };
      rpcRequestsHandlerMock
        .setup(async (x) => x.getContentDescriptor(prepareOptions({ ...options, keys: keyset.toJSON() })))
        .returns(async () => result.toJSON())
        .verifiable();
      const actualResult = await manager.getContentDescriptor(options);
      expect(actualResult).to.be.instanceOf(Descriptor);
      expect(actualResult!.toJSON()).to.deep.eq(result.toJSON());
      rpcRequestsHandlerMock.verifyAll();
    });

    it("skips transient element keys", async () => {
      const persistentKey = createRandomECInstanceKey();
      const transientKey = { className: TRANSIENT_ELEMENT_CLASSNAME, id: createRandomTransientId() };
      const keyset = new KeySet([persistentKey, transientKey]);
      const options: ContentDescriptorRequestOptions<IModelConnection, KeySet> = {
        imodel: testData.imodelMock.object,
        rulesetOrId: testData.rulesetId,
        displayType: "test",
        keys: keyset,
      };
      rpcRequestsHandlerMock
        .setup(async (x) => x.getContentDescriptor(prepareOptions({ ...options, keys: new KeySet([persistentKey]).toJSON() })))
        .returns(async () => createTestContentDescriptor({ fields: [] }).toJSON())
        .verifiable();
      await manager.getContentDescriptor(options);
      rpcRequestsHandlerMock.verifyAll();
    });

    it("handles undefined descriptor", async () => {
      const keyset = new KeySet();
      const options: ContentDescriptorRequestOptions<IModelConnection, KeySet> = {
        imodel: testData.imodelMock.object,
        rulesetOrId: testData.rulesetId,
        displayType: "test",
        keys: keyset,
      };
      rpcRequestsHandlerMock
        .setup(async (x) => x.getContentDescriptor(prepareOptions({ ...options, keys: keyset.toJSON() })))
        .returns(async () => undefined)
        .verifiable();
      const actualResult = await manager.getContentDescriptor(options);
      rpcRequestsHandlerMock.verifyAll();
      expect(actualResult).to.be.undefined;
    });

  });

  describe("getContentSetSize", () => {

    it("requests content set size from proxy", async () => {
      const keyset = new KeySet();
      const descriptor = createTestContentDescriptor({ fields: [] });
      const result = faker.random.number();
      const options: ContentRequestOptions<IModelConnection, Descriptor, KeySet> = {
        imodel: testData.imodelMock.object,
        rulesetOrId: testData.rulesetId,
        descriptor,
        keys: keyset,
      };
      rpcRequestsHandlerMock
        .setup(async (x) => x.getContentSetSize(prepareOptions({ ...options, descriptor: descriptor.createDescriptorOverrides(), keys: keyset.toJSON() })))
        .returns(async () => result)
        .verifiable();
      const actualResult = await manager.getContentSetSize(options);
      expect(actualResult).to.eq(result);
      rpcRequestsHandlerMock.verifyAll();
    });

    it("requests content set size from proxy when descriptor overrides are passed instead of descriptor", async () => {
      const keyset = new KeySet();
      const descriptor = createTestContentDescriptor({ fields: [] });
      const overrides = descriptor.createDescriptorOverrides();
      const result = faker.random.number();
      const options: ContentRequestOptions<IModelConnection, Descriptor | DescriptorOverrides, KeySet> = {
        imodel: testData.imodelMock.object,
        rulesetOrId: testData.rulesetId,
        descriptor: overrides,
        keys: keyset,
      };
      rpcRequestsHandlerMock
        .setup(async (x) => x.getContentSetSize(prepareOptions({ ...options, descriptor: overrides, keys: keyset.toJSON() })))
        .returns(async () => result)
        .verifiable();
      const actualResult = await manager.getContentSetSize(options);
      expect(actualResult).to.eq(result);
      rpcRequestsHandlerMock.verifyAll();
    });

  });

  describe("getContent", () => {

    it("requests content from proxy", async () => {
      const keyset = new KeySet();
      const descriptor = createTestContentDescriptor({ fields: [] });
      const result = {
        total: 999,
        items: [new Item([], "", "", undefined, {}, {}, [])],
      };
      const options: Paged<ContentRequestOptions<IModelConnection, Descriptor, KeySet>> = {
        imodel: testData.imodelMock.object,
        rulesetOrId: testData.rulesetId,
        paging: testData.pageOptions,
        descriptor,
        keys: keyset,
      };
      rpcRequestsHandlerMock
        .setup(async (x) => x.getPagedContentSet(prepareOptions({ ...options, descriptor: descriptor.createDescriptorOverrides(), keys: keyset.toJSON() })))
        .returns(async () => ({ ...result, items: result.items.map((i) => i.toJSON()) }))
        .verifiable();
      const actualResult = await manager.getContent(options);
      expect(actualResult).to.be.instanceOf(Content);
      expect(actualResult!.descriptor).to.eq(descriptor);
      expect(actualResult!.contentSet).to.deep.eq(result.items);
      rpcRequestsHandlerMock.verifyAll();
    });

    it("requests content from proxy when descriptor overrides are passed instead of descriptor", async () => {
      const keyset = new KeySet();
      const descriptor = createTestContentDescriptor({ fields: [] });
      const overrides = descriptor.createDescriptorOverrides();
      const items = [new Item([], "", "", undefined, {}, {}, [])];
      const options: Paged<ContentRequestOptions<IModelConnection, Descriptor | DescriptorOverrides, KeySet>> = {
        imodel: testData.imodelMock.object,
        rulesetOrId: testData.rulesetId,
        paging: testData.pageOptions,
        descriptor: overrides,
        keys: keyset,
      };
      rpcRequestsHandlerMock
        .setup(async (x) => x.getPagedContent(prepareOptions({ ...options, descriptor: overrides, keys: keyset.toJSON() })))
        .returns(async () => ({ descriptor: descriptor.toJSON(), contentSet: { total: 999, items: items.map((i) => i.toJSON()) } }))
        .verifiable();
      const actualResult = await manager.getContent(options);
      expect(actualResult).to.be.instanceOf(Content);
      expect(actualResult!.descriptor).to.deep.eq(descriptor);
      expect(actualResult!.contentSet).to.deep.eq(items);
      rpcRequestsHandlerMock.verifyAll();
    });

    it("handles case when response has no content", async () => {
      const keyset = new KeySet();
      const descriptor = createTestContentDescriptor({ fields: [] });
      const options: Paged<ContentRequestOptions<IModelConnection, Descriptor | DescriptorOverrides, KeySet>> = {
        imodel: testData.imodelMock.object,
        rulesetOrId: testData.rulesetId,
        paging: testData.pageOptions,
        descriptor: descriptor.createDescriptorOverrides(),
        keys: keyset,
      };
      rpcRequestsHandlerMock
        .setup(async (x) => x.getPagedContent(prepareOptions({ ...options, descriptor: descriptor.createDescriptorOverrides(), keys: keyset.toJSON() })))
        .returns(async () => undefined)
        .verifiable();
      const actualResult = await manager.getContent(options);
      expect(actualResult).to.be.undefined;
      rpcRequestsHandlerMock.verifyAll();
    });

  });

  describe("getContentAndContentSize", () => {

    it("requests content and contentSize from proxy", async () => {
      const keyset = new KeySet();
      const descriptor = createTestContentDescriptor({ fields: [] });
      const result = {
        total: 999,
        items: [new Item([], "", "", undefined, {}, {}, [])],
      };
      const options: Paged<ContentRequestOptions<IModelConnection, Descriptor, KeySet>> = {
        imodel: testData.imodelMock.object,
        rulesetOrId: testData.rulesetId,
        paging: testData.pageOptions,
        descriptor,
        keys: keyset,
      };
      rpcRequestsHandlerMock
        .setup(async (x) => x.getPagedContentSet(prepareOptions({ ...options, descriptor: descriptor.createDescriptorOverrides(), keys: keyset.toJSON() })))
        .returns(async () => ({ ...result, items: result.items.map((i) => i.toJSON()) }))
        .verifiable();
      const actualResult = await manager.getContentAndSize(options);
      expect(actualResult).to.deep.eq({
        size: result.total,
        content: {
          descriptor,
          contentSet: result.items,
        },
      });
      rpcRequestsHandlerMock.verifyAll();
    });

    it("requests content and content set size from proxy when descriptor overrides are passed instead of descriptor", async () => {
      const keyset = new KeySet();
      const descriptor = createTestContentDescriptor({ fields: [] });
      const result = {
        total: 999,
        items: [new Item([], "", "", undefined, {}, {}, [])],
      };
      const options: Paged<ContentRequestOptions<IModelConnection, Descriptor | DescriptorOverrides, KeySet>> = {
        imodel: testData.imodelMock.object,
        rulesetOrId: testData.rulesetId,
        paging: testData.pageOptions,
        descriptor: descriptor.createDescriptorOverrides(),
        keys: keyset,
      };
      rpcRequestsHandlerMock
        .setup(async (x) => x.getPagedContent(prepareOptions({ ...options, descriptor: descriptor.createDescriptorOverrides(), keys: keyset.toJSON() })))
        .returns(async () => ({ descriptor: descriptor.toJSON(), contentSet: { ...result, items: result.items.map((i) => i.toJSON()) } }))
        .verifiable();
      const actualResult = await manager.getContentAndSize(options);
      expect(actualResult).to.deep.eq({
        size: result.total,
        content: {
          descriptor,
          contentSet: result.items,
        },
      });
      rpcRequestsHandlerMock.verifyAll();
    });

    it("requests full content only for the first partial request when using descriptor overrides and multiple partial requests are needed", async () => {
      const keyset = new KeySet();
      const descriptor = createTestContentDescriptor({ fields: [] });
      const item1 = new Item([], "", "", undefined, {}, {}, []);
      const item2 = new Item([], "", "", undefined, {}, {}, []);
      const options: Paged<ContentRequestOptions<IModelConnection, Descriptor | DescriptorOverrides, KeySet>> = {
        imodel: testData.imodelMock.object,
        rulesetOrId: testData.rulesetId,
        paging: { start: 0, size: 2 },
        descriptor: descriptor.createDescriptorOverrides(),
        keys: keyset,
      };
      rpcRequestsHandlerMock
        .setup(async (x) => x.getPagedContent(prepareOptions({ ...options, descriptor: descriptor.createDescriptorOverrides(), keys: keyset.toJSON(), paging: { start: 0, size: 2 } })))
        .returns(async () => ({ descriptor: descriptor.toJSON(), contentSet: { total: 5, items: [item1.toJSON()] } }))
        .verifiable();
      rpcRequestsHandlerMock
        .setup(async (x) => x.getPagedContentSet(prepareOptions({ ...options, descriptor: descriptor.createDescriptorOverrides(), keys: keyset.toJSON(), paging: { start: 1, size: 1 } })))
        .returns(async () => ({ total: 5, items: [item2.toJSON()] }))
        .verifiable();
      const actualResult = await manager.getContentAndSize(options);
      expect(actualResult).to.deep.eq({
        size: 5,
        content: {
          descriptor,
          contentSet: [item1, item2],
        },
      });
      rpcRequestsHandlerMock.verifyAll();
    });

    it("handles case when response has no content", async () => {
      const keyset = new KeySet();
      const descriptor = createTestContentDescriptor({ fields: [] });
      const options: Paged<ContentRequestOptions<IModelConnection, Descriptor | DescriptorOverrides, KeySet>> = {
        imodel: testData.imodelMock.object,
        rulesetOrId: testData.rulesetId,
        paging: testData.pageOptions,
        descriptor: descriptor.createDescriptorOverrides(),
        keys: keyset,
      };
      rpcRequestsHandlerMock
        .setup(async (x) => x.getPagedContent(prepareOptions({ ...options, descriptor: descriptor.createDescriptorOverrides(), keys: keyset.toJSON() })))
        .returns(async () => undefined)
        .verifiable();
      const actualResult = await manager.getContentAndSize(options);
      expect(actualResult).to.be.undefined;
      rpcRequestsHandlerMock.verifyAll();
    });

  });

  describe("getPagedDistinctValues", () => {

    it("requests distinct values", async () => {
      const keys = new KeySet();
      const descriptor = createTestContentDescriptor({ fields: [] });
      const fieldDescriptor: FieldDescriptor = {
        type: FieldDescriptorType.Name,
        fieldName: faker.random.word(),
      };
      const result = {
        total: 1,
        items: [{
          displayValue: faker.random.word(),
          groupedRawValues: [faker.random.word(), faker.random.word()],
        }],
      };
      const managerOptions: DistinctValuesRequestOptions<IModelConnection, Descriptor, KeySet> = {
        imodel: testData.imodelMock.object,
        rulesetOrId: testData.rulesetId,
        descriptor,
        keys,
        fieldDescriptor,
      };
      const rpcHandlerOptions = {
        ...prepareOptions(managerOptions),
        descriptor: descriptor.createDescriptorOverrides(),
        keys: keys.toJSON(),
        paging: { start: 0, size: 0 },
      };
      rpcRequestsHandlerMock
        .setup(async (x) => x.getPagedDistinctValues(rpcHandlerOptions))
        .returns(async () => result)
        .verifiable();
      const actualResult = await manager.getPagedDistinctValues(managerOptions);
      rpcRequestsHandlerMock.verifyAll();
      expect(actualResult).to.deep.eq(result);
    });

    it("requests distinct values through multiple requests when getting partial responses", async () => {
      const keys = new KeySet();
      const descriptor = createTestContentDescriptor({ fields: [] });
      const fieldDescriptor: FieldDescriptor = {
        type: FieldDescriptorType.Name,
        fieldName: faker.random.word(),
      };
      const item1 = {
        displayValue: faker.random.word(),
        groupedRawValues: [faker.random.word(), faker.random.word()],
      };
      const item2 = {
        displayValue: faker.random.word(),
        groupedRawValues: [faker.random.word(), faker.random.word()],
      };
      const managerOptions: DistinctValuesRequestOptions<IModelConnection, Descriptor, KeySet> = {
        imodel: testData.imodelMock.object,
        rulesetOrId: testData.rulesetId,
        descriptor,
        keys,
        fieldDescriptor,
        paging: undefined,
      };
      const rpcHandlerOptions = {
        ...prepareOptions(managerOptions),
        descriptor: descriptor.createDescriptorOverrides(),
        keys: keys.toJSON(),
      };
      rpcRequestsHandlerMock
        .setup(async (x) => x.getPagedDistinctValues({ ...rpcHandlerOptions, paging: { start: 0, size: 0 } }))
        .returns(async () => ({ total: 2, items: [DisplayValueGroup.toJSON(item1)] }))
        .verifiable();
      rpcRequestsHandlerMock
        .setup(async (x) => x.getPagedDistinctValues({ ...rpcHandlerOptions, paging: { start: 1, size: 0 } }))
        .returns(async () => ({ total: 2, items: [DisplayValueGroup.toJSON(item2)] }))
        .verifiable();
      const actualResult = await manager.getPagedDistinctValues(managerOptions);
      rpcRequestsHandlerMock.verifyAll();
      expect(actualResult).to.deep.eq({ total: 2, items: [item1, item2] });
    });

  });

  describe("getElementProperties", () => {

    it("requests single element properties", async () => {
      const elementId = "0x123";
      const result: ElementProperties = {
        class: "test class",
        id: elementId,
        label: "test label",
        items: {},
      };
      const options: SingleElementPropertiesRequestOptions<IModelConnection> = {
        imodel: testData.imodelMock.object,
        elementId,
      };
      rpcRequestsHandlerMock
        .setup(async (x) => x.getElementProperties(toIModelTokenOptions(options)))
        .returns(async () => result)
        .verifiable();
      const actualResult = await manager.getElementProperties(options);
      expect(actualResult).to.deep.eq(result);
      rpcRequestsHandlerMock.verifyAll();
    });

    it("requests multiple elements properties", async () => {
      const elementClasses = ["TestSchema:TestClass"];
      const result = {
        total: 1,
        items: [{
          class: "test class",
          id: "0x1",
          label: "test label",
          items: {},
        }],
      };
      const options: MultiElementPropertiesRequestOptions<IModelConnection> = {
        imodel: testData.imodelMock.object,
        elementClasses,
        paging: { start: 0, size: 0 },
      };
      rpcRequestsHandlerMock
        .setup(async (x) => x.getElementProperties(toIModelTokenOptions(options)))
        .returns(async () => result)
        .verifiable();
      const actualResult = await manager.getElementProperties(options);
      expect(actualResult).to.deep.eq(result);
      rpcRequestsHandlerMock.verifyAll();
    });

    it("requests multiple elements properties through multiple requests when getting partial responses", async () => {
      const elementClasses = ["TestSchema:TestClass"];
      const element1: ElementProperties = {
        class: "test class",
        id: "0x1",
        label: "test label",
        items: {},
      };
      const element2: ElementProperties = {
        class: "test class",
        id: "0x2",
        label: "test label 2",
        items: {},
      };
      const managerOptions: MultiElementPropertiesRequestOptions<IModelConnection> = {
        imodel: testData.imodelMock.object,
        elementClasses,
        paging: undefined,
      };
      const rpcHandlerOptions = toIModelTokenOptions(managerOptions);
      rpcRequestsHandlerMock
        .setup(async (x) => x.getElementProperties({ ...rpcHandlerOptions, paging: { start: 0, size: 0 } }))
        .returns(async () => ({ total: 2, items: [element1] }))
        .verifiable();
      rpcRequestsHandlerMock
        .setup(async (x) => x.getElementProperties({ ...rpcHandlerOptions, paging: { start: 1, size: 0 } }))
        .returns(async () => ({ total: 2, items: [element2] }))
        .verifiable();
      const actualResult = await manager.getElementProperties(managerOptions);
      rpcRequestsHandlerMock.verifyAll();
      expect(actualResult).to.deep.eq({ total: 2, items: [element1, element2] });
    });

  });

  describe("getDisplayLabelDefinition", () => {

    it("requests display label definition", async () => {
      const result = createRandomLabelDefinition();
      const options: DisplayLabelRequestOptions<IModelConnection, InstanceKey> = {
        imodel: testData.imodelMock.object,
        key: createRandomECInstanceKey(),
      };
      rpcRequestsHandlerMock
        .setup(async (x) => x.getDisplayLabelDefinition(toIModelTokenOptions({ ...options, key: InstanceKey.toJSON(options.key) })))
        .returns(async () => result)
        .verifiable();
      const actualResult = await manager.getDisplayLabelDefinition(options);
      expect(actualResult).to.deep.eq(result);
      rpcRequestsHandlerMock.verifyAll();
    });

  });

  describe("getDisplayLabelDefinitions", () => {

    it("requests display labels definitions", async () => {
      const result = [createRandomLabelDefinition(), createRandomLabelDefinition()];
      const options: DisplayLabelsRequestOptions<IModelConnection, InstanceKey> = {
        imodel: testData.imodelMock.object,
        keys: [createRandomECInstanceKey(), createRandomECInstanceKey()],
      };
      rpcRequestsHandlerMock
        .setup(async (x) => x.getPagedDisplayLabelDefinitions(toIModelTokenOptions({ ...options, keys: options.keys.map(InstanceKey.toJSON) })))
        .returns(async () => ({ total: 2, items: result.map(LabelDefinition.toJSON) }))
        .verifiable();
      const actualResult = await manager.getDisplayLabelDefinitions(options);
      expect(actualResult).to.deep.eq(result);
      rpcRequestsHandlerMock.verifyAll();
    });

    it("requests display labels definitions through multiple requests when getting partial responses", async () => {
      const key1 = createRandomECInstanceKey();
      const key2 = createRandomECInstanceKey();
      const def1 = createRandomLabelDefinition();
      const def2 = createRandomLabelDefinition();
      const options: DisplayLabelsRequestOptions<IModelConnection, InstanceKey> = {
        imodel: testData.imodelMock.object,
        keys: [key1, key2],
      };
      rpcRequestsHandlerMock
        .setup(async (x) => x.getPagedDisplayLabelDefinitions(toIModelTokenOptions({ ...options, keys: [key1, key2].map(InstanceKey.toJSON) })))
        .returns(async () => ({ total: 2, items: [LabelDefinition.toJSON(def1)] }))
        .verifiable();
      rpcRequestsHandlerMock
        .setup(async (x) => x.getPagedDisplayLabelDefinitions(toIModelTokenOptions({ ...options, keys: [InstanceKey.toJSON(key2)] })))
        .returns(async () => ({ total: 2, items: [LabelDefinition.toJSON(def2)] }))
        .verifiable();
      const actualResult = await manager.getDisplayLabelDefinitions(options);
      expect(actualResult).to.deep.eq([def1, def2]);
      rpcRequestsHandlerMock.verifyAll();
    });

  });

  describe("options handling", () => {

    let testRuleset: Ruleset;
    let testRulesetVariable: RulesetVariable;

    beforeEach(async () => {
      testRuleset = await createRandomRuleset();
      rulesetsManagerMock.setup(async (x) => x.get(testRuleset.id)).returns(async () => new RegisteredRuleset(testRuleset, "", () => { }));
      testRulesetVariable = { id: faker.random.word(), type: VariableValueTypes.String, value: faker.random.word() };
      await manager.vars(testRuleset.id).setString(testRulesetVariable.id, testRulesetVariable.value);
    });

    it("adds ruleset to the options", async () => {
      const options: Paged<HierarchyRequestOptions<IModelConnection, NodeKey>> = {
        imodel: testData.imodelMock.object,
        paging: testData.pageOptions,
        rulesetOrId: testRuleset.id,
        parentKey: undefined,
      };
      const expectedOptions = { ...options, rulesetOrId: testRuleset, rulesetVariables: [testRulesetVariable] };
      rpcRequestsHandlerMock
        .setup(async (x) => x.getNodesCount(prepareOptions(expectedOptions)))
        .returns(async () => 0)
        .verifiable();
      await manager.getNodesCount(options);
      rpcRequestsHandlerMock.verifyAll();
    });

    it("leaves ruleset in the options if already provided", async () => {
      const options: Paged<HierarchyRequestOptions<IModelConnection, NodeKey>> = {
        imodel: testData.imodelMock.object,
        rulesetOrId: testRuleset,
        paging: testData.pageOptions,
        parentKey: undefined,
      };

      const expectedOptions = { ...options, rulesetOrId: testRuleset, rulesetVariables: [testRulesetVariable] };

      rpcRequestsHandlerMock
        .setup(async (x) => x.getNodesCount(prepareOptions(expectedOptions)))
        .returns(async () => 0)
        .verifiable();
      await manager.getNodesCount(options);
      rpcRequestsHandlerMock.verifyAll();
    });

    it("adds empty values if ruleset and rulesetId is not provided", async () => {
      const options: Paged<HierarchyRequestOptions<IModelConnection, NodeKey>> = {
        imodel: testData.imodelMock.object,
        paging: testData.pageOptions,
        rulesetOrId: "",
        parentKey: undefined,
      };
      const expectedOptions = { ...options, rulesetVariables: [] };
      rpcRequestsHandlerMock
        .setup(async (x) => x.getNodesCount(toIModelTokenOptions(expectedOptions)))
        .returns(async () => 0)
        .verifiable();
      await manager.getNodesCount(options);
      rpcRequestsHandlerMock.verifyAll();
    });

    it("appends ruleset variables from ruleset variables manager", async () => {
      const rulesetVariable: RulesetVariable = { id: faker.random.word(), type: VariableValueTypes.String, value: faker.random.word() };
      const options: Paged<HierarchyRequestOptions<IModelConnection, NodeKey, RulesetVariable>> = {
        imodel: testData.imodelMock.object,
        paging: testData.pageOptions,
        rulesetOrId: testRuleset,
        rulesetVariables: [rulesetVariable],
        parentKey: undefined,
      };

      const expectedOptions = { ...options, rulesetOrId: testRuleset, rulesetVariables: [rulesetVariable, testRulesetVariable] };

      rpcRequestsHandlerMock
        .setup(async (x) => x.getNodesCount(prepareOptions(expectedOptions)))
        .returns(async () => 0)
        .verifiable();
      await manager.getNodesCount(options);
      rpcRequestsHandlerMock.verifyAll();
    });

  });

  describe("listening to updates", () => {

    let ipcAppAddListenerStub: sinon.SinonStub<[string, IpcListener], RemoveFunction>;
    let hierarchyUpdatesSpy: sinon.SinonSpy<[IModelHierarchyChangeEventArgs], void>;
    let contentUpdatesSpy: sinon.SinonSpy<[IModelContentChangeEventArgs], void>;

    beforeEach(() => {
      sinon.stub(IpcApp, "isValid").get(() => true);
      ipcAppAddListenerStub = sinon.stub(IpcApp, "addListener");

      manager = PresentationManager.create();

      expect(ipcAppAddListenerStub).to.be.calledOnce;

      hierarchyUpdatesSpy = sinon.spy() as any;
      manager.onIModelHierarchyChanged.addListener(hierarchyUpdatesSpy);

      contentUpdatesSpy = sinon.spy() as any;
      manager.onIModelContentChanged.addListener(contentUpdatesSpy);
    });

    it("triggers appropriate hierarchy and content events on update event", async () => {
      const imodelKey = "test-imodel-key";
      const ruleset1: Ruleset = { id: "1", rules: [] };
      const ruleset2: Ruleset = { id: "2", rules: [] };
      const ruleset3: Ruleset = { id: "3", rules: [] };
      const ruleset4: Ruleset = { id: "4", rules: [] };
      rulesetsManagerMock.setup(async (x) => x.get(ruleset1.id)).returns(async () => new RegisteredRuleset(ruleset1, "", () => { }));
      rulesetsManagerMock.setup(async (x) => x.get(ruleset2.id)).returns(async () => new RegisteredRuleset(ruleset2, "", () => { }));
      rulesetsManagerMock.setup(async (x) => x.get(ruleset3.id)).returns(async () => new RegisteredRuleset(ruleset3, "", () => { }));
      rulesetsManagerMock.setup(async (x) => x.get(ruleset4.id)).returns(async () => undefined);

      const report: UpdateInfo = {
        [imodelKey]: {
          [ruleset1.id]: {
            hierarchy: "FULL",
            content: "FULL",
          },
          [ruleset2.id]: {
            hierarchy: [],
          },
          [ruleset3.id]: {
            content: "FULL",
          },
          [ruleset4.id]: {},
        },
      };
      ipcAppAddListenerStub.firstCall.args[1](new Event(PresentationIpcEvents.Update), report);

      // workaround for a floating promise...
      await BeDuration.wait(1);

      expect(hierarchyUpdatesSpy).to.be.calledTwice;
      expect(hierarchyUpdatesSpy.firstCall).to.be.calledWith({
        rulesetId: ruleset1.id,
        updateInfo: "FULL",
        imodelKey,
      });
      expect(hierarchyUpdatesSpy.secondCall).to.be.calledWith({
        rulesetId: ruleset2.id,
        updateInfo: [],
        imodelKey,
      });

      expect(contentUpdatesSpy).to.be.calledTwice;
      expect(contentUpdatesSpy.firstCall).to.be.calledWith({
        rulesetId: ruleset1.id,
        updateInfo: "FULL",
        imodelKey,
      });
      expect(contentUpdatesSpy.secondCall).to.be.calledWith({
        rulesetId: ruleset3.id,
        updateInfo: "FULL",
        imodelKey,
      });
    });

  });

  describe("buildPagedResponse", () => {

    it("calls getter once with 0,0 partial page options when given `undefined` page options", async () => {
      const getter = sinon.stub().resolves({ total: 0, items: [] });
      await buildPagedResponse(undefined, getter);
      expect(getter).to.be.calledOnceWith({ start: 0, size: 0 });
    });

    it("calls getter once with 0,0 partial page options when given empty page options", async () => {
      const getter = sinon.stub().resolves({ total: 0, items: [] });
      await buildPagedResponse({}, getter);
      expect(getter).to.be.calledOnceWith({ start: 0, size: 0 });
    });

    it("calls getter once with partial page options equal to given page options", async () => {
      const getter = sinon.stub().resolves({ total: 0, items: [] });
      await buildPagedResponse({ start: 1, size: 2 }, getter);
      expect(getter).to.be.calledOnceWith({ start: 1, size: 2 });
    });

    it("calls getter multiple times until the whole requested page is received when requesting a page of specified size", async () => {
      const getter = sinon.stub();
      getter.onFirstCall().resolves({ total: 5, items: [2] });
      getter.onSecondCall().resolves({ total: 5, items: [3] });
      getter.onThirdCall().resolves({ total: 5, items: [4] });
      const result = await buildPagedResponse({ start: 1, size: 3 }, getter);
      expect(getter).to.be.calledThrice;
      expect(getter.firstCall).to.be.calledWith({ start: 1, size: 3 });
      expect(getter.secondCall).to.be.calledWith({ start: 2, size: 2 });
      expect(getter.thirdCall).to.be.calledWith({ start: 3, size: 1 });
      expect(result).to.deep.eq({ total: 5, items: [2, 3, 4] });
    });

    it("calls getter multiple times until the whole requested page is received when requesting a page of unspecified size", async () => {
      const getter = sinon.stub();
      getter.onFirstCall().resolves({ total: 5, items: [2, 3] });
      getter.onSecondCall().resolves({ total: 5, items: [4, 5] });
      const result = await buildPagedResponse({ start: 1 }, getter);
      expect(getter).to.be.calledTwice;
      expect(getter.firstCall).to.be.calledWith({ start: 1, size: 0 });
      expect(getter.secondCall).to.be.calledWith({ start: 3, size: 0 });
      expect(result).to.deep.eq({ total: 5, items: [2, 3, 4, 5] });
    });

    it("logs a warning when page start index is larger than total number of items", async () => {
      const loggerSpy = sinon.spy(Logger, "logWarning");
      const getter = sinon.stub();
      getter.resolves({ total: 5, items: [] });
      const result = await buildPagedResponse({ start: 9 }, getter);
      expect(getter).to.be.calledOnce;
      expect(getter).to.be.calledWith({ start: 9, size: 0 });
      expect(result).to.deep.eq({ total: 0, items: [] });
      expect(loggerSpy).to.be.calledOnce;
    });

    it("logs an error when partial request returns no items", async () => {
      const loggerSpy = sinon.spy(Logger, "logError");
      const getter = sinon.stub();
      getter.resolves({ total: 5, items: [] });
      const result = await buildPagedResponse({ start: 1 }, getter);
      expect(getter).to.be.calledOnce;
      expect(getter).to.be.calledWith({ start: 1, size: 0 });
      expect(result).to.deep.eq({ total: 0, items: [] });
      expect(loggerSpy).to.be.calledOnce;
    });

  });

});
<|MERGE_RESOLUTION|>--- conflicted
+++ resolved
@@ -1,1352 +1,1347 @@
-/*---------------------------------------------------------------------------------------------
-* Copyright (c) Bentley Systems, Incorporated. All rights reserved.
-* See LICENSE.md in the project root for license terms and full copyright notice.
-*--------------------------------------------------------------------------------------------*/
-import { expect } from "chai";
-import * as faker from "faker";
-import sinon from "sinon";
-import * as moq from "typemoq";
-import { BeDuration, BeEvent, CompressedId64Set, Logger, using } from "@itwin/core-bentley";
-import { IModelRpcProps, IpcListener, RemoveFunction } from "@itwin/core-common";
-import { IModelConnection, IpcApp } from "@itwin/core-frontend";
-import { ITwinLocalization } from "@itwin/core-i18n";
-import { UnitSystemKey } from "@itwin/core-quantity";
-import {
-  Content, ContentDescriptorRequestOptions, ContentRequestOptions, ContentSourcesRequestOptions, ContentSourcesRpcResult, Descriptor,
-  DescriptorOverrides, DisplayLabelRequestOptions, DisplayLabelsRequestOptions, DisplayValueGroup, DistinctValuesRequestOptions, ElementProperties,
-  FieldDescriptor, FieldDescriptorType, FilterByInstancePathsHierarchyRequestOptions, FilterByTextHierarchyRequestOptions, HierarchyRequestOptions,
-  InstanceKey, Item, KeySet, LabelDefinition, MultiElementPropertiesRequestOptions, Node, NodeKey, NodePathElement, Paged, PresentationIpcEvents,
-  RegisteredRuleset, RpcRequestsHandler, Ruleset, RulesetVariable, SelectClassInfo, SingleElementPropertiesRequestOptions, UpdateInfo,
-  VariableValueTypes,
-} from "@itwin/presentation-common";
-import {
-<<<<<<< HEAD
-  createRandomECInstanceKey, createRandomECInstancesNode, createRandomECInstancesNodeKey, createRandomLabelDefinition, createRandomNodePathElement,
-  createRandomRuleset, createRandomTransientId, createTestContentDescriptor,
-=======
-  createRandomECInstanceKey, createRandomECInstancesNode, createRandomECInstancesNodeKey, createRandomLabelDefinition, createRandomNodePathElement, createRandomRuleset,
-  createRandomTransientId, createTestContentDescriptor,
->>>>>>> d796a0e2
-} from "@itwin/presentation-common/lib/cjs/test";
-import { IpcRequestsHandler } from "../presentation-frontend/IpcRequestsHandler";
-import { Presentation } from "../presentation-frontend/Presentation";
-import {
-  buildPagedResponse, IModelContentChangeEventArgs, IModelHierarchyChangeEventArgs, PresentationManager,
-} from "../presentation-frontend/PresentationManager";
-import { RulesetManagerImpl } from "../presentation-frontend/RulesetManager";
-import { RulesetVariablesManagerImpl } from "../presentation-frontend/RulesetVariablesManager";
-import { TRANSIENT_ELEMENT_CLASSNAME } from "../presentation-frontend/selection/SelectionManager";
-import { StateTracker } from "../presentation-frontend/StateTracker";
-
-describe("PresentationManager", () => {
-
-  const rulesetsManagerMock = moq.Mock.ofType<RulesetManagerImpl>();
-  const rpcRequestsHandlerMock = moq.Mock.ofType<RpcRequestsHandler>();
-  let manager: PresentationManager;
-  const i18nMock = moq.Mock.ofType<ITwinLocalization>();
-  const testData = {
-    imodelToken: moq.Mock.ofType<IModelRpcProps>().object,
-    imodelMock: moq.Mock.ofType<IModelConnection>(),
-    pageOptions: { start: 0, size: 0 },
-    rulesetId: "",
-  };
-  let rulesetManagerCreateStub: sinon.SinonSpy<[], RulesetManagerImpl>;
-
-  beforeEach(() => {
-    mockI18N();
-    testData.imodelMock.reset();
-    testData.imodelMock.setup((x) => x.getRpcProps()).returns(() => testData.imodelToken);
-    testData.imodelMock.setup((x) => x.onClose).returns(() => new BeEvent());
-    testData.pageOptions = { start: faker.random.number(), size: faker.random.number() };
-    testData.rulesetId = faker.random.uuid();
-    rulesetsManagerMock.reset();
-    rulesetManagerCreateStub = sinon.stub(RulesetManagerImpl, "create").returns(rulesetsManagerMock.object);
-    rpcRequestsHandlerMock.reset();
-    manager = PresentationManager.create({
-      rpcRequestsHandler: rpcRequestsHandlerMock.object,
-    });
-  });
-
-  afterEach(() => {
-    manager.dispose();
-    Presentation.terminate();
-  });
-
-  const mockI18N = () => {
-    i18nMock.reset();
-    Presentation.setLocalization(i18nMock.object);
-    const resolvedPromise = new Promise<void>((resolve) => resolve());
-    i18nMock.setup(async (x) => x.registerNamespace(moq.It.isAny())).returns(async () => resolvedPromise);
-    i18nMock.setup((x) => x.getLocalizedString(moq.It.isAny(), moq.It.isAny())).returns((stringId) => stringId);
-  };
-
-  const toIModelTokenOptions = <TOptions extends { imodel: IModelConnection, locale?: string, unitSystem?: UnitSystemKey }>(requestOptions: TOptions) => {
-    return {
-      ...requestOptions,
-      imodel: requestOptions.imodel.getRpcProps(),
-    };
-  };
-
-  const prepareOptions = <TOptions extends { imodel: IModelConnection, rulesetOrId: Ruleset | string, locale?: string, unitSystem?: UnitSystemKey, rulesetVariables?: RulesetVariable[] }>(options: TOptions) => {
-    return toIModelTokenOptions({
-      ...options,
-      rulesetVariables: options.rulesetVariables?.map(RulesetVariable.toJSON) ?? [],
-    });
-  };
-
-  describe("constructor", () => {
-
-    it("sets active locale if supplied with props", async () => {
-      const props = { activeLocale: faker.locale };
-      const mgr = PresentationManager.create(props);
-      expect(mgr.activeLocale).to.eq(props.activeLocale);
-    });
-
-    it("sets active unit system if supplied with props", async () => {
-      const props = { activeUnitSystem: "usSurvey" as UnitSystemKey };
-      const mgr = PresentationManager.create(props);
-      expect(mgr.activeUnitSystem).to.eq(props.activeUnitSystem);
-    });
-
-    it("sets custom RpcRequestsHandler if supplied with props", async () => {
-      const handler = moq.Mock.ofType<RpcRequestsHandler>();
-      const props = { rpcRequestsHandler: handler.object };
-      const mgr = PresentationManager.create(props);
-      expect(mgr.rpcRequestsHandler).to.eq(handler.object);
-    });
-
-    it("sets RpcRequestsHandler clientId if supplied with props", async () => {
-      const props = { clientId: faker.random.uuid() };
-      const mgr = PresentationManager.create(props);
-      expect(mgr.rpcRequestsHandler.clientId).to.eq(props.clientId);
-    });
-
-    it("sets custom IpcRequestsHandler if supplied with props", async () => {
-      sinon.stub(IpcApp, "isValid").get(() => true);
-      sinon.stub(IpcApp, "addListener");
-      const handler = moq.Mock.ofType<IpcRequestsHandler>();
-      const props = { ipcRequestsHandler: handler.object };
-      const mgr = PresentationManager.create(props);
-      expect(mgr.ipcRequestsHandler).to.eq(handler.object);
-    });
-
-    it("creates RpcRequestsHandler and IpcRequestsHandler with same client id", async () => {
-      sinon.stub(IpcApp, "isValid").get(() => true);
-      sinon.stub(IpcApp, "addListener");
-      const mgr = PresentationManager.create();
-      expect(mgr.rpcRequestsHandler.clientId).to.eq(mgr.ipcRequestsHandler?.clientId);
-    });
-
-    it("sets custom StateTracker if supplied with props", async () => {
-      sinon.stub(IpcApp, "isValid").get(() => true);
-      sinon.stub(IpcApp, "addListener");
-      const tracker = moq.Mock.ofType<StateTracker>();
-      const mgr = PresentationManager.create({ stateTracker: tracker.object });
-      expect(mgr.stateTracker).to.eq(tracker.object);
-    });
-
-    it("starts listening to update events", async () => {
-      sinon.stub(IpcApp, "isValid").get(() => true);
-      const addListenerSpy = sinon.stub(IpcApp, "addListener").returns(() => { });
-      using(PresentationManager.create(), (_) => { });
-      expect(addListenerSpy).to.be.calledOnceWith(PresentationIpcEvents.Update, sinon.match((arg) => typeof arg === "function"));
-    });
-
-  });
-
-  describe("dispose", () => {
-
-    it("disposes RPC requests handler", () => {
-      manager.dispose();
-      rpcRequestsHandlerMock.verify((x) => x.dispose(), moq.Times.once());
-    });
-
-  });
-
-  describe("onConnection", () => {
-
-    it("caches IModelConnection and calls `onNewiModelConnection` for the first time", async () => {
-      const spy = sinon.stub(manager, "onNewiModelConnection");
-      const onCloseEvent = new BeEvent();
-      const imodelMock = moq.Mock.ofType<IModelConnection>();
-      imodelMock.setup((x) => x.onClose).returns(() => onCloseEvent);
-      rpcRequestsHandlerMock.setup(async (x) => x.getNodesCount(moq.It.isAny())).returns(async () => 0);
-
-      // expect the spy to be called on first imodel use
-      await manager.getNodesCount({
-        imodel: imodelMock.object,
-        rulesetOrId: testData.rulesetId,
-      });
-      expect(spy).to.be.calledOnceWith(imodelMock.object);
-      spy.resetHistory();
-
-      // expect the spy to not be called second time
-      await manager.getNodesCount({
-        imodel: imodelMock.object,
-        rulesetOrId: testData.rulesetId,
-      });
-      expect(spy).to.not.be.called;
-      spy.resetHistory();
-
-      // simulate imodel close
-      onCloseEvent.raiseEvent();
-
-      // expect the spy to be called again
-      await manager.getNodesCount({
-        imodel: imodelMock.object,
-        rulesetOrId: testData.rulesetId,
-      });
-      expect(spy).to.be.calledOnceWith(imodelMock.object);
-    });
-
-  });
-
-  describe("activeLocale", () => {
-
-    it("requests with manager's locale if not set in request options", async () => {
-      const locale = faker.random.locale();
-      manager.activeLocale = locale;
-      await manager.getNodesCount({
-        imodel: testData.imodelMock.object,
-        rulesetOrId: testData.rulesetId,
-      });
-      rpcRequestsHandlerMock.verify(async (x) => x.getNodesCount({
-        imodel: testData.imodelToken,
-        rulesetOrId: testData.rulesetId,
-        locale,
-        rulesetVariables: [],
-        parentKey: undefined,
-      }), moq.Times.once());
-    });
-
-    it("requests with request's locale if set", async () => {
-      const locale = faker.random.locale();
-      manager.activeLocale = faker.random.locale();
-      expect(manager.activeLocale).to.not.eq(locale);
-      await manager.getNodesCount({
-        imodel: testData.imodelMock.object,
-        rulesetOrId: testData.rulesetId,
-        locale,
-      });
-      rpcRequestsHandlerMock.verify(async (x) => x.getNodesCount({
-        imodel: testData.imodelToken,
-        rulesetOrId: testData.rulesetId,
-        locale,
-        rulesetVariables: [],
-        parentKey: undefined,
-      }), moq.Times.once());
-    });
-
-  });
-
-  describe("activeUnitSystem", () => {
-
-    it("requests with manager's unit system if not set in request options", async () => {
-      const keys = new KeySet();
-      const unitSystem = "usSurvey";
-      manager.activeUnitSystem = unitSystem;
-      await manager.getContentDescriptor({
-        imodel: testData.imodelMock.object,
-        rulesetOrId: testData.rulesetId,
-        displayType: "",
-        keys,
-      });
-      rpcRequestsHandlerMock.verify(async (x) => x.getContentDescriptor({
-        imodel: testData.imodelToken,
-        rulesetOrId: testData.rulesetId,
-        unitSystem,
-        rulesetVariables: [],
-        displayType: "",
-        keys: keys.toJSON(),
-      }), moq.Times.once());
-    });
-
-    it("requests with request's locale if set", async () => {
-      const keys = new KeySet();
-      const unitSystem = "usSurvey";
-      manager.activeUnitSystem = "metric";
-      await manager.getContentDescriptor({
-        imodel: testData.imodelMock.object,
-        rulesetOrId: testData.rulesetId,
-        unitSystem,
-        displayType: "",
-        keys,
-      });
-      rpcRequestsHandlerMock.verify(async (x) => x.getContentDescriptor({
-        imodel: testData.imodelToken,
-        rulesetOrId: testData.rulesetId,
-        unitSystem,
-        rulesetVariables: [],
-        displayType: "",
-        keys: keys.toJSON(),
-      }), moq.Times.once());
-    });
-
-  });
-
-  describe("ruleset variables", () => {
-    const variableId = faker.random.word();
-    const variableValue = faker.random.word();
-
-    beforeEach(async () => {
-      await manager.vars(testData.rulesetId).setString(variableId, variableValue);
-    });
-
-    it("injects ruleset variables into request options", async () => {
-      await manager.getNodesCount({
-        imodel: testData.imodelMock.object,
-        rulesetOrId: testData.rulesetId,
-      });
-      rpcRequestsHandlerMock.verify(async (x) => x.getNodesCount({
-        imodel: testData.imodelToken,
-        rulesetOrId: testData.rulesetId,
-        rulesetVariables: [{ id: variableId, value: variableValue, type: VariableValueTypes.String }],
-        parentKey: undefined,
-      }), moq.Times.once());
-    });
-
-    it("orders Id64[] ruleset variables before injecting into request options", async () => {
-      await manager.getNodesCount({
-        imodel: testData.imodelMock.object,
-        rulesetOrId: testData.rulesetId,
-        rulesetVariables: [{
-          type: VariableValueTypes.Id64Array,
-          id: "order-id64[]",
-          value: ["0x2", "0x1"],
-        }],
-      });
-      rpcRequestsHandlerMock.verify(async (x) => x.getNodesCount({
-        imodel: testData.imodelToken,
-        rulesetOrId: testData.rulesetId,
-        rulesetVariables: [
-          { id: "order-id64[]", value: CompressedId64Set.compressArray(["0x1", "0x2"]), type: VariableValueTypes.Id64Array },
-          { id: variableId, value: variableValue, type: VariableValueTypes.String },
-        ],
-        parentKey: undefined,
-      }), moq.Times.once());
-    });
-
-    it("does not inject ruleset variables into request options in IpcApp", async () => {
-      sinon.stub(IpcApp, "isValid").get(() => true);
-      sinon.stub(IpcApp, "addListener");
-      manager.dispose();
-      manager = PresentationManager.create({
-        rpcRequestsHandler: rpcRequestsHandlerMock.object,
-      });
-      await manager.getNodesCount({
-        imodel: testData.imodelMock.object,
-        rulesetOrId: testData.rulesetId,
-      });
-      rpcRequestsHandlerMock.verify(async (x) => x.getNodesCount({
-        imodel: testData.imodelToken,
-        rulesetOrId: testData.rulesetId,
-        rulesetVariables: [],
-        parentKey: undefined,
-      }), moq.Times.once());
-    });
-
-  });
-
-  describe("rulesets", () => {
-
-    it("returns rulesets manager provided through props", () => {
-      const rulesets = manager.rulesets();
-      expect(rulesets).to.eq(rulesetsManagerMock.object);
-    });
-
-    it("returns an instance of `RulesetManagerImpl` if not provided through props", () => {
-      rulesetManagerCreateStub.restore();
-      manager = PresentationManager.create();
-      const rulesets = manager.rulesets();
-      expect(rulesets).to.be.instanceOf(RulesetManagerImpl);
-    });
-
-  });
-
-  describe("vars", () => {
-
-    it("returns ruleset variables manager", () => {
-      const vars = manager.vars(testData.rulesetId);
-      expect(vars).to.be.instanceOf(RulesetVariablesManagerImpl);
-
-      const vars2 = manager.vars(testData.rulesetId);
-      expect(vars2).to.equal(vars);
-    });
-
-  });
-
-  describe("getNodesAndCount", () => {
-
-    it("requests root nodes from proxy", async () => {
-      const nodes = [createRandomECInstancesNode(), createRandomECInstancesNode()];
-      const count = 2;
-      const options: Paged<HierarchyRequestOptions<IModelConnection, NodeKey>> = {
-        imodel: testData.imodelMock.object,
-        rulesetOrId: testData.rulesetId,
-        paging: testData.pageOptions,
-        parentKey: undefined,
-      };
-      rpcRequestsHandlerMock
-        .setup(async (x) => x.getPagedNodes(prepareOptions(options)))
-        .returns(async () => ({ total: count, items: nodes.map(Node.toJSON) }))
-        .verifiable();
-      const actualResult = await manager.getNodesAndCount(options);
-      expect(actualResult).to.deep.eq({ count, nodes });
-      rpcRequestsHandlerMock.verifyAll();
-    });
-
-    it("requests child nodes from proxy", async () => {
-      const parentNodeKey = createRandomECInstancesNodeKey();
-      const nodes = [createRandomECInstancesNode(), createRandomECInstancesNode()];
-      const count = 2;
-      const options: Paged<HierarchyRequestOptions<IModelConnection, NodeKey>> = {
-        imodel: testData.imodelMock.object,
-        rulesetOrId: testData.rulesetId,
-        paging: testData.pageOptions,
-        parentKey: parentNodeKey,
-      };
-      rpcRequestsHandlerMock
-        .setup(async (x) => x.getPagedNodes(prepareOptions({ ...options, parentKey: NodeKey.toJSON(parentNodeKey) })))
-        .returns(async () => ({ total: count, items: nodes.map(Node.toJSON) }))
-        .verifiable();
-      const actualResult = await manager.getNodesAndCount(options);
-      expect(actualResult).to.deep.eq({ count, nodes });
-      rpcRequestsHandlerMock.verifyAll();
-    });
-
-    it("requests child nodes through multiple requests when getting partial responses", async () => {
-      const parentNodeKey = createRandomECInstancesNodeKey();
-      const node1 = createRandomECInstancesNode();
-      const node2 = createRandomECInstancesNode();
-      const count = 2;
-      const options: Paged<HierarchyRequestOptions<IModelConnection, NodeKey>> = {
-        imodel: testData.imodelMock.object,
-        rulesetOrId: testData.rulesetId,
-        parentKey: parentNodeKey,
-      };
-      rpcRequestsHandlerMock
-        .setup(async (x) => x.getPagedNodes(prepareOptions({ ...options, parentKey: NodeKey.toJSON(parentNodeKey), paging: { start: 0, size: 0 } })))
-        .returns(async () => ({ total: count, items: [Node.toJSON(node1)] }))
-        .verifiable();
-      rpcRequestsHandlerMock
-        .setup(async (x) => x.getPagedNodes(prepareOptions({ ...options, parentKey: NodeKey.toJSON(parentNodeKey), paging: { start: 1, size: 0 } })))
-        .returns(async () => ({ total: count, items: [Node.toJSON(node2)] }))
-        .verifiable();
-      const actualResult = await manager.getNodesAndCount(options);
-      expect(actualResult).to.deep.eq({ count, nodes: [node1, node2] });
-      rpcRequestsHandlerMock.verifyAll();
-    });
-
-  });
-
-  describe("getNodes", () => {
-
-    it("requests root nodes from proxy", async () => {
-      const result = [createRandomECInstancesNode(), createRandomECInstancesNode()];
-      const options: Paged<HierarchyRequestOptions<IModelConnection, NodeKey>> = {
-        imodel: testData.imodelMock.object,
-        rulesetOrId: testData.rulesetId,
-        paging: testData.pageOptions,
-        parentKey: undefined,
-      };
-      rpcRequestsHandlerMock
-        .setup(async (x) => x.getPagedNodes(prepareOptions(options)))
-        .returns(async () => ({ total: 666, items: result.map(Node.toJSON) }))
-        .verifiable();
-      const actualResult = await manager.getNodes(options);
-      expect(actualResult).to.deep.eq(result);
-      rpcRequestsHandlerMock.verifyAll();
-    });
-
-    it("requests child nodes from proxy", async () => {
-      const parentNodeKey = createRandomECInstancesNodeKey();
-      const result = [createRandomECInstancesNode(), createRandomECInstancesNode()];
-      const options: Paged<HierarchyRequestOptions<IModelConnection, NodeKey>> = {
-        imodel: testData.imodelMock.object,
-        rulesetOrId: testData.rulesetId,
-        paging: testData.pageOptions,
-        parentKey: parentNodeKey,
-      };
-      rpcRequestsHandlerMock
-        .setup(async (x) => x.getPagedNodes(prepareOptions({ ...options, parentKey: NodeKey.toJSON(parentNodeKey) })))
-        .returns(async () => ({ total: 666, items: result.map(Node.toJSON) }))
-        .verifiable();
-      const actualResult = await manager.getNodes(options);
-      expect(actualResult).to.deep.eq(result);
-      rpcRequestsHandlerMock.verifyAll();
-    });
-
-    it("requests child nodes through multiple requests when getting partial responses", async () => {
-      const parentNodeKey = createRandomECInstancesNodeKey();
-      const node1 = createRandomECInstancesNode();
-      const node2 = createRandomECInstancesNode();
-      const count = 2;
-      const options: Paged<HierarchyRequestOptions<IModelConnection, NodeKey>> = {
-        imodel: testData.imodelMock.object,
-        rulesetOrId: testData.rulesetId,
-        parentKey: parentNodeKey,
-      };
-      rpcRequestsHandlerMock
-        .setup(async (x) => x.getPagedNodes(prepareOptions({ ...options, parentKey: NodeKey.toJSON(parentNodeKey), paging: { start: 0, size: 0 } })))
-        .returns(async () => ({ total: count, items: [Node.toJSON(node1)] }))
-        .verifiable();
-      rpcRequestsHandlerMock
-        .setup(async (x) => x.getPagedNodes(prepareOptions({ ...options, parentKey: NodeKey.toJSON(parentNodeKey), paging: { start: 1, size: 0 } })))
-        .returns(async () => ({ total: count, items: [Node.toJSON(node2)] }))
-        .verifiable();
-      const actualResult = await manager.getNodes(options);
-      expect(actualResult).to.deep.eq([node1, node2]);
-      rpcRequestsHandlerMock.verifyAll();
-    });
-
-  });
-
-  describe("getNodesCount", () => {
-
-    it("requests root nodes count from proxy", async () => {
-      const result = faker.random.number();
-      const options: HierarchyRequestOptions<IModelConnection, NodeKey> = {
-        imodel: testData.imodelMock.object,
-        rulesetOrId: testData.rulesetId,
-        parentKey: undefined,
-      };
-      rpcRequestsHandlerMock
-        .setup(async (x) => x.getNodesCount(prepareOptions(options)))
-        .returns(async () => result)
-        .verifiable();
-      const actualResult = await manager.getNodesCount(options);
-      expect(actualResult).to.eq(result);
-      rpcRequestsHandlerMock.verifyAll();
-    });
-
-    it("requests child nodes count from proxy", async () => {
-      const parentNodeKey = createRandomECInstancesNodeKey();
-      const result = faker.random.number();
-      const options: HierarchyRequestOptions<IModelConnection, NodeKey> = {
-        imodel: testData.imodelMock.object,
-        rulesetOrId: testData.rulesetId,
-        parentKey: parentNodeKey,
-      };
-      rpcRequestsHandlerMock
-        .setup(async (x) => x.getNodesCount(prepareOptions({ ...options, parentKey: NodeKey.toJSON(parentNodeKey) })))
-        .returns(async () => result)
-        .verifiable();
-      const actualResult = await manager.getNodesCount(options);
-      expect(actualResult).to.eq(result);
-      rpcRequestsHandlerMock.verifyAll();
-    });
-
-  });
-
-  describe("getFilteredNodePaths", () => {
-
-    it("calls getFilteredNodePaths through proxy", async () => {
-      const value = [createRandomNodePathElement(0), createRandomNodePathElement(0)];
-      const options: FilterByTextHierarchyRequestOptions<IModelConnection> = {
-        imodel: testData.imodelMock.object,
-        rulesetOrId: testData.rulesetId,
-        filterText: "test",
-      };
-      rpcRequestsHandlerMock.setup(async (x) => x.getFilteredNodePaths(prepareOptions(options)))
-        .returns(async () => value.map(NodePathElement.toJSON))
-        .verifiable();
-      const result = await manager.getFilteredNodePaths(options);
-      expect(result).to.be.deep.equal(value);
-      rpcRequestsHandlerMock.verifyAll();
-    });
-
-  });
-
-  describe("getNodePaths", () => {
-
-    it("calls getNodePaths through proxy", async () => {
-      const value = [createRandomNodePathElement(0), createRandomNodePathElement(0)];
-      const keyArray = [[createRandomECInstanceKey(), createRandomECInstanceKey()]];
-      const options: FilterByInstancePathsHierarchyRequestOptions<IModelConnection> = {
-        imodel: testData.imodelMock.object,
-        rulesetOrId: testData.rulesetId,
-        instancePaths: keyArray.map((k) => k.map(InstanceKey.toJSON)),
-        markedIndex: 1,
-      };
-      rpcRequestsHandlerMock.setup(async (x) => x.getNodePaths(prepareOptions(options)))
-        .returns(async () => value.map(NodePathElement.toJSON))
-        .verifiable();
-      const result = await manager.getNodePaths(options);
-      expect(result).to.be.deep.equal(value);
-      rpcRequestsHandlerMock.verifyAll();
-    });
-
-  });
-
-  describe("getContentSources", () => {
-
-    it("requests content sources from proxy", async () => {
-      const classes = ["test.class1"];
-      const options: ContentSourcesRequestOptions<IModelConnection> = {
-        imodel: testData.imodelMock.object,
-        classes,
-      };
-      const rpcRequestsHandlerResponse: ContentSourcesRpcResult = {
-        sources: [{
-          selectClassInfo: "0x123",
-          isSelectPolymorphic: true,
-        }],
-        classesMap: {
-          "0x123": { name: "class_name", label: "Class Label" },
-        },
-      };
-      const expectedResult: SelectClassInfo[] = [{
-        selectClassInfo: { id: "0x123", name: "class_name", label: "Class Label" },
-        isSelectPolymorphic: true,
-      }];
-      rpcRequestsHandlerMock
-        .setup(async (x) => x.getContentSources(toIModelTokenOptions(options)))
-        .returns(async () => rpcRequestsHandlerResponse)
-        .verifiable();
-      const actualResult = await manager.getContentSources(options);
-      expect(actualResult).to.deep.eq(expectedResult);
-      rpcRequestsHandlerMock.verifyAll();
-    });
-
-  });
-
-  describe("getContentDescriptor", () => {
-
-    it("requests descriptor from proxy", async () => {
-      const keyset = new KeySet();
-      const result = createTestContentDescriptor({ fields: [] });
-      const options: ContentDescriptorRequestOptions<IModelConnection, KeySet> = {
-        imodel: testData.imodelMock.object,
-        rulesetOrId: testData.rulesetId,
-        displayType: "test",
-        keys: keyset,
-      };
-      rpcRequestsHandlerMock
-        .setup(async (x) => x.getContentDescriptor(prepareOptions({ ...options, keys: keyset.toJSON() })))
-        .returns(async () => result.toJSON())
-        .verifiable();
-      const actualResult = await manager.getContentDescriptor(options);
-      expect(actualResult).to.be.instanceOf(Descriptor);
-      expect(actualResult!.toJSON()).to.deep.eq(result.toJSON());
-      rpcRequestsHandlerMock.verifyAll();
-    });
-
-    it("skips transient element keys", async () => {
-      const persistentKey = createRandomECInstanceKey();
-      const transientKey = { className: TRANSIENT_ELEMENT_CLASSNAME, id: createRandomTransientId() };
-      const keyset = new KeySet([persistentKey, transientKey]);
-      const options: ContentDescriptorRequestOptions<IModelConnection, KeySet> = {
-        imodel: testData.imodelMock.object,
-        rulesetOrId: testData.rulesetId,
-        displayType: "test",
-        keys: keyset,
-      };
-      rpcRequestsHandlerMock
-        .setup(async (x) => x.getContentDescriptor(prepareOptions({ ...options, keys: new KeySet([persistentKey]).toJSON() })))
-        .returns(async () => createTestContentDescriptor({ fields: [] }).toJSON())
-        .verifiable();
-      await manager.getContentDescriptor(options);
-      rpcRequestsHandlerMock.verifyAll();
-    });
-
-    it("handles undefined descriptor", async () => {
-      const keyset = new KeySet();
-      const options: ContentDescriptorRequestOptions<IModelConnection, KeySet> = {
-        imodel: testData.imodelMock.object,
-        rulesetOrId: testData.rulesetId,
-        displayType: "test",
-        keys: keyset,
-      };
-      rpcRequestsHandlerMock
-        .setup(async (x) => x.getContentDescriptor(prepareOptions({ ...options, keys: keyset.toJSON() })))
-        .returns(async () => undefined)
-        .verifiable();
-      const actualResult = await manager.getContentDescriptor(options);
-      rpcRequestsHandlerMock.verifyAll();
-      expect(actualResult).to.be.undefined;
-    });
-
-  });
-
-  describe("getContentSetSize", () => {
-
-    it("requests content set size from proxy", async () => {
-      const keyset = new KeySet();
-      const descriptor = createTestContentDescriptor({ fields: [] });
-      const result = faker.random.number();
-      const options: ContentRequestOptions<IModelConnection, Descriptor, KeySet> = {
-        imodel: testData.imodelMock.object,
-        rulesetOrId: testData.rulesetId,
-        descriptor,
-        keys: keyset,
-      };
-      rpcRequestsHandlerMock
-        .setup(async (x) => x.getContentSetSize(prepareOptions({ ...options, descriptor: descriptor.createDescriptorOverrides(), keys: keyset.toJSON() })))
-        .returns(async () => result)
-        .verifiable();
-      const actualResult = await manager.getContentSetSize(options);
-      expect(actualResult).to.eq(result);
-      rpcRequestsHandlerMock.verifyAll();
-    });
-
-    it("requests content set size from proxy when descriptor overrides are passed instead of descriptor", async () => {
-      const keyset = new KeySet();
-      const descriptor = createTestContentDescriptor({ fields: [] });
-      const overrides = descriptor.createDescriptorOverrides();
-      const result = faker.random.number();
-      const options: ContentRequestOptions<IModelConnection, Descriptor | DescriptorOverrides, KeySet> = {
-        imodel: testData.imodelMock.object,
-        rulesetOrId: testData.rulesetId,
-        descriptor: overrides,
-        keys: keyset,
-      };
-      rpcRequestsHandlerMock
-        .setup(async (x) => x.getContentSetSize(prepareOptions({ ...options, descriptor: overrides, keys: keyset.toJSON() })))
-        .returns(async () => result)
-        .verifiable();
-      const actualResult = await manager.getContentSetSize(options);
-      expect(actualResult).to.eq(result);
-      rpcRequestsHandlerMock.verifyAll();
-    });
-
-  });
-
-  describe("getContent", () => {
-
-    it("requests content from proxy", async () => {
-      const keyset = new KeySet();
-      const descriptor = createTestContentDescriptor({ fields: [] });
-      const result = {
-        total: 999,
-        items: [new Item([], "", "", undefined, {}, {}, [])],
-      };
-      const options: Paged<ContentRequestOptions<IModelConnection, Descriptor, KeySet>> = {
-        imodel: testData.imodelMock.object,
-        rulesetOrId: testData.rulesetId,
-        paging: testData.pageOptions,
-        descriptor,
-        keys: keyset,
-      };
-      rpcRequestsHandlerMock
-        .setup(async (x) => x.getPagedContentSet(prepareOptions({ ...options, descriptor: descriptor.createDescriptorOverrides(), keys: keyset.toJSON() })))
-        .returns(async () => ({ ...result, items: result.items.map((i) => i.toJSON()) }))
-        .verifiable();
-      const actualResult = await manager.getContent(options);
-      expect(actualResult).to.be.instanceOf(Content);
-      expect(actualResult!.descriptor).to.eq(descriptor);
-      expect(actualResult!.contentSet).to.deep.eq(result.items);
-      rpcRequestsHandlerMock.verifyAll();
-    });
-
-    it("requests content from proxy when descriptor overrides are passed instead of descriptor", async () => {
-      const keyset = new KeySet();
-      const descriptor = createTestContentDescriptor({ fields: [] });
-      const overrides = descriptor.createDescriptorOverrides();
-      const items = [new Item([], "", "", undefined, {}, {}, [])];
-      const options: Paged<ContentRequestOptions<IModelConnection, Descriptor | DescriptorOverrides, KeySet>> = {
-        imodel: testData.imodelMock.object,
-        rulesetOrId: testData.rulesetId,
-        paging: testData.pageOptions,
-        descriptor: overrides,
-        keys: keyset,
-      };
-      rpcRequestsHandlerMock
-        .setup(async (x) => x.getPagedContent(prepareOptions({ ...options, descriptor: overrides, keys: keyset.toJSON() })))
-        .returns(async () => ({ descriptor: descriptor.toJSON(), contentSet: { total: 999, items: items.map((i) => i.toJSON()) } }))
-        .verifiable();
-      const actualResult = await manager.getContent(options);
-      expect(actualResult).to.be.instanceOf(Content);
-      expect(actualResult!.descriptor).to.deep.eq(descriptor);
-      expect(actualResult!.contentSet).to.deep.eq(items);
-      rpcRequestsHandlerMock.verifyAll();
-    });
-
-    it("handles case when response has no content", async () => {
-      const keyset = new KeySet();
-      const descriptor = createTestContentDescriptor({ fields: [] });
-      const options: Paged<ContentRequestOptions<IModelConnection, Descriptor | DescriptorOverrides, KeySet>> = {
-        imodel: testData.imodelMock.object,
-        rulesetOrId: testData.rulesetId,
-        paging: testData.pageOptions,
-        descriptor: descriptor.createDescriptorOverrides(),
-        keys: keyset,
-      };
-      rpcRequestsHandlerMock
-        .setup(async (x) => x.getPagedContent(prepareOptions({ ...options, descriptor: descriptor.createDescriptorOverrides(), keys: keyset.toJSON() })))
-        .returns(async () => undefined)
-        .verifiable();
-      const actualResult = await manager.getContent(options);
-      expect(actualResult).to.be.undefined;
-      rpcRequestsHandlerMock.verifyAll();
-    });
-
-  });
-
-  describe("getContentAndContentSize", () => {
-
-    it("requests content and contentSize from proxy", async () => {
-      const keyset = new KeySet();
-      const descriptor = createTestContentDescriptor({ fields: [] });
-      const result = {
-        total: 999,
-        items: [new Item([], "", "", undefined, {}, {}, [])],
-      };
-      const options: Paged<ContentRequestOptions<IModelConnection, Descriptor, KeySet>> = {
-        imodel: testData.imodelMock.object,
-        rulesetOrId: testData.rulesetId,
-        paging: testData.pageOptions,
-        descriptor,
-        keys: keyset,
-      };
-      rpcRequestsHandlerMock
-        .setup(async (x) => x.getPagedContentSet(prepareOptions({ ...options, descriptor: descriptor.createDescriptorOverrides(), keys: keyset.toJSON() })))
-        .returns(async () => ({ ...result, items: result.items.map((i) => i.toJSON()) }))
-        .verifiable();
-      const actualResult = await manager.getContentAndSize(options);
-      expect(actualResult).to.deep.eq({
-        size: result.total,
-        content: {
-          descriptor,
-          contentSet: result.items,
-        },
-      });
-      rpcRequestsHandlerMock.verifyAll();
-    });
-
-    it("requests content and content set size from proxy when descriptor overrides are passed instead of descriptor", async () => {
-      const keyset = new KeySet();
-      const descriptor = createTestContentDescriptor({ fields: [] });
-      const result = {
-        total: 999,
-        items: [new Item([], "", "", undefined, {}, {}, [])],
-      };
-      const options: Paged<ContentRequestOptions<IModelConnection, Descriptor | DescriptorOverrides, KeySet>> = {
-        imodel: testData.imodelMock.object,
-        rulesetOrId: testData.rulesetId,
-        paging: testData.pageOptions,
-        descriptor: descriptor.createDescriptorOverrides(),
-        keys: keyset,
-      };
-      rpcRequestsHandlerMock
-        .setup(async (x) => x.getPagedContent(prepareOptions({ ...options, descriptor: descriptor.createDescriptorOverrides(), keys: keyset.toJSON() })))
-        .returns(async () => ({ descriptor: descriptor.toJSON(), contentSet: { ...result, items: result.items.map((i) => i.toJSON()) } }))
-        .verifiable();
-      const actualResult = await manager.getContentAndSize(options);
-      expect(actualResult).to.deep.eq({
-        size: result.total,
-        content: {
-          descriptor,
-          contentSet: result.items,
-        },
-      });
-      rpcRequestsHandlerMock.verifyAll();
-    });
-
-    it("requests full content only for the first partial request when using descriptor overrides and multiple partial requests are needed", async () => {
-      const keyset = new KeySet();
-      const descriptor = createTestContentDescriptor({ fields: [] });
-      const item1 = new Item([], "", "", undefined, {}, {}, []);
-      const item2 = new Item([], "", "", undefined, {}, {}, []);
-      const options: Paged<ContentRequestOptions<IModelConnection, Descriptor | DescriptorOverrides, KeySet>> = {
-        imodel: testData.imodelMock.object,
-        rulesetOrId: testData.rulesetId,
-        paging: { start: 0, size: 2 },
-        descriptor: descriptor.createDescriptorOverrides(),
-        keys: keyset,
-      };
-      rpcRequestsHandlerMock
-        .setup(async (x) => x.getPagedContent(prepareOptions({ ...options, descriptor: descriptor.createDescriptorOverrides(), keys: keyset.toJSON(), paging: { start: 0, size: 2 } })))
-        .returns(async () => ({ descriptor: descriptor.toJSON(), contentSet: { total: 5, items: [item1.toJSON()] } }))
-        .verifiable();
-      rpcRequestsHandlerMock
-        .setup(async (x) => x.getPagedContentSet(prepareOptions({ ...options, descriptor: descriptor.createDescriptorOverrides(), keys: keyset.toJSON(), paging: { start: 1, size: 1 } })))
-        .returns(async () => ({ total: 5, items: [item2.toJSON()] }))
-        .verifiable();
-      const actualResult = await manager.getContentAndSize(options);
-      expect(actualResult).to.deep.eq({
-        size: 5,
-        content: {
-          descriptor,
-          contentSet: [item1, item2],
-        },
-      });
-      rpcRequestsHandlerMock.verifyAll();
-    });
-
-    it("handles case when response has no content", async () => {
-      const keyset = new KeySet();
-      const descriptor = createTestContentDescriptor({ fields: [] });
-      const options: Paged<ContentRequestOptions<IModelConnection, Descriptor | DescriptorOverrides, KeySet>> = {
-        imodel: testData.imodelMock.object,
-        rulesetOrId: testData.rulesetId,
-        paging: testData.pageOptions,
-        descriptor: descriptor.createDescriptorOverrides(),
-        keys: keyset,
-      };
-      rpcRequestsHandlerMock
-        .setup(async (x) => x.getPagedContent(prepareOptions({ ...options, descriptor: descriptor.createDescriptorOverrides(), keys: keyset.toJSON() })))
-        .returns(async () => undefined)
-        .verifiable();
-      const actualResult = await manager.getContentAndSize(options);
-      expect(actualResult).to.be.undefined;
-      rpcRequestsHandlerMock.verifyAll();
-    });
-
-  });
-
-  describe("getPagedDistinctValues", () => {
-
-    it("requests distinct values", async () => {
-      const keys = new KeySet();
-      const descriptor = createTestContentDescriptor({ fields: [] });
-      const fieldDescriptor: FieldDescriptor = {
-        type: FieldDescriptorType.Name,
-        fieldName: faker.random.word(),
-      };
-      const result = {
-        total: 1,
-        items: [{
-          displayValue: faker.random.word(),
-          groupedRawValues: [faker.random.word(), faker.random.word()],
-        }],
-      };
-      const managerOptions: DistinctValuesRequestOptions<IModelConnection, Descriptor, KeySet> = {
-        imodel: testData.imodelMock.object,
-        rulesetOrId: testData.rulesetId,
-        descriptor,
-        keys,
-        fieldDescriptor,
-      };
-      const rpcHandlerOptions = {
-        ...prepareOptions(managerOptions),
-        descriptor: descriptor.createDescriptorOverrides(),
-        keys: keys.toJSON(),
-        paging: { start: 0, size: 0 },
-      };
-      rpcRequestsHandlerMock
-        .setup(async (x) => x.getPagedDistinctValues(rpcHandlerOptions))
-        .returns(async () => result)
-        .verifiable();
-      const actualResult = await manager.getPagedDistinctValues(managerOptions);
-      rpcRequestsHandlerMock.verifyAll();
-      expect(actualResult).to.deep.eq(result);
-    });
-
-    it("requests distinct values through multiple requests when getting partial responses", async () => {
-      const keys = new KeySet();
-      const descriptor = createTestContentDescriptor({ fields: [] });
-      const fieldDescriptor: FieldDescriptor = {
-        type: FieldDescriptorType.Name,
-        fieldName: faker.random.word(),
-      };
-      const item1 = {
-        displayValue: faker.random.word(),
-        groupedRawValues: [faker.random.word(), faker.random.word()],
-      };
-      const item2 = {
-        displayValue: faker.random.word(),
-        groupedRawValues: [faker.random.word(), faker.random.word()],
-      };
-      const managerOptions: DistinctValuesRequestOptions<IModelConnection, Descriptor, KeySet> = {
-        imodel: testData.imodelMock.object,
-        rulesetOrId: testData.rulesetId,
-        descriptor,
-        keys,
-        fieldDescriptor,
-        paging: undefined,
-      };
-      const rpcHandlerOptions = {
-        ...prepareOptions(managerOptions),
-        descriptor: descriptor.createDescriptorOverrides(),
-        keys: keys.toJSON(),
-      };
-      rpcRequestsHandlerMock
-        .setup(async (x) => x.getPagedDistinctValues({ ...rpcHandlerOptions, paging: { start: 0, size: 0 } }))
-        .returns(async () => ({ total: 2, items: [DisplayValueGroup.toJSON(item1)] }))
-        .verifiable();
-      rpcRequestsHandlerMock
-        .setup(async (x) => x.getPagedDistinctValues({ ...rpcHandlerOptions, paging: { start: 1, size: 0 } }))
-        .returns(async () => ({ total: 2, items: [DisplayValueGroup.toJSON(item2)] }))
-        .verifiable();
-      const actualResult = await manager.getPagedDistinctValues(managerOptions);
-      rpcRequestsHandlerMock.verifyAll();
-      expect(actualResult).to.deep.eq({ total: 2, items: [item1, item2] });
-    });
-
-  });
-
-  describe("getElementProperties", () => {
-
-    it("requests single element properties", async () => {
-      const elementId = "0x123";
-      const result: ElementProperties = {
-        class: "test class",
-        id: elementId,
-        label: "test label",
-        items: {},
-      };
-      const options: SingleElementPropertiesRequestOptions<IModelConnection> = {
-        imodel: testData.imodelMock.object,
-        elementId,
-      };
-      rpcRequestsHandlerMock
-        .setup(async (x) => x.getElementProperties(toIModelTokenOptions(options)))
-        .returns(async () => result)
-        .verifiable();
-      const actualResult = await manager.getElementProperties(options);
-      expect(actualResult).to.deep.eq(result);
-      rpcRequestsHandlerMock.verifyAll();
-    });
-
-    it("requests multiple elements properties", async () => {
-      const elementClasses = ["TestSchema:TestClass"];
-      const result = {
-        total: 1,
-        items: [{
-          class: "test class",
-          id: "0x1",
-          label: "test label",
-          items: {},
-        }],
-      };
-      const options: MultiElementPropertiesRequestOptions<IModelConnection> = {
-        imodel: testData.imodelMock.object,
-        elementClasses,
-        paging: { start: 0, size: 0 },
-      };
-      rpcRequestsHandlerMock
-        .setup(async (x) => x.getElementProperties(toIModelTokenOptions(options)))
-        .returns(async () => result)
-        .verifiable();
-      const actualResult = await manager.getElementProperties(options);
-      expect(actualResult).to.deep.eq(result);
-      rpcRequestsHandlerMock.verifyAll();
-    });
-
-    it("requests multiple elements properties through multiple requests when getting partial responses", async () => {
-      const elementClasses = ["TestSchema:TestClass"];
-      const element1: ElementProperties = {
-        class: "test class",
-        id: "0x1",
-        label: "test label",
-        items: {},
-      };
-      const element2: ElementProperties = {
-        class: "test class",
-        id: "0x2",
-        label: "test label 2",
-        items: {},
-      };
-      const managerOptions: MultiElementPropertiesRequestOptions<IModelConnection> = {
-        imodel: testData.imodelMock.object,
-        elementClasses,
-        paging: undefined,
-      };
-      const rpcHandlerOptions = toIModelTokenOptions(managerOptions);
-      rpcRequestsHandlerMock
-        .setup(async (x) => x.getElementProperties({ ...rpcHandlerOptions, paging: { start: 0, size: 0 } }))
-        .returns(async () => ({ total: 2, items: [element1] }))
-        .verifiable();
-      rpcRequestsHandlerMock
-        .setup(async (x) => x.getElementProperties({ ...rpcHandlerOptions, paging: { start: 1, size: 0 } }))
-        .returns(async () => ({ total: 2, items: [element2] }))
-        .verifiable();
-      const actualResult = await manager.getElementProperties(managerOptions);
-      rpcRequestsHandlerMock.verifyAll();
-      expect(actualResult).to.deep.eq({ total: 2, items: [element1, element2] });
-    });
-
-  });
-
-  describe("getDisplayLabelDefinition", () => {
-
-    it("requests display label definition", async () => {
-      const result = createRandomLabelDefinition();
-      const options: DisplayLabelRequestOptions<IModelConnection, InstanceKey> = {
-        imodel: testData.imodelMock.object,
-        key: createRandomECInstanceKey(),
-      };
-      rpcRequestsHandlerMock
-        .setup(async (x) => x.getDisplayLabelDefinition(toIModelTokenOptions({ ...options, key: InstanceKey.toJSON(options.key) })))
-        .returns(async () => result)
-        .verifiable();
-      const actualResult = await manager.getDisplayLabelDefinition(options);
-      expect(actualResult).to.deep.eq(result);
-      rpcRequestsHandlerMock.verifyAll();
-    });
-
-  });
-
-  describe("getDisplayLabelDefinitions", () => {
-
-    it("requests display labels definitions", async () => {
-      const result = [createRandomLabelDefinition(), createRandomLabelDefinition()];
-      const options: DisplayLabelsRequestOptions<IModelConnection, InstanceKey> = {
-        imodel: testData.imodelMock.object,
-        keys: [createRandomECInstanceKey(), createRandomECInstanceKey()],
-      };
-      rpcRequestsHandlerMock
-        .setup(async (x) => x.getPagedDisplayLabelDefinitions(toIModelTokenOptions({ ...options, keys: options.keys.map(InstanceKey.toJSON) })))
-        .returns(async () => ({ total: 2, items: result.map(LabelDefinition.toJSON) }))
-        .verifiable();
-      const actualResult = await manager.getDisplayLabelDefinitions(options);
-      expect(actualResult).to.deep.eq(result);
-      rpcRequestsHandlerMock.verifyAll();
-    });
-
-    it("requests display labels definitions through multiple requests when getting partial responses", async () => {
-      const key1 = createRandomECInstanceKey();
-      const key2 = createRandomECInstanceKey();
-      const def1 = createRandomLabelDefinition();
-      const def2 = createRandomLabelDefinition();
-      const options: DisplayLabelsRequestOptions<IModelConnection, InstanceKey> = {
-        imodel: testData.imodelMock.object,
-        keys: [key1, key2],
-      };
-      rpcRequestsHandlerMock
-        .setup(async (x) => x.getPagedDisplayLabelDefinitions(toIModelTokenOptions({ ...options, keys: [key1, key2].map(InstanceKey.toJSON) })))
-        .returns(async () => ({ total: 2, items: [LabelDefinition.toJSON(def1)] }))
-        .verifiable();
-      rpcRequestsHandlerMock
-        .setup(async (x) => x.getPagedDisplayLabelDefinitions(toIModelTokenOptions({ ...options, keys: [InstanceKey.toJSON(key2)] })))
-        .returns(async () => ({ total: 2, items: [LabelDefinition.toJSON(def2)] }))
-        .verifiable();
-      const actualResult = await manager.getDisplayLabelDefinitions(options);
-      expect(actualResult).to.deep.eq([def1, def2]);
-      rpcRequestsHandlerMock.verifyAll();
-    });
-
-  });
-
-  describe("options handling", () => {
-
-    let testRuleset: Ruleset;
-    let testRulesetVariable: RulesetVariable;
-
-    beforeEach(async () => {
-      testRuleset = await createRandomRuleset();
-      rulesetsManagerMock.setup(async (x) => x.get(testRuleset.id)).returns(async () => new RegisteredRuleset(testRuleset, "", () => { }));
-      testRulesetVariable = { id: faker.random.word(), type: VariableValueTypes.String, value: faker.random.word() };
-      await manager.vars(testRuleset.id).setString(testRulesetVariable.id, testRulesetVariable.value);
-    });
-
-    it("adds ruleset to the options", async () => {
-      const options: Paged<HierarchyRequestOptions<IModelConnection, NodeKey>> = {
-        imodel: testData.imodelMock.object,
-        paging: testData.pageOptions,
-        rulesetOrId: testRuleset.id,
-        parentKey: undefined,
-      };
-      const expectedOptions = { ...options, rulesetOrId: testRuleset, rulesetVariables: [testRulesetVariable] };
-      rpcRequestsHandlerMock
-        .setup(async (x) => x.getNodesCount(prepareOptions(expectedOptions)))
-        .returns(async () => 0)
-        .verifiable();
-      await manager.getNodesCount(options);
-      rpcRequestsHandlerMock.verifyAll();
-    });
-
-    it("leaves ruleset in the options if already provided", async () => {
-      const options: Paged<HierarchyRequestOptions<IModelConnection, NodeKey>> = {
-        imodel: testData.imodelMock.object,
-        rulesetOrId: testRuleset,
-        paging: testData.pageOptions,
-        parentKey: undefined,
-      };
-
-      const expectedOptions = { ...options, rulesetOrId: testRuleset, rulesetVariables: [testRulesetVariable] };
-
-      rpcRequestsHandlerMock
-        .setup(async (x) => x.getNodesCount(prepareOptions(expectedOptions)))
-        .returns(async () => 0)
-        .verifiable();
-      await manager.getNodesCount(options);
-      rpcRequestsHandlerMock.verifyAll();
-    });
-
-    it("adds empty values if ruleset and rulesetId is not provided", async () => {
-      const options: Paged<HierarchyRequestOptions<IModelConnection, NodeKey>> = {
-        imodel: testData.imodelMock.object,
-        paging: testData.pageOptions,
-        rulesetOrId: "",
-        parentKey: undefined,
-      };
-      const expectedOptions = { ...options, rulesetVariables: [] };
-      rpcRequestsHandlerMock
-        .setup(async (x) => x.getNodesCount(toIModelTokenOptions(expectedOptions)))
-        .returns(async () => 0)
-        .verifiable();
-      await manager.getNodesCount(options);
-      rpcRequestsHandlerMock.verifyAll();
-    });
-
-    it("appends ruleset variables from ruleset variables manager", async () => {
-      const rulesetVariable: RulesetVariable = { id: faker.random.word(), type: VariableValueTypes.String, value: faker.random.word() };
-      const options: Paged<HierarchyRequestOptions<IModelConnection, NodeKey, RulesetVariable>> = {
-        imodel: testData.imodelMock.object,
-        paging: testData.pageOptions,
-        rulesetOrId: testRuleset,
-        rulesetVariables: [rulesetVariable],
-        parentKey: undefined,
-      };
-
-      const expectedOptions = { ...options, rulesetOrId: testRuleset, rulesetVariables: [rulesetVariable, testRulesetVariable] };
-
-      rpcRequestsHandlerMock
-        .setup(async (x) => x.getNodesCount(prepareOptions(expectedOptions)))
-        .returns(async () => 0)
-        .verifiable();
-      await manager.getNodesCount(options);
-      rpcRequestsHandlerMock.verifyAll();
-    });
-
-  });
-
-  describe("listening to updates", () => {
-
-    let ipcAppAddListenerStub: sinon.SinonStub<[string, IpcListener], RemoveFunction>;
-    let hierarchyUpdatesSpy: sinon.SinonSpy<[IModelHierarchyChangeEventArgs], void>;
-    let contentUpdatesSpy: sinon.SinonSpy<[IModelContentChangeEventArgs], void>;
-
-    beforeEach(() => {
-      sinon.stub(IpcApp, "isValid").get(() => true);
-      ipcAppAddListenerStub = sinon.stub(IpcApp, "addListener");
-
-      manager = PresentationManager.create();
-
-      expect(ipcAppAddListenerStub).to.be.calledOnce;
-
-      hierarchyUpdatesSpy = sinon.spy() as any;
-      manager.onIModelHierarchyChanged.addListener(hierarchyUpdatesSpy);
-
-      contentUpdatesSpy = sinon.spy() as any;
-      manager.onIModelContentChanged.addListener(contentUpdatesSpy);
-    });
-
-    it("triggers appropriate hierarchy and content events on update event", async () => {
-      const imodelKey = "test-imodel-key";
-      const ruleset1: Ruleset = { id: "1", rules: [] };
-      const ruleset2: Ruleset = { id: "2", rules: [] };
-      const ruleset3: Ruleset = { id: "3", rules: [] };
-      const ruleset4: Ruleset = { id: "4", rules: [] };
-      rulesetsManagerMock.setup(async (x) => x.get(ruleset1.id)).returns(async () => new RegisteredRuleset(ruleset1, "", () => { }));
-      rulesetsManagerMock.setup(async (x) => x.get(ruleset2.id)).returns(async () => new RegisteredRuleset(ruleset2, "", () => { }));
-      rulesetsManagerMock.setup(async (x) => x.get(ruleset3.id)).returns(async () => new RegisteredRuleset(ruleset3, "", () => { }));
-      rulesetsManagerMock.setup(async (x) => x.get(ruleset4.id)).returns(async () => undefined);
-
-      const report: UpdateInfo = {
-        [imodelKey]: {
-          [ruleset1.id]: {
-            hierarchy: "FULL",
-            content: "FULL",
-          },
-          [ruleset2.id]: {
-            hierarchy: [],
-          },
-          [ruleset3.id]: {
-            content: "FULL",
-          },
-          [ruleset4.id]: {},
-        },
-      };
-      ipcAppAddListenerStub.firstCall.args[1](new Event(PresentationIpcEvents.Update), report);
-
-      // workaround for a floating promise...
-      await BeDuration.wait(1);
-
-      expect(hierarchyUpdatesSpy).to.be.calledTwice;
-      expect(hierarchyUpdatesSpy.firstCall).to.be.calledWith({
-        rulesetId: ruleset1.id,
-        updateInfo: "FULL",
-        imodelKey,
-      });
-      expect(hierarchyUpdatesSpy.secondCall).to.be.calledWith({
-        rulesetId: ruleset2.id,
-        updateInfo: [],
-        imodelKey,
-      });
-
-      expect(contentUpdatesSpy).to.be.calledTwice;
-      expect(contentUpdatesSpy.firstCall).to.be.calledWith({
-        rulesetId: ruleset1.id,
-        updateInfo: "FULL",
-        imodelKey,
-      });
-      expect(contentUpdatesSpy.secondCall).to.be.calledWith({
-        rulesetId: ruleset3.id,
-        updateInfo: "FULL",
-        imodelKey,
-      });
-    });
-
-  });
-
-  describe("buildPagedResponse", () => {
-
-    it("calls getter once with 0,0 partial page options when given `undefined` page options", async () => {
-      const getter = sinon.stub().resolves({ total: 0, items: [] });
-      await buildPagedResponse(undefined, getter);
-      expect(getter).to.be.calledOnceWith({ start: 0, size: 0 });
-    });
-
-    it("calls getter once with 0,0 partial page options when given empty page options", async () => {
-      const getter = sinon.stub().resolves({ total: 0, items: [] });
-      await buildPagedResponse({}, getter);
-      expect(getter).to.be.calledOnceWith({ start: 0, size: 0 });
-    });
-
-    it("calls getter once with partial page options equal to given page options", async () => {
-      const getter = sinon.stub().resolves({ total: 0, items: [] });
-      await buildPagedResponse({ start: 1, size: 2 }, getter);
-      expect(getter).to.be.calledOnceWith({ start: 1, size: 2 });
-    });
-
-    it("calls getter multiple times until the whole requested page is received when requesting a page of specified size", async () => {
-      const getter = sinon.stub();
-      getter.onFirstCall().resolves({ total: 5, items: [2] });
-      getter.onSecondCall().resolves({ total: 5, items: [3] });
-      getter.onThirdCall().resolves({ total: 5, items: [4] });
-      const result = await buildPagedResponse({ start: 1, size: 3 }, getter);
-      expect(getter).to.be.calledThrice;
-      expect(getter.firstCall).to.be.calledWith({ start: 1, size: 3 });
-      expect(getter.secondCall).to.be.calledWith({ start: 2, size: 2 });
-      expect(getter.thirdCall).to.be.calledWith({ start: 3, size: 1 });
-      expect(result).to.deep.eq({ total: 5, items: [2, 3, 4] });
-    });
-
-    it("calls getter multiple times until the whole requested page is received when requesting a page of unspecified size", async () => {
-      const getter = sinon.stub();
-      getter.onFirstCall().resolves({ total: 5, items: [2, 3] });
-      getter.onSecondCall().resolves({ total: 5, items: [4, 5] });
-      const result = await buildPagedResponse({ start: 1 }, getter);
-      expect(getter).to.be.calledTwice;
-      expect(getter.firstCall).to.be.calledWith({ start: 1, size: 0 });
-      expect(getter.secondCall).to.be.calledWith({ start: 3, size: 0 });
-      expect(result).to.deep.eq({ total: 5, items: [2, 3, 4, 5] });
-    });
-
-    it("logs a warning when page start index is larger than total number of items", async () => {
-      const loggerSpy = sinon.spy(Logger, "logWarning");
-      const getter = sinon.stub();
-      getter.resolves({ total: 5, items: [] });
-      const result = await buildPagedResponse({ start: 9 }, getter);
-      expect(getter).to.be.calledOnce;
-      expect(getter).to.be.calledWith({ start: 9, size: 0 });
-      expect(result).to.deep.eq({ total: 0, items: [] });
-      expect(loggerSpy).to.be.calledOnce;
-    });
-
-    it("logs an error when partial request returns no items", async () => {
-      const loggerSpy = sinon.spy(Logger, "logError");
-      const getter = sinon.stub();
-      getter.resolves({ total: 5, items: [] });
-      const result = await buildPagedResponse({ start: 1 }, getter);
-      expect(getter).to.be.calledOnce;
-      expect(getter).to.be.calledWith({ start: 1, size: 0 });
-      expect(result).to.deep.eq({ total: 0, items: [] });
-      expect(loggerSpy).to.be.calledOnce;
-    });
-
-  });
-
-});
+/*---------------------------------------------------------------------------------------------
+* Copyright (c) Bentley Systems, Incorporated. All rights reserved.
+* See LICENSE.md in the project root for license terms and full copyright notice.
+*--------------------------------------------------------------------------------------------*/
+import { expect } from "chai";
+import * as faker from "faker";
+import sinon from "sinon";
+import * as moq from "typemoq";
+import { BeDuration, BeEvent, CompressedId64Set, Logger, using } from "@itwin/core-bentley";
+import { IModelRpcProps, IpcListener, RemoveFunction } from "@itwin/core-common";
+import { IModelConnection, IpcApp } from "@itwin/core-frontend";
+import { ITwinLocalization } from "@itwin/core-i18n";
+import { UnitSystemKey } from "@itwin/core-quantity";
+import {
+  Content, ContentDescriptorRequestOptions, ContentRequestOptions, ContentSourcesRequestOptions, ContentSourcesRpcResult, Descriptor,
+  DescriptorOverrides, DisplayLabelRequestOptions, DisplayLabelsRequestOptions, DisplayValueGroup, DistinctValuesRequestOptions, ElementProperties,
+  FieldDescriptor, FieldDescriptorType, FilterByInstancePathsHierarchyRequestOptions, FilterByTextHierarchyRequestOptions, HierarchyRequestOptions,
+  InstanceKey, Item, KeySet, LabelDefinition, MultiElementPropertiesRequestOptions, Node, NodeKey, NodePathElement, Paged, PresentationIpcEvents,
+  RegisteredRuleset, RpcRequestsHandler, Ruleset, RulesetVariable, SelectClassInfo, SingleElementPropertiesRequestOptions, UpdateInfo,
+  VariableValueTypes,
+} from "@itwin/presentation-common";
+import {
+  createRandomECInstanceKey, createRandomECInstancesNode, createRandomECInstancesNodeKey, createRandomLabelDefinition, createRandomNodePathElement,
+  createRandomRuleset, createRandomTransientId, createTestContentDescriptor,
+} from "@itwin/presentation-common/lib/cjs/test";
+import { IpcRequestsHandler } from "../presentation-frontend/IpcRequestsHandler";
+import { Presentation } from "../presentation-frontend/Presentation";
+import {
+  buildPagedResponse, IModelContentChangeEventArgs, IModelHierarchyChangeEventArgs, PresentationManager,
+} from "../presentation-frontend/PresentationManager";
+import { RulesetManagerImpl } from "../presentation-frontend/RulesetManager";
+import { RulesetVariablesManagerImpl } from "../presentation-frontend/RulesetVariablesManager";
+import { TRANSIENT_ELEMENT_CLASSNAME } from "../presentation-frontend/selection/SelectionManager";
+import { StateTracker } from "../presentation-frontend/StateTracker";
+
+describe("PresentationManager", () => {
+
+  const rulesetsManagerMock = moq.Mock.ofType<RulesetManagerImpl>();
+  const rpcRequestsHandlerMock = moq.Mock.ofType<RpcRequestsHandler>();
+  let manager: PresentationManager;
+  const i18nMock = moq.Mock.ofType<ITwinLocalization>();
+  const testData = {
+    imodelToken: moq.Mock.ofType<IModelRpcProps>().object,
+    imodelMock: moq.Mock.ofType<IModelConnection>(),
+    pageOptions: { start: 0, size: 0 },
+    rulesetId: "",
+  };
+  let rulesetManagerCreateStub: sinon.SinonSpy<[], RulesetManagerImpl>;
+
+  beforeEach(() => {
+    mockI18N();
+    testData.imodelMock.reset();
+    testData.imodelMock.setup((x) => x.getRpcProps()).returns(() => testData.imodelToken);
+    testData.imodelMock.setup((x) => x.onClose).returns(() => new BeEvent());
+    testData.pageOptions = { start: faker.random.number(), size: faker.random.number() };
+    testData.rulesetId = faker.random.uuid();
+    rulesetsManagerMock.reset();
+    rulesetManagerCreateStub = sinon.stub(RulesetManagerImpl, "create").returns(rulesetsManagerMock.object);
+    rpcRequestsHandlerMock.reset();
+    manager = PresentationManager.create({
+      rpcRequestsHandler: rpcRequestsHandlerMock.object,
+    });
+  });
+
+  afterEach(() => {
+    manager.dispose();
+    Presentation.terminate();
+  });
+
+  const mockI18N = () => {
+    i18nMock.reset();
+    Presentation.setLocalization(i18nMock.object);
+    const resolvedPromise = new Promise<void>((resolve) => resolve());
+    i18nMock.setup(async (x) => x.registerNamespace(moq.It.isAny())).returns(async () => resolvedPromise);
+    i18nMock.setup((x) => x.getLocalizedString(moq.It.isAny(), moq.It.isAny())).returns((stringId) => stringId);
+  };
+
+  const toIModelTokenOptions = <TOptions extends { imodel: IModelConnection, locale?: string, unitSystem?: UnitSystemKey }>(requestOptions: TOptions) => {
+    return {
+      ...requestOptions,
+      imodel: requestOptions.imodel.getRpcProps(),
+    };
+  };
+
+  const prepareOptions = <TOptions extends { imodel: IModelConnection, rulesetOrId: Ruleset | string, locale?: string, unitSystem?: UnitSystemKey, rulesetVariables?: RulesetVariable[] }>(options: TOptions) => {
+    return toIModelTokenOptions({
+      ...options,
+      rulesetVariables: options.rulesetVariables?.map(RulesetVariable.toJSON) ?? [],
+    });
+  };
+
+  describe("constructor", () => {
+
+    it("sets active locale if supplied with props", async () => {
+      const props = { activeLocale: faker.locale };
+      const mgr = PresentationManager.create(props);
+      expect(mgr.activeLocale).to.eq(props.activeLocale);
+    });
+
+    it("sets active unit system if supplied with props", async () => {
+      const props = { activeUnitSystem: "usSurvey" as UnitSystemKey };
+      const mgr = PresentationManager.create(props);
+      expect(mgr.activeUnitSystem).to.eq(props.activeUnitSystem);
+    });
+
+    it("sets custom RpcRequestsHandler if supplied with props", async () => {
+      const handler = moq.Mock.ofType<RpcRequestsHandler>();
+      const props = { rpcRequestsHandler: handler.object };
+      const mgr = PresentationManager.create(props);
+      expect(mgr.rpcRequestsHandler).to.eq(handler.object);
+    });
+
+    it("sets RpcRequestsHandler clientId if supplied with props", async () => {
+      const props = { clientId: faker.random.uuid() };
+      const mgr = PresentationManager.create(props);
+      expect(mgr.rpcRequestsHandler.clientId).to.eq(props.clientId);
+    });
+
+    it("sets custom IpcRequestsHandler if supplied with props", async () => {
+      sinon.stub(IpcApp, "isValid").get(() => true);
+      sinon.stub(IpcApp, "addListener");
+      const handler = moq.Mock.ofType<IpcRequestsHandler>();
+      const props = { ipcRequestsHandler: handler.object };
+      const mgr = PresentationManager.create(props);
+      expect(mgr.ipcRequestsHandler).to.eq(handler.object);
+    });
+
+    it("creates RpcRequestsHandler and IpcRequestsHandler with same client id", async () => {
+      sinon.stub(IpcApp, "isValid").get(() => true);
+      sinon.stub(IpcApp, "addListener");
+      const mgr = PresentationManager.create();
+      expect(mgr.rpcRequestsHandler.clientId).to.eq(mgr.ipcRequestsHandler?.clientId);
+    });
+
+    it("sets custom StateTracker if supplied with props", async () => {
+      sinon.stub(IpcApp, "isValid").get(() => true);
+      sinon.stub(IpcApp, "addListener");
+      const tracker = moq.Mock.ofType<StateTracker>();
+      const mgr = PresentationManager.create({ stateTracker: tracker.object });
+      expect(mgr.stateTracker).to.eq(tracker.object);
+    });
+
+    it("starts listening to update events", async () => {
+      sinon.stub(IpcApp, "isValid").get(() => true);
+      const addListenerSpy = sinon.stub(IpcApp, "addListener").returns(() => { });
+      using(PresentationManager.create(), (_) => { });
+      expect(addListenerSpy).to.be.calledOnceWith(PresentationIpcEvents.Update, sinon.match((arg) => typeof arg === "function"));
+    });
+
+  });
+
+  describe("dispose", () => {
+
+    it("disposes RPC requests handler", () => {
+      manager.dispose();
+      rpcRequestsHandlerMock.verify((x) => x.dispose(), moq.Times.once());
+    });
+
+  });
+
+  describe("onConnection", () => {
+
+    it("caches IModelConnection and calls `onNewiModelConnection` for the first time", async () => {
+      const spy = sinon.stub(manager, "onNewiModelConnection");
+      const onCloseEvent = new BeEvent();
+      const imodelMock = moq.Mock.ofType<IModelConnection>();
+      imodelMock.setup((x) => x.onClose).returns(() => onCloseEvent);
+      rpcRequestsHandlerMock.setup(async (x) => x.getNodesCount(moq.It.isAny())).returns(async () => 0);
+
+      // expect the spy to be called on first imodel use
+      await manager.getNodesCount({
+        imodel: imodelMock.object,
+        rulesetOrId: testData.rulesetId,
+      });
+      expect(spy).to.be.calledOnceWith(imodelMock.object);
+      spy.resetHistory();
+
+      // expect the spy to not be called second time
+      await manager.getNodesCount({
+        imodel: imodelMock.object,
+        rulesetOrId: testData.rulesetId,
+      });
+      expect(spy).to.not.be.called;
+      spy.resetHistory();
+
+      // simulate imodel close
+      onCloseEvent.raiseEvent();
+
+      // expect the spy to be called again
+      await manager.getNodesCount({
+        imodel: imodelMock.object,
+        rulesetOrId: testData.rulesetId,
+      });
+      expect(spy).to.be.calledOnceWith(imodelMock.object);
+    });
+
+  });
+
+  describe("activeLocale", () => {
+
+    it("requests with manager's locale if not set in request options", async () => {
+      const locale = faker.random.locale();
+      manager.activeLocale = locale;
+      await manager.getNodesCount({
+        imodel: testData.imodelMock.object,
+        rulesetOrId: testData.rulesetId,
+      });
+      rpcRequestsHandlerMock.verify(async (x) => x.getNodesCount({
+        imodel: testData.imodelToken,
+        rulesetOrId: testData.rulesetId,
+        locale,
+        rulesetVariables: [],
+        parentKey: undefined,
+      }), moq.Times.once());
+    });
+
+    it("requests with request's locale if set", async () => {
+      const locale = faker.random.locale();
+      manager.activeLocale = faker.random.locale();
+      expect(manager.activeLocale).to.not.eq(locale);
+      await manager.getNodesCount({
+        imodel: testData.imodelMock.object,
+        rulesetOrId: testData.rulesetId,
+        locale,
+      });
+      rpcRequestsHandlerMock.verify(async (x) => x.getNodesCount({
+        imodel: testData.imodelToken,
+        rulesetOrId: testData.rulesetId,
+        locale,
+        rulesetVariables: [],
+        parentKey: undefined,
+      }), moq.Times.once());
+    });
+
+  });
+
+  describe("activeUnitSystem", () => {
+
+    it("requests with manager's unit system if not set in request options", async () => {
+      const keys = new KeySet();
+      const unitSystem = "usSurvey";
+      manager.activeUnitSystem = unitSystem;
+      await manager.getContentDescriptor({
+        imodel: testData.imodelMock.object,
+        rulesetOrId: testData.rulesetId,
+        displayType: "",
+        keys,
+      });
+      rpcRequestsHandlerMock.verify(async (x) => x.getContentDescriptor({
+        imodel: testData.imodelToken,
+        rulesetOrId: testData.rulesetId,
+        unitSystem,
+        rulesetVariables: [],
+        displayType: "",
+        keys: keys.toJSON(),
+      }), moq.Times.once());
+    });
+
+    it("requests with request's locale if set", async () => {
+      const keys = new KeySet();
+      const unitSystem = "usSurvey";
+      manager.activeUnitSystem = "metric";
+      await manager.getContentDescriptor({
+        imodel: testData.imodelMock.object,
+        rulesetOrId: testData.rulesetId,
+        unitSystem,
+        displayType: "",
+        keys,
+      });
+      rpcRequestsHandlerMock.verify(async (x) => x.getContentDescriptor({
+        imodel: testData.imodelToken,
+        rulesetOrId: testData.rulesetId,
+        unitSystem,
+        rulesetVariables: [],
+        displayType: "",
+        keys: keys.toJSON(),
+      }), moq.Times.once());
+    });
+
+  });
+
+  describe("ruleset variables", () => {
+    const variableId = faker.random.word();
+    const variableValue = faker.random.word();
+
+    beforeEach(async () => {
+      await manager.vars(testData.rulesetId).setString(variableId, variableValue);
+    });
+
+    it("injects ruleset variables into request options", async () => {
+      await manager.getNodesCount({
+        imodel: testData.imodelMock.object,
+        rulesetOrId: testData.rulesetId,
+      });
+      rpcRequestsHandlerMock.verify(async (x) => x.getNodesCount({
+        imodel: testData.imodelToken,
+        rulesetOrId: testData.rulesetId,
+        rulesetVariables: [{ id: variableId, value: variableValue, type: VariableValueTypes.String }],
+        parentKey: undefined,
+      }), moq.Times.once());
+    });
+
+    it("orders Id64[] ruleset variables before injecting into request options", async () => {
+      await manager.getNodesCount({
+        imodel: testData.imodelMock.object,
+        rulesetOrId: testData.rulesetId,
+        rulesetVariables: [{
+          type: VariableValueTypes.Id64Array,
+          id: "order-id64[]",
+          value: ["0x2", "0x1"],
+        }],
+      });
+      rpcRequestsHandlerMock.verify(async (x) => x.getNodesCount({
+        imodel: testData.imodelToken,
+        rulesetOrId: testData.rulesetId,
+        rulesetVariables: [
+          { id: "order-id64[]", value: CompressedId64Set.compressArray(["0x1", "0x2"]), type: VariableValueTypes.Id64Array },
+          { id: variableId, value: variableValue, type: VariableValueTypes.String },
+        ],
+        parentKey: undefined,
+      }), moq.Times.once());
+    });
+
+    it("does not inject ruleset variables into request options in IpcApp", async () => {
+      sinon.stub(IpcApp, "isValid").get(() => true);
+      sinon.stub(IpcApp, "addListener");
+      manager.dispose();
+      manager = PresentationManager.create({
+        rpcRequestsHandler: rpcRequestsHandlerMock.object,
+      });
+      await manager.getNodesCount({
+        imodel: testData.imodelMock.object,
+        rulesetOrId: testData.rulesetId,
+      });
+      rpcRequestsHandlerMock.verify(async (x) => x.getNodesCount({
+        imodel: testData.imodelToken,
+        rulesetOrId: testData.rulesetId,
+        rulesetVariables: [],
+        parentKey: undefined,
+      }), moq.Times.once());
+    });
+
+  });
+
+  describe("rulesets", () => {
+
+    it("returns rulesets manager provided through props", () => {
+      const rulesets = manager.rulesets();
+      expect(rulesets).to.eq(rulesetsManagerMock.object);
+    });
+
+    it("returns an instance of `RulesetManagerImpl` if not provided through props", () => {
+      rulesetManagerCreateStub.restore();
+      manager = PresentationManager.create();
+      const rulesets = manager.rulesets();
+      expect(rulesets).to.be.instanceOf(RulesetManagerImpl);
+    });
+
+  });
+
+  describe("vars", () => {
+
+    it("returns ruleset variables manager", () => {
+      const vars = manager.vars(testData.rulesetId);
+      expect(vars).to.be.instanceOf(RulesetVariablesManagerImpl);
+
+      const vars2 = manager.vars(testData.rulesetId);
+      expect(vars2).to.equal(vars);
+    });
+
+  });
+
+  describe("getNodesAndCount", () => {
+
+    it("requests root nodes from proxy", async () => {
+      const nodes = [createRandomECInstancesNode(), createRandomECInstancesNode()];
+      const count = 2;
+      const options: Paged<HierarchyRequestOptions<IModelConnection, NodeKey>> = {
+        imodel: testData.imodelMock.object,
+        rulesetOrId: testData.rulesetId,
+        paging: testData.pageOptions,
+        parentKey: undefined,
+      };
+      rpcRequestsHandlerMock
+        .setup(async (x) => x.getPagedNodes(prepareOptions(options)))
+        .returns(async () => ({ total: count, items: nodes.map(Node.toJSON) }))
+        .verifiable();
+      const actualResult = await manager.getNodesAndCount(options);
+      expect(actualResult).to.deep.eq({ count, nodes });
+      rpcRequestsHandlerMock.verifyAll();
+    });
+
+    it("requests child nodes from proxy", async () => {
+      const parentNodeKey = createRandomECInstancesNodeKey();
+      const nodes = [createRandomECInstancesNode(), createRandomECInstancesNode()];
+      const count = 2;
+      const options: Paged<HierarchyRequestOptions<IModelConnection, NodeKey>> = {
+        imodel: testData.imodelMock.object,
+        rulesetOrId: testData.rulesetId,
+        paging: testData.pageOptions,
+        parentKey: parentNodeKey,
+      };
+      rpcRequestsHandlerMock
+        .setup(async (x) => x.getPagedNodes(prepareOptions({ ...options, parentKey: NodeKey.toJSON(parentNodeKey) })))
+        .returns(async () => ({ total: count, items: nodes.map(Node.toJSON) }))
+        .verifiable();
+      const actualResult = await manager.getNodesAndCount(options);
+      expect(actualResult).to.deep.eq({ count, nodes });
+      rpcRequestsHandlerMock.verifyAll();
+    });
+
+    it("requests child nodes through multiple requests when getting partial responses", async () => {
+      const parentNodeKey = createRandomECInstancesNodeKey();
+      const node1 = createRandomECInstancesNode();
+      const node2 = createRandomECInstancesNode();
+      const count = 2;
+      const options: Paged<HierarchyRequestOptions<IModelConnection, NodeKey>> = {
+        imodel: testData.imodelMock.object,
+        rulesetOrId: testData.rulesetId,
+        parentKey: parentNodeKey,
+      };
+      rpcRequestsHandlerMock
+        .setup(async (x) => x.getPagedNodes(prepareOptions({ ...options, parentKey: NodeKey.toJSON(parentNodeKey), paging: { start: 0, size: 0 } })))
+        .returns(async () => ({ total: count, items: [Node.toJSON(node1)] }))
+        .verifiable();
+      rpcRequestsHandlerMock
+        .setup(async (x) => x.getPagedNodes(prepareOptions({ ...options, parentKey: NodeKey.toJSON(parentNodeKey), paging: { start: 1, size: 0 } })))
+        .returns(async () => ({ total: count, items: [Node.toJSON(node2)] }))
+        .verifiable();
+      const actualResult = await manager.getNodesAndCount(options);
+      expect(actualResult).to.deep.eq({ count, nodes: [node1, node2] });
+      rpcRequestsHandlerMock.verifyAll();
+    });
+
+  });
+
+  describe("getNodes", () => {
+
+    it("requests root nodes from proxy", async () => {
+      const result = [createRandomECInstancesNode(), createRandomECInstancesNode()];
+      const options: Paged<HierarchyRequestOptions<IModelConnection, NodeKey>> = {
+        imodel: testData.imodelMock.object,
+        rulesetOrId: testData.rulesetId,
+        paging: testData.pageOptions,
+        parentKey: undefined,
+      };
+      rpcRequestsHandlerMock
+        .setup(async (x) => x.getPagedNodes(prepareOptions(options)))
+        .returns(async () => ({ total: 666, items: result.map(Node.toJSON) }))
+        .verifiable();
+      const actualResult = await manager.getNodes(options);
+      expect(actualResult).to.deep.eq(result);
+      rpcRequestsHandlerMock.verifyAll();
+    });
+
+    it("requests child nodes from proxy", async () => {
+      const parentNodeKey = createRandomECInstancesNodeKey();
+      const result = [createRandomECInstancesNode(), createRandomECInstancesNode()];
+      const options: Paged<HierarchyRequestOptions<IModelConnection, NodeKey>> = {
+        imodel: testData.imodelMock.object,
+        rulesetOrId: testData.rulesetId,
+        paging: testData.pageOptions,
+        parentKey: parentNodeKey,
+      };
+      rpcRequestsHandlerMock
+        .setup(async (x) => x.getPagedNodes(prepareOptions({ ...options, parentKey: NodeKey.toJSON(parentNodeKey) })))
+        .returns(async () => ({ total: 666, items: result.map(Node.toJSON) }))
+        .verifiable();
+      const actualResult = await manager.getNodes(options);
+      expect(actualResult).to.deep.eq(result);
+      rpcRequestsHandlerMock.verifyAll();
+    });
+
+    it("requests child nodes through multiple requests when getting partial responses", async () => {
+      const parentNodeKey = createRandomECInstancesNodeKey();
+      const node1 = createRandomECInstancesNode();
+      const node2 = createRandomECInstancesNode();
+      const count = 2;
+      const options: Paged<HierarchyRequestOptions<IModelConnection, NodeKey>> = {
+        imodel: testData.imodelMock.object,
+        rulesetOrId: testData.rulesetId,
+        parentKey: parentNodeKey,
+      };
+      rpcRequestsHandlerMock
+        .setup(async (x) => x.getPagedNodes(prepareOptions({ ...options, parentKey: NodeKey.toJSON(parentNodeKey), paging: { start: 0, size: 0 } })))
+        .returns(async () => ({ total: count, items: [Node.toJSON(node1)] }))
+        .verifiable();
+      rpcRequestsHandlerMock
+        .setup(async (x) => x.getPagedNodes(prepareOptions({ ...options, parentKey: NodeKey.toJSON(parentNodeKey), paging: { start: 1, size: 0 } })))
+        .returns(async () => ({ total: count, items: [Node.toJSON(node2)] }))
+        .verifiable();
+      const actualResult = await manager.getNodes(options);
+      expect(actualResult).to.deep.eq([node1, node2]);
+      rpcRequestsHandlerMock.verifyAll();
+    });
+
+  });
+
+  describe("getNodesCount", () => {
+
+    it("requests root nodes count from proxy", async () => {
+      const result = faker.random.number();
+      const options: HierarchyRequestOptions<IModelConnection, NodeKey> = {
+        imodel: testData.imodelMock.object,
+        rulesetOrId: testData.rulesetId,
+        parentKey: undefined,
+      };
+      rpcRequestsHandlerMock
+        .setup(async (x) => x.getNodesCount(prepareOptions(options)))
+        .returns(async () => result)
+        .verifiable();
+      const actualResult = await manager.getNodesCount(options);
+      expect(actualResult).to.eq(result);
+      rpcRequestsHandlerMock.verifyAll();
+    });
+
+    it("requests child nodes count from proxy", async () => {
+      const parentNodeKey = createRandomECInstancesNodeKey();
+      const result = faker.random.number();
+      const options: HierarchyRequestOptions<IModelConnection, NodeKey> = {
+        imodel: testData.imodelMock.object,
+        rulesetOrId: testData.rulesetId,
+        parentKey: parentNodeKey,
+      };
+      rpcRequestsHandlerMock
+        .setup(async (x) => x.getNodesCount(prepareOptions({ ...options, parentKey: NodeKey.toJSON(parentNodeKey) })))
+        .returns(async () => result)
+        .verifiable();
+      const actualResult = await manager.getNodesCount(options);
+      expect(actualResult).to.eq(result);
+      rpcRequestsHandlerMock.verifyAll();
+    });
+
+  });
+
+  describe("getFilteredNodePaths", () => {
+
+    it("calls getFilteredNodePaths through proxy", async () => {
+      const value = [createRandomNodePathElement(0), createRandomNodePathElement(0)];
+      const options: FilterByTextHierarchyRequestOptions<IModelConnection> = {
+        imodel: testData.imodelMock.object,
+        rulesetOrId: testData.rulesetId,
+        filterText: "test",
+      };
+      rpcRequestsHandlerMock.setup(async (x) => x.getFilteredNodePaths(prepareOptions(options)))
+        .returns(async () => value.map(NodePathElement.toJSON))
+        .verifiable();
+      const result = await manager.getFilteredNodePaths(options);
+      expect(result).to.be.deep.equal(value);
+      rpcRequestsHandlerMock.verifyAll();
+    });
+
+  });
+
+  describe("getNodePaths", () => {
+
+    it("calls getNodePaths through proxy", async () => {
+      const value = [createRandomNodePathElement(0), createRandomNodePathElement(0)];
+      const keyArray = [[createRandomECInstanceKey(), createRandomECInstanceKey()]];
+      const options: FilterByInstancePathsHierarchyRequestOptions<IModelConnection> = {
+        imodel: testData.imodelMock.object,
+        rulesetOrId: testData.rulesetId,
+        instancePaths: keyArray.map((k) => k.map(InstanceKey.toJSON)),
+        markedIndex: 1,
+      };
+      rpcRequestsHandlerMock.setup(async (x) => x.getNodePaths(prepareOptions(options)))
+        .returns(async () => value.map(NodePathElement.toJSON))
+        .verifiable();
+      const result = await manager.getNodePaths(options);
+      expect(result).to.be.deep.equal(value);
+      rpcRequestsHandlerMock.verifyAll();
+    });
+
+  });
+
+  describe("getContentSources", () => {
+
+    it("requests content sources from proxy", async () => {
+      const classes = ["test.class1"];
+      const options: ContentSourcesRequestOptions<IModelConnection> = {
+        imodel: testData.imodelMock.object,
+        classes,
+      };
+      const rpcRequestsHandlerResponse: ContentSourcesRpcResult = {
+        sources: [{
+          selectClassInfo: "0x123",
+          isSelectPolymorphic: true,
+        }],
+        classesMap: {
+          "0x123": { name: "class_name", label: "Class Label" },
+        },
+      };
+      const expectedResult: SelectClassInfo[] = [{
+        selectClassInfo: { id: "0x123", name: "class_name", label: "Class Label" },
+        isSelectPolymorphic: true,
+      }];
+      rpcRequestsHandlerMock
+        .setup(async (x) => x.getContentSources(toIModelTokenOptions(options)))
+        .returns(async () => rpcRequestsHandlerResponse)
+        .verifiable();
+      const actualResult = await manager.getContentSources(options);
+      expect(actualResult).to.deep.eq(expectedResult);
+      rpcRequestsHandlerMock.verifyAll();
+    });
+
+  });
+
+  describe("getContentDescriptor", () => {
+
+    it("requests descriptor from proxy", async () => {
+      const keyset = new KeySet();
+      const result = createTestContentDescriptor({ fields: [] });
+      const options: ContentDescriptorRequestOptions<IModelConnection, KeySet> = {
+        imodel: testData.imodelMock.object,
+        rulesetOrId: testData.rulesetId,
+        displayType: "test",
+        keys: keyset,
+      };
+      rpcRequestsHandlerMock
+        .setup(async (x) => x.getContentDescriptor(prepareOptions({ ...options, keys: keyset.toJSON() })))
+        .returns(async () => result.toJSON())
+        .verifiable();
+      const actualResult = await manager.getContentDescriptor(options);
+      expect(actualResult).to.be.instanceOf(Descriptor);
+      expect(actualResult!.toJSON()).to.deep.eq(result.toJSON());
+      rpcRequestsHandlerMock.verifyAll();
+    });
+
+    it("skips transient element keys", async () => {
+      const persistentKey = createRandomECInstanceKey();
+      const transientKey = { className: TRANSIENT_ELEMENT_CLASSNAME, id: createRandomTransientId() };
+      const keyset = new KeySet([persistentKey, transientKey]);
+      const options: ContentDescriptorRequestOptions<IModelConnection, KeySet> = {
+        imodel: testData.imodelMock.object,
+        rulesetOrId: testData.rulesetId,
+        displayType: "test",
+        keys: keyset,
+      };
+      rpcRequestsHandlerMock
+        .setup(async (x) => x.getContentDescriptor(prepareOptions({ ...options, keys: new KeySet([persistentKey]).toJSON() })))
+        .returns(async () => createTestContentDescriptor({ fields: [] }).toJSON())
+        .verifiable();
+      await manager.getContentDescriptor(options);
+      rpcRequestsHandlerMock.verifyAll();
+    });
+
+    it("handles undefined descriptor", async () => {
+      const keyset = new KeySet();
+      const options: ContentDescriptorRequestOptions<IModelConnection, KeySet> = {
+        imodel: testData.imodelMock.object,
+        rulesetOrId: testData.rulesetId,
+        displayType: "test",
+        keys: keyset,
+      };
+      rpcRequestsHandlerMock
+        .setup(async (x) => x.getContentDescriptor(prepareOptions({ ...options, keys: keyset.toJSON() })))
+        .returns(async () => undefined)
+        .verifiable();
+      const actualResult = await manager.getContentDescriptor(options);
+      rpcRequestsHandlerMock.verifyAll();
+      expect(actualResult).to.be.undefined;
+    });
+
+  });
+
+  describe("getContentSetSize", () => {
+
+    it("requests content set size from proxy", async () => {
+      const keyset = new KeySet();
+      const descriptor = createTestContentDescriptor({ fields: [] });
+      const result = faker.random.number();
+      const options: ContentRequestOptions<IModelConnection, Descriptor, KeySet> = {
+        imodel: testData.imodelMock.object,
+        rulesetOrId: testData.rulesetId,
+        descriptor,
+        keys: keyset,
+      };
+      rpcRequestsHandlerMock
+        .setup(async (x) => x.getContentSetSize(prepareOptions({ ...options, descriptor: descriptor.createDescriptorOverrides(), keys: keyset.toJSON() })))
+        .returns(async () => result)
+        .verifiable();
+      const actualResult = await manager.getContentSetSize(options);
+      expect(actualResult).to.eq(result);
+      rpcRequestsHandlerMock.verifyAll();
+    });
+
+    it("requests content set size from proxy when descriptor overrides are passed instead of descriptor", async () => {
+      const keyset = new KeySet();
+      const descriptor = createTestContentDescriptor({ fields: [] });
+      const overrides = descriptor.createDescriptorOverrides();
+      const result = faker.random.number();
+      const options: ContentRequestOptions<IModelConnection, Descriptor | DescriptorOverrides, KeySet> = {
+        imodel: testData.imodelMock.object,
+        rulesetOrId: testData.rulesetId,
+        descriptor: overrides,
+        keys: keyset,
+      };
+      rpcRequestsHandlerMock
+        .setup(async (x) => x.getContentSetSize(prepareOptions({ ...options, descriptor: overrides, keys: keyset.toJSON() })))
+        .returns(async () => result)
+        .verifiable();
+      const actualResult = await manager.getContentSetSize(options);
+      expect(actualResult).to.eq(result);
+      rpcRequestsHandlerMock.verifyAll();
+    });
+
+  });
+
+  describe("getContent", () => {
+
+    it("requests content from proxy", async () => {
+      const keyset = new KeySet();
+      const descriptor = createTestContentDescriptor({ fields: [] });
+      const result = {
+        total: 999,
+        items: [new Item([], "", "", undefined, {}, {}, [])],
+      };
+      const options: Paged<ContentRequestOptions<IModelConnection, Descriptor, KeySet>> = {
+        imodel: testData.imodelMock.object,
+        rulesetOrId: testData.rulesetId,
+        paging: testData.pageOptions,
+        descriptor,
+        keys: keyset,
+      };
+      rpcRequestsHandlerMock
+        .setup(async (x) => x.getPagedContentSet(prepareOptions({ ...options, descriptor: descriptor.createDescriptorOverrides(), keys: keyset.toJSON() })))
+        .returns(async () => ({ ...result, items: result.items.map((i) => i.toJSON()) }))
+        .verifiable();
+      const actualResult = await manager.getContent(options);
+      expect(actualResult).to.be.instanceOf(Content);
+      expect(actualResult!.descriptor).to.eq(descriptor);
+      expect(actualResult!.contentSet).to.deep.eq(result.items);
+      rpcRequestsHandlerMock.verifyAll();
+    });
+
+    it("requests content from proxy when descriptor overrides are passed instead of descriptor", async () => {
+      const keyset = new KeySet();
+      const descriptor = createTestContentDescriptor({ fields: [] });
+      const overrides = descriptor.createDescriptorOverrides();
+      const items = [new Item([], "", "", undefined, {}, {}, [])];
+      const options: Paged<ContentRequestOptions<IModelConnection, Descriptor | DescriptorOverrides, KeySet>> = {
+        imodel: testData.imodelMock.object,
+        rulesetOrId: testData.rulesetId,
+        paging: testData.pageOptions,
+        descriptor: overrides,
+        keys: keyset,
+      };
+      rpcRequestsHandlerMock
+        .setup(async (x) => x.getPagedContent(prepareOptions({ ...options, descriptor: overrides, keys: keyset.toJSON() })))
+        .returns(async () => ({ descriptor: descriptor.toJSON(), contentSet: { total: 999, items: items.map((i) => i.toJSON()) } }))
+        .verifiable();
+      const actualResult = await manager.getContent(options);
+      expect(actualResult).to.be.instanceOf(Content);
+      expect(actualResult!.descriptor).to.deep.eq(descriptor);
+      expect(actualResult!.contentSet).to.deep.eq(items);
+      rpcRequestsHandlerMock.verifyAll();
+    });
+
+    it("handles case when response has no content", async () => {
+      const keyset = new KeySet();
+      const descriptor = createTestContentDescriptor({ fields: [] });
+      const options: Paged<ContentRequestOptions<IModelConnection, Descriptor | DescriptorOverrides, KeySet>> = {
+        imodel: testData.imodelMock.object,
+        rulesetOrId: testData.rulesetId,
+        paging: testData.pageOptions,
+        descriptor: descriptor.createDescriptorOverrides(),
+        keys: keyset,
+      };
+      rpcRequestsHandlerMock
+        .setup(async (x) => x.getPagedContent(prepareOptions({ ...options, descriptor: descriptor.createDescriptorOverrides(), keys: keyset.toJSON() })))
+        .returns(async () => undefined)
+        .verifiable();
+      const actualResult = await manager.getContent(options);
+      expect(actualResult).to.be.undefined;
+      rpcRequestsHandlerMock.verifyAll();
+    });
+
+  });
+
+  describe("getContentAndContentSize", () => {
+
+    it("requests content and contentSize from proxy", async () => {
+      const keyset = new KeySet();
+      const descriptor = createTestContentDescriptor({ fields: [] });
+      const result = {
+        total: 999,
+        items: [new Item([], "", "", undefined, {}, {}, [])],
+      };
+      const options: Paged<ContentRequestOptions<IModelConnection, Descriptor, KeySet>> = {
+        imodel: testData.imodelMock.object,
+        rulesetOrId: testData.rulesetId,
+        paging: testData.pageOptions,
+        descriptor,
+        keys: keyset,
+      };
+      rpcRequestsHandlerMock
+        .setup(async (x) => x.getPagedContentSet(prepareOptions({ ...options, descriptor: descriptor.createDescriptorOverrides(), keys: keyset.toJSON() })))
+        .returns(async () => ({ ...result, items: result.items.map((i) => i.toJSON()) }))
+        .verifiable();
+      const actualResult = await manager.getContentAndSize(options);
+      expect(actualResult).to.deep.eq({
+        size: result.total,
+        content: {
+          descriptor,
+          contentSet: result.items,
+        },
+      });
+      rpcRequestsHandlerMock.verifyAll();
+    });
+
+    it("requests content and content set size from proxy when descriptor overrides are passed instead of descriptor", async () => {
+      const keyset = new KeySet();
+      const descriptor = createTestContentDescriptor({ fields: [] });
+      const result = {
+        total: 999,
+        items: [new Item([], "", "", undefined, {}, {}, [])],
+      };
+      const options: Paged<ContentRequestOptions<IModelConnection, Descriptor | DescriptorOverrides, KeySet>> = {
+        imodel: testData.imodelMock.object,
+        rulesetOrId: testData.rulesetId,
+        paging: testData.pageOptions,
+        descriptor: descriptor.createDescriptorOverrides(),
+        keys: keyset,
+      };
+      rpcRequestsHandlerMock
+        .setup(async (x) => x.getPagedContent(prepareOptions({ ...options, descriptor: descriptor.createDescriptorOverrides(), keys: keyset.toJSON() })))
+        .returns(async () => ({ descriptor: descriptor.toJSON(), contentSet: { ...result, items: result.items.map((i) => i.toJSON()) } }))
+        .verifiable();
+      const actualResult = await manager.getContentAndSize(options);
+      expect(actualResult).to.deep.eq({
+        size: result.total,
+        content: {
+          descriptor,
+          contentSet: result.items,
+        },
+      });
+      rpcRequestsHandlerMock.verifyAll();
+    });
+
+    it("requests full content only for the first partial request when using descriptor overrides and multiple partial requests are needed", async () => {
+      const keyset = new KeySet();
+      const descriptor = createTestContentDescriptor({ fields: [] });
+      const item1 = new Item([], "", "", undefined, {}, {}, []);
+      const item2 = new Item([], "", "", undefined, {}, {}, []);
+      const options: Paged<ContentRequestOptions<IModelConnection, Descriptor | DescriptorOverrides, KeySet>> = {
+        imodel: testData.imodelMock.object,
+        rulesetOrId: testData.rulesetId,
+        paging: { start: 0, size: 2 },
+        descriptor: descriptor.createDescriptorOverrides(),
+        keys: keyset,
+      };
+      rpcRequestsHandlerMock
+        .setup(async (x) => x.getPagedContent(prepareOptions({ ...options, descriptor: descriptor.createDescriptorOverrides(), keys: keyset.toJSON(), paging: { start: 0, size: 2 } })))
+        .returns(async () => ({ descriptor: descriptor.toJSON(), contentSet: { total: 5, items: [item1.toJSON()] } }))
+        .verifiable();
+      rpcRequestsHandlerMock
+        .setup(async (x) => x.getPagedContentSet(prepareOptions({ ...options, descriptor: descriptor.createDescriptorOverrides(), keys: keyset.toJSON(), paging: { start: 1, size: 1 } })))
+        .returns(async () => ({ total: 5, items: [item2.toJSON()] }))
+        .verifiable();
+      const actualResult = await manager.getContentAndSize(options);
+      expect(actualResult).to.deep.eq({
+        size: 5,
+        content: {
+          descriptor,
+          contentSet: [item1, item2],
+        },
+      });
+      rpcRequestsHandlerMock.verifyAll();
+    });
+
+    it("handles case when response has no content", async () => {
+      const keyset = new KeySet();
+      const descriptor = createTestContentDescriptor({ fields: [] });
+      const options: Paged<ContentRequestOptions<IModelConnection, Descriptor | DescriptorOverrides, KeySet>> = {
+        imodel: testData.imodelMock.object,
+        rulesetOrId: testData.rulesetId,
+        paging: testData.pageOptions,
+        descriptor: descriptor.createDescriptorOverrides(),
+        keys: keyset,
+      };
+      rpcRequestsHandlerMock
+        .setup(async (x) => x.getPagedContent(prepareOptions({ ...options, descriptor: descriptor.createDescriptorOverrides(), keys: keyset.toJSON() })))
+        .returns(async () => undefined)
+        .verifiable();
+      const actualResult = await manager.getContentAndSize(options);
+      expect(actualResult).to.be.undefined;
+      rpcRequestsHandlerMock.verifyAll();
+    });
+
+  });
+
+  describe("getPagedDistinctValues", () => {
+
+    it("requests distinct values", async () => {
+      const keys = new KeySet();
+      const descriptor = createTestContentDescriptor({ fields: [] });
+      const fieldDescriptor: FieldDescriptor = {
+        type: FieldDescriptorType.Name,
+        fieldName: faker.random.word(),
+      };
+      const result = {
+        total: 1,
+        items: [{
+          displayValue: faker.random.word(),
+          groupedRawValues: [faker.random.word(), faker.random.word()],
+        }],
+      };
+      const managerOptions: DistinctValuesRequestOptions<IModelConnection, Descriptor, KeySet> = {
+        imodel: testData.imodelMock.object,
+        rulesetOrId: testData.rulesetId,
+        descriptor,
+        keys,
+        fieldDescriptor,
+      };
+      const rpcHandlerOptions = {
+        ...prepareOptions(managerOptions),
+        descriptor: descriptor.createDescriptorOverrides(),
+        keys: keys.toJSON(),
+        paging: { start: 0, size: 0 },
+      };
+      rpcRequestsHandlerMock
+        .setup(async (x) => x.getPagedDistinctValues(rpcHandlerOptions))
+        .returns(async () => result)
+        .verifiable();
+      const actualResult = await manager.getPagedDistinctValues(managerOptions);
+      rpcRequestsHandlerMock.verifyAll();
+      expect(actualResult).to.deep.eq(result);
+    });
+
+    it("requests distinct values through multiple requests when getting partial responses", async () => {
+      const keys = new KeySet();
+      const descriptor = createTestContentDescriptor({ fields: [] });
+      const fieldDescriptor: FieldDescriptor = {
+        type: FieldDescriptorType.Name,
+        fieldName: faker.random.word(),
+      };
+      const item1 = {
+        displayValue: faker.random.word(),
+        groupedRawValues: [faker.random.word(), faker.random.word()],
+      };
+      const item2 = {
+        displayValue: faker.random.word(),
+        groupedRawValues: [faker.random.word(), faker.random.word()],
+      };
+      const managerOptions: DistinctValuesRequestOptions<IModelConnection, Descriptor, KeySet> = {
+        imodel: testData.imodelMock.object,
+        rulesetOrId: testData.rulesetId,
+        descriptor,
+        keys,
+        fieldDescriptor,
+        paging: undefined,
+      };
+      const rpcHandlerOptions = {
+        ...prepareOptions(managerOptions),
+        descriptor: descriptor.createDescriptorOverrides(),
+        keys: keys.toJSON(),
+      };
+      rpcRequestsHandlerMock
+        .setup(async (x) => x.getPagedDistinctValues({ ...rpcHandlerOptions, paging: { start: 0, size: 0 } }))
+        .returns(async () => ({ total: 2, items: [DisplayValueGroup.toJSON(item1)] }))
+        .verifiable();
+      rpcRequestsHandlerMock
+        .setup(async (x) => x.getPagedDistinctValues({ ...rpcHandlerOptions, paging: { start: 1, size: 0 } }))
+        .returns(async () => ({ total: 2, items: [DisplayValueGroup.toJSON(item2)] }))
+        .verifiable();
+      const actualResult = await manager.getPagedDistinctValues(managerOptions);
+      rpcRequestsHandlerMock.verifyAll();
+      expect(actualResult).to.deep.eq({ total: 2, items: [item1, item2] });
+    });
+
+  });
+
+  describe("getElementProperties", () => {
+
+    it("requests single element properties", async () => {
+      const elementId = "0x123";
+      const result: ElementProperties = {
+        class: "test class",
+        id: elementId,
+        label: "test label",
+        items: {},
+      };
+      const options: SingleElementPropertiesRequestOptions<IModelConnection> = {
+        imodel: testData.imodelMock.object,
+        elementId,
+      };
+      rpcRequestsHandlerMock
+        .setup(async (x) => x.getElementProperties(toIModelTokenOptions(options)))
+        .returns(async () => result)
+        .verifiable();
+      const actualResult = await manager.getElementProperties(options);
+      expect(actualResult).to.deep.eq(result);
+      rpcRequestsHandlerMock.verifyAll();
+    });
+
+    it("requests multiple elements properties", async () => {
+      const elementClasses = ["TestSchema:TestClass"];
+      const result = {
+        total: 1,
+        items: [{
+          class: "test class",
+          id: "0x1",
+          label: "test label",
+          items: {},
+        }],
+      };
+      const options: MultiElementPropertiesRequestOptions<IModelConnection> = {
+        imodel: testData.imodelMock.object,
+        elementClasses,
+        paging: { start: 0, size: 0 },
+      };
+      rpcRequestsHandlerMock
+        .setup(async (x) => x.getElementProperties(toIModelTokenOptions(options)))
+        .returns(async () => result)
+        .verifiable();
+      const actualResult = await manager.getElementProperties(options);
+      expect(actualResult).to.deep.eq(result);
+      rpcRequestsHandlerMock.verifyAll();
+    });
+
+    it("requests multiple elements properties through multiple requests when getting partial responses", async () => {
+      const elementClasses = ["TestSchema:TestClass"];
+      const element1: ElementProperties = {
+        class: "test class",
+        id: "0x1",
+        label: "test label",
+        items: {},
+      };
+      const element2: ElementProperties = {
+        class: "test class",
+        id: "0x2",
+        label: "test label 2",
+        items: {},
+      };
+      const managerOptions: MultiElementPropertiesRequestOptions<IModelConnection> = {
+        imodel: testData.imodelMock.object,
+        elementClasses,
+        paging: undefined,
+      };
+      const rpcHandlerOptions = toIModelTokenOptions(managerOptions);
+      rpcRequestsHandlerMock
+        .setup(async (x) => x.getElementProperties({ ...rpcHandlerOptions, paging: { start: 0, size: 0 } }))
+        .returns(async () => ({ total: 2, items: [element1] }))
+        .verifiable();
+      rpcRequestsHandlerMock
+        .setup(async (x) => x.getElementProperties({ ...rpcHandlerOptions, paging: { start: 1, size: 0 } }))
+        .returns(async () => ({ total: 2, items: [element2] }))
+        .verifiable();
+      const actualResult = await manager.getElementProperties(managerOptions);
+      rpcRequestsHandlerMock.verifyAll();
+      expect(actualResult).to.deep.eq({ total: 2, items: [element1, element2] });
+    });
+
+  });
+
+  describe("getDisplayLabelDefinition", () => {
+
+    it("requests display label definition", async () => {
+      const result = createRandomLabelDefinition();
+      const options: DisplayLabelRequestOptions<IModelConnection, InstanceKey> = {
+        imodel: testData.imodelMock.object,
+        key: createRandomECInstanceKey(),
+      };
+      rpcRequestsHandlerMock
+        .setup(async (x) => x.getDisplayLabelDefinition(toIModelTokenOptions({ ...options, key: InstanceKey.toJSON(options.key) })))
+        .returns(async () => result)
+        .verifiable();
+      const actualResult = await manager.getDisplayLabelDefinition(options);
+      expect(actualResult).to.deep.eq(result);
+      rpcRequestsHandlerMock.verifyAll();
+    });
+
+  });
+
+  describe("getDisplayLabelDefinitions", () => {
+
+    it("requests display labels definitions", async () => {
+      const result = [createRandomLabelDefinition(), createRandomLabelDefinition()];
+      const options: DisplayLabelsRequestOptions<IModelConnection, InstanceKey> = {
+        imodel: testData.imodelMock.object,
+        keys: [createRandomECInstanceKey(), createRandomECInstanceKey()],
+      };
+      rpcRequestsHandlerMock
+        .setup(async (x) => x.getPagedDisplayLabelDefinitions(toIModelTokenOptions({ ...options, keys: options.keys.map(InstanceKey.toJSON) })))
+        .returns(async () => ({ total: 2, items: result.map(LabelDefinition.toJSON) }))
+        .verifiable();
+      const actualResult = await manager.getDisplayLabelDefinitions(options);
+      expect(actualResult).to.deep.eq(result);
+      rpcRequestsHandlerMock.verifyAll();
+    });
+
+    it("requests display labels definitions through multiple requests when getting partial responses", async () => {
+      const key1 = createRandomECInstanceKey();
+      const key2 = createRandomECInstanceKey();
+      const def1 = createRandomLabelDefinition();
+      const def2 = createRandomLabelDefinition();
+      const options: DisplayLabelsRequestOptions<IModelConnection, InstanceKey> = {
+        imodel: testData.imodelMock.object,
+        keys: [key1, key2],
+      };
+      rpcRequestsHandlerMock
+        .setup(async (x) => x.getPagedDisplayLabelDefinitions(toIModelTokenOptions({ ...options, keys: [key1, key2].map(InstanceKey.toJSON) })))
+        .returns(async () => ({ total: 2, items: [LabelDefinition.toJSON(def1)] }))
+        .verifiable();
+      rpcRequestsHandlerMock
+        .setup(async (x) => x.getPagedDisplayLabelDefinitions(toIModelTokenOptions({ ...options, keys: [InstanceKey.toJSON(key2)] })))
+        .returns(async () => ({ total: 2, items: [LabelDefinition.toJSON(def2)] }))
+        .verifiable();
+      const actualResult = await manager.getDisplayLabelDefinitions(options);
+      expect(actualResult).to.deep.eq([def1, def2]);
+      rpcRequestsHandlerMock.verifyAll();
+    });
+
+  });
+
+  describe("options handling", () => {
+
+    let testRuleset: Ruleset;
+    let testRulesetVariable: RulesetVariable;
+
+    beforeEach(async () => {
+      testRuleset = await createRandomRuleset();
+      rulesetsManagerMock.setup(async (x) => x.get(testRuleset.id)).returns(async () => new RegisteredRuleset(testRuleset, "", () => { }));
+      testRulesetVariable = { id: faker.random.word(), type: VariableValueTypes.String, value: faker.random.word() };
+      await manager.vars(testRuleset.id).setString(testRulesetVariable.id, testRulesetVariable.value);
+    });
+
+    it("adds ruleset to the options", async () => {
+      const options: Paged<HierarchyRequestOptions<IModelConnection, NodeKey>> = {
+        imodel: testData.imodelMock.object,
+        paging: testData.pageOptions,
+        rulesetOrId: testRuleset.id,
+        parentKey: undefined,
+      };
+      const expectedOptions = { ...options, rulesetOrId: testRuleset, rulesetVariables: [testRulesetVariable] };
+      rpcRequestsHandlerMock
+        .setup(async (x) => x.getNodesCount(prepareOptions(expectedOptions)))
+        .returns(async () => 0)
+        .verifiable();
+      await manager.getNodesCount(options);
+      rpcRequestsHandlerMock.verifyAll();
+    });
+
+    it("leaves ruleset in the options if already provided", async () => {
+      const options: Paged<HierarchyRequestOptions<IModelConnection, NodeKey>> = {
+        imodel: testData.imodelMock.object,
+        rulesetOrId: testRuleset,
+        paging: testData.pageOptions,
+        parentKey: undefined,
+      };
+
+      const expectedOptions = { ...options, rulesetOrId: testRuleset, rulesetVariables: [testRulesetVariable] };
+
+      rpcRequestsHandlerMock
+        .setup(async (x) => x.getNodesCount(prepareOptions(expectedOptions)))
+        .returns(async () => 0)
+        .verifiable();
+      await manager.getNodesCount(options);
+      rpcRequestsHandlerMock.verifyAll();
+    });
+
+    it("adds empty values if ruleset and rulesetId is not provided", async () => {
+      const options: Paged<HierarchyRequestOptions<IModelConnection, NodeKey>> = {
+        imodel: testData.imodelMock.object,
+        paging: testData.pageOptions,
+        rulesetOrId: "",
+        parentKey: undefined,
+      };
+      const expectedOptions = { ...options, rulesetVariables: [] };
+      rpcRequestsHandlerMock
+        .setup(async (x) => x.getNodesCount(toIModelTokenOptions(expectedOptions)))
+        .returns(async () => 0)
+        .verifiable();
+      await manager.getNodesCount(options);
+      rpcRequestsHandlerMock.verifyAll();
+    });
+
+    it("appends ruleset variables from ruleset variables manager", async () => {
+      const rulesetVariable: RulesetVariable = { id: faker.random.word(), type: VariableValueTypes.String, value: faker.random.word() };
+      const options: Paged<HierarchyRequestOptions<IModelConnection, NodeKey, RulesetVariable>> = {
+        imodel: testData.imodelMock.object,
+        paging: testData.pageOptions,
+        rulesetOrId: testRuleset,
+        rulesetVariables: [rulesetVariable],
+        parentKey: undefined,
+      };
+
+      const expectedOptions = { ...options, rulesetOrId: testRuleset, rulesetVariables: [rulesetVariable, testRulesetVariable] };
+
+      rpcRequestsHandlerMock
+        .setup(async (x) => x.getNodesCount(prepareOptions(expectedOptions)))
+        .returns(async () => 0)
+        .verifiable();
+      await manager.getNodesCount(options);
+      rpcRequestsHandlerMock.verifyAll();
+    });
+
+  });
+
+  describe("listening to updates", () => {
+
+    let ipcAppAddListenerStub: sinon.SinonStub<[string, IpcListener], RemoveFunction>;
+    let hierarchyUpdatesSpy: sinon.SinonSpy<[IModelHierarchyChangeEventArgs], void>;
+    let contentUpdatesSpy: sinon.SinonSpy<[IModelContentChangeEventArgs], void>;
+
+    beforeEach(() => {
+      sinon.stub(IpcApp, "isValid").get(() => true);
+      ipcAppAddListenerStub = sinon.stub(IpcApp, "addListener");
+
+      manager = PresentationManager.create();
+
+      expect(ipcAppAddListenerStub).to.be.calledOnce;
+
+      hierarchyUpdatesSpy = sinon.spy() as any;
+      manager.onIModelHierarchyChanged.addListener(hierarchyUpdatesSpy);
+
+      contentUpdatesSpy = sinon.spy() as any;
+      manager.onIModelContentChanged.addListener(contentUpdatesSpy);
+    });
+
+    it("triggers appropriate hierarchy and content events on update event", async () => {
+      const imodelKey = "test-imodel-key";
+      const ruleset1: Ruleset = { id: "1", rules: [] };
+      const ruleset2: Ruleset = { id: "2", rules: [] };
+      const ruleset3: Ruleset = { id: "3", rules: [] };
+      const ruleset4: Ruleset = { id: "4", rules: [] };
+      rulesetsManagerMock.setup(async (x) => x.get(ruleset1.id)).returns(async () => new RegisteredRuleset(ruleset1, "", () => { }));
+      rulesetsManagerMock.setup(async (x) => x.get(ruleset2.id)).returns(async () => new RegisteredRuleset(ruleset2, "", () => { }));
+      rulesetsManagerMock.setup(async (x) => x.get(ruleset3.id)).returns(async () => new RegisteredRuleset(ruleset3, "", () => { }));
+      rulesetsManagerMock.setup(async (x) => x.get(ruleset4.id)).returns(async () => undefined);
+
+      const report: UpdateInfo = {
+        [imodelKey]: {
+          [ruleset1.id]: {
+            hierarchy: "FULL",
+            content: "FULL",
+          },
+          [ruleset2.id]: {
+            hierarchy: [],
+          },
+          [ruleset3.id]: {
+            content: "FULL",
+          },
+          [ruleset4.id]: {},
+        },
+      };
+      ipcAppAddListenerStub.firstCall.args[1](new Event(PresentationIpcEvents.Update), report);
+
+      // workaround for a floating promise...
+      await BeDuration.wait(1);
+
+      expect(hierarchyUpdatesSpy).to.be.calledTwice;
+      expect(hierarchyUpdatesSpy.firstCall).to.be.calledWith({
+        rulesetId: ruleset1.id,
+        updateInfo: "FULL",
+        imodelKey,
+      });
+      expect(hierarchyUpdatesSpy.secondCall).to.be.calledWith({
+        rulesetId: ruleset2.id,
+        updateInfo: [],
+        imodelKey,
+      });
+
+      expect(contentUpdatesSpy).to.be.calledTwice;
+      expect(contentUpdatesSpy.firstCall).to.be.calledWith({
+        rulesetId: ruleset1.id,
+        updateInfo: "FULL",
+        imodelKey,
+      });
+      expect(contentUpdatesSpy.secondCall).to.be.calledWith({
+        rulesetId: ruleset3.id,
+        updateInfo: "FULL",
+        imodelKey,
+      });
+    });
+
+  });
+
+  describe("buildPagedResponse", () => {
+
+    it("calls getter once with 0,0 partial page options when given `undefined` page options", async () => {
+      const getter = sinon.stub().resolves({ total: 0, items: [] });
+      await buildPagedResponse(undefined, getter);
+      expect(getter).to.be.calledOnceWith({ start: 0, size: 0 });
+    });
+
+    it("calls getter once with 0,0 partial page options when given empty page options", async () => {
+      const getter = sinon.stub().resolves({ total: 0, items: [] });
+      await buildPagedResponse({}, getter);
+      expect(getter).to.be.calledOnceWith({ start: 0, size: 0 });
+    });
+
+    it("calls getter once with partial page options equal to given page options", async () => {
+      const getter = sinon.stub().resolves({ total: 0, items: [] });
+      await buildPagedResponse({ start: 1, size: 2 }, getter);
+      expect(getter).to.be.calledOnceWith({ start: 1, size: 2 });
+    });
+
+    it("calls getter multiple times until the whole requested page is received when requesting a page of specified size", async () => {
+      const getter = sinon.stub();
+      getter.onFirstCall().resolves({ total: 5, items: [2] });
+      getter.onSecondCall().resolves({ total: 5, items: [3] });
+      getter.onThirdCall().resolves({ total: 5, items: [4] });
+      const result = await buildPagedResponse({ start: 1, size: 3 }, getter);
+      expect(getter).to.be.calledThrice;
+      expect(getter.firstCall).to.be.calledWith({ start: 1, size: 3 });
+      expect(getter.secondCall).to.be.calledWith({ start: 2, size: 2 });
+      expect(getter.thirdCall).to.be.calledWith({ start: 3, size: 1 });
+      expect(result).to.deep.eq({ total: 5, items: [2, 3, 4] });
+    });
+
+    it("calls getter multiple times until the whole requested page is received when requesting a page of unspecified size", async () => {
+      const getter = sinon.stub();
+      getter.onFirstCall().resolves({ total: 5, items: [2, 3] });
+      getter.onSecondCall().resolves({ total: 5, items: [4, 5] });
+      const result = await buildPagedResponse({ start: 1 }, getter);
+      expect(getter).to.be.calledTwice;
+      expect(getter.firstCall).to.be.calledWith({ start: 1, size: 0 });
+      expect(getter.secondCall).to.be.calledWith({ start: 3, size: 0 });
+      expect(result).to.deep.eq({ total: 5, items: [2, 3, 4, 5] });
+    });
+
+    it("logs a warning when page start index is larger than total number of items", async () => {
+      const loggerSpy = sinon.spy(Logger, "logWarning");
+      const getter = sinon.stub();
+      getter.resolves({ total: 5, items: [] });
+      const result = await buildPagedResponse({ start: 9 }, getter);
+      expect(getter).to.be.calledOnce;
+      expect(getter).to.be.calledWith({ start: 9, size: 0 });
+      expect(result).to.deep.eq({ total: 0, items: [] });
+      expect(loggerSpy).to.be.calledOnce;
+    });
+
+    it("logs an error when partial request returns no items", async () => {
+      const loggerSpy = sinon.spy(Logger, "logError");
+      const getter = sinon.stub();
+      getter.resolves({ total: 5, items: [] });
+      const result = await buildPagedResponse({ start: 1 }, getter);
+      expect(getter).to.be.calledOnce;
+      expect(getter).to.be.calledWith({ start: 1, size: 0 });
+      expect(result).to.deep.eq({ total: 0, items: [] });
+      expect(loggerSpy).to.be.calledOnce;
+    });
+
+  });
+
+});