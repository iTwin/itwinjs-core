--- conflicted
+++ resolved
@@ -5,11 +5,7 @@
 
 import { expect } from "chai";
 import * as sinon from "sinon";
-<<<<<<< HEAD
-import { assert, BeDuration, Id64, Id64Arg, Id64String, StopWatch } from "@itwin/core-bentley";
-=======
-import { assert, BeDuration, Id64, Id64String, StopWatch, using } from "@itwin/core-bentley";
->>>>>>> 7f696cc7
+import { assert, BeDuration, Id64, Id64String, StopWatch } from "@itwin/core-bentley";
 import { BlankConnection, IModelApp, IModelConnection, SelectionSet, SelectionSetEventType } from "@itwin/core-frontend";
 import { InstanceKey, KeySet, NodeKey, SelectionScope, StandardNodeTypes } from "@itwin/presentation-common";
 import {
@@ -507,7 +503,7 @@
         });
 
         afterEach(() => {
-          syncer.dispose();
+          syncer[Symbol.dispose]();
         });
 
         describe("choosing scope", () => {
@@ -791,16 +787,10 @@
 
       it("suspends selection synchronization", () => {
         const spy = sinon.spy(selectionManager, "clearSelection");
-<<<<<<< HEAD
         {
           using _ = selectionManager.suspendIModelToolSelectionSync(imodel);
-          ss.onChanged.raiseEvent({ type: SelectionSetEventType.Clear, set: ss, removed: [] });
+          ss.onChanged.raiseEvent({ type: SelectionSetEventType.Clear, set: ss, removed: [], removals: {} });
         }
-=======
-        using(selectionManager.suspendIModelToolSelectionSync(imodel), (_) => {
-          ss.onChanged.raiseEvent({ type: SelectionSetEventType.Clear, set: ss, removed: [], removals: {} });
-        });
->>>>>>> 7f696cc7
         expect(spy).to.not.be.called;
 
         ss.onChanged.raiseEvent({ type: SelectionSetEventType.Clear, set: ss, removed: [], removals: {} });
@@ -810,16 +800,10 @@
       it("does nothing if synchronization is not set up", () => {
         const spy = sinon.spy(selectionManager, "clearSelection");
         selectionManager.setSyncWithIModelToolSelection(imodel, false);
-<<<<<<< HEAD
         {
           using _ = selectionManager.suspendIModelToolSelectionSync(imodel);
-          ss.onChanged.raiseEvent({ type: SelectionSetEventType.Clear, set: ss, removed: [] });
+          ss.onChanged.raiseEvent({ type: SelectionSetEventType.Clear, set: ss, removed: [], removals: {} });
         }
-=======
-        using(selectionManager.suspendIModelToolSelectionSync(imodel), (_) => {
-          ss.onChanged.raiseEvent({ type: SelectionSetEventType.Clear, set: ss, removed: [], removals: {} });
-        });
->>>>>>> 7f696cc7
         expect(spy).to.not.be.called;
       });
 
@@ -830,16 +814,10 @@
         selectionManager.setSyncWithIModelToolSelection(imodel2);
 
         const spy = sinon.spy(selectionManager, "clearSelection");
-<<<<<<< HEAD
         {
           using _ = selectionManager.suspendIModelToolSelectionSync(imodel2);
-          ss.onChanged.raiseEvent({ type: SelectionSetEventType.Clear, set: ss, removed: [] });
+          ss.onChanged.raiseEvent({ type: SelectionSetEventType.Clear, set: ss, removed: [], removals: {} });
         }
-=======
-        using(selectionManager.suspendIModelToolSelectionSync(imodel2), (_) => {
-          ss.onChanged.raiseEvent({ type: SelectionSetEventType.Clear, set: ss, removed: [], removals: {} });
-        });
->>>>>>> 7f696cc7
         expect(spy).to.be.called;
       });
     });
