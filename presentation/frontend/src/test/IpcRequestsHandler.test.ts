/*---------------------------------------------------------------------------------------------
* Copyright (c) Bentley Systems, Incorporated. All rights reserved.
* See LICENSE.md in the project root for license terms and full copyright notice.
*--------------------------------------------------------------------------------------------*/

<<<<<<< HEAD
import { IpcApp } from "@bentley/imodeljs-frontend";
import { NodeKey, PRESENTATION_IPC_CHANNEL_NAME, RulesetVariable, VariableValueTypes } from "@bentley/presentation-common";
import { createRandomECInstancesNodeKey } from "@bentley/presentation-common/lib/cjs/test";
import { expect } from "chai";
import sinon from "sinon";
=======
import { expect } from "chai";
import sinon from "sinon";
import { IpcApp } from "@itwin/core-frontend";
import { NodeKey, PRESENTATION_IPC_CHANNEL_NAME, RulesetVariable, VariableValueTypes } from "@itwin/presentation-common";
import { createRandomECInstancesNodeKey } from "@itwin/presentation-common/lib/test/_helpers/random";
>>>>>>> 200baec2
import { IpcRequestsHandler } from "../presentation-frontend/IpcRequestsHandler";

describe("IpcRequestsHandler", () => {
  let handler: IpcRequestsHandler;

  beforeEach(() => {
    handler = new IpcRequestsHandler("test-client-id");
  });

  describe("setRulesetVariable", () => {
    it("calls IpcApp.callIpcChannel with injected client id", async () => {
      const callChannelStub = sinon.stub(IpcApp, "callIpcChannel");
      const rulesetId = "test-ruleset-id";
      const variable: RulesetVariable = { id: "var-id", type: VariableValueTypes.String, value: "test-value" };
      await handler.setRulesetVariable({ rulesetId, variable });
      expect(callChannelStub).to.be.calledOnceWith(PRESENTATION_IPC_CHANNEL_NAME, "setRulesetVariable", {
        clientId: "test-client-id",
        rulesetId,
        variable,
      });
    });
  });

  describe("unsetRulesetVariable", () => {
    it("calls IpcApp.callIpcChannel with injected client id", async () => {
      const callChannelStub = sinon.stub(IpcApp, "callIpcChannel");
      const rulesetId = "test-ruleset-id";
      await handler.unsetRulesetVariable({ rulesetId, variableId: "test-id" });
      expect(callChannelStub).to.be.calledOnceWith(PRESENTATION_IPC_CHANNEL_NAME, "unsetRulesetVariable", {
        clientId: "test-client-id",
        rulesetId,
        variableId: "test-id",
      });
    });
  });

  describe("updateHierarchyState", () => {
    it("calls IpcApp.callIpcChannel with injected client id", async () => {
      const callChannelStub = sinon.stub(IpcApp, "callIpcChannel");
      const rulesetId = "ruleset-id";
      const nodeKeys = [createRandomECInstancesNodeKey()];
      await handler.updateHierarchyState({ imodelKey: "imodel-key", rulesetId, changeType: "nodesExpanded", nodeKeys });
      expect(callChannelStub).to.be.calledOnceWith(PRESENTATION_IPC_CHANNEL_NAME, "updateHierarchyState", {
        clientId: "test-client-id",
        imodelKey: "imodel-key",
        rulesetId,
        changeType: "nodesExpanded",
        nodeKeys: nodeKeys.map(NodeKey.toJSON),
      });
    });
  });
});
<|MERGE_RESOLUTION|>--- conflicted
+++ resolved
@@ -1,70 +1,62 @@
-/*---------------------------------------------------------------------------------------------
-* Copyright (c) Bentley Systems, Incorporated. All rights reserved.
-* See LICENSE.md in the project root for license terms and full copyright notice.
-*--------------------------------------------------------------------------------------------*/
-
-<<<<<<< HEAD
-import { IpcApp } from "@bentley/imodeljs-frontend";
-import { NodeKey, PRESENTATION_IPC_CHANNEL_NAME, RulesetVariable, VariableValueTypes } from "@bentley/presentation-common";
-import { createRandomECInstancesNodeKey } from "@bentley/presentation-common/lib/cjs/test";
-import { expect } from "chai";
-import sinon from "sinon";
-=======
-import { expect } from "chai";
-import sinon from "sinon";
-import { IpcApp } from "@itwin/core-frontend";
-import { NodeKey, PRESENTATION_IPC_CHANNEL_NAME, RulesetVariable, VariableValueTypes } from "@itwin/presentation-common";
-import { createRandomECInstancesNodeKey } from "@itwin/presentation-common/lib/test/_helpers/random";
->>>>>>> 200baec2
-import { IpcRequestsHandler } from "../presentation-frontend/IpcRequestsHandler";
-
-describe("IpcRequestsHandler", () => {
-  let handler: IpcRequestsHandler;
-
-  beforeEach(() => {
-    handler = new IpcRequestsHandler("test-client-id");
-  });
-
-  describe("setRulesetVariable", () => {
-    it("calls IpcApp.callIpcChannel with injected client id", async () => {
-      const callChannelStub = sinon.stub(IpcApp, "callIpcChannel");
-      const rulesetId = "test-ruleset-id";
-      const variable: RulesetVariable = { id: "var-id", type: VariableValueTypes.String, value: "test-value" };
-      await handler.setRulesetVariable({ rulesetId, variable });
-      expect(callChannelStub).to.be.calledOnceWith(PRESENTATION_IPC_CHANNEL_NAME, "setRulesetVariable", {
-        clientId: "test-client-id",
-        rulesetId,
-        variable,
-      });
-    });
-  });
-
-  describe("unsetRulesetVariable", () => {
-    it("calls IpcApp.callIpcChannel with injected client id", async () => {
-      const callChannelStub = sinon.stub(IpcApp, "callIpcChannel");
-      const rulesetId = "test-ruleset-id";
-      await handler.unsetRulesetVariable({ rulesetId, variableId: "test-id" });
-      expect(callChannelStub).to.be.calledOnceWith(PRESENTATION_IPC_CHANNEL_NAME, "unsetRulesetVariable", {
-        clientId: "test-client-id",
-        rulesetId,
-        variableId: "test-id",
-      });
-    });
-  });
-
-  describe("updateHierarchyState", () => {
-    it("calls IpcApp.callIpcChannel with injected client id", async () => {
-      const callChannelStub = sinon.stub(IpcApp, "callIpcChannel");
-      const rulesetId = "ruleset-id";
-      const nodeKeys = [createRandomECInstancesNodeKey()];
-      await handler.updateHierarchyState({ imodelKey: "imodel-key", rulesetId, changeType: "nodesExpanded", nodeKeys });
-      expect(callChannelStub).to.be.calledOnceWith(PRESENTATION_IPC_CHANNEL_NAME, "updateHierarchyState", {
-        clientId: "test-client-id",
-        imodelKey: "imodel-key",
-        rulesetId,
-        changeType: "nodesExpanded",
-        nodeKeys: nodeKeys.map(NodeKey.toJSON),
-      });
-    });
-  });
-});
+/*---------------------------------------------------------------------------------------------
+* Copyright (c) Bentley Systems, Incorporated. All rights reserved.
+* See LICENSE.md in the project root for license terms and full copyright notice.
+*--------------------------------------------------------------------------------------------*/
+
+import { expect } from "chai";
+import sinon from "sinon";
+import { IpcApp } from "@itwin/core-frontend";
+import { NodeKey, PRESENTATION_IPC_CHANNEL_NAME, RulesetVariable, VariableValueTypes } from "@itwin/presentation-common";
+import { createRandomECInstancesNodeKey } from "@itwin/presentation-common/lib/cjs/test";
+import { IpcRequestsHandler } from "../presentation-frontend/IpcRequestsHandler";
+
+describe("IpcRequestsHandler", () => {
+  let handler: IpcRequestsHandler;
+
+  beforeEach(() => {
+    handler = new IpcRequestsHandler("test-client-id");
+  });
+
+  describe("setRulesetVariable", () => {
+    it("calls IpcApp.callIpcChannel with injected client id", async () => {
+      const callChannelStub = sinon.stub(IpcApp, "callIpcChannel");
+      const rulesetId = "test-ruleset-id";
+      const variable: RulesetVariable = { id: "var-id", type: VariableValueTypes.String, value: "test-value" };
+      await handler.setRulesetVariable({ rulesetId, variable });
+      expect(callChannelStub).to.be.calledOnceWith(PRESENTATION_IPC_CHANNEL_NAME, "setRulesetVariable", {
+        clientId: "test-client-id",
+        rulesetId,
+        variable,
+      });
+    });
+  });
+
+  describe("unsetRulesetVariable", () => {
+    it("calls IpcApp.callIpcChannel with injected client id", async () => {
+      const callChannelStub = sinon.stub(IpcApp, "callIpcChannel");
+      const rulesetId = "test-ruleset-id";
+      await handler.unsetRulesetVariable({ rulesetId, variableId: "test-id" });
+      expect(callChannelStub).to.be.calledOnceWith(PRESENTATION_IPC_CHANNEL_NAME, "unsetRulesetVariable", {
+        clientId: "test-client-id",
+        rulesetId,
+        variableId: "test-id",
+      });
+    });
+  });
+
+  describe("updateHierarchyState", () => {
+    it("calls IpcApp.callIpcChannel with injected client id", async () => {
+      const callChannelStub = sinon.stub(IpcApp, "callIpcChannel");
+      const rulesetId = "ruleset-id";
+      const nodeKeys = [createRandomECInstancesNodeKey()];
+      await handler.updateHierarchyState({ imodelKey: "imodel-key", rulesetId, changeType: "nodesExpanded", nodeKeys });
+      expect(callChannelStub).to.be.calledOnceWith(PRESENTATION_IPC_CHANNEL_NAME, "updateHierarchyState", {
+        clientId: "test-client-id",
+        imodelKey: "imodel-key",
+        rulesetId,
+        changeType: "nodesExpanded",
+        nodeKeys: nodeKeys.map(NodeKey.toJSON),
+      });
+    });
+  });
+});