--- conflicted
+++ resolved
@@ -1,940 +1,927 @@
-/*---------------------------------------------------------------------------------------------
-* Copyright (c) Bentley Systems, Incorporated. All rights reserved.
-* See LICENSE.md in the project root for license terms and full copyright notice.
-*--------------------------------------------------------------------------------------------*/
-<<<<<<< HEAD
-
-import { IModelConnection } from "@bentley/imodeljs-frontend";
-import { Field, NestedContentField, PropertiesField, PropertyInfo } from "@bentley/presentation-common";
-import {
-  createTestECClassInfo, createTestNestedContentField, createTestPropertiesContentField, createTestPropertyInfo, createTestRelatedClassInfo, createTestSimpleContentField,
-} from "@bentley/presentation-common/lib/cjs/test";
-import { expect } from "chai";
-import sinon from "sinon";
-import * as moq from "typemoq";
-=======
-import { expect } from "chai";
-import sinon from "sinon";
-import * as moq from "typemoq";
-import { IModelConnection } from "@itwin/core-frontend";
-import { Field, NestedContentField, PropertiesField, PropertyInfo } from "@itwin/presentation-common";
-import {
-  createTestNestedContentField, createTestPropertiesContentField, createTestSimpleContentField,
-} from "@itwin/presentation-common/lib/test/_helpers/Content";
-import { createTestECClassInfo, createTestPropertyInfo, createTestRelatedClassInfo } from "@itwin/presentation-common/lib/test/_helpers/EC";
->>>>>>> 200baec2
-import {
-  createFieldOrderInfos, FavoritePropertiesManager, FavoritePropertiesOrderInfo, FavoritePropertiesScope, getFieldInfos, IFavoritePropertiesStorage,
-} from "../../presentation-frontend";
-import { PropertyFullName } from "../../presentation-frontend/favorite-properties/FavoritePropertiesManager";
-
-describe("FavoritePropertiesManager", () => {
-
-  let manager: FavoritePropertiesManager;
-  let propertyField1: PropertiesField;
-  let propertyField2: PropertiesField;
-  let primitiveField: Field;
-  let nestedContentField: NestedContentField;
-  const storageMock = moq.Mock.ofType<IFavoritePropertiesStorage>();
-
-  let projectId: string;
-  let imodelId: string;
-  const imodelMock = moq.Mock.ofType<IModelConnection>();
-
-  before(() => {
-    projectId = "project-id";
-    imodelId = "imodel-id";
-    propertyField1 = createTestPropertiesContentField({
-      properties: [{ property: createTestPropertyInfo({ classInfo: createTestECClassInfo({ name: "Schema:ClassName1" }) }) }],
-    });
-    propertyField2 = createTestPropertiesContentField({
-      properties: [{ property: createTestPropertyInfo({ classInfo: createTestECClassInfo({ name: "Schema:ClassName2" }) }) }],
-    });
-    primitiveField = createTestSimpleContentField();
-    nestedContentField = createTestNestedContentField({
-      contentClassInfo: createTestECClassInfo({ name: "Schema:NestedContentClassName" }),
-      nestedFields: [propertyField1, propertyField2, primitiveField],
-    });
-  });
-
-  beforeEach(async () => {
-    manager = new FavoritePropertiesManager({ storage: storageMock.object });
-    imodelMock.setup((x) => x.iModelId).returns(() => imodelId);
-    imodelMock.setup((x) => x.iTwinId).returns(() => projectId);
-  });
-
-  afterEach(() => {
-    manager.dispose();
-    storageMock.reset();
-    imodelMock.reset();
-  });
-
-  describe("initializeConnection", () => {
-
-    it("loads project and iModel scopes", async () => {
-      await manager.initializeConnection(imodelMock.object);
-      storageMock.verify(async (x) => x.loadProperties(undefined, undefined), moq.Times.once());
-      storageMock.verify(async (x) => x.loadProperties(projectId, imodelId), moq.Times.once());
-      storageMock.verify(async (x) => x.loadProperties(projectId, undefined), moq.Times.once());
-    });
-
-    it("loads iModel scope when project scope is already loaded", async () => {
-      await manager.initializeConnection(imodelMock.object);
-
-      const imodelId2 = "imodel-id-2";
-      imodelMock.reset();
-      imodelMock.setup((x) => x.iModelId).returns(() => imodelId2);
-      imodelMock.setup((x) => x.iTwinId).returns(() => projectId);
-      await manager.initializeConnection(imodelMock.object);
-
-      storageMock.verify(async (x) => x.loadProperties(undefined, undefined), moq.Times.once());
-      storageMock.verify(async (x) => x.loadProperties(projectId, imodelId2), moq.Times.once());
-      storageMock.verify(async (x) => x.loadProperties(projectId, undefined), moq.Times.once());
-    });
-
-    it("does not load iModel scope when iModel scope is already loaded", async () => {
-      await manager.initializeConnection(imodelMock.object);
-      await manager.initializeConnection(imodelMock.object);
-
-      storageMock.verify(async (x) => x.loadProperties(undefined, undefined), moq.Times.once());
-      storageMock.verify(async (x) => x.loadProperties(projectId, imodelId), moq.Times.once());
-      storageMock.verify(async (x) => x.loadProperties(projectId, undefined), moq.Times.once());
-    });
-
-    it("removes non-favorited property order information", async () => {
-      const globalField = createTestPropertiesContentField({ properties: [{ property: createTestPropertyInfo({ name: "global" }) }] });
-      const projectField = createTestPropertiesContentField({ properties: [{ property: createTestPropertyInfo({ name: "project" }) }] });
-
-      const globalFieldInfos = new Set<PropertyFullName>(getFieldsInfos([globalField]));
-      storageMock.setup(async (x) => x.loadProperties()).returns(async () => globalFieldInfos);
-
-      const projectFieldInfos = new Set<PropertyFullName>(getFieldsInfos([projectField]));
-      storageMock.setup(async (x) => x.loadProperties(moq.It.isAny())).returns(async () => projectFieldInfos);
-
-      const nonFavoritedField = createTestPropertiesContentField({ properties: [{ property: createTestPropertyInfo({ name: "non-favorite" }) }] });
-      const allFields = [globalField, projectField, nonFavoritedField];
-      const orderInfos = getFieldsOrderInfos(allFields);
-      storageMock.setup(async (x) => x.loadPropertiesOrder(moq.It.isAny(), moq.It.isAny())).returns(async () => orderInfos);
-
-      await manager.initializeConnection(imodelMock.object);
-
-      expect(globalFieldInfos.size).to.eq(1);
-      expect(projectFieldInfos.size).to.eq(1);
-      expect(orderInfos.length).to.eq(2);
-    });
-
-    it("adds favorited property order information for those who don't have it", async () => {
-      const withOrderInfo = createTestPropertiesContentField({
-        properties: [{ property: createTestPropertyInfo({ name: "global", classInfo: createTestECClassInfo({ name: "Schema:ClassName" }) }) }],
-      });
-      const allFields = [withOrderInfo, propertyField1, nestedContentField, primitiveField];
-
-      const fieldInfos = new Set<PropertyFullName>(getFieldsInfos(allFields));
-      storageMock.setup(async (x) => x.loadProperties()).returns(async () => fieldInfos);
-
-      const fields = [withOrderInfo];
-      const orderInfos = getFieldsOrderInfos(fields);
-      storageMock.setup(async (x) => x.loadPropertiesOrder(moq.It.isAny(), moq.It.isAny())).returns(async () => orderInfos);
-
-      await manager.initializeConnection(imodelMock.object);
-
-      expect(fieldInfos.size).to.eq(4);
-      expect(orderInfos.length).to.eq(4);
-    });
-
-  });
-
-  describe("has", () => {
-
-    it("throws if not initialized", () => {
-      expect(() => manager.has(propertyField1, imodelMock.object, FavoritePropertiesScope.IModel)).to.throw(`Favorite properties are not initialized for iModel: '${imodelId}', in project: '${projectId}'. Call initializeConnection() with an IModelConnection to initialize.`);
-    });
-
-    it("returns false for not favorite property field", async () => {
-      await manager.initializeConnection(imodelMock.object);
-      expect(manager.has(propertyField1, imodelMock.object, FavoritePropertiesScope.Global)).to.be.false;
-    });
-
-    it("returns true for favorite property field", async () => {
-      await manager.initializeConnection(imodelMock.object);
-      await manager.add(propertyField1, imodelMock.object, FavoritePropertiesScope.Global);
-      expect(manager.has(propertyField1, imodelMock.object, FavoritePropertiesScope.Global)).to.be.true;
-    });
-
-    it("returns false for not favorite primitive fields", async () => {
-      await manager.initializeConnection(imodelMock.object);
-      const field = createTestSimpleContentField();
-      expect(manager.has(field, imodelMock.object, FavoritePropertiesScope.Global)).to.be.false;
-    });
-
-    it("returns true for favorite primitive fields", async () => {
-      await manager.initializeConnection(imodelMock.object);
-      const field = createTestSimpleContentField();
-      await manager.add(field, imodelMock.object, FavoritePropertiesScope.Global);
-      expect(manager.has(field, imodelMock.object, FavoritePropertiesScope.Global)).to.be.true;
-    });
-
-    it("returns false for not favorite nested content fields", async () => {
-      await manager.initializeConnection(imodelMock.object);
-      const field = createTestNestedContentField({ nestedFields: [] });
-      expect(manager.has(field, imodelMock.object, FavoritePropertiesScope.Global)).to.be.false;
-    });
-
-    it("returns true for favorite nested content fields", async () => {
-      await manager.initializeConnection(imodelMock.object);
-      const field = createTestNestedContentField({ nestedFields: [] });
-      await manager.add(field, imodelMock.object, FavoritePropertiesScope.Global);
-      expect(manager.has(field, imodelMock.object, FavoritePropertiesScope.Global)).to.be.true;
-    });
-
-    it("returns false for not favorite property fields", async () => {
-      await manager.initializeConnection(imodelMock.object);
-      const field = createTestPropertiesContentField({ properties: [{ property: createTestPropertyInfo() }] });
-      expect(manager.has(field, imodelMock.object, FavoritePropertiesScope.Global)).to.be.false;
-    });
-
-    it("returns true for favorite nested fields", async () => {
-      await manager.initializeConnection(imodelMock.object);
-      const field = createTestPropertiesContentField({ properties: [{ property: createTestPropertyInfo() }] });
-      await manager.add(field, imodelMock.object, FavoritePropertiesScope.Global);
-      expect(manager.has(field, imodelMock.object, FavoritePropertiesScope.Global)).to.be.true;
-    });
-
-    it("returns false for not favorite nested fields", async () => {
-      await manager.initializeConnection(imodelMock.object);
-      const nestedField = createTestPropertiesContentField({ properties: [{ property: createTestPropertyInfo() }] });
-      const parentField = createTestNestedContentField({
-        nestedFields: [nestedField],
-      });
-      parentField.rebuildParentship();
-      expect(manager.has(nestedField, imodelMock.object, FavoritePropertiesScope.Global)).to.be.false;
-    });
-
-    it("returns true for favorite nested fields", async () => {
-      await manager.initializeConnection(imodelMock.object);
-      const nestedField = createTestPropertiesContentField({ properties: [{ property: createTestPropertyInfo() }] });
-      const parentField = createTestNestedContentField({
-        nestedFields: [nestedField],
-      });
-      parentField.rebuildParentship();
-      await manager.add(nestedField, imodelMock.object, FavoritePropertiesScope.Global);
-      expect(manager.has(nestedField, imodelMock.object, FavoritePropertiesScope.Global)).to.be.true;
-    });
-
-    it("checks iModel scope for favorite properties", async () => {
-      await manager.initializeConnection(imodelMock.object);
-      await manager.add(propertyField1, imodelMock.object, FavoritePropertiesScope.IModel);
-      expect(manager.has(propertyField1, imodelMock.object, FavoritePropertiesScope.IModel)).to.be.true;
-    });
-
-    it("checks project scope for favorite properties", async () => {
-      await manager.initializeConnection(imodelMock.object);
-      await manager.add(propertyField1, imodelMock.object, FavoritePropertiesScope.Project);
-      expect(manager.has(propertyField1, imodelMock.object, FavoritePropertiesScope.Project)).to.be.true;
-    });
-
-  });
-
-  describe("add", () => {
-
-    it("throws if not initialized", async () => {
-      await expect(manager.add(propertyField1, imodelMock.object, FavoritePropertiesScope.Global)).to.be.rejectedWith(`Favorite properties are not initialized for iModel: '${imodelId}', in project: '${projectId}'. Call initializeConnection() with an IModelConnection to initialize.`);
-    });
-
-    it("raises onFavoritesChanged event", async () => {
-      await manager.initializeConnection(imodelMock.object);
-
-      const s = sinon.spy(manager.onFavoritesChanged, "raiseEvent");
-      await manager.add(nestedContentField, imodelMock.object, FavoritePropertiesScope.Global);
-      expect(s).to.be.calledOnce;
-    });
-
-    it("adds to project scope", async () => {
-      await manager.initializeConnection(imodelMock.object);
-
-      await manager.add(propertyField1, imodelMock.object, FavoritePropertiesScope.Project);
-      expect(manager.has(propertyField1, imodelMock.object, FavoritePropertiesScope.Project)).to.be.true;
-    });
-
-    it("adds to iModel scope", async () => {
-      await manager.initializeConnection(imodelMock.object);
-
-      await manager.add(propertyField1, imodelMock.object, FavoritePropertiesScope.IModel);
-      expect(manager.has(propertyField1, imodelMock.object, FavoritePropertiesScope.IModel)).to.be.true;
-    });
-
-    it("does not raise onFavoritesChanged event if property is alredy favorite", async () => {
-      await manager.initializeConnection(imodelMock.object);
-      await manager.add(propertyField1, imodelMock.object, FavoritePropertiesScope.Global);
-
-      const s = sinon.spy(manager.onFavoritesChanged, "raiseEvent");
-      await manager.add(propertyField1, imodelMock.object, FavoritePropertiesScope.Global);
-      expect(s).to.be.not.called;
-    });
-
-    it("adds new favorited properties to the end of the list", async () => {
-      await manager.initializeConnection(imodelMock.object);
-      await manager.add(propertyField1, imodelMock.object, FavoritePropertiesScope.Global);
-      await manager.add(propertyField2, imodelMock.object, FavoritePropertiesScope.Global);
-      await manager.add(primitiveField, imodelMock.object, FavoritePropertiesScope.Global);
-    });
-
-  });
-
-  describe("remove", () => {
-
-    it("throws if not initialized", async () => {
-      await expect(manager.remove(propertyField1, imodelMock.object, FavoritePropertiesScope.Global)).to.be.rejectedWith(`Favorite properties are not initialized for iModel: '${imodelId}', in project: '${projectId}'. Call initializeConnection() with an IModelConnection to initialize.`);
-    });
-
-    it("removes single property field", async () => {
-      await manager.initializeConnection(imodelMock.object);
-      await manager.add(propertyField1, imodelMock.object, FavoritePropertiesScope.Global);
-
-      await manager.remove(propertyField1, imodelMock.object, FavoritePropertiesScope.Global);
-      expect(manager.has(propertyField1, imodelMock.object, FavoritePropertiesScope.Global)).to.be.false;
-    });
-
-    it("removes single nested property field", async () => {
-      await manager.initializeConnection(imodelMock.object);
-      await manager.add(nestedContentField, imodelMock.object, FavoritePropertiesScope.Global);
-
-      await manager.remove(nestedContentField, imodelMock.object, FavoritePropertiesScope.Global);
-      expect(manager.has(nestedContentField, imodelMock.object, FavoritePropertiesScope.Global)).to.be.false;
-    });
-
-    it("removes single primitive field", async () => {
-      await manager.initializeConnection(imodelMock.object);
-      await manager.add(primitiveField, imodelMock.object, FavoritePropertiesScope.Global);
-
-      await manager.remove(primitiveField, imodelMock.object, FavoritePropertiesScope.Global);
-      expect(manager.has(primitiveField, imodelMock.object, FavoritePropertiesScope.Global)).to.be.false;
-    });
-
-    it("raises onFavoritesChanged event", async () => {
-      await manager.initializeConnection(imodelMock.object);
-      await manager.add(nestedContentField, imodelMock.object, FavoritePropertiesScope.Global);
-
-      const s = sinon.spy(manager.onFavoritesChanged, "raiseEvent");
-      await manager.remove(nestedContentField, imodelMock.object, FavoritePropertiesScope.Global);
-      expect(s).to.be.calledOnce;
-    });
-
-    it("removes from project scope", async () => {
-      await manager.initializeConnection(imodelMock.object);
-      await manager.add(propertyField1, imodelMock.object, FavoritePropertiesScope.Project);
-
-      await manager.remove(propertyField1, imodelMock.object, FavoritePropertiesScope.Project);
-      expect(manager.has(propertyField1, imodelMock.object, FavoritePropertiesScope.Project)).to.be.false;
-    });
-
-    it("removes from iModel scope", async () => {
-      await manager.initializeConnection(imodelMock.object);
-      await manager.add(propertyField1, imodelMock.object, FavoritePropertiesScope.IModel);
-
-      await manager.remove(propertyField1, imodelMock.object, FavoritePropertiesScope.IModel);
-      expect(manager.has(propertyField1, imodelMock.object, FavoritePropertiesScope.IModel)).to.be.false;
-    });
-
-    it("removes from all scopes", async () => {
-      await manager.initializeConnection(imodelMock.object);
-      await manager.add(propertyField1, imodelMock.object, FavoritePropertiesScope.Global);
-      await manager.add(propertyField1, imodelMock.object, FavoritePropertiesScope.Project);
-      await manager.add(propertyField1, imodelMock.object, FavoritePropertiesScope.IModel);
-
-      await manager.remove(propertyField1, imodelMock.object, FavoritePropertiesScope.IModel);
-      expect(manager.has(propertyField1, imodelMock.object, FavoritePropertiesScope.Global)).to.be.false;
-      expect(manager.has(propertyField1, imodelMock.object, FavoritePropertiesScope.Project)).to.be.false;
-      expect(manager.has(propertyField1, imodelMock.object, FavoritePropertiesScope.IModel)).to.be.false;
-    });
-
-    it("removes only from global and project scopes", async () => {
-      await manager.initializeConnection(imodelMock.object);
-      await manager.add(propertyField1, imodelMock.object, FavoritePropertiesScope.Global);
-      await manager.add(propertyField1, imodelMock.object, FavoritePropertiesScope.Project);
-      await manager.add(propertyField1, imodelMock.object, FavoritePropertiesScope.IModel);
-
-      await manager.remove(propertyField1, imodelMock.object, FavoritePropertiesScope.Project);
-      expect(manager.has(propertyField1, imodelMock.object, FavoritePropertiesScope.Global)).to.be.false;
-      expect(manager.has(propertyField1, imodelMock.object, FavoritePropertiesScope.Project)).to.be.false;
-      expect(manager.has(propertyField1, imodelMock.object, FavoritePropertiesScope.IModel)).to.be.true;
-    });
-
-    it("does not raise onFavoritesChanged event if property is not favorite", async () => {
-      await manager.initializeConnection(imodelMock.object);
-
-      const s = sinon.spy(manager.onFavoritesChanged, "raiseEvent");
-      await manager.remove(propertyField1, imodelMock.object, FavoritePropertiesScope.Global);
-      expect(s).to.be.not.called;
-    });
-
-  });
-
-  describe("clear", () => {
-
-    it("throws if not initialized", async () => {
-      await expect(manager.clear(imodelMock.object, FavoritePropertiesScope.IModel)).to.be.rejectedWith(`Favorite properties are not initialized for iModel: '${imodelId}', in project: '${projectId}'. Call initializeConnection() with an IModelConnection to initialize.`);
-    });
-
-    it("clears global", async () => {
-      await manager.initializeConnection(imodelMock.object);
-      await manager.add(nestedContentField, imodelMock.object, FavoritePropertiesScope.Global);
-      await manager.add(primitiveField, imodelMock.object, FavoritePropertiesScope.Global);
-      await manager.add(propertyField1, imodelMock.object, FavoritePropertiesScope.Global);
-
-      await manager.clear(imodelMock.object, FavoritePropertiesScope.Global);
-      expect(manager.has(nestedContentField, imodelMock.object, FavoritePropertiesScope.Global)).to.be.false;
-      expect(manager.has(primitiveField, imodelMock.object, FavoritePropertiesScope.Global)).to.be.false;
-      expect(manager.has(propertyField1, imodelMock.object, FavoritePropertiesScope.Global)).to.be.false;
-    });
-
-    it("clears project", async () => {
-      await manager.initializeConnection(imodelMock.object);
-
-      await manager.add(nestedContentField, imodelMock.object, FavoritePropertiesScope.Project);
-      await manager.add(primitiveField, imodelMock.object, FavoritePropertiesScope.Project);
-      await manager.add(propertyField1, imodelMock.object, FavoritePropertiesScope.Project);
-
-      await manager.clear(imodelMock.object, FavoritePropertiesScope.Project);
-      expect(manager.has(nestedContentField, imodelMock.object, FavoritePropertiesScope.Project)).to.be.false;
-      expect(manager.has(primitiveField, imodelMock.object, FavoritePropertiesScope.Project)).to.be.false;
-      expect(manager.has(propertyField1, imodelMock.object, FavoritePropertiesScope.Project)).to.be.false;
-    });
-
-    it("clears iModel", async () => {
-      await manager.initializeConnection(imodelMock.object);
-
-      await manager.add(nestedContentField, imodelMock.object, FavoritePropertiesScope.IModel);
-      await manager.add(primitiveField, imodelMock.object, FavoritePropertiesScope.IModel);
-      await manager.add(propertyField1, imodelMock.object, FavoritePropertiesScope.IModel);
-
-      await manager.clear(imodelMock.object, FavoritePropertiesScope.IModel);
-      expect(manager.has(nestedContentField, imodelMock.object, FavoritePropertiesScope.IModel)).to.be.false;
-      expect(manager.has(primitiveField, imodelMock.object, FavoritePropertiesScope.IModel)).to.be.false;
-      expect(manager.has(propertyField1, imodelMock.object, FavoritePropertiesScope.IModel)).to.be.false;
-    });
-
-    it("does not raise onFavoritesChanged event if there are no favorite properties", async () => {
-      await manager.initializeConnection(imodelMock.object);
-
-      const s = sinon.spy(manager.onFavoritesChanged, "raiseEvent");
-      await manager.clear(imodelMock.object, FavoritePropertiesScope.Global);
-      expect(s).to.be.not.called;
-    });
-
-    it("removes property order information", async () => {
-      const globalA = createTestPropertiesContentField({ properties: [{ property: createTestPropertyInfo({ name: "global-a" }) }] });
-      const globalB = createTestPropertiesContentField({ properties: [{ property: createTestPropertyInfo({ name: "global-b" }) }] });
-      const projectA = createTestPropertiesContentField({ properties: [{ property: createTestPropertyInfo({ name: "project-a" }) }] });
-
-      const globalFields = [globalA, globalB];
-      const globalFieldInfos = new Set<PropertyFullName>(getFieldsInfos(globalFields));
-      storageMock.setup(async (x) => x.loadProperties()).returns(async () => globalFieldInfos);
-
-      const projectFields = [projectA];
-      const projectFieldInfos = new Set<PropertyFullName>(getFieldsInfos(projectFields));
-      storageMock.setup(async (x) => x.loadProperties(moq.It.isAny())).returns(async () => projectFieldInfos);
-
-      const nonFavoritedField = createTestPropertiesContentField({ properties: [{ property: createTestPropertyInfo({ name: "non-favorite" }) }] });
-      const allFields = [globalA, globalB, projectA, nonFavoritedField];
-      const orderInfos = getFieldsOrderInfos(allFields);
-      storageMock.setup(async (x) => x.loadPropertiesOrder(moq.It.isAny(), moq.It.isAny())).returns(async () => orderInfos);
-
-      await manager.initializeConnection(imodelMock.object);
-      await manager.clear(imodelMock.object, FavoritePropertiesScope.Global);
-
-      expect(globalFieldInfos.size).to.eq(0);
-      expect(projectFieldInfos.size).to.eq(1);
-      expect(orderInfos.length).to.eq(1);
-    });
-
-  });
-
-  describe("sortFields", () => {
-
-    it("sorts favorite properties", async () => {
-      const a = createTestPropertiesContentField({ properties: [{ property: createTestPropertyInfo({ name: "a" }) }] });
-      const b = createTestNestedContentField({ nestedFields: [] });
-      const c = createTestSimpleContentField();
-      const d = createTestPropertiesContentField({ properties: [{ property: createTestPropertyInfo({ name: "d" }) }] });
-      const favoriteFields = [a, b, c, d];
-
-      const fieldInfos = getFieldsInfos(favoriteFields);
-      storageMock.setup(async (x) => x.loadProperties(moq.It.isAny(), moq.It.isAny())).returns(async () => new Set<PropertyFullName>(fieldInfos));
-      const orderInfos = getFieldsOrderInfos(favoriteFields);
-      storageMock.setup(async (x) => x.loadPropertiesOrder(moq.It.isAny(), moq.It.isAny())).returns(async () => orderInfos);
-
-      await manager.initializeConnection(imodelMock.object);
-      const fields = [b, d, a, c];
-      manager.sortFields(imodelMock.object, fields);
-
-      expect(fields[0]).to.eq(a);
-      expect(fields[1]).to.eq(b);
-      expect(fields[2]).to.eq(c);
-      expect(fields[3]).to.eq(d);
-    });
-
-    it("sorts partially non-favorite and favorite properties", async () => {
-      const a = createTestPropertiesContentField({ properties: [{ property: createTestPropertyInfo({ name: "a" }) }], priority: 1, name: "A" });
-      const b = createTestPropertiesContentField({ properties: [{ property: createTestPropertyInfo({ name: "b" }) }], priority: 2, name: "B" });
-      const c = createTestPropertiesContentField({ properties: [{ property: createTestPropertyInfo({ name: "c" }) }], priority: 10, name: "C" });
-      const d = createTestPropertiesContentField({ properties: [{ property: createTestPropertyInfo({ name: "d" }) }], priority: 10, name: "D" });
-      const e = createTestPropertiesContentField({ properties: [{ property: createTestPropertyInfo({ name: "e" }) }], priority: 9, name: "E" });
-
-      const favoriteFields = [a, b];
-      const fieldInfos = getFieldsInfos(favoriteFields);
-      storageMock.setup(async (x) => x.loadProperties(moq.It.isAny(), moq.It.isAny())).returns(async () => new Set<PropertyFullName>(fieldInfos));
-      const orderInfos = getFieldsOrderInfos(favoriteFields);
-      storageMock.setup(async (x) => x.loadPropertiesOrder(moq.It.isAny(), moq.It.isAny())).returns(async () => orderInfos);
-
-      await manager.initializeConnection(imodelMock.object);
-      const fields = [b, d, e, c, a];
-      manager.sortFields(imodelMock.object, fields);
-
-      expect(fields[0]).to.eq(a);
-      expect(fields[1]).to.eq(b);
-      expect(fields[2]).to.eq(c);
-      expect(fields[3]).to.eq(d);
-      expect(fields[4]).to.eq(e);
-    });
-
-    it("uses fields most recent property to sort by", async () => {
-      /** Class hierarchy:
-       *  A <- B
-       * Field properties:
-       * F1 - a1, b1
-       * F2 - a2, b2
-       * F3 - a3, b3
-       */
-      const f1 = createTestPropertiesContentField({
-        properties: [
-          { property: createTestPropertyInfo({ name: "f1-1", classInfo: createTestECClassInfo({ name: "S:A" }) }) },
-          { property: createTestPropertyInfo({ name: "f1-2", classInfo: createTestECClassInfo({ name: "S:B" }) }) },
-        ],
-      });
-      const f2 = createTestPropertiesContentField({
-        properties: [
-          { property: createTestPropertyInfo({ name: "f2-1", classInfo: createTestECClassInfo({ name: "S:A" }) }) },
-          { property: createTestPropertyInfo({ name: "f2-2", classInfo: createTestECClassInfo({ name: "S:B" }) }) },
-        ],
-      });
-      const f3 = createTestPropertiesContentField({
-        properties: [
-          { property: createTestPropertyInfo({ name: "f3-1", classInfo: createTestECClassInfo({ name: "S:A" }) }) },
-          { property: createTestPropertyInfo({ name: "f3-2", classInfo: createTestECClassInfo({ name: "S:B" }) }) },
-        ],
-      });
-      const fields = [f1, f2, f3];
-      const properties = [
-        f3.properties[0].property,
-        f1.properties[0].property,
-        f2.properties[0].property,
-        f1.properties[1].property,
-        f2.properties[1].property,
-        f3.properties[1].property,
-      ];
-
-      const fieldInfos = getFieldsInfos(fields);
-      storageMock.setup(async (x) => x.loadProperties(moq.It.isAny(), moq.It.isAny())).returns(async () => new Set<PropertyFullName>(fieldInfos));
-
-      let priority = properties.length;
-      const orderInfos = properties.map((property: PropertyInfo): FavoritePropertiesOrderInfo => ({
-        parentClassName: property.classInfo.name,
-        name: `${property.classInfo.name}:${property.name}`,
-        orderedTimestamp: new Date(),
-        priority: priority--,
-      }));
-      orderInfos[3].orderedTimestamp.setDate(orderInfos[3].orderedTimestamp.getDate() + 1); // make b1 more recent than a1
-      orderInfos[2].orderedTimestamp.setDate(orderInfos[2].orderedTimestamp.getDate() + 1); // make a2 more recent than b2
-      orderInfos[0].orderedTimestamp = orderInfos[5].orderedTimestamp; // make a3 and b3 equal
-
-      storageMock.setup(async (x) => x.loadPropertiesOrder(moq.It.isAny(), moq.It.isAny())).returns(async () => orderInfos);
-
-      await manager.initializeConnection(imodelMock.object);
-      manager.sortFields(imodelMock.object, fields);
-
-      expect(fields[0]).to.eq(f3);
-      expect(fields[1]).to.eq(f2);
-      expect(fields[2]).to.eq(f1);
-    });
-
-  });
-
-  describe("changeFieldPriority", () => {
-
-    it("throws if both fields are the same object", async () => {
-      const a = createTestPropertiesContentField({ properties: [{ property: createTestPropertyInfo({ name: "a" }) }] });
-      const allFields = [a];
-
-      const fieldInfos = getFieldsInfos(allFields);
-      storageMock.setup(async (x) => x.loadProperties(moq.It.isAny(), moq.It.isAny())).returns(async () => new Set<PropertyFullName>(fieldInfos));
-
-      const orderInfos = getFieldsOrderInfos(allFields);
-      storageMock.setup(async (x) => x.loadPropertiesOrder(moq.It.isAny(), moq.It.isAny())).returns(async () => orderInfos);
-
-      await manager.initializeConnection(imodelMock.object);
-      await expect(manager.changeFieldPriority(imodelMock.object, a, a, allFields)).to.be.rejectedWith("`field` can not be the same as `afterField`.");
-    });
-
-    it("throws if given non-visible field", async () => {
-      const a = createTestPropertiesContentField({ properties: [{ property: createTestPropertyInfo({ name: "a" }) }] });
-      const b = createTestPropertiesContentField({ properties: [{ property: createTestPropertyInfo({ name: "b" }) }] });
-      const allFields = [a, b];
-
-      const fieldInfos = getFieldsInfos(allFields);
-      storageMock.setup(async (x) => x.loadProperties(moq.It.isAny(), moq.It.isAny())).returns(async () => new Set<PropertyFullName>(fieldInfos));
-
-      const orderInfos = getFieldsOrderInfos(allFields);
-      storageMock.setup(async (x) => x.loadPropertiesOrder(moq.It.isAny(), moq.It.isAny())).returns(async () => orderInfos);
-
-      await manager.initializeConnection(imodelMock.object);
-
-      const fakeField = createTestPropertiesContentField({ properties: [{ property: createTestPropertyInfo({ name: "does-not-exist" }) }] });
-      await expect(manager.changeFieldPriority(imodelMock.object, fakeField, b, allFields)).to.be.rejectedWith("Field is not contained in visible fields.");
-    });
-
-    it("throws if given non-favorite field", async () => {
-      const a = createTestPropertiesContentField({ properties: [{ property: createTestPropertyInfo({ name: "a" }) }] });
-      const b = createTestPropertiesContentField({ properties: [{ property: createTestPropertyInfo({ name: "b" }) }] });
-      const allFields = [a, b];
-
-      const fieldInfos = getFieldsInfos(allFields);
-      storageMock.setup(async (x) => x.loadProperties(moq.It.isAny(), moq.It.isAny())).returns(async () => new Set<PropertyFullName>(fieldInfos));
-
-      const orderInfos = getFieldsOrderInfos(allFields);
-      storageMock.setup(async (x) => x.loadPropertiesOrder(moq.It.isAny(), moq.It.isAny())).returns(async () => orderInfos);
-
-      const nonFavoriteField = createTestPropertiesContentField({ properties: [{ property: createTestPropertyInfo({ name: "non-favorite" }) }] });
-      const visibleFields = [...allFields, nonFavoriteField];
-      await manager.initializeConnection(imodelMock.object);
-      await expect(manager.changeFieldPriority(imodelMock.object, nonFavoriteField, b, visibleFields)).to.be.rejectedWith("Field has no property order information.");
-    });
-
-    it("throws if given non-visible afterField", async () => {
-      const a = createTestPropertiesContentField({ properties: [{ property: createTestPropertyInfo({ name: "a" }) }] });
-      const b = createTestPropertiesContentField({ properties: [{ property: createTestPropertyInfo({ name: "b" }) }] });
-      const allFields = [a, b];
-
-      const fieldInfos = getFieldsInfos(allFields);
-      storageMock.setup(async (x) => x.loadProperties(moq.It.isAny(), moq.It.isAny())).returns(async () => new Set<PropertyFullName>(fieldInfos));
-
-      const orderInfos = getFieldsOrderInfos(allFields);
-      storageMock.setup(async (x) => x.loadPropertiesOrder(moq.It.isAny(), moq.It.isAny())).returns(async () => orderInfos);
-
-      await manager.initializeConnection(imodelMock.object);
-
-      const fakeField = createTestPropertiesContentField({ properties: [{ property: createTestPropertyInfo({ name: "does-not-exist" }) }] });
-      await expect(manager.changeFieldPriority(imodelMock.object, a, fakeField, allFields)).to.be.rejectedWith("Field is not contained in visible fields.");
-    });
-
-    it("throws if given non-favorite afterField", async () => {
-      const a = createTestPropertiesContentField({ properties: [{ property: createTestPropertyInfo({ name: "a" }) }] });
-      const b = createTestPropertiesContentField({ properties: [{ property: createTestPropertyInfo({ name: "b" }) }] });
-      const allFields = [a, b];
-
-      const fieldInfos = getFieldsInfos(allFields);
-      storageMock.setup(async (x) => x.loadProperties(moq.It.isAny(), moq.It.isAny())).returns(async () => new Set<PropertyFullName>(fieldInfos));
-
-      const orderInfos = getFieldsOrderInfos(allFields);
-      storageMock.setup(async (x) => x.loadPropertiesOrder(moq.It.isAny(), moq.It.isAny())).returns(async () => orderInfos);
-
-      const nonFavoriteField = createTestPropertiesContentField({ properties: [{ property: createTestPropertyInfo({ name: "non-favorite" }) }] });
-      const visibleFields = [...allFields, nonFavoriteField];
-      await manager.initializeConnection(imodelMock.object);
-      await expect(manager.changeFieldPriority(imodelMock.object, a, nonFavoriteField, visibleFields)).to.be.rejectedWith("Field has no property order information.");
-    });
-
-    it("does not query for base classes if it already has it cached", async () => {
-      const a = createTestPropertiesContentField({ properties: [{ property: createTestPropertyInfo({ name: "a", classInfo: createTestECClassInfo({ name: "S:A" }) }) }] });
-      const b = createTestPropertiesContentField({ properties: [{ property: createTestPropertyInfo({ name: "b", classInfo: createTestECClassInfo({ name: "S:B" }) }) }] });
-      const allFields = [a, b];
-
-      const classBaseClass = [
-        { classFullName: "S:A", baseClassFullName: "S:A" },
-        { classFullName: "S:B", baseClassFullName: "S:B" },
-        { classFullName: "S:B", baseClassFullName: "S:A" },
-      ];
-      imodelMock.setup((x) => x.query(moq.It.isAnyString())).returns(() => createAsyncIterator(classBaseClass));
-
-      const fieldInfos = getFieldsInfos(allFields);
-      storageMock.setup(async (x) => x.loadProperties(moq.It.isAny(), moq.It.isAny())).returns(async () => new Set<PropertyFullName>(fieldInfos));
-      const orderInfos = getFieldsOrderInfos(allFields);
-      const oldOrderInfo = [...orderInfos];
-      storageMock.setup(async (x) => x.loadPropertiesOrder(moq.It.isAny(), moq.It.isAny())).returns(async () => orderInfos);
-
-      await manager.initializeConnection(imodelMock.object);
-      await manager.changeFieldPriority(imodelMock.object, a, b, allFields);
-      expect(orderInfos[0]).to.eq(oldOrderInfo[1]); // b
-      expect(orderInfos[1]).to.eq(oldOrderInfo[0]); // a
-
-      await manager.changeFieldPriority(imodelMock.object, b, a, allFields);
-      expect(orderInfos[0]).to.eq(oldOrderInfo[0]); // a
-      expect(orderInfos[1]).to.eq(oldOrderInfo[1]); // b
-      imodelMock.verify((x) => x.query(moq.It.isAnyString()), moq.Times.once());
-    });
-
-    it("does not change the order of irrelevant properties", async () => {
-      /** Class hierarchy:
-       *    A
-       *   / \
-       *  B   C
-       * Moving a1 after c:
-       *  a1    b1
-       *  b1    a2
-       *  a2 -> c
-       *  b2    a1
-       *  c     b2
-       */
-      const a1 = createTestPropertiesContentField({ properties: [{ property: createTestPropertyInfo({ name: "a1", classInfo: createTestECClassInfo({ name: "S:A" }) }) }] });
-      const b1 = createTestPropertiesContentField({ properties: [{ property: createTestPropertyInfo({ name: "b1", classInfo: createTestECClassInfo({ name: "S:B" }) }) }] });
-      const a2 = createTestPropertiesContentField({ properties: [{ property: createTestPropertyInfo({ name: "a2", classInfo: createTestECClassInfo({ name: "S:A" }) }) }] });
-      const b2 = createTestPropertiesContentField({ properties: [{ property: createTestPropertyInfo({ name: "b2", classInfo: createTestECClassInfo({ name: "S:B" }) }) }] });
-      const c = createTestPropertiesContentField({ properties: [{ property: createTestPropertyInfo({ name: "c", classInfo: createTestECClassInfo({ name: "S:C" }) }) }] });
-      const allFields = [a1, b1, a2, b2, c];
-      const visibleFields = [a1, a2, c]; // imitating a selection of a class C instance
-
-      // data of table ECDbMeta.ClassHasAllBaseClasses
-      const classBaseClass = [
-        { classFullName: "S:A", baseClassFullName: "S:A" },
-        { classFullName: "S:B", baseClassFullName: "S:B" },
-        { classFullName: "S:B", baseClassFullName: "S:A" },
-        { classFullName: "S:C", baseClassFullName: "S:C" },
-        { classFullName: "S:C", baseClassFullName: "S:A" },
-      ];
-      imodelMock.setup((x) => x.query(moq.It.isAnyString())).returns(() => createAsyncIterator(classBaseClass));
-
-      const fieldInfos = getFieldsInfos(allFields);
-      storageMock.setup(async (x) => x.loadProperties(moq.It.isAny(), moq.It.isAny())).returns(async () => new Set<PropertyFullName>(fieldInfos));
-      const orderInfos = getFieldsOrderInfos(allFields);
-      const oldOrderInfo = [...orderInfos];
-      storageMock.setup(async (x) => x.loadPropertiesOrder(moq.It.isAny(), moq.It.isAny())).returns(async () => orderInfos);
-
-      await manager.initializeConnection(imodelMock.object);
-      await manager.changeFieldPriority(imodelMock.object, a1, c, visibleFields);
-
-      expect(orderInfos[0]).to.eq(oldOrderInfo[1]); // b1
-      expect(orderInfos[1]).to.eq(oldOrderInfo[2]); // a2
-      expect(orderInfos[2]).to.eq(oldOrderInfo[4]); // c
-      expect(orderInfos[3]).to.eq(oldOrderInfo[0]); // a1
-      expect(orderInfos[4]).to.eq(oldOrderInfo[3]); // b2
-    });
-
-    it("does not change the order of irrelevant properties when moving up", async () => {
-      /** Class hierarchy:
-       *    A
-       *   / \
-       *  B   C
-       * Moving a1 after c:
-       *  c     c
-       *  b2    b2
-       *  a2 -> a1
-       *  b1    a2
-       *  a1    b1
-       */
-      const c = createTestPropertiesContentField({ properties: [{ property: createTestPropertyInfo({ name: "c", classInfo: createTestECClassInfo({ name: "S:C" }) }) }] });
-      const b2 = createTestPropertiesContentField({ properties: [{ property: createTestPropertyInfo({ name: "b2", classInfo: createTestECClassInfo({ name: "S:B" }) }) }] });
-      const a2 = createTestPropertiesContentField({ properties: [{ property: createTestPropertyInfo({ name: "a2", classInfo: createTestECClassInfo({ name: "S:A" }) }) }] });
-      const b1 = createTestPropertiesContentField({ properties: [{ property: createTestPropertyInfo({ name: "b1", classInfo: createTestECClassInfo({ name: "S:B" }) }) }] });
-      const a1 = createTestPropertiesContentField({ properties: [{ property: createTestPropertyInfo({ name: "a1", classInfo: createTestECClassInfo({ name: "S:A" }) }) }] });
-      const allFields = [c, b2, a2, b1, a1];
-      const visibleFields = [c, a2, a1]; // imitating a selection of a class C instance
-
-      // data of table ECDbMeta.ClassHasAllBaseClasses
-      const classBaseClass = [
-        { classFullName: "S:A", baseClassFullName: "S:A" },
-        { classFullName: "S:B", baseClassFullName: "S:B" },
-        { classFullName: "S:B", baseClassFullName: "S:A" },
-        { classFullName: "S:C", baseClassFullName: "S:C" },
-        { classFullName: "S:C", baseClassFullName: "S:A" },
-      ];
-      imodelMock.setup((x) => x.query(moq.It.isAnyString())).returns(() => createAsyncIterator(classBaseClass));
-
-      const fieldInfos = getFieldsInfos(allFields);
-      storageMock.setup(async (x) => x.loadProperties(moq.It.isAny(), moq.It.isAny())).returns(async () => new Set<PropertyFullName>(fieldInfos));
-      const orderInfos = getFieldsOrderInfos(allFields);
-      const oldOrderInfo = [...orderInfos];
-      storageMock.setup(async (x) => x.loadPropertiesOrder(moq.It.isAny(), moq.It.isAny())).returns(async () => orderInfos);
-
-      await manager.initializeConnection(imodelMock.object);
-      await manager.changeFieldPriority(imodelMock.object, a1, c, visibleFields);
-
-      expect(orderInfos[0]).to.eq(oldOrderInfo[0]); // c
-      expect(orderInfos[1]).to.eq(oldOrderInfo[1]); // b2
-      expect(orderInfos[2]).to.eq(oldOrderInfo[4]); // a1
-      expect(orderInfos[3]).to.eq(oldOrderInfo[2]); // a2
-      expect(orderInfos[4]).to.eq(oldOrderInfo[3]); // b1
-    });
-
-    it("does not change the order of irrelevant properties when moving to top", async () => {
-      /** Class hierarchy:
-       *    A
-       *   / \
-       *  B   C
-       * Moving a1 to top:
-       *  c     b2
-       *  b2    a1
-       *  a2 -> c
-       *  b1    a2
-       *  a1    b1
-       */
-      const c = createTestPropertiesContentField({ properties: [{ property: createTestPropertyInfo({ name: "c", classInfo: createTestECClassInfo({ name: "S:C" }) }) }] });
-      const b2 = createTestPropertiesContentField({ properties: [{ property: createTestPropertyInfo({ name: "b2", classInfo: createTestECClassInfo({ name: "S:B" }) }) }] });
-      const a2 = createTestPropertiesContentField({ properties: [{ property: createTestPropertyInfo({ name: "a2", classInfo: createTestECClassInfo({ name: "S:A" }) }) }] });
-      const b1 = createTestPropertiesContentField({ properties: [{ property: createTestPropertyInfo({ name: "b1", classInfo: createTestECClassInfo({ name: "S:B" }) }) }] });
-      const a1 = createTestPropertiesContentField({ properties: [{ property: createTestPropertyInfo({ name: "a1", classInfo: createTestECClassInfo({ name: "S:A" }) }) }] });
-      const allFields = [c, b2, a2, b1, a1];
-      const visibleFields = [c, a2, a1]; // imitating a selection of a class C instance
-
-      // data of table ECDbMeta.ClassHasAllBaseClasses
-      const classBaseClass = [
-        { classFullName: "S:A", baseClassFullName: "S:A" },
-        { classFullName: "S:B", baseClassFullName: "S:B" },
-        { classFullName: "S:B", baseClassFullName: "S:A" },
-        { classFullName: "S:C", baseClassFullName: "S:C" },
-        { classFullName: "S:C", baseClassFullName: "S:A" },
-      ];
-      imodelMock.setup((x) => x.query(moq.It.isAnyString())).returns(() => createAsyncIterator(classBaseClass));
-
-      const fieldInfos = getFieldsInfos(allFields);
-      storageMock.setup(async (x) => x.loadProperties(moq.It.isAny(), moq.It.isAny())).returns(async () => new Set<PropertyFullName>(fieldInfos));
-      const orderInfos = getFieldsOrderInfos(allFields);
-      const oldOrderInfo = [...orderInfos];
-      storageMock.setup(async (x) => x.loadPropertiesOrder(moq.It.isAny(), moq.It.isAny())).returns(async () => orderInfos);
-
-      await manager.initializeConnection(imodelMock.object);
-      await manager.changeFieldPriority(imodelMock.object, a1, undefined, visibleFields);
-
-      expect(orderInfos[0]).to.eq(oldOrderInfo[1]); // b2
-      expect(orderInfos[1]).to.eq(oldOrderInfo[4]); // a1
-      expect(orderInfos[2]).to.eq(oldOrderInfo[0]); // c
-      expect(orderInfos[3]).to.eq(oldOrderInfo[2]); // a2
-      expect(orderInfos[4]).to.eq(oldOrderInfo[3]); // b1
-    });
-
-    it("does not change non-visible primitive field order with respect to visible fields", async () => {
-      /** Class hierarchy:
-       *    A
-       *   / \
-       *  B   C
-       * Moving a after c:
-       * a       prim
-       * b1      c
-       * prim -> a
-       * b2      b1
-       * c       b2
-       * Note:
-       * prim is a primitive field, only visible having selected class B instances
-       */
-
-      const a = createTestPropertiesContentField({ properties: [{ property: createTestPropertyInfo({ name: "a", classInfo: createTestECClassInfo({ name: "S:A" }) }) }] });
-      const b1 = createTestPropertiesContentField({ properties: [{ property: createTestPropertyInfo({ name: "b1", classInfo: createTestECClassInfo({ name: "S:B" }) }) }] });
-      const prim = createTestSimpleContentField();
-      const b2 = createTestPropertiesContentField({ properties: [{ property: createTestPropertyInfo({ name: "b2", classInfo: createTestECClassInfo({ name: "S:B" }) }) }] });
-      const c = createTestPropertiesContentField({ properties: [{ property: createTestPropertyInfo({ name: "c", classInfo: createTestECClassInfo({ name: "S:C" }) }) }] });
-      const allFields = [a, b1, prim, b2, c];
-      const visibleFields = [a, c]; // imitating a selection of a class C instance
-
-      // data of table ECDbMeta.ClassHasAllBaseClasses
-      const classBaseClass = [
-        { classFullName: "S:A", baseClassFullName: "S:A" },
-        { classFullName: "S:B", baseClassFullName: "S:B" },
-        { classFullName: "S:B", baseClassFullName: "S:A" },
-        { classFullName: "S:C", baseClassFullName: "S:C" },
-        { classFullName: "S:C", baseClassFullName: "S:A" },
-      ];
-      imodelMock.setup((x) => x.query(moq.It.isAnyString())).returns(() => createAsyncIterator(classBaseClass));
-
-      const fieldInfos = getFieldsInfos(allFields);
-      storageMock.setup(async (x) => x.loadProperties(moq.It.isAny(), moq.It.isAny())).returns(async () => new Set<PropertyFullName>(fieldInfos));
-      const orderInfos = getFieldsOrderInfos(allFields);
-      const oldOrderInfo = [...orderInfos];
-      storageMock.setup(async (x) => x.loadPropertiesOrder(moq.It.isAny(), moq.It.isAny())).returns(async () => orderInfos);
-
-      await manager.initializeConnection(imodelMock.object);
-      await manager.changeFieldPriority(imodelMock.object, a, c, visibleFields);
-
-      expect(orderInfos[0]).to.eq(oldOrderInfo[2]); // prim
-      expect(orderInfos[1]).to.eq(oldOrderInfo[4]); // c
-      expect(orderInfos[2]).to.eq(oldOrderInfo[0]); // a
-      expect(orderInfos[3]).to.eq(oldOrderInfo[1]); // b1
-      expect(orderInfos[4]).to.eq(oldOrderInfo[3]); // b2
-    });
-
-    it("treats parent class as the primary class", async () => {
-      /** Class hierarchy:
-       *    A
-       *   / \
-       *  B   C
-       * Moving a after C.A.a2:
-       *  a1       C.A.a2
-       *  b     -> a1
-       *  C.A.a2   b
-       */
-
-      const a1 = createTestPropertiesContentField({ properties: [{ property: createTestPropertyInfo({ name: "a1", classInfo: createTestECClassInfo({ name: "S:A" }) }) }] });
-      const a2 = createTestPropertiesContentField({ properties: [{ property: createTestPropertyInfo({ name: "a2", classInfo: createTestECClassInfo({ name: "S:A" }) }) }] });
-      const b = createTestPropertiesContentField({ properties: [{ property: createTestPropertyInfo({ name: "b", classInfo: createTestECClassInfo({ name: "S:B" }) }) }] });
-      const caa2 = createTestPropertiesContentField({ properties: a2.properties });
-
-      const nestedMiddle = createTestNestedContentField({
-        pathToPrimaryClass: [createTestRelatedClassInfo({
-          sourceClassInfo: createTestECClassInfo({ name: "S:A" }),
-          targetClassInfo: createTestECClassInfo({ name: "S:A" }),
-        })],
-        nestedFields: [caa2],
-      });
-
-      const nestedTop = createTestNestedContentField({
-        pathToPrimaryClass: [createTestRelatedClassInfo({
-          sourceClassInfo: createTestECClassInfo({ name: "S:A" }),
-          targetClassInfo: createTestECClassInfo({ name: "S:C" }),
-          isForwardRelationship: true,
-        })],
-        nestedFields: [nestedMiddle],
-      });
-      nestedTop.rebuildParentship();
-
-      const allFields = [a1, b, caa2];
-      const visibleFields = [a1, caa2]; // imitating a selection of a class C instance
-
-      // data of table ECDbMeta.ClassHasAllBaseClasses
-      const classBaseClass = [
-        { classFullName: "S:A", baseClassFullName: "S:A" },
-        { classFullName: "S:B", baseClassFullName: "S:B" },
-        { classFullName: "S:B", baseClassFullName: "S:A" },
-        { classFullName: "S:C", baseClassFullName: "S:C" },
-        { classFullName: "S:C", baseClassFullName: "S:A" },
-      ];
-      imodelMock.setup((x) => x.query(moq.It.isAnyString())).returns(() => createAsyncIterator(classBaseClass));
-
-      const fieldInfos = getFieldsInfos(allFields);
-      storageMock.setup(async (x) => x.loadProperties(moq.It.isAny(), moq.It.isAny())).returns(async () => new Set<PropertyFullName>(fieldInfos));
-      const orderInfos = getFieldsOrderInfos(allFields);
-      const oldOrderInfo = [...orderInfos];
-      storageMock.setup(async (x) => x.loadPropertiesOrder(moq.It.isAny(), moq.It.isAny())).returns(async () => orderInfos);
-
-      await manager.initializeConnection(imodelMock.object);
-      await manager.changeFieldPriority(imodelMock.object, a1, caa2, visibleFields);
-
-      expect(orderInfos[0]).to.eq(oldOrderInfo[2]); // caa2
-      expect(orderInfos[1]).to.eq(oldOrderInfo[0]); // a1
-      expect(orderInfos[2]).to.eq(oldOrderInfo[1]); // b
-    });
-
-  });
-
-});
-
-async function* createAsyncIterator<T>(list: T[]): AsyncIterableIterator<T> {
-  for (const e of list)
-    yield e;
-}
-
-const getFieldsInfos = (fields: Field[]): PropertyFullName[] => fields.reduce((total: PropertyFullName[], field) => ([...total, ...getFieldInfos(field)]), []);
-
-const getFieldsOrderInfos = (fields: Field[]): FavoritePropertiesOrderInfo[] => {
-  const orderInfos = fields.reduce((total: FavoritePropertiesOrderInfo[], field) => ([...total, ...createFieldOrderInfos(field)]), []);
-  let priority = orderInfos.length;
-  orderInfos.forEach((orderInfo) => orderInfo.priority = priority--);
-  return orderInfos;
-};
+/*---------------------------------------------------------------------------------------------
+* Copyright (c) Bentley Systems, Incorporated. All rights reserved.
+* See LICENSE.md in the project root for license terms and full copyright notice.
+*--------------------------------------------------------------------------------------------*/
+import { expect } from "chai";
+import sinon from "sinon";
+import * as moq from "typemoq";
+import { IModelConnection } from "@itwin/core-frontend";
+import { Field, NestedContentField, PropertiesField, PropertyInfo } from "@itwin/presentation-common";
+import {
+  createTestECClassInfo, createTestNestedContentField, createTestPropertiesContentField, createTestPropertyInfo, createTestRelatedClassInfo, createTestSimpleContentField,
+} from "@itwin/presentation-common/lib/cjs/test";
+import {
+  createFieldOrderInfos, FavoritePropertiesManager, FavoritePropertiesOrderInfo, FavoritePropertiesScope, getFieldInfos, IFavoritePropertiesStorage,
+} from "../../presentation-frontend";
+import { PropertyFullName } from "../../presentation-frontend/favorite-properties/FavoritePropertiesManager";
+
+describe("FavoritePropertiesManager", () => {
+
+  let manager: FavoritePropertiesManager;
+  let propertyField1: PropertiesField;
+  let propertyField2: PropertiesField;
+  let primitiveField: Field;
+  let nestedContentField: NestedContentField;
+  const storageMock = moq.Mock.ofType<IFavoritePropertiesStorage>();
+
+  let projectId: string;
+  let imodelId: string;
+  const imodelMock = moq.Mock.ofType<IModelConnection>();
+
+  before(() => {
+    projectId = "project-id";
+    imodelId = "imodel-id";
+    propertyField1 = createTestPropertiesContentField({
+      properties: [{ property: createTestPropertyInfo({ classInfo: createTestECClassInfo({ name: "Schema:ClassName1" }) }) }],
+    });
+    propertyField2 = createTestPropertiesContentField({
+      properties: [{ property: createTestPropertyInfo({ classInfo: createTestECClassInfo({ name: "Schema:ClassName2" }) }) }],
+    });
+    primitiveField = createTestSimpleContentField();
+    nestedContentField = createTestNestedContentField({
+      contentClassInfo: createTestECClassInfo({ name: "Schema:NestedContentClassName" }),
+      nestedFields: [propertyField1, propertyField2, primitiveField],
+    });
+  });
+
+  beforeEach(async () => {
+    manager = new FavoritePropertiesManager({ storage: storageMock.object });
+    imodelMock.setup((x) => x.iModelId).returns(() => imodelId);
+    imodelMock.setup((x) => x.iTwinId).returns(() => projectId);
+  });
+
+  afterEach(() => {
+    manager.dispose();
+    storageMock.reset();
+    imodelMock.reset();
+  });
+
+  describe("initializeConnection", () => {
+
+    it("loads project and iModel scopes", async () => {
+      await manager.initializeConnection(imodelMock.object);
+      storageMock.verify(async (x) => x.loadProperties(undefined, undefined), moq.Times.once());
+      storageMock.verify(async (x) => x.loadProperties(projectId, imodelId), moq.Times.once());
+      storageMock.verify(async (x) => x.loadProperties(projectId, undefined), moq.Times.once());
+    });
+
+    it("loads iModel scope when project scope is already loaded", async () => {
+      await manager.initializeConnection(imodelMock.object);
+
+      const imodelId2 = "imodel-id-2";
+      imodelMock.reset();
+      imodelMock.setup((x) => x.iModelId).returns(() => imodelId2);
+      imodelMock.setup((x) => x.iTwinId).returns(() => projectId);
+      await manager.initializeConnection(imodelMock.object);
+
+      storageMock.verify(async (x) => x.loadProperties(undefined, undefined), moq.Times.once());
+      storageMock.verify(async (x) => x.loadProperties(projectId, imodelId2), moq.Times.once());
+      storageMock.verify(async (x) => x.loadProperties(projectId, undefined), moq.Times.once());
+    });
+
+    it("does not load iModel scope when iModel scope is already loaded", async () => {
+      await manager.initializeConnection(imodelMock.object);
+      await manager.initializeConnection(imodelMock.object);
+
+      storageMock.verify(async (x) => x.loadProperties(undefined, undefined), moq.Times.once());
+      storageMock.verify(async (x) => x.loadProperties(projectId, imodelId), moq.Times.once());
+      storageMock.verify(async (x) => x.loadProperties(projectId, undefined), moq.Times.once());
+    });
+
+    it("removes non-favorited property order information", async () => {
+      const globalField = createTestPropertiesContentField({ properties: [{ property: createTestPropertyInfo({ name: "global" }) }] });
+      const projectField = createTestPropertiesContentField({ properties: [{ property: createTestPropertyInfo({ name: "project" }) }] });
+
+      const globalFieldInfos = new Set<PropertyFullName>(getFieldsInfos([globalField]));
+      storageMock.setup(async (x) => x.loadProperties()).returns(async () => globalFieldInfos);
+
+      const projectFieldInfos = new Set<PropertyFullName>(getFieldsInfos([projectField]));
+      storageMock.setup(async (x) => x.loadProperties(moq.It.isAny())).returns(async () => projectFieldInfos);
+
+      const nonFavoritedField = createTestPropertiesContentField({ properties: [{ property: createTestPropertyInfo({ name: "non-favorite" }) }] });
+      const allFields = [globalField, projectField, nonFavoritedField];
+      const orderInfos = getFieldsOrderInfos(allFields);
+      storageMock.setup(async (x) => x.loadPropertiesOrder(moq.It.isAny(), moq.It.isAny())).returns(async () => orderInfos);
+
+      await manager.initializeConnection(imodelMock.object);
+
+      expect(globalFieldInfos.size).to.eq(1);
+      expect(projectFieldInfos.size).to.eq(1);
+      expect(orderInfos.length).to.eq(2);
+    });
+
+    it("adds favorited property order information for those who don't have it", async () => {
+      const withOrderInfo = createTestPropertiesContentField({
+        properties: [{ property: createTestPropertyInfo({ name: "global", classInfo: createTestECClassInfo({ name: "Schema:ClassName" }) }) }],
+      });
+      const allFields = [withOrderInfo, propertyField1, nestedContentField, primitiveField];
+
+      const fieldInfos = new Set<PropertyFullName>(getFieldsInfos(allFields));
+      storageMock.setup(async (x) => x.loadProperties()).returns(async () => fieldInfos);
+
+      const fields = [withOrderInfo];
+      const orderInfos = getFieldsOrderInfos(fields);
+      storageMock.setup(async (x) => x.loadPropertiesOrder(moq.It.isAny(), moq.It.isAny())).returns(async () => orderInfos);
+
+      await manager.initializeConnection(imodelMock.object);
+
+      expect(fieldInfos.size).to.eq(4);
+      expect(orderInfos.length).to.eq(4);
+    });
+
+  });
+
+  describe("has", () => {
+
+    it("throws if not initialized", () => {
+      expect(() => manager.has(propertyField1, imodelMock.object, FavoritePropertiesScope.IModel)).to.throw(`Favorite properties are not initialized for iModel: '${imodelId}', in project: '${projectId}'. Call initializeConnection() with an IModelConnection to initialize.`);
+    });
+
+    it("returns false for not favorite property field", async () => {
+      await manager.initializeConnection(imodelMock.object);
+      expect(manager.has(propertyField1, imodelMock.object, FavoritePropertiesScope.Global)).to.be.false;
+    });
+
+    it("returns true for favorite property field", async () => {
+      await manager.initializeConnection(imodelMock.object);
+      await manager.add(propertyField1, imodelMock.object, FavoritePropertiesScope.Global);
+      expect(manager.has(propertyField1, imodelMock.object, FavoritePropertiesScope.Global)).to.be.true;
+    });
+
+    it("returns false for not favorite primitive fields", async () => {
+      await manager.initializeConnection(imodelMock.object);
+      const field = createTestSimpleContentField();
+      expect(manager.has(field, imodelMock.object, FavoritePropertiesScope.Global)).to.be.false;
+    });
+
+    it("returns true for favorite primitive fields", async () => {
+      await manager.initializeConnection(imodelMock.object);
+      const field = createTestSimpleContentField();
+      await manager.add(field, imodelMock.object, FavoritePropertiesScope.Global);
+      expect(manager.has(field, imodelMock.object, FavoritePropertiesScope.Global)).to.be.true;
+    });
+
+    it("returns false for not favorite nested content fields", async () => {
+      await manager.initializeConnection(imodelMock.object);
+      const field = createTestNestedContentField({ nestedFields: [] });
+      expect(manager.has(field, imodelMock.object, FavoritePropertiesScope.Global)).to.be.false;
+    });
+
+    it("returns true for favorite nested content fields", async () => {
+      await manager.initializeConnection(imodelMock.object);
+      const field = createTestNestedContentField({ nestedFields: [] });
+      await manager.add(field, imodelMock.object, FavoritePropertiesScope.Global);
+      expect(manager.has(field, imodelMock.object, FavoritePropertiesScope.Global)).to.be.true;
+    });
+
+    it("returns false for not favorite property fields", async () => {
+      await manager.initializeConnection(imodelMock.object);
+      const field = createTestPropertiesContentField({ properties: [{ property: createTestPropertyInfo() }] });
+      expect(manager.has(field, imodelMock.object, FavoritePropertiesScope.Global)).to.be.false;
+    });
+
+    it("returns true for favorite nested fields", async () => {
+      await manager.initializeConnection(imodelMock.object);
+      const field = createTestPropertiesContentField({ properties: [{ property: createTestPropertyInfo() }] });
+      await manager.add(field, imodelMock.object, FavoritePropertiesScope.Global);
+      expect(manager.has(field, imodelMock.object, FavoritePropertiesScope.Global)).to.be.true;
+    });
+
+    it("returns false for not favorite nested fields", async () => {
+      await manager.initializeConnection(imodelMock.object);
+      const nestedField = createTestPropertiesContentField({ properties: [{ property: createTestPropertyInfo() }] });
+      const parentField = createTestNestedContentField({
+        nestedFields: [nestedField],
+      });
+      parentField.rebuildParentship();
+      expect(manager.has(nestedField, imodelMock.object, FavoritePropertiesScope.Global)).to.be.false;
+    });
+
+    it("returns true for favorite nested fields", async () => {
+      await manager.initializeConnection(imodelMock.object);
+      const nestedField = createTestPropertiesContentField({ properties: [{ property: createTestPropertyInfo() }] });
+      const parentField = createTestNestedContentField({
+        nestedFields: [nestedField],
+      });
+      parentField.rebuildParentship();
+      await manager.add(nestedField, imodelMock.object, FavoritePropertiesScope.Global);
+      expect(manager.has(nestedField, imodelMock.object, FavoritePropertiesScope.Global)).to.be.true;
+    });
+
+    it("checks iModel scope for favorite properties", async () => {
+      await manager.initializeConnection(imodelMock.object);
+      await manager.add(propertyField1, imodelMock.object, FavoritePropertiesScope.IModel);
+      expect(manager.has(propertyField1, imodelMock.object, FavoritePropertiesScope.IModel)).to.be.true;
+    });
+
+    it("checks project scope for favorite properties", async () => {
+      await manager.initializeConnection(imodelMock.object);
+      await manager.add(propertyField1, imodelMock.object, FavoritePropertiesScope.Project);
+      expect(manager.has(propertyField1, imodelMock.object, FavoritePropertiesScope.Project)).to.be.true;
+    });
+
+  });
+
+  describe("add", () => {
+
+    it("throws if not initialized", async () => {
+      await expect(manager.add(propertyField1, imodelMock.object, FavoritePropertiesScope.Global)).to.be.rejectedWith(`Favorite properties are not initialized for iModel: '${imodelId}', in project: '${projectId}'. Call initializeConnection() with an IModelConnection to initialize.`);
+    });
+
+    it("raises onFavoritesChanged event", async () => {
+      await manager.initializeConnection(imodelMock.object);
+
+      const s = sinon.spy(manager.onFavoritesChanged, "raiseEvent");
+      await manager.add(nestedContentField, imodelMock.object, FavoritePropertiesScope.Global);
+      expect(s).to.be.calledOnce;
+    });
+
+    it("adds to project scope", async () => {
+      await manager.initializeConnection(imodelMock.object);
+
+      await manager.add(propertyField1, imodelMock.object, FavoritePropertiesScope.Project);
+      expect(manager.has(propertyField1, imodelMock.object, FavoritePropertiesScope.Project)).to.be.true;
+    });
+
+    it("adds to iModel scope", async () => {
+      await manager.initializeConnection(imodelMock.object);
+
+      await manager.add(propertyField1, imodelMock.object, FavoritePropertiesScope.IModel);
+      expect(manager.has(propertyField1, imodelMock.object, FavoritePropertiesScope.IModel)).to.be.true;
+    });
+
+    it("does not raise onFavoritesChanged event if property is alredy favorite", async () => {
+      await manager.initializeConnection(imodelMock.object);
+      await manager.add(propertyField1, imodelMock.object, FavoritePropertiesScope.Global);
+
+      const s = sinon.spy(manager.onFavoritesChanged, "raiseEvent");
+      await manager.add(propertyField1, imodelMock.object, FavoritePropertiesScope.Global);
+      expect(s).to.be.not.called;
+    });
+
+    it("adds new favorited properties to the end of the list", async () => {
+      await manager.initializeConnection(imodelMock.object);
+      await manager.add(propertyField1, imodelMock.object, FavoritePropertiesScope.Global);
+      await manager.add(propertyField2, imodelMock.object, FavoritePropertiesScope.Global);
+      await manager.add(primitiveField, imodelMock.object, FavoritePropertiesScope.Global);
+    });
+
+  });
+
+  describe("remove", () => {
+
+    it("throws if not initialized", async () => {
+      await expect(manager.remove(propertyField1, imodelMock.object, FavoritePropertiesScope.Global)).to.be.rejectedWith(`Favorite properties are not initialized for iModel: '${imodelId}', in project: '${projectId}'. Call initializeConnection() with an IModelConnection to initialize.`);
+    });
+
+    it("removes single property field", async () => {
+      await manager.initializeConnection(imodelMock.object);
+      await manager.add(propertyField1, imodelMock.object, FavoritePropertiesScope.Global);
+
+      await manager.remove(propertyField1, imodelMock.object, FavoritePropertiesScope.Global);
+      expect(manager.has(propertyField1, imodelMock.object, FavoritePropertiesScope.Global)).to.be.false;
+    });
+
+    it("removes single nested property field", async () => {
+      await manager.initializeConnection(imodelMock.object);
+      await manager.add(nestedContentField, imodelMock.object, FavoritePropertiesScope.Global);
+
+      await manager.remove(nestedContentField, imodelMock.object, FavoritePropertiesScope.Global);
+      expect(manager.has(nestedContentField, imodelMock.object, FavoritePropertiesScope.Global)).to.be.false;
+    });
+
+    it("removes single primitive field", async () => {
+      await manager.initializeConnection(imodelMock.object);
+      await manager.add(primitiveField, imodelMock.object, FavoritePropertiesScope.Global);
+
+      await manager.remove(primitiveField, imodelMock.object, FavoritePropertiesScope.Global);
+      expect(manager.has(primitiveField, imodelMock.object, FavoritePropertiesScope.Global)).to.be.false;
+    });
+
+    it("raises onFavoritesChanged event", async () => {
+      await manager.initializeConnection(imodelMock.object);
+      await manager.add(nestedContentField, imodelMock.object, FavoritePropertiesScope.Global);
+
+      const s = sinon.spy(manager.onFavoritesChanged, "raiseEvent");
+      await manager.remove(nestedContentField, imodelMock.object, FavoritePropertiesScope.Global);
+      expect(s).to.be.calledOnce;
+    });
+
+    it("removes from project scope", async () => {
+      await manager.initializeConnection(imodelMock.object);
+      await manager.add(propertyField1, imodelMock.object, FavoritePropertiesScope.Project);
+
+      await manager.remove(propertyField1, imodelMock.object, FavoritePropertiesScope.Project);
+      expect(manager.has(propertyField1, imodelMock.object, FavoritePropertiesScope.Project)).to.be.false;
+    });
+
+    it("removes from iModel scope", async () => {
+      await manager.initializeConnection(imodelMock.object);
+      await manager.add(propertyField1, imodelMock.object, FavoritePropertiesScope.IModel);
+
+      await manager.remove(propertyField1, imodelMock.object, FavoritePropertiesScope.IModel);
+      expect(manager.has(propertyField1, imodelMock.object, FavoritePropertiesScope.IModel)).to.be.false;
+    });
+
+    it("removes from all scopes", async () => {
+      await manager.initializeConnection(imodelMock.object);
+      await manager.add(propertyField1, imodelMock.object, FavoritePropertiesScope.Global);
+      await manager.add(propertyField1, imodelMock.object, FavoritePropertiesScope.Project);
+      await manager.add(propertyField1, imodelMock.object, FavoritePropertiesScope.IModel);
+
+      await manager.remove(propertyField1, imodelMock.object, FavoritePropertiesScope.IModel);
+      expect(manager.has(propertyField1, imodelMock.object, FavoritePropertiesScope.Global)).to.be.false;
+      expect(manager.has(propertyField1, imodelMock.object, FavoritePropertiesScope.Project)).to.be.false;
+      expect(manager.has(propertyField1, imodelMock.object, FavoritePropertiesScope.IModel)).to.be.false;
+    });
+
+    it("removes only from global and project scopes", async () => {
+      await manager.initializeConnection(imodelMock.object);
+      await manager.add(propertyField1, imodelMock.object, FavoritePropertiesScope.Global);
+      await manager.add(propertyField1, imodelMock.object, FavoritePropertiesScope.Project);
+      await manager.add(propertyField1, imodelMock.object, FavoritePropertiesScope.IModel);
+
+      await manager.remove(propertyField1, imodelMock.object, FavoritePropertiesScope.Project);
+      expect(manager.has(propertyField1, imodelMock.object, FavoritePropertiesScope.Global)).to.be.false;
+      expect(manager.has(propertyField1, imodelMock.object, FavoritePropertiesScope.Project)).to.be.false;
+      expect(manager.has(propertyField1, imodelMock.object, FavoritePropertiesScope.IModel)).to.be.true;
+    });
+
+    it("does not raise onFavoritesChanged event if property is not favorite", async () => {
+      await manager.initializeConnection(imodelMock.object);
+
+      const s = sinon.spy(manager.onFavoritesChanged, "raiseEvent");
+      await manager.remove(propertyField1, imodelMock.object, FavoritePropertiesScope.Global);
+      expect(s).to.be.not.called;
+    });
+
+  });
+
+  describe("clear", () => {
+
+    it("throws if not initialized", async () => {
+      await expect(manager.clear(imodelMock.object, FavoritePropertiesScope.IModel)).to.be.rejectedWith(`Favorite properties are not initialized for iModel: '${imodelId}', in project: '${projectId}'. Call initializeConnection() with an IModelConnection to initialize.`);
+    });
+
+    it("clears global", async () => {
+      await manager.initializeConnection(imodelMock.object);
+      await manager.add(nestedContentField, imodelMock.object, FavoritePropertiesScope.Global);
+      await manager.add(primitiveField, imodelMock.object, FavoritePropertiesScope.Global);
+      await manager.add(propertyField1, imodelMock.object, FavoritePropertiesScope.Global);
+
+      await manager.clear(imodelMock.object, FavoritePropertiesScope.Global);
+      expect(manager.has(nestedContentField, imodelMock.object, FavoritePropertiesScope.Global)).to.be.false;
+      expect(manager.has(primitiveField, imodelMock.object, FavoritePropertiesScope.Global)).to.be.false;
+      expect(manager.has(propertyField1, imodelMock.object, FavoritePropertiesScope.Global)).to.be.false;
+    });
+
+    it("clears project", async () => {
+      await manager.initializeConnection(imodelMock.object);
+
+      await manager.add(nestedContentField, imodelMock.object, FavoritePropertiesScope.Project);
+      await manager.add(primitiveField, imodelMock.object, FavoritePropertiesScope.Project);
+      await manager.add(propertyField1, imodelMock.object, FavoritePropertiesScope.Project);
+
+      await manager.clear(imodelMock.object, FavoritePropertiesScope.Project);
+      expect(manager.has(nestedContentField, imodelMock.object, FavoritePropertiesScope.Project)).to.be.false;
+      expect(manager.has(primitiveField, imodelMock.object, FavoritePropertiesScope.Project)).to.be.false;
+      expect(manager.has(propertyField1, imodelMock.object, FavoritePropertiesScope.Project)).to.be.false;
+    });
+
+    it("clears iModel", async () => {
+      await manager.initializeConnection(imodelMock.object);
+
+      await manager.add(nestedContentField, imodelMock.object, FavoritePropertiesScope.IModel);
+      await manager.add(primitiveField, imodelMock.object, FavoritePropertiesScope.IModel);
+      await manager.add(propertyField1, imodelMock.object, FavoritePropertiesScope.IModel);
+
+      await manager.clear(imodelMock.object, FavoritePropertiesScope.IModel);
+      expect(manager.has(nestedContentField, imodelMock.object, FavoritePropertiesScope.IModel)).to.be.false;
+      expect(manager.has(primitiveField, imodelMock.object, FavoritePropertiesScope.IModel)).to.be.false;
+      expect(manager.has(propertyField1, imodelMock.object, FavoritePropertiesScope.IModel)).to.be.false;
+    });
+
+    it("does not raise onFavoritesChanged event if there are no favorite properties", async () => {
+      await manager.initializeConnection(imodelMock.object);
+
+      const s = sinon.spy(manager.onFavoritesChanged, "raiseEvent");
+      await manager.clear(imodelMock.object, FavoritePropertiesScope.Global);
+      expect(s).to.be.not.called;
+    });
+
+    it("removes property order information", async () => {
+      const globalA = createTestPropertiesContentField({ properties: [{ property: createTestPropertyInfo({ name: "global-a" }) }] });
+      const globalB = createTestPropertiesContentField({ properties: [{ property: createTestPropertyInfo({ name: "global-b" }) }] });
+      const projectA = createTestPropertiesContentField({ properties: [{ property: createTestPropertyInfo({ name: "project-a" }) }] });
+
+      const globalFields = [globalA, globalB];
+      const globalFieldInfos = new Set<PropertyFullName>(getFieldsInfos(globalFields));
+      storageMock.setup(async (x) => x.loadProperties()).returns(async () => globalFieldInfos);
+
+      const projectFields = [projectA];
+      const projectFieldInfos = new Set<PropertyFullName>(getFieldsInfos(projectFields));
+      storageMock.setup(async (x) => x.loadProperties(moq.It.isAny())).returns(async () => projectFieldInfos);
+
+      const nonFavoritedField = createTestPropertiesContentField({ properties: [{ property: createTestPropertyInfo({ name: "non-favorite" }) }] });
+      const allFields = [globalA, globalB, projectA, nonFavoritedField];
+      const orderInfos = getFieldsOrderInfos(allFields);
+      storageMock.setup(async (x) => x.loadPropertiesOrder(moq.It.isAny(), moq.It.isAny())).returns(async () => orderInfos);
+
+      await manager.initializeConnection(imodelMock.object);
+      await manager.clear(imodelMock.object, FavoritePropertiesScope.Global);
+
+      expect(globalFieldInfos.size).to.eq(0);
+      expect(projectFieldInfos.size).to.eq(1);
+      expect(orderInfos.length).to.eq(1);
+    });
+
+  });
+
+  describe("sortFields", () => {
+
+    it("sorts favorite properties", async () => {
+      const a = createTestPropertiesContentField({ properties: [{ property: createTestPropertyInfo({ name: "a" }) }] });
+      const b = createTestNestedContentField({ nestedFields: [] });
+      const c = createTestSimpleContentField();
+      const d = createTestPropertiesContentField({ properties: [{ property: createTestPropertyInfo({ name: "d" }) }] });
+      const favoriteFields = [a, b, c, d];
+
+      const fieldInfos = getFieldsInfos(favoriteFields);
+      storageMock.setup(async (x) => x.loadProperties(moq.It.isAny(), moq.It.isAny())).returns(async () => new Set<PropertyFullName>(fieldInfos));
+      const orderInfos = getFieldsOrderInfos(favoriteFields);
+      storageMock.setup(async (x) => x.loadPropertiesOrder(moq.It.isAny(), moq.It.isAny())).returns(async () => orderInfos);
+
+      await manager.initializeConnection(imodelMock.object);
+      const fields = [b, d, a, c];
+      manager.sortFields(imodelMock.object, fields);
+
+      expect(fields[0]).to.eq(a);
+      expect(fields[1]).to.eq(b);
+      expect(fields[2]).to.eq(c);
+      expect(fields[3]).to.eq(d);
+    });
+
+    it("sorts partially non-favorite and favorite properties", async () => {
+      const a = createTestPropertiesContentField({ properties: [{ property: createTestPropertyInfo({ name: "a" }) }], priority: 1, name: "A" });
+      const b = createTestPropertiesContentField({ properties: [{ property: createTestPropertyInfo({ name: "b" }) }], priority: 2, name: "B" });
+      const c = createTestPropertiesContentField({ properties: [{ property: createTestPropertyInfo({ name: "c" }) }], priority: 10, name: "C" });
+      const d = createTestPropertiesContentField({ properties: [{ property: createTestPropertyInfo({ name: "d" }) }], priority: 10, name: "D" });
+      const e = createTestPropertiesContentField({ properties: [{ property: createTestPropertyInfo({ name: "e" }) }], priority: 9, name: "E" });
+
+      const favoriteFields = [a, b];
+      const fieldInfos = getFieldsInfos(favoriteFields);
+      storageMock.setup(async (x) => x.loadProperties(moq.It.isAny(), moq.It.isAny())).returns(async () => new Set<PropertyFullName>(fieldInfos));
+      const orderInfos = getFieldsOrderInfos(favoriteFields);
+      storageMock.setup(async (x) => x.loadPropertiesOrder(moq.It.isAny(), moq.It.isAny())).returns(async () => orderInfos);
+
+      await manager.initializeConnection(imodelMock.object);
+      const fields = [b, d, e, c, a];
+      manager.sortFields(imodelMock.object, fields);
+
+      expect(fields[0]).to.eq(a);
+      expect(fields[1]).to.eq(b);
+      expect(fields[2]).to.eq(c);
+      expect(fields[3]).to.eq(d);
+      expect(fields[4]).to.eq(e);
+    });
+
+    it("uses fields most recent property to sort by", async () => {
+      /** Class hierarchy:
+       *  A <- B
+       * Field properties:
+       * F1 - a1, b1
+       * F2 - a2, b2
+       * F3 - a3, b3
+       */
+      const f1 = createTestPropertiesContentField({
+        properties: [
+          { property: createTestPropertyInfo({ name: "f1-1", classInfo: createTestECClassInfo({ name: "S:A" }) }) },
+          { property: createTestPropertyInfo({ name: "f1-2", classInfo: createTestECClassInfo({ name: "S:B" }) }) },
+        ],
+      });
+      const f2 = createTestPropertiesContentField({
+        properties: [
+          { property: createTestPropertyInfo({ name: "f2-1", classInfo: createTestECClassInfo({ name: "S:A" }) }) },
+          { property: createTestPropertyInfo({ name: "f2-2", classInfo: createTestECClassInfo({ name: "S:B" }) }) },
+        ],
+      });
+      const f3 = createTestPropertiesContentField({
+        properties: [
+          { property: createTestPropertyInfo({ name: "f3-1", classInfo: createTestECClassInfo({ name: "S:A" }) }) },
+          { property: createTestPropertyInfo({ name: "f3-2", classInfo: createTestECClassInfo({ name: "S:B" }) }) },
+        ],
+      });
+      const fields = [f1, f2, f3];
+      const properties = [
+        f3.properties[0].property,
+        f1.properties[0].property,
+        f2.properties[0].property,
+        f1.properties[1].property,
+        f2.properties[1].property,
+        f3.properties[1].property,
+      ];
+
+      const fieldInfos = getFieldsInfos(fields);
+      storageMock.setup(async (x) => x.loadProperties(moq.It.isAny(), moq.It.isAny())).returns(async () => new Set<PropertyFullName>(fieldInfos));
+
+      let priority = properties.length;
+      const orderInfos = properties.map((property: PropertyInfo): FavoritePropertiesOrderInfo => ({
+        parentClassName: property.classInfo.name,
+        name: `${property.classInfo.name}:${property.name}`,
+        orderedTimestamp: new Date(),
+        priority: priority--,
+      }));
+      orderInfos[3].orderedTimestamp.setDate(orderInfos[3].orderedTimestamp.getDate() + 1); // make b1 more recent than a1
+      orderInfos[2].orderedTimestamp.setDate(orderInfos[2].orderedTimestamp.getDate() + 1); // make a2 more recent than b2
+      orderInfos[0].orderedTimestamp = orderInfos[5].orderedTimestamp; // make a3 and b3 equal
+
+      storageMock.setup(async (x) => x.loadPropertiesOrder(moq.It.isAny(), moq.It.isAny())).returns(async () => orderInfos);
+
+      await manager.initializeConnection(imodelMock.object);
+      manager.sortFields(imodelMock.object, fields);
+
+      expect(fields[0]).to.eq(f3);
+      expect(fields[1]).to.eq(f2);
+      expect(fields[2]).to.eq(f1);
+    });
+
+  });
+
+  describe("changeFieldPriority", () => {
+
+    it("throws if both fields are the same object", async () => {
+      const a = createTestPropertiesContentField({ properties: [{ property: createTestPropertyInfo({ name: "a" }) }] });
+      const allFields = [a];
+
+      const fieldInfos = getFieldsInfos(allFields);
+      storageMock.setup(async (x) => x.loadProperties(moq.It.isAny(), moq.It.isAny())).returns(async () => new Set<PropertyFullName>(fieldInfos));
+
+      const orderInfos = getFieldsOrderInfos(allFields);
+      storageMock.setup(async (x) => x.loadPropertiesOrder(moq.It.isAny(), moq.It.isAny())).returns(async () => orderInfos);
+
+      await manager.initializeConnection(imodelMock.object);
+      await expect(manager.changeFieldPriority(imodelMock.object, a, a, allFields)).to.be.rejectedWith("`field` can not be the same as `afterField`.");
+    });
+
+    it("throws if given non-visible field", async () => {
+      const a = createTestPropertiesContentField({ properties: [{ property: createTestPropertyInfo({ name: "a" }) }] });
+      const b = createTestPropertiesContentField({ properties: [{ property: createTestPropertyInfo({ name: "b" }) }] });
+      const allFields = [a, b];
+
+      const fieldInfos = getFieldsInfos(allFields);
+      storageMock.setup(async (x) => x.loadProperties(moq.It.isAny(), moq.It.isAny())).returns(async () => new Set<PropertyFullName>(fieldInfos));
+
+      const orderInfos = getFieldsOrderInfos(allFields);
+      storageMock.setup(async (x) => x.loadPropertiesOrder(moq.It.isAny(), moq.It.isAny())).returns(async () => orderInfos);
+
+      await manager.initializeConnection(imodelMock.object);
+
+      const fakeField = createTestPropertiesContentField({ properties: [{ property: createTestPropertyInfo({ name: "does-not-exist" }) }] });
+      await expect(manager.changeFieldPriority(imodelMock.object, fakeField, b, allFields)).to.be.rejectedWith("Field is not contained in visible fields.");
+    });
+
+    it("throws if given non-favorite field", async () => {
+      const a = createTestPropertiesContentField({ properties: [{ property: createTestPropertyInfo({ name: "a" }) }] });
+      const b = createTestPropertiesContentField({ properties: [{ property: createTestPropertyInfo({ name: "b" }) }] });
+      const allFields = [a, b];
+
+      const fieldInfos = getFieldsInfos(allFields);
+      storageMock.setup(async (x) => x.loadProperties(moq.It.isAny(), moq.It.isAny())).returns(async () => new Set<PropertyFullName>(fieldInfos));
+
+      const orderInfos = getFieldsOrderInfos(allFields);
+      storageMock.setup(async (x) => x.loadPropertiesOrder(moq.It.isAny(), moq.It.isAny())).returns(async () => orderInfos);
+
+      const nonFavoriteField = createTestPropertiesContentField({ properties: [{ property: createTestPropertyInfo({ name: "non-favorite" }) }] });
+      const visibleFields = [...allFields, nonFavoriteField];
+      await manager.initializeConnection(imodelMock.object);
+      await expect(manager.changeFieldPriority(imodelMock.object, nonFavoriteField, b, visibleFields)).to.be.rejectedWith("Field has no property order information.");
+    });
+
+    it("throws if given non-visible afterField", async () => {
+      const a = createTestPropertiesContentField({ properties: [{ property: createTestPropertyInfo({ name: "a" }) }] });
+      const b = createTestPropertiesContentField({ properties: [{ property: createTestPropertyInfo({ name: "b" }) }] });
+      const allFields = [a, b];
+
+      const fieldInfos = getFieldsInfos(allFields);
+      storageMock.setup(async (x) => x.loadProperties(moq.It.isAny(), moq.It.isAny())).returns(async () => new Set<PropertyFullName>(fieldInfos));
+
+      const orderInfos = getFieldsOrderInfos(allFields);
+      storageMock.setup(async (x) => x.loadPropertiesOrder(moq.It.isAny(), moq.It.isAny())).returns(async () => orderInfos);
+
+      await manager.initializeConnection(imodelMock.object);
+
+      const fakeField = createTestPropertiesContentField({ properties: [{ property: createTestPropertyInfo({ name: "does-not-exist" }) }] });
+      await expect(manager.changeFieldPriority(imodelMock.object, a, fakeField, allFields)).to.be.rejectedWith("Field is not contained in visible fields.");
+    });
+
+    it("throws if given non-favorite afterField", async () => {
+      const a = createTestPropertiesContentField({ properties: [{ property: createTestPropertyInfo({ name: "a" }) }] });
+      const b = createTestPropertiesContentField({ properties: [{ property: createTestPropertyInfo({ name: "b" }) }] });
+      const allFields = [a, b];
+
+      const fieldInfos = getFieldsInfos(allFields);
+      storageMock.setup(async (x) => x.loadProperties(moq.It.isAny(), moq.It.isAny())).returns(async () => new Set<PropertyFullName>(fieldInfos));
+
+      const orderInfos = getFieldsOrderInfos(allFields);
+      storageMock.setup(async (x) => x.loadPropertiesOrder(moq.It.isAny(), moq.It.isAny())).returns(async () => orderInfos);
+
+      const nonFavoriteField = createTestPropertiesContentField({ properties: [{ property: createTestPropertyInfo({ name: "non-favorite" }) }] });
+      const visibleFields = [...allFields, nonFavoriteField];
+      await manager.initializeConnection(imodelMock.object);
+      await expect(manager.changeFieldPriority(imodelMock.object, a, nonFavoriteField, visibleFields)).to.be.rejectedWith("Field has no property order information.");
+    });
+
+    it("does not query for base classes if it already has it cached", async () => {
+      const a = createTestPropertiesContentField({ properties: [{ property: createTestPropertyInfo({ name: "a", classInfo: createTestECClassInfo({ name: "S:A" }) }) }] });
+      const b = createTestPropertiesContentField({ properties: [{ property: createTestPropertyInfo({ name: "b", classInfo: createTestECClassInfo({ name: "S:B" }) }) }] });
+      const allFields = [a, b];
+
+      const classBaseClass = [
+        { classFullName: "S:A", baseClassFullName: "S:A" },
+        { classFullName: "S:B", baseClassFullName: "S:B" },
+        { classFullName: "S:B", baseClassFullName: "S:A" },
+      ];
+      imodelMock.setup((x) => x.query(moq.It.isAnyString())).returns(() => createAsyncIterator(classBaseClass));
+
+      const fieldInfos = getFieldsInfos(allFields);
+      storageMock.setup(async (x) => x.loadProperties(moq.It.isAny(), moq.It.isAny())).returns(async () => new Set<PropertyFullName>(fieldInfos));
+      const orderInfos = getFieldsOrderInfos(allFields);
+      const oldOrderInfo = [...orderInfos];
+      storageMock.setup(async (x) => x.loadPropertiesOrder(moq.It.isAny(), moq.It.isAny())).returns(async () => orderInfos);
+
+      await manager.initializeConnection(imodelMock.object);
+      await manager.changeFieldPriority(imodelMock.object, a, b, allFields);
+      expect(orderInfos[0]).to.eq(oldOrderInfo[1]); // b
+      expect(orderInfos[1]).to.eq(oldOrderInfo[0]); // a
+
+      await manager.changeFieldPriority(imodelMock.object, b, a, allFields);
+      expect(orderInfos[0]).to.eq(oldOrderInfo[0]); // a
+      expect(orderInfos[1]).to.eq(oldOrderInfo[1]); // b
+      imodelMock.verify((x) => x.query(moq.It.isAnyString()), moq.Times.once());
+    });
+
+    it("does not change the order of irrelevant properties", async () => {
+      /** Class hierarchy:
+       *    A
+       *   / \
+       *  B   C
+       * Moving a1 after c:
+       *  a1    b1
+       *  b1    a2
+       *  a2 -> c
+       *  b2    a1
+       *  c     b2
+       */
+      const a1 = createTestPropertiesContentField({ properties: [{ property: createTestPropertyInfo({ name: "a1", classInfo: createTestECClassInfo({ name: "S:A" }) }) }] });
+      const b1 = createTestPropertiesContentField({ properties: [{ property: createTestPropertyInfo({ name: "b1", classInfo: createTestECClassInfo({ name: "S:B" }) }) }] });
+      const a2 = createTestPropertiesContentField({ properties: [{ property: createTestPropertyInfo({ name: "a2", classInfo: createTestECClassInfo({ name: "S:A" }) }) }] });
+      const b2 = createTestPropertiesContentField({ properties: [{ property: createTestPropertyInfo({ name: "b2", classInfo: createTestECClassInfo({ name: "S:B" }) }) }] });
+      const c = createTestPropertiesContentField({ properties: [{ property: createTestPropertyInfo({ name: "c", classInfo: createTestECClassInfo({ name: "S:C" }) }) }] });
+      const allFields = [a1, b1, a2, b2, c];
+      const visibleFields = [a1, a2, c]; // imitating a selection of a class C instance
+
+      // data of table ECDbMeta.ClassHasAllBaseClasses
+      const classBaseClass = [
+        { classFullName: "S:A", baseClassFullName: "S:A" },
+        { classFullName: "S:B", baseClassFullName: "S:B" },
+        { classFullName: "S:B", baseClassFullName: "S:A" },
+        { classFullName: "S:C", baseClassFullName: "S:C" },
+        { classFullName: "S:C", baseClassFullName: "S:A" },
+      ];
+      imodelMock.setup((x) => x.query(moq.It.isAnyString())).returns(() => createAsyncIterator(classBaseClass));
+
+      const fieldInfos = getFieldsInfos(allFields);
+      storageMock.setup(async (x) => x.loadProperties(moq.It.isAny(), moq.It.isAny())).returns(async () => new Set<PropertyFullName>(fieldInfos));
+      const orderInfos = getFieldsOrderInfos(allFields);
+      const oldOrderInfo = [...orderInfos];
+      storageMock.setup(async (x) => x.loadPropertiesOrder(moq.It.isAny(), moq.It.isAny())).returns(async () => orderInfos);
+
+      await manager.initializeConnection(imodelMock.object);
+      await manager.changeFieldPriority(imodelMock.object, a1, c, visibleFields);
+
+      expect(orderInfos[0]).to.eq(oldOrderInfo[1]); // b1
+      expect(orderInfos[1]).to.eq(oldOrderInfo[2]); // a2
+      expect(orderInfos[2]).to.eq(oldOrderInfo[4]); // c
+      expect(orderInfos[3]).to.eq(oldOrderInfo[0]); // a1
+      expect(orderInfos[4]).to.eq(oldOrderInfo[3]); // b2
+    });
+
+    it("does not change the order of irrelevant properties when moving up", async () => {
+      /** Class hierarchy:
+       *    A
+       *   / \
+       *  B   C
+       * Moving a1 after c:
+       *  c     c
+       *  b2    b2
+       *  a2 -> a1
+       *  b1    a2
+       *  a1    b1
+       */
+      const c = createTestPropertiesContentField({ properties: [{ property: createTestPropertyInfo({ name: "c", classInfo: createTestECClassInfo({ name: "S:C" }) }) }] });
+      const b2 = createTestPropertiesContentField({ properties: [{ property: createTestPropertyInfo({ name: "b2", classInfo: createTestECClassInfo({ name: "S:B" }) }) }] });
+      const a2 = createTestPropertiesContentField({ properties: [{ property: createTestPropertyInfo({ name: "a2", classInfo: createTestECClassInfo({ name: "S:A" }) }) }] });
+      const b1 = createTestPropertiesContentField({ properties: [{ property: createTestPropertyInfo({ name: "b1", classInfo: createTestECClassInfo({ name: "S:B" }) }) }] });
+      const a1 = createTestPropertiesContentField({ properties: [{ property: createTestPropertyInfo({ name: "a1", classInfo: createTestECClassInfo({ name: "S:A" }) }) }] });
+      const allFields = [c, b2, a2, b1, a1];
+      const visibleFields = [c, a2, a1]; // imitating a selection of a class C instance
+
+      // data of table ECDbMeta.ClassHasAllBaseClasses
+      const classBaseClass = [
+        { classFullName: "S:A", baseClassFullName: "S:A" },
+        { classFullName: "S:B", baseClassFullName: "S:B" },
+        { classFullName: "S:B", baseClassFullName: "S:A" },
+        { classFullName: "S:C", baseClassFullName: "S:C" },
+        { classFullName: "S:C", baseClassFullName: "S:A" },
+      ];
+      imodelMock.setup((x) => x.query(moq.It.isAnyString())).returns(() => createAsyncIterator(classBaseClass));
+
+      const fieldInfos = getFieldsInfos(allFields);
+      storageMock.setup(async (x) => x.loadProperties(moq.It.isAny(), moq.It.isAny())).returns(async () => new Set<PropertyFullName>(fieldInfos));
+      const orderInfos = getFieldsOrderInfos(allFields);
+      const oldOrderInfo = [...orderInfos];
+      storageMock.setup(async (x) => x.loadPropertiesOrder(moq.It.isAny(), moq.It.isAny())).returns(async () => orderInfos);
+
+      await manager.initializeConnection(imodelMock.object);
+      await manager.changeFieldPriority(imodelMock.object, a1, c, visibleFields);
+
+      expect(orderInfos[0]).to.eq(oldOrderInfo[0]); // c
+      expect(orderInfos[1]).to.eq(oldOrderInfo[1]); // b2
+      expect(orderInfos[2]).to.eq(oldOrderInfo[4]); // a1
+      expect(orderInfos[3]).to.eq(oldOrderInfo[2]); // a2
+      expect(orderInfos[4]).to.eq(oldOrderInfo[3]); // b1
+    });
+
+    it("does not change the order of irrelevant properties when moving to top", async () => {
+      /** Class hierarchy:
+       *    A
+       *   / \
+       *  B   C
+       * Moving a1 to top:
+       *  c     b2
+       *  b2    a1
+       *  a2 -> c
+       *  b1    a2
+       *  a1    b1
+       */
+      const c = createTestPropertiesContentField({ properties: [{ property: createTestPropertyInfo({ name: "c", classInfo: createTestECClassInfo({ name: "S:C" }) }) }] });
+      const b2 = createTestPropertiesContentField({ properties: [{ property: createTestPropertyInfo({ name: "b2", classInfo: createTestECClassInfo({ name: "S:B" }) }) }] });
+      const a2 = createTestPropertiesContentField({ properties: [{ property: createTestPropertyInfo({ name: "a2", classInfo: createTestECClassInfo({ name: "S:A" }) }) }] });
+      const b1 = createTestPropertiesContentField({ properties: [{ property: createTestPropertyInfo({ name: "b1", classInfo: createTestECClassInfo({ name: "S:B" }) }) }] });
+      const a1 = createTestPropertiesContentField({ properties: [{ property: createTestPropertyInfo({ name: "a1", classInfo: createTestECClassInfo({ name: "S:A" }) }) }] });
+      const allFields = [c, b2, a2, b1, a1];
+      const visibleFields = [c, a2, a1]; // imitating a selection of a class C instance
+
+      // data of table ECDbMeta.ClassHasAllBaseClasses
+      const classBaseClass = [
+        { classFullName: "S:A", baseClassFullName: "S:A" },
+        { classFullName: "S:B", baseClassFullName: "S:B" },
+        { classFullName: "S:B", baseClassFullName: "S:A" },
+        { classFullName: "S:C", baseClassFullName: "S:C" },
+        { classFullName: "S:C", baseClassFullName: "S:A" },
+      ];
+      imodelMock.setup((x) => x.query(moq.It.isAnyString())).returns(() => createAsyncIterator(classBaseClass));
+
+      const fieldInfos = getFieldsInfos(allFields);
+      storageMock.setup(async (x) => x.loadProperties(moq.It.isAny(), moq.It.isAny())).returns(async () => new Set<PropertyFullName>(fieldInfos));
+      const orderInfos = getFieldsOrderInfos(allFields);
+      const oldOrderInfo = [...orderInfos];
+      storageMock.setup(async (x) => x.loadPropertiesOrder(moq.It.isAny(), moq.It.isAny())).returns(async () => orderInfos);
+
+      await manager.initializeConnection(imodelMock.object);
+      await manager.changeFieldPriority(imodelMock.object, a1, undefined, visibleFields);
+
+      expect(orderInfos[0]).to.eq(oldOrderInfo[1]); // b2
+      expect(orderInfos[1]).to.eq(oldOrderInfo[4]); // a1
+      expect(orderInfos[2]).to.eq(oldOrderInfo[0]); // c
+      expect(orderInfos[3]).to.eq(oldOrderInfo[2]); // a2
+      expect(orderInfos[4]).to.eq(oldOrderInfo[3]); // b1
+    });
+
+    it("does not change non-visible primitive field order with respect to visible fields", async () => {
+      /** Class hierarchy:
+       *    A
+       *   / \
+       *  B   C
+       * Moving a after c:
+       * a       prim
+       * b1      c
+       * prim -> a
+       * b2      b1
+       * c       b2
+       * Note:
+       * prim is a primitive field, only visible having selected class B instances
+       */
+
+      const a = createTestPropertiesContentField({ properties: [{ property: createTestPropertyInfo({ name: "a", classInfo: createTestECClassInfo({ name: "S:A" }) }) }] });
+      const b1 = createTestPropertiesContentField({ properties: [{ property: createTestPropertyInfo({ name: "b1", classInfo: createTestECClassInfo({ name: "S:B" }) }) }] });
+      const prim = createTestSimpleContentField();
+      const b2 = createTestPropertiesContentField({ properties: [{ property: createTestPropertyInfo({ name: "b2", classInfo: createTestECClassInfo({ name: "S:B" }) }) }] });
+      const c = createTestPropertiesContentField({ properties: [{ property: createTestPropertyInfo({ name: "c", classInfo: createTestECClassInfo({ name: "S:C" }) }) }] });
+      const allFields = [a, b1, prim, b2, c];
+      const visibleFields = [a, c]; // imitating a selection of a class C instance
+
+      // data of table ECDbMeta.ClassHasAllBaseClasses
+      const classBaseClass = [
+        { classFullName: "S:A", baseClassFullName: "S:A" },
+        { classFullName: "S:B", baseClassFullName: "S:B" },
+        { classFullName: "S:B", baseClassFullName: "S:A" },
+        { classFullName: "S:C", baseClassFullName: "S:C" },
+        { classFullName: "S:C", baseClassFullName: "S:A" },
+      ];
+      imodelMock.setup((x) => x.query(moq.It.isAnyString())).returns(() => createAsyncIterator(classBaseClass));
+
+      const fieldInfos = getFieldsInfos(allFields);
+      storageMock.setup(async (x) => x.loadProperties(moq.It.isAny(), moq.It.isAny())).returns(async () => new Set<PropertyFullName>(fieldInfos));
+      const orderInfos = getFieldsOrderInfos(allFields);
+      const oldOrderInfo = [...orderInfos];
+      storageMock.setup(async (x) => x.loadPropertiesOrder(moq.It.isAny(), moq.It.isAny())).returns(async () => orderInfos);
+
+      await manager.initializeConnection(imodelMock.object);
+      await manager.changeFieldPriority(imodelMock.object, a, c, visibleFields);
+
+      expect(orderInfos[0]).to.eq(oldOrderInfo[2]); // prim
+      expect(orderInfos[1]).to.eq(oldOrderInfo[4]); // c
+      expect(orderInfos[2]).to.eq(oldOrderInfo[0]); // a
+      expect(orderInfos[3]).to.eq(oldOrderInfo[1]); // b1
+      expect(orderInfos[4]).to.eq(oldOrderInfo[3]); // b2
+    });
+
+    it("treats parent class as the primary class", async () => {
+      /** Class hierarchy:
+       *    A
+       *   / \
+       *  B   C
+       * Moving a after C.A.a2:
+       *  a1       C.A.a2
+       *  b     -> a1
+       *  C.A.a2   b
+       */
+
+      const a1 = createTestPropertiesContentField({ properties: [{ property: createTestPropertyInfo({ name: "a1", classInfo: createTestECClassInfo({ name: "S:A" }) }) }] });
+      const a2 = createTestPropertiesContentField({ properties: [{ property: createTestPropertyInfo({ name: "a2", classInfo: createTestECClassInfo({ name: "S:A" }) }) }] });
+      const b = createTestPropertiesContentField({ properties: [{ property: createTestPropertyInfo({ name: "b", classInfo: createTestECClassInfo({ name: "S:B" }) }) }] });
+      const caa2 = createTestPropertiesContentField({ properties: a2.properties });
+
+      const nestedMiddle = createTestNestedContentField({
+        pathToPrimaryClass: [createTestRelatedClassInfo({
+          sourceClassInfo: createTestECClassInfo({ name: "S:A" }),
+          targetClassInfo: createTestECClassInfo({ name: "S:A" }),
+        })],
+        nestedFields: [caa2],
+      });
+
+      const nestedTop = createTestNestedContentField({
+        pathToPrimaryClass: [createTestRelatedClassInfo({
+          sourceClassInfo: createTestECClassInfo({ name: "S:A" }),
+          targetClassInfo: createTestECClassInfo({ name: "S:C" }),
+          isForwardRelationship: true,
+        })],
+        nestedFields: [nestedMiddle],
+      });
+      nestedTop.rebuildParentship();
+
+      const allFields = [a1, b, caa2];
+      const visibleFields = [a1, caa2]; // imitating a selection of a class C instance
+
+      // data of table ECDbMeta.ClassHasAllBaseClasses
+      const classBaseClass = [
+        { classFullName: "S:A", baseClassFullName: "S:A" },
+        { classFullName: "S:B", baseClassFullName: "S:B" },
+        { classFullName: "S:B", baseClassFullName: "S:A" },
+        { classFullName: "S:C", baseClassFullName: "S:C" },
+        { classFullName: "S:C", baseClassFullName: "S:A" },
+      ];
+      imodelMock.setup((x) => x.query(moq.It.isAnyString())).returns(() => createAsyncIterator(classBaseClass));
+
+      const fieldInfos = getFieldsInfos(allFields);
+      storageMock.setup(async (x) => x.loadProperties(moq.It.isAny(), moq.It.isAny())).returns(async () => new Set<PropertyFullName>(fieldInfos));
+      const orderInfos = getFieldsOrderInfos(allFields);
+      const oldOrderInfo = [...orderInfos];
+      storageMock.setup(async (x) => x.loadPropertiesOrder(moq.It.isAny(), moq.It.isAny())).returns(async () => orderInfos);
+
+      await manager.initializeConnection(imodelMock.object);
+      await manager.changeFieldPriority(imodelMock.object, a1, caa2, visibleFields);
+
+      expect(orderInfos[0]).to.eq(oldOrderInfo[2]); // caa2
+      expect(orderInfos[1]).to.eq(oldOrderInfo[0]); // a1
+      expect(orderInfos[2]).to.eq(oldOrderInfo[1]); // b
+    });
+
+  });
+
+});
+
+async function* createAsyncIterator<T>(list: T[]): AsyncIterableIterator<T> {
+  for (const e of list)
+    yield e;
+}
+
+const getFieldsInfos = (fields: Field[]): PropertyFullName[] => fields.reduce((total: PropertyFullName[], field) => ([...total, ...getFieldInfos(field)]), []);
+
+const getFieldsOrderInfos = (fields: Field[]): FavoritePropertiesOrderInfo[] => {
+  const orderInfos = fields.reduce((total: FavoritePropertiesOrderInfo[], field) => ([...total, ...createFieldOrderInfos(field)]), []);
+  let priority = orderInfos.length;
+  orderInfos.forEach((orderInfo) => orderInfo.priority = priority--);
+  return orderInfos;
+};