/*---------------------------------------------------------------------------------------------
* Copyright (c) Bentley Systems, Incorporated. All rights reserved.
* See LICENSE.md in the project root for license terms and full copyright notice.
*--------------------------------------------------------------------------------------------*/

<<<<<<< HEAD
import { Id64 } from "@bentley/bentleyjs-core";
import { IpcApp } from "@bentley/imodeljs-frontend";
import { RulesetVariable, VariableValueTypes } from "@bentley/presentation-common";
import { createRandomId } from "@bentley/presentation-common/lib/cjs/test";
import { expect } from "chai";
import * as faker from "faker";
import sinon from "sinon";
import * as moq from "typemoq";
=======
import { expect } from "chai";
import * as faker from "faker";
import sinon from "sinon";
import { Id64 } from "@itwin/core-bentley";
import { IpcApp } from "@itwin/core-frontend";
import { RulesetVariable, VariableValueTypes } from "@itwin/presentation-common";
import * as moq from "@itwin/presentation-common/lib/test/_helpers/Mocks";
import { createRandomId } from "@itwin/presentation-common/lib/test/_helpers/random";
>>>>>>> 200baec2
import { IpcRequestsHandler } from "../presentation-frontend/IpcRequestsHandler";
import { RulesetVariablesManagerImpl } from "../presentation-frontend/RulesetVariablesManager";

describe("RulesetVariablesManager", () => {

  let vars: RulesetVariablesManagerImpl;
  let variableId: string;

  beforeEach(() => {
    variableId = faker.random.word();
    vars = new RulesetVariablesManagerImpl("test-ruleset-id");
  });

  describe("one-backend-one-frontend mode", () => {

    it("calls ipc handler to set variable value on backend", async () => {
      sinon.stub(IpcApp, "isValid").get(() => true);
      const ipcHandlerMock = moq.Mock.ofType<IpcRequestsHandler>();
      const rulesetId = "test-ruleset-id";
      vars = new RulesetVariablesManagerImpl(rulesetId, ipcHandlerMock.object);

      const testVariable: RulesetVariable = {
        id: "test-var-id",
        type: VariableValueTypes.String,
        value: "test-value",
      };
      ipcHandlerMock.setup(async (x) => x.setRulesetVariable(moq.It.isObjectWith({ rulesetId, variable: testVariable }))).verifiable(moq.Times.once());

      await vars.setString(testVariable.id, testVariable.value);
      ipcHandlerMock.verifyAll();
    });

    it("calls ipc handler to unset variable value on backend", async () => {
      sinon.stub(IpcApp, "isValid").get(() => true);
      const ipcHandlerMock = moq.Mock.ofType<IpcRequestsHandler>();
      const rulesetId = "test-ruleset-id";

      vars = new RulesetVariablesManagerImpl(rulesetId, ipcHandlerMock.object);
      await vars.setString("test-id", "test-value");

      ipcHandlerMock.setup(async (x) => x.unsetRulesetVariable(moq.It.isObjectWith({ rulesetId, variableId: "test-id" }))).verifiable(moq.Times.once());
      await vars.unset("test-id");
      ipcHandlerMock.verifyAll();
    });

  });

  describe("getAllVariables", () => {

    it("return empty array if there's no variables", async () => {
      expect(vars.getAllVariables()).to.deep.eq([]);
    });

    it("returns variables", async () => {
      const variables = [{ id: variableId, type: VariableValueTypes.String, value: faker.random.word() }];
      await vars.setString(variables[0].id, variables[0].value);
      const allVariables = vars.getAllVariables();
      expect(allVariables).to.deep.eq(variables);
    });
  });

  describe("unset", () => {

    it("unsets existing value", async () => {
      await vars.setString(variableId, "a");
      expect(vars.getAllVariables()).to.deep.eq([{
        id: variableId,
        type: VariableValueTypes.String,
        value: "a",
      }]);
      await vars.unset(variableId);
      expect(vars.getAllVariables()).to.deep.eq([]);
    });

    it("doesn't raise onVariableChanged event when value is not set", async () => {
      const spy = sinon.spy();
      vars.onVariableChanged.addListener(spy);
      await vars.unset(variableId);
      expect(spy).to.not.be.called;
    });

  });

  describe("string", () => {

    it("returns empty string if there's no value", async () => {
      expect(await vars.getString(variableId)).to.eq("");
    });

    it("sets and returns value", async () => {
      const value = faker.random.word();
      await vars.setString(variableId, value);
      expect(await vars.getString(variableId)).to.eq(value);
    });

    it("raises onVariableChanged event when variable changes", async () => {
      const spy = sinon.spy();
      vars.onVariableChanged.addListener(spy);

      await vars.setString(variableId, "a");
      expect(spy).to.be.calledWithExactly(variableId, undefined, "a");
      spy.resetHistory();

      await vars.setString(variableId, "b");
      expect(spy).to.be.calledWith(variableId, "a", "b");
      spy.resetHistory();

      await vars.setString(variableId, "b");
      expect(spy).to.not.be.called;
      spy.resetHistory();

      await vars.unset(variableId);
      expect(spy).to.be.calledWith(variableId, "b", undefined);
    });

  });

  describe("bool", () => {

    it("returns `false` if there's no value", async () => {
      expect(await vars.getBool(variableId)).to.be.false;
    });

    it("sets and returns value", async () => {
      const value = faker.random.boolean();
      await vars.setBool(variableId, value);
      expect(await vars.getBool(variableId)).to.eq(value);
    });

    it("raises onVariableChanged event when variable changes", async () => {
      const spy = sinon.spy();
      vars.onVariableChanged.addListener(spy);

      await vars.setBool(variableId, false);
      expect(spy).to.be.calledWith(variableId, undefined, false);
      spy.resetHistory();

      await vars.setBool(variableId, true);
      expect(spy).to.be.calledWith(variableId, false, true);
      spy.resetHistory();

      await vars.setBool(variableId, true);
      expect(spy).to.not.be.called;
      spy.resetHistory();

      await vars.unset(variableId);
      expect(spy).to.be.calledWith(variableId, true, undefined);
    });

    it("handles type conversion", async () => {
      await vars.setBool(variableId, false);
      expect(await vars.getString(variableId)).to.deep.eq("");
      expect(await vars.getInt(variableId)).to.deep.eq(0);
      expect(await vars.getInts(variableId)).to.deep.eq([]);
      expect(await vars.getId64(variableId)).to.deep.eq(Id64.invalid);
      expect(await vars.getId64s(variableId)).to.deep.eq([]);

      await vars.setBool(variableId, true);
      expect(await vars.getString(variableId)).to.deep.eq("");
      expect(await vars.getInt(variableId)).to.deep.eq(1);
      expect(await vars.getInts(variableId)).to.deep.eq([]);
      expect(await vars.getId64(variableId)).to.deep.eq(Id64.fromLocalAndBriefcaseIds(1, 0));
      expect(await vars.getId64s(variableId)).to.deep.eq([]);
    });

  });

  describe("int", () => {

    it("returns `0` if there's no value", async () => {
      expect(await vars.getInt(variableId)).to.eq(0);
    });

    it("sets and returns value", async () => {
      const value = faker.random.number();
      await vars.setInt(variableId, value);
      expect(await vars.getInt(variableId)).to.eq(value);
    });

    it("raises onVariableChanged event when variable changes", async () => {
      const spy = sinon.spy();
      vars.onVariableChanged.addListener(spy);

      await vars.setInt(variableId, 123);
      expect(spy).to.be.calledWith(variableId, undefined, 123);
      spy.resetHistory();

      await vars.setInt(variableId, 456);
      expect(spy).to.be.calledWith(variableId, 123, 456);
      spy.resetHistory();

      await vars.setInt(variableId, 456);
      expect(spy).to.not.be.called;
      spy.resetHistory();

      await vars.unset(variableId);
      expect(spy).to.be.calledWith(variableId, 456, undefined);
    });

    it("handles type conversion", async () => {
      const value = faker.random.number();
      await vars.setInt(variableId, value);
      expect(await vars.getBool(variableId)).to.deep.eq(true);
      expect(await vars.getString(variableId)).to.deep.eq("");
      expect(await vars.getInts(variableId)).to.deep.eq([]);
      expect(await vars.getId64(variableId)).to.deep.eq(Id64.fromLocalAndBriefcaseIds(value, 0));
      expect(await vars.getId64s(variableId)).to.deep.eq([]);
    });

  });

  describe("int[]", () => {

    it("returns empty list if there's no value", async () => {
      expect(await vars.getInts(variableId)).to.deep.eq([]);
    });

    it("sets and returns value", async () => {
      const value = [faker.random.number(), faker.random.number()];
      await vars.setInts(variableId, value);
      expect(await vars.getInts(variableId)).to.deep.eq(value);
    });

    it("raises onVariableChanged event when immutable variable changes", async () => {
      const spy = sinon.spy();
      vars.onVariableChanged.addListener(spy);

      await vars.setInts(variableId, [1, 2]);
      expect(spy).to.be.calledWith(variableId, undefined, [1, 2]);
      spy.resetHistory();

      await vars.setInts(variableId, [1, 2, 3]);
      expect(spy).to.be.calledWith(variableId, [1, 2], [1, 2, 3]);
      spy.resetHistory();

      await vars.setInts(variableId, [4, 5, 6]);
      expect(spy).to.be.calledWith(variableId, [1, 2, 3], [4, 5, 6]);
      spy.resetHistory();

      await vars.setInts(variableId, [4, 5, 6]);
      expect(spy).to.not.be.called;
      spy.resetHistory();

      await vars.unset(variableId);
      expect(spy).to.be.calledWith(variableId, [4, 5, 6], undefined);
    });

    it("raises onVariableChanged event when mutable variable changes", async () => {
      const spy = sinon.spy();
      vars.onVariableChanged.addListener(spy);

      const value = [1, 2];
      await vars.setInts(variableId, value);
      expect(spy).to.be.calledWith(variableId, undefined, value);
      spy.resetHistory();

      value.push(3);
      await vars.setInts(variableId, value);
      expect(spy).to.be.calledWith(variableId, [1, 2], value);
      spy.resetHistory();

      value.splice(2, 1, 4);
      await vars.setInts(variableId, value);
      expect(spy).to.be.calledWith(variableId, [1, 2, 3], value);
      spy.resetHistory();

      await vars.setInts(variableId, value);
      expect(spy).to.not.be.called;
      spy.resetHistory();

      await vars.unset(variableId);
      expect(spy).to.be.calledWith(variableId, value, undefined);
    });

    it("handles type conversion", async () => {
      const value = [faker.random.number(), faker.random.number()];
      await vars.setInts(variableId, value);
      expect(await vars.getBool(variableId)).to.deep.eq(false);
      expect(await vars.getString(variableId)).to.deep.eq("");
      expect(await vars.getInt(variableId)).to.deep.eq(0);
      expect(await vars.getId64(variableId)).to.deep.eq(Id64.invalid);
      expect(await vars.getId64s(variableId)).to.deep.eq(value.map((v) => Id64.fromLocalAndBriefcaseIds(v, 0)));
    });

  });

  describe("Id64", () => {

    it("returns invalid Id64 if there's no value", async () => {
      expect(await vars.getId64(variableId)).to.deep.eq(Id64.invalid);
    });

    it("sets and returns value", async () => {
      const value = createRandomId();
      await vars.setId64(variableId, value);
      expect(await vars.getId64(variableId)).to.eq(value);
    });

    it("raises onVariableChanged event when variable changes", async () => {
      const spy = sinon.spy();
      vars.onVariableChanged.addListener(spy);

      await vars.setId64(variableId, "0x123");
      expect(spy).to.be.calledWith(variableId, undefined, "0x123");
      spy.resetHistory();

      await vars.setId64(variableId, "0x456");
      expect(spy).to.be.calledWith(variableId, "0x123", "0x456");
      spy.resetHistory();

      await vars.setId64(variableId, "0x456");
      expect(spy).to.not.be.called;
      spy.resetHistory();

      await vars.unset(variableId);
      expect(spy).to.be.calledWith(variableId, "0x456", undefined);
    });

    it("handles type conversion", async () => {
      const value = createRandomId();
      await vars.setId64(variableId, value);
      expect(await vars.getBool(variableId)).to.deep.eq(Id64.isValid(value));
      expect(await vars.getString(variableId)).to.deep.eq("");
      expect(await vars.getInt(variableId)).to.deep.eq(Id64.getUpperUint32(value));
      expect(await vars.getInts(variableId)).to.deep.eq([]);
      expect(await vars.getId64s(variableId)).to.deep.eq([]);
    });

  });

  describe("Id64[]", () => {

    it("returns empty list if there's no value", async () => {
      expect(await vars.getId64s(variableId)).to.deep.eq([]);
    });

    it("sets and returns value", async () => {
      const value = [createRandomId(), createRandomId()];
      await vars.setId64s(variableId, value);
      expect(await vars.getId64s(variableId)).to.deep.eq(value);
    });

    it("raises onVariableChanged event when immutable variable changes", async () => {
      const spy = sinon.spy();
      vars.onVariableChanged.addListener(spy);

      await vars.setId64s(variableId, ["0x123", "0x789"]);
      expect(spy).to.be.calledWith(variableId, undefined, ["0x123", "0x789"]);
      spy.resetHistory();

      await vars.setId64s(variableId, ["0x456"]);
      expect(spy).to.be.calledWith(variableId, ["0x123", "0x789"], ["0x456"]);
      spy.resetHistory();

      await vars.setId64s(variableId, ["0x789"]);
      expect(spy).to.be.calledWith(variableId, ["0x456"], ["0x789"]);
      spy.resetHistory();

      await vars.setId64s(variableId, ["0x789"]);
      expect(spy).to.not.be.called;
      spy.resetHistory();

      await vars.unset(variableId);
      expect(spy).to.be.calledWith(variableId, ["0x789"], undefined);
    });

    it("raises onVariableChanged event when mutable variable changes", async () => {
      const spy = sinon.spy();
      vars.onVariableChanged.addListener(spy);

      const value = ["0x123", "0x789"];
      await vars.setId64s(variableId, value);
      expect(spy).to.be.calledWith(variableId, undefined, value);
      spy.resetHistory();

      value.splice(0, 2, "0x456");
      await vars.setId64s(variableId, value);
      expect(spy).to.be.calledWith(variableId, ["0x123", "0x789"], value);
      spy.resetHistory();

      value.splice(0, 1, "0x789");
      await vars.setId64s(variableId, value);
      expect(spy).to.be.calledWith(variableId, ["0x456"], value);
      spy.resetHistory();

      await vars.setId64s(variableId, value);
      expect(spy).to.not.be.called;
      spy.resetHistory();

      await vars.unset(variableId);
      expect(spy).to.be.calledWith(variableId, value, undefined);
    });

    it("handles type conversion", async () => {
      const value = [createRandomId(), createRandomId()];
      await vars.setId64s(variableId, value);
      expect(await vars.getBool(variableId)).to.deep.eq(false);
      expect(await vars.getString(variableId)).to.deep.eq("");
      expect(await vars.getInt(variableId)).to.deep.eq(0);
      expect(await vars.getInts(variableId)).to.deep.eq(value.map((v) => Id64.getUpperUint32(v)));
      expect(await vars.getId64(variableId)).to.deep.eq(Id64.invalid);
    });

  });

  it("sets value to different type", async () => {
    await vars.setInt(variableId, 123);
    expect(vars.getAllVariables()).to.deep.eq([{
      id: variableId,
      type: VariableValueTypes.Int,
      value: 123,
    }]);

    await vars.setString(variableId, "456");
    expect(vars.getAllVariables()).to.deep.eq([{
      id: variableId,
      type: VariableValueTypes.String,
      value: "456",
    }]);
  });

});<|MERGE_RESOLUTION|>--- conflicted
+++ resolved
@@ -3,25 +3,14 @@
 * See LICENSE.md in the project root for license terms and full copyright notice.
 *--------------------------------------------------------------------------------------------*/
 
-<<<<<<< HEAD
-import { Id64 } from "@bentley/bentleyjs-core";
-import { IpcApp } from "@bentley/imodeljs-frontend";
-import { RulesetVariable, VariableValueTypes } from "@bentley/presentation-common";
-import { createRandomId } from "@bentley/presentation-common/lib/cjs/test";
 import { expect } from "chai";
 import * as faker from "faker";
 import sinon from "sinon";
 import * as moq from "typemoq";
-=======
-import { expect } from "chai";
-import * as faker from "faker";
-import sinon from "sinon";
 import { Id64 } from "@itwin/core-bentley";
 import { IpcApp } from "@itwin/core-frontend";
 import { RulesetVariable, VariableValueTypes } from "@itwin/presentation-common";
-import * as moq from "@itwin/presentation-common/lib/test/_helpers/Mocks";
-import { createRandomId } from "@itwin/presentation-common/lib/test/_helpers/random";
->>>>>>> 200baec2
+import { createRandomId } from "@itwin/presentation-common/lib/cjs/test";
 import { IpcRequestsHandler } from "../presentation-frontend/IpcRequestsHandler";
 import { RulesetVariablesManagerImpl } from "../presentation-frontend/RulesetVariablesManager";
 
