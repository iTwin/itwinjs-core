/*---------------------------------------------------------------------------------------------
* Copyright (c) Bentley Systems, Incorporated. All rights reserved.
* See LICENSE.md in the project root for license terms and full copyright notice.
*--------------------------------------------------------------------------------------------*/

<<<<<<< HEAD
import { BeEvent } from "@bentley/bentleyjs-core";
=======
import "./_helpers/MockFrontendEnvironment";
import { expect } from "chai";
import * as sinon from "sinon";
>>>>>>> 21842b9d
import { IModelApp, NoRenderApp } from "@bentley/imodeljs-frontend";
import { I18N } from "@bentley/imodeljs-i18n";
import { PresentationError } from "@bentley/presentation-common";
import { expect } from "chai";
import * as sinon from "sinon";
import * as moq from "typemoq";
import { Presentation, SelectionManager } from "../presentation-frontend";
import * as favorites from "../presentation-frontend/favorite-properties/FavoritePropertiesManager";
import { IFavoritePropertiesStorage, NoopFavoritePropertiesStorage } from "../presentation-frontend/favorite-properties/FavoritePropertiesStorage";
import { PresentationManager } from "../presentation-frontend/PresentationManager";
import * as selection from "../presentation-frontend/selection/SelectionManager";
import { SelectionScopesManager } from "../presentation-frontend/selection/SelectionScopesManager";
import "./_helpers/MockFrontendEnvironment";

describe("Presentation", () => {

  const shutdownIModelApp = async () => {
    if (IModelApp.initialized)
      await IModelApp.shutdown();
  };

  const mockI18N = () => {
    const mock = moq.Mock.ofType<I18N>();
    mock.setup((x) => x.registerNamespace(moq.It.isAny())).returns(() => ({ name: "namespace", readFinished: Promise.resolve() }));
    return mock;
  };

  beforeEach(async () => {
    await shutdownIModelApp();
    await NoRenderApp.startup();
    Presentation.terminate();
  });

  describe("initialize", () => {

    it("throws when initialized before IModelApp.startup()", async () => {
      await shutdownIModelApp();
      expect(Presentation.initialize()).to.be.rejectedWith(PresentationError, "IModelApp.startup"); // eslint-disable-line @typescript-eslint/no-floating-promises
    });

    it("creates manager instances", async () => {
      expect(() => Presentation.presentation).to.throw();
      expect(() => Presentation.selection).to.throw();
      expect(() => Presentation.favoriteProperties).to.throw();
      expect(() => Presentation.i18n).to.throw();
      await Presentation.initialize();
      expect(Presentation.presentation).to.be.instanceof(PresentationManager);
      expect(Presentation.selection).to.be.instanceof(selection.SelectionManager);
      expect(Presentation.favoriteProperties).to.be.instanceof(favorites.FavoritePropertiesManager);
    });

    it("initializes PresentationManager with given props", async () => {
      const constructorSpy = sinon.spy(PresentationManager, "create");
      const props = {
        activeLocale: "test-locale",
      };
      await Presentation.initialize({ presentation: props });
      expect(constructorSpy).to.be.calledWith(props);
    });

    it("initializes PresentationManager.i18n with IModelApp.i18", async () => {
      const i18nMock = mockI18N();
      (IModelApp as any)._i18n = i18nMock.object;
      await Presentation.initialize({ presentation: { activeLocale: "test" } });
      expect(Presentation.i18n).to.equal(i18nMock.object);
    });

    it("initializes PresentationManager with Presentation.i18 locale if no props provided", async () => {
      const i18nMock = mockI18N();
      i18nMock.setup((x) => x.languageList()).returns(() => ["test-locale"]).verifiable();
      Presentation.setI18nManager(i18nMock.object);
      const constructorSpy = sinon.spy(PresentationManager, "create");
      await Presentation.initialize();
      expect(constructorSpy).to.be.calledWith({
        activeLocale: "test-locale",
      });
      i18nMock.verifyAll();
    });

    it("initializes PresentationManager with i18 locale if no activeLocale set in props", async () => {
      const i18nMock = mockI18N();
      i18nMock.setup((x) => x.languageList()).returns(() => ["test-locale"]).verifiable();
      Presentation.setI18nManager(i18nMock.object);
      const constructorSpy = sinon.spy(PresentationManager, "create");
      await Presentation.initialize({});
      expect(constructorSpy).to.be.calledWith({
        activeLocale: "test-locale",
      });
      i18nMock.verifyAll();
    });

    it("initializes PresentationManager with undefined locale if i18n.languageList() returns empty array", async () => {
      const i18nMock = mockI18N();
      i18nMock.setup((x) => x.languageList()).returns(() => []).verifiable();
      Presentation.setI18nManager(i18nMock.object);
      const constructorSpy = sinon.spy(PresentationManager, "create");
      await Presentation.initialize({});
      expect(constructorSpy).to.be.calledWith({
        activeLocale: undefined,
      });
      i18nMock.verifyAll();
    });

    it("initializes FavoritePropertiesManager with given props", async () => {
      const constructorSpy = sinon.spy(favorites, "FavoritePropertiesManager");
      const props: favorites.FavoritePropertiesManagerProps = {
        storage: new NoopFavoritePropertiesStorage(),
      };
      await Presentation.initialize({ favorites: props });
      expect(constructorSpy).to.be.calledOnceWithExactly(props);
    });

    it("calls registered initialization handlers", async () => {
      const spy = sinon.spy();
      Presentation.registerInitializationHandler(spy);
      await Presentation.initialize();
      expect(spy).to.be.calledOnce;
    });

    it("initializes SelectionManager with given props", async () => {
      const constructorSpy = sinon.spy(selection, "SelectionManager");
      const props: selection.SelectionManagerProps = {
        scopes: moq.Mock.ofType<SelectionScopesManager>().object,
      };
      await Presentation.initialize({ selection: props });
      expect(constructorSpy).to.be.calledOnceWithExactly(props);
    });

    it("initializes SelectionScopesManager's locale callback to return PresentationManager's activeLocale", async () => {
      await Presentation.initialize({ presentation: { activeLocale: "test" } });
      expect(Presentation.presentation.activeLocale).to.eq("test");
      expect(Presentation.selection.scopes.activeLocale).to.eq("test");
      Presentation.presentation.activeLocale = "other";
      expect(Presentation.presentation.activeLocale).to.eq("other");
      expect(Presentation.selection.scopes.activeLocale).to.eq("other");
    });

  });

  describe("terminate", () => {

    it("resets manager instances", async () => {
      await Presentation.initialize();
      expect(Presentation.presentation).to.be.not.null;
      expect(Presentation.selection).to.be.not.null;
      expect(Presentation.favoriteProperties).to.be.not.null;
      expect(Presentation.i18n).to.be.not.null;
      Presentation.terminate();
      expect(() => Presentation.presentation).to.throw;
      expect(() => Presentation.selection).to.throw;
      expect(() => Presentation.favoriteProperties).to.throw;
      expect(() => Presentation.i18n).to.throw;
    });

    it("calls registered initialization handler terminate callback", async () => {
      const spy = sinon.spy();
      Presentation.registerInitializationHandler(async () => spy);
      await Presentation.initialize();
      Presentation.terminate();
      expect(spy).to.be.calledOnce;
    });

  });

  describe("setPresentationManager", () => {

    it("overwrites presentation manager instance before initialization", async () => {
      const manager = PresentationManager.create();
      Presentation.setPresentationManager(manager);
      await Presentation.initialize();
      expect(Presentation.presentation).to.eq(manager);
    });

    it("overwrites presentation manager instance after initialization", async () => {
      const otherManager = PresentationManager.create();
      await Presentation.initialize();
      expect(Presentation.presentation).to.be.not.null;
      expect(Presentation.presentation).to.not.eq(otherManager);
      Presentation.setPresentationManager(otherManager);
      expect(Presentation.presentation).to.eq(otherManager);
    });

  });

  describe("setSelectionManager", () => {

    it("overwrites selection manager instance before initialization", async () => {
      const manager = new SelectionManager({ scopes: moq.Mock.ofType<SelectionScopesManager>().object });
      Presentation.setSelectionManager(manager);
      await Presentation.initialize();
      expect(Presentation.selection).to.eq(manager);
    });

    it("overwrites selection manager instance after initialization", async () => {
      const otherManager = new SelectionManager({ scopes: moq.Mock.ofType<SelectionScopesManager>().object });
      await Presentation.initialize();
      expect(Presentation.selection).to.be.not.null;
      expect(Presentation.selection).to.not.eq(otherManager);
      Presentation.setSelectionManager(otherManager);
      expect(Presentation.selection).to.eq(otherManager);
    });

  });

  describe("setFavoritePropertiesManager", () => {

    it("overwrites favoriteProperties instance before initialization", async () => {
      const manager = new favorites.FavoritePropertiesManager({ storage: moq.Mock.ofType<IFavoritePropertiesStorage>().object });
      Presentation.setFavoritePropertiesManager(manager);
      await Presentation.initialize();
      expect(Presentation.favoriteProperties).to.eq(manager);
    });

    it("overwrites favoriteProperties instance after initialization", async () => {
      const otherManager = new favorites.FavoritePropertiesManager({ storage: moq.Mock.ofType<IFavoritePropertiesStorage>().object });
      await Presentation.initialize();
      expect(Presentation.favoriteProperties).to.be.not.null;
      expect(Presentation.favoriteProperties).to.not.eq(otherManager);
      Presentation.setFavoritePropertiesManager(otherManager);
      expect(Presentation.favoriteProperties).to.eq(otherManager);
    });

  });

  describe("setI18nManager", () => {

    it("overwrites i18n instance before initialization", async () => {
      const i18n = new I18N();
      Presentation.setI18nManager(i18n);
      await Presentation.initialize();
      expect(Presentation.i18n).to.eq(i18n);
    });

    it("overwrites i18n instance after initialization", async () => {
      const i18n = new I18N();
      await Presentation.initialize();
      expect(Presentation.i18n).to.be.not.null;
      expect(Presentation.i18n).to.not.eq(i18n);
      Presentation.setI18nManager(i18n);
      expect(Presentation.i18n).to.eq(i18n);
    });

  });

});<|MERGE_RESOLUTION|>--- conflicted
+++ resolved
@@ -3,13 +3,6 @@
 * See LICENSE.md in the project root for license terms and full copyright notice.
 *--------------------------------------------------------------------------------------------*/
 
-<<<<<<< HEAD
-import { BeEvent } from "@bentley/bentleyjs-core";
-=======
-import "./_helpers/MockFrontendEnvironment";
-import { expect } from "chai";
-import * as sinon from "sinon";
->>>>>>> 21842b9d
 import { IModelApp, NoRenderApp } from "@bentley/imodeljs-frontend";
 import { I18N } from "@bentley/imodeljs-i18n";
 import { PresentationError } from "@bentley/presentation-common";
