--- conflicted
+++ resolved
@@ -147,22 +147,10 @@
       this._nativeAddon.dispose();
     }
     public async forceLoadSchemas(db: any): Promise<NativePlatformResponse<void>> {
-<<<<<<< HEAD
-      const requestContext = ClientRequestContext.current;
-      return new Promise((resolve: (result: NativePlatformResponse<void>) => void, reject: () => void) => {
-        this._nativeAddon.forceLoadSchemas(db, (response: IModelJsNative.ECPresentationManagerResponse<void>) => {
-          if (response.error)
-            reject();
-          else
-            resolve(this.createSuccessResponse(response));
-        });
-      });
-=======
       const response = await this._nativeAddon.forceLoadSchemas(db);
       if (response.error)
         throw new PresentationError(PresentationStatus.Error, response.error.message);
       return this.createSuccessResponse(response);
->>>>>>> 701c5185
     }
     public setupRulesetDirectories(directories: string[]) {
       return this.handleVoidResult(this._nativeAddon.setupRulesetDirectories(directories));
