/*---------------------------------------------------------------------------------------------
 * Copyright (c) Bentley Systems, Incorporated. All rights reserved.
 * See LICENSE.md in the project root for license terms and full copyright notice.
 *--------------------------------------------------------------------------------------------*/
/** @packageDocumentation
 * @module RPC
 */

import { IModelDb, RpcTrace } from "@itwin/core-backend";
<<<<<<< HEAD
import { assert, BeEvent, Id64String, Logger } from "@itwin/core-bentley";
=======
import { BeEvent, Id64String, IDisposable, Logger } from "@itwin/core-bentley";
>>>>>>> 1589257e
import { IModelRpcProps } from "@itwin/core-common";
import {
  buildElementProperties,
  ClientDiagnostics,
  ComputeSelectionRequestOptions,
  ComputeSelectionRpcRequestOptions,
  ContentDescriptorRpcRequestOptions,
  ContentFlags,
  ContentInstanceKeysRpcRequestOptions,
  ContentRpcRequestOptions,
  ContentSourcesRpcRequestOptions,
  ContentSourcesRpcResult,
  DefaultContentDisplayTypes,
  DescriptorJSON,
  Diagnostics,
  DisplayLabelRpcRequestOptions,
  DisplayLabelsRpcRequestOptions,
  DisplayValueGroup,
  DisplayValueGroupJSON,
  DistinctValuesRpcRequestOptions,
  ElementProperties,
  FilterByInstancePathsHierarchyRpcRequestOptions,
  FilterByTextHierarchyRpcRequestOptions,
  HierarchyLevelDescriptorRpcRequestOptions,
  HierarchyLevelJSON,
  HierarchyRpcRequestOptions,
  isComputeSelectionRequestOptions,
  ItemJSON,
  KeySet,
  KeySetJSON,
  LabelDefinition,
  NodeJSON,
  NodeKey,
  NodeKeyJSON,
  NodePathElement,
  NodePathElementJSON,
  Paged,
  PagedResponse,
  PageOptions,
  PresentationError,
  PresentationRpcInterface,
  PresentationRpcResponse,
  PresentationRpcResponseData,
  PresentationStatus,
  RpcDiagnosticsOptions,
  Ruleset,
  RulesetVariable,
  RulesetVariableJSON,
  SelectClassInfo,
  SelectionScope,
  SelectionScopeRpcRequestOptions,
  SingleElementPropertiesRpcRequestOptions,
} from "@itwin/presentation-common";
import { PresentationBackendLoggerCategory } from "./BackendLoggerCategory";
import { Presentation } from "./Presentation";
import { PresentationManager } from "./PresentationManager";
import { TemporaryStorage } from "./TemporaryStorage";

// eslint-disable-next-line @typescript-eslint/no-require-imports
const packageJsonVersion = require("../../../package.json").version;

type ContentGetter<TResult = any, TOptions = any> = (requestOptions: TOptions) => TResult;

/** @internal */
export const MAX_ALLOWED_PAGE_SIZE = 1000;
/** @internal */
export const MAX_ALLOWED_KEYS_PAGE_SIZE = 10000;

const DEFAULT_REQUEST_TIMEOUT = 5000;

/**
 * The backend implementation of PresentationRpcInterface. All it's basically
 * responsible for is forwarding calls to [[Presentation.manager]].
 *
 * @internal
 */
export class PresentationRpcImpl extends PresentationRpcInterface implements Disposable {
  private _requestTimeout: number;
  private _pendingRequests: TemporaryStorage<PresentationRpcResponse<any>>;
  private _cancelEvents: Map<string, BeEvent<() => void>>;

  public constructor(props?: { requestTimeout?: number }) {
    super();
    this._requestTimeout = props?.requestTimeout ?? DEFAULT_REQUEST_TIMEOUT;
    this._pendingRequests = new TemporaryStorage({
      // remove the pending request after request timeout + 10 seconds - this gives
      // frontend 10 seconds to re-send the request until it's removed from requests' cache
      unusedValueLifetime: this._requestTimeout > 0 ? this._requestTimeout + 10 * 1000 : undefined,

      // attempt to clean up every second
      cleanupInterval: 1000,

      cleanupHandler: (id, _, reason) => {
        if (reason !== "request") {
          Logger.logTrace(PresentationBackendLoggerCategory.Rpc, `Cleaning up request without frontend retrieving it: ${id}.`);
          // istanbul ignore next
          this._cancelEvents.get(id)?.raiseEvent();
        }
        this._cancelEvents.delete(id);
      },
    });
    this._cancelEvents = new Map<string, BeEvent<() => void>>();
  }

  public [Symbol.dispose]() {
    this._pendingRequests[Symbol.dispose]();
  }

  public get requestTimeout() {
    return this._requestTimeout;
  }

  public get pendingRequests() {
    return this._pendingRequests;
  }

  /** Returns an ok response with result inside */
  private successResponse<TResult>(result: TResult, diagnostics?: ClientDiagnostics) {
    return {
      statusCode: PresentationStatus.Success,
      result,
      diagnostics,
    };
  }

  /** Returns a bad request response with empty result and an error code */
  private errorResponse(errorCode: PresentationStatus, errorMessage?: string, diagnostics?: ClientDiagnostics) {
    return {
      statusCode: errorCode,
      result: undefined,
      errorMessage,
      diagnostics,
    };
  }

  /**
   * Get the [[PresentationManager]] used by this RPC impl.
   */
  public getManager(clientId?: string): PresentationManager {
    return Presentation.getManager(clientId);
  }

  private async getIModel(token: IModelRpcProps): Promise<IModelDb> {
    const imodel = IModelDb.findByKey(token.key);
    // call refreshContainer, just in case this is a V2 checkpoint whose sasToken is about to expire, or its default transaction is about to be restarted.
    await imodel.refreshContainerForRpc(RpcTrace.expectCurrentActivity.accessToken);
    return imodel;
  }

  private async makeRequest<
    TRpcOptions extends { rulesetOrId?: Ruleset | string; clientId?: string; diagnostics?: RpcDiagnosticsOptions; rulesetVariables?: RulesetVariableJSON[] },
    TResult,
  >(token: IModelRpcProps, requestId: string, requestOptions: TRpcOptions, request: ContentGetter<Promise<TResult>>): PresentationRpcResponse<TResult> {
    const requestKey = JSON.stringify({ iModelKey: token.key, requestId, requestOptions });

    Logger.logInfo(PresentationBackendLoggerCategory.Rpc, `Received '${requestId}' request. Params: ${requestKey}`);

    const imodel = await this.getIModel(token);

    let resultPromise = this._pendingRequests.getValue(requestKey);
    if (resultPromise) {
      Logger.logTrace(PresentationBackendLoggerCategory.Rpc, `Request already pending`);
    } else {
      Logger.logTrace(PresentationBackendLoggerCategory.Rpc, `Request not found, creating a new one`);
      const { clientId: _, diagnostics: diagnosticsOptions, rulesetVariables, ...options } = requestOptions;
      const managerRequestOptions: any = {
        ...options,
        imodel,
        cancelEvent: new BeEvent<() => void>(),
      };

      // set up ruleset variables
      if (rulesetVariables) {
        managerRequestOptions.rulesetVariables = rulesetVariables.map(RulesetVariable.fromJSON);
      }

      // set up diagnostics listener
      let diagnostics: ClientDiagnostics | undefined;
      const getDiagnostics = (): ClientDiagnostics => {
        if (!diagnostics) {
          diagnostics = {};
        }
        return diagnostics;
      };
      if (diagnosticsOptions) {
        if (diagnosticsOptions.backendVersion) {
          getDiagnostics().backendVersion = packageJsonVersion;
        }
        managerRequestOptions.diagnostics = {
          ...diagnosticsOptions,
          handler: (d: Diagnostics) => {
            if (d.logs) {
              const target = getDiagnostics();
              if (target.logs) {
                target.logs.push(...d.logs);
              } else {
                target.logs = [...d.logs];
              }
            }
          },
        };
      }

      // initiate request
      resultPromise = request(managerRequestOptions)
        .then((result) => this.successResponse(result, diagnostics))
        .catch((e: unknown) => {
          if (e instanceof PresentationError) {
            return this.errorResponse(e.errorNumber, e.message, diagnostics);
          }
          throw e;
        });

      // store the request promise
      this._pendingRequests.addValue(requestKey, resultPromise);
      this._cancelEvents.set(requestKey, managerRequestOptions.cancelEvent);
    }

    if (this._requestTimeout === 0) {
      Logger.logTrace(PresentationBackendLoggerCategory.Rpc, `Request timeout not configured, returning promise without a timeout.`);
      void resultPromise.finally(() => {
        this._pendingRequests.deleteValue(requestKey);
      });
      return resultPromise;
    }

    let timeout: NodeJS.Timeout;
    const timeoutPromise = new Promise<any>((_resolve, reject) => {
      timeout = setTimeout(() => {
        // eslint-disable-next-line @typescript-eslint/prefer-promise-reject-errors
        reject("timeout");
      }, this._requestTimeout);
    });

    Logger.logTrace(PresentationBackendLoggerCategory.Rpc, `Returning a promise with a timeout of ${this._requestTimeout}.`);
    return Promise.race([resultPromise, timeoutPromise])
      .catch<PresentationRpcResponseData>((e: unknown) => {
        if (e === "timeout") {
          // note: error responses from the manager get handled when creating `resultPromise`, so we can only get here due
          // to a timeout exception
          Logger.logTrace(PresentationBackendLoggerCategory.Rpc, `Request timeout, returning "BackendTimeout" status.`);
          return this.errorResponse(PresentationStatus.BackendTimeout);
        }
        // ...or an error that we don't want to reveal - let RPC system handle it.
        throw e;
      })
      .then((response: PresentationRpcResponseData<TResult>) => {
        if (response.statusCode !== PresentationStatus.BackendTimeout) {
          Logger.logTrace(PresentationBackendLoggerCategory.Rpc, `Request completed, returning result.`);
          this._pendingRequests.deleteValue(requestKey);
        }
        return response;
      })
      .finally(() => {
        clearTimeout(timeout);
      });
  }

  public override async getNodesCount(token: IModelRpcProps, requestOptions: HierarchyRpcRequestOptions): PresentationRpcResponse<number> {
    return this.makeRequest(token, "getNodesCount", requestOptions, async (options) => {
      options = {
        ...options,
        parentKey: nodeKeyFromJson(options.parentKey),
      };
      return this.getManager(requestOptions.clientId).getNodesCount(options);
    });
  }

  public override async getPagedNodes(
    token: IModelRpcProps,
    requestOptions: Paged<HierarchyRpcRequestOptions>,
    // eslint-disable-next-line @typescript-eslint/no-deprecated
  ): PresentationRpcResponse<PagedResponse<NodeJSON>> {
    return this.makeRequest(token, "getPagedNodes", requestOptions, async (options) => {
      options = enforceValidPageSize({
        ...options,
        parentKey: nodeKeyFromJson(options.parentKey),
      });
      const [serializedNodesJson, count] = await Promise.all([
        this.getManager(requestOptions.clientId).getDetail().getNodes(options),
        this.getManager(requestOptions.clientId).getNodesCount(options),
      ]);
      // eslint-disable-next-line @typescript-eslint/no-deprecated
      const nodesJson = JSON.parse(serializedNodesJson) as HierarchyLevelJSON;
      return {
        total: count,
        items: nodesJson.nodes,
      };
    });
  }

  public override async getNodesDescriptor(
    token: IModelRpcProps,
    requestOptions: HierarchyLevelDescriptorRpcRequestOptions,
  ): PresentationRpcResponse<string | DescriptorJSON | undefined> {
    return this.makeRequest(token, "getNodesDescriptor", requestOptions, async (options) => {
      options = {
        ...options,
        parentKey: nodeKeyFromJson(options.parentKey),
      };
      return this.getManager(requestOptions.clientId).getDetail().getNodesDescriptor(options);
    });
  }

  public override async getNodePaths(
    token: IModelRpcProps,
    requestOptions: FilterByInstancePathsHierarchyRpcRequestOptions,
    // eslint-disable-next-line @typescript-eslint/no-deprecated
  ): PresentationRpcResponse<NodePathElementJSON[]> {
    return this.makeRequest(token, "getNodePaths", requestOptions, async (options) => {
      const result = await this.getManager(requestOptions.clientId).getDetail().getNodePaths(options);
      // eslint-disable-next-line @typescript-eslint/no-deprecated
      return result.map(NodePathElement.toJSON);
    });
  }

  public override async getFilteredNodePaths(
    token: IModelRpcProps,
    requestOptions: FilterByTextHierarchyRpcRequestOptions,
    // eslint-disable-next-line @typescript-eslint/no-deprecated
  ): PresentationRpcResponse<NodePathElementJSON[]> {
    return this.makeRequest(token, "getFilteredNodePaths", requestOptions, async (options) => {
      const result = await this.getManager(requestOptions.clientId).getDetail().getFilteredNodePaths(options);
      // eslint-disable-next-line @typescript-eslint/no-deprecated
      return result.map(NodePathElement.toJSON);
    });
  }

  public override async getContentSources(
    token: IModelRpcProps,
    requestOptions: ContentSourcesRpcRequestOptions,
  ): PresentationRpcResponse<ContentSourcesRpcResult> {
    return this.makeRequest(token, "getContentSources", requestOptions, async (options) => {
      const result = await this.getManager(requestOptions.clientId).getContentSources(options);
      const classesMap = {};
      const selectClasses = result.map((sci) => SelectClassInfo.toCompressedJSON(sci, classesMap));
      return { sources: selectClasses, classesMap };
    });
  }

  public override async getContentDescriptor(
    token: IModelRpcProps,
    requestOptions: ContentDescriptorRpcRequestOptions,
  ): PresentationRpcResponse<DescriptorJSON | undefined> {
    return this.makeRequest(token, "getContentDescriptor", requestOptions, async (options) => {
      options = {
        ...options,
        contentFlags: (options.contentFlags ?? 0) | ContentFlags.DescriptorOnly, // always append the "descriptor only" flag when handling request from the frontend
        keys: KeySet.fromJSON(options.keys),
      };
      if (options.transport === "unparsed-json") {
        // Here we send a plain JSON string but we will parse it to DescriptorJSON on the frontend. This way we are
        // bypassing unnecessary deserialization and serialization.
        return Presentation.getManager(requestOptions.clientId).getDetail().getContentDescriptor(options) as unknown as DescriptorJSON | undefined;
      } else {
        // Support for older frontends that still expect a parsed descriptor
        const descriptor = await Presentation.getManager(requestOptions.clientId).getContentDescriptor(options);
        return descriptor?.toJSON();
      }
    });
  }

  public override async getContentSetSize(token: IModelRpcProps, requestOptions: ContentRpcRequestOptions): PresentationRpcResponse<number> {
    return this.makeRequest(token, "getContentSetSize", requestOptions, async (options) => {
      options = {
        ...options,
        keys: KeySet.fromJSON(options.keys),
      };
      return this.getManager(requestOptions.clientId).getContentSetSize(options);
    });
  }

  public override async getPagedContent(
    token: IModelRpcProps,
    requestOptions: Paged<ContentRpcRequestOptions>,
  ): PresentationRpcResponse<{ descriptor: DescriptorJSON; contentSet: PagedResponse<ItemJSON> } | undefined> {
    return this.makeRequest(token, "getPagedContent", requestOptions, async (options) => {
      options = enforceValidPageSize({
        ...options,
        keys: KeySet.fromJSON(options.keys),
      });

      const [size, content] = await Promise.all([
        this.getManager(requestOptions.clientId).getContentSetSize(options),
        this.getManager(requestOptions.clientId).getDetail().getContent(options),
      ]);

      if (!content) {
        return undefined;
      }

      return {
        descriptor: content.descriptor.toJSON(),
        contentSet: {
          total: size,
          items: content.contentSet.map((i) => i.toJSON()),
        },
      };
    });
  }

  public override async getPagedContentSet(
    token: IModelRpcProps,
    requestOptions: Paged<ContentRpcRequestOptions>,
  ): PresentationRpcResponse<PagedResponse<ItemJSON>> {
    // eslint-disable-next-line @typescript-eslint/no-deprecated
    const response = await this.getPagedContent(token, requestOptions);
    if (response.statusCode !== PresentationStatus.Success) {
      return this.errorResponse(response.statusCode, response.errorMessage, response.diagnostics);
    }
    if (!response.result) {
      return this.errorResponse(PresentationStatus.Error, `Failed to get content set (received a success response with empty result)`, response.diagnostics);
    }
    return {
      ...response,
      result: response.result.contentSet,
    };
  }

  public override async getElementProperties(
    token: IModelRpcProps,
    requestOptions: SingleElementPropertiesRpcRequestOptions,
  ): PresentationRpcResponse<ElementProperties | undefined> {
    return this.makeRequest(token, "getElementProperties", { ...requestOptions }, async (options) => {
      const manager = this.getManager(requestOptions.clientId);
      const { elementId, ...optionsNoElementId } = options;
      const content = await manager.getDetail().getContent({
        ...optionsNoElementId,
        descriptor: {
          displayType: DefaultContentDisplayTypes.PropertyPane,
          contentFlags: ContentFlags.ShowLabels,
        },
        rulesetOrId: "ElementProperties",
        keys: new KeySet([{ className: "BisCore:Element", id: elementId }]),
      });
      if (!content || content.contentSet.length === 0) {
        return undefined;
      }
      return buildElementProperties(content.descriptor, content.contentSet[0]);
    });
  }

  public override async getPagedDistinctValues(
    token: IModelRpcProps,
    requestOptions: DistinctValuesRpcRequestOptions,
    // eslint-disable-next-line @typescript-eslint/no-deprecated
  ): PresentationRpcResponse<PagedResponse<DisplayValueGroupJSON>> {
    return this.makeRequest(token, "getPagedDistinctValues", requestOptions, async (options) => {
      options = enforceValidPageSize({
        ...options,
        keys: KeySet.fromJSON(options.keys),
      });
      const response = await this.getManager(requestOptions.clientId).getDetail().getPagedDistinctValues(options);
      return {
        ...response,
        // eslint-disable-next-line @typescript-eslint/no-deprecated
        items: response.items.map(DisplayValueGroup.toJSON),
      };
    });
  }

  public override async getContentInstanceKeys(
    token: IModelRpcProps,
    requestOptions: ContentInstanceKeysRpcRequestOptions,
  ): PresentationRpcResponse<{ total: number; items: KeySetJSON }> {
    return this.makeRequest(token, "getContentInstanceKeys", requestOptions, async (options) => {
      const { displayType, ...optionsNoDisplayType } = options;
      options = enforceValidPageSize(
        {
          ...optionsNoDisplayType,
          keys: KeySet.fromJSON(optionsNoDisplayType.keys),
          descriptor: {
            displayType,
            contentFlags: ContentFlags.KeysOnly,
          },
        },
        MAX_ALLOWED_KEYS_PAGE_SIZE,
      );

      const [size, content] = await Promise.all([
        this.getManager(requestOptions.clientId).getContentSetSize(options),
        this.getManager(requestOptions.clientId).getDetail().getContent(options),
      ]);

      if (size === 0 || !content) {
        return { total: 0, items: new KeySet().toJSON() };
      }

      return {
        total: size,
        items: content.contentSet.reduce((keys, item) => keys.add(item.primaryKeys), new KeySet()).toJSON(),
      };
    });
  }

  public override async getDisplayLabelDefinition(
    token: IModelRpcProps,
    requestOptions: DisplayLabelRpcRequestOptions,
  ): PresentationRpcResponse<LabelDefinition> {
    return this.makeRequest(token, "getDisplayLabelDefinition", requestOptions, async (options) => {
      const label = await this.getManager(requestOptions.clientId).getDetail().getDisplayLabelDefinition(options);
      return label;
    });
  }

  public override async getPagedDisplayLabelDefinitions(
    token: IModelRpcProps,
    requestOptions: DisplayLabelsRpcRequestOptions,
  ): PresentationRpcResponse<PagedResponse<LabelDefinition>> {
    const pageOpts = enforceValidPageSize({ paging: { start: 0, size: requestOptions.keys.length } });
    if (pageOpts.paging.size < requestOptions.keys.length) {
      requestOptions.keys.splice(pageOpts.paging.size);
    }
    return this.makeRequest(token, "getPagedDisplayLabelDefinitions", requestOptions, async (options) => {
      const labels = await this.getManager(requestOptions.clientId)
        .getDetail()
        .getDisplayLabelDefinitions({ ...options, keys: options.keys });
      return {
        total: options.keys.length,
        items: labels,
      };
    });
  }

  public override async getSelectionScopes(token: IModelRpcProps, requestOptions: SelectionScopeRpcRequestOptions): PresentationRpcResponse<SelectionScope[]> {
    return this.makeRequest(token, "getSelectionScopes", requestOptions, async (options) =>
      this.getManager(requestOptions.clientId).getSelectionScopes(options),
    );
  }

  public override async computeSelection(
    token: IModelRpcProps,
    requestOptions: ComputeSelectionRpcRequestOptions | SelectionScopeRpcRequestOptions,
    ids?: Id64String[],
    scopeId?: string,
  ): PresentationRpcResponse<KeySetJSON> {
    return this.makeRequest(token, "computeSelection", requestOptions, async (options) => {
      if (!isComputeSelectionRequestOptions(options)) {
        options = {
          ...options,
          elementIds: ids!,
          scope: { id: scopeId! },
        };
      }
      const keys = await this.getManager(requestOptions.clientId).computeSelection(options as ComputeSelectionRequestOptions<IModelDb>);
      return keys.toJSON();
    });
  }
}

const enforceValidPageSize = <TOptions extends Paged<object>>(
  requestOptions: TOptions,
  maxPageSize = MAX_ALLOWED_PAGE_SIZE,
): TOptions & { paging: PageOptions } => {
  const validPageSize = getValidPageSize(requestOptions.paging?.size, maxPageSize);
  if (!requestOptions.paging || requestOptions.paging.size !== validPageSize) {
    return { ...requestOptions, paging: { ...requestOptions.paging, size: validPageSize } };
  }
  return requestOptions as TOptions & { paging: PageOptions };
};

const getValidPageSize = (size: number | undefined, maxPageSize: number) => {
  const requestedSize = size ?? 0;
  return requestedSize === 0 || requestedSize > maxPageSize ? maxPageSize : requestedSize;
};

// eslint-disable-next-line @typescript-eslint/no-deprecated
const nodeKeyFromJson = (json: NodeKeyJSON | undefined): NodeKey | undefined => {
  if (!json) {
    return undefined;
  }
  // eslint-disable-next-line @typescript-eslint/no-deprecated
  return NodeKey.fromJSON(json);
};<|MERGE_RESOLUTION|>--- conflicted
+++ resolved
@@ -7,11 +7,7 @@
  */
 
 import { IModelDb, RpcTrace } from "@itwin/core-backend";
-<<<<<<< HEAD
-import { assert, BeEvent, Id64String, Logger } from "@itwin/core-bentley";
-=======
-import { BeEvent, Id64String, IDisposable, Logger } from "@itwin/core-bentley";
->>>>>>> 1589257e
+import { BeEvent, Id64String, Logger } from "@itwin/core-bentley";
 import { IModelRpcProps } from "@itwin/core-common";
 import {
   buildElementProperties,
