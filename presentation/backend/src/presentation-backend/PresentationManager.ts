/*---------------------------------------------------------------------------------------------
* Copyright (c) Bentley Systems, Incorporated. All rights reserved.
* See LICENSE.md in the project root for license terms and full copyright notice.
*--------------------------------------------------------------------------------------------*/
/** @packageDocumentation
 * @module Core
 */

import { IModelDb } from "@itwin/core-backend";
import { Id64String } from "@itwin/core-bentley";
import { FormatProps, UnitSystemKey } from "@itwin/core-quantity";
import {
<<<<<<< HEAD
  Content, ContentDescriptorRequestOptions, ContentFlags, ContentRequestOptions, ContentSourcesRequestOptions, DefaultContentDisplayTypes, Descriptor,
  DescriptorOverrides, DisplayLabelRequestOptions, DisplayLabelsRequestOptions, DisplayValueGroup, DistinctValuesRequestOptions, ElementProperties,
  ElementPropertiesRequestOptions, FilterByInstancePathsHierarchyRequestOptions, FilterByTextHierarchyRequestOptions, HierarchyCompareInfo,
  HierarchyCompareOptions, HierarchyRequestOptions, InstanceKey, isSingleElementPropertiesRequestOptions, KeySet, LabelDefinition,
  MultiElementPropertiesRequestOptions, Node, NodeKey, NodePathElement, Paged, PagedResponse, PresentationError, PresentationStatus, Prioritized,
  Ruleset, SelectClassInfo, SelectionScope, SelectionScopeRequestOptions, SingleElementPropertiesRequestOptions,
=======
  ComputeSelectionRequestOptions, Content, ContentDescriptorRequestOptions, ContentFlags, ContentRequestOptions, ContentSourcesRequestOptions,
  DefaultContentDisplayTypes, Descriptor, DescriptorOverrides, DisplayLabelRequestOptions, DisplayLabelsRequestOptions, DisplayValueGroup,
  DistinctValuesRequestOptions, ElementProperties, ElementPropertiesRequestOptions, FilterByInstancePathsHierarchyRequestOptions,
  FilterByTextHierarchyRequestOptions, HierarchyCompareInfo, HierarchyCompareOptions, HierarchyRequestOptions, InstanceKey,
  isComputeSelectionRequestOptions, isSingleElementPropertiesRequestOptions, Key, KeySet, LabelDefinition, MultiElementPropertiesRequestOptions, Node,
  NodeKey, NodePathElement, Paged, PagedResponse, PresentationError, PresentationStatus, Prioritized, Ruleset, RulesetVariable, SelectClassInfo,
  SelectionScope, SelectionScopeRequestOptions, SingleElementPropertiesRequestOptions,
>>>>>>> 9a26879d
} from "@itwin/presentation-common";
import { buildElementsProperties, getElementsCount, iterateElementIds } from "./ElementPropertiesHelper";
import { NativePlatformDefinition, NativePlatformRequestTypes } from "./NativePlatform";
import {
  bisElementInstanceKeysProcessor, getKeysForContentRequest, getRulesetIdObject, PresentationManagerDetail,
} from "./PresentationManagerDetail";
import { RulesetManager } from "./RulesetManager";
import { RulesetVariablesManager, RulesetVariablesManagerImpl } from "./RulesetVariablesManager";
import { SelectionScopesHelper } from "./SelectionScopesHelper";
<<<<<<< HEAD
import { getElementKey } from "./Utils";
=======
import { UpdatesTracker } from "./UpdatesTracker";
import { BackendDiagnosticsAttribute, BackendDiagnosticsHandler, BackendDiagnosticsOptions, getElementKey, getLocalesDirectory } from "./Utils";
>>>>>>> 9a26879d

/**
 * Presentation manager working mode.
 * @public
 */
export enum PresentationManagerMode {
  /**
   * Presentation manager assumes iModels are opened in read-only mode and avoids doing some work
   * related to reacting to changes in iModels.
   */
  ReadOnly,

  /**
   * Presentation manager assumes iModels are opened in read-write mode and it may need to
   * react to changes. This involves some additional work and gives slightly worse performance.
   */
  ReadWrite,
}

/**
 * Presentation hierarchy cache mode.
 * @beta
 */
export enum HierarchyCacheMode {
  /**
   * Hierarchy cache is created in memory.
   */
  Memory = "memory",
  /**
   * Hierarchy cache is created on disk. In this mode hierarchy cache is persisted between iModel
   * openings.
   */
  Disk = "disk",
  /**
   * Hierarchy cache is created on disk. In this mode everything is cached in memory while creating hierarchy level
   * and persisted in disk cache when whole hierarchy level is created.
   */
  Hybrid = "hybrid",
}

/**
 * Configuration for hierarchy cache.
 * @beta
 */
export type HierarchyCacheConfig = MemoryHierarchyCacheConfig | DiskHierarchyCacheConfig | HybridCacheConfig;

/**
 * Base interface for all [[HierarchyCacheConfig]] implementations.
 * @beta
 */
export interface HierarchyCacheConfigBase {
  mode: HierarchyCacheMode;
}

/**
 * Configuration for in-memory hierarchy cache.
 * @beta
 */
export interface MemoryHierarchyCacheConfig extends HierarchyCacheConfigBase {
  mode: HierarchyCacheMode.Memory;
}

/**
 * Configuration for persistent disk hierarchy cache.
 * @beta
 */
export interface DiskHierarchyCacheConfig extends HierarchyCacheConfigBase {
  mode: HierarchyCacheMode.Disk;

  /**
   * A directory for Presentation hierarchy cache. If set, the directory must exist.
   *
   * The default directory depends on the iModel and the way it's opened.
   */
  directory?: string;
}

/**
 * Configuration for the experimental hybrid hierarchy cache.
 *
 * Hybrid cache uses a combination of in-memory and disk caches, which should make it a better
 * alternative for cases when there are lots of simultaneous requests.
 *
 * @beta
 */
export interface HybridCacheConfig extends HierarchyCacheConfigBase {
  mode: HierarchyCacheMode.Hybrid;

  /** Configuration for disk cache used to persist hierarchies. */
  disk?: DiskHierarchyCacheConfig;
}

/**
 * Configuration for content cache.
 * @public
 */
export interface ContentCacheConfig {
  /**
   * Maximum number of content descriptors cached in memory for quicker paged content requests.
   *
   * Defaults to `100`.
   *
   * @alpha
   */
  size?: number;
}

/**
 * A data structure that associates unit systems with a format. The associations are used for
 * assigning default unit formats for specific phenomenons (see [[PresentationManagerProps.defaultFormats]]).
 *
 * @public
 */
export interface UnitSystemFormat {
  unitSystems: UnitSystemKey[];
  format: FormatProps;
}

/**
 * Data structure for multiple element properties request response.
 * @alpha
 */
export interface MultiElementPropertiesResponse {
  total: number;
  iterator: () => AsyncGenerator<ElementProperties[]>;
}

/**
 * Properties that can be used to configure [[PresentationManager]]
 * @public
 */
export interface PresentationManagerProps {
  /**
   * Path overrides for presentation assets. Need to be overriden by application if it puts these assets someplace else than the default.
   *
   * By default paths to asset directories are determined during the call of [[Presentation.initialize]] using this algorithm:
   *
   * - for `presentation-backend` assets:
   *
   *   - if path of `.js` file that contains [[PresentationManager]] definition contains "presentation-backend", assume the package is in `node_modules` and the directory structure is:
   *     - `assets/*\*\/*`
   *     - `presentation-backend/{presentation-backend source files}`
   *
   *     which means the assets can be found through a relative path `../assets/` from the JS file being executed.
   *
   * - for `presentation-common` assets:
   *
   *   - if path of `.js` files of `presentation-common` package contain "presentation-common", assume the package is in `node_modules` and the directory structure is:
   *     - `assets/*\*\/*`
   *     - `presentation-common/{presentation-common source files}`
   *
   *     which means the assets can be found through a relative path `../assets/` from the package's source files.
   *
   * - in both cases, if we determine that source files are not in `node_modules`, assume the backend is webpacked into a single file with assets next to it:
   *   - `assets/*\*\/*`
   *   - `{source file being executed}.js`
   *
   *   which means the assets can be found through a relative path `./assets/` from the `{source file being executed}`.
   *
   * The overrides can be specified as a single path (when assets of both `presentation-backend` and `presentation-common` packages are merged into a single directory) or as an object with two separate paths for each package.
   */
  presentationAssetsRoot?: string | {
    /** Path to `presentation-backend` assets */
    backend: string;
    /** Path to `presentation-common` assets */
    common: string;
  };

  /**
   * A list of directories containing application's presentation rulesets.
   */
  rulesetDirectories?: string[];

  /**
   * A list of directories containing application's supplemental presentation rulesets.
   */
  supplementalRulesetDirectories?: string[];

  /**
   * A list of directories containing application's locale-specific localized
   * string files (in simplified i18next v3 format)
   */
  localeDirectories?: string[];

  /**
   * Sets the active locale to use when localizing presentation-related
   * strings. It can later be changed through [[PresentationManager.activeLocale]].
   */
  defaultLocale?: string;

  /**
   * Sets the active unit system to use for formatting property values with
   * units. Default presentation units are used if this is not specified. The active unit
   * system can later be changed through [[PresentationManager.activeUnitSystem]] or overriden for each request
   * through request options.
   */
  defaultUnitSystem?: UnitSystemKey;

  /**
   * A map of default unit formats to use for formatting properties that don't have a presentation format
   * in requested unit system.
   */
  defaultFormats?: {
    [phenomenon: string]: UnitSystemFormat;
  };

  /**
   * Should schemas preloading be enabled. If true, presentation manager listens
   * for `BriefcaseDb.onOpened` event and force pre-loads all ECSchemas.
   *
   * @deprecated Use [[PresentationPropsBase.enableSchemasPreload]] instead.
   */
  enableSchemasPreload?: boolean;

  /**
   * A number of worker threads to use for handling presentation requests. Defaults to `2`.
   */
  workerThreadsCount?: number;

  /**
   * Presentation manager working mode. Backends that use iModels in read-write mode should
   * use `ReadWrite`, others might want to set to `ReadOnly` for better performance.
   *
   * Defaults to [[PresentationManagerMode.ReadWrite]].
   */
  mode?: PresentationManagerMode;

  /**
   * The interval (in milliseconds) used to poll for presentation data changes. Only has
   * effect in read-write mode (see [[mode]]).
   *
   * @alpha
   */
  updatesPollInterval?: number;

  /** Options for caching. */
  caching?: {
    /**
     * Hierarchies-related caching options.
     * @beta
     */
    hierarchies?: HierarchyCacheConfig;

    /** Content-related caching options. */
    content?: ContentCacheConfig;
  };

  /**
   * Use [SQLite's Memory-Mapped I/O](https://sqlite.org/mmap.html) for worker connections. This mode improves performance of handling
   * requests with high I/O intensity, e.g. filtering large tables on non-indexed columns. No downsides have been noticed.
   *
   * Set to a falsy value to turn off. `true` for memory-mapping the whole iModel. Number value for memory-mapping the specified amount of bytes.
   *
   * @alpha
   */
  useMmap?: boolean | number;

  /**
   * An identifier which helps separate multiple presentation managers. It's
   * mostly useful in tests where multiple presentation managers can co-exist
   * and try to share the same resources, which we don't want. With this identifier
   * set, managers put their resources into id-named subdirectories.
   *
   * @internal
   */
  id?: string;

  /** @internal */
  addon?: NativePlatformDefinition;
}

/**
 * Backend Presentation manager which pulls the presentation data from
 * an iModel using native platform.
 *
 * @public
 */
export class PresentationManager {
  private _props: PresentationManagerProps;
  private _detail: PresentationManagerDetail;

  /**
   * Creates an instance of PresentationManager.
   * @param props Optional configuration properties.
   */
  constructor(props?: PresentationManagerProps) {
    this._props = props ?? {};
    this._detail = new PresentationManagerDetail(this._props);
  }

  /** Get / set active locale used for localizing presentation data */
  public get activeLocale(): string | undefined { return this._detail.activeLocale; }
  public set activeLocale(value: string | undefined) { this._detail.activeLocale = value; }

  /** Get active unit system used to format property values with units */
  public get activeUnitSystem(): UnitSystemKey | undefined { return this._detail.activeUnitSystem; }
  /** Set active unit system used to format property values with units */
  // istanbul ignore next
  public set activeUnitSystem(value: UnitSystemKey | undefined) { this._detail.activeUnitSystem = value; }

  /** Dispose the presentation manager. Must be called to clean up native resources. */
  public dispose() {
    this._detail.dispose();
  }

  public setOnManagerUsedHandler(handler: () => void) {
    this._detail.setOnManagerUsedHandler(handler);
  }

  /** Properties used to initialize the manager */
  public get props() { return this._props; }

  /** Get rulesets manager */
  public rulesets(): RulesetManager { return this._detail.rulesets; }

  /**
   * Get ruleset variables manager for specific ruleset
   * @param rulesetId Id of the ruleset to get variables manager for
   */
  public vars(rulesetId: string): RulesetVariablesManager {
    return new RulesetVariablesManagerImpl(this.getNativePlatform, rulesetId);
  }

  /** @internal */
  public getNativePlatform = (): NativePlatformDefinition => {
    return this._detail.getNativePlatform();
  };

  /** @internal */
  // istanbul ignore next
  public getDetail(): PresentationManagerDetail {
    return this._detail;
  }

  /** @internal */
  public getRulesetId(rulesetOrId: Ruleset | string) {
    return this._detail.getRulesetId(rulesetOrId);
  }

  /**
   * Retrieves nodes
   * @public
   */
<<<<<<< HEAD
  public async getNodes(requestOptions: Prioritized<Paged<HierarchyRequestOptions<IModelDb, NodeKey>>>): Promise<Node[]> {
    const { rulesetOrId, parentKey, ...strippedOptions } = requestOptions;
=======
  public async getNodes(requestOptions: Prioritized<Paged<HierarchyRequestOptions<IModelDb, NodeKey, RulesetVariable>>> & BackendDiagnosticsAttribute): Promise<Node[]> {
    const { rulesetId, strippedOptions: { parentKey, ...strippedOptions } } = this.registerRuleset(requestOptions);
>>>>>>> 9a26879d
    const params = {
      requestId: parentKey ? NativePlatformRequestTypes.GetChildren : NativePlatformRequestTypes.GetRootNodes,
      rulesetId: this._detail.registerRuleset(rulesetOrId),
      ...strippedOptions,
      nodeKey: parentKey,
    };
    return JSON.parse(await this._detail.request(params), Node.listReviver);
  }

  /**
   * Retrieves nodes count
   * @public
   */
<<<<<<< HEAD
  public async getNodesCount(requestOptions: Prioritized<HierarchyRequestOptions<IModelDb, NodeKey>>): Promise<number> {
    const { rulesetOrId, parentKey, ...strippedOptions } = requestOptions;
=======
  public async getNodesCount(requestOptions: Prioritized<HierarchyRequestOptions<IModelDb, NodeKey, RulesetVariable>> & BackendDiagnosticsAttribute): Promise<number> {
    const { rulesetId, strippedOptions: { parentKey, ...strippedOptions } } = this.registerRuleset(requestOptions);
>>>>>>> 9a26879d
    const params = {
      requestId: parentKey ? NativePlatformRequestTypes.GetChildrenCount : NativePlatformRequestTypes.GetRootNodesCount,
      rulesetId: this._detail.registerRuleset(rulesetOrId),
      ...strippedOptions,
      nodeKey: parentKey,
    };
    return JSON.parse(await this._detail.request(params));
  }

  /**
   * Retrieves paths from root nodes to children nodes according to specified instance key paths. Intersecting paths will be merged.
   * TODO: Return results in pages
   * @public
   */
<<<<<<< HEAD
  public async getNodePaths(requestOptions: Prioritized<FilterByInstancePathsHierarchyRequestOptions<IModelDb>>): Promise<NodePathElement[]> {
    const { rulesetOrId, instancePaths, ...strippedOptions } = requestOptions;
=======
  public async getNodePaths(requestOptions: Prioritized<FilterByInstancePathsHierarchyRequestOptions<IModelDb, RulesetVariable>> & BackendDiagnosticsAttribute): Promise<NodePathElement[]> {
    const { rulesetId, strippedOptions: { instancePaths, ...strippedOptions } } = this.registerRuleset(requestOptions);
>>>>>>> 9a26879d
    const params = {
      requestId: NativePlatformRequestTypes.GetNodePaths,
      rulesetId: this._detail.registerRuleset(rulesetOrId),
      ...strippedOptions,
      paths: instancePaths.map((p) => p.map((s) => InstanceKey.toJSON(s))),
    };
    return JSON.parse(await this._detail.request(params), NodePathElement.listReviver);
  }

  /**
   * Retrieves paths from root nodes to nodes containing filter text in their label.
   * TODO: Return results in pages
   * @public
   */
<<<<<<< HEAD
  public async getFilteredNodePaths(requestOptions: Prioritized<FilterByTextHierarchyRequestOptions<IModelDb>>): Promise<NodePathElement[]> {
    const { rulesetOrId, ...strippedOptions } = requestOptions;
=======
  public async getFilteredNodePaths(requestOptions: Prioritized<FilterByTextHierarchyRequestOptions<IModelDb, RulesetVariable>> & BackendDiagnosticsAttribute): Promise<NodePathElement[]> {
    const { rulesetId, strippedOptions } = this.registerRuleset(requestOptions);
>>>>>>> 9a26879d
    const params = {
      requestId: NativePlatformRequestTypes.GetFilteredNodePaths,
      rulesetId: this._detail.registerRuleset(rulesetOrId),
      ...strippedOptions,
    };
    return JSON.parse(await this._detail.request(params), NodePathElement.listReviver);
  }

  /** @beta */
  public async getContentSources(requestOptions: Prioritized<ContentSourcesRequestOptions<IModelDb>> & BackendDiagnosticsAttribute): Promise<SelectClassInfo[]> {
    const params = {
      requestId: NativePlatformRequestTypes.GetContentSources,
      rulesetId: "ElementProperties",
      ...requestOptions,
    };
    const reviver = (key: string, value: any) => {
      return key === "" ? SelectClassInfo.listFromCompressedJSON(value.sources, value.classesMap) : value;
    };
    return JSON.parse(await this._detail.request(params), reviver);
  }

  /**
   * Retrieves the content descriptor which can be used to get content
   * @public
   */
<<<<<<< HEAD
  public async getContentDescriptor(requestOptions: Prioritized<ContentDescriptorRequestOptions<IModelDb, KeySet>>): Promise<Descriptor | undefined> {
    const response = await this._detail.getContentDescriptor(requestOptions);
    const reviver = (key: string, value: any) => key === "" ? Descriptor.fromJSON(value) : value;
    return JSON.parse(response, reviver);
=======
  public async getContentDescriptor(requestOptions: Prioritized<ContentDescriptorRequestOptions<IModelDb, KeySet, RulesetVariable>> & BackendDiagnosticsAttribute): Promise<Descriptor | undefined> {
    const { rulesetId, strippedOptions } = this.registerRuleset(requestOptions);
    const params = {
      requestId: NativePlatformRequestTypes.GetContentDescriptor,
      rulesetId,
      ...strippedOptions,
      keys: getKeysForContentRequest(requestOptions.keys, (map) => bisElementInstanceKeysProcessor(requestOptions.imodel, map)),
    };
    const reviver = (key: string, value: any) => {
      return key === "" ? Descriptor.fromJSON(value) : value;
    };
    return this.request(params, reviver);
>>>>>>> 9a26879d
  }

  /**
   * Retrieves the content set size based on the supplied content descriptor override
   * @public
   */
<<<<<<< HEAD
  public async getContentSetSize(requestOptions: Prioritized<ContentRequestOptions<IModelDb, Descriptor | DescriptorOverrides, KeySet>>): Promise<number> {
    const { rulesetOrId, descriptor, ...strippedOptions } = requestOptions;
=======
  public async getContentSetSize(requestOptions: Prioritized<ContentRequestOptions<IModelDb, Descriptor | DescriptorOverrides, KeySet, RulesetVariable>> & BackendDiagnosticsAttribute): Promise<number> {
    const { rulesetId, strippedOptions: { descriptor, ...strippedOptions } } = this.registerRuleset(requestOptions);
>>>>>>> 9a26879d
    const params = {
      requestId: NativePlatformRequestTypes.GetContentSetSize,
      rulesetId: this._detail.registerRuleset(rulesetOrId),
      ...strippedOptions,
      keys: getKeysForContentRequest(requestOptions.keys, (map) => bisElementInstanceKeysProcessor(requestOptions.imodel, map)),
      descriptorOverrides: createContentDescriptorOverrides(descriptor),
    };
    return JSON.parse(await this._detail.request(params));
  }

  /**
   * Retrieves the content based on the supplied content descriptor override.
   * @public
   */
<<<<<<< HEAD
  public async getContent(requestOptions: Prioritized<Paged<ContentRequestOptions<IModelDb, Descriptor | DescriptorOverrides, KeySet>>>): Promise<Content | undefined> {
    const { rulesetOrId, descriptor, ...strippedOptions } = requestOptions;
=======
  public async getContent(requestOptions: Prioritized<Paged<ContentRequestOptions<IModelDb, Descriptor | DescriptorOverrides, KeySet, RulesetVariable>>> & BackendDiagnosticsAttribute): Promise<Content | undefined> {
    const { rulesetId, strippedOptions: { descriptor, ...strippedOptions } } = this.registerRuleset(requestOptions);
>>>>>>> 9a26879d
    const params = {
      requestId: NativePlatformRequestTypes.GetContent,
      rulesetId: this._detail.registerRuleset(rulesetOrId),
      ...strippedOptions,
      keys: getKeysForContentRequest(requestOptions.keys, (map) => bisElementInstanceKeysProcessor(requestOptions.imodel, map)),
      descriptorOverrides: createContentDescriptorOverrides(descriptor),
    };
    return JSON.parse(await this._detail.request(params), Content.reviver);
  }

  /**
   * Retrieves distinct values of specific field from the content based on the supplied content descriptor override.
   * @param requestOptions      Options for the request
   * @return A promise object that returns either distinct values on success or an error string on error.
   * @public
   */
<<<<<<< HEAD
  public async getPagedDistinctValues(requestOptions: Prioritized<DistinctValuesRequestOptions<IModelDb, Descriptor | DescriptorOverrides, KeySet>>): Promise<PagedResponse<DisplayValueGroup>> {
    const { rulesetOrId, ...strippedOptions } = requestOptions;
=======
  public async getPagedDistinctValues(requestOptions: Prioritized<DistinctValuesRequestOptions<IModelDb, Descriptor | DescriptorOverrides, KeySet, RulesetVariable>> & BackendDiagnosticsAttribute): Promise<PagedResponse<DisplayValueGroup>> {
    const { rulesetId, strippedOptions } = this.registerRuleset(requestOptions);
>>>>>>> 9a26879d
    const { descriptor, keys, ...strippedOptionsNoDescriptorAndKeys } = strippedOptions;
    const params = {
      requestId: NativePlatformRequestTypes.GetPagedDistinctValues,
      rulesetId: this._detail.registerRuleset(rulesetOrId),
      ...strippedOptionsNoDescriptorAndKeys,
      keys: getKeysForContentRequest(keys, (map) => bisElementInstanceKeysProcessor(requestOptions.imodel, map)),
      descriptorOverrides: createContentDescriptorOverrides(descriptor),
    };
    const reviver = (key: string, value: any) => {
      return key === "" ? {
        total: value.total,
        items: value.items.map(DisplayValueGroup.fromJSON),
      } : value;
    };
    return JSON.parse(await this._detail.request(params), reviver);
  }

  /**
   * Retrieves property data in a simplified format for a single element specified by ID.
   * @beta
   */
  public async getElementProperties(requestOptions: Prioritized<SingleElementPropertiesRequestOptions<IModelDb>> & BackendDiagnosticsAttribute): Promise<ElementProperties | undefined>;
  /**
   * Retrieves property data in simplified format for multiple elements specified by class or all element.
   * @return An object that contains element count and AsyncGenerator to iterate over properties of those elements in batches of undefined size.
   * @alpha
   */
  public async getElementProperties(requestOptions: Prioritized<MultiElementPropertiesRequestOptions<IModelDb>> & BackendDiagnosticsAttribute): Promise<MultiElementPropertiesResponse>;
  public async getElementProperties(requestOptions: Prioritized<ElementPropertiesRequestOptions<IModelDb>> & BackendDiagnosticsAttribute): Promise<ElementProperties | undefined | MultiElementPropertiesResponse> {
    if (isSingleElementPropertiesRequestOptions(requestOptions)) {
      const { elementId, ...optionsNoElementId } = requestOptions;
      const content = await this.getContent({
        ...optionsNoElementId,
        descriptor: {
          displayType: DefaultContentDisplayTypes.PropertyPane,
          contentFlags: ContentFlags.ShowLabels,
        },
        rulesetOrId: "ElementProperties",
        keys: new KeySet([{ className: "BisCore:Element", id: elementId }]),
      });
      const properties = buildElementsProperties(content);
      return properties[0];
    }

    return this.getMultipleElementProperties(requestOptions);
  }

  private async getMultipleElementProperties(requestOptions: Prioritized<MultiElementPropertiesRequestOptions<IModelDb>> & BackendDiagnosticsAttribute): Promise<MultiElementPropertiesResponse> {
    const { elementClasses, ...optionsNoElementClasses } = requestOptions;
    const elementsCount = getElementsCount(requestOptions.imodel, requestOptions.elementClasses);

    const propertiesGetter = async (className: string, ids: string[]) => buildElementsPropertiesInPages(className, ids, async (keys) => {
      const content = await this.getContent({
        ...optionsNoElementClasses,
        descriptor: {
          displayType: DefaultContentDisplayTypes.PropertyPane,
          contentFlags: ContentFlags.ShowLabels,
        },
        rulesetOrId: "ElementProperties",
        keys,
      });
      return buildElementsProperties(content);
    });

    const ELEMENT_IDS_BATCH_SIZE = 1000;
    return {
      total: elementsCount,
      async *iterator() {
        for (const idsByClass of iterateElementIds(requestOptions.imodel, elementClasses, ELEMENT_IDS_BATCH_SIZE)) {
          const propertiesPage: ElementProperties[] = [];
          for (const entry of idsByClass) {
            propertiesPage.push(...(await propertiesGetter(entry[0], entry[1])));
          }
          yield propertiesPage;
        }
      },
    };
  }

  /**
   * Retrieves display label definition of specific item
   * @public
   */
  public async getDisplayLabelDefinition(requestOptions: Prioritized<DisplayLabelRequestOptions<IModelDb, InstanceKey>> & BackendDiagnosticsAttribute): Promise<LabelDefinition> {
    const params = {
      requestId: NativePlatformRequestTypes.GetDisplayLabel,
      ...requestOptions,
      key: InstanceKey.toJSON(requestOptions.key),
    };
    return JSON.parse(await this._detail.request(params), LabelDefinition.reviver);
  }

  /**
   * Retrieves display label definitions of specific items
   * @public
   */
  public async getDisplayLabelDefinitions(requestOptions: Prioritized<Paged<DisplayLabelsRequestOptions<IModelDb, InstanceKey>>> & BackendDiagnosticsAttribute): Promise<LabelDefinition[]> {
    const concreteKeys = requestOptions.keys.map((k) => {
      if (k.className === "BisCore:Element")
        return getElementKey(requestOptions.imodel, k.id);
      return k;
    }).filter<InstanceKey>((k): k is InstanceKey => !!k);
    const contentRequestOptions: ContentRequestOptions<IModelDb, Descriptor | DescriptorOverrides, KeySet> = {
      ...requestOptions,
      rulesetOrId: "RulesDrivenECPresentationManager_RulesetId_DisplayLabel",
      descriptor: {
        displayType: DefaultContentDisplayTypes.List,
        contentFlags: ContentFlags.ShowLabels | ContentFlags.NoFields,
      },
      keys: new KeySet(concreteKeys),
    };
    const content = await this.getContent(contentRequestOptions);
    return concreteKeys.map((key) => {
      const item = content ? content.contentSet.find((it) => it.primaryKeys.length > 0 && InstanceKey.compare(it.primaryKeys[0], key) === 0) : undefined;
      if (!item)
        return { displayValue: "", rawValue: "", typeName: "" };
      return item.label;
    });
  }

  /**
   * Retrieves available selection scopes.
   * @public
   */
  public async getSelectionScopes(_requestOptions: SelectionScopeRequestOptions<IModelDb> & BackendDiagnosticsAttribute): Promise<SelectionScope[]> {
    return SelectionScopesHelper.getSelectionScopes();
  }

  /**
   * Computes selection set based on provided selection scope.
   * @public
   */
  public async computeSelection(requestOptions: SelectionScopeRequestOptions<IModelDb> & { ids: Id64String[], scopeId: string } & BackendDiagnosticsAttribute): Promise<KeySet>;
  /** @alpha */
  // eslint-disable-next-line @typescript-eslint/unified-signatures
  public async computeSelection(requestOptions: ComputeSelectionRequestOptions<IModelDb> & BackendDiagnosticsAttribute): Promise<KeySet>;
  public async computeSelection(requestOptions: ((SelectionScopeRequestOptions<IModelDb> & { ids: Id64String[], scopeId: string }) | ComputeSelectionRequestOptions<IModelDb>) & BackendDiagnosticsAttribute): Promise<KeySet> {
    return SelectionScopesHelper.computeSelection(isComputeSelectionRequestOptions(requestOptions)
      ? requestOptions
      : (function () {
        const { ids, scopeId, ...rest } = requestOptions;
        return { ...rest, elementIds: ids, scope: { id: scopeId } };
      })());
  }

<<<<<<< HEAD
=======
  private async request<TParams extends { diagnostics?: BackendDiagnosticsOptions, requestId: string, imodel: IModelDb, locale?: string, unitSystem?: UnitSystemKey }, TResult>(params: TParams, reviver?: (key: string, value: any) => any): Promise<TResult> {
    const { requestId, imodel, locale, unitSystem, diagnostics, ...strippedParams } = params;
    if (this._onManagerUsed)
      this._onManagerUsed();
    const imodelAddon = this.getNativePlatform().getImodelAddon(imodel);
    const nativeRequestParams: any = {
      requestId,
      params: {
        locale: normalizeLocale(locale ?? this.activeLocale),
        unitSystem: toOptionalNativeUnitSystem(unitSystem ?? this.activeUnitSystem),
        ...strippedParams,
      },
    };

    let diagnosticsListener: BackendDiagnosticsHandler | undefined;
    if (diagnostics) {
      const { handler: tempDiagnosticsListener, ...diagnosticsOptions } = diagnostics;
      diagnosticsListener = tempDiagnosticsListener;
      nativeRequestParams.params.diagnostics = diagnosticsOptions;
    }

    const response = await this.getNativePlatform().handleRequest(imodelAddon, JSON.stringify(nativeRequestParams));
    diagnosticsListener && response.diagnostics && diagnosticsListener({ logs: [response.diagnostics] });
    return JSON.parse(response.result, reviver);
  }

>>>>>>> 9a26879d
  /**
   * Compares two hierarchies specified in the request options
   * @public
   */
  public async compareHierarchies(requestOptions: HierarchyCompareOptions<IModelDb, NodeKey>): Promise<HierarchyCompareInfo> {
    if (!requestOptions.prev.rulesetOrId && !requestOptions.prev.rulesetVariables) {
      return { changes: [] };
    }

    const { rulesetOrId, prev, rulesetVariables, ...options } = requestOptions;
    this._detail.registerRuleset(rulesetOrId);

    const currRulesetId = getRulesetIdObject(requestOptions.rulesetOrId);
    const prevRulesetId = prev.rulesetOrId ? getRulesetIdObject(prev.rulesetOrId) : currRulesetId;
    if (prevRulesetId.parts.id !== currRulesetId.parts.id)
      throw new PresentationError(PresentationStatus.InvalidArgument, "Can't compare rulesets with different IDs");

    const currRulesetVariables = rulesetVariables ?? [];
    const prevRulesetVariables = prev.rulesetVariables ?? currRulesetVariables;

    const params = {
      requestId: NativePlatformRequestTypes.CompareHierarchies,
      ...options,
      prevRulesetId: prevRulesetId.uniqueId,
      currRulesetId: currRulesetId.uniqueId,
      prevRulesetVariables: JSON.stringify(prevRulesetVariables),
      currRulesetVariables: JSON.stringify(currRulesetVariables),
      expandedNodeKeys: JSON.stringify(options.expandedNodeKeys ?? []),
    };

    const reviver = (key: string, value: any) => (key === "") ? HierarchyCompareInfo.fromJSON(value) : value;
    return JSON.parse(await this._detail.request(params), reviver);
  }
}

const createContentDescriptorOverrides = (descriptorOrOverrides: Descriptor | DescriptorOverrides): DescriptorOverrides => {
  if (descriptorOrOverrides instanceof Descriptor)
    return descriptorOrOverrides.createDescriptorOverrides();
  return descriptorOrOverrides;
};

const ELEMENT_PROPERTIES_CONTENT_BATCH_SIZE = 100;
async function buildElementsPropertiesInPages(className: string, ids: string[], getter: (keys: KeySet) => Promise<ElementProperties[]>) {
  const elementProperties: ElementProperties[] = [];
  const elementIds = [...ids];
  while (elementIds.length > 0) {
    const idsPage = elementIds.splice(0, ELEMENT_PROPERTIES_CONTENT_BATCH_SIZE);
    const keys = new KeySet(idsPage.map((id) => ({ id, className })));
    elementProperties.push(...(await getter(keys)));
  }
  return elementProperties;
}<|MERGE_RESOLUTION|>--- conflicted
+++ resolved
@@ -10,14 +10,6 @@
 import { Id64String } from "@itwin/core-bentley";
 import { FormatProps, UnitSystemKey } from "@itwin/core-quantity";
 import {
-<<<<<<< HEAD
-  Content, ContentDescriptorRequestOptions, ContentFlags, ContentRequestOptions, ContentSourcesRequestOptions, DefaultContentDisplayTypes, Descriptor,
-  DescriptorOverrides, DisplayLabelRequestOptions, DisplayLabelsRequestOptions, DisplayValueGroup, DistinctValuesRequestOptions, ElementProperties,
-  ElementPropertiesRequestOptions, FilterByInstancePathsHierarchyRequestOptions, FilterByTextHierarchyRequestOptions, HierarchyCompareInfo,
-  HierarchyCompareOptions, HierarchyRequestOptions, InstanceKey, isSingleElementPropertiesRequestOptions, KeySet, LabelDefinition,
-  MultiElementPropertiesRequestOptions, Node, NodeKey, NodePathElement, Paged, PagedResponse, PresentationError, PresentationStatus, Prioritized,
-  Ruleset, SelectClassInfo, SelectionScope, SelectionScopeRequestOptions, SingleElementPropertiesRequestOptions,
-=======
   ComputeSelectionRequestOptions, Content, ContentDescriptorRequestOptions, ContentFlags, ContentRequestOptions, ContentSourcesRequestOptions,
   DefaultContentDisplayTypes, Descriptor, DescriptorOverrides, DisplayLabelRequestOptions, DisplayLabelsRequestOptions, DisplayValueGroup,
   DistinctValuesRequestOptions, ElementProperties, ElementPropertiesRequestOptions, FilterByInstancePathsHierarchyRequestOptions,
@@ -25,7 +17,6 @@
   isComputeSelectionRequestOptions, isSingleElementPropertiesRequestOptions, Key, KeySet, LabelDefinition, MultiElementPropertiesRequestOptions, Node,
   NodeKey, NodePathElement, Paged, PagedResponse, PresentationError, PresentationStatus, Prioritized, Ruleset, RulesetVariable, SelectClassInfo,
   SelectionScope, SelectionScopeRequestOptions, SingleElementPropertiesRequestOptions,
->>>>>>> 9a26879d
 } from "@itwin/presentation-common";
 import { buildElementsProperties, getElementsCount, iterateElementIds } from "./ElementPropertiesHelper";
 import { NativePlatformDefinition, NativePlatformRequestTypes } from "./NativePlatform";
@@ -35,12 +26,9 @@
 import { RulesetManager } from "./RulesetManager";
 import { RulesetVariablesManager, RulesetVariablesManagerImpl } from "./RulesetVariablesManager";
 import { SelectionScopesHelper } from "./SelectionScopesHelper";
-<<<<<<< HEAD
-import { getElementKey } from "./Utils";
-=======
 import { UpdatesTracker } from "./UpdatesTracker";
 import { BackendDiagnosticsAttribute, BackendDiagnosticsHandler, BackendDiagnosticsOptions, getElementKey, getLocalesDirectory } from "./Utils";
->>>>>>> 9a26879d
+import { getElementKey } from "./Utils";
 
 /**
  * Presentation manager working mode.
@@ -384,13 +372,8 @@
    * Retrieves nodes
    * @public
    */
-<<<<<<< HEAD
-  public async getNodes(requestOptions: Prioritized<Paged<HierarchyRequestOptions<IModelDb, NodeKey>>>): Promise<Node[]> {
+  public async getNodes(requestOptions: Prioritized<Paged<HierarchyRequestOptions<IModelDb, NodeKey, RulesetVariable>>> & BackendDiagnosticsAttribute): Promise<Node[]> {
     const { rulesetOrId, parentKey, ...strippedOptions } = requestOptions;
-=======
-  public async getNodes(requestOptions: Prioritized<Paged<HierarchyRequestOptions<IModelDb, NodeKey, RulesetVariable>>> & BackendDiagnosticsAttribute): Promise<Node[]> {
-    const { rulesetId, strippedOptions: { parentKey, ...strippedOptions } } = this.registerRuleset(requestOptions);
->>>>>>> 9a26879d
     const params = {
       requestId: parentKey ? NativePlatformRequestTypes.GetChildren : NativePlatformRequestTypes.GetRootNodes,
       rulesetId: this._detail.registerRuleset(rulesetOrId),
@@ -404,13 +387,8 @@
    * Retrieves nodes count
    * @public
    */
-<<<<<<< HEAD
-  public async getNodesCount(requestOptions: Prioritized<HierarchyRequestOptions<IModelDb, NodeKey>>): Promise<number> {
+  public async getNodesCount(requestOptions: Prioritized<HierarchyRequestOptions<IModelDb, NodeKey, RulesetVariable>> & BackendDiagnosticsAttribute): Promise<number> {
     const { rulesetOrId, parentKey, ...strippedOptions } = requestOptions;
-=======
-  public async getNodesCount(requestOptions: Prioritized<HierarchyRequestOptions<IModelDb, NodeKey, RulesetVariable>> & BackendDiagnosticsAttribute): Promise<number> {
-    const { rulesetId, strippedOptions: { parentKey, ...strippedOptions } } = this.registerRuleset(requestOptions);
->>>>>>> 9a26879d
     const params = {
       requestId: parentKey ? NativePlatformRequestTypes.GetChildrenCount : NativePlatformRequestTypes.GetRootNodesCount,
       rulesetId: this._detail.registerRuleset(rulesetOrId),
@@ -425,13 +403,8 @@
    * TODO: Return results in pages
    * @public
    */
-<<<<<<< HEAD
-  public async getNodePaths(requestOptions: Prioritized<FilterByInstancePathsHierarchyRequestOptions<IModelDb>>): Promise<NodePathElement[]> {
+  public async getNodePaths(requestOptions: Prioritized<FilterByInstancePathsHierarchyRequestOptions<IModelDb, RulesetVariable>> & BackendDiagnosticsAttribute): Promise<NodePathElement[]> {
     const { rulesetOrId, instancePaths, ...strippedOptions } = requestOptions;
-=======
-  public async getNodePaths(requestOptions: Prioritized<FilterByInstancePathsHierarchyRequestOptions<IModelDb, RulesetVariable>> & BackendDiagnosticsAttribute): Promise<NodePathElement[]> {
-    const { rulesetId, strippedOptions: { instancePaths, ...strippedOptions } } = this.registerRuleset(requestOptions);
->>>>>>> 9a26879d
     const params = {
       requestId: NativePlatformRequestTypes.GetNodePaths,
       rulesetId: this._detail.registerRuleset(rulesetOrId),
@@ -446,13 +419,8 @@
    * TODO: Return results in pages
    * @public
    */
-<<<<<<< HEAD
-  public async getFilteredNodePaths(requestOptions: Prioritized<FilterByTextHierarchyRequestOptions<IModelDb>>): Promise<NodePathElement[]> {
+  public async getFilteredNodePaths(requestOptions: Prioritized<FilterByTextHierarchyRequestOptions<IModelDb, RulesetVariable>> & BackendDiagnosticsAttribute): Promise<NodePathElement[]> {
     const { rulesetOrId, ...strippedOptions } = requestOptions;
-=======
-  public async getFilteredNodePaths(requestOptions: Prioritized<FilterByTextHierarchyRequestOptions<IModelDb, RulesetVariable>> & BackendDiagnosticsAttribute): Promise<NodePathElement[]> {
-    const { rulesetId, strippedOptions } = this.registerRuleset(requestOptions);
->>>>>>> 9a26879d
     const params = {
       requestId: NativePlatformRequestTypes.GetFilteredNodePaths,
       rulesetId: this._detail.registerRuleset(rulesetOrId),
@@ -478,38 +446,18 @@
    * Retrieves the content descriptor which can be used to get content
    * @public
    */
-<<<<<<< HEAD
-  public async getContentDescriptor(requestOptions: Prioritized<ContentDescriptorRequestOptions<IModelDb, KeySet>>): Promise<Descriptor | undefined> {
+  public async getContentDescriptor(requestOptions: Prioritized<ContentDescriptorRequestOptions<IModelDb, KeySet, RulesetVariable>> & BackendDiagnosticsAttribute): Promise<Descriptor | undefined> {
     const response = await this._detail.getContentDescriptor(requestOptions);
     const reviver = (key: string, value: any) => key === "" ? Descriptor.fromJSON(value) : value;
     return JSON.parse(response, reviver);
-=======
-  public async getContentDescriptor(requestOptions: Prioritized<ContentDescriptorRequestOptions<IModelDb, KeySet, RulesetVariable>> & BackendDiagnosticsAttribute): Promise<Descriptor | undefined> {
-    const { rulesetId, strippedOptions } = this.registerRuleset(requestOptions);
-    const params = {
-      requestId: NativePlatformRequestTypes.GetContentDescriptor,
-      rulesetId,
-      ...strippedOptions,
-      keys: getKeysForContentRequest(requestOptions.keys, (map) => bisElementInstanceKeysProcessor(requestOptions.imodel, map)),
-    };
-    const reviver = (key: string, value: any) => {
-      return key === "" ? Descriptor.fromJSON(value) : value;
-    };
-    return this.request(params, reviver);
->>>>>>> 9a26879d
   }
 
   /**
    * Retrieves the content set size based on the supplied content descriptor override
    * @public
    */
-<<<<<<< HEAD
-  public async getContentSetSize(requestOptions: Prioritized<ContentRequestOptions<IModelDb, Descriptor | DescriptorOverrides, KeySet>>): Promise<number> {
+  public async getContentSetSize(requestOptions: Prioritized<ContentRequestOptions<IModelDb, Descriptor | DescriptorOverrides, KeySet, RulesetVariable>> & BackendDiagnosticsAttribute): Promise<number> {
     const { rulesetOrId, descriptor, ...strippedOptions } = requestOptions;
-=======
-  public async getContentSetSize(requestOptions: Prioritized<ContentRequestOptions<IModelDb, Descriptor | DescriptorOverrides, KeySet, RulesetVariable>> & BackendDiagnosticsAttribute): Promise<number> {
-    const { rulesetId, strippedOptions: { descriptor, ...strippedOptions } } = this.registerRuleset(requestOptions);
->>>>>>> 9a26879d
     const params = {
       requestId: NativePlatformRequestTypes.GetContentSetSize,
       rulesetId: this._detail.registerRuleset(rulesetOrId),
@@ -524,13 +472,8 @@
    * Retrieves the content based on the supplied content descriptor override.
    * @public
    */
-<<<<<<< HEAD
-  public async getContent(requestOptions: Prioritized<Paged<ContentRequestOptions<IModelDb, Descriptor | DescriptorOverrides, KeySet>>>): Promise<Content | undefined> {
+  public async getContent(requestOptions: Prioritized<Paged<ContentRequestOptions<IModelDb, Descriptor | DescriptorOverrides, KeySet, RulesetVariable>>> & BackendDiagnosticsAttribute): Promise<Content | undefined> {
     const { rulesetOrId, descriptor, ...strippedOptions } = requestOptions;
-=======
-  public async getContent(requestOptions: Prioritized<Paged<ContentRequestOptions<IModelDb, Descriptor | DescriptorOverrides, KeySet, RulesetVariable>>> & BackendDiagnosticsAttribute): Promise<Content | undefined> {
-    const { rulesetId, strippedOptions: { descriptor, ...strippedOptions } } = this.registerRuleset(requestOptions);
->>>>>>> 9a26879d
     const params = {
       requestId: NativePlatformRequestTypes.GetContent,
       rulesetId: this._detail.registerRuleset(rulesetOrId),
@@ -547,13 +490,8 @@
    * @return A promise object that returns either distinct values on success or an error string on error.
    * @public
    */
-<<<<<<< HEAD
-  public async getPagedDistinctValues(requestOptions: Prioritized<DistinctValuesRequestOptions<IModelDb, Descriptor | DescriptorOverrides, KeySet>>): Promise<PagedResponse<DisplayValueGroup>> {
+  public async getPagedDistinctValues(requestOptions: Prioritized<DistinctValuesRequestOptions<IModelDb, Descriptor | DescriptorOverrides, KeySet, RulesetVariable>> & BackendDiagnosticsAttribute): Promise<PagedResponse<DisplayValueGroup>> {
     const { rulesetOrId, ...strippedOptions } = requestOptions;
-=======
-  public async getPagedDistinctValues(requestOptions: Prioritized<DistinctValuesRequestOptions<IModelDb, Descriptor | DescriptorOverrides, KeySet, RulesetVariable>> & BackendDiagnosticsAttribute): Promise<PagedResponse<DisplayValueGroup>> {
-    const { rulesetId, strippedOptions } = this.registerRuleset(requestOptions);
->>>>>>> 9a26879d
     const { descriptor, keys, ...strippedOptionsNoDescriptorAndKeys } = strippedOptions;
     const params = {
       requestId: NativePlatformRequestTypes.GetPagedDistinctValues,
@@ -699,8 +637,6 @@
       })());
   }
 
-<<<<<<< HEAD
-=======
   private async request<TParams extends { diagnostics?: BackendDiagnosticsOptions, requestId: string, imodel: IModelDb, locale?: string, unitSystem?: UnitSystemKey }, TResult>(params: TParams, reviver?: (key: string, value: any) => any): Promise<TResult> {
     const { requestId, imodel, locale, unitSystem, diagnostics, ...strippedParams } = params;
     if (this._onManagerUsed)
@@ -727,7 +663,6 @@
     return JSON.parse(response.result, reviver);
   }
 
->>>>>>> 9a26879d
   /**
    * Compares two hierarchies specified in the request options
    * @public
