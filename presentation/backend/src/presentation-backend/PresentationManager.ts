/*---------------------------------------------------------------------------------------------
 * Copyright (c) Bentley Systems, Incorporated. All rights reserved.
 * See LICENSE.md in the project root for license terms and full copyright notice.
 *--------------------------------------------------------------------------------------------*/
/** @packageDocumentation
 * @module Core
 */

import { firstValueFrom } from "rxjs";
import { eachValueFrom } from "rxjs-for-await";
import { IModelDb } from "@itwin/core-backend";
import { Id64Array, Id64String } from "@itwin/core-bentley";
import { UnitSystemKey } from "@itwin/core-quantity";
import { SchemaContext } from "@itwin/ecschema-metadata";
import {
  buildElementProperties,
  UnitSystemFormat as CommonUnitSystemFormat,
  ComputeSelectionRequestOptions,
  Content,
  ContentDescriptorRequestOptions,
  ContentFlags,
  ContentFormatter,
  ContentPropertyValueFormatter,
  ContentRequestOptions,
  ContentSourcesRequestOptions,
  DefaultContentDisplayTypes,
  Descriptor,
  DescriptorOverrides,
  DisplayLabelRequestOptions,
  DisplayLabelsRequestOptions,
  DisplayValueGroup,
  DistinctValuesRequestOptions,
  ElementProperties,
  FilterByInstancePathsHierarchyRequestOptions,
  FilterByTextHierarchyRequestOptions,
  FormatsMap,
  HierarchyCompareInfo,
  HierarchyCompareOptions,
  HierarchyLevelDescriptorRequestOptions,
  HierarchyLevelJSON,
  HierarchyRequestOptions,
  InstanceKey,
  isComputeSelectionRequestOptions,
  isSingleElementPropertiesRequestOptions,
  Item,
  KeySet,
  KoqPropertyValueFormatter,
  LabelDefinition,
  LocalizationHelper,
  MultiElementPropertiesRequestOptions,
  Node,
  NodeKey,
  NodePathElement,
  Paged,
  PagedResponse,
  PresentationError,
  PresentationStatus,
  Prioritized,
  Ruleset,
  RulesetVariable,
  SelectClassInfo,
  SelectionScope,
  SelectionScopeRequestOptions,
  SingleElementPropertiesRequestOptions,
  WithCancelEvent,
} from "@itwin/presentation-common";
import { getContentItemsObservableFromClassNames, getContentItemsObservableFromElementIds } from "./ElementPropertiesHelper";
import { NativePlatformDefinition, NativePlatformRequestTypes } from "./NativePlatform";
import { getRulesetIdObject, PresentationManagerDetail } from "./PresentationManagerDetail";
import { RulesetManager } from "./RulesetManager";
import { RulesetVariablesManager, RulesetVariablesManagerImpl } from "./RulesetVariablesManager";
import { SelectionScopesHelper } from "./SelectionScopesHelper";
import { BackendDiagnosticsAttribute, BackendDiagnosticsOptions, getLocalizedStringEN } from "./Utils";

/**
 * Presentation manager working mode.
 * @public
 * @deprecated in 3.x. The attribute is not used by [[PresentationManager]] anymore
 */
export enum PresentationManagerMode {
  /**
   * Presentation manager assumes iModels are opened in read-only mode and avoids doing some work
   * related to reacting to changes in iModels.
   */
  ReadOnly,

  /**
   * Presentation manager assumes iModels are opened in read-write mode and it may need to
   * react to changes. This involves some additional work and gives slightly worse performance.
   */
  ReadWrite,
}

/**
 * Presentation hierarchy cache mode.
 * @public
 */
export enum HierarchyCacheMode {
  /**
   * Hierarchy cache is created in memory.
   */
  Memory = "memory",
  /**
   * Hierarchy cache is created on disk. In this mode hierarchy cache is persisted between iModel
   * openings.
   */
  Disk = "disk",
  /**
   * Hierarchy cache is created on disk. In this mode everything is cached in memory while creating hierarchy level
   * and persisted in disk cache when whole hierarchy level is created.
   *
   * **Note:** This mode is still experimental.
   */
  Hybrid = "hybrid",
}

/**
 * Configuration for hierarchy cache.
 * @public
 */
export type HierarchyCacheConfig = MemoryHierarchyCacheConfig | DiskHierarchyCacheConfig | HybridCacheConfig;

/**
 * Base interface for all [[HierarchyCacheConfig]] implementations.
 * @public
 */
export interface HierarchyCacheConfigBase {
  mode: HierarchyCacheMode;
}

/**
 * Configuration for in-memory hierarchy cache.
 *
 * @see [Memory cache documentation page]($docs/presentation/advanced/Caching.md#memory-cache)
 * @public
 */
export interface MemoryHierarchyCacheConfig extends HierarchyCacheConfigBase {
  mode: HierarchyCacheMode.Memory;
}

/**
 * Configuration for persistent disk hierarchy cache.
 *
 * @see [Disk cache documentation page]($docs/presentation/advanced/Caching.md#disk-cache)
 * @public
 */
export interface DiskHierarchyCacheConfig extends HierarchyCacheConfigBase {
  mode: HierarchyCacheMode.Disk;

  /**
   * A directory for hierarchy caches. If set, the directory must exist. Relative paths start from `process.cwd()`.
   *
   * The default directory depends on the iModel and the way it's opened.
   */
  directory?: string;

  /**
   * While the cache itself is stored on a disk, there's still a required small in-memory cache.
   * The parameter allows controlling size of that cache. Defaults to `32768000` bytes (32 MB).
   */
  memoryCacheSize?: number;
}

/**
 * Configuration for the experimental hybrid hierarchy cache.
 *
 * Hybrid cache uses a combination of in-memory and disk caches, which should make it a better
 * alternative for cases when there are lots of simultaneous requests.
 *
 * @see [Hybrid cache documentation page]($docs/presentation/advanced/Caching.md#hybrid-cache)
 * @public
 */
export interface HybridCacheConfig extends HierarchyCacheConfigBase {
  mode: HierarchyCacheMode.Hybrid;

  /** Configuration for disk cache used to persist hierarchies. */
  disk?: DiskHierarchyCacheConfig;
}

/**
 * Configuration for content cache.
 *
 * @see [Content cache documentation page]($docs/presentation/advanced/Caching.md#content-cache)
 * @public
 */
export interface ContentCacheConfig {
  /**
   * Maximum number of content descriptors cached in memory for quicker paged content requests.
   *
   * Defaults to `100`.
   */
  size?: number;
}

/**
 * Caching configuration options for [[PresentationManager]].
 * @public
 */
export interface PresentationManagerCachingConfig {
  /**
   * Hierarchies-related caching options.
   *
   * @see [Hierarchies cache documentation page]($docs/presentation/advanced/Caching.md#hierarchies-cache)
   */
  hierarchies?: HierarchyCacheConfig;

  /**
   * Content-related caching options.
   *
   * @see [Content cache documentation page]($docs/presentation/advanced/Caching.md#content-cache)
   */
  content?: ContentCacheConfig;

  /**
   * Each worker thread (see [[workerThreadsCount]]) opens a connection to an iModel used for a request. This
   * means there could be  `{workerThreadsCount} * {iModels count}` number of connections. Each connection
   * uses a memory cache to increase iModel read performance. This parameter allows controlling the size of that
   * cache. Defaults to `32768000` bytes (32 MB).
   *
   * @see [Worker connections cache documentation page]($docs/presentation/advanced/Caching.md#worker-connections-cache)
   */
  workerConnectionCacheSize?: number;
}

/**
 * A data structure that associates unit systems with a format. The associations are used for
 * assigning default unit formats for specific phenomenons (see [[PresentationManagerProps.defaultFormats]]).
 *
 * @public
 * @deprecated in 4.3. The type has been moved to `@itwin/presentation-common` package.
 */
export type UnitSystemFormat = CommonUnitSystemFormat;

/**
 * Data structure for multiple element properties request response.
 * @public
 */
export interface MultiElementPropertiesResponse<TParsedContent = ElementProperties> {
  total: number;
  iterator: () => AsyncGenerator<TParsedContent[]>;
}

/**
 * Configuration options for supplying asset paths to [[PresentationManager]].
 * @public
 */
export interface PresentationAssetsRootConfig {
  /**
   * Path to `presentation-backend` assets. Relative paths start from `process.cwd()`.
   */
  backend: string;

  /**
   * Path to `presentation-common` assets.
   *
   * @deprecated in 3.x. This path is not used anymore
   */
  common: string;
}

/**
 * Properties that can be used to configure [[PresentationManager]]
 * @public
 */
export interface PresentationManagerProps {
  /**
   * Path overrides for presentation backend assets. Need to be overriden by application if it puts these assets someplace else than the default.
   *
   * By default the path to assets directory is determined during the call of [[Presentation.initialize]] using this algorithm:
   *
   * - if path of `.js` file that contains [[PresentationManager]] definition contains "presentation-backend", assume the package is in `node_modules` and the directory structure is:
   *   - `assets/*\*\/*`
   *   - `presentation-backend/{presentation-backend source files}`
   *
   *   which means the assets can be found through a relative path `../assets/` from the JS file being executed.
   *
   * - else, assume the backend is webpacked into a single file with assets next to it:
   *   - `assets/*\*\/*`
   *   - `{source file being executed}.js`
   *
   *   which means the assets can be found through a relative path `./assets/` from the `{source file being executed}`.
   *
   * @deprecated in 4.2. This attribute is not used anymore - the package is not using private assets anymore.
   */
  presentationAssetsRoot?: string | PresentationAssetsRootConfig;

  /**
   * A list of directories containing application's presentation rulesets. Relative
   * paths start from `process.cwd()`. The directories are traversed recursively.
   *
   * @note Only files with `.PresentationRuleSet.json` are read.
   */
  rulesetDirectories?: string[];

  /**
   * A list of directories containing application's supplemental presentation rulesets. Relative
   * paths start from `process.cwd()`. The directories are traversed recursively.
   *
   * @note Only files with `.PresentationRuleSet.json` are read.
   */
  supplementalRulesetDirectories?: string[];

  /**
   * A list of directories containing application's locale-specific localized
   * string files (in simplified i18next v3 format)
   *
   * @deprecated in 3.x. Use [[getLocalizedString]] to localize data returned by [[PresentationManager]].
   */
  localeDirectories?: string[];

  /**
   * Sets the active locale to use when localizing presentation-related
   * strings. It can later be changed through [[PresentationManager.activeLocale]].
   *
   * @deprecated in 3.x. Use [[getLocalizedString]] to localize data returned by [[PresentationManager]].
   */
  defaultLocale?: string;

  /**
   * Sets the active unit system to use for formatting property values with
   * units. Default presentation units are used if this is not specified. The active unit
   * system can later be changed through [[PresentationManager.activeUnitSystem]] or overriden for each request
   * through request options.
   */
  defaultUnitSystem?: UnitSystemKey;

  /**
   * A map of default unit formats to use for formatting properties that don't have a presentation format
   * in requested unit system.
   */
  defaultFormats?: FormatsMap;

  /**
   * Should schemas preloading be enabled. If true, presentation manager listens
   * for `BriefcaseDb.onOpened` event and force pre-loads all ECSchemas.
   *
   * @deprecated in 3.x. Use [[PresentationProps.enableSchemasPreload]] instead.
   */
  enableSchemasPreload?: boolean;

  /**
   * A number of worker threads to use for handling presentation requests. Defaults to `2`.
   */
  workerThreadsCount?: number;

  /**
   * Presentation manager working mode. Backends that use iModels in read-write mode should
   * use `ReadWrite`, others might want to set to `ReadOnly` for better performance.
   *
   * Defaults to [[PresentationManagerMode.ReadWrite]].
   *
   * @deprecated in 3.x. The attribute is not used by [[PresentationManager]] anymore
   */
  mode?: PresentationManagerMode; // eslint-disable-line @typescript-eslint/no-deprecated

  /**
   * The interval (in milliseconds) used to poll for presentation data changes. If not set, presentation
   * data changes are not tracked at all.
   *
   * @beta
   * @deprecated in 4.4. The manager now always tracks for iModel data changes without polling.
   */
  updatesPollInterval?: number;

  /** Options for caching. */
  caching?: PresentationManagerCachingConfig;

  /**
   * Use [SQLite's Memory-Mapped I/O](https://sqlite.org/mmap.html) for worker connections. This mode improves performance of handling
   * requests with high I/O intensity, e.g. filtering large tables on non-indexed columns. No downsides have been noticed.
   *
   * Set to a falsy value to turn off. `true` for memory-mapping the whole iModel. Number value for memory-mapping the specified amount of bytes.
   */
  useMmap?: boolean | number;

  /**
   * An identifier which helps separate multiple presentation managers. It's
   * mostly useful in tests where multiple presentation managers can co-exist
   * and try to share the same resources, which we don't want. With this identifier
   * set, managers put their resources into id-named subdirectories.
   *
   * @internal
   */
  id?: string;

  /** @internal */
  addon?: NativePlatformDefinition;

  /**
   * Localization function to localize data returned by presentation manager when it's used directly on the backend (as opposed to when used through RPC, where
   * data is localized on the frontend). Defaults to English localization.
   *
   * @see [Localization]($docs/presentation/advanced/Localization)
   */
  getLocalizedString?: (key: string) => string;

  /**
   * Callback that provides [SchemaContext]($ecschema-metadata) for supplied [IModelDb]($core-backend).
   * [SchemaContext]($ecschema-metadata) is used for getting metadata required for values formatting.
   */
  schemaContextProvider?: (imodel: IModelDb) => SchemaContext;

  /**
   * Parameters for gathering diagnostics at the manager level. When supplied, they're used with every request
   * made through the manager.
   *
   * @see [Diagnostics documentation page]($docs/presentation/advanced/Diagnostics.md)
   */
  diagnostics?: BackendDiagnosticsOptions;
}

/**
 * Backend Presentation manager which pulls the presentation data from
 * an iModel using native platform.
 *
 * @public
 */
export class PresentationManager {
  private _props: PresentationManagerProps;
  private _detail: PresentationManagerDetail;
  private _localizationHelper: LocalizationHelper;

  /**
   * Get / set active locale used for localizing presentation data
   * @deprecated in 3.x. Use [[PresentationManagerProps.getLocalizedString]] to localize data returned by [[PresentationManager]].
   */
  public activeLocale: string | undefined;

  /**
   * Creates an instance of PresentationManager.
   * @param props Optional configuration properties.
   */
  constructor(props?: PresentationManagerProps) {
    this._props = props ?? {};
    this._detail = new PresentationManagerDetail(this._props);
    this.activeLocale = this._props.defaultLocale; // eslint-disable-line @typescript-eslint/no-deprecated

    this._localizationHelper = new LocalizationHelper({ getLocalizedString: props?.getLocalizedString ?? getLocalizedStringEN });
  }

  /** Get / set active unit system used to format property values with units */
  public get activeUnitSystem(): UnitSystemKey | undefined {
    return this._detail.activeUnitSystem;
  }
  // istanbul ignore next
  public set activeUnitSystem(value: UnitSystemKey | undefined) {
    this._detail.activeUnitSystem = value;
  }

  /** Dispose the presentation manager. Must be called to clean up native resources. */
  public [Symbol.dispose]() {
    this._detail[Symbol.dispose]();
  }

  /** @deprecated in 5.0 Use [Symbol.dispose] instead. */
  public dispose() {
    this[Symbol.dispose]();
  }

  /** @internal */
  public setOnManagerUsedHandler(handler: () => void) {
    this._detail.setOnManagerUsedHandler(handler);
  }

  /** Properties used to initialize the manager */
  public get props() {
    return this._props;
  }

  /** Get rulesets manager */
  public rulesets(): RulesetManager {
    return this._detail.rulesets;
  }

  /**
   * Get ruleset variables manager for specific ruleset
   * @param rulesetId Id of the ruleset to get variables manager for
   */
  public vars(rulesetId: string): RulesetVariablesManager {
    return new RulesetVariablesManagerImpl(this.getNativePlatform, rulesetId);
  }

  /** @internal */
  public getNativePlatform = (): NativePlatformDefinition => {
    return this._detail.getNativePlatform();
  };

  /** @internal */
  // istanbul ignore next
  public getDetail(): PresentationManagerDetail {
    return this._detail;
  }

  /** @internal */
  public getRulesetId(rulesetOrId: Ruleset | string) {
    return this._detail.getRulesetId(rulesetOrId);
  }

  /**
   * Retrieves nodes
   * @public
   */
  public async getNodes(
    requestOptions: WithCancelEvent<Prioritized<Paged<HierarchyRequestOptions<IModelDb, NodeKey, RulesetVariable>>>> & BackendDiagnosticsAttribute,
  ): Promise<Node[]> {
    const serializedNodesJson = await this._detail.getNodes(requestOptions);
    // eslint-disable-next-line @typescript-eslint/no-deprecated
    const nodesJson = JSON.parse(serializedNodesJson) as HierarchyLevelJSON;
    const nodes = Node.listFromJSON(nodesJson.nodes);
    return this._localizationHelper.getLocalizedNodes(nodes);
  }

  /**
   * Retrieves nodes count
   * @public
   */
  public async getNodesCount(
    requestOptions: WithCancelEvent<Prioritized<HierarchyRequestOptions<IModelDb, NodeKey, RulesetVariable>>> & BackendDiagnosticsAttribute,
  ): Promise<number> {
    return this._detail.getNodesCount(requestOptions);
  }

  /**
   * Retrieves hierarchy level descriptor
   * @public
   */
  public async getNodesDescriptor(
    requestOptions: WithCancelEvent<Prioritized<HierarchyLevelDescriptorRequestOptions<IModelDb, NodeKey, RulesetVariable>>> & BackendDiagnosticsAttribute,
  ): Promise<Descriptor | undefined> {
    const response = await this._detail.getNodesDescriptor(requestOptions);
    const descriptor = Descriptor.fromJSON(JSON.parse(response));
    return descriptor ? this._localizationHelper.getLocalizedContentDescriptor(descriptor) : undefined;
  }

  /**
   * Retrieves paths from root nodes to children nodes according to specified instance key paths. Intersecting paths will be merged.
   * TODO: Return results in pages
   * @public
   */
  public async getNodePaths(
    requestOptions: WithCancelEvent<Prioritized<FilterByInstancePathsHierarchyRequestOptions<IModelDb, RulesetVariable>>> & BackendDiagnosticsAttribute,
  ): Promise<NodePathElement[]> {
    const result = await this._detail.getNodePaths(requestOptions);
    return result.map((npe) => this._localizationHelper.getLocalizedNodePathElement(npe));
  }

  /**
   * Retrieves paths from root nodes to nodes containing filter text in their label.
   * TODO: Return results in pages
   * @public
   */
  public async getFilteredNodePaths(
    requestOptions: WithCancelEvent<Prioritized<FilterByTextHierarchyRequestOptions<IModelDb, RulesetVariable>>> & BackendDiagnosticsAttribute,
  ): Promise<NodePathElement[]> {
    const result = await this._detail.getFilteredNodePaths(requestOptions);
    return result.map((npe) => this._localizationHelper.getLocalizedNodePathElement(npe));
  }

  /**
   * Get information about the sources of content when building it for specific ECClasses. Sources involve classes of the primary select instance,
   * its related instances for loading related and navigation properties.
   * @public
   */
  public async getContentSources(
    requestOptions: WithCancelEvent<Prioritized<ContentSourcesRequestOptions<IModelDb>>> & BackendDiagnosticsAttribute,
  ): Promise<SelectClassInfo[]> {
    return this._detail.getContentSources(requestOptions);
  }

  /**
   * Retrieves the content descriptor which can be used to get content
   * @public
   */
  public async getContentDescriptor(
    requestOptions: WithCancelEvent<Prioritized<ContentDescriptorRequestOptions<IModelDb, KeySet, RulesetVariable>>> & BackendDiagnosticsAttribute,
  ): Promise<Descriptor | undefined> {
    const response = await this._detail.getContentDescriptor(requestOptions);
    const descriptor = Descriptor.fromJSON(JSON.parse(response));
    return descriptor ? this._localizationHelper.getLocalizedContentDescriptor(descriptor) : undefined;
  }

  /**
   * Retrieves the content set size based on the supplied content descriptor override
   * @public
   */
  public async getContentSetSize(
    requestOptions: WithCancelEvent<Prioritized<ContentRequestOptions<IModelDb, Descriptor | DescriptorOverrides, KeySet, RulesetVariable>>> &
      BackendDiagnosticsAttribute,
  ): Promise<number> {
    return this._detail.getContentSetSize(requestOptions);
  }

  /**
   * Retrieves the content set based on the supplied content descriptor.
   * @public
   */
  public async getContentSet(
    requestOptions: WithCancelEvent<Prioritized<Paged<ContentRequestOptions<IModelDb, Descriptor, KeySet, RulesetVariable>>>> & BackendDiagnosticsAttribute,
  ): Promise<Item[]> {
    let items = await this._detail.getContentSet({
      ...requestOptions,
      ...(!requestOptions.omitFormattedValues && this.props.schemaContextProvider !== undefined ? { omitFormattedValues: true } : undefined),
    });

    if (!requestOptions.omitFormattedValues && this.props.schemaContextProvider !== undefined) {
      const koqPropertyFormatter = new KoqPropertyValueFormatter(this.props.schemaContextProvider(requestOptions.imodel), this.props.defaultFormats);
      const formatter = new ContentFormatter(
        new ContentPropertyValueFormatter(koqPropertyFormatter),
        requestOptions.unitSystem ?? this.props.defaultUnitSystem,
      );
      items = await formatter.formatContentItems(items, requestOptions.descriptor);
    }

    return this._localizationHelper.getLocalizedContentItems(items);
  }

  /**
   * Retrieves the content based on the supplied content descriptor override.
   * @public
   */
  public async getContent(
    requestOptions: WithCancelEvent<Prioritized<Paged<ContentRequestOptions<IModelDb, Descriptor | DescriptorOverrides, KeySet, RulesetVariable>>>> &
      BackendDiagnosticsAttribute,
  ): Promise<Content | undefined> {
    const content = await this._detail.getContent({
      ...requestOptions,
      ...(!requestOptions.omitFormattedValues && this.props.schemaContextProvider !== undefined ? { omitFormattedValues: true } : undefined),
    });

    if (!content) {
      return undefined;
    }

    if (!requestOptions.omitFormattedValues && this.props.schemaContextProvider !== undefined) {
      const koqPropertyFormatter = new KoqPropertyValueFormatter(this.props.schemaContextProvider(requestOptions.imodel), this.props.defaultFormats);
      const formatter = new ContentFormatter(
        new ContentPropertyValueFormatter(koqPropertyFormatter),
        requestOptions.unitSystem ?? this.props.defaultUnitSystem,
      );
      await formatter.formatContent(content);
    }

    return this._localizationHelper.getLocalizedContent(content);
  }

  /**
   * Retrieves distinct values of specific field from the content based on the supplied content descriptor override.
   * @param requestOptions      Options for the request
   * @return A promise object that returns either distinct values on success or an error string on error.
   * @public
   */
  public async getPagedDistinctValues(
    requestOptions: WithCancelEvent<Prioritized<DistinctValuesRequestOptions<IModelDb, Descriptor | DescriptorOverrides, KeySet, RulesetVariable>>> &
      BackendDiagnosticsAttribute,
  ): Promise<PagedResponse<DisplayValueGroup>> {
    const result = await this._detail.getPagedDistinctValues(requestOptions);
    return {
      ...result,
      items: result.items.map((g) => this._localizationHelper.getLocalizedDisplayValueGroup(g)),
    };
  }

  /**
   * Retrieves property data in a simplified format for a single element specified by ID.
   * @public
   */
  public async getElementProperties<TParsedContent = ElementProperties>(
    requestOptions: WithCancelEvent<Prioritized<SingleElementPropertiesRequestOptions<IModelDb, TParsedContent>>> & BackendDiagnosticsAttribute,
  ): Promise<TParsedContent | undefined>;
  /**
   * Retrieves property data in simplified format for multiple elements specified by class or all element.
   * @return An object that contains element count and AsyncGenerator to iterate over properties of those elements in batches of undefined size.
   * @public
   */
  public async getElementProperties<TParsedContent = ElementProperties>(
    requestOptions: WithCancelEvent<Prioritized<MultiElementPropertiesRequestOptions<IModelDb, TParsedContent>>> & BackendDiagnosticsAttribute,
  ): Promise<MultiElementPropertiesResponse<TParsedContent>>;
  public async getElementProperties<TParsedContent = ElementProperties>(
    requestOptions: WithCancelEvent<
      Prioritized<SingleElementPropertiesRequestOptions<IModelDb, TParsedContent> | MultiElementPropertiesRequestOptions<IModelDb, TParsedContent>>
    > &
      BackendDiagnosticsAttribute,
  ): Promise<TParsedContent | undefined | MultiElementPropertiesResponse<TParsedContent>> {
    if (isSingleElementPropertiesRequestOptions(requestOptions)) {
      return this.getSingleElementProperties<TParsedContent>(requestOptions);
    }
    return this.getMultipleElementProperties<TParsedContent>(requestOptions);
  }

  private async getSingleElementProperties<TParsedContent>(
    requestOptions: WithCancelEvent<Prioritized<SingleElementPropertiesRequestOptions<IModelDb, TParsedContent>>> & BackendDiagnosticsAttribute,
  ): Promise<TParsedContent | undefined> {
    type TParser = Required<typeof requestOptions>["contentParser"];
    const { elementId, contentParser, ...optionsNoElementId } = requestOptions;
    const parser: TParser = contentParser ?? (buildElementProperties as TParser);
    const content = await this.getContent({
      ...optionsNoElementId,
      descriptor: {
        displayType: DefaultContentDisplayTypes.PropertyPane,
        contentFlags: ContentFlags.ShowLabels,
      },
      rulesetOrId: "ElementProperties",
      keys: new KeySet([{ className: "BisCore:Element", id: elementId }]),
    });
    if (!content || content.contentSet.length === 0) {
      return undefined;
    }
    return parser(content.descriptor, content.contentSet[0]);
  }

  private async getMultipleElementProperties<TParsedContent>(
    requestOptions: WithCancelEvent<Prioritized<MultiElementPropertiesRequestOptions<IModelDb, TParsedContent>>> & BackendDiagnosticsAttribute,
  ): Promise<MultiElementPropertiesResponse<TParsedContent>> {
    type TParser = Required<typeof requestOptions>["contentParser"];
    const { contentParser, batchSize: batchSizeOption, ...contentOptions } = requestOptions;

    const parser: TParser = contentParser ?? (buildElementProperties as TParser);
    const workerThreadsCount = this._props.workerThreadsCount ?? 2;

    // We don't want to request content for all classes at once - each class results in a huge content descriptor object that's cached in memory
    // and can be shared across all batch requests for that class. Handling multiple classes at the same time not only increases memory footprint,
    // but also may push descriptors out of cache, requiring us to recreate them, thus making performance worse. For those reasons we handle at
    // most `workerThreadsCount / 2` classes in parallel.
    // istanbul ignore next
    const classParallelism = workerThreadsCount > 1 ? Math.ceil(workerThreadsCount / 2) : 1;

    // We want all worker threads to be constantly busy. However, there's some fairly expensive work being done after the worker thread is done,
    // but before we receive the response. That means the worker thread would be starving if we sent only `workerThreadsCount` requests in parallel.
    // To avoid that, we keep twice as much requests active.
    // istanbul ignore next
<<<<<<< HEAD
    const batchesParallelism = workerThreadsCount > 0 ? workerThreadsCount * 2 : 2;

    const createClassContentRuleset = (fullClassName: string): Ruleset => {
      const [schemaName, className] = parseFullClassName(fullClassName);
      return {
        id: `content/${fullClassName}`,
        rules: [
          {
            ruleType: "Content",
            specifications: [
              {
                specType: "ContentInstancesOfSpecificClasses",
                classes: {
                  schemaName,
                  classNames: [className],
                  arePolymorphic: false,
                },
                handlePropertiesPolymorphically: true,
              },
            ],
          },
        ],
      };
    };
    const getContentDescriptor = async (ruleset: Ruleset): Promise<Descriptor> => {
      return (await this.getContentDescriptor({
        ...contentOptions,
        rulesetOrId: ruleset,
        displayType: DefaultContentDisplayTypes.Grid,
        contentFlags: ContentFlags.ShowLabels,
        keys: new KeySet(),
      }))!;
    };

    const obs = getClassesWithInstances(requestOptions.imodel, elementClasses ?? /* istanbul ignore next */["BisCore.Element"]).pipe(
      map((classFullName) => ({
        classFullName,
        ruleset: createClassContentRuleset(classFullName),
      })),
      mergeMap(
        ({ classFullName, ruleset }) =>
          // use forkJoin to query descriptor and element ids in parallel
          forkJoin({
            classFullName: of(classFullName),
            ruleset: of(ruleset),
            descriptor: from(getContentDescriptor(ruleset)),
            batches: from(getBatchedClassElementIds(requestOptions.imodel, classFullName, batchSize ?? /* istanbul ignore next */ 1000)),
          }).pipe(
            // split incoming stream into individual batch requests
            mergeMap(({ descriptor, batches }) => from(batches.map((batch) => ({ classFullName, descriptor, batch })))),
            // request content for each batch, filter by IDs for performance
            mergeMap(({ descriptor, batch }) => {
              const filteringDescriptor = new Descriptor(descriptor);
              filteringDescriptor.instanceFilter = {
                selectClassName: classFullName,
                expression: `this.ECInstanceId >= ${Number.parseInt(batch.from, 16)} AND this.ECInstanceId <= ${Number.parseInt(batch.to, 16)}`,
              };
              return from(
                this.getContentSet({
                  ...contentOptions,
                  keys: new KeySet(),
                  descriptor: filteringDescriptor,
                  rulesetOrId: ruleset,
                }),
              ).pipe(map((items) => ({ classFullName, descriptor, items })));
            }, batchesParallelism),
          ),
        classParallelism,
      ),
      map(({ descriptor, items }) => items.map((item) => parser(descriptor, item))),
    );
=======
    const batchesParallelism = workerThreadsCount > 0 ? workerThreadsCount : 1;
>>>>>>> 3670ac42

    // istanbul ignore next
    const batchSize = batchSizeOption ?? 100;

    const elementsIdentifier = ((): { elementIds: Id64Array } | { elementClasses: string[] } => {
      if ("elementIds" in contentOptions && contentOptions.elementIds !== undefined) {
        const elementIds = contentOptions.elementIds;
        delete contentOptions.elementIds;
        return { elementIds };
      }
      // istanbul ignore else
      if ("elementClasses" in contentOptions && contentOptions.elementClasses !== undefined) {
        const elementClasses = contentOptions.elementClasses;
        delete contentOptions.elementClasses;
        return { elementClasses };
      }
      // istanbul ignore next
      return { elementClasses: ["BisCore:Element"] };
    })();

    const descriptorGetter = async (partialProps: Pick<ContentDescriptorRequestOptions<IModelDb, KeySet, RulesetVariable>, "rulesetOrId" | "keys">) =>
      this.getContentDescriptor({ ...contentOptions, displayType: DefaultContentDisplayTypes.Grid, contentFlags: ContentFlags.ShowLabels, ...partialProps });
    const contentSetGetter = async (
      partialProps: Pick<ContentRequestOptions<IModelDb, Descriptor, KeySet, RulesetVariable>, "rulesetOrId" | "keys" | "descriptor">,
    ) => this.getContentSet({ ...contentOptions, ...partialProps });
    const { itemBatches, count } =
      "elementIds" in elementsIdentifier
        ? getContentItemsObservableFromElementIds(
            requestOptions.imodel,
            descriptorGetter,
            contentSetGetter,
            elementsIdentifier.elementIds,
            classParallelism,
            batchesParallelism,
            batchSize,
          )
        : getContentItemsObservableFromClassNames(
            requestOptions.imodel,
            descriptorGetter,
            contentSetGetter,
            elementsIdentifier.elementClasses,
            classParallelism,
            batchesParallelism,
            batchSize,
          );
    return {
      total: await firstValueFrom(count),
      async *iterator() {
        for await (const itemsBatch of eachValueFrom(itemBatches)) {
          const { descriptor, items } = itemsBatch;
          yield items.map((item) => parser(descriptor, item));
        }
      },
    };
  }

  /**
   * Retrieves display label definition of specific item
   * @public
   */
  public async getDisplayLabelDefinition(
    requestOptions: WithCancelEvent<Prioritized<DisplayLabelRequestOptions<IModelDb, InstanceKey>>> & BackendDiagnosticsAttribute,
  ): Promise<LabelDefinition> {
    const labelDefinition = await this._detail.getDisplayLabelDefinition(requestOptions);
    return this._localizationHelper.getLocalizedLabelDefinition(labelDefinition);
  }

  /**
   * Retrieves display label definitions of specific items
   * @public
   */
  public async getDisplayLabelDefinitions(
    requestOptions: WithCancelEvent<Prioritized<Paged<DisplayLabelsRequestOptions<IModelDb, InstanceKey>>>> & BackendDiagnosticsAttribute,
  ): Promise<LabelDefinition[]> {
    const labelDefinitions = await this._detail.getDisplayLabelDefinitions(requestOptions);
    return this._localizationHelper.getLocalizedLabelDefinitions(labelDefinitions);
  }

  /**
   * Retrieves available selection scopes.
   * @public
   */
  public async getSelectionScopes(_requestOptions: SelectionScopeRequestOptions<IModelDb> & BackendDiagnosticsAttribute): Promise<SelectionScope[]> {
    return SelectionScopesHelper.getSelectionScopes();
  }

  /**
   * Computes selection set based on provided selection scope.
   * @public
   * @deprecated in 3.x. Use overload with `ComputeSelectionRequestOptions` parameter.
   */
  public async computeSelection(
    requestOptions: SelectionScopeRequestOptions<IModelDb> & { ids: Id64String[]; scopeId: string } & BackendDiagnosticsAttribute,
  ): Promise<KeySet>;
  /**
   * Computes selection based on provided element IDs and selection scope.
   * @public
   */
  // eslint-disable-next-line @typescript-eslint/unified-signatures
  public async computeSelection(requestOptions: ComputeSelectionRequestOptions<IModelDb> & BackendDiagnosticsAttribute): Promise<KeySet>;
  public async computeSelection(
    requestOptions: ((SelectionScopeRequestOptions<IModelDb> & { ids: Id64String[]; scopeId: string }) | ComputeSelectionRequestOptions<IModelDb>) &
      BackendDiagnosticsAttribute,
  ): Promise<KeySet> {
    return SelectionScopesHelper.computeSelection(
      isComputeSelectionRequestOptions(requestOptions)
        ? requestOptions
        : (function () {
          const { ids, scopeId, ...rest } = requestOptions;
          return { ...rest, elementIds: ids, scope: { id: scopeId } };
        })(),
    );
  }

  /**
   * Compares two hierarchies specified in the request options
   * @public
   */
  public async compareHierarchies(requestOptions: HierarchyCompareOptions<IModelDb, NodeKey>): Promise<HierarchyCompareInfo> {
    if (!requestOptions.prev.rulesetOrId && !requestOptions.prev.rulesetVariables) {
      return { changes: [] };
    }

    const { rulesetOrId, prev, rulesetVariables, ...options } = requestOptions;
    this._detail.registerRuleset(rulesetOrId);

    const currRulesetId = getRulesetIdObject(requestOptions.rulesetOrId);
    const prevRulesetId = prev.rulesetOrId ? getRulesetIdObject(prev.rulesetOrId) : currRulesetId;
    if (prevRulesetId.parts.id !== currRulesetId.parts.id) {
      throw new PresentationError(PresentationStatus.InvalidArgument, "Can't compare rulesets with different IDs");
    }

    const currRulesetVariables = rulesetVariables ?? [];
    const prevRulesetVariables = prev.rulesetVariables ?? currRulesetVariables;

    const params = {
      requestId: NativePlatformRequestTypes.CompareHierarchies,
      ...options,
      prevRulesetId: prevRulesetId.uniqueId,
      currRulesetId: currRulesetId.uniqueId,
      prevRulesetVariables: JSON.stringify(prevRulesetVariables),
      currRulesetVariables: JSON.stringify(currRulesetVariables),
      expandedNodeKeys: JSON.stringify(options.expandedNodeKeys ?? []),
    };

    // eslint-disable-next-line @typescript-eslint/no-deprecated
    const reviver = (key: string, value: any) => (key === "" ? HierarchyCompareInfo.fromJSON(value) : value);
    return JSON.parse(await this._detail.request(params), reviver);
  }
}<|MERGE_RESOLUTION|>--- conflicted
+++ resolved
@@ -728,81 +728,7 @@
     // but before we receive the response. That means the worker thread would be starving if we sent only `workerThreadsCount` requests in parallel.
     // To avoid that, we keep twice as much requests active.
     // istanbul ignore next
-<<<<<<< HEAD
-    const batchesParallelism = workerThreadsCount > 0 ? workerThreadsCount * 2 : 2;
-
-    const createClassContentRuleset = (fullClassName: string): Ruleset => {
-      const [schemaName, className] = parseFullClassName(fullClassName);
-      return {
-        id: `content/${fullClassName}`,
-        rules: [
-          {
-            ruleType: "Content",
-            specifications: [
-              {
-                specType: "ContentInstancesOfSpecificClasses",
-                classes: {
-                  schemaName,
-                  classNames: [className],
-                  arePolymorphic: false,
-                },
-                handlePropertiesPolymorphically: true,
-              },
-            ],
-          },
-        ],
-      };
-    };
-    const getContentDescriptor = async (ruleset: Ruleset): Promise<Descriptor> => {
-      return (await this.getContentDescriptor({
-        ...contentOptions,
-        rulesetOrId: ruleset,
-        displayType: DefaultContentDisplayTypes.Grid,
-        contentFlags: ContentFlags.ShowLabels,
-        keys: new KeySet(),
-      }))!;
-    };
-
-    const obs = getClassesWithInstances(requestOptions.imodel, elementClasses ?? /* istanbul ignore next */["BisCore.Element"]).pipe(
-      map((classFullName) => ({
-        classFullName,
-        ruleset: createClassContentRuleset(classFullName),
-      })),
-      mergeMap(
-        ({ classFullName, ruleset }) =>
-          // use forkJoin to query descriptor and element ids in parallel
-          forkJoin({
-            classFullName: of(classFullName),
-            ruleset: of(ruleset),
-            descriptor: from(getContentDescriptor(ruleset)),
-            batches: from(getBatchedClassElementIds(requestOptions.imodel, classFullName, batchSize ?? /* istanbul ignore next */ 1000)),
-          }).pipe(
-            // split incoming stream into individual batch requests
-            mergeMap(({ descriptor, batches }) => from(batches.map((batch) => ({ classFullName, descriptor, batch })))),
-            // request content for each batch, filter by IDs for performance
-            mergeMap(({ descriptor, batch }) => {
-              const filteringDescriptor = new Descriptor(descriptor);
-              filteringDescriptor.instanceFilter = {
-                selectClassName: classFullName,
-                expression: `this.ECInstanceId >= ${Number.parseInt(batch.from, 16)} AND this.ECInstanceId <= ${Number.parseInt(batch.to, 16)}`,
-              };
-              return from(
-                this.getContentSet({
-                  ...contentOptions,
-                  keys: new KeySet(),
-                  descriptor: filteringDescriptor,
-                  rulesetOrId: ruleset,
-                }),
-              ).pipe(map((items) => ({ classFullName, descriptor, items })));
-            }, batchesParallelism),
-          ),
-        classParallelism,
-      ),
-      map(({ descriptor, items }) => items.map((item) => parser(descriptor, item))),
-    );
-=======
     const batchesParallelism = workerThreadsCount > 0 ? workerThreadsCount : 1;
->>>>>>> 3670ac42
 
     // istanbul ignore next
     const batchSize = batchSizeOption ?? 100;
@@ -831,23 +757,23 @@
     const { itemBatches, count } =
       "elementIds" in elementsIdentifier
         ? getContentItemsObservableFromElementIds(
-            requestOptions.imodel,
-            descriptorGetter,
-            contentSetGetter,
-            elementsIdentifier.elementIds,
-            classParallelism,
-            batchesParallelism,
-            batchSize,
-          )
+          requestOptions.imodel,
+          descriptorGetter,
+          contentSetGetter,
+          elementsIdentifier.elementIds,
+          classParallelism,
+          batchesParallelism,
+          batchSize,
+        )
         : getContentItemsObservableFromClassNames(
-            requestOptions.imodel,
-            descriptorGetter,
-            contentSetGetter,
-            elementsIdentifier.elementClasses,
-            classParallelism,
-            batchesParallelism,
-            batchSize,
-          );
+          requestOptions.imodel,
+          descriptorGetter,
+          contentSetGetter,
+          elementsIdentifier.elementClasses,
+          classParallelism,
+          batchesParallelism,
+          batchSize,
+        );
     return {
       total: await firstValueFrom(count),
       async *iterator() {
