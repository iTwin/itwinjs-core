/*---------------------------------------------------------------------------------------------
 * Copyright (c) Bentley Systems, Incorporated. All rights reserved.
 * See LICENSE.md in the project root for license terms and full copyright notice.
 *--------------------------------------------------------------------------------------------*/
/* eslint-disable @typescript-eslint/no-deprecated */
/** @packageDocumentation
 * @module Core
 */

import { GeometricElement, IModelDb } from "@itwin/core-backend";
import { Id64, Id64Array, Id64String } from "@itwin/core-bentley";
import { QueryBinder } from "@itwin/core-common";
import {
  ComputeSelectionRequestOptions,
  ElementSelectionScopeProps,
  InstanceKey,
  KeySet,
  PresentationError,
  PresentationStatus,
  SelectionScope,
} from "@itwin/presentation-common";
import { getElementKey } from "./Utils.js";

/**
 * Contains helper methods for computing selection scopes. Will get removed
 * once rules-driven scopes are implemented.
 *
 * @internal
 */
export class SelectionScopesHelper {
  /* c8 ignore next */
  private constructor() {}

  public static getSelectionScopes(): SelectionScope[] {
    const createSelectionScope = (scopeId: string, label: string, description: string): SelectionScope => ({
      id: scopeId,
      label,
      description,
    });
    return [
      createSelectionScope("element", "Element", "Select the picked element"),
      createSelectionScope("assembly", "Assembly", "Select parent of the picked element"),
      createSelectionScope("top-assembly", "Top Assembly", "Select the topmost parent of the picked element"),
      // WIP: temporarily comment-out "category" and "model" scopes since we can't hilite contents of them fast enough
      // createSelectionScope("category", "Category", "Select all elements in the picked element's category"),
      // createSelectionScope("model", "Model", "Select all elements in the picked element's model"),
    ];
  }

  private static getElementKey(iModel: IModelDb, elementId: Id64String, ancestorLevel: number) {
    let currId = elementId;
    let parentId = iModel.elements.tryGetElementProps(currId)?.parent?.id;
    while (parentId && ancestorLevel !== 0) {
      currId = parentId;
      parentId = iModel.elements.tryGetElementProps(currId)?.parent?.id;
      --ancestorLevel;
    }
    return getElementKey(iModel, currId);
  }

  private static async computeElementSelection(iModel: IModelDb, elementIds: Id64String[], ancestorLevel: number) {
    const parentKeys = new KeySet();
    await forEachNonTransientId(elementIds, async (id) => {
      const key = this.getElementKey(iModel, id, ancestorLevel);
      key && parentKeys.add(key);
    });
    return parentKeys;
  }

  private static async computeCategorySelection(iModel: IModelDb, ids: Id64String[]) {
    const categoryKeys = new KeySet();
    await forEachNonTransientId(ids, async (id) => {
      const el = iModel.elements.tryGetElement<GeometricElement>(id);
      const category = el?.category ? iModel.elements.tryGetElementProps(el.category) : undefined;
      if (category) {
        categoryKeys.add({ className: category.classFullName, id: category.id! });
      }
    });
    return categoryKeys;
  }

  private static async computeModelSelection(iModel: IModelDb, ids: Id64String[]) {
    const modelKeys = new KeySet();
    await forEachNonTransientId(ids, async (id) => {
      const el = iModel.elements.tryGetElementProps(id);
      const model = el ? iModel.models.tryGetModelProps(el.model) : undefined;
      if (model) {
        modelKeys.add({ className: model.classFullName, id: model.id! });
      }
    });
    return modelKeys;
  }

  private static async getRelatedFunctionalElementKey(imodel: IModelDb, graphicalElementId: Id64String): Promise<InstanceKey | undefined> {
    const query = `
      SELECT funcSchemaDef.Name || '.' || funcClassDef.Name funcElClassName, fe.ECInstanceId funcElId
        FROM bis.Element e
        LEFT JOIN func.PhysicalElementFulfillsFunction rel1 ON rel1.SourceECInstanceId = e.ECInstanceId
        LEFT JOIN func.DrawingGraphicRepresentsFunctionalElement rel2 ON rel2.SourceECInstanceId = e.ECInstanceId
        LEFT JOIN func.FunctionalElement fe ON fe.ECInstanceId IN (rel1.TargetECInstanceId, rel2.TargetECInstanceId)
        INNER JOIN meta.ECClassDef funcClassDef ON funcClassDef.ECInstanceId = fe.ECClassId
        INNER JOIN meta.ECSchemaDef funcSchemaDef ON funcSchemaDef.ECInstanceId = funcClassDef.Schema.Id
<<<<<<< HEAD
      WHERE e.ECInstanceId = ?
    `;

    const bindings = new QueryBinder();
    bindings.bindId(1, graphicalElementId);

    for await (const row of imodel.createQueryReader(query, bindings)) {
      if (row.funcElClassName && row.funcElId) {
        return { className: row.funcElClassName.replace(".", ":"), id: row.funcElId };
=======
       WHERE e.ECInstanceId = ?
      `;
    return imodel.withPreparedStatement(query, (stmt): InstanceKey | undefined => {
      stmt.bindId(1, graphicalElementId);
      if (DbResult.BE_SQLITE_ROW === stmt.step()) {
        const row = stmt.getRow();
        if (row.funcElClassName && row.funcElId) {
          return { className: row.funcElClassName.replace(".", ":"), id: row.funcElId };
        }
>>>>>>> 27137616
      }
    }
    return undefined;
  }

  private static async findFirstRelatedFunctionalElementKey(imodel: IModelDb, graphicalElementId: Id64String): Promise<InstanceKey | undefined> {
    let currId: Id64String | undefined = graphicalElementId;
    while (currId) {
      const relatedFunctionalKey = await this.getRelatedFunctionalElementKey(imodel, currId);
      if (relatedFunctionalKey) {
        return relatedFunctionalKey;
      }
      currId = imodel.elements.tryGetElementProps(currId)?.parent?.id;
    }
    return undefined;
  }

  private static async elementClassDerivesFrom(imodel: IModelDb, elementId: Id64String, baseClassFullName: string): Promise<boolean> {
    const query = `
      SELECT 1
      FROM bis.Element e
      INNER JOIN meta.ClassHasAllBaseClasses baseClassRels ON baseClassRels.SourceECInstanceId = e.ECClassId
      INNER JOIN meta.ECClassDef baseClass ON baseClass.ECInstanceId = baseClassRels.TargetECInstanceId
      INNER JOIN meta.ECSchemaDef baseSchema ON baseSchema.ECInstanceId = baseClass.Schema.Id
      WHERE e.ECInstanceId = ? AND (baseSchema.Name || ':' || baseClass.Name) = ?
    `;

    const bindings = new QueryBinder();
    bindings.bindId(1, elementId);
    bindings.bindString(2, baseClassFullName);

    for await (const _ of imodel.createQueryReader(query, bindings)) {
      return true;
    }
    return false;
  }

  private static async computeFunctionalElementSelection(iModel: IModelDb, ids: Id64String[]) {
    const keys = new KeySet();
    await forEachNonTransientId(ids, async (id) => {
      const is3d = await this.elementClassDerivesFrom(iModel, id, "BisCore.GeometricElement3d");
      if (!is3d) {
        // if the input is not a 3d element, we try to find the first related functional element
        const firstFunctionalKey = await this.findFirstRelatedFunctionalElementKey(iModel, id);
        if (firstFunctionalKey) {
          keys.add(firstFunctionalKey);
          return;
        }
      }
      let keyToAdd: InstanceKey | undefined;
      if (is3d) {
        // if we're computing scope for a 3d element, try to switch to its related functional element
        keyToAdd = await this.getRelatedFunctionalElementKey(iModel, id);
      }
      if (!keyToAdd) {
        keyToAdd = getElementKey(iModel, id);
      }
      keyToAdd && keys.add(keyToAdd);
    });
    return keys;
  }

  private static async computeFunctionalAssemblySelection(iModel: IModelDb, ids: Id64String[]) {
    const keys = new KeySet();
    await forEachNonTransientId(ids, async (id) => {
      let idToGetAssemblyFor = id;
      const is3d = await this.elementClassDerivesFrom(iModel, id, "BisCore.GeometricElement3d");
      if (!is3d) {
        // if the input is not a 3d element, we try to find the first related functional element
        const firstFunctionalKey = await this.findFirstRelatedFunctionalElementKey(iModel, id);
        if (firstFunctionalKey) {
          idToGetAssemblyFor = firstFunctionalKey.id;
        }
      }
      // find the assembly of either the given element or the functional element
      const assemblyKey = this.getElementKey(iModel, idToGetAssemblyFor, 1);
      let keyToAdd = assemblyKey;
      if (is3d && keyToAdd) {
        // if we're computing scope for a 3d element, try to switch to its related functional element
        const relatedFunctionalKey = await this.getRelatedFunctionalElementKey(iModel, keyToAdd.id);
        if (relatedFunctionalKey) {
          keyToAdd = relatedFunctionalKey;
        }
      }
      keyToAdd && keys.add(keyToAdd);
    });
    return keys;
  }

  private static async computeFunctionalTopAssemblySelection(iModel: IModelDb, ids: Id64String[]) {
    const keys = new KeySet();
    await forEachNonTransientId(ids, async (id) => {
      let idToGetAssemblyFor = id;
      const is3d = await this.elementClassDerivesFrom(iModel, id, "BisCore.GeometricElement3d");
      if (!is3d) {
        // if the input is not a 3d element, we try to find the first related functional element
        const firstFunctionalKey = await this.findFirstRelatedFunctionalElementKey(iModel, id);
        if (firstFunctionalKey) {
          idToGetAssemblyFor = firstFunctionalKey.id;
        }
      }
      // find the top assembly of either the given element or the functional element
      const topAssemblyKey = this.getElementKey(iModel, idToGetAssemblyFor, Number.MAX_SAFE_INTEGER);
      let keyToAdd = topAssemblyKey;
      if (is3d && keyToAdd) {
        // if we're computing scope for a 3d element, try to switch to its related functional element
        const relatedFunctionalKey = await this.getRelatedFunctionalElementKey(iModel, keyToAdd.id);
        if (relatedFunctionalKey) {
          keyToAdd = relatedFunctionalKey;
        }
      }
      keyToAdd && keys.add(keyToAdd);
    });
    return keys;
  }

  public static async computeSelection({ imodel, scope, elementIds }: ComputeSelectionRequestOptions<IModelDb>): Promise<KeySet> {
    switch (scope.id) {
      case "element":
        return this.computeElementSelection(imodel, elementIds, (scope as ElementSelectionScopeProps).ancestorLevel ?? 0);
      case "assembly":
        return this.computeElementSelection(imodel, elementIds, 1);
      case "top-assembly":
        return this.computeElementSelection(imodel, elementIds, Number.MAX_SAFE_INTEGER);
      case "category":
        return this.computeCategorySelection(imodel, elementIds);
      case "model":
        return this.computeModelSelection(imodel, elementIds);
      case "functional":
      case "functional-element":
        return this.computeFunctionalElementSelection(imodel, elementIds);
      case "functional-assembly":
        return this.computeFunctionalAssemblySelection(imodel, elementIds);
      case "functional-top-assembly":
        return this.computeFunctionalTopAssemblySelection(imodel, elementIds);
    }
    throw new PresentationError(PresentationStatus.InvalidArgument, "scopeId");
  }
}

async function forEachNonTransientId(ids: Id64Array, callback: (id: Id64String) => Promise<void>): Promise<void> {
  await Promise.all(ids.filter((id) => !Id64.isTransient(id)).map(callback));
}<|MERGE_RESOLUTION|>--- conflicted
+++ resolved
@@ -29,7 +29,7 @@
  */
 export class SelectionScopesHelper {
   /* c8 ignore next */
-  private constructor() {}
+  private constructor() { }
 
   public static getSelectionScopes(): SelectionScope[] {
     const createSelectionScope = (scopeId: string, label: string, description: string): SelectionScope => ({
@@ -100,7 +100,6 @@
         LEFT JOIN func.FunctionalElement fe ON fe.ECInstanceId IN (rel1.TargetECInstanceId, rel2.TargetECInstanceId)
         INNER JOIN meta.ECClassDef funcClassDef ON funcClassDef.ECInstanceId = fe.ECClassId
         INNER JOIN meta.ECSchemaDef funcSchemaDef ON funcSchemaDef.ECInstanceId = funcClassDef.Schema.Id
-<<<<<<< HEAD
       WHERE e.ECInstanceId = ?
     `;
 
@@ -110,17 +109,6 @@
     for await (const row of imodel.createQueryReader(query, bindings)) {
       if (row.funcElClassName && row.funcElId) {
         return { className: row.funcElClassName.replace(".", ":"), id: row.funcElId };
-=======
-       WHERE e.ECInstanceId = ?
-      `;
-    return imodel.withPreparedStatement(query, (stmt): InstanceKey | undefined => {
-      stmt.bindId(1, graphicalElementId);
-      if (DbResult.BE_SQLITE_ROW === stmt.step()) {
-        const row = stmt.getRow();
-        if (row.funcElClassName && row.funcElId) {
-          return { className: row.funcElClassName.replace(".", ":"), id: row.funcElId };
-        }
->>>>>>> 27137616
       }
     }
     return undefined;
