/*---------------------------------------------------------------------------------------------
* Copyright (c) Bentley Systems, Incorporated. All rights reserved.
* See LICENSE.md in the project root for license terms and full copyright notice.
*--------------------------------------------------------------------------------------------*/
/** @packageDocumentation
 * @module Core
 */

import { parse as parseVersion } from "semver";
<<<<<<< HEAD
import { ClientRequestContext, DbResult, Id64String } from "@bentley/bentleyjs-core";
import { Element, IModelDb } from "@itwin/core-backend";
=======
import { DbResult, Id64String } from "@bentley/bentleyjs-core";
import { Element, IModelDb } from "@bentley/imodeljs-backend";
>>>>>>> 93b8c775
import { InstanceKey } from "@bentley/presentation-common";

/** @internal */
export function getElementKey(imodel: IModelDb, id: Id64String): InstanceKey | undefined {
  let key: InstanceKey | undefined;
  const query = `SELECT ECClassId FROM ${Element.classFullName} e WHERE ECInstanceId = ?`;
  imodel.withPreparedStatement(query, (stmt) => {
    try {
      stmt.bindId(1, id);
      if (stmt.step() === DbResult.BE_SQLITE_ROW)
        key = { className: stmt.getValue(0).getClassNameForClassId().replace(".", ":"), id };
    } catch { }
  });
  return key;
}

/** @internal */
export function normalizeVersion(version?: string) {
  if (version) {
    const parsedVersion = parseVersion(version, true);
    if (parsedVersion)
      return `${parsedVersion.major}.${parsedVersion.minor}.${parsedVersion.patch}`;
  }
  return "0.0.0";
}
<|MERGE_RESOLUTION|>--- conflicted
+++ resolved
@@ -1,41 +1,36 @@
-/*---------------------------------------------------------------------------------------------
-* Copyright (c) Bentley Systems, Incorporated. All rights reserved.
-* See LICENSE.md in the project root for license terms and full copyright notice.
-*--------------------------------------------------------------------------------------------*/
-/** @packageDocumentation
- * @module Core
- */
-
-import { parse as parseVersion } from "semver";
-<<<<<<< HEAD
-import { ClientRequestContext, DbResult, Id64String } from "@bentley/bentleyjs-core";
-import { Element, IModelDb } from "@itwin/core-backend";
-=======
-import { DbResult, Id64String } from "@bentley/bentleyjs-core";
-import { Element, IModelDb } from "@bentley/imodeljs-backend";
->>>>>>> 93b8c775
-import { InstanceKey } from "@bentley/presentation-common";
-
-/** @internal */
-export function getElementKey(imodel: IModelDb, id: Id64String): InstanceKey | undefined {
-  let key: InstanceKey | undefined;
-  const query = `SELECT ECClassId FROM ${Element.classFullName} e WHERE ECInstanceId = ?`;
-  imodel.withPreparedStatement(query, (stmt) => {
-    try {
-      stmt.bindId(1, id);
-      if (stmt.step() === DbResult.BE_SQLITE_ROW)
-        key = { className: stmt.getValue(0).getClassNameForClassId().replace(".", ":"), id };
-    } catch { }
-  });
-  return key;
-}
-
-/** @internal */
-export function normalizeVersion(version?: string) {
-  if (version) {
-    const parsedVersion = parseVersion(version, true);
-    if (parsedVersion)
-      return `${parsedVersion.major}.${parsedVersion.minor}.${parsedVersion.patch}`;
-  }
-  return "0.0.0";
-}
+/*---------------------------------------------------------------------------------------------
+* Copyright (c) Bentley Systems, Incorporated. All rights reserved.
+* See LICENSE.md in the project root for license terms and full copyright notice.
+*--------------------------------------------------------------------------------------------*/
+/** @packageDocumentation
+ * @module Core
+ */
+
+import { parse as parseVersion } from "semver";
+import { DbResult, Id64String } from "@bentley/bentleyjs-core";
+import { Element, IModelDb } from "@itwin/core-backend";
+import { InstanceKey } from "@bentley/presentation-common";
+
+/** @internal */
+export function getElementKey(imodel: IModelDb, id: Id64String): InstanceKey | undefined {
+  let key: InstanceKey | undefined;
+  const query = `SELECT ECClassId FROM ${Element.classFullName} e WHERE ECInstanceId = ?`;
+  imodel.withPreparedStatement(query, (stmt) => {
+    try {
+      stmt.bindId(1, id);
+      if (stmt.step() === DbResult.BE_SQLITE_ROW)
+        key = { className: stmt.getValue(0).getClassNameForClassId().replace(".", ":"), id };
+    } catch { }
+  });
+  return key;
+}
+
+/** @internal */
+export function normalizeVersion(version?: string) {
+  if (version) {
+    const parsedVersion = parseVersion(version, true);
+    if (parsedVersion)
+      return `${parsedVersion.major}.${parsedVersion.minor}.${parsedVersion.patch}`;
+  }
+  return "0.0.0";
+}