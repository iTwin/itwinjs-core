--- conflicted
+++ resolved
@@ -1,187 +1,3 @@
-<<<<<<< HEAD
-/*---------------------------------------------------------------------------------------------
-* Copyright (c) Bentley Systems, Incorporated. All rights reserved.
-* See LICENSE.md in the project root for license terms and full copyright notice.
-*--------------------------------------------------------------------------------------------*/
-/** @packageDocumentation
- * @module Core
- */
-
-import { assert, Id64 } from "@itwin/core-bentley";
-import {
-  CategoryDescription, Content, ElementProperties, ElementPropertiesItem, ElementPropertiesPrimitiveArrayPropertyItem, ElementPropertiesPropertyItem,
-  ElementPropertiesStructArrayPropertyItem, IContentVisitor, ProcessFieldHierarchiesProps, ProcessMergedValueProps, ProcessPrimitiveValueProps,
-  PropertyValueFormat, StartArrayProps, StartCategoryProps, StartContentProps, StartFieldProps, StartItemProps, StartStructProps, traverseContentItem,
-} from "@itwin/presentation-common";
-
-/** @internal */
-export const buildElementProperties = (content: Content | undefined): ElementProperties | undefined => {
-  if (!content || !content.contentSet.length)
-    return undefined;
-
-  const descriptor = content.descriptor;
-  const item = content.contentSet[0];
-  const builder = new ElementPropertiesBuilder();
-  traverseContentItem(builder, descriptor, item);
-  return {
-    class: item.classInfo?.label ?? "",
-    id: item.primaryKeys[0]?.id ?? Id64.invalid,
-    label: item.label.displayValue,
-    items: builder.rootItems,
-  };
-};
-
-interface IPropertiesAppender {
-  append(label: string, item: ElementPropertiesItem): void;
-  finish(): void;
-}
-
-class CategoryItemAppender implements IPropertiesAppender {
-  private _items: { [label: string]: ElementPropertiesItem } = {};
-  constructor(private _parentAppender: IPropertiesAppender, private _category: CategoryDescription) { }
-  public append(label: string, item: ElementPropertiesItem): void {
-    this._items[label] = item;
-  }
-  public finish(): void {
-    this._parentAppender.append(this._category.label, {
-      type: "category",
-      items: this._items,
-    });
-  }
-}
-
-class ArrayItemAppender implements IPropertiesAppender {
-  private _items: ElementPropertiesPropertyItem[] = [];
-  constructor(private _parentAppender: IPropertiesAppender, private _props: StartArrayProps) { }
-  public append(_label: string, item: ElementPropertiesItem): void {
-    assert(item.type !== "category");
-    this._items.push(item);
-  }
-  public finish(): void {
-    assert(this._props.valueType.valueFormat === PropertyValueFormat.Array);
-    if (this._props.valueType.memberType.valueFormat === PropertyValueFormat.Primitive)
-      this._parentAppender.append(this._props.hierarchy.field.label, this.createPrimitivesArray());
-    else
-      this._parentAppender.append(this._props.hierarchy.field.label, this.createStructsArray());
-  }
-  private createPrimitivesArray(): ElementPropertiesPrimitiveArrayPropertyItem {
-    return {
-      type: "array",
-      valueType: "primitive",
-      values: this._items.map((item) => {
-        assert(item.type === "primitive");
-        return item.value;
-      }),
-    };
-  }
-  private createStructsArray(): ElementPropertiesStructArrayPropertyItem {
-    return {
-      type: "array",
-      valueType: "struct",
-      values: this._items.map((item) => {
-        assert(item.type === "struct");
-        return item.members;
-      }),
-    };
-  }
-}
-
-class StructItemAppender implements IPropertiesAppender {
-  private _members: { [label: string]: ElementPropertiesPropertyItem } = {};
-  constructor(private _parentAppender: IPropertiesAppender, private _props: StartStructProps) { }
-  public append(label: string, item: ElementPropertiesItem): void {
-    assert(item.type !== "category");
-    this._members[label] = item;
-  }
-  public finish(): void {
-    assert(this._props.valueType.valueFormat === PropertyValueFormat.Struct);
-    this._parentAppender.append(this._props.hierarchy.field.label, {
-      type: "struct",
-      members: this._members,
-    });
-  }
-}
-
-class ElementPropertiesBuilder implements IContentVisitor {
-  private _appendersStack: IPropertiesAppender[] = [];
-  private _categoryItemAppenders: { [categoryName: string]: IPropertiesAppender } = {};
-  private _rootItems: { [label: string]: ElementPropertiesItem } = {};
-
-  public get rootItems(): { [label: string]: ElementPropertiesItem } {
-    return this._rootItems;
-  }
-
-  private get _currentAppender(): IPropertiesAppender {
-    const appender = this._appendersStack[this._appendersStack.length - 1];
-    assert(appender !== undefined);
-    return appender;
-  }
-
-  public startContent(_props: StartContentProps): boolean { return true; }
-  public finishContent(): void { }
-
-  public processFieldHierarchies(_props: ProcessFieldHierarchiesProps): void { }
-
-  public startItem(_props: StartItemProps): boolean {
-    this._appendersStack.push({
-      append: (label, item) => {
-        this._rootItems[label] = item;
-      },
-      finish: /* istanbul ignore next */ () => { },
-    });
-    return true;
-  }
-  public finishItem(): void {
-    // eslint-disable-next-line guard-for-in
-    for (const categoryName in this._categoryItemAppenders) {
-      const appender = this._categoryItemAppenders[categoryName];
-      appender.finish();
-    }
-    this._categoryItemAppenders = {};
-  }
-
-  public startCategory(props: StartCategoryProps): boolean {
-    let appender = this._categoryItemAppenders[props.category.name];
-    if (!appender) {
-      appender = new CategoryItemAppender(this._currentAppender, props.category);
-      this._categoryItemAppenders[props.category.name] = appender;
-    }
-    this._appendersStack.push(appender);
-    return true;
-  }
-  public finishCategory(): void {
-    this._appendersStack.pop();
-  }
-
-  public startField(_props: StartFieldProps): boolean { return true; }
-  public finishField(): void { }
-
-  public startStruct(props: StartStructProps): boolean {
-    this._appendersStack.push(new StructItemAppender(this._currentAppender, props));
-    return true;
-  }
-  public finishStruct(): void { this._appendersStack.pop()!.finish(); }
-
-  public startArray(props: StartArrayProps): boolean {
-    this._appendersStack.push(new ArrayItemAppender(this._currentAppender, props));
-    return true;
-  }
-  public finishArray(): void { this._appendersStack.pop()!.finish(); }
-
-  public processMergedValue(props: ProcessMergedValueProps): void {
-    this._currentAppender.append(props.mergedField.label, {
-      type: "primitive",
-      value: "",
-    });
-  }
-  public processPrimitiveValue(props: ProcessPrimitiveValueProps): void {
-    this._currentAppender.append(props.field.label, {
-      type: "primitive",
-      value: props.displayValue?.toString() ?? "",
-    });
-  }
-}
-=======
 /*---------------------------------------------------------------------------------------------
 * Copyright (c) Bentley Systems, Incorporated. All rights reserved.
 * See LICENSE.md in the project root for license terms and full copyright notice.
@@ -456,5 +272,4 @@
       value: props.displayValue?.toString() ?? "",
     });
   }
-}
->>>>>>> 51caf2bd
+}