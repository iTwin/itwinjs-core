--- conflicted
+++ resolved
@@ -154,18 +154,14 @@
       nativeRequestParams.params.diagnostics = { perf: !!perf, ...diagnosticsOptions };
     }
 
-<<<<<<< HEAD
-    const response = await this.getNativePlatform().handleRequest(imodelAddon, JSON.stringify(nativeRequestParams));
+    const response = await this.getNativePlatform().handleRequest(imodelAddon, JSON.stringify(nativeRequestParams), cancelEvent);
     if (response.diagnostics) {
       const duration = (diagnostics && typeof diagnostics.perf === "object") ? diagnostics.perf.duration : undefined;
       const filteredDiagnostics = filterDiagnostics({ logs: [response.diagnostics] }, duration);
       diagnosticsListener && filteredDiagnostics && diagnosticsListener(filteredDiagnostics);
       this._diagnosticsCallback && filteredDiagnostics && this._diagnosticsCallback(convertToReadableSpans(filteredDiagnostics));
     }
-=======
-    const response = await this.getNativePlatform().handleRequest(imodelAddon, JSON.stringify(nativeRequestParams), cancelEvent);
-    diagnosticsListener && response.diagnostics && diagnosticsListener({ logs: [response.diagnostics] });
->>>>>>> 5ec0db4b
+
     return response.result;
   }
 }
