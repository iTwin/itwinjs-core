--- conflicted
+++ resolved
@@ -8,16 +8,14 @@
 import { BeEvent, IDisposable } from "@itwin/core-bentley";
 import { UnitSystemKey } from "@itwin/core-quantity";
 import {
-<<<<<<< HEAD
-  ContentDescriptorRequestOptions, ContentFlags, DiagnosticsOptions, InstanceKey, Key, KeySet, PresentationError, PresentationStatus, Prioritized,
-  Ruleset,
-=======
-  Content,
-  ContentDescriptorRequestOptions, ContentFlags,
-  ContentRequestOptions, ContentSourcesRequestOptions, DefaultContentDisplayTypes, Descriptor, DescriptorOverrides, DisplayLabelRequestOptions, DisplayLabelsRequestOptions, DisplayValueGroup, DistinctValuesRequestOptions, ElementProperties, FilterByInstancePathsHierarchyRequestOptions, FilterByTextHierarchyRequestOptions, HierarchyRequestOptions, InstanceKey, Key, KeySet, LabelDefinition, Node, NodeKey, NodePathElement, Paged, PagedResponse, PresentationError, PresentationStatus, Prioritized, Ruleset, RulesetVariable, SelectClassInfo, SingleElementPropertiesRequestOptions, WithCancelEvent,
->>>>>>> f8113838
+  Content, ContentDescriptorRequestOptions, ContentFlags, ContentRequestOptions, ContentSourcesRequestOptions, DefaultContentDisplayTypes, Descriptor,
+  DescriptorOverrides, DiagnosticsOptions, DisplayLabelRequestOptions, DisplayLabelsRequestOptions, DisplayValueGroup, DistinctValuesRequestOptions,
+  ElementProperties, FilterByInstancePathsHierarchyRequestOptions, FilterByTextHierarchyRequestOptions, HierarchyRequestOptions, InstanceKey, Key,
+  KeySet, LabelDefinition, Node, NodeKey, NodePathElement, Paged, PagedResponse, PresentationError, PresentationStatus, Prioritized, Ruleset,
+  RulesetVariable, SelectClassInfo, SingleElementPropertiesRequestOptions, WithCancelEvent,
 } from "@itwin/presentation-common";
 import { PRESENTATION_BACKEND_ASSETS_ROOT, PRESENTATION_COMMON_ASSETS_ROOT } from "./Constants";
+import { buildElementsProperties } from "./ElementPropertiesHelper";
 import {
   createDefaultNativePlatform, NativePlatformDefinition, NativePlatformRequestTypes, NativePlatformResponse, NativePresentationDefaultUnitFormats,
   NativePresentationKeySetJSON, NativePresentationUnitSystem,
@@ -25,12 +23,7 @@
 import { HierarchyCacheConfig, HierarchyCacheMode, PresentationManagerMode, PresentationManagerProps, UnitSystemFormat } from "./PresentationManager";
 import { RulesetManager, RulesetManagerImpl } from "./RulesetManager";
 import { UpdatesTracker } from "./UpdatesTracker";
-<<<<<<< HEAD
-import { BackendDiagnosticsOptions, combineDiagnosticsOptions, getElementKey, getLocalesDirectory, reportDiagnostics } from "./Utils";
-=======
-import { BackendDiagnosticsAttribute, BackendDiagnosticsHandler, BackendDiagnosticsOptions, DiagnosticsCallback, getElementKey } from "./Utils";
-import { buildElementsProperties } from "./ElementPropertiesHelper";
->>>>>>> f8113838
+import { BackendDiagnosticsAttribute, BackendDiagnosticsOptions, combineDiagnosticsOptions, getElementKey, reportDiagnostics } from "./Utils";
 
 /** @internal */
 export class PresentationManagerDetail implements IDisposable {
@@ -114,6 +107,49 @@
     this._onManagerUsed = handler;
   }
 
+  public async getNodes(requestOptions: WithCancelEvent<Prioritized<Paged<HierarchyRequestOptions<IModelDb, NodeKey, RulesetVariable>>>> & BackendDiagnosticsAttribute): Promise<Node[]> {
+    const { rulesetOrId, parentKey, ...strippedOptions } = requestOptions;
+    const params = {
+      requestId: parentKey ? NativePlatformRequestTypes.GetChildren : NativePlatformRequestTypes.GetRootNodes,
+      rulesetId: this.registerRuleset(rulesetOrId),
+      ...strippedOptions,
+      nodeKey: parentKey,
+    };
+    return JSON.parse(await this.request(params), Node.listReviver);
+  }
+
+  public async getNodesCount(requestOptions: WithCancelEvent<Prioritized<HierarchyRequestOptions<IModelDb, NodeKey, RulesetVariable>>> & BackendDiagnosticsAttribute): Promise<number> {
+    const { rulesetOrId, parentKey, ...strippedOptions } = requestOptions;
+    const params = {
+      requestId: parentKey ? NativePlatformRequestTypes.GetChildrenCount : NativePlatformRequestTypes.GetRootNodesCount,
+      rulesetId: this.registerRuleset(rulesetOrId),
+      ...strippedOptions,
+      nodeKey: parentKey,
+    };
+    return JSON.parse(await this.request(params));
+  }
+
+  public async getNodePaths(requestOptions: WithCancelEvent<Prioritized<FilterByInstancePathsHierarchyRequestOptions<IModelDb, RulesetVariable>>> & BackendDiagnosticsAttribute): Promise<NodePathElement[]> {
+    const { rulesetOrId, instancePaths, ...strippedOptions } = requestOptions;
+    const params = {
+      requestId: NativePlatformRequestTypes.GetNodePaths,
+      rulesetId: this.registerRuleset(rulesetOrId),
+      ...strippedOptions,
+      paths: instancePaths.map((p) => p.map((s) => InstanceKey.toJSON(s))),
+    };
+    return JSON.parse(await this.request(params), NodePathElement.listReviver);
+  }
+
+  public async getFilteredNodePaths(requestOptions: WithCancelEvent<Prioritized<FilterByTextHierarchyRequestOptions<IModelDb, RulesetVariable>>> & BackendDiagnosticsAttribute): Promise<NodePathElement[]> {
+    const { rulesetOrId, ...strippedOptions } = requestOptions;
+    const params = {
+      requestId: NativePlatformRequestTypes.GetFilteredNodePaths,
+      rulesetId: this.registerRuleset(rulesetOrId),
+      ...strippedOptions,
+    };
+    return JSON.parse(await this.request(params), NodePathElement.listReviver);
+  }
+
   public async getContentDescriptor(requestOptions: WithCancelEvent<Prioritized<ContentDescriptorRequestOptions<IModelDb, KeySet>>>): Promise<string> {
     const { rulesetOrId, ...strippedOptions } = requestOptions;
     const params = {
@@ -124,98 +160,6 @@
       keys: getKeysForContentRequest(requestOptions.keys, (map) => bisElementInstanceKeysProcessor(requestOptions.imodel, map)),
     };
     return this.request(params);
-  }
-
-  /** Registers given ruleset and replaces the ruleset with its ID in the resulting object */
-  public registerRuleset(rulesetOrId: Ruleset | string): string {
-    if (typeof rulesetOrId === "object") {
-      const rulesetWithNativeId = { ...rulesetOrId, id: this.getRulesetId(rulesetOrId) };
-      return this.rulesets.add(rulesetWithNativeId).id;
-    }
-
-    return rulesetOrId;
-  }
-
-  /** @internal */
-  public getRulesetId(rulesetOrId: Ruleset | string): string {
-    return getRulesetIdObject(rulesetOrId).uniqueId;
-  }
-
-  public async request(params: RequestParams): Promise<string> {
-<<<<<<< HEAD
-=======
-    const { requestId, imodel, unitSystem, diagnostics, cancelEvent, ...strippedParams } = params;
->>>>>>> f8113838
-    this._onManagerUsed?.();
-    const { requestId, imodel, locale, unitSystem, diagnostics: requestDiagnostics, cancelEvent, ...strippedParams } = params;
-    const imodelAddon = this.getNativePlatform().getImodelAddon(imodel);
-<<<<<<< HEAD
-    const response = await withOptionalDiagnostics(
-      [this._diagnosticsOptions, requestDiagnostics],
-      async (diagnosticsOptions) => {
-        const nativeRequestParams: any = {
-          requestId,
-          params: {
-            locale: (locale ?? this.activeLocale)?.toLocaleLowerCase(),
-            unitSystem: toOptionalNativeUnitSystem(unitSystem ?? this.activeUnitSystem),
-            ...strippedParams,
-            ...(diagnosticsOptions ? { diagnostics: diagnosticsOptions } : undefined),
-          },
-        };
-        return this.getNativePlatform().handleRequest(imodelAddon, JSON.stringify(nativeRequestParams), cancelEvent);
-=======
-    const nativeRequestParams: any = {
-      requestId,
-      params: {
-        unitSystem: toOptionalNativeUnitSystem(unitSystem ?? this.activeUnitSystem),
-        ...strippedParams,
->>>>>>> f8113838
-      },
-    );
-    return response.result;
-  }
-
-  public async getNodes(requestOptions: WithCancelEvent<Prioritized<Paged<HierarchyRequestOptions<IModelDb, NodeKey, RulesetVariable>>>> & BackendDiagnosticsAttribute): Promise<Node[]> {
-    const { rulesetOrId, parentKey, ...strippedOptions } = requestOptions;
-    const params = {
-      requestId: parentKey ? NativePlatformRequestTypes.GetChildren : NativePlatformRequestTypes.GetRootNodes,
-      rulesetId: this.registerRuleset(rulesetOrId),
-      ...strippedOptions,
-      nodeKey: parentKey,
-    };
-    return JSON.parse(await this.request(params), Node.listReviver);
-  }
-
-  public async getNodesCount(requestOptions: WithCancelEvent<Prioritized<HierarchyRequestOptions<IModelDb, NodeKey, RulesetVariable>>> & BackendDiagnosticsAttribute): Promise<number> {
-    const { rulesetOrId, parentKey, ...strippedOptions } = requestOptions;
-    const params = {
-      requestId: parentKey ? NativePlatformRequestTypes.GetChildrenCount : NativePlatformRequestTypes.GetRootNodesCount,
-      rulesetId: this.registerRuleset(rulesetOrId),
-      ...strippedOptions,
-      nodeKey: parentKey,
-    };
-    return JSON.parse(await this.request(params));
-  }
-
-  public async getNodePaths(requestOptions: WithCancelEvent<Prioritized<FilterByInstancePathsHierarchyRequestOptions<IModelDb, RulesetVariable>>> & BackendDiagnosticsAttribute): Promise<NodePathElement[]> {
-    const { rulesetOrId, instancePaths, ...strippedOptions } = requestOptions;
-    const params = {
-      requestId: NativePlatformRequestTypes.GetNodePaths,
-      rulesetId: this.registerRuleset(rulesetOrId),
-      ...strippedOptions,
-      paths: instancePaths.map((p) => p.map((s) => InstanceKey.toJSON(s))),
-    };
-    return JSON.parse(await this.request(params), NodePathElement.listReviver);
-  }
-
-  public async getFilteredNodePaths(requestOptions: WithCancelEvent<Prioritized<FilterByTextHierarchyRequestOptions<IModelDb, RulesetVariable>>> & BackendDiagnosticsAttribute): Promise<NodePathElement[]> {
-    const { rulesetOrId, ...strippedOptions } = requestOptions;
-    const params = {
-      requestId: NativePlatformRequestTypes.GetFilteredNodePaths,
-      rulesetId: this.registerRuleset(rulesetOrId),
-      ...strippedOptions,
-    };
-    return JSON.parse(await this.request(params), NodePathElement.listReviver);
   }
 
   public async getContentSources(requestOptions: WithCancelEvent<Prioritized<ContentSourcesRequestOptions<IModelDb>>> & BackendDiagnosticsAttribute): Promise<SelectClassInfo[]> {
@@ -321,6 +265,41 @@
     return properties[0];
   }
 
+  /** Registers given ruleset and replaces the ruleset with its ID in the resulting object */
+  public registerRuleset(rulesetOrId: Ruleset | string): string {
+    if (typeof rulesetOrId === "object") {
+      const rulesetWithNativeId = { ...rulesetOrId, id: this.getRulesetId(rulesetOrId) };
+      return this.rulesets.add(rulesetWithNativeId).id;
+    }
+
+    return rulesetOrId;
+  }
+
+  /** @internal */
+  public getRulesetId(rulesetOrId: Ruleset | string): string {
+    return getRulesetIdObject(rulesetOrId).uniqueId;
+  }
+
+  public async request(params: RequestParams): Promise<string> {
+    this._onManagerUsed?.();
+    const { requestId, imodel, unitSystem, diagnostics: requestDiagnostics, cancelEvent, ...strippedParams } = params;
+    const imodelAddon = this.getNativePlatform().getImodelAddon(imodel);
+    const response = await withOptionalDiagnostics(
+      [this._diagnosticsOptions, requestDiagnostics],
+      async (diagnosticsOptions) => {
+        const nativeRequestParams: any = {
+          requestId,
+          params: {
+            unitSystem: toOptionalNativeUnitSystem(unitSystem ?? this.activeUnitSystem),
+            ...strippedParams,
+            ...(diagnosticsOptions ? { diagnostics: diagnosticsOptions } : undefined),
+          },
+        };
+        return this.getNativePlatform().handleRequest(imodelAddon, JSON.stringify(nativeRequestParams), cancelEvent);
+      },
+    );
+    return response.result;
+  }
 }
 
 async function withOptionalDiagnostics(
