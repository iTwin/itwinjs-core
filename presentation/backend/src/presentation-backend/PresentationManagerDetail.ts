--- conflicted
+++ resolved
@@ -131,11 +131,7 @@
   }
 
   public async request(params: RequestParams): Promise<string> {
-<<<<<<< HEAD
-    const { requestId, imodel, unitSystem, diagnostics, ...strippedParams } = params;
-=======
     const { requestId, imodel, locale, unitSystem, diagnostics, cancelEvent, ...strippedParams } = params;
->>>>>>> 3a4d3c87
     this._onManagerUsed?.();
 
     const imodelAddon = this.getNativePlatform().getImodelAddon(imodel);
