<<<<<<< HEAD
/*---------------------------------------------------------------------------------------------
* Copyright (c) Bentley Systems, Incorporated. All rights reserved.
* See LICENSE.md in the project root for license terms and full copyright notice.
*--------------------------------------------------------------------------------------------*/
import * as sinon from "sinon";
import * as moq from "typemoq";
import { IModelDb, IModelJsNative } from "@itwin/core-backend";
import {
  NodeKeyJSON, RulesetVariableJSON, SetRulesetVariableParams, StringRulesetVariable, UnsetRulesetVariableParams, UpdateHierarchyStateParams,
  VariableValueTypes,
} from "@itwin/presentation-common";
import { createRandomBaseNodeKey } from "@itwin/presentation-common/lib/test/_helpers/random";
import { NativePlatformDefinition } from "../presentation-backend/NativePlatform";
import { Presentation } from "../presentation-backend/Presentation";
import { PresentationIpcHandler } from "../presentation-backend/PresentationIpcHandler";
import { PresentationManager } from "../presentation-backend/PresentationManager";
import { RulesetVariablesManager } from "../presentation-backend/RulesetVariablesManager";

describe("PresentationIpcHandler", () => {
  const presentationManagerMock = moq.Mock.ofType<PresentationManager>();

  beforeEach(() => {
    presentationManagerMock.reset();
    sinon.stub(Presentation, "getManager").returns(presentationManagerMock.object);
  });

  describe("setRulesetVariable", () => {
    const testRulesetId = "test-ruleset-id";
    const variablesManagerMock = moq.Mock.ofType<RulesetVariablesManager>();

    beforeEach(() => {
      presentationManagerMock.setup((x) => x.vars(testRulesetId)).returns(() => variablesManagerMock.object);
    });

    it("sets ruleset variable", async () => {
      const testVariable: StringRulesetVariable = { id: "var-id", type: VariableValueTypes.String, value: "test-val" };
      variablesManagerMock.setup((x) => x.setValue(testVariable.id, testVariable.type, testVariable.value)).verifiable(moq.Times.once());

      const ipcHandler = new PresentationIpcHandler();
      const params: SetRulesetVariableParams<RulesetVariableJSON> = {
        clientId: "test-client-id",
        rulesetId: testRulesetId,
        variable: testVariable,
      };
      await ipcHandler.setRulesetVariable(params);
      variablesManagerMock.verifyAll();
    });
  });

  describe("unsetRulesetVariable", () => {
    const testRulesetId = "test-ruleset-id";
    const variablesManagerMock = moq.Mock.ofType<RulesetVariablesManager>();

    beforeEach(() => {
      presentationManagerMock.setup((x) => x.vars(testRulesetId)).returns(() => variablesManagerMock.object);
    });

    it("unsets ruleset variable", async () => {
      variablesManagerMock.setup((x) => x.unset("test-id")).verifiable(moq.Times.once());

      const ipcHandler = new PresentationIpcHandler();
      const params: UnsetRulesetVariableParams = {
        clientId: "test-client-id",
        rulesetId: testRulesetId,
        variableId: "test-id",
      };
      await ipcHandler.unsetRulesetVariable(params);
      variablesManagerMock.verifyAll();
    });
  });

  describe("updateHierarchyState", () => {
    const testRulesetId = "test-ruleset-id";
    const nativeAddonMock = moq.Mock.ofType<NativePlatformDefinition>();

    beforeEach(() => {
      nativeAddonMock.reset();
      presentationManagerMock.setup((x) => x.getNativePlatform()).returns(() => nativeAddonMock.object);
    });

    it("does not call native platform's updateHierarchyState if imodelDb is not found", async () => {
      nativeAddonMock.setup((x) => x.updateHierarchyState(moq.It.isAny(), moq.It.isAny(), moq.It.isAny(), moq.It.isAny())).verifiable(moq.Times.never());

      const ipcHandler = new PresentationIpcHandler();
      const params: UpdateHierarchyStateParams<NodeKeyJSON> = {
        clientId: "client-id",
        rulesetId: testRulesetId,
        imodelKey: "imodel-key",
        changeType: "nodesExpanded",
        nodeKeys: [],
      };
      await ipcHandler.updateHierarchyState(params);
      nativeAddonMock.verifyAll();
    });

    it("calls native platform's updateHierarchyState", async () => {
      const imodelDbMock = moq.Mock.ofType<IModelDb>();
      const nativeDgnDbMock = moq.Mock.ofType<IModelJsNative.DgnDb>();
      imodelDbMock.setup((x) => x.nativeDb).returns(() => nativeDgnDbMock.object);
      sinon.stub(IModelDb, "tryFindByKey").returns(imodelDbMock.object);

      const nodeKey: NodeKeyJSON = createRandomBaseNodeKey();
      nativeAddonMock.setup((x) => x.updateHierarchyState(nativeDgnDbMock.object, testRulesetId, "nodesExpanded", JSON.stringify([nodeKey]))).verifiable(moq.Times.once());

      const ipcHandler = new PresentationIpcHandler();
      const params: UpdateHierarchyStateParams<NodeKeyJSON> = {
        clientId: "client-id",
        rulesetId: testRulesetId,
        imodelKey: "imodel-key",
        changeType: "nodesExpanded",
        nodeKeys: [nodeKey],
      };
      await ipcHandler.updateHierarchyState(params);
      nativeAddonMock.verifyAll();
    });
  });
});
=======
/*---------------------------------------------------------------------------------------------
* Copyright (c) Bentley Systems, Incorporated. All rights reserved.
* See LICENSE.md in the project root for license terms and full copyright notice.
*--------------------------------------------------------------------------------------------*/
import * as sinon from "sinon";
import * as moq from "typemoq";
import { IModelDb, IModelJsNative } from "@itwin/core-backend";
import {
  NodeKeyJSON, RulesetVariableJSON, SetRulesetVariableParams, StringRulesetVariable, UnsetRulesetVariableParams, UpdateHierarchyStateParams,
  VariableValueTypes,
} from "@itwin/presentation-common";
import { createRandomBaseNodeKey } from "@itwin/presentation-common/lib/cjs/test";
import { NativePlatformDefinition } from "../presentation-backend/NativePlatform";
import { Presentation } from "../presentation-backend/Presentation";
import { PresentationIpcHandler } from "../presentation-backend/PresentationIpcHandler";
import { PresentationManager } from "../presentation-backend/PresentationManager";
import { RulesetVariablesManager } from "../presentation-backend/RulesetVariablesManager";

describe("PresentationIpcHandler", () => {
  const presentationManagerMock = moq.Mock.ofType<PresentationManager>();

  beforeEach(() => {
    presentationManagerMock.reset();
    sinon.stub(Presentation, "getManager").returns(presentationManagerMock.object);
  });

  describe("setRulesetVariable", () => {
    const testRulesetId = "test-ruleset-id";
    const variablesManagerMock = moq.Mock.ofType<RulesetVariablesManager>();

    beforeEach(() => {
      presentationManagerMock.setup((x) => x.vars(testRulesetId)).returns(() => variablesManagerMock.object);
    });

    it("sets ruleset variable", async () => {
      const testVariable: StringRulesetVariable = { id: "var-id", type: VariableValueTypes.String, value: "test-val" };
      variablesManagerMock.setup((x) => x.setValue(testVariable.id, testVariable.type, testVariable.value)).verifiable(moq.Times.once());

      const ipcHandler = new PresentationIpcHandler();
      const params: SetRulesetVariableParams<RulesetVariableJSON> = {
        clientId: "test-client-id",
        rulesetId: testRulesetId,
        variable: testVariable,
      };
      await ipcHandler.setRulesetVariable(params);
      variablesManagerMock.verifyAll();
    });
  });

  describe("unsetRulesetVariable", () => {
    const testRulesetId = "test-ruleset-id";
    const variablesManagerMock = moq.Mock.ofType<RulesetVariablesManager>();

    beforeEach(() => {
      presentationManagerMock.setup((x) => x.vars(testRulesetId)).returns(() => variablesManagerMock.object);
    });

    it("unsets ruleset variable", async () => {
      variablesManagerMock.setup((x) => x.unset("test-id")).verifiable(moq.Times.once());

      const ipcHandler = new PresentationIpcHandler();
      const params: UnsetRulesetVariableParams = {
        clientId: "test-client-id",
        rulesetId: testRulesetId,
        variableId: "test-id",
      };
      await ipcHandler.unsetRulesetVariable(params);
      variablesManagerMock.verifyAll();
    });
  });

  describe("updateHierarchyState", () => {
    const testRulesetId = "test-ruleset-id";
    const nativeAddonMock = moq.Mock.ofType<NativePlatformDefinition>();

    beforeEach(() => {
      nativeAddonMock.reset();
      presentationManagerMock.setup((x) => x.getNativePlatform()).returns(() => nativeAddonMock.object);
    });

    it("does not call native platform's updateHierarchyState if imodelDb is not found", async () => {
      nativeAddonMock.setup((x) => x.updateHierarchyState(moq.It.isAny(), moq.It.isAny(), moq.It.isAny(), moq.It.isAny())).verifiable(moq.Times.never());

      const ipcHandler = new PresentationIpcHandler();
      const params: UpdateHierarchyStateParams<NodeKeyJSON> = {
        clientId: "client-id",
        rulesetId: testRulesetId,
        imodelKey: "imodel-key",
        changeType: "nodesExpanded",
        nodeKeys: [],
      };
      await ipcHandler.updateHierarchyState(params);
      nativeAddonMock.verifyAll();
    });

    it("calls native platform's updateHierarchyState", async () => {
      const imodelDbMock = moq.Mock.ofType<IModelDb>();
      const nativeDgnDbMock = moq.Mock.ofType<IModelJsNative.DgnDb>();
      imodelDbMock.setup((x) => x.nativeDb).returns(() => nativeDgnDbMock.object);
      sinon.stub(IModelDb, "tryFindByKey").returns(imodelDbMock.object);

      const nodeKey: NodeKeyJSON = createRandomBaseNodeKey();
      nativeAddonMock.setup((x) => x.updateHierarchyState(nativeDgnDbMock.object, testRulesetId, "nodesExpanded", JSON.stringify([nodeKey]))).verifiable(moq.Times.once());

      const ipcHandler = new PresentationIpcHandler();
      const params: UpdateHierarchyStateParams<NodeKeyJSON> = {
        clientId: "client-id",
        rulesetId: testRulesetId,
        imodelKey: "imodel-key",
        changeType: "nodesExpanded",
        nodeKeys: [nodeKey],
      };
      await ipcHandler.updateHierarchyState(params);
      nativeAddonMock.verifyAll();
    });
  });
});
>>>>>>> 4d41f4fb
<|MERGE_RESOLUTION|>--- conflicted
+++ resolved
@@ -1,122 +1,3 @@
-<<<<<<< HEAD
-/*---------------------------------------------------------------------------------------------
-* Copyright (c) Bentley Systems, Incorporated. All rights reserved.
-* See LICENSE.md in the project root for license terms and full copyright notice.
-*--------------------------------------------------------------------------------------------*/
-import * as sinon from "sinon";
-import * as moq from "typemoq";
-import { IModelDb, IModelJsNative } from "@itwin/core-backend";
-import {
-  NodeKeyJSON, RulesetVariableJSON, SetRulesetVariableParams, StringRulesetVariable, UnsetRulesetVariableParams, UpdateHierarchyStateParams,
-  VariableValueTypes,
-} from "@itwin/presentation-common";
-import { createRandomBaseNodeKey } from "@itwin/presentation-common/lib/test/_helpers/random";
-import { NativePlatformDefinition } from "../presentation-backend/NativePlatform";
-import { Presentation } from "../presentation-backend/Presentation";
-import { PresentationIpcHandler } from "../presentation-backend/PresentationIpcHandler";
-import { PresentationManager } from "../presentation-backend/PresentationManager";
-import { RulesetVariablesManager } from "../presentation-backend/RulesetVariablesManager";
-
-describe("PresentationIpcHandler", () => {
-  const presentationManagerMock = moq.Mock.ofType<PresentationManager>();
-
-  beforeEach(() => {
-    presentationManagerMock.reset();
-    sinon.stub(Presentation, "getManager").returns(presentationManagerMock.object);
-  });
-
-  describe("setRulesetVariable", () => {
-    const testRulesetId = "test-ruleset-id";
-    const variablesManagerMock = moq.Mock.ofType<RulesetVariablesManager>();
-
-    beforeEach(() => {
-      presentationManagerMock.setup((x) => x.vars(testRulesetId)).returns(() => variablesManagerMock.object);
-    });
-
-    it("sets ruleset variable", async () => {
-      const testVariable: StringRulesetVariable = { id: "var-id", type: VariableValueTypes.String, value: "test-val" };
-      variablesManagerMock.setup((x) => x.setValue(testVariable.id, testVariable.type, testVariable.value)).verifiable(moq.Times.once());
-
-      const ipcHandler = new PresentationIpcHandler();
-      const params: SetRulesetVariableParams<RulesetVariableJSON> = {
-        clientId: "test-client-id",
-        rulesetId: testRulesetId,
-        variable: testVariable,
-      };
-      await ipcHandler.setRulesetVariable(params);
-      variablesManagerMock.verifyAll();
-    });
-  });
-
-  describe("unsetRulesetVariable", () => {
-    const testRulesetId = "test-ruleset-id";
-    const variablesManagerMock = moq.Mock.ofType<RulesetVariablesManager>();
-
-    beforeEach(() => {
-      presentationManagerMock.setup((x) => x.vars(testRulesetId)).returns(() => variablesManagerMock.object);
-    });
-
-    it("unsets ruleset variable", async () => {
-      variablesManagerMock.setup((x) => x.unset("test-id")).verifiable(moq.Times.once());
-
-      const ipcHandler = new PresentationIpcHandler();
-      const params: UnsetRulesetVariableParams = {
-        clientId: "test-client-id",
-        rulesetId: testRulesetId,
-        variableId: "test-id",
-      };
-      await ipcHandler.unsetRulesetVariable(params);
-      variablesManagerMock.verifyAll();
-    });
-  });
-
-  describe("updateHierarchyState", () => {
-    const testRulesetId = "test-ruleset-id";
-    const nativeAddonMock = moq.Mock.ofType<NativePlatformDefinition>();
-
-    beforeEach(() => {
-      nativeAddonMock.reset();
-      presentationManagerMock.setup((x) => x.getNativePlatform()).returns(() => nativeAddonMock.object);
-    });
-
-    it("does not call native platform's updateHierarchyState if imodelDb is not found", async () => {
-      nativeAddonMock.setup((x) => x.updateHierarchyState(moq.It.isAny(), moq.It.isAny(), moq.It.isAny(), moq.It.isAny())).verifiable(moq.Times.never());
-
-      const ipcHandler = new PresentationIpcHandler();
-      const params: UpdateHierarchyStateParams<NodeKeyJSON> = {
-        clientId: "client-id",
-        rulesetId: testRulesetId,
-        imodelKey: "imodel-key",
-        changeType: "nodesExpanded",
-        nodeKeys: [],
-      };
-      await ipcHandler.updateHierarchyState(params);
-      nativeAddonMock.verifyAll();
-    });
-
-    it("calls native platform's updateHierarchyState", async () => {
-      const imodelDbMock = moq.Mock.ofType<IModelDb>();
-      const nativeDgnDbMock = moq.Mock.ofType<IModelJsNative.DgnDb>();
-      imodelDbMock.setup((x) => x.nativeDb).returns(() => nativeDgnDbMock.object);
-      sinon.stub(IModelDb, "tryFindByKey").returns(imodelDbMock.object);
-
-      const nodeKey: NodeKeyJSON = createRandomBaseNodeKey();
-      nativeAddonMock.setup((x) => x.updateHierarchyState(nativeDgnDbMock.object, testRulesetId, "nodesExpanded", JSON.stringify([nodeKey]))).verifiable(moq.Times.once());
-
-      const ipcHandler = new PresentationIpcHandler();
-      const params: UpdateHierarchyStateParams<NodeKeyJSON> = {
-        clientId: "client-id",
-        rulesetId: testRulesetId,
-        imodelKey: "imodel-key",
-        changeType: "nodesExpanded",
-        nodeKeys: [nodeKey],
-      };
-      await ipcHandler.updateHierarchyState(params);
-      nativeAddonMock.verifyAll();
-    });
-  });
-});
-=======
 /*---------------------------------------------------------------------------------------------
 * Copyright (c) Bentley Systems, Incorporated. All rights reserved.
 * See LICENSE.md in the project root for license terms and full copyright notice.
@@ -233,5 +114,4 @@
       nativeAddonMock.verifyAll();
     });
   });
-});
->>>>>>> 4d41f4fb
+});