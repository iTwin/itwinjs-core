/*---------------------------------------------------------------------------------------------
* Copyright (c) Bentley Systems, Incorporated. All rights reserved.
* See LICENSE.md in the project root for license terms and full copyright notice.
*--------------------------------------------------------------------------------------------*/
import { using } from "@bentley/bentleyjs-core";
import { expect } from "chai";
import * as lolex from "lolex";
import * as sinon from "sinon";
<<<<<<< HEAD
import * as moq from "typemoq";
=======
import { using } from "@itwin/core-bentley";
import * as moq from "@itwin/presentation-common/lib/test/_helpers/Mocks";
>>>>>>> 200baec2
import { TemporaryStorage } from "../presentation-backend/TemporaryStorage";

describe("TemporaryStorage", () => {

  let clock: lolex.Clock;
  beforeEach(() => {
    clock = lolex.install();
  });
  afterEach(() => {
    clock.uninstall();
  });

  describe("constructor", () => {

    it("doesn't set up timer callback when interval is not set", () => {
      const s = sinon.spy(clock, "setInterval");
      using(new TemporaryStorage<string>({ factory: () => "" }), (_r) => {
        expect(s).to.not.be.called;
      });
    });

    it("doesn't set up timer callback when interval is set to 0", () => {
      const s = sinon.spy(clock, "setInterval");
      using(new TemporaryStorage<string>({ factory: () => "", cleanupInterval: 0 }), (_r) => {
        expect(s).to.not.be.called;
      });
    });

    it("sets up timer callback when interval is set to more than 0", () => {
      const s = sinon.spy(clock, "setInterval");
      using(new TemporaryStorage<string>({ factory: () => "", cleanupInterval: 1 }), (_r) => {
        expect(s).to.be.calledOnce;
      });
    });

  });

  describe("dispose", () => {

    it("stops automatic cleanup when cleanup interval is set", () => {
      const s = sinon.spy(clock, "clearInterval");
      const storage = new TemporaryStorage<string>({ factory: () => "", cleanupInterval: 1 });
      storage.dispose();
      expect(s).to.be.calledOnce;
    });

    it("calls cleanup handler for every value", () => {
      const cleanupHandlerMock = moq.Mock.ofType<(value: string) => void>();
      const storage = new TemporaryStorage<string>({
        factory: (id: string) => id,
        cleanupHandler: cleanupHandlerMock.object,
      });

      const values = ["a", "b", "c"];
      values.forEach((v) => storage.getValue(v));

      storage.dispose();

      cleanupHandlerMock.verify((x) => x(moq.It.isAnyString()), moq.Times.exactly(values.length));
      values.forEach((v) => cleanupHandlerMock.verify((x) => x(v), moq.Times.once()));
    });

    it("calls `onDisposedAll` callback", () => {
      const spy = sinon.spy();
      const storage = new TemporaryStorage<string>({
        factory: (id: string) => id,
        onDisposedAll: spy,
      });

      const values = ["a", "b", "c"];
      values.forEach((v) => storage.getValue(v));

      storage.dispose();

      expect(spy).to.be.calledOnce;
    });

  });

  describe("getValue", () => {

    it("creates value if not exists", () => {
      const factoryMock = moq.Mock.ofType<(id: string) => string>();
      factoryMock.setup((x) => x(moq.It.isAnyString())).returns((id: string) => id);
      const onCreatedSpy = sinon.spy();
      const storage = new TemporaryStorage<string>({
        factory: factoryMock.object,
        onCreated: onCreatedSpy,
      });

      const value = storage.getValue("a");
      expect(value).to.eq("a");
      factoryMock.verify((x) => x("a"), moq.Times.once());
      expect(onCreatedSpy).to.be.calledOnceWith("a");
    });

    it("doesn't create value if already exists", () => {
      const factoryMock = moq.Mock.ofType<(id: string) => string>();
      factoryMock.setup((x) => x(moq.It.isAnyString())).returns((id: string) => id);
      const onCreatedSpy = sinon.spy();
      const storage = new TemporaryStorage<string>({
        factory: factoryMock.object,
        onCreated: onCreatedSpy,
      });

      const value1 = storage.getValue("a");
      expect(value1).to.eq("a");
      expect(onCreatedSpy).to.be.calledOnceWith("a");
      onCreatedSpy.resetHistory();

      const value2 = storage.getValue("a");
      expect(value2).to.eq("a");
      expect(onCreatedSpy).to.not.be.called;

      factoryMock.verify((x) => x("a"), moq.Times.once());
    });

  });

  describe("disposeOutdatedValues", () => {

    it("disposes value immediately if lifetime is unspecified", () => {
      const storage = new TemporaryStorage<string>({
        factory: (id: string) => id,
      });
      storage.getValue("a");
      storage.disposeOutdatedValues();
      expect(storage.values.length).to.eq(0);
    });

    it("disposes value immediately if lifetime is 0", () => {
      const storage = new TemporaryStorage<string>({
        factory: (id: string) => id,
        valueLifetime: 0,
      });
      storage.getValue("a");
      storage.disposeOutdatedValues();
      expect(storage.values.length).to.eq(0);
    });

    it("disposes value which is unused for longer than specified lifetime", () => {
      const storage = new TemporaryStorage<string>({
        factory: (id: string) => id,
        valueLifetime: 1,
      });
      storage.getValue("a");
      // advance clock and verify the value is still there
      clock.tick(1);
      storage.disposeOutdatedValues();
      expect(storage.values.length).to.eq(1);
      // advance clock and verify the value gets removed
      clock.tick(1);
      storage.disposeOutdatedValues();
      expect(storage.values.length).to.eq(0);
    });

    it("disposes only values which are unused for longer than specified lifetime", () => {
      const storage = new TemporaryStorage<string>({
        factory: (id: string) => id,
        valueLifetime: 1,
      });
      storage.getValue("a");
      clock.tick(1);
      storage.getValue("b");
      clock.tick(1);
      storage.disposeOutdatedValues();
      expect(storage.values.length).to.eq(1);
      expect(storage.values[0]).to.eq("b");
    });

    it("calls cleanup handler for disposed values", () => {
      const cleanupHandlerMock = moq.Mock.ofType<(value: string) => void>();
      const storage = new TemporaryStorage<string>({
        factory: (id: string) => id,
        cleanupHandler: cleanupHandlerMock.object,
      });
      storage.getValue("a");
      storage.disposeOutdatedValues();
      expect(storage.values.length).to.eq(0);
      cleanupHandlerMock.verify((x) => x("a"), moq.Times.once());
    });

    it("calls `onDisposedSingle` for disposed values", () => {
      const spy = sinon.spy();
      const storage = new TemporaryStorage<string>({
        factory: (id: string) => id,
        onDisposedSingle: spy,
      });
      storage.getValue("a");
      storage.getValue("b");
      storage.disposeOutdatedValues();
      expect(storage.values.length).to.eq(0);
      expect(spy).to.be.calledTwice;
      expect(spy).to.be.calledWith("a");
      expect(spy).to.be.calledWith("b");
    });

  });

});<|MERGE_RESOLUTION|>--- conflicted
+++ resolved
@@ -2,16 +2,11 @@
 * Copyright (c) Bentley Systems, Incorporated. All rights reserved.
 * See LICENSE.md in the project root for license terms and full copyright notice.
 *--------------------------------------------------------------------------------------------*/
-import { using } from "@bentley/bentleyjs-core";
 import { expect } from "chai";
 import * as lolex from "lolex";
 import * as sinon from "sinon";
-<<<<<<< HEAD
 import * as moq from "typemoq";
-=======
 import { using } from "@itwin/core-bentley";
-import * as moq from "@itwin/presentation-common/lib/test/_helpers/Mocks";
->>>>>>> 200baec2
 import { TemporaryStorage } from "../presentation-backend/TemporaryStorage";
 
 describe("TemporaryStorage", () => {
