/*---------------------------------------------------------------------------------------------
* Copyright (c) Bentley Systems, Incorporated. All rights reserved.
* See LICENSE.md in the project root for license terms and full copyright notice.
*--------------------------------------------------------------------------------------------*/
import { expect } from "chai";
import * as moq from "typemoq";
import { ECSqlStatement, ECSqlValue, IModelDb } from "@itwin/core-backend";
import { DbResult, Id64 } from "@itwin/core-bentley";
import { Content, PropertyValueFormat } from "@itwin/presentation-common";
<<<<<<< HEAD
import {
  createTestCategoryDescription, createTestContentDescriptor, createTestContentItem, createTestSimpleContentField,
} from "@itwin/presentation-common/lib/test/_helpers/Content";
import { createTestECClassInfo, createTestECInstanceKey } from "@itwin/presentation-common/lib/test/_helpers/EC";
import { buildElementsProperties, getElementIdsByClass, getElementsCount } from "../presentation-backend/ElementPropertiesHelper";
=======
import { createTestCategoryDescription, createTestContentDescriptor, createTestContentItem, createTestECClassInfo, createTestECInstanceKey, createTestSimpleContentField } from "@itwin/presentation-common/lib/cjs/test";
import { buildElementProperties } from "../presentation-backend/ElementPropertiesHelper";
>>>>>>> ca4726a5

describe("buildElementsProperties", () => {

  it("returns empty array when given undefined content", () => {
    expect(buildElementsProperties(undefined)).to.be.empty;
  });

  it("returns empty array when given content with not items", () => {
    expect(buildElementsProperties(new Content(
      createTestContentDescriptor({ fields: [] }),
      [],
    ))).to.be.empty;
  });

  it("sets class label", () => {
    expect(buildElementsProperties(new Content(
      createTestContentDescriptor({ fields: [] }),
      [
        createTestContentItem({
          classInfo: createTestECClassInfo({ label: "Test label" }),
          values: {},
          displayValues: {},
        }),
      ],
    ))[0]).to.containSubset({ class: "Test label" });
  });

  it("sets element label", () => {
    expect(buildElementsProperties(new Content(
      createTestContentDescriptor({ fields: [] }),
      [
        createTestContentItem({
          label: "Test label",
          values: {},
          displayValues: {},
        }),
      ],
    ))[0]).to.containSubset({ label: "Test label" });
  });

  it("sets invalid element id when content item has not primary keys", () => {
    expect(buildElementsProperties(new Content(
      createTestContentDescriptor({ fields: [] }),
      [
        createTestContentItem({
          primaryKeys: [],
          values: {},
          displayValues: {},
        }),
      ],
    ))[0]).to.containSubset({ id: Id64.invalid });
  });

  it("sets element id", () => {
    expect(buildElementsProperties(new Content(
      createTestContentDescriptor({ fields: [] }),
      [
        createTestContentItem({
          primaryKeys: [createTestECInstanceKey({ id: "0x123" })],
          values: {},
          displayValues: {},
        }),
      ],
    ))[0]).to.containSubset({ id: "0x123" });
  });

  it("categorizes properties", () => {
    const parentCategory = createTestCategoryDescription({ name: "cat1", label: "Parent Category" });
    const childCategory = createTestCategoryDescription({ name: "cat2", label: "Child Category", parent: parentCategory });
    expect(buildElementsProperties(new Content(
      createTestContentDescriptor({
        categories: [parentCategory, childCategory],
        fields: [
          createTestSimpleContentField({ name: "prop1", label: "Prop One", category: parentCategory }),
          createTestSimpleContentField({ name: "prop2", label: "Prop Two", category: childCategory }),
        ],
      }),
      [
        createTestContentItem({
          values: {
            prop1: "value1",
            prop2: "value2",
          },
          displayValues: {
            prop1: "Value One",
            prop2: "Value Two",
          },
        }),
      ],
    ))[0].items).to.deep.eq({
      ["Parent Category"]: {
        type: "category",
        items: {
          ["Child Category"]: {
            type: "category",
            items: {
              ["Prop Two"]: {
                type: "primitive",
                value: "Value Two",
              },
            },
          },
          ["Prop One"]: {
            type: "primitive",
            value: "Value One",
          },
        },
      },
    });
  });

  it("does not include primitive property value when it's not set", () => {
    const category = createTestCategoryDescription({ label: "Test Category" });
    expect(buildElementsProperties(new Content(
      createTestContentDescriptor({
        categories: [category],
        fields: [
          createTestSimpleContentField({ name: "emptyProp", label: "EmptyProp", category }),
          createTestSimpleContentField({ name: "prop", label: "Prop", category }),
        ],
      }),
      [
        createTestContentItem({
          values: {
            emptyProp: "value",
            prop: "valid value",
          },
          displayValues: {
            emptyProp: undefined,
            prop: "valid value",
          },
        }),
      ],
    ))[0].items).to.deep.eq({
      ["Test Category"]: {
        type: "category",
        items: {
          ["Prop"]: {
            type: "primitive",
            value: "valid value",
          },
        },
      },
    });
  });

  it("does not include category when primitive property value is not set", () => {
    const category = createTestCategoryDescription({ label: "Test Category" });
    expect(buildElementsProperties(new Content(
      createTestContentDescriptor({
        categories: [category],
        fields: [
          createTestSimpleContentField({ name: "prop", label: "Prop", category }),
        ],
      }),
      [
        createTestContentItem({
          values: {
            prop: "valid value",
          },
          displayValues: {
            prop: undefined,
          },
        }),
      ],
    ))[0].items).to.deep.eq({});
  });

  it("sets property value to empty string when it's merged", () => {
    const category = createTestCategoryDescription({ label: "Test Category" });
    expect(buildElementsProperties(new Content(
      createTestContentDescriptor({
        categories: [category],
        fields: [
          createTestSimpleContentField({ name: "prop", label: "Prop", category }),
        ],
      }),
      [
        createTestContentItem({
          values: {
            prop: "anything",
          },
          displayValues: {
            prop: "anything",
          },
          mergedFieldNames: ["prop"],
        }),
      ],
    ))[0].items).to.deep.eq({
      ["Test Category"]: {
        type: "category",
        items: {
          ["Prop"]: {
            type: "primitive",
            value: "",
          },
        },
      },
    });
  });

  it("handles struct properties", () => {
    const category = createTestCategoryDescription({ label: "Test Category" });
    expect(buildElementsProperties(new Content(
      createTestContentDescriptor({
        categories: [category],
        fields: [
          createTestSimpleContentField({
            name: "prop",
            label: "Prop",
            category,
            type: {
              valueFormat: PropertyValueFormat.Struct,
              typeName: "Test Struct",
              members: [{
                name: "member1",
                label: "Member One",
                type: {
                  valueFormat: PropertyValueFormat.Primitive,
                  typeName: "Primitive One",
                },
              }, {
                name: "member2",
                label: "Member Two",
                type: {
                  valueFormat: PropertyValueFormat.Primitive,
                  typeName: "Primitive Two",
                },
              }],
            },
          }),
        ],
      }),
      [
        createTestContentItem({
          values: {
            prop: {
              member1: "value1",
              member2: "value2",
            },
          },
          displayValues: {
            prop: {
              member1: "Value One",
              member2: "Value Two",
            },
          },
        }),
      ],
    ))[0].items).to.deep.eq({
      ["Test Category"]: {
        type: "category",
        items: {
          ["Prop"]: {
            type: "struct",
            members: {
              ["Member One"]: {
                type: "primitive",
                value: "Value One",
              },
              ["Member Two"]: {
                type: "primitive",
                value: "Value Two",
              },
            },
          },
        },
      },
    });
  });

  it("handles primitive array properties", () => {
    const category = createTestCategoryDescription({ label: "Test Category" });
    expect(buildElementsProperties(new Content(
      createTestContentDescriptor({
        categories: [category],
        fields: [
          createTestSimpleContentField({
            name: "prop",
            label: "Prop",
            category,
            type: {
              valueFormat: PropertyValueFormat.Array,
              typeName: "Test Array",
              memberType: {
                valueFormat: PropertyValueFormat.Primitive,
                typeName: "Test Primitive",
              },
            },
          }),
        ],
      }),
      [
        createTestContentItem({
          values: {
            prop: ["value1", "value2"],
          },
          displayValues: {
            prop: ["Value One", "Value Two"],
          },
        }),
      ],
    ))[0].items).to.deep.eq({
      ["Test Category"]: {
        type: "category",
        items: {
          ["Prop"]: {
            type: "array",
            valueType: "primitive",
            values: ["Value One", "Value Two"],
          },
        },
      },
    });
  });

  it("handles struct array properties", () => {
    const category = createTestCategoryDescription({ label: "Test Category" });
    expect(buildElementsProperties(new Content(
      createTestContentDescriptor({
        categories: [category],
        fields: [
          createTestSimpleContentField({
            name: "prop",
            label: "Prop",
            category,
            type: {
              valueFormat: PropertyValueFormat.Array,
              typeName: "Test Array",
              memberType: {
                valueFormat: PropertyValueFormat.Struct,
                typeName: "Test Struct",
                members: [{
                  name: "member",
                  label: "Test Member",
                  type: {
                    valueFormat: PropertyValueFormat.Primitive,
                    typeName: "Test Primitive",
                  },
                }],
              },
            },
          }),
        ],
      }),
      [
        createTestContentItem({
          values: {
            prop: [{
              member: "value1",
            }, {
              member: "value2",
            }],
          },
          displayValues: {
            prop: [{
              member: "Value One",
            }, {
              member: "Value Two",
            }],
          },
        }),
      ],
    ))[0].items).to.deep.eq({
      ["Test Category"]: {
        type: "category",
        items: {
          ["Prop"]: {
            type: "array",
            valueType: "struct",
            values: [{
              ["Test Member"]: {
                type: "primitive",
                value: "Value One",
              },
            }, {
              ["Test Member"]: {
                type: "primitive",
                value: "Value Two",
              },
            }],
          },
        },
      },
    });
  });

});

describe("getElementsCount", () => {
  const imodelMock = moq.Mock.ofType<IModelDb>();
  beforeEach(() => {
    imodelMock.reset();
  });

  it("returns 0 when statement has no rows", () => {
    imodelMock.setup((x) => x.withPreparedStatement(moq.It.isAnyString(), moq.It.isAny())).returns((_q, cb) => {
      const statementMock = moq.Mock.ofType<ECSqlStatement>();
      statementMock.setup((x) => x.step()).returns(() => DbResult.BE_SQLITE_DONE);
      return cb(statementMock.object);
    });
    expect(getElementsCount(imodelMock.object)).to.be.eq(0);
  });

  it("returns count when statement has row", () => {
    const elementCount = 3;
    imodelMock.setup((x) => x.withPreparedStatement(moq.It.isAnyString(), moq.It.isAny())).returns((_q, cb) => {
      const valueMock = moq.Mock.ofType<ECSqlValue>();
      valueMock.setup((x) => x.getInteger()).returns(() => elementCount);
      const statementMock = moq.Mock.ofType<ECSqlStatement>();
      statementMock.setup((x) => x.step()).returns(() => DbResult.BE_SQLITE_ROW);
      statementMock.setup((x) => x.getValue(0)).returns(() => valueMock.object);
      return cb(statementMock.object);
    });
    expect(getElementsCount(imodelMock.object)).to.be.eq(elementCount);
  });

  it("adds WHERE clause with class names when class list is defined and not empty", () => {
    imodelMock.setup((x) => x.withPreparedStatement(moq.It.is((query) => query.includes("WHERE") && query.includes("TestSchema:TestClass")), moq.It.isAny()))
      .returns(() => 0).verifiable();
    getElementsCount(imodelMock.object, ["TestSchema:TestClass"]);
    imodelMock.verifyAll();
  });

});

describe("getElementIdsByClass", () => {
  const imodelMock = moq.Mock.ofType<IModelDb>();
  beforeEach(() => {
    imodelMock.reset();
  });

  it("returns empty map when statement has no rows", () => {
    imodelMock.setup((x) => x.withPreparedStatement(moq.It.isAnyString(), moq.It.isAny())).returns((_q, cb) => {
      const statementMock = moq.Mock.ofType<ECSqlStatement>();
      statementMock.setup((x) => x.step()).returns(() => DbResult.BE_SQLITE_DONE);
      return cb(statementMock.object);
    });
    expect(getElementIdsByClass(imodelMock.object)).to.be.deep.eq(new Map<string, string[]>());
  });

  it("returns ids grouped by class when statement has rows", () => {
    const elements = [
      { className: "TestSchema:TestClass", id: "0x1" },
      { className: "TestSchema:TestClass", id: "0x2" },
      { className: "TestSchema:TestClass2", id: "0x3" },
    ];
    imodelMock.setup((x) => x.withPreparedStatement(moq.It.isAnyString(), moq.It.isAny())).returns((_q, cb) => {
      const statementMock = moq.Mock.ofType<ECSqlStatement>();
      for (const element of elements) {
        statementMock.setup((x) => x.step()).returns(() => DbResult.BE_SQLITE_ROW);
        statementMock.setup((x) => x.getRow()).returns(() => ({ elId: element.id, elClassName: element.className }));
      }
      statementMock.setup((x) => x.step()).returns(() => DbResult.BE_SQLITE_DONE);
      return cb(statementMock.object);
    });
    const expectedResult = new Map<string, string[]>([
      ["TestSchema:TestClass", ["0x1", "0x2"]],
      ["TestSchema:TestClass2", ["0x3"]],
    ]);
    expect(getElementIdsByClass(imodelMock.object)).to.be.deep.eq(expectedResult);
  });

  it("skips rows without class name or id", () => {
    const elements = [
      { className: undefined, id: "0x1" },
      { className: "TestSchema:TestClass", id: undefined },
      { className: "TestSchema:TestClass", id: "0x2" },
    ];
    imodelMock.setup((x) => x.withPreparedStatement(moq.It.isAnyString(), moq.It.isAny())).returns((_q, cb) => {
      const statementMock = moq.Mock.ofType<ECSqlStatement>();
      for (const element of elements) {
        statementMock.setup((x) => x.step()).returns(() => DbResult.BE_SQLITE_ROW);
        statementMock.setup((x) => x.getRow()).returns(() => ({ elId: element.id, elClassName: element.className }));
      }
      statementMock.setup((x) => x.step()).returns(() => DbResult.BE_SQLITE_DONE);
      return cb(statementMock.object);
    });
    const expectedResult = new Map<string, string[]>([
      ["TestSchema:TestClass", ["0x2"]],
    ]);
    expect(getElementIdsByClass(imodelMock.object)).to.be.deep.eq(expectedResult);
  });

  it("adds WHERE clause with class names when class list is defined and not empty", () => {
    imodelMock.setup((x) => x.withPreparedStatement(moq.It.is((query) => query.includes("WHERE") && query.includes("TestSchema:TestClass")), moq.It.isAny()))
      .verifiable();
    getElementIdsByClass(imodelMock.object, ["TestSchema:TestClass"]);
    imodelMock.verifyAll();
  });

  it("does not add LIMIT clause when page options are invalid", () => {
    imodelMock.setup((x) => x.withPreparedStatement(moq.It.is((query) => !query.includes("LIMIT")), moq.It.isAny()))
      .verifiable();
    getElementIdsByClass(imodelMock.object, undefined, { size: undefined, start: undefined });
    imodelMock.verifyAll();
  });

  it("adds LIMIT clause when page options are valid", () => {
    imodelMock.setup((x) => x.withPreparedStatement(moq.It.is((query) => query.includes("LIMIT 10 OFFSET 15")), moq.It.isAny()))
      .verifiable();
    getElementIdsByClass(imodelMock.object, undefined, { size: 10, start: 15 });
    imodelMock.verifyAll();
  });

  it("adds LIMIT clause when page options are valid", () => {
    imodelMock.setup((x) => x.withPreparedStatement(moq.It.is((query) => query.includes("LIMIT 10 OFFSET 15")), moq.It.isAny()))
      .verifiable();
    getElementIdsByClass(imodelMock.object, undefined, { size: 10, start: 15 });
    imodelMock.verifyAll();
  });

  it("add correct LIMIT clause when page options does not have size set", () => {
    imodelMock.setup((x) => x.withPreparedStatement(moq.It.is((query) => query.includes("LIMIT -1 OFFSET 15")), moq.It.isAny()))
      .verifiable();
    getElementIdsByClass(imodelMock.object, undefined, { start: 15 });
    imodelMock.verifyAll();
  });

  it("add correct LIMIT clause when page options does not have start set", () => {
    imodelMock.setup((x) => x.withPreparedStatement(moq.It.is((query) => query.includes("LIMIT 10 OFFSET 0")), moq.It.isAny()))
      .verifiable();
    getElementIdsByClass(imodelMock.object, undefined, { size: 10 });
    imodelMock.verifyAll();
  });

});
<|MERGE_RESOLUTION|>--- conflicted
+++ resolved
@@ -1,546 +1,538 @@
-/*---------------------------------------------------------------------------------------------
-* Copyright (c) Bentley Systems, Incorporated. All rights reserved.
-* See LICENSE.md in the project root for license terms and full copyright notice.
-*--------------------------------------------------------------------------------------------*/
-import { expect } from "chai";
-import * as moq from "typemoq";
-import { ECSqlStatement, ECSqlValue, IModelDb } from "@itwin/core-backend";
-import { DbResult, Id64 } from "@itwin/core-bentley";
-import { Content, PropertyValueFormat } from "@itwin/presentation-common";
-<<<<<<< HEAD
-import {
-  createTestCategoryDescription, createTestContentDescriptor, createTestContentItem, createTestSimpleContentField,
-} from "@itwin/presentation-common/lib/test/_helpers/Content";
-import { createTestECClassInfo, createTestECInstanceKey } from "@itwin/presentation-common/lib/test/_helpers/EC";
-import { buildElementsProperties, getElementIdsByClass, getElementsCount } from "../presentation-backend/ElementPropertiesHelper";
-=======
-import { createTestCategoryDescription, createTestContentDescriptor, createTestContentItem, createTestECClassInfo, createTestECInstanceKey, createTestSimpleContentField } from "@itwin/presentation-common/lib/cjs/test";
-import { buildElementProperties } from "../presentation-backend/ElementPropertiesHelper";
->>>>>>> ca4726a5
-
-describe("buildElementsProperties", () => {
-
-  it("returns empty array when given undefined content", () => {
-    expect(buildElementsProperties(undefined)).to.be.empty;
-  });
-
-  it("returns empty array when given content with not items", () => {
-    expect(buildElementsProperties(new Content(
-      createTestContentDescriptor({ fields: [] }),
-      [],
-    ))).to.be.empty;
-  });
-
-  it("sets class label", () => {
-    expect(buildElementsProperties(new Content(
-      createTestContentDescriptor({ fields: [] }),
-      [
-        createTestContentItem({
-          classInfo: createTestECClassInfo({ label: "Test label" }),
-          values: {},
-          displayValues: {},
-        }),
-      ],
-    ))[0]).to.containSubset({ class: "Test label" });
-  });
-
-  it("sets element label", () => {
-    expect(buildElementsProperties(new Content(
-      createTestContentDescriptor({ fields: [] }),
-      [
-        createTestContentItem({
-          label: "Test label",
-          values: {},
-          displayValues: {},
-        }),
-      ],
-    ))[0]).to.containSubset({ label: "Test label" });
-  });
-
-  it("sets invalid element id when content item has not primary keys", () => {
-    expect(buildElementsProperties(new Content(
-      createTestContentDescriptor({ fields: [] }),
-      [
-        createTestContentItem({
-          primaryKeys: [],
-          values: {},
-          displayValues: {},
-        }),
-      ],
-    ))[0]).to.containSubset({ id: Id64.invalid });
-  });
-
-  it("sets element id", () => {
-    expect(buildElementsProperties(new Content(
-      createTestContentDescriptor({ fields: [] }),
-      [
-        createTestContentItem({
-          primaryKeys: [createTestECInstanceKey({ id: "0x123" })],
-          values: {},
-          displayValues: {},
-        }),
-      ],
-    ))[0]).to.containSubset({ id: "0x123" });
-  });
-
-  it("categorizes properties", () => {
-    const parentCategory = createTestCategoryDescription({ name: "cat1", label: "Parent Category" });
-    const childCategory = createTestCategoryDescription({ name: "cat2", label: "Child Category", parent: parentCategory });
-    expect(buildElementsProperties(new Content(
-      createTestContentDescriptor({
-        categories: [parentCategory, childCategory],
-        fields: [
-          createTestSimpleContentField({ name: "prop1", label: "Prop One", category: parentCategory }),
-          createTestSimpleContentField({ name: "prop2", label: "Prop Two", category: childCategory }),
-        ],
-      }),
-      [
-        createTestContentItem({
-          values: {
-            prop1: "value1",
-            prop2: "value2",
-          },
-          displayValues: {
-            prop1: "Value One",
-            prop2: "Value Two",
-          },
-        }),
-      ],
-    ))[0].items).to.deep.eq({
-      ["Parent Category"]: {
-        type: "category",
-        items: {
-          ["Child Category"]: {
-            type: "category",
-            items: {
-              ["Prop Two"]: {
-                type: "primitive",
-                value: "Value Two",
-              },
-            },
-          },
-          ["Prop One"]: {
-            type: "primitive",
-            value: "Value One",
-          },
-        },
-      },
-    });
-  });
-
-  it("does not include primitive property value when it's not set", () => {
-    const category = createTestCategoryDescription({ label: "Test Category" });
-    expect(buildElementsProperties(new Content(
-      createTestContentDescriptor({
-        categories: [category],
-        fields: [
-          createTestSimpleContentField({ name: "emptyProp", label: "EmptyProp", category }),
-          createTestSimpleContentField({ name: "prop", label: "Prop", category }),
-        ],
-      }),
-      [
-        createTestContentItem({
-          values: {
-            emptyProp: "value",
-            prop: "valid value",
-          },
-          displayValues: {
-            emptyProp: undefined,
-            prop: "valid value",
-          },
-        }),
-      ],
-    ))[0].items).to.deep.eq({
-      ["Test Category"]: {
-        type: "category",
-        items: {
-          ["Prop"]: {
-            type: "primitive",
-            value: "valid value",
-          },
-        },
-      },
-    });
-  });
-
-  it("does not include category when primitive property value is not set", () => {
-    const category = createTestCategoryDescription({ label: "Test Category" });
-    expect(buildElementsProperties(new Content(
-      createTestContentDescriptor({
-        categories: [category],
-        fields: [
-          createTestSimpleContentField({ name: "prop", label: "Prop", category }),
-        ],
-      }),
-      [
-        createTestContentItem({
-          values: {
-            prop: "valid value",
-          },
-          displayValues: {
-            prop: undefined,
-          },
-        }),
-      ],
-    ))[0].items).to.deep.eq({});
-  });
-
-  it("sets property value to empty string when it's merged", () => {
-    const category = createTestCategoryDescription({ label: "Test Category" });
-    expect(buildElementsProperties(new Content(
-      createTestContentDescriptor({
-        categories: [category],
-        fields: [
-          createTestSimpleContentField({ name: "prop", label: "Prop", category }),
-        ],
-      }),
-      [
-        createTestContentItem({
-          values: {
-            prop: "anything",
-          },
-          displayValues: {
-            prop: "anything",
-          },
-          mergedFieldNames: ["prop"],
-        }),
-      ],
-    ))[0].items).to.deep.eq({
-      ["Test Category"]: {
-        type: "category",
-        items: {
-          ["Prop"]: {
-            type: "primitive",
-            value: "",
-          },
-        },
-      },
-    });
-  });
-
-  it("handles struct properties", () => {
-    const category = createTestCategoryDescription({ label: "Test Category" });
-    expect(buildElementsProperties(new Content(
-      createTestContentDescriptor({
-        categories: [category],
-        fields: [
-          createTestSimpleContentField({
-            name: "prop",
-            label: "Prop",
-            category,
-            type: {
-              valueFormat: PropertyValueFormat.Struct,
-              typeName: "Test Struct",
-              members: [{
-                name: "member1",
-                label: "Member One",
-                type: {
-                  valueFormat: PropertyValueFormat.Primitive,
-                  typeName: "Primitive One",
-                },
-              }, {
-                name: "member2",
-                label: "Member Two",
-                type: {
-                  valueFormat: PropertyValueFormat.Primitive,
-                  typeName: "Primitive Two",
-                },
-              }],
-            },
-          }),
-        ],
-      }),
-      [
-        createTestContentItem({
-          values: {
-            prop: {
-              member1: "value1",
-              member2: "value2",
-            },
-          },
-          displayValues: {
-            prop: {
-              member1: "Value One",
-              member2: "Value Two",
-            },
-          },
-        }),
-      ],
-    ))[0].items).to.deep.eq({
-      ["Test Category"]: {
-        type: "category",
-        items: {
-          ["Prop"]: {
-            type: "struct",
-            members: {
-              ["Member One"]: {
-                type: "primitive",
-                value: "Value One",
-              },
-              ["Member Two"]: {
-                type: "primitive",
-                value: "Value Two",
-              },
-            },
-          },
-        },
-      },
-    });
-  });
-
-  it("handles primitive array properties", () => {
-    const category = createTestCategoryDescription({ label: "Test Category" });
-    expect(buildElementsProperties(new Content(
-      createTestContentDescriptor({
-        categories: [category],
-        fields: [
-          createTestSimpleContentField({
-            name: "prop",
-            label: "Prop",
-            category,
-            type: {
-              valueFormat: PropertyValueFormat.Array,
-              typeName: "Test Array",
-              memberType: {
-                valueFormat: PropertyValueFormat.Primitive,
-                typeName: "Test Primitive",
-              },
-            },
-          }),
-        ],
-      }),
-      [
-        createTestContentItem({
-          values: {
-            prop: ["value1", "value2"],
-          },
-          displayValues: {
-            prop: ["Value One", "Value Two"],
-          },
-        }),
-      ],
-    ))[0].items).to.deep.eq({
-      ["Test Category"]: {
-        type: "category",
-        items: {
-          ["Prop"]: {
-            type: "array",
-            valueType: "primitive",
-            values: ["Value One", "Value Two"],
-          },
-        },
-      },
-    });
-  });
-
-  it("handles struct array properties", () => {
-    const category = createTestCategoryDescription({ label: "Test Category" });
-    expect(buildElementsProperties(new Content(
-      createTestContentDescriptor({
-        categories: [category],
-        fields: [
-          createTestSimpleContentField({
-            name: "prop",
-            label: "Prop",
-            category,
-            type: {
-              valueFormat: PropertyValueFormat.Array,
-              typeName: "Test Array",
-              memberType: {
-                valueFormat: PropertyValueFormat.Struct,
-                typeName: "Test Struct",
-                members: [{
-                  name: "member",
-                  label: "Test Member",
-                  type: {
-                    valueFormat: PropertyValueFormat.Primitive,
-                    typeName: "Test Primitive",
-                  },
-                }],
-              },
-            },
-          }),
-        ],
-      }),
-      [
-        createTestContentItem({
-          values: {
-            prop: [{
-              member: "value1",
-            }, {
-              member: "value2",
-            }],
-          },
-          displayValues: {
-            prop: [{
-              member: "Value One",
-            }, {
-              member: "Value Two",
-            }],
-          },
-        }),
-      ],
-    ))[0].items).to.deep.eq({
-      ["Test Category"]: {
-        type: "category",
-        items: {
-          ["Prop"]: {
-            type: "array",
-            valueType: "struct",
-            values: [{
-              ["Test Member"]: {
-                type: "primitive",
-                value: "Value One",
-              },
-            }, {
-              ["Test Member"]: {
-                type: "primitive",
-                value: "Value Two",
-              },
-            }],
-          },
-        },
-      },
-    });
-  });
-
-});
-
-describe("getElementsCount", () => {
-  const imodelMock = moq.Mock.ofType<IModelDb>();
-  beforeEach(() => {
-    imodelMock.reset();
-  });
-
-  it("returns 0 when statement has no rows", () => {
-    imodelMock.setup((x) => x.withPreparedStatement(moq.It.isAnyString(), moq.It.isAny())).returns((_q, cb) => {
-      const statementMock = moq.Mock.ofType<ECSqlStatement>();
-      statementMock.setup((x) => x.step()).returns(() => DbResult.BE_SQLITE_DONE);
-      return cb(statementMock.object);
-    });
-    expect(getElementsCount(imodelMock.object)).to.be.eq(0);
-  });
-
-  it("returns count when statement has row", () => {
-    const elementCount = 3;
-    imodelMock.setup((x) => x.withPreparedStatement(moq.It.isAnyString(), moq.It.isAny())).returns((_q, cb) => {
-      const valueMock = moq.Mock.ofType<ECSqlValue>();
-      valueMock.setup((x) => x.getInteger()).returns(() => elementCount);
-      const statementMock = moq.Mock.ofType<ECSqlStatement>();
-      statementMock.setup((x) => x.step()).returns(() => DbResult.BE_SQLITE_ROW);
-      statementMock.setup((x) => x.getValue(0)).returns(() => valueMock.object);
-      return cb(statementMock.object);
-    });
-    expect(getElementsCount(imodelMock.object)).to.be.eq(elementCount);
-  });
-
-  it("adds WHERE clause with class names when class list is defined and not empty", () => {
-    imodelMock.setup((x) => x.withPreparedStatement(moq.It.is((query) => query.includes("WHERE") && query.includes("TestSchema:TestClass")), moq.It.isAny()))
-      .returns(() => 0).verifiable();
-    getElementsCount(imodelMock.object, ["TestSchema:TestClass"]);
-    imodelMock.verifyAll();
-  });
-
-});
-
-describe("getElementIdsByClass", () => {
-  const imodelMock = moq.Mock.ofType<IModelDb>();
-  beforeEach(() => {
-    imodelMock.reset();
-  });
-
-  it("returns empty map when statement has no rows", () => {
-    imodelMock.setup((x) => x.withPreparedStatement(moq.It.isAnyString(), moq.It.isAny())).returns((_q, cb) => {
-      const statementMock = moq.Mock.ofType<ECSqlStatement>();
-      statementMock.setup((x) => x.step()).returns(() => DbResult.BE_SQLITE_DONE);
-      return cb(statementMock.object);
-    });
-    expect(getElementIdsByClass(imodelMock.object)).to.be.deep.eq(new Map<string, string[]>());
-  });
-
-  it("returns ids grouped by class when statement has rows", () => {
-    const elements = [
-      { className: "TestSchema:TestClass", id: "0x1" },
-      { className: "TestSchema:TestClass", id: "0x2" },
-      { className: "TestSchema:TestClass2", id: "0x3" },
-    ];
-    imodelMock.setup((x) => x.withPreparedStatement(moq.It.isAnyString(), moq.It.isAny())).returns((_q, cb) => {
-      const statementMock = moq.Mock.ofType<ECSqlStatement>();
-      for (const element of elements) {
-        statementMock.setup((x) => x.step()).returns(() => DbResult.BE_SQLITE_ROW);
-        statementMock.setup((x) => x.getRow()).returns(() => ({ elId: element.id, elClassName: element.className }));
-      }
-      statementMock.setup((x) => x.step()).returns(() => DbResult.BE_SQLITE_DONE);
-      return cb(statementMock.object);
-    });
-    const expectedResult = new Map<string, string[]>([
-      ["TestSchema:TestClass", ["0x1", "0x2"]],
-      ["TestSchema:TestClass2", ["0x3"]],
-    ]);
-    expect(getElementIdsByClass(imodelMock.object)).to.be.deep.eq(expectedResult);
-  });
-
-  it("skips rows without class name or id", () => {
-    const elements = [
-      { className: undefined, id: "0x1" },
-      { className: "TestSchema:TestClass", id: undefined },
-      { className: "TestSchema:TestClass", id: "0x2" },
-    ];
-    imodelMock.setup((x) => x.withPreparedStatement(moq.It.isAnyString(), moq.It.isAny())).returns((_q, cb) => {
-      const statementMock = moq.Mock.ofType<ECSqlStatement>();
-      for (const element of elements) {
-        statementMock.setup((x) => x.step()).returns(() => DbResult.BE_SQLITE_ROW);
-        statementMock.setup((x) => x.getRow()).returns(() => ({ elId: element.id, elClassName: element.className }));
-      }
-      statementMock.setup((x) => x.step()).returns(() => DbResult.BE_SQLITE_DONE);
-      return cb(statementMock.object);
-    });
-    const expectedResult = new Map<string, string[]>([
-      ["TestSchema:TestClass", ["0x2"]],
-    ]);
-    expect(getElementIdsByClass(imodelMock.object)).to.be.deep.eq(expectedResult);
-  });
-
-  it("adds WHERE clause with class names when class list is defined and not empty", () => {
-    imodelMock.setup((x) => x.withPreparedStatement(moq.It.is((query) => query.includes("WHERE") && query.includes("TestSchema:TestClass")), moq.It.isAny()))
-      .verifiable();
-    getElementIdsByClass(imodelMock.object, ["TestSchema:TestClass"]);
-    imodelMock.verifyAll();
-  });
-
-  it("does not add LIMIT clause when page options are invalid", () => {
-    imodelMock.setup((x) => x.withPreparedStatement(moq.It.is((query) => !query.includes("LIMIT")), moq.It.isAny()))
-      .verifiable();
-    getElementIdsByClass(imodelMock.object, undefined, { size: undefined, start: undefined });
-    imodelMock.verifyAll();
-  });
-
-  it("adds LIMIT clause when page options are valid", () => {
-    imodelMock.setup((x) => x.withPreparedStatement(moq.It.is((query) => query.includes("LIMIT 10 OFFSET 15")), moq.It.isAny()))
-      .verifiable();
-    getElementIdsByClass(imodelMock.object, undefined, { size: 10, start: 15 });
-    imodelMock.verifyAll();
-  });
-
-  it("adds LIMIT clause when page options are valid", () => {
-    imodelMock.setup((x) => x.withPreparedStatement(moq.It.is((query) => query.includes("LIMIT 10 OFFSET 15")), moq.It.isAny()))
-      .verifiable();
-    getElementIdsByClass(imodelMock.object, undefined, { size: 10, start: 15 });
-    imodelMock.verifyAll();
-  });
-
-  it("add correct LIMIT clause when page options does not have size set", () => {
-    imodelMock.setup((x) => x.withPreparedStatement(moq.It.is((query) => query.includes("LIMIT -1 OFFSET 15")), moq.It.isAny()))
-      .verifiable();
-    getElementIdsByClass(imodelMock.object, undefined, { start: 15 });
-    imodelMock.verifyAll();
-  });
-
-  it("add correct LIMIT clause when page options does not have start set", () => {
-    imodelMock.setup((x) => x.withPreparedStatement(moq.It.is((query) => query.includes("LIMIT 10 OFFSET 0")), moq.It.isAny()))
-      .verifiable();
-    getElementIdsByClass(imodelMock.object, undefined, { size: 10 });
-    imodelMock.verifyAll();
-  });
-
-});
+/*---------------------------------------------------------------------------------------------
+* Copyright (c) Bentley Systems, Incorporated. All rights reserved.
+* See LICENSE.md in the project root for license terms and full copyright notice.
+*--------------------------------------------------------------------------------------------*/
+import { expect } from "chai";
+import * as moq from "typemoq";
+import { ECSqlStatement, ECSqlValue, IModelDb } from "@itwin/core-backend";
+import { DbResult, Id64 } from "@itwin/core-bentley";
+import { Content, PropertyValueFormat } from "@itwin/presentation-common";
+import { createTestCategoryDescription, createTestContentDescriptor, createTestContentItem, createTestECClassInfo, createTestECInstanceKey, createTestSimpleContentField } from "@itwin/presentation-common/lib/cjs/test";
+import { buildElementsProperties, getElementIdsByClass, getElementsCount } from "../presentation-backend/ElementPropertiesHelper";
+
+describe("buildElementsProperties", () => {
+
+  it("returns empty array when given undefined content", () => {
+    expect(buildElementsProperties(undefined)).to.be.empty;
+  });
+
+  it("returns empty array when given content with not items", () => {
+    expect(buildElementsProperties(new Content(
+      createTestContentDescriptor({ fields: [] }),
+      [],
+    ))).to.be.empty;
+  });
+
+  it("sets class label", () => {
+    expect(buildElementsProperties(new Content(
+      createTestContentDescriptor({ fields: [] }),
+      [
+        createTestContentItem({
+          classInfo: createTestECClassInfo({ label: "Test label" }),
+          values: {},
+          displayValues: {},
+        }),
+      ],
+    ))[0]).to.containSubset({ class: "Test label" });
+  });
+
+  it("sets element label", () => {
+    expect(buildElementsProperties(new Content(
+      createTestContentDescriptor({ fields: [] }),
+      [
+        createTestContentItem({
+          label: "Test label",
+          values: {},
+          displayValues: {},
+        }),
+      ],
+    ))[0]).to.containSubset({ label: "Test label" });
+  });
+
+  it("sets invalid element id when content item has not primary keys", () => {
+    expect(buildElementsProperties(new Content(
+      createTestContentDescriptor({ fields: [] }),
+      [
+        createTestContentItem({
+          primaryKeys: [],
+          values: {},
+          displayValues: {},
+        }),
+      ],
+    ))[0]).to.containSubset({ id: Id64.invalid });
+  });
+
+  it("sets element id", () => {
+    expect(buildElementsProperties(new Content(
+      createTestContentDescriptor({ fields: [] }),
+      [
+        createTestContentItem({
+          primaryKeys: [createTestECInstanceKey({ id: "0x123" })],
+          values: {},
+          displayValues: {},
+        }),
+      ],
+    ))[0]).to.containSubset({ id: "0x123" });
+  });
+
+  it("categorizes properties", () => {
+    const parentCategory = createTestCategoryDescription({ name: "cat1", label: "Parent Category" });
+    const childCategory = createTestCategoryDescription({ name: "cat2", label: "Child Category", parent: parentCategory });
+    expect(buildElementsProperties(new Content(
+      createTestContentDescriptor({
+        categories: [parentCategory, childCategory],
+        fields: [
+          createTestSimpleContentField({ name: "prop1", label: "Prop One", category: parentCategory }),
+          createTestSimpleContentField({ name: "prop2", label: "Prop Two", category: childCategory }),
+        ],
+      }),
+      [
+        createTestContentItem({
+          values: {
+            prop1: "value1",
+            prop2: "value2",
+          },
+          displayValues: {
+            prop1: "Value One",
+            prop2: "Value Two",
+          },
+        }),
+      ],
+    ))[0].items).to.deep.eq({
+      ["Parent Category"]: {
+        type: "category",
+        items: {
+          ["Child Category"]: {
+            type: "category",
+            items: {
+              ["Prop Two"]: {
+                type: "primitive",
+                value: "Value Two",
+              },
+            },
+          },
+          ["Prop One"]: {
+            type: "primitive",
+            value: "Value One",
+          },
+        },
+      },
+    });
+  });
+
+  it("does not include primitive property value when it's not set", () => {
+    const category = createTestCategoryDescription({ label: "Test Category" });
+    expect(buildElementsProperties(new Content(
+      createTestContentDescriptor({
+        categories: [category],
+        fields: [
+          createTestSimpleContentField({ name: "emptyProp", label: "EmptyProp", category }),
+          createTestSimpleContentField({ name: "prop", label: "Prop", category }),
+        ],
+      }),
+      [
+        createTestContentItem({
+          values: {
+            emptyProp: "value",
+            prop: "valid value",
+          },
+          displayValues: {
+            emptyProp: undefined,
+            prop: "valid value",
+          },
+        }),
+      ],
+    ))[0].items).to.deep.eq({
+      ["Test Category"]: {
+        type: "category",
+        items: {
+          ["Prop"]: {
+            type: "primitive",
+            value: "valid value",
+          },
+        },
+      },
+    });
+  });
+
+  it("does not include category when primitive property value is not set", () => {
+    const category = createTestCategoryDescription({ label: "Test Category" });
+    expect(buildElementsProperties(new Content(
+      createTestContentDescriptor({
+        categories: [category],
+        fields: [
+          createTestSimpleContentField({ name: "prop", label: "Prop", category }),
+        ],
+      }),
+      [
+        createTestContentItem({
+          values: {
+            prop: "valid value",
+          },
+          displayValues: {
+            prop: undefined,
+          },
+        }),
+      ],
+    ))[0].items).to.deep.eq({});
+  });
+
+  it("sets property value to empty string when it's merged", () => {
+    const category = createTestCategoryDescription({ label: "Test Category" });
+    expect(buildElementsProperties(new Content(
+      createTestContentDescriptor({
+        categories: [category],
+        fields: [
+          createTestSimpleContentField({ name: "prop", label: "Prop", category }),
+        ],
+      }),
+      [
+        createTestContentItem({
+          values: {
+            prop: "anything",
+          },
+          displayValues: {
+            prop: "anything",
+          },
+          mergedFieldNames: ["prop"],
+        }),
+      ],
+    ))[0].items).to.deep.eq({
+      ["Test Category"]: {
+        type: "category",
+        items: {
+          ["Prop"]: {
+            type: "primitive",
+            value: "",
+          },
+        },
+      },
+    });
+  });
+
+  it("handles struct properties", () => {
+    const category = createTestCategoryDescription({ label: "Test Category" });
+    expect(buildElementsProperties(new Content(
+      createTestContentDescriptor({
+        categories: [category],
+        fields: [
+          createTestSimpleContentField({
+            name: "prop",
+            label: "Prop",
+            category,
+            type: {
+              valueFormat: PropertyValueFormat.Struct,
+              typeName: "Test Struct",
+              members: [{
+                name: "member1",
+                label: "Member One",
+                type: {
+                  valueFormat: PropertyValueFormat.Primitive,
+                  typeName: "Primitive One",
+                },
+              }, {
+                name: "member2",
+                label: "Member Two",
+                type: {
+                  valueFormat: PropertyValueFormat.Primitive,
+                  typeName: "Primitive Two",
+                },
+              }],
+            },
+          }),
+        ],
+      }),
+      [
+        createTestContentItem({
+          values: {
+            prop: {
+              member1: "value1",
+              member2: "value2",
+            },
+          },
+          displayValues: {
+            prop: {
+              member1: "Value One",
+              member2: "Value Two",
+            },
+          },
+        }),
+      ],
+    ))[0].items).to.deep.eq({
+      ["Test Category"]: {
+        type: "category",
+        items: {
+          ["Prop"]: {
+            type: "struct",
+            members: {
+              ["Member One"]: {
+                type: "primitive",
+                value: "Value One",
+              },
+              ["Member Two"]: {
+                type: "primitive",
+                value: "Value Two",
+              },
+            },
+          },
+        },
+      },
+    });
+  });
+
+  it("handles primitive array properties", () => {
+    const category = createTestCategoryDescription({ label: "Test Category" });
+    expect(buildElementsProperties(new Content(
+      createTestContentDescriptor({
+        categories: [category],
+        fields: [
+          createTestSimpleContentField({
+            name: "prop",
+            label: "Prop",
+            category,
+            type: {
+              valueFormat: PropertyValueFormat.Array,
+              typeName: "Test Array",
+              memberType: {
+                valueFormat: PropertyValueFormat.Primitive,
+                typeName: "Test Primitive",
+              },
+            },
+          }),
+        ],
+      }),
+      [
+        createTestContentItem({
+          values: {
+            prop: ["value1", "value2"],
+          },
+          displayValues: {
+            prop: ["Value One", "Value Two"],
+          },
+        }),
+      ],
+    ))[0].items).to.deep.eq({
+      ["Test Category"]: {
+        type: "category",
+        items: {
+          ["Prop"]: {
+            type: "array",
+            valueType: "primitive",
+            values: ["Value One", "Value Two"],
+          },
+        },
+      },
+    });
+  });
+
+  it("handles struct array properties", () => {
+    const category = createTestCategoryDescription({ label: "Test Category" });
+    expect(buildElementsProperties(new Content(
+      createTestContentDescriptor({
+        categories: [category],
+        fields: [
+          createTestSimpleContentField({
+            name: "prop",
+            label: "Prop",
+            category,
+            type: {
+              valueFormat: PropertyValueFormat.Array,
+              typeName: "Test Array",
+              memberType: {
+                valueFormat: PropertyValueFormat.Struct,
+                typeName: "Test Struct",
+                members: [{
+                  name: "member",
+                  label: "Test Member",
+                  type: {
+                    valueFormat: PropertyValueFormat.Primitive,
+                    typeName: "Test Primitive",
+                  },
+                }],
+              },
+            },
+          }),
+        ],
+      }),
+      [
+        createTestContentItem({
+          values: {
+            prop: [{
+              member: "value1",
+            }, {
+              member: "value2",
+            }],
+          },
+          displayValues: {
+            prop: [{
+              member: "Value One",
+            }, {
+              member: "Value Two",
+            }],
+          },
+        }),
+      ],
+    ))[0].items).to.deep.eq({
+      ["Test Category"]: {
+        type: "category",
+        items: {
+          ["Prop"]: {
+            type: "array",
+            valueType: "struct",
+            values: [{
+              ["Test Member"]: {
+                type: "primitive",
+                value: "Value One",
+              },
+            }, {
+              ["Test Member"]: {
+                type: "primitive",
+                value: "Value Two",
+              },
+            }],
+          },
+        },
+      },
+    });
+  });
+
+});
+
+describe("getElementsCount", () => {
+  const imodelMock = moq.Mock.ofType<IModelDb>();
+  beforeEach(() => {
+    imodelMock.reset();
+  });
+
+  it("returns 0 when statement has no rows", () => {
+    imodelMock.setup((x) => x.withPreparedStatement(moq.It.isAnyString(), moq.It.isAny())).returns((_q, cb) => {
+      const statementMock = moq.Mock.ofType<ECSqlStatement>();
+      statementMock.setup((x) => x.step()).returns(() => DbResult.BE_SQLITE_DONE);
+      return cb(statementMock.object);
+    });
+    expect(getElementsCount(imodelMock.object)).to.be.eq(0);
+  });
+
+  it("returns count when statement has row", () => {
+    const elementCount = 3;
+    imodelMock.setup((x) => x.withPreparedStatement(moq.It.isAnyString(), moq.It.isAny())).returns((_q, cb) => {
+      const valueMock = moq.Mock.ofType<ECSqlValue>();
+      valueMock.setup((x) => x.getInteger()).returns(() => elementCount);
+      const statementMock = moq.Mock.ofType<ECSqlStatement>();
+      statementMock.setup((x) => x.step()).returns(() => DbResult.BE_SQLITE_ROW);
+      statementMock.setup((x) => x.getValue(0)).returns(() => valueMock.object);
+      return cb(statementMock.object);
+    });
+    expect(getElementsCount(imodelMock.object)).to.be.eq(elementCount);
+  });
+
+  it("adds WHERE clause with class names when class list is defined and not empty", () => {
+    imodelMock.setup((x) => x.withPreparedStatement(moq.It.is((query) => query.includes("WHERE") && query.includes("TestSchema:TestClass")), moq.It.isAny()))
+      .returns(() => 0).verifiable();
+    getElementsCount(imodelMock.object, ["TestSchema:TestClass"]);
+    imodelMock.verifyAll();
+  });
+
+});
+
+describe("getElementIdsByClass", () => {
+  const imodelMock = moq.Mock.ofType<IModelDb>();
+  beforeEach(() => {
+    imodelMock.reset();
+  });
+
+  it("returns empty map when statement has no rows", () => {
+    imodelMock.setup((x) => x.withPreparedStatement(moq.It.isAnyString(), moq.It.isAny())).returns((_q, cb) => {
+      const statementMock = moq.Mock.ofType<ECSqlStatement>();
+      statementMock.setup((x) => x.step()).returns(() => DbResult.BE_SQLITE_DONE);
+      return cb(statementMock.object);
+    });
+    expect(getElementIdsByClass(imodelMock.object)).to.be.deep.eq(new Map<string, string[]>());
+  });
+
+  it("returns ids grouped by class when statement has rows", () => {
+    const elements = [
+      { className: "TestSchema:TestClass", id: "0x1" },
+      { className: "TestSchema:TestClass", id: "0x2" },
+      { className: "TestSchema:TestClass2", id: "0x3" },
+    ];
+    imodelMock.setup((x) => x.withPreparedStatement(moq.It.isAnyString(), moq.It.isAny())).returns((_q, cb) => {
+      const statementMock = moq.Mock.ofType<ECSqlStatement>();
+      for (const element of elements) {
+        statementMock.setup((x) => x.step()).returns(() => DbResult.BE_SQLITE_ROW);
+        statementMock.setup((x) => x.getRow()).returns(() => ({ elId: element.id, elClassName: element.className }));
+      }
+      statementMock.setup((x) => x.step()).returns(() => DbResult.BE_SQLITE_DONE);
+      return cb(statementMock.object);
+    });
+    const expectedResult = new Map<string, string[]>([
+      ["TestSchema:TestClass", ["0x1", "0x2"]],
+      ["TestSchema:TestClass2", ["0x3"]],
+    ]);
+    expect(getElementIdsByClass(imodelMock.object)).to.be.deep.eq(expectedResult);
+  });
+
+  it("skips rows without class name or id", () => {
+    const elements = [
+      { className: undefined, id: "0x1" },
+      { className: "TestSchema:TestClass", id: undefined },
+      { className: "TestSchema:TestClass", id: "0x2" },
+    ];
+    imodelMock.setup((x) => x.withPreparedStatement(moq.It.isAnyString(), moq.It.isAny())).returns((_q, cb) => {
+      const statementMock = moq.Mock.ofType<ECSqlStatement>();
+      for (const element of elements) {
+        statementMock.setup((x) => x.step()).returns(() => DbResult.BE_SQLITE_ROW);
+        statementMock.setup((x) => x.getRow()).returns(() => ({ elId: element.id, elClassName: element.className }));
+      }
+      statementMock.setup((x) => x.step()).returns(() => DbResult.BE_SQLITE_DONE);
+      return cb(statementMock.object);
+    });
+    const expectedResult = new Map<string, string[]>([
+      ["TestSchema:TestClass", ["0x2"]],
+    ]);
+    expect(getElementIdsByClass(imodelMock.object)).to.be.deep.eq(expectedResult);
+  });
+
+  it("adds WHERE clause with class names when class list is defined and not empty", () => {
+    imodelMock.setup((x) => x.withPreparedStatement(moq.It.is((query) => query.includes("WHERE") && query.includes("TestSchema:TestClass")), moq.It.isAny()))
+      .verifiable();
+    getElementIdsByClass(imodelMock.object, ["TestSchema:TestClass"]);
+    imodelMock.verifyAll();
+  });
+
+  it("does not add LIMIT clause when page options are invalid", () => {
+    imodelMock.setup((x) => x.withPreparedStatement(moq.It.is((query) => !query.includes("LIMIT")), moq.It.isAny()))
+      .verifiable();
+    getElementIdsByClass(imodelMock.object, undefined, { size: undefined, start: undefined });
+    imodelMock.verifyAll();
+  });
+
+  it("adds LIMIT clause when page options are valid", () => {
+    imodelMock.setup((x) => x.withPreparedStatement(moq.It.is((query) => query.includes("LIMIT 10 OFFSET 15")), moq.It.isAny()))
+      .verifiable();
+    getElementIdsByClass(imodelMock.object, undefined, { size: 10, start: 15 });
+    imodelMock.verifyAll();
+  });
+
+  it("adds LIMIT clause when page options are valid", () => {
+    imodelMock.setup((x) => x.withPreparedStatement(moq.It.is((query) => query.includes("LIMIT 10 OFFSET 15")), moq.It.isAny()))
+      .verifiable();
+    getElementIdsByClass(imodelMock.object, undefined, { size: 10, start: 15 });
+    imodelMock.verifyAll();
+  });
+
+  it("add correct LIMIT clause when page options does not have size set", () => {
+    imodelMock.setup((x) => x.withPreparedStatement(moq.It.is((query) => query.includes("LIMIT -1 OFFSET 15")), moq.It.isAny()))
+      .verifiable();
+    getElementIdsByClass(imodelMock.object, undefined, { start: 15 });
+    imodelMock.verifyAll();
+  });
+
+  it("add correct LIMIT clause when page options does not have start set", () => {
+    imodelMock.setup((x) => x.withPreparedStatement(moq.It.is((query) => query.includes("LIMIT 10 OFFSET 0")), moq.It.isAny()))
+      .verifiable();
+    getElementIdsByClass(imodelMock.object, undefined, { size: 10 });
+    imodelMock.verifyAll();
+  });
+
+});