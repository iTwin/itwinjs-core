<<<<<<< HEAD
/*---------------------------------------------------------------------------------------------
* Copyright (c) Bentley Systems, Incorporated. All rights reserved.
* See LICENSE.md in the project root for license terms and full copyright notice.
*--------------------------------------------------------------------------------------------*/
import { expect } from "chai";
import { DbResult } from "@itwin/core-bentley";
import { ECSqlStatement, ECSqlValue, IModelDb } from "@itwin/core-backend";
import * as moq from "@itwin/presentation-common/lib/test/_helpers/Mocks";
import { createRandomId } from "@itwin/presentation-common/lib/test/_helpers/random";
import { getElementKey, normalizeVersion } from "../presentation-backend/Utils";

describe("getElementKey", () => {

  const imodel = moq.Mock.ofType<IModelDb>();
  const stmt = moq.Mock.ofType<ECSqlStatement>();

  beforeEach(() => {
    stmt.reset();
    imodel.reset();
    imodel.setup((x) => x.withPreparedStatement(moq.It.isAnyString(), moq.It.isAny()))
      .callback((_query: string, cb: (stmt: ECSqlStatement) => void) => {
        cb(stmt.object);
      });
  });

  it("returns valid key for existing id", () => {
    const id = createRandomId();

    const sqlQueryResult = moq.Mock.ofType<ECSqlValue>();
    sqlQueryResult.setup((x) => x.getClassNameForClassId()).returns(() => "schema.class");

    stmt.setup((x) => x.bindId(1, id)).verifiable(moq.Times.once());
    stmt.setup((x) => x.step()).returns(() => DbResult.BE_SQLITE_ROW).verifiable(moq.Times.once());
    stmt.setup((x) => x.getValue(0)).returns(() => sqlQueryResult.object).verifiable(moq.Times.once());

    const result = getElementKey(imodel.object, id);
    stmt.verifyAll();
    expect(result).to.deep.eq({ className: "schema:class", id });
  });

  it("returns undefined for non-existing id", () => {
    const id = "does-not-exist";

    stmt.setup((x) => x.bindId(1, id)).verifiable(moq.Times.once());
    stmt.setup((x) => x.step()).returns(() => DbResult.BE_SQLITE_DONE).verifiable(moq.Times.once());
    stmt.setup((x) => x.getValue(0)).verifiable(moq.Times.never());

    const result = getElementKey(imodel.object, id);
    stmt.verifyAll();
    expect(result).to.be.undefined;
  });

});

describe("getNormalizedVersion", () => {

  it("returns normalized version", () => {
    expect(normalizeVersion(undefined)).to.eq("0.0.0");
    expect(normalizeVersion("1.2.3")).to.eq("1.2.3");
    expect(normalizeVersion("01.002.0003")).to.eq("1.2.3");
  });

  it("returns `0.0.0` on invalid version string", () => {
    expect(normalizeVersion("invalid")).to.eq("0.0.0");
  });

});
=======
/*---------------------------------------------------------------------------------------------
* Copyright (c) Bentley Systems, Incorporated. All rights reserved.
* See LICENSE.md in the project root for license terms and full copyright notice.
*--------------------------------------------------------------------------------------------*/
import { expect } from "chai";
import * as moq from "typemoq";
import { DbResult } from "@itwin/core-bentley";
import { ECSqlStatement, ECSqlValue, IModelDb } from "@itwin/core-backend";
import { createRandomId } from "@itwin/presentation-common/lib/cjs/test";
import { getElementKey, normalizeVersion } from "../presentation-backend/Utils";

describe("getElementKey", () => {

  const imodel = moq.Mock.ofType<IModelDb>();
  const stmt = moq.Mock.ofType<ECSqlStatement>();

  beforeEach(() => {
    stmt.reset();
    imodel.reset();
    imodel.setup((x) => x.withPreparedStatement(moq.It.isAnyString(), moq.It.isAny()))
      .callback((_query: string, cb: (stmt: ECSqlStatement) => void) => {
        cb(stmt.object);
      });
  });

  it("returns valid key for existing id", () => {
    const id = createRandomId();

    const sqlQueryResult = moq.Mock.ofType<ECSqlValue>();
    sqlQueryResult.setup((x) => x.getClassNameForClassId()).returns(() => "schema.class");

    stmt.setup((x) => x.bindId(1, id)).verifiable(moq.Times.once());
    stmt.setup((x) => x.step()).returns(() => DbResult.BE_SQLITE_ROW).verifiable(moq.Times.once());
    stmt.setup((x) => x.getValue(0)).returns(() => sqlQueryResult.object).verifiable(moq.Times.once());

    const result = getElementKey(imodel.object, id);
    stmt.verifyAll();
    expect(result).to.deep.eq({ className: "schema:class", id });
  });

  it("returns undefined for non-existing id", () => {
    const id = "does-not-exist";

    stmt.setup((x) => x.bindId(1, id)).verifiable(moq.Times.once());
    stmt.setup((x) => x.step()).returns(() => DbResult.BE_SQLITE_DONE).verifiable(moq.Times.once());
    stmt.setup((x) => x.getValue(0)).verifiable(moq.Times.never());

    const result = getElementKey(imodel.object, id);
    stmt.verifyAll();
    expect(result).to.be.undefined;
  });

});

describe("getNormalizedVersion", () => {

  it("returns normalized version", () => {
    expect(normalizeVersion(undefined)).to.eq("0.0.0");
    expect(normalizeVersion("1.2.3")).to.eq("1.2.3");
    expect(normalizeVersion("01.002.0003")).to.eq("1.2.3");
  });

  it("returns `0.0.0` on invalid version string", () => {
    expect(normalizeVersion("invalid")).to.eq("0.0.0");
  });

});
>>>>>>> 4d41f4fb
<|MERGE_RESOLUTION|>--- conflicted
+++ resolved
@@ -1,72 +1,3 @@
-<<<<<<< HEAD
-/*---------------------------------------------------------------------------------------------
-* Copyright (c) Bentley Systems, Incorporated. All rights reserved.
-* See LICENSE.md in the project root for license terms and full copyright notice.
-*--------------------------------------------------------------------------------------------*/
-import { expect } from "chai";
-import { DbResult } from "@itwin/core-bentley";
-import { ECSqlStatement, ECSqlValue, IModelDb } from "@itwin/core-backend";
-import * as moq from "@itwin/presentation-common/lib/test/_helpers/Mocks";
-import { createRandomId } from "@itwin/presentation-common/lib/test/_helpers/random";
-import { getElementKey, normalizeVersion } from "../presentation-backend/Utils";
-
-describe("getElementKey", () => {
-
-  const imodel = moq.Mock.ofType<IModelDb>();
-  const stmt = moq.Mock.ofType<ECSqlStatement>();
-
-  beforeEach(() => {
-    stmt.reset();
-    imodel.reset();
-    imodel.setup((x) => x.withPreparedStatement(moq.It.isAnyString(), moq.It.isAny()))
-      .callback((_query: string, cb: (stmt: ECSqlStatement) => void) => {
-        cb(stmt.object);
-      });
-  });
-
-  it("returns valid key for existing id", () => {
-    const id = createRandomId();
-
-    const sqlQueryResult = moq.Mock.ofType<ECSqlValue>();
-    sqlQueryResult.setup((x) => x.getClassNameForClassId()).returns(() => "schema.class");
-
-    stmt.setup((x) => x.bindId(1, id)).verifiable(moq.Times.once());
-    stmt.setup((x) => x.step()).returns(() => DbResult.BE_SQLITE_ROW).verifiable(moq.Times.once());
-    stmt.setup((x) => x.getValue(0)).returns(() => sqlQueryResult.object).verifiable(moq.Times.once());
-
-    const result = getElementKey(imodel.object, id);
-    stmt.verifyAll();
-    expect(result).to.deep.eq({ className: "schema:class", id });
-  });
-
-  it("returns undefined for non-existing id", () => {
-    const id = "does-not-exist";
-
-    stmt.setup((x) => x.bindId(1, id)).verifiable(moq.Times.once());
-    stmt.setup((x) => x.step()).returns(() => DbResult.BE_SQLITE_DONE).verifiable(moq.Times.once());
-    stmt.setup((x) => x.getValue(0)).verifiable(moq.Times.never());
-
-    const result = getElementKey(imodel.object, id);
-    stmt.verifyAll();
-    expect(result).to.be.undefined;
-  });
-
-});
-
-describe("getNormalizedVersion", () => {
-
-  it("returns normalized version", () => {
-    expect(normalizeVersion(undefined)).to.eq("0.0.0");
-    expect(normalizeVersion("1.2.3")).to.eq("1.2.3");
-    expect(normalizeVersion("01.002.0003")).to.eq("1.2.3");
-  });
-
-  it("returns `0.0.0` on invalid version string", () => {
-    expect(normalizeVersion("invalid")).to.eq("0.0.0");
-  });
-
-});
-=======
 /*---------------------------------------------------------------------------------------------
 * Copyright (c) Bentley Systems, Incorporated. All rights reserved.
 * See LICENSE.md in the project root for license terms and full copyright notice.
@@ -133,5 +64,4 @@
     expect(normalizeVersion("invalid")).to.eq("0.0.0");
   });
 
-});
->>>>>>> 4d41f4fb
+});