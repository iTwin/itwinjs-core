--- conflicted
+++ resolved
@@ -5,15 +5,9 @@
 import { expect } from "chai";
 import * as sinon from "sinon";
 import * as moq from "typemoq";
-<<<<<<< HEAD
 import { IModelDb } from "@itwin/core-backend";
+import { combineDiagnosticsOptions, getElementKey, getLocalizedStringEN, normalizeVersion, reportDiagnostics } from "../presentation-backend/Utils";
 import { ElementProps } from "@itwin/core-common";
-import { createRandomId } from "@itwin/presentation-common/lib/cjs/test";
-=======
-import { ECSqlStatement, ECSqlValue, IModelDb } from "@itwin/core-backend";
-import { DbResult } from "@itwin/core-bentley";
->>>>>>> cdceef41
-import { combineDiagnosticsOptions, getElementKey, getLocalizedStringEN, normalizeVersion, reportDiagnostics } from "../presentation-backend/Utils";
 
 describe("getElementKey", () => {
   const imodel = moq.Mock.ofType<IModelDb>();
@@ -33,28 +27,9 @@
   });
 
   it("returns valid key for existing id", () => {
-<<<<<<< HEAD
-    const id = createRandomId();
-    elementResult = { classFullName: "schema:class" };
-=======
     const id = "0x123";
-
-    const sqlQueryResult = moq.Mock.ofType<ECSqlValue>();
-    sqlQueryResult.setup((x) => x.getClassNameForClassId()).returns(() => "schema.class");
-
-    stmt.setup((x) => x.bindId(1, id)).verifiable(moq.Times.once());
-    stmt
-      .setup((x) => x.step())
-      .returns(() => DbResult.BE_SQLITE_ROW)
-      .verifiable(moq.Times.once());
-    stmt
-      .setup((x) => x.getValue(0))
-      .returns(() => sqlQueryResult.object)
-      .verifiable(moq.Times.once());
-
->>>>>>> cdceef41
     const result = getElementKey(imodel.object, id);
-    expect(result).to.deep.eq({ className: elementResult.classFullName, id });
+    expect(result).to.deep.eq({ className: elementResult?.classFullName, id });
   });
 
   it("returns undefined for non-existing id", () => {
