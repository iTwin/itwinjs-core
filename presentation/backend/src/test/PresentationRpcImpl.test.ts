--- conflicted
+++ resolved
@@ -7,13 +7,8 @@
 import * as sinon from "sinon";
 import * as moq from "typemoq";
 import { IModelDb, RpcTrace } from "@itwin/core-backend";
-<<<<<<< HEAD
 import { BeEvent, Guid } from "@itwin/core-bentley";
-import { IModelNotFoundResponse, IModelRpcProps } from "@itwin/core-common";
-=======
-import { BeEvent, Guid, using } from "@itwin/core-bentley";
 import { IModelRpcProps } from "@itwin/core-common";
->>>>>>> 1589257e
 import {
   ComputeSelectionRequestOptions,
   ComputeSelectionRpcRequestOptions,
@@ -231,13 +226,12 @@
       .returns({
         refreshContainerForRpc: sinon.stub(),
       } as unknown as IModelDb);
-    await using(new PresentationRpcImpl(), async (impl) => {
-      expect(await impl.getSelectionScopes(imodelToken, {})).to.deep.eq({
-        statusCode: PresentationStatus.Error,
-        errorMessage: "test error",
-        result: undefined,
-        diagnostics: undefined,
-      });
+    using impl = new PresentationRpcImpl();
+    expect(await impl.getSelectionScopes(imodelToken, {})).to.deep.eq({
+      statusCode: PresentationStatus.Error,
+      errorMessage: "test error",
+      result: undefined,
+      diagnostics: undefined,
     });
   });
 
@@ -250,9 +244,8 @@
       .returns({
         refreshContainerForRpc: sinon.stub(),
       } as unknown as IModelDb);
-    await using(new PresentationRpcImpl(), async (impl) => {
-      await expect(impl.getSelectionScopes(imodelToken, {})).to.eventually.be.rejectedWith("test error");
-    });
+    using impl = new PresentationRpcImpl();
+    await expect(impl.getSelectionScopes(imodelToken, {})).to.eventually.be.rejectedWith("test error");
   });
 
   describe("calls forwarding", () => {
