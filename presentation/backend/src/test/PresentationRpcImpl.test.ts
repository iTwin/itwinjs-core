--- conflicted
+++ resolved
@@ -1,1825 +1,1818 @@
-/*---------------------------------------------------------------------------------------------
-* Copyright (c) Bentley Systems, Incorporated. All rights reserved.
-* See LICENSE.md in the project root for license terms and full copyright notice.
-*--------------------------------------------------------------------------------------------*/
-/* eslint-disable deprecation/deprecation */
-import { expect } from "chai";
-import * as faker from "faker";
-import * as sinon from "sinon";
-import { ClientRequestContext, CompressedId64Set, Id64String } from "@bentley/bentleyjs-core";
-import { IModelDb } from "@bentley/imodeljs-backend";
-import { IModelNotFoundResponse, IModelRpcProps } from "@bentley/imodeljs-common";
-import {
-  ContentDescriptorRequestOptions, ContentDescriptorRpcRequestOptions, ContentRequestOptions, ContentRpcRequestOptions, Descriptor, DescriptorJSON,
-  DescriptorOverrides, DiagnosticsScopeLogs, DisplayLabelRequestOptions, DisplayLabelRpcRequestOptions, DisplayLabelsRequestOptions,
-<<<<<<< HEAD
-  DisplayLabelsRpcRequestOptions, DistinctValuesRequestOptions, ElementProperties, ElementPropertiesRequestOptions,
-  ElementPropertiesRpcRequestOptions, ExtendedContentRequestOptions, ExtendedContentRpcRequestOptions, ExtendedHierarchyRequestOptions,
-  ExtendedHierarchyRpcRequestOptions, FieldDescriptor, FieldDescriptorType, HierarchyCompareInfo, HierarchyCompareOptions, HierarchyCompareRpcOptions,
-  HierarchyRequestOptions, HierarchyRpcRequestOptions, InstanceKey, Item, KeySet, KeySetJSON, Node, NodeKey, NodePathElement, Paged, PageOptions,
-  PresentationError, PresentationRpcRequestOptions, PresentationStatus, SelectionScopeRequestOptions, VariableValueTypes,
-=======
-  DisplayLabelsRpcRequestOptions, DistinctValuesRequestOptions, ExtendedContentRequestOptions, ExtendedContentRpcRequestOptions,
-  ExtendedHierarchyRequestOptions, ExtendedHierarchyRpcRequestOptions, FieldDescriptor, FieldDescriptorType, HierarchyCompareInfo,
-  HierarchyCompareOptions, HierarchyCompareRpcOptions, HierarchyRequestOptions, HierarchyRpcRequestOptions, InstanceKey, Item, KeySet, KeySetJSON,
-  Node, NodeKey, NodePathElement, Paged, PageOptions, PresentationError, PresentationRpcRequestOptions, PresentationStatus, RulesetVariable,
-  RulesetVariableJSON, SelectionScopeRequestOptions, VariableValueTypes,
->>>>>>> d269f1c6
-} from "@bentley/presentation-common";
-import * as moq from "@bentley/presentation-common/lib/test/_helpers/Mocks";
-import { ResolvablePromise } from "@bentley/presentation-common/lib/test/_helpers/Promises";
-import {
-  createRandomContent, createRandomDescriptor, createRandomECInstanceKey, createRandomECInstancesNode, createRandomECInstancesNodeKey,
-  createRandomECInstancesNodeKeyJSON, createRandomId, createRandomLabelDefinitionJSON, createRandomNodePathElement, createRandomSelectionScope,
-} from "@bentley/presentation-common/lib/test/_helpers/random";
-import { Presentation } from "../presentation-backend/Presentation";
-import { PresentationManager } from "../presentation-backend/PresentationManager";
-import { MAX_ALLOWED_PAGE_SIZE, PresentationRpcImpl } from "../presentation-backend/PresentationRpcImpl";
-import { RulesetManager } from "../presentation-backend/RulesetManager";
-import { RulesetVariablesManager } from "../presentation-backend/RulesetVariablesManager";
-import { WithClientRequestContext } from "../presentation-backend/Utils";
-
-describe("PresentationRpcImpl", () => {
-
-  afterEach(() => {
-    Presentation.terminate();
-  });
-
-  it("uses default PresentationManager implementation if not overridden", () => {
-    Presentation.initialize();
-    const impl = new PresentationRpcImpl();
-    expect(impl.getManager()).is.instanceof(PresentationManager);
-  });
-
-  it("uses default requestWaitTime from the Presentation implementation if it is not overriden", () => {
-    Presentation.initialize();
-    const impl = new PresentationRpcImpl();
-    expect(impl.requestTimeout).to.equal(90000);
-  });
-
-  it("uses custom requestTimeout from the Presentation implementation if it is passed through Presentation.initialize", () => {
-    const randomRequestTimeout = faker.random.number({ min: 0, max: 90000 });
-    Presentation.initialize({ requestTimeout: randomRequestTimeout });
-    const impl = new PresentationRpcImpl();
-    expect(impl.requestTimeout).to.not.throw;
-    expect(impl.requestTimeout).to.equal(randomRequestTimeout);
-  });
-
-  describe("calls forwarding", () => {
-
-    let testData: any;
-    let defaultRpcParams: { clientId: string };
-    let impl: PresentationRpcImpl;
-    let stub_IModelDb_findByKey: sinon.SinonStub<[string], IModelDb>; // eslint-disable-line @typescript-eslint/naming-convention
-    const presentationManagerMock = moq.Mock.ofType<PresentationManager>();
-    const rulesetsMock = moq.Mock.ofType<RulesetManager>();
-    const variablesMock = moq.Mock.ofType<RulesetVariablesManager>();
-
-    beforeEach(() => {
-      rulesetsMock.reset();
-      variablesMock.reset();
-      presentationManagerMock.reset();
-      presentationManagerMock.setup((x) => x.vars(moq.It.isAnyString())).returns(() => variablesMock.object);
-      presentationManagerMock.setup((x) => x.rulesets()).returns(() => rulesetsMock.object);
-      Presentation.initialize({
-        requestTimeout: 10,
-        clientManagerFactory: () => presentationManagerMock.object,
-      });
-      testData = {
-        imodelToken: moq.Mock.ofType<IModelRpcProps>().object,
-        imodelMock: moq.Mock.ofType<IModelDb>(),
-        rulesetOrId: faker.random.word(),
-        pageOptions: { start: 123, size: 45 } as PageOptions,
-        displayType: "sample display type",
-      };
-      defaultRpcParams = { clientId: faker.random.uuid() };
-      stub_IModelDb_findByKey = sinon.stub(IModelDb, "findByKey").returns(testData.imodelMock.object);
-      impl = new PresentationRpcImpl();
-      const requestContext = new ClientRequestContext();
-      requestContext.enter();
-    });
-
-    it("returns invalid argument status code when using invalid imodel token", async () => {
-      stub_IModelDb_findByKey.resetBehavior();
-      stub_IModelDb_findByKey.throws(IModelNotFoundResponse);
-      const options: Paged<HierarchyRpcRequestOptions> = {
-        ...defaultRpcParams,
-        rulesetOrId: testData.rulesetOrId,
-      };
-
-      const response = await impl.getNodes(testData.imodelToken, options);
-      expect(response.statusCode).to.equal(PresentationStatus.InvalidArgument);
-    });
-
-    describe("makeRequest", () => {
-
-      // note: all RPC methods go through `makeRequest` that takes care of timeouts and throws - test that here
-      // using `getNodesCount` request
-
-      it("should return `PresentationStatus.BackendTimeout` without any result if manager request takes more than requestTimeout", async () => {
-        const rpcOptions: HierarchyRpcRequestOptions = {
-          ...defaultRpcParams,
-          rulesetOrId: testData.rulesetOrId,
-        };
-        const managerOptions: WithClientRequestContext<WithClientRequestContext<ExtendedHierarchyRequestOptions<IModelDb, NodeKey>>> = {
-          requestContext: ClientRequestContext.current,
-          imodel: testData.imodelMock.object,
-          rulesetOrId: testData.rulesetOrId,
-          parentKey: undefined,
-        };
-        const result = new ResolvablePromise<number>();
-        presentationManagerMock.setup(async (x) => x.getNodesCount(managerOptions))
-          .returns(async () => result)
-          .verifiable();
-        const actualResult = await impl.getNodesCount(testData.imodelToken, rpcOptions);
-        presentationManagerMock.verifyAll();
-        expect(actualResult.result).to.be.undefined;
-        expect(actualResult.statusCode).to.equal(PresentationStatus.BackendTimeout);
-        await result.resolve(999);
-      });
-
-      it("should return result if `PresentationStatus.BackendTimeout` is set to 0", async () => {
-        Presentation.terminate();
-        Presentation.initialize({
-          requestTimeout: 0,
-          clientManagerFactory: () => presentationManagerMock.object,
-        });
-        const rpcOptions: HierarchyRpcRequestOptions = {
-          ...defaultRpcParams,
-          rulesetOrId: testData.rulesetOrId,
-        };
-        const managerOptions: WithClientRequestContext<ExtendedHierarchyRequestOptions<IModelDb, NodeKey>> = {
-          requestContext: ClientRequestContext.current,
-          imodel: testData.imodelMock.object,
-          rulesetOrId: testData.rulesetOrId,
-          parentKey: undefined,
-        };
-        const result = new ResolvablePromise<number>();
-        presentationManagerMock.setup(async (x) => x.getNodesCount(managerOptions))
-          .returns(async () => result)
-          .verifiable();
-        const actualResultPromise = impl.getNodesCount(testData.imodelToken, rpcOptions);
-        presentationManagerMock.verifyAll();
-
-        await result.resolve(999);
-
-        const actualResult = await actualResultPromise;
-        expect(actualResult.result).to.eq(999);
-      });
-
-      it("should forward ruleset variables to manager", async () => {
-        const rpcOptions: ExtendedHierarchyRpcRequestOptions = {
-          ...defaultRpcParams,
-          rulesetOrId: testData.rulesetOrId,
-          rulesetVariables: [{ id: "test", type: VariableValueTypes.Int, value: 123 }],
-        };
-        const managerOptions: WithClientRequestContext<ExtendedHierarchyRequestOptions<IModelDb, NodeKey>> = {
-          requestContext: ClientRequestContext.current,
-          imodel: testData.imodelMock.object,
-          rulesetOrId: testData.rulesetOrId,
-          parentKey: undefined,
-          rulesetVariables: rpcOptions.rulesetVariables as RulesetVariable[],
-        };
-        presentationManagerMock.setup((x) => x.getNodesCount(managerOptions))
-          .returns(async () => 999)
-          .verifiable();
-        await impl.getNodesCount(testData.imodelToken, rpcOptions);
-        presentationManagerMock.verifyAll();
-      });
-
-      it("should forward diagnostics options to manager and return diagnostics with results", async () => {
-        const rpcOptions: HierarchyRpcRequestOptions = {
-          ...defaultRpcParams,
-          rulesetOrId: testData.rulesetOrId,
-          diagnostics: {
-            perf: true,
-          },
-        };
-
-        const managerOptions: WithClientRequestContext<ExtendedHierarchyRequestOptions<IModelDb, NodeKey>> = {
-          requestContext: ClientRequestContext.current,
-          imodel: testData.imodelMock.object,
-          rulesetOrId: testData.rulesetOrId,
-          parentKey: undefined,
-          diagnostics: {
-            perf: true,
-          } as any,
-        };
-        const diagnosticsResult: DiagnosticsScopeLogs[] = [{ scope: "test" }];
-        presentationManagerMock.setup(async (x) => x.getNodesCount(moq.It.is((actualManagerOptions) => sinon.match(managerOptions).test(actualManagerOptions))))
-          .callback((options) => { options.diagnostics.handler(diagnosticsResult); })
-          .returns(async () => 999)
-          .verifiable();
-        const actualResult = await impl.getNodesCount(testData.imodelToken, rpcOptions);
-        presentationManagerMock.verifyAll();
-        expect(actualResult).to.deep.eq({
-          statusCode: PresentationStatus.Success,
-          result: 999,
-          diagnostics: diagnosticsResult,
-        });
-      });
-
-      it("should return error result if manager throws", async () => {
-        const rpcOptions: HierarchyRpcRequestOptions = {
-          ...defaultRpcParams,
-          rulesetOrId: testData.rulesetOrId,
-        };
-        const managerOptions: WithClientRequestContext<ExtendedHierarchyRequestOptions<IModelDb, NodeKey>> = {
-          requestContext: ClientRequestContext.current,
-          imodel: testData.imodelMock.object,
-          rulesetOrId: testData.rulesetOrId,
-          parentKey: undefined,
-        };
-        presentationManagerMock.setup(async (x) => x.getNodesCount(managerOptions))
-          .returns(async () => {
-            throw new PresentationError(PresentationStatus.Error, "test error");
-          })
-          .verifiable();
-        const actualResult = await impl.getNodesCount(testData.imodelToken, rpcOptions);
-        presentationManagerMock.verifyAll();
-        expect(actualResult.statusCode).to.eq(PresentationStatus.Error);
-        expect(actualResult.errorMessage).to.eq("test error");
-      });
-
-      it("should return error result if manager throws and `PresentationStatus.BackendTimeout` is set to 0", async () => {
-        Presentation.terminate();
-        Presentation.initialize({
-          requestTimeout: 0,
-          clientManagerFactory: () => presentationManagerMock.object,
-        });
-        const rpcOptions: HierarchyRpcRequestOptions = {
-          ...defaultRpcParams,
-          rulesetOrId: testData.rulesetOrId,
-        };
-        const managerOptions: WithClientRequestContext<ExtendedHierarchyRequestOptions<IModelDb, NodeKey>> = {
-          requestContext: ClientRequestContext.current,
-          imodel: testData.imodelMock.object,
-          rulesetOrId: testData.rulesetOrId,
-          parentKey: undefined,
-        };
-        presentationManagerMock.setup(async (x) => x.getNodesCount(managerOptions))
-          .returns(async () => {
-            throw new PresentationError(PresentationStatus.Error, "test error");
-          })
-          .verifiable();
-        const actualResult = await impl.getNodesCount(testData.imodelToken, rpcOptions);
-        presentationManagerMock.verifyAll();
-        expect(actualResult.statusCode).to.eq(PresentationStatus.Error);
-        expect(actualResult.errorMessage).to.eq("test error");
-      });
-
-    });
-
-    describe("[deprecated] getNodesAndCount", () => {
-
-      it("calls manager for root nodes", async () => {
-        const getRootNodesResult: Node[] = [createRandomECInstancesNode(), createRandomECInstancesNode(), createRandomECInstancesNode()];
-        const getRootNodesCountResult = 999;
-        const rpcOptions: Paged<HierarchyRpcRequestOptions> = {
-          ...defaultRpcParams,
-          rulesetOrId: testData.rulesetOrId,
-          paging: testData.pageOptions,
-        };
-        const managerOptions: Paged<WithClientRequestContext<ExtendedHierarchyRequestOptions<IModelDb, NodeKey>>> = {
-          requestContext: ClientRequestContext.current,
-          imodel: testData.imodelMock.object,
-          rulesetOrId: testData.rulesetOrId,
-          paging: testData.pageOptions,
-          parentKey: undefined,
-        };
-
-        presentationManagerMock.setup(async (x) => x.getNodes(managerOptions))
-          .returns(async () => getRootNodesResult)
-          .verifiable();
-        presentationManagerMock.setup(async (x) => x.getNodesCount(managerOptions))
-          .returns(async () => getRootNodesCountResult)
-          .verifiable();
-        const actualResult = await impl.getNodesAndCount(testData.imodelToken, rpcOptions);
-
-        presentationManagerMock.verifyAll();
-        expect(actualResult.result!.nodes).to.deep.eq(getRootNodesResult.map(Node.toJSON));
-        expect(actualResult.result!.count).to.eq(getRootNodesCountResult);
-      });
-
-      it("calls manager for child nodes", async () => {
-        const getChildNodesResult: Node[] = [createRandomECInstancesNode(), createRandomECInstancesNode(), createRandomECInstancesNode()];
-        const getChildNodesCountResult = 999;
-        const parentNodeKey = createRandomECInstancesNodeKey();
-        const rpcOptions: Paged<HierarchyRpcRequestOptions> = {
-          ...defaultRpcParams,
-          rulesetOrId: testData.rulesetOrId,
-          paging: testData.pageOptions,
-        };
-        const managerOptions: Paged<WithClientRequestContext<ExtendedHierarchyRequestOptions<IModelDb, NodeKey>>> = {
-          requestContext: ClientRequestContext.current,
-          imodel: testData.imodelMock.object,
-          rulesetOrId: testData.rulesetOrId,
-          paging: testData.pageOptions,
-          parentKey: parentNodeKey,
-        };
-
-        presentationManagerMock.setup(async (x) => x.getNodes(managerOptions))
-          .returns(async () => getChildNodesResult)
-          .verifiable();
-        presentationManagerMock.setup(async (x) => x.getNodesCount(managerOptions))
-          .returns(async () => getChildNodesCountResult)
-          .verifiable();
-        const actualResult = await impl.getNodesAndCount(testData.imodelToken, rpcOptions, NodeKey.toJSON(parentNodeKey));
-
-        presentationManagerMock.verifyAll();
-        expect(actualResult.result!.nodes).to.deep.eq(getChildNodesResult.map(Node.toJSON));
-        expect(actualResult.result!.count).to.eq(getChildNodesCountResult);
-      });
-
-    });
-
-    describe("[deprecated] getNodes", () => {
-
-      it("calls manager for root nodes", async () => {
-        const result: Node[] = [createRandomECInstancesNode(), createRandomECInstancesNode(), createRandomECInstancesNode()];
-        const rpcOptions: Paged<HierarchyRpcRequestOptions> = {
-          ...defaultRpcParams,
-          rulesetOrId: testData.rulesetOrId,
-          paging: testData.pageOptions,
-        };
-        const managerOptions: Paged<WithClientRequestContext<ExtendedHierarchyRequestOptions<IModelDb, NodeKey>>> = {
-          requestContext: ClientRequestContext.current,
-          imodel: testData.imodelMock.object,
-          rulesetOrId: testData.rulesetOrId,
-          paging: testData.pageOptions,
-          parentKey: undefined,
-        };
-        presentationManagerMock.setup(async (x) => x.getNodes(managerOptions))
-          .returns(async () => result)
-          .verifiable();
-        const actualResult = await impl.getNodes(testData.imodelToken, rpcOptions);
-        presentationManagerMock.verifyAll();
-        expect(actualResult.result).to.deep.eq(result.map(Node.toJSON));
-      });
-
-      it("calls manager for child nodes", async () => {
-        const result: Node[] = [createRandomECInstancesNode(), createRandomECInstancesNode(), createRandomECInstancesNode()];
-        const parentNodeKey = createRandomECInstancesNodeKey();
-        const rpcOptions: Paged<HierarchyRpcRequestOptions> = {
-          ...defaultRpcParams,
-          rulesetOrId: testData.rulesetOrId,
-          paging: testData.pageOptions,
-        };
-        const managerOptions: Paged<WithClientRequestContext<ExtendedHierarchyRequestOptions<IModelDb, NodeKey>>> = {
-          requestContext: ClientRequestContext.current,
-          imodel: testData.imodelMock.object,
-          rulesetOrId: testData.rulesetOrId,
-          paging: testData.pageOptions,
-          parentKey: parentNodeKey,
-        };
-        presentationManagerMock.setup(async (x) => x.getNodes(managerOptions))
-          .returns(async () => result)
-          .verifiable();
-        const actualResult = await impl.getNodes(testData.imodelToken, rpcOptions, NodeKey.toJSON(parentNodeKey));
-        presentationManagerMock.verifyAll();
-        expect(actualResult.result).to.deep.eq(result.map(Node.toJSON));
-      });
-
-    });
-
-    describe("getNodesCount", () => {
-
-      it("[deprecated] calls manager for root nodes count", async () => {
-        const result = 999;
-        const rpcOptions: HierarchyRpcRequestOptions = {
-          ...defaultRpcParams,
-          rulesetOrId: testData.rulesetOrId,
-        };
-        const managerOptions: WithClientRequestContext<ExtendedHierarchyRequestOptions<IModelDb, NodeKey>> = {
-          requestContext: ClientRequestContext.current,
-          imodel: testData.imodelMock.object,
-          rulesetOrId: testData.rulesetOrId,
-          parentKey: undefined,
-        };
-        presentationManagerMock.setup(async (x) => x.getNodesCount(managerOptions))
-          .returns(async () => result)
-          .verifiable();
-        const actualResult = await impl.getNodesCount(testData.imodelToken, rpcOptions);
-        presentationManagerMock.verifyAll();
-        expect(actualResult.result).to.eq(result);
-      });
-
-      it("[deprecated] calls manager for child nodes count", async () => {
-        const result = 999;
-        const parentNodeKey = createRandomECInstancesNodeKey();
-        const rpcOptions: HierarchyRpcRequestOptions = {
-          ...defaultRpcParams,
-          rulesetOrId: testData.rulesetOrId,
-        };
-        const managerOptions: WithClientRequestContext<ExtendedHierarchyRequestOptions<IModelDb, NodeKey>> = {
-          requestContext: ClientRequestContext.current,
-          imodel: testData.imodelMock.object,
-          rulesetOrId: testData.rulesetOrId,
-          parentKey: parentNodeKey,
-        };
-        presentationManagerMock.setup(async (x) => x.getNodesCount(managerOptions))
-          .returns(async () => result)
-          .verifiable();
-        const actualResult = await impl.getNodesCount(testData.imodelToken, rpcOptions, NodeKey.toJSON(parentNodeKey));
-        presentationManagerMock.verifyAll();
-        expect(actualResult.result).to.eq(result);
-      });
-
-      it("calls manager for root nodes count", async () => {
-        const result = 999;
-        const rpcOptions: ExtendedHierarchyRpcRequestOptions = {
-          ...defaultRpcParams,
-          rulesetOrId: testData.rulesetOrId,
-        };
-        const managerOptions: WithClientRequestContext<ExtendedHierarchyRequestOptions<IModelDb, NodeKey>> = {
-          requestContext: ClientRequestContext.current,
-          imodel: testData.imodelMock.object,
-          rulesetOrId: testData.rulesetOrId,
-          parentKey: undefined,
-        };
-        presentationManagerMock.setup(async (x) => x.getNodesCount(managerOptions))
-          .returns(async () => result)
-          .verifiable();
-        const actualResult = await impl.getNodesCount(testData.imodelToken, rpcOptions);
-        presentationManagerMock.verifyAll();
-        expect(actualResult.result).to.eq(result);
-      });
-
-      it("calls manager for child nodes count", async () => {
-        const result = 999;
-        const parentNodeKey = createRandomECInstancesNodeKey();
-        const rpcOptions: ExtendedHierarchyRpcRequestOptions = {
-          ...defaultRpcParams,
-          rulesetOrId: testData.rulesetOrId,
-          parentKey: NodeKey.toJSON(parentNodeKey),
-        };
-        const managerOptions: WithClientRequestContext<ExtendedHierarchyRequestOptions<IModelDb, NodeKey>> = {
-          requestContext: ClientRequestContext.current,
-          imodel: testData.imodelMock.object,
-          rulesetOrId: testData.rulesetOrId,
-          parentKey: parentNodeKey,
-        };
-        presentationManagerMock.setup(async (x) => x.getNodesCount(managerOptions))
-          .returns(async () => result)
-          .verifiable();
-        const actualResult = await impl.getNodesCount(testData.imodelToken, rpcOptions);
-        presentationManagerMock.verifyAll();
-        expect(actualResult.result).to.eq(result);
-      });
-    });
-
-    describe("getPagedNodes", () => {
-
-      it("calls manager for root nodes", async () => {
-        const getRootNodesResult: Node[] = [createRandomECInstancesNode(), createRandomECInstancesNode(), createRandomECInstancesNode()];
-        const getRootNodesCountResult = 999;
-        const rpcOptions: Paged<ExtendedHierarchyRpcRequestOptions> = {
-          ...defaultRpcParams,
-          rulesetOrId: testData.rulesetOrId,
-          paging: testData.pageOptions,
-        };
-        const managerOptions: Paged<WithClientRequestContext<ExtendedHierarchyRequestOptions<IModelDb, NodeKey>>> = {
-          requestContext: ClientRequestContext.current,
-          imodel: testData.imodelMock.object,
-          rulesetOrId: testData.rulesetOrId,
-          paging: testData.pageOptions,
-          parentKey: undefined,
-        };
-
-        presentationManagerMock.setup(async (x) => x.getNodes(managerOptions))
-          .returns(async () => getRootNodesResult)
-          .verifiable();
-        presentationManagerMock.setup(async (x) => x.getNodesCount(managerOptions))
-          .returns(async () => getRootNodesCountResult)
-          .verifiable();
-        const actualResult = await impl.getPagedNodes(testData.imodelToken, rpcOptions);
-
-        presentationManagerMock.verifyAll();
-        expect(actualResult.result!.items).to.deep.eq(getRootNodesResult.map(Node.toJSON));
-        expect(actualResult.result!.total).to.eq(getRootNodesCountResult);
-      });
-
-      it("calls manager for child nodes", async () => {
-        const getChildNodesResult: Node[] = [createRandomECInstancesNode(), createRandomECInstancesNode(), createRandomECInstancesNode()];
-        const getChildNodesCountResult = 999;
-        const parentNodeKey = createRandomECInstancesNodeKey();
-        const rpcOptions: Paged<ExtendedHierarchyRpcRequestOptions> = {
-          ...defaultRpcParams,
-          rulesetOrId: testData.rulesetOrId,
-          paging: testData.pageOptions,
-          parentKey: NodeKey.toJSON(parentNodeKey),
-        };
-        const managerOptions: Paged<WithClientRequestContext<ExtendedHierarchyRequestOptions<IModelDb, NodeKey>>> = {
-          requestContext: ClientRequestContext.current,
-          imodel: testData.imodelMock.object,
-          rulesetOrId: testData.rulesetOrId,
-          paging: testData.pageOptions,
-          parentKey: parentNodeKey,
-        };
-
-        presentationManagerMock.setup(async (x) => x.getNodes(managerOptions))
-          .returns(async () => getChildNodesResult)
-          .verifiable();
-        presentationManagerMock.setup(async (x) => x.getNodesCount(managerOptions))
-          .returns(async () => getChildNodesCountResult)
-          .verifiable();
-        const actualResult = await impl.getPagedNodes(testData.imodelToken, rpcOptions);
-
-        presentationManagerMock.verifyAll();
-        expect(actualResult.result!.items).to.deep.eq(getChildNodesResult.map(Node.toJSON));
-        expect(actualResult.result!.total).to.eq(getChildNodesCountResult);
-      });
-
-      it("enforces maximum page size when requesting with larger size than allowed", async () => {
-        const getRootNodesResult: Node[] = [];
-        const getRootNodesCountResult = 9999;
-        const rpcOptions: Paged<ExtendedHierarchyRpcRequestOptions> = {
-          ...defaultRpcParams,
-          rulesetOrId: testData.rulesetOrId,
-          paging: { start: 0, size: 9999 },
-        };
-        const managerOptions: Paged<WithClientRequestContext<ExtendedHierarchyRequestOptions<IModelDb, NodeKey>>> = {
-          requestContext: ClientRequestContext.current,
-          imodel: testData.imodelMock.object,
-          rulesetOrId: testData.rulesetOrId,
-          paging: { start: 0, size: MAX_ALLOWED_PAGE_SIZE },
-          parentKey: undefined,
-        };
-        presentationManagerMock.setup(async (x) => x.getNodes(managerOptions))
-          .returns(async () => getRootNodesResult)
-          .verifiable();
-        presentationManagerMock.setup(async (x) => x.getNodesCount(managerOptions))
-          .returns(async () => getRootNodesCountResult)
-          .verifiable();
-        await impl.getPagedNodes(testData.imodelToken, rpcOptions);
-        presentationManagerMock.verifyAll();
-      });
-
-      it("enforces maximum page size when requesting with undefined size", async () => {
-        const getRootNodesResult: Node[] = [];
-        const getRootNodesCountResult = 9999;
-        const rpcOptions: Paged<ExtendedHierarchyRpcRequestOptions> = {
-          ...defaultRpcParams,
-          rulesetOrId: testData.rulesetOrId,
-          paging: { start: 0 },
-        };
-        const managerOptions: Paged<WithClientRequestContext<ExtendedHierarchyRequestOptions<IModelDb, NodeKey>>> = {
-          requestContext: ClientRequestContext.current,
-          imodel: testData.imodelMock.object,
-          rulesetOrId: testData.rulesetOrId,
-          paging: { start: 0, size: MAX_ALLOWED_PAGE_SIZE },
-          parentKey: undefined,
-        };
-        presentationManagerMock.setup(async (x) => x.getNodes(managerOptions))
-          .returns(async () => getRootNodesResult)
-          .verifiable();
-        presentationManagerMock.setup(async (x) => x.getNodesCount(managerOptions))
-          .returns(async () => getRootNodesCountResult)
-          .verifiable();
-        await impl.getPagedNodes(testData.imodelToken, rpcOptions);
-        presentationManagerMock.verifyAll();
-      });
-
-      it("enforces maximum page size when requesting with undefined page options", async () => {
-        const getRootNodesResult: Node[] = [];
-        const getRootNodesCountResult = 9999;
-        const rpcOptions: Paged<ExtendedHierarchyRpcRequestOptions> = {
-          ...defaultRpcParams,
-          rulesetOrId: testData.rulesetOrId,
-        };
-        const managerOptions: Paged<WithClientRequestContext<ExtendedHierarchyRequestOptions<IModelDb, NodeKey>>> = {
-          requestContext: ClientRequestContext.current,
-          imodel: testData.imodelMock.object,
-          rulesetOrId: testData.rulesetOrId,
-          paging: { size: MAX_ALLOWED_PAGE_SIZE },
-          parentKey: undefined,
-        };
-        presentationManagerMock.setup(async (x) => x.getNodes(managerOptions))
-          .returns(async () => getRootNodesResult)
-          .verifiable();
-        presentationManagerMock.setup(async (x) => x.getNodesCount(managerOptions))
-          .returns(async () => getRootNodesCountResult)
-          .verifiable();
-        await impl.getPagedNodes(testData.imodelToken, rpcOptions);
-        presentationManagerMock.verifyAll();
-      });
-
-    });
-
-    describe("getFilteredNodePaths", () => {
-
-      it("calls manager", async () => {
-        const result = [createRandomNodePathElement(0), createRandomNodePathElement(0)];
-        const rpcOptions: PresentationRpcRequestOptions<HierarchyRequestOptions<never, RulesetVariableJSON>> = {
-          ...defaultRpcParams,
-          rulesetOrId: testData.rulesetOrId,
-        };
-        const managerOptions: WithClientRequestContext<HierarchyRequestOptions<IModelDb>> & { filterText: string } = {
-          requestContext: ClientRequestContext.current,
-          imodel: testData.imodelMock.object,
-          rulesetOrId: testData.rulesetOrId,
-          filterText: "filter",
-        };
-        presentationManagerMock.setup(async (x) => x.getFilteredNodePaths(managerOptions))
-          .returns(async () => result)
-          .verifiable();
-        const actualResult = await impl.getFilteredNodePaths(testData.imodelToken, rpcOptions, "filter");
-        presentationManagerMock.verifyAll();
-        expect(actualResult.result).to.deep.equal(result.map(NodePathElement.toJSON));
-      });
-
-    });
-
-    describe("getNodePaths", () => {
-
-      it("calls manager", async () => {
-        const result = [createRandomNodePathElement(0), createRandomNodePathElement(0)];
-        const keyArray: InstanceKey[][] = [[createRandomECInstanceKey(), createRandomECInstanceKey()]];
-        const rpcOptions: PresentationRpcRequestOptions<HierarchyRequestOptions<never, RulesetVariableJSON>> = {
-          ...defaultRpcParams,
-          rulesetOrId: testData.rulesetOrId,
-        };
-        const managerOptions: WithClientRequestContext<HierarchyRequestOptions<IModelDb>> & { paths: InstanceKey[][], markedIndex: number } = {
-          requestContext: ClientRequestContext.current,
-          imodel: testData.imodelMock.object,
-          rulesetOrId: testData.rulesetOrId,
-          paths: keyArray,
-          markedIndex: 1,
-        };
-        presentationManagerMock.setup(async (x) => x.getNodePaths(managerOptions))
-          .returns(async () => result)
-          .verifiable();
-        const actualResult = await impl.getNodePaths(testData.imodelToken, rpcOptions, keyArray.map((a) => a.map(InstanceKey.toJSON)), 1);
-        presentationManagerMock.verifyAll();
-        expect(actualResult.result).to.deep.equal(result.map(NodePathElement.toJSON));
-      });
-
-    });
-
-    describe("loadHierarchy", () => {
-
-      it("returns success status", async () => {
-        const rpcOptions: PresentationRpcRequestOptions<HierarchyRequestOptions<never, RulesetVariableJSON>> = {
-          ...defaultRpcParams,
-          rulesetOrId: testData.rulesetOrId,
-        };
-        // eslint-disable-next-line deprecation/deprecation
-        const actualResult = await impl.loadHierarchy(testData.imodelToken, rpcOptions);
-        expect(actualResult.statusCode).to.equal(PresentationStatus.Success);
-      });
-
-    });
-
-    describe("getContentDescriptor", () => {
-
-      it("[deprecated] calls manager", async () => {
-        const keys = new KeySet();
-        const descriptor = createRandomDescriptor();
-        const rpcOptions: ContentRpcRequestOptions = {
-          ...defaultRpcParams,
-          rulesetOrId: testData.rulesetOrId,
-        };
-        const managerOptions: WithClientRequestContext<ContentDescriptorRequestOptions<IModelDb, KeySet>> = {
-          requestContext: ClientRequestContext.current,
-          imodel: testData.imodelMock.object,
-          rulesetOrId: testData.rulesetOrId,
-          displayType: testData.displayType,
-          keys,
-          selection: undefined,
-        };
-        presentationManagerMock.setup(async (x) => x.getContentDescriptor(managerOptions))
-          .returns(async () => descriptor)
-          .verifiable();
-        const actualResult = await impl.getContentDescriptor(testData.imodelToken, rpcOptions, testData.displayType, keys.toJSON(), undefined);
-        presentationManagerMock.verifyAll();
-        expect(actualResult.result).to.deep.eq(descriptor.toJSON());
-      });
-
-      it("calls manager", async () => {
-        const keys = new KeySet();
-        const descriptor = createRandomDescriptor();
-        const rpcOptions: ContentDescriptorRpcRequestOptions = {
-          ...defaultRpcParams,
-          rulesetOrId: testData.rulesetOrId,
-          displayType: testData.displayType,
-          keys: keys.toJSON(),
-        };
-        const managerOptions: WithClientRequestContext<ContentDescriptorRequestOptions<IModelDb, KeySet>> = {
-          requestContext: ClientRequestContext.current,
-          imodel: testData.imodelMock.object,
-          rulesetOrId: testData.rulesetOrId,
-          displayType: testData.displayType,
-          keys,
-        };
-        presentationManagerMock.setup(async (x) => x.getContentDescriptor(managerOptions))
-          .returns(async () => descriptor)
-          .verifiable();
-        const actualResult = await impl.getContentDescriptor(testData.imodelToken, rpcOptions);
-        presentationManagerMock.verifyAll();
-        expect(actualResult.result).to.deep.eq(descriptor.toJSON());
-      });
-
-      it("handles undefined descriptor response", async () => {
-        const keys = new KeySet();
-        const rpcOptions: ContentDescriptorRpcRequestOptions = {
-          ...defaultRpcParams,
-          rulesetOrId: testData.rulesetOrId,
-          displayType: testData.displayType,
-          keys: keys.toJSON(),
-        };
-        const managerOptions: WithClientRequestContext<ContentDescriptorRequestOptions<IModelDb, KeySet>> = {
-          requestContext: ClientRequestContext.current,
-          imodel: testData.imodelMock.object,
-          rulesetOrId: testData.rulesetOrId,
-          displayType: testData.displayType,
-          keys,
-        };
-        presentationManagerMock.setup(async (x) => x.getContentDescriptor(managerOptions))
-          .returns(async () => undefined)
-          .verifiable();
-        const actualResult = await impl.getContentDescriptor(testData.imodelToken, rpcOptions);
-        presentationManagerMock.verifyAll();
-        expect(actualResult.result).to.be.undefined;
-      });
-
-    });
-
-    describe("[deprecated] getContentAndContentSize", () => {
-
-      it("calls manager", async () => {
-        const contentSize = 789;
-        const keys = new KeySet();
-        const content = createRandomContent();
-        const rpcOptions: Paged<ContentRpcRequestOptions> = {
-          ...defaultRpcParams,
-          rulesetOrId: testData.rulesetOrId,
-          paging: testData.pageOptions,
-        };
-        const managerOptions: WithClientRequestContext<Paged<ExtendedContentRequestOptions<IModelDb, Descriptor, KeySet>>> = {
-          requestContext: ClientRequestContext.current,
-          imodel: testData.imodelMock.object,
-          rulesetOrId: testData.rulesetOrId,
-          paging: testData.pageOptions,
-          keys,
-          descriptor: content.descriptor,
-        };
-        presentationManagerMock.setup(async (x) => x.getContentSetSize(managerOptions))
-          .returns(async () => contentSize)
-          .verifiable();
-        presentationManagerMock.setup(async (x) => x.getContent(managerOptions))
-          .returns(async () => content)
-          .verifiable();
-        const actualResult = await impl.getContentAndSize(testData.imodelToken, rpcOptions, content.descriptor.toJSON(), keys.toJSON());
-        presentationManagerMock.verifyAll();
-        expect(actualResult.result!.content).to.deep.eq(content.toJSON());
-        expect(actualResult.result!.size).to.deep.eq(contentSize);
-      });
-
-      it("handles case when manager returns no content", async () => {
-        const keys = new KeySet();
-        const descriptorOverrides: DescriptorOverrides = {
-          displayType: "",
-          contentFlags: 0,
-          hiddenFieldNames: [],
-        };
-        const rpcOptions: Paged<ContentRpcRequestOptions> = {
-          ...defaultRpcParams,
-          rulesetOrId: testData.rulesetOrId,
-          paging: testData.pageOptions,
-        };
-        const managerOptions: WithClientRequestContext<Paged<ExtendedContentRequestOptions<IModelDb, Descriptor, KeySet>>> = {
-          requestContext: ClientRequestContext.current,
-          imodel: testData.imodelMock.object,
-          rulesetOrId: testData.rulesetOrId,
-          paging: testData.pageOptions,
-          keys,
-          descriptor: descriptorOverrides,
-        };
-        presentationManagerMock.setup(async (x) => x.getContentSetSize(managerOptions))
-          .returns(async () => 0)
-          .verifiable();
-        presentationManagerMock.setup(async (x) => x.getContent(managerOptions))
-          .returns(async () => undefined)
-          .verifiable();
-        const actualResult = await impl.getContentAndSize(testData.imodelToken, rpcOptions,
-          descriptorOverrides, keys.toJSON());
-        presentationManagerMock.verifyAll();
-        expect(actualResult.result!.content).to.be.undefined;
-        expect(actualResult.result!.size).to.eq(0);
-      });
-
-    });
-
-    describe("getContentSetSize", () => {
-
-      it("[deprecated] calls manager", async () => {
-        const keys = new KeySet();
-        const result = 789;
-        const descriptor = createRandomDescriptor();
-        const rpcOptions: ContentRpcRequestOptions = {
-          ...defaultRpcParams,
-          rulesetOrId: testData.rulesetOrId,
-        };
-        const managerOptions: WithClientRequestContext<ExtendedContentRequestOptions<IModelDb, Descriptor, KeySet>> = {
-          requestContext: ClientRequestContext.current,
-          imodel: testData.imodelMock.object,
-          rulesetOrId: testData.rulesetOrId,
-          descriptor,
-          keys,
-        };
-        presentationManagerMock
-          .setup(async (x) => x.getContentSetSize(managerOptions))
-          .returns(async () => result)
-          .verifiable();
-        const actualResult = await impl.getContentSetSize(testData.imodelToken, rpcOptions, descriptor.toJSON(), keys.toJSON());
-        presentationManagerMock.verifyAll();
-        expect(actualResult.result).to.deep.eq(result);
-      });
-
-      it("calls manager", async () => {
-        const keys = new KeySet();
-        const result = 789;
-        const descriptor = createRandomDescriptor();
-        const rpcOptions: ExtendedContentRpcRequestOptions = {
-          ...defaultRpcParams,
-          rulesetOrId: testData.rulesetOrId,
-          descriptor: descriptor.toJSON(),
-          keys: keys.toJSON(),
-        };
-        const managerOptions: WithClientRequestContext<ExtendedContentRequestOptions<IModelDb, Descriptor, KeySet>> = {
-          requestContext: ClientRequestContext.current,
-          imodel: testData.imodelMock.object,
-          rulesetOrId: testData.rulesetOrId,
-          descriptor,
-          keys,
-        };
-        presentationManagerMock
-          .setup(async (x) => x.getContentSetSize(managerOptions))
-          .returns(async () => result)
-          .verifiable();
-        const actualResult = await impl.getContentSetSize(testData.imodelToken, rpcOptions);
-        presentationManagerMock.verifyAll();
-        expect(actualResult.result).to.deep.eq(result);
-      });
-
-    });
-
-    describe("[deprecated] getContent", () => {
-
-      it("calls manager", async () => {
-        const keys = new KeySet();
-        const content = createRandomContent();
-        const rpcOptions: Paged<ContentRpcRequestOptions> = {
-          ...defaultRpcParams,
-          rulesetOrId: testData.rulesetOrId,
-          paging: testData.pageOptions,
-        };
-        const managerOptions: WithClientRequestContext<Paged<ExtendedContentRequestOptions<IModelDb, Descriptor, KeySet>>> = {
-          requestContext: ClientRequestContext.current,
-          imodel: testData.imodelMock.object,
-          rulesetOrId: testData.rulesetOrId,
-          paging: testData.pageOptions,
-          descriptor: content.descriptor,
-          keys,
-        };
-        presentationManagerMock.setup(async (x) => x.getContent(managerOptions))
-          .returns(async () => content)
-          .verifiable();
-        const actualResult = await impl.getContent(testData.imodelToken, rpcOptions, content.descriptor.toJSON(), keys.toJSON());
-        presentationManagerMock.verifyAll();
-        expect(actualResult.result).to.deep.eq(content.toJSON());
-      });
-
-      it("handles case when manager returns no content", async () => {
-        const keys = new KeySet();
-        const descriptorOverrides: DescriptorOverrides = {
-          displayType: "",
-          contentFlags: 0,
-          hiddenFieldNames: [],
-        };
-        const rpcOptions: Paged<ContentRpcRequestOptions> = {
-          ...defaultRpcParams,
-          rulesetOrId: testData.rulesetOrId,
-          paging: testData.pageOptions,
-        };
-        const managerOptions: WithClientRequestContext<Paged<ExtendedContentRequestOptions<IModelDb, Descriptor, KeySet>>> = {
-          requestContext: ClientRequestContext.current,
-          imodel: testData.imodelMock.object,
-          rulesetOrId: testData.rulesetOrId,
-          paging: testData.pageOptions,
-          descriptor: descriptorOverrides,
-          keys,
-        };
-        presentationManagerMock.setup(async (x) => x.getContent(managerOptions))
-          .returns(async () => undefined)
-          .verifiable();
-        const actualResult = await impl.getContent(testData.imodelToken, rpcOptions, descriptorOverrides, keys.toJSON());
-        presentationManagerMock.verifyAll();
-        expect(actualResult.result).to.be.undefined;
-      });
-
-    });
-
-    describe("getPagedContent", () => {
-
-      it("calls manager", async () => {
-        const keys = new KeySet();
-        const contentItem = new Item([], "", "", undefined, {}, {}, [], undefined);
-        const content = createRandomContent();
-        content.contentSet.push(contentItem);
-        const rpcOptions: Paged<ExtendedContentRpcRequestOptions> = {
-          ...defaultRpcParams,
-          rulesetOrId: testData.rulesetOrId,
-          paging: testData.pageOptions,
-          descriptor: content.descriptor.toJSON(),
-          keys: keys.toJSON(),
-        };
-        const managerOptions: WithClientRequestContext<Paged<ExtendedContentRequestOptions<IModelDb, Descriptor, KeySet>>> = {
-          requestContext: ClientRequestContext.current,
-          imodel: testData.imodelMock.object,
-          rulesetOrId: testData.rulesetOrId,
-          paging: testData.pageOptions,
-          descriptor: content.descriptor,
-          keys,
-        };
-        presentationManagerMock.setup(async (x) => x.getContent(managerOptions))
-          .returns(async () => content)
-          .verifiable();
-        presentationManagerMock.setup(async (x) => x.getContentSetSize(managerOptions))
-          .returns(async () => 999)
-          .verifiable();
-        const actualResult = await impl.getPagedContent(testData.imodelToken, rpcOptions);
-        presentationManagerMock.verifyAll();
-        expect(actualResult.result).to.deep.eq({
-          descriptor: content.descriptor.toJSON(),
-          contentSet: {
-            total: 999,
-            items: content.contentSet.map((i) => i.toJSON()),
-          },
-        });
-      });
-
-      it("handles case when manager returns no content", async () => {
-        const keys = new KeySet();
-        const descriptorOverrides: DescriptorOverrides = {
-          displayType: "",
-          contentFlags: 0,
-          hiddenFieldNames: [],
-        };
-        const rpcOptions: Paged<ExtendedContentRpcRequestOptions> = {
-          ...defaultRpcParams,
-          rulesetOrId: testData.rulesetOrId,
-          paging: testData.pageOptions,
-          descriptor: descriptorOverrides,
-          keys: keys.toJSON(),
-        };
-        const managerOptions: WithClientRequestContext<Paged<ExtendedContentRequestOptions<IModelDb, Descriptor, KeySet>>> = {
-          requestContext: ClientRequestContext.current,
-          imodel: testData.imodelMock.object,
-          rulesetOrId: testData.rulesetOrId,
-          paging: testData.pageOptions,
-          descriptor: descriptorOverrides,
-          keys,
-        };
-        presentationManagerMock.setup(async (x) => x.getContent(managerOptions))
-          .returns(async () => undefined)
-          .verifiable();
-        presentationManagerMock.setup(async (x) => x.getContentSetSize(managerOptions))
-          .returns(async () => 0)
-          .verifiable();
-        const actualResult = await impl.getPagedContent(testData.imodelToken, rpcOptions);
-        presentationManagerMock.verifyAll();
-        expect(actualResult.result).to.be.undefined;
-      });
-
-      it("enforces maximum page size when requesting with larger size than allowed", async () => {
-        const keys = new KeySet();
-        const contentItem = new Item([], "", "", undefined, {}, {}, [], undefined);
-        const content = createRandomContent();
-        content.contentSet.push(contentItem);
-        const rpcOptions: Paged<ExtendedContentRpcRequestOptions> = {
-          ...defaultRpcParams,
-          rulesetOrId: testData.rulesetOrId,
-          paging: { start: 0, size: MAX_ALLOWED_PAGE_SIZE + 1 },
-          descriptor: content.descriptor.toJSON(),
-          keys: keys.toJSON(),
-        };
-        const managerOptions: WithClientRequestContext<Paged<ExtendedContentRequestOptions<IModelDb, Descriptor, KeySet>>> = {
-          requestContext: ClientRequestContext.current,
-          imodel: testData.imodelMock.object,
-          rulesetOrId: testData.rulesetOrId,
-          paging: { start: 0, size: MAX_ALLOWED_PAGE_SIZE },
-          descriptor: content.descriptor,
-          keys,
-        };
-        presentationManagerMock.setup(async (x) => x.getContent(managerOptions))
-          .returns(async () => content)
-          .verifiable();
-        presentationManagerMock.setup(async (x) => x.getContentSetSize(managerOptions))
-          .returns(async () => 9999)
-          .verifiable();
-        const actualResult = await impl.getPagedContent(testData.imodelToken, rpcOptions);
-        presentationManagerMock.verifyAll();
-        expect(actualResult.result).to.deep.eq({
-          descriptor: content.descriptor.toJSON(),
-          contentSet: {
-            total: 9999,
-            items: content.contentSet.map((i) => i.toJSON()),
-          },
-        });
-      });
-
-      it("enforces maximum page size when requesting with undefined size", async () => {
-        const keys = new KeySet();
-        const contentItem = new Item([], "", "", undefined, {}, {}, [], undefined);
-        const content = createRandomContent();
-        content.contentSet.push(contentItem);
-        const rpcOptions: Paged<ExtendedContentRpcRequestOptions> = {
-          ...defaultRpcParams,
-          rulesetOrId: testData.rulesetOrId,
-          paging: { start: 5 },
-          descriptor: content.descriptor.toJSON(),
-          keys: keys.toJSON(),
-        };
-        const managerOptions: WithClientRequestContext<Paged<ExtendedContentRequestOptions<IModelDb, Descriptor, KeySet>>> = {
-          requestContext: ClientRequestContext.current,
-          imodel: testData.imodelMock.object,
-          rulesetOrId: testData.rulesetOrId,
-          paging: { start: 5, size: MAX_ALLOWED_PAGE_SIZE },
-          descriptor: content.descriptor,
-          keys,
-        };
-        presentationManagerMock.setup(async (x) => x.getContent(managerOptions))
-          .returns(async () => content)
-          .verifiable();
-        presentationManagerMock.setup(async (x) => x.getContentSetSize(managerOptions))
-          .returns(async () => 9999)
-          .verifiable();
-        const actualResult = await impl.getPagedContent(testData.imodelToken, rpcOptions);
-        presentationManagerMock.verifyAll();
-        expect(actualResult.result).to.deep.eq({
-          descriptor: content.descriptor.toJSON(),
-          contentSet: {
-            total: 9999,
-            items: content.contentSet.map((i) => i.toJSON()),
-          },
-        });
-      });
-
-      it("enforces maximum page size when requesting with undefined page options", async () => {
-        const keys = new KeySet();
-        const contentItem = new Item([], "", "", undefined, {}, {}, [], undefined);
-        const content = createRandomContent();
-        content.contentSet.push(contentItem);
-        const rpcOptions: Paged<ExtendedContentRpcRequestOptions> = {
-          ...defaultRpcParams,
-          rulesetOrId: testData.rulesetOrId,
-          paging: undefined,
-          descriptor: content.descriptor.toJSON(),
-          keys: keys.toJSON(),
-        };
-        const managerOptions: WithClientRequestContext<Paged<ExtendedContentRequestOptions<IModelDb, Descriptor, KeySet>>> = {
-          requestContext: ClientRequestContext.current,
-          imodel: testData.imodelMock.object,
-          rulesetOrId: testData.rulesetOrId,
-          paging: { size: MAX_ALLOWED_PAGE_SIZE },
-          descriptor: content.descriptor,
-          keys,
-        };
-        presentationManagerMock.setup(async (x) => x.getContent(managerOptions))
-          .returns(async () => content)
-          .verifiable();
-        presentationManagerMock.setup(async (x) => x.getContentSetSize(managerOptions))
-          .returns(async () => 9999)
-          .verifiable();
-        const actualResult = await impl.getPagedContent(testData.imodelToken, rpcOptions);
-        presentationManagerMock.verifyAll();
-        expect(actualResult.result).to.deep.eq({
-          descriptor: content.descriptor.toJSON(),
-          contentSet: {
-            total: 9999,
-            items: content.contentSet.map((i) => i.toJSON()),
-          },
-        });
-      });
-
-    });
-
-    describe("getPagedContentSet", () => {
-
-      it("calls manager", async () => {
-        const keys = new KeySet();
-        const contentItem = new Item([], "", "", undefined, {}, {}, [], undefined);
-        const content = createRandomContent();
-        content.contentSet.push(contentItem);
-        const rpcOptions: Paged<ExtendedContentRpcRequestOptions> = {
-          ...defaultRpcParams,
-          rulesetOrId: testData.rulesetOrId,
-          paging: testData.pageOptions,
-          descriptor: content.descriptor.toJSON(),
-          keys: keys.toJSON(),
-        };
-        const managerOptions: WithClientRequestContext<Paged<ExtendedContentRequestOptions<IModelDb, Descriptor, KeySet>>> = {
-          requestContext: ClientRequestContext.current,
-          imodel: testData.imodelMock.object,
-          rulesetOrId: testData.rulesetOrId,
-          paging: testData.pageOptions,
-          descriptor: content.descriptor,
-          keys,
-        };
-        presentationManagerMock.setup(async (x) => x.getContent(managerOptions))
-          .returns(async () => content)
-          .verifiable();
-        presentationManagerMock.setup(async (x) => x.getContentSetSize(managerOptions))
-          .returns(async () => 999)
-          .verifiable();
-        const actualResult = await impl.getPagedContentSet(testData.imodelToken, rpcOptions);
-        presentationManagerMock.verifyAll();
-        expect(actualResult.result).to.deep.eq({
-          total: 999,
-          items: content.contentSet.map((i) => i.toJSON()),
-        });
-      });
-
-      it("handles case when manager returns no content", async () => {
-        const keys = new KeySet();
-        const descriptorOverrides: DescriptorOverrides = {
-          displayType: "",
-          contentFlags: 0,
-          hiddenFieldNames: [],
-        };
-        const rpcOptions: Paged<ExtendedContentRpcRequestOptions> = {
-          ...defaultRpcParams,
-          rulesetOrId: testData.rulesetOrId,
-          paging: testData.pageOptions,
-          descriptor: descriptorOverrides,
-          keys: keys.toJSON(),
-        };
-        const managerOptions: WithClientRequestContext<Paged<ExtendedContentRequestOptions<IModelDb, Descriptor, KeySet>>> = {
-          requestContext: ClientRequestContext.current,
-          imodel: testData.imodelMock.object,
-          rulesetOrId: testData.rulesetOrId,
-          paging: testData.pageOptions,
-          descriptor: descriptorOverrides,
-          keys,
-        };
-        presentationManagerMock.setup(async (x) => x.getContent(managerOptions))
-          .returns(async () => undefined)
-          .verifiable();
-        presentationManagerMock.setup(async (x) => x.getContentSetSize(managerOptions))
-          .returns(async () => 0)
-          .verifiable();
-        const actualResult = await impl.getPagedContentSet(testData.imodelToken, rpcOptions);
-        presentationManagerMock.verifyAll();
-        expect(actualResult.result).to.deep.eq({ total: 0, items: [] });
-      });
-
-      it("enforces maximum page size when requesting with larger size than allowed", async () => {
-        const keys = new KeySet();
-        const contentItem = new Item([], "", "", undefined, {}, {}, [], undefined);
-        const content = createRandomContent();
-        content.contentSet.push(contentItem);
-        const rpcOptions: Paged<ExtendedContentRpcRequestOptions> = {
-          ...defaultRpcParams,
-          rulesetOrId: testData.rulesetOrId,
-          paging: { start: 0, size: MAX_ALLOWED_PAGE_SIZE + 1 },
-          descriptor: content.descriptor.toJSON(),
-          keys: keys.toJSON(),
-        };
-        const managerOptions: WithClientRequestContext<Paged<ExtendedContentRequestOptions<IModelDb, Descriptor, KeySet>>> = {
-          requestContext: ClientRequestContext.current,
-          imodel: testData.imodelMock.object,
-          rulesetOrId: testData.rulesetOrId,
-          paging: { start: 0, size: MAX_ALLOWED_PAGE_SIZE },
-          descriptor: content.descriptor,
-          keys,
-        };
-        presentationManagerMock.setup(async (x) => x.getContent(managerOptions))
-          .returns(async () => content)
-          .verifiable();
-        presentationManagerMock.setup(async (x) => x.getContentSetSize(managerOptions))
-          .returns(async () => 9999)
-          .verifiable();
-        const actualResult = await impl.getPagedContentSet(testData.imodelToken, rpcOptions);
-        presentationManagerMock.verifyAll();
-        expect(actualResult.result).to.deep.eq({
-          total: 9999,
-          items: content.contentSet.map((i) => i.toJSON()),
-        });
-      });
-
-      it("enforces maximum page size when requesting with undefined size", async () => {
-        const keys = new KeySet();
-        const contentItem = new Item([], "", "", undefined, {}, {}, [], undefined);
-        const content = createRandomContent();
-        content.contentSet.push(contentItem);
-        const rpcOptions: Paged<ExtendedContentRpcRequestOptions> = {
-          ...defaultRpcParams,
-          rulesetOrId: testData.rulesetOrId,
-          paging: { start: 5 },
-          descriptor: content.descriptor.toJSON(),
-          keys: keys.toJSON(),
-        };
-        const managerOptions: WithClientRequestContext<Paged<ExtendedContentRequestOptions<IModelDb, Descriptor, KeySet>>> = {
-          requestContext: ClientRequestContext.current,
-          imodel: testData.imodelMock.object,
-          rulesetOrId: testData.rulesetOrId,
-          paging: { start: 5, size: MAX_ALLOWED_PAGE_SIZE },
-          descriptor: content.descriptor,
-          keys,
-        };
-        presentationManagerMock.setup(async (x) => x.getContent(managerOptions))
-          .returns(async () => content)
-          .verifiable();
-        presentationManagerMock.setup(async (x) => x.getContentSetSize(managerOptions))
-          .returns(async () => 9999)
-          .verifiable();
-        const actualResult = await impl.getPagedContentSet(testData.imodelToken, rpcOptions);
-        presentationManagerMock.verifyAll();
-        expect(actualResult.result).to.deep.eq({
-          total: 9999,
-          items: content.contentSet.map((i) => i.toJSON()),
-        });
-      });
-
-      it("enforces maximum page size when requesting with undefined page options", async () => {
-        const keys = new KeySet();
-        const contentItem = new Item([], "", "", undefined, {}, {}, [], undefined);
-        const content = createRandomContent();
-        content.contentSet.push(contentItem);
-        const rpcOptions: Paged<ExtendedContentRpcRequestOptions> = {
-          ...defaultRpcParams,
-          rulesetOrId: testData.rulesetOrId,
-          paging: undefined,
-          descriptor: content.descriptor.toJSON(),
-          keys: keys.toJSON(),
-        };
-        const managerOptions: WithClientRequestContext<Paged<ExtendedContentRequestOptions<IModelDb, Descriptor, KeySet>>> = {
-          requestContext: ClientRequestContext.current,
-          imodel: testData.imodelMock.object,
-          rulesetOrId: testData.rulesetOrId,
-          paging: { size: MAX_ALLOWED_PAGE_SIZE },
-          descriptor: content.descriptor,
-          keys,
-        };
-        presentationManagerMock.setup(async (x) => x.getContent(managerOptions))
-          .returns(async () => content)
-          .verifiable();
-        presentationManagerMock.setup(async (x) => x.getContentSetSize(managerOptions))
-          .returns(async () => 9999)
-          .verifiable();
-        const actualResult = await impl.getPagedContentSet(testData.imodelToken, rpcOptions);
-        presentationManagerMock.verifyAll();
-        expect(actualResult.result).to.deep.eq({
-          total: 9999,
-          items: content.contentSet.map((i) => i.toJSON()),
-        });
-      });
-
-    });
-
-    describe("getDistinctValues", () => {
-
-      it("calls manager", async () => {
-        const distinctValues = [faker.random.word(), faker.random.word()];
-        const keys = new KeySet();
-        const descriptor = createRandomDescriptor();
-        const fieldName = faker.random.word();
-        const maximumValueCount = faker.random.number();
-        const rpcOptions: PresentationRpcRequestOptions<ContentRequestOptions<never, RulesetVariableJSON>> = {
-          ...defaultRpcParams,
-          rulesetOrId: testData.rulesetOrId,
-        };
-        const managerOptions: ContentRequestOptions<IModelDb> = {
-          imodel: testData.imodelMock.object,
-          rulesetOrId: testData.rulesetOrId,
-        };
-        presentationManagerMock.setup(async (x) => x.getDistinctValues(ClientRequestContext.current, managerOptions, descriptor, keys, fieldName, maximumValueCount))
-          .returns(async () => distinctValues)
-          .verifiable();
-        const actualResult = await impl.getDistinctValues(testData.imodelToken, rpcOptions, descriptor.toJSON(),
-          keys.toJSON(), fieldName, maximumValueCount);
-        presentationManagerMock.verifyAll();
-        expect(actualResult.result).to.deep.eq(distinctValues);
-      });
-
-    });
-
-    describe("getPagedDistinctValues", () => {
-
-      it("calls manager", async () => {
-        const distinctValues = {
-          total: 1,
-          items: [{
-            displayValue: "test",
-            groupedRawValues: ["test"],
-          }],
-        };
-        const keys = new KeySet();
-        const descriptor = createRandomDescriptor();
-        const fieldDescriptor: FieldDescriptor = {
-          type: FieldDescriptorType.Name,
-          fieldName: "test",
-        };
-        const managerOptions: WithClientRequestContext<DistinctValuesRequestOptions<IModelDb, Descriptor, KeySet>> = {
-          requestContext: ClientRequestContext.current,
-          rulesetOrId: testData.rulesetOrId,
-          imodel: testData.imodelMock.object,
-          descriptor,
-          fieldDescriptor,
-          keys,
-          paging: testData.pageOptions,
-        };
-        const rpcOptions: PresentationRpcRequestOptions<DistinctValuesRequestOptions<never, DescriptorJSON, KeySetJSON, RulesetVariableJSON>> = {
-          ...defaultRpcParams,
-          rulesetOrId: managerOptions.rulesetOrId,
-          descriptor: descriptor.toJSON(),
-          keys: keys.toJSON(),
-          fieldDescriptor: managerOptions.fieldDescriptor,
-          paging: testData.pageOptions,
-        };
-        presentationManagerMock.setup(async (x) => x.getPagedDistinctValues(managerOptions))
-          .returns(async () => distinctValues)
-          .verifiable();
-        const actualResult = await impl.getPagedDistinctValues(testData.imodelToken, rpcOptions);
-        presentationManagerMock.verifyAll();
-        expect(actualResult.result).to.deep.eq(distinctValues);
-      });
-
-      it("enforces maximum page size when requesting with larger size than allowed", async () => {
-        const distinctValues = {
-          total: 1,
-          items: [{
-            displayValue: "test",
-            groupedRawValues: ["test"],
-          }],
-        };
-        const keys = new KeySet();
-        const descriptor = createRandomDescriptor();
-        const fieldDescriptor: FieldDescriptor = {
-          type: FieldDescriptorType.Name,
-          fieldName: "test",
-        };
-        const managerOptions: WithClientRequestContext<DistinctValuesRequestOptions<IModelDb, Descriptor, KeySet>> = {
-          requestContext: ClientRequestContext.current,
-          rulesetOrId: testData.rulesetOrId,
-          imodel: testData.imodelMock.object,
-          descriptor,
-          fieldDescriptor,
-          keys,
-          paging: { start: 0, size: MAX_ALLOWED_PAGE_SIZE },
-        };
-        const rpcOptions: PresentationRpcRequestOptions<DistinctValuesRequestOptions<never, DescriptorJSON, KeySetJSON, RulesetVariableJSON>> = {
-          ...defaultRpcParams,
-          rulesetOrId: managerOptions.rulesetOrId,
-          descriptor: descriptor.toJSON(),
-          keys: keys.toJSON(),
-          fieldDescriptor: managerOptions.fieldDescriptor,
-          paging: { start: 0, size: MAX_ALLOWED_PAGE_SIZE + 1 },
-        };
-        presentationManagerMock.setup(async (x) => x.getPagedDistinctValues(managerOptions))
-          .returns(async () => distinctValues)
-          .verifiable();
-        const actualResult = await impl.getPagedDistinctValues(testData.imodelToken, rpcOptions);
-        presentationManagerMock.verifyAll();
-        expect(actualResult.result).to.deep.eq(distinctValues);
-      });
-
-      it("enforces maximum page size when requesting with undefined size", async () => {
-        const distinctValues = {
-          total: 1,
-          items: [{
-            displayValue: "test",
-            groupedRawValues: ["test"],
-          }],
-        };
-        const keys = new KeySet();
-        const descriptor = createRandomDescriptor();
-        const fieldDescriptor: FieldDescriptor = {
-          type: FieldDescriptorType.Name,
-          fieldName: "test",
-        };
-        const managerOptions: WithClientRequestContext<DistinctValuesRequestOptions<IModelDb, Descriptor, KeySet>> = {
-          requestContext: ClientRequestContext.current,
-          rulesetOrId: testData.rulesetOrId,
-          imodel: testData.imodelMock.object,
-          descriptor,
-          fieldDescriptor,
-          keys,
-          paging: { start: 5, size: MAX_ALLOWED_PAGE_SIZE },
-        };
-        const rpcOptions: PresentationRpcRequestOptions<DistinctValuesRequestOptions<never, DescriptorJSON, KeySetJSON, RulesetVariableJSON>> = {
-          ...defaultRpcParams,
-          rulesetOrId: managerOptions.rulesetOrId,
-          descriptor: descriptor.toJSON(),
-          keys: keys.toJSON(),
-          fieldDescriptor: managerOptions.fieldDescriptor,
-          paging: { start: 5 },
-        };
-        presentationManagerMock.setup(async (x) => x.getPagedDistinctValues(managerOptions))
-          .returns(async () => distinctValues)
-          .verifiable();
-        const actualResult = await impl.getPagedDistinctValues(testData.imodelToken, rpcOptions);
-        presentationManagerMock.verifyAll();
-        expect(actualResult.result).to.deep.eq(distinctValues);
-      });
-
-      it("enforces maximum page size when requesting with undefined page options", async () => {
-        const distinctValues = {
-          total: 1,
-          items: [{
-            displayValue: "test",
-            groupedRawValues: ["test"],
-          }],
-        };
-        const keys = new KeySet();
-        const descriptor = createRandomDescriptor();
-        const fieldDescriptor: FieldDescriptor = {
-          type: FieldDescriptorType.Name,
-          fieldName: "test",
-        };
-        const managerOptions: WithClientRequestContext<DistinctValuesRequestOptions<IModelDb, Descriptor, KeySet>> = {
-          requestContext: ClientRequestContext.current,
-          rulesetOrId: testData.rulesetOrId,
-          imodel: testData.imodelMock.object,
-          descriptor,
-          fieldDescriptor,
-          keys,
-          paging: { size: MAX_ALLOWED_PAGE_SIZE },
-        };
-        const rpcOptions: PresentationRpcRequestOptions<DistinctValuesRequestOptions<never, DescriptorJSON, KeySetJSON, RulesetVariableJSON>> = {
-          ...defaultRpcParams,
-          rulesetOrId: managerOptions.rulesetOrId,
-          descriptor: descriptor.toJSON(),
-          keys: keys.toJSON(),
-          fieldDescriptor: managerOptions.fieldDescriptor,
-          paging: undefined,
-        };
-        presentationManagerMock.setup(async (x) => x.getPagedDistinctValues(managerOptions))
-          .returns(async () => distinctValues)
-          .verifiable();
-        const actualResult = await impl.getPagedDistinctValues(testData.imodelToken, rpcOptions);
-        presentationManagerMock.verifyAll();
-        expect(actualResult.result).to.deep.eq(distinctValues);
-      });
-
-    });
-
-    describe("getElementProperties", () => {
-
-      it("calls manager", async () => {
-        const testElementProperties: ElementProperties = {
-          class: "Test Class",
-          id: "0x123",
-          label: "test label",
-          items: {
-            ["Test Category"]: {
-              type: "category",
-              items: {
-                ["Test Field"]: {
-                  type: "primitive",
-                  value: "test display value",
-                },
-              },
-            },
-          },
-        };
-        const managerOptions: WithClientRequestContext<ElementPropertiesRequestOptions<IModelDb>> = {
-          requestContext: ClientRequestContext.current,
-          imodel: testData.imodelMock.object,
-          elementId: "0x123",
-        };
-        const managerResponse = testElementProperties;
-        const rpcOptions: PresentationRpcRequestOptions<ElementPropertiesRpcRequestOptions> = {
-          ...defaultRpcParams,
-          elementId: "0x123",
-        };
-        const expectedRpcResponse = testElementProperties;
-        presentationManagerMock
-          .setup(async (x) => x.getElementProperties(managerOptions))
-          .returns(async () => managerResponse)
-          .verifiable();
-        const actualResult = await impl.getElementProperties(testData.imodelToken, rpcOptions);
-        presentationManagerMock.verifyAll();
-        expect(actualResult.result).to.deep.eq(expectedRpcResponse);
-      });
-
-    });
-
-    describe("getDisplayLabelDefinition", () => {
-
-      it("[deprecated] calls manager", async () => {
-        const result = createRandomLabelDefinitionJSON();
-        const key = createRandomECInstanceKey();
-        presentationManagerMock.setup(async (x) => x.getDisplayLabelDefinition({ requestContext: ClientRequestContext.current, imodel: testData.imodelMock.object, key }))
-          .returns(async () => result)
-          .verifiable();
-        const actualResult = await impl.getDisplayLabelDefinition(testData.imodelToken, { ...defaultRpcParams }, InstanceKey.toJSON(key));
-        presentationManagerMock.verifyAll();
-        expect(actualResult.result).to.deep.eq(result);
-      });
-
-      it("calls manager", async () => {
-        const result = createRandomLabelDefinitionJSON();
-        const key = createRandomECInstanceKey();
-        const rpcOptions: Paged<DisplayLabelRpcRequestOptions> = {
-          ...defaultRpcParams,
-          paging: testData.pageOptions,
-          key: InstanceKey.toJSON(key),
-        };
-        const managerOptions: WithClientRequestContext<Paged<DisplayLabelRequestOptions<IModelDb, InstanceKey>>> = {
-          requestContext: ClientRequestContext.current,
-          imodel: testData.imodelMock.object,
-          paging: testData.pageOptions,
-          key,
-        };
-        presentationManagerMock.setup(async (x) => x.getDisplayLabelDefinition(managerOptions))
-          .returns(async () => result)
-          .verifiable();
-        const actualResult = await impl.getDisplayLabelDefinition(testData.imodelToken, rpcOptions);
-        presentationManagerMock.verifyAll();
-        expect(actualResult.result).to.deep.eq(result);
-      });
-
-    });
-
-    describe("[deprecated] getDisplayLabelDefinitions", () => {
-
-      it("calls manager", async () => {
-        const result = [createRandomLabelDefinitionJSON(), createRandomLabelDefinitionJSON()];
-        const keys = [createRandomECInstanceKey(), createRandomECInstanceKey()];
-        presentationManagerMock.setup(async (x) => x.getDisplayLabelDefinitions({ requestContext: ClientRequestContext.current, imodel: testData.imodelMock.object, keys }))
-          .returns(async () => result)
-          .verifiable();
-        const actualResult = await impl.getDisplayLabelDefinitions(testData.imodelToken, { ...defaultRpcParams }, keys.map(InstanceKey.toJSON));
-        presentationManagerMock.verifyAll();
-        expect(actualResult.result).to.deep.eq(result);
-      });
-
-    });
-
-    describe("getPagedDisplayLabelDefinitions", () => {
-
-      it("calls manager", async () => {
-        const result = [createRandomLabelDefinitionJSON(), createRandomLabelDefinitionJSON()];
-        const keys = [createRandomECInstanceKey(), createRandomECInstanceKey()];
-        const rpcOptions: DisplayLabelsRpcRequestOptions = {
-          ...defaultRpcParams,
-          keys: keys.map(InstanceKey.toJSON),
-        };
-        const managerOptions: WithClientRequestContext<DisplayLabelsRequestOptions<IModelDb, InstanceKey>> = {
-          requestContext: ClientRequestContext.current,
-          imodel: testData.imodelMock.object,
-          keys,
-        };
-        presentationManagerMock.setup(async (x) => x.getDisplayLabelDefinitions(managerOptions))
-          .returns(async () => result)
-          .verifiable();
-        const actualResult = await impl.getPagedDisplayLabelDefinitions(testData.imodelToken, rpcOptions);
-        presentationManagerMock.verifyAll();
-        expect(actualResult.result).to.deep.eq({ total: 2, items: result });
-      });
-
-      it("enforces maximum page size when requesting more labels than allowed", async () => {
-        const result = (new Array(MAX_ALLOWED_PAGE_SIZE)).fill(createRandomLabelDefinitionJSON());
-        const keys = (new Array(MAX_ALLOWED_PAGE_SIZE + 1)).fill(createRandomECInstanceKey());
-        const rpcOptions: DisplayLabelsRpcRequestOptions = {
-          ...defaultRpcParams,
-          keys: keys.map(InstanceKey.toJSON),
-        };
-        const managerOptions: WithClientRequestContext<DisplayLabelsRequestOptions<IModelDb, InstanceKey>> = {
-          requestContext: ClientRequestContext.current,
-          imodel: testData.imodelMock.object,
-          keys: keys.slice(0, MAX_ALLOWED_PAGE_SIZE),
-        };
-        presentationManagerMock.setup(async (x) => x.getDisplayLabelDefinitions(managerOptions))
-          .returns(async () => result)
-          .verifiable();
-        const actualResult = await impl.getPagedDisplayLabelDefinitions(testData.imodelToken, rpcOptions);
-        presentationManagerMock.verifyAll();
-        expect(actualResult.result).to.deep.eq({ total: MAX_ALLOWED_PAGE_SIZE, items: result });
-      });
-
-    });
-
-    describe("getSelectionScopes", () => {
-
-      it("calls manager", async () => {
-        const rpcOptions: PresentationRpcRequestOptions<SelectionScopeRequestOptions<never>> = {
-          ...defaultRpcParams,
-        };
-        const managerOptions: WithClientRequestContext<SelectionScopeRequestOptions<IModelDb>> = {
-          requestContext: ClientRequestContext.current,
-          imodel: testData.imodelMock.object,
-        };
-        const result = [createRandomSelectionScope()];
-        presentationManagerMock.setup(async (x) => x.getSelectionScopes(managerOptions))
-          .returns(async () => result)
-          .verifiable();
-        const actualResult = await impl.getSelectionScopes(testData.imodelToken, rpcOptions);
-        presentationManagerMock.verifyAll();
-        expect(actualResult.result).to.deep.eq(result);
-      });
-
-    });
-
-    describe("computeSelection", () => {
-
-      it("calls manager", async () => {
-        const scope = createRandomSelectionScope();
-        const ids = [createRandomId()];
-        const rpcOptions: PresentationRpcRequestOptions<SelectionScopeRequestOptions<never>> = {
-          ...defaultRpcParams,
-        };
-        const managerOptions: WithClientRequestContext<SelectionScopeRequestOptions<IModelDb> & { ids: Id64String[], scopeId: string }> = {
-          requestContext: ClientRequestContext.current,
-          imodel: testData.imodelMock.object,
-          ids,
-          scopeId: scope.id,
-        };
-        const result = new KeySet();
-        presentationManagerMock.setup(async (x) => x.computeSelection(managerOptions))
-          .returns(async () => result)
-          .verifiable();
-        const actualResult = await impl.computeSelection(testData.imodelToken, rpcOptions, ids, scope.id);
-        presentationManagerMock.verifyAll();
-        expect(actualResult.result).to.deep.eq(result.toJSON());
-      });
-
-    });
-
-    describe("[deprecated] compareHierarchies", () => {
-
-      it("calls manager for comparison based on ruleset changes", async () => {
-        const result: HierarchyCompareInfo = {
-          changes: [{
-            type: "Delete",
-            target: createRandomECInstancesNode().key,
-          }],
-        };
-        const rpcOptions: HierarchyCompareRpcOptions = {
-          ...defaultRpcParams,
-          prev: {
-            rulesetOrId: "1",
-          },
-          rulesetOrId: "2",
-        };
-        const managerOptions: WithClientRequestContext<HierarchyCompareOptions<IModelDb, NodeKey>> = {
-          requestContext: ClientRequestContext.current,
-          imodel: testData.imodelMock.object,
-          prev: {
-            rulesetOrId: rpcOptions.prev.rulesetOrId,
-          },
-          rulesetOrId: rpcOptions.rulesetOrId,
-        };
-        presentationManagerMock.setup(async (x) => x.compareHierarchies(managerOptions))
-          .returns(async () => result)
-          .verifiable();
-        const actualResult = await impl.compareHierarchies(testData.imodelToken, rpcOptions);
-        presentationManagerMock.verifyAll();
-        expect(actualResult.result).to.deep.eq(HierarchyCompareInfo.toJSON(result).changes);
-      });
-
-      it("calls manager for comparison based on ruleset variables' changes", async () => {
-        const result: HierarchyCompareInfo = {
-          changes: [{
-            type: "Delete",
-            target: createRandomECInstancesNode().key,
-          }],
-        };
-        const rpcOptions: HierarchyCompareRpcOptions = {
-          ...defaultRpcParams,
-          prev: {
-            rulesetVariables: [{ id: "test", type: VariableValueTypes.Int, value: 123 }],
-          },
-          rulesetOrId: "2",
-          expandedNodeKeys: [createRandomECInstancesNodeKeyJSON()],
-        };
-        const managerOptions: WithClientRequestContext<HierarchyCompareOptions<IModelDb, NodeKey>> = {
-          requestContext: ClientRequestContext.current,
-          imodel: testData.imodelMock.object,
-          prev: {
-            ...rpcOptions.prev,
-            rulesetVariables: rpcOptions.prev.rulesetVariables?.map(RulesetVariable.fromJSON),
-          },
-          rulesetOrId: rpcOptions.rulesetOrId,
-          expandedNodeKeys: rpcOptions.expandedNodeKeys!.map(NodeKey.fromJSON),
-        };
-        presentationManagerMock.setup(async (x) => x.compareHierarchies(managerOptions))
-          .returns(async () => result)
-          .verifiable();
-        const actualResult = await impl.compareHierarchies(testData.imodelToken, rpcOptions);
-        presentationManagerMock.verifyAll();
-        expect(actualResult.result).to.deep.eq(HierarchyCompareInfo.toJSON(result).changes);
-      });
-
-    });
-
-    describe("compareHierarchiesPaged", () => {
-
-      it("calls manager for comparison based on ruleset changes", async () => {
-        const result: HierarchyCompareInfo = {
-          changes: [{
-            type: "Delete",
-            target: createRandomECInstancesNode().key,
-          }],
-        };
-        const rpcOptions: HierarchyCompareRpcOptions = {
-          ...defaultRpcParams,
-          prev: {
-            rulesetOrId: "1",
-          },
-          rulesetOrId: "2",
-          resultSetSize: 10,
-        };
-        const managerOptions: WithClientRequestContext<HierarchyCompareOptions<IModelDb, NodeKey>> = {
-          requestContext: ClientRequestContext.current,
-          imodel: testData.imodelMock.object,
-          prev: {
-            rulesetOrId: rpcOptions.prev.rulesetOrId,
-          },
-          rulesetOrId: rpcOptions.rulesetOrId,
-          resultSetSize: 10,
-        };
-        presentationManagerMock.setup(async (x) => x.compareHierarchies(managerOptions))
-          .returns(async () => result)
-          .verifiable();
-        const actualResult = await impl.compareHierarchiesPaged(testData.imodelToken, rpcOptions);
-        presentationManagerMock.verifyAll();
-        expect(actualResult.result).to.deep.eq(HierarchyCompareInfo.toJSON(result));
-      });
-
-      it("calls manager for comparison based on ruleset variables' changes", async () => {
-        const result: HierarchyCompareInfo = {
-          changes: [{
-            type: "Delete",
-            target: createRandomECInstancesNode().key,
-          }],
-        };
-        const rpcOptions: HierarchyCompareRpcOptions = {
-          ...defaultRpcParams,
-          prev: {
-            rulesetVariables: [{ id: "test", type: VariableValueTypes.Id64Array, value: CompressedId64Set.compressArray(["0x123", "0x456"]) }],
-          },
-          rulesetOrId: "2",
-          expandedNodeKeys: [createRandomECInstancesNodeKeyJSON()],
-          resultSetSize: 10,
-        };
-        const managerOptions: WithClientRequestContext<HierarchyCompareOptions<IModelDb, NodeKey>> = {
-          requestContext: ClientRequestContext.current,
-          imodel: testData.imodelMock.object,
-          prev: {
-            ...rpcOptions.prev,
-            rulesetVariables: rpcOptions.prev.rulesetVariables?.map(RulesetVariable.fromJSON),
-          },
-          rulesetOrId: rpcOptions.rulesetOrId,
-          expandedNodeKeys: rpcOptions.expandedNodeKeys!.map(NodeKey.fromJSON),
-          resultSetSize: 10,
-        };
-        presentationManagerMock.setup(async (x) => x.compareHierarchies(managerOptions))
-          .returns(async () => result)
-          .verifiable();
-        const actualResult = await impl.compareHierarchiesPaged(testData.imodelToken, rpcOptions);
-        presentationManagerMock.verifyAll();
-        expect(actualResult.result).to.deep.eq(HierarchyCompareInfo.toJSON(result));
-      });
-
-      it("enforces maximum result set size", async () => {
-        const result: HierarchyCompareInfo = {
-          changes: [{
-            type: "Delete",
-            target: createRandomECInstancesNode().key,
-          }],
-        };
-        const rpcOptions: HierarchyCompareRpcOptions = {
-          ...defaultRpcParams,
-          prev: {
-            rulesetVariables: [{ id: "test", type: VariableValueTypes.Int, value: 123 }],
-          },
-          rulesetOrId: "2",
-          expandedNodeKeys: [createRandomECInstancesNodeKeyJSON()],
-        };
-        const managerOptions: WithClientRequestContext<HierarchyCompareOptions<IModelDb, NodeKey>> = {
-          requestContext: ClientRequestContext.current,
-          imodel: testData.imodelMock.object,
-          prev: {
-            ...rpcOptions.prev,
-            rulesetVariables: rpcOptions.prev.rulesetVariables?.map(RulesetVariable.fromJSON),
-          },
-          rulesetOrId: rpcOptions.rulesetOrId,
-          expandedNodeKeys: rpcOptions.expandedNodeKeys!.map(NodeKey.fromJSON),
-          resultSetSize: MAX_ALLOWED_PAGE_SIZE,
-        };
-        presentationManagerMock.setup(async (x) => x.compareHierarchies(managerOptions))
-          .returns(async () => result)
-          .verifiable();
-        const actualResult = await impl.compareHierarchiesPaged(testData.imodelToken, rpcOptions);
-        presentationManagerMock.verifyAll();
-        expect(actualResult.result).to.deep.eq(HierarchyCompareInfo.toJSON(result));
-      });
-
-    });
-
-  });
-
-});
+/*---------------------------------------------------------------------------------------------
+* Copyright (c) Bentley Systems, Incorporated. All rights reserved.
+* See LICENSE.md in the project root for license terms and full copyright notice.
+*--------------------------------------------------------------------------------------------*/
+/* eslint-disable deprecation/deprecation */
+import { expect } from "chai";
+import * as faker from "faker";
+import * as sinon from "sinon";
+import { ClientRequestContext, CompressedId64Set, Id64String } from "@bentley/bentleyjs-core";
+import { IModelDb } from "@bentley/imodeljs-backend";
+import { IModelNotFoundResponse, IModelRpcProps } from "@bentley/imodeljs-common";
+import {
+  ContentDescriptorRequestOptions, ContentDescriptorRpcRequestOptions, ContentRequestOptions, ContentRpcRequestOptions, Descriptor, DescriptorJSON,
+  DescriptorOverrides, DiagnosticsScopeLogs, DisplayLabelRequestOptions, DisplayLabelRpcRequestOptions, DisplayLabelsRequestOptions,
+  DisplayLabelsRpcRequestOptions, DistinctValuesRequestOptions, ElementProperties, ElementPropertiesRequestOptions,
+  ElementPropertiesRpcRequestOptions, ExtendedContentRequestOptions, ExtendedContentRpcRequestOptions, ExtendedHierarchyRequestOptions,
+  ExtendedHierarchyRpcRequestOptions, FieldDescriptor, FieldDescriptorType, HierarchyCompareInfo, HierarchyCompareOptions, HierarchyCompareRpcOptions,
+  HierarchyRequestOptions, HierarchyRpcRequestOptions, InstanceKey, Item, KeySet, KeySetJSON, Node, NodeKey, NodePathElement, Paged, PageOptions,
+  PresentationError, PresentationRpcRequestOptions, PresentationStatus, RulesetVariable, RulesetVariableJSON, SelectionScopeRequestOptions,
+  VariableValueTypes,
+} from "@bentley/presentation-common";
+import * as moq from "@bentley/presentation-common/lib/test/_helpers/Mocks";
+import { ResolvablePromise } from "@bentley/presentation-common/lib/test/_helpers/Promises";
+import {
+  createRandomContent, createRandomDescriptor, createRandomECInstanceKey, createRandomECInstancesNode, createRandomECInstancesNodeKey,
+  createRandomECInstancesNodeKeyJSON, createRandomId, createRandomLabelDefinitionJSON, createRandomNodePathElement, createRandomSelectionScope,
+} from "@bentley/presentation-common/lib/test/_helpers/random";
+import { Presentation } from "../presentation-backend/Presentation";
+import { PresentationManager } from "../presentation-backend/PresentationManager";
+import { MAX_ALLOWED_PAGE_SIZE, PresentationRpcImpl } from "../presentation-backend/PresentationRpcImpl";
+import { RulesetManager } from "../presentation-backend/RulesetManager";
+import { RulesetVariablesManager } from "../presentation-backend/RulesetVariablesManager";
+import { WithClientRequestContext } from "../presentation-backend/Utils";
+
+describe("PresentationRpcImpl", () => {
+
+  afterEach(() => {
+    Presentation.terminate();
+  });
+
+  it("uses default PresentationManager implementation if not overridden", () => {
+    Presentation.initialize();
+    const impl = new PresentationRpcImpl();
+    expect(impl.getManager()).is.instanceof(PresentationManager);
+  });
+
+  it("uses default requestWaitTime from the Presentation implementation if it is not overriden", () => {
+    Presentation.initialize();
+    const impl = new PresentationRpcImpl();
+    expect(impl.requestTimeout).to.equal(90000);
+  });
+
+  it("uses custom requestTimeout from the Presentation implementation if it is passed through Presentation.initialize", () => {
+    const randomRequestTimeout = faker.random.number({ min: 0, max: 90000 });
+    Presentation.initialize({ requestTimeout: randomRequestTimeout });
+    const impl = new PresentationRpcImpl();
+    expect(impl.requestTimeout).to.not.throw;
+    expect(impl.requestTimeout).to.equal(randomRequestTimeout);
+  });
+
+  describe("calls forwarding", () => {
+
+    let testData: any;
+    let defaultRpcParams: { clientId: string };
+    let impl: PresentationRpcImpl;
+    let stub_IModelDb_findByKey: sinon.SinonStub<[string], IModelDb>; // eslint-disable-line @typescript-eslint/naming-convention
+    const presentationManagerMock = moq.Mock.ofType<PresentationManager>();
+    const rulesetsMock = moq.Mock.ofType<RulesetManager>();
+    const variablesMock = moq.Mock.ofType<RulesetVariablesManager>();
+
+    beforeEach(() => {
+      rulesetsMock.reset();
+      variablesMock.reset();
+      presentationManagerMock.reset();
+      presentationManagerMock.setup((x) => x.vars(moq.It.isAnyString())).returns(() => variablesMock.object);
+      presentationManagerMock.setup((x) => x.rulesets()).returns(() => rulesetsMock.object);
+      Presentation.initialize({
+        requestTimeout: 10,
+        clientManagerFactory: () => presentationManagerMock.object,
+      });
+      testData = {
+        imodelToken: moq.Mock.ofType<IModelRpcProps>().object,
+        imodelMock: moq.Mock.ofType<IModelDb>(),
+        rulesetOrId: faker.random.word(),
+        pageOptions: { start: 123, size: 45 } as PageOptions,
+        displayType: "sample display type",
+      };
+      defaultRpcParams = { clientId: faker.random.uuid() };
+      stub_IModelDb_findByKey = sinon.stub(IModelDb, "findByKey").returns(testData.imodelMock.object);
+      impl = new PresentationRpcImpl();
+      const requestContext = new ClientRequestContext();
+      requestContext.enter();
+    });
+
+    it("returns invalid argument status code when using invalid imodel token", async () => {
+      stub_IModelDb_findByKey.resetBehavior();
+      stub_IModelDb_findByKey.throws(IModelNotFoundResponse);
+      const options: Paged<HierarchyRpcRequestOptions> = {
+        ...defaultRpcParams,
+        rulesetOrId: testData.rulesetOrId,
+      };
+
+      const response = await impl.getNodes(testData.imodelToken, options);
+      expect(response.statusCode).to.equal(PresentationStatus.InvalidArgument);
+    });
+
+    describe("makeRequest", () => {
+
+      // note: all RPC methods go through `makeRequest` that takes care of timeouts and throws - test that here
+      // using `getNodesCount` request
+
+      it("should return `PresentationStatus.BackendTimeout` without any result if manager request takes more than requestTimeout", async () => {
+        const rpcOptions: HierarchyRpcRequestOptions = {
+          ...defaultRpcParams,
+          rulesetOrId: testData.rulesetOrId,
+        };
+        const managerOptions: WithClientRequestContext<WithClientRequestContext<ExtendedHierarchyRequestOptions<IModelDb, NodeKey>>> = {
+          requestContext: ClientRequestContext.current,
+          imodel: testData.imodelMock.object,
+          rulesetOrId: testData.rulesetOrId,
+          parentKey: undefined,
+        };
+        const result = new ResolvablePromise<number>();
+        presentationManagerMock.setup(async (x) => x.getNodesCount(managerOptions))
+          .returns(async () => result)
+          .verifiable();
+        const actualResult = await impl.getNodesCount(testData.imodelToken, rpcOptions);
+        presentationManagerMock.verifyAll();
+        expect(actualResult.result).to.be.undefined;
+        expect(actualResult.statusCode).to.equal(PresentationStatus.BackendTimeout);
+        await result.resolve(999);
+      });
+
+      it("should return result if `PresentationStatus.BackendTimeout` is set to 0", async () => {
+        Presentation.terminate();
+        Presentation.initialize({
+          requestTimeout: 0,
+          clientManagerFactory: () => presentationManagerMock.object,
+        });
+        const rpcOptions: HierarchyRpcRequestOptions = {
+          ...defaultRpcParams,
+          rulesetOrId: testData.rulesetOrId,
+        };
+        const managerOptions: WithClientRequestContext<ExtendedHierarchyRequestOptions<IModelDb, NodeKey>> = {
+          requestContext: ClientRequestContext.current,
+          imodel: testData.imodelMock.object,
+          rulesetOrId: testData.rulesetOrId,
+          parentKey: undefined,
+        };
+        const result = new ResolvablePromise<number>();
+        presentationManagerMock.setup(async (x) => x.getNodesCount(managerOptions))
+          .returns(async () => result)
+          .verifiable();
+        const actualResultPromise = impl.getNodesCount(testData.imodelToken, rpcOptions);
+        presentationManagerMock.verifyAll();
+
+        await result.resolve(999);
+
+        const actualResult = await actualResultPromise;
+        expect(actualResult.result).to.eq(999);
+      });
+
+      it("should forward ruleset variables to manager", async () => {
+        const rpcOptions: ExtendedHierarchyRpcRequestOptions = {
+          ...defaultRpcParams,
+          rulesetOrId: testData.rulesetOrId,
+          rulesetVariables: [{ id: "test", type: VariableValueTypes.Int, value: 123 }],
+        };
+        const managerOptions: WithClientRequestContext<ExtendedHierarchyRequestOptions<IModelDb, NodeKey>> = {
+          requestContext: ClientRequestContext.current,
+          imodel: testData.imodelMock.object,
+          rulesetOrId: testData.rulesetOrId,
+          parentKey: undefined,
+          rulesetVariables: rpcOptions.rulesetVariables as RulesetVariable[],
+        };
+        presentationManagerMock.setup(async (x) => x.getNodesCount(managerOptions))
+          .returns(async () => 999)
+          .verifiable();
+        await impl.getNodesCount(testData.imodelToken, rpcOptions);
+        presentationManagerMock.verifyAll();
+      });
+
+      it("should forward diagnostics options to manager and return diagnostics with results", async () => {
+        const rpcOptions: HierarchyRpcRequestOptions = {
+          ...defaultRpcParams,
+          rulesetOrId: testData.rulesetOrId,
+          diagnostics: {
+            perf: true,
+          },
+        };
+
+        const managerOptions: WithClientRequestContext<ExtendedHierarchyRequestOptions<IModelDb, NodeKey>> = {
+          requestContext: ClientRequestContext.current,
+          imodel: testData.imodelMock.object,
+          rulesetOrId: testData.rulesetOrId,
+          parentKey: undefined,
+          diagnostics: {
+            perf: true,
+          } as any,
+        };
+        const diagnosticsResult: DiagnosticsScopeLogs[] = [{ scope: "test" }];
+        presentationManagerMock.setup(async (x) => x.getNodesCount(moq.It.is((actualManagerOptions) => sinon.match(managerOptions).test(actualManagerOptions))))
+          .callback((options) => { options.diagnostics.handler(diagnosticsResult); })
+          .returns(async () => 999)
+          .verifiable();
+        const actualResult = await impl.getNodesCount(testData.imodelToken, rpcOptions);
+        presentationManagerMock.verifyAll();
+        expect(actualResult).to.deep.eq({
+          statusCode: PresentationStatus.Success,
+          result: 999,
+          diagnostics: diagnosticsResult,
+        });
+      });
+
+      it("should return error result if manager throws", async () => {
+        const rpcOptions: HierarchyRpcRequestOptions = {
+          ...defaultRpcParams,
+          rulesetOrId: testData.rulesetOrId,
+        };
+        const managerOptions: WithClientRequestContext<ExtendedHierarchyRequestOptions<IModelDb, NodeKey>> = {
+          requestContext: ClientRequestContext.current,
+          imodel: testData.imodelMock.object,
+          rulesetOrId: testData.rulesetOrId,
+          parentKey: undefined,
+        };
+        presentationManagerMock.setup(async (x) => x.getNodesCount(managerOptions))
+          .returns(async () => {
+            throw new PresentationError(PresentationStatus.Error, "test error");
+          })
+          .verifiable();
+        const actualResult = await impl.getNodesCount(testData.imodelToken, rpcOptions);
+        presentationManagerMock.verifyAll();
+        expect(actualResult.statusCode).to.eq(PresentationStatus.Error);
+        expect(actualResult.errorMessage).to.eq("test error");
+      });
+
+      it("should return error result if manager throws and `PresentationStatus.BackendTimeout` is set to 0", async () => {
+        Presentation.terminate();
+        Presentation.initialize({
+          requestTimeout: 0,
+          clientManagerFactory: () => presentationManagerMock.object,
+        });
+        const rpcOptions: HierarchyRpcRequestOptions = {
+          ...defaultRpcParams,
+          rulesetOrId: testData.rulesetOrId,
+        };
+        const managerOptions: WithClientRequestContext<ExtendedHierarchyRequestOptions<IModelDb, NodeKey>> = {
+          requestContext: ClientRequestContext.current,
+          imodel: testData.imodelMock.object,
+          rulesetOrId: testData.rulesetOrId,
+          parentKey: undefined,
+        };
+        presentationManagerMock.setup(async (x) => x.getNodesCount(managerOptions))
+          .returns(async () => {
+            throw new PresentationError(PresentationStatus.Error, "test error");
+          })
+          .verifiable();
+        const actualResult = await impl.getNodesCount(testData.imodelToken, rpcOptions);
+        presentationManagerMock.verifyAll();
+        expect(actualResult.statusCode).to.eq(PresentationStatus.Error);
+        expect(actualResult.errorMessage).to.eq("test error");
+      });
+
+    });
+
+    describe("[deprecated] getNodesAndCount", () => {
+
+      it("calls manager for root nodes", async () => {
+        const getRootNodesResult: Node[] = [createRandomECInstancesNode(), createRandomECInstancesNode(), createRandomECInstancesNode()];
+        const getRootNodesCountResult = 999;
+        const rpcOptions: Paged<HierarchyRpcRequestOptions> = {
+          ...defaultRpcParams,
+          rulesetOrId: testData.rulesetOrId,
+          paging: testData.pageOptions,
+        };
+        const managerOptions: Paged<WithClientRequestContext<ExtendedHierarchyRequestOptions<IModelDb, NodeKey>>> = {
+          requestContext: ClientRequestContext.current,
+          imodel: testData.imodelMock.object,
+          rulesetOrId: testData.rulesetOrId,
+          paging: testData.pageOptions,
+          parentKey: undefined,
+        };
+
+        presentationManagerMock.setup(async (x) => x.getNodes(managerOptions))
+          .returns(async () => getRootNodesResult)
+          .verifiable();
+        presentationManagerMock.setup(async (x) => x.getNodesCount(managerOptions))
+          .returns(async () => getRootNodesCountResult)
+          .verifiable();
+        const actualResult = await impl.getNodesAndCount(testData.imodelToken, rpcOptions);
+
+        presentationManagerMock.verifyAll();
+        expect(actualResult.result!.nodes).to.deep.eq(getRootNodesResult.map(Node.toJSON));
+        expect(actualResult.result!.count).to.eq(getRootNodesCountResult);
+      });
+
+      it("calls manager for child nodes", async () => {
+        const getChildNodesResult: Node[] = [createRandomECInstancesNode(), createRandomECInstancesNode(), createRandomECInstancesNode()];
+        const getChildNodesCountResult = 999;
+        const parentNodeKey = createRandomECInstancesNodeKey();
+        const rpcOptions: Paged<HierarchyRpcRequestOptions> = {
+          ...defaultRpcParams,
+          rulesetOrId: testData.rulesetOrId,
+          paging: testData.pageOptions,
+        };
+        const managerOptions: Paged<WithClientRequestContext<ExtendedHierarchyRequestOptions<IModelDb, NodeKey>>> = {
+          requestContext: ClientRequestContext.current,
+          imodel: testData.imodelMock.object,
+          rulesetOrId: testData.rulesetOrId,
+          paging: testData.pageOptions,
+          parentKey: parentNodeKey,
+        };
+
+        presentationManagerMock.setup(async (x) => x.getNodes(managerOptions))
+          .returns(async () => getChildNodesResult)
+          .verifiable();
+        presentationManagerMock.setup(async (x) => x.getNodesCount(managerOptions))
+          .returns(async () => getChildNodesCountResult)
+          .verifiable();
+        const actualResult = await impl.getNodesAndCount(testData.imodelToken, rpcOptions, NodeKey.toJSON(parentNodeKey));
+
+        presentationManagerMock.verifyAll();
+        expect(actualResult.result!.nodes).to.deep.eq(getChildNodesResult.map(Node.toJSON));
+        expect(actualResult.result!.count).to.eq(getChildNodesCountResult);
+      });
+
+    });
+
+    describe("[deprecated] getNodes", () => {
+
+      it("calls manager for root nodes", async () => {
+        const result: Node[] = [createRandomECInstancesNode(), createRandomECInstancesNode(), createRandomECInstancesNode()];
+        const rpcOptions: Paged<HierarchyRpcRequestOptions> = {
+          ...defaultRpcParams,
+          rulesetOrId: testData.rulesetOrId,
+          paging: testData.pageOptions,
+        };
+        const managerOptions: Paged<WithClientRequestContext<ExtendedHierarchyRequestOptions<IModelDb, NodeKey>>> = {
+          requestContext: ClientRequestContext.current,
+          imodel: testData.imodelMock.object,
+          rulesetOrId: testData.rulesetOrId,
+          paging: testData.pageOptions,
+          parentKey: undefined,
+        };
+        presentationManagerMock.setup(async (x) => x.getNodes(managerOptions))
+          .returns(async () => result)
+          .verifiable();
+        const actualResult = await impl.getNodes(testData.imodelToken, rpcOptions);
+        presentationManagerMock.verifyAll();
+        expect(actualResult.result).to.deep.eq(result.map(Node.toJSON));
+      });
+
+      it("calls manager for child nodes", async () => {
+        const result: Node[] = [createRandomECInstancesNode(), createRandomECInstancesNode(), createRandomECInstancesNode()];
+        const parentNodeKey = createRandomECInstancesNodeKey();
+        const rpcOptions: Paged<HierarchyRpcRequestOptions> = {
+          ...defaultRpcParams,
+          rulesetOrId: testData.rulesetOrId,
+          paging: testData.pageOptions,
+        };
+        const managerOptions: Paged<WithClientRequestContext<ExtendedHierarchyRequestOptions<IModelDb, NodeKey>>> = {
+          requestContext: ClientRequestContext.current,
+          imodel: testData.imodelMock.object,
+          rulesetOrId: testData.rulesetOrId,
+          paging: testData.pageOptions,
+          parentKey: parentNodeKey,
+        };
+        presentationManagerMock.setup(async (x) => x.getNodes(managerOptions))
+          .returns(async () => result)
+          .verifiable();
+        const actualResult = await impl.getNodes(testData.imodelToken, rpcOptions, NodeKey.toJSON(parentNodeKey));
+        presentationManagerMock.verifyAll();
+        expect(actualResult.result).to.deep.eq(result.map(Node.toJSON));
+      });
+
+    });
+
+    describe("getNodesCount", () => {
+
+      it("[deprecated] calls manager for root nodes count", async () => {
+        const result = 999;
+        const rpcOptions: HierarchyRpcRequestOptions = {
+          ...defaultRpcParams,
+          rulesetOrId: testData.rulesetOrId,
+        };
+        const managerOptions: WithClientRequestContext<ExtendedHierarchyRequestOptions<IModelDb, NodeKey>> = {
+          requestContext: ClientRequestContext.current,
+          imodel: testData.imodelMock.object,
+          rulesetOrId: testData.rulesetOrId,
+          parentKey: undefined,
+        };
+        presentationManagerMock.setup(async (x) => x.getNodesCount(managerOptions))
+          .returns(async () => result)
+          .verifiable();
+        const actualResult = await impl.getNodesCount(testData.imodelToken, rpcOptions);
+        presentationManagerMock.verifyAll();
+        expect(actualResult.result).to.eq(result);
+      });
+
+      it("[deprecated] calls manager for child nodes count", async () => {
+        const result = 999;
+        const parentNodeKey = createRandomECInstancesNodeKey();
+        const rpcOptions: HierarchyRpcRequestOptions = {
+          ...defaultRpcParams,
+          rulesetOrId: testData.rulesetOrId,
+        };
+        const managerOptions: WithClientRequestContext<ExtendedHierarchyRequestOptions<IModelDb, NodeKey>> = {
+          requestContext: ClientRequestContext.current,
+          imodel: testData.imodelMock.object,
+          rulesetOrId: testData.rulesetOrId,
+          parentKey: parentNodeKey,
+        };
+        presentationManagerMock.setup(async (x) => x.getNodesCount(managerOptions))
+          .returns(async () => result)
+          .verifiable();
+        const actualResult = await impl.getNodesCount(testData.imodelToken, rpcOptions, NodeKey.toJSON(parentNodeKey));
+        presentationManagerMock.verifyAll();
+        expect(actualResult.result).to.eq(result);
+      });
+
+      it("calls manager for root nodes count", async () => {
+        const result = 999;
+        const rpcOptions: ExtendedHierarchyRpcRequestOptions = {
+          ...defaultRpcParams,
+          rulesetOrId: testData.rulesetOrId,
+        };
+        const managerOptions: WithClientRequestContext<ExtendedHierarchyRequestOptions<IModelDb, NodeKey>> = {
+          requestContext: ClientRequestContext.current,
+          imodel: testData.imodelMock.object,
+          rulesetOrId: testData.rulesetOrId,
+          parentKey: undefined,
+        };
+        presentationManagerMock.setup(async (x) => x.getNodesCount(managerOptions))
+          .returns(async () => result)
+          .verifiable();
+        const actualResult = await impl.getNodesCount(testData.imodelToken, rpcOptions);
+        presentationManagerMock.verifyAll();
+        expect(actualResult.result).to.eq(result);
+      });
+
+      it("calls manager for child nodes count", async () => {
+        const result = 999;
+        const parentNodeKey = createRandomECInstancesNodeKey();
+        const rpcOptions: ExtendedHierarchyRpcRequestOptions = {
+          ...defaultRpcParams,
+          rulesetOrId: testData.rulesetOrId,
+          parentKey: NodeKey.toJSON(parentNodeKey),
+        };
+        const managerOptions: WithClientRequestContext<ExtendedHierarchyRequestOptions<IModelDb, NodeKey>> = {
+          requestContext: ClientRequestContext.current,
+          imodel: testData.imodelMock.object,
+          rulesetOrId: testData.rulesetOrId,
+          parentKey: parentNodeKey,
+        };
+        presentationManagerMock.setup(async (x) => x.getNodesCount(managerOptions))
+          .returns(async () => result)
+          .verifiable();
+        const actualResult = await impl.getNodesCount(testData.imodelToken, rpcOptions);
+        presentationManagerMock.verifyAll();
+        expect(actualResult.result).to.eq(result);
+      });
+    });
+
+    describe("getPagedNodes", () => {
+
+      it("calls manager for root nodes", async () => {
+        const getRootNodesResult: Node[] = [createRandomECInstancesNode(), createRandomECInstancesNode(), createRandomECInstancesNode()];
+        const getRootNodesCountResult = 999;
+        const rpcOptions: Paged<ExtendedHierarchyRpcRequestOptions> = {
+          ...defaultRpcParams,
+          rulesetOrId: testData.rulesetOrId,
+          paging: testData.pageOptions,
+        };
+        const managerOptions: Paged<WithClientRequestContext<ExtendedHierarchyRequestOptions<IModelDb, NodeKey>>> = {
+          requestContext: ClientRequestContext.current,
+          imodel: testData.imodelMock.object,
+          rulesetOrId: testData.rulesetOrId,
+          paging: testData.pageOptions,
+          parentKey: undefined,
+        };
+
+        presentationManagerMock.setup(async (x) => x.getNodes(managerOptions))
+          .returns(async () => getRootNodesResult)
+          .verifiable();
+        presentationManagerMock.setup(async (x) => x.getNodesCount(managerOptions))
+          .returns(async () => getRootNodesCountResult)
+          .verifiable();
+        const actualResult = await impl.getPagedNodes(testData.imodelToken, rpcOptions);
+
+        presentationManagerMock.verifyAll();
+        expect(actualResult.result!.items).to.deep.eq(getRootNodesResult.map(Node.toJSON));
+        expect(actualResult.result!.total).to.eq(getRootNodesCountResult);
+      });
+
+      it("calls manager for child nodes", async () => {
+        const getChildNodesResult: Node[] = [createRandomECInstancesNode(), createRandomECInstancesNode(), createRandomECInstancesNode()];
+        const getChildNodesCountResult = 999;
+        const parentNodeKey = createRandomECInstancesNodeKey();
+        const rpcOptions: Paged<ExtendedHierarchyRpcRequestOptions> = {
+          ...defaultRpcParams,
+          rulesetOrId: testData.rulesetOrId,
+          paging: testData.pageOptions,
+          parentKey: NodeKey.toJSON(parentNodeKey),
+        };
+        const managerOptions: Paged<WithClientRequestContext<ExtendedHierarchyRequestOptions<IModelDb, NodeKey>>> = {
+          requestContext: ClientRequestContext.current,
+          imodel: testData.imodelMock.object,
+          rulesetOrId: testData.rulesetOrId,
+          paging: testData.pageOptions,
+          parentKey: parentNodeKey,
+        };
+
+        presentationManagerMock.setup(async (x) => x.getNodes(managerOptions))
+          .returns(async () => getChildNodesResult)
+          .verifiable();
+        presentationManagerMock.setup(async (x) => x.getNodesCount(managerOptions))
+          .returns(async () => getChildNodesCountResult)
+          .verifiable();
+        const actualResult = await impl.getPagedNodes(testData.imodelToken, rpcOptions);
+
+        presentationManagerMock.verifyAll();
+        expect(actualResult.result!.items).to.deep.eq(getChildNodesResult.map(Node.toJSON));
+        expect(actualResult.result!.total).to.eq(getChildNodesCountResult);
+      });
+
+      it("enforces maximum page size when requesting with larger size than allowed", async () => {
+        const getRootNodesResult: Node[] = [];
+        const getRootNodesCountResult = 9999;
+        const rpcOptions: Paged<ExtendedHierarchyRpcRequestOptions> = {
+          ...defaultRpcParams,
+          rulesetOrId: testData.rulesetOrId,
+          paging: { start: 0, size: 9999 },
+        };
+        const managerOptions: Paged<WithClientRequestContext<ExtendedHierarchyRequestOptions<IModelDb, NodeKey>>> = {
+          requestContext: ClientRequestContext.current,
+          imodel: testData.imodelMock.object,
+          rulesetOrId: testData.rulesetOrId,
+          paging: { start: 0, size: MAX_ALLOWED_PAGE_SIZE },
+          parentKey: undefined,
+        };
+        presentationManagerMock.setup(async (x) => x.getNodes(managerOptions))
+          .returns(async () => getRootNodesResult)
+          .verifiable();
+        presentationManagerMock.setup(async (x) => x.getNodesCount(managerOptions))
+          .returns(async () => getRootNodesCountResult)
+          .verifiable();
+        await impl.getPagedNodes(testData.imodelToken, rpcOptions);
+        presentationManagerMock.verifyAll();
+      });
+
+      it("enforces maximum page size when requesting with undefined size", async () => {
+        const getRootNodesResult: Node[] = [];
+        const getRootNodesCountResult = 9999;
+        const rpcOptions: Paged<ExtendedHierarchyRpcRequestOptions> = {
+          ...defaultRpcParams,
+          rulesetOrId: testData.rulesetOrId,
+          paging: { start: 0 },
+        };
+        const managerOptions: Paged<WithClientRequestContext<ExtendedHierarchyRequestOptions<IModelDb, NodeKey>>> = {
+          requestContext: ClientRequestContext.current,
+          imodel: testData.imodelMock.object,
+          rulesetOrId: testData.rulesetOrId,
+          paging: { start: 0, size: MAX_ALLOWED_PAGE_SIZE },
+          parentKey: undefined,
+        };
+        presentationManagerMock.setup(async (x) => x.getNodes(managerOptions))
+          .returns(async () => getRootNodesResult)
+          .verifiable();
+        presentationManagerMock.setup(async (x) => x.getNodesCount(managerOptions))
+          .returns(async () => getRootNodesCountResult)
+          .verifiable();
+        await impl.getPagedNodes(testData.imodelToken, rpcOptions);
+        presentationManagerMock.verifyAll();
+      });
+
+      it("enforces maximum page size when requesting with undefined page options", async () => {
+        const getRootNodesResult: Node[] = [];
+        const getRootNodesCountResult = 9999;
+        const rpcOptions: Paged<ExtendedHierarchyRpcRequestOptions> = {
+          ...defaultRpcParams,
+          rulesetOrId: testData.rulesetOrId,
+        };
+        const managerOptions: Paged<WithClientRequestContext<ExtendedHierarchyRequestOptions<IModelDb, NodeKey>>> = {
+          requestContext: ClientRequestContext.current,
+          imodel: testData.imodelMock.object,
+          rulesetOrId: testData.rulesetOrId,
+          paging: { size: MAX_ALLOWED_PAGE_SIZE },
+          parentKey: undefined,
+        };
+        presentationManagerMock.setup(async (x) => x.getNodes(managerOptions))
+          .returns(async () => getRootNodesResult)
+          .verifiable();
+        presentationManagerMock.setup(async (x) => x.getNodesCount(managerOptions))
+          .returns(async () => getRootNodesCountResult)
+          .verifiable();
+        await impl.getPagedNodes(testData.imodelToken, rpcOptions);
+        presentationManagerMock.verifyAll();
+      });
+
+    });
+
+    describe("getFilteredNodePaths", () => {
+
+      it("calls manager", async () => {
+        const result = [createRandomNodePathElement(0), createRandomNodePathElement(0)];
+        const rpcOptions: PresentationRpcRequestOptions<HierarchyRequestOptions<never, RulesetVariableJSON>> = {
+          ...defaultRpcParams,
+          rulesetOrId: testData.rulesetOrId,
+        };
+        const managerOptions: WithClientRequestContext<HierarchyRequestOptions<IModelDb>> & { filterText: string } = {
+          requestContext: ClientRequestContext.current,
+          imodel: testData.imodelMock.object,
+          rulesetOrId: testData.rulesetOrId,
+          filterText: "filter",
+        };
+        presentationManagerMock.setup(async (x) => x.getFilteredNodePaths(managerOptions))
+          .returns(async () => result)
+          .verifiable();
+        const actualResult = await impl.getFilteredNodePaths(testData.imodelToken, rpcOptions, "filter");
+        presentationManagerMock.verifyAll();
+        expect(actualResult.result).to.deep.equal(result.map(NodePathElement.toJSON));
+      });
+
+    });
+
+    describe("getNodePaths", () => {
+
+      it("calls manager", async () => {
+        const result = [createRandomNodePathElement(0), createRandomNodePathElement(0)];
+        const keyArray: InstanceKey[][] = [[createRandomECInstanceKey(), createRandomECInstanceKey()]];
+        const rpcOptions: PresentationRpcRequestOptions<HierarchyRequestOptions<never, RulesetVariableJSON>> = {
+          ...defaultRpcParams,
+          rulesetOrId: testData.rulesetOrId,
+        };
+        const managerOptions: WithClientRequestContext<HierarchyRequestOptions<IModelDb>> & { paths: InstanceKey[][], markedIndex: number } = {
+          requestContext: ClientRequestContext.current,
+          imodel: testData.imodelMock.object,
+          rulesetOrId: testData.rulesetOrId,
+          paths: keyArray,
+          markedIndex: 1,
+        };
+        presentationManagerMock.setup(async (x) => x.getNodePaths(managerOptions))
+          .returns(async () => result)
+          .verifiable();
+        const actualResult = await impl.getNodePaths(testData.imodelToken, rpcOptions, keyArray.map((a) => a.map(InstanceKey.toJSON)), 1);
+        presentationManagerMock.verifyAll();
+        expect(actualResult.result).to.deep.equal(result.map(NodePathElement.toJSON));
+      });
+
+    });
+
+    describe("loadHierarchy", () => {
+
+      it("returns success status", async () => {
+        const rpcOptions: PresentationRpcRequestOptions<HierarchyRequestOptions<never, RulesetVariableJSON>> = {
+          ...defaultRpcParams,
+          rulesetOrId: testData.rulesetOrId,
+        };
+        // eslint-disable-next-line deprecation/deprecation
+        const actualResult = await impl.loadHierarchy(testData.imodelToken, rpcOptions);
+        expect(actualResult.statusCode).to.equal(PresentationStatus.Success);
+      });
+
+    });
+
+    describe("getContentDescriptor", () => {
+
+      it("[deprecated] calls manager", async () => {
+        const keys = new KeySet();
+        const descriptor = createRandomDescriptor();
+        const rpcOptions: ContentRpcRequestOptions = {
+          ...defaultRpcParams,
+          rulesetOrId: testData.rulesetOrId,
+        };
+        const managerOptions: WithClientRequestContext<ContentDescriptorRequestOptions<IModelDb, KeySet>> = {
+          requestContext: ClientRequestContext.current,
+          imodel: testData.imodelMock.object,
+          rulesetOrId: testData.rulesetOrId,
+          displayType: testData.displayType,
+          keys,
+          selection: undefined,
+        };
+        presentationManagerMock.setup(async (x) => x.getContentDescriptor(managerOptions))
+          .returns(async () => descriptor)
+          .verifiable();
+        const actualResult = await impl.getContentDescriptor(testData.imodelToken, rpcOptions, testData.displayType, keys.toJSON(), undefined);
+        presentationManagerMock.verifyAll();
+        expect(actualResult.result).to.deep.eq(descriptor.toJSON());
+      });
+
+      it("calls manager", async () => {
+        const keys = new KeySet();
+        const descriptor = createRandomDescriptor();
+        const rpcOptions: ContentDescriptorRpcRequestOptions = {
+          ...defaultRpcParams,
+          rulesetOrId: testData.rulesetOrId,
+          displayType: testData.displayType,
+          keys: keys.toJSON(),
+        };
+        const managerOptions: WithClientRequestContext<ContentDescriptorRequestOptions<IModelDb, KeySet>> = {
+          requestContext: ClientRequestContext.current,
+          imodel: testData.imodelMock.object,
+          rulesetOrId: testData.rulesetOrId,
+          displayType: testData.displayType,
+          keys,
+        };
+        presentationManagerMock.setup(async (x) => x.getContentDescriptor(managerOptions))
+          .returns(async () => descriptor)
+          .verifiable();
+        const actualResult = await impl.getContentDescriptor(testData.imodelToken, rpcOptions);
+        presentationManagerMock.verifyAll();
+        expect(actualResult.result).to.deep.eq(descriptor.toJSON());
+      });
+
+      it("handles undefined descriptor response", async () => {
+        const keys = new KeySet();
+        const rpcOptions: ContentDescriptorRpcRequestOptions = {
+          ...defaultRpcParams,
+          rulesetOrId: testData.rulesetOrId,
+          displayType: testData.displayType,
+          keys: keys.toJSON(),
+        };
+        const managerOptions: WithClientRequestContext<ContentDescriptorRequestOptions<IModelDb, KeySet>> = {
+          requestContext: ClientRequestContext.current,
+          imodel: testData.imodelMock.object,
+          rulesetOrId: testData.rulesetOrId,
+          displayType: testData.displayType,
+          keys,
+        };
+        presentationManagerMock.setup(async (x) => x.getContentDescriptor(managerOptions))
+          .returns(async () => undefined)
+          .verifiable();
+        const actualResult = await impl.getContentDescriptor(testData.imodelToken, rpcOptions);
+        presentationManagerMock.verifyAll();
+        expect(actualResult.result).to.be.undefined;
+      });
+
+    });
+
+    describe("[deprecated] getContentAndContentSize", () => {
+
+      it("calls manager", async () => {
+        const contentSize = 789;
+        const keys = new KeySet();
+        const content = createRandomContent();
+        const rpcOptions: Paged<ContentRpcRequestOptions> = {
+          ...defaultRpcParams,
+          rulesetOrId: testData.rulesetOrId,
+          paging: testData.pageOptions,
+        };
+        const managerOptions: WithClientRequestContext<Paged<ExtendedContentRequestOptions<IModelDb, Descriptor, KeySet>>> = {
+          requestContext: ClientRequestContext.current,
+          imodel: testData.imodelMock.object,
+          rulesetOrId: testData.rulesetOrId,
+          paging: testData.pageOptions,
+          keys,
+          descriptor: content.descriptor,
+        };
+        presentationManagerMock.setup(async (x) => x.getContentSetSize(managerOptions))
+          .returns(async () => contentSize)
+          .verifiable();
+        presentationManagerMock.setup(async (x) => x.getContent(managerOptions))
+          .returns(async () => content)
+          .verifiable();
+        const actualResult = await impl.getContentAndSize(testData.imodelToken, rpcOptions, content.descriptor.toJSON(), keys.toJSON());
+        presentationManagerMock.verifyAll();
+        expect(actualResult.result!.content).to.deep.eq(content.toJSON());
+        expect(actualResult.result!.size).to.deep.eq(contentSize);
+      });
+
+      it("handles case when manager returns no content", async () => {
+        const keys = new KeySet();
+        const descriptorOverrides: DescriptorOverrides = {
+          displayType: "",
+          contentFlags: 0,
+          hiddenFieldNames: [],
+        };
+        const rpcOptions: Paged<ContentRpcRequestOptions> = {
+          ...defaultRpcParams,
+          rulesetOrId: testData.rulesetOrId,
+          paging: testData.pageOptions,
+        };
+        const managerOptions: WithClientRequestContext<Paged<ExtendedContentRequestOptions<IModelDb, Descriptor, KeySet>>> = {
+          requestContext: ClientRequestContext.current,
+          imodel: testData.imodelMock.object,
+          rulesetOrId: testData.rulesetOrId,
+          paging: testData.pageOptions,
+          keys,
+          descriptor: descriptorOverrides,
+        };
+        presentationManagerMock.setup(async (x) => x.getContentSetSize(managerOptions))
+          .returns(async () => 0)
+          .verifiable();
+        presentationManagerMock.setup(async (x) => x.getContent(managerOptions))
+          .returns(async () => undefined)
+          .verifiable();
+        const actualResult = await impl.getContentAndSize(testData.imodelToken, rpcOptions,
+          descriptorOverrides, keys.toJSON());
+        presentationManagerMock.verifyAll();
+        expect(actualResult.result!.content).to.be.undefined;
+        expect(actualResult.result!.size).to.eq(0);
+      });
+
+    });
+
+    describe("getContentSetSize", () => {
+
+      it("[deprecated] calls manager", async () => {
+        const keys = new KeySet();
+        const result = 789;
+        const descriptor = createRandomDescriptor();
+        const rpcOptions: ContentRpcRequestOptions = {
+          ...defaultRpcParams,
+          rulesetOrId: testData.rulesetOrId,
+        };
+        const managerOptions: WithClientRequestContext<ExtendedContentRequestOptions<IModelDb, Descriptor, KeySet>> = {
+          requestContext: ClientRequestContext.current,
+          imodel: testData.imodelMock.object,
+          rulesetOrId: testData.rulesetOrId,
+          descriptor,
+          keys,
+        };
+        presentationManagerMock
+          .setup(async (x) => x.getContentSetSize(managerOptions))
+          .returns(async () => result)
+          .verifiable();
+        const actualResult = await impl.getContentSetSize(testData.imodelToken, rpcOptions, descriptor.toJSON(), keys.toJSON());
+        presentationManagerMock.verifyAll();
+        expect(actualResult.result).to.deep.eq(result);
+      });
+
+      it("calls manager", async () => {
+        const keys = new KeySet();
+        const result = 789;
+        const descriptor = createRandomDescriptor();
+        const rpcOptions: ExtendedContentRpcRequestOptions = {
+          ...defaultRpcParams,
+          rulesetOrId: testData.rulesetOrId,
+          descriptor: descriptor.toJSON(),
+          keys: keys.toJSON(),
+        };
+        const managerOptions: WithClientRequestContext<ExtendedContentRequestOptions<IModelDb, Descriptor, KeySet>> = {
+          requestContext: ClientRequestContext.current,
+          imodel: testData.imodelMock.object,
+          rulesetOrId: testData.rulesetOrId,
+          descriptor,
+          keys,
+        };
+        presentationManagerMock
+          .setup(async (x) => x.getContentSetSize(managerOptions))
+          .returns(async () => result)
+          .verifiable();
+        const actualResult = await impl.getContentSetSize(testData.imodelToken, rpcOptions);
+        presentationManagerMock.verifyAll();
+        expect(actualResult.result).to.deep.eq(result);
+      });
+
+    });
+
+    describe("[deprecated] getContent", () => {
+
+      it("calls manager", async () => {
+        const keys = new KeySet();
+        const content = createRandomContent();
+        const rpcOptions: Paged<ContentRpcRequestOptions> = {
+          ...defaultRpcParams,
+          rulesetOrId: testData.rulesetOrId,
+          paging: testData.pageOptions,
+        };
+        const managerOptions: WithClientRequestContext<Paged<ExtendedContentRequestOptions<IModelDb, Descriptor, KeySet>>> = {
+          requestContext: ClientRequestContext.current,
+          imodel: testData.imodelMock.object,
+          rulesetOrId: testData.rulesetOrId,
+          paging: testData.pageOptions,
+          descriptor: content.descriptor,
+          keys,
+        };
+        presentationManagerMock.setup(async (x) => x.getContent(managerOptions))
+          .returns(async () => content)
+          .verifiable();
+        const actualResult = await impl.getContent(testData.imodelToken, rpcOptions, content.descriptor.toJSON(), keys.toJSON());
+        presentationManagerMock.verifyAll();
+        expect(actualResult.result).to.deep.eq(content.toJSON());
+      });
+
+      it("handles case when manager returns no content", async () => {
+        const keys = new KeySet();
+        const descriptorOverrides: DescriptorOverrides = {
+          displayType: "",
+          contentFlags: 0,
+          hiddenFieldNames: [],
+        };
+        const rpcOptions: Paged<ContentRpcRequestOptions> = {
+          ...defaultRpcParams,
+          rulesetOrId: testData.rulesetOrId,
+          paging: testData.pageOptions,
+        };
+        const managerOptions: WithClientRequestContext<Paged<ExtendedContentRequestOptions<IModelDb, Descriptor, KeySet>>> = {
+          requestContext: ClientRequestContext.current,
+          imodel: testData.imodelMock.object,
+          rulesetOrId: testData.rulesetOrId,
+          paging: testData.pageOptions,
+          descriptor: descriptorOverrides,
+          keys,
+        };
+        presentationManagerMock.setup(async (x) => x.getContent(managerOptions))
+          .returns(async () => undefined)
+          .verifiable();
+        const actualResult = await impl.getContent(testData.imodelToken, rpcOptions, descriptorOverrides, keys.toJSON());
+        presentationManagerMock.verifyAll();
+        expect(actualResult.result).to.be.undefined;
+      });
+
+    });
+
+    describe("getPagedContent", () => {
+
+      it("calls manager", async () => {
+        const keys = new KeySet();
+        const contentItem = new Item([], "", "", undefined, {}, {}, [], undefined);
+        const content = createRandomContent();
+        content.contentSet.push(contentItem);
+        const rpcOptions: Paged<ExtendedContentRpcRequestOptions> = {
+          ...defaultRpcParams,
+          rulesetOrId: testData.rulesetOrId,
+          paging: testData.pageOptions,
+          descriptor: content.descriptor.toJSON(),
+          keys: keys.toJSON(),
+        };
+        const managerOptions: WithClientRequestContext<Paged<ExtendedContentRequestOptions<IModelDb, Descriptor, KeySet>>> = {
+          requestContext: ClientRequestContext.current,
+          imodel: testData.imodelMock.object,
+          rulesetOrId: testData.rulesetOrId,
+          paging: testData.pageOptions,
+          descriptor: content.descriptor,
+          keys,
+        };
+        presentationManagerMock.setup(async (x) => x.getContent(managerOptions))
+          .returns(async () => content)
+          .verifiable();
+        presentationManagerMock.setup(async (x) => x.getContentSetSize(managerOptions))
+          .returns(async () => 999)
+          .verifiable();
+        const actualResult = await impl.getPagedContent(testData.imodelToken, rpcOptions);
+        presentationManagerMock.verifyAll();
+        expect(actualResult.result).to.deep.eq({
+          descriptor: content.descriptor.toJSON(),
+          contentSet: {
+            total: 999,
+            items: content.contentSet.map((i) => i.toJSON()),
+          },
+        });
+      });
+
+      it("handles case when manager returns no content", async () => {
+        const keys = new KeySet();
+        const descriptorOverrides: DescriptorOverrides = {
+          displayType: "",
+          contentFlags: 0,
+          hiddenFieldNames: [],
+        };
+        const rpcOptions: Paged<ExtendedContentRpcRequestOptions> = {
+          ...defaultRpcParams,
+          rulesetOrId: testData.rulesetOrId,
+          paging: testData.pageOptions,
+          descriptor: descriptorOverrides,
+          keys: keys.toJSON(),
+        };
+        const managerOptions: WithClientRequestContext<Paged<ExtendedContentRequestOptions<IModelDb, Descriptor, KeySet>>> = {
+          requestContext: ClientRequestContext.current,
+          imodel: testData.imodelMock.object,
+          rulesetOrId: testData.rulesetOrId,
+          paging: testData.pageOptions,
+          descriptor: descriptorOverrides,
+          keys,
+        };
+        presentationManagerMock.setup(async (x) => x.getContent(managerOptions))
+          .returns(async () => undefined)
+          .verifiable();
+        presentationManagerMock.setup(async (x) => x.getContentSetSize(managerOptions))
+          .returns(async () => 0)
+          .verifiable();
+        const actualResult = await impl.getPagedContent(testData.imodelToken, rpcOptions);
+        presentationManagerMock.verifyAll();
+        expect(actualResult.result).to.be.undefined;
+      });
+
+      it("enforces maximum page size when requesting with larger size than allowed", async () => {
+        const keys = new KeySet();
+        const contentItem = new Item([], "", "", undefined, {}, {}, [], undefined);
+        const content = createRandomContent();
+        content.contentSet.push(contentItem);
+        const rpcOptions: Paged<ExtendedContentRpcRequestOptions> = {
+          ...defaultRpcParams,
+          rulesetOrId: testData.rulesetOrId,
+          paging: { start: 0, size: MAX_ALLOWED_PAGE_SIZE + 1 },
+          descriptor: content.descriptor.toJSON(),
+          keys: keys.toJSON(),
+        };
+        const managerOptions: WithClientRequestContext<Paged<ExtendedContentRequestOptions<IModelDb, Descriptor, KeySet>>> = {
+          requestContext: ClientRequestContext.current,
+          imodel: testData.imodelMock.object,
+          rulesetOrId: testData.rulesetOrId,
+          paging: { start: 0, size: MAX_ALLOWED_PAGE_SIZE },
+          descriptor: content.descriptor,
+          keys,
+        };
+        presentationManagerMock.setup(async (x) => x.getContent(managerOptions))
+          .returns(async () => content)
+          .verifiable();
+        presentationManagerMock.setup(async (x) => x.getContentSetSize(managerOptions))
+          .returns(async () => 9999)
+          .verifiable();
+        const actualResult = await impl.getPagedContent(testData.imodelToken, rpcOptions);
+        presentationManagerMock.verifyAll();
+        expect(actualResult.result).to.deep.eq({
+          descriptor: content.descriptor.toJSON(),
+          contentSet: {
+            total: 9999,
+            items: content.contentSet.map((i) => i.toJSON()),
+          },
+        });
+      });
+
+      it("enforces maximum page size when requesting with undefined size", async () => {
+        const keys = new KeySet();
+        const contentItem = new Item([], "", "", undefined, {}, {}, [], undefined);
+        const content = createRandomContent();
+        content.contentSet.push(contentItem);
+        const rpcOptions: Paged<ExtendedContentRpcRequestOptions> = {
+          ...defaultRpcParams,
+          rulesetOrId: testData.rulesetOrId,
+          paging: { start: 5 },
+          descriptor: content.descriptor.toJSON(),
+          keys: keys.toJSON(),
+        };
+        const managerOptions: WithClientRequestContext<Paged<ExtendedContentRequestOptions<IModelDb, Descriptor, KeySet>>> = {
+          requestContext: ClientRequestContext.current,
+          imodel: testData.imodelMock.object,
+          rulesetOrId: testData.rulesetOrId,
+          paging: { start: 5, size: MAX_ALLOWED_PAGE_SIZE },
+          descriptor: content.descriptor,
+          keys,
+        };
+        presentationManagerMock.setup(async (x) => x.getContent(managerOptions))
+          .returns(async () => content)
+          .verifiable();
+        presentationManagerMock.setup(async (x) => x.getContentSetSize(managerOptions))
+          .returns(async () => 9999)
+          .verifiable();
+        const actualResult = await impl.getPagedContent(testData.imodelToken, rpcOptions);
+        presentationManagerMock.verifyAll();
+        expect(actualResult.result).to.deep.eq({
+          descriptor: content.descriptor.toJSON(),
+          contentSet: {
+            total: 9999,
+            items: content.contentSet.map((i) => i.toJSON()),
+          },
+        });
+      });
+
+      it("enforces maximum page size when requesting with undefined page options", async () => {
+        const keys = new KeySet();
+        const contentItem = new Item([], "", "", undefined, {}, {}, [], undefined);
+        const content = createRandomContent();
+        content.contentSet.push(contentItem);
+        const rpcOptions: Paged<ExtendedContentRpcRequestOptions> = {
+          ...defaultRpcParams,
+          rulesetOrId: testData.rulesetOrId,
+          paging: undefined,
+          descriptor: content.descriptor.toJSON(),
+          keys: keys.toJSON(),
+        };
+        const managerOptions: WithClientRequestContext<Paged<ExtendedContentRequestOptions<IModelDb, Descriptor, KeySet>>> = {
+          requestContext: ClientRequestContext.current,
+          imodel: testData.imodelMock.object,
+          rulesetOrId: testData.rulesetOrId,
+          paging: { size: MAX_ALLOWED_PAGE_SIZE },
+          descriptor: content.descriptor,
+          keys,
+        };
+        presentationManagerMock.setup(async (x) => x.getContent(managerOptions))
+          .returns(async () => content)
+          .verifiable();
+        presentationManagerMock.setup(async (x) => x.getContentSetSize(managerOptions))
+          .returns(async () => 9999)
+          .verifiable();
+        const actualResult = await impl.getPagedContent(testData.imodelToken, rpcOptions);
+        presentationManagerMock.verifyAll();
+        expect(actualResult.result).to.deep.eq({
+          descriptor: content.descriptor.toJSON(),
+          contentSet: {
+            total: 9999,
+            items: content.contentSet.map((i) => i.toJSON()),
+          },
+        });
+      });
+
+    });
+
+    describe("getPagedContentSet", () => {
+
+      it("calls manager", async () => {
+        const keys = new KeySet();
+        const contentItem = new Item([], "", "", undefined, {}, {}, [], undefined);
+        const content = createRandomContent();
+        content.contentSet.push(contentItem);
+        const rpcOptions: Paged<ExtendedContentRpcRequestOptions> = {
+          ...defaultRpcParams,
+          rulesetOrId: testData.rulesetOrId,
+          paging: testData.pageOptions,
+          descriptor: content.descriptor.toJSON(),
+          keys: keys.toJSON(),
+        };
+        const managerOptions: WithClientRequestContext<Paged<ExtendedContentRequestOptions<IModelDb, Descriptor, KeySet>>> = {
+          requestContext: ClientRequestContext.current,
+          imodel: testData.imodelMock.object,
+          rulesetOrId: testData.rulesetOrId,
+          paging: testData.pageOptions,
+          descriptor: content.descriptor,
+          keys,
+        };
+        presentationManagerMock.setup(async (x) => x.getContent(managerOptions))
+          .returns(async () => content)
+          .verifiable();
+        presentationManagerMock.setup(async (x) => x.getContentSetSize(managerOptions))
+          .returns(async () => 999)
+          .verifiable();
+        const actualResult = await impl.getPagedContentSet(testData.imodelToken, rpcOptions);
+        presentationManagerMock.verifyAll();
+        expect(actualResult.result).to.deep.eq({
+          total: 999,
+          items: content.contentSet.map((i) => i.toJSON()),
+        });
+      });
+
+      it("handles case when manager returns no content", async () => {
+        const keys = new KeySet();
+        const descriptorOverrides: DescriptorOverrides = {
+          displayType: "",
+          contentFlags: 0,
+          hiddenFieldNames: [],
+        };
+        const rpcOptions: Paged<ExtendedContentRpcRequestOptions> = {
+          ...defaultRpcParams,
+          rulesetOrId: testData.rulesetOrId,
+          paging: testData.pageOptions,
+          descriptor: descriptorOverrides,
+          keys: keys.toJSON(),
+        };
+        const managerOptions: WithClientRequestContext<Paged<ExtendedContentRequestOptions<IModelDb, Descriptor, KeySet>>> = {
+          requestContext: ClientRequestContext.current,
+          imodel: testData.imodelMock.object,
+          rulesetOrId: testData.rulesetOrId,
+          paging: testData.pageOptions,
+          descriptor: descriptorOverrides,
+          keys,
+        };
+        presentationManagerMock.setup(async (x) => x.getContent(managerOptions))
+          .returns(async () => undefined)
+          .verifiable();
+        presentationManagerMock.setup(async (x) => x.getContentSetSize(managerOptions))
+          .returns(async () => 0)
+          .verifiable();
+        const actualResult = await impl.getPagedContentSet(testData.imodelToken, rpcOptions);
+        presentationManagerMock.verifyAll();
+        expect(actualResult.result).to.deep.eq({ total: 0, items: [] });
+      });
+
+      it("enforces maximum page size when requesting with larger size than allowed", async () => {
+        const keys = new KeySet();
+        const contentItem = new Item([], "", "", undefined, {}, {}, [], undefined);
+        const content = createRandomContent();
+        content.contentSet.push(contentItem);
+        const rpcOptions: Paged<ExtendedContentRpcRequestOptions> = {
+          ...defaultRpcParams,
+          rulesetOrId: testData.rulesetOrId,
+          paging: { start: 0, size: MAX_ALLOWED_PAGE_SIZE + 1 },
+          descriptor: content.descriptor.toJSON(),
+          keys: keys.toJSON(),
+        };
+        const managerOptions: WithClientRequestContext<Paged<ExtendedContentRequestOptions<IModelDb, Descriptor, KeySet>>> = {
+          requestContext: ClientRequestContext.current,
+          imodel: testData.imodelMock.object,
+          rulesetOrId: testData.rulesetOrId,
+          paging: { start: 0, size: MAX_ALLOWED_PAGE_SIZE },
+          descriptor: content.descriptor,
+          keys,
+        };
+        presentationManagerMock.setup(async (x) => x.getContent(managerOptions))
+          .returns(async () => content)
+          .verifiable();
+        presentationManagerMock.setup(async (x) => x.getContentSetSize(managerOptions))
+          .returns(async () => 9999)
+          .verifiable();
+        const actualResult = await impl.getPagedContentSet(testData.imodelToken, rpcOptions);
+        presentationManagerMock.verifyAll();
+        expect(actualResult.result).to.deep.eq({
+          total: 9999,
+          items: content.contentSet.map((i) => i.toJSON()),
+        });
+      });
+
+      it("enforces maximum page size when requesting with undefined size", async () => {
+        const keys = new KeySet();
+        const contentItem = new Item([], "", "", undefined, {}, {}, [], undefined);
+        const content = createRandomContent();
+        content.contentSet.push(contentItem);
+        const rpcOptions: Paged<ExtendedContentRpcRequestOptions> = {
+          ...defaultRpcParams,
+          rulesetOrId: testData.rulesetOrId,
+          paging: { start: 5 },
+          descriptor: content.descriptor.toJSON(),
+          keys: keys.toJSON(),
+        };
+        const managerOptions: WithClientRequestContext<Paged<ExtendedContentRequestOptions<IModelDb, Descriptor, KeySet>>> = {
+          requestContext: ClientRequestContext.current,
+          imodel: testData.imodelMock.object,
+          rulesetOrId: testData.rulesetOrId,
+          paging: { start: 5, size: MAX_ALLOWED_PAGE_SIZE },
+          descriptor: content.descriptor,
+          keys,
+        };
+        presentationManagerMock.setup(async (x) => x.getContent(managerOptions))
+          .returns(async () => content)
+          .verifiable();
+        presentationManagerMock.setup(async (x) => x.getContentSetSize(managerOptions))
+          .returns(async () => 9999)
+          .verifiable();
+        const actualResult = await impl.getPagedContentSet(testData.imodelToken, rpcOptions);
+        presentationManagerMock.verifyAll();
+        expect(actualResult.result).to.deep.eq({
+          total: 9999,
+          items: content.contentSet.map((i) => i.toJSON()),
+        });
+      });
+
+      it("enforces maximum page size when requesting with undefined page options", async () => {
+        const keys = new KeySet();
+        const contentItem = new Item([], "", "", undefined, {}, {}, [], undefined);
+        const content = createRandomContent();
+        content.contentSet.push(contentItem);
+        const rpcOptions: Paged<ExtendedContentRpcRequestOptions> = {
+          ...defaultRpcParams,
+          rulesetOrId: testData.rulesetOrId,
+          paging: undefined,
+          descriptor: content.descriptor.toJSON(),
+          keys: keys.toJSON(),
+        };
+        const managerOptions: WithClientRequestContext<Paged<ExtendedContentRequestOptions<IModelDb, Descriptor, KeySet>>> = {
+          requestContext: ClientRequestContext.current,
+          imodel: testData.imodelMock.object,
+          rulesetOrId: testData.rulesetOrId,
+          paging: { size: MAX_ALLOWED_PAGE_SIZE },
+          descriptor: content.descriptor,
+          keys,
+        };
+        presentationManagerMock.setup(async (x) => x.getContent(managerOptions))
+          .returns(async () => content)
+          .verifiable();
+        presentationManagerMock.setup(async (x) => x.getContentSetSize(managerOptions))
+          .returns(async () => 9999)
+          .verifiable();
+        const actualResult = await impl.getPagedContentSet(testData.imodelToken, rpcOptions);
+        presentationManagerMock.verifyAll();
+        expect(actualResult.result).to.deep.eq({
+          total: 9999,
+          items: content.contentSet.map((i) => i.toJSON()),
+        });
+      });
+
+    });
+
+    describe("getDistinctValues", () => {
+
+      it("calls manager", async () => {
+        const distinctValues = [faker.random.word(), faker.random.word()];
+        const keys = new KeySet();
+        const descriptor = createRandomDescriptor();
+        const fieldName = faker.random.word();
+        const maximumValueCount = faker.random.number();
+        const rpcOptions: PresentationRpcRequestOptions<ContentRequestOptions<never, RulesetVariableJSON>> = {
+          ...defaultRpcParams,
+          rulesetOrId: testData.rulesetOrId,
+        };
+        const managerOptions: ContentRequestOptions<IModelDb> = {
+          imodel: testData.imodelMock.object,
+          rulesetOrId: testData.rulesetOrId,
+        };
+        presentationManagerMock.setup(async (x) => x.getDistinctValues(ClientRequestContext.current, managerOptions, descriptor, keys, fieldName, maximumValueCount))
+          .returns(async () => distinctValues)
+          .verifiable();
+        const actualResult = await impl.getDistinctValues(testData.imodelToken, rpcOptions, descriptor.toJSON(),
+          keys.toJSON(), fieldName, maximumValueCount);
+        presentationManagerMock.verifyAll();
+        expect(actualResult.result).to.deep.eq(distinctValues);
+      });
+
+    });
+
+    describe("getPagedDistinctValues", () => {
+
+      it("calls manager", async () => {
+        const distinctValues = {
+          total: 1,
+          items: [{
+            displayValue: "test",
+            groupedRawValues: ["test"],
+          }],
+        };
+        const keys = new KeySet();
+        const descriptor = createRandomDescriptor();
+        const fieldDescriptor: FieldDescriptor = {
+          type: FieldDescriptorType.Name,
+          fieldName: "test",
+        };
+        const managerOptions: WithClientRequestContext<DistinctValuesRequestOptions<IModelDb, Descriptor, KeySet>> = {
+          requestContext: ClientRequestContext.current,
+          rulesetOrId: testData.rulesetOrId,
+          imodel: testData.imodelMock.object,
+          descriptor,
+          fieldDescriptor,
+          keys,
+          paging: testData.pageOptions,
+        };
+        const rpcOptions: PresentationRpcRequestOptions<DistinctValuesRequestOptions<never, DescriptorJSON, KeySetJSON, RulesetVariableJSON>> = {
+          ...defaultRpcParams,
+          rulesetOrId: managerOptions.rulesetOrId,
+          descriptor: descriptor.toJSON(),
+          keys: keys.toJSON(),
+          fieldDescriptor: managerOptions.fieldDescriptor,
+          paging: testData.pageOptions,
+        };
+        presentationManagerMock.setup(async (x) => x.getPagedDistinctValues(managerOptions))
+          .returns(async () => distinctValues)
+          .verifiable();
+        const actualResult = await impl.getPagedDistinctValues(testData.imodelToken, rpcOptions);
+        presentationManagerMock.verifyAll();
+        expect(actualResult.result).to.deep.eq(distinctValues);
+      });
+
+      it("enforces maximum page size when requesting with larger size than allowed", async () => {
+        const distinctValues = {
+          total: 1,
+          items: [{
+            displayValue: "test",
+            groupedRawValues: ["test"],
+          }],
+        };
+        const keys = new KeySet();
+        const descriptor = createRandomDescriptor();
+        const fieldDescriptor: FieldDescriptor = {
+          type: FieldDescriptorType.Name,
+          fieldName: "test",
+        };
+        const managerOptions: WithClientRequestContext<DistinctValuesRequestOptions<IModelDb, Descriptor, KeySet>> = {
+          requestContext: ClientRequestContext.current,
+          rulesetOrId: testData.rulesetOrId,
+          imodel: testData.imodelMock.object,
+          descriptor,
+          fieldDescriptor,
+          keys,
+          paging: { start: 0, size: MAX_ALLOWED_PAGE_SIZE },
+        };
+        const rpcOptions: PresentationRpcRequestOptions<DistinctValuesRequestOptions<never, DescriptorJSON, KeySetJSON, RulesetVariableJSON>> = {
+          ...defaultRpcParams,
+          rulesetOrId: managerOptions.rulesetOrId,
+          descriptor: descriptor.toJSON(),
+          keys: keys.toJSON(),
+          fieldDescriptor: managerOptions.fieldDescriptor,
+          paging: { start: 0, size: MAX_ALLOWED_PAGE_SIZE + 1 },
+        };
+        presentationManagerMock.setup(async (x) => x.getPagedDistinctValues(managerOptions))
+          .returns(async () => distinctValues)
+          .verifiable();
+        const actualResult = await impl.getPagedDistinctValues(testData.imodelToken, rpcOptions);
+        presentationManagerMock.verifyAll();
+        expect(actualResult.result).to.deep.eq(distinctValues);
+      });
+
+      it("enforces maximum page size when requesting with undefined size", async () => {
+        const distinctValues = {
+          total: 1,
+          items: [{
+            displayValue: "test",
+            groupedRawValues: ["test"],
+          }],
+        };
+        const keys = new KeySet();
+        const descriptor = createRandomDescriptor();
+        const fieldDescriptor: FieldDescriptor = {
+          type: FieldDescriptorType.Name,
+          fieldName: "test",
+        };
+        const managerOptions: WithClientRequestContext<DistinctValuesRequestOptions<IModelDb, Descriptor, KeySet>> = {
+          requestContext: ClientRequestContext.current,
+          rulesetOrId: testData.rulesetOrId,
+          imodel: testData.imodelMock.object,
+          descriptor,
+          fieldDescriptor,
+          keys,
+          paging: { start: 5, size: MAX_ALLOWED_PAGE_SIZE },
+        };
+        const rpcOptions: PresentationRpcRequestOptions<DistinctValuesRequestOptions<never, DescriptorJSON, KeySetJSON, RulesetVariableJSON>> = {
+          ...defaultRpcParams,
+          rulesetOrId: managerOptions.rulesetOrId,
+          descriptor: descriptor.toJSON(),
+          keys: keys.toJSON(),
+          fieldDescriptor: managerOptions.fieldDescriptor,
+          paging: { start: 5 },
+        };
+        presentationManagerMock.setup(async (x) => x.getPagedDistinctValues(managerOptions))
+          .returns(async () => distinctValues)
+          .verifiable();
+        const actualResult = await impl.getPagedDistinctValues(testData.imodelToken, rpcOptions);
+        presentationManagerMock.verifyAll();
+        expect(actualResult.result).to.deep.eq(distinctValues);
+      });
+
+      it("enforces maximum page size when requesting with undefined page options", async () => {
+        const distinctValues = {
+          total: 1,
+          items: [{
+            displayValue: "test",
+            groupedRawValues: ["test"],
+          }],
+        };
+        const keys = new KeySet();
+        const descriptor = createRandomDescriptor();
+        const fieldDescriptor: FieldDescriptor = {
+          type: FieldDescriptorType.Name,
+          fieldName: "test",
+        };
+        const managerOptions: WithClientRequestContext<DistinctValuesRequestOptions<IModelDb, Descriptor, KeySet>> = {
+          requestContext: ClientRequestContext.current,
+          rulesetOrId: testData.rulesetOrId,
+          imodel: testData.imodelMock.object,
+          descriptor,
+          fieldDescriptor,
+          keys,
+          paging: { size: MAX_ALLOWED_PAGE_SIZE },
+        };
+        const rpcOptions: PresentationRpcRequestOptions<DistinctValuesRequestOptions<never, DescriptorJSON, KeySetJSON, RulesetVariableJSON>> = {
+          ...defaultRpcParams,
+          rulesetOrId: managerOptions.rulesetOrId,
+          descriptor: descriptor.toJSON(),
+          keys: keys.toJSON(),
+          fieldDescriptor: managerOptions.fieldDescriptor,
+          paging: undefined,
+        };
+        presentationManagerMock.setup(async (x) => x.getPagedDistinctValues(managerOptions))
+          .returns(async () => distinctValues)
+          .verifiable();
+        const actualResult = await impl.getPagedDistinctValues(testData.imodelToken, rpcOptions);
+        presentationManagerMock.verifyAll();
+        expect(actualResult.result).to.deep.eq(distinctValues);
+      });
+
+    });
+
+    describe("getElementProperties", () => {
+
+      it("calls manager", async () => {
+        const testElementProperties: ElementProperties = {
+          class: "Test Class",
+          id: "0x123",
+          label: "test label",
+          items: {
+            ["Test Category"]: {
+              type: "category",
+              items: {
+                ["Test Field"]: {
+                  type: "primitive",
+                  value: "test display value",
+                },
+              },
+            },
+          },
+        };
+        const managerOptions: WithClientRequestContext<ElementPropertiesRequestOptions<IModelDb>> = {
+          requestContext: ClientRequestContext.current,
+          imodel: testData.imodelMock.object,
+          elementId: "0x123",
+        };
+        const managerResponse = testElementProperties;
+        const rpcOptions: PresentationRpcRequestOptions<ElementPropertiesRpcRequestOptions> = {
+          ...defaultRpcParams,
+          elementId: "0x123",
+        };
+        const expectedRpcResponse = testElementProperties;
+        presentationManagerMock
+          .setup(async (x) => x.getElementProperties(managerOptions))
+          .returns(async () => managerResponse)
+          .verifiable();
+        const actualResult = await impl.getElementProperties(testData.imodelToken, rpcOptions);
+        presentationManagerMock.verifyAll();
+        expect(actualResult.result).to.deep.eq(expectedRpcResponse);
+      });
+
+    });
+
+    describe("getDisplayLabelDefinition", () => {
+
+      it("[deprecated] calls manager", async () => {
+        const result = createRandomLabelDefinitionJSON();
+        const key = createRandomECInstanceKey();
+        presentationManagerMock.setup(async (x) => x.getDisplayLabelDefinition({ requestContext: ClientRequestContext.current, imodel: testData.imodelMock.object, key }))
+          .returns(async () => result)
+          .verifiable();
+        const actualResult = await impl.getDisplayLabelDefinition(testData.imodelToken, { ...defaultRpcParams }, InstanceKey.toJSON(key));
+        presentationManagerMock.verifyAll();
+        expect(actualResult.result).to.deep.eq(result);
+      });
+
+      it("calls manager", async () => {
+        const result = createRandomLabelDefinitionJSON();
+        const key = createRandomECInstanceKey();
+        const rpcOptions: Paged<DisplayLabelRpcRequestOptions> = {
+          ...defaultRpcParams,
+          paging: testData.pageOptions,
+          key: InstanceKey.toJSON(key),
+        };
+        const managerOptions: WithClientRequestContext<Paged<DisplayLabelRequestOptions<IModelDb, InstanceKey>>> = {
+          requestContext: ClientRequestContext.current,
+          imodel: testData.imodelMock.object,
+          paging: testData.pageOptions,
+          key,
+        };
+        presentationManagerMock.setup(async (x) => x.getDisplayLabelDefinition(managerOptions))
+          .returns(async () => result)
+          .verifiable();
+        const actualResult = await impl.getDisplayLabelDefinition(testData.imodelToken, rpcOptions);
+        presentationManagerMock.verifyAll();
+        expect(actualResult.result).to.deep.eq(result);
+      });
+
+    });
+
+    describe("[deprecated] getDisplayLabelDefinitions", () => {
+
+      it("calls manager", async () => {
+        const result = [createRandomLabelDefinitionJSON(), createRandomLabelDefinitionJSON()];
+        const keys = [createRandomECInstanceKey(), createRandomECInstanceKey()];
+        presentationManagerMock.setup(async (x) => x.getDisplayLabelDefinitions({ requestContext: ClientRequestContext.current, imodel: testData.imodelMock.object, keys }))
+          .returns(async () => result)
+          .verifiable();
+        const actualResult = await impl.getDisplayLabelDefinitions(testData.imodelToken, { ...defaultRpcParams }, keys.map(InstanceKey.toJSON));
+        presentationManagerMock.verifyAll();
+        expect(actualResult.result).to.deep.eq(result);
+      });
+
+    });
+
+    describe("getPagedDisplayLabelDefinitions", () => {
+
+      it("calls manager", async () => {
+        const result = [createRandomLabelDefinitionJSON(), createRandomLabelDefinitionJSON()];
+        const keys = [createRandomECInstanceKey(), createRandomECInstanceKey()];
+        const rpcOptions: DisplayLabelsRpcRequestOptions = {
+          ...defaultRpcParams,
+          keys: keys.map(InstanceKey.toJSON),
+        };
+        const managerOptions: WithClientRequestContext<DisplayLabelsRequestOptions<IModelDb, InstanceKey>> = {
+          requestContext: ClientRequestContext.current,
+          imodel: testData.imodelMock.object,
+          keys,
+        };
+        presentationManagerMock.setup(async (x) => x.getDisplayLabelDefinitions(managerOptions))
+          .returns(async () => result)
+          .verifiable();
+        const actualResult = await impl.getPagedDisplayLabelDefinitions(testData.imodelToken, rpcOptions);
+        presentationManagerMock.verifyAll();
+        expect(actualResult.result).to.deep.eq({ total: 2, items: result });
+      });
+
+      it("enforces maximum page size when requesting more labels than allowed", async () => {
+        const result = (new Array(MAX_ALLOWED_PAGE_SIZE)).fill(createRandomLabelDefinitionJSON());
+        const keys = (new Array(MAX_ALLOWED_PAGE_SIZE + 1)).fill(createRandomECInstanceKey());
+        const rpcOptions: DisplayLabelsRpcRequestOptions = {
+          ...defaultRpcParams,
+          keys: keys.map(InstanceKey.toJSON),
+        };
+        const managerOptions: WithClientRequestContext<DisplayLabelsRequestOptions<IModelDb, InstanceKey>> = {
+          requestContext: ClientRequestContext.current,
+          imodel: testData.imodelMock.object,
+          keys: keys.slice(0, MAX_ALLOWED_PAGE_SIZE),
+        };
+        presentationManagerMock.setup(async (x) => x.getDisplayLabelDefinitions(managerOptions))
+          .returns(async () => result)
+          .verifiable();
+        const actualResult = await impl.getPagedDisplayLabelDefinitions(testData.imodelToken, rpcOptions);
+        presentationManagerMock.verifyAll();
+        expect(actualResult.result).to.deep.eq({ total: MAX_ALLOWED_PAGE_SIZE, items: result });
+      });
+
+    });
+
+    describe("getSelectionScopes", () => {
+
+      it("calls manager", async () => {
+        const rpcOptions: PresentationRpcRequestOptions<SelectionScopeRequestOptions<never>> = {
+          ...defaultRpcParams,
+        };
+        const managerOptions: WithClientRequestContext<SelectionScopeRequestOptions<IModelDb>> = {
+          requestContext: ClientRequestContext.current,
+          imodel: testData.imodelMock.object,
+        };
+        const result = [createRandomSelectionScope()];
+        presentationManagerMock.setup(async (x) => x.getSelectionScopes(managerOptions))
+          .returns(async () => result)
+          .verifiable();
+        const actualResult = await impl.getSelectionScopes(testData.imodelToken, rpcOptions);
+        presentationManagerMock.verifyAll();
+        expect(actualResult.result).to.deep.eq(result);
+      });
+
+    });
+
+    describe("computeSelection", () => {
+
+      it("calls manager", async () => {
+        const scope = createRandomSelectionScope();
+        const ids = [createRandomId()];
+        const rpcOptions: PresentationRpcRequestOptions<SelectionScopeRequestOptions<never>> = {
+          ...defaultRpcParams,
+        };
+        const managerOptions: WithClientRequestContext<SelectionScopeRequestOptions<IModelDb> & { ids: Id64String[], scopeId: string }> = {
+          requestContext: ClientRequestContext.current,
+          imodel: testData.imodelMock.object,
+          ids,
+          scopeId: scope.id,
+        };
+        const result = new KeySet();
+        presentationManagerMock.setup(async (x) => x.computeSelection(managerOptions))
+          .returns(async () => result)
+          .verifiable();
+        const actualResult = await impl.computeSelection(testData.imodelToken, rpcOptions, ids, scope.id);
+        presentationManagerMock.verifyAll();
+        expect(actualResult.result).to.deep.eq(result.toJSON());
+      });
+
+    });
+
+    describe("[deprecated] compareHierarchies", () => {
+
+      it("calls manager for comparison based on ruleset changes", async () => {
+        const result: HierarchyCompareInfo = {
+          changes: [{
+            type: "Delete",
+            target: createRandomECInstancesNode().key,
+          }],
+        };
+        const rpcOptions: HierarchyCompareRpcOptions = {
+          ...defaultRpcParams,
+          prev: {
+            rulesetOrId: "1",
+          },
+          rulesetOrId: "2",
+        };
+        const managerOptions: WithClientRequestContext<HierarchyCompareOptions<IModelDb, NodeKey>> = {
+          requestContext: ClientRequestContext.current,
+          imodel: testData.imodelMock.object,
+          prev: {
+            rulesetOrId: rpcOptions.prev.rulesetOrId,
+          },
+          rulesetOrId: rpcOptions.rulesetOrId,
+        };
+        presentationManagerMock.setup(async (x) => x.compareHierarchies(managerOptions))
+          .returns(async () => result)
+          .verifiable();
+        const actualResult = await impl.compareHierarchies(testData.imodelToken, rpcOptions);
+        presentationManagerMock.verifyAll();
+        expect(actualResult.result).to.deep.eq(HierarchyCompareInfo.toJSON(result).changes);
+      });
+
+      it("calls manager for comparison based on ruleset variables' changes", async () => {
+        const result: HierarchyCompareInfo = {
+          changes: [{
+            type: "Delete",
+            target: createRandomECInstancesNode().key,
+          }],
+        };
+        const rpcOptions: HierarchyCompareRpcOptions = {
+          ...defaultRpcParams,
+          prev: {
+            rulesetVariables: [{ id: "test", type: VariableValueTypes.Int, value: 123 }],
+          },
+          rulesetOrId: "2",
+          expandedNodeKeys: [createRandomECInstancesNodeKeyJSON()],
+        };
+        const managerOptions: WithClientRequestContext<HierarchyCompareOptions<IModelDb, NodeKey>> = {
+          requestContext: ClientRequestContext.current,
+          imodel: testData.imodelMock.object,
+          prev: {
+            ...rpcOptions.prev,
+            rulesetVariables: rpcOptions.prev.rulesetVariables?.map(RulesetVariable.fromJSON),
+          },
+          rulesetOrId: rpcOptions.rulesetOrId,
+          expandedNodeKeys: rpcOptions.expandedNodeKeys!.map(NodeKey.fromJSON),
+        };
+        presentationManagerMock.setup(async (x) => x.compareHierarchies(managerOptions))
+          .returns(async () => result)
+          .verifiable();
+        const actualResult = await impl.compareHierarchies(testData.imodelToken, rpcOptions);
+        presentationManagerMock.verifyAll();
+        expect(actualResult.result).to.deep.eq(HierarchyCompareInfo.toJSON(result).changes);
+      });
+
+    });
+
+    describe("compareHierarchiesPaged", () => {
+
+      it("calls manager for comparison based on ruleset changes", async () => {
+        const result: HierarchyCompareInfo = {
+          changes: [{
+            type: "Delete",
+            target: createRandomECInstancesNode().key,
+          }],
+        };
+        const rpcOptions: HierarchyCompareRpcOptions = {
+          ...defaultRpcParams,
+          prev: {
+            rulesetOrId: "1",
+          },
+          rulesetOrId: "2",
+          resultSetSize: 10,
+        };
+        const managerOptions: WithClientRequestContext<HierarchyCompareOptions<IModelDb, NodeKey>> = {
+          requestContext: ClientRequestContext.current,
+          imodel: testData.imodelMock.object,
+          prev: {
+            rulesetOrId: rpcOptions.prev.rulesetOrId,
+          },
+          rulesetOrId: rpcOptions.rulesetOrId,
+          resultSetSize: 10,
+        };
+        presentationManagerMock.setup(async (x) => x.compareHierarchies(managerOptions))
+          .returns(async () => result)
+          .verifiable();
+        const actualResult = await impl.compareHierarchiesPaged(testData.imodelToken, rpcOptions);
+        presentationManagerMock.verifyAll();
+        expect(actualResult.result).to.deep.eq(HierarchyCompareInfo.toJSON(result));
+      });
+
+      it("calls manager for comparison based on ruleset variables' changes", async () => {
+        const result: HierarchyCompareInfo = {
+          changes: [{
+            type: "Delete",
+            target: createRandomECInstancesNode().key,
+          }],
+        };
+        const rpcOptions: HierarchyCompareRpcOptions = {
+          ...defaultRpcParams,
+          prev: {
+            rulesetVariables: [{ id: "test", type: VariableValueTypes.Id64Array, value: CompressedId64Set.compressArray(["0x123", "0x456"]) }],
+          },
+          rulesetOrId: "2",
+          expandedNodeKeys: [createRandomECInstancesNodeKeyJSON()],
+          resultSetSize: 10,
+        };
+        const managerOptions: WithClientRequestContext<HierarchyCompareOptions<IModelDb, NodeKey>> = {
+          requestContext: ClientRequestContext.current,
+          imodel: testData.imodelMock.object,
+          prev: {
+            ...rpcOptions.prev,
+            rulesetVariables: rpcOptions.prev.rulesetVariables?.map(RulesetVariable.fromJSON),
+          },
+          rulesetOrId: rpcOptions.rulesetOrId,
+          expandedNodeKeys: rpcOptions.expandedNodeKeys!.map(NodeKey.fromJSON),
+          resultSetSize: 10,
+        };
+        presentationManagerMock.setup(async (x) => x.compareHierarchies(managerOptions))
+          .returns(async () => result)
+          .verifiable();
+        const actualResult = await impl.compareHierarchiesPaged(testData.imodelToken, rpcOptions);
+        presentationManagerMock.verifyAll();
+        expect(actualResult.result).to.deep.eq(HierarchyCompareInfo.toJSON(result));
+      });
+
+      it("enforces maximum result set size", async () => {
+        const result: HierarchyCompareInfo = {
+          changes: [{
+            type: "Delete",
+            target: createRandomECInstancesNode().key,
+          }],
+        };
+        const rpcOptions: HierarchyCompareRpcOptions = {
+          ...defaultRpcParams,
+          prev: {
+            rulesetVariables: [{ id: "test", type: VariableValueTypes.Int, value: 123 }],
+          },
+          rulesetOrId: "2",
+          expandedNodeKeys: [createRandomECInstancesNodeKeyJSON()],
+        };
+        const managerOptions: WithClientRequestContext<HierarchyCompareOptions<IModelDb, NodeKey>> = {
+          requestContext: ClientRequestContext.current,
+          imodel: testData.imodelMock.object,
+          prev: {
+            ...rpcOptions.prev,
+            rulesetVariables: rpcOptions.prev.rulesetVariables?.map(RulesetVariable.fromJSON),
+          },
+          rulesetOrId: rpcOptions.rulesetOrId,
+          expandedNodeKeys: rpcOptions.expandedNodeKeys!.map(NodeKey.fromJSON),
+          resultSetSize: MAX_ALLOWED_PAGE_SIZE,
+        };
+        presentationManagerMock.setup(async (x) => x.compareHierarchies(managerOptions))
+          .returns(async () => result)
+          .verifiable();
+        const actualResult = await impl.compareHierarchiesPaged(testData.imodelToken, rpcOptions);
+        presentationManagerMock.verifyAll();
+        expect(actualResult.result).to.deep.eq(HierarchyCompareInfo.toJSON(result));
+      });
+
+    });
+
+  });
+
+});