/*---------------------------------------------------------------------------------------------
 * Copyright (c) Bentley Systems, Incorporated. All rights reserved.
 * See LICENSE.md in the project root for license terms and full copyright notice.
 *--------------------------------------------------------------------------------------------*/
import { expect } from "chai";
import * as moq from "typemoq";
<<<<<<< HEAD
import { DrawingGraphic, Element, IModelDb } from "@itwin/core-backend";
import { Id64, Id64String } from "@itwin/core-bentley";
import { ElementProps, EntityMetaData, GeometricElement2dProps, ModelProps } from "@itwin/core-common";
=======
import { DrawingGraphic, ECSqlStatement, ECSqlValue, Element, IModelDb } from "@itwin/core-backend";
import { DbResult, Id64, Id64String } from "@itwin/core-bentley";
import { CodeProps, ElementProps, GeometricElement2dProps, IModelError, ModelProps } from "@itwin/core-common";
>>>>>>> cdceef41
import { InstanceKey } from "@itwin/presentation-common";
import { createTestECInstanceKey } from "@itwin/presentation-common/lib/cjs/test";
import { SelectionScopesHelper } from "../presentation-backend/SelectionScopesHelper";
import { stubECSqlReader } from "./Helpers";

describe("SelectionScopesHelper", () => {
  describe("getSelectionScopes", () => {
    it("returns expected selection scopes", async () => {
      const result = SelectionScopesHelper.getSelectionScopes();
      expect(result.map((s) => s.id)).to.deep.eq(["element", "assembly", "top-assembly" /* , "category", "model" */]);
    });
  });

  describe("computeSelection", () => {
    const imodelMock = moq.Mock.ofType<IModelDb>();
    const elementsMock = moq.Mock.ofType<IModelDb.Elements>();
    const modelsMock = moq.Mock.ofType<IModelDb.Models>();

<<<<<<< HEAD
    const createRandomModelProps = (): ModelProps => {
      const id = createRandomId();
      const props: ModelProps = {
        classFullName: faker.random.words(),
        modeledElement: { relClassName: faker.random.word(), id },
        id,
      };
      return props;
    };
=======
    const setupIModelForElementKey = (key: InstanceKey) => {
      // this mock simulates the element key query returning a single row with results for the given key (`getElementKey` in Utils.ts)
      imodelMock
        .setup((x) =>
          x.withPreparedStatement(
            moq.It.is((q) => typeof q === "string" && q.includes("SELECT ECClassId FROM")),
            moq.It.isAny(),
          ),
        )
        .callback((_q, cb) => {
          const valueMock = moq.Mock.ofType<ECSqlValue>();
          valueMock.setup((x) => x.getClassNameForClassId()).returns(() => key.className);
          const stmtMock = moq.Mock.ofType<ECSqlStatement>();
          stmtMock.setup((x) => x.step()).returns(() => DbResult.BE_SQLITE_ROW);
          stmtMock.setup((x) => x.getValue(0)).returns(() => valueMock.object);
          cb(stmtMock.object);
        });
    };

    const setupIModelForInvalidId = () => {
      // this mock simulates trying to bind an invalid id to the element key query (`getElementKey` in Utils.ts)
      imodelMock
        .setup((x) =>
          x.withPreparedStatement(
            moq.It.is((q) => typeof q === "string" && q.includes("SELECT ECClassId FROM")),
            moq.It.isAny(),
          ),
        )
        .callback((_q, cb) => {
          const stmtMock = moq.Mock.ofType<ECSqlStatement>();
          stmtMock.setup((x) => x.bindId(moq.It.isAnyNumber(), moq.It.isAny())).throws(new IModelError(DbResult.BE_SQLITE_ERROR, "Error binding Id"));
          stmtMock.setup((x) => x.step()).returns(() => DbResult.BE_SQLITE_ERROR);
          cb(stmtMock.object);
        });
    };

    const setupIModelForNoResultStatement = () => {
      // this mock simulates any kind of query returning no results
      imodelMock
        .setup((x) => x.withPreparedStatement(moq.It.isAnyString(), moq.It.isAny()))
        .callback((_q, cb) => {
          const stmtMock = moq.Mock.ofType<ECSqlStatement>();
          stmtMock.setup((x) => x.step()).returns(() => DbResult.BE_SQLITE_DONE);
          cb(stmtMock.object);
        });
    };

    const createTestModelProps = (props?: Partial<ModelProps>): ModelProps => ({
      classFullName: "TestSchema:TestClass",
      id: "0x111",
      modeledElement: { relClassName: "TestSchema:TestRelationship", id: props?.id ?? "0x111" },
      ...props,
    });
>>>>>>> cdceef41

    const createTestTopmostElementProps = (props?: Partial<ElementProps>): ElementProps => ({
      classFullName: "TestSchema:TestClass",
      code: createTestCode(),
      model: "0x222",
      id: "0x333",
      ...props,
    });

    const createTestElementProps = (parentId?: Id64String): ElementProps => {
      if (!parentId) {
        parentId = "0x444";
      }
      return {
        ...createTestTopmostElementProps(),
        parent: { relClassName: "TestSchema:TestRelationship", id: parentId },
      };
    };

    const createTransientElementId = () => Id64.fromLocalAndBriefcaseIds(159, 0xffffff);

    const createTestCode = (props?: Partial<CodeProps>): CodeProps => ({
      scope: "TestScope",
      spec: "ScopeSpec",
      ...props,
    });

    const setupIModelForFunctionalKeyQuery = (props: { graphicalElementKey: InstanceKey; functionalElementKey?: InstanceKey }) => {
      const functionalKeyQueryIdentifier = "SELECT funcSchemaDef.Name || '.' || funcClassDef.Name funcElClassName, fe.ECInstanceId funcElId";
      imodelMock
        .setup((x) =>
          x.createQueryReader(
            moq.It.is((q) => typeof q === "string" && q.includes(functionalKeyQueryIdentifier)),
            moq.It.isAny(),
          ),
        )
        .returns(() =>
          stubECSqlReader([
            {
              funcElClassName: props.functionalElementKey?.className,
              funcElId: props.functionalElementKey?.id,
            },
          ]),
        );
    };

<<<<<<< HEAD
    const setupIModelForElementProps = (props?: { key?: InstanceKey; parentKey?: InstanceKey }) => {
      const key = props?.key ?? createRandomECInstanceKey();
      const elementProps = {
        ...(props?.parentKey ? createRandomElementProps(props.parentKey.id) : createRandomTopmostElementProps()),
        classFullName: key.className,
        id: key.id,
      };
=======
    const setupIModelForElementProps = (props?: { key?: InstanceKey; parentKey?: InstanceKey; isRemoved?: boolean }) => {
      const key = props?.key ?? createTestECInstanceKey();
      const elementProps = props?.isRemoved ? undefined : props?.parentKey ? createTestElementProps(props.parentKey.id) : createTestTopmostElementProps();
>>>>>>> cdceef41
      elementsMock.setup((x) => x.tryGetElementProps(key.id)).returns(() => elementProps);
      return { key, props: elementProps };
    };

    const setupIModelDerivesFromClassQuery = (doesDeriveFromSuppliedClass: boolean) => {
      const classDerivesFromQueryIdentifier = "SELECT 1";
      imodelMock
        .setup((x) =>
          x.createQueryReader(
            moq.It.is((q) => typeof q === "string" && q.includes(classDerivesFromQueryIdentifier)),
            moq.It.isAny(),
          ),
        )
        .returns(() => stubECSqlReader(doesDeriveFromSuppliedClass ? [{}] : []));
    };

    beforeEach(() => {
      elementsMock.reset();
      modelsMock.reset();
      imodelMock.reset();
      imodelMock.setup((x) => x.elements).returns(() => elementsMock.object);
      imodelMock.setup((x) => x.models).returns(() => modelsMock.object);
    });

    it("throws on invalid scopeId", async () => {
      await expect(SelectionScopesHelper.computeSelection({ imodel: imodelMock.object, elementIds: [], scope: { id: "invalid" } })).to.eventually.be.rejected;
    });

    describe("scope: 'element'", () => {
      it("returns element keys", async () => {
<<<<<<< HEAD
        const keys = [createRandomECInstanceKey(), createRandomECInstanceKey()];
        keys.forEach((key) => setupIModelForElementProps({ key }));
=======
        const keys = [createTestECInstanceKey({ id: "0x111" }), createTestECInstanceKey({ id: "0x222" })];
        keys.forEach((key) => setupIModelForElementKey(key));
>>>>>>> cdceef41

        const result = await SelectionScopesHelper.computeSelection({ imodel: imodelMock.object, elementIds: keys.map((k) => k.id), scope: { id: "element" } });
        expect(result.size).to.eq(2);
        keys.forEach((key) => expect(result.has(key)));
      });

      it("skips non-existing element ids", async () => {
<<<<<<< HEAD
        const keys = [createRandomECInstanceKey()];
=======
        const keys = [createTestECInstanceKey()];
        setupIModelForNoResultStatement();

>>>>>>> cdceef41
        const result = await SelectionScopesHelper.computeSelection({ imodel: imodelMock.object, elementIds: keys.map((k) => k.id), scope: { id: "element" } });
        expect(result.size).to.eq(0);
      });

      it("skips transient element ids", async () => {
<<<<<<< HEAD
        const keys = [createRandomECInstanceKey(), { className: "any:class", id: createTransientElementId() }];
        setupIModelForElementProps({ key: keys[0] });
=======
        const keys = [createTestECInstanceKey(), { className: "any:class", id: createTransientElementId() }];
        setupIModelForElementKey(keys[0]);
>>>>>>> cdceef41

        const result = await SelectionScopesHelper.computeSelection({ imodel: imodelMock.object, elementIds: keys.map((k) => k.id), scope: { id: "element" } });
        expect(result.size).to.eq(1);
        expect(result.has(keys[0])).to.be.true;
      });

      it("handles invalid id", async () => {
<<<<<<< HEAD
        const validKeys = [createRandomECInstanceKey(), createRandomECInstanceKey()];
        setupIModelForElementProps({ key: validKeys[0] });
        setupIModelForElementProps({ key: validKeys[1] });
=======
        const validKeys = [createTestECInstanceKey({ id: "0x111" }), createTestECInstanceKey({ id: "0x222" })];
        setupIModelForElementKey(validKeys[0]);
        setupIModelForInvalidId();
        setupIModelForElementKey(validKeys[1]);
>>>>>>> cdceef41

        const result = await SelectionScopesHelper.computeSelection({
          imodel: imodelMock.object,
          elementIds: [validKeys[0].id, "not an id", validKeys[1].id],
          scope: { id: "element" },
        });
        expect(result.size).to.eq(2);
        validKeys.forEach((key) => expect(result.has(key)));
      });

      it("returns nth parent key", async () => {
<<<<<<< HEAD
        const parent3 = setupIModelForElementProps({ key: createRandomECInstanceKey() });
        const parent2 = setupIModelForElementProps({ key: createRandomECInstanceKey(), parentKey: parent3.key });
        const parent1 = setupIModelForElementProps({ key: createRandomECInstanceKey(), parentKey: parent2.key });
        const element = setupIModelForElementProps({ key: createRandomECInstanceKey(), parentKey: parent1.key });
        setupIModelForElementProps({ key: parent2.key });
=======
        const parent3 = setupIModelForElementProps({ key: createTestECInstanceKey() });
        const parent2 = setupIModelForElementProps({ key: createTestECInstanceKey(), parentKey: parent3.key });
        const parent1 = setupIModelForElementProps({ key: createTestECInstanceKey(), parentKey: parent2.key });
        const element = setupIModelForElementProps({ key: createTestECInstanceKey(), parentKey: parent1.key });
        setupIModelForElementKey(parent2.key);
>>>>>>> cdceef41

        const result = await SelectionScopesHelper.computeSelection({
          imodel: imodelMock.object,
          elementIds: [element.key.id],
          scope: { id: "element", ancestorLevel: 2 },
        });
        expect(result.size).to.eq(1);
        expect(result.has(parent2.key)).to.be.true;
      });
    });

    describe("scope: 'assembly'", () => {
      it("returns parent keys", async () => {
<<<<<<< HEAD
        const parentKeys = [createRandomECInstanceKey(), createRandomECInstanceKey()];
        parentKeys.forEach((key) => setupIModelForElementProps({ key }));
        const elementKeys = parentKeys.map((pk) => setupIModelForElementProps({ parentKey: pk }).key);
=======
        const parentKeys = [createTestECInstanceKey({ id: "0x111" }), createTestECInstanceKey({ id: "0x222" })];
        parentKeys.forEach((key) => setupIModelForElementKey(key));
        const elementProps = parentKeys.map((pk) => createTestElementProps(pk.id));
        elementProps.forEach((p) => {
          elementsMock.setup((x) => x.tryGetElementProps(p.id!)).returns(() => p);
        });
>>>>>>> cdceef41
        const result = await SelectionScopesHelper.computeSelection({
          imodel: imodelMock.object,
          elementIds: elementKeys.map(({ id }) => id),
          scope: { id: "assembly" },
        });
        expect(result.size).to.eq(2);
        parentKeys.forEach((key) => expect(result.has(key)).to.be.true);
      });

      it("does not duplicate keys", async () => {
<<<<<<< HEAD
        const { key: parentKey } = setupIModelForElementProps();
        const elementKeys = [setupIModelForElementProps({ parentKey }).key, setupIModelForElementProps({ parentKey }).key];
=======
        const parentKey = createTestECInstanceKey();
        setupIModelForElementKey(parentKey);
        const elementProps = [createTestElementProps(parentKey.id), createTestElementProps(parentKey.id)];
        elementProps.forEach((p) => {
          elementsMock.setup((x) => x.tryGetElementProps(p.id!)).returns(() => p);
        });
>>>>>>> cdceef41
        const result = await SelectionScopesHelper.computeSelection({
          imodel: imodelMock.object,
          elementIds: elementKeys.map(({ id }) => id),
          scope: { id: "assembly" },
        });
        expect(result.size).to.eq(1);
        expect(result.has(parentKey)).to.be.true;
      });

      it("returns element key if it has no parent", async () => {
<<<<<<< HEAD
        const key = createRandomECInstanceKey();
        setupIModelForElementProps({ key });
=======
        const key = createTestECInstanceKey();
        setupIModelForElementKey(key);
        const elementProps = createTestTopmostElementProps();
        elementsMock.setup((x) => x.tryGetElementProps(key.id)).returns(() => elementProps);
>>>>>>> cdceef41
        const result = await SelectionScopesHelper.computeSelection({ imodel: imodelMock.object, elementIds: [key.id], scope: { id: "assembly" } });
        expect(result.size).to.eq(1);
        expect(result.has(key)).to.be.true;
      });

<<<<<<< HEAD
      it("skips non-existing element ids", async () => {
        const key = createRandomECInstanceKey();
        elementsMock.setup((x) => x.tryGetElementProps(key.id)).returns(() => undefined);
=======
      it("skips removed elements", async () => {
        // set up one existing element with parent
        const parentKey = createTestECInstanceKey();
        setupIModelForElementKey(parentKey);
        const existingElementProps = createTestElementProps(parentKey.id);
        elementsMock.setup((x) => x.tryGetElementProps(existingElementProps.id!)).returns(() => existingElementProps);
        // set up removed element props
        const removedElementProps = createTestElementProps();
        elementsMock.setup((x) => x.tryGetElementProps(removedElementProps.id!)).returns(() => undefined);
        setupIModelForNoResultStatement();
        // request
        const result = await SelectionScopesHelper.computeSelection({
          imodel: imodelMock.object,
          elementIds: [existingElementProps.id!, removedElementProps.id!],
          scope: { id: "assembly" },
        });
        expect(result.size).to.eq(1);
        expect(result.has(parentKey)).to.be.true;
      });

      it("skips non-existing element ids", async () => {
        const key = createTestECInstanceKey();
        setupIModelForNoResultStatement();
        const elementProps = createTestTopmostElementProps();
        elementsMock.setup((x) => x.tryGetElementProps(key.id)).returns(() => elementProps);
>>>>>>> cdceef41
        const result = await SelectionScopesHelper.computeSelection({ imodel: imodelMock.object, elementIds: [key.id], scope: { id: "assembly" } });
        expect(result.size).to.eq(0);
      });

      it("skips transient element ids", async () => {
<<<<<<< HEAD
        const { key: parentKey } = setupIModelForElementProps();
        const { key: elementKey } = setupIModelForElementProps({ parentKey });
        const ids = [elementKey.id, createTransientElementId()];
=======
        const parentKeys = [createTestECInstanceKey()];
        setupIModelForElementKey(parentKeys[0]);
        const elementProps = [createTestElementProps(parentKeys[0].id)];
        elementsMock.setup((x) => x.tryGetElementProps(elementProps[0].id!)).returns(() => elementProps[0]);
        const ids = [elementProps[0].id!, createTransientElementId()];
>>>>>>> cdceef41
        const result = await SelectionScopesHelper.computeSelection({ imodel: imodelMock.object, elementIds: ids, scope: { id: "assembly" } });
        expect(result.size).to.eq(1);
        expect(result.has(parentKey)).to.be.true;
      });
    });

    describe("scope: 'top-assembly'", () => {
      it("returns topmost parent key", async () => {
<<<<<<< HEAD
        const { key: grandparentKey } = setupIModelForElementProps();
        const { key: parentKey } = setupIModelForElementProps({ parentKey: grandparentKey });
        const { key: elementKey } = setupIModelForElementProps({ parentKey });
        const result = await SelectionScopesHelper.computeSelection({ imodel: imodelMock.object, elementIds: [elementKey.id], scope: { id: "top-assembly" } });
=======
        const grandparent = createTestTopmostElementProps();
        const grandparentKey = createTestECInstanceKey();
        setupIModelForElementKey(grandparentKey);
        elementsMock.setup((x) => x.tryGetElementProps(grandparentKey.id)).returns(() => grandparent);
        const parent = createTestElementProps(grandparentKey.id);
        const parentKey = createTestECInstanceKey();
        elementsMock.setup((x) => x.tryGetElementProps(parentKey.id)).returns(() => parent);
        const element = createTestElementProps(parentKey.id);
        elementsMock.setup((x) => x.tryGetElementProps(element.id!)).returns(() => element);

        const result = await SelectionScopesHelper.computeSelection({ imodel: imodelMock.object, elementIds: [element.id!], scope: { id: "top-assembly" } });
>>>>>>> cdceef41
        expect(result.size).to.eq(1);
        expect(result.has(grandparentKey)).to.be.true;
      });

      it("returns element key if it has no parent", async () => {
<<<<<<< HEAD
        const { key } = setupIModelForElementProps();
=======
        const key = createTestECInstanceKey();
        setupIModelForElementKey(key);
        const elementProps = createTestTopmostElementProps();
        elementsMock.setup((x) => x.tryGetElementProps(key.id)).returns(() => elementProps);
>>>>>>> cdceef41
        const result = await SelectionScopesHelper.computeSelection({ imodel: imodelMock.object, elementIds: [key.id], scope: { id: "top-assembly" } });
        expect(result.size).to.eq(1);
        expect(result.has(key)).to.be.true;
      });

      it("skips non-existing element ids", async () => {
<<<<<<< HEAD
        const key = createRandomECInstanceKey();
        elementsMock.setup((x) => x.tryGetElementProps(key.id)).returns(() => undefined);
=======
        const key = createTestECInstanceKey();
        setupIModelForNoResultStatement();
        const elementProps = createTestTopmostElementProps();
        elementsMock.setup((x) => x.tryGetElementProps(key.id)).returns(() => elementProps);
>>>>>>> cdceef41
        const result = await SelectionScopesHelper.computeSelection({ imodel: imodelMock.object, elementIds: [key.id], scope: { id: "top-assembly" } });
        expect(result.size).to.eq(0);
      });

      it("skips transient element ids", async () => {
<<<<<<< HEAD
        const { key: parentKey } = setupIModelForElementProps();
        const { key: elementKey } = setupIModelForElementProps({ parentKey });
        const ids = [elementKey.id, createTransientElementId()];
=======
        const parent = createTestTopmostElementProps();
        const parentKey = createTestECInstanceKey();
        setupIModelForElementKey(parentKey);
        elementsMock.setup((x) => x.tryGetElementProps(parentKey.id)).returns(() => parent);
        const elementProps = createTestElementProps(parentKey.id);
        elementsMock.setup((x) => x.tryGetElementProps(elementProps.id!)).returns(() => elementProps);
        const ids = [elementProps.id!, createTransientElementId()];
>>>>>>> cdceef41
        const result = await SelectionScopesHelper.computeSelection({ imodel: imodelMock.object, elementIds: ids, scope: { id: "top-assembly" } });
        expect(result.size).to.eq(1);
        expect(result.has(parentKey)).to.be.true;
      });
    });

    describe("scope: 'category'", () => {
      it("returns category key", async () => {
        const category = createTestElementProps();
        const elementId = "0x123";
        const element = {
          id: elementId,
          classFullName: "TestSchema:TestClass",
          model: "0x123",
          category: category.id!,
          code: createTestCode(),
        } as DrawingGraphic;
        elementsMock.setup((x) => x.tryGetElement(elementId)).returns(() => element);
        elementsMock.setup((x) => x.tryGetElementProps(category.id!)).returns(() => category);

        const result = await SelectionScopesHelper.computeSelection({ imodel: imodelMock.object, elementIds: [elementId], scope: { id: "category" } });
        expect(result.size).to.eq(1);
        expect(result.has({ className: category.classFullName, id: element.category })).to.be.true;
      });

      it("skips categories of removed elements", async () => {
        const elementId = "0x123";
        elementsMock.setup((x) => x.tryGetElement(elementId)).returns(() => undefined);
        const result = await SelectionScopesHelper.computeSelection({ imodel: imodelMock.object, elementIds: [elementId], scope: { id: "category" } });
        expect(result.isEmpty).to.be.true;
      });

      it("skips removed categories", async () => {
        const categoryId = "0x123";
        const elementId = "0x123";
        const element = {
          id: elementId,
          classFullName: "TestSchema:TestClass",
          model: "0x123",
          category: categoryId,
          code: createTestCode(),
        } as DrawingGraphic;
        elementsMock.setup((x) => x.tryGetElement(elementId)).returns(() => element);
        elementsMock.setup((x) => x.tryGetElementProps(categoryId)).returns(() => undefined);

        const result = await SelectionScopesHelper.computeSelection({ imodel: imodelMock.object, elementIds: [elementId], scope: { id: "category" } });
        expect(result.isEmpty).to.be.true;
      });

      it("skips non-geometric elementProps", async () => {
        const elementId = "0x123";
        const element = moq.Mock.ofType<Element>();
        elementsMock.setup((x) => x.tryGetElement(elementId)).returns(() => element.object);

        const result = await SelectionScopesHelper.computeSelection({ imodel: imodelMock.object, elementIds: [elementId], scope: { id: "category" } });
        expect(result.isEmpty).to.be.true;
      });

      it("skips transient element ids", async () => {
        const category = createTestElementProps();
        const elementId = "0x123";
        const element = {
          id: elementId,
          classFullName: "TestSchema:TestClass",
          model: "0x123",
          category: category.id!,
          code: createTestCode(),
        } as DrawingGraphic;
        elementsMock.setup((x) => x.tryGetElement(elementId)).returns(() => element);
        elementsMock.setup((x) => x.tryGetElementProps(category.id!)).returns(() => category);

        const ids = [elementId, createTransientElementId()];
        const result = await SelectionScopesHelper.computeSelection({ imodel: imodelMock.object, elementIds: ids, scope: { id: "category" } });
        expect(result.size).to.eq(1);
        expect(result.has({ className: category.classFullName, id: element.category })).to.be.true;
      });
    });

    describe("scope: 'model'", () => {
      it("returns model key", async () => {
        const model = createTestModelProps();
        const elementId = "0x123";
        const element = {
          id: elementId,
          classFullName: "TestSchema:TestClass",
          model: model.id!,
          category: "0x123",
          code: createTestCode(),
        } as GeometricElement2dProps;
        elementsMock.setup((x) => x.tryGetElementProps(elementId)).returns(() => element);
        modelsMock.setup((x) => x.tryGetModelProps(model.id!)).returns(() => model);

        const result = await SelectionScopesHelper.computeSelection({ imodel: imodelMock.object, elementIds: [elementId], scope: { id: "model" } });
        expect(result.size).to.eq(1);
        expect(result.has({ className: model.classFullName, id: model.id! })).to.be.true;
      });

      it("skips models of removed elements", async () => {
        const elementId = "0x123";
        elementsMock.setup((x) => x.tryGetElementProps(elementId)).returns(() => undefined);
        const result = await SelectionScopesHelper.computeSelection({ imodel: imodelMock.object, elementIds: [elementId], scope: { id: "model" } });
        expect(result.isEmpty).to.be.true;
      });

      it("skips removed models", async () => {
        const modelId = "0x123";
        const elementId = "0x123";
        const element = {
          id: elementId,
          classFullName: "TestSchema:TestClass",
          model: modelId,
          category: "0x123",
          code: createTestCode(),
        } as GeometricElement2dProps;
        elementsMock.setup((x) => x.tryGetElementProps(elementId)).returns(() => element);
        modelsMock.setup((x) => x.tryGetModelProps(modelId)).returns(() => undefined);

        const result = await SelectionScopesHelper.computeSelection({ imodel: imodelMock.object, elementIds: [elementId], scope: { id: "model" } });
        expect(result.isEmpty).to.be.true;
      });

      it("skips transient element ids", async () => {
        const model = createTestModelProps();
        const elementId = "0x123";
        const element = {
          id: elementId,
          classFullName: "TestSchema:TestClass",
          model: model.id!,
          category: "0x123",
          code: createTestCode(),
        } as GeometricElement2dProps;
        elementsMock.setup((x) => x.tryGetElementProps(elementId)).returns(() => element);
        modelsMock.setup((x) => x.tryGetModelProps(model.id!)).returns(() => model);

        const ids = [elementId, createTransientElementId()];
        const result = await SelectionScopesHelper.computeSelection({ imodel: imodelMock.object, elementIds: ids, scope: { id: "model" } });
        expect(result.size).to.eq(1);
        expect(result.has({ className: model.classFullName, id: model.id! })).to.be.true;
      });
    });

    describe("scope: 'functional-element'", () => {
      it("returns GeometricElement3d key if it doesn't have an associated functional element or parent", async () => {
<<<<<<< HEAD
        const { key: graphicalElementKey } = setupIModelForElementProps();
=======
        const graphicalElementKey = createTestECInstanceKey();
        setupIModelDerivesFromClassQuery(true);
>>>>>>> cdceef41
        setupIModelForFunctionalKeyQuery({ graphicalElementKey });
        setupIModelDerivesFromClassQuery(true);

        const result = await SelectionScopesHelper.computeSelection({
          imodel: imodelMock.object,
          elementIds: [graphicalElementKey.id],
          scope: { id: "functional" },
        });
        expect(result.size).to.eq(1);
        expect(result.has(graphicalElementKey)).to.be.true;
      });

      it("returns functional element key if GeometricElement3d has an associated functional element", async () => {
<<<<<<< HEAD
        const functionalElementKey = createRandomECInstanceKey();
        const graphicalElementKey = createRandomECInstanceKey();
=======
        const functionalElementKey = createTestECInstanceKey();
        const graphicalElementKey = createTestECInstanceKey();
        setupIModelDerivesFromClassQuery(true);
>>>>>>> cdceef41
        setupIModelForFunctionalKeyQuery({ graphicalElementKey, functionalElementKey });
        setupIModelDerivesFromClassQuery(true);

        const result = await SelectionScopesHelper.computeSelection({
          imodel: imodelMock.object,
          elementIds: [graphicalElementKey.id],
          scope: { id: "functional-element" },
        });
        expect(result.size).to.eq(1);
        expect(result.has(functionalElementKey)).to.be.true;
      });

      it("returns GeometricElement2d key if it doesn't have an associated functional element or parent", async () => {
<<<<<<< HEAD
        const { key: graphicalElementKey } = setupIModelForElementProps();
=======
        const graphicalElementKey = createTestECInstanceKey();
        setupIModelDerivesFromClassQuery(false);
>>>>>>> cdceef41
        setupIModelForFunctionalKeyQuery({ graphicalElementKey });
        setupIModelDerivesFromClassQuery(false);

        const result = await SelectionScopesHelper.computeSelection({
          imodel: imodelMock.object,
          elementIds: [graphicalElementKey.id],
          scope: { id: "functional" },
        });
        expect(result.size).to.eq(1);
        expect(result.has(graphicalElementKey)).to.be.true;
      });

      it("returns GeometricElement2d key if it has parents but none of them have related functional elements", async () => {
<<<<<<< HEAD
        const { key: graphicalGrandParentElementKey } = setupIModelForElementProps();
        const { key: graphicalParentElementKey } = setupIModelForElementProps({ parentKey: graphicalGrandParentElementKey });
        const { key: graphicalElementKey } = setupIModelForElementProps({ parentKey: graphicalParentElementKey });
=======
        const graphicalGrandParentElementKey = createTestECInstanceKey();
        const graphicalParentElementKey = createTestECInstanceKey();
        const graphicalElementKey = createTestECInstanceKey();
        setupIModelDerivesFromClassQuery(false);
>>>>>>> cdceef41
        setupIModelForFunctionalKeyQuery({ graphicalElementKey });
        setupIModelForFunctionalKeyQuery({ graphicalElementKey: graphicalParentElementKey });
        setupIModelForFunctionalKeyQuery({ graphicalElementKey: graphicalGrandParentElementKey });
        setupIModelDerivesFromClassQuery(false);

        const result = await SelectionScopesHelper.computeSelection({
          imodel: imodelMock.object,
          elementIds: [graphicalElementKey.id],
          scope: { id: "functional-element" },
        });
        expect(result.size).to.eq(1);
        expect(result.has(graphicalElementKey)).to.be.true;
      });

      it("returns functional element key if GeometricElement2d has an associated functional element", async () => {
<<<<<<< HEAD
        const functionalElementKey = createRandomECInstanceKey();
        const graphicalElementKey = createRandomECInstanceKey();
=======
        const functionalElementKey = createTestECInstanceKey();
        const graphicalElementKey = createTestECInstanceKey();
        setupIModelDerivesFromClassQuery(false);
>>>>>>> cdceef41
        setupIModelForFunctionalKeyQuery({ graphicalElementKey, functionalElementKey });
        setupIModelDerivesFromClassQuery(false);

        const result = await SelectionScopesHelper.computeSelection({
          imodel: imodelMock.object,
          elementIds: [graphicalElementKey.id],
          scope: { id: "functional-element" },
        });
        expect(result.size).to.eq(1);
        expect(result.has(functionalElementKey)).to.be.true;
      });

      it("returns functional element key of the first GeometricElement2d parent that has related functional element", async () => {
<<<<<<< HEAD
        const functionalElementKey = createRandomECInstanceKey();
        const { key: graphicalGrandParentElementKey } = setupIModelForElementProps();
        const { key: graphicalParentElementKey } = setupIModelForElementProps({ parentKey: graphicalGrandParentElementKey });
        const { key: graphicalElementKey } = setupIModelForElementProps({ parentKey: graphicalParentElementKey });
=======
        const functionalElementKey = createTestECInstanceKey();
        const graphicalGrandParentElementKey = createTestECInstanceKey();
        const graphicalParentElementKey = createTestECInstanceKey();
        const graphicalElementKey = createTestECInstanceKey();
        setupIModelDerivesFromClassQuery(false);
>>>>>>> cdceef41
        setupIModelForFunctionalKeyQuery({ graphicalElementKey });
        setupIModelForFunctionalKeyQuery({ graphicalElementKey: graphicalParentElementKey });
        setupIModelForFunctionalKeyQuery({ graphicalElementKey: graphicalGrandParentElementKey, functionalElementKey });
        setupIModelDerivesFromClassQuery(false);

        const result = await SelectionScopesHelper.computeSelection({
          imodel: imodelMock.object,
          elementIds: [graphicalElementKey.id],
          scope: { id: "functional-element" },
        });
        expect(result.size).to.eq(1);
        expect(result.has(functionalElementKey)).to.be.true;
      });

      it("skips transient element ids", async () => {
<<<<<<< HEAD
        const { key: graphicalElementKey } = setupIModelForElementProps();
=======
        const graphicalElementKey = createTestECInstanceKey();
        setupIModelDerivesFromClassQuery(false);
>>>>>>> cdceef41
        setupIModelForFunctionalKeyQuery({ graphicalElementKey });
        setupIModelDerivesFromClassQuery(false);

        const result = await SelectionScopesHelper.computeSelection({
          imodel: imodelMock.object,
          elementIds: [graphicalElementKey.id, createTransientElementId()],
          scope: { id: "functional-element" },
        });
        expect(result.size).to.eq(1);
        expect(result.has(graphicalElementKey)).to.be.true;
      });
<<<<<<< HEAD
=======

      it("skips removed GeometricElement2d parents when looking for closest functional element", async () => {
        setupIModelDerivesFromClassQuery(false);

        // set up one element with existing parent that has a related functional element
        const functionalElement = setupIModelForElementProps({ key: createTestECInstanceKey({ id: "0x111" }) });
        const existingParent = setupIModelForElementProps({ key: createTestECInstanceKey({ id: "0x222" }) });
        const existingElement = setupIModelForElementProps({ key: createTestECInstanceKey({ id: "0x333" }), parentKey: existingParent.key });
        setupIModelForFunctionalKeyQuery({ graphicalElementKey: existingElement.key });
        setupIModelForFunctionalKeyQuery({ graphicalElementKey: existingParent.key, functionalElementKey: functionalElement.key });

        // set up one element with removed parent
        const removedParent = setupIModelForElementProps({ key: createTestECInstanceKey({ id: "0x555" }), isRemoved: true });
        const elementWithRemovedParent = setupIModelForElementProps({ key: createTestECInstanceKey({ id: "0x666" }), parentKey: removedParent.key });
        setupIModelForFunctionalKeyQuery({ graphicalElementKey: elementWithRemovedParent.key });
        setupIModelForElementKey(elementWithRemovedParent.key);

        // request
        const result = await SelectionScopesHelper.computeSelection({
          imodel: imodelMock.object,
          elementIds: [existingElement.key.id, elementWithRemovedParent.key.id],
          scope: { id: "functional-element" },
        });
        expect(result.size).to.eq(2);
        expect(result.has(functionalElement.key)).to.be.true;
        expect(result.has(elementWithRemovedParent.key)).to.be.true;
      });
>>>>>>> cdceef41
    });

    describe("scope: 'functional-assembly'", () => {
      it("returns GeometricElement3d key if it doesn't have a parent", async () => {
<<<<<<< HEAD
        const { key: graphicalElementKey } = setupIModelForElementProps();
        setupIModelForFunctionalKeyQuery({ graphicalElementKey });
=======
        const graphicalElementKey = createTestECInstanceKey();
>>>>>>> cdceef41
        setupIModelDerivesFromClassQuery(true);

        const result = await SelectionScopesHelper.computeSelection({
          imodel: imodelMock.object,
          elementIds: [graphicalElementKey.id],
          scope: { id: "functional-assembly" },
        });
        expect(result.size).to.eq(1);
        expect(result.has(graphicalElementKey)).to.be.true;
      });

      it("returns GeometricElement3d parent key if it doesn't have a related functional element", async () => {
<<<<<<< HEAD
        const { key: graphicalParentElementKey } = setupIModelForElementProps();
        const { key: graphicalElementKey } = setupIModelForElementProps({ parentKey: graphicalParentElementKey });
=======
        const graphicalParentElementKey = createTestECInstanceKey();
        const graphicalElementKey = createTestECInstanceKey();
        setupIModelDerivesFromClassQuery(true);
        setupIModelForElementProps({ key: graphicalElementKey, parentKey: graphicalParentElementKey });
        setupIModelForElementKey(graphicalParentElementKey);
>>>>>>> cdceef41
        setupIModelForFunctionalKeyQuery({ graphicalElementKey: graphicalParentElementKey });
        setupIModelDerivesFromClassQuery(true);

        const result = await SelectionScopesHelper.computeSelection({
          imodel: imodelMock.object,
          elementIds: [graphicalElementKey.id],
          scope: { id: "functional-assembly" },
        });
        expect(result.size).to.eq(1);
        expect(result.has(graphicalParentElementKey)).to.be.true;
      });

      it("returns functional element key of GeometricElement3d parent", async () => {
<<<<<<< HEAD
        const functionalElementKey = createRandomECInstanceKey();
        const { key: graphicalGrandParentElementKey } = setupIModelForElementProps();
        const { key: graphicalParentElementKey } = setupIModelForElementProps({ parentKey: graphicalGrandParentElementKey });
        const { key: graphicalElementKey } = setupIModelForElementProps({ parentKey: graphicalParentElementKey });
=======
        const functionalElementKey = createTestECInstanceKey();
        const graphicalGrandParentElementKey = createTestECInstanceKey();
        const graphicalParentElementKey = createTestECInstanceKey();
        const graphicalElementKey = createTestECInstanceKey();
        setupIModelDerivesFromClassQuery(true);
        setupIModelForElementProps({ key: graphicalElementKey, parentKey: graphicalParentElementKey });
        setupIModelForElementKey(graphicalParentElementKey);
>>>>>>> cdceef41
        setupIModelForFunctionalKeyQuery({ graphicalElementKey: graphicalGrandParentElementKey, functionalElementKey });
        setupIModelDerivesFromClassQuery(true);

        const result = await SelectionScopesHelper.computeSelection({
          imodel: imodelMock.object,
          elementIds: [graphicalElementKey.id],
          scope: { id: "functional-assembly" },
        });
        expect(result.size).to.eq(1);
        expect(result.has(functionalElementKey)).to.be.true;
      });

      it("returns GeometricElement2d key if it doesn't have an associated functional element or parent", async () => {
<<<<<<< HEAD
        const { key: graphicalElementKey } = setupIModelForElementProps();
=======
        const graphicalElementKey = createTestECInstanceKey();
        setupIModelDerivesFromClassQuery(false);
>>>>>>> cdceef41
        setupIModelForFunctionalKeyQuery({ graphicalElementKey });
        setupIModelDerivesFromClassQuery(false);

        const result = await SelectionScopesHelper.computeSelection({
          imodel: imodelMock.object,
          elementIds: [graphicalElementKey.id],
          scope: { id: "functional-assembly" },
        });
        expect(result.size).to.eq(1);
        expect(result.has(graphicalElementKey)).to.be.true;
      });

      it("returns first GeometricElement2d parent key if none of the parents have an associated functional element", async () => {
<<<<<<< HEAD
        const { key: graphicalGrandParentElementKey } = setupIModelForElementProps();
        const { key: graphicalParentElementKey } = setupIModelForElementProps({ parentKey: graphicalGrandParentElementKey });
        const { key: graphicalElementKey } = setupIModelForElementProps({ parentKey: graphicalParentElementKey });
=======
        const graphicalGrandParentElementKey = createTestECInstanceKey();
        const graphicalParentElementKey = createTestECInstanceKey();
        const graphicalElementKey = createTestECInstanceKey();
        setupIModelDerivesFromClassQuery(false);
>>>>>>> cdceef41
        setupIModelForFunctionalKeyQuery({ graphicalElementKey });
        setupIModelForFunctionalKeyQuery({ graphicalElementKey: graphicalParentElementKey });
        setupIModelForFunctionalKeyQuery({ graphicalElementKey: graphicalGrandParentElementKey });
        setupIModelDerivesFromClassQuery(false);

        const result = await SelectionScopesHelper.computeSelection({
          imodel: imodelMock.object,
          elementIds: [graphicalElementKey.id],
          scope: { id: "functional-assembly" },
        });
        expect(result.size).to.eq(1);
        expect(result.has(graphicalParentElementKey)).to.be.true;
      });

      it("returns functional element key of the first GeometricElement2d parent that has a related functional element and the functional element has no parent", async () => {
<<<<<<< HEAD
        const { key: graphicalGrandParentElementKey } = setupIModelForElementProps();
        const { key: graphicalParentElementKey } = setupIModelForElementProps({ parentKey: graphicalGrandParentElementKey });
        const { key: graphicalElementKey } = setupIModelForElementProps({ parentKey: graphicalParentElementKey });
        const { key: functionalElementKey } = setupIModelForElementProps();
=======
        const functionalElementKey = createTestECInstanceKey();
        const graphicalGrandParentElementKey = createTestECInstanceKey();
        const graphicalParentElementKey = createTestECInstanceKey();
        const graphicalElementKey = createTestECInstanceKey();
        setupIModelDerivesFromClassQuery(false);
>>>>>>> cdceef41
        setupIModelForFunctionalKeyQuery({ graphicalElementKey });
        setupIModelForFunctionalKeyQuery({ graphicalElementKey: graphicalParentElementKey });
        setupIModelForFunctionalKeyQuery({ graphicalElementKey: graphicalGrandParentElementKey, functionalElementKey });
        setupIModelDerivesFromClassQuery(false);

        const result = await SelectionScopesHelper.computeSelection({
          imodel: imodelMock.object,
          elementIds: [graphicalElementKey.id],
          scope: { id: "functional-assembly" },
        });
        expect(result.size).to.eq(1);
        expect(result.has(functionalElementKey)).to.be.true;
      });

      it("returns functional parent element key of the first GeometricElement2d parent that has a related functional element", async () => {
<<<<<<< HEAD
        const { key: graphicalParentElementKey } = setupIModelForElementProps();
        const { key: graphicalElementKey } = setupIModelForElementProps({ parentKey: graphicalParentElementKey });
        const { key: functionalParentElementKey } = setupIModelForElementProps();
        const { key: functionalElementKey } = setupIModelForElementProps({ parentKey: functionalParentElementKey });
=======
        const functionalParentElementKey = createTestECInstanceKey();
        const functionalElementKey = createTestECInstanceKey();
        const graphicalParentElementKey = createTestECInstanceKey();
        const graphicalElementKey = createTestECInstanceKey();
        setupIModelDerivesFromClassQuery(false);
>>>>>>> cdceef41
        setupIModelForFunctionalKeyQuery({ graphicalElementKey });
        setupIModelForFunctionalKeyQuery({ graphicalElementKey: graphicalParentElementKey, functionalElementKey });
        setupIModelDerivesFromClassQuery(false);

        const result = await SelectionScopesHelper.computeSelection({
          imodel: imodelMock.object,
          elementIds: [graphicalElementKey.id],
          scope: { id: "functional-assembly" },
        });
        expect(result.size).to.eq(1);
        expect(result.has(functionalParentElementKey)).to.be.true;
      });
    });

    describe("scope: 'functional-top-assembly'", () => {
      it("returns GeometricElement3d key if it doesn't have a parent", async () => {
<<<<<<< HEAD
        const { key: graphicalElementKey } = setupIModelForElementProps();
        setupIModelForFunctionalKeyQuery({ graphicalElementKey });
=======
        const graphicalElementKey = createTestECInstanceKey();
>>>>>>> cdceef41
        setupIModelDerivesFromClassQuery(true);

        const result = await SelectionScopesHelper.computeSelection({
          imodel: imodelMock.object,
          elementIds: [graphicalElementKey.id],
          scope: { id: "functional-top-assembly" },
        });
        expect(result.size).to.eq(1);
        expect(result.has(graphicalElementKey)).to.be.true;
      });

      it("returns topmost GeometricElement3d parent key if it doesn't have a related functional element", async () => {
<<<<<<< HEAD
        const { key: graphicalGrandParentElementKey } = setupIModelForElementProps();
        const { key: graphicalParentElementKey } = setupIModelForElementProps({ parentKey: graphicalGrandParentElementKey });
        const { key: graphicalElementKey } = setupIModelForElementProps({ parentKey: graphicalParentElementKey });
=======
        const graphicalGrandParentElementKey = createTestECInstanceKey();
        const graphicalParentElementKey = createTestECInstanceKey();
        const graphicalElementKey = createTestECInstanceKey();
        setupIModelDerivesFromClassQuery(true);
        setupIModelForElementProps({ key: graphicalElementKey, parentKey: graphicalParentElementKey });
        setupIModelForElementProps({ key: graphicalParentElementKey, parentKey: graphicalGrandParentElementKey });
        setupIModelForElementProps({ key: graphicalGrandParentElementKey });
        setupIModelForElementKey(graphicalGrandParentElementKey);
>>>>>>> cdceef41
        setupIModelForFunctionalKeyQuery({ graphicalElementKey: graphicalGrandParentElementKey });
        setupIModelDerivesFromClassQuery(true);

        const result = await SelectionScopesHelper.computeSelection({
          imodel: imodelMock.object,
          elementIds: [graphicalElementKey.id],
          scope: { id: "functional-top-assembly" },
        });
        expect(result.size).to.eq(1);
        expect(result.has(graphicalGrandParentElementKey)).to.be.true;
      });

      it("returns functional element key of the topmost GeometricElement3d parent", async () => {
<<<<<<< HEAD
        const functionalElementKey = createRandomECInstanceKey();
        const { key: graphicalGrandParentElementKey } = setupIModelForElementProps();
        const { key: graphicalParentElementKey } = setupIModelForElementProps({ parentKey: graphicalGrandParentElementKey });
        const { key: graphicalElementKey } = setupIModelForElementProps({ parentKey: graphicalParentElementKey });
=======
        const functionalElementKey = createTestECInstanceKey();
        const graphicalGrandParentElementKey = createTestECInstanceKey();
        const graphicalParentElementKey = createTestECInstanceKey();
        const graphicalElementKey = createTestECInstanceKey();
        setupIModelDerivesFromClassQuery(true);
        setupIModelForElementProps({ key: graphicalElementKey, parentKey: graphicalParentElementKey });
        setupIModelForElementProps({ key: graphicalParentElementKey, parentKey: graphicalGrandParentElementKey });
        setupIModelForElementProps({ key: graphicalGrandParentElementKey });
        setupIModelForElementKey(graphicalGrandParentElementKey);
>>>>>>> cdceef41
        setupIModelForFunctionalKeyQuery({ graphicalElementKey: graphicalGrandParentElementKey, functionalElementKey });
        setupIModelDerivesFromClassQuery(true);

        const result = await SelectionScopesHelper.computeSelection({
          imodel: imodelMock.object,
          elementIds: [graphicalElementKey.id],
          scope: { id: "functional-top-assembly" },
        });
        expect(result.size).to.eq(1);
        expect(result.has(functionalElementKey)).to.be.true;
      });

      it("returns GeometricElement2d key if it doesn't have an associated functional element or parent", async () => {
<<<<<<< HEAD
        const { key: graphicalElementKey } = setupIModelForElementProps();
=======
        const graphicalElementKey = createTestECInstanceKey();
        setupIModelDerivesFromClassQuery(false);
>>>>>>> cdceef41
        setupIModelForFunctionalKeyQuery({ graphicalElementKey });
        setupIModelDerivesFromClassQuery(false);

        const result = await SelectionScopesHelper.computeSelection({
          imodel: imodelMock.object,
          elementIds: [graphicalElementKey.id],
          scope: { id: "functional-top-assembly" },
        });
        expect(result.size).to.eq(1);
        expect(result.has(graphicalElementKey)).to.be.true;
      });

      it("returns topmost GeometricElement2d parent key if none of the parents have an associated functional element", async () => {
<<<<<<< HEAD
        const { key: graphicalGrandParentElementKey } = setupIModelForElementProps();
        const { key: graphicalParentElementKey } = setupIModelForElementProps({ parentKey: graphicalGrandParentElementKey });
        const { key: graphicalElementKey } = setupIModelForElementProps({ parentKey: graphicalParentElementKey });
=======
        const graphicalGrandParentElementKey = createTestECInstanceKey();
        const graphicalParentElementKey = createTestECInstanceKey();
        const graphicalElementKey = createTestECInstanceKey();
        setupIModelDerivesFromClassQuery(false);
>>>>>>> cdceef41
        setupIModelForFunctionalKeyQuery({ graphicalElementKey });
        setupIModelForFunctionalKeyQuery({ graphicalElementKey: graphicalParentElementKey });
        setupIModelForFunctionalKeyQuery({ graphicalElementKey: graphicalGrandParentElementKey });
        setupIModelDerivesFromClassQuery(false);

        const result = await SelectionScopesHelper.computeSelection({
          imodel: imodelMock.object,
          elementIds: [graphicalElementKey.id],
          scope: { id: "functional-top-assembly" },
        });
        expect(result.size).to.eq(1);
        expect(result.has(graphicalGrandParentElementKey)).to.be.true;
      });

      it("returns functional element key of the first GeometricElement2d parent that has a related functional element and the functional element has no parent", async () => {
<<<<<<< HEAD
        const { key: graphicalGrandParentElementKey } = setupIModelForElementProps();
        const { key: graphicalParentElementKey } = setupIModelForElementProps({ parentKey: graphicalGrandParentElementKey });
        const { key: graphicalElementKey } = setupIModelForElementProps({ parentKey: graphicalParentElementKey });
        const { key: functionalElementKey } = setupIModelForElementProps();
=======
        const functionalElementKey = createTestECInstanceKey();
        const graphicalGrandParentElementKey = createTestECInstanceKey();
        const graphicalParentElementKey = createTestECInstanceKey();
        const graphicalElementKey = createTestECInstanceKey();
        setupIModelDerivesFromClassQuery(false);
>>>>>>> cdceef41
        setupIModelForFunctionalKeyQuery({ graphicalElementKey });
        setupIModelForFunctionalKeyQuery({ graphicalElementKey: graphicalParentElementKey });
        setupIModelForFunctionalKeyQuery({ graphicalElementKey: graphicalGrandParentElementKey, functionalElementKey });
        setupIModelDerivesFromClassQuery(false);

        const result = await SelectionScopesHelper.computeSelection({
          imodel: imodelMock.object,
          elementIds: [graphicalElementKey.id],
          scope: { id: "functional-top-assembly" },
        });
        expect(result.size).to.eq(1);
        expect(result.has(functionalElementKey)).to.be.true;
      });

      it("returns functional topmost parent element key of the first GeometricElement2d parent that has a related functional element", async () => {
<<<<<<< HEAD
        const { key: graphicalGrandParentElementKey } = setupIModelForElementProps();
        const { key: graphicalParentElementKey } = setupIModelForElementProps({ parentKey: graphicalGrandParentElementKey });
        const { key: graphicalElementKey } = setupIModelForElementProps({ parentKey: graphicalParentElementKey });
        const { key: functionalGrandParentElementKey } = setupIModelForElementProps();
        const { key: functionalParentElementKey } = setupIModelForElementProps({ parentKey: functionalGrandParentElementKey });
        const { key: functionalElementKey } = setupIModelForElementProps({ parentKey: functionalParentElementKey });
=======
        const functionalGrandParentElementKey = createTestECInstanceKey();
        const functionalParentElementKey = createTestECInstanceKey();
        const functionalElementKey = createTestECInstanceKey();
        const graphicalGrandParentElementKey = createTestECInstanceKey();
        const graphicalParentElementKey = createTestECInstanceKey();
        const graphicalElementKey = createTestECInstanceKey();
        setupIModelDerivesFromClassQuery(false);
>>>>>>> cdceef41
        setupIModelForFunctionalKeyQuery({ graphicalElementKey });
        setupIModelForFunctionalKeyQuery({ graphicalElementKey: graphicalParentElementKey });
        setupIModelForFunctionalKeyQuery({ graphicalElementKey: graphicalGrandParentElementKey, functionalElementKey });
        setupIModelDerivesFromClassQuery(false);

        const result = await SelectionScopesHelper.computeSelection({
          imodel: imodelMock.object,
          elementIds: [graphicalElementKey.id],
          scope: { id: "functional-top-assembly" },
        });
        expect(result.size).to.eq(1);
        expect(result.has(functionalGrandParentElementKey)).to.be.true;
      });
    });
  });
});<|MERGE_RESOLUTION|>--- conflicted
+++ resolved
@@ -4,15 +4,9 @@
  *--------------------------------------------------------------------------------------------*/
 import { expect } from "chai";
 import * as moq from "typemoq";
-<<<<<<< HEAD
 import { DrawingGraphic, Element, IModelDb } from "@itwin/core-backend";
 import { Id64, Id64String } from "@itwin/core-bentley";
-import { ElementProps, EntityMetaData, GeometricElement2dProps, ModelProps } from "@itwin/core-common";
-=======
-import { DrawingGraphic, ECSqlStatement, ECSqlValue, Element, IModelDb } from "@itwin/core-backend";
-import { DbResult, Id64, Id64String } from "@itwin/core-bentley";
-import { CodeProps, ElementProps, GeometricElement2dProps, IModelError, ModelProps } from "@itwin/core-common";
->>>>>>> cdceef41
+import { CodeProps, ElementProps, GeometricElement2dProps, ModelProps } from "@itwin/core-common";
 import { InstanceKey } from "@itwin/presentation-common";
 import { createTestECInstanceKey } from "@itwin/presentation-common/lib/cjs/test";
 import { SelectionScopesHelper } from "../presentation-backend/SelectionScopesHelper";
@@ -27,67 +21,10 @@
   });
 
   describe("computeSelection", () => {
+    let elementIdCounter = 1;
     const imodelMock = moq.Mock.ofType<IModelDb>();
     const elementsMock = moq.Mock.ofType<IModelDb.Elements>();
     const modelsMock = moq.Mock.ofType<IModelDb.Models>();
-
-<<<<<<< HEAD
-    const createRandomModelProps = (): ModelProps => {
-      const id = createRandomId();
-      const props: ModelProps = {
-        classFullName: faker.random.words(),
-        modeledElement: { relClassName: faker.random.word(), id },
-        id,
-      };
-      return props;
-    };
-=======
-    const setupIModelForElementKey = (key: InstanceKey) => {
-      // this mock simulates the element key query returning a single row with results for the given key (`getElementKey` in Utils.ts)
-      imodelMock
-        .setup((x) =>
-          x.withPreparedStatement(
-            moq.It.is((q) => typeof q === "string" && q.includes("SELECT ECClassId FROM")),
-            moq.It.isAny(),
-          ),
-        )
-        .callback((_q, cb) => {
-          const valueMock = moq.Mock.ofType<ECSqlValue>();
-          valueMock.setup((x) => x.getClassNameForClassId()).returns(() => key.className);
-          const stmtMock = moq.Mock.ofType<ECSqlStatement>();
-          stmtMock.setup((x) => x.step()).returns(() => DbResult.BE_SQLITE_ROW);
-          stmtMock.setup((x) => x.getValue(0)).returns(() => valueMock.object);
-          cb(stmtMock.object);
-        });
-    };
-
-    const setupIModelForInvalidId = () => {
-      // this mock simulates trying to bind an invalid id to the element key query (`getElementKey` in Utils.ts)
-      imodelMock
-        .setup((x) =>
-          x.withPreparedStatement(
-            moq.It.is((q) => typeof q === "string" && q.includes("SELECT ECClassId FROM")),
-            moq.It.isAny(),
-          ),
-        )
-        .callback((_q, cb) => {
-          const stmtMock = moq.Mock.ofType<ECSqlStatement>();
-          stmtMock.setup((x) => x.bindId(moq.It.isAnyNumber(), moq.It.isAny())).throws(new IModelError(DbResult.BE_SQLITE_ERROR, "Error binding Id"));
-          stmtMock.setup((x) => x.step()).returns(() => DbResult.BE_SQLITE_ERROR);
-          cb(stmtMock.object);
-        });
-    };
-
-    const setupIModelForNoResultStatement = () => {
-      // this mock simulates any kind of query returning no results
-      imodelMock
-        .setup((x) => x.withPreparedStatement(moq.It.isAnyString(), moq.It.isAny()))
-        .callback((_q, cb) => {
-          const stmtMock = moq.Mock.ofType<ECSqlStatement>();
-          stmtMock.setup((x) => x.step()).returns(() => DbResult.BE_SQLITE_DONE);
-          cb(stmtMock.object);
-        });
-    };
 
     const createTestModelProps = (props?: Partial<ModelProps>): ModelProps => ({
       classFullName: "TestSchema:TestClass",
@@ -95,7 +32,6 @@
       modeledElement: { relClassName: "TestSchema:TestRelationship", id: props?.id ?? "0x111" },
       ...props,
     });
->>>>>>> cdceef41
 
     const createTestTopmostElementProps = (props?: Partial<ElementProps>): ElementProps => ({
       classFullName: "TestSchema:TestClass",
@@ -142,19 +78,13 @@
         );
     };
 
-<<<<<<< HEAD
     const setupIModelForElementProps = (props?: { key?: InstanceKey; parentKey?: InstanceKey }) => {
-      const key = props?.key ?? createRandomECInstanceKey();
+      const key = props?.key ?? createTestECInstanceKey({ id: Id64.fromUint32Pair(elementIdCounter++, 999) });
       const elementProps = {
-        ...(props?.parentKey ? createRandomElementProps(props.parentKey.id) : createRandomTopmostElementProps()),
+        ...(props?.parentKey ? createTestElementProps(props.parentKey.id) : createTestTopmostElementProps()),
         classFullName: key.className,
         id: key.id,
       };
-=======
-    const setupIModelForElementProps = (props?: { key?: InstanceKey; parentKey?: InstanceKey; isRemoved?: boolean }) => {
-      const key = props?.key ?? createTestECInstanceKey();
-      const elementProps = props?.isRemoved ? undefined : props?.parentKey ? createTestElementProps(props.parentKey.id) : createTestTopmostElementProps();
->>>>>>> cdceef41
       elementsMock.setup((x) => x.tryGetElementProps(key.id)).returns(() => elementProps);
       return { key, props: elementProps };
     };
@@ -179,19 +109,18 @@
       imodelMock.setup((x) => x.models).returns(() => modelsMock.object);
     });
 
+    afterEach(() => {
+      elementIdCounter = 1;
+    });
+
     it("throws on invalid scopeId", async () => {
       await expect(SelectionScopesHelper.computeSelection({ imodel: imodelMock.object, elementIds: [], scope: { id: "invalid" } })).to.eventually.be.rejected;
     });
 
     describe("scope: 'element'", () => {
       it("returns element keys", async () => {
-<<<<<<< HEAD
-        const keys = [createRandomECInstanceKey(), createRandomECInstanceKey()];
+        const keys = [createTestECInstanceKey({ id: "0x111" }), createTestECInstanceKey({ id: "0x222" })];
         keys.forEach((key) => setupIModelForElementProps({ key }));
-=======
-        const keys = [createTestECInstanceKey({ id: "0x111" }), createTestECInstanceKey({ id: "0x222" })];
-        keys.forEach((key) => setupIModelForElementKey(key));
->>>>>>> cdceef41
 
         const result = await SelectionScopesHelper.computeSelection({ imodel: imodelMock.object, elementIds: keys.map((k) => k.id), scope: { id: "element" } });
         expect(result.size).to.eq(2);
@@ -199,25 +128,14 @@
       });
 
       it("skips non-existing element ids", async () => {
-<<<<<<< HEAD
-        const keys = [createRandomECInstanceKey()];
-=======
         const keys = [createTestECInstanceKey()];
-        setupIModelForNoResultStatement();
-
->>>>>>> cdceef41
         const result = await SelectionScopesHelper.computeSelection({ imodel: imodelMock.object, elementIds: keys.map((k) => k.id), scope: { id: "element" } });
         expect(result.size).to.eq(0);
       });
 
       it("skips transient element ids", async () => {
-<<<<<<< HEAD
-        const keys = [createRandomECInstanceKey(), { className: "any:class", id: createTransientElementId() }];
+        const keys = [createTestECInstanceKey(), { className: "any:class", id: createTransientElementId() }];
         setupIModelForElementProps({ key: keys[0] });
-=======
-        const keys = [createTestECInstanceKey(), { className: "any:class", id: createTransientElementId() }];
-        setupIModelForElementKey(keys[0]);
->>>>>>> cdceef41
 
         const result = await SelectionScopesHelper.computeSelection({ imodel: imodelMock.object, elementIds: keys.map((k) => k.id), scope: { id: "element" } });
         expect(result.size).to.eq(1);
@@ -225,16 +143,9 @@
       });
 
       it("handles invalid id", async () => {
-<<<<<<< HEAD
-        const validKeys = [createRandomECInstanceKey(), createRandomECInstanceKey()];
+        const validKeys = [createTestECInstanceKey({ id: "0x111" }), createTestECInstanceKey({ id: "0x222" })];
         setupIModelForElementProps({ key: validKeys[0] });
         setupIModelForElementProps({ key: validKeys[1] });
-=======
-        const validKeys = [createTestECInstanceKey({ id: "0x111" }), createTestECInstanceKey({ id: "0x222" })];
-        setupIModelForElementKey(validKeys[0]);
-        setupIModelForInvalidId();
-        setupIModelForElementKey(validKeys[1]);
->>>>>>> cdceef41
 
         const result = await SelectionScopesHelper.computeSelection({
           imodel: imodelMock.object,
@@ -246,19 +157,11 @@
       });
 
       it("returns nth parent key", async () => {
-<<<<<<< HEAD
-        const parent3 = setupIModelForElementProps({ key: createRandomECInstanceKey() });
-        const parent2 = setupIModelForElementProps({ key: createRandomECInstanceKey(), parentKey: parent3.key });
-        const parent1 = setupIModelForElementProps({ key: createRandomECInstanceKey(), parentKey: parent2.key });
-        const element = setupIModelForElementProps({ key: createRandomECInstanceKey(), parentKey: parent1.key });
-        setupIModelForElementProps({ key: parent2.key });
-=======
         const parent3 = setupIModelForElementProps({ key: createTestECInstanceKey() });
         const parent2 = setupIModelForElementProps({ key: createTestECInstanceKey(), parentKey: parent3.key });
         const parent1 = setupIModelForElementProps({ key: createTestECInstanceKey(), parentKey: parent2.key });
         const element = setupIModelForElementProps({ key: createTestECInstanceKey(), parentKey: parent1.key });
-        setupIModelForElementKey(parent2.key);
->>>>>>> cdceef41
+        setupIModelForElementProps({ key: parent2.key });
 
         const result = await SelectionScopesHelper.computeSelection({
           imodel: imodelMock.object,
@@ -272,18 +175,9 @@
 
     describe("scope: 'assembly'", () => {
       it("returns parent keys", async () => {
-<<<<<<< HEAD
-        const parentKeys = [createRandomECInstanceKey(), createRandomECInstanceKey()];
+        const parentKeys = [createTestECInstanceKey({ id: "0x111" }), createTestECInstanceKey({ id: "0x222" })];
         parentKeys.forEach((key) => setupIModelForElementProps({ key }));
         const elementKeys = parentKeys.map((pk) => setupIModelForElementProps({ parentKey: pk }).key);
-=======
-        const parentKeys = [createTestECInstanceKey({ id: "0x111" }), createTestECInstanceKey({ id: "0x222" })];
-        parentKeys.forEach((key) => setupIModelForElementKey(key));
-        const elementProps = parentKeys.map((pk) => createTestElementProps(pk.id));
-        elementProps.forEach((p) => {
-          elementsMock.setup((x) => x.tryGetElementProps(p.id!)).returns(() => p);
-        });
->>>>>>> cdceef41
         const result = await SelectionScopesHelper.computeSelection({
           imodel: imodelMock.object,
           elementIds: elementKeys.map(({ id }) => id),
@@ -294,17 +188,8 @@
       });
 
       it("does not duplicate keys", async () => {
-<<<<<<< HEAD
         const { key: parentKey } = setupIModelForElementProps();
         const elementKeys = [setupIModelForElementProps({ parentKey }).key, setupIModelForElementProps({ parentKey }).key];
-=======
-        const parentKey = createTestECInstanceKey();
-        setupIModelForElementKey(parentKey);
-        const elementProps = [createTestElementProps(parentKey.id), createTestElementProps(parentKey.id)];
-        elementProps.forEach((p) => {
-          elementsMock.setup((x) => x.tryGetElementProps(p.id!)).returns(() => p);
-        });
->>>>>>> cdceef41
         const result = await SelectionScopesHelper.computeSelection({
           imodel: imodelMock.object,
           elementIds: elementKeys.map(({ id }) => id),
@@ -315,67 +200,24 @@
       });
 
       it("returns element key if it has no parent", async () => {
-<<<<<<< HEAD
-        const key = createRandomECInstanceKey();
+        const key = createTestECInstanceKey();
         setupIModelForElementProps({ key });
-=======
-        const key = createTestECInstanceKey();
-        setupIModelForElementKey(key);
-        const elementProps = createTestTopmostElementProps();
-        elementsMock.setup((x) => x.tryGetElementProps(key.id)).returns(() => elementProps);
->>>>>>> cdceef41
         const result = await SelectionScopesHelper.computeSelection({ imodel: imodelMock.object, elementIds: [key.id], scope: { id: "assembly" } });
         expect(result.size).to.eq(1);
         expect(result.has(key)).to.be.true;
-      });
-
-<<<<<<< HEAD
-      it("skips non-existing element ids", async () => {
-        const key = createRandomECInstanceKey();
-        elementsMock.setup((x) => x.tryGetElementProps(key.id)).returns(() => undefined);
-=======
-      it("skips removed elements", async () => {
-        // set up one existing element with parent
-        const parentKey = createTestECInstanceKey();
-        setupIModelForElementKey(parentKey);
-        const existingElementProps = createTestElementProps(parentKey.id);
-        elementsMock.setup((x) => x.tryGetElementProps(existingElementProps.id!)).returns(() => existingElementProps);
-        // set up removed element props
-        const removedElementProps = createTestElementProps();
-        elementsMock.setup((x) => x.tryGetElementProps(removedElementProps.id!)).returns(() => undefined);
-        setupIModelForNoResultStatement();
-        // request
-        const result = await SelectionScopesHelper.computeSelection({
-          imodel: imodelMock.object,
-          elementIds: [existingElementProps.id!, removedElementProps.id!],
-          scope: { id: "assembly" },
-        });
-        expect(result.size).to.eq(1);
-        expect(result.has(parentKey)).to.be.true;
       });
 
       it("skips non-existing element ids", async () => {
         const key = createTestECInstanceKey();
-        setupIModelForNoResultStatement();
-        const elementProps = createTestTopmostElementProps();
-        elementsMock.setup((x) => x.tryGetElementProps(key.id)).returns(() => elementProps);
->>>>>>> cdceef41
+        elementsMock.setup((x) => x.tryGetElementProps(key.id)).returns(() => undefined);
         const result = await SelectionScopesHelper.computeSelection({ imodel: imodelMock.object, elementIds: [key.id], scope: { id: "assembly" } });
         expect(result.size).to.eq(0);
       });
 
       it("skips transient element ids", async () => {
-<<<<<<< HEAD
         const { key: parentKey } = setupIModelForElementProps();
         const { key: elementKey } = setupIModelForElementProps({ parentKey });
         const ids = [elementKey.id, createTransientElementId()];
-=======
-        const parentKeys = [createTestECInstanceKey()];
-        setupIModelForElementKey(parentKeys[0]);
-        const elementProps = [createTestElementProps(parentKeys[0].id)];
-        elementsMock.setup((x) => x.tryGetElementProps(elementProps[0].id!)).returns(() => elementProps[0]);
-        const ids = [elementProps[0].id!, createTransientElementId()];
->>>>>>> cdceef41
         const result = await SelectionScopesHelper.computeSelection({ imodel: imodelMock.object, elementIds: ids, scope: { id: "assembly" } });
         expect(result.size).to.eq(1);
         expect(result.has(parentKey)).to.be.true;
@@ -384,70 +226,33 @@
 
     describe("scope: 'top-assembly'", () => {
       it("returns topmost parent key", async () => {
-<<<<<<< HEAD
         const { key: grandparentKey } = setupIModelForElementProps();
         const { key: parentKey } = setupIModelForElementProps({ parentKey: grandparentKey });
         const { key: elementKey } = setupIModelForElementProps({ parentKey });
-        const result = await SelectionScopesHelper.computeSelection({ imodel: imodelMock.object, elementIds: [elementKey.id], scope: { id: "top-assembly" } });
-=======
-        const grandparent = createTestTopmostElementProps();
-        const grandparentKey = createTestECInstanceKey();
-        setupIModelForElementKey(grandparentKey);
-        elementsMock.setup((x) => x.tryGetElementProps(grandparentKey.id)).returns(() => grandparent);
-        const parent = createTestElementProps(grandparentKey.id);
-        const parentKey = createTestECInstanceKey();
-        elementsMock.setup((x) => x.tryGetElementProps(parentKey.id)).returns(() => parent);
-        const element = createTestElementProps(parentKey.id);
-        elementsMock.setup((x) => x.tryGetElementProps(element.id!)).returns(() => element);
-
-        const result = await SelectionScopesHelper.computeSelection({ imodel: imodelMock.object, elementIds: [element.id!], scope: { id: "top-assembly" } });
->>>>>>> cdceef41
+
+        const result = await SelectionScopesHelper.computeSelection({ imodel: imodelMock.object, elementIds: [elementKey.id!], scope: { id: "top-assembly" } });
         expect(result.size).to.eq(1);
         expect(result.has(grandparentKey)).to.be.true;
       });
 
       it("returns element key if it has no parent", async () => {
-<<<<<<< HEAD
         const { key } = setupIModelForElementProps();
-=======
+        const result = await SelectionScopesHelper.computeSelection({ imodel: imodelMock.object, elementIds: [key.id], scope: { id: "top-assembly" } });
+        expect(result.size).to.eq(1);
+        expect(result.has(key)).to.be.true;
+      });
+
+      it("skips non-existing element ids", async () => {
         const key = createTestECInstanceKey();
-        setupIModelForElementKey(key);
-        const elementProps = createTestTopmostElementProps();
-        elementsMock.setup((x) => x.tryGetElementProps(key.id)).returns(() => elementProps);
->>>>>>> cdceef41
-        const result = await SelectionScopesHelper.computeSelection({ imodel: imodelMock.object, elementIds: [key.id], scope: { id: "top-assembly" } });
-        expect(result.size).to.eq(1);
-        expect(result.has(key)).to.be.true;
-      });
-
-      it("skips non-existing element ids", async () => {
-<<<<<<< HEAD
-        const key = createRandomECInstanceKey();
         elementsMock.setup((x) => x.tryGetElementProps(key.id)).returns(() => undefined);
-=======
-        const key = createTestECInstanceKey();
-        setupIModelForNoResultStatement();
-        const elementProps = createTestTopmostElementProps();
-        elementsMock.setup((x) => x.tryGetElementProps(key.id)).returns(() => elementProps);
->>>>>>> cdceef41
         const result = await SelectionScopesHelper.computeSelection({ imodel: imodelMock.object, elementIds: [key.id], scope: { id: "top-assembly" } });
         expect(result.size).to.eq(0);
       });
 
       it("skips transient element ids", async () => {
-<<<<<<< HEAD
         const { key: parentKey } = setupIModelForElementProps();
         const { key: elementKey } = setupIModelForElementProps({ parentKey });
         const ids = [elementKey.id, createTransientElementId()];
-=======
-        const parent = createTestTopmostElementProps();
-        const parentKey = createTestECInstanceKey();
-        setupIModelForElementKey(parentKey);
-        elementsMock.setup((x) => x.tryGetElementProps(parentKey.id)).returns(() => parent);
-        const elementProps = createTestElementProps(parentKey.id);
-        elementsMock.setup((x) => x.tryGetElementProps(elementProps.id!)).returns(() => elementProps);
-        const ids = [elementProps.id!, createTransientElementId()];
->>>>>>> cdceef41
         const result = await SelectionScopesHelper.computeSelection({ imodel: imodelMock.object, elementIds: ids, scope: { id: "top-assembly" } });
         expect(result.size).to.eq(1);
         expect(result.has(parentKey)).to.be.true;
@@ -591,14 +396,9 @@
 
     describe("scope: 'functional-element'", () => {
       it("returns GeometricElement3d key if it doesn't have an associated functional element or parent", async () => {
-<<<<<<< HEAD
         const { key: graphicalElementKey } = setupIModelForElementProps();
-=======
-        const graphicalElementKey = createTestECInstanceKey();
+        setupIModelForFunctionalKeyQuery({ graphicalElementKey });
         setupIModelDerivesFromClassQuery(true);
->>>>>>> cdceef41
-        setupIModelForFunctionalKeyQuery({ graphicalElementKey });
-        setupIModelDerivesFromClassQuery(true);
 
         const result = await SelectionScopesHelper.computeSelection({
           imodel: imodelMock.object,
@@ -610,14 +410,8 @@
       });
 
       it("returns functional element key if GeometricElement3d has an associated functional element", async () => {
-<<<<<<< HEAD
-        const functionalElementKey = createRandomECInstanceKey();
-        const graphicalElementKey = createRandomECInstanceKey();
-=======
-        const functionalElementKey = createTestECInstanceKey();
-        const graphicalElementKey = createTestECInstanceKey();
-        setupIModelDerivesFromClassQuery(true);
->>>>>>> cdceef41
+        const functionalElementKey = createTestECInstanceKey({ id: "0x111" });
+        const graphicalElementKey = createTestECInstanceKey({ id: "0x222" });
         setupIModelForFunctionalKeyQuery({ graphicalElementKey, functionalElementKey });
         setupIModelDerivesFromClassQuery(true);
 
@@ -631,12 +425,7 @@
       });
 
       it("returns GeometricElement2d key if it doesn't have an associated functional element or parent", async () => {
-<<<<<<< HEAD
         const { key: graphicalElementKey } = setupIModelForElementProps();
-=======
-        const graphicalElementKey = createTestECInstanceKey();
-        setupIModelDerivesFromClassQuery(false);
->>>>>>> cdceef41
         setupIModelForFunctionalKeyQuery({ graphicalElementKey });
         setupIModelDerivesFromClassQuery(false);
 
@@ -650,16 +439,9 @@
       });
 
       it("returns GeometricElement2d key if it has parents but none of them have related functional elements", async () => {
-<<<<<<< HEAD
-        const { key: graphicalGrandParentElementKey } = setupIModelForElementProps();
-        const { key: graphicalParentElementKey } = setupIModelForElementProps({ parentKey: graphicalGrandParentElementKey });
-        const { key: graphicalElementKey } = setupIModelForElementProps({ parentKey: graphicalParentElementKey });
-=======
-        const graphicalGrandParentElementKey = createTestECInstanceKey();
-        const graphicalParentElementKey = createTestECInstanceKey();
-        const graphicalElementKey = createTestECInstanceKey();
-        setupIModelDerivesFromClassQuery(false);
->>>>>>> cdceef41
+        const { key: graphicalGrandParentElementKey } = setupIModelForElementProps();
+        const { key: graphicalParentElementKey } = setupIModelForElementProps({ parentKey: graphicalGrandParentElementKey });
+        const { key: graphicalElementKey } = setupIModelForElementProps({ parentKey: graphicalParentElementKey });
         setupIModelForFunctionalKeyQuery({ graphicalElementKey });
         setupIModelForFunctionalKeyQuery({ graphicalElementKey: graphicalParentElementKey });
         setupIModelForFunctionalKeyQuery({ graphicalElementKey: graphicalGrandParentElementKey });
@@ -675,39 +457,25 @@
       });
 
       it("returns functional element key if GeometricElement2d has an associated functional element", async () => {
-<<<<<<< HEAD
-        const functionalElementKey = createRandomECInstanceKey();
-        const graphicalElementKey = createRandomECInstanceKey();
-=======
+        const functionalElementKey = createTestECInstanceKey({ id: "0x111" });
+        const graphicalElementKey = createTestECInstanceKey({ id: "0x222" });
+        setupIModelForFunctionalKeyQuery({ graphicalElementKey, functionalElementKey });
+        setupIModelDerivesFromClassQuery(false);
+
+        const result = await SelectionScopesHelper.computeSelection({
+          imodel: imodelMock.object,
+          elementIds: [graphicalElementKey.id],
+          scope: { id: "functional-element" },
+        });
+        expect(result.size).to.eq(1);
+        expect(result.has(functionalElementKey)).to.be.true;
+      });
+
+      it("returns functional element key of the first GeometricElement2d parent that has related functional element", async () => {
         const functionalElementKey = createTestECInstanceKey();
-        const graphicalElementKey = createTestECInstanceKey();
-        setupIModelDerivesFromClassQuery(false);
->>>>>>> cdceef41
-        setupIModelForFunctionalKeyQuery({ graphicalElementKey, functionalElementKey });
-        setupIModelDerivesFromClassQuery(false);
-
-        const result = await SelectionScopesHelper.computeSelection({
-          imodel: imodelMock.object,
-          elementIds: [graphicalElementKey.id],
-          scope: { id: "functional-element" },
-        });
-        expect(result.size).to.eq(1);
-        expect(result.has(functionalElementKey)).to.be.true;
-      });
-
-      it("returns functional element key of the first GeometricElement2d parent that has related functional element", async () => {
-<<<<<<< HEAD
-        const functionalElementKey = createRandomECInstanceKey();
-        const { key: graphicalGrandParentElementKey } = setupIModelForElementProps();
-        const { key: graphicalParentElementKey } = setupIModelForElementProps({ parentKey: graphicalGrandParentElementKey });
-        const { key: graphicalElementKey } = setupIModelForElementProps({ parentKey: graphicalParentElementKey });
-=======
-        const functionalElementKey = createTestECInstanceKey();
-        const graphicalGrandParentElementKey = createTestECInstanceKey();
-        const graphicalParentElementKey = createTestECInstanceKey();
-        const graphicalElementKey = createTestECInstanceKey();
-        setupIModelDerivesFromClassQuery(false);
->>>>>>> cdceef41
+        const { key: graphicalGrandParentElementKey } = setupIModelForElementProps();
+        const { key: graphicalParentElementKey } = setupIModelForElementProps({ parentKey: graphicalGrandParentElementKey });
+        const { key: graphicalElementKey } = setupIModelForElementProps({ parentKey: graphicalParentElementKey });
         setupIModelForFunctionalKeyQuery({ graphicalElementKey });
         setupIModelForFunctionalKeyQuery({ graphicalElementKey: graphicalParentElementKey });
         setupIModelForFunctionalKeyQuery({ graphicalElementKey: graphicalGrandParentElementKey, functionalElementKey });
@@ -723,12 +491,7 @@
       });
 
       it("skips transient element ids", async () => {
-<<<<<<< HEAD
         const { key: graphicalElementKey } = setupIModelForElementProps();
-=======
-        const graphicalElementKey = createTestECInstanceKey();
-        setupIModelDerivesFromClassQuery(false);
->>>>>>> cdceef41
         setupIModelForFunctionalKeyQuery({ graphicalElementKey });
         setupIModelDerivesFromClassQuery(false);
 
@@ -740,46 +503,12 @@
         expect(result.size).to.eq(1);
         expect(result.has(graphicalElementKey)).to.be.true;
       });
-<<<<<<< HEAD
-=======
-
-      it("skips removed GeometricElement2d parents when looking for closest functional element", async () => {
-        setupIModelDerivesFromClassQuery(false);
-
-        // set up one element with existing parent that has a related functional element
-        const functionalElement = setupIModelForElementProps({ key: createTestECInstanceKey({ id: "0x111" }) });
-        const existingParent = setupIModelForElementProps({ key: createTestECInstanceKey({ id: "0x222" }) });
-        const existingElement = setupIModelForElementProps({ key: createTestECInstanceKey({ id: "0x333" }), parentKey: existingParent.key });
-        setupIModelForFunctionalKeyQuery({ graphicalElementKey: existingElement.key });
-        setupIModelForFunctionalKeyQuery({ graphicalElementKey: existingParent.key, functionalElementKey: functionalElement.key });
-
-        // set up one element with removed parent
-        const removedParent = setupIModelForElementProps({ key: createTestECInstanceKey({ id: "0x555" }), isRemoved: true });
-        const elementWithRemovedParent = setupIModelForElementProps({ key: createTestECInstanceKey({ id: "0x666" }), parentKey: removedParent.key });
-        setupIModelForFunctionalKeyQuery({ graphicalElementKey: elementWithRemovedParent.key });
-        setupIModelForElementKey(elementWithRemovedParent.key);
-
-        // request
-        const result = await SelectionScopesHelper.computeSelection({
-          imodel: imodelMock.object,
-          elementIds: [existingElement.key.id, elementWithRemovedParent.key.id],
-          scope: { id: "functional-element" },
-        });
-        expect(result.size).to.eq(2);
-        expect(result.has(functionalElement.key)).to.be.true;
-        expect(result.has(elementWithRemovedParent.key)).to.be.true;
-      });
->>>>>>> cdceef41
     });
 
     describe("scope: 'functional-assembly'", () => {
       it("returns GeometricElement3d key if it doesn't have a parent", async () => {
-<<<<<<< HEAD
         const { key: graphicalElementKey } = setupIModelForElementProps();
         setupIModelForFunctionalKeyQuery({ graphicalElementKey });
-=======
-        const graphicalElementKey = createTestECInstanceKey();
->>>>>>> cdceef41
         setupIModelDerivesFromClassQuery(true);
 
         const result = await SelectionScopesHelper.computeSelection({
@@ -792,16 +521,8 @@
       });
 
       it("returns GeometricElement3d parent key if it doesn't have a related functional element", async () => {
-<<<<<<< HEAD
         const { key: graphicalParentElementKey } = setupIModelForElementProps();
         const { key: graphicalElementKey } = setupIModelForElementProps({ parentKey: graphicalParentElementKey });
-=======
-        const graphicalParentElementKey = createTestECInstanceKey();
-        const graphicalElementKey = createTestECInstanceKey();
-        setupIModelDerivesFromClassQuery(true);
-        setupIModelForElementProps({ key: graphicalElementKey, parentKey: graphicalParentElementKey });
-        setupIModelForElementKey(graphicalParentElementKey);
->>>>>>> cdceef41
         setupIModelForFunctionalKeyQuery({ graphicalElementKey: graphicalParentElementKey });
         setupIModelDerivesFromClassQuery(true);
 
@@ -815,20 +536,10 @@
       });
 
       it("returns functional element key of GeometricElement3d parent", async () => {
-<<<<<<< HEAD
-        const functionalElementKey = createRandomECInstanceKey();
-        const { key: graphicalGrandParentElementKey } = setupIModelForElementProps();
-        const { key: graphicalParentElementKey } = setupIModelForElementProps({ parentKey: graphicalGrandParentElementKey });
-        const { key: graphicalElementKey } = setupIModelForElementProps({ parentKey: graphicalParentElementKey });
-=======
         const functionalElementKey = createTestECInstanceKey();
-        const graphicalGrandParentElementKey = createTestECInstanceKey();
-        const graphicalParentElementKey = createTestECInstanceKey();
-        const graphicalElementKey = createTestECInstanceKey();
-        setupIModelDerivesFromClassQuery(true);
-        setupIModelForElementProps({ key: graphicalElementKey, parentKey: graphicalParentElementKey });
-        setupIModelForElementKey(graphicalParentElementKey);
->>>>>>> cdceef41
+        const { key: graphicalGrandParentElementKey } = setupIModelForElementProps();
+        const { key: graphicalParentElementKey } = setupIModelForElementProps({ parentKey: graphicalGrandParentElementKey });
+        const { key: graphicalElementKey } = setupIModelForElementProps({ parentKey: graphicalParentElementKey });
         setupIModelForFunctionalKeyQuery({ graphicalElementKey: graphicalGrandParentElementKey, functionalElementKey });
         setupIModelDerivesFromClassQuery(true);
 
@@ -842,12 +553,7 @@
       });
 
       it("returns GeometricElement2d key if it doesn't have an associated functional element or parent", async () => {
-<<<<<<< HEAD
         const { key: graphicalElementKey } = setupIModelForElementProps();
-=======
-        const graphicalElementKey = createTestECInstanceKey();
-        setupIModelDerivesFromClassQuery(false);
->>>>>>> cdceef41
         setupIModelForFunctionalKeyQuery({ graphicalElementKey });
         setupIModelDerivesFromClassQuery(false);
 
@@ -861,16 +567,9 @@
       });
 
       it("returns first GeometricElement2d parent key if none of the parents have an associated functional element", async () => {
-<<<<<<< HEAD
-        const { key: graphicalGrandParentElementKey } = setupIModelForElementProps();
-        const { key: graphicalParentElementKey } = setupIModelForElementProps({ parentKey: graphicalGrandParentElementKey });
-        const { key: graphicalElementKey } = setupIModelForElementProps({ parentKey: graphicalParentElementKey });
-=======
-        const graphicalGrandParentElementKey = createTestECInstanceKey();
-        const graphicalParentElementKey = createTestECInstanceKey();
-        const graphicalElementKey = createTestECInstanceKey();
-        setupIModelDerivesFromClassQuery(false);
->>>>>>> cdceef41
+        const { key: graphicalGrandParentElementKey } = setupIModelForElementProps();
+        const { key: graphicalParentElementKey } = setupIModelForElementProps({ parentKey: graphicalGrandParentElementKey });
+        const { key: graphicalElementKey } = setupIModelForElementProps({ parentKey: graphicalParentElementKey });
         setupIModelForFunctionalKeyQuery({ graphicalElementKey });
         setupIModelForFunctionalKeyQuery({ graphicalElementKey: graphicalParentElementKey });
         setupIModelForFunctionalKeyQuery({ graphicalElementKey: graphicalGrandParentElementKey });
@@ -886,18 +585,10 @@
       });
 
       it("returns functional element key of the first GeometricElement2d parent that has a related functional element and the functional element has no parent", async () => {
-<<<<<<< HEAD
         const { key: graphicalGrandParentElementKey } = setupIModelForElementProps();
         const { key: graphicalParentElementKey } = setupIModelForElementProps({ parentKey: graphicalGrandParentElementKey });
         const { key: graphicalElementKey } = setupIModelForElementProps({ parentKey: graphicalParentElementKey });
         const { key: functionalElementKey } = setupIModelForElementProps();
-=======
-        const functionalElementKey = createTestECInstanceKey();
-        const graphicalGrandParentElementKey = createTestECInstanceKey();
-        const graphicalParentElementKey = createTestECInstanceKey();
-        const graphicalElementKey = createTestECInstanceKey();
-        setupIModelDerivesFromClassQuery(false);
->>>>>>> cdceef41
         setupIModelForFunctionalKeyQuery({ graphicalElementKey });
         setupIModelForFunctionalKeyQuery({ graphicalElementKey: graphicalParentElementKey });
         setupIModelForFunctionalKeyQuery({ graphicalElementKey: graphicalGrandParentElementKey, functionalElementKey });
@@ -913,18 +604,10 @@
       });
 
       it("returns functional parent element key of the first GeometricElement2d parent that has a related functional element", async () => {
-<<<<<<< HEAD
         const { key: graphicalParentElementKey } = setupIModelForElementProps();
         const { key: graphicalElementKey } = setupIModelForElementProps({ parentKey: graphicalParentElementKey });
         const { key: functionalParentElementKey } = setupIModelForElementProps();
         const { key: functionalElementKey } = setupIModelForElementProps({ parentKey: functionalParentElementKey });
-=======
-        const functionalParentElementKey = createTestECInstanceKey();
-        const functionalElementKey = createTestECInstanceKey();
-        const graphicalParentElementKey = createTestECInstanceKey();
-        const graphicalElementKey = createTestECInstanceKey();
-        setupIModelDerivesFromClassQuery(false);
->>>>>>> cdceef41
         setupIModelForFunctionalKeyQuery({ graphicalElementKey });
         setupIModelForFunctionalKeyQuery({ graphicalElementKey: graphicalParentElementKey, functionalElementKey });
         setupIModelDerivesFromClassQuery(false);
@@ -941,12 +624,8 @@
 
     describe("scope: 'functional-top-assembly'", () => {
       it("returns GeometricElement3d key if it doesn't have a parent", async () => {
-<<<<<<< HEAD
         const { key: graphicalElementKey } = setupIModelForElementProps();
         setupIModelForFunctionalKeyQuery({ graphicalElementKey });
-=======
-        const graphicalElementKey = createTestECInstanceKey();
->>>>>>> cdceef41
         setupIModelDerivesFromClassQuery(true);
 
         const result = await SelectionScopesHelper.computeSelection({
@@ -959,20 +638,9 @@
       });
 
       it("returns topmost GeometricElement3d parent key if it doesn't have a related functional element", async () => {
-<<<<<<< HEAD
-        const { key: graphicalGrandParentElementKey } = setupIModelForElementProps();
-        const { key: graphicalParentElementKey } = setupIModelForElementProps({ parentKey: graphicalGrandParentElementKey });
-        const { key: graphicalElementKey } = setupIModelForElementProps({ parentKey: graphicalParentElementKey });
-=======
-        const graphicalGrandParentElementKey = createTestECInstanceKey();
-        const graphicalParentElementKey = createTestECInstanceKey();
-        const graphicalElementKey = createTestECInstanceKey();
-        setupIModelDerivesFromClassQuery(true);
-        setupIModelForElementProps({ key: graphicalElementKey, parentKey: graphicalParentElementKey });
-        setupIModelForElementProps({ key: graphicalParentElementKey, parentKey: graphicalGrandParentElementKey });
-        setupIModelForElementProps({ key: graphicalGrandParentElementKey });
-        setupIModelForElementKey(graphicalGrandParentElementKey);
->>>>>>> cdceef41
+        const { key: graphicalGrandParentElementKey } = setupIModelForElementProps();
+        const { key: graphicalParentElementKey } = setupIModelForElementProps({ parentKey: graphicalGrandParentElementKey });
+        const { key: graphicalElementKey } = setupIModelForElementProps({ parentKey: graphicalParentElementKey });
         setupIModelForFunctionalKeyQuery({ graphicalElementKey: graphicalGrandParentElementKey });
         setupIModelDerivesFromClassQuery(true);
 
@@ -986,22 +654,10 @@
       });
 
       it("returns functional element key of the topmost GeometricElement3d parent", async () => {
-<<<<<<< HEAD
-        const functionalElementKey = createRandomECInstanceKey();
-        const { key: graphicalGrandParentElementKey } = setupIModelForElementProps();
-        const { key: graphicalParentElementKey } = setupIModelForElementProps({ parentKey: graphicalGrandParentElementKey });
-        const { key: graphicalElementKey } = setupIModelForElementProps({ parentKey: graphicalParentElementKey });
-=======
         const functionalElementKey = createTestECInstanceKey();
-        const graphicalGrandParentElementKey = createTestECInstanceKey();
-        const graphicalParentElementKey = createTestECInstanceKey();
-        const graphicalElementKey = createTestECInstanceKey();
-        setupIModelDerivesFromClassQuery(true);
-        setupIModelForElementProps({ key: graphicalElementKey, parentKey: graphicalParentElementKey });
-        setupIModelForElementProps({ key: graphicalParentElementKey, parentKey: graphicalGrandParentElementKey });
-        setupIModelForElementProps({ key: graphicalGrandParentElementKey });
-        setupIModelForElementKey(graphicalGrandParentElementKey);
->>>>>>> cdceef41
+        const { key: graphicalGrandParentElementKey } = setupIModelForElementProps();
+        const { key: graphicalParentElementKey } = setupIModelForElementProps({ parentKey: graphicalGrandParentElementKey });
+        const { key: graphicalElementKey } = setupIModelForElementProps({ parentKey: graphicalParentElementKey });
         setupIModelForFunctionalKeyQuery({ graphicalElementKey: graphicalGrandParentElementKey, functionalElementKey });
         setupIModelDerivesFromClassQuery(true);
 
@@ -1015,12 +671,7 @@
       });
 
       it("returns GeometricElement2d key if it doesn't have an associated functional element or parent", async () => {
-<<<<<<< HEAD
         const { key: graphicalElementKey } = setupIModelForElementProps();
-=======
-        const graphicalElementKey = createTestECInstanceKey();
-        setupIModelDerivesFromClassQuery(false);
->>>>>>> cdceef41
         setupIModelForFunctionalKeyQuery({ graphicalElementKey });
         setupIModelDerivesFromClassQuery(false);
 
@@ -1034,16 +685,9 @@
       });
 
       it("returns topmost GeometricElement2d parent key if none of the parents have an associated functional element", async () => {
-<<<<<<< HEAD
-        const { key: graphicalGrandParentElementKey } = setupIModelForElementProps();
-        const { key: graphicalParentElementKey } = setupIModelForElementProps({ parentKey: graphicalGrandParentElementKey });
-        const { key: graphicalElementKey } = setupIModelForElementProps({ parentKey: graphicalParentElementKey });
-=======
-        const graphicalGrandParentElementKey = createTestECInstanceKey();
-        const graphicalParentElementKey = createTestECInstanceKey();
-        const graphicalElementKey = createTestECInstanceKey();
-        setupIModelDerivesFromClassQuery(false);
->>>>>>> cdceef41
+        const { key: graphicalGrandParentElementKey } = setupIModelForElementProps();
+        const { key: graphicalParentElementKey } = setupIModelForElementProps({ parentKey: graphicalGrandParentElementKey });
+        const { key: graphicalElementKey } = setupIModelForElementProps({ parentKey: graphicalParentElementKey });
         setupIModelForFunctionalKeyQuery({ graphicalElementKey });
         setupIModelForFunctionalKeyQuery({ graphicalElementKey: graphicalParentElementKey });
         setupIModelForFunctionalKeyQuery({ graphicalElementKey: graphicalGrandParentElementKey });
@@ -1059,18 +703,10 @@
       });
 
       it("returns functional element key of the first GeometricElement2d parent that has a related functional element and the functional element has no parent", async () => {
-<<<<<<< HEAD
         const { key: graphicalGrandParentElementKey } = setupIModelForElementProps();
         const { key: graphicalParentElementKey } = setupIModelForElementProps({ parentKey: graphicalGrandParentElementKey });
         const { key: graphicalElementKey } = setupIModelForElementProps({ parentKey: graphicalParentElementKey });
         const { key: functionalElementKey } = setupIModelForElementProps();
-=======
-        const functionalElementKey = createTestECInstanceKey();
-        const graphicalGrandParentElementKey = createTestECInstanceKey();
-        const graphicalParentElementKey = createTestECInstanceKey();
-        const graphicalElementKey = createTestECInstanceKey();
-        setupIModelDerivesFromClassQuery(false);
->>>>>>> cdceef41
         setupIModelForFunctionalKeyQuery({ graphicalElementKey });
         setupIModelForFunctionalKeyQuery({ graphicalElementKey: graphicalParentElementKey });
         setupIModelForFunctionalKeyQuery({ graphicalElementKey: graphicalGrandParentElementKey, functionalElementKey });
@@ -1086,22 +722,12 @@
       });
 
       it("returns functional topmost parent element key of the first GeometricElement2d parent that has a related functional element", async () => {
-<<<<<<< HEAD
         const { key: graphicalGrandParentElementKey } = setupIModelForElementProps();
         const { key: graphicalParentElementKey } = setupIModelForElementProps({ parentKey: graphicalGrandParentElementKey });
         const { key: graphicalElementKey } = setupIModelForElementProps({ parentKey: graphicalParentElementKey });
         const { key: functionalGrandParentElementKey } = setupIModelForElementProps();
         const { key: functionalParentElementKey } = setupIModelForElementProps({ parentKey: functionalGrandParentElementKey });
         const { key: functionalElementKey } = setupIModelForElementProps({ parentKey: functionalParentElementKey });
-=======
-        const functionalGrandParentElementKey = createTestECInstanceKey();
-        const functionalParentElementKey = createTestECInstanceKey();
-        const functionalElementKey = createTestECInstanceKey();
-        const graphicalGrandParentElementKey = createTestECInstanceKey();
-        const graphicalParentElementKey = createTestECInstanceKey();
-        const graphicalElementKey = createTestECInstanceKey();
-        setupIModelDerivesFromClassQuery(false);
->>>>>>> cdceef41
         setupIModelForFunctionalKeyQuery({ graphicalElementKey });
         setupIModelForFunctionalKeyQuery({ graphicalElementKey: graphicalParentElementKey });
         setupIModelForFunctionalKeyQuery({ graphicalElementKey: graphicalGrandParentElementKey, functionalElementKey });
