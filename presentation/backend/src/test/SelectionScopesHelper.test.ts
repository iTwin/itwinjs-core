/*---------------------------------------------------------------------------------------------
 * Copyright (c) Bentley Systems, Incorporated. All rights reserved.
 * See LICENSE.md in the project root for license terms and full copyright notice.
 *--------------------------------------------------------------------------------------------*/
import { expect } from "chai";
import * as moq from "typemoq";
import { DrawingGraphic, Element, IModelDb } from "@itwin/core-backend";
import { Id64, Id64String } from "@itwin/core-bentley";
import { CodeProps, ElementProps, GeometricElement2dProps, ModelProps } from "@itwin/core-common";
import { InstanceKey } from "@itwin/presentation-common";
<<<<<<< HEAD
import { createTestECInstanceKey } from "@itwin/presentation-common/lib/cjs/test";
import { SelectionScopesHelper } from "../presentation-backend/SelectionScopesHelper";
import { stubECSqlReader } from "./Helpers";
=======
import { createTestECInstanceKey } from "@itwin/presentation-common/test-utils";
import { SelectionScopesHelper } from "../presentation-backend/SelectionScopesHelper.js";
>>>>>>> 27137616

describe("SelectionScopesHelper", () => {
  describe("getSelectionScopes", () => {
    it("returns expected selection scopes", async () => {
      const result = SelectionScopesHelper.getSelectionScopes();
      expect(result.map((s) => s.id)).to.deep.eq(["element", "assembly", "top-assembly" /* , "category", "model" */]);
    });
  });

  describe("computeSelection", () => {
    let elementIdCounter = 1;
    const imodelMock = moq.Mock.ofType<IModelDb>();
    const elementsMock = moq.Mock.ofType<IModelDb.Elements>();
    const modelsMock = moq.Mock.ofType<IModelDb.Models>();

    const createTestModelProps = (props?: Partial<ModelProps>): ModelProps => ({
      classFullName: "TestSchema:TestClass",
      id: "0x111",
      modeledElement: { relClassName: "TestSchema:TestRelationship", id: props?.id ?? "0x111" },
      ...props,
    });

    const createTestTopmostElementProps = (props?: Partial<ElementProps>): ElementProps => ({
      classFullName: "TestSchema:TestClass",
      code: createTestCode(),
      model: "0x222",
      id: "0x333",
      ...props,
    });

    const createTestElementProps = (parentId?: Id64String): ElementProps => {
      if (!parentId) {
        parentId = "0x444";
      }
      return {
        ...createTestTopmostElementProps(),
        parent: { relClassName: "TestSchema:TestRelationship", id: parentId },
      };
    };

    const createTransientElementId = () => Id64.fromLocalAndBriefcaseIds(159, 0xffffff);

    const createTestCode = (props?: Partial<CodeProps>): CodeProps => ({
      scope: "TestScope",
      spec: "ScopeSpec",
      ...props,
    });

    const setupIModelForFunctionalKeyQuery = (props: { graphicalElementKey: InstanceKey; functionalElementKey?: InstanceKey }) => {
      const functionalKeyQueryIdentifier = "SELECT funcSchemaDef.Name || '.' || funcClassDef.Name funcElClassName, fe.ECInstanceId funcElId";
      imodelMock
        .setup((x) =>
          x.createQueryReader(
            moq.It.is((q) => typeof q === "string" && q.includes(functionalKeyQueryIdentifier)),
            moq.It.isAny(),
          ),
        )
        .returns(() =>
          stubECSqlReader([
            {
              funcElClassName: props.functionalElementKey?.className,
              funcElId: props.functionalElementKey?.id,
            },
          ]),
        );
    };

    const setupIModelForElementProps = (props?: { key?: InstanceKey; parentKey?: InstanceKey }) => {
      const key = props?.key ?? createTestECInstanceKey({ id: Id64.fromUint32Pair(elementIdCounter++, 999) });
      const elementProps = {
        ...(props?.parentKey ? createTestElementProps(props.parentKey.id) : createTestTopmostElementProps()),
        classFullName: key.className,
        id: key.id,
      };
      elementsMock.setup((x) => x.tryGetElementProps(key.id)).returns(() => elementProps);
      return { key, props: elementProps };
    };

    const setupIModelDerivesFromClassQuery = (doesDeriveFromSuppliedClass: boolean) => {
      const classDerivesFromQueryIdentifier = "SELECT 1";
      imodelMock
        .setup((x) =>
          x.createQueryReader(
            moq.It.is((q) => typeof q === "string" && q.includes(classDerivesFromQueryIdentifier)),
            moq.It.isAny(),
          ),
        )
        .returns(() => stubECSqlReader(doesDeriveFromSuppliedClass ? [{}] : []));
    };

    beforeEach(() => {
      elementsMock.reset();
      modelsMock.reset();
      imodelMock.reset();
      imodelMock.setup((x) => x.elements).returns(() => elementsMock.object);
      imodelMock.setup((x) => x.models).returns(() => modelsMock.object);
    });

    afterEach(() => {
      elementIdCounter = 1;
    });

    it("throws on invalid scopeId", async () => {
      await expect(SelectionScopesHelper.computeSelection({ imodel: imodelMock.object, elementIds: [], scope: { id: "invalid" } })).to.eventually.be.rejected;
    });

    describe("scope: 'element'", () => {
      it("returns element keys", async () => {
        const keys = [createTestECInstanceKey({ id: "0x111" }), createTestECInstanceKey({ id: "0x222" })];
        keys.forEach((key) => setupIModelForElementProps({ key }));

        const result = await SelectionScopesHelper.computeSelection({ imodel: imodelMock.object, elementIds: keys.map((k) => k.id), scope: { id: "element" } });
        expect(result.size).to.eq(2);
        keys.forEach((key) => expect(result.has(key)));
      });

      it("skips non-existing element ids", async () => {
        const keys = [createTestECInstanceKey()];
        const result = await SelectionScopesHelper.computeSelection({ imodel: imodelMock.object, elementIds: keys.map((k) => k.id), scope: { id: "element" } });
        expect(result.size).to.eq(0);
      });

      it("skips transient element ids", async () => {
        const keys = [createTestECInstanceKey(), { className: "any:class", id: createTransientElementId() }];
        setupIModelForElementProps({ key: keys[0] });

        const result = await SelectionScopesHelper.computeSelection({ imodel: imodelMock.object, elementIds: keys.map((k) => k.id), scope: { id: "element" } });
        expect(result.size).to.eq(1);
        expect(result.has(keys[0])).to.be.true;
      });

      it("handles invalid id", async () => {
        const validKeys = [createTestECInstanceKey({ id: "0x111" }), createTestECInstanceKey({ id: "0x222" })];
        setupIModelForElementProps({ key: validKeys[0] });
        setupIModelForElementProps({ key: validKeys[1] });

        const result = await SelectionScopesHelper.computeSelection({
          imodel: imodelMock.object,
          elementIds: [validKeys[0].id, "not an id", validKeys[1].id],
          scope: { id: "element" },
        });
        expect(result.size).to.eq(2);
        validKeys.forEach((key) => expect(result.has(key)));
      });

      it("returns nth parent key", async () => {
        const parent3 = setupIModelForElementProps({ key: createTestECInstanceKey() });
        const parent2 = setupIModelForElementProps({ key: createTestECInstanceKey(), parentKey: parent3.key });
        const parent1 = setupIModelForElementProps({ key: createTestECInstanceKey(), parentKey: parent2.key });
        const element = setupIModelForElementProps({ key: createTestECInstanceKey(), parentKey: parent1.key });
        setupIModelForElementProps({ key: parent2.key });

        const result = await SelectionScopesHelper.computeSelection({
          imodel: imodelMock.object,
          elementIds: [element.key.id],
          scope: { id: "element", ancestorLevel: 2 },
        });
        expect(result.size).to.eq(1);
        expect(result.has(parent2.key)).to.be.true;
      });
    });

    describe("scope: 'assembly'", () => {
      it("returns parent keys", async () => {
        const parentKeys = [createTestECInstanceKey({ id: "0x111" }), createTestECInstanceKey({ id: "0x222" })];
        parentKeys.forEach((key) => setupIModelForElementProps({ key }));
        const elementKeys = parentKeys.map((pk) => setupIModelForElementProps({ parentKey: pk }).key);
        const result = await SelectionScopesHelper.computeSelection({
          imodel: imodelMock.object,
          elementIds: elementKeys.map(({ id }) => id),
          scope: { id: "assembly" },
        });
        expect(result.size).to.eq(2);
        parentKeys.forEach((key) => expect(result.has(key)).to.be.true);
      });

      it("does not duplicate keys", async () => {
        const { key: parentKey } = setupIModelForElementProps();
        const elementKeys = [setupIModelForElementProps({ parentKey }).key, setupIModelForElementProps({ parentKey }).key];
        const result = await SelectionScopesHelper.computeSelection({
          imodel: imodelMock.object,
          elementIds: elementKeys.map(({ id }) => id),
          scope: { id: "assembly" },
        });
        expect(result.size).to.eq(1);
        expect(result.has(parentKey)).to.be.true;
      });

      it("returns element key if it has no parent", async () => {
        const key = createTestECInstanceKey();
        setupIModelForElementProps({ key });
        const result = await SelectionScopesHelper.computeSelection({ imodel: imodelMock.object, elementIds: [key.id], scope: { id: "assembly" } });
        expect(result.size).to.eq(1);
        expect(result.has(key)).to.be.true;
      });

      it("skips non-existing element ids", async () => {
        const key = createTestECInstanceKey();
        elementsMock.setup((x) => x.tryGetElementProps(key.id)).returns(() => undefined);
        const result = await SelectionScopesHelper.computeSelection({ imodel: imodelMock.object, elementIds: [key.id], scope: { id: "assembly" } });
        expect(result.size).to.eq(0);
      });

      it("skips transient element ids", async () => {
        const { key: parentKey } = setupIModelForElementProps();
        const { key: elementKey } = setupIModelForElementProps({ parentKey });
        const ids = [elementKey.id, createTransientElementId()];
        const result = await SelectionScopesHelper.computeSelection({ imodel: imodelMock.object, elementIds: ids, scope: { id: "assembly" } });
        expect(result.size).to.eq(1);
        expect(result.has(parentKey)).to.be.true;
      });
    });

    describe("scope: 'top-assembly'", () => {
      it("returns topmost parent key", async () => {
        const { key: grandparentKey } = setupIModelForElementProps();
        const { key: parentKey } = setupIModelForElementProps({ parentKey: grandparentKey });
        const { key: elementKey } = setupIModelForElementProps({ parentKey });

        const result = await SelectionScopesHelper.computeSelection({ imodel: imodelMock.object, elementIds: [elementKey.id!], scope: { id: "top-assembly" } });
        expect(result.size).to.eq(1);
        expect(result.has(grandparentKey)).to.be.true;
      });

      it("returns element key if it has no parent", async () => {
        const { key } = setupIModelForElementProps();
        const result = await SelectionScopesHelper.computeSelection({ imodel: imodelMock.object, elementIds: [key.id], scope: { id: "top-assembly" } });
        expect(result.size).to.eq(1);
        expect(result.has(key)).to.be.true;
      });

      it("skips non-existing element ids", async () => {
        const key = createTestECInstanceKey();
        elementsMock.setup((x) => x.tryGetElementProps(key.id)).returns(() => undefined);
        const result = await SelectionScopesHelper.computeSelection({ imodel: imodelMock.object, elementIds: [key.id], scope: { id: "top-assembly" } });
        expect(result.size).to.eq(0);
      });

      it("skips transient element ids", async () => {
        const { key: parentKey } = setupIModelForElementProps();
        const { key: elementKey } = setupIModelForElementProps({ parentKey });
        const ids = [elementKey.id, createTransientElementId()];
        const result = await SelectionScopesHelper.computeSelection({ imodel: imodelMock.object, elementIds: ids, scope: { id: "top-assembly" } });
        expect(result.size).to.eq(1);
        expect(result.has(parentKey)).to.be.true;
      });
    });

    describe("scope: 'category'", () => {
      it("returns category key", async () => {
        const category = createTestElementProps();
        const elementId = "0x123";
        const element = {
          id: elementId,
          classFullName: "TestSchema:TestClass",
          model: "0x123",
          category: category.id!,
          code: createTestCode(),
        } as DrawingGraphic;
        elementsMock.setup((x) => x.tryGetElement(elementId)).returns(() => element);
        elementsMock.setup((x) => x.tryGetElementProps(category.id!)).returns(() => category);

        const result = await SelectionScopesHelper.computeSelection({ imodel: imodelMock.object, elementIds: [elementId], scope: { id: "category" } });
        expect(result.size).to.eq(1);
        expect(result.has({ className: category.classFullName, id: element.category })).to.be.true;
      });

      it("skips categories of removed elements", async () => {
        const elementId = "0x123";
        elementsMock.setup((x) => x.tryGetElement(elementId)).returns(() => undefined);
        const result = await SelectionScopesHelper.computeSelection({ imodel: imodelMock.object, elementIds: [elementId], scope: { id: "category" } });
        expect(result.isEmpty).to.be.true;
      });

      it("skips removed categories", async () => {
        const categoryId = "0x123";
        const elementId = "0x123";
        const element = {
          id: elementId,
          classFullName: "TestSchema:TestClass",
          model: "0x123",
          category: categoryId,
          code: createTestCode(),
        } as DrawingGraphic;
        elementsMock.setup((x) => x.tryGetElement(elementId)).returns(() => element);
        elementsMock.setup((x) => x.tryGetElementProps(categoryId)).returns(() => undefined);

        const result = await SelectionScopesHelper.computeSelection({ imodel: imodelMock.object, elementIds: [elementId], scope: { id: "category" } });
        expect(result.isEmpty).to.be.true;
      });

      it("skips non-geometric elementProps", async () => {
        const elementId = "0x123";
        const element = moq.Mock.ofType<Element>();
        elementsMock.setup((x) => x.tryGetElement(elementId)).returns(() => element.object);

        const result = await SelectionScopesHelper.computeSelection({ imodel: imodelMock.object, elementIds: [elementId], scope: { id: "category" } });
        expect(result.isEmpty).to.be.true;
      });

      it("skips transient element ids", async () => {
        const category = createTestElementProps();
        const elementId = "0x123";
        const element = {
          id: elementId,
          classFullName: "TestSchema:TestClass",
          model: "0x123",
          category: category.id!,
          code: createTestCode(),
        } as DrawingGraphic;
        elementsMock.setup((x) => x.tryGetElement(elementId)).returns(() => element);
        elementsMock.setup((x) => x.tryGetElementProps(category.id!)).returns(() => category);

        const ids = [elementId, createTransientElementId()];
        const result = await SelectionScopesHelper.computeSelection({ imodel: imodelMock.object, elementIds: ids, scope: { id: "category" } });
        expect(result.size).to.eq(1);
        expect(result.has({ className: category.classFullName, id: element.category })).to.be.true;
      });
    });

    describe("scope: 'model'", () => {
      it("returns model key", async () => {
        const model = createTestModelProps();
        const elementId = "0x123";
        const element = {
          id: elementId,
          classFullName: "TestSchema:TestClass",
          model: model.id!,
          category: "0x123",
          code: createTestCode(),
        } as GeometricElement2dProps;
        elementsMock.setup((x) => x.tryGetElementProps(elementId)).returns(() => element);
        modelsMock.setup((x) => x.tryGetModelProps(model.id!)).returns(() => model);

        const result = await SelectionScopesHelper.computeSelection({ imodel: imodelMock.object, elementIds: [elementId], scope: { id: "model" } });
        expect(result.size).to.eq(1);
        expect(result.has({ className: model.classFullName, id: model.id! })).to.be.true;
      });

      it("skips models of removed elements", async () => {
        const elementId = "0x123";
        elementsMock.setup((x) => x.tryGetElementProps(elementId)).returns(() => undefined);
        const result = await SelectionScopesHelper.computeSelection({ imodel: imodelMock.object, elementIds: [elementId], scope: { id: "model" } });
        expect(result.isEmpty).to.be.true;
      });

      it("skips removed models", async () => {
        const modelId = "0x123";
        const elementId = "0x123";
        const element = {
          id: elementId,
          classFullName: "TestSchema:TestClass",
          model: modelId,
          category: "0x123",
          code: createTestCode(),
        } as GeometricElement2dProps;
        elementsMock.setup((x) => x.tryGetElementProps(elementId)).returns(() => element);
        modelsMock.setup((x) => x.tryGetModelProps(modelId)).returns(() => undefined);

        const result = await SelectionScopesHelper.computeSelection({ imodel: imodelMock.object, elementIds: [elementId], scope: { id: "model" } });
        expect(result.isEmpty).to.be.true;
      });

      it("skips transient element ids", async () => {
        const model = createTestModelProps();
        const elementId = "0x123";
        const element = {
          id: elementId,
          classFullName: "TestSchema:TestClass",
          model: model.id!,
          category: "0x123",
          code: createTestCode(),
        } as GeometricElement2dProps;
        elementsMock.setup((x) => x.tryGetElementProps(elementId)).returns(() => element);
        modelsMock.setup((x) => x.tryGetModelProps(model.id!)).returns(() => model);

        const ids = [elementId, createTransientElementId()];
        const result = await SelectionScopesHelper.computeSelection({ imodel: imodelMock.object, elementIds: ids, scope: { id: "model" } });
        expect(result.size).to.eq(1);
        expect(result.has({ className: model.classFullName, id: model.id! })).to.be.true;
      });
    });

    describe("scope: 'functional-element'", () => {
      it("returns GeometricElement3d key if it doesn't have an associated functional element or parent", async () => {
        const { key: graphicalElementKey } = setupIModelForElementProps();
        setupIModelForFunctionalKeyQuery({ graphicalElementKey });
        setupIModelDerivesFromClassQuery(true);

        const result = await SelectionScopesHelper.computeSelection({
          imodel: imodelMock.object,
          elementIds: [graphicalElementKey.id],
          scope: { id: "functional" },
        });
        expect(result.size).to.eq(1);
        expect(result.has(graphicalElementKey)).to.be.true;
      });

      it("returns functional element key if GeometricElement3d has an associated functional element", async () => {
        const functionalElementKey = createTestECInstanceKey({ id: "0x111" });
        const graphicalElementKey = createTestECInstanceKey({ id: "0x222" });
        setupIModelForFunctionalKeyQuery({ graphicalElementKey, functionalElementKey });
        setupIModelDerivesFromClassQuery(true);

        const result = await SelectionScopesHelper.computeSelection({
          imodel: imodelMock.object,
          elementIds: [graphicalElementKey.id],
          scope: { id: "functional-element" },
        });
        expect(result.size).to.eq(1);
        expect(result.has(functionalElementKey)).to.be.true;
      });

      it("returns GeometricElement2d key if it doesn't have an associated functional element or parent", async () => {
        const { key: graphicalElementKey } = setupIModelForElementProps();
        setupIModelForFunctionalKeyQuery({ graphicalElementKey });
        setupIModelDerivesFromClassQuery(false);

        const result = await SelectionScopesHelper.computeSelection({
          imodel: imodelMock.object,
          elementIds: [graphicalElementKey.id],
          scope: { id: "functional" },
        });
        expect(result.size).to.eq(1);
        expect(result.has(graphicalElementKey)).to.be.true;
      });

      it("returns GeometricElement2d key if it has parents but none of them have related functional elements", async () => {
        const { key: graphicalGrandParentElementKey } = setupIModelForElementProps();
        const { key: graphicalParentElementKey } = setupIModelForElementProps({ parentKey: graphicalGrandParentElementKey });
        const { key: graphicalElementKey } = setupIModelForElementProps({ parentKey: graphicalParentElementKey });
        setupIModelForFunctionalKeyQuery({ graphicalElementKey });
        setupIModelForFunctionalKeyQuery({ graphicalElementKey: graphicalParentElementKey });
        setupIModelForFunctionalKeyQuery({ graphicalElementKey: graphicalGrandParentElementKey });
        setupIModelDerivesFromClassQuery(false);

        const result = await SelectionScopesHelper.computeSelection({
          imodel: imodelMock.object,
          elementIds: [graphicalElementKey.id],
          scope: { id: "functional-element" },
        });
        expect(result.size).to.eq(1);
        expect(result.has(graphicalElementKey)).to.be.true;
      });

      it("returns functional element key if GeometricElement2d has an associated functional element", async () => {
        const functionalElementKey = createTestECInstanceKey({ id: "0x111" });
        const graphicalElementKey = createTestECInstanceKey({ id: "0x222" });
        setupIModelForFunctionalKeyQuery({ graphicalElementKey, functionalElementKey });
        setupIModelDerivesFromClassQuery(false);

        const result = await SelectionScopesHelper.computeSelection({
          imodel: imodelMock.object,
          elementIds: [graphicalElementKey.id],
          scope: { id: "functional-element" },
        });
        expect(result.size).to.eq(1);
        expect(result.has(functionalElementKey)).to.be.true;
      });

      it("returns functional element key of the first GeometricElement2d parent that has related functional element", async () => {
        const functionalElementKey = createTestECInstanceKey();
        const { key: graphicalGrandParentElementKey } = setupIModelForElementProps();
        const { key: graphicalParentElementKey } = setupIModelForElementProps({ parentKey: graphicalGrandParentElementKey });
        const { key: graphicalElementKey } = setupIModelForElementProps({ parentKey: graphicalParentElementKey });
        setupIModelForFunctionalKeyQuery({ graphicalElementKey });
        setupIModelForFunctionalKeyQuery({ graphicalElementKey: graphicalParentElementKey });
        setupIModelForFunctionalKeyQuery({ graphicalElementKey: graphicalGrandParentElementKey, functionalElementKey });
        setupIModelDerivesFromClassQuery(false);

        const result = await SelectionScopesHelper.computeSelection({
          imodel: imodelMock.object,
          elementIds: [graphicalElementKey.id],
          scope: { id: "functional-element" },
        });
        expect(result.size).to.eq(1);
        expect(result.has(functionalElementKey)).to.be.true;
      });

      it("skips transient element ids", async () => {
        const { key: graphicalElementKey } = setupIModelForElementProps();
        setupIModelForFunctionalKeyQuery({ graphicalElementKey });
        setupIModelDerivesFromClassQuery(false);

        const result = await SelectionScopesHelper.computeSelection({
          imodel: imodelMock.object,
          elementIds: [graphicalElementKey.id, createTransientElementId()],
          scope: { id: "functional-element" },
        });
        expect(result.size).to.eq(1);
        expect(result.has(graphicalElementKey)).to.be.true;
      });
    });

    describe("scope: 'functional-assembly'", () => {
      it("returns GeometricElement3d key if it doesn't have a parent", async () => {
        const { key: graphicalElementKey } = setupIModelForElementProps();
        setupIModelForFunctionalKeyQuery({ graphicalElementKey });
        setupIModelDerivesFromClassQuery(true);

        const result = await SelectionScopesHelper.computeSelection({
          imodel: imodelMock.object,
          elementIds: [graphicalElementKey.id],
          scope: { id: "functional-assembly" },
        });
        expect(result.size).to.eq(1);
        expect(result.has(graphicalElementKey)).to.be.true;
      });

      it("returns GeometricElement3d parent key if it doesn't have a related functional element", async () => {
        const { key: graphicalParentElementKey } = setupIModelForElementProps();
        const { key: graphicalElementKey } = setupIModelForElementProps({ parentKey: graphicalParentElementKey });
        setupIModelForFunctionalKeyQuery({ graphicalElementKey: graphicalParentElementKey });
        setupIModelDerivesFromClassQuery(true);

        const result = await SelectionScopesHelper.computeSelection({
          imodel: imodelMock.object,
          elementIds: [graphicalElementKey.id],
          scope: { id: "functional-assembly" },
        });
        expect(result.size).to.eq(1);
        expect(result.has(graphicalParentElementKey)).to.be.true;
      });

      it("returns functional element key of GeometricElement3d parent", async () => {
        const functionalElementKey = createTestECInstanceKey();
        const { key: graphicalGrandParentElementKey } = setupIModelForElementProps();
        const { key: graphicalParentElementKey } = setupIModelForElementProps({ parentKey: graphicalGrandParentElementKey });
        const { key: graphicalElementKey } = setupIModelForElementProps({ parentKey: graphicalParentElementKey });
        setupIModelForFunctionalKeyQuery({ graphicalElementKey: graphicalGrandParentElementKey, functionalElementKey });
        setupIModelDerivesFromClassQuery(true);

        const result = await SelectionScopesHelper.computeSelection({
          imodel: imodelMock.object,
          elementIds: [graphicalElementKey.id],
          scope: { id: "functional-assembly" },
        });
        expect(result.size).to.eq(1);
        expect(result.has(functionalElementKey)).to.be.true;
      });

      it("returns GeometricElement2d key if it doesn't have an associated functional element or parent", async () => {
        const { key: graphicalElementKey } = setupIModelForElementProps();
        setupIModelForFunctionalKeyQuery({ graphicalElementKey });
        setupIModelDerivesFromClassQuery(false);

        const result = await SelectionScopesHelper.computeSelection({
          imodel: imodelMock.object,
          elementIds: [graphicalElementKey.id],
          scope: { id: "functional-assembly" },
        });
        expect(result.size).to.eq(1);
        expect(result.has(graphicalElementKey)).to.be.true;
      });

      it("returns first GeometricElement2d parent key if none of the parents have an associated functional element", async () => {
        const { key: graphicalGrandParentElementKey } = setupIModelForElementProps();
        const { key: graphicalParentElementKey } = setupIModelForElementProps({ parentKey: graphicalGrandParentElementKey });
        const { key: graphicalElementKey } = setupIModelForElementProps({ parentKey: graphicalParentElementKey });
        setupIModelForFunctionalKeyQuery({ graphicalElementKey });
        setupIModelForFunctionalKeyQuery({ graphicalElementKey: graphicalParentElementKey });
        setupIModelForFunctionalKeyQuery({ graphicalElementKey: graphicalGrandParentElementKey });
        setupIModelDerivesFromClassQuery(false);

        const result = await SelectionScopesHelper.computeSelection({
          imodel: imodelMock.object,
          elementIds: [graphicalElementKey.id],
          scope: { id: "functional-assembly" },
        });
        expect(result.size).to.eq(1);
        expect(result.has(graphicalParentElementKey)).to.be.true;
      });

      it("returns functional element key of the first GeometricElement2d parent that has a related functional element and the functional element has no parent", async () => {
        const { key: graphicalGrandParentElementKey } = setupIModelForElementProps();
        const { key: graphicalParentElementKey } = setupIModelForElementProps({ parentKey: graphicalGrandParentElementKey });
        const { key: graphicalElementKey } = setupIModelForElementProps({ parentKey: graphicalParentElementKey });
        const { key: functionalElementKey } = setupIModelForElementProps();
        setupIModelForFunctionalKeyQuery({ graphicalElementKey });
        setupIModelForFunctionalKeyQuery({ graphicalElementKey: graphicalParentElementKey });
        setupIModelForFunctionalKeyQuery({ graphicalElementKey: graphicalGrandParentElementKey, functionalElementKey });
        setupIModelDerivesFromClassQuery(false);

        const result = await SelectionScopesHelper.computeSelection({
          imodel: imodelMock.object,
          elementIds: [graphicalElementKey.id],
          scope: { id: "functional-assembly" },
        });
        expect(result.size).to.eq(1);
        expect(result.has(functionalElementKey)).to.be.true;
      });

      it("returns functional parent element key of the first GeometricElement2d parent that has a related functional element", async () => {
        const { key: graphicalParentElementKey } = setupIModelForElementProps();
        const { key: graphicalElementKey } = setupIModelForElementProps({ parentKey: graphicalParentElementKey });
        const { key: functionalParentElementKey } = setupIModelForElementProps();
        const { key: functionalElementKey } = setupIModelForElementProps({ parentKey: functionalParentElementKey });
        setupIModelForFunctionalKeyQuery({ graphicalElementKey });
        setupIModelForFunctionalKeyQuery({ graphicalElementKey: graphicalParentElementKey, functionalElementKey });
        setupIModelDerivesFromClassQuery(false);

        const result = await SelectionScopesHelper.computeSelection({
          imodel: imodelMock.object,
          elementIds: [graphicalElementKey.id],
          scope: { id: "functional-assembly" },
        });
        expect(result.size).to.eq(1);
        expect(result.has(functionalParentElementKey)).to.be.true;
      });
    });

    describe("scope: 'functional-top-assembly'", () => {
      it("returns GeometricElement3d key if it doesn't have a parent", async () => {
        const { key: graphicalElementKey } = setupIModelForElementProps();
        setupIModelForFunctionalKeyQuery({ graphicalElementKey });
        setupIModelDerivesFromClassQuery(true);

        const result = await SelectionScopesHelper.computeSelection({
          imodel: imodelMock.object,
          elementIds: [graphicalElementKey.id],
          scope: { id: "functional-top-assembly" },
        });
        expect(result.size).to.eq(1);
        expect(result.has(graphicalElementKey)).to.be.true;
      });

      it("returns topmost GeometricElement3d parent key if it doesn't have a related functional element", async () => {
        const { key: graphicalGrandParentElementKey } = setupIModelForElementProps();
        const { key: graphicalParentElementKey } = setupIModelForElementProps({ parentKey: graphicalGrandParentElementKey });
        const { key: graphicalElementKey } = setupIModelForElementProps({ parentKey: graphicalParentElementKey });
        setupIModelForFunctionalKeyQuery({ graphicalElementKey: graphicalGrandParentElementKey });
        setupIModelDerivesFromClassQuery(true);

        const result = await SelectionScopesHelper.computeSelection({
          imodel: imodelMock.object,
          elementIds: [graphicalElementKey.id],
          scope: { id: "functional-top-assembly" },
        });
        expect(result.size).to.eq(1);
        expect(result.has(graphicalGrandParentElementKey)).to.be.true;
      });

      it("returns functional element key of the topmost GeometricElement3d parent", async () => {
        const functionalElementKey = createTestECInstanceKey();
        const { key: graphicalGrandParentElementKey } = setupIModelForElementProps();
        const { key: graphicalParentElementKey } = setupIModelForElementProps({ parentKey: graphicalGrandParentElementKey });
        const { key: graphicalElementKey } = setupIModelForElementProps({ parentKey: graphicalParentElementKey });
        setupIModelForFunctionalKeyQuery({ graphicalElementKey: graphicalGrandParentElementKey, functionalElementKey });
        setupIModelDerivesFromClassQuery(true);

        const result = await SelectionScopesHelper.computeSelection({
          imodel: imodelMock.object,
          elementIds: [graphicalElementKey.id],
          scope: { id: "functional-top-assembly" },
        });
        expect(result.size).to.eq(1);
        expect(result.has(functionalElementKey)).to.be.true;
      });

      it("returns GeometricElement2d key if it doesn't have an associated functional element or parent", async () => {
        const { key: graphicalElementKey } = setupIModelForElementProps();
        setupIModelForFunctionalKeyQuery({ graphicalElementKey });
        setupIModelDerivesFromClassQuery(false);

        const result = await SelectionScopesHelper.computeSelection({
          imodel: imodelMock.object,
          elementIds: [graphicalElementKey.id],
          scope: { id: "functional-top-assembly" },
        });
        expect(result.size).to.eq(1);
        expect(result.has(graphicalElementKey)).to.be.true;
      });

      it("returns topmost GeometricElement2d parent key if none of the parents have an associated functional element", async () => {
        const { key: graphicalGrandParentElementKey } = setupIModelForElementProps();
        const { key: graphicalParentElementKey } = setupIModelForElementProps({ parentKey: graphicalGrandParentElementKey });
        const { key: graphicalElementKey } = setupIModelForElementProps({ parentKey: graphicalParentElementKey });
        setupIModelForFunctionalKeyQuery({ graphicalElementKey });
        setupIModelForFunctionalKeyQuery({ graphicalElementKey: graphicalParentElementKey });
        setupIModelForFunctionalKeyQuery({ graphicalElementKey: graphicalGrandParentElementKey });
        setupIModelDerivesFromClassQuery(false);

        const result = await SelectionScopesHelper.computeSelection({
          imodel: imodelMock.object,
          elementIds: [graphicalElementKey.id],
          scope: { id: "functional-top-assembly" },
        });
        expect(result.size).to.eq(1);
        expect(result.has(graphicalGrandParentElementKey)).to.be.true;
      });

      it("returns functional element key of the first GeometricElement2d parent that has a related functional element and the functional element has no parent", async () => {
        const { key: graphicalGrandParentElementKey } = setupIModelForElementProps();
        const { key: graphicalParentElementKey } = setupIModelForElementProps({ parentKey: graphicalGrandParentElementKey });
        const { key: graphicalElementKey } = setupIModelForElementProps({ parentKey: graphicalParentElementKey });
        const { key: functionalElementKey } = setupIModelForElementProps();
        setupIModelForFunctionalKeyQuery({ graphicalElementKey });
        setupIModelForFunctionalKeyQuery({ graphicalElementKey: graphicalParentElementKey });
        setupIModelForFunctionalKeyQuery({ graphicalElementKey: graphicalGrandParentElementKey, functionalElementKey });
        setupIModelDerivesFromClassQuery(false);

        const result = await SelectionScopesHelper.computeSelection({
          imodel: imodelMock.object,
          elementIds: [graphicalElementKey.id],
          scope: { id: "functional-top-assembly" },
        });
        expect(result.size).to.eq(1);
        expect(result.has(functionalElementKey)).to.be.true;
      });

      it("returns functional topmost parent element key of the first GeometricElement2d parent that has a related functional element", async () => {
        const { key: graphicalGrandParentElementKey } = setupIModelForElementProps();
        const { key: graphicalParentElementKey } = setupIModelForElementProps({ parentKey: graphicalGrandParentElementKey });
        const { key: graphicalElementKey } = setupIModelForElementProps({ parentKey: graphicalParentElementKey });
        const { key: functionalGrandParentElementKey } = setupIModelForElementProps();
        const { key: functionalParentElementKey } = setupIModelForElementProps({ parentKey: functionalGrandParentElementKey });
        const { key: functionalElementKey } = setupIModelForElementProps({ parentKey: functionalParentElementKey });
        setupIModelForFunctionalKeyQuery({ graphicalElementKey });
        setupIModelForFunctionalKeyQuery({ graphicalElementKey: graphicalParentElementKey });
        setupIModelForFunctionalKeyQuery({ graphicalElementKey: graphicalGrandParentElementKey, functionalElementKey });
        setupIModelDerivesFromClassQuery(false);

        const result = await SelectionScopesHelper.computeSelection({
          imodel: imodelMock.object,
          elementIds: [graphicalElementKey.id],
          scope: { id: "functional-top-assembly" },
        });
        expect(result.size).to.eq(1);
        expect(result.has(functionalGrandParentElementKey)).to.be.true;
      });
    });
  });
});<|MERGE_RESOLUTION|>--- conflicted
+++ resolved
@@ -8,15 +8,9 @@
 import { Id64, Id64String } from "@itwin/core-bentley";
 import { CodeProps, ElementProps, GeometricElement2dProps, ModelProps } from "@itwin/core-common";
 import { InstanceKey } from "@itwin/presentation-common";
-<<<<<<< HEAD
-import { createTestECInstanceKey } from "@itwin/presentation-common/lib/cjs/test";
-import { SelectionScopesHelper } from "../presentation-backend/SelectionScopesHelper";
-import { stubECSqlReader } from "./Helpers";
-=======
 import { createTestECInstanceKey } from "@itwin/presentation-common/test-utils";
 import { SelectionScopesHelper } from "../presentation-backend/SelectionScopesHelper.js";
->>>>>>> 27137616
-
+import { stubECSqlReader } from "./Helpers.js";
 describe("SelectionScopesHelper", () => {
   describe("getSelectionScopes", () => {
     it("returns expected selection scopes", async () => {
