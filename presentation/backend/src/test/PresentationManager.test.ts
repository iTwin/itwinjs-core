/*---------------------------------------------------------------------------------------------
 * Copyright (c) Bentley Systems, Incorporated. All rights reserved.
 * See LICENSE.md in the project root for license terms and full copyright notice.
 *--------------------------------------------------------------------------------------------*/
import "@itwin/presentation-common/lib/cjs/test/_helpers/Promises";
import { expect } from "chai";
import * as path from "path";
import * as sinon from "sinon";
import * as moq from "typemoq";
import { IModelDb, IModelHost, IModelJsNative, IModelNative, IpcHost } from "@itwin/core-backend";
import { Id64, Id64String } from "@itwin/core-bentley";
import { SchemaContext } from "@itwin/ecschema-metadata";
import {
  ArrayTypeDescription,
  CategoryDescription,
  Content,
  ContentDescriptorRequestOptions,
  ContentFlags,
  ContentJSON,
  ContentRequestOptions,
  ContentSourcesRequestOptions,
  DefaultContentDisplayTypes,
  Descriptor,
  DescriptorJSON,
  DescriptorOverrides,
  DiagnosticsLoggerSeverity,
  DisplayLabelRequestOptions,
  DisplayLabelsRequestOptions,
  DistinctValuesRequestOptions,
  ElementProperties,
  FieldDescriptor,
  FieldDescriptorType,
  FieldJSON,
  FilterByInstancePathsHierarchyRequestOptions,
  FilterByTextHierarchyRequestOptions,
  HierarchyCompareInfo,
  HierarchyCompareOptions,
  HierarchyLevel,
  HierarchyLevelDescriptorRequestOptions,
  HierarchyRequestOptions,
  InstanceKey,
  IntRulesetVariable,
  ItemJSON,
  KeySet,
  KindOfQuantityInfo,
  LabelDefinition,
  MultiElementPropertiesRequestOptions,
  NestedContentFieldJSON,
  NodeKey,
  Paged,
  PageOptions,
  PresentationError,
  PresentationIpcEvents,
  PrimitiveTypeDescription,
  PropertiesFieldJSON,
  PropertyInfoJSON,
  PropertyJSON,
  PropertyValueFormat,
  RegisteredRuleset,
  RelatedClassInfo,
  Ruleset,
  SelectClassInfo,
  SelectClassInfoJSON,
  SelectionInfo,
  SelectionScope,
  SingleElementPropertiesRequestOptions,
  StandardNodeTypes,
  StructTypeDescription,
  UpdateInfo,
  VariableValueTypes,
} from "@itwin/presentation-common";
import {
  createTestCategoryDescription,
  createTestContentDescriptor,
  createTestContentItem,
  createTestECClassInfo,
  createTestECInstanceKey,
  createTestECInstancesNode,
  createTestECInstancesNodeKey,
  createTestLabelDefinition,
  createTestNodeKey,
  createTestNodePathElement,
  createTestPropertiesContentField,
  createTestPropertyInfo,
  createTestRelatedClassInfo,
  createTestRelationshipPath,
  createTestSelectClassInfo,
  createTestSimpleContentField,
} from "@itwin/presentation-common/lib/cjs/test";
import {
  NativePlatformDefinition,
  NativePlatformRequestTypes,
  NativePresentationUnitSystem,
  PresentationNativePlatformResponseError,
} from "../presentation-backend/NativePlatform";
import { HierarchyCacheMode, HybridCacheConfig, PresentationManager, PresentationManagerProps } from "../presentation-backend/PresentationManager";
import { getKeysForContentRequest, ipcUpdatesHandler, noopUpdatesHandler } from "../presentation-backend/PresentationManagerDetail";
import { RulesetManagerImpl } from "../presentation-backend/RulesetManager";
import { RulesetVariablesManagerImpl } from "../presentation-backend/RulesetVariablesManager";
import { SelectionScopesHelper } from "../presentation-backend/SelectionScopesHelper";
import { stubECSqlReader } from "./Helpers";

const deepEqual = require("deep-equal"); // eslint-disable-line @typescript-eslint/no-require-imports

describe("PresentationManager", () => {
  before(async () => {
    try {
      await IModelHost.startup({ cacheDir: path.join(__dirname, ".cache") });
    } catch (e) {
      let isLoaded = false;
      try {
        IModelNative.platform;
        isLoaded = true;
      } catch {}
      if (!isLoaded) {
        throw e; // re-throw if startup() failed to set up NativePlatform
      }
    }
  });

  after(async () => {
    await IModelHost.shutdown();
  });

  const setupIModelForElementKey = (imodelMock: moq.IMock<IModelDb>, key: InstanceKey | undefined) => {
    imodelMock
      .setup((x) => x.elements)
      .returns(
        () =>
          ({
            tryGetElementProps: () => (key ? { classFullName: key.className } : undefined),
          }) as unknown as IModelDb.Elements,
      );
  };

  describe("constructor", () => {
    describe("uses default native library implementation if not overridden", () => {
      it("creates without props", () => {
        const constructorSpy = sinon.spy(IModelNative.platform, "ECPresentationManager");
        using manager = new PresentationManager();
        expect((manager.getNativePlatform() as any)._nativeAddon).instanceOf(IModelNative.platform.ECPresentationManager);
        expect(constructorSpy).to.be.calledOnceWithExactly({
          id: "",
          taskAllocationsMap: { [Number.MAX_SAFE_INTEGER]: 2 },
          updateCallback: noopUpdatesHandler,
          cacheConfig: { mode: HierarchyCacheMode.Disk, directory: "" },
          contentCacheSize: undefined,
          workerConnectionCacheSize: undefined,
          useMmap: undefined,
          defaultFormats: {},
        });
      });

      it("creates with props", () => {
        const constructorSpy = sinon.spy(IModelNative.platform, "ECPresentationManager");
        const testThreadsCount = 999;
        const hierarchyCacheConfig = {
          mode: HierarchyCacheMode.Memory,
        };
        const formatProps = {
          composite: {
            includeZero: true,
            spacer: " ",
            units: [{ label: "'", name: "IN" }],
          },
          formatTraits: "KeepSingleZero|KeepDecimalPoint|ShowUnitLabel",
          precision: 4,
          type: "Decimal",
          uomSeparator: "",
        };
        const props: PresentationManagerProps = {
          id: "test-id",
          presentationAssetsRoot: "/test",
          workerThreadsCount: testThreadsCount,
          caching: {
            hierarchies: hierarchyCacheConfig,
            content: {
              size: 999,
            },
            workerConnectionCacheSize: 123,
          },
          useMmap: 666,
          defaultFormats: {
            length: { unitSystems: ["imperial"], format: formatProps },
            area: [{ unitSystems: ["usCustomary"], format: formatProps }],
          },
        };
        const expectedCacheConfig = {
          mode: HierarchyCacheMode.Memory,
        };
        using manager = new PresentationManager(props);
        expect((manager.getNativePlatform() as any)._nativeAddon).instanceOf(IModelNative.platform.ECPresentationManager);
        expect(constructorSpy).to.be.calledOnceWithExactly({
          id: props.id,
          taskAllocationsMap: { [Number.MAX_SAFE_INTEGER]: 999 },
          updateCallback: noopUpdatesHandler,
          cacheConfig: expectedCacheConfig,
          contentCacheSize: 999,
          workerConnectionCacheSize: 123,
          defaultFormats: {
            length: [{ unitSystems: [NativePresentationUnitSystem.BritishImperial], serializedFormat: JSON.stringify(formatProps) }],
            area: [{ unitSystems: [NativePresentationUnitSystem.UsCustomary], serializedFormat: JSON.stringify(formatProps) }],
          },
          useMmap: 666,
        });
      });

      it("creates with disk cache config", () => {
        const constructorSpy = sinon.spy(IModelNative.platform, "ECPresentationManager");
        {
          using manager = new PresentationManager({ caching: { hierarchies: { mode: HierarchyCacheMode.Disk } } });
          expect((manager.getNativePlatform() as any)._nativeAddon).instanceOf(IModelNative.platform.ECPresentationManager);
          expect(constructorSpy).to.be.calledOnceWithExactly({
            id: "",
            taskAllocationsMap: { [Number.MAX_SAFE_INTEGER]: 2 },
            updateCallback: noopUpdatesHandler,
            cacheConfig: { mode: HierarchyCacheMode.Disk, directory: "" },
            contentCacheSize: undefined,
            workerConnectionCacheSize: undefined,
            useMmap: undefined,
            defaultFormats: {},
          });
        }
        constructorSpy.resetHistory();
        const cacheConfig = {
          mode: HierarchyCacheMode.Disk,
          directory: "test-dir",
          memoryCacheSize: 123,
        };
        const expectedConfig = { ...cacheConfig, directory: path.resolve(cacheConfig.directory) };
        {
          using manager = new PresentationManager({ caching: { hierarchies: cacheConfig } });
          expect((manager.getNativePlatform() as any)._nativeAddon).instanceOf(IModelNative.platform.ECPresentationManager);
          expect(constructorSpy).to.be.calledOnceWithExactly({
            id: "",
            taskAllocationsMap: { [Number.MAX_SAFE_INTEGER]: 2 },
            updateCallback: noopUpdatesHandler,
            cacheConfig: expectedConfig,
            contentCacheSize: undefined,
            workerConnectionCacheSize: undefined,
            useMmap: undefined,
            defaultFormats: {},
          });
        }
      });

      it("creates with hybrid cache config", () => {
        const constructorSpy = sinon.spy(IModelNative.platform, "ECPresentationManager");
        {
          using manager = new PresentationManager({ caching: { hierarchies: { mode: HierarchyCacheMode.Hybrid } } });
          expect((manager.getNativePlatform() as any)._nativeAddon).instanceOf(IModelNative.platform.ECPresentationManager);
          expect(constructorSpy).to.be.calledOnceWithExactly({
            id: "",
            taskAllocationsMap: { [Number.MAX_SAFE_INTEGER]: 2 },
            updateCallback: noopUpdatesHandler,
            cacheConfig: { mode: HierarchyCacheMode.Hybrid, disk: undefined },
            contentCacheSize: undefined,
            workerConnectionCacheSize: undefined,
            useMmap: undefined,
            defaultFormats: {},
          });
        }
        constructorSpy.resetHistory();
        const cacheConfig: HybridCacheConfig = {
          mode: HierarchyCacheMode.Hybrid,
          disk: {
            mode: HierarchyCacheMode.Disk,
            directory: "test-dir",
            memoryCacheSize: 456,
          },
        };
        const expectedConfig = {
          ...cacheConfig,
          disk: { ...cacheConfig.disk, directory: path.resolve(cacheConfig.disk!.directory!) },
        };
        {
          using manager = new PresentationManager({ caching: { hierarchies: cacheConfig } });
          expect((manager.getNativePlatform() as any)._nativeAddon).instanceOf(IModelNative.platform.ECPresentationManager);
          expect(constructorSpy).to.be.calledOnceWithExactly({
            id: "",
            taskAllocationsMap: { [Number.MAX_SAFE_INTEGER]: 2 },
            updateCallback: noopUpdatesHandler,
            cacheConfig: expectedConfig,
            contentCacheSize: undefined,
            workerConnectionCacheSize: undefined,
            useMmap: undefined,
            defaultFormats: {},
          });
        }
      });

      it("creates with ipc updates handler for IPC hosts", () => {
        sinon.stub(IpcHost, "isValid").get(() => true);
        const constructorSpy = sinon.spy(IModelNative.platform, "ECPresentationManager");
        using _ = new PresentationManager();
        expect(constructorSpy.firstCall.firstArg.updateCallback).to.eq(ipcUpdatesHandler);
      });
    });

    it("uses addon implementation supplied through props", () => {
      const nativePlatformMock = moq.Mock.ofType<NativePlatformDefinition>();
      using manager = new PresentationManager({ addon: nativePlatformMock.object });
      expect(manager.getNativePlatform()).eq(nativePlatformMock.object);
    });

    describe("addon setup based on props", () => {
      const addon = moq.Mock.ofType<NativePlatformDefinition>();
      beforeEach(() => {
        addon.reset();
      });

      it("sets up primary ruleset directories if supplied", () => {
        const dirs = ["test1", "test2", "test2"];
        const addonDirs = ["test1", "test2"];
        addon.setup((x) => x.setupRulesetDirectories(addonDirs)).verifiable();
        using _pm = new PresentationManager({ addon: addon.object, rulesetDirectories: dirs });
        addon.verifyAll();
      });

      it("sets up supplemental ruleset directories if supplied", () => {
        const dirs = ["test1", "test2", "test2"];
        const addonDirs = ["test1", "test2"];
        addon.setup((x) => x.setupSupplementalRulesetDirectories(addonDirs)).verifiable();
        {
          using _pm = new PresentationManager({ addon: addon.object, supplementalRulesetDirectories: dirs });
        }
        addon.verifyAll();
      });
    });
  });

  describe("props", () => {
    it("returns empty object if initialized without props", () => {
      using newManager = new PresentationManager(undefined);
      expect(newManager.props).to.deep.eq({});
    });

    it("returns initialization props", () => {
      const props = {};
      using newManager = new PresentationManager(props);
      expect(newManager.props).to.equal(props);
    });
  });

  describe("defaultUnitSystem", () => {
    const addonMock = moq.Mock.ofType<NativePlatformDefinition>();
    beforeEach(() => {
      addonMock.reset();
    });

    it("uses unit system specified in request options", async () => {
      const imodelMock = moq.Mock.ofType<IModelDb>();
      const rulesetId = "test-ruleset-id";
      const unitSystem = "metric";
      using manager = new PresentationManager({ addon: addonMock.object });
      addonMock
        .setup(async (x) =>
          x.handleRequest(
            moq.It.isAny(),
            moq.It.is((serializedRequest: string): boolean => {
              const request = JSON.parse(serializedRequest);
              return request.params.unitSystem === NativePresentationUnitSystem.Metric;
            }),
            undefined,
          ),
        )
        .returns(async () => ({ result: "null" }))
        .verifiable(moq.Times.once());
      await manager.getContentDescriptor({ imodel: imodelMock.object, rulesetOrId: rulesetId, displayType: "", keys: new KeySet(), unitSystem });
      addonMock.verifyAll();
    });

    it("uses manager's defaultUnitSystem when not specified in request options", async () => {
      const imodelMock = moq.Mock.ofType<IModelDb>();
      const rulesetId = "test-ruleset-id";
      const unitSystem = "usSurvey";
      using manager = new PresentationManager({ addon: addonMock.object, defaultUnitSystem: unitSystem });
      addonMock
        .setup(async (x) =>
          x.handleRequest(
            moq.It.isAny(),
            moq.It.is((serializedRequest: string): boolean => {
              const request = JSON.parse(serializedRequest);
              return request.params.unitSystem === NativePresentationUnitSystem.UsSurvey;
            }),
            undefined,
          ),
        )
        .returns(async () => ({ result: "null" }))
        .verifiable(moq.Times.once());
      await manager.getContentDescriptor({ imodel: imodelMock.object, rulesetOrId: rulesetId, displayType: "", keys: new KeySet() });
      addonMock.verifyAll();
    });

    it("ignores manager's defaultUnitSystem when unit system is specified in request options", async () => {
      const imodelMock = moq.Mock.ofType<IModelDb>();
      const rulesetId = "test-ruleset-id";
      const unitSystem = "usCustomary";
      using manager = new PresentationManager({ addon: addonMock.object, defaultUnitSystem: "metric" });
      expect(manager.activeUnitSystem).to.not.eq(unitSystem);
      addonMock
        .setup(async (x) =>
          x.handleRequest(
            moq.It.isAny(),
            moq.It.is((serializedRequest: string): boolean => {
              const request = JSON.parse(serializedRequest);
              return request.params.unitSystem === NativePresentationUnitSystem.UsCustomary;
            }),
            undefined,
          ),
        )
        .returns(async () => ({ result: "null" }))
        .verifiable(moq.Times.once());
      await manager.getContentDescriptor({ imodel: imodelMock.object, rulesetOrId: rulesetId, unitSystem, displayType: "", keys: new KeySet() });
      addonMock.verifyAll();
    });
  });

  describe("setOnManagerUsedHandler", () => {
    it("invokes when making presentation requests", async () => {
      const addonMock = moq.Mock.ofType<NativePlatformDefinition>();
      const imodelMock = moq.Mock.ofType<IModelDb>();
      const manager = new PresentationManager({ addon: addonMock.object });
      const managerUsedSpy = sinon.spy();

      addonMock.setup(async (x) => x.handleRequest(moq.It.isAny(), moq.It.isAnyString(), undefined)).returns(async () => ({ result: `{"nodes":[]}` }));

      addonMock.setup(async (x) => x.handleRequest(moq.It.isAny(), moq.It.isAnyString(), undefined)).returns(async () => ({ result: "{}" }));

      manager.setOnManagerUsedHandler(managerUsedSpy);
      await manager.getNodes({ imodel: imodelMock.object, rulesetOrId: "RulesetId" });
      expect(managerUsedSpy).to.be.calledOnce;
      await manager.getContent({ imodel: imodelMock.object, rulesetOrId: "RulesetId", keys: new KeySet([]), descriptor: {} });
      expect(managerUsedSpy).to.be.calledTwice;
    });
  });

  describe("vars", () => {
    const addon = moq.Mock.ofType<NativePlatformDefinition>();

    it("returns variables manager", () => {
      const manager = new PresentationManager({ addon: addon.object });
      const vars = manager.vars("test-ruleset-id");
      expect(vars).to.be.instanceOf(RulesetVariablesManagerImpl);
    });
  });

  describe("rulesets", () => {
    const addon = moq.Mock.ofType<NativePlatformDefinition>();

    it("returns rulesets manager", () => {
      const manager = new PresentationManager({ addon: addon.object });
      expect(manager.rulesets()).to.be.instanceOf(RulesetManagerImpl);
    });
  });

  describe("dispose", () => {
    it("calls native platform dispose when manager is disposed", () => {
      const nativePlatformMock = moq.Mock.ofType<NativePlatformDefinition>();
      const manager = new PresentationManager({ addon: nativePlatformMock.object });
      manager[Symbol.dispose]();
      manager[Symbol.dispose]();
      // note: verify native platform's `dispose` called only once
      nativePlatformMock.verify((x) => x[Symbol.dispose](), moq.Times.once());
    });

    it("throws when attempting to use native platform after disposal", () => {
      const nativePlatformMock = moq.Mock.ofType<NativePlatformDefinition>();
      const manager = new PresentationManager({ addon: nativePlatformMock.object });
      manager[Symbol.dispose]();
      expect(() => manager.getNativePlatform()).to.throw(Error);
    });
  });

  describe("getRulesetId", () => {
    let manager: PresentationManager;

    beforeEach(() => {
      const addon = moq.Mock.ofType<NativePlatformDefinition>();
      manager = new PresentationManager({ addon: addon.object });
    });

    afterEach(() => {
      manager[Symbol.dispose]();
    });

    it("returns correct id when input is a string", () => {
      const rulesetId = "test-ruleset-id";
      expect(manager.getRulesetId(rulesetId)).to.eq(rulesetId);
    });

    it("returns correct id when input is a ruleset", async () => {
      const ruleset: Ruleset = { id: "test", rules: [] };
      expect(manager.getRulesetId(ruleset)).to.contain(ruleset.id);
    });

    it("returns correct id when input is a ruleset and in one-backend-one-frontend mode", async () => {
      sinon.stub(IpcHost, "isValid").get(() => true);
      sinon.stub(IpcHost, "handle");
      manager = new PresentationManager({ addon: moq.Mock.ofType<NativePlatformDefinition>().object });
      const ruleset: Ruleset = { id: "test", rules: [] };
      expect(manager.getRulesetId(ruleset)).to.eq(ruleset.id);
    });
  });

  describe("handling options", () => {
    const addonMock = moq.Mock.ofType<NativePlatformDefinition>();
    const imodelMock = moq.Mock.ofType<IModelDb>();
    let manager: PresentationManager;

    beforeEach(() => {
      manager = new PresentationManager({ addon: addonMock.object });
      addonMock.reset();
    });

    it("registers ruleset if `rulesetOrId` is a ruleset", async () => {
      const ruleset: Ruleset = { id: "test", rules: [] };
      addonMock
        .setup(async (x) => x.handleRequest(moq.It.isAny(), moq.It.isAny(), undefined))
        .returns(async () => ({ result: "{}" }))
        .verifiable(moq.Times.once());
      addonMock
        .setup((x) => x.addRuleset(moq.It.isAnyString()))
        .returns(() => ({ result: "hash" }))
        .verifiable(moq.Times.once());
      await manager.getNodesCount({ imodel: imodelMock.object, rulesetOrId: ruleset });
      addonMock.verifyAll();
    });

    it("doesn't register ruleset if `rulesetOrId` is a string", async () => {
      const rulesetId = "test-ruleset-id";
      addonMock
        .setup(async (x) => x.handleRequest(moq.It.isAny(), moq.It.isAny(), undefined))
        .returns(async () => ({ result: "{}" }))
        .verifiable(moq.Times.once());
      addonMock
        .setup((x) => x.addRuleset(moq.It.isAnyString()))
        .returns(() => ({ result: "hash" }))
        .verifiable(moq.Times.never());
      await manager.getNodesCount({ imodel: imodelMock.object, rulesetOrId: rulesetId });
      addonMock.verifyAll();
    });

    it("invokes request's diagnostics handler with diagnostic results", async () => {
      const diagnosticsResult = {
        logs: [
          {
            scope: "test",
            duration: 123,
          },
        ],
      };
      const diagnosticsContext = {};
      const diagnosticsListener = sinon.spy();
      addonMock
        .setup(async (x) =>
          x.handleRequest(
            moq.It.isAny(),
            moq.It.is((reqStr) => sinon.match(JSON.parse(reqStr).params.diagnostics).test({ perf: true })),
            undefined,
          ),
        )
        .returns(async () => ({ result: "{}", diagnostics: diagnosticsResult.logs[0] }))
        .verifiable(moq.Times.once());
      await manager.getNodesCount({
        imodel: imodelMock.object,
        rulesetOrId: "ruleset",
        diagnostics: {
          perf: true,
          handler: diagnosticsListener,
          requestContextSupplier: () => diagnosticsContext,
        },
      });
      addonMock.verifyAll();
      expect(diagnosticsListener).to.be.calledOnceWithExactly(diagnosticsResult, diagnosticsContext);
    });

    it("invokes manager's diagnostics callback with diagnostic results when request succeeds", async () => {
      addonMock.reset();

      const diagnosticsCallback = sinon.spy();
      const diagnosticsContext = {};
      manager = new PresentationManager({
        addon: addonMock.object,
        diagnostics: {
          perf: true,
          handler: diagnosticsCallback,
          requestContextSupplier: () => diagnosticsContext,
        },
      });
      const diagnosticsResult = {
        logs: [
          {
            scope: "test",
            scopeCreateTimestamp: 1000,
            duration: 123,
          },
        ],
      };
      addonMock
        .setup(async (x) =>
          x.handleRequest(
            moq.It.isAny(),
            moq.It.is((reqStr) => sinon.match(JSON.parse(reqStr).params.diagnostics).test({ perf: true })),
            undefined,
          ),
        )
        .returns(async () => ({ result: "{}", diagnostics: diagnosticsResult.logs[0] }))
        .verifiable(moq.Times.once());
      await manager.getNodesCount({ imodel: imodelMock.object, rulesetOrId: "ruleset" });
      addonMock.verifyAll();
      expect(diagnosticsCallback).to.be.calledOnceWithExactly(diagnosticsResult, diagnosticsContext);
    });

    it("invokes manager's diagnostics callback with diagnostic results when request fails", async () => {
      addonMock.reset();

      const diagnosticsCallback = sinon.spy();
      const diagnosticsContext = {};
      manager = new PresentationManager({
        addon: addonMock.object,
        diagnostics: {
          perf: true,
          handler: diagnosticsCallback,
          requestContextSupplier: () => diagnosticsContext,
        },
      });
      const diagnosticsResult = {
        logs: [
          {
            scope: "test",
            scopeCreateTimestamp: 1000,
            duration: 123,
          },
        ],
      };
      addonMock
        .setup(async (x) =>
          x.handleRequest(
            moq.It.isAny(),
            moq.It.is((reqStr) => sinon.match(JSON.parse(reqStr).params.diagnostics).test({ perf: true })),
            undefined,
          ),
        )
        .returns(async () => {
          throw new PresentationNativePlatformResponseError({
            error: { status: IModelJsNative.ECPresentationStatus.Error, message: "" },
            diagnostics: diagnosticsResult.logs[0],
          });
        })
        .verifiable(moq.Times.once());
      await expect(manager.getNodesCount({ imodel: imodelMock.object, rulesetOrId: "ruleset" })).to.eventually.be.rejectedWith(
        PresentationNativePlatformResponseError,
      );
      addonMock.verifyAll();
      expect(diagnosticsCallback).to.be.calledOnceWithExactly(diagnosticsResult, diagnosticsContext);
    });

    it("invokes manager and request diagnostics callbacks", async () => {
      addonMock.reset();

      const requestDiagnosticsCallback = sinon.spy();
      const requestDiagnosticsContext = {};

      const managerDiagnosticsCallback = sinon.spy();
      const managerDiagnosticsContext = {};
      manager = new PresentationManager({
        addon: addonMock.object,
        diagnostics: {
          perf: true,
          handler: managerDiagnosticsCallback,
          requestContextSupplier: () => managerDiagnosticsContext,
        },
      });
      const diagnosticsResult = {
        scope: "req",
        logs: [
          {
            scope: "perf scope",
            scopeCreateTimestamp: 1000,
            duration: 123,
          },
          {
            scope: "log scope",
            logs: [
              {
                message: "msg",
                category: "cat",
                severity: { dev: "debug" as DiagnosticsLoggerSeverity },
                timestamp: 123,
              },
            ],
          },
        ],
      };
      addonMock
        .setup(async (x) =>
          x.handleRequest(
            moq.It.isAny(),
            moq.It.is((reqStr) => sinon.match(JSON.parse(reqStr).params.diagnostics).test({ perf: true, dev: "debug" })),
            undefined,
          ),
        )
        .returns(async () => ({ result: "{}", diagnostics: diagnosticsResult }))
        .verifiable(moq.Times.once());
      await manager.getNodesCount({
        imodel: imodelMock.object,
        rulesetOrId: "ruleset",
        diagnostics: {
          dev: "debug",
          handler: requestDiagnosticsCallback,
          requestContextSupplier: () => requestDiagnosticsContext,
        },
      });
      addonMock.verifyAll();
      expect(managerDiagnosticsCallback).to.be.calledOnceWithExactly(
        { logs: [{ scope: "req", logs: [diagnosticsResult.logs[0]] }] },
        managerDiagnosticsContext,
      );
      expect(requestDiagnosticsCallback).to.be.calledOnceWithExactly(
        { logs: [{ scope: "req", logs: [diagnosticsResult.logs[1]] }] },
        requestDiagnosticsContext,
      );
    });
  });

  describe("addon results conversion to Presentation objects", () => {
    let testData: any;
    const nativePlatformMock = moq.Mock.ofType<NativePlatformDefinition>();
    const imodelMock = moq.Mock.ofType<IModelDb>();
    let manager: PresentationManager;

    beforeEach(async () => {
      testData = {
        rulesetOrId: { id: "test-ruleset", rules: [] },
        pageOptions: { start: 123, size: 456 } satisfies PageOptions,
        displayType: "test-display-type",
        selectionInfo: {
          providerName: "test component",
          level: 123,
        } satisfies SelectionInfo,
      };
      imodelMock.reset();
      nativePlatformMock.reset();
      nativePlatformMock.setup((x) => x.getImodelAddon(imodelMock.object)).verifiable(moq.Times.atLeastOnce());
      recreateManager();
    });

    afterEach(() => {
      manager[Symbol.dispose]();
      nativePlatformMock.verifyAll();
    });

    const setup = (addonResponse: any) => {
      if (addonResponse === undefined) {
        nativePlatformMock.setup(async (x) => x.handleRequest(moq.It.isAny(), moq.It.isAnyString(), undefined)).returns(async () => ({ result: "null" }));
        return undefined;
      }
      const serialized = JSON.stringify(addonResponse);
      nativePlatformMock.setup(async (x) => x.handleRequest(moq.It.isAny(), moq.It.isAnyString(), undefined)).returns(async () => ({ result: serialized }));
      return JSON.parse(serialized);
    };
    const verifyMockRequest = (expectedParams: any) => {
      // verify the addon was called with correct params
      nativePlatformMock.verify(
        async (x) =>
          x.handleRequest(
            moq.It.isAny(),
            moq.It.is((serializedParam: string): boolean => {
              const param = JSON.parse(serializedParam);
              expectedParams = JSON.parse(JSON.stringify(expectedParams));
              return deepEqual(param, expectedParams);
            }),
            undefined,
          ),
        moq.Times.once(),
      );
    };
    const verifyWithSnapshot = (result: any, expectedParams: any, recreateSnapshot: boolean = false) => {
      // verify the addon was called with correct params
      verifyMockRequest(expectedParams);
      // verify the manager correctly used addonResponse to create its result
      expect(result).to.matchSnapshot(recreateSnapshot);
    };
    const verifyWithExpectedResult = (actualResult: any, expectedResult: any, expectedParams: any) => {
      // verify the addon was called with correct params
      verifyMockRequest(expectedParams);
      // verify the manager correctly used addonResponse to create its result
      expect(actualResult).to.deep.eq(expectedResult);
    };

    function recreateManager(props?: Partial<PresentationManagerProps>) {
      manager && manager[Symbol.dispose]();
      manager = new PresentationManager({
        addon: nativePlatformMock.object,
        ...props,
      });
      sinon.stub(manager.getDetail(), "rulesets").value(
        sinon.createStubInstance(RulesetManagerImpl, {
          add: sinon.stub<[Ruleset], RegisteredRuleset>().callsFake((ruleset) => new RegisteredRuleset(ruleset, "", () => {})),
        }),
      );
    }

    describe("getNodes", () => {
      it("returns root nodes", async () => {
        // what the addon receives
        const expectedParams = {
          requestId: NativePlatformRequestTypes.GetRootNodes,
          params: {
            paging: testData.pageOptions,
            rulesetId: manager.getRulesetId(testData.rulesetOrId),
          },
        };

        // what the addon returns

        const addonResponse: HierarchyLevel = {
          nodes: [
            {
              key: createTestNodeKey({
                type: "type1",
                pathFromRoot: ["p1", "p2", "p3"],
              }),
              label: LabelDefinition.fromLabelString("test1"),
              description: "description1",
              hasChildren: true,
              isSelectionDisabled: true,
              isEditable: true,
              isExpanded: true,
            },
            {
              key: createTestNodeKey({
                type: StandardNodeTypes.ECInstancesNode,
                pathFromRoot: ["p1"],
                instanceKeys: [createTestECInstanceKey()],
              }),
              label: LabelDefinition.fromLabelString("test2"),
              description: "description2",
              hasChildren: false,
              isSelectionDisabled: false,
              isEditable: false,
              isExpanded: false,
            },
            {
              key: createTestNodeKey({
                type: "some node",
                pathFromRoot: ["p1", "p3"],
              }),
              label: LabelDefinition.fromLabelString("test2"),
            },
          ],
          supportsFiltering: true,
        };
        setup(addonResponse);

        // test
        const options: Paged<HierarchyRequestOptions<IModelDb, NodeKey>> = {
          imodel: imodelMock.object,
          rulesetOrId: testData.rulesetOrId,
          paging: testData.pageOptions,
        };
        const result = await manager.getNodes(options);
        verifyWithSnapshot(result, expectedParams);
      });

      it("returns child nodes", async () => {
        // what the addon receives
        const parentNodeKey = createTestECInstancesNodeKey();
        const expectedParams = {
          requestId: NativePlatformRequestTypes.GetChildren,
          params: {
            nodeKey: parentNodeKey,
            paging: testData.pageOptions,
            rulesetId: manager.getRulesetId(testData.rulesetOrId),
          },
        };

        // what the addon returns

        const addonResponse: HierarchyLevel = {
          nodes: [
            {
              key: createTestNodeKey({
                type: StandardNodeTypes.ECInstancesNode,
                pathFromRoot: ["p1"],
                instanceKeys: [createTestECInstanceKey()],
              }),
              label: LabelDefinition.fromLabelString("test2"),
            },
            {
              key: createTestNodeKey({
                type: "type 2",
                pathFromRoot: ["p1", "p3"],
              }),
              label: LabelDefinition.fromLabelString("test3"),
            },
          ],
          supportsFiltering: true,
        };
        setup(addonResponse);

        // test
        const options: Paged<HierarchyRequestOptions<IModelDb, NodeKey>> = {
          imodel: imodelMock.object,
          rulesetOrId: testData.rulesetOrId,
          paging: testData.pageOptions,

          parentKey: parentNodeKey,
        };
        const result = await manager.getNodes(options);
        verifyWithSnapshot(result, expectedParams);
      });

      it("returns localized nodes", async () => {
        // what the addon receives
        const expectedParams = {
          requestId: NativePlatformRequestTypes.GetRootNodes,
          params: {
            paging: testData.pageOptions,
            rulesetId: manager.getRulesetId(testData.rulesetOrId),
          },
        };

        // what the addon returns

        const addonResponse: HierarchyLevel = {
          nodes: [
            {
              key: createTestNodeKey({
                type: "type1",
                pathFromRoot: ["p1", "p2", "p3"],
              }),
              label: LabelDefinition.fromLabelString("@Presentation:label.notSpecified@"),
              description: "description1",
              hasChildren: true,
              isSelectionDisabled: true,
              isEditable: true,
              isExpanded: true,
            },
          ],
          supportsFiltering: true,
        };
        setup(addonResponse);

        // test
        const options: Paged<HierarchyRequestOptions<IModelDb, NodeKey>> = {
          imodel: imodelMock.object,
          rulesetOrId: testData.rulesetOrId,
          paging: testData.pageOptions,
        };
        const result = await manager.getNodes(options);
        verifyWithSnapshot(result, expectedParams);
      });
    });

    describe("getNodesCount", () => {
      it("returns root nodes count", async () => {
        // what the addon receives
        const expectedParams = {
          requestId: NativePlatformRequestTypes.GetRootNodesCount,
          params: {
            rulesetId: manager.getRulesetId(testData.rulesetOrId),
          },
        };

        // what the addon returns
        const addonResponse = 456;
        setup(addonResponse);

        // test
        const options: HierarchyRequestOptions<IModelDb, NodeKey> = {
          imodel: imodelMock.object,
          rulesetOrId: testData.rulesetOrId,
        };
        const result = await manager.getNodesCount(options);
        verifyWithExpectedResult(result, addonResponse, expectedParams);
      });

      it("returns child nodes count", async () => {
        // what the addon receives
        const parentNodeKey = createTestECInstancesNodeKey();
        const expectedParams = {
          requestId: NativePlatformRequestTypes.GetChildrenCount,
          params: {
            nodeKey: parentNodeKey,
            rulesetId: manager.getRulesetId(testData.rulesetOrId),
          },
        };

        // what the addon returns
        const addonResponse = 789;
        setup(addonResponse);

        // test
        const options: HierarchyRequestOptions<IModelDb, NodeKey> = {
          imodel: imodelMock.object,
          rulesetOrId: testData.rulesetOrId,
          parentKey: parentNodeKey,
        };
        const result = await manager.getNodesCount(options);
        verifyWithExpectedResult(result, addonResponse, expectedParams);
      });
    });

    describe("getNodesDescriptor", () => {
      it("returns hierarchy level descriptor", async () => {
        // what the addon receives
        const parentNodeKey = createTestECInstancesNodeKey();
        const expectedParams = {
          requestId: NativePlatformRequestTypes.GetNodesDescriptor,
          params: {
            nodeKey: parentNodeKey,
            rulesetId: manager.getRulesetId(testData.rulesetOrId),
          },
        };

        // what the addon returns
        const addonResponse = createTestContentDescriptor({ fields: [] });
        setup(addonResponse);

        // test
        const options: HierarchyLevelDescriptorRequestOptions<IModelDb, NodeKey> = {
          imodel: imodelMock.object,
          rulesetOrId: testData.rulesetOrId,
          parentKey: parentNodeKey,
        };
        const result = await manager.getNodesDescriptor(options);
        verifyWithSnapshot(result, expectedParams);
      });

      it("handles undefined descriptor", async () => {
        // what the addon receives
        const parentNodeKey = createTestECInstancesNodeKey();
        const expectedParams = {
          requestId: NativePlatformRequestTypes.GetNodesDescriptor,
          params: {
            nodeKey: parentNodeKey,
            rulesetId: manager.getRulesetId(testData.rulesetOrId),
          },
        };

        // what the addon returns
        setup(undefined);

        // test
        const options: HierarchyLevelDescriptorRequestOptions<IModelDb, NodeKey> = {
          imodel: imodelMock.object,
          rulesetOrId: testData.rulesetOrId,
          parentKey: parentNodeKey,
        };
        const result = await manager.getNodesDescriptor(options);
        verifyWithExpectedResult(result, undefined, expectedParams);
      });
    });

    describe("getFilteredNodePaths", () => {
      it("returns filtered node paths", async () => {
        // what the addon receives
        const expectedParams = {
          requestId: NativePlatformRequestTypes.GetFilteredNodePaths,
          params: {
            filterText: "filter",
            rulesetId: manager.getRulesetId(testData.rulesetOrId),
          },
        };

        // what addon returns
        const addonResponse = [createTestNodePathElement()];
        setup(addonResponse);

        // test
        const options: FilterByTextHierarchyRequestOptions<IModelDb> = {
          imodel: imodelMock.object,
          rulesetOrId: testData.rulesetOrId,
          filterText: "filter",
        };
        const result = await manager.getFilteredNodePaths(options);
        verifyWithSnapshot(result, expectedParams);
      });
    });

    describe("getNodePaths", () => {
      it("returns node paths", async () => {
        // what the addon receives
        const keyJsonArray = [[createTestECInstanceKey(), createTestECInstanceKey()]];
        const keyArray = [[...keyJsonArray[0]]];
        const markedIndex = 23;
        const expectedParams = {
          requestId: NativePlatformRequestTypes.GetNodePaths,
          params: {
            paths: keyJsonArray,
            markedIndex,
            rulesetId: manager.getRulesetId(testData.rulesetOrId),
          },
        };

        // what addon returns
        const addonResponse = [createTestNodePathElement()];
        setup(addonResponse);

        // test
        const options: FilterByInstancePathsHierarchyRequestOptions<IModelDb> = {
          imodel: imodelMock.object,
          rulesetOrId: testData.rulesetOrId,
          instancePaths: keyArray,
          markedIndex,
        };
        const result = await manager.getNodePaths(options);
        verifyWithSnapshot(result, expectedParams);
      });
    });

    describe("compareHierarchies", () => {
      it("requests addon to compare hierarchies based on ruleset and variables' changes", async () => {
        const var1: IntRulesetVariable = { id: "var", type: VariableValueTypes.Int, value: 123 };
        const var2: IntRulesetVariable = { id: "var", type: VariableValueTypes.Int, value: 465 };
        const nodeKey = createTestECInstancesNodeKey();

        // what the addon receives
        const expectedParams = {
          requestId: NativePlatformRequestTypes.CompareHierarchies,
          params: {
            prevRulesetId: "test",
            prevRulesetVariables: JSON.stringify([var1]),
            currRulesetId: "test",
            currRulesetVariables: JSON.stringify([var2]),
            expandedNodeKeys: JSON.stringify([nodeKey]),
          },
        };

        // what the addon returns

        const unprocessedResponse: HierarchyCompareInfo = {
          changes: [
            {
              type: "Insert",
              position: 1,
              node: createTestECInstancesNode(),
            },
          ],
        };
        const addonResponse = setup(unprocessedResponse);

        // test
        const options: HierarchyCompareOptions<IModelDb, NodeKey> = {
          imodel: imodelMock.object,
          prev: {
            rulesetOrId: "test",
            rulesetVariables: [var1],
          },
          rulesetOrId: "test",
          rulesetVariables: [var2],
          expandedNodeKeys: [nodeKey],
        };
        const result = await manager.compareHierarchies(options);
        verifyWithExpectedResult(result, addonResponse, expectedParams);
      });

      it("requests addon to compare hierarchies based on ruleset changes", async () => {
        // what the addon receives
        const expectedParams = {
          requestId: NativePlatformRequestTypes.CompareHierarchies,
          params: {
            prevRulesetId: "test",
            prevRulesetVariables: JSON.stringify([]),
            currRulesetId: "test",
            currRulesetVariables: JSON.stringify([]),
            expandedNodeKeys: JSON.stringify([]),
          },
        };

        // what the addon returns
        const addonResponse: HierarchyCompareInfo = {
          changes: [
            {
              type: "Delete",
              parent: createTestECInstancesNode().key,
              position: 123,
            },
          ],
        };
        setup(addonResponse);

        // test
        const options: HierarchyCompareOptions<IModelDb, NodeKey> = {
          imodel: imodelMock.object,
          prev: {
            rulesetOrId: "test",
          },
          rulesetOrId: "test",
        };
        const result = await manager.compareHierarchies(options);
        verifyWithExpectedResult(result, addonResponse, expectedParams);
      });

      it("requests addon to compare hierarchies based on ruleset variables' changes", async () => {
        const var1: IntRulesetVariable = { id: "var", type: VariableValueTypes.Int, value: 123 };
        const var2: IntRulesetVariable = { id: "var", type: VariableValueTypes.Int, value: 465 };

        // what the addon receives
        const expectedParams = {
          requestId: NativePlatformRequestTypes.CompareHierarchies,
          params: {
            prevRulesetId: "test",
            prevRulesetVariables: JSON.stringify([var1]),
            currRulesetId: "test",
            currRulesetVariables: JSON.stringify([var2]),
            expandedNodeKeys: JSON.stringify([]),
          },
        };

        // what the addon returns
        const addonResponse: HierarchyCompareInfo = {
          changes: [
            {
              type: "Update",
              target: createTestECInstancesNode().key,
              changes: {},
            },
          ],
        };
        setup(addonResponse);

        // test
        const options: HierarchyCompareOptions<IModelDb, NodeKey> = {
          imodel: imodelMock.object,
          prev: {
            rulesetVariables: [var1],
          },
          rulesetOrId: "test",
          rulesetVariables: [var2],
        };
        const result = await manager.compareHierarchies(options);

        verifyWithExpectedResult(result, addonResponse, expectedParams);
      });

      it("returns empty result if neither ruleset nor ruleset variables changed", async () => {
        nativePlatformMock.reset();
        const result = await manager.compareHierarchies({
          imodel: imodelMock.object,
          prev: {},
          rulesetOrId: "test",
        });
        nativePlatformMock.verify(async (x) => x.handleRequest(moq.It.isAny(), moq.It.isAny(), moq.It.isAny()), moq.Times.never());
        expect(result).to.deep.eq({ changes: [] });
      });

      it("throws when trying to compare hierarchies with different ruleset ids", async () => {
        nativePlatformMock.reset();
        const options: HierarchyCompareOptions<IModelDb, NodeKey> = {
          imodel: imodelMock.object,
          prev: {
            rulesetOrId: "1",
          },
          rulesetOrId: "2",
          expandedNodeKeys: [],
        };
        await expect(manager.compareHierarchies(options)).to.eventually.be.rejected;
        nativePlatformMock.verify(async (x) => x.handleRequest(moq.It.isAny(), moq.It.isAny(), moq.It.isAny()), moq.Times.never());
      });
    });

    describe("getContentSources", () => {
      it("returns content sources", async () => {
        // what the addon receives
        const classes = ["test.class1", "test.class2"];
        const expectedParams = {
          requestId: NativePlatformRequestTypes.GetContentSources,
          params: {
            rulesetId: "ElementProperties",
            classes,
          },
        };

        // what the addon returns
        const addonResponse = {
          sources: [
            {
              selectClassInfo: "0x123",
              isSelectPolymorphic: true,
              pathToPrimaryClass: [{ sourceClassInfo: "0x123", relationshipInfo: "0x456", isForwardRelationship: true, targetClassInfo: "0x789" }],
              pathFromInputToSelectClass: [{ sourceClassInfo: "0x123", relationshipInfo: "0x456", isForwardRelationship: true, targetClassInfo: "0x789" }],
              relatedPropertyPaths: [[{ sourceClassInfo: "0x123", relationshipInfo: "0x456", isForwardRelationship: true, targetClassInfo: "0x789" }]],
              navigationPropertyClasses: [{ sourceClassInfo: "0x123", relationshipInfo: "0x456", isForwardRelationship: true, targetClassInfo: "0x789" }],
              relatedInstanceClasses: [{ sourceClassInfo: "0x123", relationshipInfo: "0x456", isForwardRelationship: true, targetClassInfo: "0x789" }],
              relatedInstancePaths: [[{ sourceClassInfo: "0x123", relationshipInfo: "0x456", isForwardRelationship: true, targetClassInfo: "0x789" }]],
            } as SelectClassInfoJSON<Id64String>,
          ],
          classesMap: {
            "0x123": { name: "class1", label: "Class One" },
            "0x456": { name: "class2", label: "Class Two" },
            "0x789": { name: "class3", label: "Class Three" },
          },
        };
        setup(addonResponse);

        // test
        const options: ContentSourcesRequestOptions<IModelDb> = {
          imodel: imodelMock.object,
          classes,
        };
        const result = await manager.getContentSources(options);
        verifyWithSnapshot(result, expectedParams);
      });
    });

    describe("getContentDescriptor", () => {
      it("returns content descriptor", async () => {
        // what the addon receives
        const keys = new KeySet([createTestECInstancesNodeKey(), createTestECInstanceKey()]);
        const expectedParams = {
          requestId: NativePlatformRequestTypes.GetContentDescriptor,
          params: {
            displayType: testData.displayType,
            keys: getKeysForContentRequest(keys),
            selection: testData.selectionInfo,
            rulesetId: manager.getRulesetId(testData.rulesetOrId),
            contentFlags: ContentFlags.DescriptorOnly,
          },
        };

        // what the addon returns
        const testClassInfo = createTestECClassInfo();
        const classesMap = {
          [testClassInfo.id]: {
            label: testClassInfo.label,
            name: testClassInfo.name,
          },
        };
        const addonResponse: DescriptorJSON = {
          connectionId: "test-connection-id",
          inputKeysHash: "input-hash",
          displayType: testData.displayType,
          classesMap,
          selectClasses: [
            SelectClassInfo.toCompressedJSON(
              createTestSelectClassInfo({
                pathFromInputToSelectClass: createTestRelationshipPath(1),
                relatedPropertyPaths: [createTestRelationshipPath(1)],
                navigationPropertyClasses: [createTestRelatedClassInfo()],
                relatedInstancePaths: [createTestRelationshipPath(1)],
              }),
              classesMap,
            ),
          ],
          categories: [CategoryDescription.toJSON(createTestCategoryDescription({ name: "test-category" }))],
          fields: [
            {
              name: "Primitive property field with editor",
              category: "test-category",
              label: "Test field with editor",
              type: {
                typeName: "string",
                valueFormat: PropertyValueFormat.Primitive,
              } satisfies PrimitiveTypeDescription,
              isReadonly: true,
              priority: 999,
              editor: {
                name: "test-editor",
                params: {
                  ["some_param"]: 789,
                },
              },
              properties: [
                {
                  property: {
                    classInfo: testClassInfo.id,
                    name: "Test property",
                    type: "string",
                    enumerationInfo: {
                      choices: [
                        {
                          label: "choice1",
                          value: "Choice 1",
                        },
                        {
                          label: "choice2",
                          value: "Choice 2",
                        },
                      ],
                      isStrict: true,
                    },
                  } satisfies PropertyInfoJSON<Id64String>,
                } satisfies PropertyJSON<Id64String>,
              ],
            } satisfies PropertiesFieldJSON<Id64String>,
            {
              name: "Complex array of structs property field",
              category: "test-category",
              label: "Test array of structs field",
              type: {
                typeName: "string[]",
                valueFormat: PropertyValueFormat.Array,
                memberType: {
                  typeName: "SomeClass",
                  valueFormat: PropertyValueFormat.Struct,
                  members: [
                    {
                      name: "member1",
                      label: "Member 1",
                      type: {
                        typeName: "string",
                        valueFormat: PropertyValueFormat.Primitive,
                      },
                    },
                    {
                      name: "member2",
                      label: "Member 2",
                      type: {
                        typeName: "string[]",
                        valueFormat: PropertyValueFormat.Array,
                        memberType: {
                          typeName: "string",
                          valueFormat: PropertyValueFormat.Primitive,
                        },
                      } satisfies ArrayTypeDescription,
                    },
                  ],
                } satisfies StructTypeDescription,
              } satisfies ArrayTypeDescription,
              isReadonly: false,
              priority: 888,
              properties: [
                {
                  property: {
                    classInfo: testClassInfo.id,
                    name: "TestProperty",
                    type: "double",
                    kindOfQuantity: {
                      name: "TestKoq",
                      label: "Test koq",
                      persistenceUnit: "m",
                    } satisfies KindOfQuantityInfo,
                  } satisfies PropertyInfoJSON<Id64String>,
                } satisfies PropertyJSON<Id64String>,
              ],
            } satisfies PropertiesFieldJSON<Id64String>,
            {
              name: "Nested content field",
              category: "test-category",
              label: "Nested content field",
              type: {
                typeName: "Field type",
                valueFormat: PropertyValueFormat.Struct,
                members: [
                  {
                    name: "member1",
                    label: "Member 1",
                    type: {
                      typeName: "string",
                      valueFormat: PropertyValueFormat.Primitive,
                    },
                  },
                ],
              } satisfies StructTypeDescription,
              contentClassInfo: testClassInfo.id,
              pathToPrimaryClass: createTestRelationshipPath(1).map((step) => RelatedClassInfo.toCompressedJSON(step, classesMap)),
              nestedFields: [
                {
                  name: "Simple property field",
                  category: "test-category",
                  label: "Test simple field",
                  type: {
                    typeName: "string",
                    valueFormat: PropertyValueFormat.Primitive,
                  },
                  isReadonly: false,
                  priority: 777,
                } satisfies FieldJSON,
              ],
              isReadonly: false,
              priority: 777,
              autoExpand: true,
            } satisfies NestedContentFieldJSON<Id64String>,
          ],
          contentFlags: 0,
        };
        setup(addonResponse);

        // test
        const options: ContentDescriptorRequestOptions<IModelDb, KeySet> = {
          imodel: imodelMock.object,
          rulesetOrId: testData.rulesetOrId,
          displayType: testData.displayType,
          keys,
          selection: testData.selectionInfo,
        };
        const result = await manager.getContentDescriptor(options);
        verifyWithSnapshot(result, expectedParams);
      });
    });

    describe("getContentSetSize", () => {
      it("returns content set size", async () => {
        // what the addon receives
        const keys = new KeySet([createTestECInstancesNodeKey(), createTestECInstanceKey()]);
        const descriptor = createTestContentDescriptor({ fields: [] });
        const expectedParams = {
          requestId: NativePlatformRequestTypes.GetContentSetSize,
          params: {
            keys: getKeysForContentRequest(keys),
            descriptorOverrides: descriptor.createDescriptorOverrides(),
            rulesetId: manager.getRulesetId(testData.rulesetOrId),
          },
        };

        // what the addon returns
        const addonResponse = 123;
        setup(addonResponse);

        // test
        const options: ContentRequestOptions<IModelDb, Descriptor, KeySet> = {
          imodel: imodelMock.object,
          rulesetOrId: testData.rulesetOrId,
          keys,
          descriptor,
        };
        const result = await manager.getContentSetSize(options);
        verifyWithExpectedResult(result, addonResponse, expectedParams);
      });

      it("returns content set size when descriptor overrides are passed instead of descriptor", async () => {
        // what the addon receives
        const keys = new KeySet([createTestECInstancesNodeKey(), createTestECInstanceKey()]);
        const descriptor = createTestContentDescriptor({ fields: [], displayType: "test" });
        const expectedParams = {
          requestId: NativePlatformRequestTypes.GetContentSetSize,
          params: {
            keys: getKeysForContentRequest(keys),
            descriptorOverrides: {
              displayType: descriptor.displayType,
            },
            rulesetId: manager.getRulesetId(testData.rulesetOrId),
          },
        };

        // what the addon returns
        const addonResponse = 456;
        setup(addonResponse);

        // test
        const options: ContentRequestOptions<IModelDb, Descriptor | DescriptorOverrides, KeySet> = {
          imodel: imodelMock.object,
          rulesetOrId: testData.rulesetOrId,
          descriptor: descriptor.createDescriptorOverrides(),
          keys,
        };
        const result = await manager.getContentSetSize(options);
        verifyWithExpectedResult(result, addonResponse, expectedParams);
      });
    });

    describe("getContentSet", () => {
      it("returns content set", async () => {
        // what the addon receives
        const keys = new KeySet([createTestECInstancesNodeKey(), createTestECInstanceKey()]);
        const fieldName = "test field";
        const category = createTestCategoryDescription();
        const descriptor = createTestContentDescriptor({
          categories: [category],
          fields: [
            createTestSimpleContentField({
              category,
              name: fieldName,
            }),
          ],
        });
        const expectedParams = {
          requestId: NativePlatformRequestTypes.GetContentSet,
          params: {
            keys: getKeysForContentRequest(keys),
            descriptorOverrides: descriptor.createDescriptorOverrides(),
            paging: testData.pageOptions,
            rulesetId: manager.getRulesetId(testData.rulesetOrId),
          },
        };

        // what the addon returns
        const addonResponse: ItemJSON[] = [
          {
            primaryKeys: [createTestECInstanceKey()],
            classInfo: createTestECClassInfo(),
            labelDefinition: createTestLabelDefinition(),
            values: {
              [fieldName]: "test value",
            },
            displayValues: {
              [fieldName]: "test display value",
            },
            mergedFieldNames: [],
          },
        ];
        setup(addonResponse);

        // test
        const options: Paged<ContentRequestOptions<IModelDb, Descriptor, KeySet>> = {
          imodel: imodelMock.object,
          rulesetOrId: testData.rulesetOrId,
          paging: testData.pageOptions,
          descriptor,
          keys,
        };
        const result = await manager.getContentSet(options);
        verifyWithSnapshot(result, expectedParams);
      });

      it("returns localized content set", async () => {
        // what the addon receives
        const keys = new KeySet([createTestECInstancesNodeKey(), createTestECInstanceKey()]);
        const fieldName = "test field";
        const category = createTestCategoryDescription({ label: "@Presentation:label.notSpecified@" });
        const descriptor = createTestContentDescriptor({
          categories: [category],
          fields: [
            createTestSimpleContentField({
              label: "@Presentation:label.notSpecified@",
              category,
              name: fieldName,
            }),
          ],
        });
        const expectedParams = {
          requestId: NativePlatformRequestTypes.GetContentSet,
          params: {
            keys: getKeysForContentRequest(keys),
            descriptorOverrides: descriptor.createDescriptorOverrides(),
            paging: testData.pageOptions,
            rulesetId: manager.getRulesetId(testData.rulesetOrId),
          },
        };

        // what the addon returns
        const addonResponse: ItemJSON[] = [
          {
            primaryKeys: [createTestECInstanceKey()],
            classInfo: createTestECClassInfo(),
            labelDefinition: {
              typeName: "string",
              rawValue: "@Presentation:label.notSpecified@",
              displayValue: "@Presentation:label.notSpecified@",
            },
            values: {
              [fieldName]: "@Presentation:label.notSpecified@",
            },
            displayValues: {
              [fieldName]: "@Presentation:label.notSpecified@",
            },
            mergedFieldNames: [],
          },
        ];
        setup(addonResponse);

        // test
        const options: Paged<ContentRequestOptions<IModelDb, Descriptor, KeySet>> = {
          imodel: imodelMock.object,
          rulesetOrId: testData.rulesetOrId,
          paging: testData.pageOptions,
          descriptor,
          keys,
        };
        const result = await manager.getContentSet(options);
        verifyWithSnapshot(result, expectedParams);
      });

      it("returns content set for BisCore:Element instances when concrete key is found", async () => {
        // what the addon receives
        const baseClassKey = { className: "BisCore:Element", id: "0x123" };
        const concreteClassKey = { className: "concrete:class", id: baseClassKey.id };
        setupIModelForElementKey(imodelMock, concreteClassKey);
        const expectedParams = {
          requestId: NativePlatformRequestTypes.GetContentSet,
          params: {
            keys: getKeysForContentRequest(new KeySet([concreteClassKey])),
            descriptorOverrides: {},
            paging: testData.pageOptions,
            rulesetId: manager.getRulesetId(testData.rulesetOrId),
          },
        };

        // what the addon returns
        const fieldName = "test field";
        const addonResponse: ItemJSON[] = [
          {
            primaryKeys: [createTestECInstanceKey()],
            classInfo: createTestECClassInfo(),
            labelDefinition: createTestLabelDefinition(),
            values: {
              [fieldName]: "test value",
            },
            displayValues: {
              [fieldName]: "test display value",
            },
            mergedFieldNames: [],
          },
        ];
        setup(addonResponse);

        // test
        const options: Paged<ContentRequestOptions<IModelDb, Descriptor, KeySet>> = {
          imodel: imodelMock.object,
          rulesetOrId: testData.rulesetOrId,
          paging: testData.pageOptions,
          descriptor: createTestContentDescriptor({ fields: [createTestSimpleContentField({ name: fieldName })] }),
          keys: new KeySet([baseClassKey]),
        };
        const result = await manager.getContentSet(options);
        verifyWithSnapshot(result, expectedParams);
      });

      it("returns content set for BisCore:Element instances when concrete key is not found", async () => {
        // what the addon receives
        const baseClassKey = { className: "BisCore:Element", id: "0x123" };
        setupIModelForElementKey(imodelMock, undefined);
        const expectedParams = {
          requestId: NativePlatformRequestTypes.GetContentSet,
          params: {
            keys: getKeysForContentRequest(new KeySet([baseClassKey])),
            descriptorOverrides: {},
            paging: testData.pageOptions,
            rulesetId: manager.getRulesetId(testData.rulesetOrId),
          },
        };

        // what the addon returns
        const fieldName = "test field";
        const addonResponse: ItemJSON[] = [
          {
            primaryKeys: [createTestECInstanceKey()],
            classInfo: createTestECClassInfo(),
            labelDefinition: createTestLabelDefinition(),
            values: {
              [fieldName]: "test value",
            },
            displayValues: {
              [fieldName]: "test display value",
            },
            mergedFieldNames: [],
          },
        ];
        setup(addonResponse);

        // test
        const options: Paged<ContentRequestOptions<IModelDb, Descriptor, KeySet>> = {
          imodel: imodelMock.object,
          rulesetOrId: testData.rulesetOrId,
          paging: testData.pageOptions,
          descriptor: createTestContentDescriptor({ fields: [createTestSimpleContentField({ name: fieldName })] }),
          keys: new KeySet([baseClassKey]),
        };
        const result = await manager.getContentSet(options);
        verifyWithSnapshot(result, expectedParams);
      });

      it("returns formatted content set", async () => {
        // setup manager to support formatting
        recreateManager({ schemaContextProvider: () => new SchemaContext() });

        // what the addon receives
        const keys = new KeySet([createTestECInstancesNodeKey()]);
        const fieldName = "test field";
        const descriptor = createTestContentDescriptor({
          fields: [
            createTestPropertiesContentField({
              name: fieldName,
              properties: [{ property: createTestPropertyInfo() }],
              type: { valueFormat: PropertyValueFormat.Primitive, typeName: "double" },
            }),
          ],
          displayType: "test",
        });
        const expectedParams = {
          requestId: NativePlatformRequestTypes.GetContentSet,
          params: {
            keys: getKeysForContentRequest(keys),
            descriptorOverrides: {
              displayType: descriptor.displayType,
            },
            paging: testData.pageOptions,
            rulesetId: manager.getRulesetId(testData.rulesetOrId),
            omitFormattedValues: true,
          },
        };

        // what the addon returns
        const fieldValue = 1.234;
        const addonResponse: ItemJSON[] = [
          {
            primaryKeys: [createTestECInstanceKey()],
            classInfo: createTestECClassInfo(),
            labelDefinition: createTestLabelDefinition(),
            values: {
              [fieldName]: fieldValue,
            },
            displayValues: {},
            mergedFieldNames: [],
          },
        ];
        setup(addonResponse);

        // test
        const options: Paged<ContentRequestOptions<IModelDb, Descriptor, KeySet>> = {
          imodel: imodelMock.object,
          rulesetOrId: testData.rulesetOrId,
          paging: testData.pageOptions,
          descriptor,
          keys,
        };
        const result = await manager.getContentSet(options);
        verifyWithSnapshot(result, expectedParams);
      });

      it("returns content without formatting", async () => {
        // setup manager to support formatting
        recreateManager({ schemaContextProvider: () => new SchemaContext() });

        // what the addon receives
        const keys = new KeySet([createTestECInstancesNodeKey()]);
        const fieldName = "test field";
        const descriptor = createTestContentDescriptor({
          fields: [
            createTestPropertiesContentField({
              name: fieldName,
              properties: [{ property: createTestPropertyInfo() }],
              type: { valueFormat: PropertyValueFormat.Primitive, typeName: "double" },
            }),
          ],
          displayType: "test",
        });
        const expectedParams = {
          requestId: NativePlatformRequestTypes.GetContentSet,
          params: {
            keys: getKeysForContentRequest(keys),
            descriptorOverrides: {
              displayType: descriptor.displayType,
            },
            paging: testData.pageOptions,
            rulesetId: manager.getRulesetId(testData.rulesetOrId),
            omitFormattedValues: true,
          },
        };

        // what the addon returns
        const fieldValue = 1.234;
        const addonResponse: ItemJSON[] = [
          {
            primaryKeys: [createTestECInstanceKey()],
            classInfo: createTestECClassInfo(),
            labelDefinition: createTestLabelDefinition(),
            values: {
              [fieldName]: fieldValue,
            },
            displayValues: {},
            mergedFieldNames: [],
          },
        ];
        setup(addonResponse);

        // test
        const options: Paged<ContentRequestOptions<IModelDb, Descriptor, KeySet>> = {
          imodel: imodelMock.object,
          rulesetOrId: testData.rulesetOrId,
          paging: testData.pageOptions,
          descriptor,
          keys,
          omitFormattedValues: true,
        };
        const result = await manager.getContentSet(options);
        verifyWithSnapshot(result, expectedParams);
      });
    });

    describe("getContent", () => {
      it("returns content", async () => {
        // what the addon receives
        const keys = new KeySet([createTestECInstancesNodeKey(), createTestECInstanceKey()]);
        const fieldName = "test field";
        const category = createTestCategoryDescription();
        const descriptor = createTestContentDescriptor({
          categories: [category],
          fields: [
            createTestSimpleContentField({
              category,
              name: fieldName,
            }),
          ],
        });
        const expectedParams = {
          requestId: NativePlatformRequestTypes.GetContent,
          params: {
            keys: getKeysForContentRequest(keys),
            descriptorOverrides: descriptor.createDescriptorOverrides(),
            paging: testData.pageOptions,
            rulesetId: manager.getRulesetId(testData.rulesetOrId),
          },
        };

        // what the addon returns
        const addonResponse = {
          descriptor: descriptor.toJSON(),
          contentSet: [
            {
              primaryKeys: [createTestECInstanceKey()],
              classInfo: createTestECClassInfo(),
              labelDefinition: createTestLabelDefinition(),
              imageId: "image id",
              values: {
                [fieldName]: "test value",
              },
              displayValues: {
                [fieldName]: "test display value",
              },
              mergedFieldNames: [],
            } as ItemJSON,
          ],
        } as ContentJSON;
        setup(addonResponse);

        // test
        const options: Paged<ContentRequestOptions<IModelDb, Descriptor | DescriptorOverrides, KeySet>> = {
          imodel: imodelMock.object,
          rulesetOrId: testData.rulesetOrId,
          paging: testData.pageOptions,
          descriptor,
          keys,
        };
        const result = await manager.getContent(options);
        verifyWithSnapshot(result, expectedParams);
      });

      it("returns localized content", async () => {
        // what the addon receives
        const keys = new KeySet([createTestECInstancesNodeKey(), createTestECInstanceKey()]);
        const fieldName = "test field name";
        const category = createTestCategoryDescription({ label: "@Presentation:label.notSpecified@" });
        const descriptor = createTestContentDescriptor({
          categories: [category],
          fields: [
            createTestSimpleContentField({
              label: "@Presentation:label.notSpecified@",
              category,
              name: fieldName,
            }),
          ],
        });
        const expectedParams = {
          requestId: NativePlatformRequestTypes.GetContent,
          params: {
            keys: getKeysForContentRequest(keys),
            descriptorOverrides: descriptor.createDescriptorOverrides(),
            paging: testData.pageOptions,
            rulesetId: manager.getRulesetId(testData.rulesetOrId),
          },
        };

        // what the addon returns
        const addonResponse = {
          descriptor: descriptor.toJSON(),
          contentSet: [
            {
              primaryKeys: [createTestECInstanceKey()],
              classInfo: createTestECClassInfo(),
              labelDefinition: {
                typeName: "string",
                rawValue: "@Presentation:label.notSpecified@",
                displayValue: "@Presentation:label.notSpecified@",
              },
              imageId: "image id",
              values: {
                [fieldName]: "@Presentation:label.notSpecified@",
              },
              displayValues: {
                [fieldName]: "@Presentation:label.notSpecified@",
              },
              mergedFieldNames: [],
            } as ItemJSON,
          ],
        } as ContentJSON;
        setup(addonResponse);

        // test
        const options: Paged<ContentRequestOptions<IModelDb, Descriptor | DescriptorOverrides, KeySet>> = {
          imodel: imodelMock.object,
          rulesetOrId: testData.rulesetOrId,
          paging: testData.pageOptions,
          descriptor,
          keys,
        };
        const result = await manager.getContent(options);
        verifyWithSnapshot(result, expectedParams);
      });

      it("returns content for BisCore:Element instances when concrete key is found", async () => {
        // what the addon receives
        const baseClassKey = { className: "BisCore:Element", id: "0x123" };
        const concreteClassKey = { className: "MySchema:MyClass", id: baseClassKey.id };
        setupIModelForElementKey(imodelMock, concreteClassKey);
        const expectedParams = {
          requestId: NativePlatformRequestTypes.GetContent,
          params: {
            keys: getKeysForContentRequest(new KeySet([concreteClassKey])),
            descriptorOverrides: {},
            paging: testData.pageOptions,
            rulesetId: manager.getRulesetId(testData.rulesetOrId),
          },
        };

        // what the addon returns
        const fieldName = "test field name";
        const category = createTestCategoryDescription();
        const addonResponse = {
          descriptor: createTestContentDescriptor({
            categories: [category],
            fields: [
              createTestSimpleContentField({
                category,
                name: fieldName,
              }),
            ],
          }).toJSON(),
          contentSet: [
            {
              primaryKeys: [createTestECInstanceKey()],
              classInfo: createTestECClassInfo(),
              labelDefinition: createTestLabelDefinition(),
              imageId: "image id",
              values: {
                [fieldName]: "test value",
              },
              displayValues: {
                [fieldName]: "test display value",
              },
              mergedFieldNames: [],
            } as ItemJSON,
          ],
        } as ContentJSON;
        setup(addonResponse);

        // test
        const options: Paged<ContentRequestOptions<IModelDb, Descriptor | DescriptorOverrides, KeySet>> = {
          imodel: imodelMock.object,
          rulesetOrId: testData.rulesetOrId,
          paging: testData.pageOptions,
          descriptor: {},
          keys: new KeySet([baseClassKey]),
        };
        const result = await manager.getContent(options);
        verifyWithSnapshot(result, expectedParams);
      });

      it("returns content for BisCore:Element instances when concrete key is not found", async () => {
        // what the addon receives
<<<<<<< HEAD
        const baseClassKey = { className: "BisCore:Element", id: createRandomId() };
        setupIModelForElementKey(imodelMock, undefined);
=======
        const baseClassKey = { className: "BisCore:Element", id: "0x123" };
        setupIModelForNoResultStatement(imodelMock);
>>>>>>> cdceef41
        const expectedParams = {
          requestId: NativePlatformRequestTypes.GetContent,
          params: {
            keys: getKeysForContentRequest(new KeySet([baseClassKey])),
            descriptorOverrides: {},
            paging: testData.pageOptions,
            rulesetId: manager.getRulesetId(testData.rulesetOrId),
          },
        };

        // what the addon returns
        const fieldName = "test field name";
        const category = createTestCategoryDescription();
        const addonResponse = {
          descriptor: createTestContentDescriptor({
            categories: [category],
            fields: [
              createTestSimpleContentField({
                category,
                name: fieldName,
              }),
            ],
          }).toJSON(),
          contentSet: [
            {
              primaryKeys: [createTestECInstanceKey()],
              classInfo: createTestECClassInfo(),
              labelDefinition: createTestLabelDefinition(),
              imageId: "image id",
              values: {
                [fieldName]: "test value",
              },
              displayValues: {
                [fieldName]: "test display value",
              },
              mergedFieldNames: [],
            } as ItemJSON,
          ],
        } as ContentJSON;
        setup(addonResponse);

        // test
        const options: Paged<ContentRequestOptions<IModelDb, Descriptor | DescriptorOverrides, KeySet>> = {
          imodel: imodelMock.object,
          rulesetOrId: testData.rulesetOrId,
          paging: testData.pageOptions,
          descriptor: {},
          keys: new KeySet([baseClassKey]),
        };
        const result = await manager.getContent(options);
        verifyWithSnapshot(result, expectedParams);
      });

      it("returns content when descriptor overrides are passed instead of descriptor", async () => {
        // what the addon receives
        const keys = new KeySet([createTestECInstancesNodeKey(), createTestECInstanceKey()]);
        const descriptor = createTestContentDescriptor({ fields: [], displayType: "test" });
        const expectedParams = {
          requestId: NativePlatformRequestTypes.GetContent,
          params: {
            keys: getKeysForContentRequest(keys),
            descriptorOverrides: {
              displayType: descriptor.displayType,
            },
            paging: testData.pageOptions,
            rulesetId: manager.getRulesetId(testData.rulesetOrId),
          },
        };

        // what the addon returns
        const fieldName = "test field name";
        const addonResponse = {
          descriptor: descriptor.toJSON(),
          contentSet: [
            {
              primaryKeys: [createTestECInstanceKey()],
              classInfo: createTestECClassInfo(),
              labelDefinition: createTestLabelDefinition(),
              values: {
                [fieldName]: "test value",
              },
              displayValues: {
                [fieldName]: "test display value",
              },
              mergedFieldNames: [],
            } as ItemJSON,
          ],
        } as ContentJSON;
        setup(addonResponse);

        // test
        const options: Paged<ContentRequestOptions<IModelDb, Descriptor | DescriptorOverrides, KeySet>> = {
          imodel: imodelMock.object,
          rulesetOrId: testData.rulesetOrId,
          paging: testData.pageOptions,
          descriptor: descriptor.createDescriptorOverrides(),
          keys,
        };
        const result = await manager.getContent(options);
        verifyWithSnapshot(result, expectedParams);
      });

      it("returns formatted content", async () => {
        // setup manager to support formatting
        recreateManager({ schemaContextProvider: () => new SchemaContext() });

        // what the addon receives
        const keys = new KeySet([createTestECInstancesNodeKey()]);
        const fieldName = "test field name";
        const descriptor = createTestContentDescriptor({
          fields: [
            createTestPropertiesContentField({
              name: fieldName,
              properties: [{ property: createTestPropertyInfo() }],
              type: { valueFormat: PropertyValueFormat.Primitive, typeName: "double" },
            }),
          ],
          displayType: "test",
        });
        const expectedParams = {
          requestId: NativePlatformRequestTypes.GetContent,
          params: {
            keys: getKeysForContentRequest(keys),
            descriptorOverrides: {
              displayType: descriptor.displayType,
            },
            paging: testData.pageOptions,
            rulesetId: manager.getRulesetId(testData.rulesetOrId),
            omitFormattedValues: true,
          },
        };

        // what the addon returns
        const fieldValue = 1.234;
        const addonResponse = {
          descriptor: descriptor.toJSON(),
          contentSet: [
            {
              primaryKeys: [createTestECInstanceKey()],
              classInfo: createTestECClassInfo(),
              labelDefinition: createTestLabelDefinition(),
              values: {
                [fieldName]: fieldValue,
              },
              displayValues: {},
              mergedFieldNames: [],
            } as ItemJSON,
          ],
        } as ContentJSON;
        setup(addonResponse);

        // test
        const options: Paged<ContentRequestOptions<IModelDb, Descriptor | DescriptorOverrides, KeySet>> = {
          imodel: imodelMock.object,
          rulesetOrId: testData.rulesetOrId,
          paging: testData.pageOptions,
          descriptor: descriptor.createDescriptorOverrides(),
          keys,
        };
        const result = await manager.getContent(options);
        verifyWithSnapshot(result, expectedParams);
      });

      it("returns content without formatting", async () => {
        // setup manager to support formatting
        recreateManager({ schemaContextProvider: () => new SchemaContext() });

        // what the addon receives
        const keys = new KeySet([createTestECInstancesNodeKey()]);
        const fieldName = "test field name";
        const descriptor = createTestContentDescriptor({
          fields: [
            createTestPropertiesContentField({
              name: fieldName,
              properties: [{ property: createTestPropertyInfo() }],
              type: { valueFormat: PropertyValueFormat.Primitive, typeName: "double" },
            }),
          ],
          displayType: "test",
        });
        const expectedParams = {
          requestId: NativePlatformRequestTypes.GetContent,
          params: {
            keys: getKeysForContentRequest(keys),
            descriptorOverrides: {
              displayType: descriptor.displayType,
            },
            paging: testData.pageOptions,
            rulesetId: manager.getRulesetId(testData.rulesetOrId),
            omitFormattedValues: true,
          },
        };

        // what the addon returns
        const fieldValue = 1.234;
        const addonResponse = {
          descriptor: descriptor.toJSON(),
          contentSet: [
            {
              primaryKeys: [createTestECInstanceKey()],
              classInfo: createTestECClassInfo(),
              labelDefinition: createTestLabelDefinition(),
              values: {
                [fieldName]: fieldValue,
              },
              displayValues: {},
              mergedFieldNames: [],
            } as ItemJSON,
          ],
        } as ContentJSON;
        setup(addonResponse);

        // test
        const options: Paged<ContentRequestOptions<IModelDb, Descriptor | DescriptorOverrides, KeySet>> = {
          imodel: imodelMock.object,
          rulesetOrId: testData.rulesetOrId,
          paging: testData.pageOptions,
          descriptor: descriptor.createDescriptorOverrides(),
          keys,
          omitFormattedValues: true,
        };
        const result = await manager.getContent(options);
        verifyWithSnapshot(result, expectedParams);
      });
    });

    describe("getPagedDistinctValues", () => {
      it("returns distinct values", async () => {
        // what the addon receives
        const keys = new KeySet([createTestECInstancesNodeKey(), createTestECInstanceKey()]);
        const descriptor = createTestContentDescriptor({ fields: [] });
        const fieldDescriptor: FieldDescriptor = {
          type: FieldDescriptorType.Name,
          fieldName: "test field name",
        };
        const pageOpts: PageOptions = {
          start: 1,
          size: 2,
        };
        const expectedParams = {
          requestId: NativePlatformRequestTypes.GetPagedDistinctValues,
          params: {
            descriptorOverrides: descriptor.createDescriptorOverrides(),
            keys: getKeysForContentRequest(keys),
            fieldDescriptor,
            rulesetId: manager.getRulesetId(testData.rulesetOrId),
            paging: pageOpts,
          },
        };

        // what the addon returns
        const addonResponse = {
          total: 1,
          items: [
            {
              displayValue: "test",
              groupedRawValues: ["test"],
            },
          ],
        };
        setup(addonResponse);

        // test
        const options: DistinctValuesRequestOptions<IModelDb, Descriptor | DescriptorOverrides, KeySet> = {
          imodel: imodelMock.object,
          rulesetOrId: testData.rulesetOrId,
          descriptor,
          keys,
          fieldDescriptor,
          paging: pageOpts,
        };
        const result = await manager.getPagedDistinctValues(options);
        verifyWithExpectedResult(result, addonResponse, expectedParams);
      });
    });

    describe("getElementProperties", () => {
      it("returns no properties for invalid element id", async () => {
        // what the addon receives
        const elementKey = { className: "BisCore:Element", id: "0x123" };
        setupIModelForElementKey(imodelMock, undefined);

        const expectedContentParams = {
          requestId: NativePlatformRequestTypes.GetContent,
          params: {
            keys: getKeysForContentRequest(new KeySet([elementKey])),
            descriptorOverrides: {
              displayType: DefaultContentDisplayTypes.PropertyPane,
              contentFlags: ContentFlags.ShowLabels,
            },
            rulesetId: "ElementProperties",
          },
        };

        // what the addon returns
        setup({});

        // test
        const options: SingleElementPropertiesRequestOptions<IModelDb> = {
          imodel: imodelMock.object,
          elementId: elementKey.id,
        };
        const result = await manager.getElementProperties(options);
        verifyMockRequest(expectedContentParams);
        expect(result).to.be.undefined;
      });

      it("returns single element properties", async () => {
        // what the addon receives
        const elementKey = { className: "BisCore:Element", id: "0x123" };
        setupIModelForElementKey(imodelMock, elementKey);

        const expectedContentParams = {
          requestId: NativePlatformRequestTypes.GetContent,
          params: {
            keys: getKeysForContentRequest(new KeySet([elementKey])),
            descriptorOverrides: {
              displayType: DefaultContentDisplayTypes.PropertyPane,
              contentFlags: ContentFlags.ShowLabels,
            },
            rulesetId: "ElementProperties",
          },
        };

        // what the addon returns
        const addonContentResponse = new Content(
          createTestContentDescriptor({
            fields: [
              createTestSimpleContentField({
                name: "test",
                label: "Test Field",
                category: createTestCategoryDescription({ label: "Test Category" }),
              }),
            ],
          }),
          [
            createTestContentItem({
              label: "test label",
              classInfo: createTestECClassInfo({ label: "Test Class" }),
              primaryKeys: [{ className: "TestSchema:TestClass", id: "0x123" }],
              values: {
                test: "test value",
              },
              displayValues: {
                test: "test display value",
              },
            }),
          ],
        ).toJSON();
        setup(addonContentResponse);

        // test
        const options: SingleElementPropertiesRequestOptions<IModelDb> = {
          imodel: imodelMock.object,
          elementId: elementKey.id,
        };
        const expectedResponse: ElementProperties = {
          class: "Test Class",
          id: "0x123",
          label: "test label",
          items: {
            ["Test Category"]: {
              type: "category",
              items: {
                ["Test Field"]: {
                  type: "primitive",
                  value: "test display value",
                },
              },
            },
          },
        };
        const result = await manager.getElementProperties(options);
        verifyMockRequest(expectedContentParams);
        expect(result).to.deep.eq(expectedResponse);
      });

      it("returns localized single element properties", async () => {
        // what the addon receives
        const elementKey = { className: "BisCore:Element", id: "0x123" };
        setupIModelForElementKey(imodelMock, elementKey);

        const expectedContentParams = {
          requestId: NativePlatformRequestTypes.GetContent,
          params: {
            keys: getKeysForContentRequest(new KeySet([elementKey])),
            descriptorOverrides: {
              displayType: DefaultContentDisplayTypes.PropertyPane,
              contentFlags: ContentFlags.ShowLabels,
            },
            rulesetId: "ElementProperties",
          },
        };

        // what the addon returns
        const addonContentResponse = new Content(
          createTestContentDescriptor({
            fields: [
              createTestSimpleContentField({
                name: "test",
                label: "Test Field",
                category: createTestCategoryDescription({ label: "Test Category" }),
              }),
            ],
          }),
          [
            createTestContentItem({
              label: "@Presentation:label.notSpecified@",
              classInfo: createTestECClassInfo({ label: "Test Class" }),
              primaryKeys: [{ className: "TestSchema:TestClass", id: "0x123" }],
              values: {
                test: "test value",
              },
              displayValues: {
                test: "test display value",
              },
            }),
          ],
        ).toJSON();
        setup(addonContentResponse);

        // test
        const options: SingleElementPropertiesRequestOptions<IModelDb> = {
          imodel: imodelMock.object,
          elementId: elementKey.id,
        };
        const expectedResponse: ElementProperties = {
          class: "Test Class",
          id: "0x123",
          label: "Not specified",
          items: {
            ["Test Category"]: {
              type: "category",
              items: {
                ["Test Field"]: {
                  type: "primitive",
                  value: "test display value",
                },
              },
            },
          },
        };
        const result = await manager.getElementProperties(options);
        verifyMockRequest(expectedContentParams);
        expect(result).to.deep.eq(expectedResponse);
      });

      function setupIModelForBatchedElementIdsQuery(imodel: moq.IMock<IModelDb>, ids: Id64String[]) {
        imodel
          .setup((x) => x.createQueryReader(moq.It.is((query) => query.trimStart().startsWith("SELECT COUNT(e.ECInstanceId)"))))
          .returns(() => stubECSqlReader([{ elementCount: ids.length }]));

        imodel
          .setup((x) => x.createQueryReader(moq.It.is((query) => query.startsWith("SELECT IdToHex(ECInstanceId)"))))
          .returns(() => stubECSqlReader(ids.map((id) => ({ id }))));
      }

      it("returns multiple elements properties by class name", async () => {
        // what the addon receives
        imodelMock
          .setup((x) => x.createQueryReader(moq.It.is((query) => query.includes(`FROM [TestSchema].[TestClass]`))))
          .returns(() => stubECSqlReader([{ className: "TestSchema.TestClass" }]));
        setupIModelForBatchedElementIdsQuery(imodelMock, ["0x123", "0x124"]);

        const expectedContentParams = {
          requestId: NativePlatformRequestTypes.GetContentSet,
          params: {
            rulesetId: manager.getRulesetId({
              id: `content/class-descriptor/TestSchema.TestClass`,
              rules: [
                {
                  ruleType: "Content",
                  specifications: [
                    {
                      specType: "ContentInstancesOfSpecificClasses",
                      classes: {
                        schemaName: "TestSchema",
                        classNames: ["TestClass"],
                        arePolymorphic: false,
                      },
                      handlePropertiesPolymorphically: true,
                    },
                  ],
                },
              ],
            }),
            descriptorOverrides: {
              displayType: DefaultContentDisplayTypes.Grid,
              contentFlags: ContentFlags.ShowLabels,
              instanceFilter: {
                selectClassName: `TestSchema.TestClass`,
                expression: `this.ECInstanceId >= 0x123 AND this.ECInstanceId <= 0x124`,
              },
            },
            keys: new KeySet(),
          },
        };

        // what the addon returns
        setup(
          createTestContentDescriptor({
            displayType: DefaultContentDisplayTypes.Grid,
            contentFlags: ContentFlags.ShowLabels,
            fields: [
              createTestSimpleContentField({
                name: "test",
                label: "Test Field",
                category: createTestCategoryDescription({ label: "Test Category" }),
              }),
            ],
          }).toJSON(),
        );
        setup(
          [
            createTestContentItem({
              label: "test label 1",
              classInfo: createTestECClassInfo({ label: "Test Class" }),
              primaryKeys: [{ className: "TestSchema:TestClass", id: "0x123" }],
              values: {
                test: "test value 1",
              },
              displayValues: {
                test: "test display value 1",
              },
            }),
            createTestContentItem({
              label: "test label 2",
              classInfo: createTestECClassInfo({ label: "Test Class" }),
              primaryKeys: [{ className: "TestSchema:TestClass", id: "0x124" }],
              values: {
                test: "test value 2",
              },
              displayValues: {
                test: "test display value 2",
              },
            }),
          ].map((item) => item.toJSON()),
        );

        // test
        const options: MultiElementPropertiesRequestOptions<IModelDb> = {
          imodel: imodelMock.object,
          elementClasses: ["TestSchema:TestClass"],
        };
        const expectedResponse = [
          {
            class: "Test Class",
            id: "0x123",
            label: "test label 1",
            items: {
              ["Test Category"]: {
                type: "category",
                items: {
                  ["Test Field"]: {
                    type: "primitive",
                    value: "test display value 1",
                  },
                },
              },
            },
          },
          {
            class: "Test Class",
            id: "0x124",
            label: "test label 2",
            items: {
              ["Test Category"]: {
                type: "category",
                items: {
                  ["Test Field"]: {
                    type: "primitive",
                    value: "test display value 2",
                  },
                },
              },
            },
          },
        ];
        const { total, iterator } = await manager.getElementProperties(options);

        expect(total).to.be.eq(2);
        for await (const items of iterator()) {
          verifyMockRequest(expectedContentParams);
          expect(items).to.deep.eq(expectedResponse);
        }
      });

      it("returns multiple elements properties by element id", async () => {
        const elementIds = [Id64.fromLocalAndBriefcaseIds(123, 1), Id64.fromLocalAndBriefcaseIds(124, 1), Id64.fromLocalAndBriefcaseIds(333, 1)];
        imodelMock
          .setup((x) => x.createQueryReader(moq.It.is((query) => query.includes(`FROM bis.Element`))))
          .returns(() => stubECSqlReader([{ className: "TestSchema.TestClass", ids: elementIds.join(",") }]));

        const expectedContentParams = {
          requestId: NativePlatformRequestTypes.GetContentSet,
          params: {
            rulesetId: manager.getRulesetId({
              id: `content/class-descriptor/TestSchema.TestClass`,
              rules: [
                {
                  ruleType: "Content",
                  specifications: [
                    {
                      specType: "ContentInstancesOfSpecificClasses",
                      classes: {
                        schemaName: "TestSchema",
                        classNames: ["TestClass"],
                        arePolymorphic: false,
                      },
                      handlePropertiesPolymorphically: true,
                    },
                  ],
                },
              ],
            }),
            descriptorOverrides: {
              displayType: DefaultContentDisplayTypes.Grid,
              contentFlags: ContentFlags.ShowLabels,
              instanceFilter: {
                selectClassName: `TestSchema.TestClass`,
                expression: `this.ECInstanceId >= ${elementIds[0]} AND this.ECInstanceId <= ${elementIds[1]} OR this.ECInstanceId = ${elementIds[2]}`,
              },
            },
            keys: new KeySet(),
          },
        };

        // what the addon returns
        setup(
          createTestContentDescriptor({
            displayType: DefaultContentDisplayTypes.Grid,
            contentFlags: ContentFlags.ShowLabels,
            fields: [
              createTestSimpleContentField({
                name: "test",
                label: "Test Field",
                category: createTestCategoryDescription({ label: "Test Category" }),
              }),
            ],
          }).toJSON(),
        );
        setup(
          [
            createTestContentItem({
              label: "test label 1",
              classInfo: createTestECClassInfo({ label: "Test Class" }),
              primaryKeys: [{ className: "TestSchema:TestClass", id: elementIds[0] }],
              values: {
                test: "test value 1",
              },
              displayValues: {
                test: "test display value 1",
              },
            }),
            createTestContentItem({
              label: "test label 2",
              classInfo: createTestECClassInfo({ label: "Test Class" }),
              primaryKeys: [{ className: "TestSchema:TestClass", id: elementIds[1] }],
              values: {
                test: "test value 2",
              },
              displayValues: {
                test: "test display value 2",
              },
            }),
            createTestContentItem({
              label: "test label 3",
              classInfo: createTestECClassInfo({ label: "Test Class" }),
              primaryKeys: [{ className: "TestSchema:TestClass", id: elementIds[2] }],
              values: {
                test: "test value 3",
              },
              displayValues: {
                test: "test display value 3",
              },
            }),
          ].map((item) => item.toJSON()),
        );

        // test
        const options: MultiElementPropertiesRequestOptions<IModelDb> = {
          imodel: imodelMock.object,
          elementIds,
        };
        const expectedResponse = [
          {
            class: "Test Class",
            id: elementIds[0],
            label: "test label 1",
            items: {
              ["Test Category"]: {
                type: "category",
                items: {
                  ["Test Field"]: {
                    type: "primitive",
                    value: "test display value 1",
                  },
                },
              },
            },
          },
          {
            class: "Test Class",
            id: elementIds[1],
            label: "test label 2",
            items: {
              ["Test Category"]: {
                type: "category",
                items: {
                  ["Test Field"]: {
                    type: "primitive",
                    value: "test display value 2",
                  },
                },
              },
            },
          },
          {
            class: "Test Class",
            id: elementIds[2],
            label: "test label 3",
            items: {
              ["Test Category"]: {
                type: "category",
                items: {
                  ["Test Field"]: {
                    type: "primitive",
                    value: "test display value 3",
                  },
                },
              },
            },
          },
        ];
        const { total, iterator } = await manager.getElementProperties(options);

        expect(total).to.be.eq(3);
        for await (const items of iterator()) {
          verifyMockRequest(expectedContentParams);
          expect(items).to.deep.eq(expectedResponse);
        }
      });

      it("returns localized multiple elements properties", async () => {
        // what the addon receives
        imodelMock
          .setup((x) => x.createQueryReader(moq.It.is((query) => query.includes(`FROM [TestSchema].[TestClass]`))))
          .returns(() => stubECSqlReader([{ className: "TestSchema.TestClass" }]));
        setupIModelForBatchedElementIdsQuery(imodelMock, ["0x123", "0x124"]);

        const expectedContentParams = {
          requestId: NativePlatformRequestTypes.GetContentSet,
          params: {
            rulesetId: manager.getRulesetId({
              id: `content/class-descriptor/TestSchema.TestClass`,
              rules: [
                {
                  ruleType: "Content",
                  specifications: [
                    {
                      specType: "ContentInstancesOfSpecificClasses",
                      classes: {
                        schemaName: "TestSchema",
                        classNames: ["TestClass"],
                        arePolymorphic: false,
                      },
                      handlePropertiesPolymorphically: true,
                    },
                  ],
                },
              ],
            }),
            descriptorOverrides: {
              displayType: DefaultContentDisplayTypes.Grid,
              contentFlags: ContentFlags.ShowLabels,
              instanceFilter: {
                selectClassName: `TestSchema.TestClass`,
                expression: `this.ECInstanceId >= 0x123 AND this.ECInstanceId <= 0x124`,
              },
            },
            keys: new KeySet(),
          },
        };

        // what the addon returns
        setup(
          createTestContentDescriptor({
            displayType: DefaultContentDisplayTypes.Grid,
            contentFlags: ContentFlags.ShowLabels,
            fields: [
              createTestSimpleContentField({
                name: "test",
                label: "Test Field",
                category: createTestCategoryDescription({ label: "Test Category" }),
              }),
            ],
          }).toJSON(),
        );
        setup(
          [
            createTestContentItem({
              label: "@Presentation:label.notSpecified@",
              classInfo: createTestECClassInfo({ label: "Test Class" }),
              primaryKeys: [{ className: "TestSchema:TestClass", id: "0x123" }],
              values: {
                test: "test value 1",
              },
              displayValues: {
                test: "test display value 1",
              },
            }),
            createTestContentItem({
              label: "@Presentation:label.notSpecified@",
              classInfo: createTestECClassInfo({ label: "Test Class" }),
              primaryKeys: [{ className: "TestSchema:TestClass", id: "0x124" }],
              values: {
                test: "test value 2",
              },
              displayValues: {
                test: "test display value 2",
              },
            }),
          ].map((item) => item.toJSON()),
        );

        // test
        const options: MultiElementPropertiesRequestOptions<IModelDb> = {
          imodel: imodelMock.object,
          elementClasses: ["TestSchema:TestClass"],
        };
        const expectedResponse = [
          {
            class: "Test Class",
            id: "0x123",
            label: "Not specified",
            items: {
              ["Test Category"]: {
                type: "category",
                items: {
                  ["Test Field"]: {
                    type: "primitive",
                    value: "test display value 1",
                  },
                },
              },
            },
          },
          {
            class: "Test Class",
            id: "0x124",
            label: "Not specified",
            items: {
              ["Test Category"]: {
                type: "category",
                items: {
                  ["Test Field"]: {
                    type: "primitive",
                    value: "test display value 2",
                  },
                },
              },
            },
          },
        ];
        const { total, iterator } = await manager.getElementProperties(options);

        expect(total).to.be.eq(2);
        for await (const items of iterator()) {
          verifyMockRequest(expectedContentParams);
          expect(items).to.deep.eq(expectedResponse);
        }
      });

      it("returns element properties with custom parser", async () => {
        // what the addon receives
        imodelMock
          .setup((x) => x.createQueryReader(moq.It.is((query) => query.includes(`FROM [TestSchema].[TestClass]`))))
          .returns(() => stubECSqlReader([{ className: "TestSchema.TestClass" }]));
        setupIModelForBatchedElementIdsQuery(imodelMock, ["0x123", "0x124"]);

        const expectedContentParams = {
          requestId: NativePlatformRequestTypes.GetContentSet,
          params: {
            rulesetId: manager.getRulesetId({
              id: `content/class-descriptor/TestSchema.TestClass`,
              rules: [
                {
                  ruleType: "Content",
                  specifications: [
                    {
                      specType: "ContentInstancesOfSpecificClasses",
                      classes: {
                        schemaName: "TestSchema",
                        classNames: ["TestClass"],
                        arePolymorphic: false,
                      },
                      handlePropertiesPolymorphically: true,
                    },
                  ],
                },
              ],
            }),
            descriptorOverrides: {
              displayType: DefaultContentDisplayTypes.Grid,
              contentFlags: ContentFlags.ShowLabels,
              instanceFilter: {
                selectClassName: `TestSchema.TestClass`,
                expression: `this.ECInstanceId >= 0x123 AND this.ECInstanceId <= 0x124`,
              },
            },
            keys: new KeySet(),
          },
        };

        // what the addon returns
        setup(
          createTestContentDescriptor({
            displayType: DefaultContentDisplayTypes.Grid,
            contentFlags: ContentFlags.ShowLabels,
            fields: [
              createTestSimpleContentField({
                name: "test",
                label: "Test Field",
                category: createTestCategoryDescription({ label: "Test Category" }),
              }),
            ],
          }).toJSON(),
        );
        setup(
          [
            createTestContentItem({
              label: "test one",
              classInfo: createTestECClassInfo({ label: "Test Class" }),
              primaryKeys: [{ className: "TestSchema:TestClass", id: "0x123" }],
              values: {},
              displayValues: {},
            }),
            createTestContentItem({
              label: "test two",
              classInfo: createTestECClassInfo({ label: "Test Class" }),
              primaryKeys: [{ className: "TestSchema:TestClass", id: "0x124" }],
              values: {},
              displayValues: {},
            }),
          ].map((item) => item.toJSON()),
        );

        // test
        const options: MultiElementPropertiesRequestOptions<IModelDb, string> = {
          imodel: imodelMock.object,
          elementClasses: ["TestSchema:TestClass"],
          contentParser: (_, item) => item.label.displayValue,
        };
        const expectedResponse = ["test one", "test two"];
        const { total, iterator } = await manager.getElementProperties(options);

        expect(total).to.be.eq(2);
        for await (const items of iterator()) {
          verifyMockRequest(expectedContentParams);
          expect(items).to.deep.eq(expectedResponse);
        }
      });

      it("throws when descriptor is undefined", async () => {
        const elementIds = [Id64.fromLocalAndBriefcaseIds(123, 1)];
        imodelMock
          .setup((x) => x.createQueryReader(moq.It.is((query) => query.includes(`FROM bis.Element`))))
          .returns(() => stubECSqlReader([{ className: "TestSchema.TestClass", ids: elementIds.join(",") }]));

        // what the addon returns
        setup(undefined);

        // test
        const options: MultiElementPropertiesRequestOptions<IModelDb> = {
          imodel: imodelMock.object,
          elementIds,
        };
        const { iterator } = await manager.getElementProperties(options);
        await expect(iterator().next()).to.eventually.be.rejectedWith(PresentationError);
      });
    });

    describe("getDisplayLabelDefinition", () => {
      it("returns label from native addon", async () => {
        // what the addon receives
        const key = createTestECInstanceKey();
        const expectedParams = {
          requestId: NativePlatformRequestTypes.GetDisplayLabel,
          params: {
            key,
          },
        };

        // what the addon returns
        const addonResponse = createTestLabelDefinition();
        setup(addonResponse);

        // test
        const options: DisplayLabelRequestOptions<IModelDb, InstanceKey> = {
          imodel: imodelMock.object,
          key,
        };
        const result = await manager.getDisplayLabelDefinition(options);
        verifyWithExpectedResult(result, addonResponse, expectedParams);
      });

      it("returns label from native addon and localizes it", async () => {
        // what the addon receives
        const key = createTestECInstanceKey();
        const expectedParams = {
          requestId: NativePlatformRequestTypes.GetDisplayLabel,
          params: {
            key,
          },
        };

        // what the addon returns
        const addonResponse = (): LabelDefinition => {
          return {
            displayValue: "@Presentation:label.notSpecified@",
            rawValue: "@Presentation:label.notSpecified@",
            typeName: "string",
          };
        };
        setup(addonResponse());

        // what the presentation manager returns
        const localizedAddonResponse = (): LabelDefinition => {
          return {
            displayValue: "Not specified",
            rawValue: "Not specified",
            typeName: "string",
          };
        };
        // test
        const options: DisplayLabelRequestOptions<IModelDb, InstanceKey> = {
          imodel: imodelMock.object,
          key,
        };
        const result = await manager.getDisplayLabelDefinition(options);
        verifyWithExpectedResult(result, localizedAddonResponse(), expectedParams);
      });
    });

    describe("getDisplayLabelDefinitions", () => {
      it("returns labels from list content and localizes them", async () => {
        // what the addon returns
        const addonResponse = (): LabelDefinition => {
          return {
            displayValue: "@Presentation:label.notSpecified@",
            rawValue: "@Presentation:label.notSpecified@",
            typeName: "string",
          };
        };

        // what the presentation manager returns
        const localizedAddonResponse = (): LabelDefinition => {
          return {
            displayValue: "Not specified",
            rawValue: "Not specified",
            typeName: "string",
          };
        };
        // what the addon receives
        const keys = [createTestECInstanceKey(), createTestECInstanceKey()];
        const labels = [addonResponse(), addonResponse()];
        const labelsLocalized = [localizedAddonResponse(), localizedAddonResponse()];
        const expectedContentParams = {
          requestId: NativePlatformRequestTypes.GetContent,
          params: {
            keys: getKeysForContentRequest(new KeySet(keys)),
            descriptorOverrides: {
              displayType: DefaultContentDisplayTypes.List,
              contentFlags: ContentFlags.ShowLabels | ContentFlags.NoFields,
            },
            rulesetId: "RulesDrivenECPresentationManager_RulesetId_DisplayLabel",
          },
        };

        // what the addon returns
        const addonContentResponse = {
          descriptor: {
            connectionId: "test-connection-id",
            inputKeysHash: "input-hash",
            contentOptions: {},
            displayType: DefaultContentDisplayTypes.List,
            selectClasses: [],
            categories: [],
            fields: [],
            contentFlags: 0,
            classesMap: {},
          } as DescriptorJSON,
          // note: return in wrong order to verify the resulting labels are still in the right order
          contentSet: [1, 0].map(
            (index): ItemJSON => ({
              primaryKeys: [keys[index]],
              classInfo: createTestECClassInfo(),
              labelDefinition: labels[index],
              values: {},
              displayValues: {},
              mergedFieldNames: [],
            }),
          ),
        } as ContentJSON;
        setup(addonContentResponse);

        // test
        const options: DisplayLabelsRequestOptions<IModelDb, InstanceKey> = {
          imodel: imodelMock.object,
          keys,
        };
        const result = await manager.getDisplayLabelDefinitions(options);
        verifyMockRequest(expectedContentParams);
        expect(result).to.deep.eq(labelsLocalized);
      });

      it("returns labels from list content", async () => {
        // what the addon receives
        const keys = [createTestECInstanceKey(), createTestECInstanceKey()];
        const labels = [createTestLabelDefinition(), createTestLabelDefinition()];
        const expectedContentParams = {
          requestId: NativePlatformRequestTypes.GetContent,
          params: {
            keys: getKeysForContentRequest(new KeySet(keys)),
            descriptorOverrides: {
              displayType: DefaultContentDisplayTypes.List,
              contentFlags: ContentFlags.ShowLabels | ContentFlags.NoFields,
            },
            rulesetId: "RulesDrivenECPresentationManager_RulesetId_DisplayLabel",
          },
        };

        // what the addon returns
        const addonContentResponse = {
          descriptor: {
            connectionId: "test-connection-id",
            inputKeysHash: "input-hash",
            contentOptions: {},
            displayType: DefaultContentDisplayTypes.List,
            selectClasses: [],
            categories: [],
            fields: [],
            contentFlags: 0,
            classesMap: {},
          } as DescriptorJSON,
          // note: return in wrong order to verify the resulting labels are still in the right order
          contentSet: [1, 0].map(
            (index): ItemJSON => ({
              primaryKeys: [keys[index]],
              classInfo: createTestECClassInfo(),
              labelDefinition: labels[index],
              values: {},
              displayValues: {},
              mergedFieldNames: [],
            }),
          ),
        } as ContentJSON;
        setup(addonContentResponse);

        // test
        const options: DisplayLabelsRequestOptions<IModelDb, InstanceKey> = {
          imodel: imodelMock.object,
          keys,
        };
        const result = await manager.getDisplayLabelDefinitions(options);
        verifyMockRequest(expectedContentParams);
        expect(result).to.deep.eq(labels);
      });

      it("returns labels for BisCore:Element instances", async () => {
        // what the addon receives
        const baseClassKey = { className: "BisCore:Element", id: "0x123" };
        const concreteClassKey = { className: "MySchema:MyClass", id: baseClassKey.id };
        setupIModelForElementKey(imodelMock, concreteClassKey);
        const label = createTestLabelDefinition();
        const expectedContentParams = {
          requestId: NativePlatformRequestTypes.GetContent,
          params: {
            keys: getKeysForContentRequest(new KeySet([concreteClassKey])),
            descriptorOverrides: {
              displayType: DefaultContentDisplayTypes.List,
              contentFlags: ContentFlags.ShowLabels | ContentFlags.NoFields,
            },
            rulesetId: "RulesDrivenECPresentationManager_RulesetId_DisplayLabel",
          },
        };

        // what the addon returns
        const addonContentResponse = {
          descriptor: {
            connectionId: "test-connection-id",
            inputKeysHash: "input-hash",
            contentOptions: {},
            displayType: DefaultContentDisplayTypes.List,
            selectClasses: [],
            categories: [],
            fields: [],
            contentFlags: 0,
            classesMap: {},
          } as DescriptorJSON,
          // note: return in wrong order to verify the resulting labels are still in the right order
          contentSet: [
            {
              primaryKeys: [concreteClassKey],
              classInfo: createTestECClassInfo(),
              labelDefinition: label,
              values: {},
              displayValues: {},
              mergedFieldNames: [],
            },
          ],
        } as ContentJSON;
        setup(addonContentResponse);

        // test
        const options: DisplayLabelsRequestOptions<IModelDb, InstanceKey> = {
          imodel: imodelMock.object,
          keys: [baseClassKey],
        };
        const result = await manager.getDisplayLabelDefinitions(options);
        verifyMockRequest(expectedContentParams);
        expect(result).to.deep.eq([label]);
      });

      it("returns empty labels if content doesn't contain item with request key", async () => {
        const keys = [createTestECInstanceKey({ id: "0x111" })];
        const expectedContentParams = {
          requestId: NativePlatformRequestTypes.GetContent,
          params: {
            keys: getKeysForContentRequest(new KeySet(keys)),
            descriptorOverrides: {
              displayType: DefaultContentDisplayTypes.List,
              contentFlags: ContentFlags.ShowLabels | ContentFlags.NoFields,
            },
            rulesetId: "RulesDrivenECPresentationManager_RulesetId_DisplayLabel",
          },
        };

        // what the addon returns
        const addonContentResponse = {
          descriptor: createTestContentDescriptor({ fields: [] }).toJSON(),
          contentSet: [
            {
              primaryKeys: [createTestECInstanceKey({ id: "0x222" })], // different than input key
              classInfo: createTestECClassInfo(),
              labelDefinition: createTestLabelDefinition(),
              values: {},
              displayValues: {},
              mergedFieldNames: [],
            },
          ],
        } as ContentJSON;
        setup(addonContentResponse);

        // test
        const options: DisplayLabelsRequestOptions<IModelDb, InstanceKey> = {
          imodel: imodelMock.object,
          keys,
        };
        const result = await manager.getDisplayLabelDefinitions(options);
        verifyMockRequest(expectedContentParams);
        expect(result).to.deep.eq([{ displayValue: "", rawValue: "", typeName: "" }]);
      });

      it("returns empty labels if content is undefined", async () => {
        const keys = [createTestECInstanceKey()];
        const expectedContentParams = {
          requestId: NativePlatformRequestTypes.GetContent,
          params: {
            keys: getKeysForContentRequest(new KeySet(keys)),
            descriptorOverrides: {
              displayType: DefaultContentDisplayTypes.List,
              contentFlags: ContentFlags.ShowLabels | ContentFlags.NoFields,
            },
            rulesetId: "RulesDrivenECPresentationManager_RulesetId_DisplayLabel",
          },
        };

        // what the addon returns
        setup(null);

        // test
        const options: DisplayLabelsRequestOptions<IModelDb, InstanceKey> = {
          imodel: imodelMock.object,
          keys,
        };
        const result = await manager.getDisplayLabelDefinitions(options);
        verifyMockRequest(expectedContentParams);
        expect(result).to.deep.eq([{ displayValue: "", rawValue: "", typeName: "" }]);
      });
    });

    it("throws on invalid addon response", async () => {
      nativePlatformMock.setup(async (x) => x.handleRequest(moq.It.isAny(), moq.It.isAnyString(), undefined)).returns(() => undefined as any);
      const options: HierarchyRequestOptions<IModelDb, NodeKey> = {
        imodel: imodelMock.object,
        rulesetOrId: testData.rulesetOrId,
      };
      return expect(manager.getNodesCount(options)).to.eventually.be.rejectedWith(Error);
    });

    describe("getLocalizedString", () => {
      it("Passes getLocalizedString to manager and uses it", async () => {
        const getLocalizedStringSpy = sinon.spy();
        manager = new PresentationManager({ addon: nativePlatformMock.object, getLocalizedString: getLocalizedStringSpy });
        sinon.stub(manager.getDetail(), "rulesets").value(
          sinon.createStubInstance(RulesetManagerImpl, {
            add: sinon.stub<[Ruleset], RegisteredRuleset>().callsFake((ruleset) => new RegisteredRuleset(ruleset, "", () => {})),
          }),
        );
        // what the addon returns
        const addonResponse: HierarchyLevel = {
          nodes: [
            {
              key: createTestNodeKey({
                type: "type1",
                pathFromRoot: ["p1", "p2", "p3"],
              }),
              label: LabelDefinition.fromLabelString("@Presentation:label.notSpecified@"),
            },
          ],
          supportsFiltering: true,
        };
        setup(addonResponse);

        // test
        const options: Paged<HierarchyRequestOptions<IModelDb, NodeKey>> = {
          imodel: imodelMock.object,
          rulesetOrId: testData.rulesetOrId,
          paging: testData.pageOptions,
        };

        await manager.getNodes(options);
        sinon.assert.calledTwice(getLocalizedStringSpy);
      });
    });
  });

  /* eslint-disable @typescript-eslint/no-deprecated */
  describe("getSelectionScopes", () => {
    const addon = moq.Mock.ofType<NativePlatformDefinition>();
    const imodel = moq.Mock.ofType<IModelDb>();
    let manager: PresentationManager;

    beforeEach(() => {
      addon.reset();
      imodel.reset();
      manager = new PresentationManager({ addon: addon.object });
    });

    afterEach(() => {
      manager[Symbol.dispose]();
    });

    it("requests scopes from `SelectionScopesHelper`", async () => {
      const scopes = new Array<SelectionScope>();
      const stub = sinon.stub(SelectionScopesHelper, "getSelectionScopes").returns(scopes);
      const result = await manager.getSelectionScopes({ imodel: imodel.object });
      expect(stub).to.be.calledOnce;
      expect(result).to.deep.eq(scopes);
    });
  });

  describe("computeSelection", () => {
    const addon = moq.Mock.ofType<NativePlatformDefinition>();
    const imodel = moq.Mock.ofType<IModelDb>();
    let manager: PresentationManager;

    beforeEach(() => {
      addon.reset();
      imodel.reset();
      manager = new PresentationManager({ addon: addon.object });
    });

    afterEach(() => {
      manager[Symbol.dispose]();
    });

    it("computes element selection using `SelectionScopesHelper`", async () => {
      const elementIds = ["0x123"];
      const resultKeys = new KeySet();
      const stub = sinon.stub(SelectionScopesHelper, "computeSelection").resolves(resultKeys);
      const result = await manager.computeSelection({ imodel: imodel.object, elementIds, scope: { id: "element", ancestorLevel: 123 } });
      expect(stub).to.be.calledOnceWith({ imodel: imodel.object, elementIds, scope: { id: "element", ancestorLevel: 123 } });
      expect(result).to.eq(resultKeys);
    });
  });
  /* eslint-enable @typescript-eslint/no-deprecated */

  describe("updates handling", () => {
    describe("ipc", () => {
      let spy: sinon.SinonSpy<[string, ...any[]], void>;
      beforeEach(() => {
        spy = sinon.stub(IpcHost, "send");
      });

      it("doesn't emit events if there are no updates", () => {
        ipcUpdatesHandler(undefined);
        expect(spy).to.not.be.called;

        ipcUpdatesHandler({});
        expect(spy).to.not.be.called;
      });

      it("emits events if there are updates", () => {
        const imodelStub = {
          getRpcProps: () => ({ key: "imodel-key" }),
        };
        sinon.stub(IModelDb, "findByFilename").returns(imodelStub as IModelDb);

        const updates: UpdateInfo = {
          ["imodel-file-path"]: {
            "a-ruleset": { hierarchy: "FULL" },
            "b-ruleset": { content: "FULL" },
          },
        };
        ipcUpdatesHandler(updates);

        const expectedUpdateInfo: UpdateInfo = {
          ["imodel-key"]: updates["imodel-file-path"],
        };
        expect(spy).to.be.calledOnceWithExactly(PresentationIpcEvents.Update, expectedUpdateInfo);
      });

      it("does not emit events if imodel is not found", () => {
        sinon.stub(IModelDb, "findByFilename").returns(undefined);

        const updates: UpdateInfo = {
          ["imodel-File-Path"]: {
            "a-ruleset": { hierarchy: "FULL" },
          },
        };
        ipcUpdatesHandler(updates);

        expect(spy).to.not.be.called;
      });
    });
  });
});<|MERGE_RESOLUTION|>--- conflicted
+++ resolved
@@ -111,7 +111,7 @@
       try {
         IModelNative.platform;
         isLoaded = true;
-      } catch {}
+      } catch { }
       if (!isLoaded) {
         throw e; // re-throw if startup() failed to set up NativePlatform
       }
@@ -797,7 +797,7 @@
       });
       sinon.stub(manager.getDetail(), "rulesets").value(
         sinon.createStubInstance(RulesetManagerImpl, {
-          add: sinon.stub<[Ruleset], RegisteredRuleset>().callsFake((ruleset) => new RegisteredRuleset(ruleset, "", () => {})),
+          add: sinon.stub<[Ruleset], RegisteredRuleset>().callsFake((ruleset) => new RegisteredRuleset(ruleset, "", () => { })),
         }),
       );
     }
@@ -2051,13 +2051,8 @@
 
       it("returns content for BisCore:Element instances when concrete key is not found", async () => {
         // what the addon receives
-<<<<<<< HEAD
-        const baseClassKey = { className: "BisCore:Element", id: createRandomId() };
+        const baseClassKey = { className: "BisCore:Element", id: "0x123" };
         setupIModelForElementKey(imodelMock, undefined);
-=======
-        const baseClassKey = { className: "BisCore:Element", id: "0x123" };
-        setupIModelForNoResultStatement(imodelMock);
->>>>>>> cdceef41
         const expectedParams = {
           requestId: NativePlatformRequestTypes.GetContent,
           params: {
@@ -3365,7 +3360,7 @@
         manager = new PresentationManager({ addon: nativePlatformMock.object, getLocalizedString: getLocalizedStringSpy });
         sinon.stub(manager.getDetail(), "rulesets").value(
           sinon.createStubInstance(RulesetManagerImpl, {
-            add: sinon.stub<[Ruleset], RegisteredRuleset>().callsFake((ruleset) => new RegisteredRuleset(ruleset, "", () => {})),
+            add: sinon.stub<[Ruleset], RegisteredRuleset>().callsFake((ruleset) => new RegisteredRuleset(ruleset, "", () => { })),
           }),
         );
         // what the addon returns
