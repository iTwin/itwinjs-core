/*---------------------------------------------------------------------------------------------
* Copyright (c) Bentley Systems, Incorporated. All rights reserved.
* See LICENSE.md in the project root for license terms and full copyright notice.
*--------------------------------------------------------------------------------------------*/
import "@itwin/presentation-common/lib/cjs/test/_helpers/Promises";
import { expect } from "chai";
import * as faker from "faker";
import * as path from "path";
import * as sinon from "sinon";
import * as moq from "typemoq";
import { ECSqlStatement, ECSqlValue, IModelDb, IModelHost, IpcHost } from "@itwin/core-backend";
import { DbResult, Id64String, using } from "@itwin/core-bentley";
import {
  ArrayTypeDescription, CategoryDescription, Content, ContentDescriptorRequestOptions, ContentFlags, ContentJSON, ContentRequestOptions,
  ContentSourcesRequestOptions, DefaultContentDisplayTypes, Descriptor, DescriptorJSON, DescriptorOverrides, DiagnosticsLoggerSeverity,
  DisplayLabelRequestOptions, DisplayLabelsRequestOptions, DistinctValuesRequestOptions, ElementProperties, FieldDescriptor, FieldDescriptorType,
  FieldJSON, FilterByInstancePathsHierarchyRequestOptions, FilterByTextHierarchyRequestOptions, HierarchyCompareInfo, HierarchyCompareInfoJSON,
  HierarchyCompareOptions, HierarchyLevelDescriptorRequestOptions, HierarchyLevelJSON, HierarchyRequestOptions, InstanceKey, IntRulesetVariable,
  ItemJSON, KeySet, KindOfQuantityInfo, LabelDefinition, LabelDefinitionJSON, MultiElementPropertiesRequestOptions, NestedContentFieldJSON, NodeKey,
  Paged, PageOptions, PresentationError, PrimitiveTypeDescription, PropertiesFieldJSON, PropertyInfoJSON, PropertyJSON, RegisteredRuleset,
  RelatedClassInfo, Ruleset, SelectClassInfo, SelectClassInfoJSON, SelectionInfo, SelectionScope, SingleElementPropertiesRequestOptions,
  StandardNodeTypes, StructTypeDescription, VariableValueTypes,
} from "@itwin/presentation-common";
import {
  createRandomECClassInfoJSON, createRandomECInstanceKey, createRandomECInstanceKeyJSON, createRandomECInstancesNodeJSON,
  createRandomECInstancesNodeKey, createRandomECInstancesNodeKeyJSON, createRandomId, createRandomLabelDefinitionJSON,
  createRandomNodePathElementJSON, createRandomRelationshipPath, createRandomRuleset, createTestCategoryDescription, createTestContentDescriptor,
  createTestContentItem, createTestECClassInfo, createTestRelatedClassInfo, createTestRelationshipPath, createTestSelectClassInfo,
  createTestSimpleContentField,
} from "@itwin/presentation-common/lib/cjs/test";
import { PRESENTATION_BACKEND_ASSETS_ROOT } from "../presentation-backend/Constants";
import { NativePlatformDefinition, NativePlatformRequestTypes, NativePresentationUnitSystem } from "../presentation-backend/NativePlatform";
import { HierarchyCacheMode, HybridCacheConfig, PresentationManager, PresentationManagerProps } from "../presentation-backend/PresentationManager";
import { getKeysForContentRequest } from "../presentation-backend/PresentationManagerDetail";
import { RulesetManagerImpl } from "../presentation-backend/RulesetManager";
import { RulesetVariablesManagerImpl } from "../presentation-backend/RulesetVariablesManager";
import { SelectionScopesHelper } from "../presentation-backend/SelectionScopesHelper";
import { UpdatesTracker } from "../presentation-backend/UpdatesTracker";

const deepEqual = require("deep-equal"); // eslint-disable-line @typescript-eslint/no-var-requires

describe("PresentationManager", () => {

  before(async () => {
    try {
      await IModelHost.startup({ cacheDir: path.join(__dirname, ".cache") });
    } catch (e) {
      let isLoaded = false;
      try {
        IModelHost.platform;
        isLoaded = true;
      } catch (_e) { }
      if (!isLoaded)
        throw e; // re-throw if startup() failed to set up NativePlatform
    }
  });

  after(async () => {
    await IModelHost.shutdown();
  });

  const setupIModelForElementKey = (imodelMock: moq.IMock<IModelDb>, key: InstanceKey) => {
    imodelMock.setup((x) => x.withPreparedStatement(moq.It.isAnyString(), moq.It.isAny())).callback((_q, cb) => {
      const valueMock = moq.Mock.ofType<ECSqlValue>();
      valueMock.setup((x) => x.getClassNameForClassId()).returns(() => key.className);
      const stmtMock = moq.Mock.ofType<ECSqlStatement>();
      stmtMock.setup((x) => x.step()).returns(() => DbResult.BE_SQLITE_ROW);
      stmtMock.setup((x) => x.getValue(0)).returns(() => valueMock.object);
      cb(stmtMock.object);
    });
  };

  const setupIModelForNoResultStatement = (imodelMock: moq.IMock<IModelDb>) => {
    imodelMock.setup((x) => x.withPreparedStatement(moq.It.isAnyString(), moq.It.isAny())).callback((_q, cb) => {
      const stmtMock = moq.Mock.ofType<ECSqlStatement>();
      stmtMock.setup((x) => x.step()).returns(() => DbResult.BE_SQLITE_DONE);
      cb(stmtMock.object);
    });
  };

  describe("constructor", () => {

    describe("uses default native library implementation if not overridden", () => {

      it("creates without props", () => {
        const constructorSpy = sinon.spy(IModelHost.platform, "ECPresentationManager");
        using(new PresentationManager(), (manager) => {
          expect((manager.getNativePlatform() as any)._nativeAddon).instanceOf(IModelHost.platform.ECPresentationManager);
          expect(constructorSpy).to.be.calledOnceWithExactly({
            id: "",
            taskAllocationsMap: { [Number.MAX_SAFE_INTEGER]: 2 },
            isChangeTrackingEnabled: false,
            cacheConfig: { mode: HierarchyCacheMode.Disk, directory: "" },
            contentCacheSize: undefined,
            workerConnectionCacheSize: undefined,
            useMmap: undefined,
            defaultFormats: {},
          });
        });
      });

      it("creates with props", () => {
        const constructorSpy = sinon.spy(IModelHost.platform, "ECPresentationManager");
        const testThreadsCount = 999;
        const hierarchyCacheConfig = {
          mode: HierarchyCacheMode.Memory,
        };
        const formatProps = {
          composite: {
            includeZero: true,
            spacer: " ",
            units: [
              { label: "'", name: "IN" },
            ],
          },
          formatTraits: "KeepSingleZero|KeepDecimalPoint|ShowUnitLabel",
          precision: 4,
          type: "Decimal",
          uomSeparator: "",
        };
        const props: PresentationManagerProps = {
          id: faker.random.uuid(),
          presentationAssetsRoot: "/test",
          workerThreadsCount: testThreadsCount,
          updatesPollInterval: 1,
          caching: {
            hierarchies: hierarchyCacheConfig,
            content: {
              size: 999,
            },
            workerConnectionCacheSize: 123,
          },
          useMmap: 666,
          defaultFormats: {
            length: { unitSystems: ["imperial"], format: formatProps },
          },
        };
        const expectedCacheConfig = {
          mode: HierarchyCacheMode.Memory,
        };
        using(new PresentationManager(props), (manager) => {
          expect((manager.getNativePlatform() as any)._nativeAddon).instanceOf(IModelHost.platform.ECPresentationManager);
          expect(constructorSpy).to.be.calledOnceWithExactly({
            id: props.id,
            taskAllocationsMap: { [Number.MAX_SAFE_INTEGER]: 999 },
            isChangeTrackingEnabled: true,
            cacheConfig: expectedCacheConfig,
            contentCacheSize: 999,
            workerConnectionCacheSize: 123,
            defaultFormats: {
              length: { unitSystems: [NativePresentationUnitSystem.BritishImperial], serializedFormat: JSON.stringify(formatProps) },
            },
            useMmap: 666,
          });
        });
      });

      it("creates with disk cache config", () => {
        const constructorSpy = sinon.spy(IModelHost.platform, "ECPresentationManager");
        using(new PresentationManager({ caching: { hierarchies: { mode: HierarchyCacheMode.Disk } } }), (manager) => {
          expect((manager.getNativePlatform() as any)._nativeAddon).instanceOf(IModelHost.platform.ECPresentationManager);
          expect(constructorSpy).to.be.calledOnceWithExactly({
            id: "",
            taskAllocationsMap: { [Number.MAX_SAFE_INTEGER]: 2 },
            isChangeTrackingEnabled: false,
            cacheConfig: { mode: HierarchyCacheMode.Disk, directory: "" },
            contentCacheSize: undefined,
            workerConnectionCacheSize: undefined,
            useMmap: undefined,
            defaultFormats: {},
          });
        });
        constructorSpy.resetHistory();
        const cacheConfig = {
          mode: HierarchyCacheMode.Disk,
          directory: faker.random.word(),
          memoryCacheSize: 123,
        };
        const expectedConfig = { ...cacheConfig, directory: path.resolve(cacheConfig.directory) };
        using(new PresentationManager({ caching: { hierarchies: cacheConfig } }), (manager) => {
          expect((manager.getNativePlatform() as any)._nativeAddon).instanceOf(IModelHost.platform.ECPresentationManager);
          expect(constructorSpy).to.be.calledOnceWithExactly({
            id: "",
            taskAllocationsMap: { [Number.MAX_SAFE_INTEGER]: 2 },
            isChangeTrackingEnabled: false,
            cacheConfig: expectedConfig,
            contentCacheSize: undefined,
            workerConnectionCacheSize: undefined,
            useMmap: undefined,
            defaultFormats: {},
          });
        });
      });

      it("creates with hybrid cache config", () => {
        const constructorSpy = sinon.spy(IModelHost.platform, "ECPresentationManager");
        using(new PresentationManager({ caching: { hierarchies: { mode: HierarchyCacheMode.Hybrid } } }), (manager) => {
          expect((manager.getNativePlatform() as any)._nativeAddon).instanceOf(IModelHost.platform.ECPresentationManager);
          expect(constructorSpy).to.be.calledOnceWithExactly({
            id: "",
            taskAllocationsMap: { [Number.MAX_SAFE_INTEGER]: 2 },
            isChangeTrackingEnabled: false,
            cacheConfig: { mode: HierarchyCacheMode.Hybrid, disk: undefined },
            contentCacheSize: undefined,
            workerConnectionCacheSize: undefined,
            useMmap: undefined,
            defaultFormats: {},
          });
        });
        constructorSpy.resetHistory();
        const cacheConfig: HybridCacheConfig = {
          mode: HierarchyCacheMode.Hybrid,
          disk: {
            mode: HierarchyCacheMode.Disk,
            directory: faker.random.word(),
            memoryCacheSize: 456,
          },
        };
        const expectedConfig = {
          ...cacheConfig, disk: { ...cacheConfig.disk, directory: path.resolve(cacheConfig.disk!.directory!) },
        };
        using(new PresentationManager({ caching: { hierarchies: cacheConfig } }), (manager) => {
          expect((manager.getNativePlatform() as any)._nativeAddon).instanceOf(IModelHost.platform.ECPresentationManager);
          expect(constructorSpy).to.be.calledOnceWithExactly({
            id: "",
            taskAllocationsMap: { [Number.MAX_SAFE_INTEGER]: 2 },
            isChangeTrackingEnabled: false,
            cacheConfig: expectedConfig,
            contentCacheSize: undefined,
            workerConnectionCacheSize: undefined,
            useMmap: undefined,
            defaultFormats: {},
          });
        });
      });

    });

    it("uses addon implementation supplied through props", () => {
      const nativePlatformMock = moq.Mock.ofType<NativePlatformDefinition>();
      using(new PresentationManager({ addon: nativePlatformMock.object }), (manager) => {
        expect(manager.getNativePlatform()).eq(nativePlatformMock.object);
      });
    });

    describe("addon setup based on props", () => {

      const addon = moq.Mock.ofType<NativePlatformDefinition>();
      beforeEach(() => {
        addon.reset();
      });

      it("sets up primary ruleset directories if supplied", () => {
        const dirs = ["test1", "test2", "test2"];
        const addonDirs = [path.join(PRESENTATION_BACKEND_ASSETS_ROOT, "primary-presentation-rules"), "test1", "test2"];
        addon.setup((x) => x.setupRulesetDirectories(addonDirs)).verifiable();
        using(new PresentationManager({ addon: addon.object, rulesetDirectories: dirs }), (pm: PresentationManager) => {
          pm;
        });
        addon.verifyAll();
      });

      it("sets up presentation backend's primary ruleset directories using `presentationAssetsRoot` as string if supplied", () => {
        const addonDirs = [path.join("/test", "primary-presentation-rules")];
        addon.setup((x) => x.setupRulesetDirectories(addonDirs)).verifiable();
        using(new PresentationManager({ addon: addon.object, presentationAssetsRoot: "/test" }), (pm: PresentationManager) => {
          pm;
        });
        addon.verifyAll();
      });

      it("sets up presentation backend's primary ruleset directories using `presentationAssetsRoot.backend` if supplied", () => {
        const addonDirs = [path.join("/backend-test", "primary-presentation-rules")];
        addon.setup((x) => x.setupRulesetDirectories(addonDirs)).verifiable();
        using(new PresentationManager({ addon: addon.object, presentationAssetsRoot: { backend: "/backend-test", common: "/common-test" } }), (_pm: PresentationManager) => { });
        addon.verifyAll();
      });

      it("sets up supplemental ruleset directories if supplied", () => {
        const dirs = ["test1", "test2", "test2"];
        const addonDirs = [path.join(PRESENTATION_BACKEND_ASSETS_ROOT, "supplemental-presentation-rules"), "test1", "test2"];
        addon
          .setup((x) => x.setupSupplementalRulesetDirectories(addonDirs))
          .verifiable();
        using(new PresentationManager({ addon: addon.object, supplementalRulesetDirectories: dirs }), (_pm: PresentationManager) => { });
        addon.verifyAll();
      });

      it("sets up presentation backend's supplemental ruleset directories using `presentationAssetsRoot` as string if supplied", () => {
        const addonDirs = [path.join("/test", "supplemental-presentation-rules")];
        addon
          .setup((x) => x.setupSupplementalRulesetDirectories(addonDirs))
          .verifiable();
        using(new PresentationManager({ addon: addon.object, presentationAssetsRoot: "/test" }), (_pm: PresentationManager) => { });
        addon.verifyAll();
      });

      it("sets up presentation backend's supplemental ruleset directories using `presentationAssetsRoot.backend` if supplied", () => {
        const addonDirs = [path.join("/backend-test", "supplemental-presentation-rules")];
        addon
          .setup((x) => x.setupSupplementalRulesetDirectories(addonDirs))
          .verifiable();
        using(new PresentationManager({ addon: addon.object, presentationAssetsRoot: { backend: "/backend-test", common: "/common-test" } }), (_pm: PresentationManager) => { });
        addon.verifyAll();
      });

      it("sets up active locale if supplied [deprecated]", () => {
        const locale = faker.random.locale();
        using(new PresentationManager({ addon: addon.object, defaultLocale: locale }), (manager) => {
          expect(manager.activeLocale).to.eq(locale); // eslint-disable-line deprecation/deprecation
        });
      });

      it("creates an `UpdateTracker` when `updatesPollInterval` is specified and IPC host is available", () => {
        sinon.stub(IpcHost, "isValid").get(() => true);
        const tracker = sinon.createStubInstance(UpdatesTracker) as unknown as UpdatesTracker;
        const stub = sinon.stub(UpdatesTracker, "create").returns(tracker);
        using(new PresentationManager({ addon: addon.object, updatesPollInterval: 123 }), (_) => {
          expect(stub).to.be.calledOnceWith(sinon.match({ pollInterval: 123 }));
          expect(tracker.dispose).to.not.be.called; // eslint-disable-line @typescript-eslint/unbound-method
        });
        expect(tracker.dispose).to.be.calledOnce; // eslint-disable-line @typescript-eslint/unbound-method
      });

      it("doesn't create an `UpdateTracker` when IPC host is unavailable", () => {
        sinon.stub(IpcHost, "isValid").get(() => false);
        const stub = sinon.stub(UpdatesTracker, "create");
        using(new PresentationManager({ addon: addon.object, updatesPollInterval: 123 }), (_) => {
          expect(stub).to.not.be.called;
        });
      });

    });

  });

  describe("props", () => {

    it("returns empty object if initialized without props", () => {
      using(new PresentationManager(undefined), (newManager) => {
        expect(newManager.props).to.deep.eq({});
      });
    });

    it("returns initialization props", () => {
      const props = {};
      using(new PresentationManager(props), (newManager) => {
        expect(newManager.props).to.equal(props);
      });
    });

  });

  describe("defaultUnitSystem", () => {

    const addonMock = moq.Mock.ofType<NativePlatformDefinition>();
    beforeEach(() => {
      addonMock.reset();
    });

    it("uses unit system specified in request options", async () => {
      const imodelMock = moq.Mock.ofType<IModelDb>();
      const rulesetId = faker.random.word();
      const unitSystem = "metric";
      await using(new PresentationManager({ addon: addonMock.object }), async (manager) => {
        addonMock
          .setup(async (x) => x.handleRequest(moq.It.isAny(), moq.It.is((serializedRequest: string): boolean => {
            const request = JSON.parse(serializedRequest);
            return request.params.unitSystem === NativePresentationUnitSystem.Metric;
          }), undefined))
          .returns(async () => ({ result: "null" }))
          .verifiable(moq.Times.once());
        await manager.getContentDescriptor({ imodel: imodelMock.object, rulesetOrId: rulesetId, displayType: "", keys: new KeySet(), unitSystem });
        addonMock.verifyAll();
      });
    });

    it("uses manager's defaultUnitSystem when not specified in request options", async () => {
      const imodelMock = moq.Mock.ofType<IModelDb>();
      const rulesetId = faker.random.word();
      const unitSystem = "usSurvey";
      await using(new PresentationManager({ addon: addonMock.object, defaultUnitSystem: unitSystem }), async (manager) => {
        addonMock
          .setup(async (x) => x.handleRequest(moq.It.isAny(), moq.It.is((serializedRequest: string): boolean => {
            const request = JSON.parse(serializedRequest);
            return request.params.unitSystem === NativePresentationUnitSystem.UsSurvey;
          }), undefined))
          .returns(async () => ({ result: "null" }))
          .verifiable(moq.Times.once());
        await manager.getContentDescriptor({ imodel: imodelMock.object, rulesetOrId: rulesetId, displayType: "", keys: new KeySet() });
        addonMock.verifyAll();
      });
    });

    it("ignores manager's defaultUnitSystem when unit system is specified in request options", async () => {
      const imodelMock = moq.Mock.ofType<IModelDb>();
      const rulesetId = faker.random.word();
      const unitSystem = "usCustomary";
      await using(new PresentationManager({ addon: addonMock.object, defaultUnitSystem: "metric" }), async (manager) => {
        expect(manager.activeUnitSystem).to.not.eq(unitSystem);
        addonMock
          .setup(async (x) => x.handleRequest(moq.It.isAny(), moq.It.is((serializedRequest: string): boolean => {
            const request = JSON.parse(serializedRequest);
            return request.params.unitSystem === NativePresentationUnitSystem.UsCustomary;
          }), undefined))
          .returns(async () => ({ result: "null" }))
          .verifiable(moq.Times.once());
        await manager.getContentDescriptor({ imodel: imodelMock.object, rulesetOrId: rulesetId, unitSystem, displayType: "", keys: new KeySet() });
        addonMock.verifyAll();
      });
    });

  });

  describe("setOnManagerUsedHandler", () => {

    it("invokes when making presentation requests", async () => {
      const addonMock = moq.Mock.ofType<NativePlatformDefinition>();
      const imodelMock = moq.Mock.ofType<IModelDb>();
      const manager = new PresentationManager({ addon: addonMock.object });
      const managerUsedSpy = sinon.spy();

      addonMock.setup(async (x) => x.handleRequest(moq.It.isAny(), moq.It.isAnyString(), undefined))
        .returns(async () => ({ result: `{"nodes":[]}` }));

      addonMock.setup(async (x) => x.handleRequest(moq.It.isAny(), moq.It.isAnyString(), undefined))
        .returns(async () => ({ result: "{}" }));

      manager.setOnManagerUsedHandler(managerUsedSpy);
      await manager.getNodes({ imodel: imodelMock.object, rulesetOrId: "RulesetId" });
      expect(managerUsedSpy).to.be.calledOnce;
      await manager.getContent({ imodel: imodelMock.object, rulesetOrId: "RulesetId", keys: new KeySet([]), descriptor: {} });
      expect(managerUsedSpy).to.be.calledTwice;
    });

  });

  describe("vars", () => {

    const addon = moq.Mock.ofType<NativePlatformDefinition>();

    it("returns variables manager", () => {
      const manager = new PresentationManager({ addon: addon.object });
      const vars = manager.vars(faker.random.word());
      expect(vars).to.be.instanceOf(RulesetVariablesManagerImpl);
    });

  });

  describe("rulesets", () => {

    const addon = moq.Mock.ofType<NativePlatformDefinition>();

    it("returns rulesets manager", () => {
      const manager = new PresentationManager({ addon: addon.object });
      expect(manager.rulesets()).to.be.instanceOf(RulesetManagerImpl);
    });

  });

  describe("dispose", () => {

    it("calls native platform dispose when manager is disposed", () => {
      const nativePlatformMock = moq.Mock.ofType<NativePlatformDefinition>();
      const manager = new PresentationManager({ addon: nativePlatformMock.object });
      manager.dispose();
      manager.dispose();
      // note: verify native platform's `dispose` called only once
      nativePlatformMock.verify((x) => x.dispose(), moq.Times.once());
    });

    it("throws when attempting to use native platform after disposal", () => {
      const nativePlatformMock = moq.Mock.ofType<NativePlatformDefinition>();
      const manager = new PresentationManager({ addon: nativePlatformMock.object });
      manager.dispose();
      expect(() => manager.getNativePlatform()).to.throw(PresentationError);
    });

  });

  describe("getRulesetId", () => {

    let manager: PresentationManager;

    beforeEach(() => {
      const addon = moq.Mock.ofType<NativePlatformDefinition>();
      manager = new PresentationManager({ addon: addon.object });
    });

    afterEach(() => {
      manager.dispose();
    });

    it("returns correct id when input is a string", () => {
      const rulesetId = faker.random.word();
      expect(manager.getRulesetId(rulesetId)).to.eq(rulesetId);
    });

    it("returns correct id when input is a ruleset", async () => {
      const ruleset = await createRandomRuleset();
      expect(manager.getRulesetId(ruleset)).to.contain(ruleset.id);
    });

    it("returns correct id when input is a ruleset and in one-backend-one-frontend mode", async () => {
      sinon.stub(IpcHost, "isValid").get(() => true);
      sinon.stub(IpcHost, "handle");
      manager = new PresentationManager({ addon: moq.Mock.ofType<NativePlatformDefinition>().object });
      const ruleset = await createRandomRuleset();
      expect(manager.getRulesetId(ruleset)).to.eq(ruleset.id);
    });

  });

  describe("handling options", () => {

    const addonMock = moq.Mock.ofType<NativePlatformDefinition>();
    const imodelMock = moq.Mock.ofType<IModelDb>();
    let manager: PresentationManager;

    beforeEach(() => {
      addonMock.reset();
      manager = new PresentationManager({ addon: addonMock.object });
    });

    it("registers ruleset if `rulesetOrId` is a ruleset", async () => {
      const ruleset = await createRandomRuleset();
      addonMock
        .setup(async (x) => x.handleRequest(moq.It.isAny(), moq.It.isAny(), undefined))
        .returns(async () => ({ result: "{}" }))
        .verifiable(moq.Times.once());
      addonMock
        .setup((x) => x.addRuleset(moq.It.isAnyString()))
        .returns(() => ({ result: "hash" }))
        .verifiable(moq.Times.once());
      await manager.getNodesCount({ imodel: imodelMock.object, rulesetOrId: ruleset });
      addonMock.verifyAll();
    });

    it("doesn't register ruleset if `rulesetOrId` is a string", async () => {
      const rulesetId = faker.random.word();
      addonMock
        .setup(async (x) => x.handleRequest(moq.It.isAny(), moq.It.isAny(), undefined))
        .returns(async () => ({ result: "{}" }))
        .verifiable(moq.Times.once());
      addonMock
        .setup((x) => x.addRuleset(moq.It.isAnyString()))
        .returns(() => ({ result: "hash" }))
        .verifiable(moq.Times.never());
      await manager.getNodesCount({ imodel: imodelMock.object, rulesetOrId: rulesetId });
      addonMock.verifyAll();
    });

    it("invokes request's diagnostics handler with diagnostic results", async () => {
      const diagnosticsResult = {
        logs: [{
          scope: "test",
          duration: 123,
        }],
      };
      const diagnosticsContext = {};
      const diagnosticsListener = sinon.spy();
      addonMock
        .setup(async (x) => x.handleRequest(
          moq.It.isAny(),
          moq.It.is((reqStr) => sinon.match(JSON.parse(reqStr).params.diagnostics).test({ perf: true })),
          undefined))
        .returns(async () => ({ result: "{}", diagnostics: diagnosticsResult.logs[0] }))
        .verifiable(moq.Times.once());
      await manager.getNodesCount({
        imodel: imodelMock.object,
        rulesetOrId: "ruleset",
        diagnostics: {
          perf: true,
          handler: diagnosticsListener,
          requestContextSupplier: () => diagnosticsContext,
        },
      });
      addonMock.verifyAll();
      expect(diagnosticsListener).to.be.calledOnceWithExactly(diagnosticsResult, diagnosticsContext);
    });

    it("invokes manager's diagnostics callback with diagnostic results", async () => {
      addonMock.reset();

      const diagnosticsCallback = sinon.spy();
      const diagnosticsContext = {};
      manager = new PresentationManager({
        addon: addonMock.object,
        diagnostics: {
          perf: true,
          handler: diagnosticsCallback,
          requestContextSupplier: () => diagnosticsContext,
        },
      });
      const diagnosticsResult = {
        logs: [{
          scope: "test",
          scopeCreateTimestamp: 1000,
          duration: 123,
        }],
      };
      addonMock
        .setup(async (x) => x.handleRequest(
          moq.It.isAny(),
          moq.It.is((reqStr) => sinon.match(JSON.parse(reqStr).params.diagnostics).test({ perf: true })),
          undefined))
        .returns(async () => ({ result: "{}", diagnostics: diagnosticsResult.logs[0] }))
        .verifiable(moq.Times.once());
      await manager.getNodesCount({ imodel: imodelMock.object, rulesetOrId: "ruleset" });
      addonMock.verifyAll();
      expect(diagnosticsCallback).to.be.calledOnceWithExactly(diagnosticsResult, diagnosticsContext);
    });

    it("invokes manager and request diagnostics callbacks", async () => {
      addonMock.reset();

      const requestDiagnosticsCallback = sinon.spy();
      const requestDiagnosticsContext = {};

      const managerDiagnosticsCallback = sinon.spy();
      const managerDiagnosticsContext = {};
      manager = new PresentationManager({
        addon: addonMock.object,
        diagnostics: {
          perf: true,
          handler: managerDiagnosticsCallback,
          requestContextSupplier: () => managerDiagnosticsContext,
        },
      });
      const diagnosticsResult = {
        scope: "req",
        logs: [{
          scope: "perf scope",
          scopeCreateTimestamp: 1000,
          duration: 123,
        }, {
          scope: "log scope",
          logs: [{
            message: "msg",
            category: "cat",
            severity: { dev: "debug" as DiagnosticsLoggerSeverity },
            timestamp: 123,
          }],
        }],
      };
      addonMock
        .setup(async (x) => x.handleRequest(
          moq.It.isAny(),
          moq.It.is((reqStr) => sinon.match(JSON.parse(reqStr).params.diagnostics).test({ perf: true, dev: "debug" })),
          undefined))
        .returns(async () => ({ result: "{}", diagnostics: diagnosticsResult }))
        .verifiable(moq.Times.once());
      await manager.getNodesCount({
        imodel: imodelMock.object,
        rulesetOrId: "ruleset",
        diagnostics: {
          dev: "debug",
          handler: requestDiagnosticsCallback,
          requestContextSupplier: () => requestDiagnosticsContext,
        },
      });
      addonMock.verifyAll();
      expect(managerDiagnosticsCallback).to.be.calledOnceWithExactly({ logs: [{ scope: "req", logs: [diagnosticsResult.logs[0]] }] }, managerDiagnosticsContext);
      expect(requestDiagnosticsCallback).to.be.calledOnceWithExactly({ logs: [{ scope: "req", logs: [diagnosticsResult.logs[1]] }] }, requestDiagnosticsContext);
    });

  });

  describe("addon results conversion to Presentation objects", () => {

    let testData: any;
    const nativePlatformMock = moq.Mock.ofType<NativePlatformDefinition>();
    const imodelMock = moq.Mock.ofType<IModelDb>();
    let manager: PresentationManager;
    beforeEach(async () => {
      testData = {
        rulesetOrId: await createRandomRuleset(),
        pageOptions: { start: faker.random.number(), size: faker.random.number() } as PageOptions,
        displayType: faker.random.word(),
        selectionInfo: {
          providerName: faker.random.word(),
          level: faker.random.number(),
        } as SelectionInfo,
      };
      imodelMock.reset();
      nativePlatformMock.reset();
      nativePlatformMock.setup((x) => x.getImodelAddon(imodelMock.object)).verifiable(moq.Times.atLeastOnce());
      manager = new PresentationManager({ addon: nativePlatformMock.object });
      sinon.stub(manager.getDetail(), "rulesets").value(sinon.createStubInstance(RulesetManagerImpl, {
        add: sinon.stub<[Ruleset], RegisteredRuleset>().callsFake((ruleset) => new RegisteredRuleset(ruleset, "", () => { })),
      }));
    });
    afterEach(() => {
      manager.dispose();
      nativePlatformMock.verifyAll();
    });

    const setup = (addonResponse: any) => {
      const serialized = JSON.stringify(addonResponse);
      nativePlatformMock.setup(async (x) => x.handleRequest(moq.It.isAny(), moq.It.isAnyString(), undefined))
        .returns(async () => ({ result: JSON.stringify(addonResponse) }));
      return JSON.parse(serialized);
    };
    const verifyMockRequest = (expectedParams: any) => {
      // verify the addon was called with correct params
      nativePlatformMock.verify(async (x) => x.handleRequest(moq.It.isAny(), moq.It.is((serializedParam: string): boolean => {
        const param = JSON.parse(serializedParam);
        expectedParams = JSON.parse(JSON.stringify(expectedParams));
        return deepEqual(param, expectedParams);
      }), undefined), moq.Times.once());
    };
    const verifyWithSnapshot = (result: any, expectedParams: any, recreateSnapshot: boolean = false) => {
      // verify the addon was called with correct params
      verifyMockRequest(expectedParams);
      // verify the manager correctly used addonResponse to create its result
      expect(result).to.matchSnapshot(recreateSnapshot);
    };
    const verifyWithExpectedResult = (actualResult: any, expectedResult: any, expectedParams: any) => {
      // verify the addon was called with correct params
      verifyMockRequest(expectedParams);
      // verify the manager correctly used addonResponse to create its result
      expect(actualResult).to.deep.eq(expectedResult);
    };

    describe("getNodes", () => {

      it("returns root nodes", async () => {
        // what the addon receives
        const expectedParams = {
          requestId: NativePlatformRequestTypes.GetRootNodes,
          params: {
            paging: testData.pageOptions,
            rulesetId: manager.getRulesetId(testData.rulesetOrId),
          },
        };

        // what the addon returns
<<<<<<< HEAD
        const addonResponse: NodeJSON[] = [{
          key: {
            type: "type1",
            pathFromRoot: ["p1", "p2", "p3"],
            instanceKeysSelectQuery: { query: "", bindings: [] },
          },
          labelDefinition: LabelDefinition.fromLabelString("test1"),
          description: "description1",
          imageId: "img_1",
          foreColor: "foreColor1",
          backColor: "backColor1",
          fontStyle: "fontStyle1",
          hasChildren: true,
          isSelectionDisabled: true,
          isEditable: true,
          isChecked: true,
          isCheckboxVisible: true,
          isCheckboxEnabled: true,
          isExpanded: true,
        }, {
          key: {
            type: StandardNodeTypes.ECInstancesNode,
            pathFromRoot: ["p1"],
            instanceKeys: [createRandomECInstanceKeyJSON()],
            instanceKeysSelectQuery: { query: "", bindings: [] },
          },
          labelDefinition: LabelDefinition.fromLabelString("test2"),
          description: "description2",
          imageId: "",
          foreColor: "",
          backColor: "",
          fontStyle: "",
          hasChildren: false,
          isSelectionDisabled: false,
          isEditable: false,
          isChecked: false,
          isCheckboxVisible: false,
          isCheckboxEnabled: false,
          isExpanded: false,
        }, {
          key: {
            type: "some node",
            pathFromRoot: ["p1", "p3"],
            instanceKeysSelectQuery: { query: "", bindings: [] },
          },
          labelDefinition: LabelDefinition.fromLabelString("test2"),
        }];
=======
        const addonResponse: HierarchyLevelJSON = {
          nodes: [{
            key: {
              type: "type1",
              pathFromRoot: ["p1", "p2", "p3"],
            },
            labelDefinition: LabelDefinition.fromLabelString("test1"),
            description: "description1",
            imageId: "img_1",
            foreColor: "foreColor1",
            backColor: "backColor1",
            fontStyle: "fontStyle1",
            hasChildren: true,
            isSelectionDisabled: true,
            isEditable: true,
            isChecked: true,
            isCheckboxVisible: true,
            isCheckboxEnabled: true,
            isExpanded: true,
          }, {
            key: {
              type: StandardNodeTypes.ECInstancesNode,
              pathFromRoot: ["p1"],
              instanceKeys: [createRandomECInstanceKeyJSON()],
            },
            labelDefinition: LabelDefinition.fromLabelString("test2"),
            description: "description2",
            imageId: "",
            foreColor: "",
            backColor: "",
            fontStyle: "",
            hasChildren: false,
            isSelectionDisabled: false,
            isEditable: false,
            isChecked: false,
            isCheckboxVisible: false,
            isCheckboxEnabled: false,
            isExpanded: false,
          }, {
            key: {
              type: "some node",
              pathFromRoot: ["p1", "p3"],
            },
            labelDefinition: LabelDefinition.fromLabelString("test2"),
          }],
          supportsFiltering: true,
        };
>>>>>>> ea07914a
        setup(addonResponse);

        // test
        const options: Paged<HierarchyRequestOptions<IModelDb, NodeKey>> = {
          imodel: imodelMock.object,
          rulesetOrId: testData.rulesetOrId,
          paging: testData.pageOptions,
        };
        const result = await manager.getNodes(options);
        verifyWithSnapshot(result, expectedParams);
      });

      it("returns child nodes", async () => {
        // what the addon receives
        const parentNodeKeyJSON = createRandomECInstancesNodeKeyJSON();
        const expectedParams = {
          requestId: NativePlatformRequestTypes.GetChildren,
          params: {
            nodeKey: parentNodeKeyJSON,
            paging: testData.pageOptions,
            rulesetId: manager.getRulesetId(testData.rulesetOrId),
          },
        };

        // what the addon returns
<<<<<<< HEAD
        const addonResponse: NodeJSON[] = [{
          key: {
            type: StandardNodeTypes.ECInstancesNode,
            pathFromRoot: ["p1"],
            instanceKeys: [createRandomECInstanceKeyJSON()],
            instanceKeysSelectQuery: { query: "", bindings: [] },
          },
          labelDefinition: LabelDefinition.fromLabelString("test2"),
        }, {
          key: {
            type: "type 2",
            pathFromRoot: ["p1", "p3"],
            instanceKeysSelectQuery: { query: "", bindings: [] },
          },
          labelDefinition: LabelDefinition.fromLabelString("test3"),
        }];
=======
        const addonResponse: HierarchyLevelJSON = {
          nodes: [{
            key: {
              type: StandardNodeTypes.ECInstancesNode,
              pathFromRoot: ["p1"],
              instanceKeys: [createRandomECInstanceKeyJSON()],
            },
            labelDefinition: LabelDefinition.fromLabelString("test2"),
          }, {
            key: {
              type: "type 2",
              pathFromRoot: ["p1", "p3"],
            },
            labelDefinition: LabelDefinition.fromLabelString("test3"),
          }],
          supportsFiltering: true,
        };
>>>>>>> ea07914a
        setup(addonResponse);

        // test
        const options: Paged<HierarchyRequestOptions<IModelDb, NodeKey>> = {
          imodel: imodelMock.object,
          rulesetOrId: testData.rulesetOrId,
          paging: testData.pageOptions,
          parentKey: NodeKey.fromJSON(parentNodeKeyJSON),
        };
        const result = await manager.getNodes(options);
        verifyWithSnapshot(result, expectedParams);
      });

      it("returns localized nodes", async () => {
        // what the addon receives
        const expectedParams = {
          requestId: NativePlatformRequestTypes.GetRootNodes,
          params: {
            paging: testData.pageOptions,
            rulesetId: manager.getRulesetId(testData.rulesetOrId),
          },
        };

        // what the addon returns
<<<<<<< HEAD
        const addonResponse: NodeJSON[] = [{
          key: {
            type: "type1",
            pathFromRoot: ["p1", "p2", "p3"],
            instanceKeysSelectQuery: { query: "", bindings: [] },
          },
          labelDefinition: LabelDefinition.fromLabelString("@RulesEngine:LABEL_General_NotSpecified@"),
          description: "description1",
          imageId: "img_1",
          foreColor: "foreColor1",
          backColor: "backColor1",
          fontStyle: "fontStyle1",
          hasChildren: true,
          isSelectionDisabled: true,
          isEditable: true,
          isChecked: true,
          isCheckboxVisible: true,
          isCheckboxEnabled: true,
          isExpanded: true,
        }];
=======
        const addonResponse: HierarchyLevelJSON = {
          nodes: [{
            key: {
              type: "type1",
              pathFromRoot: ["p1", "p2", "p3"],
            },
            labelDefinition: LabelDefinition.fromLabelString("@RulesEngine:LABEL_General_NotSpecified@"),
            description: "description1",
            imageId: "img_1",
            foreColor: "foreColor1",
            backColor: "backColor1",
            fontStyle: "fontStyle1",
            hasChildren: true,
            isSelectionDisabled: true,
            isEditable: true,
            isChecked: true,
            isCheckboxVisible: true,
            isCheckboxEnabled: true,
            isExpanded: true,
          }],
          supportsFiltering: true,
        };
>>>>>>> ea07914a
        setup(addonResponse);

        // test
        const options: Paged<HierarchyRequestOptions<IModelDb, NodeKey>> = {
          imodel: imodelMock.object,
          rulesetOrId: testData.rulesetOrId,
          paging: testData.pageOptions,
        };
        const result = await manager.getNodes(options);
        verifyWithSnapshot(result, expectedParams);
      });

    });

    describe("getNodesCount", () => {

      it("returns root nodes count", async () => {
        // what the addon receives
        const expectedParams = {
          requestId: NativePlatformRequestTypes.GetRootNodesCount,
          params: {
            rulesetId: manager.getRulesetId(testData.rulesetOrId),
          },
        };

        // what the addon returns
        const addonResponse = 456;
        setup(addonResponse);

        // test
        const options: HierarchyRequestOptions<IModelDb, NodeKey> = {
          imodel: imodelMock.object,
          rulesetOrId: testData.rulesetOrId,
        };
        const result = await manager.getNodesCount(options);
        verifyWithExpectedResult(result, addonResponse, expectedParams);
      });

      it("returns child nodes count", async () => {
        // what the addon receives
        const parentNodeKeyJSON = createRandomECInstancesNodeKeyJSON();
        const expectedParams = {
          requestId: NativePlatformRequestTypes.GetChildrenCount,
          params: {
            nodeKey: parentNodeKeyJSON,
            rulesetId: manager.getRulesetId(testData.rulesetOrId),
          },
        };

        // what the addon returns
        const addonResponse = 789;
        setup(addonResponse);

        // test
        const options: HierarchyRequestOptions<IModelDb, NodeKey> = {
          imodel: imodelMock.object,
          rulesetOrId: testData.rulesetOrId,
          parentKey: NodeKey.fromJSON(parentNodeKeyJSON),
        };
        const result = await manager.getNodesCount(options);
        verifyWithExpectedResult(result, addonResponse, expectedParams);
      });

    });

    describe("getNodesDescriptor", () => {

      it("returns hierarchy level descriptor", async () => {
        // what the addon receives
        const parentNodeKey = createRandomECInstancesNodeKey();
        const expectedParams = {
          requestId: NativePlatformRequestTypes.GetNodesDescriptor,
          params: {
            nodeKey: NodeKey.toJSON(parentNodeKey),
            rulesetId: manager.getRulesetId(testData.rulesetOrId),
          },
        };

        // what the addon returns
        const addonResponse = createTestContentDescriptor({ fields: [] });
        setup(addonResponse);

        // test
        const options: HierarchyLevelDescriptorRequestOptions<IModelDb, NodeKey> = {
          imodel: imodelMock.object,
          rulesetOrId: testData.rulesetOrId,
          parentKey: parentNodeKey,
        };
        const result = await manager.getNodesDescriptor(options);
        verifyWithSnapshot(result, expectedParams);
      });

    });

    describe("getFilteredNodePaths", () => {

      it("returns filtered node paths", async () => {
        // what the addon receives
        const expectedParams = {
          requestId: NativePlatformRequestTypes.GetFilteredNodePaths,
          params: {
            filterText: "filter",
            rulesetId: manager.getRulesetId(testData.rulesetOrId),
          },
        };

        // what addon returns
        const addonResponse = [createRandomNodePathElementJSON(0)];
        setup(addonResponse);

        // test
        const options: FilterByTextHierarchyRequestOptions<IModelDb> = {
          imodel: imodelMock.object,
          rulesetOrId: testData.rulesetOrId,
          filterText: "filter",
        };
        const result = await manager.getFilteredNodePaths(options);
        verifyWithSnapshot(result, expectedParams);
      });

    });

    describe("getNodePaths", () => {

      it("returns node paths", async () => {
        // what the addon receives
        const keyJsonArray = [[createRandomECInstanceKeyJSON(), createRandomECInstanceKeyJSON()]];
        const keyArray = [keyJsonArray[0].map((json) => InstanceKey.fromJSON(json))];
        const markedIndex = faker.random.number();
        const expectedParams = {
          requestId: NativePlatformRequestTypes.GetNodePaths,
          params: {
            paths: keyJsonArray,
            markedIndex,
            rulesetId: manager.getRulesetId(testData.rulesetOrId),
          },
        };

        // what addon returns
        const addonResponse = [createRandomNodePathElementJSON(0)];
        setup(addonResponse);

        // test
        const options: FilterByInstancePathsHierarchyRequestOptions<IModelDb> = {
          imodel: imodelMock.object,
          rulesetOrId: testData.rulesetOrId,
          instancePaths: keyArray,
          markedIndex,
        };
        const result = await manager.getNodePaths(options);
        verifyWithSnapshot(result, expectedParams);
      });

    });

    describe("compareHierarchies", () => {

      it("requests addon to compare hierarchies based on ruleset and variables' changes", async () => {
        const var1: IntRulesetVariable = { id: "var", type: VariableValueTypes.Int, value: 123 };
        const var2: IntRulesetVariable = { id: "var", type: VariableValueTypes.Int, value: 465 };
        const nodeKey = createRandomECInstancesNodeKey();

        // what the addon receives
        const expectedParams = {
          requestId: NativePlatformRequestTypes.CompareHierarchies,
          params: {
            prevRulesetId: "test",
            prevRulesetVariables: JSON.stringify([var1]),
            currRulesetId: "test",
            currRulesetVariables: JSON.stringify([var2]),
            expandedNodeKeys: JSON.stringify([NodeKey.toJSON(nodeKey)]),
          },
        };

        // what the addon returns
        const unprocessedResponse: HierarchyCompareInfoJSON = {
          changes: [{
            type: "Insert",
            position: 1,
            node: createRandomECInstancesNodeJSON(),
          }],
        };
        const addonResponse = setup(unprocessedResponse);

        // test
        const options: HierarchyCompareOptions<IModelDb, NodeKey> = {
          imodel: imodelMock.object,
          prev: {
            rulesetOrId: "test",
            rulesetVariables: [var1],
          },
          rulesetOrId: "test",
          rulesetVariables: [var2],
          expandedNodeKeys: [nodeKey],
        };
        const result = await manager.compareHierarchies(options);
        verifyWithExpectedResult(result, HierarchyCompareInfo.fromJSON(addonResponse), expectedParams);
      });

      it("requests addon to compare hierarchies based on ruleset changes", async () => {
        // what the addon receives
        const expectedParams = {
          requestId: NativePlatformRequestTypes.CompareHierarchies,
          params: {
            prevRulesetId: "test",
            prevRulesetVariables: JSON.stringify([]),
            currRulesetId: "test",
            currRulesetVariables: JSON.stringify([]),
            expandedNodeKeys: JSON.stringify([]),
          },
        };

        // what the addon returns
        const addonResponse: HierarchyCompareInfoJSON = {
          changes: [{
            type: "Delete",
            parent: createRandomECInstancesNodeJSON().key,
            position: 123,
          }],
        };
        setup(addonResponse);

        // test
        const options: HierarchyCompareOptions<IModelDb, NodeKey> = {
          imodel: imodelMock.object,
          prev: {
            rulesetOrId: "test",
          },
          rulesetOrId: "test",
        };
        const result = await manager.compareHierarchies(options);
        verifyWithExpectedResult(result, HierarchyCompareInfo.fromJSON(addonResponse), expectedParams);
      });

      it("requests addon to compare hierarchies based on ruleset variables' changes", async () => {
        const var1: IntRulesetVariable = { id: "var", type: VariableValueTypes.Int, value: 123 };
        const var2: IntRulesetVariable = { id: "var", type: VariableValueTypes.Int, value: 465 };

        // what the addon receives
        const expectedParams = {
          requestId: NativePlatformRequestTypes.CompareHierarchies,
          params: {
            prevRulesetId: "test",
            prevRulesetVariables: JSON.stringify([var1]),
            currRulesetId: "test",
            currRulesetVariables: JSON.stringify([var2]),
            expandedNodeKeys: JSON.stringify([]),
          },
        };

        // what the addon returns
        const addonResponse: HierarchyCompareInfoJSON = {
          changes: [{
            type: "Update",
            target: createRandomECInstancesNodeJSON().key,
            changes: {},
          }],
        };
        setup(addonResponse);

        // test
        const options: HierarchyCompareOptions<IModelDb, NodeKey> = {
          imodel: imodelMock.object,
          prev: {
            rulesetVariables: [var1],
          },
          rulesetOrId: "test",
          rulesetVariables: [var2],
        };
        const result = await manager.compareHierarchies(options);
        verifyWithExpectedResult(result, HierarchyCompareInfo.fromJSON(addonResponse), expectedParams);
      });

      it("returns empty result if neither ruleset nor ruleset variables changed", async () => {
        nativePlatformMock.reset();
        const result = await manager.compareHierarchies({
          imodel: imodelMock.object,
          prev: {},
          rulesetOrId: "test",
        });
        nativePlatformMock.verify(async (x) => x.handleRequest(moq.It.isAny(), moq.It.isAny(), moq.It.isAny()), moq.Times.never());
        expect(result).to.deep.eq({ changes: [] });
      });

      it("throws when trying to compare hierarchies with different ruleset ids", async () => {
        nativePlatformMock.reset();
        const options: HierarchyCompareOptions<IModelDb, NodeKey> = {
          imodel: imodelMock.object,
          prev: {
            rulesetOrId: "1",
          },
          rulesetOrId: "2",
          expandedNodeKeys: [],
        };
        await expect(manager.compareHierarchies(options)).to.eventually.be.rejected;
        nativePlatformMock.verify(async (x) => x.handleRequest(moq.It.isAny(), moq.It.isAny(), moq.It.isAny()), moq.Times.never());
      });

    });

    describe("getContentSources", () => {

      it("returns content sources", async () => {
        // what the addon receives
        const classes = ["test.class1", "test.class2"];
        const expectedParams = {
          requestId: NativePlatformRequestTypes.GetContentSources,
          params: {
            rulesetId: "ElementProperties",
            classes,
          },
        };

        // what the addon returns
        const addonResponse = {
          sources: [{
            selectClassInfo: "0x123",
            isSelectPolymorphic: true,
            pathToPrimaryClass: [{ sourceClassInfo: "0x123", relationshipInfo: "0x456", isForwardRelationship: true, targetClassInfo: "0x789" }],
            pathFromInputToSelectClass: [{ sourceClassInfo: "0x123", relationshipInfo: "0x456", isForwardRelationship: true, targetClassInfo: "0x789" }],
            relatedPropertyPaths: [[{ sourceClassInfo: "0x123", relationshipInfo: "0x456", isForwardRelationship: true, targetClassInfo: "0x789" }]],
            navigationPropertyClasses: [{ sourceClassInfo: "0x123", relationshipInfo: "0x456", isForwardRelationship: true, targetClassInfo: "0x789" }],
            relatedInstanceClasses: [{ sourceClassInfo: "0x123", relationshipInfo: "0x456", isForwardRelationship: true, targetClassInfo: "0x789" }],
            relatedInstancePaths: [[{ sourceClassInfo: "0x123", relationshipInfo: "0x456", isForwardRelationship: true, targetClassInfo: "0x789" }]],
          } as SelectClassInfoJSON<Id64String>],
          classesMap: {
            "0x123": { name: "class1", label: "Class One" },
            "0x456": { name: "class2", label: "Class Two" },
            "0x789": { name: "class3", label: "Class Three" },
          },
        };
        setup(addonResponse);

        // test
        const options: ContentSourcesRequestOptions<IModelDb> = {
          imodel: imodelMock.object,
          classes,
        };
        const result = await manager.getContentSources(options);
        verifyWithSnapshot(result, expectedParams);
      });

    });

    describe("getContentDescriptor", () => {

      it("returns content descriptor", async () => {
        // what the addon receives
        const keys = new KeySet([createRandomECInstancesNodeKey(), createRandomECInstanceKey()]);
        const expectedParams = {
          requestId: NativePlatformRequestTypes.GetContentDescriptor,
          params: {
            displayType: testData.displayType,
            keys: getKeysForContentRequest(keys),
            selection: testData.selectionInfo,
            rulesetId: manager.getRulesetId(testData.rulesetOrId),
            contentFlags: ContentFlags.DescriptorOnly,
          },
        };

        // what the addon returns
        const testClassInfo = createTestECClassInfo();
        const classesMap = {
          [testClassInfo.id]: {
            label: testClassInfo.label,
            name: testClassInfo.name,
          },
        };
        const addonResponse: DescriptorJSON = {
          connectionId: faker.random.uuid(),
          inputKeysHash: faker.random.uuid(),
          contentOptions: faker.random.objectElement(),
          displayType: testData.displayType,
          classesMap,
          selectClasses: [
            SelectClassInfo.toCompressedJSON(createTestSelectClassInfo({
              pathFromInputToSelectClass: createTestRelationshipPath(1),
              relatedPropertyPaths: [createTestRelationshipPath(1)],
              navigationPropertyClasses: [createTestRelatedClassInfo()],
              relatedInstancePaths: [createTestRelationshipPath(1)],
            }), classesMap),
          ],
          categories: [CategoryDescription.toJSON(createTestCategoryDescription({ name: "test-category" }))],
          fields: [{
            name: "Primitive property field with editor",
            category: "test-category",
            label: faker.random.words(),
            type: {
              typeName: "string",
              valueFormat: "Primitive",
            } as PrimitiveTypeDescription,
            isReadonly: faker.random.boolean(),
            priority: faker.random.number(),
            editor: {
              name: faker.random.word(),
              params: {
                ["some_param"]: faker.random.number(),
              },
            },
            properties: [{
              property: {
                classInfo: testClassInfo.id,
                name: faker.random.word(),
                type: "string",
                enumerationInfo: {
                  choices: [{
                    label: faker.random.words(),
                    value: faker.random.uuid(),
                  }, {
                    label: faker.random.words(),
                    value: faker.random.uuid(),
                  }],
                  isStrict: faker.random.boolean(),
                },
              } as PropertyInfoJSON<Id64String>,
              relatedClassPath: [],
            } as PropertyJSON<Id64String>],
          } as PropertiesFieldJSON<Id64String>, {
            name: "Complex array of structs property field",
            category: "test-category",
            label: faker.random.words(),
            type: {
              typeName: "string[]",
              valueFormat: "Array",
              memberType: {
                typeName: "SomeClass",
                valueFormat: "Struct",
                members: [{
                  name: faker.random.word(),
                  label: faker.random.words(),
                  type: {
                    typeName: "string",
                    valueFormat: "Primitive",
                  },
                }, {
                  name: faker.random.word(),
                  label: faker.random.words(),
                  type: {
                    typeName: "string[]",
                    valueFormat: "Array",
                    memberType: {
                      typeName: "string",
                      valueFormat: "Primitive",
                    },
                  } as ArrayTypeDescription,
                }],
              } as StructTypeDescription,
            } as ArrayTypeDescription,
            isReadonly: faker.random.boolean(),
            priority: faker.random.number(),
            properties: [{
              property: {
                classInfo: testClassInfo.id,
                name: faker.random.word(),
                type: "double",
                kindOfQuantity: {
                  name: faker.random.word(),
                  label: faker.random.words(),
                  persistenceUnit: faker.random.word(),
                } as KindOfQuantityInfo,
              } as PropertyInfoJSON<Id64String>,
              relatedClassPath: [],
            } as PropertyJSON<Id64String>],
          } as PropertiesFieldJSON<Id64String>, {
            name: "Nested content field",
            category: "test-category",
            label: faker.random.words(),
            type: {
              typeName: faker.random.word(),
              valueFormat: "Struct",
              members: [{
                name: faker.random.word(),
                label: faker.random.words(),
                type: {
                  typeName: "string",
                  valueFormat: "Primitive",
                },
              }],
            } as StructTypeDescription,
            contentClassInfo: testClassInfo.id,
            pathToPrimaryClass: createRandomRelationshipPath(1).map((step) => RelatedClassInfo.toCompressedJSON(step, classesMap)),
            nestedFields: [{
              name: "Simple property field",
              category: "test-category",
              label: faker.random.words(),
              type: {
                typeName: "string",
                valueFormat: "Primitive",
              },
              isReadonly: faker.random.boolean(),
              priority: faker.random.number(),
            } as FieldJSON],
            isReadonly: faker.random.boolean(),
            priority: faker.random.number(),
            autoExpand: faker.random.boolean(),
          } as NestedContentFieldJSON<Id64String>],
          contentFlags: 0,
        };
        setup(addonResponse);

        // test
        const options: ContentDescriptorRequestOptions<IModelDb, KeySet> = {
          imodel: imodelMock.object,
          rulesetOrId: testData.rulesetOrId,
          displayType: testData.displayType,
          keys,
          selection: testData.selectionInfo,
        };
        const result = await manager.getContentDescriptor(options);
        verifyWithSnapshot(result, expectedParams);
      });

    });

    describe("getContentSetSize", () => {

      it("returns content set size", async () => {
        // what the addon receives
        const keys = new KeySet([createRandomECInstancesNodeKey(), createRandomECInstanceKey()]);
        const descriptor = createTestContentDescriptor({ fields: [] });
        const expectedParams = {
          requestId: NativePlatformRequestTypes.GetContentSetSize,
          params: {
            keys: getKeysForContentRequest(keys),
            descriptorOverrides: descriptor.createDescriptorOverrides(),
            rulesetId: manager.getRulesetId(testData.rulesetOrId),
          },
        };

        // what the addon returns
        const addonResponse = faker.random.number();
        setup(addonResponse);

        // test
        const options: ContentRequestOptions<IModelDb, Descriptor, KeySet> = {
          imodel: imodelMock.object,
          rulesetOrId: testData.rulesetOrId,
          keys,
          descriptor,
        };
        const result = await manager.getContentSetSize(options);
        verifyWithExpectedResult(result, addonResponse, expectedParams);
      });

      it("returns content set size when descriptor overrides are passed instead of descriptor", async () => {
        // what the addon receives
        const keys = new KeySet([createRandomECInstancesNodeKey(), createRandomECInstanceKey()]);
        const descriptor = createTestContentDescriptor({ fields: [], displayType: "test" });
        const expectedParams = {
          requestId: NativePlatformRequestTypes.GetContentSetSize,
          params: {
            keys: getKeysForContentRequest(keys),
            descriptorOverrides: {
              displayType: descriptor.displayType,
            },
            rulesetId: manager.getRulesetId(testData.rulesetOrId),
          },
        };

        // what the addon returns
        const addonResponse = faker.random.number();
        setup(addonResponse);

        // test
        const options: ContentRequestOptions<IModelDb, Descriptor | DescriptorOverrides, KeySet> = {
          imodel: imodelMock.object,
          rulesetOrId: testData.rulesetOrId,
          descriptor: descriptor.createDescriptorOverrides(),
          keys,
        };
        const result = await manager.getContentSetSize(options);
        verifyWithExpectedResult(result, addonResponse, expectedParams);
      });

    });

    describe("getContent", () => {

      it("returns content", async () => {
        // what the addon receives
        const keys = new KeySet([createRandomECInstancesNodeKey(), createRandomECInstanceKey()]);
        const fieldName = faker.random.word();
        const category = createTestCategoryDescription();
        const descriptor = createTestContentDescriptor({
          categories: [category],
          fields: [createTestSimpleContentField({
            category,
            name: fieldName,
          })],
        });
        const expectedParams = {
          requestId: NativePlatformRequestTypes.GetContent,
          params: {
            keys: getKeysForContentRequest(keys),
            descriptorOverrides: descriptor.createDescriptorOverrides(),
            paging: testData.pageOptions,
            rulesetId: manager.getRulesetId(testData.rulesetOrId),
          },
        };

        // what the addon returns
        const addonResponse = {
          descriptor: descriptor.toJSON(),
          contentSet: [{
            primaryKeys: [createRandomECInstanceKeyJSON()],
            classInfo: createRandomECClassInfoJSON(),
            labelDefinition: createRandomLabelDefinitionJSON(),
            imageId: faker.random.uuid(),
            values: {
              [fieldName]: faker.random.words(),
            },
            displayValues: {
              [fieldName]: faker.random.words(),
            },
            mergedFieldNames: [],
          } as ItemJSON],
        } as ContentJSON;
        setup(addonResponse);

        // test
        const options: Paged<ContentRequestOptions<IModelDb, Descriptor | DescriptorOverrides, KeySet>> = {
          imodel: imodelMock.object,
          rulesetOrId: testData.rulesetOrId,
          paging: testData.pageOptions,
          descriptor,
          keys,
        };
        const result = await manager.getContent(options);
        verifyWithSnapshot(result, expectedParams);
      });

      it("returns localized content", async () => {
        // what the addon receives
        const keys = new KeySet([createRandomECInstancesNodeKey(), createRandomECInstanceKey()]);
        const fieldName = faker.random.word();
        const category = createTestCategoryDescription({ label: "@RulesEngine:LABEL_General_NotSpecified@", description: "@ECPresentation:LABEL_Category_General@" });
        const descriptor = createTestContentDescriptor({
          categories: [category],
          fields: [createTestSimpleContentField({
            label: "@RulesEngine:LABEL_General_NotSpecified@",
            category,
            name: fieldName,
          })],
        });
        const expectedParams = {
          requestId: NativePlatformRequestTypes.GetContent,
          params: {
            keys: getKeysForContentRequest(keys),
            descriptorOverrides: descriptor.createDescriptorOverrides(),
            paging: testData.pageOptions,
            rulesetId: manager.getRulesetId(testData.rulesetOrId),
          },
        };

        // what the addon returns
        const addonResponse = {
          descriptor: descriptor.toJSON(),
          contentSet: [{
            primaryKeys: [createRandomECInstanceKeyJSON()],
            classInfo: createRandomECClassInfoJSON(),
            labelDefinition: {
              typeName: "string",
              rawValue: "@RulesEngine:LABEL_General_NotSpecified@",
              displayValue: "@RulesEngine:LABEL_General_NotSpecified@",
            },
            imageId: faker.random.uuid(),
            values: {
              [fieldName]: "@RulesEngine:LABEL_General_NotSpecified@",
            },
            displayValues: {
              [fieldName]: "@RulesEngine:LABEL_General_NotSpecified@",
            },
            mergedFieldNames: [],
          } as ItemJSON],
        } as ContentJSON;
        setup(addonResponse);

        // test
        const options: Paged<ContentRequestOptions<IModelDb, Descriptor | DescriptorOverrides, KeySet>> = {
          imodel: imodelMock.object,
          rulesetOrId: testData.rulesetOrId,
          paging: testData.pageOptions,
          descriptor,
          keys,
        };
        const result = await manager.getContent(options);
        verifyWithSnapshot(result, expectedParams);
      });

      it("returns content for BisCore:Element instances when concrete key is found", async () => {
        // what the addon receives
        const baseClassKey = { className: "BisCore:Element", id: createRandomId() };
        const concreteClassKey = { className: faker.random.word(), id: baseClassKey.id };
        setupIModelForElementKey(imodelMock, concreteClassKey);
        const expectedParams = {
          requestId: NativePlatformRequestTypes.GetContent,
          params: {
            keys: getKeysForContentRequest(new KeySet([concreteClassKey])),
            descriptorOverrides: {},
            paging: testData.pageOptions,
            rulesetId: manager.getRulesetId(testData.rulesetOrId),
          },
        };

        // what the addon returns
        const fieldName = faker.random.word();
        const category = createTestCategoryDescription();
        const addonResponse = {
          descriptor: createTestContentDescriptor({
            categories: [category],
            fields: [createTestSimpleContentField({
              category,
              name: fieldName,
            })],
          }).toJSON(),
          contentSet: [{
            primaryKeys: [createRandomECInstanceKeyJSON()],
            classInfo: createRandomECClassInfoJSON(),
            labelDefinition: createRandomLabelDefinitionJSON(),
            imageId: faker.random.uuid(),
            values: {
              [fieldName]: faker.random.words(),
            },
            displayValues: {
              [fieldName]: faker.random.words(),
            },
            mergedFieldNames: [],
          } as ItemJSON],
        } as ContentJSON;
        setup(addonResponse);

        // test
        const options: Paged<ContentRequestOptions<IModelDb, Descriptor | DescriptorOverrides, KeySet>> = {
          imodel: imodelMock.object,
          rulesetOrId: testData.rulesetOrId,
          paging: testData.pageOptions,
          descriptor: {},
          keys: new KeySet([baseClassKey]),
        };
        const result = await manager.getContent(options);
        verifyWithSnapshot(result, expectedParams);
      });

      it("returns content for BisCore:Element instances when concrete key is not found", async () => {
        // what the addon receives
        const baseClassKey = { className: "BisCore:Element", id: createRandomId() };
        setupIModelForNoResultStatement(imodelMock);
        const expectedParams = {
          requestId: NativePlatformRequestTypes.GetContent,
          params: {
            keys: getKeysForContentRequest(new KeySet([baseClassKey])),
            descriptorOverrides: {},
            paging: testData.pageOptions,
            rulesetId: manager.getRulesetId(testData.rulesetOrId),
          },
        };

        // what the addon returns
        const fieldName = faker.random.word();
        const category = createTestCategoryDescription();
        const addonResponse = {
          descriptor: createTestContentDescriptor({
            categories: [category],
            fields: [createTestSimpleContentField({
              category,
              name: fieldName,
            })],
          }).toJSON(),
          contentSet: [{
            primaryKeys: [createRandomECInstanceKeyJSON()],
            classInfo: createRandomECClassInfoJSON(),
            labelDefinition: createRandomLabelDefinitionJSON(),
            imageId: faker.random.uuid(),
            values: {
              [fieldName]: faker.random.words(),
            },
            displayValues: {
              [fieldName]: faker.random.words(),
            },
            mergedFieldNames: [],
          } as ItemJSON],
        } as ContentJSON;
        setup(addonResponse);

        // test
        const options: Paged<ContentRequestOptions<IModelDb, Descriptor | DescriptorOverrides, KeySet>> = {
          imodel: imodelMock.object,
          rulesetOrId: testData.rulesetOrId,
          paging: testData.pageOptions,
          descriptor: {},
          keys: new KeySet([baseClassKey]),
        };
        const result = await manager.getContent(options);
        verifyWithSnapshot(result, expectedParams);
      });

      it("returns content when descriptor overrides are passed instead of descriptor", async () => {
        // what the addon receives
        const keys = new KeySet([createRandomECInstancesNodeKey(), createRandomECInstanceKey()]);
        const descriptor = createTestContentDescriptor({ fields: [], displayType: "test" });
        const expectedParams = {
          requestId: NativePlatformRequestTypes.GetContent,
          params: {
            keys: getKeysForContentRequest(keys),
            descriptorOverrides: {
              displayType: descriptor.displayType,
            },
            paging: testData.pageOptions,
            rulesetId: manager.getRulesetId(testData.rulesetOrId),
          },
        };

        // what the addon returns
        const fieldName = faker.random.word();
        const addonResponse = {
          descriptor: descriptor.toJSON(),
          contentSet: [{
            primaryKeys: [createRandomECInstanceKeyJSON()],
            classInfo: createRandomECClassInfoJSON(),
            labelDefinition: createRandomLabelDefinitionJSON(),
            imageId: faker.random.uuid(),
            values: {
              [fieldName]: faker.random.words(),
            },
            displayValues: {
              [fieldName]: faker.random.words(),
            },
            mergedFieldNames: [],
          } as ItemJSON],
        } as ContentJSON;
        setup(addonResponse);

        // test
        const options: Paged<ContentRequestOptions<IModelDb, Descriptor | DescriptorOverrides, KeySet>> = {
          imodel: imodelMock.object,
          rulesetOrId: testData.rulesetOrId,
          paging: testData.pageOptions,
          descriptor: descriptor.createDescriptorOverrides(),
          keys,
        };
        const result = await manager.getContent(options);
        verifyWithSnapshot(result, expectedParams);
      });

    });

    describe("getPagedDistinctValues", () => {

      it("returns distinct values", async () => {
        // what the addon receives
        const keys = new KeySet([createRandomECInstancesNodeKey(), createRandomECInstanceKey()]);
        const descriptor = createTestContentDescriptor({ fields: [] });
        const fieldDescriptor: FieldDescriptor = {
          type: FieldDescriptorType.Name,
          fieldName: faker.random.word(),
        };
        const pageOpts: PageOptions = {
          start: 1,
          size: 2,
        };
        const expectedParams = {
          requestId: NativePlatformRequestTypes.GetPagedDistinctValues,
          params: {
            descriptorOverrides: descriptor.createDescriptorOverrides(),
            keys: getKeysForContentRequest(keys),
            fieldDescriptor,
            rulesetId: manager.getRulesetId(testData.rulesetOrId),
            paging: pageOpts,
          },
        };

        // what the addon returns
        const addonResponse = {
          total: 1,
          items: [{
            displayValue: "test",
            groupedRawValues: ["test"],
          }],
        };
        setup(addonResponse);

        // test
        const options: DistinctValuesRequestOptions<IModelDb, Descriptor | DescriptorOverrides, KeySet> = {
          imodel: imodelMock.object,
          rulesetOrId: testData.rulesetOrId,
          descriptor,
          keys,
          fieldDescriptor,
          paging: pageOpts,
        };
        const result = await manager.getPagedDistinctValues(options);
        verifyWithExpectedResult(result, addonResponse, expectedParams);
      });

    });

    describe("getElementProperties", () => {

      it("returns single element properties", async () => {
        // what the addon receives
        const elementKey = { className: "BisCore:Element", id: "0x123" };
        setupIModelForElementKey(imodelMock, elementKey);

        const expectedContentParams = {
          requestId: NativePlatformRequestTypes.GetContent,
          params: {
            keys: getKeysForContentRequest(new KeySet([elementKey])),
            descriptorOverrides: {
              displayType: DefaultContentDisplayTypes.PropertyPane,
              contentFlags: ContentFlags.ShowLabels,
            },
            rulesetId: "ElementProperties",
          },
        };

        // what the addon returns
        const addonContentResponse = new Content(
          createTestContentDescriptor({
            fields: [
              createTestSimpleContentField({
                name: "test",
                label: "Test Field",
                category: createTestCategoryDescription({ label: "Test Category" }),
              }),
            ],
          }),
          [
            createTestContentItem({
              label: "test label",
              classInfo: createTestECClassInfo({ label: "Test Class" }),
              primaryKeys: [{ className: "TestSchema:TestClass", id: "0x123" }],
              values: {
                test: "test value",
              },
              displayValues: {
                test: "test display value",
              },
            }),
          ],
        ).toJSON();
        setup(addonContentResponse);

        // test
        const options: SingleElementPropertiesRequestOptions<IModelDb> = {
          imodel: imodelMock.object,
          elementId: elementKey.id,
        };
        const expectedResponse: ElementProperties = {
          class: "Test Class",
          id: "0x123",
          label: "test label",
          items: {
            ["Test Category"]: {
              type: "category",
              items: {
                ["Test Field"]: {
                  type: "primitive",
                  value: "test display value",
                },
              },
            },
          },
        };
        const result = await manager.getElementProperties(options);
        verifyMockRequest(expectedContentParams);
        expect(result).to.deep.eq(expectedResponse);
      });

      it("returns localized single element properties", async () => {
        // what the addon receives
        const elementKey = { className: "BisCore:Element", id: "0x123" };
        setupIModelForElementKey(imodelMock, elementKey);

        const expectedContentParams = {
          requestId: NativePlatformRequestTypes.GetContent,
          params: {
            keys: getKeysForContentRequest(new KeySet([elementKey])),
            descriptorOverrides: {
              displayType: DefaultContentDisplayTypes.PropertyPane,
              contentFlags: ContentFlags.ShowLabels,
            },
            rulesetId: "ElementProperties",
          },
        };

        // what the addon returns
        const addonContentResponse = new Content(
          createTestContentDescriptor({
            fields: [
              createTestSimpleContentField({
                name: "test",
                label: "Test Field",
                category: createTestCategoryDescription({ label: "Test Category" }),
              }),
            ],
          }),
          [
            createTestContentItem({
              label: "@RulesEngine:LABEL_General_NotSpecified@",
              classInfo: createTestECClassInfo({ label: "Test Class" }),
              primaryKeys: [{ className: "TestSchema:TestClass", id: "0x123" }],
              values: {
                test: "test value",
              },
              displayValues: {
                test: "test display value",
              },
            }),
          ],
        ).toJSON();
        setup(addonContentResponse);

        // test
        const options: SingleElementPropertiesRequestOptions<IModelDb> = {
          imodel: imodelMock.object,
          elementId: elementKey.id,
        };
        const expectedResponse: ElementProperties = {
          class: "Test Class",
          id: "0x123",
          label: "Not specified",
          items: {
            ["Test Category"]: {
              type: "category",
              items: {
                ["Test Field"]: {
                  type: "primitive",
                  value: "test display value",
                },
              },
            },
          },
        };
        const result = await manager.getElementProperties(options);
        verifyMockRequest(expectedContentParams);
        expect(result).to.deep.eq(expectedResponse);
      });

      function setupIModelForElementIds(imodel: moq.IMock<IModelDb>, idsByClass: Map<string, string[]>, idsCount: number) {
        imodel.setup((x) => x.withPreparedStatement(moq.It.isAnyString(), moq.It.isAny())).returns(() => idsCount);
        imodel.setup((x) => x.withPreparedStatement(moq.It.isAnyString(), moq.It.isAny())).returns(() => ({ ids: idsByClass, lastElementId: undefined }));
      }

      it("returns multiple elements properties", async () => {
        // what the addon receives
        const elementKeys = [{ className: "TestSchema:TestClass", id: "0x123" }, { className: "TestSchema:TestClass", id: "0x124" }];
        setupIModelForElementIds(imodelMock, new Map<string, string[]>([["TestSchema:TestClass", ["0x123", "0x124"]]]), 2);
        elementKeys.forEach((key) => setupIModelForElementKey(imodelMock, key));

        const expectedContentParams = {
          requestId: NativePlatformRequestTypes.GetContent,
          params: {
            keys: getKeysForContentRequest(new KeySet(elementKeys)),
            descriptorOverrides: {
              displayType: DefaultContentDisplayTypes.PropertyPane,
              contentFlags: ContentFlags.ShowLabels,
            },
            rulesetId: "ElementProperties",
          },
        };

        // what the addon returns
        const addonContentResponse = new Content(
          createTestContentDescriptor({
            fields: [
              createTestSimpleContentField({
                name: "test",
                label: "Test Field",
                category: createTestCategoryDescription({ label: "Test Category" }),
              }),
            ],
          }),
          [
            createTestContentItem({
              label: "test label 1",
              classInfo: createTestECClassInfo({ label: "Test Class" }),
              primaryKeys: [{ className: "TestSchema:TestClass", id: "0x123" }],
              values: {
                test: "test value 1",
              },
              displayValues: {
                test: "test display value 1",
              },
            }),
            createTestContentItem({
              label: "test label 2",
              classInfo: createTestECClassInfo({ label: "Test Class" }),
              primaryKeys: [{ className: "TestSchema:TestClass", id: "0x124" }],
              values: {
                test: "test value 2",
              },
              displayValues: {
                test: "test display value 2",
              },
            }),
          ],
        ).toJSON();
        setup(addonContentResponse);

        // test
        const options: MultiElementPropertiesRequestOptions<IModelDb> = {
          imodel: imodelMock.object,
          elementClasses: ["TestSchema:TestClass"],
        };
        const expectedResponse = [
          {
            class: "Test Class",
            id: "0x123",
            label: "test label 1",
            items: {
              ["Test Category"]: {
                type: "category",
                items: {
                  ["Test Field"]: {
                    type: "primitive",
                    value: "test display value 1",
                  },
                },
              },
            },
          },
          {
            class: "Test Class",
            id: "0x124",
            label: "test label 2",
            items: {
              ["Test Category"]: {
                type: "category",
                items: {
                  ["Test Field"]: {
                    type: "primitive",
                    value: "test display value 2",
                  },
                },
              },
            },
          },
        ];
        const { total, iterator } = await manager.getElementProperties(options);

        expect(total).to.be.eq(2);
        for await (const items of iterator()) {
          verifyMockRequest(expectedContentParams);
          expect(items).to.deep.eq(expectedResponse);
        }
      });

      it("returns localized multiple elements properties", async () => {
        // what the addon receives
        const elementKeys = [{ className: "TestSchema:TestClass", id: "0x123" }, { className: "TestSchema:TestClass", id: "0x124" }];
        setupIModelForElementIds(imodelMock, new Map<string, string[]>([["TestSchema:TestClass", ["0x123", "0x124"]]]), 2);
        elementKeys.forEach((key) => setupIModelForElementKey(imodelMock, key));

        const expectedContentParams = {
          requestId: NativePlatformRequestTypes.GetContent,
          params: {
            keys: getKeysForContentRequest(new KeySet(elementKeys)),
            descriptorOverrides: {
              displayType: DefaultContentDisplayTypes.PropertyPane,
              contentFlags: ContentFlags.ShowLabels,
            },
            rulesetId: "ElementProperties",
          },
        };

        // what the addon returns
        const addonContentResponse = new Content(
          createTestContentDescriptor({
            fields: [
              createTestSimpleContentField({
                name: "test",
                label: "Test Field",
                category: createTestCategoryDescription({ label: "Test Category" }),
              }),
            ],
          }),
          [
            createTestContentItem({
              label: "@RulesEngine:LABEL_General_NotSpecified@",
              classInfo: createTestECClassInfo({ label: "Test Class" }),
              primaryKeys: [{ className: "TestSchema:TestClass", id: "0x123" }],
              values: {
                test: "test value 1",
              },
              displayValues: {
                test: "test display value 1",
              },
            }),
            createTestContentItem({
              label: "@RulesEngine:LABEL_General_NotSpecified@",
              classInfo: createTestECClassInfo({ label: "Test Class" }),
              primaryKeys: [{ className: "TestSchema:TestClass", id: "0x124" }],
              values: {
                test: "test value 2",
              },
              displayValues: {
                test: "test display value 2",
              },
            }),
          ],
        ).toJSON();
        setup(addonContentResponse);

        // test
        const options: MultiElementPropertiesRequestOptions<IModelDb> = {
          imodel: imodelMock.object,
          elementClasses: ["TestSchema:TestClass"],
        };
        const expectedResponse = [
          {
            class: "Test Class",
            id: "0x123",
            label: "Not specified",
            items: {
              ["Test Category"]: {
                type: "category",
                items: {
                  ["Test Field"]: {
                    type: "primitive",
                    value: "test display value 1",
                  },
                },
              },
            },
          },
          {
            class: "Test Class",
            id: "0x124",
            label: "Not specified",
            items: {
              ["Test Category"]: {
                type: "category",
                items: {
                  ["Test Field"]: {
                    type: "primitive",
                    value: "test display value 2",
                  },
                },
              },
            },
          },
        ];
        const { total, iterator } = await manager.getElementProperties(options);

        expect(total).to.be.eq(2);
        for await (const items of iterator()) {
          verifyMockRequest(expectedContentParams);
          expect(items).to.deep.eq(expectedResponse);
        }
      });

    });

    describe("getDisplayLabelDefinition", () => {

      it("returns label from native addon", async () => {
        // what the addon receives
        const key = createRandomECInstanceKey();
        const expectedParams = {
          requestId: NativePlatformRequestTypes.GetDisplayLabel,
          params: {
            key,
          },
        };

        // what the addon returns
        const addonResponse = createRandomLabelDefinitionJSON();
        setup(addonResponse);

        // test
        const options: DisplayLabelRequestOptions<IModelDb, InstanceKey> = {
          imodel: imodelMock.object,
          key,
        };
        const result = await manager.getDisplayLabelDefinition(options);
        verifyWithExpectedResult(result, addonResponse, expectedParams);
      });

      it("returns label from native addon and localizes it", async () => {
        // what the addon receives
        const key = createRandomECInstanceKey();
        const expectedParams = {
          requestId: NativePlatformRequestTypes.GetDisplayLabel,
          params: {
            key,
          },
        };

        // what the addon returns
        const addonResponse = (): LabelDefinitionJSON => {
          return {
            displayValue: "@RulesEngine:LABEL_General_NotSpecified@",
            rawValue: "@RulesEngine:LABEL_General_NotSpecified@",
            typeName: "string",
          };
        };
        setup(addonResponse());

        // what the presentation manager returns
        const localizedAddonResponse = (): LabelDefinitionJSON => {
          return {
            displayValue: "Not specified",
            rawValue: "Not specified",
            typeName: "string",
          };
        };
        // test
        const options: DisplayLabelRequestOptions<IModelDb, InstanceKey> = {
          imodel: imodelMock.object,
          key,
        };
        const result = await manager.getDisplayLabelDefinition(options);
        verifyWithExpectedResult(result, localizedAddonResponse(), expectedParams);
      });

    });

    describe("getDisplayLabelDefinitions", () => {

      it("returns labels from list content and localizes them", async () => {
        // what the addon returns
        const addonResponse = (): LabelDefinitionJSON => {
          return {
            displayValue: "@RulesEngine:LABEL_General_NotSpecified@",
            rawValue: "@RulesEngine:LABEL_General_NotSpecified@",
            typeName: "string",
          };
        };

        // what the presentation manager returns
        const localizedAddonResponse = (): LabelDefinition => {
          return {
            displayValue: "Not specified",
            rawValue: "Not specified",
            typeName: "string",
          };
        };
        // what the addon receives
        const keys = [createRandomECInstanceKey(), createRandomECInstanceKey()];
        const labels = [addonResponse(), addonResponse()];
        const labelsLocalized = [localizedAddonResponse(), localizedAddonResponse()];
        const expectedContentParams = {
          requestId: NativePlatformRequestTypes.GetContent,
          params: {
            keys: getKeysForContentRequest(new KeySet(keys)),
            descriptorOverrides: {
              displayType: DefaultContentDisplayTypes.List,
              contentFlags: ContentFlags.ShowLabels | ContentFlags.NoFields,
            },
            rulesetId: "RulesDrivenECPresentationManager_RulesetId_DisplayLabel",
          },
        };

        // what the addon returns
        const addonContentResponse = {
          descriptor: {
            connectionId: faker.random.uuid(),
            inputKeysHash: faker.random.uuid(),
            contentOptions: {},
            displayType: DefaultContentDisplayTypes.List,
            selectClasses: [],
            categories: [],
            fields: [],
            contentFlags: 0,
            classesMap: {},
          } as DescriptorJSON,
          // note: return in wrong order to verify the resulting labels are still in the right order
          contentSet: [1, 0].map((index): ItemJSON => ({
            primaryKeys: [keys[index]],
            classInfo: createRandomECClassInfoJSON(),
            labelDefinition: labels[index],
            imageId: faker.random.uuid(),
            values: {},
            displayValues: {},
            mergedFieldNames: [],
          })),
        } as ContentJSON;
        setup(addonContentResponse);

        // test
        const options: DisplayLabelsRequestOptions<IModelDb, InstanceKey> = {
          imodel: imodelMock.object,
          keys,
        };
        const result = await manager.getDisplayLabelDefinitions(options);
        verifyMockRequest(expectedContentParams);
        expect(result).to.deep.eq(labelsLocalized);
      });

      it("returns labels from list content", async () => {
        // what the addon receives
        const keys = [createRandomECInstanceKey(), createRandomECInstanceKey()];
        const labels = [createRandomLabelDefinitionJSON(), createRandomLabelDefinitionJSON()];
        const expectedContentParams = {
          requestId: NativePlatformRequestTypes.GetContent,
          params: {
            keys: getKeysForContentRequest(new KeySet(keys)),
            descriptorOverrides: {
              displayType: DefaultContentDisplayTypes.List,
              contentFlags: ContentFlags.ShowLabels | ContentFlags.NoFields,
            },
            rulesetId: "RulesDrivenECPresentationManager_RulesetId_DisplayLabel",
          },
        };

        // what the addon returns
        const addonContentResponse = {
          descriptor: {
            connectionId: faker.random.uuid(),
            inputKeysHash: faker.random.uuid(),
            contentOptions: {},
            displayType: DefaultContentDisplayTypes.List,
            selectClasses: [],
            categories: [],
            fields: [],
            contentFlags: 0,
            classesMap: {},
          } as DescriptorJSON,
          // note: return in wrong order to verify the resulting labels are still in the right order
          contentSet: [1, 0].map((index): ItemJSON => ({
            primaryKeys: [keys[index]],
            classInfo: createRandomECClassInfoJSON(),
            labelDefinition: labels[index],
            imageId: faker.random.uuid(),
            values: {},
            displayValues: {},
            mergedFieldNames: [],
          })),
        } as ContentJSON;
        setup(addonContentResponse);

        // test
        const options: DisplayLabelsRequestOptions<IModelDb, InstanceKey> = {
          imodel: imodelMock.object,
          keys,
        };
        const result = await manager.getDisplayLabelDefinitions(options);
        verifyMockRequest(expectedContentParams);
        expect(result).to.deep.eq(labels);
      });

      it("returns labels for BisCore:Element instances", async () => {
        // what the addon receives
        const baseClassKey = { className: "BisCore:Element", id: createRandomId() };
        const concreteClassKey = { className: faker.random.word(), id: baseClassKey.id };
        setupIModelForElementKey(imodelMock, concreteClassKey);
        const label = createRandomLabelDefinitionJSON();
        const expectedContentParams = {
          requestId: NativePlatformRequestTypes.GetContent,
          params: {
            keys: getKeysForContentRequest(new KeySet([concreteClassKey])),
            descriptorOverrides: {
              displayType: DefaultContentDisplayTypes.List,
              contentFlags: ContentFlags.ShowLabels | ContentFlags.NoFields,
            },
            rulesetId: "RulesDrivenECPresentationManager_RulesetId_DisplayLabel",
          },
        };

        // what the addon returns
        const addonContentResponse = {
          descriptor: {
            connectionId: faker.random.uuid(),
            inputKeysHash: faker.random.uuid(),
            contentOptions: {},
            displayType: DefaultContentDisplayTypes.List,
            selectClasses: [],
            categories: [],
            fields: [],
            contentFlags: 0,
            classesMap: {},
          } as DescriptorJSON,
          // note: return in wrong order to verify the resulting labels are still in the right order
          contentSet: [{
            primaryKeys: [concreteClassKey],
            classInfo: createRandomECClassInfoJSON(),
            labelDefinition: label,
            imageId: faker.random.uuid(),
            values: {},
            displayValues: {},
            mergedFieldNames: [],
          }],
        } as ContentJSON;
        setup(addonContentResponse);

        // test
        const options: DisplayLabelsRequestOptions<IModelDb, InstanceKey> = {
          imodel: imodelMock.object,
          keys: [baseClassKey],
        };
        const result = await manager.getDisplayLabelDefinitions(options);
        verifyMockRequest(expectedContentParams);
        expect(result).to.deep.eq([label]);
      });

      it("returns empty labels if content doesn't contain item with request key", async () => {
        const keys = [createRandomECInstanceKey()];
        const expectedContentParams = {
          requestId: NativePlatformRequestTypes.GetContent,
          params: {
            keys: getKeysForContentRequest(new KeySet(keys)),
            descriptorOverrides: {
              displayType: DefaultContentDisplayTypes.List,
              contentFlags: ContentFlags.ShowLabels | ContentFlags.NoFields,
            },
            rulesetId: "RulesDrivenECPresentationManager_RulesetId_DisplayLabel",
          },
        };

        // what the addon returns
        const addonContentResponse = {
          descriptor: createTestContentDescriptor({ fields: [] }).toJSON(),
          contentSet: [{
            primaryKeys: [createRandomECInstanceKeyJSON()], // different than input key
            classInfo: createRandomECClassInfoJSON(),
            labelDefinition: createRandomLabelDefinitionJSON(),
            imageId: faker.random.uuid(),
            values: {},
            displayValues: {},
            mergedFieldNames: [],
          }],
        } as ContentJSON;
        setup(addonContentResponse);

        // test
        const options: DisplayLabelsRequestOptions<IModelDb, InstanceKey> = {
          imodel: imodelMock.object,
          keys,
        };
        const result = await manager.getDisplayLabelDefinitions(options);
        verifyMockRequest(expectedContentParams);
        expect(result).to.deep.eq([{ displayValue: "", rawValue: "", typeName: "" }]);
      });

      it("returns empty labels if content is undefined", async () => {
        const keys = [createRandomECInstanceKey()];
        const expectedContentParams = {
          requestId: NativePlatformRequestTypes.GetContent,
          params: {
            keys: getKeysForContentRequest(new KeySet(keys)),
            descriptorOverrides: {
              displayType: DefaultContentDisplayTypes.List,
              contentFlags: ContentFlags.ShowLabels | ContentFlags.NoFields,
            },
            rulesetId: "RulesDrivenECPresentationManager_RulesetId_DisplayLabel",
          },
        };

        // what the addon returns
        setup(null);

        // test
        const options: DisplayLabelsRequestOptions<IModelDb, InstanceKey> = {
          imodel: imodelMock.object,
          keys,
        };
        const result = await manager.getDisplayLabelDefinitions(options);
        verifyMockRequest(expectedContentParams);
        expect(result).to.deep.eq([{ displayValue: "", rawValue: "", typeName: "" }]);
      });

    });

    it("throws on invalid addon response", async () => {
      nativePlatformMock.setup(async (x) => x.handleRequest(moq.It.isAny(), moq.It.isAnyString(), undefined)).returns(() => (undefined as any));
      const options: HierarchyRequestOptions<IModelDb, NodeKey> = {
        imodel: imodelMock.object,
        rulesetOrId: testData.rulesetOrId,
      };
      return expect(manager.getNodesCount(options)).to.eventually.be.rejectedWith(Error);
    });

    describe("getLocalizedString", () => {

      it("Passes getLocalizedString to manager and uses it", async () => {
        const getLocalizedStringSpy = sinon.spy();
        manager = new PresentationManager({ addon: nativePlatformMock.object, getLocalizedString: getLocalizedStringSpy });
        sinon.stub(manager.getDetail(), "rulesets").value(sinon.createStubInstance(RulesetManagerImpl, {
          add: sinon.stub<[Ruleset], RegisteredRuleset>().callsFake((ruleset) => new RegisteredRuleset(ruleset, "", () => { })),
        }));
        // what the addon returns
<<<<<<< HEAD
        const addonResponse: NodeJSON[] = [{
          key: {
            type: "type1",
            pathFromRoot: ["p1", "p2", "p3"],
            instanceKeysSelectQuery: { query: "", bindings: [] },
          },
          labelDefinition: LabelDefinition.fromLabelString("@RulesEngine:LABEL_General_NotSpecified@"),
        }];
=======
        const addonResponse: HierarchyLevelJSON = {
          nodes: [{
            key: {
              type: "type1",
              pathFromRoot: ["p1", "p2", "p3"],
            },
            labelDefinition: LabelDefinition.fromLabelString("@RulesEngine:LABEL_General_NotSpecified@"),
          }],
          supportsFiltering: true,
        };
>>>>>>> ea07914a
        setup(addonResponse);

        // test
        const options: Paged<HierarchyRequestOptions<IModelDb, NodeKey>> = {
          imodel: imodelMock.object,
          rulesetOrId: testData.rulesetOrId,
          paging: testData.pageOptions,
        };

        await manager.getNodes(options);
        sinon.assert.calledTwice(getLocalizedStringSpy);
      });
    });
  });

  describe("getSelectionScopes", () => {

    const addon = moq.Mock.ofType<NativePlatformDefinition>();
    const imodel = moq.Mock.ofType<IModelDb>();
    let manager: PresentationManager;

    beforeEach(() => {
      addon.reset();
      imodel.reset();
      manager = new PresentationManager({ addon: addon.object });
    });

    afterEach(() => {
      manager.dispose();
    });

    it("requests scopes from `SelectionScopesHelper`", async () => {
      const scopes = new Array<SelectionScope>();
      const stub = sinon.stub(SelectionScopesHelper, "getSelectionScopes").returns(scopes);
      const result = await manager.getSelectionScopes({ imodel: imodel.object });
      expect(stub).to.be.calledOnce;
      expect(result).to.deep.eq(scopes);
    });

  });

  describe("computeSelection", () => {

    const addon = moq.Mock.ofType<NativePlatformDefinition>();
    const imodel = moq.Mock.ofType<IModelDb>();
    let manager: PresentationManager;

    beforeEach(() => {
      addon.reset();
      imodel.reset();
      manager = new PresentationManager({ addon: addon.object });
    });

    afterEach(() => {
      manager.dispose();
    });

    it("computes selection using `SelectionScopesHelper`", async () => {
      const ids = [createRandomId()];
      const resultKeys = new KeySet();
      const stub = sinon.stub(SelectionScopesHelper, "computeSelection").resolves(resultKeys);
      const result = await manager.computeSelection({ imodel: imodel.object, ids, scopeId: "test scope" });
      expect(stub).to.be.calledOnceWith({ imodel: imodel.object, elementIds: ids, scope: { id: "test scope" } });
      expect(result).to.eq(resultKeys);
    });

    it("computes element selection using `SelectionScopesHelper`", async () => {
      const elementIds = [createRandomId()];
      const resultKeys = new KeySet();
      const stub = sinon.stub(SelectionScopesHelper, "computeSelection").resolves(resultKeys);
      const result = await manager.computeSelection({ imodel: imodel.object, elementIds, scope: { id: "element", ancestorLevel: 123 } });
      expect(stub).to.be.calledOnceWith({ imodel: imodel.object, elementIds, scope: { id: "element", ancestorLevel: 123 } });
      expect(result).to.eq(resultKeys);
    });

  });
});<|MERGE_RESOLUTION|>--- conflicted
+++ resolved
@@ -735,55 +735,6 @@
         };
 
         // what the addon returns
-<<<<<<< HEAD
-        const addonResponse: NodeJSON[] = [{
-          key: {
-            type: "type1",
-            pathFromRoot: ["p1", "p2", "p3"],
-            instanceKeysSelectQuery: { query: "", bindings: [] },
-          },
-          labelDefinition: LabelDefinition.fromLabelString("test1"),
-          description: "description1",
-          imageId: "img_1",
-          foreColor: "foreColor1",
-          backColor: "backColor1",
-          fontStyle: "fontStyle1",
-          hasChildren: true,
-          isSelectionDisabled: true,
-          isEditable: true,
-          isChecked: true,
-          isCheckboxVisible: true,
-          isCheckboxEnabled: true,
-          isExpanded: true,
-        }, {
-          key: {
-            type: StandardNodeTypes.ECInstancesNode,
-            pathFromRoot: ["p1"],
-            instanceKeys: [createRandomECInstanceKeyJSON()],
-            instanceKeysSelectQuery: { query: "", bindings: [] },
-          },
-          labelDefinition: LabelDefinition.fromLabelString("test2"),
-          description: "description2",
-          imageId: "",
-          foreColor: "",
-          backColor: "",
-          fontStyle: "",
-          hasChildren: false,
-          isSelectionDisabled: false,
-          isEditable: false,
-          isChecked: false,
-          isCheckboxVisible: false,
-          isCheckboxEnabled: false,
-          isExpanded: false,
-        }, {
-          key: {
-            type: "some node",
-            pathFromRoot: ["p1", "p3"],
-            instanceKeysSelectQuery: { query: "", bindings: [] },
-          },
-          labelDefinition: LabelDefinition.fromLabelString("test2"),
-        }];
-=======
         const addonResponse: HierarchyLevelJSON = {
           nodes: [{
             key: {
@@ -831,7 +782,6 @@
           }],
           supportsFiltering: true,
         };
->>>>>>> ea07914a
         setup(addonResponse);
 
         // test
@@ -857,24 +807,6 @@
         };
 
         // what the addon returns
-<<<<<<< HEAD
-        const addonResponse: NodeJSON[] = [{
-          key: {
-            type: StandardNodeTypes.ECInstancesNode,
-            pathFromRoot: ["p1"],
-            instanceKeys: [createRandomECInstanceKeyJSON()],
-            instanceKeysSelectQuery: { query: "", bindings: [] },
-          },
-          labelDefinition: LabelDefinition.fromLabelString("test2"),
-        }, {
-          key: {
-            type: "type 2",
-            pathFromRoot: ["p1", "p3"],
-            instanceKeysSelectQuery: { query: "", bindings: [] },
-          },
-          labelDefinition: LabelDefinition.fromLabelString("test3"),
-        }];
-=======
         const addonResponse: HierarchyLevelJSON = {
           nodes: [{
             key: {
@@ -892,7 +824,6 @@
           }],
           supportsFiltering: true,
         };
->>>>>>> ea07914a
         setup(addonResponse);
 
         // test
@@ -917,28 +848,6 @@
         };
 
         // what the addon returns
-<<<<<<< HEAD
-        const addonResponse: NodeJSON[] = [{
-          key: {
-            type: "type1",
-            pathFromRoot: ["p1", "p2", "p3"],
-            instanceKeysSelectQuery: { query: "", bindings: [] },
-          },
-          labelDefinition: LabelDefinition.fromLabelString("@RulesEngine:LABEL_General_NotSpecified@"),
-          description: "description1",
-          imageId: "img_1",
-          foreColor: "foreColor1",
-          backColor: "backColor1",
-          fontStyle: "fontStyle1",
-          hasChildren: true,
-          isSelectionDisabled: true,
-          isEditable: true,
-          isChecked: true,
-          isCheckboxVisible: true,
-          isCheckboxEnabled: true,
-          isExpanded: true,
-        }];
-=======
         const addonResponse: HierarchyLevelJSON = {
           nodes: [{
             key: {
@@ -961,7 +870,6 @@
           }],
           supportsFiltering: true,
         };
->>>>>>> ea07914a
         setup(addonResponse);
 
         // test
@@ -2543,16 +2451,6 @@
           add: sinon.stub<[Ruleset], RegisteredRuleset>().callsFake((ruleset) => new RegisteredRuleset(ruleset, "", () => { })),
         }));
         // what the addon returns
-<<<<<<< HEAD
-        const addonResponse: NodeJSON[] = [{
-          key: {
-            type: "type1",
-            pathFromRoot: ["p1", "p2", "p3"],
-            instanceKeysSelectQuery: { query: "", bindings: [] },
-          },
-          labelDefinition: LabelDefinition.fromLabelString("@RulesEngine:LABEL_General_NotSpecified@"),
-        }];
-=======
         const addonResponse: HierarchyLevelJSON = {
           nodes: [{
             key: {
@@ -2563,7 +2461,6 @@
           }],
           supportsFiltering: true,
         };
->>>>>>> ea07914a
         setup(addonResponse);
 
         // test
