--- conflicted
+++ resolved
@@ -21,18 +21,11 @@
   "main": "lib/cjs/presentation-backend.js",
   "typings": "lib/cjs/presentation-backend",
   "scripts": {
-<<<<<<< HEAD
-    "compile": "npm run build",
-    "build": "npm run build:cjs",
-    "build:cjs": "tsc 1>&2 --outDir lib/cjs && npm run copy:cjs",
+    "compile": "npm run -s build",
+    "build": "npm run -s build:cjs",
+    "build:cjs": "tsc 1>&2 --outDir lib/cjs && npm run -s copy:cjs",
     "copy:cjs": "cpx \"./assets/**/*\" ./lib/cjs/assets",
-    "build:watch": "npm run build:assets && tsc -w",
-=======
-    "compile": "npm run -s build",
-    "build": "tsc 1>&2 && npm run -s build:assets",
-    "build:assets": "cpx \"./assets/**/*\" ./lib/assets",
     "build:watch": "npm run -s build:assets && tsc -w",
->>>>>>> 200baec2
     "clean": "rimraf lib .rush/temp/package-deps*.json",
     "cover": "nyc npm -s test",
     "docs": "npm run -s docs:reference && npm run -s extract && npm run -s docs:changelog",
@@ -41,13 +34,8 @@
     "extract": "betools extract --fileExt=ts --extractFrom=./src/test --recursive --out=../../generated-docs/extract",
     "extract-api": "betools extract-api --entry=presentation-backend",
     "lint": "eslint -f visualstudio \"./src/**/*.ts\" 1>&2",
-<<<<<<< HEAD
     "test": "mocha --config ../.mocharc.json --file ./lib/cjs/test/index.test.js \"./lib/cjs/test/**/*.test.js\"",
-    "test:watch": "npm test -- --reporter min --watch-extensions ts --watch"
-=======
-    "test": "mocha --config ../.mocharc.json --file ./lib/test/index.test.js \"./lib/test/**/*.test.js\"",
     "test:watch": "npm -s test -- --reporter min --watch-extensions ts --watch"
->>>>>>> 200baec2
   },
   "peerDependencies": {
     "@itwin/core-bentley": "workspace:^3.0.0-dev.72",
