{
  "name": "@itwin/presentation-backend",
<<<<<<< HEAD
  "version": "4.1.0-dev.80",
=======
  "version": "4.2.0-dev.5",
>>>>>>> 59eef755
  "description": "Backend of iTwin.js Presentation library",
  "license": "MIT",
  "repository": {
    "type": "git",
    "url": "https://github.com/iTwin/itwinjs-core.git",
    "directory": "presentation/backend"
  },
  "keywords": [
    "Bentley",
    "EC",
    "Presentation",
    "iTwin",
    "iTwin.js",
    "Backend"
  ],
  "author": {
    "name": "Bentley Systems, Inc.",
    "url": "http://www.bentley.com"
  },
  "main": "lib/cjs/presentation-backend.js",
  "typings": "lib/cjs/presentation-backend",
  "scripts": {
    "build": "npm run -s build:cjs",
    "build:cjs": "npm run -s copy:assets && tsc 1>&2",
    "copy:assets": "cpx \"./assets/**/*\" ./lib/cjs/assets",
    "build:watch": "npm run -s build:cjs -- -w",
    "clean": "rimraf lib .rush/temp/package-deps*.json",
    "cover": "nyc npm -s test",
    "docs": "npm run -s docs:reference && npm run -s extract && npm run -s docs:changelog",
    "docs:changelog": "cpx ./CHANGELOG.md ../../generated-docs/presentation/presentation-backend",
    "docs:reference": "betools docs --includes=../../generated-docs/extract --json=../../generated-docs/presentation/presentation-backend/file.json --tsIndexFile=presentation-backend.ts --onlyJson",
    "extract": "betools extract --fileExt=ts --extractFrom=./src/test --recursive --out=../../generated-docs/extract",
    "extract-api": "betools extract-api --entry=presentation-backend",
    "lint": "eslint -f visualstudio \"./src/**/*.ts\" 1>&2",
    "test": "mocha --config ../.mocharc.json --file ./lib/cjs/test/index.test.js \"./lib/cjs/test/**/*.test.js\"",
    "test:watch": "npm -s test -- --reporter min --watch-extensions ts --watch"
  },
  "peerDependencies": {
<<<<<<< HEAD
    "@itwin/core-backend": "workspace:^4.1.0-dev.80",
    "@itwin/core-bentley": "workspace:^4.1.0-dev.80",
    "@itwin/core-common": "workspace:^4.1.0-dev.80",
    "@itwin/core-quantity": "workspace:^4.1.0-dev.80",
    "@itwin/ecschema-metadata": "workspace:^4.1.0-dev.80",
    "@itwin/presentation-common": "workspace:^4.1.0-dev.80"
=======
    "@itwin/core-backend": "workspace:^4.2.0-dev.5",
    "@itwin/core-bentley": "workspace:^4.2.0-dev.5",
    "@itwin/core-common": "workspace:^4.2.0-dev.5",
    "@itwin/core-quantity": "workspace:^4.2.0-dev.5",
    "@itwin/ecschema-metadata": "workspace:^4.2.0-dev.5",
    "@itwin/presentation-common": "workspace:^4.2.0-dev.5"
>>>>>>> 59eef755
  },
  "devDependencies": {
    "@itwin/build-tools": "workspace:*",
    "@itwin/core-backend": "workspace:*",
    "@itwin/core-bentley": "workspace:*",
    "@itwin/core-common": "workspace:*",
    "@itwin/core-quantity": "workspace:*",
    "@itwin/ecschema-metadata": "workspace:*",
    "@itwin/eslint-plugin": "4.0.0-dev.44",
    "@itwin/presentation-common": "workspace:*",
    "@types/chai": "4.3.1",
    "@types/chai-as-promised": "^7",
    "@types/chai-jest-snapshot": "^1.3.0",
    "@types/chai-subset": "1.3.1",
    "@types/deep-equal": "^1",
    "@types/faker": "^4.1.0",
    "@types/lolex": "^2.1.2",
    "@types/mocha": "^8.2.2",
    "@types/node": "18.16.1",
    "@types/object-hash": "^1.3.0",
    "@types/semver": "7.3.10",
    "@types/sinon": "^10.0.15",
    "@types/sinon-chai": "^3.2.0",
    "chai": "^4.1.2",
    "chai-as-promised": "^7",
    "chai-jest-snapshot": "^2.0.0",
    "chai-subset": "1.6.0",
    "cpx2": "^3.0.0",
    "cross-env": "^5.1.4",
    "deep-equal": "^1",
    "eslint": "^8.44.0",
    "faker": "^4.1.0",
    "lolex": "^2.7.1",
    "mocha": "^10.0.0",
    "nyc": "^15.1.0",
    "rimraf": "^3.0.2",
    "sinon": "^15.0.4",
    "sinon-chai": "^3.2.0",
    "typemoq": "^2.1.0",
    "typescript": "~5.0.2"
  },
  "dependencies": {
    "object-hash": "^1.3.1",
    "semver": "^7.3.5"
  },
  "nyc": {
    "extends": "./node_modules/@itwin/build-tools/.nycrc"
  }
}<|MERGE_RESOLUTION|>--- conflicted
+++ resolved
@@ -1,10 +1,6 @@
 {
   "name": "@itwin/presentation-backend",
-<<<<<<< HEAD
-  "version": "4.1.0-dev.80",
-=======
   "version": "4.2.0-dev.5",
->>>>>>> 59eef755
   "description": "Backend of iTwin.js Presentation library",
   "license": "MIT",
   "repository": {
@@ -43,21 +39,12 @@
     "test:watch": "npm -s test -- --reporter min --watch-extensions ts --watch"
   },
   "peerDependencies": {
-<<<<<<< HEAD
-    "@itwin/core-backend": "workspace:^4.1.0-dev.80",
-    "@itwin/core-bentley": "workspace:^4.1.0-dev.80",
-    "@itwin/core-common": "workspace:^4.1.0-dev.80",
-    "@itwin/core-quantity": "workspace:^4.1.0-dev.80",
-    "@itwin/ecschema-metadata": "workspace:^4.1.0-dev.80",
-    "@itwin/presentation-common": "workspace:^4.1.0-dev.80"
-=======
     "@itwin/core-backend": "workspace:^4.2.0-dev.5",
     "@itwin/core-bentley": "workspace:^4.2.0-dev.5",
     "@itwin/core-common": "workspace:^4.2.0-dev.5",
     "@itwin/core-quantity": "workspace:^4.2.0-dev.5",
     "@itwin/ecschema-metadata": "workspace:^4.2.0-dev.5",
     "@itwin/presentation-common": "workspace:^4.2.0-dev.5"
->>>>>>> 59eef755
   },
   "devDependencies": {
     "@itwin/build-tools": "workspace:*",
