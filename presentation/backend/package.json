{
  "name": "@bentley/presentation-backend",
  "version": "3.0.0-dev.64",
  "description": "Backend of iModel.js Presentation library",
  "license": "MIT",
  "repository": {
    "type": "git",
    "url": "https://github.com/imodeljs/imodeljs/tree/master/presentation/backend"
  },
  "keywords": [
    "Bentley",
    "EC",
    "Presentation",
    "iModelJS",
    "Backend"
  ],
  "author": {
    "name": "Bentley Systems, Inc.",
    "url": "http://www.bentley.com"
  },
  "main": "lib/presentation-backend.js",
  "typings": "lib/presentation-backend",
  "scripts": {
    "compile": "npm run build",
    "build": "tsc 1>&2 && npm run build:assets",
    "build:assets": "cpx \"./assets/**/*\" ./lib/assets",
    "build:watch": "npm run build:assets && tsc -w",
    "clean": "rimraf lib .rush/temp/package-deps*.json",
    "cover": "nyc npm test",
    "docs": "npm run docs:reference && npm run extract && npm run docs:changelog",
    "docs:changelog": "cpx ./CHANGELOG.md ../../generated-docs/presentation/presentation-backend",
    "docs:reference": "betools docs --includes=../../generated-docs/extract --json=../../generated-docs/presentation/presentation-backend/file.json --tsIndexFile=presentation-backend.ts --onlyJson",
    "extract": "betools extract --fileExt=ts --extractFrom=./src/test --recursive --out=../../generated-docs/extract",
    "extract-api": "betools extract-api --entry=presentation-backend",
    "lint": "eslint -f visualstudio \"./src/**/*.ts\" 1>&2",
    "test": "mocha --config ../.mocharc.json --file ./lib/test/index.test.js \"./lib/test/**/*.test.js\"",
    "test:watch": "npm test -- --reporter min --watch-extensions ts --watch"
  },
  "peerDependencies": {
<<<<<<< HEAD
    "@bentley/bentleyjs-core": "workspace:^3.0.0-dev.63",
    "@itwin/core-backend": "workspace:^3.0.0-dev.63",
    "@itwin/core-common": "workspace:^3.0.0-dev.63",
    "@bentley/imodeljs-quantity": "workspace:^3.0.0-dev.63",
    "@bentley/presentation-common": "workspace:^3.0.0-dev.63"
=======
    "@bentley/bentleyjs-core": "workspace:^3.0.0-dev.64",
    "@bentley/imodeljs-backend": "workspace:^3.0.0-dev.64",
    "@bentley/imodeljs-common": "workspace:^3.0.0-dev.64",
    "@bentley/imodeljs-quantity": "workspace:^3.0.0-dev.64",
    "@bentley/presentation-common": "workspace:^3.0.0-dev.64"
>>>>>>> 93b8c775
  },
  "devDependencies": {
    "@bentley/bentleyjs-core": "workspace:*",
    "@bentley/build-tools": "workspace:*",
    "@bentley/eslint-plugin": "workspace:*",
    "@itwin/core-backend": "workspace:*",
    "@itwin/core-common": "workspace:*",
    "@bentley/imodeljs-quantity": "workspace:*",
    "@bentley/presentation-common": "workspace:*",
    "@types/chai": "^4.1.4",
    "@types/chai-as-promised": "^7",
    "@types/chai-jest-snapshot": "^1.3.0",
    "@types/chai-subset": "1.3.1",
    "@types/deep-equal": "^1",
    "@types/faker": "^4.1.0",
    "@types/lolex": "^2.1.2",
    "@types/mocha": "^8.2.2",
    "@types/node": "10.14.1",
    "@types/object-hash": "^1.3.0",
    "@types/semver": "^5.5.0",
    "@types/sinon": "^9.0.0",
    "@types/sinon-chai": "^3.2.0",
    "chai": "^4.1.2",
    "chai-as-promised": "^7",
    "chai-jest-snapshot": "^2.0.0",
    "chai-subset": "1.6.0",
    "cpx": "^1.5.0",
    "cross-env": "^5.1.4",
    "deep-equal": "^1",
    "eslint": "^7.11.0",
    "faker": "^4.1.0",
    "lolex": "^2.7.1",
    "mocha": "^8.3.2",
    "nyc": "^15.1.0",
    "rimraf": "^3.0.2",
    "sinon": "^9.0.2",
    "sinon-chai": "^3.2.0",
    "typemoq": "^2.1.0",
    "typescript": "~4.3.0"
  },
  "dependencies": {
    "object-hash": "^1.3.1",
    "semver": "^5.5.0"
  },
  "nyc": {
    "extends": "./node_modules/@bentley/build-tools/.nycrc",
    "check-coverage": true,
    "statements": 100,
    "functions": 100,
    "branches": 100,
    "lines": 100
  },
  "eslintConfig": {
    "plugins": [
      "@bentley"
    ],
    "extends": "plugin:@bentley/imodeljs-recommended"
  }
}<|MERGE_RESOLUTION|>--- conflicted
+++ resolved
@@ -37,19 +37,11 @@
     "test:watch": "npm test -- --reporter min --watch-extensions ts --watch"
   },
   "peerDependencies": {
-<<<<<<< HEAD
-    "@bentley/bentleyjs-core": "workspace:^3.0.0-dev.63",
-    "@itwin/core-backend": "workspace:^3.0.0-dev.63",
-    "@itwin/core-common": "workspace:^3.0.0-dev.63",
-    "@bentley/imodeljs-quantity": "workspace:^3.0.0-dev.63",
-    "@bentley/presentation-common": "workspace:^3.0.0-dev.63"
-=======
     "@bentley/bentleyjs-core": "workspace:^3.0.0-dev.64",
-    "@bentley/imodeljs-backend": "workspace:^3.0.0-dev.64",
-    "@bentley/imodeljs-common": "workspace:^3.0.0-dev.64",
+    "@itwin/core-backend": "workspace:^3.0.0-dev.64",
+    "@itwin/core-common": "workspace:^3.0.0-dev.64",
     "@bentley/imodeljs-quantity": "workspace:^3.0.0-dev.64",
     "@bentley/presentation-common": "workspace:^3.0.0-dev.64"
->>>>>>> 93b8c775
   },
   "devDependencies": {
     "@bentley/bentleyjs-core": "workspace:*",
