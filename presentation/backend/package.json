--- conflicted
+++ resolved
@@ -52,12 +52,8 @@
     "@itwin/core-bentley": "workspace:*",
     "@itwin/core-common": "workspace:*",
     "@itwin/core-quantity": "workspace:*",
-<<<<<<< HEAD
-    "@itwin/eslint-plugin": "4.0.0-dev.33",
-=======
     "@itwin/ecschema-metadata": "workspace:*",
     "@itwin/eslint-plugin": "^4.0.0-dev.33",
->>>>>>> fc6c5eb3
     "@itwin/presentation-common": "workspace:*",
     "@types/chai": "4.3.1",
     "@types/chai-as-promised": "^7",
