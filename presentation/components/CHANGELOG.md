--- conflicted
+++ resolved
@@ -1,15 +1,11 @@
 # Change Log - @bentley/presentation-components
 
-<<<<<<< HEAD
-This log was last generated on Thu, 09 Sep 2021 21:04:58 GMT and should not be manually modified.
-=======
 This log was last generated on Wed, 15 Sep 2021 18:06:46 GMT and should not be manually modified.
 
 ## 2.19.12
 Wed, 15 Sep 2021 18:06:46 GMT
 
 _Version update only_
->>>>>>> 2fc3f051
 
 ## 2.19.11
 Thu, 09 Sep 2021 21:04:58 GMT
@@ -938,7 +934,7 @@
 
 ### Updates
 
-- Deprecated dev-cors-proxy-server and use of it. 
+- Deprecated dev-cors-proxy-server and use of it.
 - Fix filtered tree rendering "0 matches found" when there's no filtering applied and data provider returns 0 nodes
 - Updated to TypeScript 3.1
 - React to Tree API changes
