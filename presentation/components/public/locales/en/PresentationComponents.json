{
  "categories": {
    "favorite": {
      "label": "Favorite",
      "description": "Favorite properties"
    }
  },
  "general": {
    "display-label": "Label"
  },
  "property-grid": {
    "too-many-elements-selected": "Too many elements selected"
  },
  "instance-key-value-renderer": {
    "select-instance": "Select element"
  },
<<<<<<< HEAD
  "instance-filter-builder": {
    "classes": "Classes"
=======
  "tree": {
    "presentation-components-muted-node": "Too many child nodes."
>>>>>>> 558e42f4
  }
}<|MERGE_RESOLUTION|>--- conflicted
+++ resolved
@@ -14,12 +14,10 @@
   "instance-key-value-renderer": {
     "select-instance": "Select element"
   },
-<<<<<<< HEAD
   "instance-filter-builder": {
     "classes": "Classes"
-=======
+  },
   "tree": {
     "presentation-components-muted-node": "Too many child nodes."
->>>>>>> 558e42f4
   }
 }