/*---------------------------------------------------------------------------------------------
* Copyright (c) 2019 Bentley Systems, Incorporated. All rights reserved.
* Licensed under the MIT License. See LICENSE.md in the project root for license terms.
*--------------------------------------------------------------------------------------------*/
/** @module Core */

import { RulesetsFactory, Omit } from "@bentley/presentation-common";
import { PropertyRecord } from "@bentley/imodeljs-frontend";
import { TypeConverterManager } from "@bentley/ui-components";
import { IPresentationPropertyDataProvider } from "./propertygrid/DataProvider";
import {
  IPresentationTableDataProvider, PresentationTableDataProvider,
  PresentationTableDataProviderProps,
} from "./table/DataProvider";

/**
 * Data structure holding initialization properties for [[DataProvidersFactory]]
 * @public
 */
export interface DataProvidersFactoryProps {
  /** Rulesets' factory to use when creating data providers */
  rulesetsFactory?: RulesetsFactory;
}

/**
 * A factory class than can be used to create presentation data providers targeted towards
 * specific use cases.
 *
 * @public
 */
export class DataProvidersFactory {
  private _rulesetsFactory: RulesetsFactory;

  /** Constructor. */
  public constructor(props?: DataProvidersFactoryProps) {
    this._rulesetsFactory = props && props.rulesetsFactory ? props.rulesetsFactory : new RulesetsFactory();
  }

  private async computeDisplayValue(typename: string, value: string | number | boolean | { x: number, y: number, z?: number } | undefined, displayValue: string): Promise<string> {
    if (typename === "navigation") {
      // note: type converters can't convert raw navigation value (ECInstanceId) to
      // display value - we have to use what's stored in the property record (supplied
      // display value)
      return displayValue;
    }
<<<<<<< HEAD
=======
    if (typename === "double") {
      // note: type converters can't convert raw double value to
      // display value since unit system is not implemented yet
      return displayValue;
    }
>>>>>>> b288d02f
    return TypeConverterManager.getConverter(typename).convertToString(value);
  }

  /**
   * Create a table data provider which returns instances of the same class and
   * having the same property value as the provided property record.
   * @param propertiesProvider A properties provider that created the `record`
   * @param record A record whose similar instances should be found
   * @param props Configuration properties for the created provider
   */
  public async createSimilarInstancesTableDataProvider(propertiesProvider: IPresentationPropertyDataProvider, record: PropertyRecord,
    props: Omit<PresentationTableDataProviderProps, "imodel" | "ruleset">,
  ): Promise<IPresentationTableDataProvider & { description: string }> {
    const content = await propertiesProvider.getContent();
    if (!content || content.contentSet.length === 0)
      throw new Error("Properties provider has no content. Where did record come from?");

    const field = content.descriptor.getFieldByName(record.property.name, true);
    if (!field)
      throw new Error("Properties provider doesn't have a property with provided record. Where did record come from?");

    const result = await this._rulesetsFactory.createSimilarInstancesRulesetAsync(field, content.contentSet[0], this.computeDisplayValue);
    return new TableDataProviderWithDescription({
      ...props,
      imodel: propertiesProvider.imodel,
      ruleset: result.ruleset,
      description: result.description,
    });
  }
}

class TableDataProviderWithDescription extends PresentationTableDataProvider {
  public readonly description: string;
  public constructor(props: (PresentationTableDataProviderProps & { description: string })) {
    const { description, ...baseProps } = props;
    super(baseProps);
    this.description = description;
  }
  protected shouldRequestContentForEmptyKeyset() { return true; }
}
<|MERGE_RESOLUTION|>--- conflicted
+++ resolved
@@ -1,93 +1,90 @@
-/*---------------------------------------------------------------------------------------------
-* Copyright (c) 2019 Bentley Systems, Incorporated. All rights reserved.
-* Licensed under the MIT License. See LICENSE.md in the project root for license terms.
-*--------------------------------------------------------------------------------------------*/
-/** @module Core */
-
-import { RulesetsFactory, Omit } from "@bentley/presentation-common";
-import { PropertyRecord } from "@bentley/imodeljs-frontend";
-import { TypeConverterManager } from "@bentley/ui-components";
-import { IPresentationPropertyDataProvider } from "./propertygrid/DataProvider";
-import {
-  IPresentationTableDataProvider, PresentationTableDataProvider,
-  PresentationTableDataProviderProps,
-} from "./table/DataProvider";
-
-/**
- * Data structure holding initialization properties for [[DataProvidersFactory]]
- * @public
- */
-export interface DataProvidersFactoryProps {
-  /** Rulesets' factory to use when creating data providers */
-  rulesetsFactory?: RulesetsFactory;
-}
-
-/**
- * A factory class than can be used to create presentation data providers targeted towards
- * specific use cases.
- *
- * @public
- */
-export class DataProvidersFactory {
-  private _rulesetsFactory: RulesetsFactory;
-
-  /** Constructor. */
-  public constructor(props?: DataProvidersFactoryProps) {
-    this._rulesetsFactory = props && props.rulesetsFactory ? props.rulesetsFactory : new RulesetsFactory();
-  }
-
-  private async computeDisplayValue(typename: string, value: string | number | boolean | { x: number, y: number, z?: number } | undefined, displayValue: string): Promise<string> {
-    if (typename === "navigation") {
-      // note: type converters can't convert raw navigation value (ECInstanceId) to
-      // display value - we have to use what's stored in the property record (supplied
-      // display value)
-      return displayValue;
-    }
-<<<<<<< HEAD
-=======
-    if (typename === "double") {
-      // note: type converters can't convert raw double value to
-      // display value since unit system is not implemented yet
-      return displayValue;
-    }
->>>>>>> b288d02f
-    return TypeConverterManager.getConverter(typename).convertToString(value);
-  }
-
-  /**
-   * Create a table data provider which returns instances of the same class and
-   * having the same property value as the provided property record.
-   * @param propertiesProvider A properties provider that created the `record`
-   * @param record A record whose similar instances should be found
-   * @param props Configuration properties for the created provider
-   */
-  public async createSimilarInstancesTableDataProvider(propertiesProvider: IPresentationPropertyDataProvider, record: PropertyRecord,
-    props: Omit<PresentationTableDataProviderProps, "imodel" | "ruleset">,
-  ): Promise<IPresentationTableDataProvider & { description: string }> {
-    const content = await propertiesProvider.getContent();
-    if (!content || content.contentSet.length === 0)
-      throw new Error("Properties provider has no content. Where did record come from?");
-
-    const field = content.descriptor.getFieldByName(record.property.name, true);
-    if (!field)
-      throw new Error("Properties provider doesn't have a property with provided record. Where did record come from?");
-
-    const result = await this._rulesetsFactory.createSimilarInstancesRulesetAsync(field, content.contentSet[0], this.computeDisplayValue);
-    return new TableDataProviderWithDescription({
-      ...props,
-      imodel: propertiesProvider.imodel,
-      ruleset: result.ruleset,
-      description: result.description,
-    });
-  }
-}
-
-class TableDataProviderWithDescription extends PresentationTableDataProvider {
-  public readonly description: string;
-  public constructor(props: (PresentationTableDataProviderProps & { description: string })) {
-    const { description, ...baseProps } = props;
-    super(baseProps);
-    this.description = description;
-  }
-  protected shouldRequestContentForEmptyKeyset() { return true; }
-}
+/*---------------------------------------------------------------------------------------------
+* Copyright (c) 2019 Bentley Systems, Incorporated. All rights reserved.
+* Licensed under the MIT License. See LICENSE.md in the project root for license terms.
+*--------------------------------------------------------------------------------------------*/
+/** @module Core */
+
+import { RulesetsFactory, Omit } from "@bentley/presentation-common";
+import { PropertyRecord } from "@bentley/imodeljs-frontend";
+import { TypeConverterManager } from "@bentley/ui-components";
+import { IPresentationPropertyDataProvider } from "./propertygrid/DataProvider";
+import {
+  IPresentationTableDataProvider, PresentationTableDataProvider,
+  PresentationTableDataProviderProps,
+} from "./table/DataProvider";
+
+/**
+ * Data structure holding initialization properties for [[DataProvidersFactory]]
+ * @public
+ */
+export interface DataProvidersFactoryProps {
+  /** Rulesets' factory to use when creating data providers */
+  rulesetsFactory?: RulesetsFactory;
+}
+
+/**
+ * A factory class than can be used to create presentation data providers targeted towards
+ * specific use cases.
+ *
+ * @public
+ */
+export class DataProvidersFactory {
+  private _rulesetsFactory: RulesetsFactory;
+
+  /** Constructor. */
+  public constructor(props?: DataProvidersFactoryProps) {
+    this._rulesetsFactory = props && props.rulesetsFactory ? props.rulesetsFactory : new RulesetsFactory();
+  }
+
+  private async computeDisplayValue(typename: string, value: string | number | boolean | { x: number, y: number, z?: number } | undefined, displayValue: string): Promise<string> {
+    if (typename === "navigation") {
+      // note: type converters can't convert raw navigation value (ECInstanceId) to
+      // display value - we have to use what's stored in the property record (supplied
+      // display value)
+      return displayValue;
+    }
+    if (typename === "double") {
+      // note: type converters can't convert raw double value to
+      // display value since unit system is not implemented yet
+      return displayValue;
+    }
+    return TypeConverterManager.getConverter(typename).convertToString(value);
+  }
+
+  /**
+   * Create a table data provider which returns instances of the same class and
+   * having the same property value as the provided property record.
+   * @param propertiesProvider A properties provider that created the `record`
+   * @param record A record whose similar instances should be found
+   * @param props Configuration properties for the created provider
+   */
+  public async createSimilarInstancesTableDataProvider(propertiesProvider: IPresentationPropertyDataProvider, record: PropertyRecord,
+    props: Omit<PresentationTableDataProviderProps, "imodel" | "ruleset">,
+  ): Promise<IPresentationTableDataProvider & { description: string }> {
+    const content = await propertiesProvider.getContent();
+    if (!content || content.contentSet.length === 0)
+      throw new Error("Properties provider has no content. Where did record come from?");
+
+    const field = content.descriptor.getFieldByName(record.property.name, true);
+    if (!field)
+      throw new Error("Properties provider doesn't have a property with provided record. Where did record come from?");
+
+    const result = await this._rulesetsFactory.createSimilarInstancesRulesetAsync(field, content.contentSet[0], this.computeDisplayValue);
+    return new TableDataProviderWithDescription({
+      ...props,
+      imodel: propertiesProvider.imodel,
+      ruleset: result.ruleset,
+      description: result.description,
+    });
+  }
+}
+
+class TableDataProviderWithDescription extends PresentationTableDataProvider {
+  public readonly description: string;
+  public constructor(props: (PresentationTableDataProviderProps & { description: string })) {
+    const { description, ...baseProps } = props;
+    super(baseProps);
+    this.description = description;
+  }
+  protected shouldRequestContentForEmptyKeyset() { return true; }
+}