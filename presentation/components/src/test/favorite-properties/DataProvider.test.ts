/*---------------------------------------------------------------------------------------------
* Copyright (c) Bentley Systems, Incorporated. All rights reserved.
* See LICENSE.md in the project root for license terms and full copyright notice.
*--------------------------------------------------------------------------------------------*/
<<<<<<< HEAD

=======
import "@bentley/presentation-frontend/lib/test/_helpers/MockFrontendEnvironment";
import { expect } from "chai";
import * as faker from "faker";
import * as path from "path";
>>>>>>> 21842b9d
import { Id64String } from "@bentley/bentleyjs-core";
import { IModelConnection } from "@bentley/imodeljs-frontend";
import { I18N } from "@bentley/imodeljs-i18n";
import { KeySet, Ruleset } from "@bentley/presentation-common";
import {
  FavoritePropertiesManager, Presentation, PresentationManager, RulesetManager, SelectionManager, SelectionScopesManager
} from "@bentley/presentation-frontend";
import "@bentley/presentation-frontend/lib/cjs/test/_helpers/MockFrontendEnvironment";
import { PropertyRecord, PropertyValueFormat } from "@bentley/ui-abstract";
import { PropertyData } from "@bentley/ui-components";
import { expect } from "chai";
import * as faker from "faker";
import * as path from "path";
import * as moq from "typemoq";
import { FavoritePropertiesDataProvider, getFavoritesCategory } from "../../presentation-components/favorite-properties/DataProvider";
import { PresentationPropertyDataProvider } from "../../presentation-components/propertygrid/DataProvider";

describe("FavoritePropertiesDataProvider", () => {

  let provider: FavoritePropertiesDataProvider;
  let elementId: Id64String;
  const imodelMock = moq.Mock.ofType<IModelConnection>();
  const presentationManagerMock = moq.Mock.ofType<PresentationManager>();
  const selectionManagerMock = moq.Mock.ofType<SelectionManager>();
  const rulesetsManagerMock = moq.Mock.ofType<RulesetManager>();
  const presentationPropertyDataProviderMock = moq.Mock.ofType<PresentationPropertyDataProvider>();
  const favoritePropertiesManagerMock = moq.Mock.ofType<FavoritePropertiesManager>();
  const factoryMock = moq.Mock.ofType<(imodel: IModelConnection, ruleset?: Ruleset | string) => PresentationPropertyDataProvider>();

  before(() => {
    elementId = faker.random.uuid();
    Presentation.setPresentationManager(presentationManagerMock.object);
    Presentation.setSelectionManager(selectionManagerMock.object);
    Presentation.setFavoritePropertiesManager(favoritePropertiesManagerMock.object);
    Presentation.setI18nManager(new I18N("", {
      urlTemplate: `file://${path.resolve("public/locales")}/{{lng}}/{{ns}}.json`,
    }));
  });

  after(() => {
    Presentation.terminate();
  });

  beforeEach(() => {
    presentationManagerMock.reset();
    selectionManagerMock.reset();
    rulesetsManagerMock.reset();
    presentationPropertyDataProviderMock.reset();
    favoritePropertiesManagerMock.reset();

    presentationManagerMock.setup((x) => x.rulesets()).returns(() => rulesetsManagerMock.object);
    factoryMock.setup((x) => x(moq.It.isAny(), moq.It.isAny())).returns(() => presentationPropertyDataProviderMock.object);
    provider = new FavoritePropertiesDataProvider({ propertyDataProviderFactory: factoryMock.object });
  });

  describe("constructor", () => {

    it("sets `includeFieldsWithNoValues` to true", () => {
      expect(provider.includeFieldsWithNoValues).to.be.true;
    });

    it("sets `includeFieldsWithCompositeValues` to true", () => {
      expect(provider.includeFieldsWithCompositeValues).to.be.true;
    });

  });

  describe("getData", () => {

    beforeEach(() => {
      const selectionScopesManager = moq.Mock.ofType<SelectionScopesManager>();
      selectionScopesManager.setup(async (x) => x.computeSelection(moq.It.isAny(), elementId, moq.It.isAny())).returns(async () => new KeySet());
      selectionManagerMock.setup((x) => x.scopes).returns(() => selectionScopesManager.object);
    });

    it("passes `customRulesetId` to PropertyDataProvider if set", async () => {
      presentationPropertyDataProviderMock.setup(async (x) => x.getData()).returns(async () => ({
        label: PropertyRecord.fromString(faker.random.word()),
        categories: [],
        records: {},
      }));

      const customRulesetId = faker.random.word();
      provider = new FavoritePropertiesDataProvider({ propertyDataProviderFactory: factoryMock.object, ruleset: customRulesetId });

      await provider.getData(imodelMock.object, elementId);
      factoryMock.verify((x) => x(imodelMock.object, customRulesetId), moq.Times.once());
    });

    it("returns empty property data when there is no favorite category", async () => {
      const dataToReturn: PropertyData = {
        label: PropertyRecord.fromString(faker.random.word()),
        categories: [{ label: faker.random.word(), name: "test", expand: true }],
        records: {
          test: [
            new PropertyRecord(
              { valueFormat: PropertyValueFormat.Primitive, displayValue: faker.random.word() },
              { typename: faker.database.type(), name: faker.random.word(), displayLabel: faker.random.word() }),
          ],
        },
      };
      presentationPropertyDataProviderMock.setup(async (x) => x.getData()).returns(async () => dataToReturn);

      const data = await provider.getData(imodelMock.object, elementId);
      expect(data.categories.length).to.eq(0);
      expect(Object.keys(data.records).length).to.eq(0);
    });

    it("filters out only favorite category", async () => {
      const favoritesCategory = getFavoritesCategory();
      const favoritePropertyName = faker.random.word();
      const regularPropertyName = faker.random.word();

      const dataToReturn: PropertyData = {
        label: PropertyRecord.fromString(faker.random.word()),
        categories: [favoritesCategory, { label: faker.random.word(), name: "test", expand: true }],
        records: {
          [favoritesCategory.name]: [
            new PropertyRecord(
              { valueFormat: PropertyValueFormat.Primitive, displayValue: faker.random.word() },
              { typename: faker.database.type(), name: favoritePropertyName, displayLabel: faker.random.word() }),
          ],
          test: [
            new PropertyRecord(
              { valueFormat: PropertyValueFormat.Primitive, displayValue: faker.random.word() },
              { typename: faker.database.type(), name: regularPropertyName, displayLabel: faker.random.word() }),
          ],
        },
      };
      presentationPropertyDataProviderMock.setup(async (x) => x.getData()).returns(async () => dataToReturn);

      const data = await provider.getData(imodelMock.object, elementId);
      expect(data.categories.length).to.eq(1);
      expect(data.records[favoritesCategory.name]).to.be.not.undefined;
      expect(data.records[favoritesCategory.name].length).to.eq(1);
      expect(data.records[favoritesCategory.name][0].property.name).to.eq(favoritePropertyName);
    });

  });

});<|MERGE_RESOLUTION|>--- conflicted
+++ resolved
@@ -2,14 +2,6 @@
 * Copyright (c) Bentley Systems, Incorporated. All rights reserved.
 * See LICENSE.md in the project root for license terms and full copyright notice.
 *--------------------------------------------------------------------------------------------*/
-<<<<<<< HEAD
-
-=======
-import "@bentley/presentation-frontend/lib/test/_helpers/MockFrontendEnvironment";
-import { expect } from "chai";
-import * as faker from "faker";
-import * as path from "path";
->>>>>>> 21842b9d
 import { Id64String } from "@bentley/bentleyjs-core";
 import { IModelConnection } from "@bentley/imodeljs-frontend";
 import { I18N } from "@bentley/imodeljs-i18n";
