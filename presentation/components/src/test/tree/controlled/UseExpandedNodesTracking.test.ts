<<<<<<< HEAD
/*---------------------------------------------------------------------------------------------
* Copyright (c) Bentley Systems, Incorporated. All rights reserved.
* See LICENSE.md in the project root for license terms and full copyright notice.
*--------------------------------------------------------------------------------------------*/

import { expect } from "chai";
import * as sinon from "sinon";
import * as moq from "typemoq";
import { IModelConnection } from "@itwin/core-frontend";
import { NodeKey } from "@itwin/presentation-common";
import { createRandomECInstancesNodeKey } from "@itwin/presentation-common/lib/test/_helpers/random";
import { Presentation, StateTracker } from "@itwin/presentation-frontend";
import { TreeModelNodeInput, TreeModelSource, TreeNodeItem } from "@itwin/components-react";
import { cleanup, renderHook } from "@testing-library/react-hooks";
import { IPresentationTreeDataProvider } from "../../../presentation-components";
import { createLabelRecord } from "../../../presentation-components/common/Utils";
import { useExpandedNodesTracking, UseExpandedNodesTrackingProps } from "../../../presentation-components/tree/controlled/UseExpandedNodesTracking";
import { mockPresentationManager } from "../../_helpers/UiComponents";

interface TestTreeNodeItem extends TreeNodeItem {
  key: NodeKey;
}

function createNodeItem(nodeId: string): TestTreeNodeItem {
  return { id: nodeId, label: createLabelRecord({ displayValue: nodeId, typeName: "string", rawValue: nodeId }, nodeId), key: createRandomECInstancesNodeKey() };
}

function createTreeModelInput(node: TestTreeNodeItem, isExpanded?: boolean): TreeModelNodeInput {
  return {
    id: node.id,
    isExpanded: isExpanded ?? false,
    isLoading: false,
    isSelected: false,
    label: node.label,
    item: node,
  };
}

describe("UseExpandedNodesTracking", () => {
  const dataProviderMock = moq.Mock.ofType<IPresentationTreeDataProvider>();
  const imodelMock = moq.Mock.ofType<IModelConnection>();
  const stateTrackerMock = moq.Mock.ofType<StateTracker>();
  const rulesetId = "ruleset-id";
  let modelSource: TreeModelSource;
  let initialProps: UseExpandedNodesTrackingProps;

  beforeEach(() => {
    stateTrackerMock.reset();
    dataProviderMock.reset();
    dataProviderMock.setup((x) => x.getNodeKey(moq.It.isAny())).returns((node) => (node as TestTreeNodeItem).key);
    dataProviderMock.setup((x) => x.imodel).returns(() => imodelMock.object);
    dataProviderMock.setup((x) => x.rulesetId).returns(() => rulesetId);

    modelSource = new TreeModelSource();
    initialProps = {
      modelSource,
      dataProvider: dataProviderMock.object,
      enableNodesTracking: true,
    };

    const presentationMocks = mockPresentationManager();
    presentationMocks.presentationManager.setup((x) => x.stateTracker).returns(() => stateTrackerMock.object);
    Presentation.setPresentationManager(presentationMocks.presentationManager.object);
  });

  afterEach(async () => {
    await cleanup();
    Presentation.terminate();
  });

  it("does not add 'onModelChange' event listener if nodes tracking is disabled", () => {
    const addListenerSpy = sinon.spy(modelSource.onModelChanged, "addListener");
    renderHook(
      useExpandedNodesTracking,
      { initialProps: { ...initialProps, enableNodesTracking: false } },
    );

    expect(addListenerSpy).to.be.not.called;
  });

  it("adds and removes 'onModelChange' event listener if auto update is enabled", () => {

    const addListenerSpy = sinon.spy(modelSource.onModelChanged, "addListener");
    const removeListenerSpy = sinon.spy(modelSource.onModelChanged, "removeListener");
    const { unmount } = renderHook(
      useExpandedNodesTracking,
      { initialProps },
    );

    expect(addListenerSpy).to.be.calledOnce;
    unmount();
    expect(removeListenerSpy).to.be.calledOnce;
  });

  it("calls 'onHierarchyClosed' when unmounted", () => {
    const { unmount } = renderHook(
      useExpandedNodesTracking,
      { initialProps },
    );

    stateTrackerMock.setup(async (x) => x.onHierarchyClosed(imodelMock.object, rulesetId, moq.It.isAnyString())).verifiable(moq.Times.once());
    unmount();
    stateTrackerMock.verifyAll();
  });

  it("calls 'onExpandedNodesChanged' with root node when expanded root node is added to model", () => {
    const node = createNodeItem("root-1");
    renderHook(
      useExpandedNodesTracking,
      { initialProps },
    );

    stateTrackerMock.setup(async (x) => x.onExpandedNodesChanged(imodelMock.object, rulesetId, moq.It.isAnyString(), [{ id: node.id, key: node.key }])).verifiable(moq.Times.once());
    modelSource.modifyModel((model) => {
      model.setChildren(undefined, [createTreeModelInput(node, true)], 0);
    });
    stateTrackerMock.verifyAll();
  });

  it("call 'onExpandedNodesChanged' without nodes when non expanded root node is added to model", () => {
    const node = createNodeItem("root-1");
    renderHook(
      useExpandedNodesTracking,
      { initialProps },
    );

    stateTrackerMock.reset();
    stateTrackerMock.setup(async (x) => x.onExpandedNodesChanged(imodelMock.object, rulesetId, moq.It.isAnyString(), [])).verifiable(moq.Times.once());
    modelSource.modifyModel((model) => {
      model.setChildren(undefined, [createTreeModelInput(node, false)], 0);
    });
    stateTrackerMock.verifyAll();
  });

  it("calls 'onExpandedNodesChanged' with existing node that was expanded", () => {
    const node = createNodeItem("root-1");
    modelSource.modifyModel((model) => { model.setChildren(undefined, [createTreeModelInput(node)], 0); });
    renderHook(
      useExpandedNodesTracking,
      { initialProps },
    );

    stateTrackerMock.setup(async (x) => x.onExpandedNodesChanged(imodelMock.object, rulesetId, moq.It.isAnyString(), [{ id: node.id, key: node.key }])).verifiable(moq.Times.once());
    modelSource.modifyModel((model) => {
      model.getNode(node.id)!.isExpanded = true;
    });
    stateTrackerMock.verifyAll();
  });

  it("calls 'onExpandedNodesChanged' with expanded children nodes and parent when parent is expanded", () => {
    const node = createNodeItem("root-1");
    const children = [createNodeItem("child-1"), createNodeItem("child-2")];
    modelSource.modifyModel((model) => {
      model.setChildren(undefined, [createTreeModelInput(node)], 0);
      model.setChildren(node.id, [createTreeModelInput(children[0], false), createTreeModelInput(children[1], true)], 0);
    });
    renderHook(
      useExpandedNodesTracking,
      { initialProps },
    );

    stateTrackerMock.setup(async (x) => x.onExpandedNodesChanged(imodelMock.object, rulesetId, moq.It.isAnyString(), [{ id: node.id, key: node.key }, { id: children[1].id, key: children[1].key }])).verifiable(moq.Times.once());
    modelSource.modifyModel((model) => {
      model.getNode(node.id)!.isExpanded = true;
    });
    stateTrackerMock.verifyAll();
  });

  it("calls 'onExpandedNodesChanged' without nodes when node is collapsed", () => {
    const node = createNodeItem("root-1");
    modelSource.modifyModel((model) => { model.setChildren(undefined, [createTreeModelInput(node, true)], 0); });
    renderHook(
      useExpandedNodesTracking,
      { initialProps }
    );

    stateTrackerMock.setup(async (x) => x.onExpandedNodesChanged(imodelMock.object, rulesetId, moq.It.isAnyString(), [])).verifiable(moq.Times.once());
    modelSource.modifyModel((model) => {
      model.getNode(node.id)!.isExpanded = false;
    });
    stateTrackerMock.verifyAll();
  });

  it("calls 'onExpandedNodesChanged' without nodes when parent with expanded child nodes is collapsed", () => {
    const node = createNodeItem("root-1");
    const children = [createNodeItem("child-1"), createNodeItem("child-2")];
    modelSource.modifyModel((model) => {
      model.setChildren(undefined, [createTreeModelInput(node, true)], 0);
      model.setChildren(node.id, [createTreeModelInput(children[0], false), createTreeModelInput(children[1], true)], 0);
    });
    renderHook(
      useExpandedNodesTracking,
      { initialProps }
    );

    stateTrackerMock.setup(async (x) => x.onExpandedNodesChanged(imodelMock.object, rulesetId, moq.It.isAnyString(), [])).verifiable(moq.Times.once());
    modelSource.modifyModel((model) => {
      model.getNode(node.id)!.isExpanded = false;
    });
    stateTrackerMock.verifyAll();
  });
});
=======
/*---------------------------------------------------------------------------------------------
* Copyright (c) Bentley Systems, Incorporated. All rights reserved.
* See LICENSE.md in the project root for license terms and full copyright notice.
*--------------------------------------------------------------------------------------------*/

import { expect } from "chai";
import * as sinon from "sinon";
import * as moq from "typemoq";
import { IModelConnection } from "@itwin/core-frontend";
import { NodeKey } from "@itwin/presentation-common";
import { createRandomECInstancesNodeKey } from "@itwin/presentation-common/lib/cjs/test";
import { Presentation, StateTracker } from "@itwin/presentation-frontend";
import { TreeModelNodeInput, TreeModelSource, TreeNodeItem } from "@itwin/components-react";
import { cleanup, renderHook } from "@testing-library/react-hooks";
import { IPresentationTreeDataProvider } from "../../../presentation-components";
import { createLabelRecord } from "../../../presentation-components/common/Utils";
import { useExpandedNodesTracking, UseExpandedNodesTrackingProps } from "../../../presentation-components/tree/controlled/UseExpandedNodesTracking";
import { mockPresentationManager } from "../../_helpers/UiComponents";

interface TestTreeNodeItem extends TreeNodeItem {
  key: NodeKey;
}

function createNodeItem(nodeId: string): TestTreeNodeItem {
  return { id: nodeId, label: createLabelRecord({ displayValue: nodeId, typeName: "string", rawValue: nodeId }, nodeId), key: createRandomECInstancesNodeKey() };
}

function createTreeModelInput(node: TestTreeNodeItem, isExpanded?: boolean): TreeModelNodeInput {
  return {
    id: node.id,
    isExpanded: isExpanded ?? false,
    isLoading: false,
    isSelected: false,
    label: node.label,
    item: node,
  };
}

describe("UseExpandedNodesTracking", () => {
  const dataProviderMock = moq.Mock.ofType<IPresentationTreeDataProvider>();
  const imodelMock = moq.Mock.ofType<IModelConnection>();
  const stateTrackerMock = moq.Mock.ofType<StateTracker>();
  const rulesetId = "ruleset-id";
  let modelSource: TreeModelSource;
  let initialProps: UseExpandedNodesTrackingProps;

  beforeEach(() => {
    stateTrackerMock.reset();
    dataProviderMock.reset();
    dataProviderMock.setup((x) => x.getNodeKey(moq.It.isAny())).returns((node) => (node as TestTreeNodeItem).key);
    dataProviderMock.setup((x) => x.imodel).returns(() => imodelMock.object);
    dataProviderMock.setup((x) => x.rulesetId).returns(() => rulesetId);

    modelSource = new TreeModelSource();
    initialProps = {
      modelSource,
      dataProvider: dataProviderMock.object,
      enableNodesTracking: true,
    };

    const presentationMocks = mockPresentationManager();
    presentationMocks.presentationManager.setup((x) => x.stateTracker).returns(() => stateTrackerMock.object);
    Presentation.setPresentationManager(presentationMocks.presentationManager.object);
  });

  afterEach(async () => {
    await cleanup();
    Presentation.terminate();
  });

  it("does not add 'onModelChange' event listener if nodes tracking is disabled", () => {
    const addListenerSpy = sinon.spy(modelSource.onModelChanged, "addListener");
    renderHook(
      useExpandedNodesTracking,
      { initialProps: { ...initialProps, enableNodesTracking: false } },
    );

    expect(addListenerSpy).to.be.not.called;
  });

  it("adds and removes 'onModelChange' event listener if auto update is enabled", () => {

    const addListenerSpy = sinon.spy(modelSource.onModelChanged, "addListener");
    const removeListenerSpy = sinon.spy(modelSource.onModelChanged, "removeListener");
    const { unmount } = renderHook(
      useExpandedNodesTracking,
      { initialProps },
    );

    expect(addListenerSpy).to.be.calledOnce;
    unmount();
    expect(removeListenerSpy).to.be.calledOnce;
  });

  it("calls 'onHierarchyClosed' when unmounted", () => {
    const { unmount } = renderHook(
      useExpandedNodesTracking,
      { initialProps },
    );

    stateTrackerMock.setup(async (x) => x.onHierarchyClosed(imodelMock.object, rulesetId, moq.It.isAnyString())).verifiable(moq.Times.once());
    unmount();
    stateTrackerMock.verifyAll();
  });

  it("calls 'onExpandedNodesChanged' with root node when expanded root node is added to model", () => {
    const node = createNodeItem("root-1");
    renderHook(
      useExpandedNodesTracking,
      { initialProps },
    );

    stateTrackerMock.setup(async (x) => x.onExpandedNodesChanged(imodelMock.object, rulesetId, moq.It.isAnyString(), [{ id: node.id, key: node.key }])).verifiable(moq.Times.once());
    modelSource.modifyModel((model) => {
      model.setChildren(undefined, [createTreeModelInput(node, true)], 0);
    });
    stateTrackerMock.verifyAll();
  });

  it("call 'onExpandedNodesChanged' without nodes when non expanded root node is added to model", () => {
    const node = createNodeItem("root-1");
    renderHook(
      useExpandedNodesTracking,
      { initialProps },
    );

    stateTrackerMock.reset();
    stateTrackerMock.setup(async (x) => x.onExpandedNodesChanged(imodelMock.object, rulesetId, moq.It.isAnyString(), [])).verifiable(moq.Times.once());
    modelSource.modifyModel((model) => {
      model.setChildren(undefined, [createTreeModelInput(node, false)], 0);
    });
    stateTrackerMock.verifyAll();
  });

  it("calls 'onExpandedNodesChanged' with existing node that was expanded", () => {
    const node = createNodeItem("root-1");
    modelSource.modifyModel((model) => { model.setChildren(undefined, [createTreeModelInput(node)], 0); });
    renderHook(
      useExpandedNodesTracking,
      { initialProps },
    );

    stateTrackerMock.setup(async (x) => x.onExpandedNodesChanged(imodelMock.object, rulesetId, moq.It.isAnyString(), [{ id: node.id, key: node.key }])).verifiable(moq.Times.once());
    modelSource.modifyModel((model) => {
      model.getNode(node.id)!.isExpanded = true;
    });
    stateTrackerMock.verifyAll();
  });

  it("calls 'onExpandedNodesChanged' with expanded children nodes and parent when parent is expanded", () => {
    const node = createNodeItem("root-1");
    const children = [createNodeItem("child-1"), createNodeItem("child-2")];
    modelSource.modifyModel((model) => {
      model.setChildren(undefined, [createTreeModelInput(node)], 0);
      model.setChildren(node.id, [createTreeModelInput(children[0], false), createTreeModelInput(children[1], true)], 0);
    });
    renderHook(
      useExpandedNodesTracking,
      { initialProps },
    );

    stateTrackerMock.setup(async (x) => x.onExpandedNodesChanged(imodelMock.object, rulesetId, moq.It.isAnyString(), [{ id: node.id, key: node.key }, { id: children[1].id, key: children[1].key }])).verifiable(moq.Times.once());
    modelSource.modifyModel((model) => {
      model.getNode(node.id)!.isExpanded = true;
    });
    stateTrackerMock.verifyAll();
  });

  it("calls 'onExpandedNodesChanged' without nodes when node is collapsed", () => {
    const node = createNodeItem("root-1");
    modelSource.modifyModel((model) => { model.setChildren(undefined, [createTreeModelInput(node, true)], 0); });
    renderHook(
      useExpandedNodesTracking,
      { initialProps }
    );

    stateTrackerMock.setup(async (x) => x.onExpandedNodesChanged(imodelMock.object, rulesetId, moq.It.isAnyString(), [])).verifiable(moq.Times.once());
    modelSource.modifyModel((model) => {
      model.getNode(node.id)!.isExpanded = false;
    });
    stateTrackerMock.verifyAll();
  });

  it("calls 'onExpandedNodesChanged' without nodes when parent with expanded child nodes is collapsed", () => {
    const node = createNodeItem("root-1");
    const children = [createNodeItem("child-1"), createNodeItem("child-2")];
    modelSource.modifyModel((model) => {
      model.setChildren(undefined, [createTreeModelInput(node, true)], 0);
      model.setChildren(node.id, [createTreeModelInput(children[0], false), createTreeModelInput(children[1], true)], 0);
    });
    renderHook(
      useExpandedNodesTracking,
      { initialProps }
    );

    stateTrackerMock.setup(async (x) => x.onExpandedNodesChanged(imodelMock.object, rulesetId, moq.It.isAnyString(), [])).verifiable(moq.Times.once());
    modelSource.modifyModel((model) => {
      model.getNode(node.id)!.isExpanded = false;
    });
    stateTrackerMock.verifyAll();
  });
});
>>>>>>> 4d41f4fb
<|MERGE_RESOLUTION|>--- conflicted
+++ resolved
@@ -1,207 +1,3 @@
-<<<<<<< HEAD
-/*---------------------------------------------------------------------------------------------
-* Copyright (c) Bentley Systems, Incorporated. All rights reserved.
-* See LICENSE.md in the project root for license terms and full copyright notice.
-*--------------------------------------------------------------------------------------------*/
-
-import { expect } from "chai";
-import * as sinon from "sinon";
-import * as moq from "typemoq";
-import { IModelConnection } from "@itwin/core-frontend";
-import { NodeKey } from "@itwin/presentation-common";
-import { createRandomECInstancesNodeKey } from "@itwin/presentation-common/lib/test/_helpers/random";
-import { Presentation, StateTracker } from "@itwin/presentation-frontend";
-import { TreeModelNodeInput, TreeModelSource, TreeNodeItem } from "@itwin/components-react";
-import { cleanup, renderHook } from "@testing-library/react-hooks";
-import { IPresentationTreeDataProvider } from "../../../presentation-components";
-import { createLabelRecord } from "../../../presentation-components/common/Utils";
-import { useExpandedNodesTracking, UseExpandedNodesTrackingProps } from "../../../presentation-components/tree/controlled/UseExpandedNodesTracking";
-import { mockPresentationManager } from "../../_helpers/UiComponents";
-
-interface TestTreeNodeItem extends TreeNodeItem {
-  key: NodeKey;
-}
-
-function createNodeItem(nodeId: string): TestTreeNodeItem {
-  return { id: nodeId, label: createLabelRecord({ displayValue: nodeId, typeName: "string", rawValue: nodeId }, nodeId), key: createRandomECInstancesNodeKey() };
-}
-
-function createTreeModelInput(node: TestTreeNodeItem, isExpanded?: boolean): TreeModelNodeInput {
-  return {
-    id: node.id,
-    isExpanded: isExpanded ?? false,
-    isLoading: false,
-    isSelected: false,
-    label: node.label,
-    item: node,
-  };
-}
-
-describe("UseExpandedNodesTracking", () => {
-  const dataProviderMock = moq.Mock.ofType<IPresentationTreeDataProvider>();
-  const imodelMock = moq.Mock.ofType<IModelConnection>();
-  const stateTrackerMock = moq.Mock.ofType<StateTracker>();
-  const rulesetId = "ruleset-id";
-  let modelSource: TreeModelSource;
-  let initialProps: UseExpandedNodesTrackingProps;
-
-  beforeEach(() => {
-    stateTrackerMock.reset();
-    dataProviderMock.reset();
-    dataProviderMock.setup((x) => x.getNodeKey(moq.It.isAny())).returns((node) => (node as TestTreeNodeItem).key);
-    dataProviderMock.setup((x) => x.imodel).returns(() => imodelMock.object);
-    dataProviderMock.setup((x) => x.rulesetId).returns(() => rulesetId);
-
-    modelSource = new TreeModelSource();
-    initialProps = {
-      modelSource,
-      dataProvider: dataProviderMock.object,
-      enableNodesTracking: true,
-    };
-
-    const presentationMocks = mockPresentationManager();
-    presentationMocks.presentationManager.setup((x) => x.stateTracker).returns(() => stateTrackerMock.object);
-    Presentation.setPresentationManager(presentationMocks.presentationManager.object);
-  });
-
-  afterEach(async () => {
-    await cleanup();
-    Presentation.terminate();
-  });
-
-  it("does not add 'onModelChange' event listener if nodes tracking is disabled", () => {
-    const addListenerSpy = sinon.spy(modelSource.onModelChanged, "addListener");
-    renderHook(
-      useExpandedNodesTracking,
-      { initialProps: { ...initialProps, enableNodesTracking: false } },
-    );
-
-    expect(addListenerSpy).to.be.not.called;
-  });
-
-  it("adds and removes 'onModelChange' event listener if auto update is enabled", () => {
-
-    const addListenerSpy = sinon.spy(modelSource.onModelChanged, "addListener");
-    const removeListenerSpy = sinon.spy(modelSource.onModelChanged, "removeListener");
-    const { unmount } = renderHook(
-      useExpandedNodesTracking,
-      { initialProps },
-    );
-
-    expect(addListenerSpy).to.be.calledOnce;
-    unmount();
-    expect(removeListenerSpy).to.be.calledOnce;
-  });
-
-  it("calls 'onHierarchyClosed' when unmounted", () => {
-    const { unmount } = renderHook(
-      useExpandedNodesTracking,
-      { initialProps },
-    );
-
-    stateTrackerMock.setup(async (x) => x.onHierarchyClosed(imodelMock.object, rulesetId, moq.It.isAnyString())).verifiable(moq.Times.once());
-    unmount();
-    stateTrackerMock.verifyAll();
-  });
-
-  it("calls 'onExpandedNodesChanged' with root node when expanded root node is added to model", () => {
-    const node = createNodeItem("root-1");
-    renderHook(
-      useExpandedNodesTracking,
-      { initialProps },
-    );
-
-    stateTrackerMock.setup(async (x) => x.onExpandedNodesChanged(imodelMock.object, rulesetId, moq.It.isAnyString(), [{ id: node.id, key: node.key }])).verifiable(moq.Times.once());
-    modelSource.modifyModel((model) => {
-      model.setChildren(undefined, [createTreeModelInput(node, true)], 0);
-    });
-    stateTrackerMock.verifyAll();
-  });
-
-  it("call 'onExpandedNodesChanged' without nodes when non expanded root node is added to model", () => {
-    const node = createNodeItem("root-1");
-    renderHook(
-      useExpandedNodesTracking,
-      { initialProps },
-    );
-
-    stateTrackerMock.reset();
-    stateTrackerMock.setup(async (x) => x.onExpandedNodesChanged(imodelMock.object, rulesetId, moq.It.isAnyString(), [])).verifiable(moq.Times.once());
-    modelSource.modifyModel((model) => {
-      model.setChildren(undefined, [createTreeModelInput(node, false)], 0);
-    });
-    stateTrackerMock.verifyAll();
-  });
-
-  it("calls 'onExpandedNodesChanged' with existing node that was expanded", () => {
-    const node = createNodeItem("root-1");
-    modelSource.modifyModel((model) => { model.setChildren(undefined, [createTreeModelInput(node)], 0); });
-    renderHook(
-      useExpandedNodesTracking,
-      { initialProps },
-    );
-
-    stateTrackerMock.setup(async (x) => x.onExpandedNodesChanged(imodelMock.object, rulesetId, moq.It.isAnyString(), [{ id: node.id, key: node.key }])).verifiable(moq.Times.once());
-    modelSource.modifyModel((model) => {
-      model.getNode(node.id)!.isExpanded = true;
-    });
-    stateTrackerMock.verifyAll();
-  });
-
-  it("calls 'onExpandedNodesChanged' with expanded children nodes and parent when parent is expanded", () => {
-    const node = createNodeItem("root-1");
-    const children = [createNodeItem("child-1"), createNodeItem("child-2")];
-    modelSource.modifyModel((model) => {
-      model.setChildren(undefined, [createTreeModelInput(node)], 0);
-      model.setChildren(node.id, [createTreeModelInput(children[0], false), createTreeModelInput(children[1], true)], 0);
-    });
-    renderHook(
-      useExpandedNodesTracking,
-      { initialProps },
-    );
-
-    stateTrackerMock.setup(async (x) => x.onExpandedNodesChanged(imodelMock.object, rulesetId, moq.It.isAnyString(), [{ id: node.id, key: node.key }, { id: children[1].id, key: children[1].key }])).verifiable(moq.Times.once());
-    modelSource.modifyModel((model) => {
-      model.getNode(node.id)!.isExpanded = true;
-    });
-    stateTrackerMock.verifyAll();
-  });
-
-  it("calls 'onExpandedNodesChanged' without nodes when node is collapsed", () => {
-    const node = createNodeItem("root-1");
-    modelSource.modifyModel((model) => { model.setChildren(undefined, [createTreeModelInput(node, true)], 0); });
-    renderHook(
-      useExpandedNodesTracking,
-      { initialProps }
-    );
-
-    stateTrackerMock.setup(async (x) => x.onExpandedNodesChanged(imodelMock.object, rulesetId, moq.It.isAnyString(), [])).verifiable(moq.Times.once());
-    modelSource.modifyModel((model) => {
-      model.getNode(node.id)!.isExpanded = false;
-    });
-    stateTrackerMock.verifyAll();
-  });
-
-  it("calls 'onExpandedNodesChanged' without nodes when parent with expanded child nodes is collapsed", () => {
-    const node = createNodeItem("root-1");
-    const children = [createNodeItem("child-1"), createNodeItem("child-2")];
-    modelSource.modifyModel((model) => {
-      model.setChildren(undefined, [createTreeModelInput(node, true)], 0);
-      model.setChildren(node.id, [createTreeModelInput(children[0], false), createTreeModelInput(children[1], true)], 0);
-    });
-    renderHook(
-      useExpandedNodesTracking,
-      { initialProps }
-    );
-
-    stateTrackerMock.setup(async (x) => x.onExpandedNodesChanged(imodelMock.object, rulesetId, moq.It.isAnyString(), [])).verifiable(moq.Times.once());
-    modelSource.modifyModel((model) => {
-      model.getNode(node.id)!.isExpanded = false;
-    });
-    stateTrackerMock.verifyAll();
-  });
-});
-=======
 /*---------------------------------------------------------------------------------------------
 * Copyright (c) Bentley Systems, Incorporated. All rights reserved.
 * See LICENSE.md in the project root for license terms and full copyright notice.
@@ -403,5 +199,4 @@
     });
     stateTrackerMock.verifyAll();
   });
-});
->>>>>>> 4d41f4fb
+});