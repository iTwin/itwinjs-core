<<<<<<< HEAD
/*---------------------------------------------------------------------------------------------
* Copyright (c) Bentley Systems, Incorporated. All rights reserved.
* See LICENSE.md in the project root for license terms and full copyright notice.
*--------------------------------------------------------------------------------------------*/
import { expect } from "chai";
import { it } from "mocha";
import * as moq from "typemoq";
import { IModelConnection } from "@itwin/core-frontend";
import { I18N } from "@itwin/core-i18n";
import { Node, RegisteredRuleset, RulesetVariable, StandardNodeTypes, VariableValueTypes } from "@itwin/presentation-common";
import { Presentation, PresentationManager, RulesetManager, RulesetVariablesManager } from "@itwin/presentation-frontend";
import { PrimitiveValue } from "@itwin/appui-abstract";
import {
  computeVisibleNodes, MutableTreeModel, TreeModel, TreeModelNode, TreeModelNodeEditingInfo, TreeModelNodeInput, UiComponents,
} from "@itwin/components-react";
import { act, cleanup, renderHook } from "@testing-library/react-hooks";
import { IPresentationTreeDataProvider } from "../../../presentation-components";
import {
  applyHierarchyChanges, PresentationTreeNodeLoaderProps, reloadVisibleHierarchyParts, usePresentationTreeNodeLoader,
} from "../../../presentation-components/tree/controlled/TreeHooks";
import { createTreeNodeItem } from "../../../presentation-components/tree/Utils";
import { mockPresentationManager } from "../../_helpers/UiComponents";

describe("usePresentationNodeLoader", () => {
  let onIModelHierarchyChanged: PresentationManager["onIModelHierarchyChanged"];
  let onRulesetModified: RulesetManager["onRulesetModified"];
  let onRulesetVariableChanged: RulesetVariablesManager["onVariableChanged"];
  let presentationManagerMock: moq.IMock<PresentationManager>;
  let rulesetVariablesManagerMock: moq.IMock<RulesetVariablesManager>;
  const imodelMock = moq.Mock.ofType<IModelConnection>();
  const rulesetId = "test-ruleset-id";
  const imodelKey = "test-imodel-key";
  const initialProps: PresentationTreeNodeLoaderProps = {
    imodel: imodelMock.object,
    ruleset: rulesetId,
    pagingSize: 5,
  };

  before(async () => {
    await UiComponents.initialize(new I18N());
  });

  after(() => {
    UiComponents.terminate();
  });

  beforeEach(() => {
    imodelMock.reset();
    imodelMock.setup((x) => x.key).returns(() => imodelKey);
    const mocks = mockPresentationManager();
    presentationManagerMock = mocks.presentationManager;
    rulesetVariablesManagerMock = mocks.rulesetVariablesManager;
    onIModelHierarchyChanged = mocks.presentationManager.object.onIModelHierarchyChanged;
    onRulesetModified = mocks.rulesetsManager.object.onRulesetModified;
    onRulesetVariableChanged = mocks.rulesetVariablesManager.object.onVariableChanged;
    mocks.presentationManager.setup((x) => x.stateTracker).returns(() => undefined);
    mocks.presentationManager
      .setup(async (x) => x.getNodesAndCount(moq.It.isAny()))
      .returns(async () => ({ count: 0, nodes: [] }));
    Presentation.setPresentationManager(mocks.presentationManager.object);
  });

  afterEach(async () => {
    await cleanup();
    Presentation.terminate();
  });

  it("creates node loader", () => {
    const { result } = renderHook(
      (props: PresentationTreeNodeLoaderProps) => usePresentationTreeNodeLoader(props),
      { initialProps },
    );

    expect(result.current.nodeLoader).to.not.be.undefined;
  });

  it("creates new nodeLoader when imodel changes", () => {
    const { result, rerender } = renderHook(
      (props: PresentationTreeNodeLoaderProps) => usePresentationTreeNodeLoader(props),
      { initialProps },
    );
    const oldNodeLoader = result.current.nodeLoader;

    const newImodelMock = moq.Mock.ofType<IModelConnection>();
    rerender({ ...initialProps, imodel: newImodelMock.object });

    expect(result.current.nodeLoader).to.not.eq(oldNodeLoader);
  });

  it("creates new nodeLoader when ruleset changes", () => {
    const { result, rerender } = renderHook(
      (props: PresentationTreeNodeLoaderProps) => usePresentationTreeNodeLoader(props),
      { initialProps },
    );
    const oldNodeLoader = result.current.nodeLoader;

    rerender({ ...initialProps, ruleset: "changed" });

    expect(result.current.nodeLoader).to.not.eq(oldNodeLoader);
  });

  it("creates new nodeLoader when pagingSize changes", () => {
    const { result, rerender } = renderHook(
      (props: PresentationTreeNodeLoaderProps) => usePresentationTreeNodeLoader(props),
      { initialProps },
    );
    const oldNodeLoader = result.current.nodeLoader;

    rerender({ ...initialProps, pagingSize: 20 });

    expect(result.current.nodeLoader).to.not.eq(oldNodeLoader);
  });

  describe("auto-updating model source", () => {
    beforeEach(() => {
      initialProps.enableHierarchyAutoUpdate = true;
    });

    it("doesn't create a new nodeLoader when `PresentationManager` raises `onIModelHierarchyChanged` event with unrelated ruleset", () => {
      const { result } = renderHook(
        (props: PresentationTreeNodeLoaderProps) => usePresentationTreeNodeLoader(props),
        { initialProps },
      );
      const oldNodeLoader = result.current.nodeLoader;

      onIModelHierarchyChanged.raiseEvent({ rulesetId: "unrelated", updateInfo: "FULL", imodelKey });

      expect(result.current.nodeLoader).to.eq(oldNodeLoader);
    });

    it("doesn't create a new nodeLoader when `PresentationManager` raises `onIModelHierarchyChanged` event with unrelated imodel", () => {
      const { result } = renderHook(
        (props: PresentationTreeNodeLoaderProps) => usePresentationTreeNodeLoader(props),
        { initialProps },
      );
      const oldNodeLoader = result.current.nodeLoader;

      onIModelHierarchyChanged.raiseEvent({ rulesetId, updateInfo: "FULL", imodelKey: "unrelated" });

      expect(result.current.nodeLoader).to.eq(oldNodeLoader);
    });

    it("creates a new nodeLoader when `PresentationManager` raises a related `onIModelHierarchyChanged` event with FULL hierarchy update", async () => {
      const { result, waitForNextUpdate } = renderHook(
        (props: PresentationTreeNodeLoaderProps) => usePresentationTreeNodeLoader(props),
        { initialProps: { ...initialProps, ruleset: rulesetId } },
      );
      const oldNodeLoader = result.current.nodeLoader;

      onIModelHierarchyChanged.raiseEvent({ rulesetId, updateInfo: "FULL", imodelKey });

      await waitForNextUpdate();
      expect(result.current.nodeLoader).to.not.eq(oldNodeLoader);
    });

    it("creates a new nodeLoader when `PresentationManager` raises a related `onIModelHierarchyChanged` event with partial hierarchy updates", async () => {
      const { result, waitForNextUpdate } = renderHook(
        (props: PresentationTreeNodeLoaderProps) => usePresentationTreeNodeLoader(props),
        { initialProps },
      );
      const oldNodeLoader = result.current.nodeLoader;

      onIModelHierarchyChanged.raiseEvent({ rulesetId, updateInfo: [{ parent: undefined, nodesCount: 2 }], imodelKey });

      await waitForNextUpdate();
      expect(result.current.nodeLoader).to.not.eq(oldNodeLoader);
    });

    it("doesn't create a new nodeLoader when `RulesetsManager` raises an unrelated `onRulesetModified` event", () => {
      const { result } = renderHook(
        (props: PresentationTreeNodeLoaderProps) => usePresentationTreeNodeLoader(props),
        { initialProps },
      );
      const oldNodeLoader = result.current.nodeLoader;

      const currRuleset = new RegisteredRuleset({ id: "unrelated", rules: [] }, "", () => { });
      onRulesetModified.raiseEvent(currRuleset, { ...currRuleset.toJSON() });

      expect(result.current.nodeLoader).to.eq(oldNodeLoader);
    });

    it("creates a new nodeLoader when `RulesetsManager` raises a related `onRulesetModified` event", async () => {
      const { result, waitForNextUpdate } = renderHook(
        (props: PresentationTreeNodeLoaderProps) => usePresentationTreeNodeLoader(props),
        { initialProps },
      );
      const oldNodeLoader = result.current.nodeLoader;

      const currRuleset = new RegisteredRuleset({ id: rulesetId, rules: [] }, "", () => { });
      // eslint-disable-next-line @typescript-eslint/no-floating-promises
      act(() => { onRulesetModified.raiseEvent(currRuleset, currRuleset.toJSON()); });
      await waitForNextUpdate();

      expect(result.current.nodeLoader).to.not.eq(oldNodeLoader);
    });

    it("creates a new nodeLoader when `RulesetVariablesManager` raises an `onRulesetVariableChanged` event with a new value", async () => {
      const { result, waitForNextUpdate } = renderHook(
        (props: PresentationTreeNodeLoaderProps) => usePresentationTreeNodeLoader(props),
        { initialProps },
      );
      const oldNodeLoader = result.current.nodeLoader;

      const variables: RulesetVariable[] = [{
        id: "var-id",
        type: VariableValueTypes.String,
        value: "curr",
      }, {
        id: "other-var",
        type: VariableValueTypes.Int,
        value: 123,
      }];

      rulesetVariablesManagerMock.setup((x) => x.getAllVariables()).returns(() => variables);

      // eslint-disable-next-line @typescript-eslint/no-floating-promises
      act(() => { onRulesetVariableChanged.raiseEvent("var-id", undefined, "curr"); });
      await waitForNextUpdate();

      expect(result.current.nodeLoader).to.not.eq(oldNodeLoader);
    });

    it("creates a new nodeLoader when `RulesetVariablesManager` raises an `onRulesetVariableChanged` event with a changed value", async () => {
      const { result, waitForNextUpdate } = renderHook(
        (props: PresentationTreeNodeLoaderProps) => usePresentationTreeNodeLoader(props),
        { initialProps },
      );
      const oldNodeLoader = result.current.nodeLoader;

      const variables: RulesetVariable[] = [{
        id: "var-id",
        type: VariableValueTypes.String,
        value: "curr",
      }, {
        id: "other-var",
        type: VariableValueTypes.Int,
        value: 123,
      }];

      rulesetVariablesManagerMock.setup((x) => x.getAllVariables()).returns(() => variables);

      // eslint-disable-next-line @typescript-eslint/no-floating-promises
      act(() => { onRulesetVariableChanged.raiseEvent("var-id", "prev", "curr"); });
      await waitForNextUpdate();

      expect(result.current.nodeLoader).to.not.eq(oldNodeLoader);
    });

    it("creates a new nodeLoader when `RulesetVariablesManager` raises an `onRulesetVariableChanged` event with a removed value", async () => {
      const { result, waitForNextUpdate } = renderHook(
        (props: PresentationTreeNodeLoaderProps) => usePresentationTreeNodeLoader(props),
        { initialProps },
      );
      const oldNodeLoader = result.current.nodeLoader;

      const variables: RulesetVariable[] = [{
        id: "other-var",
        type: VariableValueTypes.Int,
        value: 123,
      }];

      rulesetVariablesManagerMock.setup((x) => x.getAllVariables()).returns(() => variables);

      // eslint-disable-next-line @typescript-eslint/no-floating-promises
      act(() => { onRulesetVariableChanged.raiseEvent("var-id", "prev", undefined); });
      await waitForNextUpdate();

      expect(result.current.nodeLoader).to.not.eq(oldNodeLoader);
    });

    it("does not create a new nodeLoader when `onRulesetModified` event is raised but there are no changes", () => {
      const { result } = renderHook(
        (props: PresentationTreeNodeLoaderProps) => usePresentationTreeNodeLoader(props),
        { initialProps },
      );
      const oldNodeLoader = result.current.nodeLoader;

      const currRuleset = new RegisteredRuleset({ id: rulesetId, rules: [] }, "", () => { });
      onRulesetModified.raiseEvent(currRuleset, currRuleset.toJSON());

      expect(result.current.nodeLoader).to.eq(oldNodeLoader);
    });

    it("does not create a new nodeLoader when 'onIModelHierarchyChanged' event is raised but there are no changes", () => {
      const { result } = renderHook(
        (props: PresentationTreeNodeLoaderProps) => usePresentationTreeNodeLoader(props),
        { initialProps },
      );
      const oldNodeLoader = result.current.nodeLoader;

      onIModelHierarchyChanged.raiseEvent({ rulesetId, updateInfo: [], imodelKey });

      expect(result.current.nodeLoader).to.eq(oldNodeLoader);
    });

    it("creates a fresh `TreeModelSource` when nodeLoader changes", async () => {
      const { result, rerender, waitForNextUpdate } = renderHook(
        (props: PresentationTreeNodeLoaderProps) => usePresentationTreeNodeLoader(props),
        { initialProps: { ...initialProps, ruleset: "initial" } },
      );
      const initialModelSource = result.current.nodeLoader.modelSource;
      expectTree(initialModelSource.getModel(), []);
      initialModelSource.modifyModel((treeModel) => treeModel.insertChild(undefined, createNodeInput("test"), 0));

      // Update tree so that `info.treeModel` is not undefined
      onRulesetModified.raiseEvent(
        new RegisteredRuleset({ id: "initial", rules: [] }, "", () => { }),
        { id: "initial", rules: [] },
      );
      await waitForNextUpdate();

      rerender({ ...initialProps, ruleset: "updated" });
      const newModelSource = result.current.nodeLoader.modelSource;
      expectTree(newModelSource.getModel(), []);
    });

    it("reloads nodes and creates a new nodeLoader when 'onIModelHierarchyChanged' event is raised", async () => {
      const { result, waitForNextUpdate } = renderHook(
        (props: PresentationTreeNodeLoaderProps) => usePresentationTreeNodeLoader(props),
        { initialProps },
      );
      const oldNodeLoader = result.current.nodeLoader;
      result.current.onItemsRendered({ overscanStartIndex: 0, overscanStopIndex: 1, visibleStartIndex: 0, visibleStopIndex: 1 });

      presentationManagerMock.setup(async (x) => x.getNodesAndCount(
        moq.It.is(({ paging, parentKey }) => paging?.start === 0 && paging.size === 1 && !parentKey))
      )
        .returns(async () => ({ count: 1, nodes: [createNode("root1")] }))
        .verifiable(moq.Times.once());

      void act(() => { onIModelHierarchyChanged.raiseEvent({ rulesetId, updateInfo: [{ parent: undefined, nodesCount: 1 }], imodelKey }); });
      await waitForNextUpdate();

      expect(result.current.nodeLoader).to.not.eq(oldNodeLoader);
      presentationManagerMock.verifyAll();
    });
  });
});

function createNode(label: string): Node {
  return Node.fromJSON({
    key: { type: StandardNodeTypes.ECInstancesNode, instanceKeys: [], pathFromRoot: [label] },
    labelDefinition: { displayValue: label, rawValue: label, typeName: "string" },
  });
}

function createNodeInput(label: string): TreeModelNodeInput {
  const node = createNode(label);
  const item = createTreeNodeItem(node, undefined);
  return {
    id: label,
    item,
    label: item.label,
    isExpanded: false,
    isLoading: false,
    isSelected: false,
  };
}

type TreeHierarchy = string | {
  [label: string]: TreeHierarchy[];
} | {
  label: string;
  selected?: true;
  expanded?: true;
  loading?: true;
  editingInfo?: TreeModelNodeEditingInfo;
  children?: TreeHierarchy[];
};

function expectTree(model: TreeModel, expectedHierarchy: TreeHierarchy[]): void {
  const actualHierarchy = buildActualHierarchy(undefined);
  expect(actualHierarchy).to.deep.equal(expectedHierarchy);

  function buildActualHierarchy(parentId: string | undefined): TreeHierarchy[] {
    const result: TreeHierarchy[] = [];
    for (const childId of model.getChildren(parentId) ?? []) {
      const node = model.getNode(childId) as TreeModelNode;
      if (!node)
        continue;
      const label = (node.label.value as PrimitiveValue).displayValue!;
      const children = buildActualHierarchy(childId);
      const additionalProperties: Partial<TreeHierarchy> = {};
      if (node.isSelected) {
        additionalProperties.selected = true;
      }

      if (node.isExpanded) {
        additionalProperties.expanded = true;
      }

      if (node.isLoading) {
        additionalProperties.loading = true;
      }

      if (node.editingInfo) {
        additionalProperties.editingInfo = node.editingInfo;
      }

      if (Object.keys(additionalProperties).length > 0) {
        result.push({ label, ...additionalProperties, ...(children.length > 0 && { children }) });
      } else if (children.length > 0) {
        result.push({ [label]: children });
      } else {
        result.push(label);
      }
    }

    return result;
  }
}

function createTreeModel(hierarchy: TreeHierarchy[]): MutableTreeModel {
  const treeModel = new MutableTreeModel();
  insertNodes(undefined, hierarchy);
  expectTree(treeModel, hierarchy);
  return treeModel;

  function insertNodes(parentId: string | undefined, childNodes: TreeHierarchy[]): void {
    for (let i = 0; i < childNodes.length; ++i) {
      const node = childNodes[i];
      if (typeof node === "string") {
        treeModel.insertChild(parentId, createNodeInput(node), i);
      } else if (typeof node.label === "string") {
        treeModel.insertChild(parentId, createNodeInput(node.label), i);
        const insertedNode = treeModel.getNode(node.label)!;
        if (node.selected) {
          insertedNode.isSelected = true;
        }

        if (node.expanded) {
          insertedNode.isExpanded = true;
        }

        if (node.loading) {
          insertedNode.isLoading = true;
        }

        if (node.editingInfo) {
          insertedNode.editingInfo = node.editingInfo as TreeModelNodeEditingInfo;
        }

        insertNodes(node.label, node.children ?? []);
      } else {
        const nodeLabel = Object.keys(node)[0];
        treeModel.insertChild(parentId, createNodeInput(nodeLabel), i);
        insertNodes(nodeLabel, (node as any)[nodeLabel] as TreeHierarchy[]);
      }
    }
  }
}

describe("applyHierarchyUpdateRecords", () => {
  it("returns same model if node was not present in model", () => {
    const nonExistingNode = createNode("non-existing");
    const initialTree = createTreeModel(["root1", "root2"]);
    const updatedTree = applyHierarchyChanges(
      initialTree,
      [{
        parent: nonExistingNode.key,
        nodesCount: 2,
      }],
      [],
      {}
    );
    expect(updatedTree).to.be.eq(initialTree);
  });

  it("updates children count of updated root node", () => {
    const initialTree = createTreeModel(["root1", "root2"]);
    const updatedTree = applyHierarchyChanges(
      initialTree,
      [{
        parent: createNode("root1").key,
        nodesCount: 2,
      }],
      [],
      {}
    );
    expectTree(updatedTree, ["root1", "root2"]);
    expect(updatedTree.getNode("root1")?.numChildren).to.be.eq(2);
  });

  it("updates expanded root node and removes siblings", () => {
    const initialTree = createTreeModel(["root1", "root2"]);
    const updatedTree = applyHierarchyChanges(
      initialTree,
      [{
        parent: undefined,
        nodesCount: 1,
        expandedNodes: [{
          node: { ...createNode("root1"), description: "updated-description" },
          position: 0,
        }],
      }],
      [],
      {}
    );
    expectTree(updatedTree, ["root1"]);
    expect(updatedTree.getNode("root1")?.description).to.be.eq("updated-description");
  });

  it("replaces root node with new", () => {
    const initialTree = createTreeModel(["root1", "root2"]);
    const updatedTree = applyHierarchyChanges(
      initialTree,
      [{
        parent: undefined,
        nodesCount: 1,
        expandedNodes: [{
          node: createNode("updated-root"),
          position: 0,
        }],
      }],
      [],
      {}
    );
    expectTree(updatedTree, ["updated-root"]);
  });

  it("replaces child nodes with new if parent is expanded", () => {
    const initialTree = createTreeModel([{ label: "root1", expanded: true, children: ["child1", "child2"] }, "root2"]);
    const updatedTree = applyHierarchyChanges(
      initialTree,
      [{
        parent: createNode("root1").key,
        nodesCount: 1,
        expandedNodes: [{
          node: createNode("updated-child"),
          position: 0,
        }],
      }],
      [],
      {}
    );
    expectTree(updatedTree, [{ label: "root1", expanded: true, children: ["updated-child"] }, "root2"]);
  });

  it("removes child nodes if parent is not expanded", () => {
    const initialTree = createTreeModel([{ ["root1"]: ["child1", "child2"] }, "root2"]);
    const updatedTree = applyHierarchyChanges(
      initialTree,
      [{
        parent: createNode("root1").key,
        nodesCount: 1,
        expandedNodes: [{
          node: createNode("updated-child"),
          position: 0,
        }],
      }],
      [],
      {}
    );
    expectTree(updatedTree, ["root1", "root2"]);
    expect(updatedTree.getNode("root1")?.numChildren).to.be.eq(1);
  });

  it("updates parent node and persists it's subtree", () => {
    const initialTree = createTreeModel([
      {
        label: "root1",
        expanded: true,
        children: [
          "child1",
          {
            label: "child2",
            expanded: true,
            children: ["grandChild1"],
          },
        ],
      },
      "root2",
    ]);

    const updatedTree = applyHierarchyChanges(
      initialTree,
      [{
        parent: undefined,
        nodesCount: 2,
        expandedNodes: [{
          node: { ...createNode("root1"), description: "updated-description" },
          position: 0,
        }],
      }],
      [],
      {}
    );

    expectTree(updatedTree, [
      {
        label: "root1",
        expanded: true,
        children: [
          "child1",
          {
            label: "child2",
            expanded: true,
            children: ["grandChild1"],
          },
        ],
      },
    ]);
    expect(updatedTree.getNode("root1")?.description).to.be.eq("updated-description");
  });

  it("updates root node and adds reloaded siblings", () => {
    const initialTree = createTreeModel(["root1", "root2", "root3"]);

    const updatedTree = applyHierarchyChanges(
      initialTree,
      [{
        parent: undefined,
        nodesCount: 3,
        expandedNodes: [{
          node: { ...createNode("root2"), description: "updated-description" },
          position: 1,
        }],
      }],
      [{
        parentId: undefined,
        nodeItems: [createTreeNodeItem(createNode("root1")), createTreeNodeItem(createNode("root2")), createTreeNodeItem(createNode("root3"))],
        offset: 0,
      }],
      {}
    );

    expectTree(updatedTree, ["root1", "root2", "root3"]);
    expect(updatedTree.getNode("root2")?.description).to.be.eq("updated-description");
  });
});

describe("reloadVisibleHierarchyParts", () => {
  interface HierarchyItem {
    label: string;
    position: number;
    children?: HierarchyItem[];
    childCount?: number;
  }

  function addNodes(model: MutableTreeModel, parentId: string | undefined, items?: HierarchyItem[], itemsCount?: number) {
    model.setNumChildren(parentId, itemsCount ?? items?.length);
    for (const item of items ?? []) {
      model.setChildren(parentId, [{ ...createNodeInput(item.label), isExpanded: true }], item.position);
      addNodes(model, item.label, item.children, item.childCount);
    }
  }

  function createVisibleNodes(rootNodesCount: number, hierarchy: HierarchyItem[],) {
    const model = new MutableTreeModel();
    addNodes(model, undefined, hierarchy, rootNodesCount);
    return computeVisibleNodes(model);
  }

  const dataProviderMock = moq.Mock.ofType<IPresentationTreeDataProvider>();

  beforeEach(() => {
    dataProviderMock.reset();
  });

  it("does not load nodes if they are already loaded", async () => {
    const visibleNodes = createVisibleNodes(2, [{ label: "root1", position: 0 }, { label: "root2", position: 1 }]);
    await reloadVisibleHierarchyParts(visibleNodes, { overscanStartIndex: 0, overscanStopIndex: 1, visibleStartIndex: 0, visibleStopIndex: 1 }, dataProviderMock.object);
    dataProviderMock.verify(async (x) => x.getNodes(moq.It.isAny(), moq.It.isAny()), moq.Times.never());
  });

  it("does not load nodes if there are no visible nodes", async () => {
    const visibleNodes = createVisibleNodes(0, []);
    await reloadVisibleHierarchyParts(visibleNodes, { overscanStartIndex: 0, overscanStopIndex: 4, visibleStartIndex: 0, visibleStopIndex: 4 }, dataProviderMock.object);
    dataProviderMock.verify(async (x) => x.getNodes(moq.It.isAny(), moq.It.isAny()), moq.Times.never());
  });

  it("reloads visible root nodes", async () => {
    const visibleNodes = createVisibleNodes(4, [{ label: "root2", position: 1 }, { label: "root3", position: 2 }]);
    dataProviderMock.setup(async (x) => x.getNodes(undefined, moq.It.isObjectWith({ start: 0, size: 4 })))
      .returns(async () => [])
      .verifiable(moq.Times.once());
    await reloadVisibleHierarchyParts(visibleNodes, { overscanStartIndex: 0, overscanStopIndex: 3, visibleStartIndex: 0, visibleStopIndex: 3 }, dataProviderMock.object);
    dataProviderMock.verifyAll();
  });

  it("reloads visible child nodes", async () => {
    const visibleNodes = createVisibleNodes(2, [{ label: "root1", position: 0 }, { label: "root2", position: 1, childCount: 3 }]);
    dataProviderMock.setup(async (x) => x.getNodes(moq.It.is((item) => item !== undefined && item.id === "root2"), moq.It.isObjectWith({ start: 0, size: 3 })))
      .returns(async () => [])
      .verifiable(moq.Times.once());
    await reloadVisibleHierarchyParts(visibleNodes, { overscanStartIndex: 0, overscanStopIndex: 5, visibleStartIndex: 0, visibleStopIndex: 5 }, dataProviderMock.object);
    dataProviderMock.verifyAll();
  });

  it("reloads with correct page size if there are less visible nodes", async () => {
    const visibleNodes = createVisibleNodes(1, []);
    dataProviderMock.setup(async (x) => x.getNodes(undefined, moq.It.isObjectWith({ start: 0, size: 1 })))
      .returns(async () => [])
      .verifiable(moq.Times.once());
    await reloadVisibleHierarchyParts(visibleNodes, { overscanStartIndex: 0, overscanStopIndex: 4, visibleStartIndex: 0, visibleStopIndex: 4 }, dataProviderMock.object);
    dataProviderMock.verifyAll();
  });

  it("reloads with correct page start if there are less visible nodes", async () => {
    const visibleNodes = createVisibleNodes(3, []);
    dataProviderMock.setup(async (x) => x.getNodes(undefined, moq.It.isObjectWith({ start: 0, size: 3 })))
      .returns(async () => [])
      .verifiable(moq.Times.once());
    await reloadVisibleHierarchyParts(visibleNodes, { overscanStartIndex: 1, overscanStopIndex: 3, visibleStartIndex: 1, visibleStopIndex: 3 }, dataProviderMock.object);
    dataProviderMock.verifyAll();
  });
});
=======
/*---------------------------------------------------------------------------------------------
* Copyright (c) Bentley Systems, Incorporated. All rights reserved.
* See LICENSE.md in the project root for license terms and full copyright notice.
*--------------------------------------------------------------------------------------------*/
import { expect } from "chai";
import { it } from "mocha";
import * as moq from "typemoq";
import { IModelConnection } from "@itwin/core-frontend";
import { ITwinLocalization } from "@itwin/core-i18n";
import { Node, RegisteredRuleset, RulesetVariable, StandardNodeTypes, VariableValueTypes } from "@itwin/presentation-common";
import { Presentation, PresentationManager, RulesetManager, RulesetVariablesManager } from "@itwin/presentation-frontend";
import { PrimitiveValue } from "@itwin/appui-abstract";
import {
  computeVisibleNodes, MutableTreeModel, TreeModel, TreeModelNode, TreeModelNodeEditingInfo, TreeModelNodeInput, UiComponents,
} from "@itwin/components-react";
import { act, cleanup, renderHook } from "@testing-library/react-hooks";
import { IPresentationTreeDataProvider } from "../../../presentation-components";
import {
  applyHierarchyChanges, PresentationTreeNodeLoaderProps, reloadVisibleHierarchyParts, usePresentationTreeNodeLoader,
} from "../../../presentation-components/tree/controlled/TreeHooks";
import { createTreeNodeItem } from "../../../presentation-components/tree/Utils";
import { mockPresentationManager } from "../../_helpers/UiComponents";

describe("usePresentationNodeLoader", () => {
  let onIModelHierarchyChanged: PresentationManager["onIModelHierarchyChanged"];
  let onRulesetModified: RulesetManager["onRulesetModified"];
  let onRulesetVariableChanged: RulesetVariablesManager["onVariableChanged"];
  let presentationManagerMock: moq.IMock<PresentationManager>;
  let rulesetVariablesManagerMock: moq.IMock<RulesetVariablesManager>;
  const imodelMock = moq.Mock.ofType<IModelConnection>();
  const rulesetId = "test-ruleset-id";
  const imodelKey = "test-imodel-key";
  const initialProps: PresentationTreeNodeLoaderProps = {
    imodel: imodelMock.object,
    ruleset: rulesetId,
    pagingSize: 5,
  };

  before(async () => {
    await UiComponents.initialize(new ITwinLocalization());
  });

  after(() => {
    UiComponents.terminate();
  });

  beforeEach(() => {
    imodelMock.reset();
    imodelMock.setup((x) => x.key).returns(() => imodelKey);
    const mocks = mockPresentationManager();
    presentationManagerMock = mocks.presentationManager;
    rulesetVariablesManagerMock = mocks.rulesetVariablesManager;
    onIModelHierarchyChanged = mocks.presentationManager.object.onIModelHierarchyChanged;
    onRulesetModified = mocks.rulesetsManager.object.onRulesetModified;
    onRulesetVariableChanged = mocks.rulesetVariablesManager.object.onVariableChanged;
    mocks.presentationManager.setup((x) => x.stateTracker).returns(() => undefined);
    mocks.presentationManager
      .setup(async (x) => x.getNodesAndCount(moq.It.isAny()))
      .returns(async () => ({ count: 0, nodes: [] }));
    Presentation.setPresentationManager(mocks.presentationManager.object);
  });

  afterEach(async () => {
    await cleanup();
    Presentation.terminate();
  });

  it("creates node loader", () => {
    const { result } = renderHook(
      (props: PresentationTreeNodeLoaderProps) => usePresentationTreeNodeLoader(props),
      { initialProps },
    );

    expect(result.current.nodeLoader).to.not.be.undefined;
  });

  it("creates new nodeLoader when imodel changes", () => {
    const { result, rerender } = renderHook(
      (props: PresentationTreeNodeLoaderProps) => usePresentationTreeNodeLoader(props),
      { initialProps },
    );
    const oldNodeLoader = result.current.nodeLoader;

    const newImodelMock = moq.Mock.ofType<IModelConnection>();
    rerender({ ...initialProps, imodel: newImodelMock.object });

    expect(result.current.nodeLoader).to.not.eq(oldNodeLoader);
  });

  it("creates new nodeLoader when ruleset changes", () => {
    const { result, rerender } = renderHook(
      (props: PresentationTreeNodeLoaderProps) => usePresentationTreeNodeLoader(props),
      { initialProps },
    );
    const oldNodeLoader = result.current.nodeLoader;

    rerender({ ...initialProps, ruleset: "changed" });

    expect(result.current.nodeLoader).to.not.eq(oldNodeLoader);
  });

  it("creates new nodeLoader when pagingSize changes", () => {
    const { result, rerender } = renderHook(
      (props: PresentationTreeNodeLoaderProps) => usePresentationTreeNodeLoader(props),
      { initialProps },
    );
    const oldNodeLoader = result.current.nodeLoader;

    rerender({ ...initialProps, pagingSize: 20 });

    expect(result.current.nodeLoader).to.not.eq(oldNodeLoader);
  });

  describe("auto-updating model source", () => {
    beforeEach(() => {
      initialProps.enableHierarchyAutoUpdate = true;
    });

    it("doesn't create a new nodeLoader when `PresentationManager` raises `onIModelHierarchyChanged` event with unrelated ruleset", () => {
      const { result } = renderHook(
        (props: PresentationTreeNodeLoaderProps) => usePresentationTreeNodeLoader(props),
        { initialProps },
      );
      const oldNodeLoader = result.current.nodeLoader;

      onIModelHierarchyChanged.raiseEvent({ rulesetId: "unrelated", updateInfo: "FULL", imodelKey });

      expect(result.current.nodeLoader).to.eq(oldNodeLoader);
    });

    it("doesn't create a new nodeLoader when `PresentationManager` raises `onIModelHierarchyChanged` event with unrelated imodel", () => {
      const { result } = renderHook(
        (props: PresentationTreeNodeLoaderProps) => usePresentationTreeNodeLoader(props),
        { initialProps },
      );
      const oldNodeLoader = result.current.nodeLoader;

      onIModelHierarchyChanged.raiseEvent({ rulesetId, updateInfo: "FULL", imodelKey: "unrelated" });

      expect(result.current.nodeLoader).to.eq(oldNodeLoader);
    });

    it("creates a new nodeLoader when `PresentationManager` raises a related `onIModelHierarchyChanged` event with FULL hierarchy update", async () => {
      const { result, waitForNextUpdate } = renderHook(
        (props: PresentationTreeNodeLoaderProps) => usePresentationTreeNodeLoader(props),
        { initialProps: { ...initialProps, ruleset: rulesetId } },
      );
      const oldNodeLoader = result.current.nodeLoader;

      onIModelHierarchyChanged.raiseEvent({ rulesetId, updateInfo: "FULL", imodelKey });

      await waitForNextUpdate();
      expect(result.current.nodeLoader).to.not.eq(oldNodeLoader);
    });

    it("creates a new nodeLoader when `PresentationManager` raises a related `onIModelHierarchyChanged` event with partial hierarchy updates", async () => {
      const { result, waitForNextUpdate } = renderHook(
        (props: PresentationTreeNodeLoaderProps) => usePresentationTreeNodeLoader(props),
        { initialProps },
      );
      const oldNodeLoader = result.current.nodeLoader;

      onIModelHierarchyChanged.raiseEvent({ rulesetId, updateInfo: [{ parent: undefined, nodesCount: 2 }], imodelKey });

      await waitForNextUpdate();
      expect(result.current.nodeLoader).to.not.eq(oldNodeLoader);
    });

    it("doesn't create a new nodeLoader when `RulesetsManager` raises an unrelated `onRulesetModified` event", () => {
      const { result } = renderHook(
        (props: PresentationTreeNodeLoaderProps) => usePresentationTreeNodeLoader(props),
        { initialProps },
      );
      const oldNodeLoader = result.current.nodeLoader;

      const currRuleset = new RegisteredRuleset({ id: "unrelated", rules: [] }, "", () => { });
      onRulesetModified.raiseEvent(currRuleset, { ...currRuleset.toJSON() });

      expect(result.current.nodeLoader).to.eq(oldNodeLoader);
    });

    it("creates a new nodeLoader when `RulesetsManager` raises a related `onRulesetModified` event", async () => {
      const { result, waitForNextUpdate } = renderHook(
        (props: PresentationTreeNodeLoaderProps) => usePresentationTreeNodeLoader(props),
        { initialProps },
      );
      const oldNodeLoader = result.current.nodeLoader;

      const currRuleset = new RegisteredRuleset({ id: rulesetId, rules: [] }, "", () => { });
      // eslint-disable-next-line @typescript-eslint/no-floating-promises
      act(() => { onRulesetModified.raiseEvent(currRuleset, currRuleset.toJSON()); });
      await waitForNextUpdate();

      expect(result.current.nodeLoader).to.not.eq(oldNodeLoader);
    });

    it("creates a new nodeLoader when `RulesetVariablesManager` raises an `onRulesetVariableChanged` event with a new value", async () => {
      const { result, waitForNextUpdate } = renderHook(
        (props: PresentationTreeNodeLoaderProps) => usePresentationTreeNodeLoader(props),
        { initialProps },
      );
      const oldNodeLoader = result.current.nodeLoader;

      const variables: RulesetVariable[] = [{
        id: "var-id",
        type: VariableValueTypes.String,
        value: "curr",
      }, {
        id: "other-var",
        type: VariableValueTypes.Int,
        value: 123,
      }];

      rulesetVariablesManagerMock.setup((x) => x.getAllVariables()).returns(() => variables);

      // eslint-disable-next-line @typescript-eslint/no-floating-promises
      act(() => { onRulesetVariableChanged.raiseEvent("var-id", undefined, "curr"); });
      await waitForNextUpdate();

      expect(result.current.nodeLoader).to.not.eq(oldNodeLoader);
    });

    it("creates a new nodeLoader when `RulesetVariablesManager` raises an `onRulesetVariableChanged` event with a changed value", async () => {
      const { result, waitForNextUpdate } = renderHook(
        (props: PresentationTreeNodeLoaderProps) => usePresentationTreeNodeLoader(props),
        { initialProps },
      );
      const oldNodeLoader = result.current.nodeLoader;

      const variables: RulesetVariable[] = [{
        id: "var-id",
        type: VariableValueTypes.String,
        value: "curr",
      }, {
        id: "other-var",
        type: VariableValueTypes.Int,
        value: 123,
      }];

      rulesetVariablesManagerMock.setup((x) => x.getAllVariables()).returns(() => variables);

      // eslint-disable-next-line @typescript-eslint/no-floating-promises
      act(() => { onRulesetVariableChanged.raiseEvent("var-id", "prev", "curr"); });
      await waitForNextUpdate();

      expect(result.current.nodeLoader).to.not.eq(oldNodeLoader);
    });

    it("creates a new nodeLoader when `RulesetVariablesManager` raises an `onRulesetVariableChanged` event with a removed value", async () => {
      const { result, waitForNextUpdate } = renderHook(
        (props: PresentationTreeNodeLoaderProps) => usePresentationTreeNodeLoader(props),
        { initialProps },
      );
      const oldNodeLoader = result.current.nodeLoader;

      const variables: RulesetVariable[] = [{
        id: "other-var",
        type: VariableValueTypes.Int,
        value: 123,
      }];

      rulesetVariablesManagerMock.setup((x) => x.getAllVariables()).returns(() => variables);

      // eslint-disable-next-line @typescript-eslint/no-floating-promises
      act(() => { onRulesetVariableChanged.raiseEvent("var-id", "prev", undefined); });
      await waitForNextUpdate();

      expect(result.current.nodeLoader).to.not.eq(oldNodeLoader);
    });

    it("does not create a new nodeLoader when `onRulesetModified` event is raised but there are no changes", () => {
      const { result } = renderHook(
        (props: PresentationTreeNodeLoaderProps) => usePresentationTreeNodeLoader(props),
        { initialProps },
      );
      const oldNodeLoader = result.current.nodeLoader;

      const currRuleset = new RegisteredRuleset({ id: rulesetId, rules: [] }, "", () => { });
      onRulesetModified.raiseEvent(currRuleset, currRuleset.toJSON());

      expect(result.current.nodeLoader).to.eq(oldNodeLoader);
    });

    it("does not create a new nodeLoader when 'onIModelHierarchyChanged' event is raised but there are no changes", () => {
      const { result } = renderHook(
        (props: PresentationTreeNodeLoaderProps) => usePresentationTreeNodeLoader(props),
        { initialProps },
      );
      const oldNodeLoader = result.current.nodeLoader;

      onIModelHierarchyChanged.raiseEvent({ rulesetId, updateInfo: [], imodelKey });

      expect(result.current.nodeLoader).to.eq(oldNodeLoader);
    });

    it("creates a fresh `TreeModelSource` when nodeLoader changes", async () => {
      const { result, rerender, waitForNextUpdate } = renderHook(
        (props: PresentationTreeNodeLoaderProps) => usePresentationTreeNodeLoader(props),
        { initialProps: { ...initialProps, ruleset: "initial" } },
      );
      const initialModelSource = result.current.nodeLoader.modelSource;
      expectTree(initialModelSource.getModel(), []);
      initialModelSource.modifyModel((treeModel) => treeModel.insertChild(undefined, createNodeInput("test"), 0));

      // Update tree so that `info.treeModel` is not undefined
      onRulesetModified.raiseEvent(
        new RegisteredRuleset({ id: "initial", rules: [] }, "", () => { }),
        { id: "initial", rules: [] },
      );
      await waitForNextUpdate();

      rerender({ ...initialProps, ruleset: "updated" });
      const newModelSource = result.current.nodeLoader.modelSource;
      expectTree(newModelSource.getModel(), []);
    });

    it("reloads nodes and creates a new nodeLoader when 'onIModelHierarchyChanged' event is raised", async () => {
      const { result, waitForNextUpdate } = renderHook(
        (props: PresentationTreeNodeLoaderProps) => usePresentationTreeNodeLoader(props),
        { initialProps },
      );
      const oldNodeLoader = result.current.nodeLoader;
      result.current.onItemsRendered({ overscanStartIndex: 0, overscanStopIndex: 1, visibleStartIndex: 0, visibleStopIndex: 1 });

      presentationManagerMock.setup(async (x) => x.getNodesAndCount(
        moq.It.is(({ paging, parentKey }) => paging?.start === 0 && paging.size === 1 && !parentKey))
      )
        .returns(async () => ({ count: 1, nodes: [createNode("root1")] }))
        .verifiable(moq.Times.once());

      void act(() => { onIModelHierarchyChanged.raiseEvent({ rulesetId, updateInfo: [{ parent: undefined, nodesCount: 1 }], imodelKey }); });
      await waitForNextUpdate();

      expect(result.current.nodeLoader).to.not.eq(oldNodeLoader);
      presentationManagerMock.verifyAll();
    });
  });
});

function createNode(label: string): Node {
  return Node.fromJSON({
    key: { type: StandardNodeTypes.ECInstancesNode, instanceKeys: [], pathFromRoot: [label] },
    labelDefinition: { displayValue: label, rawValue: label, typeName: "string" },
  });
}

function createNodeInput(label: string): TreeModelNodeInput {
  const node = createNode(label);
  const item = createTreeNodeItem(node, undefined);
  return {
    id: label,
    item,
    label: item.label,
    isExpanded: false,
    isLoading: false,
    isSelected: false,
  };
}

type TreeHierarchy = string | {
  [label: string]: TreeHierarchy[];
} | {
  label: string;
  selected?: true;
  expanded?: true;
  loading?: true;
  editingInfo?: TreeModelNodeEditingInfo;
  children?: TreeHierarchy[];
};

function expectTree(model: TreeModel, expectedHierarchy: TreeHierarchy[]): void {
  const actualHierarchy = buildActualHierarchy(undefined);
  expect(actualHierarchy).to.deep.equal(expectedHierarchy);

  function buildActualHierarchy(parentId: string | undefined): TreeHierarchy[] {
    const result: TreeHierarchy[] = [];
    for (const childId of model.getChildren(parentId) ?? []) {
      const node = model.getNode(childId) as TreeModelNode;
      if (!node)
        continue;
      const label = (node.label.value as PrimitiveValue).displayValue!;
      const children = buildActualHierarchy(childId);
      const additionalProperties: Partial<TreeHierarchy> = {};
      if (node.isSelected) {
        additionalProperties.selected = true;
      }

      if (node.isExpanded) {
        additionalProperties.expanded = true;
      }

      if (node.isLoading) {
        additionalProperties.loading = true;
      }

      if (node.editingInfo) {
        additionalProperties.editingInfo = node.editingInfo;
      }

      if (Object.keys(additionalProperties).length > 0) {
        result.push({ label, ...additionalProperties, ...(children.length > 0 && { children }) });
      } else if (children.length > 0) {
        result.push({ [label]: children });
      } else {
        result.push(label);
      }
    }

    return result;
  }
}

function createTreeModel(hierarchy: TreeHierarchy[]): MutableTreeModel {
  const treeModel = new MutableTreeModel();
  insertNodes(undefined, hierarchy);
  expectTree(treeModel, hierarchy);
  return treeModel;

  function insertNodes(parentId: string | undefined, childNodes: TreeHierarchy[]): void {
    for (let i = 0; i < childNodes.length; ++i) {
      const node = childNodes[i];
      if (typeof node === "string") {
        treeModel.insertChild(parentId, createNodeInput(node), i);
      } else if (typeof node.label === "string") {
        treeModel.insertChild(parentId, createNodeInput(node.label), i);
        const insertedNode = treeModel.getNode(node.label)!;
        if (node.selected) {
          insertedNode.isSelected = true;
        }

        if (node.expanded) {
          insertedNode.isExpanded = true;
        }

        if (node.loading) {
          insertedNode.isLoading = true;
        }

        if (node.editingInfo) {
          insertedNode.editingInfo = node.editingInfo as TreeModelNodeEditingInfo;
        }

        insertNodes(node.label, node.children ?? []);
      } else {
        const nodeLabel = Object.keys(node)[0];
        treeModel.insertChild(parentId, createNodeInput(nodeLabel), i);
        insertNodes(nodeLabel, (node as any)[nodeLabel] as TreeHierarchy[]);
      }
    }
  }
}

describe("applyHierarchyUpdateRecords", () => {
  it("returns same model if node was not present in model", () => {
    const nonExistingNode = createNode("non-existing");
    const initialTree = createTreeModel(["root1", "root2"]);
    const updatedTree = applyHierarchyChanges(
      initialTree,
      [{
        parent: nonExistingNode.key,
        nodesCount: 2,
      }],
      [],
      {}
    );
    expect(updatedTree).to.be.eq(initialTree);
  });

  it("updates children count of updated root node", () => {
    const initialTree = createTreeModel(["root1", "root2"]);
    const updatedTree = applyHierarchyChanges(
      initialTree,
      [{
        parent: createNode("root1").key,
        nodesCount: 2,
      }],
      [],
      {}
    );
    expectTree(updatedTree, ["root1", "root2"]);
    expect(updatedTree.getNode("root1")?.numChildren).to.be.eq(2);
  });

  it("updates expanded root node and removes siblings", () => {
    const initialTree = createTreeModel(["root1", "root2"]);
    const updatedTree = applyHierarchyChanges(
      initialTree,
      [{
        parent: undefined,
        nodesCount: 1,
        expandedNodes: [{
          node: { ...createNode("root1"), description: "updated-description" },
          position: 0,
        }],
      }],
      [],
      {}
    );
    expectTree(updatedTree, ["root1"]);
    expect(updatedTree.getNode("root1")?.description).to.be.eq("updated-description");
  });

  it("replaces root node with new", () => {
    const initialTree = createTreeModel(["root1", "root2"]);
    const updatedTree = applyHierarchyChanges(
      initialTree,
      [{
        parent: undefined,
        nodesCount: 1,
        expandedNodes: [{
          node: createNode("updated-root"),
          position: 0,
        }],
      }],
      [],
      {}
    );
    expectTree(updatedTree, ["updated-root"]);
  });

  it("replaces child nodes with new if parent is expanded", () => {
    const initialTree = createTreeModel([{ label: "root1", expanded: true, children: ["child1", "child2"] }, "root2"]);
    const updatedTree = applyHierarchyChanges(
      initialTree,
      [{
        parent: createNode("root1").key,
        nodesCount: 1,
        expandedNodes: [{
          node: createNode("updated-child"),
          position: 0,
        }],
      }],
      [],
      {}
    );
    expectTree(updatedTree, [{ label: "root1", expanded: true, children: ["updated-child"] }, "root2"]);
  });

  it("removes child nodes if parent is not expanded", () => {
    const initialTree = createTreeModel([{ ["root1"]: ["child1", "child2"] }, "root2"]);
    const updatedTree = applyHierarchyChanges(
      initialTree,
      [{
        parent: createNode("root1").key,
        nodesCount: 1,
        expandedNodes: [{
          node: createNode("updated-child"),
          position: 0,
        }],
      }],
      [],
      {}
    );
    expectTree(updatedTree, ["root1", "root2"]);
    expect(updatedTree.getNode("root1")?.numChildren).to.be.eq(1);
  });

  it("updates parent node and persists it's subtree", () => {
    const initialTree = createTreeModel([
      {
        label: "root1",
        expanded: true,
        children: [
          "child1",
          {
            label: "child2",
            expanded: true,
            children: ["grandChild1"],
          },
        ],
      },
      "root2",
    ]);

    const updatedTree = applyHierarchyChanges(
      initialTree,
      [{
        parent: undefined,
        nodesCount: 2,
        expandedNodes: [{
          node: { ...createNode("root1"), description: "updated-description" },
          position: 0,
        }],
      }],
      [],
      {}
    );

    expectTree(updatedTree, [
      {
        label: "root1",
        expanded: true,
        children: [
          "child1",
          {
            label: "child2",
            expanded: true,
            children: ["grandChild1"],
          },
        ],
      },
    ]);
    expect(updatedTree.getNode("root1")?.description).to.be.eq("updated-description");
  });

  it("updates root node and adds reloaded siblings", () => {
    const initialTree = createTreeModel(["root1", "root2", "root3"]);

    const updatedTree = applyHierarchyChanges(
      initialTree,
      [{
        parent: undefined,
        nodesCount: 3,
        expandedNodes: [{
          node: { ...createNode("root2"), description: "updated-description" },
          position: 1,
        }],
      }],
      [{
        parentId: undefined,
        nodeItems: [createTreeNodeItem(createNode("root1")), createTreeNodeItem(createNode("root2")), createTreeNodeItem(createNode("root3"))],
        offset: 0,
      }],
      {}
    );

    expectTree(updatedTree, ["root1", "root2", "root3"]);
    expect(updatedTree.getNode("root2")?.description).to.be.eq("updated-description");
  });
});

describe("reloadVisibleHierarchyParts", () => {
  interface HierarchyItem {
    label: string;
    position: number;
    children?: HierarchyItem[];
    childCount?: number;
  }

  function addNodes(model: MutableTreeModel, parentId: string | undefined, items?: HierarchyItem[], itemsCount?: number) {
    model.setNumChildren(parentId, itemsCount ?? items?.length);
    for (const item of items ?? []) {
      model.setChildren(parentId, [{ ...createNodeInput(item.label), isExpanded: true }], item.position);
      addNodes(model, item.label, item.children, item.childCount);
    }
  }

  function createVisibleNodes(rootNodesCount: number, hierarchy: HierarchyItem[],) {
    const model = new MutableTreeModel();
    addNodes(model, undefined, hierarchy, rootNodesCount);
    return computeVisibleNodes(model);
  }

  const dataProviderMock = moq.Mock.ofType<IPresentationTreeDataProvider>();

  beforeEach(() => {
    dataProviderMock.reset();
  });

  it("does not load nodes if they are already loaded", async () => {
    const visibleNodes = createVisibleNodes(2, [{ label: "root1", position: 0 }, { label: "root2", position: 1 }]);
    await reloadVisibleHierarchyParts(visibleNodes, { overscanStartIndex: 0, overscanStopIndex: 1, visibleStartIndex: 0, visibleStopIndex: 1 }, dataProviderMock.object);
    dataProviderMock.verify(async (x) => x.getNodes(moq.It.isAny(), moq.It.isAny()), moq.Times.never());
  });

  it("does not load nodes if there are no visible nodes", async () => {
    const visibleNodes = createVisibleNodes(0, []);
    await reloadVisibleHierarchyParts(visibleNodes, { overscanStartIndex: 0, overscanStopIndex: 4, visibleStartIndex: 0, visibleStopIndex: 4 }, dataProviderMock.object);
    dataProviderMock.verify(async (x) => x.getNodes(moq.It.isAny(), moq.It.isAny()), moq.Times.never());
  });

  it("reloads visible root nodes", async () => {
    const visibleNodes = createVisibleNodes(4, [{ label: "root2", position: 1 }, { label: "root3", position: 2 }]);
    dataProviderMock.setup(async (x) => x.getNodes(undefined, moq.It.isObjectWith({ start: 0, size: 4 })))
      .returns(async () => [])
      .verifiable(moq.Times.once());
    await reloadVisibleHierarchyParts(visibleNodes, { overscanStartIndex: 0, overscanStopIndex: 3, visibleStartIndex: 0, visibleStopIndex: 3 }, dataProviderMock.object);
    dataProviderMock.verifyAll();
  });

  it("reloads visible child nodes", async () => {
    const visibleNodes = createVisibleNodes(2, [{ label: "root1", position: 0 }, { label: "root2", position: 1, childCount: 3 }]);
    dataProviderMock.setup(async (x) => x.getNodes(moq.It.is((item) => item !== undefined && item.id === "root2"), moq.It.isObjectWith({ start: 0, size: 3 })))
      .returns(async () => [])
      .verifiable(moq.Times.once());
    await reloadVisibleHierarchyParts(visibleNodes, { overscanStartIndex: 0, overscanStopIndex: 5, visibleStartIndex: 0, visibleStopIndex: 5 }, dataProviderMock.object);
    dataProviderMock.verifyAll();
  });

  it("reloads with correct page size if there are less visible nodes", async () => {
    const visibleNodes = createVisibleNodes(1, []);
    dataProviderMock.setup(async (x) => x.getNodes(undefined, moq.It.isObjectWith({ start: 0, size: 1 })))
      .returns(async () => [])
      .verifiable(moq.Times.once());
    await reloadVisibleHierarchyParts(visibleNodes, { overscanStartIndex: 0, overscanStopIndex: 4, visibleStartIndex: 0, visibleStopIndex: 4 }, dataProviderMock.object);
    dataProviderMock.verifyAll();
  });

  it("reloads with correct page start if there are less visible nodes", async () => {
    const visibleNodes = createVisibleNodes(3, []);
    dataProviderMock.setup(async (x) => x.getNodes(undefined, moq.It.isObjectWith({ start: 0, size: 3 })))
      .returns(async () => [])
      .verifiable(moq.Times.once());
    await reloadVisibleHierarchyParts(visibleNodes, { overscanStartIndex: 1, overscanStopIndex: 3, visibleStartIndex: 1, visibleStopIndex: 3 }, dataProviderMock.object);
    dataProviderMock.verifyAll();
  });
});
>>>>>>> 51caf2bd
<|MERGE_RESOLUTION|>--- conflicted
+++ resolved
@@ -1,712 +1,3 @@
-<<<<<<< HEAD
-/*---------------------------------------------------------------------------------------------
-* Copyright (c) Bentley Systems, Incorporated. All rights reserved.
-* See LICENSE.md in the project root for license terms and full copyright notice.
-*--------------------------------------------------------------------------------------------*/
-import { expect } from "chai";
-import { it } from "mocha";
-import * as moq from "typemoq";
-import { IModelConnection } from "@itwin/core-frontend";
-import { I18N } from "@itwin/core-i18n";
-import { Node, RegisteredRuleset, RulesetVariable, StandardNodeTypes, VariableValueTypes } from "@itwin/presentation-common";
-import { Presentation, PresentationManager, RulesetManager, RulesetVariablesManager } from "@itwin/presentation-frontend";
-import { PrimitiveValue } from "@itwin/appui-abstract";
-import {
-  computeVisibleNodes, MutableTreeModel, TreeModel, TreeModelNode, TreeModelNodeEditingInfo, TreeModelNodeInput, UiComponents,
-} from "@itwin/components-react";
-import { act, cleanup, renderHook } from "@testing-library/react-hooks";
-import { IPresentationTreeDataProvider } from "../../../presentation-components";
-import {
-  applyHierarchyChanges, PresentationTreeNodeLoaderProps, reloadVisibleHierarchyParts, usePresentationTreeNodeLoader,
-} from "../../../presentation-components/tree/controlled/TreeHooks";
-import { createTreeNodeItem } from "../../../presentation-components/tree/Utils";
-import { mockPresentationManager } from "../../_helpers/UiComponents";
-
-describe("usePresentationNodeLoader", () => {
-  let onIModelHierarchyChanged: PresentationManager["onIModelHierarchyChanged"];
-  let onRulesetModified: RulesetManager["onRulesetModified"];
-  let onRulesetVariableChanged: RulesetVariablesManager["onVariableChanged"];
-  let presentationManagerMock: moq.IMock<PresentationManager>;
-  let rulesetVariablesManagerMock: moq.IMock<RulesetVariablesManager>;
-  const imodelMock = moq.Mock.ofType<IModelConnection>();
-  const rulesetId = "test-ruleset-id";
-  const imodelKey = "test-imodel-key";
-  const initialProps: PresentationTreeNodeLoaderProps = {
-    imodel: imodelMock.object,
-    ruleset: rulesetId,
-    pagingSize: 5,
-  };
-
-  before(async () => {
-    await UiComponents.initialize(new I18N());
-  });
-
-  after(() => {
-    UiComponents.terminate();
-  });
-
-  beforeEach(() => {
-    imodelMock.reset();
-    imodelMock.setup((x) => x.key).returns(() => imodelKey);
-    const mocks = mockPresentationManager();
-    presentationManagerMock = mocks.presentationManager;
-    rulesetVariablesManagerMock = mocks.rulesetVariablesManager;
-    onIModelHierarchyChanged = mocks.presentationManager.object.onIModelHierarchyChanged;
-    onRulesetModified = mocks.rulesetsManager.object.onRulesetModified;
-    onRulesetVariableChanged = mocks.rulesetVariablesManager.object.onVariableChanged;
-    mocks.presentationManager.setup((x) => x.stateTracker).returns(() => undefined);
-    mocks.presentationManager
-      .setup(async (x) => x.getNodesAndCount(moq.It.isAny()))
-      .returns(async () => ({ count: 0, nodes: [] }));
-    Presentation.setPresentationManager(mocks.presentationManager.object);
-  });
-
-  afterEach(async () => {
-    await cleanup();
-    Presentation.terminate();
-  });
-
-  it("creates node loader", () => {
-    const { result } = renderHook(
-      (props: PresentationTreeNodeLoaderProps) => usePresentationTreeNodeLoader(props),
-      { initialProps },
-    );
-
-    expect(result.current.nodeLoader).to.not.be.undefined;
-  });
-
-  it("creates new nodeLoader when imodel changes", () => {
-    const { result, rerender } = renderHook(
-      (props: PresentationTreeNodeLoaderProps) => usePresentationTreeNodeLoader(props),
-      { initialProps },
-    );
-    const oldNodeLoader = result.current.nodeLoader;
-
-    const newImodelMock = moq.Mock.ofType<IModelConnection>();
-    rerender({ ...initialProps, imodel: newImodelMock.object });
-
-    expect(result.current.nodeLoader).to.not.eq(oldNodeLoader);
-  });
-
-  it("creates new nodeLoader when ruleset changes", () => {
-    const { result, rerender } = renderHook(
-      (props: PresentationTreeNodeLoaderProps) => usePresentationTreeNodeLoader(props),
-      { initialProps },
-    );
-    const oldNodeLoader = result.current.nodeLoader;
-
-    rerender({ ...initialProps, ruleset: "changed" });
-
-    expect(result.current.nodeLoader).to.not.eq(oldNodeLoader);
-  });
-
-  it("creates new nodeLoader when pagingSize changes", () => {
-    const { result, rerender } = renderHook(
-      (props: PresentationTreeNodeLoaderProps) => usePresentationTreeNodeLoader(props),
-      { initialProps },
-    );
-    const oldNodeLoader = result.current.nodeLoader;
-
-    rerender({ ...initialProps, pagingSize: 20 });
-
-    expect(result.current.nodeLoader).to.not.eq(oldNodeLoader);
-  });
-
-  describe("auto-updating model source", () => {
-    beforeEach(() => {
-      initialProps.enableHierarchyAutoUpdate = true;
-    });
-
-    it("doesn't create a new nodeLoader when `PresentationManager` raises `onIModelHierarchyChanged` event with unrelated ruleset", () => {
-      const { result } = renderHook(
-        (props: PresentationTreeNodeLoaderProps) => usePresentationTreeNodeLoader(props),
-        { initialProps },
-      );
-      const oldNodeLoader = result.current.nodeLoader;
-
-      onIModelHierarchyChanged.raiseEvent({ rulesetId: "unrelated", updateInfo: "FULL", imodelKey });
-
-      expect(result.current.nodeLoader).to.eq(oldNodeLoader);
-    });
-
-    it("doesn't create a new nodeLoader when `PresentationManager` raises `onIModelHierarchyChanged` event with unrelated imodel", () => {
-      const { result } = renderHook(
-        (props: PresentationTreeNodeLoaderProps) => usePresentationTreeNodeLoader(props),
-        { initialProps },
-      );
-      const oldNodeLoader = result.current.nodeLoader;
-
-      onIModelHierarchyChanged.raiseEvent({ rulesetId, updateInfo: "FULL", imodelKey: "unrelated" });
-
-      expect(result.current.nodeLoader).to.eq(oldNodeLoader);
-    });
-
-    it("creates a new nodeLoader when `PresentationManager` raises a related `onIModelHierarchyChanged` event with FULL hierarchy update", async () => {
-      const { result, waitForNextUpdate } = renderHook(
-        (props: PresentationTreeNodeLoaderProps) => usePresentationTreeNodeLoader(props),
-        { initialProps: { ...initialProps, ruleset: rulesetId } },
-      );
-      const oldNodeLoader = result.current.nodeLoader;
-
-      onIModelHierarchyChanged.raiseEvent({ rulesetId, updateInfo: "FULL", imodelKey });
-
-      await waitForNextUpdate();
-      expect(result.current.nodeLoader).to.not.eq(oldNodeLoader);
-    });
-
-    it("creates a new nodeLoader when `PresentationManager` raises a related `onIModelHierarchyChanged` event with partial hierarchy updates", async () => {
-      const { result, waitForNextUpdate } = renderHook(
-        (props: PresentationTreeNodeLoaderProps) => usePresentationTreeNodeLoader(props),
-        { initialProps },
-      );
-      const oldNodeLoader = result.current.nodeLoader;
-
-      onIModelHierarchyChanged.raiseEvent({ rulesetId, updateInfo: [{ parent: undefined, nodesCount: 2 }], imodelKey });
-
-      await waitForNextUpdate();
-      expect(result.current.nodeLoader).to.not.eq(oldNodeLoader);
-    });
-
-    it("doesn't create a new nodeLoader when `RulesetsManager` raises an unrelated `onRulesetModified` event", () => {
-      const { result } = renderHook(
-        (props: PresentationTreeNodeLoaderProps) => usePresentationTreeNodeLoader(props),
-        { initialProps },
-      );
-      const oldNodeLoader = result.current.nodeLoader;
-
-      const currRuleset = new RegisteredRuleset({ id: "unrelated", rules: [] }, "", () => { });
-      onRulesetModified.raiseEvent(currRuleset, { ...currRuleset.toJSON() });
-
-      expect(result.current.nodeLoader).to.eq(oldNodeLoader);
-    });
-
-    it("creates a new nodeLoader when `RulesetsManager` raises a related `onRulesetModified` event", async () => {
-      const { result, waitForNextUpdate } = renderHook(
-        (props: PresentationTreeNodeLoaderProps) => usePresentationTreeNodeLoader(props),
-        { initialProps },
-      );
-      const oldNodeLoader = result.current.nodeLoader;
-
-      const currRuleset = new RegisteredRuleset({ id: rulesetId, rules: [] }, "", () => { });
-      // eslint-disable-next-line @typescript-eslint/no-floating-promises
-      act(() => { onRulesetModified.raiseEvent(currRuleset, currRuleset.toJSON()); });
-      await waitForNextUpdate();
-
-      expect(result.current.nodeLoader).to.not.eq(oldNodeLoader);
-    });
-
-    it("creates a new nodeLoader when `RulesetVariablesManager` raises an `onRulesetVariableChanged` event with a new value", async () => {
-      const { result, waitForNextUpdate } = renderHook(
-        (props: PresentationTreeNodeLoaderProps) => usePresentationTreeNodeLoader(props),
-        { initialProps },
-      );
-      const oldNodeLoader = result.current.nodeLoader;
-
-      const variables: RulesetVariable[] = [{
-        id: "var-id",
-        type: VariableValueTypes.String,
-        value: "curr",
-      }, {
-        id: "other-var",
-        type: VariableValueTypes.Int,
-        value: 123,
-      }];
-
-      rulesetVariablesManagerMock.setup((x) => x.getAllVariables()).returns(() => variables);
-
-      // eslint-disable-next-line @typescript-eslint/no-floating-promises
-      act(() => { onRulesetVariableChanged.raiseEvent("var-id", undefined, "curr"); });
-      await waitForNextUpdate();
-
-      expect(result.current.nodeLoader).to.not.eq(oldNodeLoader);
-    });
-
-    it("creates a new nodeLoader when `RulesetVariablesManager` raises an `onRulesetVariableChanged` event with a changed value", async () => {
-      const { result, waitForNextUpdate } = renderHook(
-        (props: PresentationTreeNodeLoaderProps) => usePresentationTreeNodeLoader(props),
-        { initialProps },
-      );
-      const oldNodeLoader = result.current.nodeLoader;
-
-      const variables: RulesetVariable[] = [{
-        id: "var-id",
-        type: VariableValueTypes.String,
-        value: "curr",
-      }, {
-        id: "other-var",
-        type: VariableValueTypes.Int,
-        value: 123,
-      }];
-
-      rulesetVariablesManagerMock.setup((x) => x.getAllVariables()).returns(() => variables);
-
-      // eslint-disable-next-line @typescript-eslint/no-floating-promises
-      act(() => { onRulesetVariableChanged.raiseEvent("var-id", "prev", "curr"); });
-      await waitForNextUpdate();
-
-      expect(result.current.nodeLoader).to.not.eq(oldNodeLoader);
-    });
-
-    it("creates a new nodeLoader when `RulesetVariablesManager` raises an `onRulesetVariableChanged` event with a removed value", async () => {
-      const { result, waitForNextUpdate } = renderHook(
-        (props: PresentationTreeNodeLoaderProps) => usePresentationTreeNodeLoader(props),
-        { initialProps },
-      );
-      const oldNodeLoader = result.current.nodeLoader;
-
-      const variables: RulesetVariable[] = [{
-        id: "other-var",
-        type: VariableValueTypes.Int,
-        value: 123,
-      }];
-
-      rulesetVariablesManagerMock.setup((x) => x.getAllVariables()).returns(() => variables);
-
-      // eslint-disable-next-line @typescript-eslint/no-floating-promises
-      act(() => { onRulesetVariableChanged.raiseEvent("var-id", "prev", undefined); });
-      await waitForNextUpdate();
-
-      expect(result.current.nodeLoader).to.not.eq(oldNodeLoader);
-    });
-
-    it("does not create a new nodeLoader when `onRulesetModified` event is raised but there are no changes", () => {
-      const { result } = renderHook(
-        (props: PresentationTreeNodeLoaderProps) => usePresentationTreeNodeLoader(props),
-        { initialProps },
-      );
-      const oldNodeLoader = result.current.nodeLoader;
-
-      const currRuleset = new RegisteredRuleset({ id: rulesetId, rules: [] }, "", () => { });
-      onRulesetModified.raiseEvent(currRuleset, currRuleset.toJSON());
-
-      expect(result.current.nodeLoader).to.eq(oldNodeLoader);
-    });
-
-    it("does not create a new nodeLoader when 'onIModelHierarchyChanged' event is raised but there are no changes", () => {
-      const { result } = renderHook(
-        (props: PresentationTreeNodeLoaderProps) => usePresentationTreeNodeLoader(props),
-        { initialProps },
-      );
-      const oldNodeLoader = result.current.nodeLoader;
-
-      onIModelHierarchyChanged.raiseEvent({ rulesetId, updateInfo: [], imodelKey });
-
-      expect(result.current.nodeLoader).to.eq(oldNodeLoader);
-    });
-
-    it("creates a fresh `TreeModelSource` when nodeLoader changes", async () => {
-      const { result, rerender, waitForNextUpdate } = renderHook(
-        (props: PresentationTreeNodeLoaderProps) => usePresentationTreeNodeLoader(props),
-        { initialProps: { ...initialProps, ruleset: "initial" } },
-      );
-      const initialModelSource = result.current.nodeLoader.modelSource;
-      expectTree(initialModelSource.getModel(), []);
-      initialModelSource.modifyModel((treeModel) => treeModel.insertChild(undefined, createNodeInput("test"), 0));
-
-      // Update tree so that `info.treeModel` is not undefined
-      onRulesetModified.raiseEvent(
-        new RegisteredRuleset({ id: "initial", rules: [] }, "", () => { }),
-        { id: "initial", rules: [] },
-      );
-      await waitForNextUpdate();
-
-      rerender({ ...initialProps, ruleset: "updated" });
-      const newModelSource = result.current.nodeLoader.modelSource;
-      expectTree(newModelSource.getModel(), []);
-    });
-
-    it("reloads nodes and creates a new nodeLoader when 'onIModelHierarchyChanged' event is raised", async () => {
-      const { result, waitForNextUpdate } = renderHook(
-        (props: PresentationTreeNodeLoaderProps) => usePresentationTreeNodeLoader(props),
-        { initialProps },
-      );
-      const oldNodeLoader = result.current.nodeLoader;
-      result.current.onItemsRendered({ overscanStartIndex: 0, overscanStopIndex: 1, visibleStartIndex: 0, visibleStopIndex: 1 });
-
-      presentationManagerMock.setup(async (x) => x.getNodesAndCount(
-        moq.It.is(({ paging, parentKey }) => paging?.start === 0 && paging.size === 1 && !parentKey))
-      )
-        .returns(async () => ({ count: 1, nodes: [createNode("root1")] }))
-        .verifiable(moq.Times.once());
-
-      void act(() => { onIModelHierarchyChanged.raiseEvent({ rulesetId, updateInfo: [{ parent: undefined, nodesCount: 1 }], imodelKey }); });
-      await waitForNextUpdate();
-
-      expect(result.current.nodeLoader).to.not.eq(oldNodeLoader);
-      presentationManagerMock.verifyAll();
-    });
-  });
-});
-
-function createNode(label: string): Node {
-  return Node.fromJSON({
-    key: { type: StandardNodeTypes.ECInstancesNode, instanceKeys: [], pathFromRoot: [label] },
-    labelDefinition: { displayValue: label, rawValue: label, typeName: "string" },
-  });
-}
-
-function createNodeInput(label: string): TreeModelNodeInput {
-  const node = createNode(label);
-  const item = createTreeNodeItem(node, undefined);
-  return {
-    id: label,
-    item,
-    label: item.label,
-    isExpanded: false,
-    isLoading: false,
-    isSelected: false,
-  };
-}
-
-type TreeHierarchy = string | {
-  [label: string]: TreeHierarchy[];
-} | {
-  label: string;
-  selected?: true;
-  expanded?: true;
-  loading?: true;
-  editingInfo?: TreeModelNodeEditingInfo;
-  children?: TreeHierarchy[];
-};
-
-function expectTree(model: TreeModel, expectedHierarchy: TreeHierarchy[]): void {
-  const actualHierarchy = buildActualHierarchy(undefined);
-  expect(actualHierarchy).to.deep.equal(expectedHierarchy);
-
-  function buildActualHierarchy(parentId: string | undefined): TreeHierarchy[] {
-    const result: TreeHierarchy[] = [];
-    for (const childId of model.getChildren(parentId) ?? []) {
-      const node = model.getNode(childId) as TreeModelNode;
-      if (!node)
-        continue;
-      const label = (node.label.value as PrimitiveValue).displayValue!;
-      const children = buildActualHierarchy(childId);
-      const additionalProperties: Partial<TreeHierarchy> = {};
-      if (node.isSelected) {
-        additionalProperties.selected = true;
-      }
-
-      if (node.isExpanded) {
-        additionalProperties.expanded = true;
-      }
-
-      if (node.isLoading) {
-        additionalProperties.loading = true;
-      }
-
-      if (node.editingInfo) {
-        additionalProperties.editingInfo = node.editingInfo;
-      }
-
-      if (Object.keys(additionalProperties).length > 0) {
-        result.push({ label, ...additionalProperties, ...(children.length > 0 && { children }) });
-      } else if (children.length > 0) {
-        result.push({ [label]: children });
-      } else {
-        result.push(label);
-      }
-    }
-
-    return result;
-  }
-}
-
-function createTreeModel(hierarchy: TreeHierarchy[]): MutableTreeModel {
-  const treeModel = new MutableTreeModel();
-  insertNodes(undefined, hierarchy);
-  expectTree(treeModel, hierarchy);
-  return treeModel;
-
-  function insertNodes(parentId: string | undefined, childNodes: TreeHierarchy[]): void {
-    for (let i = 0; i < childNodes.length; ++i) {
-      const node = childNodes[i];
-      if (typeof node === "string") {
-        treeModel.insertChild(parentId, createNodeInput(node), i);
-      } else if (typeof node.label === "string") {
-        treeModel.insertChild(parentId, createNodeInput(node.label), i);
-        const insertedNode = treeModel.getNode(node.label)!;
-        if (node.selected) {
-          insertedNode.isSelected = true;
-        }
-
-        if (node.expanded) {
-          insertedNode.isExpanded = true;
-        }
-
-        if (node.loading) {
-          insertedNode.isLoading = true;
-        }
-
-        if (node.editingInfo) {
-          insertedNode.editingInfo = node.editingInfo as TreeModelNodeEditingInfo;
-        }
-
-        insertNodes(node.label, node.children ?? []);
-      } else {
-        const nodeLabel = Object.keys(node)[0];
-        treeModel.insertChild(parentId, createNodeInput(nodeLabel), i);
-        insertNodes(nodeLabel, (node as any)[nodeLabel] as TreeHierarchy[]);
-      }
-    }
-  }
-}
-
-describe("applyHierarchyUpdateRecords", () => {
-  it("returns same model if node was not present in model", () => {
-    const nonExistingNode = createNode("non-existing");
-    const initialTree = createTreeModel(["root1", "root2"]);
-    const updatedTree = applyHierarchyChanges(
-      initialTree,
-      [{
-        parent: nonExistingNode.key,
-        nodesCount: 2,
-      }],
-      [],
-      {}
-    );
-    expect(updatedTree).to.be.eq(initialTree);
-  });
-
-  it("updates children count of updated root node", () => {
-    const initialTree = createTreeModel(["root1", "root2"]);
-    const updatedTree = applyHierarchyChanges(
-      initialTree,
-      [{
-        parent: createNode("root1").key,
-        nodesCount: 2,
-      }],
-      [],
-      {}
-    );
-    expectTree(updatedTree, ["root1", "root2"]);
-    expect(updatedTree.getNode("root1")?.numChildren).to.be.eq(2);
-  });
-
-  it("updates expanded root node and removes siblings", () => {
-    const initialTree = createTreeModel(["root1", "root2"]);
-    const updatedTree = applyHierarchyChanges(
-      initialTree,
-      [{
-        parent: undefined,
-        nodesCount: 1,
-        expandedNodes: [{
-          node: { ...createNode("root1"), description: "updated-description" },
-          position: 0,
-        }],
-      }],
-      [],
-      {}
-    );
-    expectTree(updatedTree, ["root1"]);
-    expect(updatedTree.getNode("root1")?.description).to.be.eq("updated-description");
-  });
-
-  it("replaces root node with new", () => {
-    const initialTree = createTreeModel(["root1", "root2"]);
-    const updatedTree = applyHierarchyChanges(
-      initialTree,
-      [{
-        parent: undefined,
-        nodesCount: 1,
-        expandedNodes: [{
-          node: createNode("updated-root"),
-          position: 0,
-        }],
-      }],
-      [],
-      {}
-    );
-    expectTree(updatedTree, ["updated-root"]);
-  });
-
-  it("replaces child nodes with new if parent is expanded", () => {
-    const initialTree = createTreeModel([{ label: "root1", expanded: true, children: ["child1", "child2"] }, "root2"]);
-    const updatedTree = applyHierarchyChanges(
-      initialTree,
-      [{
-        parent: createNode("root1").key,
-        nodesCount: 1,
-        expandedNodes: [{
-          node: createNode("updated-child"),
-          position: 0,
-        }],
-      }],
-      [],
-      {}
-    );
-    expectTree(updatedTree, [{ label: "root1", expanded: true, children: ["updated-child"] }, "root2"]);
-  });
-
-  it("removes child nodes if parent is not expanded", () => {
-    const initialTree = createTreeModel([{ ["root1"]: ["child1", "child2"] }, "root2"]);
-    const updatedTree = applyHierarchyChanges(
-      initialTree,
-      [{
-        parent: createNode("root1").key,
-        nodesCount: 1,
-        expandedNodes: [{
-          node: createNode("updated-child"),
-          position: 0,
-        }],
-      }],
-      [],
-      {}
-    );
-    expectTree(updatedTree, ["root1", "root2"]);
-    expect(updatedTree.getNode("root1")?.numChildren).to.be.eq(1);
-  });
-
-  it("updates parent node and persists it's subtree", () => {
-    const initialTree = createTreeModel([
-      {
-        label: "root1",
-        expanded: true,
-        children: [
-          "child1",
-          {
-            label: "child2",
-            expanded: true,
-            children: ["grandChild1"],
-          },
-        ],
-      },
-      "root2",
-    ]);
-
-    const updatedTree = applyHierarchyChanges(
-      initialTree,
-      [{
-        parent: undefined,
-        nodesCount: 2,
-        expandedNodes: [{
-          node: { ...createNode("root1"), description: "updated-description" },
-          position: 0,
-        }],
-      }],
-      [],
-      {}
-    );
-
-    expectTree(updatedTree, [
-      {
-        label: "root1",
-        expanded: true,
-        children: [
-          "child1",
-          {
-            label: "child2",
-            expanded: true,
-            children: ["grandChild1"],
-          },
-        ],
-      },
-    ]);
-    expect(updatedTree.getNode("root1")?.description).to.be.eq("updated-description");
-  });
-
-  it("updates root node and adds reloaded siblings", () => {
-    const initialTree = createTreeModel(["root1", "root2", "root3"]);
-
-    const updatedTree = applyHierarchyChanges(
-      initialTree,
-      [{
-        parent: undefined,
-        nodesCount: 3,
-        expandedNodes: [{
-          node: { ...createNode("root2"), description: "updated-description" },
-          position: 1,
-        }],
-      }],
-      [{
-        parentId: undefined,
-        nodeItems: [createTreeNodeItem(createNode("root1")), createTreeNodeItem(createNode("root2")), createTreeNodeItem(createNode("root3"))],
-        offset: 0,
-      }],
-      {}
-    );
-
-    expectTree(updatedTree, ["root1", "root2", "root3"]);
-    expect(updatedTree.getNode("root2")?.description).to.be.eq("updated-description");
-  });
-});
-
-describe("reloadVisibleHierarchyParts", () => {
-  interface HierarchyItem {
-    label: string;
-    position: number;
-    children?: HierarchyItem[];
-    childCount?: number;
-  }
-
-  function addNodes(model: MutableTreeModel, parentId: string | undefined, items?: HierarchyItem[], itemsCount?: number) {
-    model.setNumChildren(parentId, itemsCount ?? items?.length);
-    for (const item of items ?? []) {
-      model.setChildren(parentId, [{ ...createNodeInput(item.label), isExpanded: true }], item.position);
-      addNodes(model, item.label, item.children, item.childCount);
-    }
-  }
-
-  function createVisibleNodes(rootNodesCount: number, hierarchy: HierarchyItem[],) {
-    const model = new MutableTreeModel();
-    addNodes(model, undefined, hierarchy, rootNodesCount);
-    return computeVisibleNodes(model);
-  }
-
-  const dataProviderMock = moq.Mock.ofType<IPresentationTreeDataProvider>();
-
-  beforeEach(() => {
-    dataProviderMock.reset();
-  });
-
-  it("does not load nodes if they are already loaded", async () => {
-    const visibleNodes = createVisibleNodes(2, [{ label: "root1", position: 0 }, { label: "root2", position: 1 }]);
-    await reloadVisibleHierarchyParts(visibleNodes, { overscanStartIndex: 0, overscanStopIndex: 1, visibleStartIndex: 0, visibleStopIndex: 1 }, dataProviderMock.object);
-    dataProviderMock.verify(async (x) => x.getNodes(moq.It.isAny(), moq.It.isAny()), moq.Times.never());
-  });
-
-  it("does not load nodes if there are no visible nodes", async () => {
-    const visibleNodes = createVisibleNodes(0, []);
-    await reloadVisibleHierarchyParts(visibleNodes, { overscanStartIndex: 0, overscanStopIndex: 4, visibleStartIndex: 0, visibleStopIndex: 4 }, dataProviderMock.object);
-    dataProviderMock.verify(async (x) => x.getNodes(moq.It.isAny(), moq.It.isAny()), moq.Times.never());
-  });
-
-  it("reloads visible root nodes", async () => {
-    const visibleNodes = createVisibleNodes(4, [{ label: "root2", position: 1 }, { label: "root3", position: 2 }]);
-    dataProviderMock.setup(async (x) => x.getNodes(undefined, moq.It.isObjectWith({ start: 0, size: 4 })))
-      .returns(async () => [])
-      .verifiable(moq.Times.once());
-    await reloadVisibleHierarchyParts(visibleNodes, { overscanStartIndex: 0, overscanStopIndex: 3, visibleStartIndex: 0, visibleStopIndex: 3 }, dataProviderMock.object);
-    dataProviderMock.verifyAll();
-  });
-
-  it("reloads visible child nodes", async () => {
-    const visibleNodes = createVisibleNodes(2, [{ label: "root1", position: 0 }, { label: "root2", position: 1, childCount: 3 }]);
-    dataProviderMock.setup(async (x) => x.getNodes(moq.It.is((item) => item !== undefined && item.id === "root2"), moq.It.isObjectWith({ start: 0, size: 3 })))
-      .returns(async () => [])
-      .verifiable(moq.Times.once());
-    await reloadVisibleHierarchyParts(visibleNodes, { overscanStartIndex: 0, overscanStopIndex: 5, visibleStartIndex: 0, visibleStopIndex: 5 }, dataProviderMock.object);
-    dataProviderMock.verifyAll();
-  });
-
-  it("reloads with correct page size if there are less visible nodes", async () => {
-    const visibleNodes = createVisibleNodes(1, []);
-    dataProviderMock.setup(async (x) => x.getNodes(undefined, moq.It.isObjectWith({ start: 0, size: 1 })))
-      .returns(async () => [])
-      .verifiable(moq.Times.once());
-    await reloadVisibleHierarchyParts(visibleNodes, { overscanStartIndex: 0, overscanStopIndex: 4, visibleStartIndex: 0, visibleStopIndex: 4 }, dataProviderMock.object);
-    dataProviderMock.verifyAll();
-  });
-
-  it("reloads with correct page start if there are less visible nodes", async () => {
-    const visibleNodes = createVisibleNodes(3, []);
-    dataProviderMock.setup(async (x) => x.getNodes(undefined, moq.It.isObjectWith({ start: 0, size: 3 })))
-      .returns(async () => [])
-      .verifiable(moq.Times.once());
-    await reloadVisibleHierarchyParts(visibleNodes, { overscanStartIndex: 1, overscanStopIndex: 3, visibleStartIndex: 1, visibleStopIndex: 3 }, dataProviderMock.object);
-    dataProviderMock.verifyAll();
-  });
-});
-=======
 /*---------------------------------------------------------------------------------------------
 * Copyright (c) Bentley Systems, Incorporated. All rights reserved.
 * See LICENSE.md in the project root for license terms and full copyright notice.
@@ -1413,5 +704,4 @@
     await reloadVisibleHierarchyParts(visibleNodes, { overscanStartIndex: 1, overscanStopIndex: 3, visibleStartIndex: 1, visibleStopIndex: 3 }, dataProviderMock.object);
     dataProviderMock.verifyAll();
   });
-});
->>>>>>> 51caf2bd
+});