/*---------------------------------------------------------------------------------------------
* Copyright (c) Bentley Systems, Incorporated. All rights reserved.
* See LICENSE.md in the project root for license terms and full copyright notice.
*--------------------------------------------------------------------------------------------*/
<<<<<<< HEAD
import { IModelConnection } from "@bentley/imodeljs-frontend";
import { DEFAULT_KEYS_BATCH_SIZE } from "@bentley/presentation-common";
import { createRandomECInstanceKey } from "@bentley/presentation-common/lib/cjs/test";
import { Presentation, PresentationManager } from "@bentley/presentation-frontend";
import "@bentley/presentation-frontend/lib/cjs/test/_helpers/MockFrontendEnvironment";
import { expect } from "chai";
import * as faker from "faker";
import * as moq from "typemoq";
=======
import "@itwin/presentation-frontend/lib/test/_helpers/MockFrontendEnvironment";
import { expect } from "chai";
import * as faker from "faker";
import { IModelConnection } from "@itwin/core-frontend";
import { DEFAULT_KEYS_BATCH_SIZE } from "@itwin/presentation-common";
import * as moq from "@itwin/presentation-common/lib/test/_helpers/Mocks";
import { createRandomECInstanceKey } from "@itwin/presentation-common/lib/test/_helpers/random";
import { Presentation, PresentationManager } from "@itwin/presentation-frontend";
>>>>>>> 200baec2
import { PresentationLabelsProvider } from "../../presentation-components/labels/LabelsProvider";

describe("PresentationLabelsProvider", () => {

  let provider: PresentationLabelsProvider;
  const presentationManagerMock = moq.Mock.ofType<PresentationManager>();
  const imodelMock = moq.Mock.ofType<IModelConnection>();

  before(() => {
    Presentation.setPresentationManager(presentationManagerMock.object);
  });

  after(() => {
    Presentation.terminate();
  });

  beforeEach(() => {
    presentationManagerMock.reset();
    provider = new PresentationLabelsProvider({ imodel: imodelMock.object });
  });

  describe("getLabel", () => {

    it("calls manager to get result and returns it", async () => {
      const key = createRandomECInstanceKey();
      const result = faker.random.word();
      presentationManagerMock
        .setup(async (x) => x.getDisplayLabelDefinition(moq.It.isObjectWith({ imodel: imodelMock.object, key })))
        .returns(async () => ({ displayValue: result, rawValue: result, typeName: "string" }))
        .verifiable(moq.Times.exactly(1));
      expect(await provider.getLabel(key)).to.eq(result);
      presentationManagerMock.verifyAll();
    });

    it("calls manager only once for the same key", async () => {
      const key = createRandomECInstanceKey();
      const result = faker.random.word();
      presentationManagerMock
        .setup(async (x) => x.getDisplayLabelDefinition(moq.It.isObjectWith({ imodel: imodelMock.object, key })))
        .returns(async () => ({ displayValue: result, rawValue: result, typeName: "string" }))
        .verifiable(moq.Times.exactly(1));
      expect(await provider.getLabel(key)).to.eq(result);
      expect(await provider.getLabel(key)).to.eq(result);
      presentationManagerMock.verifyAll();
    });

    it("calls manager for every different key", async () => {
      const key1 = createRandomECInstanceKey();
      const key2 = createRandomECInstanceKey();
      const result1 = faker.random.word();
      const result2 = faker.random.word();
      presentationManagerMock
        .setup(async (x) => x.getDisplayLabelDefinition(moq.It.isObjectWith({ imodel: imodelMock.object, key: key1 })))
        .returns(async () => ({ displayValue: result1, rawValue: result1, typeName: "string" }))
        .verifiable(moq.Times.exactly(1));
      presentationManagerMock
        .setup(async (x) => x.getDisplayLabelDefinition(moq.It.isObjectWith({ imodel: imodelMock.object, key: key2 })))
        .returns(async () => ({ displayValue: result2, rawValue: result2, typeName: "string" }))
        .verifiable(moq.Times.exactly(1));
      expect(await provider.getLabel(key1)).to.eq(result1);
      expect(await provider.getLabel(key2)).to.eq(result2);
      presentationManagerMock.verifyAll();
    });

  });

  describe("getLabels", () => {

    it("calls manager to get result and returns it", async () => {
      const keys = [createRandomECInstanceKey(), createRandomECInstanceKey()];
      const result = [faker.random.word(), faker.random.word()];
      presentationManagerMock
        .setup(async (x) => x.getDisplayLabelDefinitions(moq.It.isObjectWith({ imodel: imodelMock.object, keys })))
        .returns(async () => result.map((value) => ({ rawValue: value, displayValue: value, typeName: "string" })))
        .verifiable(moq.Times.exactly(1));
      expect(await provider.getLabels(keys)).to.deep.eq(result);
      presentationManagerMock.verifyAll();
    });

    it("calls manager only once for the same key", async () => {
      const keys = [createRandomECInstanceKey(), createRandomECInstanceKey()];
      const result = [faker.random.word(), faker.random.word()];
      presentationManagerMock
        .setup(async (x) => x.getDisplayLabelDefinitions(moq.It.isObjectWith({ imodel: imodelMock.object, keys })))
        .returns(async () => result.map((value) => ({ rawValue: value, displayValue: value, typeName: "string" })))
        .verifiable(moq.Times.exactly(1));
      expect(await provider.getLabels(keys)).to.deep.eq(result);
      expect(await provider.getLabels(keys)).to.deep.eq(result);
      presentationManagerMock.verifyAll();
    });

    it("calls manager for every different list of keys", async () => {
      const keys1 = [createRandomECInstanceKey(), createRandomECInstanceKey()];
      const keys2 = [createRandomECInstanceKey(), createRandomECInstanceKey()];
      const result1 = [faker.random.word(), faker.random.word()];
      const result2 = [faker.random.word(), faker.random.word()];
      presentationManagerMock
        .setup(async (x) => x.getDisplayLabelDefinitions(moq.It.isObjectWith({ imodel: imodelMock.object, keys: keys1 })))
        .returns(async () => result1.map((value) => ({ rawValue: value, displayValue: value, typeName: "string" })))
        .verifiable(moq.Times.exactly(1));
      presentationManagerMock
        .setup(async (x) => x.getDisplayLabelDefinitions(moq.It.isObjectWith({ imodel: imodelMock.object, keys: keys2 })))
        .returns(async () => result2.map((value) => ({ rawValue: value, displayValue: value, typeName: "string" })))
        .verifiable(moq.Times.exactly(1));
      expect(await provider.getLabels(keys1)).to.deep.eq(result1);
      expect(await provider.getLabels(keys2)).to.deep.eq(result2);
      presentationManagerMock.verifyAll();
    });

    it("requests labels in batches when keys count exceeds max and returns expected results", async () => {
      const inputKeys = [];
      const results = [];
      // create a key set of such size that we need 3 content requests
      for (let i = 0; i < (2 * DEFAULT_KEYS_BATCH_SIZE + 1); ++i) {
        inputKeys.push(createRandomECInstanceKey());
        results.push(faker.random.word());
      }

      const keys1 = inputKeys.slice(0, DEFAULT_KEYS_BATCH_SIZE);
      const keys2 = inputKeys.slice(DEFAULT_KEYS_BATCH_SIZE, 2 * DEFAULT_KEYS_BATCH_SIZE);
      const keys3 = inputKeys.slice(2 * DEFAULT_KEYS_BATCH_SIZE, 2 * DEFAULT_KEYS_BATCH_SIZE + 1);
      const result1 = results.slice(0, DEFAULT_KEYS_BATCH_SIZE);
      const result2 = results.slice(DEFAULT_KEYS_BATCH_SIZE, 2 * DEFAULT_KEYS_BATCH_SIZE);
      const result3 = results.slice(2 * DEFAULT_KEYS_BATCH_SIZE, 2 * DEFAULT_KEYS_BATCH_SIZE + 1);

      presentationManagerMock
        .setup(async (x) => x.getDisplayLabelDefinitions(moq.It.isObjectWith({ imodel: imodelMock.object, keys: keys1 })))
        .returns(async () => result1.map((value) => ({ rawValue: value, displayValue: value, typeName: "string" })))
        .verifiable(moq.Times.exactly(1));

      presentationManagerMock
        .setup(async (x) => x.getDisplayLabelDefinitions(moq.It.isObjectWith({ imodel: imodelMock.object, keys: keys2 })))
        .returns(async () => result2.map((value) => ({ rawValue: value, displayValue: value, typeName: "string" })))
        .verifiable(moq.Times.exactly(1));

      presentationManagerMock
        .setup(async (x) => x.getDisplayLabelDefinitions(moq.It.isObjectWith({ imodel: imodelMock.object, keys: keys3 })))
        .returns(async () => result3.map((value) => ({ rawValue: value, displayValue: value, typeName: "string" })))
        .verifiable(moq.Times.exactly(1));

      const result = await provider.getLabels(inputKeys);
      expect(result).to.deep.eq(results);
      presentationManagerMock.verifyAll();
    });

  });

});
<|MERGE_RESOLUTION|>--- conflicted
+++ resolved
@@ -1,171 +1,160 @@
-/*---------------------------------------------------------------------------------------------
-* Copyright (c) Bentley Systems, Incorporated. All rights reserved.
-* See LICENSE.md in the project root for license terms and full copyright notice.
-*--------------------------------------------------------------------------------------------*/
-<<<<<<< HEAD
-import { IModelConnection } from "@bentley/imodeljs-frontend";
-import { DEFAULT_KEYS_BATCH_SIZE } from "@bentley/presentation-common";
-import { createRandomECInstanceKey } from "@bentley/presentation-common/lib/cjs/test";
-import { Presentation, PresentationManager } from "@bentley/presentation-frontend";
-import "@bentley/presentation-frontend/lib/cjs/test/_helpers/MockFrontendEnvironment";
-import { expect } from "chai";
-import * as faker from "faker";
-import * as moq from "typemoq";
-=======
-import "@itwin/presentation-frontend/lib/test/_helpers/MockFrontendEnvironment";
-import { expect } from "chai";
-import * as faker from "faker";
-import { IModelConnection } from "@itwin/core-frontend";
-import { DEFAULT_KEYS_BATCH_SIZE } from "@itwin/presentation-common";
-import * as moq from "@itwin/presentation-common/lib/test/_helpers/Mocks";
-import { createRandomECInstanceKey } from "@itwin/presentation-common/lib/test/_helpers/random";
-import { Presentation, PresentationManager } from "@itwin/presentation-frontend";
->>>>>>> 200baec2
-import { PresentationLabelsProvider } from "../../presentation-components/labels/LabelsProvider";
-
-describe("PresentationLabelsProvider", () => {
-
-  let provider: PresentationLabelsProvider;
-  const presentationManagerMock = moq.Mock.ofType<PresentationManager>();
-  const imodelMock = moq.Mock.ofType<IModelConnection>();
-
-  before(() => {
-    Presentation.setPresentationManager(presentationManagerMock.object);
-  });
-
-  after(() => {
-    Presentation.terminate();
-  });
-
-  beforeEach(() => {
-    presentationManagerMock.reset();
-    provider = new PresentationLabelsProvider({ imodel: imodelMock.object });
-  });
-
-  describe("getLabel", () => {
-
-    it("calls manager to get result and returns it", async () => {
-      const key = createRandomECInstanceKey();
-      const result = faker.random.word();
-      presentationManagerMock
-        .setup(async (x) => x.getDisplayLabelDefinition(moq.It.isObjectWith({ imodel: imodelMock.object, key })))
-        .returns(async () => ({ displayValue: result, rawValue: result, typeName: "string" }))
-        .verifiable(moq.Times.exactly(1));
-      expect(await provider.getLabel(key)).to.eq(result);
-      presentationManagerMock.verifyAll();
-    });
-
-    it("calls manager only once for the same key", async () => {
-      const key = createRandomECInstanceKey();
-      const result = faker.random.word();
-      presentationManagerMock
-        .setup(async (x) => x.getDisplayLabelDefinition(moq.It.isObjectWith({ imodel: imodelMock.object, key })))
-        .returns(async () => ({ displayValue: result, rawValue: result, typeName: "string" }))
-        .verifiable(moq.Times.exactly(1));
-      expect(await provider.getLabel(key)).to.eq(result);
-      expect(await provider.getLabel(key)).to.eq(result);
-      presentationManagerMock.verifyAll();
-    });
-
-    it("calls manager for every different key", async () => {
-      const key1 = createRandomECInstanceKey();
-      const key2 = createRandomECInstanceKey();
-      const result1 = faker.random.word();
-      const result2 = faker.random.word();
-      presentationManagerMock
-        .setup(async (x) => x.getDisplayLabelDefinition(moq.It.isObjectWith({ imodel: imodelMock.object, key: key1 })))
-        .returns(async () => ({ displayValue: result1, rawValue: result1, typeName: "string" }))
-        .verifiable(moq.Times.exactly(1));
-      presentationManagerMock
-        .setup(async (x) => x.getDisplayLabelDefinition(moq.It.isObjectWith({ imodel: imodelMock.object, key: key2 })))
-        .returns(async () => ({ displayValue: result2, rawValue: result2, typeName: "string" }))
-        .verifiable(moq.Times.exactly(1));
-      expect(await provider.getLabel(key1)).to.eq(result1);
-      expect(await provider.getLabel(key2)).to.eq(result2);
-      presentationManagerMock.verifyAll();
-    });
-
-  });
-
-  describe("getLabels", () => {
-
-    it("calls manager to get result and returns it", async () => {
-      const keys = [createRandomECInstanceKey(), createRandomECInstanceKey()];
-      const result = [faker.random.word(), faker.random.word()];
-      presentationManagerMock
-        .setup(async (x) => x.getDisplayLabelDefinitions(moq.It.isObjectWith({ imodel: imodelMock.object, keys })))
-        .returns(async () => result.map((value) => ({ rawValue: value, displayValue: value, typeName: "string" })))
-        .verifiable(moq.Times.exactly(1));
-      expect(await provider.getLabels(keys)).to.deep.eq(result);
-      presentationManagerMock.verifyAll();
-    });
-
-    it("calls manager only once for the same key", async () => {
-      const keys = [createRandomECInstanceKey(), createRandomECInstanceKey()];
-      const result = [faker.random.word(), faker.random.word()];
-      presentationManagerMock
-        .setup(async (x) => x.getDisplayLabelDefinitions(moq.It.isObjectWith({ imodel: imodelMock.object, keys })))
-        .returns(async () => result.map((value) => ({ rawValue: value, displayValue: value, typeName: "string" })))
-        .verifiable(moq.Times.exactly(1));
-      expect(await provider.getLabels(keys)).to.deep.eq(result);
-      expect(await provider.getLabels(keys)).to.deep.eq(result);
-      presentationManagerMock.verifyAll();
-    });
-
-    it("calls manager for every different list of keys", async () => {
-      const keys1 = [createRandomECInstanceKey(), createRandomECInstanceKey()];
-      const keys2 = [createRandomECInstanceKey(), createRandomECInstanceKey()];
-      const result1 = [faker.random.word(), faker.random.word()];
-      const result2 = [faker.random.word(), faker.random.word()];
-      presentationManagerMock
-        .setup(async (x) => x.getDisplayLabelDefinitions(moq.It.isObjectWith({ imodel: imodelMock.object, keys: keys1 })))
-        .returns(async () => result1.map((value) => ({ rawValue: value, displayValue: value, typeName: "string" })))
-        .verifiable(moq.Times.exactly(1));
-      presentationManagerMock
-        .setup(async (x) => x.getDisplayLabelDefinitions(moq.It.isObjectWith({ imodel: imodelMock.object, keys: keys2 })))
-        .returns(async () => result2.map((value) => ({ rawValue: value, displayValue: value, typeName: "string" })))
-        .verifiable(moq.Times.exactly(1));
-      expect(await provider.getLabels(keys1)).to.deep.eq(result1);
-      expect(await provider.getLabels(keys2)).to.deep.eq(result2);
-      presentationManagerMock.verifyAll();
-    });
-
-    it("requests labels in batches when keys count exceeds max and returns expected results", async () => {
-      const inputKeys = [];
-      const results = [];
-      // create a key set of such size that we need 3 content requests
-      for (let i = 0; i < (2 * DEFAULT_KEYS_BATCH_SIZE + 1); ++i) {
-        inputKeys.push(createRandomECInstanceKey());
-        results.push(faker.random.word());
-      }
-
-      const keys1 = inputKeys.slice(0, DEFAULT_KEYS_BATCH_SIZE);
-      const keys2 = inputKeys.slice(DEFAULT_KEYS_BATCH_SIZE, 2 * DEFAULT_KEYS_BATCH_SIZE);
-      const keys3 = inputKeys.slice(2 * DEFAULT_KEYS_BATCH_SIZE, 2 * DEFAULT_KEYS_BATCH_SIZE + 1);
-      const result1 = results.slice(0, DEFAULT_KEYS_BATCH_SIZE);
-      const result2 = results.slice(DEFAULT_KEYS_BATCH_SIZE, 2 * DEFAULT_KEYS_BATCH_SIZE);
-      const result3 = results.slice(2 * DEFAULT_KEYS_BATCH_SIZE, 2 * DEFAULT_KEYS_BATCH_SIZE + 1);
-
-      presentationManagerMock
-        .setup(async (x) => x.getDisplayLabelDefinitions(moq.It.isObjectWith({ imodel: imodelMock.object, keys: keys1 })))
-        .returns(async () => result1.map((value) => ({ rawValue: value, displayValue: value, typeName: "string" })))
-        .verifiable(moq.Times.exactly(1));
-
-      presentationManagerMock
-        .setup(async (x) => x.getDisplayLabelDefinitions(moq.It.isObjectWith({ imodel: imodelMock.object, keys: keys2 })))
-        .returns(async () => result2.map((value) => ({ rawValue: value, displayValue: value, typeName: "string" })))
-        .verifiable(moq.Times.exactly(1));
-
-      presentationManagerMock
-        .setup(async (x) => x.getDisplayLabelDefinitions(moq.It.isObjectWith({ imodel: imodelMock.object, keys: keys3 })))
-        .returns(async () => result3.map((value) => ({ rawValue: value, displayValue: value, typeName: "string" })))
-        .verifiable(moq.Times.exactly(1));
-
-      const result = await provider.getLabels(inputKeys);
-      expect(result).to.deep.eq(results);
-      presentationManagerMock.verifyAll();
-    });
-
-  });
-
-});
+/*---------------------------------------------------------------------------------------------
+* Copyright (c) Bentley Systems, Incorporated. All rights reserved.
+* See LICENSE.md in the project root for license terms and full copyright notice.
+*--------------------------------------------------------------------------------------------*/
+import "@itwin/presentation-frontend/lib/cjs/test/_helpers/MockFrontendEnvironment";
+import { expect } from "chai";
+import * as faker from "faker";
+import * as moq from "typemoq"
+import { IModelConnection } from "@itwin/core-frontend";
+import { DEFAULT_KEYS_BATCH_SIZE } from "@itwin/presentation-common";
+import { createRandomECInstanceKey } from "@itwin/presentation-common/lib/cjs/test";
+import { Presentation, PresentationManager } from "@itwin/presentation-frontend";
+import { PresentationLabelsProvider } from "../../presentation-components/labels/LabelsProvider";
+
+describe("PresentationLabelsProvider", () => {
+
+  let provider: PresentationLabelsProvider;
+  const presentationManagerMock = moq.Mock.ofType<PresentationManager>();
+  const imodelMock = moq.Mock.ofType<IModelConnection>();
+
+  before(() => {
+    Presentation.setPresentationManager(presentationManagerMock.object);
+  });
+
+  after(() => {
+    Presentation.terminate();
+  });
+
+  beforeEach(() => {
+    presentationManagerMock.reset();
+    provider = new PresentationLabelsProvider({ imodel: imodelMock.object });
+  });
+
+  describe("getLabel", () => {
+
+    it("calls manager to get result and returns it", async () => {
+      const key = createRandomECInstanceKey();
+      const result = faker.random.word();
+      presentationManagerMock
+        .setup(async (x) => x.getDisplayLabelDefinition(moq.It.isObjectWith({ imodel: imodelMock.object, key })))
+        .returns(async () => ({ displayValue: result, rawValue: result, typeName: "string" }))
+        .verifiable(moq.Times.exactly(1));
+      expect(await provider.getLabel(key)).to.eq(result);
+      presentationManagerMock.verifyAll();
+    });
+
+    it("calls manager only once for the same key", async () => {
+      const key = createRandomECInstanceKey();
+      const result = faker.random.word();
+      presentationManagerMock
+        .setup(async (x) => x.getDisplayLabelDefinition(moq.It.isObjectWith({ imodel: imodelMock.object, key })))
+        .returns(async () => ({ displayValue: result, rawValue: result, typeName: "string" }))
+        .verifiable(moq.Times.exactly(1));
+      expect(await provider.getLabel(key)).to.eq(result);
+      expect(await provider.getLabel(key)).to.eq(result);
+      presentationManagerMock.verifyAll();
+    });
+
+    it("calls manager for every different key", async () => {
+      const key1 = createRandomECInstanceKey();
+      const key2 = createRandomECInstanceKey();
+      const result1 = faker.random.word();
+      const result2 = faker.random.word();
+      presentationManagerMock
+        .setup(async (x) => x.getDisplayLabelDefinition(moq.It.isObjectWith({ imodel: imodelMock.object, key: key1 })))
+        .returns(async () => ({ displayValue: result1, rawValue: result1, typeName: "string" }))
+        .verifiable(moq.Times.exactly(1));
+      presentationManagerMock
+        .setup(async (x) => x.getDisplayLabelDefinition(moq.It.isObjectWith({ imodel: imodelMock.object, key: key2 })))
+        .returns(async () => ({ displayValue: result2, rawValue: result2, typeName: "string" }))
+        .verifiable(moq.Times.exactly(1));
+      expect(await provider.getLabel(key1)).to.eq(result1);
+      expect(await provider.getLabel(key2)).to.eq(result2);
+      presentationManagerMock.verifyAll();
+    });
+
+  });
+
+  describe("getLabels", () => {
+
+    it("calls manager to get result and returns it", async () => {
+      const keys = [createRandomECInstanceKey(), createRandomECInstanceKey()];
+      const result = [faker.random.word(), faker.random.word()];
+      presentationManagerMock
+        .setup(async (x) => x.getDisplayLabelDefinitions(moq.It.isObjectWith({ imodel: imodelMock.object, keys })))
+        .returns(async () => result.map((value) => ({ rawValue: value, displayValue: value, typeName: "string" })))
+        .verifiable(moq.Times.exactly(1));
+      expect(await provider.getLabels(keys)).to.deep.eq(result);
+      presentationManagerMock.verifyAll();
+    });
+
+    it("calls manager only once for the same key", async () => {
+      const keys = [createRandomECInstanceKey(), createRandomECInstanceKey()];
+      const result = [faker.random.word(), faker.random.word()];
+      presentationManagerMock
+        .setup(async (x) => x.getDisplayLabelDefinitions(moq.It.isObjectWith({ imodel: imodelMock.object, keys })))
+        .returns(async () => result.map((value) => ({ rawValue: value, displayValue: value, typeName: "string" })))
+        .verifiable(moq.Times.exactly(1));
+      expect(await provider.getLabels(keys)).to.deep.eq(result);
+      expect(await provider.getLabels(keys)).to.deep.eq(result);
+      presentationManagerMock.verifyAll();
+    });
+
+    it("calls manager for every different list of keys", async () => {
+      const keys1 = [createRandomECInstanceKey(), createRandomECInstanceKey()];
+      const keys2 = [createRandomECInstanceKey(), createRandomECInstanceKey()];
+      const result1 = [faker.random.word(), faker.random.word()];
+      const result2 = [faker.random.word(), faker.random.word()];
+      presentationManagerMock
+        .setup(async (x) => x.getDisplayLabelDefinitions(moq.It.isObjectWith({ imodel: imodelMock.object, keys: keys1 })))
+        .returns(async () => result1.map((value) => ({ rawValue: value, displayValue: value, typeName: "string" })))
+        .verifiable(moq.Times.exactly(1));
+      presentationManagerMock
+        .setup(async (x) => x.getDisplayLabelDefinitions(moq.It.isObjectWith({ imodel: imodelMock.object, keys: keys2 })))
+        .returns(async () => result2.map((value) => ({ rawValue: value, displayValue: value, typeName: "string" })))
+        .verifiable(moq.Times.exactly(1));
+      expect(await provider.getLabels(keys1)).to.deep.eq(result1);
+      expect(await provider.getLabels(keys2)).to.deep.eq(result2);
+      presentationManagerMock.verifyAll();
+    });
+
+    it("requests labels in batches when keys count exceeds max and returns expected results", async () => {
+      const inputKeys = [];
+      const results = [];
+      // create a key set of such size that we need 3 content requests
+      for (let i = 0; i < (2 * DEFAULT_KEYS_BATCH_SIZE + 1); ++i) {
+        inputKeys.push(createRandomECInstanceKey());
+        results.push(faker.random.word());
+      }
+
+      const keys1 = inputKeys.slice(0, DEFAULT_KEYS_BATCH_SIZE);
+      const keys2 = inputKeys.slice(DEFAULT_KEYS_BATCH_SIZE, 2 * DEFAULT_KEYS_BATCH_SIZE);
+      const keys3 = inputKeys.slice(2 * DEFAULT_KEYS_BATCH_SIZE, 2 * DEFAULT_KEYS_BATCH_SIZE + 1);
+      const result1 = results.slice(0, DEFAULT_KEYS_BATCH_SIZE);
+      const result2 = results.slice(DEFAULT_KEYS_BATCH_SIZE, 2 * DEFAULT_KEYS_BATCH_SIZE);
+      const result3 = results.slice(2 * DEFAULT_KEYS_BATCH_SIZE, 2 * DEFAULT_KEYS_BATCH_SIZE + 1);
+
+      presentationManagerMock
+        .setup(async (x) => x.getDisplayLabelDefinitions(moq.It.isObjectWith({ imodel: imodelMock.object, keys: keys1 })))
+        .returns(async () => result1.map((value) => ({ rawValue: value, displayValue: value, typeName: "string" })))
+        .verifiable(moq.Times.exactly(1));
+
+      presentationManagerMock
+        .setup(async (x) => x.getDisplayLabelDefinitions(moq.It.isObjectWith({ imodel: imodelMock.object, keys: keys2 })))
+        .returns(async () => result2.map((value) => ({ rawValue: value, displayValue: value, typeName: "string" })))
+        .verifiable(moq.Times.exactly(1));
+
+      presentationManagerMock
+        .setup(async (x) => x.getDisplayLabelDefinitions(moq.It.isObjectWith({ imodel: imodelMock.object, keys: keys3 })))
+        .returns(async () => result3.map((value) => ({ rawValue: value, displayValue: value, typeName: "string" })))
+        .verifiable(moq.Times.exactly(1));
+
+      const result = await provider.getLabels(inputKeys);
+      expect(result).to.deep.eq(results);
+      presentationManagerMock.verifyAll();
+    });
+
+  });
+
+});