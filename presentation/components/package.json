{
  "name": "@bentley/presentation-components",
  "version": "2.17.0-dev.18",
  "description": "React components based on iModel.js Presentation library",
  "main": "lib/presentation-components.js",
  "typings": "lib/presentation-components",
  "imodeljsSharedLibrary": true,
  "license": "MIT",
  "repository": {
    "type": "git",
    "url": "https://github.com/imodeljs/imodeljs/tree/master/presentation/components"
  },
  "keywords": [
    "Bentley",
    "EC",
    "Presentation",
    "iModelJS",
    "Frontend",
    "React",
    "Component"
  ],
  "author": {
    "name": "Bentley Systems, Inc.",
    "url": "http://www.bentley.com"
  },
  "scripts": {
    "compile": "npm run build",
    "copy:locale": "cpx \"../common/assets/**/*\" ./lib/public && cpx \"./public/**/*\" ./lib/public",
    "copy:assets": "cpx \"./src/**/*.{scss,json}\" ./lib",
    "build": "npm run copy:assets && npm run copy:locale && npm run pseudolocalize && npm run extract && tsc 1>&2",
    "build:watch": "npm run copy:assets && npm run copy:locale && npm run pseudolocalize && npm run extract && tsc -w",
    "clean": "rimraf lib .rush/temp/package-deps*.json",
    "cover": "nyc npm test",
    "docs": "npm run docs:reference && npm run extract && npm run docs:changelog",
    "docs:changelog": "cpx ./CHANGELOG.md ../../generated-docs/presentation/presentation-components",
    "docs:reference": "betools docs --includes=../../generated-docs/extract --json=../../generated-docs/presentation/presentation-components/file.json --tsIndexFile=presentation-components.ts --onlyJson --excludeGlob=**/presentation-components.ts",
    "extract": "betools extract --fileExt=ts,tsx --extractFrom=./src/test --recursive --out=../../generated-docs/extract",
    "extract-api": "betools extract-api --entry=presentation-components",
    "lint": "eslint -f visualstudio \"./src/**/*.{ts,tsx}\" 1>&2",
    "pseudolocalize": "betools pseudolocalize --englishDir ./lib/public/locales/en --out ./lib/public/locales/en-PSEUDO",
    "test": "mocha --config ../.mocharc.json -r ignore-styles -r jsdom-global/register --file ./lib/test/index.test.js \"./lib/test/**/*.test.js\"",
    "test:watch": "npm test -- --reporter min --watch-extensions ts,tsx --watch"
  },
  "dependencies": {
    "fast-sort": "^3.0.2",
    "fast-deep-equal": "^3.1.3",
    "immer": "^9.0.1",
    "micro-memoize": "^4.0.9",
    "rxjs": "^6.6.2"
  },
  "peerDependencies": {
<<<<<<< HEAD
    "@bentley/bentleyjs-core": "^2.17.0-dev.15",
    "@bentley/imodeljs-common": "^2.17.0-dev.15",
    "@bentley/imodeljs-frontend": "^2.17.0-dev.15",
    "@bentley/imodeljs-i18n": "^2.17.0-dev.15",
    "@bentley/presentation-common": "^2.17.0-dev.15",
    "@bentley/presentation-frontend": "^2.17.0-dev.15",
    "@bentley/ui-abstract": "^2.17.0-dev.15",
    "@bentley/ui-components": "^2.17.0-dev.15",
    "@bentley/ui-core": "^2.17.0-dev.15",
    "@itwin/itwinui-css": "^0.17.0",
    "@itwin/itwinui-react": "^1.5.0",
=======
    "@bentley/bentleyjs-core": "^2.17.0-dev.18",
    "@bentley/imodeljs-common": "^2.17.0-dev.18",
    "@bentley/imodeljs-frontend": "^2.17.0-dev.18",
    "@bentley/imodeljs-i18n": "^2.17.0-dev.18",
    "@bentley/presentation-common": "^2.17.0-dev.18",
    "@bentley/presentation-frontend": "^2.17.0-dev.18",
    "@bentley/ui-abstract": "^2.17.0-dev.18",
    "@bentley/ui-components": "^2.17.0-dev.18",
    "@bentley/ui-core": "^2.17.0-dev.18",
>>>>>>> 27a6e1a8
    "react": "^16.8.0",
    "react-dom": "^16.8.0"
  },
  "devDependencies": {
    "@bentley/bentleyjs-core": "2.17.0-dev.18",
    "@bentley/build-tools": "2.17.0-dev.18",
    "@bentley/eslint-plugin": "2.17.0-dev.18",
    "@bentley/imodeljs-common": "2.17.0-dev.18",
    "@bentley/imodeljs-frontend": "2.17.0-dev.18",
    "@bentley/imodeljs-i18n": "2.17.0-dev.18",
    "@bentley/presentation-common": "2.17.0-dev.18",
    "@bentley/presentation-frontend": "2.17.0-dev.18",
    "@bentley/ui-abstract": "2.17.0-dev.18",
    "@bentley/ui-components": "2.17.0-dev.18",
    "@bentley/ui-core": "2.17.0-dev.18",
    "@testing-library/react": "^8.0.1",
    "@testing-library/react-hooks": "^3.2.1",
    "@types/chai": "^4.1.4",
    "@types/chai-as-promised": "^7",
    "@types/chai-jest-snapshot": "^1.3.0",
    "@types/chai-subset": "1.3.1",
    "@types/enzyme": "3.9.3",
    "@types/faker": "^4.1.0",
    "@types/mocha": "^8.2.2",
    "@types/react": "16.9.43",
    "@types/react-dom": "^16.8.0",
    "@types/sinon": "^9.0.0",
    "@types/sinon-chai": "^3.2.0",
    "@types/testing-library__react-hooks": "^3.1.0",
    "chai": "^4.1.2",
    "chai-as-promised": "^7",
    "chai-jest-snapshot": "^2.0.0",
    "chai-subset": "1.6.0",
    "cpx": "^1.5.0",
    "cross-env": "^5.1.4",
    "enzyme": "^3.4.0",
    "enzyme-adapter-react-16": "^1.15.5",
    "enzyme-to-json": "^3.3.4",
    "eslint": "^6.8.0",
    "faker": "^4.1.0",
    "ignore-styles": "^5.0.1",
    "jsdom-global": "3.0.2",
    "mocha": "^8.3.2",
    "nyc": "^15.1.0",
    "react-test-renderer": "^16.13.1",
    "rimraf": "^3.0.2",
    "sinon": "^9.0.2",
    "sinon-chai": "^3.2.0",
    "typemoq": "^2.1.0",
    "typescript": "~4.1.0",
    "xmlhttprequest": "^1.8.0"
  },
  "nyc": {
    "extends": "./node_modules/@bentley/build-tools/.nycrc",
    "check-coverage": true,
    "statements": 100,
    "functions": 100,
    "branches": 100,
    "lines": 100,
    "require": [
      "source-map-support/register",
      "ts-node/register",
      "ignore-styles",
      "jsdom-global/register"
    ],
    "exclude": [
      "src/presentation-components.ts",
      "src/test/**",
      "lib/test/**"
    ]
  },
  "eslintConfig": {
    "plugins": [
      "@bentley"
    ],
    "extends": "plugin:@bentley/ui"
  }
}<|MERGE_RESOLUTION|>--- conflicted
+++ resolved
@@ -49,19 +49,6 @@
     "rxjs": "^6.6.2"
   },
   "peerDependencies": {
-<<<<<<< HEAD
-    "@bentley/bentleyjs-core": "^2.17.0-dev.15",
-    "@bentley/imodeljs-common": "^2.17.0-dev.15",
-    "@bentley/imodeljs-frontend": "^2.17.0-dev.15",
-    "@bentley/imodeljs-i18n": "^2.17.0-dev.15",
-    "@bentley/presentation-common": "^2.17.0-dev.15",
-    "@bentley/presentation-frontend": "^2.17.0-dev.15",
-    "@bentley/ui-abstract": "^2.17.0-dev.15",
-    "@bentley/ui-components": "^2.17.0-dev.15",
-    "@bentley/ui-core": "^2.17.0-dev.15",
-    "@itwin/itwinui-css": "^0.17.0",
-    "@itwin/itwinui-react": "^1.5.0",
-=======
     "@bentley/bentleyjs-core": "^2.17.0-dev.18",
     "@bentley/imodeljs-common": "^2.17.0-dev.18",
     "@bentley/imodeljs-frontend": "^2.17.0-dev.18",
@@ -71,7 +58,8 @@
     "@bentley/ui-abstract": "^2.17.0-dev.18",
     "@bentley/ui-components": "^2.17.0-dev.18",
     "@bentley/ui-core": "^2.17.0-dev.18",
->>>>>>> 27a6e1a8
+    "@itwin/itwinui-css": "^0.17.0",
+    "@itwin/itwinui-react": "^1.5.0",
     "react": "^16.8.0",
     "react-dom": "^16.8.0"
   },
