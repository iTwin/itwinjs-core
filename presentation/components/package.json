--- conflicted
+++ resolved
@@ -1,10 +1,6 @@
 {
   "name": "@bentley/presentation-components",
-<<<<<<< HEAD
-  "version": "2.9.0-dev.11",
-=======
   "version": "2.9.0-dev.8",
->>>>>>> 9b514dc3
   "description": "React components based on iModel.js Presentation library",
   "main": "lib/presentation-components.js",
   "typings": "lib/presentation-components",
@@ -51,17 +47,6 @@
     "rxjs": "^6.6.2"
   },
   "peerDependencies": {
-<<<<<<< HEAD
-    "@bentley/bentleyjs-core": "^2.9.0-dev.11",
-    "@bentley/imodeljs-i18n": "^2.9.0-dev.11",
-    "@bentley/imodeljs-common": "^2.9.0-dev.11",
-    "@bentley/imodeljs-frontend": "^2.9.0-dev.11",
-    "@bentley/presentation-common": "^2.9.0-dev.11",
-    "@bentley/presentation-frontend": "^2.9.0-dev.11",
-    "@bentley/ui-core": "^2.9.0-dev.11",
-    "@bentley/ui-components": "^2.9.0-dev.11",
-    "@bentley/ui-abstract": "^2.9.0-dev.11",
-=======
     "@bentley/bentleyjs-core": "^2.9.0-dev.8",
     "@bentley/imodeljs-i18n": "^2.9.0-dev.8",
     "@bentley/imodeljs-common": "^2.9.0-dev.8",
@@ -71,24 +56,10 @@
     "@bentley/ui-core": "^2.9.0-dev.8",
     "@bentley/ui-components": "^2.9.0-dev.8",
     "@bentley/ui-abstract": "^2.9.0-dev.8",
->>>>>>> 9b514dc3
     "react": "^16.8.0",
     "react-dom": "^16.8.0"
   },
   "devDependencies": {
-<<<<<<< HEAD
-    "@bentley/bentleyjs-core": "2.9.0-dev.11",
-    "@bentley/build-tools": "2.9.0-dev.11",
-    "@bentley/eslint-plugin": "2.9.0-dev.11",
-    "@bentley/imodeljs-i18n": "2.9.0-dev.11",
-    "@bentley/imodeljs-common": "2.9.0-dev.11",
-    "@bentley/imodeljs-frontend": "2.9.0-dev.11",
-    "@bentley/presentation-common": "2.9.0-dev.11",
-    "@bentley/presentation-frontend": "2.9.0-dev.11",
-    "@bentley/ui-core": "2.9.0-dev.11",
-    "@bentley/ui-components": "2.9.0-dev.11",
-    "@bentley/ui-abstract": "2.9.0-dev.11",
-=======
     "@bentley/bentleyjs-core": "2.9.0-dev.8",
     "@bentley/build-tools": "2.9.0-dev.8",
     "@bentley/eslint-plugin": "2.9.0-dev.8",
@@ -100,7 +71,6 @@
     "@bentley/ui-core": "2.9.0-dev.8",
     "@bentley/ui-components": "2.9.0-dev.8",
     "@bentley/ui-abstract": "2.9.0-dev.8",
->>>>>>> 9b514dc3
     "@types/chai": "^4.1.4",
     "@types/chai-as-promised": "^7",
     "@types/chai-jest-snapshot": "^1.3.0",
