--- conflicted
+++ resolved
@@ -49,19 +49,6 @@
     "rxjs": "^6.6.2"
   },
   "peerDependencies": {
-<<<<<<< HEAD
-    "@bentley/bentleyjs-core": "workspace:^3.0.0-dev.25",
-    "@bentley/imodeljs-common": "workspace:^3.0.0-dev.25",
-    "@bentley/imodeljs-frontend": "workspace:^3.0.0-dev.25",
-    "@bentley/imodeljs-i18n": "workspace:^3.0.0-dev.25",
-    "@bentley/presentation-common": "workspace:^3.0.0-dev.25",
-    "@bentley/presentation-frontend": "workspace:^3.0.0-dev.25",
-    "@bentley/ui-abstract": "workspace:^3.0.0-dev.25",
-    "@bentley/ui-components": "workspace:^3.0.0-dev.25",
-    "@bentley/ui-core": "workspace:^3.0.0-dev.25",
-    "react": "^16.8.6 || ^17.0.0",
-    "react-dom": "^16.8.6 || ^17.0.0"
-=======
     "@bentley/bentleyjs-core": "workspace:^3.0.0-dev.27",
     "@bentley/imodeljs-common": "workspace:^3.0.0-dev.27",
     "@bentley/imodeljs-frontend": "workspace:^3.0.0-dev.27",
@@ -71,9 +58,8 @@
     "@bentley/ui-abstract": "workspace:^3.0.0-dev.27",
     "@bentley/ui-components": "workspace:^3.0.0-dev.27",
     "@bentley/ui-core": "workspace:^3.0.0-dev.27",
-    "react": "^16.8.0",
-    "react-dom": "^16.8.0"
->>>>>>> ebcf17c0
+    "react": "^16.8.6 || ^17.0.0",
+    "react-dom": "^16.8.6 || ^17.0.0"
   },
   "devDependencies": {
     "@bentley/bentleyjs-core": "workspace:*",
