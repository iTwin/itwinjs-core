--- conflicted
+++ resolved
@@ -1,337 +1,3 @@
-<<<<<<< HEAD
-/*---------------------------------------------------------------------------------------------
-* Copyright (c) Bentley Systems, Incorporated. All rights reserved.
-* See LICENSE.md in the project root for license terms and full copyright notice.
-*--------------------------------------------------------------------------------------------*/
-import { expect, use } from "chai";
-import ChaiAsPromised from "chai-as-promised";
-import * as sinon from "sinon";
-import * as moq from "typemoq";
-import { BeEvent, Guid, Id64String } from "@itwin/core-bentley";
-import { IModelConnection } from "@itwin/core-frontend";
-import {
-  CategoryDescription, Content, DefaultContentDisplayTypes, Descriptor, DisplayValue, Field, Item, KeySet, PrimitiveTypeDescription,
-  PropertyValueFormat, RegisteredRuleset, Ruleset, Value, ValuesDictionary,
-} from "@itwin/presentation-common";
-import { Presentation, PresentationManager, RulesetManager } from "@itwin/presentation-frontend";
-import { ContentBuilder, IContentBuilderDataProvider } from "../presentation-testing/ContentBuilder";
-
-use(ChaiAsPromised);
-
-class EmptyDataProvider implements IContentBuilderDataProvider {
-  // Verifies that given keyset matches a template, otherwise it throws an error
-  private _keyVerificationFunction: ((keyset: KeySet) => void) | undefined;
-
-  constructor(keyVerificationFunction?: (keyset: KeySet) => void) {
-    this._keyVerificationFunction = keyVerificationFunction;
-  }
-
-  private _keyset: KeySet | undefined;
-  public getContentSetSize = async () => 0;
-  public getContent = async (): Promise<Readonly<Content> | undefined> => undefined;
-
-  public set keys(keyset: KeySet) {
-    if (this._keyVerificationFunction)
-      this._keyVerificationFunction(keyset);
-    this._keyset = keyset;
-  }
-  public get keys() {
-    return this._keyset ? this._keyset : new KeySet();
-  }
-}
-
-function createItem(values: ValuesDictionary<Value>) {
-  const displayValues: ValuesDictionary<DisplayValue> = {};
-  for (const key in values) {
-    if (values.hasOwnProperty(key)) {
-      displayValues[key] = "";
-    }
-  }
-  return new Item(
-    Object.keys(values).map((key) => ({ className: "testClass", id: key })),
-    "Test class",
-    "",
-    undefined,
-    values,
-    displayValues,
-    [],
-  );
-}
-
-async function getContent(items: Array<ValuesDictionary<Value>>, descriptor: Descriptor) {
-  return new Content(descriptor, items.map(createItem));
-}
-
-const createCategoryDescription = (): CategoryDescription => ({
-  name: "test",
-  label: "test",
-  priority: 1,
-  description: "",
-  expand: false,
-});
-
-const createStringTypeDescription = (): PrimitiveTypeDescription => ({
-  valueFormat: PropertyValueFormat.Primitive,
-  typeName: "string",
-});
-
-const createContentDescriptor = () => {
-  const category = createCategoryDescription();
-  return new Descriptor({
-    displayType: "Grid",
-    selectClasses: [],
-    categories: [category],
-    fields: [
-      new Field(category, "width", "width", createStringTypeDescription(), false, 1),
-      new Field(category, "title", "title", createStringTypeDescription(), false, 1),
-      new Field(category, "radius", "radius", createStringTypeDescription(), false, 1),
-    ],
-    contentFlags: 1,
-  });
-};
-
-class DataProvider extends EmptyDataProvider {
-  public descriptor = createContentDescriptor();
-  public values = [
-    { title: "Item", height: 15, width: 16 },
-    { title: "Circle", radius: 13 },
-  ];
-  public override getContentSetSize = async () => this.values.length;
-  public override getContent = async () => getContent(this.values, this.descriptor);
-}
-
-async function getEmptyContent(props: { descriptor: Readonly<Descriptor> }) {
-  return new Content(props.descriptor, []);
-}
-
-interface TestInstance {
-  schemaName: string;
-  className: string;
-  ids: Array<{ id: Id64String }>;
-}
-
-function verifyInstanceKey(instanceKey: [string, Set<string>], instances: TestInstance[]) {
-  const className = instanceKey[0];
-  const ids = Array.from(instanceKey[1].values());
-  for (const instance of instances) {
-    if (`${instance.schemaName}:${instance.className}` === className) {
-      for (const idEntry of instance.ids) {
-        if (!ids.includes(idEntry.id)) {
-          throw new Error(`Wrong id provided - '${idEntry.id}'`);
-        }
-      }
-      return;
-    }
-  }
-  throw new Error(`Wrong className provided - '${className}'`);
-}
-
-function verifyKeyset(keyset: KeySet, testInstances: TestInstance[], verificationSpy: sinon.SinonSpy) {
-  verificationSpy();
-  for (const entry of keyset.instanceKeys.entries()) {
-    verifyInstanceKey(entry, testInstances);
-  }
-}
-
-const createThrowingQueryFunc = (instances: TestInstance[]) => {
-  return async function* (query: string) {
-    if (query.includes("SELECT s.Name")) {
-      for (const row of instances)
-        yield row;
-      return;
-    }
-    throw new Error("Test error");
-  };
-};
-
-const createQueryFunc = (instances: TestInstance[]) => {
-  return async function* (query: string) {
-    if (query.includes("SELECT s.Name")) {
-      for (const row of instances)
-        yield row;
-      return;
-    }
-
-    for (const entry of instances) {
-      if (query.includes(`"${entry.schemaName}"."${entry.className}"`)) {
-        for (const id of entry.ids)
-          yield id;
-        return;
-      }
-    }
-  };
-};
-
-describe("ContentBuilder", () => {
-  const imodelMock = moq.Mock.ofType<IModelConnection>();
-
-  describe("createContent", () => {
-    const presentationManagerMock = moq.Mock.ofType<PresentationManager>();
-    const rulesetMock = moq.Mock.ofType<Ruleset>();
-    const rulesetManagerMock = moq.Mock.ofType<RulesetManager>();
-
-    before(() => {
-      rulesetMock.setup((ruleset) => ruleset.id).returns(() => "1");
-    });
-
-    beforeEach(() => {
-      rulesetManagerMock.setup(async (x) => x.add(moq.It.isAny())).returns(async (ruleset) => new RegisteredRuleset(ruleset, Guid.createValue(), () => { }));
-      presentationManagerMock.reset();
-      presentationManagerMock.setup((manager) => manager.rulesets()).returns(() => rulesetManagerMock.object);
-      presentationManagerMock.setup(async (manager) => manager.getContent(moq.It.isAny())).returns(getEmptyContent);
-      presentationManagerMock.setup((x) => x.onIModelContentChanged).returns(() => new BeEvent());
-      Presentation.setPresentationManager(presentationManagerMock.object);
-    });
-
-    it("returns empty records when there is no content returned from presentation", async () => {
-      const builder = new ContentBuilder({ imodel: imodelMock.object });
-      let content = await builder.createContent("1", []);
-      expect(content).to.be.empty;
-
-      presentationManagerMock.verify((manager) => manager.rulesets(), moq.Times.never());
-      content = await builder.createContent(rulesetMock.object, []);
-      presentationManagerMock.verify((manager) => manager.rulesets(), moq.Times.once());
-      expect(content).to.be.empty;
-
-      content = await builder.createContent("1", [], DefaultContentDisplayTypes.List);
-      expect(content).to.be.empty;
-    });
-
-    it("returns empty records when there is no content in the supplied data provider", async () => {
-      const builder = new ContentBuilder({ imodel: imodelMock.object, dataProvider: new EmptyDataProvider() });
-      const content = await builder.createContent("1", []);
-      expect(content).to.be.empty;
-    });
-
-    it("returns correct records when there is content in the supplied data provider", async () => {
-      const dataProvider = new DataProvider();
-      const builder = new ContentBuilder({ imodel: imodelMock.object, dataProvider });
-      const content = await builder.createContent("1", []);
-      expect(content.length).to.equal(dataProvider.values.length * dataProvider.descriptor.fields.length);
-    });
-  });
-
-  describe("createContentForAllClasses", () => {
-    const testInstances: TestInstance[] = [
-      {
-        className: "Class1",
-        schemaName: "Schema1",
-        ids: [{ id: "0x2" }, { id: "0x3" }],
-      },
-      {
-        className: "Class2",
-        schemaName: "Schema2",
-        ids: [{ id: "0x5" }, { id: "0x6" }],
-      },
-    ];
-
-    before(() => {
-      imodelMock.reset();
-      const f = createQueryFunc(testInstances);
-      imodelMock.setup((imodel) => imodel.query(moq.It.isAny(), moq.It.isAny(), moq.It.isAny())).returns(f);
-    });
-
-    it("returns all required instances with empty records", async () => {
-      const verificationSpy = sinon.spy();
-
-      const builder = new ContentBuilder({
-        imodel: imodelMock.object,
-        dataProvider: new EmptyDataProvider((keyset: KeySet) => verifyKeyset(keyset, testInstances, verificationSpy)),
-      });
-
-      const content = await builder.createContentForAllInstances("1");
-
-      expect(content.length).to.equal(2);
-
-      expect(content.find((c) => c.className === "Schema1:Class1")).to.not.be.undefined;
-      expect(content.find((c) => c.className === "Schema2:Class2")).to.not.be.undefined;
-
-      expect(content[0].records).to.be.empty;
-      expect(content[1].records).to.be.empty;
-
-      expect(verificationSpy.calledTwice).to.be.true;
-    });
-  });
-
-  describe("createContentForInstancePerClass", () => {
-    context("test instances have ids", () => {
-      const testInstances: TestInstance[] = [
-        {
-          className: "Class1",
-          schemaName: "Schema1",
-          ids: [{ id: "0x1" }],
-        },
-        {
-          className: "Class2",
-          schemaName: "Schema2",
-          ids: [{ id: "0x9" }],
-        },
-      ];
-
-      it("returns all required instances with empty records", async () => {
-        imodelMock.reset();
-        imodelMock.setup((imodel) => imodel.query(moq.It.isAny(), moq.It.isAny(), moq.It.isAny())).returns(createQueryFunc(testInstances));
-
-        const verificationSpy = sinon.spy();
-
-        const builder = new ContentBuilder({
-          imodel: imodelMock.object,
-          dataProvider: new EmptyDataProvider((keyset: KeySet) => verifyKeyset(keyset, testInstances, verificationSpy)),
-        });
-
-        const content = await builder.createContentForInstancePerClass("1");
-
-        expect(content.length).to.equal(2);
-
-        expect(content.find((c) => c.className === "Schema1:Class1")).to.not.be.undefined;
-        expect(content.find((c) => c.className === "Schema2:Class2")).to.not.be.undefined;
-
-        expect(content[0].records).to.be.empty;
-        expect(content[1].records).to.be.empty;
-
-        expect(verificationSpy.calledTwice).to.be.true;
-      });
-
-      it("throws when id query throws an unexpected error", async () => {
-        imodelMock.reset();
-        imodelMock.setup((imodel) => imodel.query(moq.It.isAny(), moq.It.isAny(), moq.It.isAny())).returns(createThrowingQueryFunc(testInstances));
-
-        const verificationSpy = sinon.spy();
-
-        const builder = new ContentBuilder({
-          imodel: imodelMock.object,
-          dataProvider: new EmptyDataProvider((keyset: KeySet) => verifyKeyset(keyset, testInstances, verificationSpy)),
-        });
-
-        await expect(builder.createContentForInstancePerClass("1")).to.be.rejectedWith("Test error");
-      });
-    });
-
-    context("test instances have no ids", () => {
-      const testInstances: TestInstance[] = [{ className: "Class1", schemaName: "Schema1", ids: [] }];
-
-      before(() => {
-        imodelMock.reset();
-        imodelMock.setup((imodel) => imodel.query(moq.It.isAny(), moq.It.isAny(), moq.It.isAny())).returns(createQueryFunc(testInstances));
-      });
-
-      it("returns an empty list", async () => {
-        const verificationSpy = sinon.spy();
-
-        const builder = new ContentBuilder({
-          imodel: imodelMock.object,
-          dataProvider: new EmptyDataProvider((keyset: KeySet) => verifyKeyset(keyset, testInstances, verificationSpy)),
-        });
-
-        const content = await builder.createContentForInstancePerClass("1");
-
-        expect(content).to.be.empty;
-        expect(verificationSpy.notCalled).to.be.true;
-      });
-    });
-  });
-});
-=======
 /*---------------------------------------------------------------------------------------------
 * Copyright (c) Bentley Systems, Incorporated. All rights reserved.
 * See LICENSE.md in the project root for license terms and full copyright notice.
@@ -664,5 +330,4 @@
       });
     });
   });
-});
->>>>>>> 51caf2bd
+});