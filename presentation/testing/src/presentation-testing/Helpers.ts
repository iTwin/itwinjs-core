--- conflicted
+++ resolved
@@ -84,13 +84,9 @@
     props.frontendApp = NoRenderApp;
   await props.frontendApp.startup(props.frontendAppOptions);
   const defaultFrontendProps: PresentationFrontendProps = {
-<<<<<<< HEAD
-    activeLocale: IModelApp.localizationClient.languageList()[0],
-=======
     presentation: {
-      activeLocale: IModelApp.i18n.languageList()[0],
+      activeLocale: IModelApp.localizationClient.languageList()[0],
     },
->>>>>>> 5f074c2f
   };
   await PresentationFrontend.initialize({ ...defaultFrontendProps, ...props.frontendProps });
 
