{
  "name": "@bentley/presentation-testing",
  "entries": [
    {
<<<<<<< HEAD
=======
      "version": "2.19.12",
      "tag": "@bentley/presentation-testing_v2.19.12",
      "date": "Wed, 15 Sep 2021 18:06:46 GMT",
      "comments": {}
    },
    {
>>>>>>> 2fc3f051
      "version": "2.19.11",
      "tag": "@bentley/presentation-testing_v2.19.11",
      "date": "Thu, 09 Sep 2021 21:04:58 GMT",
      "comments": {}
    },
    {
      "version": "2.19.10",
      "tag": "@bentley/presentation-testing_v2.19.10",
      "date": "Wed, 08 Sep 2021 14:36:01 GMT",
      "comments": {}
    },
    {
      "version": "2.19.9",
      "tag": "@bentley/presentation-testing_v2.19.9",
      "date": "Wed, 25 Aug 2021 15:36:01 GMT",
      "comments": {}
    },
    {
      "version": "2.19.8",
      "tag": "@bentley/presentation-testing_v2.19.8",
      "date": "Mon, 23 Aug 2021 13:23:13 GMT",
      "comments": {}
    },
    {
      "version": "2.19.7",
      "tag": "@bentley/presentation-testing_v2.19.7",
      "date": "Fri, 20 Aug 2021 17:47:22 GMT",
      "comments": {}
    },
    {
      "version": "2.19.6",
      "tag": "@bentley/presentation-testing_v2.19.6",
      "date": "Tue, 17 Aug 2021 20:34:29 GMT",
      "comments": {}
    },
    {
      "version": "2.19.5",
      "tag": "@bentley/presentation-testing_v2.19.5",
      "date": "Fri, 13 Aug 2021 21:48:09 GMT",
      "comments": {}
    },
    {
      "version": "2.19.4",
      "tag": "@bentley/presentation-testing_v2.19.4",
      "date": "Thu, 12 Aug 2021 13:09:26 GMT",
      "comments": {}
    },
    {
      "version": "2.19.3",
      "tag": "@bentley/presentation-testing_v2.19.3",
      "date": "Wed, 04 Aug 2021 20:29:34 GMT",
      "comments": {}
    },
    {
      "version": "2.19.2",
      "tag": "@bentley/presentation-testing_v2.19.2",
      "date": "Tue, 03 Aug 2021 18:26:23 GMT",
      "comments": {}
    },
    {
      "version": "2.19.1",
      "tag": "@bentley/presentation-testing_v2.19.1",
      "date": "Thu, 29 Jul 2021 20:01:11 GMT",
      "comments": {}
    },
    {
      "version": "2.19.0",
      "tag": "@bentley/presentation-testing_v2.19.0",
      "date": "Mon, 26 Jul 2021 12:21:25 GMT",
      "comments": {}
    },
    {
      "version": "2.18.4",
      "tag": "@bentley/presentation-testing_v2.18.4",
      "date": "Tue, 10 Aug 2021 19:35:13 GMT",
      "comments": {}
    },
    {
      "version": "2.18.3",
      "tag": "@bentley/presentation-testing_v2.18.3",
      "date": "Wed, 28 Jul 2021 17:16:30 GMT",
      "comments": {}
    },
    {
      "version": "2.18.2",
      "tag": "@bentley/presentation-testing_v2.18.2",
      "date": "Mon, 26 Jul 2021 16:18:31 GMT",
      "comments": {}
    },
    {
      "version": "2.18.1",
      "tag": "@bentley/presentation-testing_v2.18.1",
      "date": "Fri, 16 Jul 2021 17:45:09 GMT",
      "comments": {}
    },
    {
      "version": "2.18.0",
      "tag": "@bentley/presentation-testing_v2.18.0",
      "date": "Fri, 09 Jul 2021 18:11:24 GMT",
      "comments": {
        "none": [
          {
            "comment": "Add missing devDependencies"
          }
        ]
      }
    },
    {
      "version": "2.17.3",
      "tag": "@bentley/presentation-testing_v2.17.3",
      "date": "Mon, 26 Jul 2021 16:08:36 GMT",
      "comments": {}
    },
    {
      "version": "2.17.2",
      "tag": "@bentley/presentation-testing_v2.17.2",
      "date": "Thu, 08 Jul 2021 15:23:00 GMT",
      "comments": {}
    },
    {
      "version": "2.17.1",
      "tag": "@bentley/presentation-testing_v2.17.1",
      "date": "Fri, 02 Jul 2021 15:38:31 GMT",
      "comments": {}
    },
    {
      "version": "2.17.0",
      "tag": "@bentley/presentation-testing_v2.17.0",
      "date": "Mon, 28 Jun 2021 16:20:11 GMT",
      "comments": {}
    },
    {
      "version": "2.16.10",
      "tag": "@bentley/presentation-testing_v2.16.10",
      "date": "Thu, 22 Jul 2021 20:23:45 GMT",
      "comments": {}
    },
    {
      "version": "2.16.9",
      "tag": "@bentley/presentation-testing_v2.16.9",
      "date": "Tue, 06 Jul 2021 22:08:34 GMT",
      "comments": {}
    },
    {
      "version": "2.16.8",
      "tag": "@bentley/presentation-testing_v2.16.8",
      "date": "Fri, 02 Jul 2021 17:40:46 GMT",
      "comments": {}
    },
    {
      "version": "2.16.7",
      "tag": "@bentley/presentation-testing_v2.16.7",
      "date": "Mon, 28 Jun 2021 18:13:04 GMT",
      "comments": {}
    },
    {
      "version": "2.16.6",
      "tag": "@bentley/presentation-testing_v2.16.6",
      "date": "Mon, 28 Jun 2021 13:12:55 GMT",
      "comments": {}
    },
    {
      "version": "2.16.5",
      "tag": "@bentley/presentation-testing_v2.16.5",
      "date": "Fri, 25 Jun 2021 16:03:01 GMT",
      "comments": {}
    },
    {
      "version": "2.16.4",
      "tag": "@bentley/presentation-testing_v2.16.4",
      "date": "Wed, 23 Jun 2021 17:09:07 GMT",
      "comments": {}
    },
    {
      "version": "2.16.3",
      "tag": "@bentley/presentation-testing_v2.16.3",
      "date": "Wed, 16 Jun 2021 20:29:32 GMT",
      "comments": {}
    },
    {
      "version": "2.16.2",
      "tag": "@bentley/presentation-testing_v2.16.2",
      "date": "Thu, 03 Jun 2021 18:08:11 GMT",
      "comments": {}
    },
    {
      "version": "2.16.1",
      "tag": "@bentley/presentation-testing_v2.16.1",
      "date": "Thu, 27 May 2021 20:04:22 GMT",
      "comments": {}
    },
    {
      "version": "2.16.0",
      "tag": "@bentley/presentation-testing_v2.16.0",
      "date": "Mon, 24 May 2021 15:58:39 GMT",
      "comments": {}
    },
    {
      "version": "2.15.6",
      "tag": "@bentley/presentation-testing_v2.15.6",
      "date": "Wed, 26 May 2021 15:55:19 GMT",
      "comments": {}
    },
    {
      "version": "2.15.5",
      "tag": "@bentley/presentation-testing_v2.15.5",
      "date": "Thu, 20 May 2021 15:06:26 GMT",
      "comments": {}
    },
    {
      "version": "2.15.4",
      "tag": "@bentley/presentation-testing_v2.15.4",
      "date": "Tue, 18 May 2021 21:59:07 GMT",
      "comments": {}
    },
    {
      "version": "2.15.3",
      "tag": "@bentley/presentation-testing_v2.15.3",
      "date": "Mon, 17 May 2021 13:31:38 GMT",
      "comments": {}
    },
    {
      "version": "2.15.2",
      "tag": "@bentley/presentation-testing_v2.15.2",
      "date": "Wed, 12 May 2021 18:08:13 GMT",
      "comments": {}
    },
    {
      "version": "2.15.1",
      "tag": "@bentley/presentation-testing_v2.15.1",
      "date": "Wed, 05 May 2021 13:18:31 GMT",
      "comments": {}
    },
    {
      "version": "2.15.0",
      "tag": "@bentley/presentation-testing_v2.15.0",
      "date": "Fri, 30 Apr 2021 12:36:58 GMT",
      "comments": {}
    },
    {
      "version": "2.14.4",
      "tag": "@bentley/presentation-testing_v2.14.4",
      "date": "Thu, 22 Apr 2021 21:07:33 GMT",
      "comments": {}
    },
    {
      "version": "2.14.3",
      "tag": "@bentley/presentation-testing_v2.14.3",
      "date": "Thu, 15 Apr 2021 15:13:16 GMT",
      "comments": {}
    },
    {
      "version": "2.14.2",
      "tag": "@bentley/presentation-testing_v2.14.2",
      "date": "Thu, 08 Apr 2021 14:30:09 GMT",
      "comments": {}
    },
    {
      "version": "2.14.1",
      "tag": "@bentley/presentation-testing_v2.14.1",
      "date": "Mon, 05 Apr 2021 16:28:00 GMT",
      "comments": {}
    },
    {
      "version": "2.14.0",
      "tag": "@bentley/presentation-testing_v2.14.0",
      "date": "Fri, 02 Apr 2021 13:18:42 GMT",
      "comments": {}
    },
    {
      "version": "2.13.0",
      "tag": "@bentley/presentation-testing_v2.13.0",
      "date": "Tue, 09 Mar 2021 20:28:13 GMT",
      "comments": {
        "none": [
          {
            "comment": "Updated to use TypeScript 4.1"
          },
          {
            "comment": "begin rename project from iModel.js to iTwin.js"
          }
        ]
      }
    },
    {
      "version": "2.12.3",
      "tag": "@bentley/presentation-testing_v2.12.3",
      "date": "Mon, 08 Mar 2021 15:32:00 GMT",
      "comments": {}
    },
    {
      "version": "2.12.2",
      "tag": "@bentley/presentation-testing_v2.12.2",
      "date": "Wed, 03 Mar 2021 18:48:53 GMT",
      "comments": {}
    },
    {
      "version": "2.12.1",
      "tag": "@bentley/presentation-testing_v2.12.1",
      "date": "Tue, 23 Feb 2021 20:54:45 GMT",
      "comments": {}
    },
    {
      "version": "2.12.0",
      "tag": "@bentley/presentation-testing_v2.12.0",
      "date": "Thu, 18 Feb 2021 22:10:13 GMT",
      "comments": {}
    },
    {
      "version": "2.11.2",
      "tag": "@bentley/presentation-testing_v2.11.2",
      "date": "Thu, 18 Feb 2021 02:50:59 GMT",
      "comments": {}
    },
    {
      "version": "2.11.1",
      "tag": "@bentley/presentation-testing_v2.11.1",
      "date": "Thu, 04 Feb 2021 17:22:41 GMT",
      "comments": {}
    },
    {
      "version": "2.11.0",
      "tag": "@bentley/presentation-testing_v2.11.0",
      "date": "Thu, 28 Jan 2021 13:39:27 GMT",
      "comments": {}
    },
    {
      "version": "2.10.3",
      "tag": "@bentley/presentation-testing_v2.10.3",
      "date": "Fri, 08 Jan 2021 18:34:03 GMT",
      "comments": {}
    },
    {
      "version": "2.10.2",
      "tag": "@bentley/presentation-testing_v2.10.2",
      "date": "Fri, 08 Jan 2021 14:52:02 GMT",
      "comments": {}
    },
    {
      "version": "2.10.1",
      "tag": "@bentley/presentation-testing_v2.10.1",
      "date": "Tue, 22 Dec 2020 00:53:38 GMT",
      "comments": {}
    },
    {
      "version": "2.10.0",
      "tag": "@bentley/presentation-testing_v2.10.0",
      "date": "Fri, 18 Dec 2020 18:24:01 GMT",
      "comments": {}
    },
    {
      "version": "2.9.9",
      "tag": "@bentley/presentation-testing_v2.9.9",
      "date": "Sun, 13 Dec 2020 19:00:03 GMT",
      "comments": {}
    },
    {
      "version": "2.9.8",
      "tag": "@bentley/presentation-testing_v2.9.8",
      "date": "Fri, 11 Dec 2020 02:57:36 GMT",
      "comments": {}
    },
    {
      "version": "2.9.7",
      "tag": "@bentley/presentation-testing_v2.9.7",
      "date": "Wed, 09 Dec 2020 20:58:23 GMT",
      "comments": {}
    },
    {
      "version": "2.9.6",
      "tag": "@bentley/presentation-testing_v2.9.6",
      "date": "Mon, 07 Dec 2020 18:40:48 GMT",
      "comments": {}
    },
    {
      "version": "2.9.5",
      "tag": "@bentley/presentation-testing_v2.9.5",
      "date": "Sat, 05 Dec 2020 01:55:56 GMT",
      "comments": {}
    },
    {
      "version": "2.9.4",
      "tag": "@bentley/presentation-testing_v2.9.4",
      "date": "Wed, 02 Dec 2020 20:55:40 GMT",
      "comments": {}
    },
    {
      "version": "2.9.3",
      "tag": "@bentley/presentation-testing_v2.9.3",
      "date": "Mon, 23 Nov 2020 20:57:56 GMT",
      "comments": {}
    },
    {
      "version": "2.9.2",
      "tag": "@bentley/presentation-testing_v2.9.2",
      "date": "Mon, 23 Nov 2020 15:33:50 GMT",
      "comments": {}
    },
    {
      "version": "2.9.1",
      "tag": "@bentley/presentation-testing_v2.9.1",
      "date": "Thu, 19 Nov 2020 17:03:42 GMT",
      "comments": {}
    },
    {
      "version": "2.9.0",
      "tag": "@bentley/presentation-testing_v2.9.0",
      "date": "Wed, 18 Nov 2020 16:01:50 GMT",
      "comments": {
        "none": [
          {
            "comment": "Reexport HierarchyCacheMode and PresentationManagerMode types."
          }
        ]
      }
    },
    {
      "version": "2.8.1",
      "tag": "@bentley/presentation-testing_v2.8.1",
      "date": "Tue, 03 Nov 2020 00:33:56 GMT",
      "comments": {}
    },
    {
      "version": "2.8.0",
      "tag": "@bentley/presentation-testing_v2.8.0",
      "date": "Fri, 23 Oct 2020 17:04:02 GMT",
      "comments": {}
    },
    {
      "version": "2.7.6",
      "tag": "@bentley/presentation-testing_v2.7.6",
      "date": "Wed, 11 Nov 2020 16:28:23 GMT",
      "comments": {}
    },
    {
      "version": "2.7.5",
      "tag": "@bentley/presentation-testing_v2.7.5",
      "date": "Fri, 23 Oct 2020 16:23:50 GMT",
      "comments": {}
    },
    {
      "version": "2.7.4",
      "tag": "@bentley/presentation-testing_v2.7.4",
      "date": "Mon, 19 Oct 2020 17:57:02 GMT",
      "comments": {}
    },
    {
      "version": "2.7.3",
      "tag": "@bentley/presentation-testing_v2.7.3",
      "date": "Wed, 14 Oct 2020 17:00:59 GMT",
      "comments": {}
    },
    {
      "version": "2.7.2",
      "tag": "@bentley/presentation-testing_v2.7.2",
      "date": "Tue, 13 Oct 2020 18:20:39 GMT",
      "comments": {}
    },
    {
      "version": "2.7.1",
      "tag": "@bentley/presentation-testing_v2.7.1",
      "date": "Thu, 08 Oct 2020 13:04:35 GMT",
      "comments": {}
    },
    {
      "version": "2.7.0",
      "tag": "@bentley/presentation-testing_v2.7.0",
      "date": "Fri, 02 Oct 2020 18:03:32 GMT",
      "comments": {}
    },
    {
      "version": "2.6.5",
      "tag": "@bentley/presentation-testing_v2.6.5",
      "date": "Sat, 26 Sep 2020 16:06:34 GMT",
      "comments": {}
    },
    {
      "version": "2.6.4",
      "tag": "@bentley/presentation-testing_v2.6.4",
      "date": "Tue, 22 Sep 2020 17:40:07 GMT",
      "comments": {}
    },
    {
      "version": "2.6.3",
      "tag": "@bentley/presentation-testing_v2.6.3",
      "date": "Mon, 21 Sep 2020 14:47:10 GMT",
      "comments": {}
    },
    {
      "version": "2.6.2",
      "tag": "@bentley/presentation-testing_v2.6.2",
      "date": "Mon, 21 Sep 2020 13:07:44 GMT",
      "comments": {}
    },
    {
      "version": "2.6.1",
      "tag": "@bentley/presentation-testing_v2.6.1",
      "date": "Fri, 18 Sep 2020 13:15:09 GMT",
      "comments": {}
    },
    {
      "version": "2.6.0",
      "tag": "@bentley/presentation-testing_v2.6.0",
      "date": "Thu, 17 Sep 2020 13:16:12 GMT",
      "comments": {
        "none": [
          {
            "comment": "Moved ESLint configuration to a plugin"
          }
        ]
      }
    },
    {
      "version": "2.5.5",
      "tag": "@bentley/presentation-testing_v2.5.5",
      "date": "Wed, 02 Sep 2020 17:42:23 GMT",
      "comments": {}
    },
    {
      "version": "2.5.4",
      "tag": "@bentley/presentation-testing_v2.5.4",
      "date": "Fri, 28 Aug 2020 15:34:15 GMT",
      "comments": {}
    },
    {
      "version": "2.5.3",
      "tag": "@bentley/presentation-testing_v2.5.3",
      "date": "Wed, 26 Aug 2020 11:46:00 GMT",
      "comments": {}
    },
    {
      "version": "2.5.2",
      "tag": "@bentley/presentation-testing_v2.5.2",
      "date": "Tue, 25 Aug 2020 22:09:08 GMT",
      "comments": {}
    },
    {
      "version": "2.5.1",
      "tag": "@bentley/presentation-testing_v2.5.1",
      "date": "Mon, 24 Aug 2020 18:13:04 GMT",
      "comments": {}
    },
    {
      "version": "2.5.0",
      "tag": "@bentley/presentation-testing_v2.5.0",
      "date": "Thu, 20 Aug 2020 20:57:10 GMT",
      "comments": {
        "none": [
          {
            "comment": "Switch to ESLint"
          }
        ]
      }
    },
    {
      "version": "2.4.2",
      "tag": "@bentley/presentation-testing_v2.4.2",
      "date": "Fri, 14 Aug 2020 16:34:09 GMT",
      "comments": {}
    },
    {
      "version": "2.4.1",
      "tag": "@bentley/presentation-testing_v2.4.1",
      "date": "Fri, 07 Aug 2020 19:57:43 GMT",
      "comments": {}
    },
    {
      "version": "2.4.0",
      "tag": "@bentley/presentation-testing_v2.4.0",
      "date": "Tue, 28 Jul 2020 16:26:24 GMT",
      "comments": {}
    },
    {
      "version": "2.3.3",
      "tag": "@bentley/presentation-testing_v2.3.3",
      "date": "Thu, 23 Jul 2020 12:57:15 GMT",
      "comments": {}
    },
    {
      "version": "2.3.2",
      "tag": "@bentley/presentation-testing_v2.3.2",
      "date": "Tue, 14 Jul 2020 23:50:36 GMT",
      "comments": {}
    },
    {
      "version": "2.3.1",
      "tag": "@bentley/presentation-testing_v2.3.1",
      "date": "Mon, 13 Jul 2020 18:50:14 GMT",
      "comments": {}
    },
    {
      "version": "2.3.0",
      "tag": "@bentley/presentation-testing_v2.3.0",
      "date": "Fri, 10 Jul 2020 17:23:14 GMT",
      "comments": {
        "none": [
          {
            "comment": "Fix presentation backend cache directly not being cleaned up"
          }
        ]
      }
    },
    {
      "version": "2.2.1",
      "tag": "@bentley/presentation-testing_v2.2.1",
      "date": "Tue, 07 Jul 2020 14:44:52 GMT",
      "comments": {}
    },
    {
      "version": "2.2.0",
      "tag": "@bentley/presentation-testing_v2.2.0",
      "date": "Fri, 19 Jun 2020 14:10:03 GMT",
      "comments": {}
    },
    {
      "version": "2.1.0",
      "tag": "@bentley/presentation-testing_v2.1.0",
      "date": "Thu, 28 May 2020 22:48:59 GMT",
      "comments": {}
    },
    {
      "version": "2.0.0",
      "tag": "@bentley/presentation-testing_v2.0.0",
      "date": "Wed, 06 May 2020 13:17:49 GMT",
      "comments": {
        "none": [
          {
            "comment": "react to renaming of imodeljs-clients-backend to backend-itwin-client"
          },
          {
            "comment": "react to changes in imodeljs-clients"
          },
          {
            "comment": "update tests to utilize FrontendAuthorizationClient"
          },
          {
            "comment": "Renamed OIDC constructs for consistency; Removed SAML support."
          },
          {
            "comment": "Clean up deprecated APIs"
          },
          {
            "comment": "Change argument lists to props object"
          },
          {
            "comment": "Remove deprecated initialize"
          },
          {
            "comment": "Separate tests from source"
          },
          {
            "comment": "react to new clients packages from imodeljs-clients"
          },
          {
            "comment": "Upgrade to Rush 5.23.2"
          },
          {
            "comment": "Moved Property classes and interfaces to ui-abstract package."
          }
        ]
      }
    },
    {
      "version": "1.14.1",
      "tag": "@bentley/presentation-testing_v1.14.1",
      "date": "Wed, 22 Apr 2020 19:04:00 GMT",
      "comments": {}
    },
    {
      "version": "1.14.0",
      "tag": "@bentley/presentation-testing_v1.14.0",
      "date": "Tue, 31 Mar 2020 15:44:19 GMT",
      "comments": {}
    },
    {
      "version": "1.13.0",
      "tag": "@bentley/presentation-testing_v1.13.0",
      "date": "Wed, 04 Mar 2020 16:16:31 GMT",
      "comments": {}
    },
    {
      "version": "1.12.0",
      "tag": "@bentley/presentation-testing_v1.12.0",
      "date": "Wed, 12 Feb 2020 17:45:50 GMT",
      "comments": {
        "none": [
          {
            "comment": "Consolidated sign-in across packages for integration tests"
          }
        ]
      }
    },
    {
      "version": "1.11.0",
      "tag": "@bentley/presentation-testing_v1.11.0",
      "date": "Wed, 22 Jan 2020 19:24:12 GMT",
      "comments": {
        "none": [
          {
            "comment": "Upgrade to TypeScript 3.7.2."
          }
        ]
      }
    },
    {
      "version": "1.10.0",
      "tag": "@bentley/presentation-testing_v1.10.0",
      "date": "Tue, 07 Jan 2020 19:44:01 GMT",
      "comments": {}
    },
    {
      "version": "1.9.0",
      "tag": "@bentley/presentation-testing_v1.9.0",
      "date": "Tue, 10 Dec 2019 18:08:56 GMT",
      "comments": {
        "none": [
          {
            "comment": "Update sinon version."
          }
        ]
      }
    },
    {
      "version": "1.8.0",
      "tag": "@bentley/presentation-testing_v1.8.0",
      "date": "Fri, 22 Nov 2019 14:03:34 GMT",
      "comments": {}
    },
    {
      "version": "1.7.0",
      "tag": "@bentley/presentation-testing_v1.7.0",
      "date": "Fri, 01 Nov 2019 13:28:37 GMT",
      "comments": {
        "none": [
          {
            "comment": "Added a log in for authorization client in initialize"
          }
        ]
      }
    },
    {
      "version": "1.6.0",
      "tag": "@bentley/presentation-testing_v1.6.0",
      "date": "Wed, 09 Oct 2019 20:28:42 GMT",
      "comments": {}
    },
    {
      "version": "1.5.0",
      "tag": "@bentley/presentation-testing_v1.5.0",
      "date": "Mon, 30 Sep 2019 22:28:48 GMT",
      "comments": {
        "none": [
          {
            "comment": "Add module descriptions"
          },
          {
            "comment": "Upgrade to TypeScript 3.6.2"
          }
        ]
      }
    },
    {
      "version": "1.4.0",
      "tag": "@bentley/presentation-testing_v1.4.0",
      "date": "Tue, 10 Sep 2019 12:09:49 GMT",
      "comments": {}
    },
    {
      "version": "1.3.0",
      "tag": "@bentley/presentation-testing_v1.3.0",
      "date": "Tue, 13 Aug 2019 20:25:53 GMT",
      "comments": {}
    },
    {
      "version": "1.2.0",
      "tag": "@bentley/presentation-testing_v1.2.0",
      "date": "Wed, 24 Jul 2019 11:47:26 GMT",
      "comments": {}
    },
    {
      "version": "1.1.0",
      "tag": "@bentley/presentation-testing_v1.1.0",
      "date": "Mon, 01 Jul 2019 19:04:29 GMT",
      "comments": {
        "none": [
          {
            "comment": "Update to TypeScript 3.5"
          }
        ]
      }
    },
    {
      "version": "1.0.0",
      "tag": "@bentley/presentation-testing_v1.0.0",
      "date": "Mon, 03 Jun 2019 18:09:39 GMT",
      "comments": {
        "none": [
          {
            "comment": "Add release tags"
          }
        ]
      }
    },
    {
      "version": "0.191.0",
      "tag": "@bentley/presentation-testing_v0.191.0",
      "date": "Mon, 13 May 2019 15:52:05 GMT",
      "comments": {
        "none": [
          {
            "comment": "Import within package lint rule"
          },
          {
            "comment": "Fix tests initializer randomly failing with a file lock error"
          },
          {
            "comment": "Remove IModelApp subclasses"
          },
          {
            "comment": "Upgrade TypeDoc dependency to 0.14.2"
          }
        ]
      }
    },
    {
      "version": "0.190.0",
      "tag": "@bentley/presentation-testing_v0.190.0",
      "date": "Thu, 14 Mar 2019 14:26:49 GMT",
      "comments": {}
    },
    {
      "version": "0.189.0",
      "tag": "@bentley/presentation-testing_v0.189.0",
      "date": "Wed, 06 Mar 2019 15:41:22 GMT",
      "comments": {
        "none": [
          {
            "comment": "Use new buildIModelJsBuild script"
          },
          {
            "comment": "Added ContentBuilder, that allows testing how a given ruleset constructs content from an imodel."
          },
          {
            "comment": "Move property definitions to imodeljs-frontend so they could be used by tools to define properties for tool settings."
          },
          {
            "comment": "Upgrade to TypeScript 3.2.2"
          }
        ]
      }
    },
    {
      "version": "0.188.0",
      "tag": "@bentley/presentation-testing_v0.188.0",
      "date": "Wed, 16 Jan 2019 16:36:09 GMT",
      "comments": {}
    },
    {
      "version": "0.187.0",
      "tag": "@bentley/presentation-testing_v0.187.0",
      "date": "Tue, 15 Jan 2019 15:18:59 GMT",
      "comments": {}
    },
    {
      "version": "0.186.0",
      "tag": "@bentley/presentation-testing_v0.186.0",
      "date": "Mon, 14 Jan 2019 23:09:10 GMT",
      "comments": {}
    },
    {
      "version": "0.185.0",
      "tag": "@bentley/presentation-testing_v0.185.0",
      "date": "Fri, 11 Jan 2019 18:29:00 GMT",
      "comments": {}
    },
    {
      "version": "0.184.0",
      "tag": "@bentley/presentation-testing_v0.184.0",
      "date": "Thu, 10 Jan 2019 22:46:17 GMT",
      "comments": {
        "none": [
          {
            "comment": "Added initialization/termination helpers."
          }
        ]
      }
    }
  ]
}<|MERGE_RESOLUTION|>--- conflicted
+++ resolved
@@ -2,15 +2,12 @@
   "name": "@bentley/presentation-testing",
   "entries": [
     {
-<<<<<<< HEAD
-=======
       "version": "2.19.12",
       "tag": "@bentley/presentation-testing_v2.19.12",
       "date": "Wed, 15 Sep 2021 18:06:46 GMT",
       "comments": {}
     },
     {
->>>>>>> 2fc3f051
       "version": "2.19.11",
       "tag": "@bentley/presentation-testing_v2.19.11",
       "date": "Thu, 09 Sep 2021 21:04:58 GMT",
