--- conflicted
+++ resolved
@@ -21,16 +21,11 @@
   "module": "lib/esm/presentation-testing.js",
   "typings": "lib/cjs/presentation-testing",
   "scripts": {
-<<<<<<< HEAD
-    "compile": "npm run build",
-    "build": "npm run build:cjs && npm run build:esm",
+    "compile": "npm run -s build",
+    "build": "npm run -s build:cjs && npm run -s build:esm",
     "build:cjs": "tsc 1>&2 --outDir lib/cjs",
     "build:esm": "tsc 1>&2 --module ES2020 --outDir lib/esm",
-=======
-    "compile": "npm run -s build",
-    "build": "npm run -s extract && tsc 1>&2",
     "build:watch": "tsc -w",
->>>>>>> 200baec2
     "clean": "rimraf lib .rush/temp/package-deps*.json",
     "cover": "nyc npm -s test",
     "docs": "npm run -s docs:reference && npm run -s docs:changelog",
