--- conflicted
+++ resolved
@@ -1,11 +1,6 @@
 {
-<<<<<<< HEAD
   "name": "@itwin/presentation-testing",
-  "version": "3.0.0-dev.70",
-=======
-  "name": "@bentley/presentation-testing",
   "version": "3.0.0-dev.71",
->>>>>>> 688db697
   "description": "",
   "license": "MIT",
   "repository": {
