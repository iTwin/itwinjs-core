--- conflicted
+++ resolved
@@ -1,11 +1,6 @@
 {
-<<<<<<< HEAD
   "name": "@itwin/presentation-testing",
-  "version": "3.0.0-dev.66",
-=======
-  "name": "@bentley/presentation-testing",
   "version": "3.0.0-dev.69",
->>>>>>> db3ee558
   "description": "",
   "license": "MIT",
   "repository": {
