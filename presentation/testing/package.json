{
  "name": "@itwin/presentation-testing",
<<<<<<< HEAD
  "version": "3.0.0-dev.114",
=======
  "version": "3.0.0-dev.115",
>>>>>>> eea69924
  "description": "",
  "license": "MIT",
  "repository": {
    "type": "git",
    "url": "https://github.com/iTwin/itwinjs-core/tree/master/presentation/testing"
  },
  "keywords": [
    "Bentley",
    "Presentation",
    "iModelJS",
    "Testing"
  ],
  "author": {
    "name": "Bentley Systems, Inc.",
    "url": "http://www.bentley.com"
  },
  "main": "lib/cjs/presentation-testing.js",
  "module": "lib/esm/presentation-testing.js",
  "typings": "lib/cjs/presentation-testing",
  "scripts": {
    "build": "npm run -s build:cjs",
    "build:ci": "npm run -s build && npm run -s build:esm",
    "build:cjs": "tsc -p tsconfig.cjs.json",
    "build:esm": "tsc -p tsconfig.esm.json",
    "build:watch": "npm run -s build:cjs -- -w",
    "clean": "rimraf lib .rush/temp/package-deps*.json",
    "cover": "nyc npm -s test",
    "docs": "npm run -s docs:reference && npm run -s docs:changelog",
    "docs:changelog": "cpx ./CHANGELOG.md ../../generated-docs/presentation/presentation-testing",
    "docs:reference": "",
    "extract": "betools extract --fileExt=ts --extractFrom=./src/test --recursive --out=../../generated-docs/extract",
    "extract-api": "betools extract-api --entry=presentation-testing",
    "lint": "eslint -f visualstudio \"./src/**/*.ts\" 1>&2",
    "test": "mocha -r ignore-styles -r jsdom-global/register --config ../.mocharc.json \"./lib/cjs/test/**/*.test.js\""
  },
  "devDependencies": {
    "cpx": "^1.5.0",
    "ignore-styles": "^5.0.1"
  },
  "dependencies": {
    "@itwin/core-bentley": "workspace:*",
    "@itwin/build-tools": "workspace:*",
    "@itwin/eslint-plugin": "workspace:*",
    "@itwin/core-backend": "workspace:*",
    "@itwin/core-common": "workspace:*",
    "@itwin/core-frontend": "workspace:*",
    "@bentley/itwin-client": "workspace:*",
    "@itwin/presentation-backend": "workspace:*",
    "@itwin/presentation-common": "workspace:*",
    "@itwin/presentation-components": "workspace:*",
    "@itwin/presentation-frontend": "workspace:*",
    "@itwin/appui-abstract": "workspace:*",
    "@itwin/components-react": "workspace:*",
    "@types/chai": "^4.1.4",
    "@types/chai-as-promised": "^7",
    "@types/chai-jest-snapshot": "^1.3.0",
    "@types/faker": "^4.1.0",
    "@types/jsdom": "^12.2.0",
    "@types/mocha": "^8.2.2",
    "@types/rimraf": "^2.0.2",
    "@types/sinon": "^9.0.0",
    "@types/sinon-chai": "^3.2.0",
    "chai": "^4.1.2",
    "chai-as-promised": "^7",
    "chai-jest-snapshot": "^2.0.0",
    "cross-env": "^5.1.4",
    "eslint": "^7.11.0",
    "faker": "^4.1.0",
    "ignore-styles": "^5.0.1",
    "jsdom-global": "3.0.2",
    "make-dir": "^1.3.0",
    "mocha": "^8.3.2",
    "nyc": "^15.1.0",
    "rimraf": "^3.0.2",
    "sinon": "^9.0.2",
    "sinon-chai": "^3.2.0",
    "typemoq": "^2.1.0",
    "typescript": "~4.4.0"
  },
  "nyc": {
    "extends": "./node_modules/@itwin/build-tools/.nycrc",
    "check-coverage": true,
    "statements": 100,
    "functions": 100,
    "branches": 100,
    "lines": 100
  },
  "eslintConfig": {
    "plugins": [
      "@itwin"
    ],
    "extends": "plugin:@itwin/itwinjs-recommended"
  }
}<|MERGE_RESOLUTION|>--- conflicted
+++ resolved
@@ -1,10 +1,6 @@
 {
   "name": "@itwin/presentation-testing",
-<<<<<<< HEAD
-  "version": "3.0.0-dev.114",
-=======
   "version": "3.0.0-dev.115",
->>>>>>> eea69924
   "description": "",
   "license": "MIT",
   "repository": {
