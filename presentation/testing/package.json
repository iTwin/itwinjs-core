{
  "name": "@bentley/presentation-testing",
<<<<<<< HEAD
  "version": "2.9.0-dev.8",
=======
  "version": "2.9.0-dev.16",
>>>>>>> 2f380c48
  "description": "",
  "license": "MIT",
  "repository": {
    "type": "git",
    "url": "https://github.com/imodeljs/imodeljs/tree/master/presentation/testing"
  },
  "keywords": [
    "Bentley",
    "Presentation",
    "iModelJS",
    "Testing"
  ],
  "author": {
    "name": "Bentley Systems, Inc.",
    "url": "http://www.bentley.com"
  },
  "main": "lib/presentation-testing.js",
  "typings": "lib/presentation-testing",
  "scripts": {
    "compile": "npm run build",
    "build": "npm run extract && tsc 1>&2",
    "build:watch": "tsc -w",
    "clean": "rimraf lib .rush/temp/package-deps*.json",
    "cover": "nyc npm test",
    "docs": "npm run docs:reference && npm run docs:changelog",
    "docs:changelog": "cpx ./CHANGELOG.md ../../generated-docs/presentation/presentation-testing",
    "docs:reference": "betools docs --includes=../../generated-docs/extract --json=../../generated-docs/presentation/presentation-testing/json/file.json --tsIndexFile=presentation-testing.ts --onlyJson",
    "extract": "betools extract --fileExt=ts --extractFrom=./src/test --recursive --out=../../generated-docs/extract",
    "extract-api": "betools extract-api --entry=presentation-testing",
    "lint": "eslint -f visualstudio --max-warnings 0 ./src/**/*.ts 1>&2",
    "test": "mocha -r ignore-styles -r jsdom-global/register --opts ../mocha.opts \"./lib/test/**/*.test.js\""
  },
  "devDependencies": {
    "cpx": "^1.5.0",
    "ignore-styles": "^5.0.1"
  },
  "dependencies": {
<<<<<<< HEAD
    "@bentley/bentleyjs-core": "2.9.0-dev.8",
    "@bentley/build-tools": "2.9.0-dev.8",
    "@bentley/eslint-plugin": "2.9.0-dev.8",
    "@bentley/imodeljs-backend": "2.9.0-dev.8",
    "@bentley/imodeljs-common": "2.9.0-dev.8",
    "@bentley/imodeljs-frontend": "2.9.0-dev.8",
    "@bentley/itwin-client": "2.9.0-dev.8",
    "@bentley/backend-itwin-client": "2.9.0-dev.8",
    "@bentley/presentation-backend": "2.9.0-dev.8",
    "@bentley/presentation-common": "2.9.0-dev.8",
    "@bentley/presentation-components": "2.9.0-dev.8",
    "@bentley/presentation-frontend": "2.9.0-dev.8",
    "@bentley/ui-components": "2.9.0-dev.8",
    "@bentley/ui-abstract": "2.9.0-dev.8",
=======
    "@bentley/backend-itwin-client": "2.9.0-dev.16",
    "@bentley/bentleyjs-core": "2.9.0-dev.16",
    "@bentley/build-tools": "2.9.0-dev.16",
    "@bentley/eslint-plugin": "2.9.0-dev.16",
    "@bentley/imodeljs-backend": "2.9.0-dev.16",
    "@bentley/imodeljs-common": "2.9.0-dev.16",
    "@bentley/imodeljs-frontend": "2.9.0-dev.16",
    "@bentley/itwin-client": "2.9.0-dev.16",
    "@bentley/presentation-backend": "2.9.0-dev.16",
    "@bentley/presentation-common": "2.9.0-dev.16",
    "@bentley/presentation-components": "2.9.0-dev.16",
    "@bentley/presentation-frontend": "2.9.0-dev.16",
    "@bentley/ui-abstract": "2.9.0-dev.16",
    "@bentley/ui-components": "2.9.0-dev.16",
>>>>>>> 2f380c48
    "@types/chai": "^4.1.4",
    "@types/chai-as-promised": "^7",
    "@types/chai-jest-snapshot": "^1.3.0",
    "@types/jsdom": "^12.2.0",
    "@types/mocha": "^5.2.5",
    "@types/rimraf": "^2.0.2",
    "@types/sinon": "^9.0.0",
    "chai": "^4.1.2",
    "chai-as-promised": "^7",
    "chai-jest-snapshot": "^2.0.0",
    "cross-env": "^5.1.4",
    "eslint": "^6.8.0",
    "ignore-styles": "^5.0.1",
    "jsdom-global": "3.0.2",
    "make-dir": "^1.3.0",
    "mocha": "^5.2.0",
    "nyc": "^14.0.0",
    "rimraf": "^3.0.2",
    "sinon": "^9.0.2",
    "typemoq": "^2.1.0",
    "typescript": "~3.7.4"
  },
  "nyc": {
    "extends": "./node_modules/@bentley/build-tools/.nycrc",
    "check-coverage": true,
    "statements": 100,
    "functions": 100,
    "branches": 100,
    "lines": 100
  },
  "eslintConfig": {
    "plugins": [
      "@bentley"
    ],
    "extends": "plugin:@bentley/imodeljs-recommended"
  }
}<|MERGE_RESOLUTION|>--- conflicted
+++ resolved
@@ -1,10 +1,6 @@
 {
   "name": "@bentley/presentation-testing",
-<<<<<<< HEAD
-  "version": "2.9.0-dev.8",
-=======
   "version": "2.9.0-dev.16",
->>>>>>> 2f380c48
   "description": "",
   "license": "MIT",
   "repository": {
@@ -42,22 +38,6 @@
     "ignore-styles": "^5.0.1"
   },
   "dependencies": {
-<<<<<<< HEAD
-    "@bentley/bentleyjs-core": "2.9.0-dev.8",
-    "@bentley/build-tools": "2.9.0-dev.8",
-    "@bentley/eslint-plugin": "2.9.0-dev.8",
-    "@bentley/imodeljs-backend": "2.9.0-dev.8",
-    "@bentley/imodeljs-common": "2.9.0-dev.8",
-    "@bentley/imodeljs-frontend": "2.9.0-dev.8",
-    "@bentley/itwin-client": "2.9.0-dev.8",
-    "@bentley/backend-itwin-client": "2.9.0-dev.8",
-    "@bentley/presentation-backend": "2.9.0-dev.8",
-    "@bentley/presentation-common": "2.9.0-dev.8",
-    "@bentley/presentation-components": "2.9.0-dev.8",
-    "@bentley/presentation-frontend": "2.9.0-dev.8",
-    "@bentley/ui-components": "2.9.0-dev.8",
-    "@bentley/ui-abstract": "2.9.0-dev.8",
-=======
     "@bentley/backend-itwin-client": "2.9.0-dev.16",
     "@bentley/bentleyjs-core": "2.9.0-dev.16",
     "@bentley/build-tools": "2.9.0-dev.16",
@@ -72,7 +52,6 @@
     "@bentley/presentation-frontend": "2.9.0-dev.16",
     "@bentley/ui-abstract": "2.9.0-dev.16",
     "@bentley/ui-components": "2.9.0-dev.16",
->>>>>>> 2f380c48
     "@types/chai": "^4.1.4",
     "@types/chai-as-promised": "^7",
     "@types/chai-jest-snapshot": "^1.3.0",
