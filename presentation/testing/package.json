--- conflicted
+++ resolved
@@ -65,12 +65,8 @@
     "chai-as-promised": "^7",
     "chai-jest-snapshot": "^2.0.0",
     "cross-env": "^5.1.4",
-<<<<<<< HEAD
     "eslint": "^7.11.0",
-=======
-    "eslint": "^6.8.0",
     "faker": "^4.1.0",
->>>>>>> ea765da4
     "ignore-styles": "^5.0.1",
     "jsdom-global": "3.0.2",
     "make-dir": "^1.3.0",
