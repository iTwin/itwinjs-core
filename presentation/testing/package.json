{
  "name": "@bentley/presentation-testing",
<<<<<<< HEAD
  "version": "2.0.0-dev.76",
=======
  "version": "2.0.0-dev.77",
>>>>>>> 73f0523d
  "description": "",
  "license": "MIT",
  "repository": {
    "type": "git",
    "url": "https://github.com/imodeljs/imodeljs/tree/master/presentation/testing"
  },
  "keywords": [
    "Bentley",
    "Presentation",
    "iModelJS",
    "Testing"
  ],
  "author": {
    "name": "Bentley Systems, Inc.",
    "url": "http://www.bentley.com"
  },
  "main": "lib/presentation-testing.js",
  "typings": "lib/presentation-testing",
  "scripts": {
    "build": "npm run extract && tsc 1>&2",
    "build:watch": "tsc -w",
    "clean": "rimraf lib .rush",
    "cover": "nyc npm test",
    "docs": "npm run docs:reference && npm run docs:changelog",
    "docs:changelog": "cpx ./CHANGELOG.md ../../generated-docs/presentation/presentation-testing",
    "docs:reference": "betools docs --includes=../../generated-docs/extract --json=../../generated-docs/presentation/presentation-testing/json/file.json --tsIndexFile=presentation-testing.ts --onlyJson",
    "extract": "betools extract --fileExt=ts --extractFrom=./src/test --recursive --out=../../generated-docs/extract",
    "extract-api": "betools extract-api --entry=presentation-testing",
    "lint": "npm run tslint && npm run eslint",
    "eslint": "eslint src --ext .ts,.js",
    "tslint": "tslint --project . 1>&2",
    "test": "mocha -r ignore-styles -r jsdom-global/register --opts ../mocha.opts \"./lib/test/**/*.test.js\""
  },
  "devDependencies": {
    "ignore-styles": "^5.0.1",
    "cpx": "^1.5.0"
  },
  "dependencies": {
<<<<<<< HEAD
    "@bentley/bentleyjs-core": "2.0.0-dev.76",
    "@bentley/build-tools": "2.0.0-dev.76",
    "@bentley/imodeljs-backend": "2.0.0-dev.76",
    "@bentley/imodeljs-common": "2.0.0-dev.76",
    "@bentley/imodeljs-frontend": "2.0.0-dev.76",
    "@bentley/itwin-client": "2.0.0-dev.76",
    "@bentley/backend-itwin-client": "2.0.0-dev.76",
    "@bentley/presentation-backend": "2.0.0-dev.76",
    "@bentley/presentation-common": "2.0.0-dev.76",
    "@bentley/presentation-components": "2.0.0-dev.76",
    "@bentley/presentation-frontend": "2.0.0-dev.76",
    "@bentley/ui-components": "2.0.0-dev.76",
    "@bentley/ui-abstract": "2.0.0-dev.76",
=======
    "@bentley/bentleyjs-core": "2.0.0-dev.77",
    "@bentley/build-tools": "2.0.0-dev.77",
    "@bentley/imodeljs-backend": "2.0.0-dev.77",
    "@bentley/imodeljs-common": "2.0.0-dev.77",
    "@bentley/imodeljs-frontend": "2.0.0-dev.77",
    "@bentley/itwin-client": "2.0.0-dev.77",
    "@bentley/backend-itwin-client": "2.0.0-dev.77",
    "@bentley/presentation-backend": "2.0.0-dev.77",
    "@bentley/presentation-common": "2.0.0-dev.77",
    "@bentley/presentation-components": "2.0.0-dev.77",
    "@bentley/presentation-frontend": "2.0.0-dev.77",
    "@bentley/ui-components": "2.0.0-dev.77",
    "@bentley/ui-abstract": "2.0.0-dev.77",
>>>>>>> 73f0523d
    "@types/chai": "^4.1.4",
    "@types/chai-as-promised": "^7",
    "@types/chai-jest-snapshot": "^1.3.0",
    "@types/jsdom": "^12.2.0",
    "@types/mocha": "^5.2.5",
    "@types/rimraf": "^2.0.2",
    "@types/sinon": "^9.0.0",
    "@typescript-eslint/parser": "2.22.0",
    "chai": "^4.1.2",
    "chai-as-promised": "^7",
    "chai-jest-snapshot": "^2.0.0",
    "cross-env": "^5.1.4",
    "eslint": "^6.7.2",
    "eslint-plugin-react-hooks": "^3.0.0",
    "ignore-styles": "^5.0.1",
    "jsdom-global": "3.0.2",
    "make-dir": "^1.3.0",
    "mocha": "^5.2.0",
    "nyc": "^14.0.0",
    "rimraf": "^3.0.2",
    "sinon": "^9.0.2",
    "tslint": "^5.11.0",
    "tslint-etc": "^1.5.2",
    "typemoq": "^2.1.0",
    "typescript": "~3.7.4"
  },
  "nyc": {
    "extends": "./node_modules/@bentley/build-tools/.nycrc",
    "check-coverage": true,
    "statements": 100,
    "functions": 100,
    "branches": 100,
    "lines": 100
  }
}<|MERGE_RESOLUTION|>--- conflicted
+++ resolved
@@ -1,10 +1,6 @@
 {
   "name": "@bentley/presentation-testing",
-<<<<<<< HEAD
-  "version": "2.0.0-dev.76",
-=======
   "version": "2.0.0-dev.77",
->>>>>>> 73f0523d
   "description": "",
   "license": "MIT",
   "repository": {
@@ -43,21 +39,6 @@
     "cpx": "^1.5.0"
   },
   "dependencies": {
-<<<<<<< HEAD
-    "@bentley/bentleyjs-core": "2.0.0-dev.76",
-    "@bentley/build-tools": "2.0.0-dev.76",
-    "@bentley/imodeljs-backend": "2.0.0-dev.76",
-    "@bentley/imodeljs-common": "2.0.0-dev.76",
-    "@bentley/imodeljs-frontend": "2.0.0-dev.76",
-    "@bentley/itwin-client": "2.0.0-dev.76",
-    "@bentley/backend-itwin-client": "2.0.0-dev.76",
-    "@bentley/presentation-backend": "2.0.0-dev.76",
-    "@bentley/presentation-common": "2.0.0-dev.76",
-    "@bentley/presentation-components": "2.0.0-dev.76",
-    "@bentley/presentation-frontend": "2.0.0-dev.76",
-    "@bentley/ui-components": "2.0.0-dev.76",
-    "@bentley/ui-abstract": "2.0.0-dev.76",
-=======
     "@bentley/bentleyjs-core": "2.0.0-dev.77",
     "@bentley/build-tools": "2.0.0-dev.77",
     "@bentley/imodeljs-backend": "2.0.0-dev.77",
@@ -71,7 +52,6 @@
     "@bentley/presentation-frontend": "2.0.0-dev.77",
     "@bentley/ui-components": "2.0.0-dev.77",
     "@bentley/ui-abstract": "2.0.0-dev.77",
->>>>>>> 73f0523d
     "@types/chai": "^4.1.4",
     "@types/chai-as-promised": "^7",
     "@types/chai-jest-snapshot": "^1.3.0",
