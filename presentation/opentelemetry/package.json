--- conflicted
+++ resolved
@@ -1,10 +1,6 @@
 {
   "name": "@itwin/presentation-opentelemetry",
-<<<<<<< HEAD
-  "version": "3.4.0-dev.43",
-=======
   "version": "3.4.0-dev.49",
->>>>>>> 34654961
   "description": "Package for making interop between OpenTelemetry and iTwin.js Presentation types easier.",
   "license": "MIT",
   "engines": {
