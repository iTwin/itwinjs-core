--- conflicted
+++ resolved
@@ -57,11 +57,7 @@
     "@opentelemetry/semantic-conventions": "^1.5.0",
     "@types/chai": "4.3.1",
     "@types/mocha": "^8.2.2",
-<<<<<<< HEAD
     "@types/node": "18.7.7",
-=======
-    "@types/node": "16.11.59",
->>>>>>> 844c850c
     "cpx2": "^3.0.0",
     "eslint": "^7.11.0",
     "mocha": "^10.0.0",
