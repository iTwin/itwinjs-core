/*---------------------------------------------------------------------------------------------
* Copyright (c) Bentley Systems, Incorporated. All rights reserved.
* See LICENSE.md in the project root for license terms and full copyright notice.
*--------------------------------------------------------------------------------------------*/

/** @packageDocumentation
 * @module RealityData
 */

import { URL } from "url";
<<<<<<< HEAD
import { Guid } from "@itwin/core-bentley";
import { AuthorizedClientRequestContext, getArrayBuffer, getJson, RequestQueryOptions } from "@bentley/itwin-client";
=======
import { AccessToken, Guid } from "@bentley/bentleyjs-core";
import { getArrayBuffer, getJson, RequestQueryOptions } from "@bentley/itwin-client";
>>>>>>> 405c9a93
import { ECJsonTypeMap, WsgInstance } from "./wsg/ECJsonTypeMap";
import { WsgClient } from "./wsg/WsgClient";

/** Currenlty supported  ProjectWise ContextShare reality data types
 * @internal
 */
export enum RealityDataType {
  REALITYMESH3DTILES = "RealityMesh3DTiles", // Web Ready Scalable Mesh
  OPC = "OPC", // Orbit Point Cloud
  TERRAIN3DTILE = "Terrain3DTiles", // Terrain3DTiles
  OMR = "OMR", // Mapping Resource,
  CESIUM_3DTILE = "Cesium3DTiles" // Cesium 3dTiles
}

/** RealityData
 * This class implements a Reality Data stored in ProjectWise Context Share (Reality Data Service)
 * Data is accessed directly through methods of the reality data instance.
 * Access to the data required a properly entitled token though the access to the blob is controlled through
 * an Azure blob URL, the token may be required to obtain this Azure blob URL or refresh it.
 * The Azure blob URL is considered valid for an hour and is refreshed after 50 minutes.
 * In addition to the reality data properties, and Azure blob URL and internal states, a reality data also contains
 * the identification of the iTwin project to identify the context(used for access permissions resolution) and
 * may contain a RealityDataClient to obtain the WSG client specialization to communicate with ProjectWise Context Share (to obtain the Azure blob URL).
 * @internal
 */
@ECJsonTypeMap.classToJson("wsg", "S3MX.RealityData", { schemaPropertyName: "schemaName", classPropertyName: "className" })
export class RealityData extends WsgInstance {
  @ECJsonTypeMap.propertyToJson("wsg", "properties.Id")
  public id?: string;

  @ECJsonTypeMap.propertyToJson("wsg", "properties.OrganizationId")
  public organizationId?: string;

  @ECJsonTypeMap.propertyToJson("wsg", "properties.UltimateId")
  public ultimateId?: string;

  @ECJsonTypeMap.propertyToJson("wsg", "properties.UltimateSite")
  public ultimateSite?: string;

  /** This is typically the iModelId */
  @ECJsonTypeMap.propertyToJson("wsg", "properties.ContainerName")
  public containerName?: string;

  @ECJsonTypeMap.propertyToJson("wsg", "properties.DataLocationGuid")
  public dataLocationGuid?: string;

  @ECJsonTypeMap.propertyToJson("wsg", "properties.Name")
  public name?: string;

  @ECJsonTypeMap.propertyToJson("wsg", "properties.Dataset")
  public dataSet?: string;

  @ECJsonTypeMap.propertyToJson("wsg", "properties.Group")
  public group?: string;

  @ECJsonTypeMap.propertyToJson("wsg", "properties.Description")
  public description?: string;

  @ECJsonTypeMap.propertyToJson("wsg", "properties.RootDocument")
  public rootDocument?: string;

  @ECJsonTypeMap.propertyToJson("wsg", "properties.Size")
  public size?: string;

  @ECJsonTypeMap.propertyToJson("wsg", "properties.SizeUpToDate")
  public sizeUpToDate?: boolean;

  @ECJsonTypeMap.propertyToJson("wsg", "properties.Classification")
  public classification?: string;

  @ECJsonTypeMap.propertyToJson("wsg", "properties.Streamed")
  public streamed?: boolean;

  @ECJsonTypeMap.propertyToJson("wsg", "properties.Type")
  public type?: string;

  @ECJsonTypeMap.propertyToJson("wsg", "properties.ReferenceElevation")
  public referenceElevation?: number;

  @ECJsonTypeMap.propertyToJson("wsg", "properties.Footprint")
  public footprint?: string;

  @ECJsonTypeMap.propertyToJson("wsg", "properties.ApproximateFootprint")
  public approximateFootprint?: boolean;

  @ECJsonTypeMap.propertyToJson("wsg", "properties.ThumbnailDocument")
  public thumbnailDocument?: string;

  @ECJsonTypeMap.propertyToJson("wsg", "properties.MetadataUrl")
  public metadataUrl?: string;

  @ECJsonTypeMap.propertyToJson("wsg", "properties.Copyright")
  public copyright?: string;

  @ECJsonTypeMap.propertyToJson("wsg", "properties.TermsOfUse")
  public termsOfUse?: string;

  @ECJsonTypeMap.propertyToJson("wsg", "properties.AccuracyInMeters")
  public accuracyInMeters?: string;

  @ECJsonTypeMap.propertyToJson("wsg", "properties.ResolutionInMeters")
  public resolutionInMeters?: string;

  @ECJsonTypeMap.propertyToJson("wsg", "properties.DataAcquisitionDate")
  public dataAcquisitionDate?: string;

  @ECJsonTypeMap.propertyToJson("wsg", "properties.DataAcquisitionStartDate")
  public dataAcquisitionStartDate?: string;

  @ECJsonTypeMap.propertyToJson("wsg", "properties.DataAcquisitionEndDate")
  public dataAcquisitionEndDate?: string;

  @ECJsonTypeMap.propertyToJson("wsg", "properties.DataAcquirer")
  public dataAcquirer?: string;

  @ECJsonTypeMap.propertyToJson("wsg", "properties.Visibility")
  public visibility?: string;

  @ECJsonTypeMap.propertyToJson("wsg", "properties.Listable")
  public listable?: boolean;

  @ECJsonTypeMap.propertyToJson("wsg", "properties.ModifiedTimestamp")
  public modifiedTimestamp?: string;

  @ECJsonTypeMap.propertyToJson("wsg", "properties.LastAccessedTimestamp")
  public lastAccessedTimestamp?: string;

  @ECJsonTypeMap.propertyToJson("wsg", "properties.CreatedTimestamp")
  public createdTimestamp?: string;

  @ECJsonTypeMap.propertyToJson("wsg", "properties.OwnedBy")
  public ownedBy?: string;

  @ECJsonTypeMap.propertyToJson("wsg", "properties.OwnerId")
  public ownerId?: string;

  @ECJsonTypeMap.propertyToJson("wsg", "properties.CreatorId")
  public creatorId?: string;

  @ECJsonTypeMap.propertyToJson("wsg", "properties.Version")
  public version?: string;

  // Delegate permission is read-only and irrelevant for use so it is omitted.

  @ECJsonTypeMap.propertyToJson("wsg", "properties.Hidden")
  public hidden?: boolean;

  // Cache parameters for reality data access. Contains the blob url, the timestamp to refresh (every 50 minutes) the url and the root document path.
  private _blobUrl: any;
  private _blobTimeStamp?: Date;
  private _blobRooDocumentPath: undefined | string; // Path relative to blob root of root document. It is slash terminated if not empty

  // Link to client to fetch the blob url
  public client: undefined | RealityDataClient;

  // project id used when using the client. If defined must contain the GUID of the iTwin
  // project or "Server" to indicate access is performed out of context (for accessing PUBLIC or ENTERPRISE data).
  // If undefined when accessing reality data tiles then it will automatically be set to "Server"
  public projectId: undefined | string;

  /**
   * Gets string url to fetch blob data from. Access is read-only.
   * @param accessToken The client request context.
   * @param name name or path of tile
   * @param nameRelativeToRootDocumentPath (optional default is false) Indicates if the given name is relative to the root document path.
   * @returns string url for blob data
   */
  public async getBlobStringUrl(accessToken: AccessToken, name: string, nameRelativeToRootDocumentPath: boolean = false): Promise<string> {
    const url = await this.getBlobUrl(accessToken);

    let host: string = "";
    if (nameRelativeToRootDocumentPath && this._blobRooDocumentPath && this._blobRooDocumentPath !== "")
      host = `${url.origin + url.pathname}/${this._blobRooDocumentPath}`; // _blobRootDocumentPath is always '/' terminated if not empty
    else
      host = `${url.origin + url.pathname}/`;

    const query = url.search;

    return `${host}${name}${query}`;
  }

  /**
   * Gets a tile access url URL object
   * @param accessToken The client request context.
   * @param writeAccess Optional boolean indicating if write access is requested. Default is false for read-only access.
   * @returns app URL object for blob url
   */
  public async getBlobUrl(accessToken: AccessToken, writeAccess: boolean = false): Promise<URL> {
    // Normally the client is set when the reality data is extracted for the client but it could be undefined
    // if the reality data instance is created manually.
    if (!this.client)
      this.client = new RealityDataClient();

    if (!this.projectId)
      this.projectId = "Server";

    if (!this.id)
      throw new Error("id not set");

    const blobUrlRequiresRefresh = !this._blobTimeStamp || (Date.now() - this._blobTimeStamp.getTime()) > 3000000; // 3 million milliseconds or 50 minutes
    if (undefined === this._blobUrl || blobUrlRequiresRefresh) {
      const fileAccess: FileAccessKey[] = await this.client.getFileAccessKey(accessToken, this.projectId, this.id, writeAccess);
      if (fileAccess.length !== 1)
        throw new Error(`Could not obtain blob file access key for reality data: ${this.id}`);
      const urlString = fileAccess[0].url!;
      this._blobUrl = (typeof window !== "undefined") ? new window.URL(urlString) : new URL(urlString);
      this._blobTimeStamp = new Date(Date.now());
      if (!this._blobRooDocumentPath && this.rootDocument) {
        const urlParts = this.rootDocument.split("/");
        urlParts.pop();
        if (urlParts.length === 0)
          this._blobRooDocumentPath = "";
        else
          this._blobRooDocumentPath = `${urlParts.join("/")}/`;
      }
    }

    return this._blobUrl;
  }

  /**
   * Gets a tileset's app data json
   * @param accessToken The client request context.
   * @param name name or path of tile
   * @param nameRelativeToRootDocumentPath (optional default is false) Indicates if the given name is relative to the root document path.
   * @returns app data json object
   */
  public async getTileJson(accessToken: AccessToken, name: string, nameRelativeToRootDocumentPath: boolean = false): Promise<any> {
    const stringUrl = await this.getBlobStringUrl(accessToken, name, nameRelativeToRootDocumentPath);

    const data = await getJson(stringUrl);
    return data;
  }

  /**
   * Gets tile content
   * @param accessToken The client request context.
   * @param name name or path of tile
   * @param nameRelativeToRootDocumentPath (optional default is false) Indicates if the given name is relative to the root document path.
   * @returns array buffer of tile content
   */
  public async getTileContent(accessToken: AccessToken, name: string, nameRelativeToRootDocumentPath: boolean = false): Promise<any> {
    const stringUrl = await this.getBlobStringUrl(accessToken, name, nameRelativeToRootDocumentPath);

    const data = await getArrayBuffer(stringUrl);
    return data;
  }

  /**
   * Gets a reality data root document json
   * @param accessToken The client request context.
   * @returns tile data json
   */
  public async getRootDocumentJson(accessToken: AccessToken): Promise<any> {
    if (!this.rootDocument)
      throw new Error(`Root document not defined for reality data: ${this.id}`);

    const root = this.rootDocument;
    const rootJson = await this.getTileJson(accessToken, root, false);
    return rootJson;
  }

}

/** File Access Key
 * This class is used by the RealityDataServicesClient to extract an Azure blob URL
 * @internal
 */
@ECJsonTypeMap.classToJson("wsg", "FileAccess.FileAccessKey", { schemaPropertyName: "schemaName", classPropertyName: "className" })
export class FileAccessKey extends WsgInstance {
  @ECJsonTypeMap.propertyToJson("wsg", "properties.Url")
  public url?: string;

  @ECJsonTypeMap.propertyToJson("wsg", "properties.Type")
  public type?: string;

  @ECJsonTypeMap.propertyToJson("wsg", "properties.Permissions")
  public permissions?: string;

  @ECJsonTypeMap.propertyToJson("wsg", "properties.RequiresConfirmation")
  public requiresConfirmation?: string;
}

/** RealityDataRelationship
 * This class is used to represent relationships with a Reality Data and iTwin Context (Project or Asset)
 * @internal
 */
@ECJsonTypeMap.classToJson("wsg", "S3MX.RealityDataRelationship", { schemaPropertyName: "schemaName", classPropertyName: "className" })
export class RealityDataRelationship extends WsgInstance {
  //  @ECJsonTypeMap.propertyToJson("wsg", "instanceId")
  //  public id?: string;

  @ECJsonTypeMap.propertyToJson("wsg", "properties.RealityDataId")
  public realityDataId?: string;

  @ECJsonTypeMap.propertyToJson("wsg", "properties.RelationType")
  public relationType?: string;

  @ECJsonTypeMap.propertyToJson("wsg", "properties.RelatedId")
  public relatedId?: string;

  @ECJsonTypeMap.propertyToJson("wsg", "properties.ModifiedTimestamp")
  public modifiedTimestamp?: string;

  @ECJsonTypeMap.propertyToJson("wsg", "properties.CreatedTimestamp")
  public createdTimestamp?: string;
}

/** Query options for RealityDataServiceRequest
 * @Internal
 */
export interface RealityDataRequestQueryOptions extends RequestQueryOptions {
  /** Set to limit result to a single project  */
  project?: string;

  /** Set a polygon string to query for overlap */
  polygon?: string;

  /** Set an action for the Query. Either ALL, USE or ASSIGN */
  action?: string;
}

/** DataLocation
 * This class is used to represent a data location
 * @internal
 */
@ECJsonTypeMap.classToJson("wsg", "S3MX.DataLocation", { schemaPropertyName: "schemaName", classPropertyName: "className" })
export class DataLocation extends WsgInstance {

  @ECJsonTypeMap.propertyToJson("wsg", "instanceId")
  public id?: string;

  @ECJsonTypeMap.propertyToJson("wsg", "properties.Provider")
  public provider?: string;

  @ECJsonTypeMap.propertyToJson("wsg", "properties.Location")
  public location?: string;
}

/**
 * Client wrapper to Reality Data Service.
 * An instance of this class is used to extract reality data from the ProjectWise Context Share (Reality Data Service)
 * Most important methods enable to obtain a specific reality data, fetch all reality data associated to a project and
 * all reality data of a project within a provided spatial extent.
 * This class also implements extraction of the Azure blob address.
 * @internal
 */
export class RealityDataClient extends WsgClient {

  /**
   * Creates an instance of RealityDataServicesClient.
   */
  public constructor() {
    super("v1");
    this.baseUrl = "https://api.bentley.com/contextshare";
  }

  /**
   * This method returns the URL to obtain the Reality Data details from PW Context Share.
   * Technically it should never be required as the RealityData object returned should have all the information to obtain the
   * data.
   * @param accessToken The client request context.
   * @param projectId id of associated iTwin project
   * @param tilesId realityDataInstance id, called tilesId when returned from tile generator job
   * @returns string containing the URL to reality data for indicated tile.
   */
  public async getRealityDataUrl(projectId: string | undefined, tilesId: string): Promise<string> {
    const serverUrl: string = await this.getUrl();

    if (!projectId || projectId === "")
      projectId = "Server";
    return `${serverUrl}/Repositories/S3MXECPlugin--${projectId}/S3MX/RealityData/${tilesId}`;
  }

  /**
   * Gets reality data with all of its properties
   * @param accessToken The client request context.
   * @param projectId id of associated iTwin project
   * @param tilesId realityDataInstance id, called tilesId when returned from tile generator job
   * @returns The requested reality data.
   */
  public async getRealityData(accessToken: AccessToken, projectId: string | undefined, tilesId: string): Promise<RealityData> {
    if (!projectId || projectId === "")
      projectId = "Server";

    const realityDatas: RealityData[] = await this.getInstances<RealityData>(accessToken, RealityData, `/Repositories/S3MXECPlugin--${projectId}/S3MX/RealityData/${tilesId}`);

    if (realityDatas.length !== 1)
      throw new Error(`Could not fetch reality data: ${tilesId}`);

    realityDatas[0].client = this;
    realityDatas[0].projectId = projectId;
    return realityDatas[0];
  }

  /** Return the filter string used to query all supported Reality Data types or only the input type if defined
  * @param type  reality data type to query or all supported type if undefined
  * @returns the filter string to use
  * @internal
  */
  private getRealityDataTypesFilter(type?: string): string {
    let filter: string = "";
    if (!type) {
      // ref: https://www.petermorlion.com/iterating-a-typescript-enum/
      function enumKeys<O extends object, K extends keyof O = keyof O>(obj: O): K[] {
        return Object.keys(obj).filter((k) => Number.isNaN(+k)) as K[];
      }
      // If type not specified, add all supported known types
      let isFirst = true;
      for (const rdType of enumKeys(RealityDataType)) {
        if (isFirst)
          isFirst = false;
        else
          filter += `+or+`;
        filter += `Type+eq+'${RealityDataType[rdType]}'`;
      }
    } else {
      filter = `Type+eq+'${type}'`;
    }
    return filter;
  }

  /**
   * Gets all reality data associated to the project. Consider using getRealityDataInProjectOverlapping() if spatial extent is known.
   * @param accessToken The client request context.
   * @param projectId id of associated iTwin project
   * @param type  reality data type to query or all supported type if undefined
   * @returns an array of RealityData that are associated to the project.
   */
  public async getRealityDataInProject(accessToken: AccessToken, projectId: string, type?: string): Promise<RealityData[]> {
    const newQueryOptions = { project: projectId } as RequestQueryOptions;
    newQueryOptions.$filter = this.getRealityDataTypesFilter(type);

    const realityDatas: RealityData[] = await this.getRealityDatas(accessToken, projectId, newQueryOptions);
    return realityDatas;
  }

  /**
   * Gets all reality data that has a footprint defined that overlaps the given area and that are associated with the project. Reality Data returned must be accessible by user
   * as public, enterprise data, private or accessible through context RBAC rights attributed to user.
   * @param accessToken The client request context.
   * @param projectId id of associated iTwin project
   * @param minLongDeg The minimum longitude in degrees of a 2d range to search.
   * @param maxLongDeg The maximum longitude in degrees of a 2d range to search.
   * @param minLatDeg The minimum latitude in degrees of a 2d range to search.
   * @param maxLatDeg The maximum longitude in degrees of a 2d range to search.
   * @returns an array of RealityData
   */
  public async getRealityDataInProjectOverlapping(accessToken: AccessToken, projectId: string, minLongDeg: number, maxLongDeg: number, minLatDeg: number, maxLatDeg: number, type?: string): Promise<RealityData[]> {
    const polygonString = `{\"points\":[[${minLongDeg},${minLatDeg}],[${maxLongDeg},${minLatDeg}],[${maxLongDeg},${maxLatDeg}],[${minLongDeg},${maxLatDeg}],[${minLongDeg},${minLatDeg}]], \"coordinate_system\":\"4326\"}`;

    const newQueryOptions = { project: projectId, polygon: polygonString } as RequestQueryOptions;
    newQueryOptions.$filter = this.getRealityDataTypesFilter(type);

    return this.getRealityDatas(accessToken, projectId, newQueryOptions);
  }

  /**
   * Gets reality datas with all of its properties
   * @param accessToken The client request context.
   * @param projectId id of associated iTwin project.
   * @param queryOptions RealityDataServicesRequestQueryOptions of the request.
   * @returns The requested reality data.
   */
  public async getRealityDatas(accessToken: AccessToken, projectId: string | undefined, queryOptions: RealityDataRequestQueryOptions): Promise<RealityData[]> {
    if (!projectId || projectId === "")
      projectId = "Server";

    const realityDatas: RealityData[] = await this.getInstances<RealityData>(accessToken, RealityData, `/Repositories/S3MXECPlugin--${projectId}/S3MX/RealityData`, queryOptions);

    realityDatas.forEach((realityData) => { realityData.client = this; realityData.projectId = projectId; });
    return realityDatas;
  }

  /**
   * Creates a reality data with given properties
   * @param accessToken The client request context.
   * @param projectId id of associated iTwin project
   * @param realityData The reality data to create. The Id of the reality data is usually left empty indicating for the service to assign
   * one. If set then the reality id must not exist on the server.
   * realityDataInstance id, called tilesId when returned from tile generator job
   * @returns The new reality data with all read-only properties set.
   */
  public async createRealityData(accessToken: AccessToken, projectId: string | undefined, realityData: RealityData): Promise<RealityData> {
    if (!projectId || projectId === "")
      projectId = "Server";

    const resultRealityData: RealityData = await this.postInstance<RealityData>(accessToken, RealityData, `/Repositories/S3MXECPlugin--${projectId}/S3MX/RealityData`, realityData);

    if (!resultRealityData)
      throw new Error(`Could not create new reality data: ${realityData.id ? realityData.id : realityData.name}`);

    resultRealityData.client = this;
    resultRealityData.projectId = projectId;
    return resultRealityData;
  }

  /**
   * Updates a reality data with given properties
   * @param accessToken The client request context.
   * @param projectId id of associated iTwin project
   * @param realityData The reality data to update. The Id must contain the identifier of the reality data to update.
   * NOTE: As a probable known defect some specific read-only attributes must be undefined prior to passing the reality data.
   * These are: organizationId, sizeUpToDate, ownedBy, ownerId
   * @returns The newly modified reality data.
   */
  public async updateRealityData(accessToken: AccessToken, projectId: string | undefined, realityData: RealityData): Promise<RealityData> {
    if (!projectId || projectId === "")
      projectId = "Server";

    const resultRealityData: RealityData = await this.postInstance<RealityData>(accessToken, RealityData, `/Repositories/S3MXECPlugin--${projectId}/S3MX/RealityData/${realityData.id}`, realityData);

    if (!resultRealityData)
      throw new Error(`Could not update reality data: ${realityData.id ? realityData.id : realityData.name}`);

    resultRealityData.client = this;
    resultRealityData.projectId = projectId;
    return resultRealityData;
  }

  /**
   * Deletes a reality data.
   * @param accessToken The client request context.
   * @param projectId id of associated iTwin project
   * @param realityDataId The identifier of the reality data to delete.
   * @returns a void Promise.
   */
  public async deleteRealityData(accessToken: AccessToken, projectId: string | undefined, realityDataId: string): Promise<void> {
    if (!projectId || projectId === "")
      projectId = "Server";

    return this.deleteInstance<RealityData>(accessToken, `/Repositories/S3MXECPlugin--${projectId}/S3MX/RealityData/${realityDataId}`);
  }

  /**
   * Gets all reality data relationships associated to the given reality id, not only the relationship for given project.
   * @param accessToken The client request context.
   * @param projectId id of associated iTwin project in which to make to call for permission reason
   * @param realityDataId realityDataInstance id to obtain the relationships for.
   * @returns All relationships associated to reality data. The requested reality data.
   */
  public async getRealityDataRelationships(accessToken: AccessToken, projectId: string, realityDataId: string): Promise<RealityDataRelationship[]> {
    const relationships: RealityDataRelationship[] = await this.getInstances<RealityDataRelationship>(accessToken, RealityDataRelationship, `/Repositories/S3MXECPlugin--${projectId}/S3MX/RealityDataRelationship?$filter=RealityDataId+eq+'${realityDataId}'`);
    return relationships;
  }

  /**
   * Gets all reality data relationships associated to the given reality id, not only the relationship for given project.
   * @param accessToken The client request context.
   * @param projectId id of associated iTwin project in which to make to call for permission reason
   * @param realityDataId realityDataInstance id to obtain the relationships for.
   * @returns All relationships associated to reality data. The requested reality data.
   */
  public async createRealityDataRelationship(accessToken: AccessToken, projectId: string, relationship: RealityDataRelationship): Promise<RealityDataRelationship> {
    const resultRealityDataRelationship: RealityDataRelationship = await this.postInstance<RealityDataRelationship>(accessToken, RealityDataRelationship, `/Repositories/S3MXECPlugin--${projectId}/S3MX/RealityDataRelationship`, relationship);
    if (!resultRealityDataRelationship)
      throw new Error(`Could not create new reality data relationship between reality data: ${relationship.realityDataId ? relationship.realityDataId : ""} and context: ${relationship.relatedId ? relationship.relatedId : ""}`);

    return resultRealityDataRelationship;
  }

  /**
   * Gets all reality data relationships associated to the given reality id, not only the relationship for given project.
   * @param accessToken The client request context.
   * @param projectId id of associated iTwin project in which to make to call for permission reason
   * @param realityDataId realityDataInstance id to obtain the relationships for.
   * @returns All relationships associated to reality data. The requested reality data.
   */
  public async deleteRealityDataRelationship(accessToken: AccessToken, projectId: string, relationshipId: string): Promise<void> {
    return this.deleteInstance<RealityDataRelationship>(accessToken, `/Repositories/S3MXECPlugin--${projectId}/S3MX/RealityDataRelationship/${relationshipId}`);
  }

  /**
   * Gets a tile file access key
   * @param accessToken The client request context.
   * @param projectId id of associated iTwin project
   * @param tilesId realityDataInstance id, called tilesId when returned from tile generator job.
   * @param writeAccess Optional boolean indicating if write access is requested. Default is false for read-only access.
   * @returns a FileAccessKey object containing the Azure blob address.
   */
  public async getFileAccessKey(accessToken: AccessToken, projectId: string | undefined, tilesId: string, writeAccess: boolean = false): Promise<FileAccessKey[]> {
    const path = encodeURIComponent(tilesId);
    if (!projectId || projectId === "")
      projectId = "Server";

    if (writeAccess)
      return this.getInstances<FileAccessKey>(accessToken, FileAccessKey, `/Repositories/S3MXECPlugin--${projectId}/S3MX/RealityData/${path}/FileAccess.FileAccessKey?$filter=Permissions+eq+%27Write%27`);
    else
      return this.getInstances<FileAccessKey>(accessToken, FileAccessKey, `/Repositories/S3MXECPlugin--${projectId}/S3MX/RealityData/${path}/FileAccess.FileAccessKey?$filter=Permissions+eq+%27Read%27`);
  }

  // ###TODO temporary means of extracting the tileId and projectId from the given url
  // This is the method that determines if the url refers to Reality Data stored on PW Context Share. If not then undefined is returned.
  /**
   * This is the method that determines if the url refers to Reality Data stored on PW Context Share. If not then undefined is returned.
   * @param url A fully formed URL to a reality data or a reality data folder or document of the form:
   *              https://{Host}/{version}/Repositories/S3MXECPlugin--{ProjectId}/S3MX/RealityData/{RealityDataId}
   *              https://{Host}/{version}/Repositories/S3MXECPlugin--{ProjectId}/S3MX/Folder/{RealityDataId}~2F{Folder}
   *              https://{Host}/{version}/Repositories/S3MXECPlugin--{ProjectId}/S3MX/Document/{RealityDataId}~2F{Full Document Path and name}'
   *            Where {Host} represents the Reality Data Service server (ex: connect-realitydataservices.bentley.com). This value is ignored since the
   *            actual host server name depends on the environment or can be changed in the future.
   *            Where {version} is the Bentley Web Service Gateway protocol version. This value is ignored but the version must be supported by Reality Data Service.
   *            Where {Folder} and {Document} are the full folder or document path relative to the Reality Data root.
   *            {RealityDataId} is extracted after validation of the URL and returned.
   *            {ProjectId} is ignored.
   * @returns A string containing the Reality Data Identifier (otherwise named tile id). If the URL is not a reality data service URL then undefined is returned.
   */
  public getRealityDataIdFromUrl(url: string): string | undefined {
    let realityDataId: string | undefined;

    const formattedUrl = url.replace(/~2F/g, "/").replace(/\\/g, "/");
    const urlParts = formattedUrl.split("/").map((entry: string) => entry.replace(/%2D/g, "-"));

    const partOffset: number = ((urlParts[1] === "") ? 4 : 3);
    if ((urlParts[partOffset] === "Repositories") && urlParts[partOffset + 1].match("S3MXECPlugin--*") && (urlParts[partOffset + 2] === "S3MX")) {
      // URL appears tpo be a correctly formed URL to Reality Data Service ... obtain the first GUID
      realityDataId = urlParts.find(Guid.isGuid);
    }
    return realityDataId;
  }

  /**
   * Gets the list of all data locations supported by PW Context Share.
   * @param accessToken The client request context.
   * @returns The requested data locations list.
   */
  public async getDataLocation(accessToken: AccessToken): Promise<DataLocation[]> {
    const dataLocation: DataLocation[] = await this.getInstances<DataLocation>(accessToken, DataLocation, `/Repositories/S3MXECPlugin--Server/S3MX/DataLocation`);
    return dataLocation;
  }
}<|MERGE_RESOLUTION|>--- conflicted
+++ resolved
@@ -8,13 +8,8 @@
  */
 
 import { URL } from "url";
-<<<<<<< HEAD
-import { Guid } from "@itwin/core-bentley";
-import { AuthorizedClientRequestContext, getArrayBuffer, getJson, RequestQueryOptions } from "@bentley/itwin-client";
-=======
-import { AccessToken, Guid } from "@bentley/bentleyjs-core";
+import { AccessToken, Guid } from "@itwin/core-bentley";
 import { getArrayBuffer, getJson, RequestQueryOptions } from "@bentley/itwin-client";
->>>>>>> 405c9a93
 import { ECJsonTypeMap, WsgInstance } from "./wsg/ECJsonTypeMap";
 import { WsgClient } from "./wsg/WsgClient";
 
