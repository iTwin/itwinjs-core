/*---------------------------------------------------------------------------------------------
* Copyright (c) Bentley Systems, Incorporated. All rights reserved.
* See LICENSE.md in the project root for license terms and full copyright notice.
*--------------------------------------------------------------------------------------------*/

/** @packageDocumentation
 * @module RealityData
 */
import { ClientRequestContext, Guid } from "@bentley/bentleyjs-core";
import {
  AuthorizedClientRequestContext, ECJsonTypeMap, getArrayBuffer, getJson, RequestQueryOptions, WsgClient, WsgInstance,
} from "@bentley/itwin-client";
import { URL } from "url";

/** Currenlty supported  ProjectWise ContextShare reality data types
 * @internal
 */
export enum RealityDataType {
  REALITYMESH3DTILES = "RealityMesh3DTiles", // Web Ready Scalable Mesh
  OPC = "OPC", // Orbit Point Cloud
  TERRAIN3DTILE = "Terrain3DTiles", // Terrain3DTiles
  OMR = "OMR", // Mapping Resource,
  CESIUM_3DTILE = "Cesium3DTiles" // Cesium 3dTiles
}

/** RealityData
 * This class implements a Reality Data stored in ProjectWise Context Share (Reality Data Service)
 * Data is accessed directly through methods of the reality data instance.
 * Access to the data required a properly entitled token though the access to the blob is controlled through
 * an Azure blob URL, the token may be required to obtain this Azure blob URL or refresh it.
 * The Azure blob URL is considered valid for an hour and is refreshed after 50 minutes.
 * In addition to the reality data properties, and Azure blob URL and internal states, a reality data also contains
<<<<<<< HEAD
// SWB What do project and context mean here?
 * the identification of the iTwin to identify the context(used for access permissions resolution) and
// SWB What to do here, keep PW reference?
=======
 * the identification of the iTwin to be used for access permissions and
>>>>>>> aed001ba
 * may contain a RealityDataClient to obtain the WSG client specialization to communicate with ProjectWise Context Share (to obtain the Azure blob URL).
 * @internal
 */
@ECJsonTypeMap.classToJson("wsg", "S3MX.RealityData", { schemaPropertyName: "schemaName", classPropertyName: "className" })
export class RealityData extends WsgInstance {
  @ECJsonTypeMap.propertyToJson("wsg", "properties.Id")
  public id?: string;

  @ECJsonTypeMap.propertyToJson("wsg", "properties.OrganizationId")
  public organizationId?: string;

  @ECJsonTypeMap.propertyToJson("wsg", "properties.UltimateId")
  public ultimateId?: string;

  @ECJsonTypeMap.propertyToJson("wsg", "properties.UltimateSite")
  public ultimateSite?: string;

  /** This is typically the iModelId */
  @ECJsonTypeMap.propertyToJson("wsg", "properties.ContainerName")
  public containerName?: string;

  @ECJsonTypeMap.propertyToJson("wsg", "properties.DataLocationGuid")
  public dataLocationGuid?: string;

  @ECJsonTypeMap.propertyToJson("wsg", "properties.Name")
  public name?: string;

  @ECJsonTypeMap.propertyToJson("wsg", "properties.Dataset")
  public dataSet?: string;

  @ECJsonTypeMap.propertyToJson("wsg", "properties.Group")
  public group?: string;

  @ECJsonTypeMap.propertyToJson("wsg", "properties.Description")
  public description?: string;

  @ECJsonTypeMap.propertyToJson("wsg", "properties.RootDocument")
  public rootDocument?: string;

  @ECJsonTypeMap.propertyToJson("wsg", "properties.Size")
  public size?: string;

  @ECJsonTypeMap.propertyToJson("wsg", "properties.SizeUpToDate")
  public sizeUpToDate?: boolean;

  @ECJsonTypeMap.propertyToJson("wsg", "properties.Classification")
  public classification?: string;

  @ECJsonTypeMap.propertyToJson("wsg", "properties.Streamed")
  public streamed?: boolean;

  @ECJsonTypeMap.propertyToJson("wsg", "properties.Type")
  public type?: string;

  @ECJsonTypeMap.propertyToJson("wsg", "properties.ReferenceElevation")
  public referenceElevation?: number;

  @ECJsonTypeMap.propertyToJson("wsg", "properties.Footprint")
  public footprint?: string;

  @ECJsonTypeMap.propertyToJson("wsg", "properties.ApproximateFootprint")
  public approximateFootprint?: boolean;

  @ECJsonTypeMap.propertyToJson("wsg", "properties.ThumbnailDocument")
  public thumbnailDocument?: string;

  @ECJsonTypeMap.propertyToJson("wsg", "properties.MetadataUrl")
  public metadataUrl?: string;

  @ECJsonTypeMap.propertyToJson("wsg", "properties.Copyright")
  public copyright?: string;

  @ECJsonTypeMap.propertyToJson("wsg", "properties.TermsOfUse")
  public termsOfUse?: string;

  @ECJsonTypeMap.propertyToJson("wsg", "properties.AccuracyInMeters")
  public accuracyInMeters?: string;

  @ECJsonTypeMap.propertyToJson("wsg", "properties.ResolutionInMeters")
  public resolutionInMeters?: string;

  @ECJsonTypeMap.propertyToJson("wsg", "properties.DataAcquisitionDate")
  public dataAcquisitionDate?: string;

  @ECJsonTypeMap.propertyToJson("wsg", "properties.DataAcquisitionStartDate")
  public dataAcquisitionStartDate?: string;

  @ECJsonTypeMap.propertyToJson("wsg", "properties.DataAcquisitionEndDate")
  public dataAcquisitionEndDate?: string;

  @ECJsonTypeMap.propertyToJson("wsg", "properties.DataAcquirer")
  public dataAcquirer?: string;

  @ECJsonTypeMap.propertyToJson("wsg", "properties.Visibility")
  public visibility?: string;

  @ECJsonTypeMap.propertyToJson("wsg", "properties.Listable")
  public listable?: boolean;

  @ECJsonTypeMap.propertyToJson("wsg", "properties.ModifiedTimestamp")
  public modifiedTimestamp?: string;

  @ECJsonTypeMap.propertyToJson("wsg", "properties.LastAccessedTimestamp")
  public lastAccessedTimestamp?: string;

  @ECJsonTypeMap.propertyToJson("wsg", "properties.CreatedTimestamp")
  public createdTimestamp?: string;

  @ECJsonTypeMap.propertyToJson("wsg", "properties.OwnedBy")
  public ownedBy?: string;

  @ECJsonTypeMap.propertyToJson("wsg", "properties.OwnerId")
  public ownerId?: string;

  @ECJsonTypeMap.propertyToJson("wsg", "properties.CreatorId")
  public creatorId?: string;

  @ECJsonTypeMap.propertyToJson("wsg", "properties.Version")
  public version?: string;

  // Delegate permission is read-only and irrelevant for use so it is omitted.

  @ECJsonTypeMap.propertyToJson("wsg", "properties.Hidden")
  public hidden?: boolean;

  // Cache parameters for reality data access. Contains the blob url, the timestamp to refresh (every 50 minutes) the url and the root document path.
  private _blobUrl: any;
  private _blobTimeStamp?: Date;
  private _blobRooDocumentPath: undefined | string; // Path relative to blob root of root document. It is slash terminated if not empty

  // Link to client to fetch the blob url
  public client: undefined | RealityDataClient;

  // The GUID of the iTwin used when using the client or "Server" to indicate access is performed out of context (for accessing PUBLIC or ENTERPRISE data).
  // If undefined when accessing reality data tiles then it will automatically be set to "Server"
  public iTwinId: undefined | string;

  /**
   * Gets string url to fetch blob data from. Access is read-only.
   * @param requestContext The client request context.
   * @param name name or path of tile
   * @param nameRelativeToRootDocumentPath (optional default is false) Indicates if the given name is relative to the root document path.
   * @returns string url for blob data
   */
  public async getBlobStringUrl(requestContext: AuthorizedClientRequestContext, name: string, nameRelativeToRootDocumentPath: boolean = false): Promise<string> {
    const url = await this.getBlobUrl(requestContext);

    let host: string = "";
    if (nameRelativeToRootDocumentPath && this._blobRooDocumentPath && this._blobRooDocumentPath !== "")
      host = `${url.origin + url.pathname}/${this._blobRooDocumentPath}`; // _blobRootDocumentPath is always '/' terminated if not empty
    else
      host = `${url.origin + url.pathname}/`;

    const query = url.search;

    return `${host}${name}${query}`;
  }

  /**
   * Gets a tileset's tile data
   * @param requestContext The client request context.
   * @param name name or path of tile
   * @param nameRelativeToRootDocumentPath (optional default is false) Indicates if the given name is relative to the root document path.
   * @deprecated use [[getTileJson]] instead
   * @returns tile data json
   */
  public async getModelData(requestContext: AuthorizedClientRequestContext, name: string, nameRelativeToRootDocumentPath: boolean = false): Promise<any> {
    return this.getTileJson(requestContext, name, nameRelativeToRootDocumentPath);
  }

  /**
   * Gets a tile access url URL object
   * @param requestContext The client request context.
   * @param writeAccess Optional boolean indicating if write access is requested. Default is false for read-only access.
   * @returns app URL object for blob url
   */
  public async getBlobUrl(requestContext: AuthorizedClientRequestContext, writeAccess: boolean = false): Promise<URL> {
    // Normally the client is set when the reality data is extracted for the client but it could be undefined
    // if the reality data instance is created manually.
    if (!this.client)
      this.client = new RealityDataClient();

    if (!this.iTwinId)
      this.iTwinId = "Server";

    if (!this.id)
      throw new Error("id not set");

    const blobUrlRequiresRefresh = !this._blobTimeStamp || (Date.now() - this._blobTimeStamp.getTime()) > 3000000; // 3 million milliseconds or 50 minutes
    if (undefined === this._blobUrl || blobUrlRequiresRefresh) {
      const fileAccess: FileAccessKey[] = await this.client.getFileAccessKey(requestContext, this.iTwinId, this.id, writeAccess);
      if (fileAccess.length !== 1)
        throw new Error(`Could not obtain blob file access key for reality data: ${this.id}`);
      const urlString = fileAccess[0].url!;
      this._blobUrl = (typeof window !== "undefined") ? new window.URL(urlString) : new URL(urlString);
      this._blobTimeStamp = new Date(Date.now());
      if (!this._blobRooDocumentPath && this.rootDocument) {
        const urlParts = this.rootDocument.split("/");
        urlParts.pop();
        if (urlParts.length === 0)
          this._blobRooDocumentPath = "";
        else
          this._blobRooDocumentPath = `${urlParts.join("/")}/`;
      }
    }

    return this._blobUrl;
  }

  /**
   * Gets a tileset's app data json
   * @param requestContext The client request context.
   * @param name name or path of tile
   * @param nameRelativeToRootDocumentPath (optional default is false) Indicates if the given name is relative to the root document path.
   * @returns app data json object
   */
  public async getTileJson(requestContext: AuthorizedClientRequestContext, name: string, nameRelativeToRootDocumentPath: boolean = false): Promise<any> {
    const stringUrl = await this.getBlobStringUrl(requestContext, name, nameRelativeToRootDocumentPath);

    const data = await getJson(requestContext, stringUrl);
    return data;
  }

  /**
   * Gets tile content
   * @param requestContext The client request context.
   * @param name name or path of tile
   * @param nameRelativeToRootDocumentPath (optional default is false) Indicates if the given name is relative to the root document path.
   * @returns array buffer of tile content
   */
  public async getTileContent(requestContext: AuthorizedClientRequestContext, name: string, nameRelativeToRootDocumentPath: boolean = false): Promise<any> {
    const stringUrl = await this.getBlobStringUrl(requestContext, name, nameRelativeToRootDocumentPath);

    const data = await getArrayBuffer(requestContext, stringUrl);
    return data;
  }

  /**
   * Gets a reality data root document json
   * @param requestContext The client request context.
   * @returns tile data json
   */
  public async getRootDocumentJson(requestContext: AuthorizedClientRequestContext): Promise<any> {
    if (!this.rootDocument)
      throw new Error(`Root document not defined for reality data: ${this.id}`);

    const root = this.rootDocument;
    const rootJson = await this.getTileJson(requestContext, root, false);
    return rootJson;
  }

}

/** File Access Key
 * This class is used by the RealityDataServicesClient to extract an Azure blob URL
 * @internal
 */
@ECJsonTypeMap.classToJson("wsg", "FileAccess.FileAccessKey", { schemaPropertyName: "schemaName", classPropertyName: "className" })
export class FileAccessKey extends WsgInstance {
  @ECJsonTypeMap.propertyToJson("wsg", "properties.Url")
  public url?: string;

  @ECJsonTypeMap.propertyToJson("wsg", "properties.Type")
  public type?: string;

  @ECJsonTypeMap.propertyToJson("wsg", "properties.Permissions")
  public permissions?: string;

  @ECJsonTypeMap.propertyToJson("wsg", "properties.RequiresConfirmation")
  public requiresConfirmation?: string;
}

/** RealityDataRelationship
 * This class is used to represent relationships with a Reality Data and iTwin
 * @internal
 */
@ECJsonTypeMap.classToJson("wsg", "S3MX.RealityDataRelationship", { schemaPropertyName: "schemaName", classPropertyName: "className" })
export class RealityDataRelationship extends WsgInstance {
  //  @ECJsonTypeMap.propertyToJson("wsg", "instanceId")
  //  public id?: string;

  @ECJsonTypeMap.propertyToJson("wsg", "properties.RealityDataId")
  public realityDataId?: string;

  @ECJsonTypeMap.propertyToJson("wsg", "properties.RelationType")
  public relationType?: string;

  @ECJsonTypeMap.propertyToJson("wsg", "properties.RelatedId")
  public relatedId?: string;

  @ECJsonTypeMap.propertyToJson("wsg", "properties.ModifiedTimestamp")
  public modifiedTimestamp?: string;

  @ECJsonTypeMap.propertyToJson("wsg", "properties.CreatedTimestamp")
  public createdTimestamp?: string;
}

/** Query options for RealityDataServiceRequest
 * @Internal
 */
export interface RealityDataRequestQueryOptions extends RequestQueryOptions {
  /** Set to limit result to a single iTwin  */
  iTwin?: string;

  /** Set a polygon string to query for overlap */
  polygon?: string;

  /** Set an action for the Query. Either ALL, USE or ASSIGN */
  action?: string;
}

/** DataLocation
 * This class is used to represent a data location
 * @internal
 */
@ECJsonTypeMap.classToJson("wsg", "S3MX.DataLocation", { schemaPropertyName: "schemaName", classPropertyName: "className" })
export class DataLocation extends WsgInstance {

  @ECJsonTypeMap.propertyToJson("wsg", "instanceId")
  public id?: string;

  @ECJsonTypeMap.propertyToJson("wsg", "properties.Provider")
  public provider?: string;

  @ECJsonTypeMap.propertyToJson("wsg", "properties.Location")
  public location?: string;
}

/**
 * Client wrapper to Reality Data Service.
 * An instance of this class is used to extract reality data from the ProjectWise Context Share (Reality Data Service)
 * Most important methods enable to obtain a specific reality data, fetch all reality data associated with an iTwin and
<<<<<<< HEAD
// SWB Is this referring to iTwins or "project extents" which currently are keeping their name?
=======
>>>>>>> aed001ba
 * all reality data of an iTwin within a provided spatial extent.
 * This class also implements extraction of the Azure blob address.
 * @internal
 */
export class RealityDataClient extends WsgClient {
  public static readonly searchKey: string = "RealityDataServices";

  /**
   * Creates an instance of RealityDataServicesClient.
   */
  public constructor() {
    super("v1");
    this.baseUrl = "https://api.bentley.com/contextshare";
  }

  /**
   * Gets name/key to query the service URLs from the URL Discovery Service ("Buddi")
   * @returns Search key for the URL.
   */
  protected getUrlSearchKey(): string {
    return RealityDataClient.searchKey;
  }

  /**
   * This method returns the URL to obtain the Reality Data details from PW Context Share.
   * Technically it should never be required as the RealityData object returned should have all the information to obtain the
   * data.
   * @param requestContext The client request context.
   * @param iTwinId id of associated iTwin
   * @param tilesId realityDataInstance id, called tilesId when returned from tile generator job
   * @returns string containing the URL to reality data for indicated tile.
   */
  public async getRealityDataUrl(requestContext: ClientRequestContext, iTwinId: string | undefined, tilesId: string): Promise<string> {
    const serverUrl: string = await this.getUrl(requestContext);

    if (!iTwinId || iTwinId === "")
      iTwinId = "Server";
    return `${serverUrl}/Repositories/S3MXECPlugin--${iTwinId}/S3MX/RealityData/${tilesId}`;
  }

  /**
   * Gets reality data with all of its properties
   * @param requestContext The client request context.
   * @param iTwinId id of associated iTwin
   * @param tilesId realityDataInstance id, called tilesId when returned from tile generator job
   * @returns The requested reality data.
   */
  public async getRealityData(requestContext: AuthorizedClientRequestContext, iTwinId: string | undefined, tilesId: string): Promise<RealityData> {
    if (!iTwinId || iTwinId === "")
      iTwinId = "Server";

    const realityDatas: RealityData[] = await this.getInstances<RealityData>(requestContext, RealityData, `/Repositories/S3MXECPlugin--${iTwinId}/S3MX/RealityData/${tilesId}`);

    if (realityDatas.length !== 1)
      throw new Error(`Could not fetch reality data: ${tilesId}`);

    realityDatas[0].client = this;
    realityDatas[0].iTwinId = iTwinId;
    return realityDatas[0];
  }

  /** Return the filter string used to query all supported Reality Data types or only the input type if defined
  * @param type  reality data type to query or all supported type if undefined
  * @returns the filter string to use
  * @internal
  */
  private getRealityDataTypesFilter(type?: string): string {
    let filter: string = "";
    if (!type) {
      // ref: https://www.petermorlion.com/iterating-a-typescript-enum/
      function enumKeys<O extends object, K extends keyof O = keyof O>(obj: O): K[] {
        return Object.keys(obj).filter((k) => Number.isNaN(+k)) as K[];
      }
      // If type not specified, add all supported known types
      let isFirst = true;
      for (const rdType of enumKeys(RealityDataType)) {
        if (isFirst)
          isFirst = false;
        else
          filter += `+or+`;
        filter += `Type+eq+'${RealityDataType[rdType]}'`;
      }
    } else {
      filter = `Type+eq+'${type}'`;
    }
    return filter;
  }

  /**
   * Gets all reality data associated with the iTwin. Consider using getRealityDataInITwinOverlapping() if spatial extent is known.
   * @param requestContext The client request context.
   * @param iTwinId id of associated iTwin
   * @param type  reality data type to query or all supported type if undefined
   * @returns an array of RealityData that are associated to the iTwin.
   */
  public async getRealityDataInITwin(requestContext: AuthorizedClientRequestContext, iTwinId: string, type?: string): Promise<RealityData[]> {
    const newQueryOptions = { iTwin: iTwinId } as RequestQueryOptions;
    newQueryOptions.$filter = this.getRealityDataTypesFilter(type);

    const realityDatas: RealityData[] = await this.getRealityDatas(requestContext, iTwinId, newQueryOptions);
    return realityDatas;
  }

  /**
   * Gets all reality data that has a footprint defined that overlaps the given area and that are associated with the iTwin. Reality Data returned must be accessible by user
<<<<<<< HEAD
   // SWB What does context mean here?
=======
>>>>>>> aed001ba
   * as public, enterprise data, private or accessible through context RBAC rights attributed to user.
   * @param requestContext The client request context.
   * @param iTwinId id of associated iTwin
   * @param minLongDeg The minimum longitude in degrees of a 2d range to search.
   * @param maxLongDeg The maximum longitude in degrees of a 2d range to search.
   * @param minLatDeg The minimum latitude in degrees of a 2d range to search.
   * @param maxLatDeg The maximum longitude in degrees of a 2d range to search.
   * @returns an array of RealityData
   */
  public async getRealityDataInITwinOverlapping(requestContext: AuthorizedClientRequestContext, iTwinId: string, minLongDeg: number, maxLongDeg: number, minLatDeg: number, maxLatDeg: number, type?: string): Promise<RealityData[]> {
    const polygonString = `{\"points\":[[${minLongDeg},${minLatDeg}],[${maxLongDeg},${minLatDeg}],[${maxLongDeg},${maxLatDeg}],[${minLongDeg},${maxLatDeg}],[${minLongDeg},${minLatDeg}]], \"coordinate_system\":\"4326\"}`;

    const newQueryOptions = { iTwin: iTwinId, polygon: polygonString } as RequestQueryOptions;
    newQueryOptions.$filter = this.getRealityDataTypesFilter(type);

    return this.getRealityDatas(requestContext, iTwinId, newQueryOptions);
  }

  /**
   * Gets reality datas with all of its properties
   * @param requestContext The client request context.
   * @param iTwinId id of associated iTwin.
   * @param queryOptions RealityDataServicesRequestQueryOptions of the request.
   * @returns The requested reality data.
   */
  public async getRealityDatas(requestContext: AuthorizedClientRequestContext, iTwinId: string | undefined, queryOptions: RealityDataRequestQueryOptions): Promise<RealityData[]> {
    if (!iTwinId || iTwinId === "")
      iTwinId = "Server";

    const realityDatas: RealityData[] = await this.getInstances<RealityData>(requestContext, RealityData, `/Repositories/S3MXECPlugin--${iTwinId}/S3MX/RealityData`, queryOptions);

    realityDatas.forEach((realityData) => { realityData.client = this; realityData.iTwinId = iTwinId; });
    return realityDatas;
  }

  /**
   * Creates a reality data with given properties
   * @param requestContext The client request context.
   * @param iTwinId id of associated iTwin
   * @param realityData The reality data to create. The Id of the reality data is usually left empty indicating for the service to assign
   * one. If set then the reality id must not exist on the server.
   * realityDataInstance id, called tilesId when returned from tile generator job
   * @returns The new reality data with all read-only properties set.
   */
  public async createRealityData(requestContext: AuthorizedClientRequestContext, iTwinId: string | undefined, realityData: RealityData): Promise<RealityData> {
    if (!iTwinId || iTwinId === "")
      iTwinId = "Server";

    const resultRealityData: RealityData = await this.postInstance<RealityData>(requestContext, RealityData, `/Repositories/S3MXECPlugin--${iTwinId}/S3MX/RealityData`, realityData);

    if (!resultRealityData)
      throw new Error(`Could not create new reality data: ${realityData.id ? realityData.id : realityData.name}`);

    resultRealityData.client = this;
    resultRealityData.iTwinId = iTwinId;
    return resultRealityData;
  }

  /**
   * Updates a reality data with given properties
   * @param requestContext The client request context.
   * @param iTwinId id of associated iTwin
   * @param realityData The reality data to update. The Id must contain the identifier of the reality data to update.
   * NOTE: As a probable known defect some specific read-only attributes must be undefined prior to passing the reality data.
   * These are: organizationId, sizeUpToDate, ownedBy, ownerId
   * @returns The newly modified reality data.
   */
  public async updateRealityData(requestContext: AuthorizedClientRequestContext, iTwinId: string | undefined, realityData: RealityData): Promise<RealityData> {
    if (!iTwinId || iTwinId === "")
      iTwinId = "Server";

    const resultRealityData: RealityData = await this.postInstance<RealityData>(requestContext, RealityData, `/Repositories/S3MXECPlugin--${iTwinId}/S3MX/RealityData/${realityData.id}`, realityData);

    if (!resultRealityData)
      throw new Error(`Could not update reality data: ${realityData.id ? realityData.id : realityData.name}`);

    resultRealityData.client = this;
    resultRealityData.iTwinId = iTwinId;
    return resultRealityData;
  }

  /**
   * Deletes a reality data.
   * @param requestContext The client request context.
   * @param iTwinId id of associated iTwin
   * @param realityDataId The identifier of the reality data to delete.
   * @returns a void Promise.
   */
  public async deleteRealityData(requestContext: AuthorizedClientRequestContext, iTwinId: string | undefined, realityDataId: string): Promise<void> {
    if (!iTwinId || iTwinId === "")
      iTwinId = "Server";

    return this.deleteInstance<RealityData>(requestContext, `/Repositories/S3MXECPlugin--${iTwinId}/S3MX/RealityData/${realityDataId}`);
  }

  /**
   * Gets all reality data relationships associated to the given reality id, not only the relationship for given iTwin.
   * @param requestContext The client request context.
   * @param iTwinId id of associated iTwin in which to make to call for permission reason
   * @param realityDataId realityDataInstance id to obtain the relationships for.
   * @returns All relationships associated to reality data. The requested reality data.
   */
  public async getRealityDataRelationships(requestContext: AuthorizedClientRequestContext, iTwinId: string, realityDataId: string): Promise<RealityDataRelationship[]> {
    const relationships: RealityDataRelationship[] = await this.getInstances<RealityDataRelationship>(requestContext, RealityDataRelationship, `/Repositories/S3MXECPlugin--${iTwinId}/S3MX/RealityDataRelationship?$filter=RealityDataId+eq+'${realityDataId}'`);
    return relationships;
  }

  /**
   * Gets all reality data relationships associated to the given reality id, not only the relationship for given iTwin.
   * @param requestContext The client request context.
   * @param iTwinId id of associated iTwin in which to make to call for permission reason
   * @param realityDataId realityDataInstance id to obtain the relationships for.
   * @returns All relationships associated to reality data. The requested reality data.
   */
  public async createRealityDataRelationship(requestContext: AuthorizedClientRequestContext, iTwinId: string, relationship: RealityDataRelationship): Promise<RealityDataRelationship> {
    const resultRealityDataRelationship: RealityDataRelationship = await this.postInstance<RealityDataRelationship>(requestContext, RealityDataRelationship, `/Repositories/S3MXECPlugin--${iTwinId}/S3MX/RealityDataRelationship`, relationship);
    if (!resultRealityDataRelationship)
      // SWB What does context mean here?
      throw new Error(`Could not create new reality data relationship between reality data: ${relationship.realityDataId ? relationship.realityDataId : ""} and context: ${relationship.relatedId ? relationship.relatedId : ""}`);

    return resultRealityDataRelationship;
  }

  /**
   * Gets all reality data relationships associated to the given reality id, not only the relationship for given iTwin.
   * @param requestContext The client request context.
   * @param iTwinId id of associated iTwin in which to make to call for permission reason
   * @param realityDataId realityDataInstance id to obtain the relationships for.
   * @returns All relationships associated to reality data. The requested reality data.
   */
  public async deleteRealityDataRelationship(requestContext: AuthorizedClientRequestContext, iTwinId: string, relationshipId: string): Promise<void> {
    return this.deleteInstance<RealityDataRelationship>(requestContext, `/Repositories/S3MXECPlugin--${iTwinId}/S3MX/RealityDataRelationship/${relationshipId}`);
  }

  /**
   * Gets a tile file access key
   * @param requestContext The client request context.
   * @param iTwinId id of associated iTwin
   * @param tilesId realityDataInstance id, called tilesId when returned from tile generator job.
   * @param writeAccess Optional boolean indicating if write access is requested. Default is false for read-only access.
   * @returns a FileAccessKey object containing the Azure blob address.
   */
  public async getFileAccessKey(requestContext: AuthorizedClientRequestContext, iTwinId: string | undefined, tilesId: string, writeAccess: boolean = false): Promise<FileAccessKey[]> {
    const path = encodeURIComponent(tilesId);
    if (!iTwinId || iTwinId === "")
      iTwinId = "Server";

    if (writeAccess)
      return this.getInstances<FileAccessKey>(requestContext, FileAccessKey, `/Repositories/S3MXECPlugin--${iTwinId}/S3MX/RealityData/${path}/FileAccess.FileAccessKey?$filter=Permissions+eq+%27Write%27`);
    else
      return this.getInstances<FileAccessKey>(requestContext, FileAccessKey, `/Repositories/S3MXECPlugin--${iTwinId}/S3MX/RealityData/${path}/FileAccess.FileAccessKey?$filter=Permissions+eq+%27Read%27`);
  }

  // ###TODO temporary means of extracting the tileId and iTwinId from the given url
  // This is the method that determines if the url refers to Reality Data stored on PW Context Share. If not then undefined is returned.
  /**
   * This is the method that determines if the url refers to Reality Data stored on PW Context Share. If not then undefined is returned.
   * @param url A fully formed URL to a reality data or a reality data folder or document of the form:
   *              https://{Host}/{version}/Repositories/S3MXECPlugin--{ITwinId}/S3MX/RealityData/{RealityDataId}
   *              https://{Host}/{version}/Repositories/S3MXECPlugin--{ITwinId}/S3MX/Folder/{RealityDataId}~2F{Folder}
   *              https://{Host}/{version}/Repositories/S3MXECPlugin--{ITwinId}/S3MX/Document/{RealityDataId}~2F{Full Document Path and name}'
   *            Where {Host} represents the Reality Data Service server (ex: connect-realitydataservices.bentley.com). This value is ignored since the
   *            actual host server name depends on the environment or can be changed in the future.
   *            Where {version} is the Bentley Web Service Gateway protocol version. This value is ignored but the version must be supported by Reality Data Service.
   *            Where {Folder} and {Document} are the full folder or document path relative to the Reality Data root.
   *            {RealityDataId} is extracted after validation of the URL and returned.
   *            {ITwinId} is ignored.
   * @returns A string containing the Reality Data Identifier (otherwise named tile id). If the URL is not a reality data service URL then undefined is returned.
   */
  public getRealityDataIdFromUrl(url: string): string | undefined {
    let realityDataId: string | undefined;

    const formattedUrl = url.replace(/~2F/g, "/").replace(/\\/g, "/");
    const urlParts = formattedUrl.split("/").map((entry: string) => entry.replace(/%2D/g, "-"));

    const partOffset: number = ((urlParts[1] === "") ? 4 : 3);
    if ((urlParts[partOffset] === "Repositories") && urlParts[partOffset + 1].match("S3MXECPlugin--*") && (urlParts[partOffset + 2] === "S3MX")) {
      // URL appears tpo be a correctly formed URL to Reality Data Service ... obtain the first GUID
      realityDataId = urlParts.find(Guid.isGuid);
    }
    return realityDataId;
  }

  /**
   * Gets the list of all data locations supported by PW Context Share.
   * @param requestContext The client request context.
   * @returns The requested data locations list.
   */
  public async getDataLocation(requestContext: AuthorizedClientRequestContext): Promise<DataLocation[]> {
    const dataLocation: DataLocation[] = await this.getInstances<DataLocation>(requestContext, DataLocation, `/Repositories/S3MXECPlugin--Server/S3MX/DataLocation`);
    return dataLocation;
  }
}<|MERGE_RESOLUTION|>--- conflicted
+++ resolved
@@ -30,13 +30,7 @@
  * an Azure blob URL, the token may be required to obtain this Azure blob URL or refresh it.
  * The Azure blob URL is considered valid for an hour and is refreshed after 50 minutes.
  * In addition to the reality data properties, and Azure blob URL and internal states, a reality data also contains
-<<<<<<< HEAD
-// SWB What do project and context mean here?
- * the identification of the iTwin to identify the context(used for access permissions resolution) and
-// SWB What to do here, keep PW reference?
-=======
  * the identification of the iTwin to be used for access permissions and
->>>>>>> aed001ba
  * may contain a RealityDataClient to obtain the WSG client specialization to communicate with ProjectWise Context Share (to obtain the Azure blob URL).
  * @internal
  */
@@ -369,10 +363,6 @@
  * Client wrapper to Reality Data Service.
  * An instance of this class is used to extract reality data from the ProjectWise Context Share (Reality Data Service)
  * Most important methods enable to obtain a specific reality data, fetch all reality data associated with an iTwin and
-<<<<<<< HEAD
-// SWB Is this referring to iTwins or "project extents" which currently are keeping their name?
-=======
->>>>>>> aed001ba
  * all reality data of an iTwin within a provided spatial extent.
  * This class also implements extraction of the Azure blob address.
  * @internal
@@ -478,10 +468,6 @@
 
   /**
    * Gets all reality data that has a footprint defined that overlaps the given area and that are associated with the iTwin. Reality Data returned must be accessible by user
-<<<<<<< HEAD
-   // SWB What does context mean here?
-=======
->>>>>>> aed001ba
    * as public, enterprise data, private or accessible through context RBAC rights attributed to user.
    * @param requestContext The client request context.
    * @param iTwinId id of associated iTwin
