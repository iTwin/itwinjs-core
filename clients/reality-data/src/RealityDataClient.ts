--- conflicted
+++ resolved
@@ -225,11 +225,7 @@
 
     const blobUrlRequiresRefresh = !this._blobTimeStamp || (Date.now() - this._blobTimeStamp.getTime()) > 3000000; // 3 million milliseconds or 50 minutes
     if (undefined === this._blobUrl || blobUrlRequiresRefresh) {
-<<<<<<< HEAD
       const fileAccess: FileAccessKey[] = await this.client.getFileAccessKey(requestContext, this.iTwinId, this.id, writeAccess);
-=======
-      const fileAccess: FileAccessKey[] = await this.client.getFileAccessKey(requestContext, this.projectId, this.id, writeAccess);
->>>>>>> 701c5185
       if (fileAccess.length !== 1)
         throw new Error(`Could not obtain blob file access key for reality data: ${this.id}`);
       const urlString = fileAccess[0].url!;
@@ -282,10 +278,6 @@
    * @returns tile data json
    */
   public async getRootDocumentJson(requestContext: AuthorizedClientRequestContext): Promise<any> {
-<<<<<<< HEAD
-
-=======
->>>>>>> 701c5185
     if (!this.rootDocument)
       throw new Error(`Root document not defined for reality data: ${this.id}`);
 
@@ -409,12 +401,7 @@
    * @param tilesId realityDataInstance id, called tilesId when returned from tile generator job
    * @returns string containing the URL to reality data for indicated tile.
    */
-<<<<<<< HEAD
   public async getRealityDataUrl(requestContext: ClientRequestContext, iTwinId: string | undefined, tilesId: string): Promise<string> {
-=======
-  // SWB
-  public async getRealityDataUrl(requestContext: ClientRequestContext, projectId: string | undefined, tilesId: string): Promise<string> {
->>>>>>> 701c5185
     const serverUrl: string = await this.getUrl(requestContext);
 
     if (!iTwinId || iTwinId === "")
@@ -429,20 +416,11 @@
    * @param tilesId realityDataInstance id, called tilesId when returned from tile generator job
    * @returns The requested reality data.
    */
-<<<<<<< HEAD
   public async getRealityData(requestContext: AuthorizedClientRequestContext, iTwinId: string | undefined, tilesId: string): Promise<RealityData> {
     if (!iTwinId || iTwinId === "")
       iTwinId = "Server";
 
     const realityDatas: RealityData[] = await this.getInstances<RealityData>(requestContext, RealityData, `/Repositories/S3MXECPlugin--${iTwinId}/S3MX/RealityData/${tilesId}`);
-=======
-  // SWB
-  public async getRealityData(requestContext: AuthorizedClientRequestContext, projectId: string | undefined, tilesId: string): Promise<RealityData> {
-    if (!projectId || projectId === "")
-      projectId = "Server";
-
-    const realityDatas: RealityData[] = await this.getInstances<RealityData>(requestContext, RealityData, `/Repositories/S3MXECPlugin--${projectId}/S3MX/RealityData/${tilesId}`);
->>>>>>> 701c5185
 
     if (realityDatas.length !== 1)
       throw new Error(`Could not fetch reality data: ${tilesId}`);
@@ -486,21 +464,11 @@
    * @param type  reality data type to query or all supported type if undefined
    * @returns an array of RealityData that are associated to the iTwin.
    */
-<<<<<<< HEAD
   public async getRealityDataInITwin(requestContext: AuthorizedClientRequestContext, iTwinId: string, type?: string): Promise<RealityData[]> {
-
     const newQueryOptions = { iTwin: iTwinId } as RequestQueryOptions;
     newQueryOptions.$filter = this.getRealityDataTypesFilter(type);
 
     const realityDatas: RealityData[] = await this.getRealityDatas(requestContext, iTwinId, newQueryOptions);
-=======
-  // SWB
-  public async getRealityDataInProject(requestContext: AuthorizedClientRequestContext, projectId: string, type?: string): Promise<RealityData[]> {
-    const newQueryOptions = { project: projectId } as RequestQueryOptions;
-    newQueryOptions.$filter = this.getRealityDataTypesFilter(type);
-
-    const realityDatas: RealityData[] = await this.getRealityDatas(requestContext, projectId, newQueryOptions);
->>>>>>> 701c5185
     return realityDatas;
   }
 
@@ -516,12 +484,7 @@
    * @param maxLatDeg The maximum longitude in degrees of a 2d range to search.
    * @returns an array of RealityData
    */
-<<<<<<< HEAD
   public async getRealityDataInITwinOverlapping(requestContext: AuthorizedClientRequestContext, iTwinId: string, minLongDeg: number, maxLongDeg: number, minLatDeg: number, maxLatDeg: number, type?: string): Promise<RealityData[]> {
-=======
-  // SWB
-  public async getRealityDataInProjectOverlapping(requestContext: AuthorizedClientRequestContext, projectId: string, minLongDeg: number, maxLongDeg: number, minLatDeg: number, maxLatDeg: number, type?: string): Promise<RealityData[]> {
->>>>>>> 701c5185
     const polygonString = `{\"points\":[[${minLongDeg},${minLatDeg}],[${maxLongDeg},${minLatDeg}],[${maxLongDeg},${maxLatDeg}],[${minLongDeg},${maxLatDeg}],[${minLongDeg},${minLatDeg}]], \"coordinate_system\":\"4326\"}`;
 
     const newQueryOptions = { iTwin: iTwinId, polygon: polygonString } as RequestQueryOptions;
@@ -537,20 +500,11 @@
    * @param queryOptions RealityDataServicesRequestQueryOptions of the request.
    * @returns The requested reality data.
    */
-<<<<<<< HEAD
   public async getRealityDatas(requestContext: AuthorizedClientRequestContext, iTwinId: string | undefined, queryOptions: RealityDataRequestQueryOptions): Promise<RealityData[]> {
     if (!iTwinId || iTwinId === "")
       iTwinId = "Server";
 
     const realityDatas: RealityData[] = await this.getInstances<RealityData>(requestContext, RealityData, `/Repositories/S3MXECPlugin--${iTwinId}/S3MX/RealityData`, queryOptions);
-=======
-  // SWB
-  public async getRealityDatas(requestContext: AuthorizedClientRequestContext, projectId: string | undefined, queryOptions: RealityDataRequestQueryOptions): Promise<RealityData[]> {
-    if (!projectId || projectId === "")
-      projectId = "Server";
-
-    const realityDatas: RealityData[] = await this.getInstances<RealityData>(requestContext, RealityData, `/Repositories/S3MXECPlugin--${projectId}/S3MX/RealityData`, queryOptions);
->>>>>>> 701c5185
 
     realityDatas.forEach((realityData) => { realityData.client = this; realityData.iTwinId = iTwinId; });
     return realityDatas;
@@ -565,20 +519,11 @@
    * realityDataInstance id, called tilesId when returned from tile generator job
    * @returns The new reality data with all read-only properties set.
    */
-<<<<<<< HEAD
   public async createRealityData(requestContext: AuthorizedClientRequestContext, iTwinId: string | undefined, realityData: RealityData): Promise<RealityData> {
     if (!iTwinId || iTwinId === "")
       iTwinId = "Server";
 
     const resultRealityData: RealityData = await this.postInstance<RealityData>(requestContext, RealityData, `/Repositories/S3MXECPlugin--${iTwinId}/S3MX/RealityData`, realityData);
-=======
-  // SWB
-  public async createRealityData(requestContext: AuthorizedClientRequestContext, projectId: string | undefined, realityData: RealityData): Promise<RealityData> {
-    if (!projectId || projectId === "")
-      projectId = "Server";
-
-    const resultRealityData: RealityData = await this.postInstance<RealityData>(requestContext, RealityData, `/Repositories/S3MXECPlugin--${projectId}/S3MX/RealityData`, realityData);
->>>>>>> 701c5185
 
     if (!resultRealityData)
       throw new Error(`Could not create new reality data: ${realityData.id ? realityData.id : realityData.name}`);
@@ -597,20 +542,11 @@
    * These are: organizationId, sizeUpToDate, ownedBy, ownerId
    * @returns The newly modified reality data.
    */
-<<<<<<< HEAD
   public async updateRealityData(requestContext: AuthorizedClientRequestContext, iTwinId: string | undefined, realityData: RealityData): Promise<RealityData> {
     if (!iTwinId || iTwinId === "")
       iTwinId = "Server";
 
     const resultRealityData: RealityData = await this.postInstance<RealityData>(requestContext, RealityData, `/Repositories/S3MXECPlugin--${iTwinId}/S3MX/RealityData/${realityData.id}`, realityData);
-=======
-  // SWB
-  public async updateRealityData(requestContext: AuthorizedClientRequestContext, projectId: string | undefined, realityData: RealityData): Promise<RealityData> {
-    if (!projectId || projectId === "")
-      projectId = "Server";
-
-    const resultRealityData: RealityData = await this.postInstance<RealityData>(requestContext, RealityData, `/Repositories/S3MXECPlugin--${projectId}/S3MX/RealityData/${realityData.id}`, realityData);
->>>>>>> 701c5185
 
     if (!resultRealityData)
       throw new Error(`Could not update reality data: ${realityData.id ? realityData.id : realityData.name}`);
@@ -627,16 +563,9 @@
    * @param realityDataId The identifier of the reality data to delete.
    * @returns a void Promise.
    */
-<<<<<<< HEAD
   public async deleteRealityData(requestContext: AuthorizedClientRequestContext, iTwinId: string | undefined, realityDataId: string): Promise<void> {
     if (!iTwinId || iTwinId === "")
       iTwinId = "Server";
-=======
-  // SWB
-  public async deleteRealityData(requestContext: AuthorizedClientRequestContext, projectId: string | undefined, realityDataId: string): Promise<void> {
-    if (!projectId || projectId === "")
-      projectId = "Server";
->>>>>>> 701c5185
 
     return this.deleteInstance<RealityData>(requestContext, `/Repositories/S3MXECPlugin--${iTwinId}/S3MX/RealityData/${realityDataId}`);
   }
@@ -648,14 +577,8 @@
    * @param realityDataId realityDataInstance id to obtain the relationships for.
    * @returns All relationships associated to reality data. The requested reality data.
    */
-<<<<<<< HEAD
   public async getRealityDataRelationships(requestContext: AuthorizedClientRequestContext, iTwinId: string, realityDataId: string): Promise<RealityDataRelationship[]> {
     const relationships: RealityDataRelationship[] = await this.getInstances<RealityDataRelationship>(requestContext, RealityDataRelationship, `/Repositories/S3MXECPlugin--${iTwinId}/S3MX/RealityDataRelationship?$filter=RealityDataId+eq+'${realityDataId}'`);
-=======
-  // SWB
-  public async getRealityDataRelationships(requestContext: AuthorizedClientRequestContext, projectId: string, realityDataId: string): Promise<RealityDataRelationship[]> {
-    const relationships: RealityDataRelationship[] = await this.getInstances<RealityDataRelationship>(requestContext, RealityDataRelationship, `/Repositories/S3MXECPlugin--${projectId}/S3MX/RealityDataRelationship?$filter=RealityDataId+eq+'${realityDataId}'`);
->>>>>>> 701c5185
     return relationships;
   }
 
@@ -666,14 +589,8 @@
    * @param realityDataId realityDataInstance id to obtain the relationships for.
    * @returns All relationships associated to reality data. The requested reality data.
    */
-<<<<<<< HEAD
   public async createRealityDataRelationship(requestContext: AuthorizedClientRequestContext, iTwinId: string, relationship: RealityDataRelationship): Promise<RealityDataRelationship> {
     const resultRealityDataRelationship: RealityDataRelationship = await this.postInstance<RealityDataRelationship>(requestContext, RealityDataRelationship, `/Repositories/S3MXECPlugin--${iTwinId}/S3MX/RealityDataRelationship`, relationship);
-=======
-  // SWB
-  public async createRealityDataRelationship(requestContext: AuthorizedClientRequestContext, projectId: string, relationship: RealityDataRelationship): Promise<RealityDataRelationship> {
-    const resultRealityDataRelationship: RealityDataRelationship = await this.postInstance<RealityDataRelationship>(requestContext, RealityDataRelationship, `/Repositories/S3MXECPlugin--${projectId}/S3MX/RealityDataRelationship`, relationship);
->>>>>>> 701c5185
     if (!resultRealityDataRelationship)
       // SWB What does context mean here?
       throw new Error(`Could not create new reality data relationship between reality data: ${relationship.realityDataId ? relationship.realityDataId : ""} and context: ${relationship.relatedId ? relationship.relatedId : ""}`);
@@ -688,14 +605,8 @@
    * @param realityDataId realityDataInstance id to obtain the relationships for.
    * @returns All relationships associated to reality data. The requested reality data.
    */
-<<<<<<< HEAD
   public async deleteRealityDataRelationship(requestContext: AuthorizedClientRequestContext, iTwinId: string, relationshipId: string): Promise<void> {
     return this.deleteInstance<RealityDataRelationship>(requestContext, `/Repositories/S3MXECPlugin--${iTwinId}/S3MX/RealityDataRelationship/${relationshipId}`);
-=======
-  // SWB
-  public async deleteRealityDataRelationship(requestContext: AuthorizedClientRequestContext, projectId: string, relationshipId: string): Promise<void> {
-    return this.deleteInstance<RealityDataRelationship>(requestContext, `/Repositories/S3MXECPlugin--${projectId}/S3MX/RealityDataRelationship/${relationshipId}`);
->>>>>>> 701c5185
   }
 
   /**
@@ -706,12 +617,7 @@
    * @param writeAccess Optional boolean indicating if write access is requested. Default is false for read-only access.
    * @returns a FileAccessKey object containing the Azure blob address.
    */
-<<<<<<< HEAD
   public async getFileAccessKey(requestContext: AuthorizedClientRequestContext, iTwinId: string | undefined, tilesId: string, writeAccess: boolean = false): Promise<FileAccessKey[]> {
-=======
-  // SWB
-  public async getFileAccessKey(requestContext: AuthorizedClientRequestContext, projectId: string | undefined, tilesId: string, writeAccess: boolean = false): Promise<FileAccessKey[]> {
->>>>>>> 701c5185
     const path = encodeURIComponent(tilesId);
     if (!iTwinId || iTwinId === "")
       iTwinId = "Server";
